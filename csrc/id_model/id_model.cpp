// clang-format off
/*
 * SPDX-FileCopyrightText: Copyright (c) 2023-present NVIDIA CORPORATION & AFFILIATES.
 * All rights reserved.
 * SPDX-License-Identifier: BSD-3-Clause
 */
// clang-format on
#include <id_model/id_model.h>
#include <id_model/to_string.h>
#include <id_model/validation_utils.h>

#include <device_lower/analysis/trivial_broadcast.h>
#include <device_lower/lower2device.h>
#include <device_lower/utils.h>
#include <disjoint_set.h>
#include <ir/utils.h>
#include <root_domain_map.h>
#include <transform_iter.h>

#include <memory>
#include <tuple>
#include <utility>

namespace nvfuser {

namespace {

// Map through loop swizzles, as input/output IterDomains are exact, only the
// order they're traversed differs.
void mapThroughLoopSwizzles(ValGraph& graph) {
  std::vector<Swizzle2D*> all_swizzles;

  for (const auto& expr_set :
       std::as_const(graph).disjointExprSets().disjointSets()) {
    auto swizzles_in_expr_set = ir_utils::filterByType<Swizzle2D>(
        expr_set->vector().begin(), expr_set->vector().end());
    all_swizzles.insert(
        all_swizzles.end(),
        swizzles_in_expr_set.begin(),
        swizzles_in_expr_set.end());
  }

  for (auto swizzle : all_swizzles) {
    if (swizzle->swizzleMode() == SwizzleMode::Loop) {
      graph.mapVals(swizzle->inX(), swizzle->outX());
      graph.mapVals(swizzle->inY(), swizzle->outY());
    }
  }
}

} // namespace

void IdModel::assertNoSelfMapping() {
  for (TensorView* tv : tvs_) {
    std::optional<SelfMapping> self_mapping = hasSelfMapping(*tv);
    NVF_CHECK(
        !self_mapping.has_value(),
        "Unsupported domain mapping detected in ",
        tv,
        ". ",
        self_mapping->where,
        " domains, ",
        self_mapping->id1,
        " and ",
        self_mapping->id2,
        ", are mapped with each other.");
  }
}

IdModel::IdModel(
    const std::vector<Expr*>& exprs,
    const std::vector<TensorView*>& additional_tvs,
    bool build_graphs,
    bool allow_self_mapping) {
  std::copy_if(
      exprs.begin(),
      exprs.end(),
      std::back_inserter(tv_exprs_),
      [](Expr* expr) {
        NVF_ERROR(expr != nullptr);
        return ir_utils::isTvOp(expr);
      });

  auto all_tvs = ir_utils::allTvsOfExprs(tv_exprs_);
  all_tvs.pushBack(additional_tvs.begin(), additional_tvs.end());

  tvs_ = all_tvs.vector();

  // Add uses and definitions to all iter domains.
  buildIterDomainDefinitionsAndUses();

  if (build_graphs) {
    buildAllGraphs();
  }
}

IdModel::IdModel(
    Fusion* fusion,
    bool build_graphs,
    bool allow_self_mapping,
    bool validate)
    : allow_self_mapping_(allow_self_mapping), validate_(validate) {
  auto all_exprs = fusion->exprs();
  std::copy_if(
      all_exprs.begin(),
      all_exprs.end(),
      std::back_inserter(tv_exprs_),
      [](Expr* expr) {
        NVF_ERROR(expr != nullptr);
        return ir_utils::isTvOp(expr);
      });

  auto all_tvs = ir_utils::allTvsOfExprs(tv_exprs_);

  {
    auto inp_tvs = ir_utils::filterByType<TensorView>(fusion->inputs());
    all_tvs.pushBack(inp_tvs.begin(), inp_tvs.end());
  }
  {
    auto out_tvs = ir_utils::filterByType<TensorView>(fusion->outputs());
    all_tvs.pushBack(out_tvs.begin(), out_tvs.end());
  }

  tvs_ = all_tvs.vector();

  // Add uses and definitions to all iter domains.
  buildIterDomainDefinitionsAndUses();

  if (build_graphs) {
    buildAllGraphs();
  }
}

const ValGraph& IdModel::idGraph(IdMappingMode mode) const {
  auto graph_it = id_graphs_.find(mode);
  NVF_ERROR(
      graph_it != id_graphs_.end(),
      "Failed to find an IdGraph with the ",
      mode,
      " mode");
  return graph_it->second;
}

ValGraph& IdModel::idGraph(IdMappingMode mode) {
  auto graph_it = id_graphs_.find(mode);
  NVF_ERROR(
      graph_it != id_graphs_.end(),
      "Failed to find an IdGraph with the ",
      mode,
      " mode");
  return graph_it->second;
}

namespace {

// Returns the first pair of id's in ids detected to match each other on the
// exact ID graph. TODO: what this is really looking for is if
// there's any overlapping between the iter domains in the provided set.
//
// i.e. if we have:
// tv0 = arange(6).reshape({3, 2})
// tv1 = tv0[3, 2].t()
// tv2 = tv0[3, 2].reshape({2, 3})
// tv3 = tv1 + tv2
//
// Then we can see this overlap in the tv3 expression as:
//
// tv0 = { {0, 1, 2},
//         {3, 4, 5} }
//
// tv1 = { {0, 3},
//         {1, 4},
//         {2, 5} }
//
// tv2 = { {0, 1},
//         {2, 3},
//         {4, 5} }
//
// The elements in tv1 {3, 1, 4, 2}, map respectively to the elements in tv2
// {1, 2, 3, 4}. The reason this is so important is it means that generating
// tv3 is no longer a trivially parallelizable problem (if we include the dag
// all the way to tv0). So tv0's axes cannot be inlined across both the tv0
// and tv1 path. This breaks some assumptions we have today in schedulers that
// will assume tv2 can be trivially inlined/parallelized. Instead we'd need to
// take into consideration the effective communication going on here, so that
// we pull multiple values of tv0 to compute tv3.
//
// Note, however, that the above example is not detectable at this
// moment as the self mapping is partial through reshape. The analysis
// below would need to be extended to consider producer and consumers
// of domains as well rather than just root, rfactor and leaf domains.
std::optional<std::pair<IterDomain*, IterDomain*>> detectMappablePair(
    const std::vector<IterDomain*>& ids,
    const IdModel& id_graph,
<<<<<<< HEAD
    const IdMappingMode mode) {
  for (auto id1 : ids) {
    for (auto id2 : ids) {
      if (id1 == id2) {
        continue;
      }
=======
    IdMappingMode mode) {
  size_t n = ids.size();
  for (size_t i1 = 0; i1 < n; i1++) {
    IterDomain* id1 = ids[i1];
    for (size_t i2 = i1 + 1; i2 < n; i2++) {
      IterDomain* id2 = ids[i2];
>>>>>>> 1b9f8d52
      if (id_graph.idGraph(mode).disjointValSets().permissiveAreMapped(
              id1, id2)) {
        return std::make_pair(id1, id2);
      }
    }
  }

  return std::nullopt;
}

} // namespace

std::optional<SelfMapping> IdModel::hasSelfMapping(const TensorView& tv) const {
  std::optional<std::pair<IterDomain*, IterDomain*>> mapped =
      detectMappablePair(tv.getRootDomain(), *this, IdMappingMode::EXACT);
  // Root domains.
  if (mapped.has_value()) {
    return SelfMapping{
        .id1 = mapped->first, .id2 = mapped->second, .where = "Root"};
  }

  // Rfactor domains
  if (tv.hasRFactor()) {
    mapped =
        detectMappablePair(tv.getRFactorDomain(), *this, IdMappingMode::EXACT);
    if (mapped.has_value()) {
      return SelfMapping{
          .id1 = mapped->first, .id2 = mapped->second, .where = "RFactor"};
    }
  }

  // Leaf domains
  // TODO: Exact map isn't quite right here, it should be based on the index
  // map. However, it should also be impossible for index map to generate a
  // case like this.
  mapped = detectMappablePair(tv.getLeafDomain(), *this, IdMappingMode::EXACT);
  if (mapped.has_value()) {
    return SelfMapping{
        .id1 = mapped->first, .id2 = mapped->second, .where = "Leaf"};
  }
  return std::nullopt;
}

void IdModel::buildIterDomainDefinitionsAndUses() {
  for (const auto tv : tvs_) {
    VectorOfUniqueEntries<IterDomain*> root_domain_ids{
        tv->getRootDomain().begin(), tv->getRootDomain().end()};

    std::vector<IterDomain*> all_ids = ir_utils::allIDsOf(tv);

    // Check if this domain is a consumer of a view-like operation
    const bool view_like_domain = tv->domain()->hasViewLikeRFactor();

    for (auto id : all_ids) {
      // Check if this id is a view like rfactor id
      if (view_like_domain && id->isRFactorProduct()) {
        // If the tensor domain is a view like domain, and the iteration
        // domain is marked as an rfactor product and is in the rfactor
        // domain, it's a view like rfactor iteration domain
        const auto& rfactor_domain = tv->domain()->maybeRFactor();
        if (std::find(rfactor_domain.begin(), rfactor_domain.end(), id) !=
            rfactor_domain.end()) {
          view_rfactor_ids_.emplace(id);
        }
      }

      if (id_definitions_.find(id) == id_definitions_.end()) {
        id_definitions_.emplace(id, VectorOfUniqueEntries<Expr*>{});
      }

      if (id_uses_.find(id) == id_uses_.end()) {
        id_uses_.emplace(id, VectorOfUniqueEntries<Expr*>{});
      }

      Expr* def = id->definition();

      if (def == nullptr || root_domain_ids.has(id)) {
        continue;
      }

      id_definitions_[id].pushBack(def);

      auto inp_ids = ir_utils::filterByType<IterDomain>(def->inputs());
      for (auto inp_id : inp_ids) {
        id_uses_[inp_id].pushBack(def);
      }
    }
  }
}

std::string IdModel::toString() const {
  std::stringstream ss;
  ss << "IterDomainGraphs { \n";
  // Only print initialized graphs
  for (auto mode : kIdMappingModes) {
    auto graph_it = id_graphs_.find(mode);
    if (graph_it == id_graphs_.end()) {
      continue;
    }

    // graph may be empty, but then just print it as an empty graph,
    // which might be useful for debugging
    ss << "  IdGraph " << mode << "{ \n";
    ss << "  Disjoint Ids:\n"
       << idGroupsString(idGraph(mode), 2)
       << "\n  Disjoint Expression groups:\n"
       << exprGroupsString(idGraph(mode), 2) << std::endl;
    ss << "   } IdGraph\n" << std::endl;
  }
  ss << " } IterDomainGraphs\n" << std::endl;
  return ss.str();
}

ValGraph IdModel::initializeIdGraph(bool propagate_through_exprs) {
  ValGraph id_graph(propagate_through_exprs);

  // To deterministically initialize the graph, the order of adding
  // domains must be deterministic. Here, we sort all IDs by their
  // names.

  std::vector<IterDomain*> all_ids;
  all_ids.reserve(id_definitions_.size());
  for (const auto& [id, defs] : id_definitions_) {
    all_ids.push_back(id);
  }

  std::sort(
      all_ids.begin(), all_ids.end(), [](IterDomain* id1, IterDomain* id2) {
        return id1->name() < id2->name();
      });

  for (auto id : all_ids) {
    auto uses_it = id_uses_.find(id);
    NVF_ERROR(
        uses_it != id_uses_.end(),
        "Failed to initialize id: ",
        id->toString(),
        " as it's missing a definition entry.");
    id_graph.initializeVal(id, id_definitions_.at(id), uses_it->second);
  }

  return id_graph;
}

void IdModel::buildExactGraph() {
  // Initialize the maps with all the IterDomains used in the provded
  // expressions.
  NVF_ERROR(
      id_graphs_.emplace(IdMappingMode::EXACT, initializeIdGraph()).second);

  for (auto expr : tv_exprs_) {
    TensorView* c_tv = ir_utils::getTvOutput(expr);

    auto all_tv_outputs = ir_utils::filterByType<TensorView>(expr->outputs());

    // Map siblings, as all other tv output domains must match the first tv
    // outputs domain.
    std::deque<TensorView*> other_tv_outputs(
        all_tv_outputs.begin(), all_tv_outputs.end());
    other_tv_outputs.pop_front();

    for (auto other_tv_output : other_tv_outputs) {
      // Sibling tv's must be exactly mapped with eachother so simply zip
      // their leaf iter domains.

      NVF_ERROR(
          other_tv_output->getRootDomain().size() ==
              c_tv->getRootDomain().size(),
          "Multiple outputs with mismatched TV domains is not supported.");

      for (auto domain_i : c10::irange(c_tv->getRootDomain().size())) {
        auto c_id = c_tv->getRootDomain()[domain_i];
        auto o_id = other_tv_output->getRootDomain()[domain_i];
        idGraph(IdMappingMode::EXACT).mapVals(o_id, c_id);
      }
    }

    // Map producer-consumer relationships based on the root domain map
    auto tv_inputs = ir_utils::filterByType<TensorView>(expr->inputs());
    for (auto p_tv : tv_inputs) {
      // For exact mapings do not map any broadcast dimensions to
      // non-broadcast dimensions. Prevent any broadcasted axes being mapped
      // to non-broadcasted axes.
      auto exact_c2p_root_map = PairwiseRootDomainMap(p_tv, c_tv)
                                    .mapBroadcast(false)
                                    .mapConsumerToProducer();

      for (auto c_id : getSortedKeys(exact_c2p_root_map, Statement::lessThan)) {
        auto p_id = exact_c2p_root_map.at(c_id);
        idGraph(IdMappingMode::EXACT).mapVals(c_id, p_id);
      }
    }

    // TODO: Revisit if we really should map domains in the exact map
    mapThroughLoopSwizzles(idGraph(IdMappingMode::EXACT));
  }

  idGraph(IdMappingMode::EXACT).validateConsistency();
}

namespace {

// Checks if the expression is a trivial operation where an input is simply an
// output of the transformation. Returns the mapped iter domains if found.
std::vector<std::vector<Val*>> getTriviallyMappedIds(Expr* expr) {
  std::vector<std::vector<Val*>> mapped_ids;
  if (auto merge = dynamic_cast<Merge*>(expr)) {
    if (merge->inner()->extent()->isOneInt()) {
      mapped_ids.push_back({merge->outer(), merge->out()});
    }
    if (merge->outer()->extent()->isOneInt()) {
      mapped_ids.push_back({merge->inner(), merge->out()});
    }
  } else if (auto split = dynamic_cast<Split*>(expr)) {
    if (split->factor()->isOneInt() && split->startOffset()->isZeroInt() &&
        split->stopOffset()->isZeroInt()) {
      if (split->innerSplit()) {
        mapped_ids.push_back({split->in(), split->outer()});
      } else {
        mapped_ids.push_back({split->in(), split->inner()});
      }
    }
  } else if (auto swizzle = dynamic_cast<Swizzle2D*>(expr)) {
    if (swizzle->swizzleType() == Swizzle2DType::NoSwizzle ||
        swizzle->swizzleMode() == SwizzleMode::NoSwizzle) {
      mapped_ids.push_back({swizzle->inX(), swizzle->outX()});
      mapped_ids.push_back({swizzle->inY(), swizzle->outY()});
    }
  }
  return mapped_ids;
}

} // namespace

void IdModel::buildAlmostExactGraph() {
  // Make sure the exact graph is already built
  maybeBuildGraph(IdMappingMode::EXACT);

  // Build almost exact map by forwarding through broadcast axes
  NVF_ERROR(
      id_graphs_
          .emplace(IdMappingMode::ALMOSTEXACT, idGraph(IdMappingMode::EXACT))
          .second);

  auto& almost_exact_graph = idGraph(IdMappingMode::ALMOSTEXACT);

  // Maps iter domain pairs returned by calling that return mappings from
  // isTrivialExpr on every expression in the graph.

  // Don't traverse the graph and at the same time add more mappings
  // as the traversal would be invalidated
  std::vector<std::pair<Val*, Val*>> ids_to_map;

  for (const auto& expr_group :
       almost_exact_graph.disjointExprSets().disjointSets()) {
    for (auto expr : *expr_group) {
      // If not trivial continue
      auto mapped_ids = getTriviallyMappedIds(expr);
      if (mapped_ids.empty()) {
        continue;
      }

      // Map through trivial expressions
      for (auto mapped_id_group : mapped_ids) {
        for (auto id : mapped_id_group) {
          // almost_exact_graph.mapVals(mapped_id_group.front(), id);
          ids_to_map.emplace_back(mapped_id_group.front(), id);
        }
      }
    }
  }

  for (const auto& [id1, id2] : ids_to_map) {
    almost_exact_graph.mapVals(id1, id2);
  }

  almost_exact_graph.validateConsistency();
}

void IdModel::buildPermissiveGraph() {
  // Make sure the exact graph is already built
  maybeBuildGraph(IdMappingMode::EXACT);

  // Use the exact map as the starting map rather than the
  // almost-exact map. Almost exact is useful for index hoisting but
  // not necessary for permissive and loop maps
  NVF_ERROR(
      id_graphs_
          .emplace(IdMappingMode::PERMISSIVE, idGraph(IdMappingMode::EXACT))
          .second);

  for (auto expr : tv_exprs_) {
    // Multiple outputs are already mapped, we can ignore all but the first
    // consumer given they have to be replayed in the same exact way
    TensorView* c_tv = ir_utils::getTvOutput(expr);

    auto tv_inputs = ir_utils::filterByType<TensorView>(expr->inputs());

    for (auto p_tv : tv_inputs) {
      ForwardingInfo permissive_forwarding(p_tv, c_tv);
      for (auto entry : permissive_forwarding.producer_forwarding_map) {
        idGraph(IdMappingMode::PERMISSIVE).mapVals(entry.first, entry.second);
      }

      if (permissive_graph_map_compliment_ids_) {
        for (const auto& entry :
             permissive_forwarding.producer_compliment_map) {
          for (auto entry_2 : entry.second) {
            idGraph(IdMappingMode::PERMISSIVE).mapVals(entry.first, entry_2);
          }
        }
      }

      for (auto entry : permissive_forwarding.consumer_forwarding_map) {
        idGraph(IdMappingMode::PERMISSIVE).mapVals(entry.first, entry.second);
      }

      if (permissive_graph_map_compliment_ids_) {
        for (const auto& entry :
             permissive_forwarding.consumer_compliment_map) {
          for (auto entry_2 : entry.second) {
            idGraph(IdMappingMode::PERMISSIVE).mapVals(entry.first, entry_2);
          }
        }
      }

      auto permissive_c2p_root_map =
          PairwiseRootDomainMap(p_tv, c_tv).mapBroadcast(true);

      for (auto entry : permissive_c2p_root_map.mapConsumerToProducer()) {
        idGraph(IdMappingMode::PERMISSIVE).mapVals(entry.first, entry.second);
      }
    }
  }

  idGraph(IdMappingMode::PERMISSIVE).validateConsistency();
}

namespace {

// Returns the root producer iteration domains that are resolved by provided
// consumer
std::vector<std::pair<IterDomain*, IterDomain*>> resolvedRootBroadcasts(
    TensorView* producer,
    TensorView* consumer) {
  auto p2c_map = PairwiseRootDomainMap(producer, consumer)
                     .mapBroadcast(true)
                     .mapProducerToConsumer();

  std::vector<std::pair<IterDomain*, IterDomain*>> resolved_bcast_domains;
  for (const auto& [p_id, c_id] : p2c_map) {
    // Look for a broadcast producer and non-broadcast consumer

    // Ignore non-broadcast producer and broadcast consumer dims
    if (!p_id->isBroadcast() || c_id->isBroadcast()) {
      continue;
    }

    if (c_id->isReduction()) {
      // This should only happen with expanded broadcast
      // domains. Otherwise, squeeze should be used
      NVF_ERROR(
          p_id->hasExpandedExtent(), "Unexpected domain: ", c_id->toString());
      continue;
    }

    resolved_bcast_domains.emplace_back(p_id, c_id);
  }
  return resolved_bcast_domains;
}

} // namespace

// Grab inlining relationships
StatefulInliningInfo buildStatefulInliningInfo(
    const std::vector<Expr*>& exprs,
    const ValGraph& exact_graph,
    const ValGraph& permissive_graph) {
  StatefulInliningInfo info;
  for (auto expr : exprs) {
    for (auto producer_tv :
         ir_utils::filterByType<TensorView>(expr->inputs())) {
      const auto& producer_root = producer_tv->getMaybeRFactorDomain();
      const auto& producer_domain = producer_tv->domain()->leaf();

      // Grab all iteration domains in producer that its compute at iter domains
      // depend on.
      auto ca_dep_vals = DependencyCheck::getAllValsBetween(
          {producer_root.begin(), producer_root.end()},
          {producer_domain.begin(),
           producer_domain.begin() + producer_tv->getComputeAtPosition()});
      auto ca_deps_filter = ir_utils::filterByType<IterDomain>(ca_dep_vals);
      VectorOfUniqueEntries<IterDomain*> all_producer_ca_deps(
          ca_deps_filter.begin(), ca_deps_filter.end());

      info.ordered_p_ca_ids.pushBack(all_producer_ca_deps);

      // Gather info on and producer-consumer
      // mappings of CA domains and broadcast resolution
      for (auto consumer_tv :
           ir_utils::filterByType<TensorView>(expr->outputs())) {
        auto all_producer_ids = ir_utils::allIDsOf(producer_tv);
        auto all_consumer_ids = ir_utils::allIDsOf(consumer_tv);

        auto p2c_permissive_map = permissive_graph.buildMapBetween(
            all_producer_ids, all_consumer_ids);

        for (const auto& [p_id, c_ids] : p2c_permissive_map) {
          if (!c_ids.empty() &&
              all_producer_ca_deps.has(p_id->as<IterDomain>())) {
            info.p2c_ca_permissive_maps[p_id->as<IterDomain>()].pushBack(c_ids);
          }
        }

        const std::vector<std::pair<IterDomain*, IterDomain*>>
            resolved_bcast_domains =
                resolvedRootBroadcasts(producer_tv, consumer_tv);

        for (const auto& [p_root_id, c_root_id] : resolved_bcast_domains) {
          info.p2c_root_broadcast_resolution_map[p_root_id].pushBack(c_root_id);
        }
      }
    }
  }
  return info;
}

void IdModel::initializeLoopGraph(const StatefulInliningInfo& info) {
  // In the case of the Loop graph, we do not propagate mappings but
  // explicitly set which domains to map based on the permissive graph
  // and the CA positions.
  NVF_ERROR(
      id_graphs_.emplace(IdMappingMode::LOOP, initializeIdGraph(false)).second);

  // Make sure this is called in a deterministic order. Build all inlined
  // relationships in loop graph.
  for (IterDomain* p_id : info.ordered_p_ca_ids) {
    auto entry_it = info.p2c_ca_permissive_maps.find(p_id);
    if (entry_it != info.p2c_ca_permissive_maps.end()) {
      const VectorOfUniqueEntries<Val*>& c_ids = entry_it->second;
      for (Val* c_id : c_ids) {
        idGraph(IdMappingMode::LOOP).mapVals(p_id, c_id);
      }
    }
  }
}

void IdModel::buildLoopGraph() {
  // Make sure the depedent graphs are already built
  maybeBuildGraph(IdMappingMode::EXACT);
  maybeBuildGraph(IdMappingMode::PERMISSIVE);

  const StatefulInliningInfo inlining_info = buildStatefulInliningInfo(
      tv_exprs_,
      idGraph(IdMappingMode::EXACT),
      idGraph(IdMappingMode::PERMISSIVE));

  initializeLoopGraph(inlining_info);

  loop_promotion_map_ = buildLoopPromotionMap(inlining_info);

  idGraph(IdMappingMode::LOOP).validateConsistency();
}

std::unordered_map<ValGroup, IterDomain*> IdModel::buildLoopPromotionMap(
    const StatefulInliningInfo& inlining_info) {
  // Make an intersection of the exact and loop map. This will group together
  // entries in each loop group that are exact with each other. This provides a
  // better graph to do promotion and replays.
  //
  // It's tempting to use the intersection of the almost exact and loop, but we
  // need to model broadcast promotion, and if we have two tensors like:
  //
  // T1[i0, b1] = T0[i0]
  // T2[i0, b2] = T0[i0]
  // Then resolution of:
  // T4 = T1[i0, b1] + T3[i0, i1]
  // T6 = T2[i0, b2] + T5[i0, i2]
  //
  // Then merge(0, 1) with all tensors except for T0
  //
  // The almost exact map will map i0, i0*b1, and i0*b2 together, but b1 and b2
  // are being resolved to i1 and i2 respectively. So we want to have separate
  // entries so we can have an easy to process promotion map.
  //
  // Loop is a permissive like map, it could have many entries, use the exact
  // map as the one we iterate on to reduce complexity as it hopefully has
  // smaller groups and this algorithm scales with the number of groups *
  // (number of entries in groups ^ 2)
  //
  // iel stands for Intersection of the Exact and Loop graphs.
  ValGraph iel_graph = buildIntersection(
      idGraph(IdMappingMode::EXACT), idGraph(IdMappingMode::LOOP), false);

  // Step 1: Build a map of the IEL groups of root broadcast domains
  // to resolving domains.
  std::unordered_map<ValGroup, IterDomain*> iel_promotion_map =
      buildInlineRootResolutionMap(iel_graph, inlining_info);

  // This is not a right map to return but just a placeholder since
  // the loop promotion map is not yet completely merged. It will be
  // replaced by a proper map.
  return iel_promotion_map;
}

std::unordered_map<ValGroup, IterDomain*> IdModel::buildInlineRootResolutionMap(
    const ValGraph& iel_graph,
    const StatefulInliningInfo& info) {
  std::unordered_map<ValGroup, IterDomain*> iel_promotion_map;

  // This should probably work just on terminating inputs, as we shouldn't be
  // able to modify a broadcast domain between root and rfactor which would be
  // required to resolve a non input broadcast domain. But for now leaving it as
  // traversal on all broadcast groups.
  //

  // We first visit all broadcast root domains. If a broadcast is
  // resovled, see if it's promoted. Note that a domain be resolved to
  // a domain that may not be loop mapped, yet it can still be
  // promoted. In other words, there can be a domain that is exactly
  // mapped with the resolving domain *and* is mapped with the
  // broadcast domain by the loop map. The algorihm here is:
  //
  // 1. For a broadcast domain, find the domain that the broadcast is
  //    resolved to.
  // 2. If the resolving domain is also loop-mapped with the
  //    broadcast, that is the promotion domain, but the resolving
  //    domain may not be loop mapped as mentioned above. Instead,
  //    find all loop-mapped domains with the broadcast domain and
  //    pick one that is exactly mapped with the resolving domain
  //
  // Note again this process is only done for root domains. Once we
  // find promotion relationships for root domains, we propagate the
  // mappings to derived domains
  for (const ValGroup& iel_group : iel_graph.disjointValSets().disjointSets()) {
    NVF_ERROR(!iel_group->empty());

    IterDomain* iel_group_id = iel_group->front()->as<IterDomain>();

    if (!iel_group_id->isBroadcast()) {
      continue;
    }

    // Collect all the exact groups of the resolutions of the broadcast id's
    ValGroups resolved_exact_groups;
    for (Val* bcast_id : *iel_group) {
      if (auto p2c_root_broadcast_resolution_map_it =
              info.p2c_root_broadcast_resolution_map.find(
                  bcast_id->as<IterDomain>());
          p2c_root_broadcast_resolution_map_it !=
          info.p2c_root_broadcast_resolution_map.end()) {
        resolved_exact_groups.pushBack(
            idGraph(IdMappingMode::EXACT)
                .toGroups(p2c_root_broadcast_resolution_map_it->second));
      }
    }

    if (resolved_exact_groups.empty()) {
      // No resolution
      continue;
    }

    // resolved_exact_groups is a list of IDs that resolves the
    // broadcast. We only care those that are also in the same loop
    // group, and there must be just one or none. Otherwise, the
    // resolution is ambiguous.

    // Collect all the exact groups in the loop set containing this iel_group
    const ValGroup& loop_group =
        idGraph(IdMappingMode::LOOP).toGroup(iel_group_id);
    ValGroups loop_covered_exact_groups =
        idGraph(IdMappingMode::EXACT).toGroups(*loop_group);

    // The intersection of the exact groups that the broadcast domains can be
    // broadcasted to, and those that exist within the same loop groop are is
    // the promotion needed for this iel_group. The promotion should
    // be none or unique.
    ValGroups loop_exact_resolved_intersection =
        resolved_exact_groups.computeIntersect(loop_covered_exact_groups);

    if (loop_exact_resolved_intersection.empty()) {
      // No promotion
      continue;
    }

    if (loop_exact_resolved_intersection.size() > 1) {
      // Ambiguous promotion. This should not happen.
      std::stringstream err_msg;
      err_msg
          << "Invalid multiple broadcast resolution within shared loops detected, group:\n  "
          << iel_group->toString() << "\nIs being broadcasted to:";
      for (const ValGroup& entry : loop_exact_resolved_intersection) {
        err_msg << "\n  " << entry->toString();
      }
      NVF_ERROR(false, err_msg.str());
    }

    const ValGroup& exact_resolution_group =
        loop_exact_resolved_intersection.front();

    // Within the loop group, find the IDs that the broadcast IDs are
    // resolved to
    VectorOfUniqueEntries<Val*> resolved_ids =
        exact_resolution_group->computeIntersect(*loop_group);

    NVF_ERROR(!resolved_ids.empty());

    // All the IDs in resolved_ids are mapped with both of the exact
    // and loop graphs, so any of them can be used as an IEL promotion
    // ID. Just to make it extra clear, look for corresponding
    // groups in the IEL graph and make sure there's only one such group.
    ValGroups promoted_iel_groups = iel_graph.toGroups(resolved_ids);

    NVF_ERROR(!promoted_iel_groups.empty());

    if (promoted_iel_groups.size() > 1) {
      std::stringstream err_msg;
      err_msg
          << "Invalid multiple broadcast resolution within shared loops detected, group:\n  "
          << iel_group->toString() << "\nIs being broadcasted to:";
      for (const ValGroup& entry : promoted_iel_groups) {
        err_msg << "\n  " << entry->toString();
      }
      NVF_ERROR(false, err_msg.str());
    }

    iel_promotion_map[iel_group] =
        promoted_iel_groups.front()->front()->as<IterDomain>();
  }

  return iel_promotion_map;
}

void IdModel::buildAllGraphs() {
  if (tvs_.empty()) {
    return;
  }

  std::unique_ptr<IdModelValidator> validator;

  Fusion* fusion = tvs_.front()->fusion();

  // A ComputeAtMap will be built inside the constructor of
  // IdModelValidator, which may fail for some fusions that are not
  // supported currently (but work with IdModel). Make sure the
  // validator is only created when it is indeed requested
  if (validate_) {
    validator = std::make_unique<IdModelValidator>(fusion, allow_self_mapping_);
  }

  FusionGuard fg(fusion);

  buildExactGraph();
  if (validate_) {
    validator->checkExactGraphEquivalence(idGraph(IdMappingMode::EXACT));
  }

  // Make sure there's no self mapping in the Exact graph as that
  // would invalidate lowering assumptions.
  if (!allow_self_mapping_) {
    assertNoSelfMapping();
  }

  buildAlmostExactGraph();
  if (validate_) {
    validator->checkAlmostExactGraphEquivalence(
        idGraph(IdMappingMode::ALMOSTEXACT));
  }

  buildPermissiveGraph();
  // Validation is not implemented when compliment mapping is enabled
  if (!permissive_graph_map_compliment_ids_ && validate_) {
    validator->checkPermissiveGraphEquivalence(
        idGraph(IdMappingMode::PERMISSIVE));
  }

  buildLoopGraph();
}

void IdModel::buildGraph(IdMappingMode mode) {
  switch (mode) {
    case IdMappingMode::EXACT:
      buildExactGraph();
      break;
    case IdMappingMode::ALMOSTEXACT:
      buildAlmostExactGraph();
      break;
    case IdMappingMode::PERMISSIVE:
      buildPermissiveGraph();
      break;
    case IdMappingMode::LOOP:
      buildLoopGraph();
      break;
    default:
      NVF_ERROR(false, "Unsupported mode: ", mode);
  }
}

void IdModel::maybeBuildGraph(IdMappingMode mode) {
  if (id_graphs_.find(mode) != id_graphs_.end()) {
    return;
  } else {
    buildGraph(mode);
  }
}

ValGraph IdModel::buildIntersection(
    const ValGraph& graph0,
    const ValGraph& graph1,
    bool propagate_exprs) {
  ValGraph intersection = initializeIdGraph(propagate_exprs);
  for (const ValGroup& group0 : graph0.disjointValSets().disjointSets()) {
    auto set_size = group0->size();
    for (auto id0_i : c10::irange(set_size)) {
      Val* id0 = group0->vector()[id0_i];
      for (auto id1_i = id0_i; id1_i < set_size; id1_i++) {
        Val* id1 = group0->vector()[id1_i];
        // id0 and id1 map in group0. If they also map in the group1,
        // add the mapping to the intersection.
        if (graph1.disjointValSets().strictAreMapped(id0, id1)) {
          intersection.mapVals(id0, id1);
        }
      }
    }
  }
  return intersection;
}

} // namespace nvfuser<|MERGE_RESOLUTION|>--- conflicted
+++ resolved
@@ -192,21 +192,12 @@
 std::optional<std::pair<IterDomain*, IterDomain*>> detectMappablePair(
     const std::vector<IterDomain*>& ids,
     const IdModel& id_graph,
-<<<<<<< HEAD
     const IdMappingMode mode) {
-  for (auto id1 : ids) {
-    for (auto id2 : ids) {
-      if (id1 == id2) {
-        continue;
-      }
-=======
-    IdMappingMode mode) {
   size_t n = ids.size();
   for (size_t i1 = 0; i1 < n; i1++) {
     IterDomain* id1 = ids[i1];
     for (size_t i2 = i1 + 1; i2 < n; i2++) {
       IterDomain* id2 = ids[i2];
->>>>>>> 1b9f8d52
       if (id_graph.idGraph(mode).disjointValSets().permissiveAreMapped(
               id1, id2)) {
         return std::make_pair(id1, id2);
