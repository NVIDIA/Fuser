--- conflicted
+++ resolved
@@ -929,14 +929,8 @@
   propagatePromotionsInIELGraph(
       iel_graph,
       final_iel_promotion_map,
-<<<<<<< HEAD
       loop_graph_copy,
-      loop_graph_copy_promotion_map,
-      true);
-=======
-      idGraph(IdMappingMode::LOOP),
-      loop_promotion_map);
->>>>>>> 1110b0af
+      loop_graph_copy_promotion_map);
 
   {
     std::stringstream ss;
@@ -1319,31 +1313,6 @@
       continue;
     }
 
-<<<<<<< HEAD
-    // For the final loop promotion map, we want to find
-    // promotions within the same loop groups. Note that that's
-    // guaranteed when replayed.
-    if (require_loop_mapped_promotion) {
-      if (!loop_graph.disjointExprSets().permissiveAreMapped(
-              iel_expr->front(), maybe_promoted_input_use_group->front())) {
-        continue;
-      }
-      // This is just an extra sanity check. Make sure all exprs in
-      // the use group are mapped
-      NVF_ERROR(
-          std::all_of(
-              maybe_promoted_input_use_group->vector().begin(),
-              maybe_promoted_input_use_group->vector().end(),
-              [&](Expr* iel_use) {
-                return loop_graph.disjointExprSets().permissiveAreMapped(
-                    iel_expr->front(), iel_use);
-              }),
-          "Not all mapped: ",
-          nvfuser::toString(iel_expr),
-          "\n",
-          nvfuser::toString(maybe_promoted_input_use_group));
-    }
-=======
     // We always want to find promotions within the same loop
     // groups since we are looking for domains that represent actual
     // loops. Note that that's guaranteed when a new domain is
@@ -1352,6 +1321,7 @@
             iel_expr->front(), maybe_promoted_input_use_group->front())) {
       continue;
     }
+    
     // This is just an extra sanity check. Make sure all exprs in
     // the use group are mapped
     NVF_ERROR(
@@ -1367,7 +1337,6 @@
         "\n",
         nvfuser::toString(maybe_promoted_input_use_group));
 
->>>>>>> 1110b0af
     return maybe_promoted_input_use;
   }
 
