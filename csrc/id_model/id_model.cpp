// clang-format off
/*
 * SPDX-FileCopyrightText: Copyright (c) 2023-present NVIDIA CORPORATION & AFFILIATES.
 * All rights reserved.
 * SPDX-License-Identifier: BSD-3-Clause
 */
// clang-format on
#include <id_model/id_model.h>
#include <id_model/loop_promotion.h>
#include <id_model/to_string.h>
#include <id_model/transform_replay.h>
#include <id_model/utils.h>
#include <id_model/validation_utils.h>

#include <device_lower/analysis/trivial_broadcast.h>
#include <device_lower/lower2device.h>
#include <device_lower/utils.h>
#include <disjoint_set.h>
#include <ir/utils.h>
#include <root_domain_map.h>
#include <transform_iter.h>
#include <val_graph_visitor.h>

#include <memory>
#include <tuple>
#include <utility>

namespace nvfuser {

namespace {

// Map through loop swizzles, as input/output IterDomains are exact, only the
// order they're traversed differs.
void mapThroughLoopSwizzles(ValGraph& graph) {
  std::vector<Swizzle2D*> all_swizzles;

  for (const auto& expr_set :
       std::as_const(graph).disjointExprSets().disjointSets()) {
    auto swizzles_in_expr_set = ir_utils::filterByType<Swizzle2D>(
        expr_set->vector().begin(), expr_set->vector().end());
    all_swizzles.insert(
        all_swizzles.end(),
        swizzles_in_expr_set.begin(),
        swizzles_in_expr_set.end());
  }

  for (auto swizzle : all_swizzles) {
    if (swizzle->swizzleMode() == SwizzleMode::Loop) {
      graph.mapVals(swizzle->inX(), swizzle->outX());
      graph.mapVals(swizzle->inY(), swizzle->outY());
    }
  }
}

} // namespace

void IdModel::assertNoSelfMapping() {
  const ValGraph& exact_graph = idGraph(IdMappingMode::EXACT);
  for (TensorView* tv : tvs_) {
    std::optional<SelfMapping> self_mapping = hasSelfMapping(tv, exact_graph);
    NVF_CHECK(
        !self_mapping.has_value(),
        "Unsupported domain mapping detected in ",
        tv,
        ". ",
        self_mapping->where,
        " domains, ",
        self_mapping->id1,
        " and ",
        self_mapping->id2,
        ", are mapped with each other.");
  }
}

IdModel::IdModel(
    const std::vector<Expr*>& exprs,
    const std::vector<TensorView*>& additional_tvs,
    bool build_graphs,
    bool allow_self_mapping,
    LoopPromotionMapBuilderCallback* loop_promotion_map_builder_callback)
    : allow_self_mapping_(allow_self_mapping),
      loop_promotion_map_builder_callback_(
          loop_promotion_map_builder_callback) {
  std::copy_if(
      exprs.begin(),
      exprs.end(),
      std::back_inserter(tv_exprs_),
      [](Expr* expr) {
        NVF_ERROR(expr != nullptr);
        return ir_utils::isTvOp(expr);
      });

  auto all_tvs = ir_utils::allTvsOfExprs(tv_exprs_);
  all_tvs.pushBack(additional_tvs.begin(), additional_tvs.end());

  tvs_ = all_tvs.vector();

  // Add uses and definitions to all iter domains.
  buildIterDomainDefinitionsAndUses();

  if (build_graphs) {
    buildAllGraphs();
  }
}

IdModel::IdModel(
    Fusion* fusion,
    bool build_graphs,
    bool allow_self_mapping,
    bool validate,
    LoopPromotionMapBuilderCallback* loop_promotion_map_builder_callback)
    : allow_self_mapping_(allow_self_mapping),
      validate_(validate),
      loop_promotion_map_builder_callback_(
          loop_promotion_map_builder_callback) {
  auto all_exprs = fusion->exprs();
  std::copy_if(
      all_exprs.begin(),
      all_exprs.end(),
      std::back_inserter(tv_exprs_),
      [](Expr* expr) {
        NVF_ERROR(expr != nullptr);
        return ir_utils::isTvOp(expr);
      });

  auto all_tvs = ir_utils::allTvsOfExprs(tv_exprs_);

  {
    auto inp_tvs = ir_utils::filterByType<TensorView>(fusion->inputs());
    all_tvs.pushBack(inp_tvs.begin(), inp_tvs.end());
  }
  {
    auto out_tvs = ir_utils::filterByType<TensorView>(fusion->outputs());
    all_tvs.pushBack(out_tvs.begin(), out_tvs.end());
  }

  tvs_ = all_tvs.vector();

  // Add uses and definitions to all iter domains.
  buildIterDomainDefinitionsAndUses();

  if (build_graphs) {
    buildAllGraphs();
  }
}

const ValGraph& IdModel::idGraph(IdMappingMode mode) const {
  auto graph_it = id_graphs_.find(mode);
  NVF_ERROR(
      graph_it != id_graphs_.end(),
      "Failed to find an IdGraph with the ",
      mode,
      " mode");
  return graph_it->second;
}

ValGraph& IdModel::idGraph(IdMappingMode mode) {
  auto graph_it = id_graphs_.find(mode);
  NVF_ERROR(
      graph_it != id_graphs_.end(),
      "Failed to find an IdGraph with the ",
      mode,
      " mode");
  return graph_it->second;
}

void IdModel::buildIterDomainDefinitionsAndUses() {
  for (const auto tv : tvs_) {
    VectorOfUniqueEntries<IterDomain*> root_domain_ids{
        tv->getRootDomain().begin(), tv->getRootDomain().end()};

    std::vector<IterDomain*> all_ids = ir_utils::allIDsOf(tv);

    // Check if this domain is a consumer of a view-like operation
    const bool view_like_domain = tv->domain()->hasViewLikeRFactor();

    for (auto id : all_ids) {
      // Check if this id is a view like rfactor id
      if (view_like_domain && id->isRFactorProduct()) {
        // If the tensor domain is a view like domain, and the iteration
        // domain is marked as an rfactor product and is in the rfactor
        // domain, it's a view like rfactor iteration domain
        const auto& rfactor_domain = tv->domain()->maybeRFactor();
        if (std::find(rfactor_domain.begin(), rfactor_domain.end(), id) !=
            rfactor_domain.end()) {
          view_rfactor_ids_.emplace(id);
        }
      }

      if (id_definitions_.find(id) == id_definitions_.end()) {
        id_definitions_.emplace(id, VectorOfUniqueEntries<Expr*>{});
      }

      if (id_uses_.find(id) == id_uses_.end()) {
        id_uses_.emplace(id, VectorOfUniqueEntries<Expr*>{});
      }

      Expr* def = id->definition();

      if (def == nullptr || root_domain_ids.has(id)) {
        continue;
      }

      id_definitions_[id].pushBack(def);

      auto inp_ids = ir_utils::filterByType<IterDomain>(def->inputs());
      for (auto inp_id : inp_ids) {
        id_uses_[inp_id].pushBack(def);
      }
    }
  }
}

std::string IdModel::toString() const {
  std::stringstream ss;
  ss << "IterDomainGraphs { \n";
  // Only print initialized graphs
  for (auto mode : kIdMappingModes) {
    auto graph_it = id_graphs_.find(mode);
    if (graph_it == id_graphs_.end()) {
      continue;
    }

    // graph may be empty, but then just print it as an empty graph,
    // which might be useful for debugging
    ss << "  IdGraph " << mode << "{ \n";
    ss << "  Disjoint Ids:\n"
       << idGroupsString(idGraph(mode), 2)
       << "\n  Disjoint Expression groups:\n"
       << exprGroupsString(idGraph(mode), 2) << std::endl;
    ss << "   } IdGraph\n" << std::endl;
  }
  ss << " } IterDomainGraphs\n" << std::endl;
  return ss.str();
}

<<<<<<< HEAD
// Generate a new expr with the IterDomain inputs/outputs replaced based on map.
// Replaced inputs/outputs should almost exact match with provided expr.
Expr* IdModel::addExprWithReplacement(
    const std::unordered_map<IterDomain*, IterDomain*>& old_2_new_ids,
    Expr* old_expr) {
  // Figure out which graphs are already initialized to make sure we add the new
  // expression to them.
  std::vector<IdMappingMode> initialized_modes;
  for (auto mode : kIdMappingModes) {
    auto graph_it = id_graphs_.find(mode);
    if (graph_it == id_graphs_.end()) {
      continue;
    }

    auto& graph = graph_it->second;
    if (graph.disjointValSets().disjointSetMap().empty()) {
      continue;
    }

    initialized_modes.push_back(mode);
  }

  // We will fill this map for every IterDomain in input and output.
  std::unordered_map<IterDomain*, IterDomain*> replacement_map = old_2_new_ids;

  // Validate replacement map. Make sure the keys are an input or output
  for (auto replacement_entry : replacement_map) {
    NVF_ERROR(
        std::find(
            old_expr->inputs().begin(),
            old_expr->inputs().end(),
            replacement_entry.first) != old_expr->inputs().end() ||
            std::find(
                old_expr->outputs().begin(),
                old_expr->outputs().end(),
                replacement_entry.first) != old_expr->outputs().end(),
        "Wanted to replace ",
        replacement_entry.first->toString(),
        " however the is not an input or output of:\n",
        old_expr->toString());
  }

  // If all inputs and or all output were replaced
  bool all_inps_replaced = true;
  bool all_outs_replaced = true;
  {
    for (auto inp_id : ir_utils::filterByType<IterDomain>(old_expr->inputs())) {
      if (replacement_map.find(inp_id) == replacement_map.end()) {
        all_inps_replaced = false;
        replacement_map[inp_id] = inp_id->cloneWithoutRFactor();
      }
    }

    for (auto out_id :
         ir_utils::filterByType<IterDomain>(old_expr->outputs())) {
      if (replacement_map.find(out_id) == replacement_map.end()) {
        all_outs_replaced = false;
        replacement_map[out_id] = out_id->cloneWithoutRFactor();
      }
    }

    NVF_ERROR(
        (all_inps_replaced || all_outs_replaced),
        "Either all the inputs or all the outputs need to be replaced when using this function.");

    for (auto mode : initialized_modes) {
      for (auto inp_or_out_id : all_inps_replaced
               ? ir_utils::filterByType<IterDomain>(old_expr->inputs())
               : ir_utils::filterByType<IterDomain>(old_expr->outputs())) {
        NVF_ERROR(
            idGraph(mode).hasGroup(inp_or_out_id),
            "Expected ",
            inp_or_out_id->toString(),
            " to be initialized in graph mode: ",
            mode);
      }
    }
  }

  // Create the new expression with provided outputs
  auto replay = ReplacementTransformCloner::clone(replacement_map, old_expr);

  // Add new output iter domains to id_definitions_/id_uses_ of IdModel
  for (auto out_id : ir_utils::filterByType<IterDomain>(replay->outputs())) {
    id_definitions_[out_id].pushBack(replay);
    id_uses_[out_id];
  }

  // Add new input iter domains to id_definitions_/id_uses_ of IdModel
  for (auto inp_id : ir_utils::filterByType<IterDomain>(replay->inputs())) {
    id_definitions_[inp_id];
    id_uses_[inp_id].pushBack(replay);
  }

  // Update all the initialized graph mappings
  for (auto mode : initialized_modes) {
    auto& graph = idGraph(mode);

    graph.registerExpr(replay);
    auto replay_group = graph.toGroup(replay);

    // Initialize any non-existent input ids, update existing ones
    for (auto inp_id : ir_utils::filterByType<IterDomain>(replay->inputs())) {
      if (!graph.disjointValSets().mappingExists(inp_id)) {
        // inp_id is not initialized in the map, initialize it
        graph.initializeVal(inp_id, {}, {replay});
      } else {
        // Update unique uses of existing input ids
        auto inp_group = graph.toGroup(inp_id);
        graph.addUniqueUses(inp_group, replay_group);
      }
    }

    // Initialize any non-existent output ids, update existing ones
    for (auto out_id : ir_utils::filterByType<IterDomain>(replay->outputs())) {
      if (!graph.disjointValSets().mappingExists(out_id)) {
        // out_id is not initialized in the map, initialize it
        graph.initializeVal(out_id, {replay}, {});
      } else {
        // out_id is already initialized, add the replay as a unique definition
        // of its group
        auto out_group = graph.toGroup(out_id);
        graph.addUniqueDefinitions(out_group, replay_group);
      }
    }

    // If the inputs were replaced we want to map through forward the newly
    // added expression. If the outputs were replaced we want to map through
    // backwards the newly added expression.

    // Forward
    VectorOfUniqueEntries<Expr*> representative_uses;
    for (auto in : ir_utils::filterByType<IterDomain>(replay->inputs())) {
      for (const ExprGroup& use_group : graph.getUses(graph.toGroup(in))) {
        if (use_group == replay_group) {
          continue;
        }
        representative_uses.pushBack(use_group->front());
      }
    }

    for (auto rep_use : representative_uses) {
      graph.maybeMapThroughExprs(rep_use, replay, true);
    }

    // Backwards
    VectorOfUniqueEntries<Expr*> representative_defs;
    for (auto out : ir_utils::filterByType<IterDomain>(replay->outputs())) {
      for (const ExprGroup& def_group :
           graph.getDefinitions(graph.toGroup(out))) {
        if (def_group == replay_group) {
          continue;
        }
        representative_defs.pushBack(def_group->front());
      }
    }

    for (auto rep_def : representative_defs) {
      graph.maybeMapThroughExprs(rep_def, replay, false);
    }
  }
  return replay;
}

// Clone provided iter domain and return the new copy. Map that copy in relevant
// maps.
IterDomain* IdModel::cloneIterDomain(IterDomain* id) {
  // Figure out which graphs are already initialized to make sure we add the new
  // expression to them.
  std::vector<IdMappingMode> initialized_modes;
  for (auto mode : kIdMappingModes) {
    auto graph_it = id_graphs_.find(mode);
    if (graph_it == id_graphs_.end()) {
      continue;
    }

    auto& graph = graph_it->second;
    if (graph.disjointValSets().disjointSetMap().empty()) {
      continue;
    }

    initialized_modes.push_back(mode);
  }

  auto id_copy = id->cloneWithoutRFactor();

  id_uses_[id_copy] = {};
  id_definitions_[id_copy] = {};

  for (auto mode : initialized_modes) {
    idGraph(mode).initializeVal(id_copy, {}, {});
    idGraph(mode).mapVals(id, id_copy);
  }

  return id_copy;
}

ValGraph IdModel::initializeIdGraph(bool propagate_through_exprs) {
=======
ValGraph IdModel::initializeIdGraph(bool propagate_through_exprs) const {
>>>>>>> 0f5ab07d
  ValGraph id_graph(propagate_through_exprs);

  // To deterministically initialize the graph, the order of adding
  // domains must be deterministic. Here, we sort all IDs by their
  // names.

  std::vector<IterDomain*> all_ids;
  all_ids.reserve(id_definitions_.size());
  for (const auto& [id, defs] : id_definitions_) {
    all_ids.push_back(id);
  }

  std::sort(
      all_ids.begin(), all_ids.end(), [](IterDomain* id1, IterDomain* id2) {
        return id1->name() < id2->name();
      });

  for (auto id : all_ids) {
    auto uses_it = id_uses_.find(id);
    NVF_ERROR(
        uses_it != id_uses_.end(),
        "Failed to initialize id: ",
        id->toString(),
        " as it's missing a definition entry.");
    id_graph.initializeVal(id, id_definitions_.at(id), uses_it->second);
  }

  return id_graph;
}

void IdModel::buildExactGraph() {
  // Initialize the maps with all the IterDomains used in the provded
  // expressions.
  NVF_ERROR(
      id_graphs_.emplace(IdMappingMode::EXACT, initializeIdGraph()).second);

  for (auto expr : tv_exprs_) {
    TensorView* c_tv = ir_utils::getTvOutput(expr);

    auto all_tv_outputs = ir_utils::filterByType<TensorView>(expr->outputs());

    // Map siblings, as all other tv output domains must match the first tv
    // outputs domain.
    std::deque<TensorView*> other_tv_outputs(
        all_tv_outputs.begin(), all_tv_outputs.end());
    other_tv_outputs.pop_front();

    for (auto other_tv_output : other_tv_outputs) {
      // Sibling tv's must be exactly mapped with eachother so simply zip
      // their leaf iter domains.

      NVF_ERROR(
          other_tv_output->getRootDomain().size() ==
              c_tv->getRootDomain().size(),
          "Multiple outputs with mismatched TV domains is not supported.");

      for (auto domain_i : c10::irange(c_tv->getRootDomain().size())) {
        auto c_id = c_tv->getRootDomain()[domain_i];
        auto o_id = other_tv_output->getRootDomain()[domain_i];
        idGraph(IdMappingMode::EXACT).mapVals(o_id, c_id);
      }
    }

    // Map producer-consumer relationships based on the root domain map
    auto tv_inputs = ir_utils::filterByType<TensorView>(expr->inputs());
    for (auto p_tv : tv_inputs) {
      // For exact mapings do not map any broadcast dimensions to
      // non-broadcast dimensions. Prevent any broadcasted axes being mapped
      // to non-broadcasted axes.
      auto exact_c2p_root_map = PairwiseRootDomainMap(p_tv, c_tv)
                                    .mapBroadcast(false)
                                    .mapConsumerToProducer();

      for (auto c_id : getSortedKeys(exact_c2p_root_map, Statement::lessThan)) {
        auto p_id = exact_c2p_root_map.at(c_id);
        idGraph(IdMappingMode::EXACT).mapVals(c_id, p_id);
      }
    }

    // TODO: Revisit if we really should map domains in the exact map
    mapThroughLoopSwizzles(idGraph(IdMappingMode::EXACT));
  }

  idGraph(IdMappingMode::EXACT).validateConsistency();
}

namespace {

// Checks if the expression is a trivial operation where an input is simply an
// output of the transformation. Returns the mapped iter domains if found.
std::vector<std::vector<Val*>> getTriviallyMappedIds(Expr* expr) {
  std::vector<std::vector<Val*>> mapped_ids;
  if (auto merge = dynamic_cast<Merge*>(expr)) {
    if (merge->inner()->extent()->isOneInt()) {
      mapped_ids.push_back({merge->outer(), merge->out()});
    }
    if (merge->outer()->extent()->isOneInt()) {
      mapped_ids.push_back({merge->inner(), merge->out()});
    }
  } else if (auto split = dynamic_cast<Split*>(expr)) {
    if (split->factor()->isOneInt() && split->startOffset()->isZeroInt() &&
        split->stopOffset()->isZeroInt()) {
      if (split->innerSplit()) {
        mapped_ids.push_back({split->in(), split->outer()});
      } else {
        mapped_ids.push_back({split->in(), split->inner()});
      }
    }
  } else if (auto swizzle = dynamic_cast<Swizzle2D*>(expr)) {
    if (swizzle->swizzleType() == Swizzle2DType::NoSwizzle ||
        swizzle->swizzleMode() == SwizzleMode::NoSwizzle) {
      mapped_ids.push_back({swizzle->inX(), swizzle->outX()});
      mapped_ids.push_back({swizzle->inY(), swizzle->outY()});
    }
  }
  return mapped_ids;
}

} // namespace

void IdModel::buildAlmostExactGraph() {
  // Make sure the exact graph is already built
  maybeBuildGraph(IdMappingMode::EXACT);

  // Build almost exact map by forwarding through broadcast axes
  NVF_ERROR(
      id_graphs_
          .emplace(IdMappingMode::ALMOSTEXACT, idGraph(IdMappingMode::EXACT))
          .second);

  auto& almost_exact_graph = idGraph(IdMappingMode::ALMOSTEXACT);

  // Maps iter domain pairs returned by calling that return mappings from
  // isTrivialExpr on every expression in the graph.

  // Don't traverse the graph and at the same time add more mappings
  // as the traversal would be invalidated
  std::vector<std::pair<Val*, Val*>> ids_to_map;

  for (const auto& expr_group :
       almost_exact_graph.disjointExprSets().disjointSets()) {
    for (auto expr : *expr_group) {
      // If not trivial continue
      auto mapped_ids = getTriviallyMappedIds(expr);
      if (mapped_ids.empty()) {
        continue;
      }

      // Map through trivial expressions
      for (auto mapped_id_group : mapped_ids) {
        for (auto id : mapped_id_group) {
          // almost_exact_graph.mapVals(mapped_id_group.front(), id);
          ids_to_map.emplace_back(mapped_id_group.front(), id);
        }
      }
    }
  }

  for (const auto& [id1, id2] : ids_to_map) {
    almost_exact_graph.mapVals(id1, id2);
  }

  almost_exact_graph.validateConsistency();
}

void IdModel::buildPermissiveGraph() {
  // Make sure the exact graph is already built
  maybeBuildGraph(IdMappingMode::EXACT);

  // Use the exact map as the starting map rather than the
  // almost-exact map. Almost exact is useful for index hoisting but
  // not necessary for permissive and loop maps
  NVF_ERROR(
      id_graphs_
          .emplace(IdMappingMode::PERMISSIVE, idGraph(IdMappingMode::EXACT))
          .second);

  for (auto expr : tv_exprs_) {
    // Multiple outputs are already mapped, we can ignore all but the first
    // consumer given they have to be replayed in the same exact way
    TensorView* c_tv = ir_utils::getTvOutput(expr);

    auto tv_inputs = ir_utils::filterByType<TensorView>(expr->inputs());

    for (auto p_tv : tv_inputs) {
      ForwardingInfo permissive_forwarding(p_tv, c_tv);
      for (auto entry : permissive_forwarding.producer_forwarding_map) {
        idGraph(IdMappingMode::PERMISSIVE).mapVals(entry.first, entry.second);
      }

      if (permissive_graph_map_compliment_ids_) {
        for (const auto& entry :
             permissive_forwarding.producer_compliment_map) {
          for (auto entry_2 : entry.second) {
            idGraph(IdMappingMode::PERMISSIVE).mapVals(entry.first, entry_2);
          }
        }
      }

      for (auto entry : permissive_forwarding.consumer_forwarding_map) {
        idGraph(IdMappingMode::PERMISSIVE).mapVals(entry.first, entry.second);
      }

      if (permissive_graph_map_compliment_ids_) {
        for (const auto& entry :
             permissive_forwarding.consumer_compliment_map) {
          for (auto entry_2 : entry.second) {
            idGraph(IdMappingMode::PERMISSIVE).mapVals(entry.first, entry_2);
          }
        }
      }

      auto permissive_c2p_root_map =
          PairwiseRootDomainMap(p_tv, c_tv).mapBroadcast(true);

      for (auto entry : permissive_c2p_root_map.mapConsumerToProducer()) {
        idGraph(IdMappingMode::PERMISSIVE).mapVals(entry.first, entry.second);
      }
    }
  }

  idGraph(IdMappingMode::PERMISSIVE).validateConsistency();
}

namespace {

// Returns the root producer iteration domains that are resolved by provided
// consumer
std::vector<std::pair<IterDomain*, IterDomain*>> resolvedRootBroadcasts(
    TensorView* producer,
    TensorView* consumer) {
  auto p2c_map = PairwiseRootDomainMap(producer, consumer)
                     .mapBroadcast(true)
                     .mapProducerToConsumer();

  std::vector<std::pair<IterDomain*, IterDomain*>> resolved_bcast_domains;
  for (const auto& [p_id, c_id] : p2c_map) {
    // Look for a broadcast producer and non-broadcast consumer

    // Ignore non-broadcast producer and broadcast consumer dims
    if (!p_id->isBroadcast() || c_id->isBroadcast()) {
      continue;
    }

    if (c_id->isReduction()) {
      // This should only happen with expanded broadcast
      // domains. Otherwise, squeeze should be used
      NVF_ERROR(
          p_id->hasExpandedExtent(), "Unexpected domain: ", c_id->toString());
      continue;
    }

    resolved_bcast_domains.emplace_back(p_id, c_id);
  }
  return resolved_bcast_domains;
}

} // namespace

// Grab inlining relationships
StatefulInliningInfo buildStatefulInliningInfo(
    const std::vector<Expr*>& exprs,
    const ValGraph& exact_graph,
    const ValGraph& permissive_graph) {
  StatefulInliningInfo info;
  for (auto expr : exprs) {
    for (auto producer_tv :
         ir_utils::filterByType<TensorView>(expr->inputs())) {
      const auto& producer_root = producer_tv->getMaybeRFactorDomain();
      const auto& producer_domain = producer_tv->domain()->leaf();

      // Grab all iteration domains in producer that its compute at iter domains
      // depend on.
      auto ca_dep_vals = DependencyCheck::getAllValsBetween(
          {producer_root.begin(), producer_root.end()},
          {producer_domain.begin(),
           producer_domain.begin() + producer_tv->getComputeAtPosition()});
      auto ca_deps_filter = ir_utils::filterByType<IterDomain>(ca_dep_vals);
      VectorOfUniqueEntries<IterDomain*> all_producer_ca_deps(
          ca_deps_filter.begin(), ca_deps_filter.end());

      info.ordered_p_ca_ids.pushBack(all_producer_ca_deps);

      // Gather info on and producer-consumer
      // mappings of CA domains and broadcast resolution
      for (auto consumer_tv :
           ir_utils::filterByType<TensorView>(expr->outputs())) {
        auto all_producer_ids = ir_utils::allIDsOf(producer_tv);
        auto all_consumer_ids = ir_utils::allIDsOf(consumer_tv);

        auto p2c_permissive_map = permissive_graph.buildMapBetween(
            all_producer_ids, all_consumer_ids);

        for (const auto& [p_id, c_ids] : p2c_permissive_map) {
          if (!c_ids.empty() &&
              all_producer_ca_deps.has(p_id->as<IterDomain>())) {
            info.p2c_ca_permissive_maps[p_id->as<IterDomain>()].pushBack(c_ids);
          }
        }

        const std::vector<std::pair<IterDomain*, IterDomain*>>
            resolved_bcast_domains =
                resolvedRootBroadcasts(producer_tv, consumer_tv);

        for (const auto& [p_root_id, c_root_id] : resolved_bcast_domains) {
          info.p2c_root_broadcast_resolution_map[p_root_id].pushBack(c_root_id);
        }
      }
    }
  }
  return info;
}

void IdModel::initializeLoopGraph(const StatefulInliningInfo& info) {
  // In the case of the Loop graph, we do not propagate mappings but
  // explicitly set which domains to map based on the permissive graph
  // and the CA positions.
  NVF_ERROR(
      id_graphs_.emplace(IdMappingMode::LOOP, initializeIdGraph(false)).second);

  // Make sure this is called in a deterministic order. Build all inlined
  // relationships in loop graph.
  for (IterDomain* p_id : info.ordered_p_ca_ids) {
    auto entry_it = info.p2c_ca_permissive_maps.find(p_id);
    if (entry_it != info.p2c_ca_permissive_maps.end()) {
      const VectorOfUniqueEntries<Val*>& c_ids = entry_it->second;
      for (Val* c_id : c_ids) {
        idGraph(IdMappingMode::LOOP).mapVals(p_id, c_id);
      }
    }
  }
}

void IdModel::buildLoopGraph() {
  // Make sure the depedent graphs are already built
  maybeBuildGraph(IdMappingMode::EXACT);
  maybeBuildGraph(IdMappingMode::PERMISSIVE);

  if (!tv_exprs_.empty()) {
    std::stringstream ss;
    tv_exprs_.at(0)->fusion()->print(ss);
    VERBOSE() << ss.str();
  }

  const StatefulInliningInfo inlining_info = buildStatefulInliningInfo(
      tv_exprs_,
      idGraph(IdMappingMode::EXACT),
      idGraph(IdMappingMode::PERMISSIVE));

  initializeLoopGraph(inlining_info);

  validateLoopGraphHasNoSelfMappedLeafDomains();

<<<<<<< HEAD
  VERBOSE() << "Initial loop graph:\n";
  for (const auto& group :
       idGraph(IdMappingMode::LOOP).disjointValSets().disjointSets()) {
    VERBOSE() << nvfuser::toString(group) << std::endl;
  }

  loop_promotion_map_ = buildLoopPromotionMap(inlining_info);
=======
  loop_promotion_map_ = LoopPromotionMapBuilder::get(
      *this, inlining_info, loop_promotion_map_builder_callback_);
>>>>>>> 0f5ab07d

  // New domains are added. Make sure there's still no self mapping in
  // the leaf domains
  validateLoopGraphHasNoSelfMappedLeafDomains();

  idGraph(IdMappingMode::LOOP).validateConsistency();
}

<<<<<<< HEAD
std::unordered_map<ValGroup, IterDomain*> IdModel::buildLoopPromotionMap(
    const StatefulInliningInfo& inlining_info) {
  // Make an intersection of the exact and loop map. This will group together
  // entries in each loop group that are exact with each other. This provides a
  // better graph to do promotion and replays.
  //
  // It's tempting to use the intersection of the almost exact and loop, but we
  // need to model broadcast promotion, and if we have two tensors like:
  //
  // T1[i0, b1] = T0[i0]
  // T2[i0, b2] = T0[i0]
  // Then resolution of:
  // T4 = T1[i0, b1] + T3[i0, i1]
  // T6 = T2[i0, b2] + T5[i0, i2]
  //
  // Then merge(0, 1) with all tensors except for T0
  //
  // The almost exact map will map i0, i0*b1, and i0*b2 together, but b1 and b2
  // are being resolved to i1 and i2 respectively. So we want to have separate
  // entries so we can have an easy to process promotion map.
  //
  // Loop is a permissive like map, it could have many entries, use the exact
  // map as the one we iterate on to reduce complexity as it hopefully has
  // smaller groups and this algorithm scales with the number of groups *
  // (number of entries in groups ^ 2)
  //
  // iel stands for Intersection of the Exact and Loop graphs.
  ValGraph iel_graph = buildIntersection(
      idGraph(IdMappingMode::EXACT), idGraph(IdMappingMode::LOOP), false);

  // Step 1: Build a map of the IEL groups of root broadcast domains
  // to resolving domains.
  std::unordered_map<ValGroup, IterDomain*> iel_promotion_map =
      buildInlineRootResolutionMap(iel_graph, inlining_info);

  {
    std::stringstream ss;
    ss << "Step 1: Root promotion map\n";
    for (const auto& [iel_group, promoted_id] : iel_promotion_map) {
      ss << "\t" << nvfuser::toString(iel_group) << " -> "
         << promoted_id->name() << std::endl;
    }
    VERBOSE() << ss.str();
  }

  // Step 2: Propagate the root promotions to intermediate and leaf groups.
  // At this point, the promotion may not be final as the analysis is
  // localized to IEL groups. The map is used in the next step to
  // build mappings of the loop groups.
  propagatePromotionsInIELGraph(iel_graph, iel_promotion_map);

  {
    std::stringstream ss;
    ss << "Step 2: IEL promotion map\n";
    for (const auto& [iel_group, promoted_id] : iel_promotion_map) {
      ss << "\t" << nvfuser::toString(iel_group) << " -> "
         << promoted_id->name() << std::endl;
    }
    VERBOSE() << ss.str();
  }

  // Step 3: Determine the promotion of each loop graph based on the
  // IEL promotion map. For each loop group, examine all the IEL
  // promotions and find the most representative one that captures all
  // the dependent input domains of the loop group
  std::unordered_map<ValGroup, IterDomain*> loop_promotion_map =
      projectIELPromotionToLoopGraph(
          iel_graph,
          iel_promotion_map,
          idGraph(IdMappingMode::LOOP),
          inlining_info);

  {
    VERBOSE() << "Step 3: initial loop promotion map:" << std::endl;
    for (const auto& [loop_group, id] : loop_promotion_map) {
      VERBOSE() << nvfuser::toString(loop_group) << " -> " << id->name()
                << std::endl;
    }
  }

  // At this point, most of loop groups should have correct promoted
  // IDs. However, non-inlined loop groups may miss promotion that
  // should be propagated from parent ID groups, e.g., iS50 of T2 in
  // Indexing19. Its parent ID loop group is promoted, but the loop
  // group of iS50 is not found yet.

  // Step 4: In order to fully propagate the loop graph promotions, first
  // propagate them to the IEL groups, which are then used to
  // propagate back to the loop groups in Step 5. Unlike Step 2, the
  // initial IEL promotion map is empty and is populated with the loop
  // promotion map as we traverse down the IEL graph.
  std::unordered_map<ValGroup, IterDomain*> final_iel_promotion_map;
  propagatePromotionsInIELGraph(
      iel_graph,
      final_iel_promotion_map,
      idGraph(IdMappingMode::LOOP),
      loop_promotion_map);

  {
    std::stringstream ss;
    ss << "Step 4: IEL promotion map\n";
    for (const auto& [iel_group, promoted_id] : final_iel_promotion_map) {
      ss << "\t" << nvfuser::toString(iel_group) << " -> "
         << promoted_id->name() << std::endl;
    }
    VERBOSE() << ss.str();
  }

  // Step 5: Find the final promotion of each loop group based on the
  // final IEL promotion map
  auto final_loop_promotion_map = projectIELPromotionToLoopGraph(
      iel_graph,
      final_iel_promotion_map,
      idGraph(IdMappingMode::LOOP),
      inlining_info);

  // The promotion map produced in Step 5 only includes those are
  // further propagated at Step 4, so the correct mappings produced at
  // Step 3 may not be included in the Step-5 results. Any Step-3 mappings
  // that are not found in the Step-5 results are already valid
  // results, so merge them into the Step-5 results.
  //
  // For example, in the below case, nothing will be propated at Step
  // 4.
  //
  // t0: [i0]
  // t1: [i1, i2]
  // t2 = broadcast(t0, {true, false})
  // t3 = t2 + t1
  //
  // t2: [b3, i4]
  // t3: [i5, i6]
  //
  // t3->merge(0)
  // propagate-and-inline-most
  //
  // t0: [i0] ca_pos(1)
  // t1: [i1*i2] ca_pos(1)
  // t2: [b3*i4] ca_pos(1)
  // t3: [i5*i6]
  //
  // In this case, all domains will be grouped together and there will
  // be just a single group in the Loop graph:
  //
  // - {i0, i1, i2, b3, i4, i5, i6, i1*i2, b3*i4, i5*i6}
  //
  // Step 3 will identify i5*i6 is the promotion domain. Since all
  // domains are promoted to i5*i6, there will be no propagation in
  // Step 4 (i.e., loop_promote_inputs will be false). Since the
  // result of Step 4 is empty, the Step 5 result will also be empty,
  // but that just means there's no change is necessary from the Step
  // 3 results.

  // Update the Step-3 map to the latest LOOP graph
  loop_promotion_map =
      updateValGroupIdMap(loop_promotion_map, idGraph(IdMappingMode::LOOP));

  // Insert the updated Step-3 results into the Step-5 resutls. Note
  // that this insertion does not overwrite the existing mappings.
  final_iel_promotion_map.insert(
      loop_promotion_map.begin(), loop_promotion_map.end());

  sanityCheckLoopPromotionMap(final_loop_promotion_map);

  VERBOSE() << "Final loop promotion map:" << std::endl;
  for (const auto& [loop_group, id] : final_loop_promotion_map) {
    VERBOSE() << nvfuser::toString(loop_group) << " -> " << id->name()
              << std::endl;
  }

  return final_loop_promotion_map;
}

std::unordered_map<ValGroup, IterDomain*> IdModel::buildInlineRootResolutionMap(
    const ValGraph& iel_graph,
    const StatefulInliningInfo& info) {
  std::unordered_map<ValGroup, IterDomain*> iel_promotion_map;

  // This should probably work just on terminating inputs, as we shouldn't be
  // able to modify a broadcast domain between root and rfactor which would be
  // required to resolve a non input broadcast domain. But for now leaving it as
  // traversal on all broadcast groups.
  //

  // We first visit all broadcast root domains. If a broadcast is
  // resovled, see if it's promoted. Note that a domain be resolved to
  // a domain that may not be loop mapped, yet it can still be
  // promoted. In other words, there can be a domain that is exactly
  // mapped with the resolving domain *and* is mapped with the
  // broadcast domain by the loop map. The algorihm here is:
  //
  // 1. For a broadcast domain, find the domain that the broadcast is
  //    resolved to.
  // 2. If the resolving domain is also loop-mapped with the
  //    broadcast, that is the promotion domain, but the resolving
  //    domain may not be loop mapped as mentioned above. Instead,
  //    find all loop-mapped domains with the broadcast domain and
  //    pick one that is exactly mapped with the resolving domain
  //
  // Note again this process is only done for root domains. Once we
  // find promotion relationships for root domains, we propagate the
  // mappings to derived domains
  for (const ValGroup& iel_group : iel_graph.disjointValSets().disjointSets()) {
    NVF_ERROR(!iel_group->empty());

    IterDomain* iel_group_id = iel_group->front()->as<IterDomain>();

    if (!iel_group_id->isBroadcast()) {
      continue;
    }

    // Collect all the exact groups of the resolutions of the broadcast id's
    ValGroups resolved_exact_groups;
    for (Val* bcast_id : *iel_group) {
      if (auto p2c_root_broadcast_resolution_map_it =
              info.p2c_root_broadcast_resolution_map.find(
                  bcast_id->as<IterDomain>());
          p2c_root_broadcast_resolution_map_it !=
          info.p2c_root_broadcast_resolution_map.end()) {
        resolved_exact_groups.pushBack(
            idGraph(IdMappingMode::EXACT)
                .toGroups(p2c_root_broadcast_resolution_map_it->second));
      }
    }

    if (resolved_exact_groups.empty()) {
      // No resolution
      continue;
    }

    // resolved_exact_groups is a list of IDs that resolves the
    // broadcast. We only care those that are also in the same loop
    // group, and there must be just one or none. Otherwise, the
    // resolution is ambiguous.

    // Collect all the exact groups in the loop set containing this iel_group
    const ValGroup& loop_group =
        idGraph(IdMappingMode::LOOP).toGroup(iel_group_id);
    ValGroups loop_covered_exact_groups =
        idGraph(IdMappingMode::EXACT).toGroups(*loop_group);

    // The intersection of the exact groups that the broadcast domains can be
    // broadcasted to, and those that exist within the same loop groop are is
    // the promotion needed for this iel_group. The promotion should
    // be none or unique.
    ValGroups loop_exact_resolved_intersection =
        resolved_exact_groups.computeIntersect(loop_covered_exact_groups);

    if (loop_exact_resolved_intersection.empty()) {
      // No promotion
      continue;
    }

    if (loop_exact_resolved_intersection.size() > 1) {
      // Ambiguous promotion. This should not happen.
      std::stringstream err_msg;
      err_msg
          << "Invalid multiple broadcast resolution within shared loops detected, group:\n  "
          << iel_group->toString() << "\nIs being broadcasted to:";
      for (const ValGroup& entry : loop_exact_resolved_intersection) {
        err_msg << "\n  " << entry->toString();
      }
      NVF_ERROR(false, err_msg.str());
    }

    const ValGroup& exact_resolution_group =
        loop_exact_resolved_intersection.front();

    // Within the loop group, find the IDs that the broadcast IDs are
    // resolved to
    VectorOfUniqueEntries<Val*> resolved_ids =
        exact_resolution_group->computeIntersect(*loop_group);

    NVF_ERROR(!resolved_ids.empty());

    // All the IDs in resolved_ids are mapped with both of the exact
    // and loop graphs, so any of them can be used as an IEL promotion
    // ID. Just to make it extra clear, look for corresponding
    // groups in the IEL graph and make sure there's only one such group.
    ValGroups promoted_iel_groups = iel_graph.toGroups(resolved_ids);

    NVF_ERROR(!promoted_iel_groups.empty());

    if (promoted_iel_groups.size() > 1) {
      std::stringstream err_msg;
      err_msg
          << "Invalid multiple broadcast resolution within shared loops detected, group:\n  "
          << iel_group->toString() << "\nIs being broadcasted to:";
      for (const ValGroup& entry : promoted_iel_groups) {
        err_msg << "\n  " << entry->toString();
      }
      NVF_ERROR(false, err_msg.str());
    }

    iel_promotion_map[iel_group] =
        promoted_iel_groups.front()->front()->as<IterDomain>();
  }

  return iel_promotion_map;
}

// TODO: Reenable after reenabling parallel propagation.
//        propagateLoopPTypes
void IdModel::validatePTypes(const std::vector<TensorView*>& all_tvs) const {
  // VectorOfUniqueEntries<IterDomain*> leaf_ids;
  // for (auto tv : all_tvs) {
  //   leaf_ids.pushBack(tv->domain()->leaf());
  // }

  // for (const auto& disjoint_set :
  //      idGraph(IdMappingMode::EXACT).disjointValSets().disjointSets()) {
  //   for (auto id : disjoint_set->vector()) {
  //     auto id_ptype = id->getParallelType();

  //     NVF_ERROR(
  //         leaf_ids.has(id) || id_ptype == ParallelType::Serial,
  //         "Invalid parallelization of non leaf iter domain: ",
  //         id->toString());
  //   }
  // }
}

void IdModel::propagateLoopPTypes() const {
  for (const auto& loop_disjoint_set :
       idGraph(IdMappingMode::LOOP).disjointValSets().disjointSets()) {
    ParallelType common_ptype = ParallelType::Serial;
    for (auto id : loop_disjoint_set->vector()) {
      auto id_ptype = id->as<IterDomain>()->getParallelType();

      NVF_ERROR(
          id_ptype == common_ptype || id_ptype == ParallelType::Serial ||
              common_ptype == ParallelType::Serial,
          "Issue validating parallel type disjoint ptype is, ",
          common_ptype,
          " but found in the set the id: ",
          id->toString());

      common_ptype =
          common_ptype == ParallelType::Serial ? id_ptype : common_ptype;
    }

    for (auto id : loop_disjoint_set->vector()) {
      id->as<IterDomain>()->parallelize(common_ptype);
    }
  }
}

=======
>>>>>>> 0f5ab07d
void IdModel::buildAllGraphs() {
  VERBOSE() << "*** Building all graphs ***";

  if (tvs_.empty()) {
    return;
  }

  std::unique_ptr<IdModelValidator> validator;

  Fusion* fusion = tvs_.front()->fusion();

  // A ComputeAtMap will be built inside the constructor of
  // IdModelValidator, which may fail for some fusions that are not
  // supported currently (but work with IdModel). Make sure the
  // validator is only created when it is indeed requested
  if (validate_) {
    validator = std::make_unique<IdModelValidator>(fusion, allow_self_mapping_);
  }

  FusionGuard fg(fusion);

  buildExactGraph();
  if (validate_) {
    validator->checkExactGraphEquivalence(idGraph(IdMappingMode::EXACT));
  }

  // Make sure there's no self mapping in the Exact graph as that
  // would invalidate lowering assumptions.
  if (!allow_self_mapping_) {
    assertNoSelfMapping();
  }

  buildAlmostExactGraph();
  if (validate_) {
    validator->checkAlmostExactGraphEquivalence(
        idGraph(IdMappingMode::ALMOSTEXACT));
  }

  buildPermissiveGraph();
  // Validation is not implemented when compliment mapping is enabled
  if (!permissive_graph_map_compliment_ids_ && validate_) {
    validator->checkPermissiveGraphEquivalence(
        idGraph(IdMappingMode::PERMISSIVE));
  }

  // Permissive graph needs the trivial exprs from the almost exact graph to
  // build correctly. Once built though we can remove the trivial expressions
  // from the almost exact graph.
  idGraph(IdMappingMode::ALMOSTEXACT).removeTrivialExprs();

  buildLoopGraph();
}

void IdModel::buildGraph(IdMappingMode mode) {
  switch (mode) {
    case IdMappingMode::EXACT:
      buildExactGraph();
      break;
    case IdMappingMode::ALMOSTEXACT:
      buildAlmostExactGraph();
      break;
    case IdMappingMode::PERMISSIVE:
      buildPermissiveGraph();
      break;
    case IdMappingMode::LOOP:
      buildLoopGraph();
      break;
    default:
      NVF_ERROR(false, "Unsupported mode: ", mode);
  }
}

void IdModel::maybeBuildGraph(IdMappingMode mode) {
  if (id_graphs_.find(mode) != id_graphs_.end()) {
    return;
  } else {
    buildGraph(mode);
  }
}

ValGraph IdModel::buildIntersection(
    const ValGraph& graph0,
    const ValGraph& graph1,
    bool propagate_exprs) const {
  ValGraph intersection = initializeIdGraph(propagate_exprs);
  for (const ValGroup& group0 : graph0.disjointValSets().disjointSets()) {
    auto set_size = group0->size();
    for (auto id0_i : c10::irange(set_size)) {
      Val* id0 = group0->vector()[id0_i];
      for (auto id1_i = id0_i; id1_i < set_size; id1_i++) {
        Val* id1 = group0->vector()[id1_i];
        // id0 and id1 map in group0. If they also map in the group1,
        // add the mapping to the intersection.
        if (graph1.disjointValSets().strictAreMapped(id0, id1)) {
          intersection.mapVals(id0, id1);
        }
      }
    }
  }
  return intersection;
}

<<<<<<< HEAD
namespace {

// Check if there's an equivalent expression as iel_expr that uses
// maybe_promoted_inputs. This is used to avoid redundantly replaying
// expressions.
// NOTE: This is currently overly conservative and some
// opportunities for reuse are lost, althought it doesn't affect
// the correctness of the analysis.
Expr* findMatchingExpr(
    const ExprGroup& iel_expr,
    const ValGraph& iel_graph,
    const std::vector<IterDomain*>& maybe_promoted_inputs,
    const ValGraph& loop_graph) {
  // If any of domains in maybe_promoted_inputs is not found in
  // iel_graph, it means the domain is just replayed and by definition
  // has no mapping with any existing domain, which means there's no
  // matching expr.
  if (std::any_of(
          maybe_promoted_inputs.begin(),
          maybe_promoted_inputs.end(),
          [&](IterDomain* maybe_promoted_input) -> bool {
            return !iel_graph.hasGroup(maybe_promoted_input);
          })) {
    return nullptr;
  }

  // Grab all eligible uses of the promoted inputs.
  // Note that any eligible matching expr should be a use of all
  // inputs in maybe_promoted_input_uses, no matter it's promoted or
  // not. So it isn't necessary to look at all of
  // maybe_promoted_input_uses but just need to grab one.
  NVF_ERROR(!maybe_promoted_inputs.empty());
  ExprGroups maybe_promoted_input_uses =
      iel_graph.getUses(iel_graph.toGroup(maybe_promoted_inputs.front()));

  if (maybe_promoted_input_uses.empty()) {
    return nullptr;
  }

  // Look for exprs that have inputs that are mapped in the IEL
  // graph with the (promoted) inputs of iel_expr.
  for (const ExprGroup& maybe_promoted_input_use_group :
       maybe_promoted_input_uses) {
    NVF_ERROR(!maybe_promoted_input_use_group->empty());
    // maybe_promoted_inputs may include non-promoted inputs as
    // well, so maybe_promoted_input_uses may include the original
    // iel_expr itself. Since there must at least be a promoted input,
    // iel_expr itself should not be an expr group we are looking for.
    if (iel_expr == maybe_promoted_input_use_group) {
      continue;
    }
    Expr* maybe_promoted_input_use = maybe_promoted_input_use_group->front();
    if (!iel_expr->front()->sameOp(maybe_promoted_input_use)) {
      continue;
    }
    // Check if all inputs are mapped
    NVF_ERROR(
        maybe_promoted_inputs.size() ==
        maybe_promoted_input_use->inputs().size());
    bool all_inputs_match = true;
    for (const auto inp_i : c10::irange(maybe_promoted_inputs.size())) {
      all_inputs_match = all_inputs_match &&
          iel_graph.disjointValSets().strictAreMapped(
              maybe_promoted_inputs[inp_i],
              maybe_promoted_input_use->inputs().at(inp_i));
    }
    if (!all_inputs_match) {
      continue;
    }

    // We always want to find promotions within the same loop
    // groups since we are looking for domains that represent actual
    // loops. Note that that's guaranteed when a new domain is
    // replayed instead of reusing an existing domain.
    if (!loop_graph.disjointExprSets().permissiveAreMapped(
            iel_expr->front(), maybe_promoted_input_use_group->front())) {
      continue;
    }
    // This is just an extra sanity check. Make sure all exprs in
    // the use group are mapped
    NVF_ERROR(
        std::all_of(
            maybe_promoted_input_use_group->vector().begin(),
            maybe_promoted_input_use_group->vector().end(),
            [&](Expr* iel_use) {
              return loop_graph.disjointExprSets().permissiveAreMapped(
                  iel_expr->front(), iel_use);
            }),
        "Not all mapped: ",
        nvfuser::toString(iel_expr),
        "\n",
        nvfuser::toString(maybe_promoted_input_use_group));

    return maybe_promoted_input_use;
  }

  return nullptr;
}

// When propagating loop promotions from inputs to outputs of an IEL
// expr, we can't blindly apply loop promotion when all of the input
// domains are loop mapped with the outputs.
//
// i.e. if we have the inlined domains from:
// Inputs:
//   T0[i0]
//   T1[i0, i1]
//
// T2[i0, b2] = broadcast(T0)
// T3[i0, i1] = T2 + T1
//
// {T1, T2, T3}->merge(0, 1)
// inlineMost
//
// The inlined loop group would consist of:
//
// {i0, i1, b2, i0*b2, i0*i1}
//
// Note that all these domains would have promotion to i0*i1 at the
// end of Step 3. When the IEL expression of merge(i0, i1) is visited by
// propagatePromotionsInIELGraph again, the promotion to i0*i1 of both
// inputs would be propagated to its output, resulting in promotion of
// i0*i1 to (i0*i1)*(i0*i1), which is not the correct propagation.
//
// Therefore only promote i0*b1 to i0*i1, or i0*i1 to i0*i1 (i.e. don't
// promote an input to any transformation within the loop group).
//
// So if we have an iel_expr make sure its inputs and outputs are not in
// the same loop group.
bool hasUniqueInputLoopGroups(
    const ExprGroup& iel_expr,
    const ValGraph& iel_graph,
    const ValGraph& loop_graph) {
  const std::vector<ValGroup> iel_inp_groups = iel_graph.inputGroups(iel_expr);

  const std::vector<ValGroup> iel_out_groups = iel_graph.outputGroups(iel_expr);

  ValGroups inp_loop_groups;
  for (const ValGroup& iel_inp_group : iel_inp_groups) {
    inp_loop_groups.pushBack(loop_graph.toGroup(iel_inp_group->front()));
  }
  ValGroups out_loop_groups;
  for (const ValGroup& iel_out_group : iel_out_groups) {
    out_loop_groups.pushBack(loop_graph.toGroup(iel_out_group->front()));
  }

  // Check if input groups that are not included in the output group set
  return !inp_loop_groups.computeSubtract(out_loop_groups).empty();
}

} // namespace

void IdModel::propagatePromotionsInIELGraph(
    const ValGraph& iel_graph,
    std::unordered_map<ValGroup, IterDomain*>& iel_promotion_map,
    const ValGraph& loop_graph,
    const std::unordered_map<ValGroup, IterDomain*>& loop_graph_promotion_map) {
  // In order to make this traversal work, the traversal order must be
  // topologically sorted.
  ValGraphStmtSort iel_stmt_sort(iel_graph);

  for (const ExprGroup& iel_expr : iel_stmt_sort.exprs()) {
    NVF_ERROR(!iel_expr->empty());
    const std::vector<ValGroup> iel_inp_groups =
        iel_graph.inputGroups(iel_expr);

    // Check if any inputs need promotion indicating this expr group needs to
    // be replayed with promoted inputs
    bool an_input_was_promoted = false;
    std::vector<IterDomain*> maybe_promoted_inputs;
    maybe_promoted_inputs.reserve(iel_inp_groups.size());

    // Propagate loop graph promotion only when the inputs and outputs are
    // not in the same loop group.
    const bool loop_promote_inputs = !loop_graph_promotion_map.empty() &&
        hasUniqueInputLoopGroups(iel_expr, iel_graph, loop_graph);

    for (const ValGroup& iel_inp_group : iel_inp_groups) {
      // Assumed all inputs are IterDomains
      NVF_ERROR(iel_inp_group->front()->isA<IterDomain>());

      // Propagate IEL promotions when available.
      if (auto inp_promo_it = iel_promotion_map.find(iel_inp_group);
          inp_promo_it != iel_promotion_map.end()) {
        maybe_promoted_inputs.push_back(inp_promo_it->second);
        an_input_was_promoted = true;
        VERBOSE() << "Promoted input by IEL promotion: "
                  << nvfuser::toString(iel_inp_group) << " -> "
                  << inp_promo_it->second->name() << std::endl;
        continue;
      }

      // Promote loops based on the loop promotion map. If the loop promotion
      // map should be used and has an entry we should use that promotion.
      if (loop_promote_inputs) {
        const ValGroup& loop_copy_group =
            loop_graph.toGroup(iel_inp_group->front());
        auto inp_loop_promo_it = loop_graph_promotion_map.find(loop_copy_group);
        if (inp_loop_promo_it != loop_graph_promotion_map.end()) {
          maybe_promoted_inputs.push_back(inp_loop_promo_it->second);
          an_input_was_promoted = true;
          VERBOSE() << "Promoted input by loop promotion: "
                    << nvfuser::toString(iel_inp_group) << " -> "
                    << inp_loop_promo_it->second->name() << std::endl;
          continue;
        }
      }

      // No promotion found. Just use the non-promoted domain
      maybe_promoted_inputs.push_back(iel_inp_group->front()->as<IterDomain>());
    }

    if (!an_input_was_promoted) {
      // No inputs need promotion so just continue
      continue;
    }

    VERBOSE() << "IEL expr: " << iel_expr->front()->toString();

    Expr* promoted_expr = findMatchingExpr(
        iel_expr,
        iel_graph,
        maybe_promoted_inputs,
        idGraph(IdMappingMode::LOOP));

    bool replayed = false;

    if (!promoted_expr) {
      promoted_expr = addReplayAs(maybe_promoted_inputs, iel_expr->front());
      replayed = true;
      for (auto id : maybe_promoted_inputs) {
        VERBOSE() << "Maybe promoted input: " << id->name() << std::endl;
      }
      VERBOSE() << "Replayed: " << promoted_expr->toString();
    } else {
      VERBOSE() << "Reusing: " << promoted_expr->toString();
    }

    // Mark outputs as having a promoted iter domain
    std::vector<ValGroup> out_groups = iel_graph.outputGroups(iel_expr);
    NVF_ERROR(promoted_expr->outputs().size() == out_groups.size());
    NVF_ERROR(
        ir_utils::filterByType<IterDomain>(promoted_expr->outputs()).size() ==
            out_groups.size(),
        "Unexpected non IterDomain outputs found: ",
        promoted_expr->toString());

    for (const auto i : c10::irange(out_groups.size())) {
      // Promote if necessary, if the output is already in the same exact map
      // it doesn't need a promotion.
      if (idGraph(IdMappingMode::EXACT)
              .disjointValSets()
              .strictAreMapped(
                  promoted_expr->output(i), out_groups[i]->front())) {
        continue;
      }
      iel_promotion_map[out_groups[i]] =
          promoted_expr->output(i)->as<IterDomain>();
      VERBOSE() << "IEL promotion: " << nvfuser::toString(out_groups[i])
                << " -> " << promoted_expr->output(i)->name() << std::endl;
      // Explicitly map loop map since expr propagation doesn't happen
      if (replayed) {
        idGraph(IdMappingMode::LOOP)
            .mapVals(iel_expr->front()->output(i), promoted_expr->output(i));
      }
    }
  }
}

void IdModel::propagatePromotionsInIELGraph(
    const ValGraph& iel_graph,
    std::unordered_map<ValGroup, IterDomain*>& iel_promotion_map) {
  propagatePromotionsInIELGraph(
      iel_graph, iel_promotion_map, idGraph(IdMappingMode::LOOP), {});
}

=======
>>>>>>> 0f5ab07d
// Replay Expr but with the inputs provided.
Expr* IdModel::addReplayAs(std::vector<IterDomain*> new_inputs, Expr* expr) {
  // Figure out which graphs are already initialized to make sure we add the new
  // expression to them.
  std::vector<IdMappingMode> initialized_modes;
  for (auto mode : kIdMappingModes) {
    auto graph_it = id_graphs_.find(mode);
    if (graph_it == id_graphs_.end()) {
      continue;
    }

    auto& graph = graph_it->second;
    if (graph.disjointValSets().disjointSetMap().empty()) {
      continue;
    }

    initialized_modes.push_back(mode);
  }

  // Replace the provided inputs with IterType::Iteration domains as
  // reduction domains cannot be merged with non-reduction domains.
  if (std::any_of(
          new_inputs.begin(),
          new_inputs.end(),
          [](IterDomain* id) { return id->isReduction(); }) &&
      std::any_of(new_inputs.begin(), new_inputs.end(), [](IterDomain* id) {
        return !id->isReduction();
      })) {
    // Inputs have mismatched type, replace new_inputs
    auto tmp_inputs = new_inputs;
    for (const auto i : c10::irange(new_inputs.size())) {
      new_inputs.at(i) = IterDomainBuilder(tmp_inputs.at(i))
                             .iter_type(IterType::Iteration)
                             .build();
      id_definitions_[new_inputs.at(i)];
      id_uses_[new_inputs.at(i)];
      for (auto mode : initialized_modes) {
        idGraph(mode).initializeVal(new_inputs.at(i), {}, {});
        idGraph(mode).mapVals(new_inputs.at(i), tmp_inputs.at(i));
      }
    }
  }

  const std::vector<IterDomain*> orig_input_ids =
      ir_utils::filterByType<IterDomain>(expr->inputs()).vector();

  // Sanity check of the original inputs
  {
    NVF_ERROR(
        new_inputs.size() == orig_input_ids.size(),
        "Invalid number of inputs: ",
        new_inputs.size(),
        " does not match number of iter domain inputs for ",
        expr->toString());

    for (auto mode : initialized_modes) {
      for (auto inp : orig_input_ids) {
        NVF_ERROR(
            idGraph(mode).hasGroup(inp),
            "All inputs for replay need to be initialized in all graphs, ",
            inp->toString(),
            " was not found in mode: ",
            mode);
      }
    }
  }

  // Create the new expression with provided inputs
  auto replay = ReplayTransform::replayAs(new_inputs, expr);

  for (auto out_id : ir_utils::filterByType<IterDomain>(replay->outputs())) {
    id_definitions_[out_id].pushBack(replay);
    // out_id is a new IterDomain with no use expr yet. Initialize its
    // use mapping with an empty set
    NVF_ERROR(id_uses_.emplace(out_id, VectorOfUniqueEntries<Expr*>{}).second);
  }

  // Add the expression to the uses of the inputs
  for (auto inp_id : ir_utils::filterByType<IterDomain>(replay->inputs())) {
    // inp_id should not be a new domain, so just make sure it has a
    // def mapping.
    NVF_ERROR(id_definitions_.find(inp_id) != id_definitions_.end());
    id_uses_[inp_id].pushBack(replay);
  }

  // Initialize output iter domains in the graphs
  for (auto mode : initialized_modes) {
    auto& graph = idGraph(mode);

    // Initialize output ids in map. The replay expr will be
    // registered as a definition by registerExpr
    for (auto out_id : ir_utils::filterByType<IterDomain>(replay->outputs())) {
      graph.initializeVal(out_id, {}, {});
    }

    graph.registerExpr(replay);

    // Propagate through all the uses of the iter domain groups of the inputs
    // with the new expression.
    // Gather all use expressions from inputs
    VectorOfUniqueEntries<Expr*> representative_uses;
    for (IterDomain* inp : new_inputs) {
      for (const ExprGroup& use_group : graph.getUses(graph.toGroup(inp))) {
        NVF_ERROR(!use_group->empty());
        representative_uses.pushBack(use_group->front());
      }
    }

    for (auto rep_use : representative_uses) {
      graph.maybeMapThroughExprs(rep_use, replay, true);
    }
  }

  return replay;
}

<<<<<<< HEAD
namespace {

// Returns for each ValGroup in provided IdGraph what the input ValGroups are
// traversing on definitions. Ignoring broadcast ValGroups and resetting inputs
// at RFactor ValGroups.
std::unordered_map<ValGroup, ValGroups> computeCoveredGroups(
    const ValGraph& graph,
    const std::unordered_set<IterDomain*>& view_rfactor_ids) {
  // Map from an exact iter domain group, to all the exact iter domain groups it
  // covers
  std::unordered_map<ValGroup, ValGroups> covered_ids;

  for (const ValGroup& id_group : graph.disjointValSets().disjointSets()) {
    // Initialize inputs
    const ExprGroups& id_group_defs = graph.getDefinitions(id_group);
    if (id_group_defs.empty()) {
      covered_ids[id_group] = {id_group};
    }

    // Initialize rfactor groups
    if (std::any_of(id_group->begin(), id_group->end(), [&](Val* id) {
          return view_rfactor_ids.find(id->as<IterDomain>()) !=
              view_rfactor_ids.end();
        })) {
      covered_ids[id_group] = {id_group};
    }

    // Initialize broadcast groups to empty since broadcast domains
    // don't matter for indexing
    if (std::any_of(id_group->begin(), id_group->end(), [&](Val* id) {
          return id->as<IterDomain>()->isBroadcast();
        })) {
      covered_ids[id_group] = {};
    }
  }

  ValGraphStmtSort exact_stmt_sort(graph);

  for (const ExprGroup& exact_expr : exact_stmt_sort.exprs()) {
    std::vector<ValGroup> input_groups = graph.inputGroups(exact_expr);

    ValGroups covered;
    for (const ValGroup& inp_group : input_groups) {
      covered.pushBack(covered_ids.at(inp_group));
    }

    for (const ValGroup& output_group : graph.outputGroups(exact_expr)) {
      // Don't overwrite initialized cases due to rfactor markings.
      if (covered_ids.find(output_group) == covered_ids.end()) {
        covered_ids[output_group] = covered;
      }
    }
  }

  return covered_ids;
}

}; // namespace

std::unordered_map<ValGroup, IterDomain*> IdModel::
    projectIELPromotionToLoopGraph(
        const ValGraph& iel_graph,
        const std::unordered_map<ValGroup, IterDomain*>& iel_promotion_map,
        const ValGraph& loop_graph,
        const StatefulInliningInfo& inlining_info) {
  const std::unordered_map<ValGroup, ValGroups> exact_covered_ids =
      computeCoveredGroups(idGraph(IdMappingMode::EXACT), view_rfactor_ids_);

  // Grab terminal iter domain in the loop groups.
  const VectorOfUniqueEntries<IterDomain*> terminal_loop_ids =
      computeTerminalLoopIds(inlining_info);

  std::unordered_map<ValGroup, IterDomain*> loop_promotion_map;

  for (const ValGroup& loop_group :
       loop_graph.disjointValSets().disjointSets()) {
    IterDomain* promotion_id = findPromotionOfLoopGroup(
        loop_group,
        iel_graph,
        iel_promotion_map,
        exact_covered_ids,
        terminal_loop_ids);
    if (promotion_id) {
      loop_promotion_map[loop_group] = promotion_id;
    }
  }

  VERBOSE() << "Promotion projected to loop groups:\n";
  for (const auto& [loop_group, id] : loop_promotion_map) {
    VERBOSE() << nvfuser::toString(loop_group) << " -> " << id->name()
              << std::endl;
  }

  return loop_promotion_map;
}

IterDomain* IdModel::findPromotionOfLoopGroup(
    const ValGroup& loop_group,
    const ValGraph& iel_graph,
    const std::unordered_map<ValGroup, IterDomain*>& iel_promotion_map,
    const std::unordered_map<ValGroup, ValGroups>& exact_covered_ids,
    const VectorOfUniqueEntries<IterDomain*>& terminal_loop_ids) {
  const ValGraph& exact_graph = idGraph(IdMappingMode::EXACT);

  // Grab all the (potentially promoted) terminal iter domains in this group.
  // Save the exact group and the iter domain in this vector.
  std::vector<std::pair<ValGroup, IterDomain*>> exact_promoted_terminal_ids;
  for (auto loop_id : *loop_group) {
    // If not a terminal id in the group skip
    if (!terminal_loop_ids.has(loop_id->as<IterDomain>())) {
      continue;
    }

    // Grab the iel entry. There can be iter domains that were added
    // after the IEL graph was built. All the promotion information is
    // associated with the domains that exist in the original graph,
    // so the new domains can be simply ignored.
    if (!iel_graph.hasGroup(loop_id)) {
      continue;
    }

    const ValGroup& iel_group = iel_graph.toGroup(loop_id);

    // Does it still need iel_promotion_map? The loop group already has
    // the replayed domains, so we should be able to find it.
    auto iel_promo_it = iel_promotion_map.find(iel_group);
    if (iel_promo_it == iel_promotion_map.end()) {
      // If this terminal ID doesn't have a promotion associated with it, save
      // the terminal ID.
      exact_promoted_terminal_ids.emplace_back(
          exact_graph.toGroup(loop_id), loop_id->as<IterDomain>());
    } else {
      // If this terminal ID has a promotion, grab the promoted ID.
      exact_promoted_terminal_ids.emplace_back(
          exact_graph.toGroup(iel_promo_it->second), iel_promo_it->second);
    }
  }

  // All the exact groups of the iter domains in the loop group
  ValGroups exact_groups = exact_graph.toGroups(*loop_group);

  // All exact groups covered by all iter domains in this loop group
  ValGroups loop_group_covered_ids;
  for (const ValGroup& exact_group : exact_groups) {
    auto covered_it = exact_covered_ids.find(exact_group);
    NVF_ERROR(covered_it != exact_covered_ids.end());
    loop_group_covered_ids.pushBack(covered_it->second);
  }

  // Check if any of the candidate Iter Domains we collected cover all the
  // exact groups of loop_group_covered_ids. If so, that's the correct
  // promoted iter domain of this group.
  for (const auto& entry : exact_promoted_terminal_ids) {
    const ValGroup& terminal_id_group = entry.first;
    IterDomain* terminal_id = entry.second;
    auto covered_it = exact_covered_ids.find(terminal_id_group);
    NVF_ERROR(covered_it != exact_covered_ids.end());
    if (loop_group_covered_ids.computeSubtract(covered_it->second).empty()) {
      return terminal_id;
    }
  }

  return nullptr;
}

VectorOfUniqueEntries<IterDomain*> IdModel::computeTerminalLoopIds(
    const StatefulInliningInfo& info) {
  VectorOfUniqueEntries<IterDomain*> terminal_loop_ids;
  for (const ValGroup& group :
       idGraph(IdMappingMode::LOOP).disjointValSets().disjointSets()) {
    if (group->size() == 1) {
      terminal_loop_ids.pushBack(group->front()->as<IterDomain>());
    }

    // Don't select producer iter domains
    for (auto loop_id : *group) {
      if (info.p2c_ca_permissive_maps.find(loop_id->as<IterDomain>()) !=
          info.p2c_ca_permissive_maps.end()) {
        continue;
      }

      // It's terminal if there's no use group
      auto uses_it = id_uses_.find(loop_id->as<IterDomain>());
      if (uses_it == id_uses_.end() || uses_it->second.empty()) {
        terminal_loop_ids.pushBack(loop_id->as<IterDomain>());
        continue;
      }

      // If there's an output group that is not in the same group,
      // then it's a terminal ID
      bool all_outs_in_loop_group = true;
      for (auto use : uses_it->second) {
        if (std::any_of(
                use->outputs().begin(),
                use->outputs().end(),
                [&](Val* out) -> bool {
                  return group != idGraph(IdMappingMode::LOOP).toGroup(out);
                })) {
          all_outs_in_loop_group = false;
          break;
        }
      }

      if (!all_outs_in_loop_group) {
        terminal_loop_ids.pushBack(loop_id->as<IterDomain>());
      }
    }
  }
  return terminal_loop_ids;
}

void IdModel::sanityCheckLoopPromotionMap(
    const std::unordered_map<ValGroup, IterDomain*>& loop_promotion_map) const {
  const auto& loop_graph = idGraph(IdMappingMode::LOOP);
  for (const ValGroup& loop_group :
       loop_graph.disjointValSets().disjointSets()) {
    // Non-leaf loop groups are not guaranteed to have valid
    // promotions. See for example FusionRepro1713, where root domains
    // are all grouped together but there's no valid promotion.
    if (loop_graph.hasUses(loop_group)) {
      continue;
    }
    // Make sure the loop group is promoted to a domain that is mapped
    // in the LOOP graph
    auto promotion_it = loop_promotion_map.find(loop_group);
    NVF_ERROR(
        promotion_it != loop_promotion_map.end(),
        "Loop promotion not found for ",
        nvfuser::toString(loop_group));
    IterDomain* promotion = promotion_it->second;
    // Make sure the promotion domain is also loop-mapped
    NVF_ERROR(
        loop_group->has(promotion),
        "Loop promotion not loop-mapped. Loop group: ",
        nvfuser::toString(loop_group),
        ". Promotion domain: ",
        promotion->name());
  }
}

=======
>>>>>>> 0f5ab07d
void IdModel::validateLoopGraphHasNoSelfMappedLeafDomains() const {
  for (auto tv : tvs_) {
    auto self_mappped_leaf_pair =
        detectSelfMapping(tv->domain()->leaf(), idGraph(IdMappingMode::LOOP));
    NVF_ERROR(
        !self_mappped_leaf_pair.has_value(),
        "Detected leaf domains are mapped in the loop graph. Tensor: ",
        tv->toString(),
        ". Mapped leaf domains: ",
        self_mappped_leaf_pair->first->toString(),
        " and ",
        self_mappped_leaf_pair->second->toString());
  }
}

std::unordered_map<ValGroup, IterDomain*> updateValGroupIdMap(
    const std::unordered_map<ValGroup, IterDomain*>& stale_map,
    ValGraph& new_graph) {
  std::unordered_map<ValGroup, IterDomain*> new_map;

  for (const auto& [stale_group, mapped_id] : stale_map) {
    const ValGroups& new_groups = new_graph.toGroups(*stale_group);
    NVF_ERROR(
        new_groups.size() == 1,
        "\nUpdate map assumes that new graph is equivalent to old graph plus extra mappings.\n",
        "i.e. all mappings in new_graph should exist in the graph stale_map was produced on.\n",
        "old:",
        nvfuser::toString(stale_group),
        "new: ",
        nvfuser::toString(new_groups));
    NVF_ERROR(
        new_map.emplace(new_groups.front(), mapped_id).second,
        "Expected only a single mapping but multiple entries detected for ",
        nvfuser::toString(new_groups.front()));
  }
  return new_map;
}

std::unordered_map<IterDomain*, IterDomain*> IdModel::buildIndexGraph(
    const std::vector<Expr*>& exprs,
    const std::vector<TensorView*>& all_tvs,
    StatefulInliningInfo& info,
    std::unordered_map<ValGroup, IterDomain*> stale_promotion_map) {
  NVF_ERROR(false, "Not implemented yet.");
}

} // namespace nvfuser<|MERGE_RESOLUTION|>--- conflicted
+++ resolved
@@ -234,7 +234,6 @@
   return ss.str();
 }
 
-<<<<<<< HEAD
 // Generate a new expr with the IterDomain inputs/outputs replaced based on map.
 // Replaced inputs/outputs should almost exact match with provided expr.
 Expr* IdModel::addExprWithReplacement(
@@ -432,10 +431,7 @@
   return id_copy;
 }
 
-ValGraph IdModel::initializeIdGraph(bool propagate_through_exprs) {
-=======
 ValGraph IdModel::initializeIdGraph(bool propagate_through_exprs) const {
->>>>>>> 0f5ab07d
   ValGraph id_graph(propagate_through_exprs);
 
   // To deterministically initialize the graph, the order of adding
@@ -789,326 +785,20 @@
 
   validateLoopGraphHasNoSelfMappedLeafDomains();
 
-<<<<<<< HEAD
   VERBOSE() << "Initial loop graph:\n";
   for (const auto& group :
        idGraph(IdMappingMode::LOOP).disjointValSets().disjointSets()) {
     VERBOSE() << nvfuser::toString(group) << std::endl;
   }
 
-  loop_promotion_map_ = buildLoopPromotionMap(inlining_info);
-=======
   loop_promotion_map_ = LoopPromotionMapBuilder::get(
       *this, inlining_info, loop_promotion_map_builder_callback_);
->>>>>>> 0f5ab07d
 
   // New domains are added. Make sure there's still no self mapping in
   // the leaf domains
   validateLoopGraphHasNoSelfMappedLeafDomains();
 
   idGraph(IdMappingMode::LOOP).validateConsistency();
-}
-
-<<<<<<< HEAD
-std::unordered_map<ValGroup, IterDomain*> IdModel::buildLoopPromotionMap(
-    const StatefulInliningInfo& inlining_info) {
-  // Make an intersection of the exact and loop map. This will group together
-  // entries in each loop group that are exact with each other. This provides a
-  // better graph to do promotion and replays.
-  //
-  // It's tempting to use the intersection of the almost exact and loop, but we
-  // need to model broadcast promotion, and if we have two tensors like:
-  //
-  // T1[i0, b1] = T0[i0]
-  // T2[i0, b2] = T0[i0]
-  // Then resolution of:
-  // T4 = T1[i0, b1] + T3[i0, i1]
-  // T6 = T2[i0, b2] + T5[i0, i2]
-  //
-  // Then merge(0, 1) with all tensors except for T0
-  //
-  // The almost exact map will map i0, i0*b1, and i0*b2 together, but b1 and b2
-  // are being resolved to i1 and i2 respectively. So we want to have separate
-  // entries so we can have an easy to process promotion map.
-  //
-  // Loop is a permissive like map, it could have many entries, use the exact
-  // map as the one we iterate on to reduce complexity as it hopefully has
-  // smaller groups and this algorithm scales with the number of groups *
-  // (number of entries in groups ^ 2)
-  //
-  // iel stands for Intersection of the Exact and Loop graphs.
-  ValGraph iel_graph = buildIntersection(
-      idGraph(IdMappingMode::EXACT), idGraph(IdMappingMode::LOOP), false);
-
-  // Step 1: Build a map of the IEL groups of root broadcast domains
-  // to resolving domains.
-  std::unordered_map<ValGroup, IterDomain*> iel_promotion_map =
-      buildInlineRootResolutionMap(iel_graph, inlining_info);
-
-  {
-    std::stringstream ss;
-    ss << "Step 1: Root promotion map\n";
-    for (const auto& [iel_group, promoted_id] : iel_promotion_map) {
-      ss << "\t" << nvfuser::toString(iel_group) << " -> "
-         << promoted_id->name() << std::endl;
-    }
-    VERBOSE() << ss.str();
-  }
-
-  // Step 2: Propagate the root promotions to intermediate and leaf groups.
-  // At this point, the promotion may not be final as the analysis is
-  // localized to IEL groups. The map is used in the next step to
-  // build mappings of the loop groups.
-  propagatePromotionsInIELGraph(iel_graph, iel_promotion_map);
-
-  {
-    std::stringstream ss;
-    ss << "Step 2: IEL promotion map\n";
-    for (const auto& [iel_group, promoted_id] : iel_promotion_map) {
-      ss << "\t" << nvfuser::toString(iel_group) << " -> "
-         << promoted_id->name() << std::endl;
-    }
-    VERBOSE() << ss.str();
-  }
-
-  // Step 3: Determine the promotion of each loop graph based on the
-  // IEL promotion map. For each loop group, examine all the IEL
-  // promotions and find the most representative one that captures all
-  // the dependent input domains of the loop group
-  std::unordered_map<ValGroup, IterDomain*> loop_promotion_map =
-      projectIELPromotionToLoopGraph(
-          iel_graph,
-          iel_promotion_map,
-          idGraph(IdMappingMode::LOOP),
-          inlining_info);
-
-  {
-    VERBOSE() << "Step 3: initial loop promotion map:" << std::endl;
-    for (const auto& [loop_group, id] : loop_promotion_map) {
-      VERBOSE() << nvfuser::toString(loop_group) << " -> " << id->name()
-                << std::endl;
-    }
-  }
-
-  // At this point, most of loop groups should have correct promoted
-  // IDs. However, non-inlined loop groups may miss promotion that
-  // should be propagated from parent ID groups, e.g., iS50 of T2 in
-  // Indexing19. Its parent ID loop group is promoted, but the loop
-  // group of iS50 is not found yet.
-
-  // Step 4: In order to fully propagate the loop graph promotions, first
-  // propagate them to the IEL groups, which are then used to
-  // propagate back to the loop groups in Step 5. Unlike Step 2, the
-  // initial IEL promotion map is empty and is populated with the loop
-  // promotion map as we traverse down the IEL graph.
-  std::unordered_map<ValGroup, IterDomain*> final_iel_promotion_map;
-  propagatePromotionsInIELGraph(
-      iel_graph,
-      final_iel_promotion_map,
-      idGraph(IdMappingMode::LOOP),
-      loop_promotion_map);
-
-  {
-    std::stringstream ss;
-    ss << "Step 4: IEL promotion map\n";
-    for (const auto& [iel_group, promoted_id] : final_iel_promotion_map) {
-      ss << "\t" << nvfuser::toString(iel_group) << " -> "
-         << promoted_id->name() << std::endl;
-    }
-    VERBOSE() << ss.str();
-  }
-
-  // Step 5: Find the final promotion of each loop group based on the
-  // final IEL promotion map
-  auto final_loop_promotion_map = projectIELPromotionToLoopGraph(
-      iel_graph,
-      final_iel_promotion_map,
-      idGraph(IdMappingMode::LOOP),
-      inlining_info);
-
-  // The promotion map produced in Step 5 only includes those are
-  // further propagated at Step 4, so the correct mappings produced at
-  // Step 3 may not be included in the Step-5 results. Any Step-3 mappings
-  // that are not found in the Step-5 results are already valid
-  // results, so merge them into the Step-5 results.
-  //
-  // For example, in the below case, nothing will be propated at Step
-  // 4.
-  //
-  // t0: [i0]
-  // t1: [i1, i2]
-  // t2 = broadcast(t0, {true, false})
-  // t3 = t2 + t1
-  //
-  // t2: [b3, i4]
-  // t3: [i5, i6]
-  //
-  // t3->merge(0)
-  // propagate-and-inline-most
-  //
-  // t0: [i0] ca_pos(1)
-  // t1: [i1*i2] ca_pos(1)
-  // t2: [b3*i4] ca_pos(1)
-  // t3: [i5*i6]
-  //
-  // In this case, all domains will be grouped together and there will
-  // be just a single group in the Loop graph:
-  //
-  // - {i0, i1, i2, b3, i4, i5, i6, i1*i2, b3*i4, i5*i6}
-  //
-  // Step 3 will identify i5*i6 is the promotion domain. Since all
-  // domains are promoted to i5*i6, there will be no propagation in
-  // Step 4 (i.e., loop_promote_inputs will be false). Since the
-  // result of Step 4 is empty, the Step 5 result will also be empty,
-  // but that just means there's no change is necessary from the Step
-  // 3 results.
-
-  // Update the Step-3 map to the latest LOOP graph
-  loop_promotion_map =
-      updateValGroupIdMap(loop_promotion_map, idGraph(IdMappingMode::LOOP));
-
-  // Insert the updated Step-3 results into the Step-5 resutls. Note
-  // that this insertion does not overwrite the existing mappings.
-  final_iel_promotion_map.insert(
-      loop_promotion_map.begin(), loop_promotion_map.end());
-
-  sanityCheckLoopPromotionMap(final_loop_promotion_map);
-
-  VERBOSE() << "Final loop promotion map:" << std::endl;
-  for (const auto& [loop_group, id] : final_loop_promotion_map) {
-    VERBOSE() << nvfuser::toString(loop_group) << " -> " << id->name()
-              << std::endl;
-  }
-
-  return final_loop_promotion_map;
-}
-
-std::unordered_map<ValGroup, IterDomain*> IdModel::buildInlineRootResolutionMap(
-    const ValGraph& iel_graph,
-    const StatefulInliningInfo& info) {
-  std::unordered_map<ValGroup, IterDomain*> iel_promotion_map;
-
-  // This should probably work just on terminating inputs, as we shouldn't be
-  // able to modify a broadcast domain between root and rfactor which would be
-  // required to resolve a non input broadcast domain. But for now leaving it as
-  // traversal on all broadcast groups.
-  //
-
-  // We first visit all broadcast root domains. If a broadcast is
-  // resovled, see if it's promoted. Note that a domain be resolved to
-  // a domain that may not be loop mapped, yet it can still be
-  // promoted. In other words, there can be a domain that is exactly
-  // mapped with the resolving domain *and* is mapped with the
-  // broadcast domain by the loop map. The algorihm here is:
-  //
-  // 1. For a broadcast domain, find the domain that the broadcast is
-  //    resolved to.
-  // 2. If the resolving domain is also loop-mapped with the
-  //    broadcast, that is the promotion domain, but the resolving
-  //    domain may not be loop mapped as mentioned above. Instead,
-  //    find all loop-mapped domains with the broadcast domain and
-  //    pick one that is exactly mapped with the resolving domain
-  //
-  // Note again this process is only done for root domains. Once we
-  // find promotion relationships for root domains, we propagate the
-  // mappings to derived domains
-  for (const ValGroup& iel_group : iel_graph.disjointValSets().disjointSets()) {
-    NVF_ERROR(!iel_group->empty());
-
-    IterDomain* iel_group_id = iel_group->front()->as<IterDomain>();
-
-    if (!iel_group_id->isBroadcast()) {
-      continue;
-    }
-
-    // Collect all the exact groups of the resolutions of the broadcast id's
-    ValGroups resolved_exact_groups;
-    for (Val* bcast_id : *iel_group) {
-      if (auto p2c_root_broadcast_resolution_map_it =
-              info.p2c_root_broadcast_resolution_map.find(
-                  bcast_id->as<IterDomain>());
-          p2c_root_broadcast_resolution_map_it !=
-          info.p2c_root_broadcast_resolution_map.end()) {
-        resolved_exact_groups.pushBack(
-            idGraph(IdMappingMode::EXACT)
-                .toGroups(p2c_root_broadcast_resolution_map_it->second));
-      }
-    }
-
-    if (resolved_exact_groups.empty()) {
-      // No resolution
-      continue;
-    }
-
-    // resolved_exact_groups is a list of IDs that resolves the
-    // broadcast. We only care those that are also in the same loop
-    // group, and there must be just one or none. Otherwise, the
-    // resolution is ambiguous.
-
-    // Collect all the exact groups in the loop set containing this iel_group
-    const ValGroup& loop_group =
-        idGraph(IdMappingMode::LOOP).toGroup(iel_group_id);
-    ValGroups loop_covered_exact_groups =
-        idGraph(IdMappingMode::EXACT).toGroups(*loop_group);
-
-    // The intersection of the exact groups that the broadcast domains can be
-    // broadcasted to, and those that exist within the same loop groop are is
-    // the promotion needed for this iel_group. The promotion should
-    // be none or unique.
-    ValGroups loop_exact_resolved_intersection =
-        resolved_exact_groups.computeIntersect(loop_covered_exact_groups);
-
-    if (loop_exact_resolved_intersection.empty()) {
-      // No promotion
-      continue;
-    }
-
-    if (loop_exact_resolved_intersection.size() > 1) {
-      // Ambiguous promotion. This should not happen.
-      std::stringstream err_msg;
-      err_msg
-          << "Invalid multiple broadcast resolution within shared loops detected, group:\n  "
-          << iel_group->toString() << "\nIs being broadcasted to:";
-      for (const ValGroup& entry : loop_exact_resolved_intersection) {
-        err_msg << "\n  " << entry->toString();
-      }
-      NVF_ERROR(false, err_msg.str());
-    }
-
-    const ValGroup& exact_resolution_group =
-        loop_exact_resolved_intersection.front();
-
-    // Within the loop group, find the IDs that the broadcast IDs are
-    // resolved to
-    VectorOfUniqueEntries<Val*> resolved_ids =
-        exact_resolution_group->computeIntersect(*loop_group);
-
-    NVF_ERROR(!resolved_ids.empty());
-
-    // All the IDs in resolved_ids are mapped with both of the exact
-    // and loop graphs, so any of them can be used as an IEL promotion
-    // ID. Just to make it extra clear, look for corresponding
-    // groups in the IEL graph and make sure there's only one such group.
-    ValGroups promoted_iel_groups = iel_graph.toGroups(resolved_ids);
-
-    NVF_ERROR(!promoted_iel_groups.empty());
-
-    if (promoted_iel_groups.size() > 1) {
-      std::stringstream err_msg;
-      err_msg
-          << "Invalid multiple broadcast resolution within shared loops detected, group:\n  "
-          << iel_group->toString() << "\nIs being broadcasted to:";
-      for (const ValGroup& entry : promoted_iel_groups) {
-        err_msg << "\n  " << entry->toString();
-      }
-      NVF_ERROR(false, err_msg.str());
-    }
-
-    iel_promotion_map[iel_group] =
-        promoted_iel_groups.front()->front()->as<IterDomain>();
-  }
-
-  return iel_promotion_map;
 }
 
 // TODO: Reenable after reenabling parallel propagation.
@@ -1157,8 +847,6 @@
   }
 }
 
-=======
->>>>>>> 0f5ab07d
 void IdModel::buildAllGraphs() {
   VERBOSE() << "*** Building all graphs ***";
 
@@ -1261,285 +949,6 @@
   return intersection;
 }
 
-<<<<<<< HEAD
-namespace {
-
-// Check if there's an equivalent expression as iel_expr that uses
-// maybe_promoted_inputs. This is used to avoid redundantly replaying
-// expressions.
-// NOTE: This is currently overly conservative and some
-// opportunities for reuse are lost, althought it doesn't affect
-// the correctness of the analysis.
-Expr* findMatchingExpr(
-    const ExprGroup& iel_expr,
-    const ValGraph& iel_graph,
-    const std::vector<IterDomain*>& maybe_promoted_inputs,
-    const ValGraph& loop_graph) {
-  // If any of domains in maybe_promoted_inputs is not found in
-  // iel_graph, it means the domain is just replayed and by definition
-  // has no mapping with any existing domain, which means there's no
-  // matching expr.
-  if (std::any_of(
-          maybe_promoted_inputs.begin(),
-          maybe_promoted_inputs.end(),
-          [&](IterDomain* maybe_promoted_input) -> bool {
-            return !iel_graph.hasGroup(maybe_promoted_input);
-          })) {
-    return nullptr;
-  }
-
-  // Grab all eligible uses of the promoted inputs.
-  // Note that any eligible matching expr should be a use of all
-  // inputs in maybe_promoted_input_uses, no matter it's promoted or
-  // not. So it isn't necessary to look at all of
-  // maybe_promoted_input_uses but just need to grab one.
-  NVF_ERROR(!maybe_promoted_inputs.empty());
-  ExprGroups maybe_promoted_input_uses =
-      iel_graph.getUses(iel_graph.toGroup(maybe_promoted_inputs.front()));
-
-  if (maybe_promoted_input_uses.empty()) {
-    return nullptr;
-  }
-
-  // Look for exprs that have inputs that are mapped in the IEL
-  // graph with the (promoted) inputs of iel_expr.
-  for (const ExprGroup& maybe_promoted_input_use_group :
-       maybe_promoted_input_uses) {
-    NVF_ERROR(!maybe_promoted_input_use_group->empty());
-    // maybe_promoted_inputs may include non-promoted inputs as
-    // well, so maybe_promoted_input_uses may include the original
-    // iel_expr itself. Since there must at least be a promoted input,
-    // iel_expr itself should not be an expr group we are looking for.
-    if (iel_expr == maybe_promoted_input_use_group) {
-      continue;
-    }
-    Expr* maybe_promoted_input_use = maybe_promoted_input_use_group->front();
-    if (!iel_expr->front()->sameOp(maybe_promoted_input_use)) {
-      continue;
-    }
-    // Check if all inputs are mapped
-    NVF_ERROR(
-        maybe_promoted_inputs.size() ==
-        maybe_promoted_input_use->inputs().size());
-    bool all_inputs_match = true;
-    for (const auto inp_i : c10::irange(maybe_promoted_inputs.size())) {
-      all_inputs_match = all_inputs_match &&
-          iel_graph.disjointValSets().strictAreMapped(
-              maybe_promoted_inputs[inp_i],
-              maybe_promoted_input_use->inputs().at(inp_i));
-    }
-    if (!all_inputs_match) {
-      continue;
-    }
-
-    // We always want to find promotions within the same loop
-    // groups since we are looking for domains that represent actual
-    // loops. Note that that's guaranteed when a new domain is
-    // replayed instead of reusing an existing domain.
-    if (!loop_graph.disjointExprSets().permissiveAreMapped(
-            iel_expr->front(), maybe_promoted_input_use_group->front())) {
-      continue;
-    }
-    // This is just an extra sanity check. Make sure all exprs in
-    // the use group are mapped
-    NVF_ERROR(
-        std::all_of(
-            maybe_promoted_input_use_group->vector().begin(),
-            maybe_promoted_input_use_group->vector().end(),
-            [&](Expr* iel_use) {
-              return loop_graph.disjointExprSets().permissiveAreMapped(
-                  iel_expr->front(), iel_use);
-            }),
-        "Not all mapped: ",
-        nvfuser::toString(iel_expr),
-        "\n",
-        nvfuser::toString(maybe_promoted_input_use_group));
-
-    return maybe_promoted_input_use;
-  }
-
-  return nullptr;
-}
-
-// When propagating loop promotions from inputs to outputs of an IEL
-// expr, we can't blindly apply loop promotion when all of the input
-// domains are loop mapped with the outputs.
-//
-// i.e. if we have the inlined domains from:
-// Inputs:
-//   T0[i0]
-//   T1[i0, i1]
-//
-// T2[i0, b2] = broadcast(T0)
-// T3[i0, i1] = T2 + T1
-//
-// {T1, T2, T3}->merge(0, 1)
-// inlineMost
-//
-// The inlined loop group would consist of:
-//
-// {i0, i1, b2, i0*b2, i0*i1}
-//
-// Note that all these domains would have promotion to i0*i1 at the
-// end of Step 3. When the IEL expression of merge(i0, i1) is visited by
-// propagatePromotionsInIELGraph again, the promotion to i0*i1 of both
-// inputs would be propagated to its output, resulting in promotion of
-// i0*i1 to (i0*i1)*(i0*i1), which is not the correct propagation.
-//
-// Therefore only promote i0*b1 to i0*i1, or i0*i1 to i0*i1 (i.e. don't
-// promote an input to any transformation within the loop group).
-//
-// So if we have an iel_expr make sure its inputs and outputs are not in
-// the same loop group.
-bool hasUniqueInputLoopGroups(
-    const ExprGroup& iel_expr,
-    const ValGraph& iel_graph,
-    const ValGraph& loop_graph) {
-  const std::vector<ValGroup> iel_inp_groups = iel_graph.inputGroups(iel_expr);
-
-  const std::vector<ValGroup> iel_out_groups = iel_graph.outputGroups(iel_expr);
-
-  ValGroups inp_loop_groups;
-  for (const ValGroup& iel_inp_group : iel_inp_groups) {
-    inp_loop_groups.pushBack(loop_graph.toGroup(iel_inp_group->front()));
-  }
-  ValGroups out_loop_groups;
-  for (const ValGroup& iel_out_group : iel_out_groups) {
-    out_loop_groups.pushBack(loop_graph.toGroup(iel_out_group->front()));
-  }
-
-  // Check if input groups that are not included in the output group set
-  return !inp_loop_groups.computeSubtract(out_loop_groups).empty();
-}
-
-} // namespace
-
-void IdModel::propagatePromotionsInIELGraph(
-    const ValGraph& iel_graph,
-    std::unordered_map<ValGroup, IterDomain*>& iel_promotion_map,
-    const ValGraph& loop_graph,
-    const std::unordered_map<ValGroup, IterDomain*>& loop_graph_promotion_map) {
-  // In order to make this traversal work, the traversal order must be
-  // topologically sorted.
-  ValGraphStmtSort iel_stmt_sort(iel_graph);
-
-  for (const ExprGroup& iel_expr : iel_stmt_sort.exprs()) {
-    NVF_ERROR(!iel_expr->empty());
-    const std::vector<ValGroup> iel_inp_groups =
-        iel_graph.inputGroups(iel_expr);
-
-    // Check if any inputs need promotion indicating this expr group needs to
-    // be replayed with promoted inputs
-    bool an_input_was_promoted = false;
-    std::vector<IterDomain*> maybe_promoted_inputs;
-    maybe_promoted_inputs.reserve(iel_inp_groups.size());
-
-    // Propagate loop graph promotion only when the inputs and outputs are
-    // not in the same loop group.
-    const bool loop_promote_inputs = !loop_graph_promotion_map.empty() &&
-        hasUniqueInputLoopGroups(iel_expr, iel_graph, loop_graph);
-
-    for (const ValGroup& iel_inp_group : iel_inp_groups) {
-      // Assumed all inputs are IterDomains
-      NVF_ERROR(iel_inp_group->front()->isA<IterDomain>());
-
-      // Propagate IEL promotions when available.
-      if (auto inp_promo_it = iel_promotion_map.find(iel_inp_group);
-          inp_promo_it != iel_promotion_map.end()) {
-        maybe_promoted_inputs.push_back(inp_promo_it->second);
-        an_input_was_promoted = true;
-        VERBOSE() << "Promoted input by IEL promotion: "
-                  << nvfuser::toString(iel_inp_group) << " -> "
-                  << inp_promo_it->second->name() << std::endl;
-        continue;
-      }
-
-      // Promote loops based on the loop promotion map. If the loop promotion
-      // map should be used and has an entry we should use that promotion.
-      if (loop_promote_inputs) {
-        const ValGroup& loop_copy_group =
-            loop_graph.toGroup(iel_inp_group->front());
-        auto inp_loop_promo_it = loop_graph_promotion_map.find(loop_copy_group);
-        if (inp_loop_promo_it != loop_graph_promotion_map.end()) {
-          maybe_promoted_inputs.push_back(inp_loop_promo_it->second);
-          an_input_was_promoted = true;
-          VERBOSE() << "Promoted input by loop promotion: "
-                    << nvfuser::toString(iel_inp_group) << " -> "
-                    << inp_loop_promo_it->second->name() << std::endl;
-          continue;
-        }
-      }
-
-      // No promotion found. Just use the non-promoted domain
-      maybe_promoted_inputs.push_back(iel_inp_group->front()->as<IterDomain>());
-    }
-
-    if (!an_input_was_promoted) {
-      // No inputs need promotion so just continue
-      continue;
-    }
-
-    VERBOSE() << "IEL expr: " << iel_expr->front()->toString();
-
-    Expr* promoted_expr = findMatchingExpr(
-        iel_expr,
-        iel_graph,
-        maybe_promoted_inputs,
-        idGraph(IdMappingMode::LOOP));
-
-    bool replayed = false;
-
-    if (!promoted_expr) {
-      promoted_expr = addReplayAs(maybe_promoted_inputs, iel_expr->front());
-      replayed = true;
-      for (auto id : maybe_promoted_inputs) {
-        VERBOSE() << "Maybe promoted input: " << id->name() << std::endl;
-      }
-      VERBOSE() << "Replayed: " << promoted_expr->toString();
-    } else {
-      VERBOSE() << "Reusing: " << promoted_expr->toString();
-    }
-
-    // Mark outputs as having a promoted iter domain
-    std::vector<ValGroup> out_groups = iel_graph.outputGroups(iel_expr);
-    NVF_ERROR(promoted_expr->outputs().size() == out_groups.size());
-    NVF_ERROR(
-        ir_utils::filterByType<IterDomain>(promoted_expr->outputs()).size() ==
-            out_groups.size(),
-        "Unexpected non IterDomain outputs found: ",
-        promoted_expr->toString());
-
-    for (const auto i : c10::irange(out_groups.size())) {
-      // Promote if necessary, if the output is already in the same exact map
-      // it doesn't need a promotion.
-      if (idGraph(IdMappingMode::EXACT)
-              .disjointValSets()
-              .strictAreMapped(
-                  promoted_expr->output(i), out_groups[i]->front())) {
-        continue;
-      }
-      iel_promotion_map[out_groups[i]] =
-          promoted_expr->output(i)->as<IterDomain>();
-      VERBOSE() << "IEL promotion: " << nvfuser::toString(out_groups[i])
-                << " -> " << promoted_expr->output(i)->name() << std::endl;
-      // Explicitly map loop map since expr propagation doesn't happen
-      if (replayed) {
-        idGraph(IdMappingMode::LOOP)
-            .mapVals(iel_expr->front()->output(i), promoted_expr->output(i));
-      }
-    }
-  }
-}
-
-void IdModel::propagatePromotionsInIELGraph(
-    const ValGraph& iel_graph,
-    std::unordered_map<ValGroup, IterDomain*>& iel_promotion_map) {
-  propagatePromotionsInIELGraph(
-      iel_graph, iel_promotion_map, idGraph(IdMappingMode::LOOP), {});
-}
-
-=======
->>>>>>> 0f5ab07d
 // Replay Expr but with the inputs provided.
 Expr* IdModel::addReplayAs(std::vector<IterDomain*> new_inputs, Expr* expr) {
   // Figure out which graphs are already initialized to make sure we add the new
@@ -1656,249 +1065,6 @@
   return replay;
 }
 
-<<<<<<< HEAD
-namespace {
-
-// Returns for each ValGroup in provided IdGraph what the input ValGroups are
-// traversing on definitions. Ignoring broadcast ValGroups and resetting inputs
-// at RFactor ValGroups.
-std::unordered_map<ValGroup, ValGroups> computeCoveredGroups(
-    const ValGraph& graph,
-    const std::unordered_set<IterDomain*>& view_rfactor_ids) {
-  // Map from an exact iter domain group, to all the exact iter domain groups it
-  // covers
-  std::unordered_map<ValGroup, ValGroups> covered_ids;
-
-  for (const ValGroup& id_group : graph.disjointValSets().disjointSets()) {
-    // Initialize inputs
-    const ExprGroups& id_group_defs = graph.getDefinitions(id_group);
-    if (id_group_defs.empty()) {
-      covered_ids[id_group] = {id_group};
-    }
-
-    // Initialize rfactor groups
-    if (std::any_of(id_group->begin(), id_group->end(), [&](Val* id) {
-          return view_rfactor_ids.find(id->as<IterDomain>()) !=
-              view_rfactor_ids.end();
-        })) {
-      covered_ids[id_group] = {id_group};
-    }
-
-    // Initialize broadcast groups to empty since broadcast domains
-    // don't matter for indexing
-    if (std::any_of(id_group->begin(), id_group->end(), [&](Val* id) {
-          return id->as<IterDomain>()->isBroadcast();
-        })) {
-      covered_ids[id_group] = {};
-    }
-  }
-
-  ValGraphStmtSort exact_stmt_sort(graph);
-
-  for (const ExprGroup& exact_expr : exact_stmt_sort.exprs()) {
-    std::vector<ValGroup> input_groups = graph.inputGroups(exact_expr);
-
-    ValGroups covered;
-    for (const ValGroup& inp_group : input_groups) {
-      covered.pushBack(covered_ids.at(inp_group));
-    }
-
-    for (const ValGroup& output_group : graph.outputGroups(exact_expr)) {
-      // Don't overwrite initialized cases due to rfactor markings.
-      if (covered_ids.find(output_group) == covered_ids.end()) {
-        covered_ids[output_group] = covered;
-      }
-    }
-  }
-
-  return covered_ids;
-}
-
-}; // namespace
-
-std::unordered_map<ValGroup, IterDomain*> IdModel::
-    projectIELPromotionToLoopGraph(
-        const ValGraph& iel_graph,
-        const std::unordered_map<ValGroup, IterDomain*>& iel_promotion_map,
-        const ValGraph& loop_graph,
-        const StatefulInliningInfo& inlining_info) {
-  const std::unordered_map<ValGroup, ValGroups> exact_covered_ids =
-      computeCoveredGroups(idGraph(IdMappingMode::EXACT), view_rfactor_ids_);
-
-  // Grab terminal iter domain in the loop groups.
-  const VectorOfUniqueEntries<IterDomain*> terminal_loop_ids =
-      computeTerminalLoopIds(inlining_info);
-
-  std::unordered_map<ValGroup, IterDomain*> loop_promotion_map;
-
-  for (const ValGroup& loop_group :
-       loop_graph.disjointValSets().disjointSets()) {
-    IterDomain* promotion_id = findPromotionOfLoopGroup(
-        loop_group,
-        iel_graph,
-        iel_promotion_map,
-        exact_covered_ids,
-        terminal_loop_ids);
-    if (promotion_id) {
-      loop_promotion_map[loop_group] = promotion_id;
-    }
-  }
-
-  VERBOSE() << "Promotion projected to loop groups:\n";
-  for (const auto& [loop_group, id] : loop_promotion_map) {
-    VERBOSE() << nvfuser::toString(loop_group) << " -> " << id->name()
-              << std::endl;
-  }
-
-  return loop_promotion_map;
-}
-
-IterDomain* IdModel::findPromotionOfLoopGroup(
-    const ValGroup& loop_group,
-    const ValGraph& iel_graph,
-    const std::unordered_map<ValGroup, IterDomain*>& iel_promotion_map,
-    const std::unordered_map<ValGroup, ValGroups>& exact_covered_ids,
-    const VectorOfUniqueEntries<IterDomain*>& terminal_loop_ids) {
-  const ValGraph& exact_graph = idGraph(IdMappingMode::EXACT);
-
-  // Grab all the (potentially promoted) terminal iter domains in this group.
-  // Save the exact group and the iter domain in this vector.
-  std::vector<std::pair<ValGroup, IterDomain*>> exact_promoted_terminal_ids;
-  for (auto loop_id : *loop_group) {
-    // If not a terminal id in the group skip
-    if (!terminal_loop_ids.has(loop_id->as<IterDomain>())) {
-      continue;
-    }
-
-    // Grab the iel entry. There can be iter domains that were added
-    // after the IEL graph was built. All the promotion information is
-    // associated with the domains that exist in the original graph,
-    // so the new domains can be simply ignored.
-    if (!iel_graph.hasGroup(loop_id)) {
-      continue;
-    }
-
-    const ValGroup& iel_group = iel_graph.toGroup(loop_id);
-
-    // Does it still need iel_promotion_map? The loop group already has
-    // the replayed domains, so we should be able to find it.
-    auto iel_promo_it = iel_promotion_map.find(iel_group);
-    if (iel_promo_it == iel_promotion_map.end()) {
-      // If this terminal ID doesn't have a promotion associated with it, save
-      // the terminal ID.
-      exact_promoted_terminal_ids.emplace_back(
-          exact_graph.toGroup(loop_id), loop_id->as<IterDomain>());
-    } else {
-      // If this terminal ID has a promotion, grab the promoted ID.
-      exact_promoted_terminal_ids.emplace_back(
-          exact_graph.toGroup(iel_promo_it->second), iel_promo_it->second);
-    }
-  }
-
-  // All the exact groups of the iter domains in the loop group
-  ValGroups exact_groups = exact_graph.toGroups(*loop_group);
-
-  // All exact groups covered by all iter domains in this loop group
-  ValGroups loop_group_covered_ids;
-  for (const ValGroup& exact_group : exact_groups) {
-    auto covered_it = exact_covered_ids.find(exact_group);
-    NVF_ERROR(covered_it != exact_covered_ids.end());
-    loop_group_covered_ids.pushBack(covered_it->second);
-  }
-
-  // Check if any of the candidate Iter Domains we collected cover all the
-  // exact groups of loop_group_covered_ids. If so, that's the correct
-  // promoted iter domain of this group.
-  for (const auto& entry : exact_promoted_terminal_ids) {
-    const ValGroup& terminal_id_group = entry.first;
-    IterDomain* terminal_id = entry.second;
-    auto covered_it = exact_covered_ids.find(terminal_id_group);
-    NVF_ERROR(covered_it != exact_covered_ids.end());
-    if (loop_group_covered_ids.computeSubtract(covered_it->second).empty()) {
-      return terminal_id;
-    }
-  }
-
-  return nullptr;
-}
-
-VectorOfUniqueEntries<IterDomain*> IdModel::computeTerminalLoopIds(
-    const StatefulInliningInfo& info) {
-  VectorOfUniqueEntries<IterDomain*> terminal_loop_ids;
-  for (const ValGroup& group :
-       idGraph(IdMappingMode::LOOP).disjointValSets().disjointSets()) {
-    if (group->size() == 1) {
-      terminal_loop_ids.pushBack(group->front()->as<IterDomain>());
-    }
-
-    // Don't select producer iter domains
-    for (auto loop_id : *group) {
-      if (info.p2c_ca_permissive_maps.find(loop_id->as<IterDomain>()) !=
-          info.p2c_ca_permissive_maps.end()) {
-        continue;
-      }
-
-      // It's terminal if there's no use group
-      auto uses_it = id_uses_.find(loop_id->as<IterDomain>());
-      if (uses_it == id_uses_.end() || uses_it->second.empty()) {
-        terminal_loop_ids.pushBack(loop_id->as<IterDomain>());
-        continue;
-      }
-
-      // If there's an output group that is not in the same group,
-      // then it's a terminal ID
-      bool all_outs_in_loop_group = true;
-      for (auto use : uses_it->second) {
-        if (std::any_of(
-                use->outputs().begin(),
-                use->outputs().end(),
-                [&](Val* out) -> bool {
-                  return group != idGraph(IdMappingMode::LOOP).toGroup(out);
-                })) {
-          all_outs_in_loop_group = false;
-          break;
-        }
-      }
-
-      if (!all_outs_in_loop_group) {
-        terminal_loop_ids.pushBack(loop_id->as<IterDomain>());
-      }
-    }
-  }
-  return terminal_loop_ids;
-}
-
-void IdModel::sanityCheckLoopPromotionMap(
-    const std::unordered_map<ValGroup, IterDomain*>& loop_promotion_map) const {
-  const auto& loop_graph = idGraph(IdMappingMode::LOOP);
-  for (const ValGroup& loop_group :
-       loop_graph.disjointValSets().disjointSets()) {
-    // Non-leaf loop groups are not guaranteed to have valid
-    // promotions. See for example FusionRepro1713, where root domains
-    // are all grouped together but there's no valid promotion.
-    if (loop_graph.hasUses(loop_group)) {
-      continue;
-    }
-    // Make sure the loop group is promoted to a domain that is mapped
-    // in the LOOP graph
-    auto promotion_it = loop_promotion_map.find(loop_group);
-    NVF_ERROR(
-        promotion_it != loop_promotion_map.end(),
-        "Loop promotion not found for ",
-        nvfuser::toString(loop_group));
-    IterDomain* promotion = promotion_it->second;
-    // Make sure the promotion domain is also loop-mapped
-    NVF_ERROR(
-        loop_group->has(promotion),
-        "Loop promotion not loop-mapped. Loop group: ",
-        nvfuser::toString(loop_group),
-        ". Promotion domain: ",
-        promotion->name());
-  }
-}
-
-=======
->>>>>>> 0f5ab07d
 void IdModel::validateLoopGraphHasNoSelfMappedLeafDomains() const {
   for (auto tv : tvs_) {
     auto self_mappped_leaf_pair =
