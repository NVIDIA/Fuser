--- conflicted
+++ resolved
@@ -8,10 +8,7 @@
 #include <id_model/id_model.h>
 #include <id_model/to_string.h>
 #include <id_model/transform_replay.h>
-<<<<<<< HEAD
 #include <id_model/utils.h>
-=======
->>>>>>> a4c8ffe8
 #include <id_model/validation_utils.h>
 
 #include <device_lower/analysis/trivial_broadcast.h>
@@ -158,6 +155,120 @@
       " mode");
   return graph_it->second;
 }
+
+namespace {
+
+// Returns the first pair of id's in ids detected to match each other on the
+// exact ID graph. TODO: what this is really looking for is if
+// there's any overlapping between the iter domains in the provided set.
+//
+// i.e. if we have:
+// tv0 = arange(6).reshape({3, 2})
+// tv1 = tv0[3, 2].t()
+// tv2 = tv0[3, 2].reshape({2, 3})
+// tv3 = tv1 + tv2
+//
+// Then we can see this overlap in the tv3 expression as:
+//
+// tv0 = { {0, 1, 2},
+//         {3, 4, 5} }
+//
+// tv1 = { {0, 3},
+//         {1, 4},
+//         {2, 5} }
+//
+// tv2 = { {0, 1},
+//         {2, 3},
+//         {4, 5} }
+//
+// The elements in tv1 {3, 1, 4, 2}, map respectively to the elements in tv2
+// {1, 2, 3, 4}. The reason this is so important is it means that generating
+// tv3 is no longer a trivially parallelizable problem (if we include the dag
+// all the way to tv0). So tv0's axes cannot be inlined across both the tv0
+// and tv1 path. This breaks some assumptions we have today in schedulers that
+// will assume tv2 can be trivially inlined/parallelized. Instead we'd need to
+// take into consideration the effective communication going on here, so that
+// we pull multiple values of tv0 to compute tv3.
+//
+// Note, however, that the above example is not detectable at this
+// moment as the self mapping is partial through reshape. The analysis
+// below would need to be extended to consider producer and consumers
+// of domains as well rather than just root, rfactor and leaf domains.
+std::optional<std::pair<IterDomain*, IterDomain*>> detectMappablePair(
+    const std::vector<IterDomain*>& ids,
+    const IdModel& id_graph,
+    IdMappingMode mode) {
+  for (auto id1 : ids) {
+    for (auto id2 : ids) {
+      if (id1 == id2) {
+        continue;
+      }
+      if (id_graph.idGraph(mode).disjointValSets().permissiveAreMapped(
+              id1, id2)) {
+        return std::make_pair(id1, id2);
+      }
+    }
+  }
+
+  return std::nullopt;
+}
+
+// It is assumed that for any tensor represented by a list of domains,
+// those domains should never be mapped with each other. It may be
+// possible to lift this assumption, but it's unclear if it could
+// matter in practice.
+std::optional<std::tuple<TensorView*, IterDomain*, IterDomain*, std::string>>
+findFirstSelfMapping(
+    const std::vector<TensorView*>& all_tvs,
+    const IdModel& id_model) {
+  for (auto tv : all_tvs) {
+    // For each tensor, make sure root, rfactor and leaf domains
+    // should not include domains that are mapped with another domain
+    // in the same set of domains. This may be overly conservative,
+    // and it maybe enough to check the root domains.
+
+    // Root domains
+    auto self_mappped_root_pair =
+        detectMappablePair(tv->getRootDomain(), id_model, IdMappingMode::EXACT);
+    if (self_mappped_root_pair.has_value()) {
+      return std::make_tuple(
+          tv,
+          self_mappped_root_pair->first,
+          self_mappped_root_pair->second,
+          "Root");
+    }
+
+    // Rfactor domains
+    if (tv->hasRFactor()) {
+      auto self_mappped_rf_pair = detectMappablePair(
+          tv->getRFactorDomain(), id_model, IdMappingMode::EXACT);
+      if (self_mappped_rf_pair.has_value()) {
+        return std::make_tuple(
+            tv,
+            self_mappped_rf_pair->first,
+            self_mappped_rf_pair->second,
+            "RFactor");
+      }
+    }
+
+    // Leaf domains
+    // TODO: Exact map isn't quite right here, it should be based on the index
+    // map. However, it should also be impossible for index map to generate a
+    // case like this.
+    auto self_mappped_leaf_pair = detectMappablePair(
+        tv->domain()->leaf(), id_model, IdMappingMode::EXACT);
+    if (self_mappped_leaf_pair.has_value()) {
+      return std::make_tuple(
+          tv,
+          self_mappped_leaf_pair->first,
+          self_mappped_leaf_pair->second,
+          "Leaf");
+    }
+  }
+  return std::nullopt;
+}
+
+} // namespace
 
 void IdModel::buildIterDomainDefinitionsAndUses() {
   for (const auto tv : tvs_) {
@@ -885,7 +996,6 @@
   std::unordered_map<ValGroup, IterDomain*> iel_promotion_map =
       buildInlineRootResolutionMap(iel_graph, inlining_info);
 
-<<<<<<< HEAD
   {
     std::stringstream ss;
     ss << "Step 1: Root promotion map\n";
@@ -896,15 +1006,12 @@
     VERBOSE() << ss.str();
   }
 
-=======
->>>>>>> a4c8ffe8
   // Step 2: Propagate the root promotions to intermediate and leaf groups.
   // At this point, the promotion may not be final as the analysis is
   // localized to IEL groups. The map is used in the next step to
   // build mappings of the loop groups.
   propagatePromotionsInIELGraph(iel_graph, iel_promotion_map);
 
-<<<<<<< HEAD
   {
     std::stringstream ss;
     ss << "Step 2: IEL promotion map\n";
@@ -915,13 +1022,10 @@
     VERBOSE() << ss.str();
   }
 
-=======
->>>>>>> a4c8ffe8
   // Step 3: Determine the promotion of each loop graph based on the
   // IEL promotion map. For each loop group, examine all the IEL
   // promotions and find the most representative one that captures all
   // the dependent input domains of the loop group
-<<<<<<< HEAD
   std::unordered_map<ValGroup, IterDomain*> loop_graph_copy_promotion_map =
       projectIELPromotionToLoopGraph(
           iel_graph, iel_promotion_map, loop_graph_copy, inlining_info);
@@ -997,19 +1101,6 @@
   }
 
   return final_loop_promotion_map;
-=======
-  std::unordered_map<ValGroup, IterDomain*> loop_promotion_map =
-      projectIELPromotionToLoopGraph(
-          iel_graph,
-          iel_promotion_map,
-          idGraph(IdMappingMode::LOOP),
-          inlining_info);
-
-  // This is not a right map to return but just a placeholder since
-  // the loop promotion map is not yet completely merged. It will be
-  // replaced by a proper map.
-  return loop_promotion_map;
->>>>>>> a4c8ffe8
 }
 
 std::unordered_map<ValGroup, IterDomain*> IdModel::buildInlineRootResolutionMap(
@@ -1290,49 +1381,6 @@
     }
   }
   return intersection;
-}
-
-<<<<<<< HEAD
-VectorOfUniqueEntries<IterDomain*> IdModel::computeTerminalLoopIds(
-    const StatefulInliningInfo& info) {
-  VectorOfUniqueEntries<IterDomain*> terminal_loop_ids;
-  for (const ValGroup& group :
-       idGraph(IdMappingMode::LOOP).disjointValSets().disjointSets()) {
-    if (group->size() == 1) {
-      terminal_loop_ids.pushBack(group->front()->as<IterDomain>());
-    }
-
-    // Don't select producer iter domains
-    for (auto loop_id : *group) {
-      if (info.p2c_ca_permissive_maps.find(loop_id->as<IterDomain>()) !=
-          info.p2c_ca_permissive_maps.end()) {
-        continue;
-      }
-
-      auto uses_it = id_uses_.find(loop_id->as<IterDomain>());
-      if (uses_it == id_uses_.end()) {
-        terminal_loop_ids.pushBack(loop_id->as<IterDomain>());
-        continue;
-      }
-
-      // If there's an output group that is not in the same group, then it's id
-      // consumer terminal. Also if there's no output groups it's id consumer
-      // terminal.
-      bool all_outs_in_loop_group = uses_it->second.empty() ? false : true;
-      for (auto use : uses_it->second) {
-        for (auto out_id : ir_utils::filterByType<IterDomain>(use->outputs())) {
-          if (group != idGraph(IdMappingMode::LOOP).toGroup(out_id)) {
-            all_outs_in_loop_group = false;
-          }
-        }
-      }
-
-      if (!all_outs_in_loop_group) {
-        terminal_loop_ids.pushBack(loop_id->as<IterDomain>());
-      }
-    }
-  }
-  return terminal_loop_ids;
 }
 
 namespace {
@@ -1379,10 +1427,6 @@
   return !inp_loop_groups.computeSubtract(out_loop_groups).empty();
 }
 
-=======
-namespace {
-
->>>>>>> a4c8ffe8
 // Check if there's an equivalent expression as iel_expr that uses
 // maybe_promoted_inputs. This is used to avoid redundantly replaying
 // expressions.
@@ -1392,23 +1436,9 @@
 Expr* findMatchingExpr(
     const ExprGroup& iel_expr,
     const ValGraph& iel_graph,
-<<<<<<< HEAD
     const std::vector<IterDomain*>& maybe_promoted_inputs,
     bool require_loop_mapped_promotion,
     const ValGraph& loop_graph) {
-  // Grab all uses of the promoted inputs
-  ExprGroups maybe_promoted_input_uses;
-  for (auto inp_id : maybe_promoted_inputs) {
-    // inp_id may have been just replayed, in which case it should
-    // not exist in the IEL graph. It should be just ignored as it
-    // should not have any use yet.
-    if (!iel_graph.hasGroup(inp_id)) {
-      continue;
-    }
-    const auto& inp_exact_group = iel_graph.toGroup(inp_id);
-    maybe_promoted_input_uses.pushBack(iel_graph.getUses(inp_exact_group));
-=======
-    const std::vector<IterDomain*>& maybe_promoted_inputs) {
   // If any of domains in maybe_promoted_inputs is not found in
   // iel_graph, it means the domain is just replayed and by definition
   // has no mapping with any existing domain, which means there's no
@@ -1433,7 +1463,6 @@
 
   if (maybe_promoted_input_uses.empty()) {
     return nullptr;
->>>>>>> a4c8ffe8
   }
 
   // Look for exprs that have inputs that are mapped in the IEL
@@ -1441,15 +1470,10 @@
   for (const ExprGroup& maybe_promoted_input_use_group :
        maybe_promoted_input_uses) {
     NVF_ERROR(!maybe_promoted_input_use_group->empty());
-<<<<<<< HEAD
-    // TODO: why skip this? If iel_expr is also an use of the promoted
-    // inputs, shouldn't it be also a candidate?
-=======
     // maybe_promoted_inputs may include non-promoted inputs as
     // well, so maybe_promoted_input_uses may include the original
     // iel_expr itself. Since there must at least be a promoted input,
     // iel_expr itself should not be an expr group we are looking for.
->>>>>>> a4c8ffe8
     if (iel_expr == maybe_promoted_input_use_group) {
       continue;
     }
@@ -1463,17 +1487,8 @@
         maybe_promoted_input_use->inputs().size());
     bool all_inputs_match = true;
     for (const auto inp_i : c10::irange(maybe_promoted_inputs.size())) {
-<<<<<<< HEAD
-      // Here, new promoted ids are not added to iel_graph, so
-      // once promoted, this should not return true anymore. Also,
-      // strictAreMapped doesn't work as promoted domains are not
-      // in the graph
-      all_inputs_match = all_inputs_match &&
-          iel_graph.disjointValSets().permissiveAreMapped(
-=======
       all_inputs_match = all_inputs_match &&
           iel_graph.disjointValSets().strictAreMapped(
->>>>>>> a4c8ffe8
               maybe_promoted_inputs[inp_i],
               maybe_promoted_input_use->inputs().at(inp_i));
     }
@@ -1481,7 +1496,6 @@
       continue;
     }
 
-<<<<<<< HEAD
     // For the final loop promotion map, we want to find
     // promotions within the same loop groups. Note that that's
     // guaranteed when replayed.
@@ -1505,8 +1519,6 @@
           "\n",
           nvfuser::toString(maybe_promoted_input_use_group));
     }
-=======
->>>>>>> a4c8ffe8
     return maybe_promoted_input_use;
   }
 
@@ -1517,14 +1529,10 @@
 
 void IdModel::propagatePromotionsInIELGraph(
     const ValGraph& iel_graph,
-<<<<<<< HEAD
     std::unordered_map<ValGroup, IterDomain*>& iel_promotion_map,
     const ValGraph& loop_graph,
     const std::unordered_map<ValGroup, IterDomain*>& loop_graph_promotion_map,
     bool require_loop_mapped_promotion) {
-=======
-    std::unordered_map<ValGroup, IterDomain*>& iel_promotion_map) {
->>>>>>> a4c8ffe8
   // In order to make this traversal work, the traversal order must be
   // topologically sorted.
   ValGraphStmtSort iel_stmt_sort(iel_graph);
@@ -1534,14 +1542,11 @@
     const std::vector<ValGroup> iel_inp_groups =
         iel_graph.inputGroups(iel_expr);
 
-<<<<<<< HEAD
     // Propagate loop graph promotion only when the inputs and outputs are
     // not in the same loop group.
     const bool loop_promote_inputs = !loop_graph_promotion_map.empty() &&
         hasUniqueInputLoopGroups(iel_expr, iel_graph, loop_graph);
 
-=======
->>>>>>> a4c8ffe8
     // Check if any inputs need promotion indicating this expr group needs to
     // be replayed with promoted inputs
     bool an_input_was_promoted = false;
@@ -1557,7 +1562,6 @@
           inp_promo_it != iel_promotion_map.end()) {
         maybe_promoted_inputs.push_back(inp_promo_it->second);
         an_input_was_promoted = true;
-<<<<<<< HEAD
         VERBOSE() << "Promoted input by IEL promotion: "
                   << nvfuser::toString(iel_inp_group) << " -> "
                   << inp_promo_it->second->name() << std::endl;
@@ -1580,11 +1584,6 @@
         }
       }
 
-=======
-        continue;
-      }
-
->>>>>>> a4c8ffe8
       // No promotion found. Just use the non-promoted domain
       maybe_promoted_inputs.push_back(iel_inp_group->front()->as<IterDomain>());
     }
@@ -1594,7 +1593,6 @@
       continue;
     }
 
-<<<<<<< HEAD
     VERBOSE() << "IEL expr: " << iel_expr->front()->toString();
 
     Expr* promoted_expr = findMatchingExpr(
@@ -1603,25 +1601,18 @@
         maybe_promoted_inputs,
         require_loop_mapped_promotion,
         idGraph(IdMappingMode::LOOP));
-=======
-    Expr* promoted_expr =
-        findMatchingExpr(iel_expr, iel_graph, maybe_promoted_inputs);
->>>>>>> a4c8ffe8
 
     bool replayed = false;
 
     if (!promoted_expr) {
       promoted_expr = addReplayAs(maybe_promoted_inputs, iel_expr->front());
       replayed = true;
-<<<<<<< HEAD
       for (auto id : maybe_promoted_inputs) {
         VERBOSE() << "Maybe promoted input: " << id->name() << std::endl;
       }
       VERBOSE() << "Replayed: " << promoted_expr->toString();
     } else {
       VERBOSE() << "Reusing: " << promoted_expr->toString();
-=======
->>>>>>> a4c8ffe8
     }
 
     // Mark outputs as having a promoted iter domain
@@ -1644,11 +1635,8 @@
       }
       iel_promotion_map[out_groups[i]] =
           promoted_expr->output(i)->as<IterDomain>();
-<<<<<<< HEAD
       VERBOSE() << "IEL promotion: " << nvfuser::toString(out_groups[i])
                 << " -> " << promoted_expr->output(i)->name() << std::endl;
-=======
->>>>>>> a4c8ffe8
       // Explicitly map loop map since expr propagation doesn't happen
       if (replayed) {
         idGraph(IdMappingMode::LOOP)
@@ -1658,7 +1646,6 @@
   }
 }
 
-<<<<<<< HEAD
 void IdModel::propagatePromotionsInIELGraph(
     const ValGraph& iel_graph,
     std::unordered_map<ValGroup, IterDomain*>& iel_promotion_map) {
@@ -1666,141 +1653,6 @@
       iel_graph, iel_promotion_map, idGraph(IdMappingMode::LOOP), {}, false);
 }
 
-namespace {
-
-// Returns for each ValGroup in provided IdGraph what the input ValGroups are
-// traversing on definitions. Ignoring broadcast ValGroups and resetting inputs
-// at RFactor ValGroups.
-std::unordered_map<ValGroup, ValGroups> computeCoveredGroups(
-    const ValGraph& graph,
-    const std::unordered_set<IterDomain*>& view_rfactor_ids) {
-  // Map from an exact iter domain group, to all the exact iter domain groups it
-  // covers
-  std::unordered_map<ValGroup, ValGroups> covered_ids;
-
-  for (const ValGroup& id_group : graph.disjointValSets().disjointSets()) {
-    // Initialize inputs
-    const ExprGroups& id_group_defs = graph.getDefinitions(id_group);
-    if (id_group_defs.empty()) {
-      covered_ids[id_group] = {id_group};
-    }
-
-    // Initialize rfactor groups
-    if (std::any_of(id_group->begin(), id_group->end(), [&](Val* id) {
-          return view_rfactor_ids.find(id->as<IterDomain>()) !=
-              view_rfactor_ids.end();
-        })) {
-      covered_ids[id_group] = {id_group};
-    }
-
-    // Initialize broadcast groups to empty since broadcast domains
-    // don't matter for indexing
-    if (std::any_of(id_group->begin(), id_group->end(), [&](Val* id) {
-          return id->as<IterDomain>()->isBroadcast();
-        })) {
-      covered_ids[id_group] = {};
-    }
-  }
-
-  ValGraphStmtSort exact_stmt_sort(graph);
-
-  for (const ExprGroup& exact_expr : exact_stmt_sort.exprs()) {
-    std::vector<ValGroup> input_groups = graph.inputGroups(exact_expr);
-
-    ValGroups covered;
-    for (const ValGroup& inp_group : input_groups) {
-      covered.pushBack(covered_ids.at(inp_group));
-    }
-
-    for (const ValGroup& output_group : graph.outputGroups(exact_expr)) {
-      // Don't overwrite initialized cases due to rfactor markings.
-      if (covered_ids.find(output_group) == covered_ids.end()) {
-        covered_ids[output_group] = covered;
-      }
-    }
-  }
-
-  return covered_ids;
-}
-}; // namespace
-
-IterDomain* IdModel::findPromotionOfLoopGroup(
-    const ValGroup& loop_group,
-    const ValGraph& iel_graph,
-    const std::unordered_map<ValGroup, IterDomain*>& iel_promotion_map,
-    const std::unordered_map<ValGroup, IterDomain*>& loop_graph_promotion_map,
-    const std::unordered_map<ValGroup, ValGroups>& exact_covered_ids,
-    const VectorOfUniqueEntries<IterDomain*>& terminal_loop_ids) {
-  const ValGraph& exact_graph = idGraph(IdMappingMode::EXACT);
-
-  std::unordered_map<ValGroup, IterDomain*> promotion_map;
-
-  // Grab all the (potentially promoted) terminal iter domains in this group.
-  // Save the exact group and the iter domain in this vector.
-  std::vector<std::pair<ValGroup, IterDomain*>> exact_promoted_terminal_ids;
-  for (auto loop_id : *loop_group) {
-    // If not a terminal id in the group skip
-    if (!terminal_loop_ids.has(loop_id->as<IterDomain>())) {
-      continue;
-    }
-
-    // Grab the iel entry
-    const ValGroup& iel_group = iel_graph.toGroup(loop_id);
-
-    // Does it still need iel_promotion_map? The loop group already has
-    // the replayed domains, so we should be able to find it.
-    auto iel_promo_it = iel_promotion_map.find(iel_group);
-    if (iel_promo_it == iel_promotion_map.end()) {
-      // If this terminal ID doesn't have a promotion associated with it, save
-      // the terminal ID.
-      exact_promoted_terminal_ids.emplace_back(
-          exact_graph.toGroup(loop_id), loop_id->as<IterDomain>());
-    } else {
-      // If this terminal ID has a promotion, grab the promoted ID.
-      exact_promoted_terminal_ids.emplace_back(
-          exact_graph.toGroup(iel_promo_it->second), iel_promo_it->second);
-    }
-
-    if (auto loop_graph_promotion_map_it =
-            loop_graph_promotion_map.find(loop_group);
-        loop_graph_promotion_map_it != loop_graph_promotion_map.end()) {
-      VERBOSE() << "Found in loop promotion: " << nvfuser::toString(loop_group)
-                << std::endl;
-      exact_promoted_terminal_ids.emplace_back(
-          exact_graph.toGroup(loop_graph_promotion_map_it->second),
-          loop_graph_promotion_map_it->second);
-    }
-  }
-
-  // All the exact groups of the iter domains in the loop group
-  ValGroups exact_groups = exact_graph.toGroups(*loop_group);
-
-  // All exact groups covered by all iter domains in this loop group
-  ValGroups loop_group_covered_ids;
-  for (const ValGroup& exact_group : exact_groups) {
-    auto covered_it = exact_covered_ids.find(exact_group);
-    NVF_ERROR(covered_it != exact_covered_ids.end());
-    loop_group_covered_ids.pushBack(covered_it->second);
-  }
-
-  // Check if any of the candidate Iter Domains we collected cover all the
-  // exact groups of loop_group_covered_ids. If so, that's the correct
-  // promoted iter domain of this group.
-  for (const auto& entry : exact_promoted_terminal_ids) {
-    const ValGroup& terminal_id_group = entry.first;
-    IterDomain* terminal_id = entry.second;
-    auto covered_it = exact_covered_ids.find(terminal_id_group);
-    NVF_ERROR(covered_it != exact_covered_ids.end());
-    if (loop_group_covered_ids.computeSubtract(covered_it->second).empty()) {
-      return terminal_id;
-    }
-  }
-
-  return nullptr;
-}
-
-=======
->>>>>>> a4c8ffe8
 // Replay Expr but with the inputs provided.
 Expr* IdModel::addReplayAs(std::vector<IterDomain*> new_inputs, Expr* expr) {
   // Figure out which graphs are already initialized to make sure we add the new
@@ -1873,61 +1725,33 @@
 
   for (auto out_id : ir_utils::filterByType<IterDomain>(replay->outputs())) {
     id_definitions_[out_id].pushBack(replay);
-<<<<<<< HEAD
-    id_uses_[out_id];
-=======
     // out_id is a new IterDomain with no use expr yet. Initialize its
     // use mapping with an empty set
     NVF_ERROR(id_uses_.emplace(out_id, VectorOfUniqueEntries<Expr*>{}).second);
->>>>>>> a4c8ffe8
   }
 
   // Add the expression to the uses of the inputs
   for (auto inp_id : ir_utils::filterByType<IterDomain>(replay->inputs())) {
-<<<<<<< HEAD
-    id_definitions_[inp_id];
-=======
     // inp_id should not be a new domain, so just make sure it has a
     // def mapping.
     NVF_ERROR(id_definitions_.find(inp_id) != id_definitions_.end());
->>>>>>> a4c8ffe8
     id_uses_[inp_id].pushBack(replay);
   }
 
   // Initialize output iter domains in the graphs
   for (auto mode : initialized_modes) {
-<<<<<<< HEAD
-    idGraph(mode).registerExpr(replay);
-    auto replay_group = idGraph(mode).toGroup(replay);
-
-    // Initialize output ids in map
-    for (auto out_id : ir_utils::filterByType<IterDomain>(replay->outputs())) {
-      idGraph(mode).initializeVal(out_id, {replay}, {});
-    }
-
-    // Update uses of the inputs in the graphs
-    for (auto inp_id : ir_utils::filterByType<IterDomain>(replay->inputs())) {
-      auto inp_group = idGraph(mode).toGroup(inp_id);
-      idGraph(mode).addUniqueUses(inp_group, replay_group);
-    }
-
-    // Propagate through all the uses of the iter domain groups of the inputs
-    // with the new expression.
-    auto& graph = idGraph(mode);
-=======
     auto& graph = idGraph(mode);
 
     // Initialize output ids in map. The replay expr will be
     // registered as a definition by registerExpr
     for (auto out_id : ir_utils::filterByType<IterDomain>(replay->outputs())) {
-      idGraph(mode).initializeVal(out_id, {}, {});
-    }
-
-    idGraph(mode).registerExpr(replay);
+      graph.initializeVal(out_id, {}, {});
+    }
+
+    graph.registerExpr(replay);
 
     // Propagate through all the uses of the iter domain groups of the inputs
     // with the new expression.
->>>>>>> a4c8ffe8
     // Gather all use expressions from inputs
     VectorOfUniqueEntries<Expr*> representative_uses;
     for (IterDomain* inp : new_inputs) {
@@ -1945,8 +1769,6 @@
   return replay;
 }
 
-<<<<<<< HEAD
-=======
 namespace {
 
 // Returns for each ValGroup in provided IdGraph what the input ValGroups are
@@ -2003,47 +1825,31 @@
 
   return covered_ids;
 }
-
 }; // namespace
 
->>>>>>> a4c8ffe8
 std::unordered_map<ValGroup, IterDomain*> IdModel::
     projectIELPromotionToLoopGraph(
         const ValGraph& iel_graph,
         const std::unordered_map<ValGroup, IterDomain*>& iel_promotion_map,
         const ValGraph& loop_graph,
         const StatefulInliningInfo& inlining_info) {
-<<<<<<< HEAD
-  std::unordered_map<ValGroup, IterDomain*> loop_promotion_map;
-
-  std::unordered_map<ValGroup, ValGroups> exact_covered_ids =
-=======
   const std::unordered_map<ValGroup, ValGroups> exact_covered_ids =
->>>>>>> a4c8ffe8
       computeCoveredGroups(idGraph(IdMappingMode::EXACT), view_rfactor_ids_);
 
   // Grab terminal iter domain in the loop groups.
   const VectorOfUniqueEntries<IterDomain*> terminal_loop_ids =
       computeTerminalLoopIds(inlining_info);
 
-<<<<<<< HEAD
+  std::unordered_map<ValGroup, IterDomain*> loop_promotion_map;
+
   for (const ValGroup& loop_group :
        loop_graph.disjointValSets().disjointSets()) {
     // Error happens here. Likely iel_graph is stale
-=======
-  std::unordered_map<ValGroup, IterDomain*> loop_promotion_map;
-
-  for (const ValGroup& loop_group :
-       loop_graph.disjointValSets().disjointSets()) {
->>>>>>> a4c8ffe8
     IterDomain* promotion_id = findPromotionOfLoopGroup(
         loop_group,
         iel_graph,
         iel_promotion_map,
-<<<<<<< HEAD
         {},
-=======
->>>>>>> a4c8ffe8
         exact_covered_ids,
         terminal_loop_ids);
     if (promotion_id) {
@@ -2051,7 +1857,6 @@
     }
   }
 
-<<<<<<< HEAD
   VERBOSE() << "Promotion projected to loop groups:\n";
   for (const auto& [loop_group, id] : loop_promotion_map) {
     VERBOSE() << nvfuser::toString(loop_group) << " -> " << id->name()
@@ -2059,6 +1864,134 @@
   }
 
   return loop_promotion_map;
+}
+
+IterDomain* IdModel::findPromotionOfLoopGroup(
+    const ValGroup& loop_group,
+    const ValGraph& iel_graph,
+    const std::unordered_map<ValGroup, IterDomain*>& iel_promotion_map,
+    const std::unordered_map<ValGroup, IterDomain*>& loop_graph_promotion_map,
+    const std::unordered_map<ValGroup, ValGroups>& exact_covered_ids,
+    const VectorOfUniqueEntries<IterDomain*>& terminal_loop_ids) {
+  const ValGraph& exact_graph = idGraph(IdMappingMode::EXACT);
+
+  std::unordered_map<ValGroup, IterDomain*> promotion_map;
+
+  // Grab all the (potentially promoted) terminal iter domains in this group.
+  // Save the exact group and the iter domain in this vector.
+  std::vector<std::pair<ValGroup, IterDomain*>> exact_promoted_terminal_ids;
+  for (auto loop_id : *loop_group) {
+    // If not a terminal id in the group skip
+    if (!terminal_loop_ids.has(loop_id->as<IterDomain>())) {
+      continue;
+    }
+
+    // Grab the iel entry. There can be iter domains that were added
+    // after the IEL graph was built. All the promotion information is
+    // associated with the domains that exist in the original graph,
+    // so the new domains can be simply ignored.
+    if (!iel_graph.hasGroup(loop_id)) {
+      continue;
+    }
+
+    const ValGroup& iel_group = iel_graph.toGroup(loop_id);
+
+    // Does it still need iel_promotion_map? The loop group already has
+    // the replayed domains, so we should be able to find it.
+    auto iel_promo_it = iel_promotion_map.find(iel_group);
+    if (iel_promo_it == iel_promotion_map.end()) {
+      // If this terminal ID doesn't have a promotion associated with it, save
+      // the terminal ID.
+      exact_promoted_terminal_ids.emplace_back(
+          exact_graph.toGroup(loop_id), loop_id->as<IterDomain>());
+    } else {
+      // If this terminal ID has a promotion, grab the promoted ID.
+      exact_promoted_terminal_ids.emplace_back(
+          exact_graph.toGroup(iel_promo_it->second), iel_promo_it->second);
+    }
+
+    if (auto loop_graph_promotion_map_it =
+            loop_graph_promotion_map.find(loop_group);
+        loop_graph_promotion_map_it != loop_graph_promotion_map.end()) {
+      VERBOSE() << "Found in loop promotion: " << nvfuser::toString(loop_group)
+                << std::endl;
+      exact_promoted_terminal_ids.emplace_back(
+          exact_graph.toGroup(loop_graph_promotion_map_it->second),
+          loop_graph_promotion_map_it->second);
+    }
+  }
+
+  // All the exact groups of the iter domains in the loop group
+  ValGroups exact_groups = exact_graph.toGroups(*loop_group);
+
+  // All exact groups covered by all iter domains in this loop group
+  ValGroups loop_group_covered_ids;
+  for (const ValGroup& exact_group : exact_groups) {
+    auto covered_it = exact_covered_ids.find(exact_group);
+    NVF_ERROR(covered_it != exact_covered_ids.end());
+    loop_group_covered_ids.pushBack(covered_it->second);
+  }
+
+  // Check if any of the candidate Iter Domains we collected cover all the
+  // exact groups of loop_group_covered_ids. If so, that's the correct
+  // promoted iter domain of this group.
+  for (const auto& entry : exact_promoted_terminal_ids) {
+    const ValGroup& terminal_id_group = entry.first;
+    IterDomain* terminal_id = entry.second;
+    auto covered_it = exact_covered_ids.find(terminal_id_group);
+    NVF_ERROR(covered_it != exact_covered_ids.end());
+    if (loop_group_covered_ids.computeSubtract(covered_it->second).empty()) {
+      return terminal_id;
+    }
+  }
+
+  return nullptr;
+}
+
+VectorOfUniqueEntries<IterDomain*> IdModel::computeTerminalLoopIds(
+    const StatefulInliningInfo& info) {
+  VectorOfUniqueEntries<IterDomain*> terminal_loop_ids;
+  for (const ValGroup& group :
+       idGraph(IdMappingMode::LOOP).disjointValSets().disjointSets()) {
+    if (group->size() == 1) {
+      terminal_loop_ids.pushBack(group->front()->as<IterDomain>());
+    }
+
+    // Don't select producer iter domains
+    for (auto loop_id : *group) {
+      if (info.p2c_ca_permissive_maps.find(loop_id->as<IterDomain>()) !=
+          info.p2c_ca_permissive_maps.end()) {
+        continue;
+      }
+
+      // It's terminal if there's no use group
+      auto uses_it = id_uses_.find(loop_id->as<IterDomain>());
+      if (uses_it == id_uses_.end() || uses_it->second.empty()) {
+        terminal_loop_ids.pushBack(loop_id->as<IterDomain>());
+        continue;
+      }
+
+      // If there's an output group that is not in the same group,
+      // then it's a terminal ID
+      bool all_outs_in_loop_group = true;
+      for (auto use : uses_it->second) {
+        if (std::any_of(
+                use->outputs().begin(),
+                use->outputs().end(),
+                [&](Val* out) -> bool {
+                  return group != idGraph(IdMappingMode::LOOP).toGroup(out);
+                })) {
+          all_outs_in_loop_group = false;
+          break;
+        }
+      }
+
+      if (!all_outs_in_loop_group) {
+        terminal_loop_ids.pushBack(loop_id->as<IterDomain>());
+      }
+    }
+  }
+  return terminal_loop_ids;
 }
 
 void IdModel::sanityCheckLoopPromotionMap(
@@ -2093,124 +2026,6 @@
     StatefulInliningInfo& info,
     std::unordered_map<ValGroup, IterDomain*> stale_promotion_map) {
   NVF_ERROR(false, "Not implemented yet.");
-=======
-  return loop_promotion_map;
-}
-
-IterDomain* IdModel::findPromotionOfLoopGroup(
-    const ValGroup& loop_group,
-    const ValGraph& iel_graph,
-    const std::unordered_map<ValGroup, IterDomain*>& iel_promotion_map,
-    const std::unordered_map<ValGroup, ValGroups>& exact_covered_ids,
-    const VectorOfUniqueEntries<IterDomain*>& terminal_loop_ids) {
-  const ValGraph& exact_graph = idGraph(IdMappingMode::EXACT);
-
-  // Grab all the (potentially promoted) terminal iter domains in this group.
-  // Save the exact group and the iter domain in this vector.
-  std::vector<std::pair<ValGroup, IterDomain*>> exact_promoted_terminal_ids;
-  for (auto loop_id : *loop_group) {
-    // If not a terminal id in the group skip
-    if (!terminal_loop_ids.has(loop_id->as<IterDomain>())) {
-      continue;
-    }
-
-    // Grab the iel entry. There can be iter domains that were added
-    // after the IEL graph was built. All the promotion information is
-    // associated with the domains that exist in the original graph,
-    // so the new domains can be simply ignored.
-    if (!iel_graph.hasGroup(loop_id)) {
-      continue;
-    }
-
-    const ValGroup& iel_group = iel_graph.toGroup(loop_id);
-
-    // Does it still need iel_promotion_map? The loop group already has
-    // the replayed domains, so we should be able to find it.
-    auto iel_promo_it = iel_promotion_map.find(iel_group);
-    if (iel_promo_it == iel_promotion_map.end()) {
-      // If this terminal ID doesn't have a promotion associated with it, save
-      // the terminal ID.
-      exact_promoted_terminal_ids.emplace_back(
-          exact_graph.toGroup(loop_id), loop_id->as<IterDomain>());
-    } else {
-      // If this terminal ID has a promotion, grab the promoted ID.
-      exact_promoted_terminal_ids.emplace_back(
-          exact_graph.toGroup(iel_promo_it->second), iel_promo_it->second);
-    }
-  }
-
-  // All the exact groups of the iter domains in the loop group
-  ValGroups exact_groups = exact_graph.toGroups(*loop_group);
-
-  // All exact groups covered by all iter domains in this loop group
-  ValGroups loop_group_covered_ids;
-  for (const ValGroup& exact_group : exact_groups) {
-    auto covered_it = exact_covered_ids.find(exact_group);
-    NVF_ERROR(covered_it != exact_covered_ids.end());
-    loop_group_covered_ids.pushBack(covered_it->second);
-  }
-
-  // Check if any of the candidate Iter Domains we collected cover all the
-  // exact groups of loop_group_covered_ids. If so, that's the correct
-  // promoted iter domain of this group.
-  for (const auto& entry : exact_promoted_terminal_ids) {
-    const ValGroup& terminal_id_group = entry.first;
-    IterDomain* terminal_id = entry.second;
-    auto covered_it = exact_covered_ids.find(terminal_id_group);
-    NVF_ERROR(covered_it != exact_covered_ids.end());
-    if (loop_group_covered_ids.computeSubtract(covered_it->second).empty()) {
-      return terminal_id;
-    }
-  }
-
-  return nullptr;
-}
-
-VectorOfUniqueEntries<IterDomain*> IdModel::computeTerminalLoopIds(
-    const StatefulInliningInfo& info) {
-  VectorOfUniqueEntries<IterDomain*> terminal_loop_ids;
-  for (const ValGroup& group :
-       idGraph(IdMappingMode::LOOP).disjointValSets().disjointSets()) {
-    if (group->size() == 1) {
-      terminal_loop_ids.pushBack(group->front()->as<IterDomain>());
-    }
-
-    // Don't select producer iter domains
-    for (auto loop_id : *group) {
-      if (info.p2c_ca_permissive_maps.find(loop_id->as<IterDomain>()) !=
-          info.p2c_ca_permissive_maps.end()) {
-        continue;
-      }
-
-      // It's terminal if there's no use group
-      auto uses_it = id_uses_.find(loop_id->as<IterDomain>());
-      if (uses_it == id_uses_.end() || uses_it->second.empty()) {
-        terminal_loop_ids.pushBack(loop_id->as<IterDomain>());
-        continue;
-      }
-
-      // If there's an output group that is not in the same group,
-      // then it's a terminal ID
-      bool all_outs_in_loop_group = true;
-      for (auto use : uses_it->second) {
-        if (std::any_of(
-                use->outputs().begin(),
-                use->outputs().end(),
-                [&](Val* out) -> bool {
-                  return group != idGraph(IdMappingMode::LOOP).toGroup(out);
-                })) {
-          all_outs_in_loop_group = false;
-          break;
-        }
-      }
-
-      if (!all_outs_in_loop_group) {
-        terminal_loop_ids.pushBack(loop_id->as<IterDomain>());
-      }
-    }
-  }
-  return terminal_loop_ids;
->>>>>>> a4c8ffe8
 }
 
 } // namespace nvfuser