// clang-format off
/*
 * SPDX-FileCopyrightText: Copyright (c) 2023-present NVIDIA CORPORATION & AFFILIATES.
 * All rights reserved.
 * SPDX-License-Identifier: BSD-3-Clause
 */
// clang-format on
#include <id_model/id_model.h>
#include <id_model/to_string.h>
#include <id_model/transform_replay.h>
#include <id_model/utils.h>
#include <id_model/validation_utils.h>
#include <id_model/visitor.h>

#include <device_lower/analysis/trivial_broadcast.h>
#include <device_lower/lower2device.h>
#include <device_lower/utils.h>
#include <disjoint_set.h>
#include <ir/utils.h>
#include <root_domain_map.h>
#include <transform_iter.h>

#include <memory>
#include <tuple>
#include <typeinfo>
#include <utility>

namespace nvfuser {

namespace {

// Map through loop swizzles, as input/output IterDomains are exact, only the
// order they're traversed differs.
void mapThroughLoopSwizzles(ValGraph& graph) {
  std::vector<Swizzle2D*> all_swizzles;

  for (const auto& expr_set :
       std::as_const(graph).disjointExprSets().disjointSets()) {
    auto swizzles_in_expr_set = ir_utils::filterByType<Swizzle2D>(
        expr_set->vector().begin(), expr_set->vector().end());
    all_swizzles.insert(
        all_swizzles.end(),
        swizzles_in_expr_set.begin(),
        swizzles_in_expr_set.end());
  }

  for (auto swizzle : all_swizzles) {
    if (swizzle->swizzleMode() == SwizzleMode::Loop) {
      graph.mapVals(swizzle->inX(), swizzle->outX());
      graph.mapVals(swizzle->inY(), swizzle->outY());
    }
  }
}

} // namespace

void IdModel::assertNoSelfMapping() {
  NVF_ERROR(
      !hasSelfMapping(),
      "Unsupported domain mapping detected in ",
      std::get<0>(*self_mapping_info_)->toString(),
      ". ",
      std::get<3>(*self_mapping_info_),
      " domains, ",
      std::get<1>(*self_mapping_info_)->toString(),
      " and ",
      std::get<2>(*self_mapping_info_)->toString(),
      ", are mapped with each other.");
}

IdModel::IdModel(
    const std::vector<Expr*>& exprs,
    const std::vector<TensorView*>& additional_tvs,
    bool build_graphs,
    bool allow_self_mapping)
    : allow_self_mapping_(allow_self_mapping) {
  std::copy_if(
      exprs.begin(),
      exprs.end(),
      std::back_inserter(tv_exprs_),
      [](Expr* expr) {
        NVF_ERROR(expr != nullptr);
        return ir_utils::isTvOp(expr);
      });

  auto all_tvs = ir_utils::allTvsOfExprs(tv_exprs_);
  all_tvs.pushBack(additional_tvs.begin(), additional_tvs.end());

  tvs_ = all_tvs.vector();

  // Add uses and definitions to all iter domains.
  buildIterDomainDefinitionsAndUses();

  if (build_graphs) {
    buildAllGraphs();
  }
}

IdModel::IdModel(
    Fusion* fusion,
    bool build_graphs,
    bool allow_self_mapping,
    bool validate)
    : allow_self_mapping_(allow_self_mapping), validate_(validate) {
  auto all_exprs = fusion->exprs();
  std::copy_if(
      all_exprs.begin(),
      all_exprs.end(),
      std::back_inserter(tv_exprs_),
      [](Expr* expr) {
        NVF_ERROR(expr != nullptr);
        return ir_utils::isTvOp(expr);
      });

  auto all_tvs = ir_utils::allTvsOfExprs(tv_exprs_);

  {
    auto inp_tvs = ir_utils::filterByType<TensorView>(fusion->inputs());
    all_tvs.pushBack(inp_tvs.begin(), inp_tvs.end());
  }
  {
    auto out_tvs = ir_utils::filterByType<TensorView>(fusion->outputs());
    all_tvs.pushBack(out_tvs.begin(), out_tvs.end());
  }

  tvs_ = all_tvs.vector();

  // Add uses and definitions to all iter domains.
  buildIterDomainDefinitionsAndUses();

  if (build_graphs) {
    buildAllGraphs();
  }
}

const ValGraph& IdModel::idGraph(IdMappingMode mode) const {
  auto graph_it = id_graphs_.find(mode);
  NVF_ERROR(
      graph_it != id_graphs_.end(),
      "Failed to find an IdGraph with the ",
      mode,
      " mode");
  return graph_it->second;
}

ValGraph& IdModel::idGraph(IdMappingMode mode) {
  auto graph_it = id_graphs_.find(mode);
  NVF_ERROR(
      graph_it != id_graphs_.end(),
      "Failed to find an IdGraph with the ",
      mode,
      " mode");
  return graph_it->second;
}

namespace {

// Returns the first pair of id's in ids detected to match each other on the
// exact ID graph. TODO: what this is really looking for is if
// there's any overlapping between the iter domains in the provided set.
//
// i.e. if we have:
// tv0 = arange(6).reshape({3, 2})
// tv1 = tv0[3, 2].t()
// tv2 = tv0[3, 2].reshape({2, 3})
// tv3 = tv1 + tv2
//
// Then we can see this overlap in the tv3 expression as:
//
// tv0 = { {0, 1, 2},
//         {3, 4, 5} }
//
// tv1 = { {0, 3},
//         {1, 4},
//         {2, 5} }
//
// tv2 = { {0, 1},
//         {2, 3},
//         {4, 5} }
//
// The elements in tv1 {3, 1, 4, 2}, map respectively to the elements in tv2
// {1, 2, 3, 4}. The reason this is so important is it means that generating
// tv3 is no longer a trivially parallelizable problem (if we include the dag
// all the way to tv0). So tv0's axes cannot be inlined across both the tv0
// and tv1 path. This breaks some assumptions we have today in schedulers that
// will assume tv2 can be trivially inlined/parallelized. Instead we'd need to
// take into consideration the effective communication going on here, so that
// we pull multiple values of tv0 to compute tv3.
//
// Note, however, that the above example is not detectable at this
// moment as the self mapping is partial through reshape. The analysis
// below would need to be extended to consider producer and consumers
// of domains as well rather than just root, rfactor and leaf domains.
std::optional<std::pair<IterDomain*, IterDomain*>> detectMappablePair(
    const std::vector<IterDomain*>& ids,
    const IdModel& id_graph,
    IdMappingMode mode) {
  for (auto id1 : ids) {
    for (auto id2 : ids) {
      if (id1 == id2) {
        continue;
      }
      if (id_graph.idGraph(mode).disjointValSets().permissiveAreMapped(
              id1, id2)) {
        return std::make_pair(id1, id2);
      }
    }
  }

  return std::nullopt;
}

// It is assumed that for any tensor represented by a list of domains,
// those domains should never be mapped with each other. It may be
// possible to lift this assumption, but it's unclear if it could
// matter in practice.
std::optional<std::tuple<TensorView*, IterDomain*, IterDomain*, std::string>>
findFirstSelfMapping(
    const std::vector<TensorView*>& all_tvs,
    const IdModel& id_model) {
  for (auto tv : all_tvs) {
    // For each tensor, make sure root, rfactor and leaf domains
    // should not include domains that are mapped with another domain
    // in the same set of domains. This may be overly conservative,
    // and it maybe enough to check the root domains.

    // Root domains
    auto self_mappped_root_pair =
        detectMappablePair(tv->getRootDomain(), id_model, IdMappingMode::EXACT);
    if (self_mappped_root_pair.has_value()) {
      return std::make_tuple(
          tv,
          self_mappped_root_pair->first,
          self_mappped_root_pair->second,
          "Root");
    }

    // Rfactor domains
    if (tv->hasRFactor()) {
      auto self_mappped_rf_pair = detectMappablePair(
          tv->getRFactorDomain(), id_model, IdMappingMode::EXACT);
      if (self_mappped_rf_pair.has_value()) {
        return std::make_tuple(
            tv,
            self_mappped_rf_pair->first,
            self_mappped_rf_pair->second,
            "RFactor");
      }
    }

    // Leaf domains
    // TODO: Exact map isn't quite right here, it should be based on the index
    // map. However, it should also be impossible for index map to generate a
    // case like this.
    auto self_mappped_leaf_pair = detectMappablePair(
        tv->domain()->leaf(), id_model, IdMappingMode::EXACT);
    if (self_mappped_leaf_pair.has_value()) {
      return std::make_tuple(
          tv,
          self_mappped_leaf_pair->first,
          self_mappped_leaf_pair->second,
          "Leaf");
    }
  }
  return std::nullopt;
}

} // namespace

void IdModel::buildIterDomainDefinitionsAndUses() {
  for (const auto tv : tvs_) {
    VectorOfUniqueEntries<IterDomain*> root_domain_ids{
        tv->getRootDomain().begin(), tv->getRootDomain().end()};

    std::vector<IterDomain*> all_ids = ir_utils::allIDsOf(tv);

    // Check if this domain is a consumer of a view-like operation
    const bool view_like_domain = tv->domain()->hasViewLikeRFactor();

    for (auto id : all_ids) {
      // Check if this id is a view like rfactor id
      if (view_like_domain && id->isRFactorProduct()) {
        // If the tensor domain is a view like domain, and the iteration
        // domain is marked as an rfactor product and is in the rfactor
        // domain, it's a view like rfactor iteration domain
        const auto& rfactor_domain = tv->domain()->maybeRFactor();
        if (std::find(rfactor_domain.begin(), rfactor_domain.end(), id) !=
            rfactor_domain.end()) {
          view_rfactor_ids_.emplace(id);
        }
      }

      if (id_definitions_.find(id) == id_definitions_.end()) {
        id_definitions_.emplace(id, VectorOfUniqueEntries<Expr*>{});
      }

      if (id_uses_.find(id) == id_uses_.end()) {
        id_uses_.emplace(id, VectorOfUniqueEntries<Expr*>{});
      }

      Expr* def = id->definition();

      if (def == nullptr || root_domain_ids.has(id)) {
        continue;
      }

      id_definitions_[id].pushBack(def);

      auto inp_ids = ir_utils::filterByType<IterDomain>(def->inputs());
      for (auto inp_id : inp_ids) {
        id_uses_[inp_id].pushBack(def);
      }
    }
  }
}

std::string IdModel::toString() const {
  std::stringstream ss;
  ss << "IterDomainGraphs { \n";
  // Only print initialized graphs
  for (auto mode : kIdMappingModes) {
    auto graph_it = id_graphs_.find(mode);
    if (graph_it == id_graphs_.end()) {
      continue;
    }

    // graph may be empty, but then just print it as an empty graph,
    // which might be useful for debugging
    ss << "  IdGraph " << mode << "{ \n";
    ss << "  Disjoint Ids:\n"
       << idGroupsString(idGraph(mode), 2)
       << "\n  Disjoint Expression groups:\n"
       << exprGroupsString(idGraph(mode), 2) << std::endl;
    ss << "   } IdGraph\n" << std::endl;
  }
  ss << " } IterDomainGraphs\n" << std::endl;
  return ss.str();
}

// Replay Expr but with the inputs provided.
Expr* IdModel::addReplayAs(std::vector<IterDomain*> new_inputs, Expr* expr) {
  // Figure out which graphs are already initialized to make sure we add the new
  // expression to them.
  std::vector<IdMappingMode> initialized_modes;
  for (auto mode : kIdMappingModes) {
    auto graph_it = id_graphs_.find(mode);
    if (graph_it == id_graphs_.end()) {
      continue;
    }

    auto& graph = graph_it->second;
    if (graph.disjointValSets().disjointSetMap().empty()) {
      continue;
    }

    initialized_modes.push_back(mode);
  }

  auto orig_inputs = ir_utils::filterByType<IterDomain>(expr->inputs());
  std::vector<IterDomain*> orig_input_ids(
      orig_inputs.begin(), orig_inputs.end());

  // Replace the provided inputs with IterType::Iteration domains as
  // reduction domains cannot be merged with non-reduction domains.
  if (std::any_of(
          new_inputs.begin(),
          new_inputs.end(),
          [](IterDomain* id) { return id->isReduction(); }) &&
      std::any_of(new_inputs.begin(), new_inputs.end(), [](IterDomain* id) {
        return !id->isReduction();
      })) {
    // Inputs have mismatched type, replace new_inputs
    decltype(new_inputs) tmp_inputs;
    std::swap(tmp_inputs, new_inputs);
    for (auto tmp_input : tmp_inputs) {
      new_inputs.push_back(
          IterDomainBuilder(tmp_input).iter_type(IterType::Iteration).build());
      id_definitions_[new_inputs.back()];
      id_uses_[new_inputs.back()];
      for (auto mode : initialized_modes) {
        idGraph(mode).initializeVal(new_inputs.back(), {}, {});
        idGraph(mode).mapVals(new_inputs.back(), tmp_input);
      }
    }
  }

  {
    NVF_ERROR(
        new_inputs.size() == orig_input_ids.size(),
        "Invalid number of inputs: ",
        new_inputs.size(),
        " does not match number of iter domain inputs for ",
        expr->toString());

    VectorOfUniqueEntries<IterDomain*> all_inputs{
        orig_input_ids.begin(), orig_input_ids.end()};

    all_inputs.pushBack(new_inputs);

    for (auto mode : initialized_modes) {
      for (auto inp : all_inputs) {
        NVF_ERROR(
            idGraph(mode).hasGroup(inp),
            "All inputs for replay need to be initialized in all graphs, ",
            inp->toString(),
            " was not found in mode: ",
            mode);
      }
    }
  }

  // Create the new expression with provided inputs
  auto replay = ReplayTransform::replayAs(new_inputs, expr);

  for (auto out_id : ir_utils::filterByType<IterDomain>(replay->outputs())) {
    id_definitions_[out_id].pushBack(replay);
    id_uses_[out_id];
  }

  // Add the expression to the uses of the inputs
  for (auto inp_id : ir_utils::filterByType<IterDomain>(replay->inputs())) {
    id_definitions_[inp_id];
    id_uses_[inp_id].pushBack(replay);
  }

  // Initialize output iter domains in the graphs
  for (auto mode : initialized_modes) {
    idGraph(mode).registerExpr(replay);
    auto replay_group = idGraph(mode).toGroup(replay);

    // Initialize output ids in map
    for (auto out_id : ir_utils::filterByType<IterDomain>(replay->outputs())) {
      idGraph(mode).initializeVal(out_id, {replay}, {});
    }

    // Update uses of the inputs in the graphs
    for (auto inp_id : ir_utils::filterByType<IterDomain>(replay->inputs())) {
      auto inp_group = idGraph(mode).toGroup(inp_id);
      idGraph(mode).addUniqueUses(inp_group, replay_group);
    }

    // Propagate through all the uses of the iter domain groups of the inputs
    // with the new expression.
    auto& graph = idGraph(mode);
    // Gather all use expressions from inputs
    VectorOfUniqueEntries<Expr*> representative_uses;
    for (IterDomain* inp : new_inputs) {
      for (const ExprGroup& use_group : graph.getUses(graph.toGroup(inp))) {
        NVF_ERROR(!use_group->empty());
        representative_uses.pushBack(use_group->front());
      }
    }

    for (auto rep_use : representative_uses) {
      graph.maybeMapThroughExprs(rep_use, replay, true);
    }
  }

  return replay;
}

// Generate a new expr with the IterDomain inputs/outputs replaced based on map.
// Replaced inputs/outputs should almost exact match with provided expr.
Expr* IdModel::addExprWithReplacement(
    const std::unordered_map<IterDomain*, IterDomain*>& old_2_new_ids,
    Expr* old_expr) {
  // Figure out which graphs are already initialized to make sure we add the new
  // expression to them.
  std::vector<IdMappingMode> initialized_modes;
  for (auto mode : kIdMappingModes) {
    auto graph_it = id_graphs_.find(mode);
    if (graph_it == id_graphs_.end()) {
      continue;
    }

    auto& graph = graph_it->second;
    if (graph.disjointValSets().disjointSetMap().empty()) {
      continue;
    }

    initialized_modes.push_back(mode);
  }

  // We will fill this map for every IterDomain in input and output.
  std::unordered_map<IterDomain*, IterDomain*> replacement_map = old_2_new_ids;

  // Validate replacement map. Make sure the keys are an input or output
  for (auto replacement_entry : replacement_map) {
    NVF_ERROR(
        std::find(
            old_expr->inputs().begin(),
            old_expr->inputs().end(),
            replacement_entry.first) != old_expr->inputs().end() ||
            std::find(
                old_expr->outputs().begin(),
                old_expr->outputs().end(),
                replacement_entry.first) != old_expr->outputs().end(),
        "Wanted to replace ",
        replacement_entry.first->toString(),
        " however the is not an input or output of:\n",
        old_expr->toString());
  }

  // If all inputs and or all output were replaced
  bool all_inps_replaced = true;
  bool all_outs_replaced = true;
  {
    for (auto inp_id : ir_utils::filterByType<IterDomain>(old_expr->inputs())) {
      if (replacement_map.find(inp_id) == replacement_map.end()) {
        all_inps_replaced = false;
        replacement_map[inp_id] = inp_id->cloneWithoutRFactor();
      }
    }

    for (auto out_id :
         ir_utils::filterByType<IterDomain>(old_expr->outputs())) {
      if (replacement_map.find(out_id) == replacement_map.end()) {
        all_outs_replaced = false;
        replacement_map[out_id] = out_id->cloneWithoutRFactor();
      }
    }

    NVF_ERROR(
        (all_inps_replaced || all_outs_replaced),
        "Either all the inputs or all the outputs need to be replaced when using this function.");

    for (auto mode : initialized_modes) {
      for (auto inp_or_out_id : all_inps_replaced
               ? ir_utils::filterByType<IterDomain>(old_expr->inputs())
               : ir_utils::filterByType<IterDomain>(old_expr->outputs())) {
        NVF_ERROR(
            idGraph(mode).hasGroup(inp_or_out_id),
            "Expected ",
            inp_or_out_id->toString(),
            " to be initialized in graph mode: ",
            mode);
      }
    }
  }

  // Create the new expression with provided outputs
  auto replay = ReplacementTransformCloner::clone(replacement_map, old_expr);

  // Add new output iter domains to id_definitions_/id_uses_ of IdModel
  for (auto out_id : ir_utils::filterByType<IterDomain>(replay->outputs())) {
    id_definitions_[out_id].pushBack(replay);
    id_uses_[out_id];
  }

  // Add new input iter domains to id_definitions_/id_uses_ of IdModel
  for (auto inp_id : ir_utils::filterByType<IterDomain>(replay->inputs())) {
    id_definitions_[inp_id];
    id_uses_[inp_id].pushBack(replay);
  }

  // Update all the initialized graph mappings
  for (auto mode : initialized_modes) {
    auto& graph = idGraph(mode);

    graph.registerExpr(replay);
    auto replay_group = graph.toGroup(replay);

    // Initialize any non-existent input ids, update existing ones
    for (auto inp_id : ir_utils::filterByType<IterDomain>(replay->inputs())) {
      if (!graph.disjointValSets().mappingExists(inp_id)) {
        // inp_id is not initialized in the map, initialize it
        graph.initializeVal(inp_id, {}, {replay});
      } else {
        // Update unique uses of existing input ids
        auto inp_group = graph.toGroup(inp_id);
        graph.addUniqueUses(inp_group, replay_group);
      }
    }

    // Initialize any non-existent output ids, update existing ones
    for (auto out_id : ir_utils::filterByType<IterDomain>(replay->outputs())) {
      if (!graph.disjointValSets().mappingExists(out_id)) {
        // out_id is not initialized in the map, initialize it
        graph.initializeVal(out_id, {replay}, {});
      } else {
        // out_id is already initialized, add the replay as a unique definition
        // of its group
        auto out_group = graph.toGroup(out_id);
        graph.addUniqueDefinitions(out_group, replay_group);
      }
    }

    // If the inputs were replaced we want to map through forward the newly
    // added expression. If the outputs were replaced we want to map through
    // backwards the newly added expression.

    // Forward
    VectorOfUniqueEntries<Expr*> representative_uses;
    for (auto in : ir_utils::filterByType<IterDomain>(replay->inputs())) {
      for (const ExprGroup& use_group : graph.getUses(graph.toGroup(in))) {
        if (use_group == replay_group) {
          continue;
        }
        representative_uses.pushBack(use_group->front());
      }
    }

    for (auto rep_use : representative_uses) {
      graph.maybeMapThroughExprs(rep_use, replay, true);
    }

    // Backwards
    VectorOfUniqueEntries<Expr*> representative_defs;
    for (auto out : ir_utils::filterByType<IterDomain>(replay->outputs())) {
      for (const ExprGroup& def_group :
           graph.getDefinitions(graph.toGroup(out))) {
        if (def_group == replay_group) {
          continue;
        }
        representative_defs.pushBack(def_group->front());
      }
    }

    for (auto rep_def : representative_defs) {
      graph.maybeMapThroughExprs(rep_def, replay, false);
    }
  }
  return replay;
}

// Clone provided iter domain and return the new copy. Map that copy in relevant
// maps.
IterDomain* IdModel::cloneIterDomain(IterDomain* id) {
  // Figure out which graphs are already initialized to make sure we add the new
  // expression to them.
  std::vector<IdMappingMode> initialized_modes;
  for (auto mode : kIdMappingModes) {
    auto graph_it = id_graphs_.find(mode);
    if (graph_it == id_graphs_.end()) {
      continue;
    }

    auto& graph = graph_it->second;
    if (graph.disjointValSets().disjointSetMap().empty()) {
      continue;
    }

    initialized_modes.push_back(mode);
  }

  auto id_copy = id->cloneWithoutRFactor();

  id_uses_[id_copy] = {};
  id_definitions_[id_copy] = {};

  for (auto mode : initialized_modes) {
    idGraph(mode).initializeVal(id_copy, {}, {});
    idGraph(mode).mapVals(id, id_copy);
  }

  return id_copy;
}

ValGraph IdModel::initializeIdGraph(bool propagate_through_exprs) {
  ValGraph id_graph(propagate_through_exprs);

  for (const auto& [id, defs] : id_definitions_) {
    auto uses_it = id_uses_.find(id);
    NVF_ERROR(
        uses_it != id_uses_.end(),
        "Failed to initialize id: ",
        id->toString(),
        " as it's missing a definition entry.");
    id_graph.initializeVal(id, defs, uses_it->second);
  }

  return id_graph;
}

void IdModel::buildExactGraph() {
  // Initialize the maps with all the IterDomains used in the provded
  // expressions.
  NVF_ERROR(
      id_graphs_.emplace(IdMappingMode::EXACT, initializeIdGraph()).second);

  for (auto expr : tv_exprs_) {
    TensorView* c_tv = ir_utils::getTvOutput(expr);

    auto all_tv_outputs = ir_utils::filterByType<TensorView>(expr->outputs());

    // Map siblings, as all other tv output domains must match the first tv
    // outputs domain.
    std::deque<TensorView*> other_tv_outputs(
        all_tv_outputs.begin(), all_tv_outputs.end());
    other_tv_outputs.pop_front();

    for (auto other_tv_output : other_tv_outputs) {
      // Sibling tv's must be exactly mapped with eachother so simply zip
      // their leaf iter domains.

      NVF_ERROR(
          other_tv_output->getRootDomain().size() ==
              c_tv->getRootDomain().size(),
          "Multiple outputs with mismatched TV domains is not supported.");

      for (auto domain_i : c10::irange(c_tv->getRootDomain().size())) {
        auto c_id = c_tv->getRootDomain()[domain_i];
        auto o_id = other_tv_output->getRootDomain()[domain_i];
        idGraph(IdMappingMode::EXACT).mapVals(o_id, c_id);
      }
    }

    // Map producer-consumer relationships based on the root domain map
    auto tv_inputs = ir_utils::filterByType<TensorView>(expr->inputs());
    for (auto p_tv : tv_inputs) {
      // For exact mapings do not map any broadcast dimensions to
      // non-broadcast dimensions. Prevent any broadcasted axes being mapped
      // to non-broadcasted axes.
      auto exact_c2p_root_map = PairwiseRootDomainMap(p_tv, c_tv)
                                    .mapBroadcast(false)
                                    .mapConsumerToProducer();

      for (auto c_id : getSortedKeys(exact_c2p_root_map, Statement::lessThan)) {
        auto p_id = exact_c2p_root_map.at(c_id);
        idGraph(IdMappingMode::EXACT).mapVals(c_id, p_id);
      }
    }

    // TODO: Revisit if we really should map domains in the exact map
    mapThroughLoopSwizzles(idGraph(IdMappingMode::EXACT));
  }

  idGraph(IdMappingMode::EXACT).validateConsistency();
}

namespace {

// Checks if the expression is a trivial operation where an input is simply an
// output of the transformation. Returns the mapped iter domains if found.
std::vector<std::vector<Val*>> getTriviallyMappedIds(Expr* expr) {
  std::vector<std::vector<Val*>> mapped_ids;
  if (auto merge = dynamic_cast<Merge*>(expr)) {
    if (merge->inner()->extent()->isOneInt()) {
      mapped_ids.push_back({merge->outer(), merge->out()});
    }
    if (merge->outer()->extent()->isOneInt()) {
      mapped_ids.push_back({merge->inner(), merge->out()});
    }
  } else if (auto split = dynamic_cast<Split*>(expr)) {
    if (split->factor()->isOneInt() && split->startOffset()->isZeroInt() &&
        split->stopOffset()->isZeroInt()) {
      if (split->innerSplit()) {
        mapped_ids.push_back({split->in(), split->outer()});
      } else {
        mapped_ids.push_back({split->in(), split->inner()});
      }
    }
  } else if (auto swizzle = dynamic_cast<Swizzle2D*>(expr)) {
    if (swizzle->swizzleType() == Swizzle2DType::NoSwizzle ||
        swizzle->swizzleMode() == SwizzleMode::NoSwizzle) {
      mapped_ids.push_back({swizzle->inX(), swizzle->outX()});
      mapped_ids.push_back({swizzle->inY(), swizzle->outY()});
    }
  }
  return mapped_ids;
}

} // namespace

void IdModel::buildAlmostExactGraph() {
  // Make sure the exact graph is already built
  maybeBuildGraph(IdMappingMode::EXACT);

  // Build almost exact map by forwarding through broadcast axes
  NVF_ERROR(
      id_graphs_
          .emplace(IdMappingMode::ALMOSTEXACT, idGraph(IdMappingMode::EXACT))
          .second);

  auto& almost_exact_graph = idGraph(IdMappingMode::ALMOSTEXACT);

  // Maps iter domain pairs returned by calling that return mappings from
  // isTrivialExpr on every expression in the graph.

  // Don't traverse the graph and at the same time add more mappings
  // as the traversal would be invalidated
  std::vector<std::pair<Val*, Val*>> ids_to_map;

  for (const auto& expr_group :
       almost_exact_graph.disjointExprSets().disjointSets()) {
    for (auto expr : *expr_group) {
      // If not trivial continue
      auto mapped_ids = getTriviallyMappedIds(expr);
      if (mapped_ids.empty()) {
        continue;
      }

      // Map through trivial expressions
      for (auto mapped_id_group : mapped_ids) {
        for (auto id : mapped_id_group) {
          // almost_exact_graph.mapVals(mapped_id_group.front(), id);
          ids_to_map.emplace_back(mapped_id_group.front(), id);
        }
      }
    }
  }

  for (const auto& [id1, id2] : ids_to_map) {
    almost_exact_graph.mapVals(id1, id2);
  }

  almost_exact_graph.validateConsistency();
}

void IdModel::buildPermissiveGraph() {
  // Make sure the exact graph is already built
  maybeBuildGraph(IdMappingMode::EXACT);

  // Use the exact map as the starting map rather than the
  // almost-exact map. Almost exact is useful for index hoisting but
  // not necessary for permissive and loop maps
  NVF_ERROR(
      id_graphs_
          .emplace(IdMappingMode::PERMISSIVE, idGraph(IdMappingMode::EXACT))
          .second);

  for (auto expr : tv_exprs_) {
    // Multiple outputs are already mapped, we can ignore all but the first
    // consumer given they have to be replayed in the same exact way
    TensorView* c_tv = ir_utils::getTvOutput(expr);

    auto tv_inputs = ir_utils::filterByType<TensorView>(expr->inputs());

    for (auto p_tv : tv_inputs) {
      ForwardingInfo permissive_forwarding(p_tv, c_tv);
      for (auto entry : permissive_forwarding.producer_forwarding_map) {
        idGraph(IdMappingMode::PERMISSIVE).mapVals(entry.first, entry.second);
      }

      if (permissive_graph_map_compliment_ids_) {
        for (const auto& entry :
             permissive_forwarding.producer_compliment_map) {
          for (auto entry_2 : entry.second) {
            idGraph(IdMappingMode::PERMISSIVE).mapVals(entry.first, entry_2);
          }
        }
      }

      for (auto entry : permissive_forwarding.consumer_forwarding_map) {
        idGraph(IdMappingMode::PERMISSIVE).mapVals(entry.first, entry.second);
      }

      if (permissive_graph_map_compliment_ids_) {
        for (const auto& entry :
             permissive_forwarding.consumer_compliment_map) {
          for (auto entry_2 : entry.second) {
            idGraph(IdMappingMode::PERMISSIVE).mapVals(entry.first, entry_2);
          }
        }
      }

      auto permissive_c2p_root_map =
          PairwiseRootDomainMap(p_tv, c_tv).mapBroadcast(true);

      for (auto entry : permissive_c2p_root_map.mapConsumerToProducer()) {
        idGraph(IdMappingMode::PERMISSIVE).mapVals(entry.first, entry.second);
      }
    }
  }

  idGraph(IdMappingMode::PERMISSIVE).validateConsistency();
}

namespace {

// Returns the root producer iteration domains that are resolved by provided
// consumer
std::unordered_map<IterDomain*, IterDomain*> resolvedRootBroadcasts(
    TensorView* producer,
    TensorView* consumer) {
  auto p2c_map = PairwiseRootDomainMap(producer, consumer)
                     .mapBroadcast(true)
                     .mapProducerToConsumer();

  std::unordered_map<IterDomain*, IterDomain*> resolved_bcast_map;
  for (const auto& [p_id, c_id] : p2c_map) {
    // Look for a broadcast producer and non-broadcast consumer

    // Ignore non-broadcast producer and broadcast consumer dims
    if (!p_id->isBroadcast() || c_id->isBroadcast()) {
      continue;
    }

    if (c_id->isReduction()) {
      // This should only happen with expanded broadcast
      // domains. Otherwise, squeeze should be used
      NVF_ERROR(
          p_id->hasExpandedExtent(), "Unexpected domain: ", c_id->toString());
      continue;
    }

    resolved_bcast_map[p_id] = c_id;
  }
  return resolved_bcast_map;
}

// Update a map of ValGroups to ID from an old Valgraph to a new
// ValGraph. The new graph must be a superset of the old graph.
std::unordered_map<ValGroup, IterDomain*> updateMap(
    const std::unordered_map<ValGroup, IterDomain*>& stale_map,
    ValGraph& new_graph) {
  std::unordered_map<ValGroup, IterDomain*> new_map;

  for (const auto& [stale_group, mapped_id] : stale_map) {
    const ValGroups& new_groups = new_graph.toGroups(*stale_group);
    NVF_ERROR(
        new_groups.size() == 1,
        "\nUpdate map assumes that new graph is equivalent to old graph plus extra mappings.\n",
        "i.e. all mappings in new_graph should exist in the graph stale_map was produced on.\n",
        "old:",
        nvfuser::toString(stale_group),
        "new: ",
        nvfuser::toString(new_groups));
    NVF_ERROR(
        new_map.emplace(new_groups.front(), mapped_id).second,
        "Expected only a single mapping but multiple entries detected for ",
        nvfuser::toString(new_groups.front()));
  }
  return new_map;
}

} // namespace

// Grab inlining relationships
StatefulInliningInfo buildStatefulInliningInfo(
    const std::vector<Expr*>& exprs,
    const ValGraph& exact_graph,
    const ValGraph& permissive_graph) {
  StatefulInliningInfo info;
  for (auto expr : exprs) {
    for (auto producer_tv :
         ir_utils::filterByType<TensorView>(expr->inputs())) {
      const auto& producer_root = producer_tv->getMaybeRFactorDomain();
      const auto& producer_domain = producer_tv->domain()->leaf();

      // Grab all iteration domains in producer that its compute at iter domains
      // depend on.
      auto ca_dep_vals = DependencyCheck::getAllValsBetween(
          {producer_root.begin(), producer_root.end()},
          {producer_domain.begin(),
           producer_domain.begin() + producer_tv->getComputeAtPosition()});
      auto ca_deps_filter = ir_utils::filterByType<IterDomain>(ca_dep_vals);
      VectorOfUniqueEntries<IterDomain*> all_producer_ca_deps(
          ca_deps_filter.begin(), ca_deps_filter.end());

      info.ordered_p_ca_ids.pushBack(all_producer_ca_deps);

      // Gather info on and producer-consumer
      // mappings of CA domains and broadcast resolution
      for (auto consumer_tv :
           ir_utils::filterByType<TensorView>(expr->outputs())) {
        auto all_producer_ids = ir_utils::allIDsOf(producer_tv);
        auto all_consumer_ids = ir_utils::allIDsOf(consumer_tv);

        auto p2c_permissive_map = permissive_graph.buildMapBetween(
            all_producer_ids, all_consumer_ids);

        for (const auto& [p_id, c_ids] : p2c_permissive_map) {
          if (!c_ids.empty() &&
              all_producer_ca_deps.has(p_id->as<IterDomain>())) {
            info.p2c_ca_permissive_maps[p_id->as<IterDomain>()].pushBack(c_ids);
          }
        }

        std::unordered_map<IterDomain*, IterDomain*> resolved_bcast_map =
            resolvedRootBroadcasts(producer_tv, consumer_tv);

        for (const auto& [p_root_id, c_root_id] : resolved_bcast_map) {
          info.p2c_root_broadcast_resolution_map[p_root_id].pushBack(c_root_id);
        }
      }
    }
  }
  return info;
}

void IdModel::initializeLoopGraph(const StatefulInliningInfo& info) {
  // In the case of the Loop graph, we do not propagate mappings but
  // explicitly set which domains to map based on the permissive graph
  // and the CA positions.
  NVF_ERROR(
      id_graphs_.emplace(IdMappingMode::LOOP, initializeIdGraph(false)).second);

  // Make sure this is called in a deterministic order. Build all inlined
  // relationships in loop graph.
  for (IterDomain* p_id : info.ordered_p_ca_ids) {
    auto entry_it = info.p2c_ca_permissive_maps.find(p_id);
    if (entry_it != info.p2c_ca_permissive_maps.end()) {
      const VectorOfUniqueEntries<Val*>& c_ids = entry_it->second;
      for (Val* c_id : c_ids) {
        idGraph(IdMappingMode::LOOP).mapVals(p_id, c_id);
      }
    }
  }
}

void IdModel::buildLoopGraph() {
  // Make sure the depedent graphs are already built
  maybeBuildGraph(IdMappingMode::EXACT);
  maybeBuildGraph(IdMappingMode::PERMISSIVE);

  if (!tv_exprs_.empty()) {
    std::stringstream ss;
    tv_exprs_.at(0)->fusion()->print(ss);
    VERBOSE() << ss.str();
  }

  // Gather broadcast resolution and inlining information
  const StatefulInliningInfo inlining_info = buildStatefulInliningInfo(
      tv_exprs_,
      idGraph(IdMappingMode::EXACT),
      idGraph(IdMappingMode::PERMISSIVE));

  initializeLoopGraph(inlining_info);

  VERBOSE() << "Initial loop graph:\n";
  for (const auto& group :
       idGraph(IdMappingMode::LOOP).disjointValSets().disjointSets()) {
    VERBOSE() << nvfuser::toString(group) << std::endl;
  }

  loop_promotion_map_ = buildLoopPromotionMap(inlining_info);

  idGraph(IdMappingMode::LOOP).validateConsistency();
}

std::unordered_map<ValGroup, IterDomain*> IdModel::buildLoopPromotionMap(
    const StatefulInliningInfo& inlining_info) {
  // Make an intersection of the exact and loop map. This will group together
  // entries in each loop group that are exact with each other. This provides a
  // better graph to do promotion and replays.
  //
  // It's tempting to use the intersection of the almost exact and loop, but we
  // need to model broadcast promotion, and if we have two tensors like:
  //
  // T1[i0, b1] = T0[i0]
  // T2[i0, b2] = T0[i0]
  // Then resolution of:
  // T4 = T1[i0, b1] + T3[i0, i1]
  // T6 = T2[i0, b2] + T5[i0, i2]
  //
  // Then merge(0, 1) with all tensors except for T0
  //
  // The almost exact map will map i0, i0*b1, and i0*b2 together, but b1 and b2
  // are being resolved to i1 and i2 respectively. So we want to have separate
  // entries so we can have an easy to process promotion map.
  //
  // Loop is a permissive like map, it could have many entries, use the exact
  // map as the one we iterate on to reduce complexity as it hopefully has
  // smaller groups and this algorithm scales with the number of groups *
  // (number of entries in groups ^ 2)
  //
  // iel stands for Intersection of the Exact and Loop graphs.
  ValGraph iel_graph = buildIntersection(
      idGraph(IdMappingMode::EXACT), idGraph(IdMappingMode::LOOP), false);

  // Loop promotion map is to prepare for IterDomain replays to resolve
  // non-inlined loop groups. Since these replays will modify the loop map as
  // we're iterating over the loop map, operate on a copy of the loop map, not
  // the original one.
  auto loop_graph_copy = idGraph(IdMappingMode::LOOP);

  // Step 1: Build a map of the IEL groups of root broadcast domains
  // to resolving domains.
  std::unordered_map<ValGroup, IterDomain*> iel_promotion_map =
      buildInlineRootResolutionmap(iel_graph, inlining_info);

  // Step 2: Propagate the root promotions to intermediate and leaf groups.
  // At this point, the promotion may not be final as the analysis is
  // localized to IEL groups. The map is used in the next step to
  // build mappings of the loop groups.
  propagatePromotionsInIELGraph(iel_graph, iel_promotion_map);

  std::stringstream ss;
  ss << "Inline promotion map\n";
  for (const auto& [iel_group, promoted_id] : iel_promotion_map) {
    ss << "\t" << nvfuser::toString(iel_group) << " -> " << promoted_id->name()
       << std::endl;
  }
  VERBOSE() << ss.str();

  // Step 3: Determine the promotion of each loop graph based on the
  // IEL promotion map. For each loop group, examine all the IEL
  // promotions and find the most representative one that captures all
  // the dependent input domains of the loop group
  std::unordered_map<ValGroup, IterDomain*> loop_graph_copy_promotion_map =
      projectIELPromotionToLoopGraph(
          iel_graph, iel_promotion_map, loop_graph_copy, inlining_info);

  // At this point, most of loop groups should have correct promoted
  // IDs. However, non-inlined loop groups may miss promotion that
  // should be propagated from parent ID groups, e.g., iS50 of T2 in
  // Indexing19. Its parent ID loop group is promoted, but the loop
  // group of iS50 is not found yet.

  // Update the IEL graph as new domains may have been added
  iel_graph = buildIntersection(
      idGraph(IdMappingMode::EXACT), idGraph(IdMappingMode::LOOP), false);

  loop_graph_copy = idGraph(IdMappingMode::LOOP);
  loop_graph_copy_promotion_map =
      updateMap(loop_graph_copy_promotion_map, loop_graph_copy);

  // Step 4: In order to fully propagate the loop graph promotions, first
  // propagate them to the IEL groups, which are then used to
  // propagate back to the loop groups in Step 5
  std::unordered_map<ValGroup, IterDomain*> final_iel_promotion_map;
  propagatePromotionsInIELGraph(
      iel_graph,
      final_iel_promotion_map,
      loop_graph_copy,
      loop_graph_copy_promotion_map,
      true);

  // Step 5: Find the final promotion of each loop group based on the
  // final IEL promotion map
  auto final_loop_promotion_map = projectIELPromotionToLoopGraph(
      iel_graph, final_iel_promotion_map, loop_graph_copy, inlining_info);

  // The loop map is built for loop_graph_copy. Update the map to the
  // latest loop graph
  final_loop_promotion_map =
      updateMap(final_loop_promotion_map, idGraph(IdMappingMode::LOOP));

  sanityCheckLoopPromotionMap(final_loop_promotion_map);

  VERBOSE() << "Final loop promotion map:" << std::endl;
  for (const auto& [loop_group, id] : final_loop_promotion_map) {
    VERBOSE() << nvfuser::toString(loop_group) << " -> " << id->name()
              << std::endl;
  }

  return final_loop_promotion_map;
}

// TODO: Reenable after reenabling parallel propagation.
//        propagateLoopPTypes
void IdModel::validatePTypes(const std::vector<TensorView*>& all_tvs) const {
  // VectorOfUniqueEntries<IterDomain*> leaf_ids;
  // for (auto tv : all_tvs) {
  //   leaf_ids.pushBack(tv->domain()->leaf());
  // }

  // for (const auto& disjoint_set :
  //      idGraph(IdMappingMode::EXACT).disjointValSets().disjointSets()) {
  //   for (auto id : disjoint_set->vector()) {
  //     auto id_ptype = id->getParallelType();

  //     NVF_ERROR(
  //         leaf_ids.has(id) || id_ptype == ParallelType::Serial,
  //         "Invalid parallelization of non leaf iter domain: ",
  //         id->toString());
  //   }
  // }
}

void IdModel::propagateLoopPTypes() const {
  for (const auto& loop_disjoint_set :
       idGraph(IdMappingMode::LOOP).disjointValSets().disjointSets()) {
    ParallelType common_ptype = ParallelType::Serial;
    for (auto id : loop_disjoint_set->vector()) {
      auto id_ptype = id->as<IterDomain>()->getParallelType();

      NVF_ERROR(
          id_ptype == common_ptype || id_ptype == ParallelType::Serial ||
              common_ptype == ParallelType::Serial,
          "Issue validating parallel type disjoint ptype is, ",
          common_ptype,
          " but found in the set the id: ",
          id->toString());

      common_ptype =
          common_ptype == ParallelType::Serial ? id_ptype : common_ptype;
    }

    for (auto id : loop_disjoint_set->vector()) {
      id->as<IterDomain>()->parallelize(common_ptype);
    }
  }
}

<<<<<<< HEAD
void IdModel::buildAllGraphs() {
  if (tvs_.empty()) {
=======
void IdModel::build(
    const std::vector<Expr*>& exprs,
    const std::vector<TensorView*>& additional_tvs,
    bool validate) {
  VERBOSE() << "*** Building all graphs ***";

  // Initialize the required sets as if a permissive relationship is never
  // found, then querying an empty permissive map will fail later.
  // Initialize disjoint sets
  for (auto mode : kIdMappingModes) {
    id_graphs_[mode] = ValGraph();
  }

  std::vector<Expr*> tv_exprs;

  std::copy_if(
      exprs.begin(), exprs.end(), std::back_inserter(tv_exprs), [](Expr* expr) {
        NVF_ERROR(expr != nullptr);
        return ir_utils::isTvOp(expr);
      });

  auto all_tvs = ir_utils::allTvsOfExprs(tv_exprs);

  for (auto additional_tv : additional_tvs) {
    all_tvs.pushBack(additional_tv);
  }

  if (all_tvs.empty()) {
>>>>>>> e6c43e9f
    return;
  }

  std::unique_ptr<IdModelValidator> validator;

  Fusion* fusion = tvs_.front()->fusion();

  // A ComputeAtMap will be built inside the constructor of
  // IdModelValidator, which may fail for some fusions that are not
  // supported currently (but work with IdModel). Make sure the
  // validator is only created when it is indeed requested
  if (validate_) {
    validator = std::make_unique<IdModelValidator>(fusion);
  }

  FusionGuard fg(fusion);

  buildExactGraph();
  if (validate_) {
    validator->checkExactGraphEquivalence(idGraph(IdMappingMode::EXACT));
  }

  // Make sure there's no self mapping in TensorView's during lowering
  // that would invalidate lowering assumptions.
  self_mapping_info_ = findFirstSelfMapping(tvs_, *this);
  if (!allow_self_mapping_) {
    assertNoSelfMapping();
  }

  buildAlmostExactGraph();
  if (validate_) {
    validator->checkAlmostExactGraphEquivalence(
        idGraph(IdMappingMode::ALMOSTEXACT));
  }

  buildPermissiveGraph();
  // Validation is not implemented when compliment mapping is enabled
  if (validate_ && !permissive_graph_map_compliment_ids_) {
    validator->checkPermissiveGraphEquivalence(
        idGraph(IdMappingMode::PERMISSIVE));
  }

  // Permissive graph needs the trivial exprs from the almost exact graph to
  // build correctly. Once built though we can remove the trivial expressions
  // from the almost exact graph.
  idGraph(IdMappingMode::ALMOSTEXACT).removeTrivialExprs();

  buildLoopGraph();
}

void IdModel::buildGraph(IdMappingMode mode) {
  switch (mode) {
    case IdMappingMode::EXACT:
      buildExactGraph();
      break;
    case IdMappingMode::ALMOSTEXACT:
      buildAlmostExactGraph();
      break;
    case IdMappingMode::PERMISSIVE:
      buildPermissiveGraph();
      break;
    case IdMappingMode::LOOP:
      buildLoopGraph();
      break;
    default:
      NVF_ERROR(false, "Unsupported mode: ", mode);
  }
}

void IdModel::maybeBuildGraph(IdMappingMode mode) {
  if (id_graphs_.find(mode) != id_graphs_.end()) {
    return;
  } else {
    buildGraph(mode);
  }
}

VectorOfUniqueEntries<IterDomain*> IdModel::computeTerminalLoopIds(
    const StatefulInliningInfo& info) {
  VectorOfUniqueEntries<IterDomain*> terminal_loop_ids;
  for (const ValGroup& group :
       idGraph(IdMappingMode::LOOP).disjointValSets().disjointSets()) {
    if (group->size() == 1) {
      terminal_loop_ids.pushBack(group->front()->as<IterDomain>());
    }

    // Don't select producer iter domains
    for (auto loop_id : *group) {
      if (info.p2c_ca_permissive_maps.find(loop_id->as<IterDomain>()) !=
          info.p2c_ca_permissive_maps.end()) {
        continue;
      }

      auto uses_it = id_uses_.find(loop_id->as<IterDomain>());
      if (uses_it == id_uses_.end()) {
        terminal_loop_ids.pushBack(loop_id->as<IterDomain>());
        continue;
      }

      // If there's an output group that is not in the same group, then it's id
      // consumer terminal. Also if there's no output groups it's id consumer
      // terminal.
      bool all_outs_in_loop_group = uses_it->second.empty() ? false : true;
      for (auto use : uses_it->second) {
        for (auto out_id : ir_utils::filterByType<IterDomain>(use->outputs())) {
          if (group != idGraph(IdMappingMode::LOOP).toGroup(out_id)) {
            all_outs_in_loop_group = false;
          }
        }
      }

      if (!all_outs_in_loop_group) {
        terminal_loop_ids.pushBack(loop_id->as<IterDomain>());
      }
    }
  }
  return terminal_loop_ids;
}

ValGraph IdModel::buildIntersection(
    const ValGraph& graph0,
    const ValGraph& graph1,
    bool propagate_exprs) {
  ValGraph intersection = initializeIdGraph(propagate_exprs);
  for (const ValGroup& group0 : graph0.disjointValSets().disjointSets()) {
    auto set_size = group0->size();
    for (auto id0_i : c10::irange(set_size)) {
      Val* id0 = group0->vector()[id0_i];
      for (auto id1_i = id0_i; id1_i < set_size; id1_i++) {
        Val* id1 = group0->vector()[id1_i];
        // id0 and id1 map in group0. If they also map in the group1,
        // add the mapping to the intersection.
        if (graph1.disjointValSets().strictAreMapped(id0, id1)) {
          intersection.mapVals(id0, id1);
        }
      }
    }
  }
  return intersection;
}

std::unordered_map<ValGroup, IterDomain*> IdModel::buildInlineRootResolutionmap(
    const ValGraph& iel_graph,
    const StatefulInliningInfo& info) {
  std::unordered_map<ValGroup, IterDomain*> iel_promotion_map;

  // This should probably work just on terminating inputs, as we shouldn't be
  // able to modify a broadcast domain between root and rfactor which would be
  // required to resolve a non input broadcast domain. But for now leaving it as
  // traversal on all broadcast groups.
  //

  // We first visit all broadcast root domains. If a broadcast is
  // resovled, see if it's promoted. Note that a domain be resolved to
  // a domain that may not be loop mapped, yet it can still be
  // promoted. In other words, there can be a domain that is exactly
  // mapped with the resolving domain *and* is mapped with the
  // broadcast domain by the loop map. The algorihm here is:
  //
  // 1. For a broadcast domain, find the domain that the broadcast is
  //    resolved to.
  // 2. If the resolving domain is also loop-mapped with the
  //    broadcast, that is the promotion domain, but the resolving
  //    domain may not be loop mapped as mentioned above. Instead,
  //    find all loop-mapped domains with the broadcast domain and
  //    pick one that is exactly mapped with the resolving domain
  //
  // Note again this process is only done for root domains. Once we
  // find promotion relationships for root domains, we propagate the
  // mappings to derived domains
  for (const ValGroup& iel_group : iel_graph.disjointValSets().disjointSets()) {
    NVF_ERROR(!iel_group->empty());

    IterDomain* iel_group_id = iel_group->front()->as<IterDomain>();

    if (!iel_group_id->isBroadcast()) {
      continue;
    }

    // Collect all the exact groups of the resolutions of the broadcast id's
    ValGroups resolved_exact_groups;
    for (Val* bcast_id : *iel_group) {
      if (auto p2c_root_broadcast_resolution_map_it =
              info.p2c_root_broadcast_resolution_map.find(
                  bcast_id->as<IterDomain>());
          p2c_root_broadcast_resolution_map_it !=
          info.p2c_root_broadcast_resolution_map.end()) {
        resolved_exact_groups.pushBack(
            idGraph(IdMappingMode::EXACT)
                .toGroups(p2c_root_broadcast_resolution_map_it->second));
      }
    }

    if (resolved_exact_groups.empty()) {
      // No resolution
      continue;
    }

    // resolved_exact_groups is a list of IDs that resolves the
    // broadcast. We only care those that are also in the same loop
    // group, and there must be just one or none. Otherwise, the
    // resolution is ambiguous.

    // Collect all the exact groups in the loop set containing this iel_group
    const ValGroup& loop_group =
        idGraph(IdMappingMode::LOOP).toGroup(iel_group_id);
    ValGroups loop_covered_exact_groups =
        idGraph(IdMappingMode::EXACT).toGroups(*loop_group);

    // The intersection of the exact groups that the broadcast domains can be
    // broadcasted to, and those that exist within the same loop groop are is
    // the promotion needed for this iel_group. The promotion should
    // be none or unique.
    ValGroups loop_exact_resolved_intersection =
        resolved_exact_groups.computeIntersect(loop_covered_exact_groups);

    if (loop_exact_resolved_intersection.empty()) {
      // No promotion
      continue;
    }

    if (loop_exact_resolved_intersection.size() > 1) {
      // Ambiguous promotion. This should not happen.
      std::stringstream err_msg;
      err_msg
          << "Invalid multiple broadcast resolution within shared loops detected, group:\n  "
          << iel_group->toString() << "\nIs being broadcasted to:";
      for (const ValGroup& entry : loop_exact_resolved_intersection) {
        err_msg << "\n  " << entry->toString();
      }
      NVF_ERROR(false, err_msg.str());
    }

    const ValGroup& exact_resolution_group =
        loop_exact_resolved_intersection.front();

    // Within the loop group, find the IDs that the broadcast IDs are
    // resolved to
    VectorOfUniqueEntries<Val*> resolved_ids =
        exact_resolution_group->computeIntersect(*loop_group);

    NVF_ERROR(!resolved_ids.empty());

    // All the IDs in resolved_ids are mapped with both of the exact
    // and loop graphs, so any of them can be used as an IEL promotion
    // ID. Just to make it extra clear, look for corresponding
    // groups in the IEL graph and make sure there's only one such group.
    ValGroups promoted_iel_groups = iel_graph.toGroups(resolved_ids);

    NVF_ERROR(!promoted_iel_groups.empty());

    if (promoted_iel_groups.size() > 1) {
      std::stringstream err_msg;
      err_msg
          << "Invalid multiple broadcast resolution within shared loops detected, group:\n  "
          << iel_group->toString() << "\nIs being broadcasted to:";
      for (const ValGroup& entry : promoted_iel_groups) {
        err_msg << "\n  " << entry->toString();
      }
      NVF_ERROR(false, err_msg.str());
    }

    iel_promotion_map[iel_group] =
        promoted_iel_groups.front()->front()->as<IterDomain>();

    VERBOSE() << "Root promotion: " << nvfuser::toString(iel_group) << " -> "
              << promoted_iel_groups.front()->front()->as<IterDomain>()->name()
              << std::endl;
  }

  return iel_promotion_map;
}

namespace {

// When replaying the transformations we can't blindly apply loop promotion
// to all iter domains within a loop group as it would replay the
// transformations within that loop group on the promoted id of that loop
// group.
//
// i.e. if we have the inlined domains from:
// T2[i0*i1] pa(1) = T0[i0*b1]ca(1) + T1[i0*i1]ca(1)
// The inlined loop group would be:
//
// i0, i1, b1, i0*i1, b0*i1
// Then if we replayed the iel transformations they would be:
// merge(i0, i1)
// merge(i0, b1)
//
// So if we replayed them with loop promotion, then i0, i1, b1 would be
// promoted to i0*i1, and the merges would be replayed.
//
// Therefore only promote i0*b1 to i0*i1, or i0*i1 to i0*i1 (i.e. don't
// promote an input to any transformation within the loop group).
//
// So if we have an iel_expr make sure it's inputs and outputs are not in
// the same loop group.
bool hasUniqueOutputLoopGroups(
    const ExprGroup& iel_expr,
    const ValGraph& iel_graph,
    const ValGraph& loop_graph) {
  const std::vector<ValGroup> iel_inp_groups = iel_graph.inputGroups(iel_expr);

  const std::vector<ValGroup> iel_out_groups = iel_graph.outputGroups(iel_expr);

  ValGroups inp_loop_groups;
  for (const ValGroup& iel_inp_group : iel_inp_groups) {
    inp_loop_groups.pushBack(loop_graph.toGroup(iel_inp_group->front()));
  }
  ValGroups out_loop_groups;
  for (const ValGroup& iel_out_group : iel_out_groups) {
    out_loop_groups.pushBack(loop_graph.toGroup(iel_out_group->front()));
  }

  // Check if output groups that are not included in the input group set
  return !inp_loop_groups.computeSubtract(out_loop_groups).empty();
}

} // namespace

// Propagate promotion mappings from root domains to derived domains
// by traversing IEL exprs. For each expr, if an input is promoted,
// the output needs to be promoted too. If there's already a domain
// that the output domain should be promoted to, create a mapping to it from
// the promoted output domain. If not, a new domain is created by
// replaying the expr with the promoted inputs.
//
// This is used twice when building the promotion map. The first time
// it is used there's no loop graph promotion yet, so only the IEL
// promotions are propagated. In that case, loop_graph_promotion_map
// should be just empty.
//
// The loop_graph pamameter may not be up-to-date.
void IdModel::propagatePromotionsInIELGraph(
    const ValGraph& iel_graph,
    std::unordered_map<ValGroup, IterDomain*>& iel_promotion_map,
    const ValGraph& loop_graph,
    const std::unordered_map<ValGroup, IterDomain*>& loop_graph_promotion_map,
    bool require_loop_mapped_promotion) {
  // In order to make this traversal work, the traversal order must be
  // topologically sorted.
  IdGraphStmtSort iel_stmt_sort(iel_graph);

  // TODO-NM: The ordering might be non-deterministic

  for (const ExprGroup& iel_expr : iel_stmt_sort.exprs()) {
    NVF_ERROR(!iel_expr->empty());
    const std::vector<ValGroup> iel_inp_groups =
        iel_graph.inputGroups(iel_expr);

    // Propagate loop graph promotion only when the inputs and outputs are
    // not in the same loop group.
    const bool loop_promote_inputs = !loop_graph_promotion_map.empty() &&
        hasUniqueOutputLoopGroups(iel_expr, iel_graph, loop_graph);

    // Check if any inputs need promotion indicating this expr group needs to
    // be replayed with promoted inputs
    bool an_input_was_promoted = false;
    std::vector<IterDomain*> maybe_promoted_inputs;
    maybe_promoted_inputs.reserve(iel_inp_groups.size());

    for (const ValGroup& iel_inp_group : iel_inp_groups) {
      // Assumed all inputs are IterDomains
      NVF_ERROR(iel_inp_group->front()->isA<IterDomain>());

      // Promote loops based on the loop promotion map. If the loop promotion
      // map should be used and has an entry we should use that promotion. This
      // happen when an iel expression is across a loop group boundary.
      // Signifying and capturing instances when we traverse across an inlined
      // loop group to a non-inlined loop group boundary (think of the iel graph
      // projected onto the loop graph).
      if (loop_promote_inputs) {
        const ValGroup& loop_copy_group =
            loop_graph.toGroup(iel_inp_group->front());
        auto inp_loop_promo_it = loop_graph_promotion_map.find(loop_copy_group);
        if (inp_loop_promo_it != loop_graph_promotion_map.end()) {
          maybe_promoted_inputs.push_back(inp_loop_promo_it->second);
          an_input_was_promoted = true;
          continue;
        }
      }

      // Even when loop promotions are given, We still could require
      // an input promotion. We could be traversing across non-inlined
      // groups. Meaning we have inputs that were promoted in an
      // inlined loop group traversing through the non-inlined
      // portions of the iel graph.
      if (auto inp_promo_it = iel_promotion_map.find(iel_inp_group);
          inp_promo_it != iel_promotion_map.end()) {
        maybe_promoted_inputs.push_back(inp_promo_it->second);
        an_input_was_promoted = true;
        continue;
      }

      // No promotion found. Just use the non-promoted domain
      maybe_promoted_inputs.push_back(iel_inp_group->front()->as<IterDomain>());
    }

    if (!an_input_was_promoted) {
      // No inputs need promotion so just continue
      continue;
    }

    VERBOSE() << "IEL expr: " << iel_expr->front()->toString();

    // Before replaying, check if there's already an expression like this, if so
    // use that for promotion. We would need the iel entries for non-promoted
    // inputs to match exactly to reuse the expression.
    auto findMatchingExpr =
        [this, &require_loop_mapped_promotion](
            const ExprGroup& iel_expr,
            const ValGraph& iel_graph,
            const std::vector<IterDomain*>& maybe_promoted_inputs) -> Expr* {
      ExprGroups maybe_promoted_input_uses;

      for (auto inp_id : maybe_promoted_inputs) {
        // inp_id may have been just replayed, in which case it should
        // not exist in the IEL graph. It should be just ignored as it
        // should not have any use yet.
        if (!iel_graph.hasGroup(inp_id)) {
          continue;
        }
        const auto& inp_exact_group = iel_graph.toGroup(inp_id);
        maybe_promoted_input_uses.pushBack(iel_graph.getUses(inp_exact_group));
      }

      // Look for exprs that have inputs that are mapped in the IEL
      // graph with the (promoted) inputs of iel_expr. If found, no need
      // to create a new expr to produce promoted outputs
      for (const ExprGroup& maybe_promoted_input_use_group :
           maybe_promoted_input_uses) {
        VERBOSE() << "Checking other use: "
                  << nvfuser::toString(maybe_promoted_input_use_group)
                  << std::endl;
        NVF_ERROR(!maybe_promoted_input_use_group->empty());
        // No need to check itself
        if (iel_expr == maybe_promoted_input_use_group) {
          continue;
        }
        Expr* maybe_promoted_input_use =
            maybe_promoted_input_use_group->front();
        // TODO-NM: Use isSameOp instead
        if (!ValGraph::transformAtributesMatch(
                iel_expr->front(), maybe_promoted_input_use)) {
          continue;
        }
        // Check if all inputs are mapped
        NVF_ERROR(
            maybe_promoted_inputs.size() ==
            maybe_promoted_input_use->inputs().size());
        bool inps_match = true;
        for (const auto inp_i : c10::irange(maybe_promoted_inputs.size())) {
          // Here, new promoted ids are not added to iel_graph, so
          // once promoted, this should not return true anymore. Also,
          // strictAreMapped doesn't work as promoted domains are not
          // in the graph
          inps_match = inps_match &&
              iel_graph.disjointValSets().permissiveAreMapped(
                  maybe_promoted_inputs[inp_i],
                  maybe_promoted_input_use->inputs().at(inp_i));
        }
        if (!inps_match) {
          continue;
        }

        // For the final loop promotion map, we want to find
        // promotions within the same loop groups. Note that that's
        // guaranteed when replayed.
        if (require_loop_mapped_promotion) {
          if (!idGraph(IdMappingMode::LOOP)
                   .disjointExprSets()
                   .permissiveAreMapped(
                       iel_expr->front(),
                       maybe_promoted_input_use_group->front())) {
            continue;
          }
          // This is just an extra sanity check. Make sure all exprs in
          // the use group are mapped
          NVF_ERROR(
              std::all_of(
                  maybe_promoted_input_use_group->vector().begin(),
                  maybe_promoted_input_use_group->vector().end(),
                  [&](Expr* iel_use) {
                    return idGraph(IdMappingMode::LOOP)
                        .disjointExprSets()
                        .permissiveAreMapped(iel_expr->front(), iel_use);
                  }),
              "Not all mapped: ",
              nvfuser::toString(iel_expr),
              "\n",
              nvfuser::toString(maybe_promoted_input_use_group));
        }
        return maybe_promoted_input_use;
      }

      return nullptr;
    };

    bool replayed = false;
    Expr* promoted_expr =
        findMatchingExpr(iel_expr, iel_graph, maybe_promoted_inputs);

    if (!promoted_expr) {
      promoted_expr = addReplayAs(maybe_promoted_inputs, iel_expr->front());
      replayed = true;
      VERBOSE() << "Replayed: " << promoted_expr->toString();
    } else {
      VERBOSE() << "Reusing: " << promoted_expr->toString();
    }

    // Mark outputs as having a promoted iter domain
    std::vector<ValGroup> out_groups = iel_graph.outputGroups(iel_expr);
    NVF_ERROR(promoted_expr->outputs().size() == out_groups.size());
    NVF_ERROR(
        ir_utils::filterByType<IterDomain>(promoted_expr->outputs()).size() ==
            out_groups.size(),
        "Unexpected non IterDomain outputs found: ",
        promoted_expr->toString());

    for (const auto i : c10::irange(out_groups.size())) {
      // Promote if necessary, if the output is already in the same exact map
      // it doesn't need a promotion.
      if (idGraph(IdMappingMode::EXACT)
              .disjointValSets()
              .strictAreMapped(
                  promoted_expr->output(i), out_groups[i]->front())) {
        continue;
      }
      iel_promotion_map[out_groups[i]] =
          promoted_expr->output(i)->as<IterDomain>();
      // Explicitly map loop map since expr propagation doesn't happen
      if (replayed) {
        idGraph(IdMappingMode::LOOP)
            .mapVals(iel_expr->front()->output(i), promoted_expr->output(i));
      }
    }
  }
}

void IdModel::propagatePromotionsInIELGraph(
    const ValGraph& iel_graph,
    std::unordered_map<ValGroup, IterDomain*>& iel_promotion_map) {
  propagatePromotionsInIELGraph(
      iel_graph, iel_promotion_map, idGraph(IdMappingMode::LOOP), {}, false);
}

namespace {

// Returns for each ValGroup in provided IdGraph what the input ValGroups are
// traversing on definitions. Ignoring broadcast ValGroups and resetting inputs
// at RFactor ValGroups.
std::unordered_map<ValGroup, ValGroups> computeCoveredGroups(
    const ValGraph& graph,
    const std::unordered_set<IterDomain*>& view_rfactor_ids) {
  // Map from an exact iter domain group, to all the exact iter domain groups it
  // covers
  std::unordered_map<ValGroup, ValGroups> covered_ids;

  for (const ValGroup& id_group : graph.disjointValSets().disjointSets()) {
    // Initialize inputs
    const ExprGroups& id_group_defs = graph.getDefinitions(id_group);
    if (id_group_defs.empty()) {
      covered_ids[id_group] = {id_group};
    }

    // Initialize rfactor groups
    if (std::any_of(id_group->begin(), id_group->end(), [&](Val* id) {
          return view_rfactor_ids.find(id->as<IterDomain>()) !=
              view_rfactor_ids.end();
        })) {
      covered_ids[id_group] = {id_group};
    }

    // Initialize broadcast groups to empty since broadcast domains
    // don't matter for indexing
    if (std::any_of(id_group->begin(), id_group->end(), [&](Val* id) {
          return id->as<IterDomain>()->isBroadcast();
        })) {
      covered_ids[id_group] = {};
    }
  }

  IdGraphStmtSort exact_stmt_sort(graph);

  for (const ExprGroup& exact_expr : exact_stmt_sort.exprs()) {
    std::vector<ValGroup> input_groups = graph.inputGroups(exact_expr);

    ValGroups covered;
    for (const ValGroup& inp_group : input_groups) {
      covered.pushBack(covered_ids.at(inp_group));
    }

    for (const ValGroup& output_group : graph.outputGroups(exact_expr)) {
      // Don't overwrite initialized cases due to rfactor markings.
      if (covered_ids.find(output_group) == covered_ids.end()) {
        covered_ids[output_group] = covered;
      }
    }
  }

  return covered_ids;
}
}; // namespace

IterDomain* IdModel::findPromotionOfLoopGroup(
    const ValGroup& loop_group,
    const ValGraph& iel_graph,
    const std::unordered_map<ValGroup, IterDomain*>& iel_promotion_map,
    const std::unordered_map<ValGroup, IterDomain*>& loop_graph_promotion_map,
    const std::unordered_map<ValGroup, ValGroups>& exact_covered_ids,
    const VectorOfUniqueEntries<IterDomain*>& terminal_loop_ids) {
  const ValGraph& exact_graph = idGraph(IdMappingMode::EXACT);

  std::unordered_map<ValGroup, IterDomain*> promotion_map;

  // Grab all the (potentially promoted) terminal iter domains in this group.
  // Save the exact group and the iter domain in this vector.
  std::vector<std::pair<ValGroup, IterDomain*>> exact_promoted_terminal_ids;
  for (auto loop_id : *loop_group) {
    // If not a terminal id in the group skip
    if (!terminal_loop_ids.has(loop_id->as<IterDomain>())) {
      continue;
    }

    // Grab the iel entry
    const ValGroup& iel_group = iel_graph.toGroup(loop_id);

    auto iel_promo_it = iel_promotion_map.find(iel_group);
    if (iel_promo_it == iel_promotion_map.end()) {
      // If this terminal ID doesn't have a promotion associated with it, save
      // the terminal ID.
      exact_promoted_terminal_ids.emplace_back(
          exact_graph.toGroup(loop_id), loop_id->as<IterDomain>());
    } else {
      // If this terminal ID has a promotion, grab the promoted ID.
      exact_promoted_terminal_ids.emplace_back(
          exact_graph.toGroup(iel_promo_it->second), iel_promo_it->second);
    }

    if (auto loop_graph_promotion_map_it =
            loop_graph_promotion_map.find(loop_group);
        loop_graph_promotion_map_it != loop_graph_promotion_map.end()) {
      VERBOSE() << "Found in loop promotion: " << nvfuser::toString(loop_group)
                << std::endl;
      exact_promoted_terminal_ids.emplace_back(
          exact_graph.toGroup(loop_graph_promotion_map_it->second),
          loop_graph_promotion_map_it->second);
    }
  }

  // All the exact groups of the iter domains in the loop group
  ValGroups exact_groups = exact_graph.toGroups(*loop_group);

  // All exact groups covered by all iter domains in this loop group
  ValGroups loop_group_covered_ids;
  for (const ValGroup& exact_group : exact_groups) {
    auto covered_it = exact_covered_ids.find(exact_group);
    NVF_ERROR(covered_it != exact_covered_ids.end());
    loop_group_covered_ids.pushBack(covered_it->second);
  }

  // Check if any of the candidate Iter Domains we collected cover all the
  // exact groups of loop_group_covered_ids. If so, that's the correct
  // promoted iter domain of this group.
  for (const auto& entry : exact_promoted_terminal_ids) {
    const ValGroup& terminal_id_group = entry.first;
    IterDomain* terminal_id = entry.second;
    auto covered_it = exact_covered_ids.find(terminal_id_group);
    NVF_ERROR(covered_it != exact_covered_ids.end());
    if (loop_group_covered_ids.computeSubtract(covered_it->second).empty()) {
      return terminal_id;
    }
  }

  return nullptr;
}

std::unordered_map<ValGroup, IterDomain*> IdModel::
    projectIELPromotionToLoopGraph(
        const ValGraph& iel_graph,
        const std::unordered_map<ValGroup, IterDomain*>& iel_promotion_map,
        const ValGraph& loop_graph,
        const StatefulInliningInfo& inlining_info) {
  std::unordered_map<ValGroup, IterDomain*> loop_promotion_map;

  std::unordered_map<ValGroup, ValGroups> exact_covered_ids =
      computeCoveredGroups(idGraph(IdMappingMode::EXACT), view_rfactor_ids_);

  // Grab terminal iter domain in the loop groups.
  const VectorOfUniqueEntries<IterDomain*> terminal_loop_ids =
      computeTerminalLoopIds(inlining_info);

  for (const ValGroup& loop_group :
       loop_graph.disjointValSets().disjointSets()) {
    // Error happens here. Likely iel_graph is stale
    IterDomain* promotion_id = findPromotionOfLoopGroup(
        loop_group,
        iel_graph,
        iel_promotion_map,
        {},
        exact_covered_ids,
        terminal_loop_ids);
    if (promotion_id) {
      loop_promotion_map[loop_group] = promotion_id;
    }
  }

  VERBOSE() << "Promotion projected to loop groups:\n";
  for (const auto& [loop_group, id] : loop_promotion_map) {
    VERBOSE() << nvfuser::toString(loop_group) << " -> " << id->name()
              << std::endl;
  }

  return loop_promotion_map;
}

void IdModel::sanityCheckLoopPromotionMap(
    const std::unordered_map<ValGroup, IterDomain*>& loop_promotion_map) {
  for (const ValGroup& loop_group :
       idGraph(IdMappingMode::LOOP).disjointValSets().disjointSets()) {
    // Non-leaf loop groups are not guaranteed to have valid
    // promotions. See for example FusionRepro1713, where root domains
    // are all grouped together but there's no valid promotion.
    if (idGraph(IdMappingMode::LOOP).hasUses(loop_group)) {
      continue;
    }
    auto promotion_it = loop_promotion_map.find(loop_group);
    NVF_ERROR(
        promotion_it != loop_promotion_map.end(),
        "Loop promotion not found for ",
        nvfuser::toString(loop_group));
    IterDomain* promotion = promotion_it->second;
    // Make sure the promotion domain is also loop-mapped
    NVF_ERROR(
        loop_group->has(promotion),
        "Loop promotion not loop-mapped. Loop group: ",
        nvfuser::toString(loop_group),
        ". Promotion domain: ",
        promotion->name());
  }
}

std::unordered_map<IterDomain*, IterDomain*> IdModel::buildIndexGraph(
    const std::vector<Expr*>& exprs,
    const std::vector<TensorView*>& all_tvs,
    StatefulInliningInfo& info,
    std::unordered_map<ValGroup, IterDomain*> stale_promotion_map) {
  NVF_ERROR(false, "Not implemented yet.");
}

} // namespace nvfuser<|MERGE_RESOLUTION|>--- conflicted
+++ resolved
@@ -1184,39 +1184,10 @@
   }
 }
 
-<<<<<<< HEAD
 void IdModel::buildAllGraphs() {
+  VERBOSE() << "*** Building all graphs ***";
+
   if (tvs_.empty()) {
-=======
-void IdModel::build(
-    const std::vector<Expr*>& exprs,
-    const std::vector<TensorView*>& additional_tvs,
-    bool validate) {
-  VERBOSE() << "*** Building all graphs ***";
-
-  // Initialize the required sets as if a permissive relationship is never
-  // found, then querying an empty permissive map will fail later.
-  // Initialize disjoint sets
-  for (auto mode : kIdMappingModes) {
-    id_graphs_[mode] = ValGraph();
-  }
-
-  std::vector<Expr*> tv_exprs;
-
-  std::copy_if(
-      exprs.begin(), exprs.end(), std::back_inserter(tv_exprs), [](Expr* expr) {
-        NVF_ERROR(expr != nullptr);
-        return ir_utils::isTvOp(expr);
-      });
-
-  auto all_tvs = ir_utils::allTvsOfExprs(tv_exprs);
-
-  for (auto additional_tv : additional_tvs) {
-    all_tvs.pushBack(additional_tv);
-  }
-
-  if (all_tvs.empty()) {
->>>>>>> e6c43e9f
     return;
   }
 
