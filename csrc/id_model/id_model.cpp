// clang-format off
/*
 * SPDX-FileCopyrightText: Copyright (c) 2023-present NVIDIA CORPORATION & AFFILIATES.
 * All rights reserved.
 * SPDX-License-Identifier: BSD-3-Clause
 */
// clang-format on
#include <id_model/id_model.h>
#include <id_model/loop_promotion.h>
#include <id_model/to_string.h>
#include <id_model/transform_replay.h>
#include <id_model/utils.h>
#include <id_model/validation_utils.h>

#include <device_lower/analysis/trivial_broadcast.h>
#include <device_lower/lower2device.h>
#include <device_lower/utils.h>
#include <disjoint_set.h>
#include <ir/utils.h>
#include <iter_visitor.h>
#include <logical_domain_map.h>
#include <transform_iter.h>
#include <val_graph_visitor.h>

#include <memory>
#include <tuple>
#include <utility>

namespace nvfuser {

namespace {

// Map through loop swizzles, as input/output IterDomains are exact, only the
// order they're traversed differs.
void mapThroughLoopSwizzles(ValGraph& graph) {
  std::vector<Swizzle2D*> all_swizzles;

  for (const auto& expr_set :
       std::as_const(graph).disjointExprSets().disjointSets()) {
    auto swizzles_in_expr_set = ir_utils::filterByType<Swizzle2D>(
        expr_set->vector().begin(), expr_set->vector().end());
    all_swizzles.insert(
        all_swizzles.end(),
        swizzles_in_expr_set.begin(),
        swizzles_in_expr_set.end());
  }

  for (auto swizzle : all_swizzles) {
    if (swizzle->swizzleMode() == SwizzleMode::Loop) {
      graph.mapVals(swizzle->inX(), swizzle->outX());
      graph.mapVals(swizzle->inY(), swizzle->outY());
    }
  }
}

} // namespace

void IdModel::assertNoSelfMapping(const ValGraph& graph) const {
  for (TensorView* tv : tvs_) {
    std::optional<SelfMapping> self_mapping = hasSelfMapping(tv, graph);
    if (self_mapping.has_value()) {
      tv->fusion()->print();
    }
    NVF_CHECK(
        !self_mapping.has_value(),
        "Unsupported domain mapping detected in ",
        tv->toString(),
        ". ",
        self_mapping->where,
        " domains, ",
        self_mapping->id1->toString(),
        " and ",
        self_mapping->id2->toString(),
        ", are mapped with each other.");
  }
}

IdModel::IdModel(
    const std::vector<Expr*>& exprs,
    const std::vector<TensorView*>& additional_tvs,
    bool build_graphs,
    bool allow_self_mapping,
    LoopPromotionMapBuilderCallback* loop_promotion_map_builder_callback)
    : allow_self_mapping_(allow_self_mapping),
      loop_promotion_map_builder_callback_(
          loop_promotion_map_builder_callback) {
  std::copy_if(
      exprs.begin(),
      exprs.end(),
      std::back_inserter(tv_exprs_),
      [](Expr* expr) {
        NVF_ERROR(expr != nullptr);
        return ir_utils::isTvOp(expr);
      });

  auto all_tvs = ir_utils::allTvsOfExprs(tv_exprs_);
  all_tvs.pushBack(additional_tvs.begin(), additional_tvs.end());

  tvs_ = all_tvs.vector();

  NVF_ERROR(!tvs_.empty(), "No tensor to build IdModel for");

  fusion_ = tvs_.front()->fusion();

  // Add uses and definitions to all iter domains.
  buildIterDomainDefinitionsAndUses();

  if (build_graphs) {
    buildAllGraphs();
  }
}

IdModel::IdModel(
    Fusion* fusion,
    bool build_graphs,
    bool allow_self_mapping,
    bool validate,
    LoopPromotionMapBuilderCallback* loop_promotion_map_builder_callback)
    : fusion_(fusion),
      allow_self_mapping_(allow_self_mapping),
      validate_(validate),
      loop_promotion_map_builder_callback_(
          loop_promotion_map_builder_callback) {
  auto all_exprs = fusion->exprs();
  std::copy_if(
      all_exprs.begin(),
      all_exprs.end(),
      std::back_inserter(tv_exprs_),
      [](Expr* expr) {
        NVF_ERROR(expr != nullptr);
        return ir_utils::isTvOp(expr);
      });

  auto all_tvs = ir_utils::allTvsOfExprs(tv_exprs_);

  {
    auto inp_tvs = ir_utils::filterByType<TensorView>(fusion->inputs());
    all_tvs.pushBack(inp_tvs.begin(), inp_tvs.end());
  }
  {
    auto out_tvs = ir_utils::filterByType<TensorView>(fusion->outputs());
    all_tvs.pushBack(out_tvs.begin(), out_tvs.end());
  }

  tvs_ = all_tvs.vector();

  // Add uses and definitions to all iter domains.
  buildIterDomainDefinitionsAndUses();

  if (build_graphs) {
    buildAllGraphs();
  }
}

const ValGraph& IdModel::idGraph(IdMappingMode mode) const {
  auto graph_it = id_graphs_.find(mode);
  NVF_ERROR(
      graph_it != id_graphs_.end(),
      "Failed to find an IdGraph with the ",
      mode,
      " mode");
  return graph_it->second;
}

ValGraph& IdModel::idGraph(IdMappingMode mode) {
  auto graph_it = id_graphs_.find(mode);
  NVF_ERROR(
      graph_it != id_graphs_.end(),
      "Failed to find an IdGraph with the ",
      mode,
      " mode");
  return graph_it->second;
}

void IdModel::buildIterDomainDefinitionsAndUses() {
  for (const auto tv : tvs_) {
    std::vector<IterDomain*> all_ids = tv->domain()->allIDs();

    // Check if this domain is a consumer of a view-like operation
    const bool view_like_domain = tv->domain()->hasViewLikeRFactor();

    for (auto id : all_ids) {
      // Check if this id is a view like rfactor id
      if (view_like_domain && id->isRFactorProduct()) {
        // If the tensor domain is a view like domain, and the iteration
        // domain is marked as an rfactor product and is in the rfactor
        // domain, it's a view like rfactor iteration domain
        const auto& logical_domain = tv->domain()->logical();
        if (std::find(logical_domain.begin(), logical_domain.end(), id) !=
            logical_domain.end()) {
          view_rfactor_ids_.emplace(id);
        }
      }

      if (id_definitions_.find(id) == id_definitions_.end()) {
        id_definitions_.emplace(id, VectorOfUniqueEntries<Expr*>{});
      }

      if (id_uses_.find(id) == id_uses_.end()) {
        id_uses_.emplace(id, VectorOfUniqueEntries<Expr*>{});
      }

      Expr* def = id->definition();

      if (def == nullptr) {
        continue;
      }

      // If any of the inputs is not included in the all ID set, do
      // not include the definition in the model. Note that it is
      // possible that some are included but not all since a single ID
      // may be used by multiple exprs.
      if (std::any_of(
              def->inputs().begin(), def->inputs().end(), [&](Val* inp) {
                return std::find(
                           all_ids.begin(),
                           all_ids.end(),
                           inp->as<IterDomain>()) == all_ids.end();
              })) {
        continue;
      }

      id_definitions_[id].pushBack(def);

      auto inp_ids = ir_utils::filterByType<IterDomain>(def->inputs());
      for (auto inp_id : inp_ids) {
        id_uses_[inp_id].pushBack(def);
      }
    }
  }
}

std::string IdModel::toString() const {
  std::stringstream ss;
  ss << "IterDomainGraphs { \n";
  // Only print initialized graphs
  for (auto mode : kIdMappingModes) {
    auto graph_it = id_graphs_.find(mode);
    if (graph_it == id_graphs_.end()) {
      continue;
    }

    // graph may be empty, but then just print it as an empty graph,
    // which might be useful for debugging
    ss << "  IdGraph " << mode << "{ \n";
    ss << "  Disjoint Ids:\n"
       << idGroupsString(idGraph(mode), 2)
       << "\n  Disjoint Expression groups:\n"
       << exprGroupsString(idGraph(mode), 2) << std::endl;
    ss << "   } IdGraph\n" << std::endl;
  }
  ss << " } IterDomainGraphs\n" << std::endl;
  return ss.str();
}

ValGraph IdModel::initializeIdGraph(bool propagate_through_exprs) const {
  ValGraph id_graph(propagate_through_exprs);

  // To deterministically initialize the graph, the order of adding
  // domains must be deterministic. Here, we sort all IDs by their
  // names.

  std::vector<IterDomain*> all_ids;
  all_ids.reserve(id_definitions_.size());
  for (const auto& [id, defs] : id_definitions_) {
    all_ids.push_back(id);
  }

  std::sort(
      all_ids.begin(), all_ids.end(), [](IterDomain* id1, IterDomain* id2) {
        return id1->name() < id2->name();
      });

  for (auto id : all_ids) {
    auto uses_it = id_uses_.find(id);
    NVF_ERROR(
        uses_it != id_uses_.end(),
        "Failed to initialize id: ",
        id->toString(),
        " as it's missing a definition entry.");
    id_graph.initializeVal(id, id_definitions_.at(id), uses_it->second);
  }

  return id_graph;
}

namespace {
// In Exact and AlmostExact graphs, for all IDs of a group that have
// static extents, they should be equal.
void checkStaticExtentGroups(const ValGraph& graph) {
  std::stringstream err_msg;
  for (const ValGroup& group : graph.disjointValSets().disjointSets()) {
    std::optional<int64_t> known_static_extent;
    for (const auto val : *group) {
      auto id = val->as<IterDomain>();
      if (!id->extent()->isConstScalar()) {
        continue;
      }

      auto extent_int = id->extent()->evaluate().as<int64_t>();
      if (known_static_extent.has_value()) {
        if (known_static_extent.value() != extent_int) {
          err_msg << "Different static extents found in an ID group: "
                  << known_static_extent.value() << " and " << extent_int
                  << " in {" << toDelimitedString(group->vector()) << "}\n";
          break;
        }
      } else {
        known_static_extent = extent_int;
      }
    }
  }

  NVF_ERROR(err_msg.str().empty(), err_msg.str());
}
} // namespace

ValGraph& IdModel::buildExactGraph() {
  // Initialize the maps with all the IterDomains used in the provded
  // expressions.
  NVF_ERROR(
      id_graphs_.emplace(IdMappingMode::EXACT, initializeIdGraph()).second);

  auto& graph = idGraph(IdMappingMode::EXACT);

  for (auto expr : tv_exprs_) {
    TensorView* c_tv = ir_utils::getTvOutput(expr);

    NVF_ERROR(
        c_tv != nullptr,
        "Expected to have a TensorView output: ",
        expr->toString());

    auto all_tv_outputs = ir_utils::filterByType<TensorView>(expr->outputs());

    // Map siblings, as all other tv output domains must match the first tv
    // outputs domain.
    std::deque<TensorView*> other_tv_outputs(
        all_tv_outputs.begin(), all_tv_outputs.end());
    other_tv_outputs.pop_front();

    // Map producer-consumer relationships based on the root domain map
    auto tv_inputs = ir_utils::filterByType<TensorView>(expr->inputs());
    for (auto p_tv : tv_inputs) {
      // For exact mapings do not map any broadcast dimensions to
      // non-broadcast dimensions. Prevent any broadcasted axes being mapped
      // to non-broadcasted axes.
      auto exact_c2p_logical_map = PairwiseLogicalDomainMap(p_tv, c_tv)
                                       .mapBroadcast(false)
                                       .mapConsumerToProducer();

      for (auto c_id :
           getSortedKeys(exact_c2p_logical_map, Statement::lessThan)) {
        auto p_id = exact_c2p_logical_map.at(c_id);
        graph.mapVals(c_id, p_id);
      }
    }

    if (ir_utils::hasUniformSiblings(expr)) {
      for (auto other_tv_output : other_tv_outputs) {
        NVF_ERROR(
            other_tv_output->getMaybeRootDomain().size() ==
                c_tv->getMaybeRootDomain().size(),
            "Multiple outputs with mismatched TV domains is not supported.");

        for (auto domain_i : arange(c_tv->getMaybeRootDomain().size())) {
          auto c_id = c_tv->getMaybeRootDomain()[domain_i];
          auto o_id = other_tv_output->getMaybeRootDomain()[domain_i];
          graph.mapVals(o_id, c_id);
        }
      }
    } else {
      for (auto p_tv : tv_inputs) {
        for (auto c_tv : other_tv_outputs) {
          auto exact_c2p_root_map = PairwiseLogicalDomainMap(p_tv, c_tv)
                                        .mapBroadcast(false)
                                        .mapConsumerToProducer();

          for (auto c_id :
               getSortedKeys(exact_c2p_root_map, Statement::lessThan)) {
            auto p_id = exact_c2p_root_map.at(c_id);
            graph.mapVals(c_id, p_id);
          }
        }
      }
    }

    // TODO: Revisit if we really should map domains in the exact map
    mapThroughLoopSwizzles(graph);
  }

  // Map additional exact mappings if registered. Only map those that
  // appear in this IdModel and when they are the same (per sameAs).
  if (!tv_exprs_.empty()) {
    Fusion* fusion = tv_exprs_.front()->fusion();
    if (fusion->hasRegisteredExactMappings()) {
      DisjointSets<IterDomain*> additional_mappings =
          fusion->registeredExactMappings();
      for (const auto& disjoint_set : additional_mappings.disjointSets()) {
        IterDomain* registerd_id = nullptr;
        for (auto id : *disjoint_set) {
          if (!graph.hasGroup(id)) {
            continue;
          }

          if (registerd_id == nullptr) {
            registerd_id = id;
          } else {
            graph.mapVals(registerd_id, id);
          }
        }
      }
    }
  }

  graph.validateConsistency();

  // Make sure there's no self mapping in the Exact graph as that
  // would invalidate lowering assumptions.
  if (!allow_self_mapping_) {
    assertNoSelfMapping(graph);
  }

  if (isOptionEnabled(EnableOption::IdModelExtraValidation)) {
    checkStaticExtentGroups(graph);
  }

  return graph;
}

namespace {

// Checks if the expression is a trivial operation where an input is simply an
// output of the transformation. Returns the mapped iter domains if found.
std::vector<std::vector<Val*>> getTriviallyMappedIds(Expr* expr) {
  std::vector<std::vector<Val*>> mapped_ids;
  if (auto merge = dynamic_cast<Merge*>(expr)) {
    // Note that broacast IDs may have extents larger than 1, thus
    // merge->inner()->isBroadcast() is not a sufficient condition to
    // check. Merging a non-broadcast ID with such a broadcast ID
    // result in a non-broadcast ID with extent multiplied by the
    // broadcast extent.
    if (merge->inner()->extent()->isOneInt()) {
      mapped_ids.push_back({merge->outer(), merge->out()});
    }
    if (merge->outer()->extent()->isOneInt()) {
      mapped_ids.push_back({merge->inner(), merge->out()});
    }
  } else if (auto split = dynamic_cast<Split*>(expr)) {
    if (split->factor()->isOneInt()) {
      if (split->innerSplit()) {
        mapped_ids.push_back({split->in(), split->outer()});
      } else {
        mapped_ids.push_back({split->in(), split->inner()});
      }
    } else {
<<<<<<< HEAD
      // Rare, but don't want to deal with zero-dim IDs
=======
      // Rare, but don't want to deal with zero-dim IDs.
      // If the input ID is a size-one ID (not necessarily broadcast,
      // e.g., may be reduction) and the factor is not one, mapping
      // the input and the size-one output can be inconvenient for
      // predicate indexing. See
      // PredicateIndexingTest.NonTrivialSizeOneDomain for a concrete
      // example.
>>>>>>> 2afe6ff9
      if (!split->in()->extent()->isZeroInt() &&
          !split->in()->extent()->isOneInt()) {
        // Even when the factor is not known to be 1, as long as the
        // input and output have the same extent, they should be
        // mapped. This happens, for example, split 32 by 32 -> 1, 32.
        if (split->outer()->extent()->sameAs(split->in()->extent())) {
          // In and outer have the same extent. They must be non-one and
          // the inner must be one, or they must be one.
          NVF_ERROR(
              split->inner()->extent()->isOneInt() ||
                  split->outer()->extent()->isOneInt(),
              "Unexpected split: ",
              split->toString());
          mapped_ids.push_back({split->in(), split->outer()});
        }
        if (split->inner()->extent()->sameAs(split->in()->extent())) {
          NVF_ERROR(
              split->inner()->extent()->isOneInt() ||
                  split->outer()->extent()->isOneInt(),
              "Unexpected split: ",
              split->toString());
          mapped_ids.push_back({split->in(), split->inner()});
        }
      }
    }
  } else if (auto swizzle = dynamic_cast<Swizzle2D*>(expr)) {
    if (swizzle->swizzleType() == Swizzle2DType::NoSwizzle ||
        swizzle->swizzleMode() == SwizzleMode::NoSwizzle) {
      mapped_ids.push_back({swizzle->inX(), swizzle->outX()});
      mapped_ids.push_back({swizzle->inY(), swizzle->outY()});
    }
  }
  return mapped_ids;
}

} // namespace

ValGraph& IdModel::buildAlmostExactGraph() {
  // Make sure the exact graph is already built
  maybeBuildGraph(IdMappingMode::EXACT);

  // Build almost exact map by forwarding through broadcast axes
  NVF_ERROR(
      id_graphs_
          .emplace(IdMappingMode::ALMOSTEXACT, idGraph(IdMappingMode::EXACT))
          .second);

  auto& almost_exact_graph = idGraph(IdMappingMode::ALMOSTEXACT);

  // Even when EXACT has no self mapping, there was a case ALMOSTEXACT
  // had self mapping (see issue #3919). ALMOSTEXACT is used in
  // indexing, which assumes the graph has no self mapping. To avoid
  // self mapping, mark each of the root, logical and loop domains of
  // all tensors unmappable
  for (TensorView* tv : tvs_) {
    if (tv->hasRoot()) {
      almost_exact_graph.setUnmappable(
          {tv->getRootDomain().begin(), tv->getRootDomain().end()});
    }
    almost_exact_graph.setUnmappable(
        {tv->getLogicalDomain().begin(), tv->getLogicalDomain().end()});
    almost_exact_graph.setUnmappable(
        {tv->getLoopDomain().begin(), tv->getLoopDomain().end()});
  }

  // Maps iter domain pairs returned by calling that return mappings from
  // isTrivialExpr on every expression in the graph.

  // Don't traverse the graph and at the same time add more mappings
  // as the traversal would be invalidated
  std::vector<std::pair<Val*, Val*>> ids_to_map;

  for (const auto& expr_group :
       almost_exact_graph.disjointExprSets().disjointSets()) {
    for (auto expr : *expr_group) {
      // If not trivial continue
      auto mapped_ids = getTriviallyMappedIds(expr);
      if (mapped_ids.empty()) {
        continue;
      }

      // Map through trivial expressions
      for (auto mapped_id_group : mapped_ids) {
        for (auto id : mapped_id_group) {
          ids_to_map.emplace_back(mapped_id_group.front(), id);
        }
      }
    }
  }

  for (const auto& [id1, id2] : ids_to_map) {
    almost_exact_graph.mapVals(id1, id2);
  }

  almost_exact_graph.validateConsistency();

  if (!allow_self_mapping_) {
    assertNoSelfMapping(almost_exact_graph);
  }

  if (isOptionEnabled(EnableOption::IdModelExtraValidation)) {
    checkStaticExtentGroups(almost_exact_graph);
  }

  return almost_exact_graph;
}

ValGraph& IdModel::buildBroadcastGraph() {
  // Make sure the exact graph is already built
  maybeBuildGraph(IdMappingMode::EXACT);

  // Use the exact graph as the starting map rather than the
  // almost-exact graph. Almost exact is useful for index hoisting but
  // not necessary otherwise
  NVF_ERROR(
      id_graphs_
          .emplace(IdMappingMode::BROADCAST, idGraph(IdMappingMode::EXACT))
          .second);

  auto& graph = idGraph(IdMappingMode::BROADCAST);

  for (auto expr : tv_exprs_) {
    for (TensorView* c_tv :
         ir_utils::filterByType<TensorView>(expr->outputs())) {
      auto tv_inputs = ir_utils::filterByType<TensorView>(expr->inputs());

      for (auto p_tv : tv_inputs) {
        auto permissive_c2p_logical_map =
            PairwiseLogicalDomainMap(p_tv, c_tv).mapBroadcast(true);

        for (auto entry : permissive_c2p_logical_map.mapConsumerToProducer()) {
          graph.mapVals(entry.first, entry.second);
        }
      }

      // If all outputs are uniformly mapped, only the first consumer
      // needs to be examined
      if (ir_utils::hasUniformSiblings(expr)) {
        break;
      }
    }
  }

  graph.validateConsistency();

  return graph;
}

ValGraph& IdModel::buildPermissiveGraph() {
  maybeBuildGraph(IdMappingMode::BROADCAST);

  NVF_ERROR(
      id_graphs_
          .emplace(IdMappingMode::PERMISSIVE, idGraph(IdMappingMode::BROADCAST))
          .second);

  auto& graph = idGraph(IdMappingMode::PERMISSIVE);

  for (auto expr : tv_exprs_) {
    for (TensorView* c_tv :
         ir_utils::filterByType<TensorView>(expr->outputs())) {
      auto tv_inputs = ir_utils::filterByType<TensorView>(expr->inputs());

      // If the loop domain is not generated from the logial domain
      // with not extra IDs, broadcast forwarding is not
      // supported. As such, permissive mappings are not generated.
      if (!ir_utils::isLoopDomainFullyDerivedFromLogicalDomain(c_tv)) {
        continue;
      }

      for (auto p_tv : tv_inputs) {
        if (!ir_utils::isLoopDomainFullyDerivedFromLogicalDomain(p_tv)) {
          continue;
        }
        ForwardingInfo permissive_forwarding(p_tv, c_tv);
        for (auto entry : permissive_forwarding.producer_forwarding_map) {
          graph.mapVals(entry.first, entry.second);
        }

        if (permissive_graph_map_compliment_ids_) {
          for (const auto& entry :
               permissive_forwarding.producer_compliment_map) {
            for (auto entry_2 : entry.second) {
              graph.mapVals(entry.first, entry_2);
            }
          }
        }

        for (auto entry : permissive_forwarding.consumer_forwarding_map) {
          graph.mapVals(entry.first, entry.second);
        }

        if (permissive_graph_map_compliment_ids_) {
          for (const auto& entry :
               permissive_forwarding.consumer_compliment_map) {
            for (auto entry_2 : entry.second) {
              graph.mapVals(entry.first, entry_2);
            }
          }
        }
      }
      // If all outputs are uniformly mapped, only the first consumer
      // needs to be examined
      if (ir_utils::hasUniformSiblings(expr)) {
        break;
      }
    }
  }

  graph.validateConsistency();

  return graph;
}

namespace {

// Returns the root producer iteration domains that are resolved by provided
// consumer
std::vector<std::pair<IterDomain*, IterDomain*>> resolvedRootBroadcasts(
    TensorView* producer,
    TensorView* consumer) {
  auto p2c_map = PairwiseLogicalDomainMap(producer, consumer)
                     .mapBroadcast(true)
                     .mapProducerToConsumer();

  std::vector<std::pair<IterDomain*, IterDomain*>> resolved_bcast_domains;
  for (const auto& [p_id, c_id] : p2c_map) {
    // Look for a broadcast producer and non-broadcast consumer

    // Ignore non-broadcast producer and broadcast consumer dims
    if (!p_id->isBroadcast() || c_id->isBroadcast()) {
      continue;
    }

    if (c_id->isReduction()) {
      // This should only happen with expanded broadcast
      // domains. Otherwise, squeeze should be used
      NVF_ERROR(
          p_id->hasExpandedExtent(), "Unexpected domain: ", c_id->toString());
      continue;
    }

    resolved_bcast_domains.emplace_back(p_id, c_id);
  }
  return resolved_bcast_domains;
}

} // namespace

// Grab inlining relationships
StatefulInliningInfo buildStatefulInliningInfo(
    const std::vector<Expr*>& exprs,
    const ValGraph& permissive_graph) {
  StatefulInliningInfo info;
  for (auto expr : exprs) {
    for (auto producer_tv :
         ir_utils::filterByType<TensorView>(expr->inputs())) {
      const auto& producer_logical = producer_tv->getLogicalDomain();
      const auto& producer_domain = producer_tv->domain()->loop();

      // Broadcast forwarding is not applied when the loop domain is
      // not fully derived from the logical domain. In that case, the
      // loop promotion analysis effectively does nothing, however, we
      // still need to make loop groups, for which ordered_p_ca_ids as
      // well as p2c_ca_permissive_maps are required. Since no
      // promotion analysis is done, only loop IDs need to be
      // considered.
      auto fully_derived =
          ir_utils::isLoopDomainFullyDerivedFromLogicalDomain(producer_tv);

      // Gather info on and producer-consumer
      // mappings of CA domains and broadcast resolution
      for (auto consumer_tv :
           ir_utils::filterByType<TensorView>(expr->outputs())) {
        // Grab all iteration domains in producer that its compute at iter
        // domains depend on.
        VectorOfUniqueEntries<IterDomain*> all_producer_ca_deps;
        if (fully_derived) {
          auto ca_dep_vals = DependencyCheck::getAllValsBetween(
              {producer_logical.begin(), producer_logical.end()},
              {producer_domain.begin(),
               producer_domain.begin() +
                   producer_tv->getComputePosition(consumer_tv)});
          auto ca_deps_filter = ir_utils::filterByType<IterDomain>(ca_dep_vals);
          all_producer_ca_deps = VectorOfUniqueEntries<IterDomain*>(
              ca_deps_filter.begin(), ca_deps_filter.end());
        } else {
          all_producer_ca_deps = VectorOfUniqueEntries<IterDomain*>(
              producer_tv->getLoopDomain().begin(),
              producer_tv->getLoopDomain().begin() +
                  producer_tv->getComputePosition(consumer_tv));
        }
        info.ordered_p_ca_ids.pushBack(all_producer_ca_deps);

        auto all_producer_ids = producer_tv->domain()->allIDs();
        auto all_consumer_ids = consumer_tv->domain()->allIDs();

        auto p2c_permissive_map = permissive_graph.buildMapBetween(
            all_producer_ids, all_consumer_ids);

        for (const auto& [p_id, c_ids] : p2c_permissive_map) {
          if (!c_ids.empty() &&
              all_producer_ca_deps.has(p_id->as<IterDomain>())) {
            info.p2c_ca_permissive_maps[p_id->as<IterDomain>()].pushBack(c_ids);
          }
        }

        const std::vector<std::pair<IterDomain*, IterDomain*>>
            resolved_bcast_domains =
                resolvedRootBroadcasts(producer_tv, consumer_tv);

        for (const auto& [p_root_id, c_root_id] : resolved_bcast_domains) {
          info.p2c_root_broadcast_resolution_map[p_root_id].pushBack(c_root_id);
        }
      }
    }

    if (ir_utils::hasUniformSiblings(expr)) {
      auto consumer_tvs = ir_utils::filterByType<TensorView>(expr->outputs());
      if (consumer_tvs.size() > 1) {
        auto all_consumer_ids = consumer_tvs.vector().at(0)->domain()->allIDs();
        info.ordered_sibling_ids.pushBack(
            {all_consumer_ids.begin(), all_consumer_ids.end()});
        for (const auto i : arange(1, consumer_tvs.size())) {
          auto consumer_tv_i = consumer_tvs.vector().at(i);
          auto all_consumer_i_ids = consumer_tv_i->domain()->allIDs();

          auto sibling_map = permissive_graph.buildMapBetween(
              all_consumer_ids, all_consumer_i_ids);

          for (const auto& [c_id_1, c_ids] : sibling_map) {
            // Note that c_ids can have multiple domains as this graph
            // is a Permissive graph and there may be broadcast merged
            // domains
            info.sibling_maps[c_id_1->as<IterDomain>()].pushBack(c_ids);
          }
        }
      }
    }
  }
  return info;
}

void IdModel::initializeLoopGraph(const StatefulInliningInfo& info) {
  // In the case of the Loop graph, we do not propagate mappings but
  // explicitly set which domains to map based on the permissive graph
  // and the CA positions.
  NVF_ERROR(
      id_graphs_.emplace(IdMappingMode::LOOP, initializeIdGraph(false)).second);

  // Make sure this is called in a deterministic order. Build all inlined
  // relationships in loop graph.
  for (IterDomain* p_id : info.ordered_p_ca_ids) {
    auto entry_it = info.p2c_ca_permissive_maps.find(p_id);
    if (entry_it != info.p2c_ca_permissive_maps.end()) {
      const VectorOfUniqueEntries<Val*>& c_ids = entry_it->second;
      for (Val* c_id : c_ids) {
        idGraph(IdMappingMode::LOOP).mapVals(p_id, c_id);
      }
    }
  }

  // Similarly maps all sibling domains
  for (IterDomain* id : info.ordered_sibling_ids) {
    auto entry_it = info.sibling_maps.find(id);
    if (entry_it != info.sibling_maps.end()) {
      const VectorOfUniqueEntries<Val*>& sibling_ids = entry_it->second;
      for (Val* sibling_id : sibling_ids) {
        idGraph(IdMappingMode::LOOP).mapVals(id, sibling_id);
      }
    }
  }
}

ValGraph& IdModel::buildLoopGraph(bool force_full_loop_promotion_analysis) {
  // Make sure the depedent graphs are already built
  maybeBuildGraph(IdMappingMode::EXACT);
  maybeBuildGraph(IdMappingMode::PERMISSIVE);

  const StatefulInliningInfo inlining_info =
      buildStatefulInliningInfo(tv_exprs_, idGraph(IdMappingMode::PERMISSIVE));

  initializeLoopGraph(inlining_info);

  validateLoopGraphHasNoSelfMappedLeafDomains();

  loop_promotion_map_ = LoopPromotionMapBuilder::get(
      *this,
      inlining_info,
      loop_promotion_map_builder_callback_,
      force_full_loop_promotion_analysis);

  // New domains are added. Make sure there's still no self mapping in
  // the loop domains
  validateLoopGraphHasNoSelfMappedLeafDomains();

  idGraph(IdMappingMode::LOOP).validateConsistency();

  return idGraph(IdMappingMode::LOOP);
}

void IdModel::buildAllGraphs() {
  if (tvs_.empty()) {
    return;
  }

  std::unique_ptr<IdModelValidator> validator;

  Fusion* fusion = tvs_.front()->fusion();

  // A ComputeAtMap will be built inside the constructor of
  // IdModelValidator, which may fail for some fusions that are not
  // supported currently (but work with IdModel). Make sure the
  // validator is only created when it is indeed requested
  if (validate_) {
    validator = std::make_unique<IdModelValidator>(fusion, allow_self_mapping_);
  }

  FusionGuard fg(fusion);

  buildExactGraph();
  if (validate_) {
    validator->checkExactGraphEquivalence(idGraph(IdMappingMode::EXACT));
  }

  buildAlmostExactGraph();

  buildPermissiveGraph();
  // Validation is not implemented when compliment mapping is enabled
  if (!permissive_graph_map_compliment_ids_ && validate_) {
    validator->checkPermissiveGraphEquivalence(
        idGraph(IdMappingMode::PERMISSIVE));
  }

  buildLoopGraph();
}

ValGraph& IdModel::buildGraph(IdMappingMode mode) {
  switch (mode) {
    case IdMappingMode::EXACT:
      return buildExactGraph();
    case IdMappingMode::ALMOSTEXACT:
      return buildAlmostExactGraph();
    case IdMappingMode::BROADCAST:
      return buildBroadcastGraph();
    case IdMappingMode::PERMISSIVE:
      return buildPermissiveGraph();
    case IdMappingMode::LOOP:
      return buildLoopGraph();
    default:
      NVF_THROW("Unsupported mode: ", mode);
  }
}

ValGraph& IdModel::maybeBuildGraph(IdMappingMode mode) {
  auto it = id_graphs_.find(mode);
  if (it != id_graphs_.end()) {
    return it->second;
  } else {
    return buildGraph(mode);
  }
}

void IdModel::removeGraph(IdMappingMode mode) {
  id_graphs_.erase(mode);
}

ValGraph IdModel::buildIntersection(
    const ValGraph& graph0,
    const ValGraph& graph1,
    bool propagate_exprs) const {
  ValGraph intersection = initializeIdGraph(propagate_exprs);
  for (const ValGroup& group0 : graph0.disjointValSets().disjointSets()) {
    auto set_size = group0->size();
    for (auto id0_i : arange(set_size)) {
      Val* id0 = group0->vector()[id0_i];
      for (auto id1_i = id0_i; id1_i < set_size; id1_i++) {
        Val* id1 = group0->vector()[id1_i];
        // id0 and id1 map in group0. If they also map in the group1,
        // add the mapping to the intersection.
        if (graph1.disjointValSets().strictAreMapped(id0, id1)) {
          intersection.mapVals(id0, id1);
        }
      }
    }
  }
  return intersection;
}

// Replay Expr but with the inputs provided.
Expr* IdModel::addReplayAs(std::vector<IterDomain*> new_inputs, Expr* expr) {
  // Figure out which graphs are already initialized to make sure we add the new
  // expression to them.
  std::vector<IdMappingMode> initialized_modes;
  for (auto mode : kIdMappingModes) {
    auto graph_it = id_graphs_.find(mode);
    if (graph_it == id_graphs_.end()) {
      continue;
    }

    auto& graph = graph_it->second;
    if (graph.disjointValSets().disjointSetMap().empty()) {
      continue;
    }

    initialized_modes.push_back(mode);
  }

  // Replace the provided inputs with IterType::Iteration domains as
  // reduction domains cannot be merged with non-reduction domains.
  if (std::any_of(
          new_inputs.begin(),
          new_inputs.end(),
          [](IterDomain* id) { return id->isReduction(); }) &&
      std::any_of(new_inputs.begin(), new_inputs.end(), [](IterDomain* id) {
        return !id->isReduction();
      })) {
    // Inputs have mismatched type, replace new_inputs
    auto tmp_inputs = new_inputs;
    for (const auto i : arange(new_inputs.size())) {
      new_inputs.at(i) = IterDomainBuilder(tmp_inputs.at(i))
                             .iter_type(IterType::Iteration)
                             .build();
      id_definitions_[new_inputs.at(i)];
      id_uses_[new_inputs.at(i)];
      for (auto mode : initialized_modes) {
        idGraph(mode).initializeVal(
            new_inputs.at(i), idGraph(mode).toGroup(tmp_inputs.at(i)));
      }
    }
  }

  const std::vector<IterDomain*> orig_input_ids =
      ir_utils::filterByType<IterDomain>(expr->inputs()).vector();

  // Sanity check of the original inputs
  {
    NVF_ERROR(
        new_inputs.size() == orig_input_ids.size(),
        "Invalid number of inputs: ",
        new_inputs.size(),
        " does not match number of iter domain inputs for ",
        expr->toString());

    for (auto mode : initialized_modes) {
      for (auto inp : orig_input_ids) {
        NVF_ERROR(
            idGraph(mode).hasGroup(inp),
            "All inputs for replay need to be initialized in all graphs, ",
            inp->toString(),
            " was not found in mode: ",
            mode);
      }
    }
  }

  // Create the new expression with provided inputs
  auto replay = ReplayTransform::replayAs(new_inputs, expr);
  NVF_ERROR(replay != nullptr, "no replay found");

  for (auto out_id : ir_utils::filterByType<IterDomain>(replay->outputs())) {
    id_definitions_[out_id].pushBack(replay);
    // out_id is a new IterDomain with no use expr yet. Initialize its
    // use mapping with an empty set
    NVF_ERROR(id_uses_.emplace(out_id, VectorOfUniqueEntries<Expr*>{}).second);
  }

  // Add the expression to the uses of the inputs
  for (auto inp_id : ir_utils::filterByType<IterDomain>(replay->inputs())) {
    // inp_id should not be a new domain, so just make sure it has a
    // def mapping.
    NVF_ERROR(id_definitions_.find(inp_id) != id_definitions_.end());
    id_uses_[inp_id].pushBack(replay);
  }

  // Initialize output iter domains in the graphs
  for (auto mode : initialized_modes) {
    auto& graph = idGraph(mode);

    // Initialize output ids in map. The replay expr will be
    // registered as a definition by registerExpr
    for (auto out_id : ir_utils::filterByType<IterDomain>(replay->outputs())) {
      graph.initializeVal(out_id, {}, {});
    }

    graph.registerExpr(replay);

    // Propagate through all the uses of the iter domain groups of the inputs
    // with the new expression.
    // Gather all use expressions from inputs
    VectorOfUniqueEntries<Expr*> representative_uses;
    for (IterDomain* inp : new_inputs) {
      for (const ExprGroup& use_group : graph.getUses(graph.toGroup(inp))) {
        NVF_ERROR(!use_group->empty());
        representative_uses.pushBack(use_group->front());
      }
    }

    for (auto rep_use : representative_uses) {
      graph.maybeMapThroughExprs(rep_use, replay, true);
    }
  }

  return replay;
}

void IdModel::validateLoopGraphHasNoSelfMappedLeafDomains() const {
  for (auto tv : tvs_) {
    auto self_mappped_loop_pair =
        detectSelfMapping(tv->domain()->loop(), idGraph(IdMappingMode::LOOP));
    NVF_ERROR(
        !self_mappped_loop_pair.has_value(),
        "Detected loop domains are mapped in the loop graph. Tensor: ",
        tv->toString(),
        ". Mapped loop domains: ",
        self_mappped_loop_pair->first->toString(),
        " and ",
        self_mappped_loop_pair->second->toString());
  }
}

std::unordered_map<ValGroup, IterDomain*> updateValGroupIdMap(
    const std::unordered_map<ValGroup, IterDomain*>& stale_map,
    ValGraph& new_graph) {
  std::unordered_map<ValGroup, IterDomain*> new_map;

  for (const auto& [stale_group, mapped_id] : stale_map) {
    const ValGroups& new_groups = new_graph.toGroups(*stale_group);
    NVF_ERROR(
        new_groups.size() == 1,
        "\nUpdate map assumes that new graph is equivalent to old graph plus extra mappings.\n",
        "i.e. all mappings in new_graph should exist in the graph stale_map was produced on.\n",
        "old:",
        nvfuser::toString(stale_group),
        "new: ",
        nvfuser::toString(new_groups));
    NVF_ERROR(
        new_map.emplace(new_groups.front(), mapped_id).second,
        "Expected only a single mapping but multiple entries detected for ",
        nvfuser::toString(new_groups.front()));
  }
  return new_map;
}

// Mostly just copied from ComputeAtMap::validateAndPropagatePType
void IdModel::validateAndPropagatePType() {
  for (const ValGroup& loop_group :
       idGraph(IdMappingMode::LOOP).disjointValSets().disjointSets()) {
    ParallelType common_ptype = ParallelType::Serial;
    for (Val* id : *loop_group) {
      auto id_ptype = id->as<IterDomain>()->getParallelType();
      NVF_ERROR(
          id_ptype == common_ptype || id_ptype == ParallelType::Serial ||
              common_ptype == ParallelType::Serial,
          "Issue validating parallel type disjoint ptype is, ",
          common_ptype,
          " but found in the set the id: ",
          id->toString());
      common_ptype =
          common_ptype == ParallelType::Serial ? id_ptype : common_ptype;
    }

    for (auto id : *loop_group) {
      // Due to the broadcast forwarding, not all IDs in a loop group
      // are indeed loop domains. For example, an ID may be used in a
      // merge whose output is also in this loop group.
      bool not_a_loop_domain = false;
      for (auto expr : id->uses()) {
        if (auto merge = dynamic_cast<Merge*>(expr);
            merge != nullptr && loop_group->has(merge->out())) {
          not_a_loop_domain = true;
          break;
        }
        // This is another case of input-output mappings
        if (auto swizzle2d = dynamic_cast<Swizzle2D*>(expr);
            swizzle2d != nullptr &&
            swizzle2d->swizzleMode() == SwizzleMode::Loop) {
          not_a_loop_domain = true;
          break;
        }
      }
      if (not_a_loop_domain) {
        continue;
      }
      id->as<IterDomain>()->parallelize(common_ptype);
    }
  }
}

void IdModel::allocateLoopIndexVariables() {
  FusionGuard fg(fusion_);

  NVF_ERROR(GpuLower::hasCurrent());

  NVF_ERROR(
      hasIdGraph(IdMappingMode::LOOP),
      "getLoopIndexVariable requires Loop graph");

  // Follow the same logic as ComputeAtMap::allocateIndexVariables
  for (const ValGroup& loop_group :
       idGraph(IdMappingMode::LOOP).disjointValSets().disjointSets()) {
    auto loop_promotion_map_it = loop_promotion_map_.find(loop_group);

    // Not all loop groups actually correspond to a for-loop. Ideally,
    // non for-loop loop groups should be removed. Such loop groups do
    // not need indices and don't have loop promotion.
    if (loop_promotion_map_it == loop_promotion_map_.end()) {
      continue;
    }

    ParallelType ptype = getParallelType(loop_group);

    Val* loop_index = nullptr;

    // TODO: Cleanup needed. ir_utils::isMemoryPartitionedAcross
    // should be used, but that means we would need to consider
    // multiple outputs with different memory types, though it
    // should be uncommon in practice.
    if (shouldUseZeroIndex(loop_group, *this) ||
        isParallelTypeDeviceDim(ptype)) {
      loop_index = fusion_->zeroVal();
    } else if (isParallelTypeThread(ptype)) {
      loop_index = NamedScalar::getParallelIndex(ptype);
    }

    if (loop_index != nullptr) {
      loop_index_variable_map_[loop_group] = loop_index;
      continue;
    }

    if (GpuLower::current()->circularBufferInfo().isCircularBufferedIterDomain(
            loop_group->front()->as<IterDomain>())) {
      // Allocate index variable for each stage of the circular
      // buffered loop.
      auto indices = std::make_unique<CircularBufferIndices>();
      for (auto i :
           arange(static_cast<int>(CircularBufferLoopStage::EndOfStages))) {
        indices->emplace(
            static_cast<CircularBufferLoopStage>(i),
            IrBuilder::create<Val>(DataType::Index));
      }
      circular_buffered_loop_index_variable_map_[loop_group] =
          std::move(indices);
      continue;
    }

    // If enabled, allocate own indices. Otherwise, use the one
    // generated for ComputeAtMap for compatibility with the legacy
    // indexing
    if (GpuLower::current()->idModelOptions().loop()) {
      loop_index = IrBuilder::create<Val>(DataType::Index);
    } else {
      const auto& ca_map = GpuLower::current()->caMap();
      for (const auto& id :
           ir_utils::filterByType<IterDomain>(loop_group->vector())) {
        if (!ca_map->getIdSets(IdMappingMode::LOOP).mappingExists(id)) {
          continue;
        }
        loop_index = ca_map->getIndexVariable(id);
        break;
      }
      NVF_ERROR(
          loop_index != nullptr,
          "No existing index found for ",
          nvfuser::toString(loop_group));
    }

    NVF_ERROR(loop_index != nullptr);
    loop_index_variable_map_[loop_group] = loop_index;
  }

  return;
}

Val* IdModel::getLoopIndexVariable(
    const ValGroup& loop_group,
    CircularBufferLoopStage circular_buffer_loop_stage) const {
  NVF_ERROR(
      !loop_index_variable_map_.empty(),
      "Loop index variables not generated. IdModel::allocateIndexVariables may have not been callled.");

  // Check if this loop was modified by circular buffer pass.
  bool is_circular_buffer_iterdomain =
      GpuLower::current()->circularBufferInfo().isCircularBufferedIterDomain(
          loop_group->front()->as<IterDomain>());

  if (is_circular_buffer_iterdomain) {
    // Use dedicated circular buffer index variable if the loop is circular
    // buffer loop
    if (circular_buffer_loop_stage == CircularBufferLoopStage::NotApplicable) {
      // The circular buffered loop stages are created after the loop nest
      //  lowering phase so this function will be querried before the double
      //  buffer pass. At that point, no forloop has any circular buffer
      //  stage defined, and we just default to using the main stage index.
      circular_buffer_loop_stage = CircularBufferLoopStage::Main;
    }
    return circular_buffered_loop_index_variable_map_.at(loop_group)
        ->at(circular_buffer_loop_stage);
  } else {
    return loop_index_variable_map_.at(loop_group);
  }
}

Val* IdModel::getLoopIndexVariable(
    IterDomain* id,
    CircularBufferLoopStage circular_buffer_loop_stage) const {
  const auto& loop_group = idGraph(IdMappingMode::LOOP).toGroup(id);
  return getLoopIndexVariable(loop_group, circular_buffer_loop_stage);
}

} // namespace nvfuser<|MERGE_RESOLUTION|>--- conflicted
+++ resolved
@@ -454,9 +454,6 @@
         mapped_ids.push_back({split->in(), split->inner()});
       }
     } else {
-<<<<<<< HEAD
-      // Rare, but don't want to deal with zero-dim IDs
-=======
       // Rare, but don't want to deal with zero-dim IDs.
       // If the input ID is a size-one ID (not necessarily broadcast,
       // e.g., may be reduction) and the factor is not one, mapping
@@ -464,7 +461,6 @@
       // predicate indexing. See
       // PredicateIndexingTest.NonTrivialSizeOneDomain for a concrete
       // example.
->>>>>>> 2afe6ff9
       if (!split->in()->extent()->isZeroInt() &&
           !split->in()->extent()->isOneInt()) {
         // Even when the factor is not known to be 1, as long as the
