// clang-format off
/*
 * SPDX-FileCopyrightText: Copyright (c) 2023-present NVIDIA CORPORATION & AFFILIATES.
 * All rights reserved.
 * SPDX-License-Identifier: BSD-3-Clause
 */
// clang-format on
#include <id_model/id_model.h>
#include <id_model/to_string.h>
<<<<<<< HEAD
#include <id_model/transform_replay.h>
#include <id_model/utils.h>
#include <id_model/validation_utils.h>
#include <id_model/visitor.h>
=======
#include <id_model/validation_utils.h>
>>>>>>> cf0d34ca

#include <device_lower/analysis/trivial_broadcast.h>
#include <device_lower/lower2device.h>
#include <device_lower/utils.h>
#include <disjoint_set.h>
#include <ir/utils.h>
#include <root_domain_map.h>
#include <transform_iter.h>

#include <memory>
#include <tuple>
#include <typeinfo>
#include <utility>

namespace nvfuser {

namespace {

// Map through loop swizzles, as input/output IterDomains are exact, only the
// order they're traversed differs.
void mapThroughLoopSwizzles(ValGraph& graph) {
  std::vector<Swizzle2D*> all_swizzles;

  for (const auto& expr_set :
       std::as_const(graph).disjointExprSets().disjointSets()) {
    auto swizzles_in_expr_set = ir_utils::filterByType<Swizzle2D>(
        expr_set->vector().begin(), expr_set->vector().end());
    all_swizzles.insert(
        all_swizzles.end(),
        swizzles_in_expr_set.begin(),
        swizzles_in_expr_set.end());
  }

  for (auto swizzle : all_swizzles) {
    if (swizzle->swizzleMode() == SwizzleMode::Loop) {
      graph.mapVals(swizzle->inX(), swizzle->outX());
      graph.mapVals(swizzle->inY(), swizzle->outY());
    }
  }
}

} // namespace

void IdModel::assertNoSelfMapping() {
  if (hasSelfMapping()) {
    NVF_ERROR(
        !hasSelfMapping(),
        "Unsupported domain mapping detected in ",
        std::get<0>(*self_mapping_info_)->toString(),
        ". ",
        std::get<3>(*self_mapping_info_),
        " domains, ",
        std::get<1>(*self_mapping_info_)->toString(),
        " and ",
        std::get<2>(*self_mapping_info_)->toString(),
        ", are mapped with each other.");
  }
}

IdModel::IdModel(
    const std::vector<Expr*>& exprs,
    const std::vector<TensorView*>& additional_tvs,
    bool allow_self_mapping) {
  build(exprs, additional_tvs);

  if (!allow_self_mapping) {
    assertNoSelfMapping();
  }
}

IdModel::IdModel(Fusion* fusion, bool allow_self_mapping, bool validate) {
  std::vector<TensorView*> inputs_and_outputs;
  {
    auto inp_tvs = ir_utils::filterByType<TensorView>(fusion->inputs());
    inputs_and_outputs.insert(
        inputs_and_outputs.begin(), inp_tvs.begin(), inp_tvs.end());
  }
  {
    auto out_tvs = ir_utils::filterByType<TensorView>(fusion->outputs());
    inputs_and_outputs.insert(
        inputs_and_outputs.end(), out_tvs.begin(), out_tvs.end());
  }

  build(fusion->exprs(), inputs_and_outputs, validate);

  if (!allow_self_mapping) {
    assertNoSelfMapping();
  }
}

const ValGraph& IdModel::idGraph(IdMappingMode mode) const {
  auto graph_it = id_graphs_.find(mode);
  NVF_ERROR(
      graph_it != id_graphs_.end(),
      "Failed to find an IdGraph with the ",
      mode,
      " mode");
  return graph_it->second;
}

ValGraph& IdModel::idGraph(IdMappingMode mode) {
  auto graph_it = id_graphs_.find(mode);
  NVF_ERROR(graph_it != id_graphs_.end());
  return graph_it->second;
}

Expr* IdModel::idUse(IterDomain* id) const {
  auto use_it = id_uses_.find(id);
  if (use_it == id_uses_.end()) {
    return nullptr;
  }
  return use_it->second.front();
}

Expr* IdModel::idDef(IterDomain* id) const {
  auto def_it = id_definitions_.find(id);
  if (def_it == id_definitions_.end()) {
    return nullptr;
  }
  return def_it->second.front();
}

namespace {

// Returns the first pair of id's in ids detected to match each other on the
// exact ID graph. TODO: what this is really looking for is if
// there's any overlapping between the iter domains in the provided set.
//
// i.e. if we have:
// tv0 = arange(6).reshape({3, 2})
// tv1 = tv0[3, 2].t()
// tv2 = tv0[3, 2].reshape({2, 3})
// tv3 = tv1 + tv2
//
// Then we can see this overlap in the tv3 expression as:
//
// tv0 = { {0, 1, 2},
//         {3, 4, 5} }
//
// tv1 = { {0, 3},
//         {1, 4},
//         {2, 5} }
//
// tv2 = { {0, 1},
//         {2, 3},
//         {4, 5} }
//
// The elements in tv1 {3, 1, 4, 2}, map respectively to the elements in tv2
// {1, 2, 3, 4}. The reason this is so important is it means that generating
// tv3 is no longer a trivially parallelizable problem (if we include the dag
// all the way to tv0). So tv0's axes cannot be inlined across both the tv0
// and tv1 path. This breaks some assumptions we have today in schedulers that
// will assume tv2 can be trivially inlined/parallelized. Instead we'd need to
// take into consideration the effective communication going on here, so that
// we pull multiple values of tv0 to compute tv3.
//
// Note, however, that the above example is not detectable at this
// moment as the self mapping is partial through reshape. The analysis
// below would need to be extended to consider producer and consumers
// of domains as well rather than just root, rfactor and leaf domains.
std::optional<std::pair<IterDomain*, IterDomain*>> detectMappablePair(
    const std::vector<IterDomain*>& ids,
    const IdModel& id_graph,
    IdMappingMode mode) {
  for (auto id1 : ids) {
    for (auto id2 : ids) {
      if (id1 == id2) {
        continue;
      }
      if (id_graph.idGraph(mode).disjointValSets().permissiveAreMapped(
              id1, id2)) {
        return std::make_pair(id1, id2);
      }
    }
  }

  return std::nullopt;
}

// It is assumed that for any tensor represented by a list of domains,
// those domains should never be mapped with each other. It may be
// possible to lift this assumption, but it's unclear if it could
// matter in practice.
std::optional<std::tuple<TensorView*, IterDomain*, IterDomain*, std::string>>
findFirstSelfMapping(
    const std::vector<TensorView*>& all_tvs,
    const IdModel& id_graph) {
  for (auto tv : all_tvs) {
    // For each tensor, make sure root, rfactor and leaf domains
    // should not include domains that are mapped with another domain
    // in the same set of domains. This may be overly conservative,
    // and it maybe enough to check the root domains.

    // Root domains
    auto self_mappped_root_pair =
        detectMappablePair(tv->getRootDomain(), id_graph, IdMappingMode::EXACT);
    if (self_mappped_root_pair.has_value()) {
      return std::make_tuple(
          tv,
          self_mappped_root_pair->first,
          self_mappped_root_pair->second,
          "Root");
    }

    // Rfactor domains
    if (tv->hasRFactor()) {
      auto self_mappped_rf_pair = detectMappablePair(
          tv->getRFactorDomain(), id_graph, IdMappingMode::EXACT);
      if (self_mappped_rf_pair.has_value()) {
        return std::make_tuple(
            tv,
            self_mappped_rf_pair->first,
            self_mappped_rf_pair->second,
            "RFactor");
      }
    }

    // Leaf domains
    // TODO: Exact map isn't quite right here, it should be based on the index
    // map. However, it should also be impossible for index map to generate a
    // case like this.
    auto self_mappped_leaf_pair = detectMappablePair(
        tv->domain()->leaf(), id_graph, IdMappingMode::EXACT);
    if (self_mappped_leaf_pair.has_value()) {
      return std::make_tuple(
          tv,
          self_mappped_leaf_pair->first,
          self_mappped_leaf_pair->second,
          "Leaf");
    }
  }
  return std::nullopt;
}

} // namespace

void IdModel::buildIterDomainDefinitionsAndUses(
    const std::vector<TensorView*>& all_tvs) {
  for (const auto tv : all_tvs) {
    VectorOfUniqueEntries<IterDomain*> root_domain_ids{
        tv->getRootDomain().begin(), tv->getRootDomain().end()};

    std::vector<IterDomain*> all_ids = ir_utils::allIDsOf(tv);

    // Check if this domain is a consumer of a view-like operation
    const bool view_like_domain = tv->domain()->hasViewLikeRFactor();

    for (auto id : all_ids) {
      // Check if this id is a view like rfactor id
      if (view_like_domain && id->isRFactorProduct()) {
        // If the tensor domain is a view like domain, and the iteration
        // domain is marked as an rfactor product and is in the rfactor
        // domain, it's a view like rfactor iteration domain
        const auto& rfactor_domain = tv->domain()->maybeRFactor();
        if (std::find(rfactor_domain.begin(), rfactor_domain.end(), id) !=
            rfactor_domain.end()) {
          view_rfactor_ids_.emplace(id);
        }
      }

      if (id_definitions_.find(id) == id_definitions_.end()) {
        id_definitions_.emplace(id, VectorOfUniqueEntries<Expr*>{});
      }

      if (id_uses_.find(id) == id_uses_.end()) {
        id_uses_.emplace(id, VectorOfUniqueEntries<Expr*>{});
      }

      Expr* def = id->definition();

      if (def == nullptr || root_domain_ids.has(id)) {
        continue;
      }

      id_definitions_[id].pushBack(def);

      auto inp_ids = ir_utils::filterByType<IterDomain>(def->inputs());
      for (auto inp_id : inp_ids) {
        id_uses_[inp_id].pushBack(def);
      }
    }
  }
}

std::string IdModel::toString() const {
  std::stringstream ss;
  ss << "IterDomainGraphs { \n";
  // Only print initialized graphs
  for (auto mode : kIdMappingModes) {
    auto graph_it = id_graphs_.find(mode);
    if (graph_it == id_graphs_.end()) {
      continue;
    }

    // graph may be empty, but then just print it as an empty graph,
    // which might be useful for debugging
    ss << "  IdGraph " << mode << "{ \n";
    ss << "  Disjoint Ids:\n"
       << idGroupsString(idGraph(mode), 2)
       << "\n  Disjoint Expression groups:\n"
       << exprGroupsString(idGraph(mode), 2) << std::endl;
    ss << "   } IdGraph\n" << std::endl;
  }
  ss << " } IterDomainGraphs\n" << std::endl;
  return ss.str();
}

// Replay Expr but with the inputs provided.
Expr* IdModel::addReplayAs(std::vector<IterDomain*> new_inputs, Expr* expr) {
  // Figure out which graphs are already initialized to make sure we add the new
  // expression to them.
  std::vector<IdMappingMode> initialized_modes;
  for (auto mode : kIdMappingModes) {
    auto graph_it = id_graphs_.find(mode);
    if (graph_it == id_graphs_.end()) {
      continue;
    }

    auto& graph = graph_it->second;
    if (graph.disjointValSets().disjointSetMap().empty()) {
      continue;
    }

    initialized_modes.push_back(mode);
  }

  auto orig_inputs = ir_utils::filterByType<IterDomain>(expr->inputs());
  std::vector<IterDomain*> orig_input_ids(
      orig_inputs.begin(), orig_inputs.end());

  // Replace the provided inputs with IterType::Iteration domains as
  // reduction domains cannot be merged with non-reduction domains.
  if (std::any_of(
          new_inputs.begin(),
          new_inputs.end(),
          [](IterDomain* id) { return id->isReduction(); }) &&
      std::any_of(new_inputs.begin(), new_inputs.end(), [](IterDomain* id) {
        return !id->isReduction();
      })) {
    // Inputs have mismatched type, replace new_inputs
    decltype(new_inputs) tmp_inputs;
    std::swap(tmp_inputs, new_inputs);
    for (auto tmp_input : tmp_inputs) {
      new_inputs.push_back(
          IterDomainBuilder(tmp_input).iter_type(IterType::Iteration).build());
      id_definitions_[new_inputs.back()];
      id_uses_[new_inputs.back()];
      for (auto mode : initialized_modes) {
        idGraph(mode).initializeVal(new_inputs.back(), {}, {});
        idGraph(mode).mapVals(new_inputs.back(), tmp_input);
      }
    }
  }

  {
    NVF_ERROR(
        new_inputs.size() == orig_input_ids.size(),
        "Invalid number of inputs: ",
        new_inputs.size(),
        " does not match number of iter domain inputs for ",
        expr->toString());

    VectorOfUniqueEntries<IterDomain*> all_inputs{
        orig_input_ids.begin(), orig_input_ids.end()};

    all_inputs.pushBack(new_inputs);

    for (auto mode : initialized_modes) {
      for (auto inp : all_inputs) {
        NVF_ERROR(
            idGraph(mode).hasGroup(inp),
            "All inputs for replay need to be initialized in all graphs, ",
            inp->toString(),
            " was not found in mode: ",
            mode);
      }
    }
  }

  // Create the new expression with provided inputs
  auto replay = ReplayTransform::replayAs(new_inputs, expr);

  for (auto out_id : ir_utils::filterByType<IterDomain>(replay->outputs())) {
    id_definitions_[out_id].pushBack(replay);
    id_uses_[out_id];
  }

  // Add the expression to the uses of the inputs
  for (auto inp_id : ir_utils::filterByType<IterDomain>(replay->inputs())) {
    id_definitions_[inp_id];
    id_uses_[inp_id].pushBack(replay);
  }

  // Initialize output iter domains in the graphs
  for (auto mode : initialized_modes) {
    idGraph(mode).registerExpr(replay);
    auto replay_group = idGraph(mode).toGroup(replay);

    // Initialize output ids in map
    for (auto out_id : ir_utils::filterByType<IterDomain>(replay->outputs())) {
      idGraph(mode).initializeVal(out_id, {replay}, {});
    }

    // Update uses of the inputs in the graphs
    for (auto inp_id : ir_utils::filterByType<IterDomain>(replay->inputs())) {
      auto inp_group = idGraph(mode).toGroup(inp_id);
      idGraph(mode).addUniqueUses(inp_group, replay_group);
    }

    // Propagate through all the uses of the iter domain groups of the inputs
    // with the new expression.
    auto& graph = idGraph(mode);
    // Gather all use expressions from inputs
    VectorOfUniqueEntries<Expr*> representative_uses;
    for (IterDomain* inp : new_inputs) {
      if (const ExprGroups* uses = graph.getUses(graph.toGroup(inp)); uses) {
        for (const ExprGroup& use_group : *uses) {
          representative_uses.pushBack(use_group->front());
        }
      }
    }

    for (auto rep_use : representative_uses) {
      graph.maybeMapThroughExprs(rep_use, replay, true);
    }
  }

  return replay;
}

// Generate a new expr with the IterDomain inputs/outputs replaced based on map.
// Replaced inputs/outputs should almost exact match with provided expr.
Expr* IdModel::addExprWithReplacement(
    const std::unordered_map<IterDomain*, IterDomain*>& old_2_new_ids,
    Expr* old_expr) {
  // Figure out which graphs are already initialized to make sure we add the new
  // expression to them.
  std::vector<IdMappingMode> initialized_modes;
  for (auto mode : kIdMappingModes) {
    auto graph_it = id_graphs_.find(mode);
    if (graph_it == id_graphs_.end()) {
      continue;
    }

    auto& graph = graph_it->second;
    if (graph.disjointValSets().disjointSetMap().empty()) {
      continue;
    }

    initialized_modes.push_back(mode);
  }

  // We will fill this map for every IterDomain in input and output.
  std::unordered_map<IterDomain*, IterDomain*> replacement_map = old_2_new_ids;

  // Validate replacement map. Make sure the keys are an input or output
  for (auto replacement_entry : replacement_map) {
    NVF_ERROR(
        std::find(
            old_expr->inputs().begin(),
            old_expr->inputs().end(),
            replacement_entry.first) != old_expr->inputs().end() ||
            std::find(
                old_expr->outputs().begin(),
                old_expr->outputs().end(),
                replacement_entry.first) != old_expr->outputs().end(),
        "Wanted to replace ",
        replacement_entry.first->toString(),
        " however the is not an input or output of:\n",
        old_expr->toString());
  }

  // If all inputs and or all output were replaced
  bool all_inps_replaced = true;
  bool all_outs_replaced = true;
  {
    for (auto inp_id : ir_utils::filterByType<IterDomain>(old_expr->inputs())) {
      if (replacement_map.find(inp_id) == replacement_map.end()) {
        all_inps_replaced = false;
        replacement_map[inp_id] = inp_id->cloneWithoutRFactor();
      }
    }

    for (auto out_id :
         ir_utils::filterByType<IterDomain>(old_expr->outputs())) {
      if (replacement_map.find(out_id) == replacement_map.end()) {
        all_outs_replaced = false;
        replacement_map[out_id] = out_id->cloneWithoutRFactor();
      }
    }

    NVF_ERROR(
        (all_inps_replaced || all_outs_replaced),
        "Either all the inputs or all the outputs need to be replaced when using this function.");

    for (auto mode : initialized_modes) {
      for (auto inp_or_out_id : all_inps_replaced
               ? ir_utils::filterByType<IterDomain>(old_expr->inputs())
               : ir_utils::filterByType<IterDomain>(old_expr->outputs())) {
        NVF_ERROR(
            idGraph(mode).hasGroup(inp_or_out_id),
            "Expected ",
            inp_or_out_id->toString(),
            " to be initialized in graph mode: ",
            mode);
      }
    }
  }

  // Create the new expression with provided outputs
  auto replay = ReplacementTransformCloner::clone(replacement_map, old_expr);

  // Add new output iter domains to id_definitions_/id_uses_ of IdModel
  for (auto out_id : ir_utils::filterByType<IterDomain>(replay->outputs())) {
    id_definitions_[out_id].pushBack(replay);
    id_uses_[out_id];
  }

  // Add new input iter domains to id_definitions_/id_uses_ of IdModel
  for (auto inp_id : ir_utils::filterByType<IterDomain>(replay->inputs())) {
    id_definitions_[inp_id];
    id_uses_[inp_id].pushBack(replay);
  }

  // Update all the initialized graph mappings
  for (auto mode : initialized_modes) {
    auto& graph = idGraph(mode);

    graph.registerExpr(replay);
    auto replay_group = graph.toGroup(replay);

    // Initialize any non-existent input ids, update existing ones
    for (auto inp_id : ir_utils::filterByType<IterDomain>(replay->inputs())) {
      if (!graph.disjointValSets().mappingExists(inp_id)) {
        // inp_id is not initialized in the map, initialize it
        graph.initializeVal(inp_id, {}, {replay});
      } else {
        // Update unique uses of existing input ids
        auto inp_group = graph.toGroup(inp_id);
        graph.addUniqueUses(inp_group, replay_group);
      }
    }

    // Initialize any non-existent output ids, update existing ones
    for (auto out_id : ir_utils::filterByType<IterDomain>(replay->outputs())) {
      if (!graph.disjointValSets().mappingExists(out_id)) {
        // out_id is not initialized in the map, initialize it
        graph.initializeVal(out_id, {replay}, {});
      } else {
        // out_id is already initialized, add the replay as a unique definition
        // of its group
        auto out_group = graph.toGroup(out_id);
        graph.addUniqueDefinitions(out_group, replay_group);
      }
    }

    // If the inputs were replaced we want to map through forward the newly
    // added expression. If the outputs were replaced we want to map through
    // backwards the newly added expression.

    // Forward
    VectorOfUniqueEntries<Expr*> representative_uses;
    for (auto in : ir_utils::filterByType<IterDomain>(replay->inputs())) {
      if (const ExprGroups* uses = graph.getUses(graph.toGroup(in)); uses) {
        for (const ExprGroup& use_group : *uses) {
          if (use_group == replay_group) {
            continue;
          }
          representative_uses.pushBack(use_group->front());
        }
      }
    }

    for (auto rep_use : representative_uses) {
      graph.maybeMapThroughExprs(rep_use, replay, true);
    }

    // Backwards
    VectorOfUniqueEntries<Expr*> representative_defs;
    for (auto out : ir_utils::filterByType<IterDomain>(replay->outputs())) {
      if (auto definition = graph.getDefinitions(graph.toGroup(out));
          definition) {
        for (const ExprGroup& def_group : *definition) {
          if (def_group == replay_group) {
            continue;
          }
          representative_defs.pushBack(def_group->front());
        }
      }
    }

    for (auto rep_def : representative_defs) {
      graph.maybeMapThroughExprs(rep_def, replay, false);
    }
  }
  return replay;
}

// Clone provided iter domain and return the new copy. Map that copy in relevant
// maps.
IterDomain* IdModel::cloneIterDomain(IterDomain* id) {
  // Figure out which graphs are already initialized to make sure we add the new
  // expression to them.
  std::vector<IdMappingMode> initialized_modes;
  for (auto mode : kIdMappingModes) {
    auto graph_it = id_graphs_.find(mode);
    if (graph_it == id_graphs_.end()) {
      continue;
    }

    auto& graph = graph_it->second;
    if (graph.disjointValSets().disjointSetMap().empty()) {
      continue;
    }

    initialized_modes.push_back(mode);
  }

  auto id_copy = id->cloneWithoutRFactor();

  id_uses_[id_copy] = {};
  id_definitions_[id_copy] = {};

  for (auto mode : initialized_modes) {
    idGraph(mode).initializeVal(id_copy, {}, {});
    idGraph(mode).mapVals(id, id_copy);
  }

  return id_copy;
}

ValGraph IdModel::initializeIdGraph(bool propagate_through_exprs) {
  ValGraph id_graph(propagate_through_exprs);

  for (const auto& [id, defs] : id_definitions_) {
    auto uses_it = id_uses_.find(id);
    NVF_ERROR(
        uses_it != id_uses_.end(),
        "Failed to initialize id: ",
        id->toString(),
        " as it's missing a definition entry.");
    id_graph.initializeVal(id, defs, uses_it->second);
  }

  return id_graph;
}

void IdModel::buildExactGraph(const std::vector<Expr*>& exprs) {
  for (auto expr : exprs) {
    TensorView* c_tv = ir_utils::getTvOutput(expr);

    auto all_tv_outputs = ir_utils::filterByType<TensorView>(expr->outputs());

    // Map siblings, as all other tv output domains must match the first tv
    // outputs domain.
    std::deque<TensorView*> other_tv_outputs(
        all_tv_outputs.begin(), all_tv_outputs.end());
    other_tv_outputs.pop_front();

    for (auto other_tv_output : other_tv_outputs) {
      // Sibling tv's must be exactly mapped with eachother so simply zip
      // their leaf iter domains.

      NVF_ERROR(
          other_tv_output->getRootDomain().size() ==
              c_tv->getRootDomain().size(),
          "Multiple outputs with mismatched TV domains is not supported.");

      for (auto domain_i : c10::irange(c_tv->getRootDomain().size())) {
        auto c_id = c_tv->getRootDomain()[domain_i];
        auto o_id = other_tv_output->getRootDomain()[domain_i];
        idGraph(IdMappingMode::EXACT).mapVals(o_id, c_id);
      }
    }

    // Map producer-consumer relationships based on the root domain map
    auto tv_inputs = ir_utils::filterByType<TensorView>(expr->inputs());
    for (auto p_tv : tv_inputs) {
      // For exact mapings do not map any broadcast dimensions to
      // non-broadcast dimensions. Prevent any broadcasted axes being mapped
      // to non-broadcasted axes.
      auto exact_c2p_root_map = PairwiseRootDomainMap(p_tv, c_tv)
                                    .mapBroadcast(false)
                                    .mapConsumerToProducer();

      for (auto c_id : getSortedKeys(exact_c2p_root_map, Statement::lessThan)) {
        auto p_id = exact_c2p_root_map.at(c_id);
        idGraph(IdMappingMode::EXACT).mapVals(c_id, p_id);
      }
    }

    // TODO: Revisit if we really should map domains in the exact map
    mapThroughLoopSwizzles(idGraph(IdMappingMode::EXACT));
  }
}

<<<<<<< HEAD
void IdModel::buildPermissiveMap(const std::vector<Expr*>& exprs) {
  // Use the exact map as the starting map rather than the
  // almost-exact map. Almost exact is useful for index hoisting but
  // not necessary for permissive and loop maps
  idGraph(IdMappingMode::PERMISSIVE) = idGraph(IdMappingMode::EXACT);

  for (auto expr : exprs) {
    // Multiple outputs are already mapped, we can ignore all but the first
    // consumer given they have to be replayed in the same exact way
    // Multiple outputs are already mapped, we can ignore all but the first
    // consumer given they have to be replayed in the same exact way
    TensorView* c_tv = ir_utils::getTvOutput(expr);

    auto tv_inputs = ir_utils::filterByType<TensorView>(expr->inputs());

    for (auto p_tv : tv_inputs) {
      auto p_ids_vec = ir_utils::allIDsOf(p_tv);
      auto c_ids_vec = ir_utils::allIDsOf(c_tv);
      std::unordered_set<IterDomain*> p_ids(p_ids_vec.begin(), p_ids_vec.end());
      std::unordered_set<IterDomain*> c_ids(c_ids_vec.begin(), c_ids_vec.end());

      ForwardingInfo permissive_forwarding(p_tv, c_tv);
      for (auto entry : permissive_forwarding.producer_forwarding_map) {
        idGraph(IdMappingMode::PERMISSIVE).mapVals(entry.first, entry.second);
      }

      // TODO: Should this just get rolled up in the forwarding map now?
      for (const auto& entry : permissive_forwarding.producer_compliment_map) {
        for (auto entry_2 : entry.second) {
          idGraph(IdMappingMode::PERMISSIVE).mapVals(entry.first, entry_2);
        }
      }

      for (auto entry : permissive_forwarding.consumer_forwarding_map) {
        idGraph(IdMappingMode::PERMISSIVE).mapVals(entry.first, entry.second);
      }

      // TODO: Should this just get rolled up in the forwarding map now?
      // TODO: Why should IDs be mapped to their compliments? Is this right?
      for (const auto& entry : permissive_forwarding.consumer_compliment_map) {
        for (auto entry_2 : entry.second) {
          idGraph(IdMappingMode::PERMISSIVE).mapVals(entry.first, entry_2);
        }
      }

      auto permissive_c2p_root_map = PairwiseRootDomainMap(p_tv, c_tv);

      for (auto entry : permissive_c2p_root_map.mapConsumerToProducer()) {
        idGraph(IdMappingMode::PERMISSIVE).mapVals(entry.first, entry.second);
      }
    }
  }
  mapThroughLoopSwizzles(idGraph(IdMappingMode::PERMISSIVE));
}

=======
>>>>>>> cf0d34ca
namespace {

// Checks if the expression is a trivial operation where an input is simply an
// output of the transformation. Returns the mapped iter domains if found.
<<<<<<< HEAD
std::vector<std::vector<Val*>> isTrivialExpr(Expr* expr) {
=======
std::vector<std::vector<Val*>> getTriviallyMappedIds(Expr* expr) {
>>>>>>> cf0d34ca
  std::vector<std::vector<Val*>> mapped_ids;
  if (auto merge = dynamic_cast<Merge*>(expr)) {
    if (merge->inner()->extent()->isOneInt()) {
      mapped_ids.push_back({merge->outer(), merge->out()});
    }
    if (merge->outer()->extent()->isOneInt()) {
      mapped_ids.push_back({merge->inner(), merge->out()});
    }
  } else if (auto split = dynamic_cast<Split*>(expr)) {
    if (split->factor()->isOneInt() && split->startOffset()->isZeroInt() &&
        split->stopOffset()->isZeroInt()) {
      if (split->innerSplit()) {
        mapped_ids.push_back({split->in(), split->outer()});
      } else {
        mapped_ids.push_back({split->in(), split->inner()});
      }
    }
  } else if (auto swizzle = dynamic_cast<Swizzle2D*>(expr)) {
    if (swizzle->swizzleType() == Swizzle2DType::NoSwizzle ||
        swizzle->swizzleMode() == SwizzleMode::NoSwizzle) {
      mapped_ids.push_back({swizzle->inX(), swizzle->outX()});
      mapped_ids.push_back({swizzle->inY(), swizzle->outY()});
    }
  }
  return mapped_ids;
}

} // namespace

void IdModel::buildAlmostExactMap() {
  // Build almost exact map by forwarding through broadcast axes
  idGraph(IdMappingMode::ALMOSTEXACT) = idGraph(IdMappingMode::EXACT);

  auto& almost_exact_graph = idGraph(IdMappingMode::ALMOSTEXACT);

  // Maps iter domain pairs returned by calling that return mappings from
  // isTrivialExpr on every expression in the graph.

  // Don't traverse the graph and at the same time add more mappings
  // as the traversal would be invalidated
  std::vector<std::pair<Val*, Val*>> ids_to_map;

  for (const auto& expr_group :
       almost_exact_graph.disjointExprSets().disjointSets()) {
    for (auto expr : *expr_group) {
      // If not trivial continue
<<<<<<< HEAD
      auto mapped_ids = isTrivialExpr(expr);
=======
      auto mapped_ids = getTriviallyMappedIds(expr);
>>>>>>> cf0d34ca
      if (mapped_ids.empty()) {
        continue;
      }

      // Map through trivial expressions
      for (auto mapped_id_group : mapped_ids) {
        for (auto id : mapped_id_group) {
          // almost_exact_graph.mapVals(mapped_id_group.front(), id);
          ids_to_map.emplace_back(mapped_id_group.front(), id);
        }
      }
    }
  }

  for (const auto& [id1, id2] : ids_to_map) {
    almost_exact_graph.mapVals(id1, id2);
  }
}

<<<<<<< HEAD
// TODO: Reenable after reenabling parallel propagation.
//        propagateLoopPTypes
void IdModel::validatePTypes(const std::vector<TensorView*>& all_tvs) const {
  // VectorOfUniqueEntries<IterDomain*> leaf_ids;
  // for (auto tv : all_tvs) {
  //   leaf_ids.pushBack(tv->domain()->leaf());
  // }

  // for (const auto& disjoint_set :
  //      idGraph(IdMappingMode::EXACT).disjointValSets().disjointSets()) {
  //   for (auto id : disjoint_set->vector()) {
  //     auto id_ptype = id->getParallelType();

  //     NVF_ERROR(
  //         leaf_ids.has(id) || id_ptype == ParallelType::Serial,
  //         "Invalid parallelization of non leaf iter domain: ",
  //         id->toString());
  //   }
  // }
}

void IdModel::propagateLoopPTypes() const {
  for (const auto& loop_disjoint_set :
       idGraph(IdMappingMode::LOOP).disjointValSets().disjointSets()) {
    ParallelType common_ptype = ParallelType::Serial;
    for (auto id : loop_disjoint_set->vector()) {
      auto id_ptype = id->as<IterDomain>()->getParallelType();

      NVF_ERROR(
          id_ptype == common_ptype || id_ptype == ParallelType::Serial ||
              common_ptype == ParallelType::Serial,
          "Issue validating parallel type disjoint ptype is, ",
          common_ptype,
          " but found in the set the id: ",
          id->toString());

      common_ptype =
          common_ptype == ParallelType::Serial ? id_ptype : common_ptype;
    }

    for (auto id : loop_disjoint_set->vector()) {
      id->as<IterDomain>()->parallelize(common_ptype);
    }
  }
}

namespace {
struct StatefulLoweringInfo {
  // Tracks all p2c mappings in permissive maps even those not inlined between
  // producer and consumer
  std::unordered_map<IterDomain*, VectorOfUniqueEntries<Val*>>
      p2c_permissive_maps;

  // All consumer ids in a deterministic order (ignores fusion->inputs())
  VectorOfUniqueEntries<IterDomain*> ordered_c_ids;

  // p2c mappings through the fusion within (including dependencies of) inlined
  // leaf domains.
  std::unordered_map<IterDomain*, VectorOfUniqueEntries<Val*>>
      p2c_ca_permissive_maps;

  // All producer ids within (including dependencies of) inlined leaf domains,
  // used for deterministic order
  VectorOfUniqueEntries<IterDomain*> ordered_p_ca_ids;

  std::unordered_map<IterDomain*, VectorOfUniqueEntries<IterDomain*>>
      p2c_root_broadcast_resolution_map;
};

// Returns the root producer iteration domains that are resolved by provided
// consumer
std::unordered_map<IterDomain*, IterDomain*> resolvedRootBroadcasts(
    TensorView* producer,
    TensorView* consumer) {
  auto p2c_map =
      PairwiseRootDomainMap(producer, consumer).mapProducerToConsumer();

  std::unordered_map<IterDomain*, IterDomain*> resolved_bcast_map;
  for (const auto& [p_id, c_id] : p2c_map) {
    // Look for a broadcast producer and non-broadcast consumer

    // Ignore non-broadcast producer and broadcast consumer dims
    if (!p_id->isBroadcast() || c_id->isBroadcast()) {
      continue;
    }

    if (c_id->isReduction()) {
      // This should only happen with expanded broadcast
      // domains. Otherwise, squeeze should be used
      NVF_ERROR(
          p_id->hasExpandedExtent(), "Unexpected domain: ", c_id->toString());
      continue;
    }

    resolved_bcast_map[p_id] = c_id;
  }
  return resolved_bcast_map;
}

StatefulLoweringInfo buildInfo(
    const std::vector<Expr*>& exprs,
    const ValGraph& exact_graph,
    const ValGraph& permissive_graph) {
  StatefulLoweringInfo info;
  // Grab inlining relationships
  for (auto expr : exprs) {
    for (auto producer : ir_utils::filterByType<TensorView>(expr->inputs())) {
      auto producer_root = producer->getMaybeRFactorDomain();
      auto producer_domain = producer->domain()->leaf();

      // Grab all iteration domains in producer that its compute at iter domains
      // depend on.
      VectorOfUniqueEntries<IterDomain*> all_producer_ca_deps;
      {
        auto ca_dep_vals = DependencyCheck::getAllValsBetween(
            {producer_root.begin(), producer_root.end()},
            {producer_domain.begin(),
             producer_domain.begin() + producer->getComputeAtPosition()});
        auto ca_deps_filter = ir_utils::filterByType<IterDomain>(ca_dep_vals);

        all_producer_ca_deps.insert(
            ca_deps_filter.begin(), ca_deps_filter.end());
      }

      info.ordered_p_ca_ids.pushBack(all_producer_ca_deps);
      for (auto consumer :
           ir_utils::filterByType<TensorView>(expr->outputs())) {
        auto resolved_bcast_map = resolvedRootBroadcasts(producer, consumer);

        for (const auto& [p_id, c_id] : resolved_bcast_map) {
          info.p2c_root_broadcast_resolution_map[p_id].pushBack(c_id);
          for (auto other_exact_bcast : *(exact_graph.toGroup(p_id))) {
            if (p_id == other_exact_bcast) {
              continue;
            }
            if (all_producer_ca_deps.has(other_exact_bcast->as<IterDomain>())) {
              // TODO-NM: Why is this here? Can be removed?
              NVF_ERROR(
                  false,
                  "Can this happen? Adding other exact: ",
                  other_exact_bcast->name(),
                  " in addition to ",
                  p_id->name(),
                  " of ",
                  producer->toString());
              info.p2c_root_broadcast_resolution_map[other_exact_bcast
                                                         ->as<IterDomain>()]
                  .pushBack(c_id);
            }
          }
        }

        auto all_producer_ids = ir_utils::allIDsOf(producer);
        auto all_consumer_ids = ir_utils::allIDsOf(consumer);
        info.ordered_c_ids.pushBack(all_consumer_ids);

        auto p2c_permissive_map = permissive_graph.buildMapBetween(
            all_producer_ids, all_consumer_ids);

        for (const auto& entry : p2c_permissive_map) {
          if (entry.second.empty()) {
            continue;
          }
          if (all_producer_ca_deps.has(entry.first->as<IterDomain>())) {
            info.p2c_ca_permissive_maps[entry.first->as<IterDomain>()].pushBack(
                entry.second);
          }
          info.p2c_permissive_maps[entry.first->as<IterDomain>()].pushBack(
              entry.second);
        }

        for (const auto& entry : p2c_permissive_map) {
          if (entry.second.empty()) {
            continue;
          }
          info.p2c_permissive_maps[entry.first->as<IterDomain>()].pushBack(
              entry.second);
        }
      }
    }
  }
  return info;
}

} // namespace

=======
>>>>>>> cf0d34ca
void IdModel::build(
    const std::vector<Expr*>& exprs,
    const std::vector<TensorView*>& additional_tvs,
    bool validate) {
  // Initialize the required sets as if a permissive relationship is never
  // found, then querying an empty permissive map will fail later.
  // Initialize disjoint sets
  for (auto mode : kIdMappingModes) {
    id_graphs_[mode] = ValGraph();
  }

  std::vector<Expr*> tv_exprs;

  std::copy_if(
      exprs.begin(), exprs.end(), std::back_inserter(tv_exprs), [](Expr* expr) {
        NVF_ERROR(expr != nullptr);
        return ir_utils::isTvOp(expr);
      });

  auto all_tvs = ir_utils::allTvsOfExprs(tv_exprs);

  for (auto additional_tv : additional_tvs) {
    all_tvs.pushBack(additional_tv);
  }

  if (all_tvs.empty()) {
    return;
  }

  std::unique_ptr<IdModelValidator> validator;

  // A ComputeAtMap will be built inside the constructor of
  // IdModelValidator, which may fail for some fusions that are not
  // supported currently (but work with IdModel). Make sure the
  // validator is only created when it is indeed requested
  if (validate) {
    validator = std::make_unique<IdModelValidator>(all_tvs.front()->fusion());
  }

  FusionGuard fg(all_tvs.front()->fusion());
  // Add uses and definitions to all iter domains.
  buildIterDomainDefinitionsAndUses(all_tvs.vector());

  // Initialize the maps with all the IterDomains used in the provded
  // expressions.
  idGraph(IdMappingMode::EXACT) = initializeIdGraph();

  buildExactGraph(tv_exprs);
  if (validate) {
    validator->checkExactGraphEquivalence(idGraph(IdMappingMode::EXACT));
  }

  buildAlmostExactMap();
  if (validate) {
    validator->checkAlmostExactGraphEquivalence(
        idGraph(IdMappingMode::ALMOSTEXACT));
  }
<<<<<<< HEAD

  buildPermissiveMap(tv_exprs);

  // Permissive graph needs the trivial exprs from the almost exact graph to
  // build correctly. Once built though we can remove the trivial expressions
  // from the almost exact graph.
  idGraph(IdMappingMode::ALMOSTEXACT).removeTrivialExprs();

  // Only build loop map during lowering
  // TODO: make this configurable
  if (true || FusionGuard::getCurFusion()->isA<kir::Kernel>()) {
    validatePTypes(all_tvs.vector());
=======
>>>>>>> cf0d34ca

    StatefulLoweringInfo info = buildInfo(
        tv_exprs,
        idGraph(IdMappingMode::EXACT),
        idGraph(IdMappingMode::PERMISSIVE));

    initializeLoopMap(info);

    // Initial propagation of parallel types for inlined iter domains. Each time
    // new expressions are replayed this needs to be run. The disjoint sets in
    // the loop graph can only be joined after this point.
    // propagateLoopPTypes();

    auto iel_promotion_map = buildInlinePromotions(info);
    // propagateLoopPTypes();

    // Find loops that need to be promoted because of broadcast resolution,
    // figure out what that resolution should look like, compute IDs for it if
    // necessary.
    iel_promotion_map =
        buildLoopPromotionMap(tv_exprs, info, iel_promotion_map);
    // Loop map potentialy changed changed, as we could have replayed
    // expressions. Re-propagate parallel types.
    // propagateLoopPTypes();

    // This pass still doesn't work, disable for now in case it's disruptive to
    // tests.
    /*
    // Find loops that need to be promoted because of broadcast resolution,
    // figure out what that resolution should look like, compute IDs for it if
    // necessary.
    auto leaf_id_promo_map =
        buildIndexGraph(tv_exprs, all_tvs, info, iel_promotion_map);
    // Make sure we update ptypes onto the index leaf iter domains
    propagateLoopPTypes();
    */
  }

  // Debug, make sure there's no self mapping in TensorView's during lowering
  // that would invalidate lowering assumptions.
  self_mapping_info_ = findFirstSelfMapping(all_tvs.vector(), *this);
}

VectorOfUniqueEntries<IterDomain*> IdModel::computeTerminalLoopIds(
    const StatefulLoweringInfo info) {
  VectorOfUniqueEntries<IterDomain*> terminal_loop_ids;
  for (const ValGroup& group :
       idGraph(IdMappingMode::LOOP).disjointValSets().disjointSets()) {
    if (group->size() == 1) {
      terminal_loop_ids.pushBack(group->front()->as<IterDomain>());
    }

    // Don't select producer iter domains
    for (auto loop_id : *group) {
      if (info.p2c_ca_permissive_maps.find(loop_id->as<IterDomain>()) !=
          info.p2c_ca_permissive_maps.end()) {
        continue;
      }

      auto uses_it = id_uses_.find(loop_id->as<IterDomain>());
      if (uses_it == id_uses_.end()) {
        terminal_loop_ids.pushBack(loop_id->as<IterDomain>());
        continue;
      }

      // If there's an output group that is not in the same group, then it's id
      // consumer terminal. Also if there's no output groups it's id consumer
      // terminal.
      bool all_outs_in_loop_group = uses_it->second.empty() ? false : true;
      for (auto use : uses_it->second) {
        for (auto out_id : ir_utils::filterByType<IterDomain>(use->outputs())) {
          if (group != idGraph(IdMappingMode::LOOP).toGroup(out_id)) {
            all_outs_in_loop_group = false;
          }
        }
      }

      if (!all_outs_in_loop_group) {
        terminal_loop_ids.pushBack(loop_id->as<IterDomain>());
      }
    }
  }
  return terminal_loop_ids;
}

ValGraph IdModel::buildIntersection(
    const ValGraph& graph0,
    const ValGraph& graph1,
    bool propagate_exprs) {
  auto intersection = initializeIdGraph(propagate_exprs);
  for (const auto& group0 : graph0.disjointValSets().disjointSets()) {
    auto set_size = group0->size();
    for (auto id0_i : c10::irange(set_size)) {
      auto id0 = group0->vector()[id0_i];
      for (auto id1_i = id0_i; id1_i < set_size; id1_i++) {
        auto id1 = group0->vector()[id1_i];
        // id0 and id1 map in group0. If they also map in the group1,
        // add the mapping to the inersection.
        if (graph1.disjointValSets().strictAreMapped(id0, id1)) {
          intersection.mapVals(id0, id1);
        }
      }
    }
  }
  return intersection;
}

void IdModel::initializeLoopMap(StatefulLoweringInfo& info) {
  // See Indexing20 example for why we shouldn't propagate when generating loop
  // groups
  idGraph(IdMappingMode::LOOP) = initializeIdGraph(false);

  // Make sure this is called in a deterministic order. Build all inlined
  // relationships in loop graph.
  for (IterDomain* p_id : info.ordered_p_ca_ids) {
    auto entry_it = info.p2c_ca_permissive_maps.find(p_id);
    if (entry_it != info.p2c_ca_permissive_maps.end()) {
      const VectorOfUniqueEntries<Val*>& c_ids = entry_it->second;
      for (Val* c_id : c_ids) {
        idGraph(IdMappingMode::LOOP).mapVals(p_id, c_id);
      }
    }
  }
}

std::unordered_map<ValGroup, IterDomain*> IdModel::buildInlinePromotions(
    StatefulLoweringInfo& info) {
  // Make an intersection of the exact and loop map. This will group together
  // entries in each loop group that are exact with each other. This provides a
  // better graph to do promotion and replays.

  // It's tempting to use the intersection of the almost exact and loop, but we
  // need to model broadcast promotion, and if we have two tensors like:
  //
  // T1[i0, b1] = T0[i0]
  // T2[i0, b2] = T0[i0]
  // Then resolution of:
  // T4 = T1[i0, b1] + T3[i0, i1]
  // T6 = T2[i0, b2] + T5[i0, i2]
  //
  // Then merge(0, 1) with all tensors except for T0
  //
  // The almost exact map will map i0, i0*b1, and i0*b2 together, but b1 and b2
  // are being resolved to i1 and i2 respectively. So we want to have separate
  // entries so we can have an easy to process promotion map.
  //
  // Loop is a permissive like map, it could have many entries, use the exact
  // map as the one we iterate on to reduce complexity as it hopefully has
  // smaller groups and this algorithm scales with the number of groups *
  // (number of entries in groups ^ 2)

  ValGraph intersection_exact_loop_graph = buildIntersection(
      idGraph(IdMappingMode::EXACT), idGraph(IdMappingMode::LOOP), false);

  // Promotion logic is going to be on the intersection of the exact and loop
  // graph. We will generate a map on the entries of this graph so it's
  // important to not modify this graph moving forward, as that would invalidate
  // the map.
  //
  // iel stands for Intersection of the Exact and Loop graphs.
  std::unordered_map<ValGroup, IterDomain*> iel_promotion_map;

  // This should probably work just on terminating inputs, as we shouldn't be
  // able to modify a broadcast domain between root and rfactor which would be
  // required to resolve a non input broadcast domain. But for now leaving it as
  // traversal on all broadcast groups.
  //
  // TODO-NM: The ordering appears to be non-deterministic

  // We first visit all broadcast root domains. If a broadcast is
  // resovled, see if it's promoted. Note that a domain be resolved to
  // a domain that may not be loop mapped, yet it can still be
  // promoted. In other words, there can be a domain that is exactly
  // mapped with the resolving domain *and* is mapped with the
  // broadcast domain by the loop map. The algorihm here is:
  //
  // 1. For a broadcast domain, find the domain that the broadcast is
  //    resolved to.
  // 2. If the resolving domain is also loop-mapped with the
  //    broadcast, that is the promotion domain, but the resolving
  //    domain may not be loop mapped as mentioned above. Instead,
  //    find all loop-mapped domains with the broadcast domain and
  //    pick one that is exactly mapped with the resolving domain
  //
  // Note again this process is only done for root domains. Once we
  // find promotion relationships for root domains, we propagate the
  // mappings to derived domains
  for (const ValGroup& iel_group :
       intersection_exact_loop_graph.disjointValSets().disjointSets()) {
    NVF_ERROR(!iel_group->empty());

    if (!iel_group->front()->as<IterDomain>()->isBroadcast()) {
      continue;
    }

    // Collect all the exact groups of the resolutions of the broadcast id's
    ValGroups resolved_exact_groups;
    for (Val* bcast_id : *iel_group) {
      if (auto p2c_root_broadcast_resolution_map_it =
              info.p2c_root_broadcast_resolution_map.find(
                  bcast_id->as<IterDomain>());
          p2c_root_broadcast_resolution_map_it !=
          info.p2c_root_broadcast_resolution_map.end()) {
        resolved_exact_groups.pushBack(
            idGraph(IdMappingMode::EXACT)
                .toGroups(p2c_root_broadcast_resolution_map_it->second));
      }
    }

    // Collect all the exact groups in the loop set containing this iel_group
    auto loop_group = idGraph(IdMappingMode::LOOP).toGroup(iel_group->front());
    auto loop_covered_exact_groups =
        idGraph(IdMappingMode::EXACT).toGroups(*loop_group);

    // The intersection of the exact groups that the broadcast domains can be
    // broadcasted to, and those that exist within the same loop groop are is
    // the promotion needed for this iel_group.
    ValGroups loop_exact_resolved_intersection =
        resolved_exact_groups.computeIntersect(loop_covered_exact_groups);

    if (loop_exact_resolved_intersection.empty()) {
      // No resolution
      continue;
    }

    if (loop_exact_resolved_intersection.size() > 1) {
      std::stringstream err_msg;

      err_msg
          << "Invalid multiple broadcast resolution within shared loops detected, group:\n  "
          << iel_group->toString() << "\nIs being broadcasted to:";

      for (const ValGroup& entry : loop_exact_resolved_intersection) {
        err_msg << "\n  " << entry->toString();
      }
      NVF_ERROR(false, err_msg.str());
    }

    // loop_exact_resolved_intersection.size() must be 1 at this point
    ValGroup exact_resolution_group = loop_exact_resolved_intersection.front();

    VectorOfUniqueEntries<Val*> resolved_ids =
        exact_resolution_group->computeIntersect(*loop_group);
    auto promoted_iel_groups =
        intersection_exact_loop_graph.toGroups(resolved_ids);

    if (promoted_iel_groups.empty()) {
      continue;
    }

    if (promoted_iel_groups.size() > 1) {
      std::stringstream err_msg;

      err_msg
          << "Invalid multiple broadcast resolution within shared loops detected, group:\n  "
          << iel_group->toString() << "\nIs being broadcasted to:";

      for (const ValGroup& entry : promoted_iel_groups) {
        err_msg << "\n  " << entry->toString();
      }
      NVF_ERROR(false, err_msg.str());
    }

    iel_promotion_map[iel_group] =
        promoted_iel_groups.front()->front()->as<IterDomain>();
  }

  // Propagate promotion mappings from root domains to derived domains
  // by traversing IEL exprs. For each expr, if an input is promoted,
  // the output needs to be promoted too. If there's already a domain
  // that the output domain should be promoted to, create a mapping to it from
  // the promoted output domain. If not, a new domain is created by
  // replaying the expr with the promoted inputs.

  // In order to make
  // this traversal work, the traversal order must be toplogically
  // sorted.
  IdGraphStmtSort iel_stmt_sort(intersection_exact_loop_graph);

  for (const ExprGroup& iel_expr : iel_stmt_sort.exprs()) {
    NVF_ERROR(!iel_expr->empty());
    std::vector<ValGroup> input_groups =
        intersection_exact_loop_graph.inputGroups(iel_expr);

    // Check if any inputs need promotion indicating this expr group needs to
    // be replayed with promoted inputs
    std::vector<IterDomain*> promoted_inputs;
    bool an_input_was_promoted = false;

    for (const ValGroup& inp : input_groups) {
      auto inp_promo_it = iel_promotion_map.find(inp);
      if (inp_promo_it == iel_promotion_map.end()) {
        promoted_inputs.push_back(inp->front()->as<IterDomain>());
      } else {
        promoted_inputs.push_back(inp_promo_it->second);
        an_input_was_promoted = true;
      }
    }

    if (!an_input_was_promoted) {
      // No inputs need promotion so just continue
      continue;
    }

    ValGroups promoted_input_groups;
    for (auto inp_id : promoted_inputs) {
      if (intersection_exact_loop_graph.hasGroup(inp_id)) {
        promoted_input_groups.pushBack(
            intersection_exact_loop_graph.toGroup(inp_id));
      }
    }

    // Before replaying, check if there's already an expression like this, if so
    // use that for promotion. We would need the iel entries for non-promoted
    // inputs to match exactly to reuse the expression.
    //
    // Unfortunately this doesn't actually seem to save any replays because
    // we're not adding the replayed expression to the iel graph since we're
    // traversing the iel graph.
    //
    // TODO: Can we reduce the number of new expressions generated
    // here?
    //
    // TODO-NM: This won't work for any single-input expr, e.g.,
    // split, as there's no other non-promoted input. Can't we just
    // look at the use expr of the promoted IDGroup?
    //
    // TODO-NM: Why can't we just also use the promoted IDs and their
    // uses? E.g., test Indexing5, t3 has a merge of iS11 and bS7,
    // both of them are promoted to iS17 and iS45, respectively. Since
    // there's no promoted input, there would be no reuse, but it
    // seems perfectly fine to reuse the merge of iS17 and iS45.

    ExprGroups non_promoted_input_uses;
    for (const ValGroup& iel_group :
         promoted_input_groups.computeIntersect(input_groups)) {
      const ExprGroups* uses = intersection_exact_loop_graph.getUses(iel_group);
      NVF_ERROR(uses);
      non_promoted_input_uses.pushBack(*uses);
    }

    Expr* replay = nullptr;

    // Look for exprs that have inputs that are mapped in the IEL
    // graph with the (promoted) inputs of iel_expr. If found, no need
    // to create a new expr to produce promoted outputs
    for (const ExprGroup& iel_use_group : non_promoted_input_uses) {
      // No need to check itself
      if (iel_expr == iel_use_group) {
        continue;
      }
      if (ValGraph::transformAtributesMatch(
              iel_expr->front(), iel_use_group->front())) {
        auto use_inps =
            ir_utils::filterByType<IterDomain>(iel_use_group->front()->inputs())
                .vector();
        bool inps_match = true;
        for (auto inp_i : c10::irange(use_inps.size())) {
          inps_match = inps_match &&
              intersection_exact_loop_graph.disjointValSets().strictAreMapped(
                  use_inps[inp_i], promoted_inputs[inp_i]);
        }
        if (inps_match) {
          replay = iel_use_group->front();
          break;
        }
      }
    }

    bool replayed = replay == nullptr;
    if (replay == nullptr) {
      replay = addReplayAs(promoted_inputs, iel_expr->front());
    }

    std::vector<ValGroup> out_groups =
        intersection_exact_loop_graph.outputGroups(iel_expr);

    // Mark outputs as having a promoted iter domain
    auto replay_out_ids =
        ir_utils::filterByType<IterDomain>(replay->outputs()).vector();
    auto ref_out_ids =
        ir_utils::filterByType<IterDomain>(iel_expr->front()->outputs())
            .vector();

    NVF_ERROR(replay_out_ids.size() == out_groups.size());

    for (auto i : c10::irange(replay_out_ids.size())) {
      iel_promotion_map[out_groups[i]] = replay_out_ids[i];
      // Explicitly map loop map since expr propagation doesn't happen
      if (replayed) {
        idGraph(IdMappingMode::LOOP).mapVals(replay_out_ids[i], ref_out_ids[i]);
      }
    }
  }

  std::stringstream ss;
  ss << "Inline promotion map\n";
  for (const auto& [iel_group, promoted_id] : iel_promotion_map) {
    ss << "\t" << nvfuser::toString(iel_group) << " -> " << promoted_id->name()
       << std::endl;
  }
  VERBOSE() << ss.str();

  return iel_promotion_map;
}

namespace {

std::unordered_map<ValGroup, IterDomain*> updateMap(
    const std::unordered_map<ValGroup, IterDomain*>& stale_map,
    ValGraph& new_graph) {
  std::unordered_map<ValGroup, IterDomain*> new_map;

  for (const auto& [stale_key, mapped_id] : stale_map) {
    const ValGroups& new_groups = new_graph.toGroups(*stale_key);
    NVF_ERROR(
        new_groups.size() == 1,
        "\nUpdate map assumes that new graph is equivalent to old graph plus extra mappings.\n",
        "i.e. all mappings in new_graph should exist in the graph stale_map was produced on.\n",
        "old:",
        nvfuser::toString(stale_key),
        "new: ",
        nvfuser::toString(new_groups));
    new_map[new_groups.front()] = mapped_id;
  }
  return new_map;
}

// Returns for each ValGroup in provided IdGraph what the input ValGroups are
// traversing on definitions. Ignoring broadcast ValGroups and resetting inputs
// at RFactor ValGroups.
std::unordered_map<ValGroup, ValGroups> computeCoveredGroups(
    const ValGraph& exact_graph,
    const std::unordered_set<IterDomain*>& view_rfactor_ids) {
  // Map from an exact iter domain group, to all the exact iter domain groups it
  // covers
  std::unordered_map<ValGroup, ValGroups> covered_ids;

  for (const ValGroup& id_group :
       exact_graph.disjointValSets().disjointSets()) {
    // Initialize inputs
    const ExprGroups* id_group_defs = exact_graph.getDefinitions(id_group);
    NVF_ERROR(id_group_defs);
    if (id_group_defs->empty()) {
      covered_ids[id_group] = {id_group};
    }

    // Initialize rfactor groups
    if (std::any_of(id_group->begin(), id_group->end(), [&](Val* id) {
          return view_rfactor_ids.find(id->as<IterDomain>()) !=
              view_rfactor_ids.end();
        })) {
      covered_ids[id_group] = {id_group};
    }

    // Initialize broadcast groups to empty since broadcast domains
    // don't matter for indexing
    if (std::any_of(id_group->begin(), id_group->end(), [&](Val* id) {
          return id->as<IterDomain>()->isBroadcast();
        })) {
      covered_ids[id_group] = {};
    }
  }

  IdGraphStmtSort exact_stmt_sort(exact_graph);

  for (const ExprGroup& exact_expr : exact_stmt_sort.exprs()) {
    std::vector<ValGroup> input_groups = exact_graph.inputGroups(exact_expr);

    ValGroups covered;
    for (const ValGroup& inp_group : input_groups) {
      covered.pushBack(covered_ids.at(inp_group));
    }

    for (const ValGroup& output_group : exact_graph.outputGroups(exact_expr)) {
      // Don't overwrite initialized cases due to rfactor markings.
      if (covered_ids.find(output_group) == covered_ids.end()) {
        covered_ids[output_group] = covered;
      }
    }
  }

  return covered_ids;
}
}; // namespace

std::unordered_map<ValGroup, IterDomain*> IdModel::buildLoopPromotionMap(
    const std::vector<Expr*>& exprs,
    StatefulLoweringInfo& info,
    const std::unordered_map<ValGroup, IterDomain*>& stale_promotion_map) {
  // Non-ca domains may also need to be promoted if parent domains are
  // promoted.

  // Need to use the intersection of exact and loop map again, it needs to be
  // recomputed.
  auto intersection_exact_loop_graph = buildIntersection(
      idGraph(IdMappingMode::EXACT), idGraph(IdMappingMode::LOOP), false);

  // Update the promotion map
  auto iel_promotion_map =
      updateMap(stale_promotion_map, intersection_exact_loop_graph);

  // Map from an exact iter domain group, to all the exact iter domain groups it
  // covers; needs to be recomputed.
  std::unordered_map<ValGroup, ValGroups> exact_covered_ids =
      computeCoveredGroups(idGraph(IdMappingMode::EXACT), view_rfactor_ids_);

  // Grab terminal iter domain in the loop groups.
  VectorOfUniqueEntries<IterDomain*> terminal_loop_ids =
      computeTerminalLoopIds(info);

  // Loop promotion map is to prepare for IterDomain replays to resolve
  // non-inlined loop groups. Since these replays will modify the loop map as
  // we're iterating over the loop map, operate on a copy of the loop map, not
  // the original one.
  auto loop_graph_copy = idGraph(IdMappingMode::LOOP);

  // Build a map from loop iter domain group to a promoted iter domain (doesn't
  // have to be in the loop group) that covers all the exact groups
  // representative of the resolved transformations within the loop group. Only
  // the inlined loop groups will be covered here.
  std::unordered_map<ValGroup, IterDomain*> loop_graph_copy_promotion_map;

  // TODO: I'm uncertain if we can simply use the iel_promotion_map. Once this
  // system is in use we should test not recomputing the "concrete ids".

  for (const ValGroup& loop_group :
       loop_graph_copy.disjointValSets().disjointSets()) {
    if (loop_group->size() == 1) {
      loop_graph_copy_promotion_map[loop_group] =
          loop_group->front()->as<IterDomain>();
      continue;
    }

    // Grab all the (potentially promoted) terminal iter domains in this group.
    // Save the exact group and the iter domain in this vector.
    std::vector<std::pair<ValGroup, IterDomain*>> exact_promoted_terminal_ids;
    for (auto loop_id : *loop_group) {
      // If not a terminal id in the group skip
      if (!terminal_loop_ids.has(loop_id->as<IterDomain>())) {
        continue;
      }

      // Grab the iel entry
      const ValGroup& iel_group =
          intersection_exact_loop_graph.toGroup(loop_id);

      auto iel_promo_it = iel_promotion_map.find(iel_group);
      if (iel_promo_it == iel_promotion_map.end()) {
        // If this terminal ID doesn't have a promotion associated with it, save
        // the terminal ID.
        exact_promoted_terminal_ids.emplace_back(
            idGraph(IdMappingMode::EXACT).toGroup(loop_id),
            loop_id->as<IterDomain>());
      } else {
        // If this terminal ID has a promotion, grab the promoted ID.
        exact_promoted_terminal_ids.emplace_back(
            idGraph(IdMappingMode::EXACT).toGroup(iel_promo_it->second),
            iel_promo_it->second);
      }
    }

    // All the exact groups of the iter domains in the loop group
    ValGroups exact_groups =
        idGraph(IdMappingMode::EXACT).toGroups(*loop_group);

    // All exact groups covered by all iter domains in this loop group
    ValGroups loop_group_covered_ids;
    for (const ValGroup& exact_group : exact_groups) {
      auto covered_it = exact_covered_ids.find(exact_group);
      NVF_ERROR(covered_it != exact_covered_ids.end());
      loop_group_covered_ids.pushBack(covered_it->second);
    }

    IterDomain* loop_promotion_id = nullptr;

    // Check if any of the candidate Iter Domains we collected cover all the
    // exact groups of loop_group_covered_ids. If so, that's the correct
    // promoted iter domain of this group.
    for (const auto& entry : exact_promoted_terminal_ids) {
      const ValGroup& terminal_id_group = entry.first;
      IterDomain* terminal_id = entry.second;
      auto covered_it = exact_covered_ids.find(terminal_id_group);
      NVF_ERROR(covered_it != exact_covered_ids.end());
      if (loop_group_covered_ids.computeSubtract(covered_it->second).empty()) {
        loop_promotion_id = terminal_id;
        break;
      }
    }

    if (loop_promotion_id == nullptr) {
      std::stringstream err_msg;
      err_msg
          << "\n ERROR Loop promotion map build. Could not find promotion for loop group:\n  ";
      err_msg << nvfuser::toString(loop_group, 0, true);
      err_msg << "\nnone of the terminal iter domains of this group:\n  ";
      for (const auto& entry : exact_promoted_terminal_ids) {
        const ValGroup& terminal_id_group = entry.first;
        const ValGroups& covered_id_groups =
            exact_covered_ids.at(terminal_id_group);
        err_msg << "  " << nvfuser::toString(terminal_id_group, 0, true)
                << " -(covers)-> " << nvfuser::toString(covered_id_groups)
                << std::endl;
      }
      err_msg << "iter domains in this group cover all id groups:\n";
      for (const ValGroup& covered_group : loop_group_covered_ids) {
        err_msg << "  " << nvfuser::toString(covered_group, 0, true);
      }
      // NVF_ERROR(false, err_msg.str());
    } else {
      loop_graph_copy_promotion_map[loop_group] = loop_promotion_id;
    }
  }

  // At this point, most of loop groups should have correct promoted
  // IDs. However, non-inlined loop groups may miss promotion that
  // should be propagated from parent ID groups, e.g., iS50 of T2 in
  // Indexing19. Its parent ID loop group is promoted, but the loop
  // group of iS50 is not found yet.

  // Reset the promotion map for the second pass.
  // TODO: Unclear if we could simply update the iel_promotion_map from
  // buildInlinePromotions, instead of manually building it.
  iel_promotion_map.clear();

  // Need to run a replay for the loop groups that are dependent on inlined loop
  // groups, but themselves are not inlined loop groups.

  for (const ExprGroup& iel_expr :
       IdGraphStmtSort(intersection_exact_loop_graph).exprs()) {
    NVF_ERROR(!iel_expr->empty());

    std::vector<ValGroup> iel_inp_groups =
        intersection_exact_loop_graph.inputGroups(iel_expr);

    std::vector<ValGroup> iel_out_groups =
        intersection_exact_loop_graph.outputGroups(iel_expr);

    // When replaying the transformations we can't blindly apply loop promotion
    // to all iter domains within a loop group as it would replay the
    // transformations within that loop group on the promoted id of that loop
    // group.
    //
    // i.e. if we have the inlined domains from:
    // T2[i0*i1] pa(1) = T0[i0*b1]ca(1) + T1[i0*i1]ca(1)
    // The inlined loop group would be:
    //
    // i0, i1, b1, i0*i1, b0*i1
    // Then if we replayed the iel transformations they would be:
    // merge(i0, i1)
    // merge(i0, b1)
    //
    // So if we replayed them with loop promotion, then i0, i1, b1 would be
    // promoted to i0*i1, and the merges would be replayed.
    //
    // Therefore only promote i0*b1 to i0*i1, or i0*i1 to i0*i1 (i.e. don't
    // promote an input to any transformation within the loop group).
    //
    // So if we have an iel_expr make sure it's inputs and outputs are not in
    // the same loop group.

    ValGroups inp_loop_groups;
    for (const ValGroup& iel_inp_group : iel_inp_groups) {
      inp_loop_groups.pushBack(loop_graph_copy.toGroup(iel_inp_group->front()));
    }

    ValGroups out_loop_groups;
    for (const ValGroup& iel_out_group : iel_out_groups) {
      out_loop_groups.pushBack(loop_graph_copy.toGroup(iel_out_group->front()));
    }

    // The inputs should be promoted based on the loop promotion map.
    bool loop_promote_inputs =
        !inp_loop_groups.computeSubtract(out_loop_groups).empty();

    std::vector<IterDomain*> promoted_inputs;

    bool an_input_was_promoted = false;

    // Promote inputs for replay
    for (const ValGroup& iel_inp_group : iel_inp_groups) {
      // Promote loops based on the loop promotion map. If the loop promotion
      // map should be used and has an entry we should use that promotion. This
      // happen when an iel expression is across a loop group boundary.
      // Signifying and capturing instances when we traverse across an inlined
      // loop group to a non-inlined loop group boundary (think of the iel graph
      // projected onto the loop graph).
      const ValGroup& loop_copy_group =
          loop_graph_copy.toGroup(iel_inp_group->front());
      auto inp_loop_promo_it =
          loop_graph_copy_promotion_map.find(loop_copy_group);
      if (loop_promote_inputs &&
          inp_loop_promo_it != loop_graph_copy_promotion_map.end()) {
        promoted_inputs.push_back(inp_loop_promo_it->second);
        an_input_was_promoted = true;
      } else {
        // We still could require an input promotion. We could be traversing
        // across non-inlined groups. Meaning we have inputs that were promoted
        // in an inlined loop group traversing through the non-inlined portions
        // of the iel graph.
        auto inp_promo_it = iel_promotion_map.find(iel_inp_group);
        if (inp_promo_it == iel_promotion_map.end()) {
          promoted_inputs.push_back(iel_inp_group->front()->as<IterDomain>());
        } else {
          promoted_inputs.push_back(inp_promo_it->second);
          an_input_was_promoted = true;
        }
      }
    }

    if (!an_input_was_promoted) {
      continue;
    }

    Expr* replay = nullptr;

    // Before replaying, check if there's already an expression like this, if so
    // use that for promotion. We're still only looking for representative iter
    // domains, so if there's already an expression that would produce something
    // representative (matching in the IEL graph) of what the new inputs would
    // generate, just promote to that expressions outputs, don't bother
    // generating a new one.
    //
    // Check all uses of the IEL map the inputs are in, and look for one that
    // would match. Grab all uses of the promoted inputs' groups in the IEL
    // map. Note that promotion should be to loop-mapped domains, so
    // the IEL graph is used rather than the exact graph
    std::vector<ValGroup> promoted_input_groups;

    ExprGroups promoted_input_uses;
    for (auto inp_id : promoted_inputs) {
      // inp_id may have been just replayed, in which case it should
      // not exist in the IEL graph. It should be just ignored as it
      // should not have any use yet.
      if (!intersection_exact_loop_graph.hasGroup(inp_id)) {
        continue;
      }
      const auto& inp_exact_group =
          intersection_exact_loop_graph.toGroup(inp_id);
      promoted_input_groups.push_back(inp_exact_group);
      promoted_input_uses.pushBack(
          *intersection_exact_loop_graph.getUses(inp_exact_group));
    }

    // Check every use to see if it matches
    for (const ExprGroup& iel_use_group : promoted_input_uses) {
      NVF_ERROR(!iel_use_group->empty());
      // Check if all the attributes (including type) of the transform match
      if (!ValGraph::transformAtributesMatch(
              iel_expr->front(), iel_use_group->front())) {
        continue;
      }
      // Check if inputs all match
      if (promoted_input_groups !=
          intersection_exact_loop_graph.inputGroups(iel_use_group)) {
        continue;
      }
      // Input mapping doesn't always mean expr and output
      // mappings. Make sure the exprs are mapped, which automatically
      // means the outputs are mapped in the case of the LOOP map
      if (!idGraph(IdMappingMode::LOOP)
               .disjointExprSets()
               .permissiveAreMapped(
                   iel_expr->front(), iel_use_group->front())) {
        continue;
      }
      // This is just an extra sanity check. Make sure all exprs in
      // the use group are mapped
      NVF_ERROR(
          std::all_of(
              iel_use_group->vector().begin(),
              iel_use_group->vector().end(),
              [&](Expr* iel_use) {
                return idGraph(IdMappingMode::LOOP)
                    .disjointExprSets()
                    .permissiveAreMapped(iel_expr->front(), iel_use);
              }),
          "Not all mapped: ",
          nvfuser::toString(iel_expr),
          "\n",
          nvfuser::toString(iel_use_group));

      replay = iel_use_group->front();
      break;
    }

    bool replayed = replay == nullptr;
    if (replay == nullptr) {
      replay = addReplayAs(promoted_inputs, iel_expr->front());
    }

    auto output_groups = intersection_exact_loop_graph.outputGroups(iel_expr);

    // Match or replay, mark promotion for output groups.
    auto replay_out_ids =
        ir_utils::filterByType<IterDomain>(replay->outputs()).vector();
    auto ref_out_ids =
        ir_utils::filterByType<IterDomain>(iel_expr->front()->outputs())
            .vector();

    NVF_ERROR(replay_out_ids.size() == output_groups.size());

    for (auto i : c10::irange(replay_out_ids.size())) {
      if (!idGraph(IdMappingMode::EXACT)
               .disjointValSets()
               .strictAreMapped(replay_out_ids[i], output_groups[i]->front())) {
        // Promote if necessary, if the output is already in the same exact map
        // it doesn't need a promotion.
        iel_promotion_map[output_groups[i]] = replay_out_ids[i];
        // Explicitly map loop map since expr propagation doesn't happen on the
        // loop map and the replayed outputs are brand new so we can map them
        // without joining disjoint loop groups (other than the new loop groups
        // the outputs of the replay are in)
        if (replayed) {
          // If we built new iter domains because we generated a new expression,
          // link the outputs in the loop graph.
          idGraph(IdMappingMode::LOOP)
              .mapVals(replay_out_ids[i], ref_out_ids[i]);
        }
      }
    }
  }

  // Update the coverage map
  exact_covered_ids =
      computeCoveredGroups(idGraph(IdMappingMode::EXACT), view_rfactor_ids_);

  // Set up the loop promotion map of loop groups to promotion
  // IDs. Note that the IEL promotion map is still incomplete in the
  // sense that:
  //
  // - Not all loop graphs have promotions set at this point.
  // - Multiple domains that are loop-mapped may have different
  //   promotions, one of which should cover the rest.
  //
  // Fill the gap, here we traverse the loop graph and for each loop
  // group we examine each IEL group. If an IEL group has a promotion,
  // we consider it as a candidate of the promotion of this loop
  // group. If not, we include a domain of the IEL group as a
  // candidate too. We also look at the inline promotion map since
  // that may also contain the promotion the loop should be associated
  // with. Once all candidates are obtained, we pick one that covers
  // all the exact domains (cf. concrete domains in ComputeAtMap)
  for (const ValGroup& loop_group :
       loop_graph_copy.disjointValSets().disjointSets()) {
    ValGroups iel_groups = intersection_exact_loop_graph.toGroups(*loop_group);
    // All exact groups covered by all iter domains in this loop group
    ValGroups loop_group_covered_ids;
    for (const ValGroup& iel_group : iel_groups) {
      auto exact_group =
          idGraph(IdMappingMode::EXACT).toGroup(iel_group->front());
      auto covered_it = exact_covered_ids.find(exact_group);
      NVF_ERROR(
          covered_it != exact_covered_ids.end(),
          "Exact covered id not found for ",
          nvfuser::toString(exact_group));
      loop_group_covered_ids.pushBack(covered_it->second);
    }

    VectorOfUniqueEntries<IterDomain*> representative_id_candidates;

    for (const ValGroup& iel_group : iel_groups) {
      if (auto iel_promotion_map_it = iel_promotion_map.find(iel_group);
          iel_promotion_map_it != iel_promotion_map.end()) {
        IterDomain* iel_promotion_id = iel_promotion_map_it->second;
        representative_id_candidates.pushBack(iel_promotion_id);
      } else {
        representative_id_candidates.pushBack(
            iel_group->front()->as<IterDomain>());
      }
    }

    if (auto loop_graph_copy_promotion_map_it =
            loop_graph_copy_promotion_map.find(
                loop_graph_copy.toGroup(loop_group->vector().at(0)));
        loop_graph_copy_promotion_map_it !=
        loop_graph_copy_promotion_map.end()) {
      VERBOSE() << "Found in loop promotion: " << nvfuser::toString(loop_group)
                << std::endl;
      representative_id_candidates.pushBack(
          loop_graph_copy_promotion_map_it->second);
    }

    VERBOSE() << "Loop promotion candidates: " << std::endl;

    // All candidates gathered
    for (IterDomain* candidate_id : representative_id_candidates) {
      auto covered_it = exact_covered_ids.find(
          idGraph(IdMappingMode::EXACT).toGroup(candidate_id));
      NVF_ERROR(covered_it != exact_covered_ids.end());
      if (loop_group_covered_ids.computeSubtract(covered_it->second).empty()) {
        // Found
        VERBOSE() << "Representative found: " << candidate_id->toString()
                  << std::endl;
        const ValGroup& current_loop_group =
            idGraph(IdMappingMode::LOOP).toGroup(loop_group->front());
        loop_promotion_map_.emplace(current_loop_group, candidate_id);
        break;
      }
    }
  }

  // Sanity check of the loop promotion map
  for (const ValGroup& loop_group :
       idGraph(IdMappingMode::LOOP).disjointValSets().disjointSets()) {
    // Non-leaf loop groups are not guaranteed to have valid
    // promotions. See for example FusionRepro1713, where root domains
    // are all grouped together but there's no valid promotion.
    if (idGraph(IdMappingMode::LOOP).hasUses(loop_group)) {
      continue;
    }
    auto promotion_it = loop_promotion_map_.find(loop_group);
    NVF_ERROR(
        promotion_it != loop_promotion_map_.end(),
        "Loop promotion not found for ",
        nvfuser::toString(loop_group));
    IterDomain* promotion = promotion_it->second;
    // Make sure the promotion domain is also loop-mapped
    NVF_ERROR(
        loop_group->has(promotion),
        "Loop promotion not loop-mapped. Loop group: ",
        nvfuser::toString(loop_group),
        ". Promotion domain: ",
        promotion->name());
  }

  VERBOSE() << "Loop promotion map:" << std::endl;
  for (const auto& [iel_group, id] : iel_promotion_map) {
    VERBOSE() << nvfuser::toString(iel_group) << " -> " << id->name()
              << std::endl;
  }

  return iel_promotion_map;
}

std::unordered_map<IterDomain*, IterDomain*> IdModel::buildIndexGraph(
    const std::vector<Expr*>& exprs,
    const std::vector<TensorView*>& all_tvs,
    StatefulLoweringInfo& info,
    std::unordered_map<ValGroup, IterDomain*> stale_promotion_map) {
  NVF_ERROR(false, "Not implemented yet.");
}

} // namespace nvfuser<|MERGE_RESOLUTION|>--- conflicted
+++ resolved
@@ -7,14 +7,10 @@
 // clang-format on
 #include <id_model/id_model.h>
 #include <id_model/to_string.h>
-<<<<<<< HEAD
 #include <id_model/transform_replay.h>
 #include <id_model/utils.h>
 #include <id_model/validation_utils.h>
 #include <id_model/visitor.h>
-=======
-#include <id_model/validation_utils.h>
->>>>>>> cf0d34ca
 
 #include <device_lower/analysis/trivial_broadcast.h>
 #include <device_lower/lower2device.h>
@@ -711,73 +707,11 @@
   }
 }
 
-<<<<<<< HEAD
-void IdModel::buildPermissiveMap(const std::vector<Expr*>& exprs) {
-  // Use the exact map as the starting map rather than the
-  // almost-exact map. Almost exact is useful for index hoisting but
-  // not necessary for permissive and loop maps
-  idGraph(IdMappingMode::PERMISSIVE) = idGraph(IdMappingMode::EXACT);
-
-  for (auto expr : exprs) {
-    // Multiple outputs are already mapped, we can ignore all but the first
-    // consumer given they have to be replayed in the same exact way
-    // Multiple outputs are already mapped, we can ignore all but the first
-    // consumer given they have to be replayed in the same exact way
-    TensorView* c_tv = ir_utils::getTvOutput(expr);
-
-    auto tv_inputs = ir_utils::filterByType<TensorView>(expr->inputs());
-
-    for (auto p_tv : tv_inputs) {
-      auto p_ids_vec = ir_utils::allIDsOf(p_tv);
-      auto c_ids_vec = ir_utils::allIDsOf(c_tv);
-      std::unordered_set<IterDomain*> p_ids(p_ids_vec.begin(), p_ids_vec.end());
-      std::unordered_set<IterDomain*> c_ids(c_ids_vec.begin(), c_ids_vec.end());
-
-      ForwardingInfo permissive_forwarding(p_tv, c_tv);
-      for (auto entry : permissive_forwarding.producer_forwarding_map) {
-        idGraph(IdMappingMode::PERMISSIVE).mapVals(entry.first, entry.second);
-      }
-
-      // TODO: Should this just get rolled up in the forwarding map now?
-      for (const auto& entry : permissive_forwarding.producer_compliment_map) {
-        for (auto entry_2 : entry.second) {
-          idGraph(IdMappingMode::PERMISSIVE).mapVals(entry.first, entry_2);
-        }
-      }
-
-      for (auto entry : permissive_forwarding.consumer_forwarding_map) {
-        idGraph(IdMappingMode::PERMISSIVE).mapVals(entry.first, entry.second);
-      }
-
-      // TODO: Should this just get rolled up in the forwarding map now?
-      // TODO: Why should IDs be mapped to their compliments? Is this right?
-      for (const auto& entry : permissive_forwarding.consumer_compliment_map) {
-        for (auto entry_2 : entry.second) {
-          idGraph(IdMappingMode::PERMISSIVE).mapVals(entry.first, entry_2);
-        }
-      }
-
-      auto permissive_c2p_root_map = PairwiseRootDomainMap(p_tv, c_tv);
-
-      for (auto entry : permissive_c2p_root_map.mapConsumerToProducer()) {
-        idGraph(IdMappingMode::PERMISSIVE).mapVals(entry.first, entry.second);
-      }
-    }
-  }
-  mapThroughLoopSwizzles(idGraph(IdMappingMode::PERMISSIVE));
-}
-
-=======
->>>>>>> cf0d34ca
 namespace {
 
 // Checks if the expression is a trivial operation where an input is simply an
 // output of the transformation. Returns the mapped iter domains if found.
-<<<<<<< HEAD
-std::vector<std::vector<Val*>> isTrivialExpr(Expr* expr) {
-=======
 std::vector<std::vector<Val*>> getTriviallyMappedIds(Expr* expr) {
->>>>>>> cf0d34ca
   std::vector<std::vector<Val*>> mapped_ids;
   if (auto merge = dynamic_cast<Merge*>(expr)) {
     if (merge->inner()->extent()->isOneInt()) {
@@ -824,11 +758,7 @@
        almost_exact_graph.disjointExprSets().disjointSets()) {
     for (auto expr : *expr_group) {
       // If not trivial continue
-<<<<<<< HEAD
-      auto mapped_ids = isTrivialExpr(expr);
-=======
       auto mapped_ids = getTriviallyMappedIds(expr);
->>>>>>> cf0d34ca
       if (mapped_ids.empty()) {
         continue;
       }
@@ -848,7 +778,61 @@
   }
 }
 
-<<<<<<< HEAD
+void IdModel::buildPermissiveMap(const std::vector<Expr*>& exprs) {
+  // Use the exact map as the starting map rather than the
+  // almost-exact map. Almost exact is useful for index hoisting but
+  // not necessary for permissive and loop maps
+  idGraph(IdMappingMode::PERMISSIVE) = idGraph(IdMappingMode::EXACT);
+
+  for (auto expr : exprs) {
+    // Multiple outputs are already mapped, we can ignore all but the first
+    // consumer given they have to be replayed in the same exact way
+    // Multiple outputs are already mapped, we can ignore all but the first
+    // consumer given they have to be replayed in the same exact way
+    TensorView* c_tv = ir_utils::getTvOutput(expr);
+
+    auto tv_inputs = ir_utils::filterByType<TensorView>(expr->inputs());
+
+    for (auto p_tv : tv_inputs) {
+      auto p_ids_vec = ir_utils::allIDsOf(p_tv);
+      auto c_ids_vec = ir_utils::allIDsOf(c_tv);
+      std::unordered_set<IterDomain*> p_ids(p_ids_vec.begin(), p_ids_vec.end());
+      std::unordered_set<IterDomain*> c_ids(c_ids_vec.begin(), c_ids_vec.end());
+
+      ForwardingInfo permissive_forwarding(p_tv, c_tv);
+      for (auto entry : permissive_forwarding.producer_forwarding_map) {
+        idGraph(IdMappingMode::PERMISSIVE).mapVals(entry.first, entry.second);
+      }
+
+      // TODO: Should this just get rolled up in the forwarding map now?
+      for (const auto& entry : permissive_forwarding.producer_compliment_map) {
+        for (auto entry_2 : entry.second) {
+          idGraph(IdMappingMode::PERMISSIVE).mapVals(entry.first, entry_2);
+        }
+      }
+
+      for (auto entry : permissive_forwarding.consumer_forwarding_map) {
+        idGraph(IdMappingMode::PERMISSIVE).mapVals(entry.first, entry.second);
+      }
+
+      // TODO: Should this just get rolled up in the forwarding map now?
+      // TODO: Why should IDs be mapped to their compliments? Is this right?
+      for (const auto& entry : permissive_forwarding.consumer_compliment_map) {
+        for (auto entry_2 : entry.second) {
+          idGraph(IdMappingMode::PERMISSIVE).mapVals(entry.first, entry_2);
+        }
+      }
+
+      auto permissive_c2p_root_map = PairwiseRootDomainMap(p_tv, c_tv);
+
+      for (auto entry : permissive_c2p_root_map.mapConsumerToProducer()) {
+        idGraph(IdMappingMode::PERMISSIVE).mapVals(entry.first, entry.second);
+      }
+    }
+  }
+  mapThroughLoopSwizzles(idGraph(IdMappingMode::PERMISSIVE));
+}
+
 // TODO: Reenable after reenabling parallel propagation.
 //        propagateLoopPTypes
 void IdModel::validatePTypes(const std::vector<TensorView*>& all_tvs) const {
@@ -1035,8 +1019,6 @@
 
 } // namespace
 
-=======
->>>>>>> cf0d34ca
 void IdModel::build(
     const std::vector<Expr*>& exprs,
     const std::vector<TensorView*>& additional_tvs,
@@ -1094,7 +1076,6 @@
     validator->checkAlmostExactGraphEquivalence(
         idGraph(IdMappingMode::ALMOSTEXACT));
   }
-<<<<<<< HEAD
 
   buildPermissiveMap(tv_exprs);
 
@@ -1107,8 +1088,6 @@
   // TODO: make this configurable
   if (true || FusionGuard::getCurFusion()->isA<kir::Kernel>()) {
     validatePTypes(all_tvs.vector());
-=======
->>>>>>> cf0d34ca
 
     StatefulLoweringInfo info = buildInfo(
         tv_exprs,
