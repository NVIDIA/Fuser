// clang-format off
/*
 * SPDX-FileCopyrightText: Copyright (c) 2023-present NVIDIA CORPORATION & AFFILIATES.
 * All rights reserved.
 * SPDX-License-Identifier: BSD-3-Clause
 */
// clang-format on
#include <id_model/id_model.h>
#include <id_model/loop_promotion.h>
#include <id_model/to_string.h>
#include <id_model/transform_replay.h>
#include <id_model/utils.h>
#include <id_model/validation_utils.h>

#include <device_lower/analysis/trivial_broadcast.h>
#include <device_lower/lower2device.h>
#include <device_lower/utils.h>
#include <disjoint_set.h>
#include <ir/utils.h>
#include <iter_visitor.h>
#include <logical_domain_map.h>
#include <transform_iter.h>
#include <val_graph_visitor.h>

#include <memory>
#include <tuple>
#include <utility>

namespace nvfuser {

namespace {

// Map through loop swizzles, as input/output IterDomains are exact, only the
// order they're traversed differs.
void mapThroughLoopSwizzles(ValGraph& graph) {
  std::vector<Swizzle2D*> all_swizzles;

  for (const auto& expr_set :
       std::as_const(graph).disjointExprSets().disjointSets()) {
    auto swizzles_in_expr_set = ir_utils::filterByType<Swizzle2D>(
        expr_set->vector().begin(), expr_set->vector().end());
    all_swizzles.insert(
        all_swizzles.end(),
        swizzles_in_expr_set.begin(),
        swizzles_in_expr_set.end());
  }

  for (auto swizzle : all_swizzles) {
    if (swizzle->swizzleMode() == SwizzleMode::Loop) {
      graph.mapVals(swizzle->inX(), swizzle->outX());
      graph.mapVals(swizzle->inY(), swizzle->outY());
    }
  }
}

} // namespace

void IdModel::assertNoSelfMapping() {
  const ValGraph& exact_graph = idGraph(IdMappingMode::EXACT);
  for (TensorView* tv : tvs_) {
    std::optional<SelfMapping> self_mapping = hasSelfMapping(tv, exact_graph);
    NVF_CHECK(
        !self_mapping.has_value(),
        "Unsupported domain mapping detected in ",
        tv,
        ". ",
        self_mapping->where,
        " domains, ",
        self_mapping->id1,
        " and ",
        self_mapping->id2,
        ", are mapped with each other.");
  }
}

IdModel::IdModel(
    const std::vector<Expr*>& exprs,
    const std::vector<TensorView*>& additional_tvs,
    bool build_graphs,
    bool allow_self_mapping,
    LoopPromotionMapBuilderCallback* loop_promotion_map_builder_callback)
    : allow_self_mapping_(allow_self_mapping),
      loop_promotion_map_builder_callback_(
          loop_promotion_map_builder_callback) {
  std::copy_if(
      exprs.begin(),
      exprs.end(),
      std::back_inserter(tv_exprs_),
      [](Expr* expr) {
        NVF_ERROR(expr != nullptr);
        return ir_utils::isTvOp(expr);
      });

  auto all_tvs = ir_utils::allTvsOfExprs(tv_exprs_);
  all_tvs.pushBack(additional_tvs.begin(), additional_tvs.end());

  tvs_ = all_tvs.vector();

  NVF_ERROR(!tvs_.empty(), "No tensor to build IdModel for");

  fusion_ = tvs_.front()->fusion();

  // Add uses and definitions to all iter domains.
  buildIterDomainDefinitionsAndUses();

  if (build_graphs) {
    buildAllGraphs();
  }
}

IdModel::IdModel(
    Fusion* fusion,
    bool build_graphs,
    bool allow_self_mapping,
    bool validate,
    LoopPromotionMapBuilderCallback* loop_promotion_map_builder_callback)
    : fusion_(fusion),
      allow_self_mapping_(allow_self_mapping),
      validate_(validate),
      loop_promotion_map_builder_callback_(
          loop_promotion_map_builder_callback) {
  auto all_exprs = fusion->exprs();
  std::copy_if(
      all_exprs.begin(),
      all_exprs.end(),
      std::back_inserter(tv_exprs_),
      [](Expr* expr) {
        NVF_ERROR(expr != nullptr);
        return ir_utils::isTvOp(expr);
      });

  auto all_tvs = ir_utils::allTvsOfExprs(tv_exprs_);

  {
    auto inp_tvs = ir_utils::filterByType<TensorView>(fusion->inputs());
    all_tvs.pushBack(inp_tvs.begin(), inp_tvs.end());
  }
  {
    auto out_tvs = ir_utils::filterByType<TensorView>(fusion->outputs());
    all_tvs.pushBack(out_tvs.begin(), out_tvs.end());
  }

  tvs_ = all_tvs.vector();

  // Add uses and definitions to all iter domains.
  buildIterDomainDefinitionsAndUses();

  if (build_graphs) {
    buildAllGraphs();
  }
}

const ValGraph& IdModel::idGraph(IdMappingMode mode) const {
  auto graph_it = id_graphs_.find(mode);
  NVF_ERROR(
      graph_it != id_graphs_.end(),
      "Failed to find an IdGraph with the ",
      mode,
      " mode");
  return graph_it->second;
}

ValGraph& IdModel::idGraph(IdMappingMode mode) {
  auto graph_it = id_graphs_.find(mode);
  NVF_ERROR(
      graph_it != id_graphs_.end(),
      "Failed to find an IdGraph with the ",
      mode,
      " mode");
  return graph_it->second;
}

void IdModel::buildIterDomainDefinitionsAndUses() {
  for (const auto tv : tvs_) {
    std::vector<IterDomain*> all_ids = tv->domain()->allIDs();

    // Check if this domain is a consumer of a view-like operation
    const bool view_like_domain = tv->domain()->hasViewLikeRFactor();

    for (auto id : all_ids) {
      // Check if this id is a view like rfactor id
      if (view_like_domain && id->isRFactorProduct()) {
        // If the tensor domain is a view like domain, and the iteration
        // domain is marked as an rfactor product and is in the rfactor
        // domain, it's a view like rfactor iteration domain
        const auto& logical_domain = tv->domain()->logical();
        if (std::find(logical_domain.begin(), logical_domain.end(), id) !=
            logical_domain.end()) {
          view_rfactor_ids_.emplace(id);
        }
      }

      if (id_definitions_.find(id) == id_definitions_.end()) {
        id_definitions_.emplace(id, VectorOfUniqueEntries<Expr*>{});
      }

      if (id_uses_.find(id) == id_uses_.end()) {
        id_uses_.emplace(id, VectorOfUniqueEntries<Expr*>{});
      }

      Expr* def = id->definition();

      if (def == nullptr) {
        continue;
      }

      id_definitions_[id].pushBack(def);

      auto inp_ids = ir_utils::filterByType<IterDomain>(def->inputs());
      for (auto inp_id : inp_ids) {
        id_uses_[inp_id].pushBack(def);
      }
    }
  }
}

std::string IdModel::toString() const {
  std::stringstream ss;
  ss << "IterDomainGraphs { \n";
  // Only print initialized graphs
  for (auto mode : kIdMappingModes) {
    auto graph_it = id_graphs_.find(mode);
    if (graph_it == id_graphs_.end()) {
      continue;
    }

    // graph may be empty, but then just print it as an empty graph,
    // which might be useful for debugging
    ss << "  IdGraph " << mode << "{ \n";
    ss << "  Disjoint Ids:\n"
       << idGroupsString(idGraph(mode), 2)
       << "\n  Disjoint Expression groups:\n"
       << exprGroupsString(idGraph(mode), 2) << std::endl;
    ss << "   } IdGraph\n" << std::endl;
  }
  ss << " } IterDomainGraphs\n" << std::endl;
  return ss.str();
}

ValGraph IdModel::initializeIdGraph(bool propagate_through_exprs) const {
  ValGraph id_graph(propagate_through_exprs);

  // To deterministically initialize the graph, the order of adding
  // domains must be deterministic. Here, we sort all IDs by their
  // names.

  std::vector<IterDomain*> all_ids;
  all_ids.reserve(id_definitions_.size());
  for (const auto& [id, defs] : id_definitions_) {
    all_ids.push_back(id);
  }

  std::sort(
      all_ids.begin(), all_ids.end(), [](IterDomain* id1, IterDomain* id2) {
        return id1->name() < id2->name();
      });

  for (auto id : all_ids) {
    auto uses_it = id_uses_.find(id);
    NVF_ERROR(
        uses_it != id_uses_.end(),
        "Failed to initialize id: ",
        id->toString(),
        " as it's missing a definition entry.");
    id_graph.initializeVal(id, id_definitions_.at(id), uses_it->second);
  }

  return id_graph;
}

ValGraph& IdModel::buildExactGraph() {
  // Initialize the maps with all the IterDomains used in the provded
  // expressions.
  NVF_ERROR(
      id_graphs_.emplace(IdMappingMode::EXACT, initializeIdGraph()).second);

  auto& graph = idGraph(IdMappingMode::EXACT);

  for (auto expr : tv_exprs_) {
    TensorView* c_tv = ir_utils::getTvOutput(expr);

    auto all_tv_outputs = ir_utils::filterByType<TensorView>(expr->outputs());

    // Map siblings, as all other tv output domains must match the first tv
    // outputs domain.
    std::deque<TensorView*> other_tv_outputs(
        all_tv_outputs.begin(), all_tv_outputs.end());
    other_tv_outputs.pop_front();

    // Map producer-consumer relationships based on the root domain map
    auto tv_inputs = ir_utils::filterByType<TensorView>(expr->inputs());
    for (auto p_tv : tv_inputs) {
      // For exact mapings do not map any broadcast dimensions to
      // non-broadcast dimensions. Prevent any broadcasted axes being mapped
      // to non-broadcasted axes.
      auto exact_c2p_logical_map = PairwiseLogicalDomainMap(p_tv, c_tv)
                                       .mapBroadcast(false)
                                       .mapConsumerToProducer();

      for (auto c_id :
           getSortedKeys(exact_c2p_logical_map, Statement::lessThan)) {
        auto p_id = exact_c2p_logical_map.at(c_id);
        graph.mapVals(c_id, p_id);
      }
    }

    if (ir_utils::hasUniformSiblings(expr)) {
      for (auto other_tv_output : other_tv_outputs) {
        NVF_ERROR(
            other_tv_output->getMaybeRootDomain().size() ==
                c_tv->getMaybeRootDomain().size(),
            "Multiple outputs with mismatched TV domains is not supported.");

        for (auto domain_i : c10::irange(c_tv->getMaybeRootDomain().size())) {
          auto c_id = c_tv->getMaybeRootDomain()[domain_i];
          auto o_id = other_tv_output->getMaybeRootDomain()[domain_i];
          graph.mapVals(o_id, c_id);
        }
      }
    } else {
      for (auto p_tv : tv_inputs) {
        for (auto c_tv : other_tv_outputs) {
          auto exact_c2p_root_map = PairwiseLogicalDomainMap(p_tv, c_tv)
                                        .mapBroadcast(false)
                                        .mapConsumerToProducer();

          for (auto c_id :
               getSortedKeys(exact_c2p_root_map, Statement::lessThan)) {
            auto p_id = exact_c2p_root_map.at(c_id);
            graph.mapVals(c_id, p_id);
          }
        }
      }
    }

    // TODO: Revisit if we really should map domains in the exact map
    mapThroughLoopSwizzles(graph);
  }

  // Map additional exact mappings if registered. Only map those that
  // appear in this IdModel and when they are the same (per sameAs).
  if (!tv_exprs_.empty()) {
    Fusion* fusion = tv_exprs_.front()->fusion();
    if (fusion->hasRegisteredExactMappings()) {
      DisjointSets<IterDomain*> additional_mappings =
          fusion->registeredExactMappings();
      for (const auto& disjoint_set : additional_mappings.disjointSets()) {
        IterDomain* registerd_id = nullptr;
        for (auto id : *disjoint_set) {
          if (!graph.hasGroup(id)) {
            continue;
          }

          if (registerd_id == nullptr) {
            registerd_id = id;
          } else {
            graph.mapVals(registerd_id, id);
          }
        }
      }
    }
  }

  graph.validateConsistency();

  return graph;
}

namespace {

// Checks if the expression is a trivial operation where an input is simply an
// output of the transformation. Returns the mapped iter domains if found.
std::vector<std::vector<Val*>> getTriviallyMappedIds(Expr* expr) {
  std::vector<std::vector<Val*>> mapped_ids;
  if (auto merge = dynamic_cast<Merge*>(expr)) {
    // Size-one domains should be broadcast, so just checking
    // isBroadcast should be sufficient, but just in case if there's
    // any missing conversion to broadcast
    if (merge->inner()->isBroadcast() || merge->inner()->extent()->isOneInt()) {
      mapped_ids.push_back({merge->outer(), merge->out()});
    }
    if (merge->outer()->isBroadcast() || merge->outer()->extent()->isOneInt()) {
      mapped_ids.push_back({merge->inner(), merge->out()});
    }
  } else if (auto split = dynamic_cast<Split*>(expr)) {
    if (split->factor()->isOneInt()) {
      if (split->innerSplit()) {
        mapped_ids.push_back({split->in(), split->outer()});
      } else {
        mapped_ids.push_back({split->in(), split->inner()});
      }
    } else {
<<<<<<< HEAD
      // Even when the factor is not known to be 1, as long as the
      // input and output have the same extent, they should be
      // mapped. This happens, for example, split 32 by 32 -> 1, 32.
      if (split->outer()->extent()->sameAs(split->in()->extent())) {
        NVF_ERROR(split->inner()->extent()->isOneInt());
        mapped_ids.push_back({split->in(), split->outer()});
      }
      if (split->inner()->extent()->sameAs(split->in()->extent())) {
        NVF_ERROR(split->outer()->extent()->isOneInt())
        mapped_ids.push_back({split->in(), split->inner()});
=======
      // Rare, but don't want to deal with zero-dim IDs
      if (!split->in()->extent()->isZeroInt()) {
        // Even when the factor is not known to be 1, as long as the
        // input and output have the same extent, they should be
        // mapped. This happens, for example, split 32 by 32 -> 1, 32.
        if (split->outer()->extent()->sameAs(split->in()->extent())) {
          // In and outer have the same extent. They must be non-one and
          // the inner must be one, or they must be one.
          NVF_ERROR(
              split->inner()->extent()->isOneInt() ||
                  split->outer()->extent()->isOneInt(),
              "Unexpected split: ",
              split->toString());
          mapped_ids.push_back({split->in(), split->outer()});
        }
        if (split->inner()->extent()->sameAs(split->in()->extent())) {
          NVF_ERROR(
              split->inner()->extent()->isOneInt() ||
                  split->outer()->extent()->isOneInt(),
              "Unexpected split: ",
              split->toString());
          mapped_ids.push_back({split->in(), split->inner()});
        }
>>>>>>> 4c2ea062
      }
    }
  } else if (auto swizzle = dynamic_cast<Swizzle2D*>(expr)) {
    if (swizzle->swizzleType() == Swizzle2DType::NoSwizzle ||
        swizzle->swizzleMode() == SwizzleMode::NoSwizzle) {
      mapped_ids.push_back({swizzle->inX(), swizzle->outX()});
      mapped_ids.push_back({swizzle->inY(), swizzle->outY()});
    }
  }
  return mapped_ids;
}

} // namespace

ValGraph& IdModel::buildAlmostExactGraph() {
  // Make sure the exact graph is already built
  maybeBuildGraph(IdMappingMode::EXACT);

  // Build almost exact map by forwarding through broadcast axes
  NVF_ERROR(
      id_graphs_
          .emplace(IdMappingMode::ALMOSTEXACT, idGraph(IdMappingMode::EXACT))
          .second);

  auto& almost_exact_graph = idGraph(IdMappingMode::ALMOSTEXACT);

  // Maps iter domain pairs returned by calling that return mappings from
  // isTrivialExpr on every expression in the graph.

  // Don't traverse the graph and at the same time add more mappings
  // as the traversal would be invalidated
  std::vector<std::pair<Val*, Val*>> ids_to_map;

  for (const auto& expr_group :
       almost_exact_graph.disjointExprSets().disjointSets()) {
    for (auto expr : *expr_group) {
      // If not trivial continue
      auto mapped_ids = getTriviallyMappedIds(expr);
      if (mapped_ids.empty()) {
        continue;
      }

      // Map through trivial expressions
      for (auto mapped_id_group : mapped_ids) {
        for (auto id : mapped_id_group) {
          // almost_exact_graph.mapVals(mapped_id_group.front(), id);
          ids_to_map.emplace_back(mapped_id_group.front(), id);
        }
      }
    }
  }

  for (const auto& [id1, id2] : ids_to_map) {
    almost_exact_graph.mapVals(id1, id2);
  }

  almost_exact_graph.validateConsistency();

  return almost_exact_graph;
}

ValGraph& IdModel::buildBroadcastGraph() {
  // Make sure the exact graph is already built
  maybeBuildGraph(IdMappingMode::EXACT);

  // Use the exact graph as the starting map rather than the
  // almost-exact graph. Almost exact is useful for index hoisting but
  // not necessary otherwise
  NVF_ERROR(
      id_graphs_
          .emplace(IdMappingMode::BROADCAST, idGraph(IdMappingMode::EXACT))
          .second);

  auto& graph = idGraph(IdMappingMode::BROADCAST);

  for (auto expr : tv_exprs_) {
    for (TensorView* c_tv :
         ir_utils::filterByType<TensorView>(expr->outputs())) {
      auto tv_inputs = ir_utils::filterByType<TensorView>(expr->inputs());

      for (auto p_tv : tv_inputs) {
        auto permissive_c2p_logical_map =
            PairwiseLogicalDomainMap(p_tv, c_tv).mapBroadcast(true);

        for (auto entry : permissive_c2p_logical_map.mapConsumerToProducer()) {
          graph.mapVals(entry.first, entry.second);
        }
      }

      // If all outputs are uniformly mapped, only the first consumer
      // needs to be examined
      if (ir_utils::hasUniformSiblings(expr)) {
        break;
      }
    }
  }

  graph.validateConsistency();

  return graph;
}

ValGraph& IdModel::buildPermissiveGraph() {
  maybeBuildGraph(IdMappingMode::BROADCAST);

  NVF_ERROR(
      id_graphs_
          .emplace(IdMappingMode::PERMISSIVE, idGraph(IdMappingMode::BROADCAST))
          .second);

  auto& graph = idGraph(IdMappingMode::PERMISSIVE);

  for (auto expr : tv_exprs_) {
    for (TensorView* c_tv :
         ir_utils::filterByType<TensorView>(expr->outputs())) {
      auto tv_inputs = ir_utils::filterByType<TensorView>(expr->inputs());

      // If the loop domain is not generated from the logial domain
      // with not extra IDs, broadcast forwarding is not
      // supported. As such, permissive mappings are not generated.
      if (!ir_utils::isLoopDomainFullyDerivedFromLogicalDomain(c_tv)) {
        continue;
      }

      for (auto p_tv : tv_inputs) {
        if (!ir_utils::isLoopDomainFullyDerivedFromLogicalDomain(p_tv)) {
          continue;
        }
        ForwardingInfo permissive_forwarding(p_tv, c_tv);
        for (auto entry : permissive_forwarding.producer_forwarding_map) {
          graph.mapVals(entry.first, entry.second);
        }

        if (permissive_graph_map_compliment_ids_) {
          for (const auto& entry :
               permissive_forwarding.producer_compliment_map) {
            for (auto entry_2 : entry.second) {
              graph.mapVals(entry.first, entry_2);
            }
          }
        }

        for (auto entry : permissive_forwarding.consumer_forwarding_map) {
          graph.mapVals(entry.first, entry.second);
        }

        if (permissive_graph_map_compliment_ids_) {
          for (const auto& entry :
               permissive_forwarding.consumer_compliment_map) {
            for (auto entry_2 : entry.second) {
              graph.mapVals(entry.first, entry_2);
            }
          }
        }
      }
      // If all outputs are uniformly mapped, only the first consumer
      // needs to be examined
      if (ir_utils::hasUniformSiblings(expr)) {
        break;
      }
    }
  }

  graph.validateConsistency();

  return graph;
}

namespace {

// Returns the root producer iteration domains that are resolved by provided
// consumer
std::vector<std::pair<IterDomain*, IterDomain*>> resolvedRootBroadcasts(
    TensorView* producer,
    TensorView* consumer) {
  auto p2c_map = PairwiseLogicalDomainMap(producer, consumer)
                     .mapBroadcast(true)
                     .mapProducerToConsumer();

  std::vector<std::pair<IterDomain*, IterDomain*>> resolved_bcast_domains;
  for (const auto& [p_id, c_id] : p2c_map) {
    // Look for a broadcast producer and non-broadcast consumer

    // Ignore non-broadcast producer and broadcast consumer dims
    if (!p_id->isBroadcast() || c_id->isBroadcast()) {
      continue;
    }

    if (c_id->isReduction()) {
      // This should only happen with expanded broadcast
      // domains. Otherwise, squeeze should be used
      NVF_ERROR(
          p_id->hasExpandedExtent(), "Unexpected domain: ", c_id->toString());
      continue;
    }

    resolved_bcast_domains.emplace_back(p_id, c_id);
  }
  return resolved_bcast_domains;
}

} // namespace

// Grab inlining relationships
StatefulInliningInfo buildStatefulInliningInfo(
    const std::vector<Expr*>& exprs,
    const ValGraph& permissive_graph) {
  StatefulInliningInfo info;
  for (auto expr : exprs) {
    for (auto producer_tv :
         ir_utils::filterByType<TensorView>(expr->inputs())) {
      const auto& producer_logical = producer_tv->getLogicalDomain();
      const auto& producer_domain = producer_tv->domain()->loop();

      // Grab all iteration domains in producer that its compute at iter domains
      // depend on.
      VectorOfUniqueEntries<IterDomain*> all_producer_ca_deps;

      // Broadcast forwarding is not applied when the loop domain is
      // not fully derived from the logical domain. In that case, the
      // loop promotion analysis effectively does nothing, however, we
      // still need to make loop groups, for which ordered_p_ca_ids as
      // well as p2c_ca_permissive_maps are required. Since no
      // promotion analysis is done, only loop IDs need to be
      // considered.

      if (ir_utils::isLoopDomainFullyDerivedFromLogicalDomain(producer_tv)) {
        auto ca_dep_vals = DependencyCheck::getAllValsBetween(
            {producer_logical.begin(), producer_logical.end()},
            {producer_domain.begin(),
             producer_domain.begin() + producer_tv->getComputeAtPosition()});
        auto ca_deps_filter = ir_utils::filterByType<IterDomain>(ca_dep_vals);
        all_producer_ca_deps = VectorOfUniqueEntries<IterDomain*>(
            ca_deps_filter.begin(), ca_deps_filter.end());
      } else {
        all_producer_ca_deps = VectorOfUniqueEntries<IterDomain*>(
            producer_tv->getLoopDomain().begin(),
            producer_tv->getLoopDomain().begin() +
                producer_tv->getComputeAtPosition());
      }

      info.ordered_p_ca_ids.pushBack(all_producer_ca_deps);

      // Gather info on and producer-consumer
      // mappings of CA domains and broadcast resolution
      for (auto consumer_tv :
           ir_utils::filterByType<TensorView>(expr->outputs())) {
        auto all_producer_ids = producer_tv->domain()->allIDs();
        auto all_consumer_ids = consumer_tv->domain()->allIDs();

        auto p2c_permissive_map = permissive_graph.buildMapBetween(
            all_producer_ids, all_consumer_ids);

        for (const auto& [p_id, c_ids] : p2c_permissive_map) {
          if (!c_ids.empty() &&
              all_producer_ca_deps.has(p_id->as<IterDomain>())) {
            info.p2c_ca_permissive_maps[p_id->as<IterDomain>()].pushBack(c_ids);
          }
        }

        const std::vector<std::pair<IterDomain*, IterDomain*>>
            resolved_bcast_domains =
                resolvedRootBroadcasts(producer_tv, consumer_tv);

        for (const auto& [p_root_id, c_root_id] : resolved_bcast_domains) {
          info.p2c_root_broadcast_resolution_map[p_root_id].pushBack(c_root_id);
        }
      }
    }

    if (ir_utils::hasUniformSiblings(expr)) {
      auto consumer_tvs = ir_utils::filterByType<TensorView>(expr->outputs());
      if (consumer_tvs.size() > 1) {
        auto all_consumer_ids = consumer_tvs.vector().at(0)->domain()->allIDs();
        info.ordered_sibling_ids.pushBack(
            {all_consumer_ids.begin(), all_consumer_ids.end()});
        for (const auto i : c10::irange(1, consumer_tvs.size())) {
          auto consumer_tv_i = consumer_tvs.vector().at(i);
          auto all_consumer_i_ids = consumer_tv_i->domain()->allIDs();

          auto sibling_map = permissive_graph.buildMapBetween(
              all_consumer_ids, all_consumer_i_ids);

          for (const auto& [c_id_1, c_ids] : sibling_map) {
            // Note that c_ids can have multiple domains as this graph
            // is a Permissive graph and there may be broadcast merged
            // domains
            info.sibling_maps[c_id_1->as<IterDomain>()].pushBack(c_ids);
          }
        }
      }
    }
  }
  return info;
}

void IdModel::initializeLoopGraph(const StatefulInliningInfo& info) {
  // In the case of the Loop graph, we do not propagate mappings but
  // explicitly set which domains to map based on the permissive graph
  // and the CA positions.
  NVF_ERROR(
      id_graphs_.emplace(IdMappingMode::LOOP, initializeIdGraph(false)).second);

  // Make sure this is called in a deterministic order. Build all inlined
  // relationships in loop graph.
  for (IterDomain* p_id : info.ordered_p_ca_ids) {
    auto entry_it = info.p2c_ca_permissive_maps.find(p_id);
    if (entry_it != info.p2c_ca_permissive_maps.end()) {
      const VectorOfUniqueEntries<Val*>& c_ids = entry_it->second;
      for (Val* c_id : c_ids) {
        idGraph(IdMappingMode::LOOP).mapVals(p_id, c_id);
      }
    }
  }

  // Similarly maps all sibling domains
  for (IterDomain* id : info.ordered_sibling_ids) {
    auto entry_it = info.sibling_maps.find(id);
    if (entry_it != info.sibling_maps.end()) {
      const VectorOfUniqueEntries<Val*>& sibling_ids = entry_it->second;
      for (Val* sibling_id : sibling_ids) {
        idGraph(IdMappingMode::LOOP).mapVals(id, sibling_id);
      }
    }
  }
}

ValGraph& IdModel::buildLoopGraph() {
  // Make sure the depedent graphs are already built
  maybeBuildGraph(IdMappingMode::EXACT);
  maybeBuildGraph(IdMappingMode::PERMISSIVE);

  const StatefulInliningInfo inlining_info =
      buildStatefulInliningInfo(tv_exprs_, idGraph(IdMappingMode::PERMISSIVE));

  initializeLoopGraph(inlining_info);

  validateLoopGraphHasNoSelfMappedLeafDomains();

  loop_promotion_map_ = LoopPromotionMapBuilder::get(
      *this, inlining_info, loop_promotion_map_builder_callback_);

  // New domains are added. Make sure there's still no self mapping in
  // the loop domains
  validateLoopGraphHasNoSelfMappedLeafDomains();

  idGraph(IdMappingMode::LOOP).validateConsistency();

  return idGraph(IdMappingMode::LOOP);
}

void IdModel::buildAllGraphs() {
  if (tvs_.empty()) {
    return;
  }

  std::unique_ptr<IdModelValidator> validator;

  Fusion* fusion = tvs_.front()->fusion();

  // A ComputeAtMap will be built inside the constructor of
  // IdModelValidator, which may fail for some fusions that are not
  // supported currently (but work with IdModel). Make sure the
  // validator is only created when it is indeed requested
  if (validate_) {
    validator = std::make_unique<IdModelValidator>(fusion, allow_self_mapping_);
  }

  FusionGuard fg(fusion);

  buildExactGraph();
  if (validate_) {
    validator->checkExactGraphEquivalence(idGraph(IdMappingMode::EXACT));
  }

  // Make sure there's no self mapping in the Exact graph as that
  // would invalidate lowering assumptions.
  if (!allow_self_mapping_) {
    assertNoSelfMapping();
  }

  buildAlmostExactGraph();
  // Skip validating the almost exact graph as the IdModel graph also
  // maps non-size-one broadcast domains

  buildPermissiveGraph();
  // Validation is not implemented when compliment mapping is enabled
  if (!permissive_graph_map_compliment_ids_ && validate_) {
    validator->checkPermissiveGraphEquivalence(
        idGraph(IdMappingMode::PERMISSIVE));
  }

  buildLoopGraph();
}

void IdModel::buildGraph(IdMappingMode mode) {
  switch (mode) {
    case IdMappingMode::EXACT:
      buildExactGraph();
      break;
    case IdMappingMode::ALMOSTEXACT:
      buildAlmostExactGraph();
      break;
    case IdMappingMode::BROADCAST:
      buildBroadcastGraph();
      break;
    case IdMappingMode::PERMISSIVE:
      buildPermissiveGraph();
      break;
    case IdMappingMode::LOOP:
      buildLoopGraph();
      break;
    default:
      NVF_THROW("Unsupported mode: ", mode);
  }
}

void IdModel::maybeBuildGraph(IdMappingMode mode) {
  if (id_graphs_.find(mode) != id_graphs_.end()) {
    return;
  } else {
    buildGraph(mode);
  }
}

ValGraph IdModel::buildIntersection(
    const ValGraph& graph0,
    const ValGraph& graph1,
    bool propagate_exprs) const {
  ValGraph intersection = initializeIdGraph(propagate_exprs);
  for (const ValGroup& group0 : graph0.disjointValSets().disjointSets()) {
    auto set_size = group0->size();
    for (auto id0_i : c10::irange(set_size)) {
      Val* id0 = group0->vector()[id0_i];
      for (auto id1_i = id0_i; id1_i < set_size; id1_i++) {
        Val* id1 = group0->vector()[id1_i];
        // id0 and id1 map in group0. If they also map in the group1,
        // add the mapping to the intersection.
        if (graph1.disjointValSets().strictAreMapped(id0, id1)) {
          intersection.mapVals(id0, id1);
        }
      }
    }
  }
  return intersection;
}

// Replay Expr but with the inputs provided.
Expr* IdModel::addReplayAs(std::vector<IterDomain*> new_inputs, Expr* expr) {
  // Figure out which graphs are already initialized to make sure we add the new
  // expression to them.
  std::vector<IdMappingMode> initialized_modes;
  for (auto mode : kIdMappingModes) {
    auto graph_it = id_graphs_.find(mode);
    if (graph_it == id_graphs_.end()) {
      continue;
    }

    auto& graph = graph_it->second;
    if (graph.disjointValSets().disjointSetMap().empty()) {
      continue;
    }

    initialized_modes.push_back(mode);
  }

  // Replace the provided inputs with IterType::Iteration domains as
  // reduction domains cannot be merged with non-reduction domains.
  if (std::any_of(
          new_inputs.begin(),
          new_inputs.end(),
          [](IterDomain* id) { return id->isReduction(); }) &&
      std::any_of(new_inputs.begin(), new_inputs.end(), [](IterDomain* id) {
        return !id->isReduction();
      })) {
    // Inputs have mismatched type, replace new_inputs
    auto tmp_inputs = new_inputs;
    for (const auto i : c10::irange(new_inputs.size())) {
      new_inputs.at(i) = IterDomainBuilder(tmp_inputs.at(i))
                             .iter_type(IterType::Iteration)
                             .build();
      id_definitions_[new_inputs.at(i)];
      id_uses_[new_inputs.at(i)];
      for (auto mode : initialized_modes) {
        idGraph(mode).initializeVal(
            new_inputs.at(i), idGraph(mode).toGroup(tmp_inputs.at(i)));
      }
    }
  }

  const std::vector<IterDomain*> orig_input_ids =
      ir_utils::filterByType<IterDomain>(expr->inputs()).vector();

  // Sanity check of the original inputs
  {
    NVF_ERROR(
        new_inputs.size() == orig_input_ids.size(),
        "Invalid number of inputs: ",
        new_inputs.size(),
        " does not match number of iter domain inputs for ",
        expr->toString());

    for (auto mode : initialized_modes) {
      for (auto inp : orig_input_ids) {
        NVF_ERROR(
            idGraph(mode).hasGroup(inp),
            "All inputs for replay need to be initialized in all graphs, ",
            inp->toString(),
            " was not found in mode: ",
            mode);
      }
    }
  }

  // Create the new expression with provided inputs
  auto replay = ReplayTransform::replayAs(new_inputs, expr);
  NVF_ERROR(replay != nullptr, "no replay found");

  for (auto out_id : ir_utils::filterByType<IterDomain>(replay->outputs())) {
    id_definitions_[out_id].pushBack(replay);
    // out_id is a new IterDomain with no use expr yet. Initialize its
    // use mapping with an empty set
    NVF_ERROR(id_uses_.emplace(out_id, VectorOfUniqueEntries<Expr*>{}).second);
  }

  // Add the expression to the uses of the inputs
  for (auto inp_id : ir_utils::filterByType<IterDomain>(replay->inputs())) {
    // inp_id should not be a new domain, so just make sure it has a
    // def mapping.
    NVF_ERROR(id_definitions_.find(inp_id) != id_definitions_.end());
    id_uses_[inp_id].pushBack(replay);
  }

  // Initialize output iter domains in the graphs
  for (auto mode : initialized_modes) {
    auto& graph = idGraph(mode);

    // Initialize output ids in map. The replay expr will be
    // registered as a definition by registerExpr
    for (auto out_id : ir_utils::filterByType<IterDomain>(replay->outputs())) {
      graph.initializeVal(out_id, {}, {});
    }

    graph.registerExpr(replay);

    // Propagate through all the uses of the iter domain groups of the inputs
    // with the new expression.
    // Gather all use expressions from inputs
    VectorOfUniqueEntries<Expr*> representative_uses;
    for (IterDomain* inp : new_inputs) {
      for (const ExprGroup& use_group : graph.getUses(graph.toGroup(inp))) {
        NVF_ERROR(!use_group->empty());
        representative_uses.pushBack(use_group->front());
      }
    }

    for (auto rep_use : representative_uses) {
      graph.maybeMapThroughExprs(rep_use, replay, true);
    }
  }

  return replay;
}

void IdModel::validateLoopGraphHasNoSelfMappedLeafDomains() const {
  for (auto tv : tvs_) {
    auto self_mappped_loop_pair =
        detectSelfMapping(tv->domain()->loop(), idGraph(IdMappingMode::LOOP));
    NVF_ERROR(
        !self_mappped_loop_pair.has_value(),
        "Detected loop domains are mapped in the loop graph. Tensor: ",
        tv->toString(),
        ". Mapped loop domains: ",
        self_mappped_loop_pair->first->toString(),
        " and ",
        self_mappped_loop_pair->second->toString());
  }
}

std::unordered_map<ValGroup, IterDomain*> updateValGroupIdMap(
    const std::unordered_map<ValGroup, IterDomain*>& stale_map,
    ValGraph& new_graph) {
  std::unordered_map<ValGroup, IterDomain*> new_map;

  for (const auto& [stale_group, mapped_id] : stale_map) {
    const ValGroups& new_groups = new_graph.toGroups(*stale_group);
    NVF_ERROR(
        new_groups.size() == 1,
        "\nUpdate map assumes that new graph is equivalent to old graph plus extra mappings.\n",
        "i.e. all mappings in new_graph should exist in the graph stale_map was produced on.\n",
        "old:",
        nvfuser::toString(stale_group),
        "new: ",
        nvfuser::toString(new_groups));
    NVF_ERROR(
        new_map.emplace(new_groups.front(), mapped_id).second,
        "Expected only a single mapping but multiple entries detected for ",
        nvfuser::toString(new_groups.front()));
  }
  return new_map;
}

// Mostly just copied from ComputeAtMap::validateAndPropagatePType
void IdModel::validateAndPropagatePType() {
  for (const ValGroup& loop_group :
       idGraph(IdMappingMode::LOOP).disjointValSets().disjointSets()) {
    ParallelType common_ptype = ParallelType::Serial;
    for (Val* id : *loop_group) {
      auto id_ptype = id->as<IterDomain>()->getParallelType();
      NVF_ERROR(
          id_ptype == common_ptype || id_ptype == ParallelType::Serial ||
              common_ptype == ParallelType::Serial,
          "Issue validating parallel type disjoint ptype is, ",
          common_ptype,
          " but found in the set the id: ",
          id->toString());
      common_ptype =
          common_ptype == ParallelType::Serial ? id_ptype : common_ptype;
    }

    for (auto id : *loop_group) {
      // Due to the broadcast forwarding, not all IDs in a loop group
      // are indeed loop domains. For example, an ID may be used in a
      // merge whose output is also in this loop group.
      bool not_a_loop_domain = false;
      for (auto expr : id->uses()) {
        if (auto merge = dynamic_cast<Merge*>(expr);
            merge != nullptr && loop_group->has(merge->out())) {
          not_a_loop_domain = true;
          break;
        }
        // This is another case of input-output mappings
        if (auto swizzle2d = dynamic_cast<Swizzle2D*>(expr);
            swizzle2d != nullptr &&
            swizzle2d->swizzleMode() == SwizzleMode::Loop) {
          not_a_loop_domain = true;
          break;
        }
      }
      if (not_a_loop_domain) {
        continue;
      }
      id->as<IterDomain>()->parallelize(common_ptype);
    }
  }
}

void IdModel::allocateLoopIndexVariables() {
  FusionGuard fg(fusion_);

  NVF_ERROR(GpuLower::hasCurrent());

  NVF_ERROR(
      hasIdGraph(IdMappingMode::LOOP),
      "getLoopIndexVariable requires Loop graph");

  // Follow the same logic as ComputeAtMap::allocateIndexVariables
  for (const ValGroup& loop_group :
       idGraph(IdMappingMode::LOOP).disjointValSets().disjointSets()) {
    auto loop_promotion_map_it = loop_promotion_map_.find(loop_group);

    // Not all loop groups actually correspond to a for-loop. Ideally,
    // non for-loop loop groups should be removed. Such loop groups do
    // not need indices and don't have loop promotion.
    if (loop_promotion_map_it == loop_promotion_map_.end()) {
      continue;
    }

    ParallelType ptype = getParallelType(loop_group);

    Val* loop_index = nullptr;

    // TODO: Cleanup needed. ir_utils::isMemoryPartitionedAcross
    // should be used, but that means we would need to consider
    // multiple outputs with different memory types, though it
    // should be uncommon in practice.
    if (shouldUseZeroIndex(loop_group, *this) ||
        isParallelTypeDeviceDim(ptype)) {
      loop_index = fusion_->zeroVal();
    } else if (isParallelTypeThread(ptype)) {
      loop_index = NamedScalar::getParallelIndex(ptype);
    }

    if (loop_index != nullptr) {
      loop_index_variable_map_[loop_group] = loop_index;
      continue;
    }

    if (GpuLower::current()->circularBufferInfo().isCircularBufferedIterDomain(
            loop_group->front()->as<IterDomain>())) {
      // Allocate index variable for each stage of the circular buffered loop.
      circular_buffered_loop_index_variable_map_[loop_group] =
          std::make_unique<CircularBufferIndices>(CircularBufferIndices(
              {{CircularBufferLoopStage::Prolog,
                IrBuilder::create<Val>(DataType::Index)},
               {CircularBufferLoopStage::Main,
                IrBuilder::create<Val>(DataType::Index)},
               {CircularBufferLoopStage::Epilog,
                IrBuilder::create<Val>(DataType::Index)}}));
      continue;
    }

    // If enabled, allocate own indices. Otherwise, use the one
    // generated for ComputeAtMap for compatibility with the legacy
    // indexing
    if (GpuLower::current()->idModelOptions().loop()) {
      loop_index = IrBuilder::create<Val>(DataType::Index);
    } else {
      const auto& ca_map = GpuLower::current()->caMap();
      for (const auto& id :
           ir_utils::filterByType<IterDomain>(loop_group->vector())) {
        if (!ca_map->getIdSets(IdMappingMode::LOOP).mappingExists(id)) {
          continue;
        }
        loop_index = ca_map->getIndexVariable(id);
        break;
      }
      NVF_ERROR(
          loop_index != nullptr,
          "No existing index found for ",
          nvfuser::toString(loop_group));
    }

    NVF_ERROR(loop_index != nullptr);
    loop_index_variable_map_[loop_group] = loop_index;
  }

  return;
}

Val* IdModel::getLoopIndexVariable(
    const ValGroup& loop_group,
    CircularBufferLoopStage circular_buffer_loop_stage) const {
  NVF_ERROR(
      !loop_index_variable_map_.empty(),
      "Loop index variables not generated. IdModel::allocateIndexVariables may have not been callled.");

  // Check if this loop was modified by circular buffer pass.
  bool is_circular_buffer_iterdomain =
      GpuLower::current()->circularBufferInfo().isCircularBufferedIterDomain(
          loop_group->front()->as<IterDomain>());

  if (is_circular_buffer_iterdomain) {
    // Use dedicated circular buffer index variable if the loop is circular
    // buffer loop
    if (circular_buffer_loop_stage == CircularBufferLoopStage::NotApplicable) {
      // The circular buffered loop stages are created after the loop nest
      //  lowering phase so this function will be querried before the double
      //  buffer pass. At that point, no forloop has any circular buffer
      //  stage defined, and we just default to using the main stage index.
      circular_buffer_loop_stage = CircularBufferLoopStage::Main;
    }
    return circular_buffered_loop_index_variable_map_.at(loop_group)
        ->at(circular_buffer_loop_stage);
  } else {
    return loop_index_variable_map_.at(loop_group);
  }
}

Val* IdModel::getLoopIndexVariable(
    IterDomain* id,
    CircularBufferLoopStage circular_buffer_loop_stage) const {
  const auto& loop_group = idGraph(IdMappingMode::LOOP).toGroup(id);
  return getLoopIndexVariable(loop_group, circular_buffer_loop_stage);
}

} // namespace nvfuser<|MERGE_RESOLUTION|>--- conflicted
+++ resolved
@@ -390,18 +390,6 @@
         mapped_ids.push_back({split->in(), split->inner()});
       }
     } else {
-<<<<<<< HEAD
-      // Even when the factor is not known to be 1, as long as the
-      // input and output have the same extent, they should be
-      // mapped. This happens, for example, split 32 by 32 -> 1, 32.
-      if (split->outer()->extent()->sameAs(split->in()->extent())) {
-        NVF_ERROR(split->inner()->extent()->isOneInt());
-        mapped_ids.push_back({split->in(), split->outer()});
-      }
-      if (split->inner()->extent()->sameAs(split->in()->extent())) {
-        NVF_ERROR(split->outer()->extent()->isOneInt())
-        mapped_ids.push_back({split->in(), split->inner()});
-=======
       // Rare, but don't want to deal with zero-dim IDs
       if (!split->in()->extent()->isZeroInt()) {
         // Even when the factor is not known to be 1, as long as the
@@ -425,7 +413,6 @@
               split->toString());
           mapped_ids.push_back({split->in(), split->inner()});
         }
->>>>>>> 4c2ea062
       }
     }
   } else if (auto swizzle = dynamic_cast<Swizzle2D*>(expr)) {
