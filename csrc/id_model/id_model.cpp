--- conflicted
+++ resolved
@@ -757,30 +757,6 @@
   }
 }
 
-namespace {
-
-// Loop graph represents the loop structure of the given fusion, so
-// there must not be any mapping between the leaf domains of each
-// tensor.
-void validateLoopGraphHasNoSelfMappedLeafDomains(
-    const std::vector<TensorView*>& tvs,
-    const IdModel& id_model) {
-  for (auto tv : tvs) {
-    auto self_mappped_leaf_pair = detectSelfMapping(
-        tv->domain()->leaf(), id_model.idGraph(IdMappingMode::LOOP));
-    NVF_ERROR(
-        !self_mappped_leaf_pair.has_value(),
-        "Detected leaf domains are mapped in the loop graph. Tensor: ",
-        tv->toString(),
-        ". Mapped leaf domains: ",
-        self_mappped_leaf_pair->first->toString(),
-        " and ",
-        self_mappped_leaf_pair->second->toString());
-  }
-}
-
-} // namespace
-
 void IdModel::buildLoopGraph() {
   // Make sure the depedent graphs are already built
   maybeBuildGraph(IdMappingMode::EXACT);
@@ -799,27 +775,19 @@
 
   initializeLoopGraph(inlining_info);
 
-<<<<<<< HEAD
-  validateLoopGraphHasNoSelfMappedLeafDomains(tvs_, *this);
+  validateLoopGraphHasNoSelfMappedLeafDomains();
 
   VERBOSE() << "Initial loop graph:\n";
   for (const auto& group :
        idGraph(IdMappingMode::LOOP).disjointValSets().disjointSets()) {
     VERBOSE() << nvfuser::toString(group) << std::endl;
   }
-=======
-  validateLoopGraphHasNoSelfMappedLeafDomains();
->>>>>>> 3038e0d2
 
   loop_promotion_map_ = buildLoopPromotionMap(inlining_info);
 
   // New domains are added. Make sure there's still no self mapping in
   // the leaf domains
-<<<<<<< HEAD
-  validateLoopGraphHasNoSelfMappedLeafDomains(tvs_, *this);
-=======
   validateLoopGraphHasNoSelfMappedLeafDomains();
->>>>>>> 3038e0d2
 
   idGraph(IdMappingMode::LOOP).validateConsistency();
 }
@@ -854,12 +822,6 @@
   ValGraph iel_graph = buildIntersection(
       idGraph(IdMappingMode::EXACT), idGraph(IdMappingMode::LOOP), false);
 
-  // Loop promotion map is to prepare for IterDomain replays to resolve
-  // non-inlined loop groups. Since these replays will modify the loop map as
-  // we're iterating over the loop map, operate on a copy of the loop map, not
-  // the original one.
-  auto loop_graph_copy = idGraph(IdMappingMode::LOOP);
-
   // Step 1: Build a map of the IEL groups of root broadcast domains
   // to resolving domains.
   std::unordered_map<ValGroup, IterDomain*> iel_promotion_map =
@@ -895,22 +857,16 @@
   // IEL promotion map. For each loop group, examine all the IEL
   // promotions and find the most representative one that captures all
   // the dependent input domains of the loop group
-  std::unordered_map<ValGroup, IterDomain*> loop_graph_copy_promotion_map =
+  std::unordered_map<ValGroup, IterDomain*> loop_promotion_map =
       projectIELPromotionToLoopGraph(
-          iel_graph, iel_promotion_map, loop_graph_copy, inlining_info);
-
-  for (const auto& loop_group :
-       loop_graph_copy.disjointValSets().disjointSets()) {
-    auto it = loop_graph_copy_promotion_map.find(loop_group);
-    if (it == loop_graph_copy_promotion_map.end()) {
-      VERBOSE() << "No promotion found yet for loop group of "
-                << nvfuser::toString(loop_group) << std::endl;
-    }
-  }
+          iel_graph,
+          iel_promotion_map,
+          idGraph(IdMappingMode::LOOP),
+          inlining_info);
 
   {
     VERBOSE() << "Step 3: initial loop promotion map:" << std::endl;
-    for (const auto& [loop_group, id] : loop_graph_copy_promotion_map) {
+    for (const auto& [loop_group, id] : loop_promotion_map) {
       VERBOSE() << nvfuser::toString(loop_group) << " -> " << id->name()
                 << std::endl;
     }
@@ -922,23 +878,17 @@
   // Indexing19. Its parent ID loop group is promoted, but the loop
   // group of iS50 is not found yet.
 
-  // Update the IEL graph as new domains may have been added
-  iel_graph = buildIntersection(
-      idGraph(IdMappingMode::EXACT), idGraph(IdMappingMode::LOOP), false);
-
-  loop_graph_copy = idGraph(IdMappingMode::LOOP);
-  loop_graph_copy_promotion_map =
-      updateValGroupIdMap(loop_graph_copy_promotion_map, loop_graph_copy);
-
   // Step 4: In order to fully propagate the loop graph promotions, first
   // propagate them to the IEL groups, which are then used to
-  // propagate back to the loop groups in Step 5
+  // propagate back to the loop groups in Step 5. Unlike Step 2, the
+  // initial IEL promotion map is empty and is populated with the loop
+  // promotion map as we traverse down the IEL graph.
   std::unordered_map<ValGroup, IterDomain*> final_iel_promotion_map;
   propagatePromotionsInIELGraph(
       iel_graph,
       final_iel_promotion_map,
-      loop_graph_copy,
-      loop_graph_copy_promotion_map);
+      idGraph(IdMappingMode::LOOP),
+      loop_promotion_map);
 
   {
     std::stringstream ss;
@@ -950,25 +900,6 @@
     VERBOSE() << ss.str();
   }
 
-  // Step 5: Find the final promotion of each loop group based on the
-  // final IEL promotion map
-  auto final_loop_promotion_map = projectIELPromotionToLoopGraph(
-      iel_graph, final_iel_promotion_map, loop_graph_copy, inlining_info);
-
-<<<<<<< HEAD
-  // The loop map is built for loop_graph_copy. Update the map to the
-  // latest loop graph
-  final_loop_promotion_map = updateValGroupIdMap(
-      final_loop_promotion_map, idGraph(IdMappingMode::LOOP));
-
-  sanityCheckLoopPromotionMap(final_loop_promotion_map);
-
-  VERBOSE() << "Final loop promotion map:" << std::endl;
-  for (const auto& [loop_group, id] : final_loop_promotion_map) {
-    VERBOSE() << nvfuser::toString(loop_group) << " -> " << id->name()
-              << std::endl;
-  }
-=======
   // Step 5: Find the final promotion of each loop group based on the
   // final IEL promotion map
   auto final_loop_promotion_map = projectIELPromotionToLoopGraph(
@@ -1024,7 +955,12 @@
       loop_promotion_map.begin(), loop_promotion_map.end());
 
   sanityCheckLoopPromotionMap(final_loop_promotion_map);
->>>>>>> 3038e0d2
+
+  VERBOSE() << "Final loop promotion map:" << std::endl;
+  for (const auto& [loop_group, id] : final_loop_promotion_map) {
+    VERBOSE() << nvfuser::toString(loop_group) << " -> " << id->name()
+              << std::endl;
+  }
 
   return final_loop_promotion_map;
 }
@@ -1152,10 +1088,6 @@
 
     iel_promotion_map[iel_group] =
         promoted_iel_groups.front()->front()->as<IterDomain>();
-
-    VERBOSE() << "Root promotion: " << nvfuser::toString(iel_group) << " -> "
-              << promoted_iel_groups.front()->front()->as<IterDomain>()->name()
-              << std::endl;
   }
 
   return iel_promotion_map;
@@ -1387,7 +1319,6 @@
             iel_expr->front(), maybe_promoted_input_use_group->front())) {
       continue;
     }
-
     // This is just an extra sanity check. Make sure all exprs in
     // the use group are mapped
     NVF_ERROR(
@@ -1476,16 +1407,16 @@
     const std::vector<ValGroup> iel_inp_groups =
         iel_graph.inputGroups(iel_expr);
 
-    // Propagate loop graph promotion only when the inputs and outputs are
-    // not in the same loop group.
-    const bool loop_promote_inputs = !loop_graph_promotion_map.empty() &&
-        hasUniqueInputLoopGroups(iel_expr, iel_graph, loop_graph);
-
     // Check if any inputs need promotion indicating this expr group needs to
     // be replayed with promoted inputs
     bool an_input_was_promoted = false;
     std::vector<IterDomain*> maybe_promoted_inputs;
     maybe_promoted_inputs.reserve(iel_inp_groups.size());
+
+    // Propagate loop graph promotion only when the inputs and outputs are
+    // not in the same loop group.
+    const bool loop_promote_inputs = !loop_graph_promotion_map.empty() &&
+        hasUniqueInputLoopGroups(iel_expr, iel_graph, loop_graph);
 
     for (const ValGroup& iel_inp_group : iel_inp_groups) {
       // Assumed all inputs are IterDomains
@@ -1758,6 +1689,7 @@
 
   return covered_ids;
 }
+
 }; // namespace
 
 std::unordered_map<ValGroup, IterDomain*> IdModel::
@@ -1777,12 +1709,10 @@
 
   for (const ValGroup& loop_group :
        loop_graph.disjointValSets().disjointSets()) {
-    // Error happens here. Likely iel_graph is stale
     IterDomain* promotion_id = findPromotionOfLoopGroup(
         loop_group,
         iel_graph,
         iel_promotion_map,
-        {},
         exact_covered_ids,
         terminal_loop_ids);
     if (promotion_id) {
@@ -1803,12 +1733,9 @@
     const ValGroup& loop_group,
     const ValGraph& iel_graph,
     const std::unordered_map<ValGroup, IterDomain*>& iel_promotion_map,
-    const std::unordered_map<ValGroup, IterDomain*>& loop_graph_promotion_map,
     const std::unordered_map<ValGroup, ValGroups>& exact_covered_ids,
     const VectorOfUniqueEntries<IterDomain*>& terminal_loop_ids) {
   const ValGraph& exact_graph = idGraph(IdMappingMode::EXACT);
-
-  std::unordered_map<ValGroup, IterDomain*> promotion_map;
 
   // Grab all the (potentially promoted) terminal iter domains in this group.
   // Save the exact group and the iter domain in this vector.
@@ -1841,16 +1768,6 @@
       // If this terminal ID has a promotion, grab the promoted ID.
       exact_promoted_terminal_ids.emplace_back(
           exact_graph.toGroup(iel_promo_it->second), iel_promo_it->second);
-    }
-
-    if (auto loop_graph_promotion_map_it =
-            loop_graph_promotion_map.find(loop_group);
-        loop_graph_promotion_map_it != loop_graph_promotion_map.end()) {
-      VERBOSE() << "Found in loop promotion: " << nvfuser::toString(loop_group)
-                << std::endl;
-      exact_promoted_terminal_ids.emplace_back(
-          exact_graph.toGroup(loop_graph_promotion_map_it->second),
-          loop_graph_promotion_map_it->second);
     }
   }
 
@@ -1928,17 +1845,6 @@
 }
 
 void IdModel::sanityCheckLoopPromotionMap(
-<<<<<<< HEAD
-    const std::unordered_map<ValGroup, IterDomain*>& loop_promotion_map) {
-  for (const ValGroup& loop_group :
-       idGraph(IdMappingMode::LOOP).disjointValSets().disjointSets()) {
-    // Non-leaf loop groups are not guaranteed to have valid
-    // promotions. See for example FusionRepro1713, where root domains
-    // are all grouped together but there's no valid promotion.
-    if (idGraph(IdMappingMode::LOOP).hasUses(loop_group)) {
-      continue;
-    }
-=======
     const std::unordered_map<ValGroup, IterDomain*>& loop_promotion_map) const {
   const auto& loop_graph = idGraph(IdMappingMode::LOOP);
   for (const ValGroup& loop_group :
@@ -1951,7 +1857,6 @@
     }
     // Make sure the loop group is promoted to a domain that is mapped
     // in the LOOP graph
->>>>>>> 3038e0d2
     auto promotion_it = loop_promotion_map.find(loop_group);
     NVF_ERROR(
         promotion_it != loop_promotion_map.end(),
@@ -1968,8 +1873,6 @@
   }
 }
 
-<<<<<<< HEAD
-=======
 void IdModel::validateLoopGraphHasNoSelfMappedLeafDomains() const {
   for (auto tv : tvs_) {
     auto self_mappped_leaf_pair =
@@ -1985,7 +1888,6 @@
   }
 }
 
->>>>>>> 3038e0d2
 std::unordered_map<ValGroup, IterDomain*> updateValGroupIdMap(
     const std::unordered_map<ValGroup, IterDomain*>& stale_map,
     ValGraph& new_graph) {
