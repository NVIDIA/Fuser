--- conflicted
+++ resolved
@@ -911,18 +911,11 @@
     }
 
     for (auto id : *loop_group) {
-<<<<<<< HEAD
-      bool not_a_loop_domain = false;
-      for (auto expr : id->uses()) {
-        // Not a loop domain when there's a merge expr whose output is
-        // also in this loop group.
-=======
       // Due to the broadcast forwarding, not all IDs in a loop group
       // are indeed loop domains. For example, an ID may be used in a
       // merge whose output is also in this loop group.
       bool not_a_loop_domain = false;
       for (auto expr : id->uses()) {
->>>>>>> 7ca54415
         if (auto merge = dynamic_cast<Merge*>(expr);
             merge != nullptr && loop_group->has(merge->out())) {
           not_a_loop_domain = true;
