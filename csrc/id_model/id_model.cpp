--- conflicted
+++ resolved
@@ -889,7 +889,6 @@
   // the dependent input domains of the loop group
   std::unordered_map<ValGroup, IterDomain*> loop_graph_copy_promotion_map =
       projectIELPromotionToLoopGraph(
-<<<<<<< HEAD
           iel_graph, iel_promotion_map, loop_graph_copy, inlining_info);
 
   for (const auto& loop_group :
@@ -908,12 +907,6 @@
                 << std::endl;
     }
   }
-=======
-          iel_graph,
-          iel_promotion_map,
-          idGraph(IdMappingMode::LOOP),
-          inlining_info);
->>>>>>> 79862aec
 
   // At this point, most of loop groups should have correct promoted
   // IDs. However, non-inlined loop groups may miss promotion that
@@ -921,7 +914,6 @@
   // Indexing19. Its parent ID loop group is promoted, but the loop
   // group of iS50 is not found yet.
 
-<<<<<<< HEAD
   // Update the IEL graph as new domains may have been added
   iel_graph = buildIntersection(
       idGraph(IdMappingMode::EXACT), idGraph(IdMappingMode::LOOP), false);
@@ -933,18 +925,10 @@
   // Step 4: In order to fully propagate the loop graph promotions, first
   // propagate them to the IEL groups, which are then used to
   // propagate back to the loop groups in Step 5
-=======
-  // Step 4: In order to fully propagate the loop graph promotions, first
-  // propagate them to the IEL groups, which are then used to
-  // propagate back to the loop groups in Step 5. Unlike Step 2, the
-  // initial IEL promotion map is empty and is populated with the loop
-  // promotion map as we traverse down the IEL graph.
->>>>>>> 79862aec
   std::unordered_map<ValGroup, IterDomain*> final_iel_promotion_map;
   propagatePromotionsInIELGraph(
       iel_graph,
       final_iel_promotion_map,
-<<<<<<< HEAD
       loop_graph_copy,
       loop_graph_copy_promotion_map,
       true);
@@ -978,16 +962,6 @@
   }
 
   return final_loop_promotion_map;
-=======
-      idGraph(IdMappingMode::LOOP),
-      loop_promotion_map,
-      true);
-
-  // This is not a right map to return but just a placeholder since
-  // the loop promotion map is not yet completely merged. It will be
-  // replaced by a proper map.
-  return final_iel_promotion_map;
->>>>>>> 79862aec
 }
 
 std::unordered_map<ValGroup, IterDomain*> IdModel::buildInlineRootResolutionMap(
@@ -1271,48 +1245,6 @@
 }
 
 namespace {
-
-// When propagating loop promotions from inputs to outputs of an IEL
-// expr, we can't blindly apply loop promotion when all of the input
-// domains are loop mapped with the outputs.
-//
-// i.e. if we have the inlined domains from:
-// T2[i0*i1] pa(1) = T0[i0*b1]ca(1) + T1[i0*i1]ca(1)
-// The inlined loop group would be:
-//
-// i0, i1, b1, i0*i1, b0*i1
-// Then if we replayed the iel transformations they would be:
-// merge(i0, i1)
-// merge(i0, b1)
-//
-// So if we replayed them with loop promotion, then i0, i1, b1 would be
-// promoted to i0*i1, and the merges would be replayed.
-//
-// Therefore only promote i0*b1 to i0*i1, or i0*i1 to i0*i1 (i.e. don't
-// promote an input to any transformation within the loop group).
-//
-// So if we have an iel_expr make sure its inputs and outputs are not in
-// the same loop group.
-bool hasUniqueInputLoopGroups(
-    const ExprGroup& iel_expr,
-    const ValGraph& iel_graph,
-    const ValGraph& loop_graph) {
-  const std::vector<ValGroup> iel_inp_groups = iel_graph.inputGroups(iel_expr);
-
-  const std::vector<ValGroup> iel_out_groups = iel_graph.outputGroups(iel_expr);
-
-  ValGroups inp_loop_groups;
-  for (const ValGroup& iel_inp_group : iel_inp_groups) {
-    inp_loop_groups.pushBack(loop_graph.toGroup(iel_inp_group->front()));
-  }
-  ValGroups out_loop_groups;
-  for (const ValGroup& iel_out_group : iel_out_groups) {
-    out_loop_groups.pushBack(loop_graph.toGroup(iel_out_group->front()));
-  }
-
-  // Check if input groups that are not included in the output group set
-  return !inp_loop_groups.computeSubtract(out_loop_groups).empty();
-}
 
 // Check if there's an equivalent expression as iel_expr that uses
 // maybe_promoted_inputs. This is used to avoid redundantly replaying
@@ -1385,12 +1317,7 @@
 
     // For the final loop promotion map, we want to find
     // promotions within the same loop groups. Note that that's
-<<<<<<< HEAD
     // guaranteed when replayed.
-=======
-    // guaranteed when a new domain is replayed instead of reusing an
-    // existing domain.
->>>>>>> 79862aec
     if (require_loop_mapped_promotion) {
       if (!loop_graph.disjointExprSets().permissiveAreMapped(
               iel_expr->front(), maybe_promoted_input_use_group->front())) {
@@ -1411,10 +1338,6 @@
           "\n",
           nvfuser::toString(maybe_promoted_input_use_group));
     }
-<<<<<<< HEAD
-=======
-
->>>>>>> 79862aec
     return maybe_promoted_input_use;
   }
 
@@ -1500,11 +1423,6 @@
     std::vector<IterDomain*> maybe_promoted_inputs;
     maybe_promoted_inputs.reserve(iel_inp_groups.size());
 
-    // Propagate loop graph promotion only when the inputs and outputs are
-    // not in the same loop group.
-    const bool loop_promote_inputs = !loop_graph_promotion_map.empty() &&
-        hasUniqueInputLoopGroups(iel_expr, iel_graph, loop_graph);
-
     for (const ValGroup& iel_inp_group : iel_inp_groups) {
       // Assumed all inputs are IterDomains
       NVF_ERROR(iel_inp_group->front()->isA<IterDomain>());
@@ -1529,12 +1447,9 @@
         if (inp_loop_promo_it != loop_graph_promotion_map.end()) {
           maybe_promoted_inputs.push_back(inp_loop_promo_it->second);
           an_input_was_promoted = true;
-<<<<<<< HEAD
           VERBOSE() << "Promoted input by loop promotion: "
                     << nvfuser::toString(iel_inp_group) << " -> "
                     << inp_loop_promo_it->second->name() << std::endl;
-=======
->>>>>>> 79862aec
           continue;
         }
       }
@@ -1548,11 +1463,8 @@
       continue;
     }
 
-<<<<<<< HEAD
     VERBOSE() << "IEL expr: " << iel_expr->front()->toString();
 
-=======
->>>>>>> 79862aec
     Expr* promoted_expr = findMatchingExpr(
         iel_expr,
         iel_graph,
@@ -1952,7 +1864,6 @@
   return terminal_loop_ids;
 }
 
-<<<<<<< HEAD
 void IdModel::sanityCheckLoopPromotionMap(
     const std::unordered_map<ValGroup, IterDomain*>& loop_promotion_map) {
   for (const ValGroup& loop_group :
@@ -1979,8 +1890,6 @@
   }
 }
 
-=======
->>>>>>> 79862aec
 std::unordered_map<ValGroup, IterDomain*> updateValGroupIdMap(
     const std::unordered_map<ValGroup, IterDomain*>& stale_map,
     ValGraph& new_graph) {
@@ -2004,7 +1913,6 @@
   return new_map;
 }
 
-<<<<<<< HEAD
 std::unordered_map<IterDomain*, IterDomain*> IdModel::buildIndexGraph(
     const std::vector<Expr*>& exprs,
     const std::vector<TensorView*>& all_tvs,
@@ -2013,6 +1921,4 @@
   NVF_ERROR(false, "Not implemented yet.");
 }
 
-=======
->>>>>>> 79862aec
 } // namespace nvfuser