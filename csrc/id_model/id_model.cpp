--- conflicted
+++ resolved
@@ -361,17 +361,9 @@
     }
   }
 
-<<<<<<< HEAD
-  idGraph(IdMappingMode::EXACT).validateConsistency();
-
-  std::cerr << "Exact graph\n"
-            << nvfuser::idGroupsString(idGraph(IdMappingMode::EXACT))
-            << std::endl;
-=======
   graph.validateConsistency();
 
   return graph;
->>>>>>> 3d82ae96
 }
 
 namespace {
