--- conflicted
+++ resolved
@@ -885,22 +885,14 @@
 
 // Returns the root producer iteration domains that are resolved by provided
 // consumer
-<<<<<<< HEAD
-std::unordered_map<IterDomain*, IterDomain*> resolvedRootBroadcasts(
-=======
 std::vector<std::pair<IterDomain*, IterDomain*>> resolvedRootBroadcasts(
->>>>>>> bfb086e1
     TensorView* producer,
     TensorView* consumer) {
   auto p2c_map = PairwiseRootDomainMap(producer, consumer)
                      .mapBroadcast(true)
                      .mapProducerToConsumer();
 
-<<<<<<< HEAD
-  std::unordered_map<IterDomain*, IterDomain*> resolved_bcast_map;
-=======
   std::vector<std::pair<IterDomain*, IterDomain*>> resolved_bcast_domains;
->>>>>>> bfb086e1
   for (const auto& [p_id, c_id] : p2c_map) {
     // Look for a broadcast producer and non-broadcast consumer
 
@@ -917,10 +909,9 @@
       continue;
     }
 
-<<<<<<< HEAD
-    resolved_bcast_map[p_id] = c_id;
-  }
-  return resolved_bcast_map;
+    resolved_bcast_domains.emplace_back(p_id, c_id);
+  }
+  return resolved_bcast_domains;
 }
 
 // Update a map of ValGroups to ID from an old Valgraph to a new
@@ -946,11 +937,6 @@
         nvfuser::toString(new_groups.front()));
   }
   return new_map;
-=======
-    resolved_bcast_domains.emplace_back(p_id, c_id);
-  }
-  return resolved_bcast_domains;
->>>>>>> bfb086e1
 }
 
 } // namespace
@@ -996,18 +982,11 @@
           }
         }
 
-<<<<<<< HEAD
-        std::unordered_map<IterDomain*, IterDomain*> resolved_bcast_map =
-            resolvedRootBroadcasts(producer_tv, consumer_tv);
-
-        for (const auto& [p_root_id, c_root_id] : resolved_bcast_map) {
-=======
         const std::vector<std::pair<IterDomain*, IterDomain*>>
             resolved_bcast_domains =
                 resolvedRootBroadcasts(producer_tv, consumer_tv);
 
         for (const auto& [p_root_id, c_root_id] : resolved_bcast_domains) {
->>>>>>> bfb086e1
           info.p2c_root_broadcast_resolution_map[p_root_id].pushBack(c_root_id);
         }
       }
@@ -1065,15 +1044,12 @@
   maybeBuildGraph(IdMappingMode::EXACT);
   maybeBuildGraph(IdMappingMode::PERMISSIVE);
 
-<<<<<<< HEAD
   if (!tv_exprs_.empty()) {
     std::stringstream ss;
     tv_exprs_.at(0)->fusion()->print(ss);
     VERBOSE() << ss.str();
   }
 
-=======
->>>>>>> bfb086e1
   const StatefulInliningInfo inlining_info = buildStatefulInliningInfo(
       tv_exprs_,
       idGraph(IdMappingMode::EXACT),
@@ -1081,7 +1057,6 @@
 
   initializeLoopGraph(inlining_info);
 
-<<<<<<< HEAD
   validateLoopGraphHasNoSelfMappedLeafDomains(tvs_, *this);
 
   VERBOSE() << "Initial loop graph:\n";
@@ -1095,9 +1070,6 @@
   // New domains are added. Make sure there's still no self mapping in
   // the leaf domains
   validateLoopGraphHasNoSelfMappedLeafDomains(tvs_, *this);
-=======
-  loop_promotion_map_ = buildLoopPromotionMap(inlining_info);
->>>>>>> bfb086e1
 
   idGraph(IdMappingMode::LOOP).validateConsistency();
 }
@@ -1132,21 +1104,17 @@
   ValGraph iel_graph = buildIntersection(
       idGraph(IdMappingMode::EXACT), idGraph(IdMappingMode::LOOP), false);
 
-<<<<<<< HEAD
   // Loop promotion map is to prepare for IterDomain replays to resolve
   // non-inlined loop groups. Since these replays will modify the loop map as
   // we're iterating over the loop map, operate on a copy of the loop map, not
   // the original one.
   auto loop_graph_copy = idGraph(IdMappingMode::LOOP);
 
-=======
->>>>>>> bfb086e1
   // Step 1: Build a map of the IEL groups of root broadcast domains
   // to resolving domains.
   std::unordered_map<ValGroup, IterDomain*> iel_promotion_map =
       buildInlineRootResolutionMap(iel_graph, inlining_info);
 
-<<<<<<< HEAD
   {
     std::stringstream ss;
     ss << "Step 1: Root promotion map\n";
@@ -1252,12 +1220,6 @@
   }
 
   return final_loop_promotion_map;
-=======
-  // This is not a right map to return but just a placeholder since
-  // the loop promotion map is not yet completely merged. It will be
-  // replaced by a proper map.
-  return iel_promotion_map;
->>>>>>> bfb086e1
 }
 
 std::unordered_map<ValGroup, IterDomain*> IdModel::buildInlineRootResolutionMap(
@@ -1383,19 +1345,15 @@
 
     iel_promotion_map[iel_group] =
         promoted_iel_groups.front()->front()->as<IterDomain>();
-<<<<<<< HEAD
 
     VERBOSE() << "Root promotion: " << nvfuser::toString(iel_group) << " -> "
               << promoted_iel_groups.front()->front()->as<IterDomain>()->name()
               << std::endl;
-=======
->>>>>>> bfb086e1
   }
 
   return iel_promotion_map;
 }
 
-<<<<<<< HEAD
 // TODO: Reenable after reenabling parallel propagation.
 //        propagateLoopPTypes
 void IdModel::validatePTypes(const std::vector<TensorView*>& all_tvs) const {
@@ -1442,8 +1400,6 @@
   }
 }
 
-=======
->>>>>>> bfb086e1
 void IdModel::buildAllGraphs() {
   VERBOSE() << "*** Building all graphs ***";
 
@@ -1547,7 +1503,6 @@
   return intersection;
 }
 
-<<<<<<< HEAD
 VectorOfUniqueEntries<IterDomain*> IdModel::computeTerminalLoopIds(
     const StatefulInliningInfo& info) {
   VectorOfUniqueEntries<IterDomain*> terminal_loop_ids;
@@ -2088,6 +2043,4 @@
   NVF_ERROR(false, "Not implemented yet.");
 }
 
-=======
->>>>>>> bfb086e1
 } // namespace nvfuser