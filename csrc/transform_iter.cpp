// clang-format off
/*
 * SPDX-FileCopyrightText: Copyright (c) 2023-present NVIDIA CORPORATION & AFFILIATES.
 * All rights reserved.
 * SPDX-License-Identifier: BSD-3-Clause
 */
// clang-format on
#include <transform_iter.h>

#include <ir_builder.h>

#include <c10/util/irange.h>
#include <ir_utils.h>

#include <typeinfo>

namespace nvfuser {

Expr* ReplayTransform::replayAs(
    const std::vector<IterDomain*>& ordered_inputs,
    const Expr* expression_to_match) {
  ReplayTransform replay(ordered_inputs, expression_to_match);
  return replay.replayed_expr_;
}

ReplayTransform::ReplayTransform(
    const std::vector<IterDomain*>& ordered_inputs,
    const Expr* expression_to_match)
    : input_ids_(ordered_inputs) {
  OptOutConstDispatch::handle(expression_to_match);
}

// We're going to replay this split operation on the corresponding ID
void ReplayTransform::handle(const Split* split) {
  TORCH_INTERNAL_ASSERT(
      input_ids_.size() == 1,
      "Expected one input to match split: ",
      split->toString());
  replayed_expr_ = IterDomain::split(
                       input_ids_[0],
                       split->factor(),
                       split->innerSplit(),
                       split->startOffset(),
                       split->stopOffset())
                       .first->definition();
}

// We're going to replay this merge operation on the corresponding IDs
void ReplayTransform::handle(const Merge* merge) {
  TORCH_INTERNAL_ASSERT(
      input_ids_.size() == 2,
      "Expected two inputs to match merge: ",
      merge->toString());
  replayed_expr_ =
      IterDomain::merge(input_ids_[0], input_ids_[1])->definition();
}

// We're going to replay this swizzle operation on the corresponding IDs
//  if replaying swizzle is enabled.
void ReplayTransform::handle(const Swizzle2D* swizzle_2d) {
  TORCH_INTERNAL_ASSERT(
      input_ids_.size() == 2,
      "Expected two inputs to match swizzle: ",
      swizzle_2d->toString());
  replayed_expr_ = IterDomain::swizzle(
                       swizzle_2d->swizzleType(),
                       input_ids_[0],
                       input_ids_[1],
                       swizzle_2d->swizzleMode())
                       .first->definition();
}

void ReplayTransform::handle(const Resize* resize) {
  TORCH_INTERNAL_ASSERT(
      input_ids_.size() == 1,
      "Expected one input to match resize: ",
      resize->toString());
  replayed_expr_ =
      IterDomain::resize(
          input_ids_[0], resize->leftExpand(), resize->rightExpand())
          ->definition();
}

// Transform dispatch
void ReplayTransformations::handle(Expr* e) {
  auto is_supported_expr = e->isOneOf<Split, Merge, Swizzle2D, Resize>();
  TORCH_INTERNAL_ASSERT(
      is_supported_expr, "Invalid expr type found in transform traversal.");
  IterVisitor::handle(e);
}

Expr* ReplacementTransformCloner::clone(
    const std::unordered_map<IterDomain*, IterDomain*>&
        provided_expr_val_2_replacement_val,
    const Expr* expression_to_match) {
  ReplacementTransformCloner replay(
      provided_expr_val_2_replacement_val, expression_to_match);
  return replay.new_expr_;
}

ReplacementTransformCloner::ReplacementTransformCloner(
    const std::unordered_map<IterDomain*, IterDomain*>&
        provided_expr_val_2_replacement_val,
    const Expr* expression_to_match)
    : provided_expr_val_2_replacement_val_(
          provided_expr_val_2_replacement_val) {
  OptOutConstDispatch::handle(expression_to_match);
}

// We're going to replay this split operation on the corresponding ID
void ReplacementTransformCloner::handle(const Split* split) {
  // Replace or clone
  auto split_in = split->in();
  split_in = provided_expr_val_2_replacement_val_.find(split_in) !=
          provided_expr_val_2_replacement_val_.end()
      ? provided_expr_val_2_replacement_val_.at(split_in)
      : split_in->cloneWithoutRFactor();

  auto split_outer = split->outer();
  split_outer = provided_expr_val_2_replacement_val_.find(split_outer) !=
          provided_expr_val_2_replacement_val_.end()
      ? provided_expr_val_2_replacement_val_.at(split_outer)
      : split_outer->cloneWithoutRFactor();

  auto split_inner = split->inner();
  split_inner = provided_expr_val_2_replacement_val_.find(split_inner) !=
          provided_expr_val_2_replacement_val_.end()
      ? provided_expr_val_2_replacement_val_.at(split_inner)
      : split_inner->cloneWithoutRFactor();

  // TODO: Should we check inner/outer matches the factor if
  // innerSplit()/!innerSplit()?

  new_expr_ = IrBuilder::create<Split>(
      split_outer,
      split_inner,
      split_in,
      split->factor(),
      split->innerSplit(),
      split->startOffset(),
      split->stopOffset());
}

// We're going to replay this merge operation on the corresponding IDs
void ReplacementTransformCloner::handle(const Merge* merge) {
  // Replace or clone
  auto merge_outer = merge->outer();
  merge_outer = provided_expr_val_2_replacement_val_.find(merge_outer) !=
          provided_expr_val_2_replacement_val_.end()
      ? provided_expr_val_2_replacement_val_.at(merge_outer)
      : merge_outer->cloneWithoutRFactor();

  auto merge_inner = merge->inner();
  merge_inner = provided_expr_val_2_replacement_val_.find(merge_inner) !=
          provided_expr_val_2_replacement_val_.end()
      ? provided_expr_val_2_replacement_val_.at(merge_inner)
      : merge_inner->cloneWithoutRFactor();

  auto merge_out = merge->out();
  merge_out = provided_expr_val_2_replacement_val_.find(merge_out) !=
          provided_expr_val_2_replacement_val_.end()
      ? provided_expr_val_2_replacement_val_.at(merge_out)
      : merge_out->cloneWithoutRFactor();

  new_expr_ = IrBuilder::create<Merge>(merge_out, merge_outer, merge_inner);
}

// We're going to replay this swizzle operation on the corresponding IDs
//  if replaying swizzle is enabled.
void ReplacementTransformCloner::handle(const Swizzle2D* swizzle_2d) {
  // Replace or clone
  auto swizzle_inx = swizzle_2d->inX();
  swizzle_inx = provided_expr_val_2_replacement_val_.find(swizzle_inx) !=
          provided_expr_val_2_replacement_val_.end()
      ? provided_expr_val_2_replacement_val_.at(swizzle_inx)
      : swizzle_inx->cloneWithoutRFactor();

  // Replace or clone
  auto swizzle_iny = swizzle_2d->inY();
  swizzle_iny = provided_expr_val_2_replacement_val_.find(swizzle_iny) !=
          provided_expr_val_2_replacement_val_.end()
      ? provided_expr_val_2_replacement_val_.at(swizzle_iny)
      : swizzle_iny->cloneWithoutRFactor();

  // Replace or clone
  auto swizzle_outx = swizzle_2d->outX();
  swizzle_outx = provided_expr_val_2_replacement_val_.find(swizzle_outx) !=
          provided_expr_val_2_replacement_val_.end()
      ? provided_expr_val_2_replacement_val_.at(swizzle_outx)
      : swizzle_outx->cloneWithoutRFactor();

  // Replace or clone
  auto swizzle_outy = swizzle_2d->outY();
  swizzle_outy = provided_expr_val_2_replacement_val_.find(swizzle_outy) !=
          provided_expr_val_2_replacement_val_.end()
      ? provided_expr_val_2_replacement_val_.at(swizzle_outy)
      : swizzle_outy->cloneWithoutRFactor();

  new_expr_ = IrBuilder::create<Swizzle2D>(
      swizzle_outx,
      swizzle_outy,
      swizzle_inx,
      swizzle_iny,
      swizzle_2d->swizzleType(),
      swizzle_2d->swizzleMode());
}

void ReplacementTransformCloner::handle(const Resize* resize) {
  auto resize_in = resize->in();
  resize_in = provided_expr_val_2_replacement_val_.find(resize_in) !=
          provided_expr_val_2_replacement_val_.end()
      ? provided_expr_val_2_replacement_val_.at(resize_in)
      : resize_in->cloneWithoutRFactor();

  auto resize_out = resize->out();
  resize_out = provided_expr_val_2_replacement_val_.find(resize_out) !=
          provided_expr_val_2_replacement_val_.end()
      ? provided_expr_val_2_replacement_val_.at(resize_out)
      : resize_out->cloneWithoutRFactor();

  new_expr_ = IrBuilder::create<Resize>(
      resize_out, resize_in, resize->leftExpand(), resize->rightExpand());
}

// We're going to replay this split operation on the corresponding ID
void ReplayTransformations::handle(Split* s) {
  // Grab our input to the split node
  auto id_in = s->in();

  // Make sure we have a corresponding entry in our map pointing to the ID we're
  // going to replay the split on
  auto it = id_map_.find(id_in);
  if (it == id_map_.end()) {
    if (error_on_failure_) {
      TORCH_INTERNAL_ASSERT(
          false, "Transform traversal failed, dependencies not met.");
    } else {
      return;
    }
  }

  auto mapped = it->second;
  // Make sure this ID is a leaf ID (meaning it has no uses we generated)
  TORCH_INTERNAL_ASSERT(
      leaf_ids_.find(mapped) != leaf_ids_.end(),
      "Transform traversal failed, modified a node but it was not a leaf node.");

  // Replay the split onto mapped
  auto outs = IterDomain::split(
      mapped, s->factor(), s->innerSplit(), s->startOffset(), s->stopOffset());
  // Remove mapped from the leaf IDs
  leaf_ids_.erase(mapped);

  // Add outputs to leaf IDs
  leaf_ids_[outs.first] = newCounter();
  leaf_ids_[outs.second] = newCounter();

  // Update our ID map to include these outputs
  id_map_[s->outer()] = outs.first;
  id_map_[s->inner()] = outs.second;
}

// We're going to replay this merge operation on the corresponding IDs
void ReplayTransformations::handle(Merge* m) {
  // Grab the inputs to the merge node
  auto id_outer = m->outer();
  auto id_inner = m->inner();

  // Make sure we have a corresponding entry in our map pointing to the IDs
  // we're going to replay the merge on
  auto it_outer = id_map_.find(id_outer);
  auto it_inner = id_map_.find(id_inner);

  const bool outer_found = it_outer != id_map_.end();
  const bool outer_bcast = id_outer->isBroadcast();
  const bool inner_found = it_inner != id_map_.end();
  const bool inner_bcast = id_inner->isBroadcast();

  // If either are not found
  if (!outer_found || !inner_found) {
    // If both aren't found, it's a failure
    // If outer is found && inner is bcast it is not a failure
    // If inner is found && outer is bcast it is not a failure
    if (!(outer_found || inner_found) || (outer_found && !inner_bcast) ||
        (inner_found && !outer_bcast)) {
      if (error_on_failure_) {
        TORCH_INTERNAL_ASSERT(
            false, "Transform traversal failed, dependencies not met.");
      } else {
        return;
      }
    }
  }

  // If we merge a broadcast dim with a non-broadcast dim, just remap the output
  // to the non-broadcast dim.
  if (inner_found && !outer_found && outer_bcast) {
    id_map_[m->out()] = it_inner->second;
    return;
  }
  if (outer_found && !inner_found && inner_bcast) {
    id_map_[m->out()] = it_outer->second;
    return;
  }

  // Grab the IDs we're going to replay this merge on
  const auto id_outer_mapped = it_outer->second;
  const auto id_inner_mapped = it_inner->second;

  // Make sure these IDs are leaf IDs (meaning they have no uses we generated)
  TORCH_INTERNAL_ASSERT(
      leaf_ids_.find(id_outer_mapped) != leaf_ids_.end() &&
          leaf_ids_.find(id_inner_mapped) != leaf_ids_.end(),
      "Transform traversal failed, tried to replay with ",
      id_outer_mapped,
      " and ",
      id_inner_mapped,
      " however one or both are not leaf nodes.");

  // Replay the merge operation
  auto out = IterDomain::merge(id_outer_mapped, id_inner_mapped);

  // Remove inputs from the leaf IDs
  leaf_ids_.erase(id_outer_mapped);
  leaf_ids_.erase(id_inner_mapped);

  // Add the output to the leaf IDs
  leaf_ids_[out] = newCounter();

  // Update our ID map with the replayed output
  id_map_[m->out()] = out;
}

void ReplayTransformations::handle(Swizzle2D* swizzle_2d) {
  // Grab our input to the split node
  auto id_in_x = swizzle_2d->inX();
  auto id_in_y = swizzle_2d->inY();

  // Make sure we have a corresponding entry in our map pointing to the ID we're
  // going to replay the swizzle on
  auto it_x = id_map_.find(id_in_x);
  auto it_y = id_map_.find(id_in_y);

  if (it_x == id_map_.end() || it_y == id_map_.end()) {
    if (error_on_failure_) {
      TORCH_INTERNAL_ASSERT(
          false, "Transform traversal failed, dependencies not met.");
    } else {
      return;
    }
  }

  auto mapped_x = it_x->second;
  auto mapped_y = it_y->second;

  // Make sure this ID is a leaf ID (meaning it has no uses we generated)
  TORCH_INTERNAL_ASSERT(
      leaf_ids_.find(mapped_x) != leaf_ids_.end() &&
          leaf_ids_.find(mapped_y) != leaf_ids_.end(),
      "Transform traversal failed, modified a node but it was not a leaf node.");

  auto outs = std::make_pair(mapped_x, mapped_y);

  if (replay_swizzle_) {
    // Replay the swizzle onto mapped
    outs = IterDomain::swizzle(swizzle_2d->swizzleType(), mapped_x, mapped_y);

    // Remove mapped from the leaf IDs
    leaf_ids_.erase(mapped_x);
    leaf_ids_.erase(mapped_y);
  }

  // Add outputs to leaf IDs
  leaf_ids_[outs.first] = newCounter();
  leaf_ids_[outs.second] = newCounter();

  // Update our ID map to include these outputs
  id_map_[swizzle_2d->outX()] = outs.first;
  id_map_[swizzle_2d->outY()] = outs.second;
}

void ReplayTransformations::handle(Resize* exp) {
  auto id_in = exp->in();

  auto it = id_map_.find(id_in);
  if (it == id_map_.end()) {
    if (error_on_failure_) {
      TORCH_INTERNAL_ASSERT(
          false, "Transform traversal failed, dependencies not met.");
    } else {
      return;
    }
  }

  auto mapped = it->second;
  // Make sure this ID is a leaf ID (meaning it has no uses we generated)
  TORCH_INTERNAL_ASSERT(
      leaf_ids_.find(mapped) != leaf_ids_.end(),
      "Transform traversal failed, modified a node but it was not a leaf node.");

  auto out = mapped;

  if (replay_resize_) {
    out = IterDomain::resize(
        mapped,
        exp->leftExpand(),
        exp->rightExpand(),
        mapped->isRFactorProduct());
  }

  leaf_ids_.erase(mapped);

  leaf_ids_[out] = newCounter();

  id_map_[exp->out()] = out;
}

ReplayTransformations::ReplayTransformations(
    const std::vector<IterDomain*>& target_domain,
    std::unordered_map<IterDomain*, IterDomain*> id_map)
    : target_domain_(target_domain), id_map_(std::move(id_map)) {
  // Set all the leaf nodes for tracking, all ids start as a leaf and will be
  // updated based on the transformations
  for (auto entry : id_map_) {
    leaf_ids_[entry.second] = newCounter();
  }
}

// Replays outputs that were generated from ids.first on ids.second
void ReplayTransformations::runReplay() {
  TORCH_INTERNAL_ASSERT(
      !ran_replay_,
      "Cannot run replay twice without creating a new Replay Class.");

  if (error_on_failure_) {
    // Make sure id_map has all the inputs needed to replay target_domain
    auto inps = IterVisitor::getInputsTo(
        std::vector<Val*>(target_domain_.begin(), target_domain_.end()));
    std::for_each(inps.begin(), inps.end(), [this](Val* val) {
      TORCH_INTERNAL_ASSERT(
          val->getValType().value() == ValType::IterDomain,
          "Expected IterDomain only for Replay Transformations, but found ",
          val);
      IterDomain* id = val->as<IterDomain>();
      TORCH_INTERNAL_ASSERT(
          id_map_.find(id) != id_map_.end(),
          "Could not find required input: ",
          id,
          " in provided id_map.");
    });
  }

  ran_replay_ = true;

  if (target_domain_.empty() || id_map_.empty()) {
    return;
  }

  // Switch outDomain to a vector to start the traversal
  std::vector<Val*> traversal_vals(
      target_domain_.begin(), target_domain_.end());
  traverseTo(traversal_vals[0]->fusion(), traversal_vals);

  if (error_on_failure_) {
    TORCH_INTERNAL_ASSERT(
        leaf_ids_.size() >= target_domain_.size(),
        "Transform traversal failed, did not find enough output IterDomains.");
  }

  // Validate replay
  for (auto out : target_domain_) {
    auto it_replayed = id_map_.find(out);
    if (it_replayed == id_map_.end()) {
      if (error_on_failure_) {
        TORCH_INTERNAL_ASSERT(
            false,
            "Transform traversal failed, could not find expected output.");
      }
      continue;
    }

    auto id_replayed = it_replayed->second;
    auto it_leaf = leaf_ids_.find(id_replayed);
    TORCH_INTERNAL_ASSERT(
        it_leaf != leaf_ids_.end(),
        "Transform Traversal failed, expected a replayed dim for ",
        out,
        " but one was not created.");
  }

  // Populate leaf_vec_ in a deterministic manner. This is deterministic
  // because size_t in leaf_ids is filled based on operation order.
  std::set<std::pair<IterDomain*, size_t>, id_int_lt> ordered_set;
  for (auto entry : leaf_ids_)
    ordered_set.emplace(entry);

  leaf_vec_.clear();
  leaf_vec_.resize(ordered_set.size());
  std::transform(
      ordered_set.begin(),
      ordered_set.end(),
      leaf_vec_.begin(),
      [](std::pair<IterDomain*, size_t> entry) { return entry.first; });
}

BestEffortReplay::BestEffortReplay(
    const std::vector<IterDomain*>& replay_domain,
    const std::vector<IterDomain*>& target_domain,
    std::unordered_map<IterDomain*, IterDomain*> target2replay_map,
    std::unordered_map<IterDomain*, IterDomain*> replay_forward_id_map,
    std::unordered_map<IterDomain*, IterDomain*> target_forward_id_map,
    bool skip_replay_swizzle,
    bool skip_target_swizzle,
    bool skip_resize)
    : target2replay_id_map_(std::move(target2replay_map)),
      replay_forward_id_map_(std::move(replay_forward_id_map)),
      target_forward_id_map_(std::move(target_forward_id_map)),
      skip_replay_swizzle_(skip_replay_swizzle),
      skip_target_swizzle_(skip_target_swizzle) {
  for (auto entry : target2replay_id_map_) {
    leaf_ids_[entry.second] = counter++;
  }

  // Grab expr history of iter domains in target_domain
  std::vector<Expr*> target_exprs = StmtSort::getExprs(
      FusionGuard::getCurFusion(),
      std::vector<Val*>(target_domain.begin(), target_domain.end()));

  // If we check how an IterDomain was generated, it should only use an
  // IterDomain in an expression once. We pull a map from the input
  // IterDomains to the expression consuming them to generate the
  // replay_domain domain. This will be used to propagate the target_domain to
  // replay_domain map.

  // Map replay domain's IterDomains to the Exprs they're used in
  std::vector<Expr*> replay_exprs = StmtSort::getExprs(
      FusionGuard::getCurFusion(),
      std::vector<Val*>(replay_domain.begin(), replay_domain.end()));

  // Track which id's in replay have to be replayed to guarantee rfactor
  // transformations. The iteration domains in the rfactor axes don't have
  // to be used in a matching expression in target, so we want to exclude those.
  // Only the iteration domains [root_domains, rfactor) domains have to be used
  // in matching transformation to guarantee rfactor domain is consistent.
  // However, if any rfactor id was used to produce the rfactor domain, we need
  // transformations on them to match the target exactly.
  std::unordered_set<IterDomain*> replay_rfactor_ids;

  // Track which expressions iteration domains are used, they should only be
  // used in one expression.
  std::unordered_map<IterDomain*, Expr*> replay_id2expr_map;
  for (auto replay_expr : replay_exprs) {
    for (auto id : ir_utils::filterByType<IterDomain>(replay_expr->inputs())) {
      TORCH_INTERNAL_ASSERT(
          replay_id2expr_map.find(id) == replay_id2expr_map.end(),
          "Error trying to map rfactor root domain during replay.",
          " An IterDomain was found to be used in more than one expression.");

      replay_id2expr_map[id] = replay_expr;
    }

    // Only want to forward rfactor in map
    auto out_ids = ir_utils::filterByType<IterDomain>(replay_expr->outputs());
    if (std::any_of(out_ids.begin(), out_ids.end(), [](IterDomain* id) {
          return id->isRFactorProduct();
        })) {
      auto inp_ids = ir_utils::filterByType<IterDomain>(replay_expr->inputs());
      replay_rfactor_ids.insert(inp_ids.begin(), inp_ids.end());
    }
  }

  std::unordered_map<IterDomain*, Expr*> target_id2expr_map;
  for (auto target_expr : target_exprs) {
    for (auto id : ir_utils::filterByType<IterDomain>(target_expr->inputs())) {
      TORCH_INTERNAL_ASSERT(
          target_id2expr_map.insert({id, target_expr}).second,
          "BestEffortReplay : Unexpected multi-use of id",
          id);
    }
  }

  if (skip_target_swizzle_ || skip_replay_swizzle_) {
    // Progress through all swizzle ops if we are skipping
    //  swizzles on the mapping.
    skipSwizzles(target_id2expr_map, replay_id2expr_map);
  }

  if (skip_resize) {
    skipResizes();
  }

  std::string err_str(
      "Error during replay, a transformation was called that conflicts with an rfactor call.");

  bool any_target_expr_contains_broadcast_id = false;

  // Iterate through target IterDomains' history and compare with what we
  // recorded from replay_domain
  for (auto target_expr : target_exprs) {
    auto target_inps_filtered =
        ir_utils::filterByType<IterDomain>(target_expr->inputs());

    // If any input argument in target expression is in the forward map then
    // forward the mapped IterDomains in replay and continue to the next
    // expression as target_expr cannot match a replay_expr
    if (std::any_of(
            target_inps_filtered.begin(),
            target_inps_filtered.end(),
            [&](IterDomain* target_inp) {
              return this->inTargetForwardMap(target_inp);
            })) {
      for (auto target_inp : target_inps_filtered) {
        if (inTargetForwardMap(target_inp)) {
          auto target2replay_it = target2replay_id_map_.find(target_inp);
          if (target2replay_it != target2replay_id_map_.end()) {
            // Replace target_inp entry in target2replay_id_map_ with forwarded
            // id
            target2replay_id_map_[getTargetForwardedId(target_inp)] =
                target2replay_it->second;
            target2replay_id_map_.erase(target_inp);
          }
        }
      }
      // Continue to next target_expr
      continue;
    }

    std::vector<IterDomain*> target_id_inps(
        target_inps_filtered.begin(), target_inps_filtered.end());

    bool target_expr_contains_broadcast_id = std::any_of(
        target_inps_filtered.begin(),
        target_inps_filtered.end(),
        [](IterDomain* id) { return id->isBroadcast(); });
    any_target_expr_contains_broadcast_id =
        any_target_expr_contains_broadcast_id ||
        target_expr_contains_broadcast_id;

    std::vector<IterDomain*> replay_inps =
        std::vector<IterDomain*>(target_id_inps.size(), nullptr);

    bool missing_replay_input = false;

    // Map target_expr inputs to replay domain directly
    for (const auto t_i : c10::irange(target_id_inps.size())) {
      // There might not be a mapping, that could be okay (depends on rfactor
      // checking).
      auto it = target2replay_id_map_.find(target_id_inps[t_i]);
      if (it != target2replay_id_map_.end()) {
        replay_inps[t_i] = getReplayForwardedId(it->second);
      } else {
        missing_replay_input = true;
      }
    }

    // Check if any of the associated replay id's are part of an rfactor domain
    bool replay_has_rfactor_inp = std::any_of(
        replay_inps.begin(),
        replay_inps.end(),
        [&replay_rfactor_ids](IterDomain* id) {
          return id == nullptr ? false
                               : id->isRFactorProduct() &&
                  (replay_rfactor_ids.find(id) != replay_rfactor_ids.end());
        });

    // If some replay id inputs are part of rfactor, make sure all target
    // expression inputs map to a replay input
    if (replay_has_rfactor_inp) {
      bool no_missing_exprs = std::none_of(
          replay_inps.begin(),
          replay_inps.end(),
          [&replay_id2expr_map](IterDomain* id) {
            if (id == nullptr) {
              return true;
            } else {
              return replay_id2expr_map.find(id) == replay_id2expr_map.end();
            }
          });
      // View operation creates a TensorView with rfactor. After view, broadcast
      // operation adds iterDomains for any size-1 dimensions. Therefore, the
      // target domain (broadcast) may contain broadcast ids that are not
      // present in the replay domain (view). In this case, we skip any target
      // expressions that contain broadcast ids.
      TORCH_INTERNAL_ASSERT(
          no_missing_exprs || any_target_expr_contains_broadcast_id, err_str);
    }

    // If any inputs are missing, continue as this expr doesn't match.
    if (missing_replay_input) {
      TORCH_INTERNAL_ASSERT(
          !replay_has_rfactor_inp || any_target_expr_contains_broadcast_id,
          err_str);
      continue;
    }

    // Find which replay_expr maps to the target_expr
    Expr* replay_expr = nullptr;
    // Check if all inputs have the same expression
    bool mismatched_replay_exprs = false;
    for (auto replay_inp : replay_inps) {
      auto it = replay_id2expr_map.find(replay_inp);
      if (it != replay_id2expr_map.end()) {
        if (replay_expr == nullptr) {
          replay_expr = it->second;
        } else {
          mismatched_replay_exprs =
              mismatched_replay_exprs || replay_expr != it->second;
        }
      } else {
        // If no expr is mapped then set mismatched epxrs to go to continue to
        // the next target expr
        mismatched_replay_exprs = true;
      }
    }

    // If expressions of mapped inputs don't match, then continue to next target
    // expr
    if (mismatched_replay_exprs || replay_expr == nullptr) {
      TORCH_INTERNAL_ASSERT(!replay_has_rfactor_inp, err_str);
      continue;
    }

    bool mismatched_inputs = replay_inps.size() != replay_expr->inputs().size();
    for (size_t i = 0; i < replay_inps.size() && !mismatched_inputs; i++) {
      mismatched_inputs =
          mismatched_inputs || replay_expr->inputs()[i] != replay_inps[i];
    }

    // If there isn't an rfactor id in the replay's inputs and there's a
    // mismatched input, continue
    if (mismatched_inputs) {
      TORCH_INTERNAL_ASSERT(!replay_has_rfactor_inp, err_str);
      continue;
    }

    // If there isn't an rfactor id in the replay's inputs and there's a
    // mismatch in replay_expr's and target_expr's outputs, continue
    if (target_expr->outputs().size() != replay_expr->outputs().size()) {
      TORCH_INTERNAL_ASSERT(
          !replay_has_rfactor_inp,
          err_str,
          ". Target: ",
          target_expr->toString(),
          ", repaly: ",
          replay_expr->toString());
      continue;
    }

    // If there isn't an rfactor id in the replay's inputs and there's a
    // mismatch in replay_expr's and target_expr's expression type, continue
    if (typeid(*replay_expr) != typeid(*target_expr)) {
      TORCH_INTERNAL_ASSERT(!replay_has_rfactor_inp, err_str);
      continue;
    }

    // If there isn't an rfactor id in the replay's inputs and there's a
    // mismatch in replay_expr's and target_expr's split factor (if a split
    // expr), continue
    if (replay_expr->isA<Split>()) {
      auto r_split = replay_expr->as<Split>();
      auto t_split = target_expr->as<Split>();
      if (!r_split->factor()->sameAs(t_split->factor()) ||
          r_split->innerSplit() != t_split->innerSplit() ||
          !r_split->startOffset()->sameAs(t_split->startOffset()) ||
          !r_split->stopOffset()->sameAs(t_split->stopOffset())) {
        TORCH_INTERNAL_ASSERT(!replay_has_rfactor_inp, err_str);
        continue;
      }
    }

    // Need to match swizzle type and parameters if
    //  not skipping swizzles in this mapping pass.
    if (!(skip_replay_swizzle_ || skip_target_swizzle_) &&
        replay_expr->isA<Swizzle2D>()) {
      auto r_swizzle_2d = replay_expr->as<Swizzle2D>();
      auto t_swizzle_2d = target_expr->as<Swizzle2D>();
      if (!(r_swizzle_2d->swizzleType() == t_swizzle_2d->swizzleType())) {
        TORCH_INTERNAL_ASSERT(!replay_has_rfactor_inp, err_str);
        continue;
      }
    }

    if (replay_expr->isA<Resize>()) {
      auto r_resize = replay_expr->as<Resize>();
      auto t_resize = target_expr->as<Resize>();
      if (!r_resize->leftExpand()->sameAs(t_resize->leftExpand()) ||
          !r_resize->rightExpand()->sameAs(t_resize->rightExpand())) {
        TORCH_INTERNAL_ASSERT(!replay_has_rfactor_inp, err_str);
        continue;
      }
    }

    // Take replay expr inputs out of map:
    for (const auto t_i : c10::irange(target_id_inps.size())) {
      auto t_inp = target_id_inps[t_i];
      auto r_orig_inp = target2replay_id_map_.at(t_inp);
      auto r_maybe_forwarded_inp = replay_inps[t_i];

      // Remove original target2replay_it->second if it's in leaf_ids
      if (leaf_ids_.find(r_orig_inp) != leaf_ids_.end()) {
        leaf_ids_.erase(r_orig_inp);
      }

      // Check if we used a forwarded id, if so add forwarded id's to tracking.
      if (r_orig_inp != r_maybe_forwarded_inp) {
        forwarded_ids_.emplace_back(r_orig_inp);
      }
    }

    // Add outputs to map.
    for (const auto i : c10::irange(target_expr->outputs().size())) {
      auto t_out = target_expr->output(i);
      auto r_out = replay_expr->output(i);
      if (t_out->getValType() == ValType::IterDomain &&
          r_out->getValType() == ValType::IterDomain) {
        target2replay_id_map_[t_out->as<IterDomain>()] =
            r_out->as<IterDomain>();
        leaf_ids_[r_out->as<IterDomain>()] = counter++;
      }
    }

    if (skip_target_swizzle_ || skip_replay_swizzle_) {
      // Progress through all swizzle ops if we are skipping
      //  swizzles on the mapping.
      skipSwizzles(target_id2expr_map, replay_id2expr_map);
    }

    if (skip_resize) {
      skipResizes();
    }
  }
}

// Find the first position i where td1[i] is not the same as td2[i].
// "Same" means the DAG to generate td1[i] and td2[i] are the
// equivelent.
int BestEffortReplay::findFirstMismatchedID(
    const TensorDomain* td1,
    const TensorDomain* td2) {
  std::unordered_map<IterDomain*, IterDomain*> id_map;
  auto rd1 = td1->root();
  auto rd2 = td2->root();
  std::unordered_set<IterDomain*> rd2_set(
      td2->root().begin(), td2->root().end());

  // Find matching root IterDomains, we could make this O(nlog(n)) if we could
  // sort IterDomains.
  for (auto rd1i : rd1) {
    for (auto rd2i : rd2) {
      if (rd1i->sameAs(rd2i) && rd2_set.find(rd2i) != rd2_set.end()) {
        id_map[rd1i] = rd2i;
        rd2_set.erase(rd2i);
        break;
      }
    }
  }

  BestEffortReplay ber(td2->leaf(), td1->leaf(), id_map);
  for (const auto i :
       c10::irange(std::max(td1->leaf().size(), td2->leaf().size()))) {
    if (ber.getReplay().find(td1->axis((int)i)) == ber.getReplay().end()) {
      return (int)i;
    }
    // Order is important.
    auto td2_axis = ber.getReplay().at(td1->axis((int)i));
    if (td2->axis((int)i) != td2_axis) {
      return (int)i;
    }
  }
  return (int)std::min(td1->nDims(), td2->nDims());
}

ForwardingInfo::ForwardingInfo(
    const TensorView* producer,
    const TensorView* consumer) {
  // Active indicates the TV that has axes the other TV does not. For
  // broadcast this is the consumer squeeze the producer.
  //
  // Either producer or consumer maps depending on operation
  std::unordered_map<IterDomain*, IterDomain*>* active_forwarding_map = nullptr;
  std::unordered_map<IterDomain*, std::vector<IterDomain*>>*
      active_compliment_map = nullptr;

  // Either squeeze or broadcast dimension flags depending on operation
  const std::vector<bool>* active_dim_flags = nullptr;

  // Either producer or consumer depending on operation
  std::vector<IterDomain*> active_root_dom;
  const TensorView* active_tv = nullptr;

  if (auto bop = dynamic_cast<BroadcastOp*>(consumer->definition())) {
    active_forwarding_map = &consumer_forwarding_map;
    active_compliment_map = &consumer_compliment_map;
    active_dim_flags = &bop->getBroadcastDimFlags();
    active_root_dom = consumer->getRootDomain();
    active_tv = consumer;
  } else if (auto sop = dynamic_cast<SqueezeOp*>(consumer->definition())) {
    active_forwarding_map = &producer_forwarding_map;
    active_compliment_map = &producer_compliment_map;
    active_dim_flags = &sop->getSqueezeDimFlags();
    active_root_dom =
        TensorDomain::noReductions(producer->getMaybeRFactorDomain());
    active_tv = producer;
  } else {
    return;
  }

  TORCH_INTERNAL_ASSERT(active_root_dom.size() == active_dim_flags->size());

  // Collect which root ids are only in active_tv but not in the inactive
  // tensor.
  //
  // Initialize which id's should beforwarded.
  std::unordered_set<IterDomain*> forwarded_ids;
  for (auto i : c10::irange(active_dim_flags->size())) {
    if (active_dim_flags->at(i)) {
      forwarded_ids.emplace(active_root_dom.at(i));
    }
  }

<<<<<<< HEAD
  // We have root axes in active_tv that don't exist in the inactive tensor,
  // now forward those to include all id's in active_tv comprised of only axes
  // not in the inactive tensor.
  std::vector<Expr*> active_tv_history = StmtSort::getExprs(
      FusionGuard::getCurFusion(),
      std::vector<Val*>(
          active_tv->domain()->leaf().begin(),
          active_tv->domain()->leaf().end()));
=======
    // We have root axes in active_tv that don't exist in the inactive tensor,
    // now forward those to include all id's in active_tv comprised of only axes
    // not in the inactive tensor.
    std::vector<Expr*> active_tv_history = StmtSort::getExprs(
        FusionGuard::getCurFusion(),
        std::vector<Val*>(
            active_tv->getLeafDomain().begin(),
            active_tv->getLeafDomain().end()));

    auto isIdOnlyInActiveTv = [&forwarded_ids](IterDomain* input_id) {
      return forwarded_ids.count(input_id) > 0;
    };

    for (auto expr : active_tv_history) {
      auto input_ids = ir_utils::filterByType<IterDomain>(expr->inputs());
      // If expr inputs are all in forwarded_ids, then so are all outputs
      if (std::all_of(input_ids.begin(), input_ids.end(), isIdOnlyInActiveTv)) {
        for (auto output_ids :
             ir_utils::filterByType<IterDomain>(expr->outputs())) {
          forwarded_ids.emplace(output_ids);
        }
      } else if (
          expr->isA<Merge>() &&
          std::any_of(input_ids.begin(), input_ids.end(), isIdOnlyInActiveTv)) {
        auto merge_expr = expr->as<Merge>();
        // If
        // - one of the inputs is made of id's in active_tv that don't map to
        //   the inactive tensor,
        // - && the other input maps to an id in both the active and inactive
        //   tensor
        // - && this is a merge
        //
        // For the sake of BestEffortReplay we can forward the input mapping
        //   to both the active and inactive tensor to the output of the
        //   expression
        std::vector<IterDomain*> forwarded_ids;
        std::vector<IterDomain*> compliment_ids;

        for (auto input_id : input_ids) {
          if (!isIdOnlyInActiveTv(input_id)) {
            forwarded_ids.emplace_back(input_id);
            active_forwarding_map->emplace(
                std::make_pair(input_id, merge_expr->out()));
          } else {
            compliment_ids.push_back(input_id);
          }
        }
>>>>>>> c4b92069

  auto isInForwardIdSet = [&forwarded_ids](IterDomain* input_id) {
    return forwarded_ids.count(input_id) > 0;
  };

  for (auto expr : active_tv_history) {
    auto input_ids = ir_utils::filterByType<IterDomain>(expr->inputs());
    // If expr inputs are all in forwarded_ids, then so are all outputs
    if (std::all_of(input_ids.begin(), input_ids.end(), isInForwardIdSet)) {
      for (auto output_ids :
           ir_utils::filterByType<IterDomain>(expr->outputs())) {
        forwarded_ids.emplace(output_ids);
      }
    } else if (
        expr->isA<Merge>() &&
        std::any_of(input_ids.begin(), input_ids.end(), isInForwardIdSet)) {
      auto merge_expr = expr->as<Merge>();
      // If
      // - one of the inputs is made of id's in active_tv that don't map to
      //   the inactive tensor,
      // - && the other input maps to an id in both the active and inactive
      //   tensor
      // - && this is a merge
      //
      // For the sake of BestEffortReplay we can forward the input mapping
      //   to both the active and inactive tensor to the output of the
      //   expression
      std::vector<IterDomain*> forwarded_ids_vec;
      std::vector<IterDomain*> compliment_ids;

      for (auto input_id : input_ids) {
        if (!isInForwardIdSet(input_id)) {
          forwarded_ids_vec.emplace_back(input_id);
          active_forwarding_map->emplace(
              std::make_pair(input_id, merge_expr->out()));
        } else {
          compliment_ids.push_back(input_id);
        }
      }

      // Set up compliment map
      for (auto forwarded_id : forwarded_ids_vec) {
        active_compliment_map->emplace(
            std::make_pair(forwarded_id, compliment_ids));
      }
    }
  }
}

namespace {

// Trace chain of swizzles until reaching
//  an IterDomain that's either a leaf or
//  not a producer of any swizzle.
IterDomain* getSwizzleFinalOutput(
    IterDomain* id,
    const std::unordered_map<IterDomain*, Expr*>& id2expr) {
  bool is_swizzle_input = true;

  // Note: currently not supporting swizzling consumer of another
  //  swizzle id, so this should terminate in 1 iter, but eventually
  //  will try to support stacked swizzles so keeping this pass
  //  generic.
  while (is_swizzle_input) {
    auto expr_it = id2expr.find(id);

    // This means id is a leaf that doesn't
    //  have any consumers. Stop iteration in this case.
    if (expr_it == id2expr.end()) {
      is_swizzle_input = false;
      break;
    }

    if (auto expr = dynamic_cast<Swizzle2D*>(expr_it->second)) {
      // In the case of 2D swizzle ops, just forward
      //  inX to outX and inY to outY.
      if (id == expr->inX()) {
        id = expr->outX();
      } else {
        TORCH_INTERNAL_ASSERT(
            id == expr->inY(),
            "unknown input to swizzle op",
            id->toString(),
            expr->toString());
        id = expr->outY();
      }
    } else {
      // Probably unreachable but if the expression
      //  is unknown type assume it is not a swizzle op.
      is_swizzle_input = false;
    }
  }

  return id;
}

bool isSwizzleInput(
    IterDomain* input_id,
    const std::unordered_map<IterDomain*, Expr*>& id2expr) {
  auto user_expr_it = id2expr.find(input_id);

  if (user_expr_it == id2expr.end()) {
    return false;
  }

  return user_expr_it->second->isA<Swizzle2D>();
}

} // namespace

void BestEffortReplay::addComplimentLeafIDs(
    const std::unordered_map<IterDomain*, IterDomain*>& forwarding_map,
    const std::unordered_map<IterDomain*, std::vector<IterDomain*>>&
        compliment_map) {
  // ID's could go through more than one forward iteration in the map before it
  // terminates. Grab every id between the forwarded id, and what it was
  // forwarded to
  std::function<void(IterDomain*, std::vector<IterDomain*>&)>
      collectForwardedIds =
          [&forwarding_map, &collectForwardedIds](
              IterDomain* forward_id,
              std::vector<IterDomain*>& forwarded_ids) -> void {
    if (forwarding_map.find(forward_id) != forwarding_map.end()) {
      forwarded_ids.emplace_back(forward_id);
      collectForwardedIds(forwarding_map.at(forward_id), forwarded_ids);
    }
  };

  std::vector<IterDomain*> expanded_forwarded_ids;
  for (auto forwarded_id : forwarded_ids_) {
    collectForwardedIds(forwarded_id, expanded_forwarded_ids);
  }

  // Grab all compliments of forwarded ids.
  std::vector<IterDomain*> compliments;
  for (auto forwarded_id : expanded_forwarded_ids) {
    auto compliment_map_it = compliment_map.find(forwarded_id);
    TORCH_INTERNAL_ASSERT(
        compliment_map_it != compliment_map.end(),
        "Issue tracking forwarded broadcast merges in best effort replay. ",
        forwarded_id->toString());
    compliments.insert(
        compliments.end(),
        compliment_map_it->second.begin(),
        compliment_map_it->second.end());
  }

  // Grab all exprs used to make the forwarded compliments
  auto compliment_exprs = StmtSort::getExprs(
      FusionGuard::getCurFusion(), {compliments.begin(), compliments.end()});

  // Figure out if there are any leaves in compliment_exprs that aren't
  // the forwarded id
  std::unordered_map<IterDomain*, size_t> leaf_ids;

  for (auto expr : compliment_exprs) {
    for (auto inp : ir_utils::filterByType<IterDomain>(expr->inputs())) {
      leaf_ids.erase(inp);
    }
    for (auto out : ir_utils::filterByType<IterDomain>(expr->outputs())) {
      // If we used the comliment for forwarded don't add to leaf nodes.
      if (std::find(compliments.begin(), compliments.end(), out) ==
          compliments.end()) {
        leaf_ids.emplace(out, counter++);
      }
    }
  }

  leaf_ids_.insert(leaf_ids.begin(), leaf_ids.end());
}

BestEffortReplay BestEffortReplay::replayCasP(
    const TensorView* consumer,
    const TensorView* producer,
    int producer_compute_at_axis,
    const RootDomainMap& root_map,
    bool skip_consumer_swizzle,
    bool skip_producer_swizzle,
    bool skip_resize) {
  if (producer_compute_at_axis < 0)
    producer_compute_at_axis += (int)producer->nDims() + 1;

  TORCH_INTERNAL_ASSERT(
      producer_compute_at_axis >= 0 &&
          (unsigned int)producer_compute_at_axis <= producer->nDims(),
      "Invalid axis provided to BestEffortReplay::replayCasP.");

  // producer ids we need to match in consumer
  std::vector<IterDomain*> producer_CA_ids(
      producer->getLeafDomain().begin(),
      producer->getLeafDomain().begin() + producer_compute_at_axis);
  producer_CA_ids = TensorDomain::noReductions(producer_CA_ids);

  // If producer has an rfactor root, that's what will match to the consumer
  std::vector<IterDomain*> producer_root = producer->getMaybeRFactorDomain();

  // Figure out all inputs required to generate the compute_at dimensions. We
  // need all deps because inputs on producer may be in getRootDomain, but we
  // may need in rFactorDomain
  auto all_CA_id_deps = DependencyCheck::getAllValsBetween(
      {producer_root.begin(), producer_root.end()},
      {producer_CA_ids.begin(), producer_CA_ids.end()});

  // Figure out minimal set of root IDs needed to produce producer_CA_ids:
  std::unordered_set<IterDomain*> producer_CA_root_ids;
  for (IterDomain* id : producer_root) {
    if (std::find(all_CA_id_deps.begin(), all_CA_id_deps.end(), id) !=
        all_CA_id_deps.end()) {
      producer_CA_root_ids.emplace(id);
    }
  }

  const auto p2c_root_map = root_map.mapProducerToConsumer(
      producer->domain(), consumer->domain(), producer_CA_root_ids);

  // See FusionAdvancedComputeAt7 for an example of the forwarding logic
  ForwardingInfo forwarding_info(producer, consumer);

  auto consumer_replay = BestEffortReplay(
      consumer->getLeafDomain(),
      producer_CA_ids,
      p2c_root_map,
      forwarding_info.consumer_forwarding_map,
      forwarding_info.producer_forwarding_map,
      skip_consumer_swizzle,
      skip_producer_swizzle,
      skip_resize);

  consumer_replay.addComplimentLeafIDs(
      forwarding_info.consumer_forwarding_map,
      forwarding_info.consumer_compliment_map);

  return consumer_replay;
}

// Runs a best effort replay that ignores broadcast axes that appear in
// consumer that are not mapped to producer in root_map.
BestEffortReplay BestEffortReplay::replayPasC(
    const TensorView* producer,
    const TensorView* consumer,
    int consumer_compute_at_axis,
    const RootDomainMap& root_map,
    bool skip_producer_swizzle,
    bool skip_consumer_swizzle,
    bool skip_resize) {
  if (consumer_compute_at_axis < 0)
    consumer_compute_at_axis += (int)consumer->nDims() + 1;
  TORCH_INTERNAL_ASSERT(
      consumer_compute_at_axis >= 0 &&
          (unsigned int)consumer_compute_at_axis <= consumer->nDims(),
      "Invalid axis provided to BestEffortReplay::replayPasC.");

  // consumer ids we need to match in producer
  std::vector<IterDomain*> consumer_CA_ids(
      consumer->getLeafDomain().begin(),
      consumer->getLeafDomain().begin() + consumer_compute_at_axis);

  // Figure out all inputs required to generate the compute_at dimensions
  auto consumer_CA_root_vals = IterVisitor::getInputsTo(
      std::vector<Val*>(consumer_CA_ids.begin(), consumer_CA_ids.end()));

  std::unordered_set<IterDomain*> consumer_CA_root_ids;
  for (auto val : consumer_CA_root_vals) {
    if (val->getValType().value() == ValType::IterDomain) {
      consumer_CA_root_ids.emplace(val->as<IterDomain>());
    }
  }

  const auto c2p_root_map = root_map.mapConsumerToProducer(
      consumer->domain(), producer->domain(), consumer_CA_root_ids);

  ForwardingInfo forwarding_info(producer, consumer);

  // Instead of replaying from the root, lets try to play forward the history
  // of producer if they match ops on consumer. Enforce if we modify an
  // rfactor axis that those ops must match.
  auto producer_replay = BestEffortReplay(
      producer->getLeafDomain(),
      consumer_CA_ids,
      c2p_root_map,
      forwarding_info.producer_forwarding_map,
      forwarding_info.consumer_forwarding_map,
      skip_producer_swizzle,
      skip_consumer_swizzle,
      skip_resize);

  producer_replay.addComplimentLeafIDs(
      forwarding_info.producer_forwarding_map,
      forwarding_info.producer_compliment_map);

  return producer_replay;
}

void BestEffortReplay::skipSwizzles(
    const std::unordered_map<IterDomain*, Expr*>& target_id2expr,
    const std::unordered_map<IterDomain*, Expr*>& replay_id2expr) {
  // Update target2replay map
  bool updated = true;

  while (updated) {
    updated = false;
    for (auto it : target2replay_id_map_) {
      if ((isSwizzleInput(it.first, target_id2expr) && skip_target_swizzle_) ||
          (isSwizzleInput(it.second, replay_id2expr) && skip_replay_swizzle_)) {
        updated = true;

        auto new_target = skip_target_swizzle_
            ? getSwizzleFinalOutput(it.first, target_id2expr)
            : it.first;
        auto new_replay = skip_replay_swizzle_
            ? getSwizzleFinalOutput(it.second, replay_id2expr)
            : it.second;

        // new_target and new_replay will now be the final output
        //  skipping all swizzles in between. We'd need to
        //  update the mapping and leaf ids to the final outputs.
        target2replay_id_map_.erase(it.first);
        TORCH_INTERNAL_ASSERT(
            target2replay_id_map_.insert(std::make_pair(new_target, new_replay))
                .second,
            "Unexpected replay leaf");
        // Progress the leaf ids if the replay is updated
        if (it.second != new_replay &&
            leaf_ids_.find(it.second) != leaf_ids_.end()) {
          leaf_ids_.erase(it.second);
          leaf_ids_[new_replay] = counter++;
        }
        break;
      }
    }
  }
}

// Same logic as skipSwizzles
void BestEffortReplay::skipResizes() {
  auto isResizeInput = [](IterDomain* id) -> bool {
    return id->uses().size() == 1 && id->uses().front()->isA<Resize>();
  };

  bool updated = true;

  while (updated) {
    updated = false;
    for (auto it : target2replay_id_map_) {
      auto target_id = it.first;
      auto new_target_id = target_id;
      auto replay_id = it.second;
      auto new_replay_id = replay_id;
      if (isResizeInput(target_id)) {
        new_target_id = target_id->uses().front()->as<Resize>()->out();
      }
      if (isResizeInput(replay_id)) {
        new_replay_id = replay_id->uses().front()->as<Resize>()->out();
      }

      if (new_target_id == target_id && new_replay_id == replay_id) {
        continue;
      }

      target2replay_id_map_.erase(target_id);
      TORCH_INTERNAL_ASSERT(
          target2replay_id_map_
              .insert(std::make_pair(new_target_id, new_replay_id))
              .second,
          "Unexpected replay leaf");
      // Progress the leaf ids if the replay is updated
      if (replay_id != new_replay_id &&
          leaf_ids_.find(replay_id) != leaf_ids_.end()) {
        leaf_ids_.erase(replay_id);
        leaf_ids_[new_replay_id] = counter++;
      }
      updated = true;
      break;
    }
  }
}

DisjointSets<IterDomain*> BestEffortReplay::getIterDomainEquivalence() {
  DisjointSets<IterDomain*> result;
  using IterDomainMap = std::unordered_map<IterDomain*, IterDomain*>;
  const std::array<IterDomainMap*, 3> maps = {
      &target2replay_id_map_, &replay_forward_id_map_, &target_forward_id_map_};
  for (auto map : maps) {
    // Sort the keys so that they appear in a deterministic order
    for (auto key : getSortedKeys(*map, Statement::lessThan)) {
      result.mapEntries(key, map->at(key));
    }
  }
  return result;
}

} // namespace nvfuser<|MERGE_RESOLUTION|>--- conflicted
+++ resolved
@@ -918,7 +918,6 @@
     }
   }
 
-<<<<<<< HEAD
   // We have root axes in active_tv that don't exist in the inactive tensor,
   // now forward those to include all id's in active_tv comprised of only axes
   // not in the inactive tensor.
@@ -927,55 +926,6 @@
       std::vector<Val*>(
           active_tv->domain()->leaf().begin(),
           active_tv->domain()->leaf().end()));
-=======
-    // We have root axes in active_tv that don't exist in the inactive tensor,
-    // now forward those to include all id's in active_tv comprised of only axes
-    // not in the inactive tensor.
-    std::vector<Expr*> active_tv_history = StmtSort::getExprs(
-        FusionGuard::getCurFusion(),
-        std::vector<Val*>(
-            active_tv->getLeafDomain().begin(),
-            active_tv->getLeafDomain().end()));
-
-    auto isIdOnlyInActiveTv = [&forwarded_ids](IterDomain* input_id) {
-      return forwarded_ids.count(input_id) > 0;
-    };
-
-    for (auto expr : active_tv_history) {
-      auto input_ids = ir_utils::filterByType<IterDomain>(expr->inputs());
-      // If expr inputs are all in forwarded_ids, then so are all outputs
-      if (std::all_of(input_ids.begin(), input_ids.end(), isIdOnlyInActiveTv)) {
-        for (auto output_ids :
-             ir_utils::filterByType<IterDomain>(expr->outputs())) {
-          forwarded_ids.emplace(output_ids);
-        }
-      } else if (
-          expr->isA<Merge>() &&
-          std::any_of(input_ids.begin(), input_ids.end(), isIdOnlyInActiveTv)) {
-        auto merge_expr = expr->as<Merge>();
-        // If
-        // - one of the inputs is made of id's in active_tv that don't map to
-        //   the inactive tensor,
-        // - && the other input maps to an id in both the active and inactive
-        //   tensor
-        // - && this is a merge
-        //
-        // For the sake of BestEffortReplay we can forward the input mapping
-        //   to both the active and inactive tensor to the output of the
-        //   expression
-        std::vector<IterDomain*> forwarded_ids;
-        std::vector<IterDomain*> compliment_ids;
-
-        for (auto input_id : input_ids) {
-          if (!isIdOnlyInActiveTv(input_id)) {
-            forwarded_ids.emplace_back(input_id);
-            active_forwarding_map->emplace(
-                std::make_pair(input_id, merge_expr->out()));
-          } else {
-            compliment_ids.push_back(input_id);
-          }
-        }
->>>>>>> c4b92069
 
   auto isInForwardIdSet = [&forwarded_ids](IterDomain* input_id) {
     return forwarded_ids.count(input_id) > 0;
