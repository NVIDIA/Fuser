--- conflicted
+++ resolved
@@ -90,20 +90,6 @@
       const std::vector<SegmentedGroup*>& groups,
       const std::vector<SegmentedEdge*>& edges);
 
-<<<<<<< HEAD
-  //! Checks if this group takes original fusion's input
-  bool isInputGroup() {
-    return !input_vals_.empty();
-  };
-
-  //! Checks if this group is used any where in the segmented fusion
-  bool isConnected() const {
-    return !producer_edges.empty() || !consumer_edges.empty() ||
-        !output_vals_.empty();
-  }
-
-=======
->>>>>>> 0b2f5a85
   //! returns the id assigned by segment pass
   int groupId() const {
     return group_id_;
@@ -111,20 +97,12 @@
 
   //! Returns inputs that this group shares with the original fusion
   const auto& inputs() const {
-<<<<<<< HEAD
-    return input_vals_;
-=======
     return input_vals_.vector();
->>>>>>> 0b2f5a85
   }
 
   //! Returns outputs that this group shares with the original fusion
   const auto& outputs() const {
-<<<<<<< HEAD
-    return output_vals_;
-=======
     return output_vals_.vector();
->>>>>>> 0b2f5a85
   }
 
   //! Returns the schedule heuristic associated with this group
@@ -185,13 +163,6 @@
   //! "Descendent nodes", towards outputs of segmentedDAG
   std::vector<SegmentedEdge*> consumer_edges;
 
-<<<<<<< HEAD
-  //! Composite Fusion inputs in this group
-  std::vector<Val*> input_vals_;
-
-  //! Composite Fusion outputs in this group
-  std::vector<Val*> output_vals_;
-=======
   //! Inputs of this group, they could be composite fusion inputs, or inputs
   //! from other groups
   VectorOfUniqueEntries<Val*> input_vals_;
@@ -199,7 +170,6 @@
   //! Outputs of this group, they could be composite fusion outputs, or outputs
   //! to other groups
   VectorOfUniqueEntries<Val*> output_vals_;
->>>>>>> 0b2f5a85
 
   bool isMerged() const {
     return merged_;
