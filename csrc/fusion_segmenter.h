--- conflicted
+++ resolved
@@ -658,12 +658,7 @@
   }
 
   ExpressionEvaluator& expressionEvaluator() {
-<<<<<<< HEAD
-    NVF_ERROR(runtime_info_.has_value(), "needs runtime info");
-    return runtime_info_->expressionEvaluator();
-=======
     return runtimeInfo().expressionEvaluator();
->>>>>>> e11b6f48
   }
 
   //! Additional merging iteration, clean up the rest of
@@ -773,11 +768,8 @@
   // unary ops on inputs to the complete fusion
   VectorOfUniqueEntries<Expr*> excluded_inp_unary_exprs_;
 
-<<<<<<< HEAD
-=======
   // This is allowed to be null in the multidevice case where the segmenter is
   // used for breaking the fusion into compute and communication segments
->>>>>>> e11b6f48
   std::optional<SchedulerRuntimeInfo> runtime_info_;
 
   //! Note:
@@ -796,11 +788,7 @@
   //! TODO:
   //!  implement the expression evaluator transfer and
   //!  remove runtime_inputs_ in a follow up.
-<<<<<<< HEAD
-  std::optional<KernelArgumentHolder> runtime_inputs_;
-=======
   const KernelArgumentHolder* runtime_inputs_;
->>>>>>> e11b6f48
 };
 
 // TODO: Make as member functions on classes instead of global scope
