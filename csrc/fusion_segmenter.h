--- conflicted
+++ resolved
@@ -260,67 +260,6 @@
 
 std::ostream& operator<<(std::ostream& os, const SegmentedGroup* group);
 
-<<<<<<< HEAD
-//! Auxiliary class for storing heuristics. The managed data is either
-//!  a single scheduler entry for complete fusion,
-//!  or a vector of schedulers, one for each segment, for segmented fusion.
-class FusionHeuristics {
-  using SchedulerEntryOwningPtr = std::unique_ptr<SchedulerEntry>;
-
- public:
-  //! Constructor for segmented fusion case. Created with empty list and
-  //!  uses emplaceBack for inserting heuristics in order
-  explicit FusionHeuristics() = default;
-
-  //! Constructor fills heuristics_ with nullptr, which allows us to create
-  //! SchedulerEntries out of order.
-  explicit FusionHeuristics(size_t num_heuristics) {
-    heuristics_.reserve(num_heuristics);
-    std::fill_n(std::back_inserter(heuristics_), num_heuristics, nullptr);
-  }
-
-  //! Constructor for complete fusion case, generates the scheduler entry
-  //!  for the fusion owning the given expression
-  explicit FusionHeuristics(
-      ScheduleHeuristic schedule_heuristic,
-      SchedulerRuntimeInfo& runtime_info,
-      HeuristicDataCache* data_cache = nullptr)
-      : is_segmented_(false) {
-    heuristics_.emplace_back(SchedulerEntry::makeEntry(
-        schedule_heuristic, runtime_info.fusion(), runtime_info, data_cache));
-  }
-
-  FusionHeuristics(const FusionHeuristics&) = delete;
-  FusionHeuristics& operator=(const FusionHeuristics&) = delete;
-
-  SchedulerEntryOwningPtr& at(int index) {
-    return heuristics_.at(index);
-  }
-
-  //! Place a scheduler entry on the list. Applies to segmented fusion only.
-  void emplaceBack(SchedulerEntryOwningPtr&& pt) {
-    NVF_ERROR(is_segmented_);
-    heuristics_.emplace_back(std::move(pt));
-  }
-
-  //! Returns list of schedulers for a segmneted fusion.
-  const std::vector<SchedulerEntryOwningPtr>& heuristicsList() const {
-    return heuristics_;
-  }
-
-  //! Returns the single scheduler for a complete fusion.
-  SchedulerEntry* singleKernelHeuristics() {
-    NVF_ERROR(!is_segmented_);
-    return heuristics_.begin()->get();
-  }
-
- private:
-  std::vector<SchedulerEntryOwningPtr> heuristics_;
-  bool is_segmented_ = true;
-};
-
-=======
->>>>>>> 4abdd87f
 //! Exported Interface for representing segmented fusion graph
 //!   this class owns the segmented groups
 class SegmentedFusion {
