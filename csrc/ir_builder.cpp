--- conflicted
+++ resolved
@@ -114,22 +114,14 @@
 Val* IrBuilder::setExpr(Val* val) {
   TORCH_CHECK(val != nullptr, "val is a nullptr in setExpr.");
   auto result = newScalar(val->dtype());
-<<<<<<< HEAD
-  IrBuilder::create<LoadStoreOp>(LoadStoreOpType::Automatic, result, val);
-=======
   IrBuilder::create<LoadStoreOp>(LoadStoreOpType::Set, result, val);
->>>>>>> 8b4ed29f
   return result;
 }
 
 Val* IrBuilder::setExprNamedScalar(const std::string& name, Val* val) {
   TORCH_CHECK(val != nullptr, "val is a nullptr in setExprNamedScalar.");
   auto result = IrBuilder::create<NamedScalar>(name, val->dtype());
-<<<<<<< HEAD
-  IrBuilder::create<LoadStoreOp>(LoadStoreOpType::Automatic, result, val);
-=======
   IrBuilder::create<LoadStoreOp>(LoadStoreOpType::Set, result, val);
->>>>>>> 8b4ed29f
   return result;
 }
 
