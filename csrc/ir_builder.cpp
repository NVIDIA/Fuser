// clang-format off
/*
 * SPDX-FileCopyrightText: Copyright (c) 2023-present NVIDIA CORPORATION & AFFILIATES.
 * All rights reserved.
 * SPDX-License-Identifier: BSD-3-Clause
 */
// clang-format on
#include <fusion.h>
#include <ir_builder.h>
#include <ir_cloner.h>
#include <kernel.h>

#include <ir_all_nodes.h>
#include <ir_container.h>

#include <complex>

namespace nvfuser {

Val* IrBuilder::newScalar(DataType dtype) {
  if (isPointerType(dtype)) {
    return IrBuilder::create<Int>(dtype);
  }
  switch (std::get<PrimDataType>(dtype.type)) {
    case DataType::Bool:
      return IrBuilder::create<Bool>();
    case DataType::Float:
    case DataType::Double:
      return IrBuilder::create<Double>(dtype);
    case DataType::Int:
    case DataType::Int32:
    case DataType::Index:
      return IrBuilder::create<Int>(dtype);
    case DataType::ComplexFloat:
    case DataType::ComplexDouble:
      return IrBuilder::create<ComplexDouble>(dtype);
    default:
      TORCH_CHECK(false, "Unexpected data type: ", dtype);
  }
}

Val* IrBuilder::newArithmeticExpr(BinaryOpType op_type, Val* lhs, Val* rhs) {
  TORCH_CHECK(
      lhs != nullptr && rhs != nullptr,
      "Either lhs or rhs is a nullptr in newArithmeticExpr.");

  auto dtype = lhs->dtype();

  // In principle, we should keep these IrBuilder functions as
  // simple as possible since they are just used by the lowering for
  // scalar computations. We should enforce strict typing with no
  // implicit type promotion unless required. However, for
  // int and int64_t, our usages are pretty loose in many places. Originally we
  // only had int64_t, then we added nvfuser_index_t and replaced the types of
  // some of the values from int64_t to int just at the beginning of lowering.
  // This resulted in inconsistent usages of integer types in many places, and
  // fixing all of them to make everything consistent would be a lot of work
  // than just allowing the integer type promotion for the two inputs as below.
  // Note that this is only needed for integer types. See also PR #2228.
  if (lhs->dtype() != rhs->dtype()) {
    dtype = promoteType(lhs->dtype(), rhs->dtype());
    if (isPointerType(lhs->dtype()) || isPointerType(rhs->dtype())) {
      TORCH_INTERNAL_ASSERT(
          op_type == BinaryOpType::Add || op_type == BinaryOpType::Sub);
<<<<<<< HEAD
      dtype = lhs->dtype();
    } else if (isPointerType(rhs->dtype())) {
      TORCH_INTERNAL_ASSERT(isIntegralType(lhs->dtype()));
      TORCH_INTERNAL_ASSERT(
          op_type == BinaryOpType::Add || op_type == BinaryOpType::Sub);
      dtype = rhs->dtype();
    } else if (lhs->dtype() == DataType::Int || rhs->dtype() == DataType::Int) {
      dtype = DataType::Int;
    } else {
      TORCH_CHECK(
          false,
          "Incompatible operand types: ",
          lhs->dtype(),
          " and ",
          rhs->dtype());
=======
>>>>>>> c64e5119
    }
  }
  auto result = newScalar(dtype);
  IrBuilder::create<BinaryOp>(op_type, result, lhs, rhs);
  // NOLINTNEXTLINE(clang-analyzer-cplusplus.NewDeleteLeaks)
  return result;
}

Bool* IrBuilder::newLogicExpr(BinaryOpType op_type, Val* lhs, Val* rhs) {
  TORCH_CHECK(
      lhs != nullptr && rhs != nullptr,
      "Either lhs or rhs is a nullptr in newLogicExpr.");
  auto result = IrBuilder::create<Bool>(c10::nullopt);
  IrBuilder::create<BinaryOp>(op_type, result, lhs, rhs);
  // NOLINTNEXTLINE(clang-analyzer-cplusplus.NewDeleteLeaks)
  return result;
}

Val* IrBuilder::whereExpr(Val* pred, Val* lhs, Val* rhs) {
  TORCH_CHECK(
      pred != nullptr && lhs != nullptr && rhs != nullptr,
      "Either pred, lhs, or rhs is a nullptr in whereExpr.");
  TORCH_CHECK(lhs->dtype() == rhs->dtype(), "Incompatible operand types");
  auto result = newScalar(lhs->dtype());
  IrBuilder::create<TernaryOp>(TernaryOpType::Where, result, pred, lhs, rhs);
  return result;
}

Val* IrBuilder::negExpr(Val* val) {
  TORCH_CHECK(val != nullptr, "val is a nullptr in negExpr.");
  auto result = newScalar(val->dtype());
  IrBuilder::create<UnaryOp>(UnaryOpType::Neg, result, val);
  return result;
}

Val* IrBuilder::notExpr(Val* val) {
  TORCH_CHECK(val != nullptr, "val is a nullptr in notExpr.");
  auto result = newScalar(val->dtype());
  IrBuilder::create<UnaryOp>(UnaryOpType::Not, result, val);
  return result;
}

Val* IrBuilder::absExpr(Val* val) {
  TORCH_CHECK(val != nullptr, "val is a nullptr in notExpr.");
  auto result = newScalar(val->dtype());
  IrBuilder::create<UnaryOp>(UnaryOpType::Abs, result, val);
  return result;
}

Val* IrBuilder::setExpr(Val* val) {
  TORCH_CHECK(val != nullptr, "val is a nullptr in setExpr.");
  auto result = newScalar(val->dtype());
  IrBuilder::create<UnaryOp>(UnaryOpType::Set, result, val);
  return result;
}

Val* IrBuilder::setExprNamedScalar(const std::string& name, Val* val) {
  TORCH_CHECK(val != nullptr, "val is a nullptr in setExprNamedScalar.");
  auto result = IrBuilder::create<NamedScalar>(name, val->dtype());
  IrBuilder::create<UnaryOp>(UnaryOpType::Set, result, val);
  return result;
}

Val* IrBuilder::addressExprNamedScalar(const std::string& name, Val* val) {
  TORCH_CHECK(val != nullptr, "val is a nullptr in addressExprNamedScalar.");
  auto result = IrBuilder::create<NamedScalar>(name, DataType::Int);
  IrBuilder::create<UnaryOp>(UnaryOpType::Address, result, val);
  return result;
}

Bool* IrBuilder::andExpr(Val* lhs, Val* rhs) {
  return newLogicExpr(BinaryOpType::And, lhs, rhs);
}

Bool* IrBuilder::orExpr(Val* lhs, Val* rhs) {
  return newLogicExpr(BinaryOpType::Or, lhs, rhs);
}

Bool* IrBuilder::eqExpr(Val* lhs, Val* rhs) {
  return newLogicExpr(BinaryOpType::Eq, lhs, rhs);
}

Bool* IrBuilder::neExpr(Val* lhs, Val* rhs) {
  return newLogicExpr(BinaryOpType::NE, lhs, rhs);
}

Bool* IrBuilder::gtExpr(Val* lhs, Val* rhs) {
  return newLogicExpr(BinaryOpType::GT, lhs, rhs);
}

Bool* IrBuilder::ltExpr(Val* lhs, Val* rhs) {
  return newLogicExpr(BinaryOpType::LT, lhs, rhs);
}

Bool* IrBuilder::leExpr(Val* lhs, Val* rhs) {
  return newLogicExpr(BinaryOpType::LE, lhs, rhs);
}

Bool* IrBuilder::geExpr(Val* lhs, Val* rhs) {
  return newLogicExpr(BinaryOpType::GE, lhs, rhs);
}

Val* IrBuilder::addExpr(Val* lhs, Val* rhs) {
  return newArithmeticExpr(BinaryOpType::Add, lhs, rhs);
}

Val* IrBuilder::subExpr(Val* lhs, Val* rhs) {
  return newArithmeticExpr(BinaryOpType::Sub, lhs, rhs);
}

Val* IrBuilder::mulExpr(Val* lhs, Val* rhs) {
  return newArithmeticExpr(BinaryOpType::Mul, lhs, rhs);
}

Val* IrBuilder::divExpr(Val* lhs, Val* rhs) {
  return newArithmeticExpr(BinaryOpType::Div, lhs, rhs);
}

Val* IrBuilder::ceilDivExpr(Val* lhs, Val* rhs) {
  return newArithmeticExpr(BinaryOpType::CeilDiv, lhs, rhs);
}

Val* IrBuilder::modExpr(Val* lhs, Val* rhs) {
  return newArithmeticExpr(BinaryOpType::Mod, lhs, rhs);
}

Val* IrBuilder::maxExpr(Val* lhs, Val* rhs) {
  return newArithmeticExpr(BinaryOpType::Max, lhs, rhs);
}

Val* IrBuilder::minExpr(Val* lhs, Val* rhs) {
  return newArithmeticExpr(BinaryOpType::Min, lhs, rhs);
}

Val* SimplifyingIrBuilder::negExpr(Val* val) {
  if (val->isZeroInt()) {
    return val->container()->zeroVal();
  } else if (auto int_val = dynamic_cast<Int*>(val)) {
    if (int_val->isConst()) {
      return IrBuilder::create<Int>(-int_val->value().value());
    }
  }
  return IrBuilder::negExpr(val);
}

Val* SimplifyingIrBuilder::notExpr(Val* val) {
  if (auto bool_val = dynamic_cast<Bool*>(val)) {
    if (bool_val->isConst()) {
      if (bool_val->value().value()) {
        return FusionGuard::getCurFusion()->falseVal();
      } else {
        return FusionGuard::getCurFusion()->trueVal();
      }
    }
  }
  return IrBuilder::notExpr(val);
}

Val* SimplifyingIrBuilder::addExpr(Int* lhs, Int::ScalarType rhs) {
  if (rhs == 0) {
    return lhs;
  } else if (lhs == nullptr) {
    return IrBuilder::IrBuilder::create<Int>(rhs);
  } else if (lhs->isConst()) {
    return IrBuilder::IrBuilder::create<Int>(lhs->value().value() + rhs);
  } else if (rhs > 0) {
    return IrBuilder::addExpr(lhs, IrBuilder::IrBuilder::create<Int>(rhs));
  } else {
    return IrBuilder::subExpr(lhs, IrBuilder::IrBuilder::create<Int>(-rhs));
  }
}

Val* SimplifyingIrBuilder::addExpr(Int* lhs, Int* rhs) {
  if (rhs == nullptr) {
    return lhs;
  } else if (lhs == nullptr) {
    return rhs;
  } else if (lhs->isConst()) {
    return addExpr(rhs, lhs->value().value());
  } else if (rhs->isConst()) {
    return addExpr(lhs, rhs->value().value());
  } else {
    return IrBuilder::addExpr(lhs, rhs);
  }
}

Val* SimplifyingIrBuilder::addExpr(Val* lhs, Val* rhs) {
  TORCH_INTERNAL_ASSERT(lhs != nullptr || rhs != nullptr);
  if (lhs == nullptr || lhs->isZeroInt()) {
    return rhs;
  } else if (rhs == nullptr || rhs->isZeroInt()) {
    return lhs;
  }
  auto lhs_int = dynamic_cast<Int*>(lhs);
  auto rhs_int = dynamic_cast<Int*>(rhs);
  if (lhs_int != nullptr && rhs_int != nullptr) {
    return addExpr(lhs_int, rhs_int);
  } else {
    return IrBuilder::addExpr(lhs, rhs);
  }
}

Val* SimplifyingIrBuilder::addExpr(Val* lhs, Int::ScalarType rhs) {
  auto lhs_int = dynamic_cast<Int*>(lhs);
  if (lhs_int != nullptr) {
    return addExpr(lhs_int, rhs);
  } else {
    return addExpr(lhs, IrBuilder::create<Int>(rhs));
  }
}

Val* SimplifyingIrBuilder::subExpr(Val* lhs, Val* rhs) {
  return addExpr(lhs, negExpr(rhs));
}

Val* SimplifyingIrBuilder::mulExpr(Int* lhs, Int::ScalarType rhs) {
  if (rhs == 0) {
    return lhs->container()->zeroVal();
  } else if (rhs == 1) {
    return lhs;
  } else if (lhs == nullptr) {
    return IrBuilder::create<Int>(rhs);
  } else if (lhs->isConst()) {
    return IrBuilder::create<Int>(lhs->value().value() * rhs);
  } else {
    return IrBuilder::mulExpr(lhs, IrBuilder::create<Int>(rhs));
  }
}

Val* SimplifyingIrBuilder::mulExpr(Val* lhs, Int::ScalarType rhs) {
  auto lhs_int = dynamic_cast<Int*>(lhs);
  if (lhs_int != nullptr) {
    return mulExpr(lhs_int, rhs);
  } else {
    return IrBuilder::mulExpr(lhs, IrBuilder::create<Int>(rhs));
  }
}

Val* SimplifyingIrBuilder::mulExpr(Int* lhs, Int* rhs) {
  if (rhs == nullptr) {
    return lhs;
  } else if (lhs == nullptr) {
    return rhs;
  } else if (lhs->isConst()) {
    return mulExpr(rhs, lhs->value().value());
  } else if (rhs->isConst()) {
    return mulExpr(lhs, rhs->value().value());
  } else {
    return IrBuilder::mulExpr(lhs, rhs);
  }
}

Val* SimplifyingIrBuilder::mulExpr(Val* lhs, Val* rhs) {
  TORCH_INTERNAL_ASSERT(lhs != nullptr || rhs != nullptr);
  if (lhs == nullptr || lhs->isOneInt()) {
    return rhs;
  } else if (rhs == nullptr || rhs->isOneInt()) {
    return lhs;
  } else if (lhs->isZeroInt() || rhs->isZeroInt()) {
    return lhs->container()->zeroVal();
  }
  auto lhs_int = dynamic_cast<Int*>(lhs);
  auto rhs_int = dynamic_cast<Int*>(rhs);
  if (lhs_int != nullptr && rhs_int != nullptr) {
    return mulExpr(lhs_int, rhs_int);
  } else {
    return IrBuilder::mulExpr(lhs, rhs);
  }
}

Val* SimplifyingIrBuilder::divExpr(Val* lhs, Val* rhs) {
  if (rhs->isOneInt()) {
    return lhs;
  }
  return IrBuilder::divExpr(lhs, rhs);
}

Val* SimplifyingIrBuilder::ceilDivExpr(Int* lhs, Int* rhs) {
  if (rhs->isOneInt()) {
    return lhs;
  } else if (lhs->isConst() && rhs->isConst()) {
    auto l = lhs->value().value();
    auto r = rhs->value().value();
    if (r > 0) {
      return IrBuilder::IrBuilder::create<Int>((l + r - 1) / r);
    } else {
      return IrBuilder::IrBuilder::create<Int>((l + r + 1) / r);
    }
  } else {
    return IrBuilder::ceilDivExpr(lhs, rhs);
  }
}

Val* SimplifyingIrBuilder::ceilDivExpr(Val* lhs, Val* rhs) {
  TORCH_INTERNAL_ASSERT(lhs != nullptr && rhs != nullptr);
  auto lhs_int = dynamic_cast<Int*>(lhs);
  auto rhs_int = dynamic_cast<Int*>(rhs);
  if (lhs_int != nullptr && rhs_int != nullptr) {
    return ceilDivExpr(lhs_int, rhs_int);
  } else {
    return IrBuilder::ceilDivExpr(lhs, rhs);
  }
}

Val* SimplifyingIrBuilder::modExpr(Val* lhs, Val* rhs) {
  if (rhs->isOneInt()) {
    return FusionGuard::getCurFusion()->zeroVal();
  }
  return IrBuilder::modExpr(lhs, rhs);
}

Bool* SimplifyingIrBuilder::andExpr(Val* lhs, Val* rhs) {
  auto lhs_bool = dynamic_cast<Bool*>(lhs);
  auto rhs_bool = dynamic_cast<Bool*>(rhs);
  TORCH_INTERNAL_ASSERT(!(lhs_bool == nullptr && rhs_bool == nullptr));

  if (lhs == nullptr) {
    return rhs_bool;
  } else if (rhs == nullptr) {
    return lhs_bool;
  }

  bool lhs_definitely_true = false;
  bool lhs_definitely_false = false;
  if (lhs_bool && lhs_bool->isConst()) {
    lhs_definitely_true = lhs_bool->value().value();
    lhs_definitely_false = !lhs_bool->value().value();
  }
  bool rhs_definitely_true = false;
  bool rhs_definitely_false = false;
  if (rhs_bool && rhs_bool->isConst()) {
    rhs_definitely_true = rhs_bool->value().value();
    rhs_definitely_false = !rhs_bool->value().value();
  }

  if (lhs_definitely_true && rhs_definitely_true) {
    return FusionGuard::getCurFusion()->trueVal();
  } else if (lhs_definitely_false || rhs_definitely_false) {
    return FusionGuard::getCurFusion()->falseVal();
  } else if (lhs_definitely_true) {
    return rhs_bool;
  } else if (rhs_definitely_true) {
    return lhs_bool;
  }

  return IrBuilder::andExpr(lhs, rhs);
}
namespace {

template <typename IrBuilderFunc, typename IntFunc>
Val* minOrMaxExpr(
    Int* lhs,
    Int* rhs,
    IrBuilderFunc ir_builder_func,
    IntFunc int_func) {
  if (rhs == nullptr) {
    return lhs;
  } else if (lhs == nullptr) {
    return rhs;
  } else if (lhs->isConst() && rhs->isConst()) {
    return IrBuilder::create<Int>(
        int_func(lhs->value().value(), rhs->value().value()));
  } else {
    return ir_builder_func(lhs, rhs);
  }
}

template <typename IrBuilderFunc, typename IntFunc>
Val* minOrMaxExpr(
    Val* lhs,
    Val* rhs,
    IrBuilderFunc ir_builder_func,
    IntFunc int_func) {
  TORCH_INTERNAL_ASSERT(lhs != nullptr || rhs != nullptr);
  if (lhs == nullptr) {
    return rhs;
  } else if (rhs == nullptr || lhs == rhs) {
    return lhs;
  }
  auto lhs_int = dynamic_cast<Int*>(lhs);
  auto rhs_int = dynamic_cast<Int*>(rhs);
  if (lhs_int != nullptr && rhs_int != nullptr) {
    return minOrMaxExpr(lhs_int, rhs_int, ir_builder_func, int_func);
  } else {
    return ir_builder_func(lhs, rhs);
  }
}

} // namespace

Val* SimplifyingIrBuilder::maxExpr(Val* lhs, Val* rhs) {
  return minOrMaxExpr(
      lhs,
      rhs,
      [](Val* lhs, Val* rhs) { return IrBuilder::maxExpr(lhs, rhs); },
      [](int64_t lhs, int64_t rhs) { return std::max(lhs, rhs); });
}

Val* SimplifyingIrBuilder::minExpr(Val* lhs, Val* rhs) {
  return minOrMaxExpr(
      lhs,
      rhs,
      [](Val* lhs, Val* rhs) { return IrBuilder::minExpr(lhs, rhs); },
      [](int64_t lhs, int64_t rhs) { return std::min(lhs, rhs); });
}

Val* SimplifyingIrBuilder::whereExpr(Val* pred, Val* lhs, Val* rhs) {
  TORCH_INTERNAL_ASSERT(
      pred->dtype() == DataType::Bool,
      "Where requires a predicate as an input, but received");

  if (pred->isConstScalar() && pred->isABool() && pred->isA<Bool>()) {
    if (pred->evaluateBool()) {
      return lhs;
    } else {
      return rhs;
    }
  }

  return IrBuilder::whereExpr(pred, lhs, rhs);
}

} // namespace nvfuser<|MERGE_RESOLUTION|>--- conflicted
+++ resolved
@@ -62,24 +62,6 @@
     if (isPointerType(lhs->dtype()) || isPointerType(rhs->dtype())) {
       TORCH_INTERNAL_ASSERT(
           op_type == BinaryOpType::Add || op_type == BinaryOpType::Sub);
-<<<<<<< HEAD
-      dtype = lhs->dtype();
-    } else if (isPointerType(rhs->dtype())) {
-      TORCH_INTERNAL_ASSERT(isIntegralType(lhs->dtype()));
-      TORCH_INTERNAL_ASSERT(
-          op_type == BinaryOpType::Add || op_type == BinaryOpType::Sub);
-      dtype = rhs->dtype();
-    } else if (lhs->dtype() == DataType::Int || rhs->dtype() == DataType::Int) {
-      dtype = DataType::Int;
-    } else {
-      TORCH_CHECK(
-          false,
-          "Incompatible operand types: ",
-          lhs->dtype(),
-          " and ",
-          rhs->dtype());
-=======
->>>>>>> c64e5119
     }
   }
   auto result = newScalar(dtype);
