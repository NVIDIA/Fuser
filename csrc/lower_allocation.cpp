// clang-format off
/*
 * SPDX-FileCopyrightText: Copyright (c) 2023-present NVIDIA CORPORATION & AFFILIATES.
 * All rights reserved.
 * SPDX-License-Identifier: BSD-3-Clause
 */
// clang-format on
#include <expr_evaluator.h>
#include <expr_simplifier.h>
#include <instrumentation.h>
#include <ir_iostream.h>
#include <kernel_ir.h>
#include <kernel_ir_dispatch.h>
#include <lower2device.h>
#include <lower_allocation.h>

#include <unordered_set>

namespace nvfuser {

namespace {

class AllocationInserter : public kir::ExprMutator {
 private:
  using kir::ExprMutator::handle;

  // Expanded version of BasicAllocInfo in lower_utils.h helps to track
  // additional information
  struct AllocationInformation {
    // The for loop that the initialization of this allocation must be
    // placed in, nullptr if not within a loop
    kir::ForLoop* init_for_loop = nullptr;

    // The expression that the initialization of this allocation must
    // be placed before
    Expr* init_place_before = nullptr;

    // Keep track of the actual allocation loop. This can be different
    // from init_for_loop only with unswitched shared memory allocations,
    // which are moved outer loops to avoid duplicated allocations
    // (see issue #1133).
    kir::ForLoop* alloc_for_loop = nullptr;

    // The expression that this allocation must be placed
    // before. Similar to alloc_for_loop, this is different from
    // init_place_before only with unswitched shared memory allocations.
    Expr* alloc_place_before = nullptr;

    // The allocation position relative to buffer
    size_t alloc_pos = 0;

    // The buffer this allocation is for
    TensorView* buffer = nullptr;

    // Info to transfer to GPU lower
    bool has_halo = false;

    // Local Iterdomains that this allocation covers
    std::unique_ptr<std::vector<IterDomain*>> allocation_domains;
  };

  // Find allocation point
  // Fills info.buffer, info.alloc_pos, info.init_for_loop,
  // info.init_place_before, info.alloc_for_loop, info.alloc_place_before
  void fillAllocationInformation(AllocationInformation& info, Expr* expr) {
    auto loop_alloc_info =
        lower_utils::getAllocInformation(info.buffer, for_loops_);

    info.init_for_loop = loop_alloc_info.init_for_loop;
    info.alloc_for_loop = loop_alloc_info.alloc_for_loop;
    info.alloc_pos = loop_alloc_info.alloc_pos;

    auto next_fl = [](kir::ForLoop* fl, const std::vector<kir::ForLoop*> fls) {
      for (auto i : c10::irange(fls.size())) {
        if (fl == fls[i]) {
          if (i + 1 < fls.size()) {
            return fls[i + 1];
          }
        }
      }
      TORCH_INTERNAL_ASSERT(false, "Could not find desired loop.");
    };

    if (info.init_for_loop == nullptr) {
      info.init_place_before = !for_loops_.empty() ? for_loops_[0] : expr;
    } else {
      if (info.init_for_loop == for_loops_.back()) {
        // Inline allocation, place before expr
        info.init_place_before = expr;
      } else {
        // Place allocation after the last computeAt axis
        // TODO: may be more efficient to place before the first non-computeAt
        // axis
        info.init_place_before = next_fl(info.init_for_loop, for_loops_);
      }
    }

    // Set the allocation loop and the place_before expression in the
    // same way as the initialization loop and place_before expression
    if (info.alloc_for_loop == info.init_for_loop) {
      info.alloc_for_loop = info.init_for_loop;
      info.alloc_place_before = info.init_place_before;
    } else {
      if (info.alloc_for_loop == nullptr) {
        info.alloc_place_before = !for_loops_.empty() ? for_loops_[0] : expr;
      } else {
        // Since there must be an inner unswitched domain,
        // alloc_for_loop should never be the inner-most loop.
        TORCH_INTERNAL_ASSERT(info.alloc_for_loop != for_loops_.back());
        info.alloc_place_before = next_fl(info.alloc_for_loop, for_loops_);
      }
    }
  }

  // Create initialization expression if init_val is non-null.
  Expr* createInitExpr(AllocationInformation& info, Val* init_val) {
    if (init_val == nullptr) {
      return nullptr;
    }

    std::vector<IterDomain*> init_dims;
    for (const auto axis_i :
         c10::irange(info.alloc_pos, info.buffer->nDims())) {
      if (info.buffer->axis((int)axis_i)->isReduction() ||
          info.buffer->axis((int)axis_i)->isBroadcast()) {
        continue;
      }
      auto concrete_id = gpu_lower->caMap()->getConcreteMappedID(
          info.buffer->axis((int)axis_i), IdMappingMode::LOOP);
      init_dims.push_back(concrete_id);
    }
    Expr* init_expr = IrBuilder::create<LoadStoreOp>(
        LoadStoreOpType::Set, info.buffer, init_val);
    for (auto init_loop_it = init_dims.rbegin();
         init_loop_it != init_dims.rend();
         ++init_loop_it) {
      auto id = *init_loop_it;
      kir::ForLoop* new_loop = nullptr;
      auto extent_with_halo = gpu_lower->haloInfo()->getExtent(id);
      if (extent_with_halo) {
        new_loop = IrBuilder::create<kir::ForLoop>(
            id,
            IrBuilder::create<Int>(c10::nullopt),
            nullptr,
            extent_with_halo,
            nullptr,
            false,
            nullptr,
            false,
            DoubleBufferLoopStage::NotApplicable);
      } else {
        new_loop = IrBuilder::create<kir::ForLoop>(id);
      }
      new_loop->body().push_back(init_expr);
      init_expr = new_loop;
    }
    return init_expr;
  }

  std::vector<Val*> getGlobalAllocationSizes(AllocationInformation& info) {
    const auto& domain = info.buffer->domain();
<<<<<<< HEAD
    const auto& maybe_rfactor_domain = domain->getMaybeRFactorDomain();
=======
    const auto& maybe_rfactor_domain = domain->maybeRFactor();
>>>>>>> 9c50ae8f

    std::vector<Val*> alloc_dims;

    for (const auto id : maybe_rfactor_domain) {
      if (id->isReduction() || id->isStride() || id->isBroadcast()) {
        continue;
      }
      auto extent = id->extent();
      // Use halo-extended extent if found
      auto halo_extent = gpu_lower->haloInfo()->getRootAxisInfo(id);
      if (halo_extent.hasHalo()) {
        extent = IrBuilder::addExpr(
            extent, IrBuilder::create<Int>(halo_extent.width()));
      }
      alloc_dims.push_back(extent);
    }

    return alloc_dims;
  }

  // Get allocation extents of root axes with halo
  //
  // Allocation can be done with leaf IDs with halo as well, but
  // allocation size could be larger than necessary.
  //
  // For example, suppose the shift offset of an axis is 1. When it is
  // split by N, the halo size of the inner output is N+1. When the
  // allocation only has the inner split output, the allocation size
  // would be N+1. Suppose that ID is further split by M, the output
  // extents would be N/M and M+1. The allocation size based on the
  // leaves would be N/M*(M+1) or N+N/M, which is larger than N+1.
  //
  // This function tries to propagate back halo informatin to root
  // axes to avoid inflating allocations. It fails when merged domains
  // are split and only one of the split outputs is used for
  // allocations since in such a case we can't un-merge and properly
  // determine the extents of the merge inputs. Currently, that
  // results in an exception, but it may be more reasonable to simply
  // fall back to the leaf-based allocation.
  //
  // See the FusionShiftDoubleSplit test for an example case.
  std::vector<Val*> getNonGlobalAllocExprWithHalo(
      TensorView* tv,
      const std::vector<IterDomain*>& alloc_domains) {
    std::vector<Val*> start_vals;
    std::transform(
        alloc_domains.begin(),
        alloc_domains.end(),
        std::back_inserter(start_vals),
        [](IterDomain* dom) { return dom->as<Val>(); });

    // Get all exprs involved in generating the allocation IDs
    auto exprs = StmtSort::getExprs(tv->fusion(), start_vals);

    // Get the halo extent if found
    auto getExtent = [this](IterDomain* id) {
      auto extent = gpu_lower->haloInfo()->getExtent(id);
      if (extent == nullptr) {
        extent = id->extent();
      }
      return extent;
    };

    std::unordered_map<IterDomain*, Val*> known_extents;

    // IterDomains that are allocated fully. For example, if an ID is
    // split and only one of them is used for allocation, that's not
    // considered full. Only full domains can be unmerged, which is
    // needed to propagate back the halo information to root domains.
    std::unordered_set<IterDomain*> full_domains;

    for (auto alloc_domain : alloc_domains) {
      known_extents.insert({alloc_domain, getExtent(alloc_domain)});
      full_domains.insert(alloc_domain);
    }

    for (auto it = exprs.rbegin(); it != exprs.rend(); ++it) {
      auto expr = *it;
      if (auto merge = dynamic_cast<Merge*>(expr)) {
        auto out_it = known_extents.find(merge->out());
        // If nothing is know about the out id, no propagation can be
        // done. Note that's not necessarily an error.
        if (out_it == known_extents.end()) {
          continue;
        }
        // Similarly, if the extent of the out id is not full extent,
        // we can't un-merge it.
        if (full_domains.find(merge->out()) == full_domains.end()) {
          continue;
        }
        // Since the extent of the out id is full, the extent of each
        // of the input axes is also full
        known_extents.insert({merge->inner(), getExtent(merge->inner())});
        full_domains.insert(merge->inner());
        known_extents.insert({merge->outer(), getExtent(merge->outer())});
        full_domains.insert(merge->outer());
        known_extents.erase(out_it);
      } else if (auto split = dynamic_cast<Split*>(expr)) {
        auto inner = split->inner();
        const auto inner_it = known_extents.find(inner);
        auto outer = split->outer();
        const auto outer_it = known_extents.find(outer);
        if (inner_it != known_extents.end() &&
            outer_it != known_extents.end()) {
          if (full_domains.find(inner) != full_domains.end() &&
              full_domains.find(outer) != full_domains.end()) {
            known_extents.insert({split->in(), getExtent(split->in())});
            full_domains.insert(split->in());
          } else {
            known_extents.insert(
                {split->in(),
                 IrBuilder::mulExpr(outer_it->second, inner_it->second)});
          }
          known_extents.erase(inner_it);
          known_extents.erase(outer_it);
        } else if (inner_it != known_extents.end()) {
          known_extents.insert({split->in(), inner_it->second});
          known_extents.erase(inner_it);
        } else if (outer_it != known_extents.end()) {
          known_extents.insert({split->in(), outer_it->second});
          known_extents.erase(outer_it);
        }
      } else {
        TORCH_INTERNAL_ASSERT(false, "Unexpected expr: ", expr);
      }
    }

    std::vector<Val*> alloc_dims;

    for (auto root_axis : tv->getRootDomain()) {
      auto it = known_extents.find(root_axis);
      if (it == known_extents.end()) {
        continue;
      }
      alloc_dims.push_back(it->second);
      known_extents.erase(it);
    }

    // known_extents should have only mappings for root axes, so
    // if anything remains in the map, it's an error
    if (!known_extents.empty()) {
      std::stringstream ss;
      for (auto kv : known_extents) {
        ss << kv.first << " ";
      }
      TORCH_INTERNAL_ASSERT(
          false, "Non-root axes found for TV", tv->name(), ": ", ss.str());
    }

    return alloc_dims;
  }

  std::vector<Val*> getNonGlobalAllocExpr(AllocationInformation& info) {
    const auto memory_type = info.buffer->getMemoryType();
    TORCH_INTERNAL_ASSERT(
        memory_type != MemoryType::Global,
        "Invalid memory type: ",
        memory_type);

    std::vector<Val*> alloc_dims;

    bool has_halo = false;
    std::vector<IterDomain*> alloc_domains;

    info.allocation_domains = std::make_unique<std::vector<IterDomain*>>();

    for (const auto axis_i : c10::irange(info.buffer->nDims())) {
      const auto local_id = info.buffer->axis((int)axis_i);

      // Don't use reduction/stride/broadcast axis in the allocation
      // computation
      if (local_id->isReduction() || local_id->isStride() ||
          local_id->isBroadcast()) {
        continue;
      }

      auto concrete_id = gpu_lower->caMap()->getConcreteMappedID(
          info.buffer->axis((int)axis_i), IdMappingMode::LOOP);
      const bool is_block_dim =
          isParallelTypeBlockDim(concrete_id->getParallelType());
      const bool is_thread_dim =
          isParallelTypeThreadDim(concrete_id->getParallelType());
      const bool is_thread =
          isParallelTypeThread(concrete_id->getParallelType());

      if (axis_i < info.alloc_pos) {
        // Even when the axis is outside the allocation position, if the
        // tensor is shared with respect to the axis, the buffer size
        // needs to be expanded for the axis. Sharing occurs in two
        // cases: 1) the tensor is on shared memory with the axis
        // parallelized by TIDs, and 2) the tensor is on global memory
        // with the axis parallelized by TIDs or BIDs.
        if (!((memory_type == MemoryType::Shared && is_thread_dim) ||
              (memory_type == MemoryType::Global && is_thread))) {
          continue;
        }
        alloc_domains.push_back(info.buffer->axis((int)axis_i));
      } else {
        if (
            // If shared memory, don't use any IDs bound to a grid dimension
            (memory_type == MemoryType::Shared && is_block_dim) ||
            // If local memory, don't use any IDs bound to a grid or block
            // dimension
            (memory_type == MemoryType::Local && is_thread)) {
          continue;
        }
        alloc_domains.push_back(info.buffer->axis((int)axis_i));
      }

      auto extent = concrete_id->extent();

      if (gpu_lower->haloInfo()->getExtent(info.buffer->axis((int)axis_i)) !=
          nullptr) {
        has_halo = true;
      }

      alloc_dims.push_back(extent);
      info.allocation_domains->push_back(local_id);
    }

    // When an axis with halo extension is detected, propagate back
    // the halo extents from leaf IDs to root IDs
    if (has_halo) {
      info.has_halo = true;
      return getNonGlobalAllocExprWithHalo(info.buffer, alloc_domains);
    }

    return alloc_dims;
  }

  kir::Allocate* createAllocExpr(AllocationInformation& info, bool is_output) {
    if (is_output) {
      return nullptr;
    }

    std::vector<Val*> alloc_dims;
    const MemoryType memory_type = info.buffer->getMemoryType();

    if (memory_type == MemoryType::Global) {
      alloc_dims = getGlobalAllocationSizes(info);
    } else {
      alloc_dims = getNonGlobalAllocExpr(info);
    }

    if (alloc_dims.empty() && !info.buffer->domain()->noReductions().empty()) {
      alloc_dims.push_back(info.buffer->container()->oneVal());
    }

    // Double the allocation size if double-buffered. Record the
    // original size for indexing.
    if (info.buffer->isDoubleBuffered() || info.buffer->isCircularBuffered()) {
      Val* original_alloc_size = nullptr;
      for (auto alloc_dim : alloc_dims) {
        if (original_alloc_size == nullptr) {
          original_alloc_size = alloc_dim;
        } else {
          original_alloc_size =
              IrBuilder::mulExpr(original_alloc_size, alloc_dim);
        }
      }
      GpuLower::current()->doubleBufferInfo().setOriginalAllocSize(
          info.buffer, original_alloc_size);
      int double_buffer_stage = 2;
      if (info.buffer->isCircularBuffered()) {
        double_buffer_stage = (int)info.buffer->circularBufferDepth();
      }
      alloc_dims.push_back(IrBuilder::create<Int>(double_buffer_stage));
    }

    // Create the allocation node
    return IrBuilder::create<kir::Allocate>(
        info.buffer, info.buffer->getMemoryType(), alloc_dims);
  }

  void handle(Expr* expr) override {
    if (!ir_utils::isTvOp(expr) || expr->isA<kir::Allocate>()) {
      ExprMutator::handle(expr);
      return;
    }

    // // Found where the allocation needs to be inserted

    for (const auto i : c10::irange(expr->outputs().size())) {
      auto out = expr->output(i);
      if (!out->isA<TensorView>()) {
        continue;
      }

      auto out_tv = out->as<TensorView>();
      auto default_val = gpu_lower->predicateElimination().getInitValue(out_tv);

      Val* init = nullptr;
      if (expr->isA<ReductionOp>() && out_tv->hasReduction()) {
        TORCH_INTERNAL_ASSERT(
            default_val == nullptr,
            "Reduction should not have a default initialization value for predicate elimination.");
        init = expr->as<ReductionOp>()->init();
      } else if (expr->isA<GroupedReductionOp>() && out_tv->hasReduction()) {
        TORCH_INTERNAL_ASSERT(
            default_val == nullptr,
            "Reduction should not have a default initialization value for predicate elimination.");
        init = expr->as<GroupedReductionOp>()->initVal(i);
      } else if (expr->isA<MmaOp>()) {
        init = expr->as<MmaOp>()->init();
      } else if (expr->isA<WelfordOp>()) {
        TORCH_INTERNAL_ASSERT(
            default_val == nullptr,
            "Welford should not have a default initialization value for predicate elimination.");
        const auto welford = expr->as<WelfordOp>();
        if (out->name() == welford->outVar()->name()) {
          init = welford->initVar() == nullptr ? IrBuilder::create<Double>(0)
                                               : welford->initVar();
        } else if (out->name() == welford->outAvg()->name()) {
          init = welford->initAvg() == nullptr ? IrBuilder::create<Double>(0)
                                               : welford->initAvg();
        } else {
          TORCH_INTERNAL_ASSERT(
              out->name() == welford->outN()->name(), "Unreachable");
          init = welford->initN();
        }
      } else if (expr->isA<GroupedWelfordOp>()) {
        TORCH_INTERNAL_ASSERT(
            default_val == nullptr,
            "Welford should not have a default initialization value for predicate elimination.");
        init = expr->as<GroupedWelfordOp>()->getInitValOfOutput(out);
      } else {
        init = default_val;
      }

      if (ir_utils::isCpAsyncOp(expr)) {
        TORCH_CHECK(
            init == nullptr || init->isZero(),
            "cp.async initialized with non-zero is not supported");
        // cp.async will automatically fill zero when out of bound
        init = nullptr;
      }

      const bool is_output = out->isFusionOutput();

      // Don't need to alloc outputs, and if we don't need to initialize we're
      // done.
      if (is_output && init == nullptr) {
        continue;
      }

      AllocationInformation allocation;
      allocation.buffer = out_tv;
      fillAllocationInformation(allocation, expr);

      auto alloc_expr = createAllocExpr(allocation, is_output);
      auto init_expr = createInitExpr(allocation, init);

      // Write information to GPULower
      writeInfoToGPULower(allocation, alloc_expr);

      // Register allocations before initializations to keep them in the right
      // order
      if (alloc_expr != nullptr) {
        if (allocation.buffer->getMemoryType() == MemoryType::Shared) {
          // Shared allocations go at the begining of scope
          TORCH_INTERNAL_ASSERT(!exprs_.empty());
          registerInsertBefore(exprs_[0], alloc_expr, nullptr);
        } else {
          TORCH_INTERNAL_ASSERT(allocation.alloc_place_before != nullptr);
          kir::Scope* scope = allocation.alloc_for_loop == nullptr
              ? nullptr
              : &allocation.alloc_for_loop->body();
          registerInsertBefore(
              allocation.alloc_place_before, alloc_expr, scope);
        }
      }

      if (init_expr != nullptr) {
        TORCH_INTERNAL_ASSERT(allocation.init_place_before != nullptr);
        kir::Scope* scope = allocation.init_for_loop == nullptr
            ? nullptr
            : &allocation.init_for_loop->body();
        registerInsertBefore(allocation.init_place_before, init_expr, scope);
      }
    }
  }

  // Sends alloc_expr, info.has_halo, info.allocation_domains to GpuLower
  void writeInfoToGPULower(
      const AllocationInformation& allocation,
      kir::Allocate* alloc_expr) {
    auto& lower_alloc_info_map = GpuLower::current()->localAllocationInfoMap();
    if (alloc_expr == nullptr) {
      // Skip output allocation.
      return;
    }
    TORCH_INTERNAL_ASSERT(
        !lower_alloc_info_map.count(alloc_expr),
        "duplicated allocation info entry");

    // Create info entry for GPULower
    auto lower_alloc_info_ptr = std::make_unique<LocalAllocationInfo>();
    lower_alloc_info_ptr->alloc_expr = alloc_expr;
    lower_alloc_info_ptr->has_halo = allocation.has_halo;
    if (allocation.allocation_domains) {
      lower_alloc_info_ptr->alloc_domains = *(allocation.allocation_domains);
    }

    // Write entry to the stored map
    lower_alloc_info_map[alloc_expr] = std::move(lower_alloc_info_ptr);
  }

  void handle(kir::IfThenElse*) final {
    TORCH_INTERNAL_ASSERT(
        false,
        "Pass does not support conditional statements, ",
        "this pass should be run before any conditionals are placed in code.");
  }

  AllocationInserter(const std::vector<Expr*>& exprs)
      : gpu_lower(GpuLower::current()) {
    kir::ExprMutator::traverseAndInsert(exprs);
  }

 private:
  GpuLower* gpu_lower;

 public:
  static std::vector<Expr*> insert(const std::vector<Expr*>& exprs) {
    AllocationInserter inserter(exprs);
    return inserter.exprs_;
  }
};

} // namespace

std::vector<Expr*> insertAllocations(const std::vector<Expr*>& exprs) {
  FUSER_PERF_SCOPE("GpuLower::Lower::insertAllocations");
  return AllocationInserter::insert(exprs);
}

} // namespace nvfuser<|MERGE_RESOLUTION|>--- conflicted
+++ resolved
@@ -159,11 +159,7 @@
 
   std::vector<Val*> getGlobalAllocationSizes(AllocationInformation& info) {
     const auto& domain = info.buffer->domain();
-<<<<<<< HEAD
-    const auto& maybe_rfactor_domain = domain->getMaybeRFactorDomain();
-=======
     const auto& maybe_rfactor_domain = domain->maybeRFactor();
->>>>>>> 9c50ae8f
 
     std::vector<Val*> alloc_dims;
 
