// clang-format off
/*
 * SPDX-FileCopyrightText: Copyright (c) 2023-present NVIDIA CORPORATION & AFFILIATES.
 * All rights reserved.
 * SPDX-License-Identifier: BSD-3-Clause
 */
// clang-format on
#include <expr_evaluator.h>
#include <expr_simplifier.h>
#include <instrumentation.h>
#include <ir_iostream.h>
#include <kernel_ir.h>
#include <kernel_ir_dispatch.h>
#include <lower2device.h>
#include <lower_allocation.h>

#include <unordered_set>

namespace nvfuser {

namespace {

class AllocationInserter : public kir::ExprMutator {
 private:
  using kir::ExprMutator::handle;

  // Expanded version of BasicAllocInfo in lower_utils.h helps to track
  // additional information
  struct AllocationInformation {
    // The for loop that the initialization of this allocation must be
    // placed in, nullptr if not within a loop
    kir::ForLoop* init_for_loop = nullptr;

    // The expression that the initialization of this allocation must
    // be placed before
    Expr* init_place_before = nullptr;

    // Keep track of the actual allocation loop. This can be different
    // from init_for_loop only with unswitched shared memory allocations,
    // which are moved outer loops to avoid duplicated allocations
    // (see issue #1133).
    kir::ForLoop* alloc_for_loop = nullptr;

    // The expression that this allocation must be placed
    // before. Similar to alloc_for_loop, this is different from
    // init_place_before only with unswitched shared memory allocations.
    Expr* alloc_place_before = nullptr;

    // The allocation position relative to buffer
    size_t alloc_pos = 0;

    // The buffer this allocation is for
    TensorView* buffer = nullptr;

    // Info to transfer to GPU lower
    bool has_halo = false;

    // Local Iterdomains that this allocation covers
    std::unique_ptr<std::vector<IterDomain*>> allocation_domains;
  };

  // Find allocation point
  // Fills info.buffer, info.alloc_pos, info.init_for_loop,
  // info.init_place_before, info.alloc_for_loop, info.alloc_place_before
  void fillAllocationInformation(AllocationInformation& info, Expr* expr) {
    auto loop_alloc_info =
        lower_utils::getAllocInformation(info.buffer, for_loops_);

    info.init_for_loop = loop_alloc_info.init_for_loop;
    info.alloc_for_loop = loop_alloc_info.alloc_for_loop;
    info.alloc_pos = loop_alloc_info.alloc_pos;

    auto next_fl = [](kir::ForLoop* fl, const std::vector<kir::ForLoop*> fls) {
      for (auto i : c10::irange(fls.size())) {
        if (fl == fls[i]) {
          if (i + 1 < fls.size()) {
            return fls[i + 1];
          }
        }
      }
      TORCH_INTERNAL_ASSERT(false, "Could not find desired loop.");
    };

    if (info.init_for_loop == nullptr) {
      info.init_place_before = !for_loops_.empty() ? for_loops_[0] : expr;
    } else {
      if (info.init_for_loop == for_loops_.back()) {
        // Inline allocation, place before expr
        info.init_place_before = expr;
      } else {
        // Place allocation after the last computeAt axis
        // TODO: may be more efficient to place before the first non-computeAt
        // axis
        info.init_place_before = next_fl(info.init_for_loop, for_loops_);
      }
    }

    // Set the allocation loop and the place_before expression in the
    // same way as the initialization loop and place_before expression
    if (info.alloc_for_loop == info.init_for_loop) {
      info.alloc_for_loop = info.init_for_loop;
      info.alloc_place_before = info.init_place_before;
    } else {
      if (info.alloc_for_loop == nullptr) {
        info.alloc_place_before = !for_loops_.empty() ? for_loops_[0] : expr;
      } else {
        // Since there must be an inner unswitched domain,
        // alloc_for_loop should never be the inner-most loop.
        TORCH_INTERNAL_ASSERT(info.alloc_for_loop != for_loops_.back());
        info.alloc_place_before = next_fl(info.alloc_for_loop, for_loops_);
      }
    }
  }

  // Create initialization expression if init_val is non-null.
  Expr* createInitExpr(AllocationInformation& info, Val* init_val) {
    if (init_val == nullptr) {
      return nullptr;
    }

    std::vector<IterDomain*> init_dims;
    for (const auto axis_i :
         c10::irange(info.alloc_pos, info.buffer->nDims())) {
      if (info.buffer->axis((int)axis_i)->isReduction() ||
          info.buffer->axis((int)axis_i)->isBroadcast()) {
        continue;
      }
      auto concrete_id = gpu_lower->caMap()->getConcreteMappedID(
          info.buffer->axis((int)axis_i), IdMappingMode::LOOP);
      init_dims.push_back(concrete_id);
    }
    Expr* init_expr = IrBuilder::create<LoadStoreOp>(
<<<<<<< HEAD
        LoadStoreOpType::Automatic, info.buffer, init_val);
=======
        LoadStoreOpType::Set, info.buffer, init_val);
>>>>>>> 8b4ed29f
    for (auto init_loop_it = init_dims.rbegin();
         init_loop_it != init_dims.rend();
         ++init_loop_it) {
      auto id = *init_loop_it;
      kir::ForLoop* new_loop = nullptr;
      auto extent_with_halo = gpu_lower->haloInfo()->getExtent(id);
      if (extent_with_halo) {
        new_loop = IrBuilder::create<kir::ForLoop>(
            id,
            IrBuilder::create<Int>(c10::nullopt),
            nullptr,
            extent_with_halo,
            nullptr,
            false,
            nullptr,
            false,
            DoubleBufferLoopStage::NotApplicable);
      } else {
        new_loop = IrBuilder::create<kir::ForLoop>(id);
      }
      new_loop->body().push_back(init_expr);
      init_expr = new_loop;
    }
    return init_expr;
  }

  std::vector<Val*> getGlobalAllocationSizes(AllocationInformation& info) {
    const auto& domain = info.buffer->domain();
    const auto& maybe_rfactor_domain = domain->hasRFactor()
        ? domain->getRFactorDomain()
        : domain->getRootDomain();

    std::vector<Val*> alloc_dims;

    for (const auto id : maybe_rfactor_domain) {
      if (id->isReduction() || id->isStride() || id->isBroadcast()) {
        continue;
      }
      auto extent = id->extent();
      // Use halo-extended extent if found
      auto halo_extent = gpu_lower->haloInfo()->getRootAxisInfo(id);
      if (halo_extent.hasHalo()) {
        extent = IrBuilder::addExpr(
            extent, IrBuilder::create<Int>(halo_extent.width()));
      }
      alloc_dims.push_back(extent);
    }

    return alloc_dims;
  }

  // Get allocation extents of root axes with halo
  //
  // Allocation can be done with leaf IDs with halo as well, but
  // allocation size could be larger than necessary.
  //
  // For example, suppose the shift offset of an axis is 1. When it is
  // split by N, the halo size of the inner output is N+1. When the
  // allocation only has the inner split output, the allocation size
  // would be N+1. Suppose that ID is further split by M, the output
  // extents would be N/M and M+1. The allocation size based on the
  // leaves would be N/M*(M+1) or N+N/M, which is larger than N+1.
  //
  // This function tries to propagate back halo informatin to root
  // axes to avoid inflating allocations. It fails when merged domains
  // are split and only one of the split outputs is used for
  // allocations since in such a case we can't un-merge and properly
  // determine the extents of the merge inputs. Currently, that
  // results in an exception, but it may be more reasonable to simply
  // fall back to the leaf-based allocation.
  //
  // See the FusionShiftDoubleSplit test for an example case.
  std::vector<Val*> getNonGlobalAllocExprWithHalo(
      TensorView* tv,
      const std::vector<IterDomain*>& alloc_domains) {
    std::vector<Val*> start_vals;
    std::transform(
        alloc_domains.begin(),
        alloc_domains.end(),
        std::back_inserter(start_vals),
        [](IterDomain* dom) { return dom->as<Val>(); });

    // Get all exprs involved in generating the allocation IDs
    auto exprs = StmtSort::getExprs(tv->fusion(), start_vals);

    // Get the halo extent if found
    auto getExtent = [this](IterDomain* id) {
      auto extent = gpu_lower->haloInfo()->getExtent(id);
      if (extent == nullptr) {
        extent = id->extent();
      }
      return extent;
    };

    std::unordered_map<IterDomain*, Val*> known_extents;

    // IterDomains that are allocated fully. For example, if an ID is
    // split and only one of them is used for allocation, that's not
    // considered full. Only full domains can be unmerged, which is
    // needed to propagate back the halo information to root domains.
    std::unordered_set<IterDomain*> full_domains;

    for (auto alloc_domain : alloc_domains) {
      known_extents.insert({alloc_domain, getExtent(alloc_domain)});
      full_domains.insert(alloc_domain);
    }

    for (auto it = exprs.rbegin(); it != exprs.rend(); ++it) {
      auto expr = *it;
      if (auto merge = dynamic_cast<Merge*>(expr)) {
        auto out_it = known_extents.find(merge->out());
        // If nothing is know about the out id, no propagation can be
        // done. Note that's not necessarily an error.
        if (out_it == known_extents.end()) {
          continue;
        }
        // Similarly, if the extent of the out id is not full extent,
        // we can't un-merge it.
        if (full_domains.find(merge->out()) == full_domains.end()) {
          continue;
        }
        // Since the extent of the out id is full, the extent of each
        // of the input axes is also full
        known_extents.insert({merge->inner(), getExtent(merge->inner())});
        full_domains.insert(merge->inner());
        known_extents.insert({merge->outer(), getExtent(merge->outer())});
        full_domains.insert(merge->outer());
        known_extents.erase(out_it);
      } else if (auto split = dynamic_cast<Split*>(expr)) {
        auto inner = split->inner();
        const auto inner_it = known_extents.find(inner);
        auto outer = split->outer();
        const auto outer_it = known_extents.find(outer);
        if (inner_it != known_extents.end() &&
            outer_it != known_extents.end()) {
          if (full_domains.find(inner) != full_domains.end() &&
              full_domains.find(outer) != full_domains.end()) {
            known_extents.insert({split->in(), getExtent(split->in())});
            full_domains.insert(split->in());
          } else {
            known_extents.insert(
                {split->in(),
                 IrBuilder::mulExpr(outer_it->second, inner_it->second)});
          }
          known_extents.erase(inner_it);
          known_extents.erase(outer_it);
        } else if (inner_it != known_extents.end()) {
          known_extents.insert({split->in(), inner_it->second});
          known_extents.erase(inner_it);
        } else if (outer_it != known_extents.end()) {
          known_extents.insert({split->in(), outer_it->second});
          known_extents.erase(outer_it);
        }
      } else {
        TORCH_INTERNAL_ASSERT(false, "Unexpected expr: ", expr);
      }
    }

    std::vector<Val*> alloc_dims;

    for (auto root_axis : tv->getRootDomain()) {
      auto it = known_extents.find(root_axis);
      if (it == known_extents.end()) {
        continue;
      }
      alloc_dims.push_back(it->second);
      known_extents.erase(it);
    }

    // known_extents should have only mappings for root axes, so
    // if anything remains in the map, it's an error
    if (!known_extents.empty()) {
      std::stringstream ss;
      for (auto kv : known_extents) {
        ss << kv.first << " ";
      }
      TORCH_INTERNAL_ASSERT(
          false, "Non-root axes found for TV", tv->name(), ": ", ss.str());
    }

    return alloc_dims;
  }

  std::vector<Val*> getNonGlobalAllocExpr(AllocationInformation& info) {
    const auto memory_type = info.buffer->getMemoryType();
    TORCH_INTERNAL_ASSERT(
        memory_type != MemoryType::Global,
        "Invalid memory type: ",
        memory_type);

    std::vector<Val*> alloc_dims;

    bool has_halo = false;
    std::vector<IterDomain*> alloc_domains;

    info.allocation_domains = std::make_unique<std::vector<IterDomain*>>();

    for (const auto axis_i : c10::irange(info.buffer->nDims())) {
      const auto local_id = info.buffer->axis((int)axis_i);

      // Don't use reduction/stride/broadcast axis in the allocation
      // computation
      if (local_id->isReduction() || local_id->isStride() ||
          local_id->isBroadcast()) {
        continue;
      }

      auto concrete_id = gpu_lower->caMap()->getConcreteMappedID(
          info.buffer->axis((int)axis_i), IdMappingMode::LOOP);
      const bool is_block_dim =
          isParallelTypeBlockDim(concrete_id->getParallelType());
      const bool is_thread_dim =
          isParallelTypeThreadDim(concrete_id->getParallelType());
      const bool is_thread =
          isParallelTypeThread(concrete_id->getParallelType());

      if (axis_i < info.alloc_pos) {
        // Even when the axis is outside the allocation position, if the
        // tensor is shared with respect to the axis, the buffer size
        // needs to be expanded for the axis. Sharing occurs in two
        // cases: 1) the tensor is on shared memory with the axis
        // parallelized by TIDs, and 2) the tensor is on global memory
        // with the axis parallelized by TIDs or BIDs.
        if (!((memory_type == MemoryType::Shared && is_thread_dim) ||
              (memory_type == MemoryType::Global && is_thread))) {
          continue;
        }
        alloc_domains.push_back(info.buffer->axis((int)axis_i));
      } else {
        if (
            // If shared memory, don't use any IDs bound to a grid dimension
            (memory_type == MemoryType::Shared && is_block_dim) ||
            // If local memory, don't use any IDs bound to a grid or block
            // dimension
            (memory_type == MemoryType::Local && is_thread)) {
          continue;
        }
        alloc_domains.push_back(info.buffer->axis((int)axis_i));
      }

      auto extent = concrete_id->extent();

      if (gpu_lower->haloInfo()->getExtent(info.buffer->axis((int)axis_i)) !=
          nullptr) {
        has_halo = true;
      }

      alloc_dims.push_back(extent);
      info.allocation_domains->push_back(local_id);
    }

    // When an axis with halo extension is detected, propagate back
    // the halo extents from leaf IDs to root IDs
    if (has_halo) {
      info.has_halo = true;
      return getNonGlobalAllocExprWithHalo(info.buffer, alloc_domains);
    }

    return alloc_dims;
  }

  kir::Allocate* createAllocExpr(AllocationInformation& info, bool is_output) {
    if (is_output) {
      return nullptr;
    }

    std::vector<Val*> alloc_dims;
    const MemoryType memory_type = info.buffer->getMemoryType();

    if (memory_type == MemoryType::Global) {
      alloc_dims = getGlobalAllocationSizes(info);
    } else {
      alloc_dims = getNonGlobalAllocExpr(info);
    }

    if (alloc_dims.empty() && !info.buffer->domain()->noReductions().empty()) {
      alloc_dims.push_back(info.buffer->container()->oneVal());
    }

    // Double the allocation size if double-buffered. Record the
    // original size for indexing.
    if (info.buffer->isDoubleBuffered() || info.buffer->isCircularBuffered()) {
      Val* original_alloc_size = nullptr;
      for (auto alloc_dim : alloc_dims) {
        if (original_alloc_size == nullptr) {
          original_alloc_size = alloc_dim;
        } else {
          original_alloc_size =
              IrBuilder::mulExpr(original_alloc_size, alloc_dim);
        }
      }
      GpuLower::current()->doubleBufferInfo().setOriginalAllocSize(
          info.buffer, original_alloc_size);
      int double_buffer_stage = 2;
      if (info.buffer->isCircularBuffered()) {
        double_buffer_stage = (int)info.buffer->circularBufferDepth();
      }
      alloc_dims.push_back(IrBuilder::create<Int>(double_buffer_stage));
    }

    // Create the allocation node
    return IrBuilder::create<kir::Allocate>(
        info.buffer, info.buffer->getMemoryType(), alloc_dims);
  }

  void handle(Expr* expr) override {
    if (!ir_utils::isTvOp(expr) || expr->isA<kir::Allocate>()) {
      ExprMutator::handle(expr);
      return;
    }

    // // Found where the allocation needs to be inserted

    for (const auto i : c10::irange(expr->outputs().size())) {
      auto out = expr->output(i);
      if (!out->isA<TensorView>()) {
        continue;
      }

      auto out_tv = out->as<TensorView>();
      auto default_val = gpu_lower->predicateElimination().getInitValue(out_tv);

      Val* init = nullptr;
      if (expr->isA<ReductionOp>() && out_tv->hasReduction()) {
        TORCH_INTERNAL_ASSERT(
            default_val == nullptr,
            "Reduction should not have a default initialization value for predicate elimination.");
        init = expr->as<ReductionOp>()->init();
      } else if (expr->isA<GroupedReductionOp>() && out_tv->hasReduction()) {
        TORCH_INTERNAL_ASSERT(
            default_val == nullptr,
            "Reduction should not have a default initialization value for predicate elimination.");
        init = expr->as<GroupedReductionOp>()->initVal(i);
      } else if (expr->isA<MmaOp>()) {
        init = expr->as<MmaOp>()->init();
      } else if (expr->isA<WelfordOp>()) {
        TORCH_INTERNAL_ASSERT(
            default_val == nullptr,
            "Welford should not have a default initialization value for predicate elimination.");
        const auto welford = expr->as<WelfordOp>();
        if (out->name() == welford->outVar()->name()) {
          init = welford->initVar() == nullptr ? IrBuilder::create<Double>(0)
                                               : welford->initVar();
        } else if (out->name() == welford->outAvg()->name()) {
          init = welford->initAvg() == nullptr ? IrBuilder::create<Double>(0)
                                               : welford->initAvg();
        } else {
          TORCH_INTERNAL_ASSERT(
              out->name() == welford->outN()->name(), "Unreachable");
          init = welford->initN();
        }
      } else if (expr->isA<GroupedWelfordOp>()) {
        TORCH_INTERNAL_ASSERT(
            default_val == nullptr,
            "Welford should not have a default initialization value for predicate elimination.");
        init = expr->as<GroupedWelfordOp>()->getInitValOfOutput(out);
      } else {
        init = default_val;
      }

      if (ir_utils::isCpAsyncOp(expr)) {
        TORCH_CHECK(
            init == nullptr || init->isZero(),
            "cp.async initialized with non-zero is not supported");
        // cp.async will automatically fill zero when out of bound
        init = nullptr;
      }

      const bool is_output = out->isFusionOutput();

      // Don't need to alloc outputs, and if we don't need to initialize we're
      // done.
      if (is_output && init == nullptr) {
        continue;
      }

      AllocationInformation allocation;
      allocation.buffer = out_tv;
      fillAllocationInformation(allocation, expr);

      auto alloc_expr = createAllocExpr(allocation, is_output);
      auto init_expr = createInitExpr(allocation, init);

      // Write information to GPULower
      writeInfoToGPULower(allocation, alloc_expr);

      // Register allocations before initializations to keep them in the right
      // order
      if (alloc_expr != nullptr) {
        if (allocation.buffer->getMemoryType() == MemoryType::Shared) {
          // Shared allocations go at the begining of scope
          TORCH_INTERNAL_ASSERT(!exprs_.empty());
          registerInsertBefore(exprs_[0], alloc_expr, nullptr);
        } else {
          TORCH_INTERNAL_ASSERT(allocation.alloc_place_before != nullptr);
          kir::Scope* scope = allocation.alloc_for_loop == nullptr
              ? nullptr
              : &allocation.alloc_for_loop->body();
          registerInsertBefore(
              allocation.alloc_place_before, alloc_expr, scope);
        }
      }

      if (init_expr != nullptr) {
        TORCH_INTERNAL_ASSERT(allocation.init_place_before != nullptr);
        kir::Scope* scope = allocation.init_for_loop == nullptr
            ? nullptr
            : &allocation.init_for_loop->body();
        registerInsertBefore(allocation.init_place_before, init_expr, scope);
      }
    }
  }

  // Sends alloc_expr, info.has_halo, info.allocation_domains to GpuLower
  void writeInfoToGPULower(
      const AllocationInformation& allocation,
      kir::Allocate* alloc_expr) {
    auto& lower_alloc_info_map = GpuLower::current()->localAllocationInfoMap();
    if (alloc_expr == nullptr) {
      // Skip output allocation.
      return;
    }
    TORCH_INTERNAL_ASSERT(
        !lower_alloc_info_map.count(alloc_expr),
        "duplicated allocation info entry");

    // Create info entry for GPULower
    auto lower_alloc_info_ptr = std::make_unique<LocalAllocationInfo>();
    lower_alloc_info_ptr->alloc_expr = alloc_expr;
    lower_alloc_info_ptr->has_halo = allocation.has_halo;
    if (allocation.allocation_domains) {
      lower_alloc_info_ptr->alloc_domains = *(allocation.allocation_domains);
    }

    // Write entry to the stored map
    lower_alloc_info_map[alloc_expr] = std::move(lower_alloc_info_ptr);
  }

  void handle(kir::IfThenElse*) final {
    TORCH_INTERNAL_ASSERT(
        false,
        "Pass does not support conditional statements, ",
        "this pass should be run before any conditionals are placed in code.");
  }

  AllocationInserter(const std::vector<Expr*>& exprs)
      : gpu_lower(GpuLower::current()) {
    kir::ExprMutator::traverseAndInsert(exprs);
  }

 private:
  GpuLower* gpu_lower;

 public:
  static std::vector<Expr*> insert(const std::vector<Expr*>& exprs) {
    AllocationInserter inserter(exprs);
    return inserter.exprs_;
  }
};

} // namespace

std::vector<Expr*> insertAllocations(const std::vector<Expr*>& exprs) {
  FUSER_PERF_SCOPE("GpuLower::Lower::insertAllocations");
  return AllocationInserter::insert(exprs);
}

} // namespace nvfuser<|MERGE_RESOLUTION|>--- conflicted
+++ resolved
@@ -130,11 +130,7 @@
       init_dims.push_back(concrete_id);
     }
     Expr* init_expr = IrBuilder::create<LoadStoreOp>(
-<<<<<<< HEAD
-        LoadStoreOpType::Automatic, info.buffer, init_val);
-=======
         LoadStoreOpType::Set, info.buffer, init_val);
->>>>>>> 8b4ed29f
     for (auto init_loop_it = init_dims.rbegin();
          init_loop_it != init_dims.rend();
          ++init_loop_it) {
