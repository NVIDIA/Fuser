--- conflicted
+++ resolved
@@ -73,17 +73,10 @@
     return attribute(0)->as<Attribute<int>>()->value;
   }
 
-<<<<<<< HEAD
-  IterDomain* getIndexedProducerDomain() const;
-
-  std::unordered_map<IterDomain*, Val*> getIndexOverridingMap() const {
-    return {{getIndexedProducerDomain(), input(1)}};
-=======
   IterDomain* getIndexedID() const;
 
   std::unordered_map<IterDomain*, Val*> getIndexOverridingMap() const {
     return {{getIndexedID(), input(1)}};
->>>>>>> 03b71e50
   }
 };
 
@@ -104,27 +97,15 @@
 
   TensorView* lookupTv() const {
     return input(0)->as<TensorView>();
-<<<<<<< HEAD
   }
 
   TensorView* indexTv() const {
     return input(1)->as<TensorView>();
   }
 
-  IterDomain* getIndexedProducerDomain() const;
-
-  IterDomain* getIndexedConsumerDomain() const;
-=======
-  }
-
-  TensorView* indexTv() const {
-    return input(1)->as<TensorView>();
-  }
-
   IterDomain* getIndexedID() const;
 
   IterDomain* getConsumerOfIndexedID() const;
->>>>>>> 03b71e50
 
   int dim() const {
     return attribute(0)->as<Attribute<int>>()->value;
@@ -169,19 +150,9 @@
     return attribute(0)->as<Attribute<int>>()->value;
   }
 
-<<<<<<< HEAD
-  IterDomain* getIndexedConsumerDomain() const;
-
-  IterDomain* getIndexedProducerDomain() const;
-
-  bool isTakeAlongAxis() const {
-    return attribute(1)->as<Attribute<bool>>()->value;
-  }
-=======
   IterDomain* getIndexedID() const;
 
   IterDomain* getConsumerOfIndexedID() const;
->>>>>>> 03b71e50
 
   bool exactSizes() const {
     return attribute(1)->as<Attribute<bool>>()->value;
