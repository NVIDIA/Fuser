--- conflicted
+++ resolved
@@ -1884,21 +1884,12 @@
 
   // If rfactor domain exists in domain() return it, otherwise return root
   // domain.
-<<<<<<< HEAD
-  const std::vector<IterDomain*>& getMaybeRFactorDomain() const {
-    return hasRFactor() ? rfactor() : root();
-  }
-
-  const std::vector<IterDomain*>& getMaybeAllocationDomain() const {
-    return hasAllocation() ? allocation_domain_ : getMaybeRFactorDomain();
-=======
   const std::vector<IterDomain*>& maybeRFactor() const {
     return hasRFactor() ? rfactor() : root();
   }
 
   const std::vector<IterDomain*>& maybeAllocation() const {
     return hasAllocation() ? allocation_domain_ : maybeRFactor();
->>>>>>> 9c50ae8f
   };
 
   void setAllocationDomain(std::vector<IterDomain*>);
@@ -1980,11 +1971,7 @@
 
   std::vector<IterDomain*> no_bcast_domain_;
   std::vector<IterDomain*> no_reduction_domain_;
-<<<<<<< HEAD
-  std::vector<c10::optional<bool>> contiguity_;
-=======
   std::vector<std::optional<bool>> contiguity_;
->>>>>>> 9c50ae8f
   bool has_reduction_;
 };
 
