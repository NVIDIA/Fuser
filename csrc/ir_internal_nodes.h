--- conflicted
+++ resolved
@@ -1387,637 +1387,6 @@
   }
 };
 
-<<<<<<< HEAD
-// Convenience utility to initialize IterDomain's without having to sort through
-// all the default values. Intended to be used with
-// IterDomain::IterDomain(IrBuilderPasskey IterDomainBuildArgs)
-class TORCH_CUDA_CU_API IterDomainBuilder {
- public:
-  // Match legacy constructor
-  IterDomainBuilder(Val* _start, Val* _extent);
-
-  // Grab all the parameters from id to set the IterDomainBuilder
-  IterDomainBuilder(const IterDomain* id);
-
-  // Resets defaults for rfactor, is padded dim, padded to size, and is mma
-  // swizzle which should only be set during scheduling.
-  IterDomainBuilder& resetSchedulingParams();
-
-  // Resets is_rfactor_domain
-  IterDomainBuilder& resetRfactor();
-
-  IterDomainBuilder& start(Val* _start);
-  IterDomainBuilder& extent(Val* _extent);
-  IterDomainBuilder& expanded_extent(Val* _expanded_extent);
-  IterDomainBuilder& stop_offset(Val* _stop_offset);
-  IterDomainBuilder& parallel_type(ParallelType _parallel_type);
-  IterDomainBuilder& iter_type(IterType _iter_type);
-  IterDomainBuilder& is_rfactor_domain(bool _is_rfactor_domain);
-  IterDomainBuilder& is_padded_dimension(bool _is_padded_dimension);
-  IterDomainBuilder& padded_to_size(c10::optional<int64_t> _padded_to_size);
-  IterDomainBuilder& is_mma_swizzled(bool _is_mma_swizzled);
-
-  IterDomain* build() const;
-
-  // Must have start and extent at least
-  IterDomainBuilder() = delete;
-
-  Val* start_ = nullptr;
-  Val* extent_ = nullptr;
-  Val* expanded_extent_ = nullptr;
-  Val* stop_offset_ = nullptr;
-  ParallelType parallel_type_ = ParallelType::Serial;
-  IterType iter_type_ = IterType::Iteration;
-
-  // Only relevant at scheduling time or compile time.
-  bool is_rfactor_domain_ = false;
-  bool is_padded_dimension_ = false;
-  c10::optional<int64_t> padded_to_size_ = c10::nullopt;
-  bool is_mma_swizzled_ = false;
-};
-
-// Friends for direct access to split
-class TensorDomain;
-class ReplayTransformations;
-class IndexReferenceReplay;
-//! Simply a representation of an annotated 1D iterable from start to extent.
-//! TensorDomains which represent how to iterate over a tensor is made up of
-//! IterDomains to form an ND iterable. We directly set parallization strategies
-//! on IterDomains.
-class TORCH_CUDA_CU_API IterDomain : public Val {
- public:
-  IterDomain(IrBuilderPasskey, const IterDomainBuilder& args);
-
-  // Legacy constructor, TODO: should start moving to use IterDomainBuildArgs
-  // constructor Same as the above but can set the offset of the stop point
-  IterDomain(
-      IrBuilderPasskey,
-      Val* start,
-      Val* extent,
-      Val* expanded_extent,
-      Val* stop_offset,
-      ParallelType parallel_type,
-      IterType iter_type,
-      bool is_rfactor_domain,
-      bool is_padded_dimension,
-      c10::optional<int64_t> padded_to_size_,
-      bool is_mma_swizzled);
-
-  IterDomain(const IterDomain* src, IrCloner* ir_cloner);
-
-  NVFUSER_DECLARE_CLONE
-
-  bool sameAs(const Statement* other) const override;
-
-  std::string toString(int indent_size = 0) const override;
-
-  std::string toInlineString(int indent_size = 0) const override;
-
-  //! Returns a new IterDomain matching properties of this
-  //!
-  //! This does NOT copy the is_rfactor_domain flag.
-  IterDomain* cloneWithoutRFactor() const;
-
-  //! Clone a vector domains
-  static std::vector<IterDomain*> clone(
-      const std::vector<IterDomain*>& domains);
-
-  static IterDomain* merge(IterDomain* outer, IterDomain* inner);
-
-  //! start_offset and stop_offset defines partial split. Only root
-  //! domains are allowed to have non-zero start and stop offsets.
-  static std::pair<IterDomain*, IterDomain*> split(
-      IterDomain* in,
-      Val* factor,
-      bool inner_split,
-      Val* start_offset = nullptr,
-      Val* stop_offset = nullptr);
-
-  //! trim_out_of_bounds controls how the values outside start and stop
-  //! positions are treated. The option is only valid with root
-  //! domains as non-root domains do not have valid start and stop
-  //! positions.
-  //!
-  //! \param trim_out_of_bounds Trims [0, start_] and [-stop_offset_, extent_]
-  static std::pair<IterDomain*, IterDomain*> split(
-      IterDomain* in,
-      Val* factor,
-      bool inner_split,
-      bool trim_out_of_bounds);
-
-  //! Resize an IterDomain by expanding both the left and right sides
-  //! by given widths. The resulting IterDomain has an extent of
-  //! (left_expansion + in->extent() + right_expansion). Note that the
-  //! expansion factors can be negative, meaning the input IterDomain
-  //! is shrunk. This is the case when resize is used to represent
-  //! slice.
-  //!
-  //! When mark_as_rfactor is true, the output IterDomain
-  //! is marked as an rfactor domain. For example, expressions such as
-  //! PadOp and SliceOp resize IterDomains and generate rfactor
-  //! resized domains.
-  static IterDomain* resize(
-      IterDomain* in,
-      Val* left_expansion,
-      Val* right_expansion,
-      bool mark_as_rfactor = false,
-      std::optional<IterType> iter_type = std::nullopt);
-
-  bool isReduction() const {
-    return getIterType() == IterType::Reduction;
-  }
-
-  bool isIteration() const {
-    return getIterType() == IterType::Iteration;
-  }
-
-  bool isRFactorProduct() const {
-    return is_rfactor_domain_;
-  }
-
-  bool isBroadcast() const {
-    return getIterType() == IterType::Broadcast;
-  }
-
-  bool isGatherScatter() const {
-    return getIterType() == IterType::GatherScatter;
-  }
-
-  bool isGather() const {
-    return getIterType() == IterType::Gather;
-  }
-
-  bool isStride() const {
-    return getIterType() == IterType::Stride;
-  }
-
-  bool isVectorComponent() const {
-    return getIterType() == IterType::VectorComponent;
-  }
-
-  bool isParallelized() const {
-    return getParallelType() != ParallelType::Serial;
-  }
-
-  //! Return if this iter domain is mapped to a grid dimension
-  bool isBlockDim() const {
-    return isParallelTypeBlockDim(getParallelType());
-  }
-
-  //! Return if this iter domain is mapped to a block dimension
-  bool isThreadDim() const {
-    return isParallelTypeThreadDim(getParallelType());
-  }
-
-  //! Return if this iter domain is either mapped to a block or grid dimension
-  bool isThread() const {
-    return (isBlockDim() || isThreadDim());
-  }
-
-  void parallelize(ParallelType t);
-
-  ParallelType getParallelType() const {
-    return parallel_type_;
-  }
-
-  IterType getIterType() const {
-    return iter_type_;
-  }
-
-  Val* start() const {
-    return start_;
-  }
-
-  Val* stop() const;
-
-  Val* stopOffset() const;
-
-  Val* extent() const {
-    TORCH_INTERNAL_ASSERT(extent_ != nullptr);
-    return extent_;
-  }
-
-  bool hasExpandedExtent() const {
-    return expanded_extent_ != nullptr;
-  }
-
-  // Returns the expanded extent of a strided broadcast entry.
-  Val* expandedExtent() const {
-    TORCH_INTERNAL_ASSERT(
-        hasExpandedExtent(),
-        "Requested expanded extent, but none found on this dimension.");
-    return expanded_extent_;
-  }
-
-  Val* getMaybeExpandedExtent() const {
-    if (hasExpandedExtent()) {
-      return expandedExtent();
-    }
-    return extent();
-  }
-
-  //! Dimension padding interface:
-  //!  2 modes are currently supported:
-  //!
-  //!   - mode 1: if to_size is given as a positive number,
-  //!      the dimension will be padded to the size so that
-  //!      this iterdomain will be compile-time constant
-  //!      size and it is the scheduler's responsibility
-  //!      to ensure no input larger than the padded size
-  //!      will be observed
-  //!
-  //!   - mode 2: if no to_size is given, this dimension
-  //!      is "dynamically" padded to next smallest multiple
-  //!      of a warp size, i.e. 17 padded to 32, 33 padded to 64
-  //!      based on the given input.
-  void padToMultipleOfWarp(c10::optional<int64_t> maybe_to_size = {}) {
-    // Currently only restricted to TIDx to generate warp reduce
-    TORCH_CHECK(
-        parallel_type_ == ParallelType::TIDx,
-        "padToMultipleOfWarp : warp padding only supported on TIDx parallel dimension");
-    is_padded_dimension_ = true;
-    if (maybe_to_size.has_value()) {
-      if (maybe_to_size.value() > 0) {
-        padded_to_size_ = maybe_to_size.value();
-      }
-    }
-  }
-
-  //! Indicates if this iterdomain had padding
-  //!  dynamical or statical
-  bool hasPaddingToMultipleOfWarp() const {
-    return is_padded_dimension_;
-  }
-
-  //! Returns a concrete value if this iterdomain
-  //!  has been padded to a statical size.
-  c10::optional<int64_t> getMaybeSizeAfterPadding() const {
-    return padded_to_size_;
-  }
-
-  //! True if range of iteration domain isn't across the full extent
-  bool maybePartial() const;
-
-  //! Check if IterDomain is a broadcast axis with compile-time
-  //! known extent. This is the case with all size-1 IterDomains on
-  //! a TensorView's root domain when the TensorView is created.
-  bool isImplicitBroadcast() const {
-    return isBroadcast() && extent()->isOneInt();
-  }
-
-  //! Split for stride by a given factor. It effectively does an inner
-  //! split by the factor and sets the inner domain as a Stride
-  //! domain.
-  std::pair<IterDomain*, IterDomain*> stridedSplit(int factor);
-
-  //! Marks that this id represents a
-  //!  instruction loop, mma use only.
-  //!
-  //! An instruction loop can be considered a generalization of
-  //!  vectorization. It also represents a loop that's implemented
-  //!  by an instruction and should not be realized by codegen and
-  //!  cannot be inlined with.
-  //! As an example, if a mma macro, call it mma_eg implements:
-  //!  for m in M
-  //!    for n in N
-  //!      for k in K
-  //!         C[m,n] += A[m,k]*B[k,n],
-  //! But the generated code should simply be:
-  //!  mma_eg(C,A,B)
-  //! without the 3 level loopnest, i.e. they're instruction loops.
-  //!
-  //! In the actual mma macros, the loopnests it implements is a
-  //!  transformed version of above to match the mma swizzle.
-  //!  So it's different implicit loopnest for different macros.
-  //!  WarpMmaSwizzler will label the instruction loops case-by-case.
-  bool isMma() const {
-    return parallel_type_ == ParallelType::Mma;
-  }
-
-  //! Applies 2D swizzle on a rectangular tile defined by
-  //!  a pair of iterdomains.
-  static std::pair<IterDomain*, IterDomain*> swizzle(
-      Swizzle2DType swizzle_type,
-      IterDomain* in_x,
-      IterDomain* in_y,
-      SwizzleMode swizzle_mode = SwizzleMode::Data);
-
-  bool isMmaSwizzled() const {
-    return is_mma_swizzled_;
-  }
-
-  //! Used by WarpMmaSwizzler, this is an utility for WarpMmaSwizzler
-  //!  to lock the thread swizzled iterdomains.
-  //! Only true for the iterdomains produced by WarpMmaSwizzler.
-  //! Mma ops require specific swizzle patterns
-  //!  and this label utility is to prevent any further transform on the
-  //!  iterdomains involved in the swizzle so that the pattern remain correct in
-  //!  generated code.
-  //!
-  //! Note:
-  //!    Used only through WarpMmaSwizzler only and mma validation relies on
-  //!    this
-  //!  flag being set on the correct iterdomains.
-  void toMmaSwizzled() {
-    is_mma_swizzled_ = true;
-  }
-
- protected:
-  friend TensorDomain;
-  friend ReplayTransformations;
-  friend IndexReferenceReplay;
-
- private:
-  //! Valid range is defined as [start:-stop_offset]
-  Val* const start_ = nullptr;
-  Val* const extent_ = nullptr;
-
-  // Broadcast dimensions are assumed to be size 1 for the sake of code
-  // generation. If a user though calls `expand` on a tensor that dimension is
-  // still considered a broadcast dimension. However if we ever output that
-  // dimension it should be a size dictated by the `expand` operation, and have
-  // a stride of zero. Since this extent is important to track, but not
-  // necessarily generate code for (still want loops on broadcast to be of size
-  // 0), we simply store it separately from extent_. Having an expanded_extent_
-  // is only allowed with broadcasted dimsneions. Only in this instance does it
-  // make sense to have an expanded_extent_, because it's used when users are
-  // expecting return tensors to have a physical domain. If a user simply
-  // "broadcasts" an operation
-  Val* const expanded_extent_ = nullptr;
-
-  //! Distance of stop from the end
-  Val* const stop_offset_ = nullptr;
-  ParallelType parallel_type_ = ParallelType::Serial;
-  IterType iter_type_ = IterType::Iteration;
-  bool is_rfactor_domain_ = false;
-  bool is_padded_dimension_ = false;
-  c10::optional<int64_t> padded_to_size_ = c10::nullopt;
-
-  //! Tracks if this id represents a thread swizzled loop or
-  //!   models an implicit loop within instructions. Should not make
-  //!   any changes once an id is warp mapped.
-  bool is_mma_swizzled_ = false;
-};
-
-//! TensorDomain holds a vector of IterDomains. It holds an IterDomain for every
-//! logical axis in its associated tensor. TensorDomain does not directly hold
-//! the Tensor it is associated with, and in theory could be associated with
-//! multiple tensors. TensorDomain's primary responsibility is to provide a
-//! mechanism to access history of transformations that were used to generate
-//! it. This is done through the normal interaction of Expr/Val in Fusion. i.e.
-//! if we want to know the previous operation generating a particular
-//! TensorDomain we can simply call:
-//!
-//!     FusionGuard::getCurFusion()->definition(a_tensor_domain)
-//!
-//! which should give us an operation in the list [split, merge] or similar
-//! operations that take in a TensorDomain, applies a transformation and outputs
-//! a tensor domain.
-class TORCH_CUDA_CU_API TensorDomain : public Val {
- public:
-  explicit TensorDomain(
-      IrBuilderPasskey,
-      std::vector<IterDomain*> root_domain,
-      std::vector<std::optional<bool>> contiguity = {});
-
-  TensorDomain(
-      IrBuilderPasskey,
-      std::vector<IterDomain*> root_domain,
-      std::vector<IterDomain*> leaf_domain,
-      std::vector<std::optional<bool>> contiguity = {});
-
-  TensorDomain(
-      IrBuilderPasskey,
-      std::vector<IterDomain*> root_domain,
-      std::vector<IterDomain*> rfactor_domain,
-      std::vector<IterDomain*> leaf_domain,
-      std::vector<std::optional<bool>> contiguity = {});
-
-  TensorDomain(
-      IrBuilderPasskey,
-      std::vector<IterDomain*> root_domain,
-      std::vector<IterDomain*> rfactor_domain,
-      std::vector<IterDomain*> allocation,
-      std::vector<IterDomain*> leaf_domain,
-      std::vector<std::optional<bool>> contiguity = {});
-
-  TensorDomain(const TensorDomain* src, IrCloner* ir_cloner);
-
-  NVFUSER_DECLARE_CLONE
-
-  bool operator==(const TensorDomain& other) const;
-  bool operator!=(const TensorDomain& other) const {
-    return !(*this == other);
-  }
-
-  std::vector<IterDomain*>::size_type nDims() const {
-    return leaf_domain_.size();
-  }
-
-  bool sameAs(const Statement* other) const override;
-
-  static bool sameAs(
-      const std::vector<IterDomain*>& lhs,
-      const std::vector<IterDomain*>& rhs);
-
-  std::string toString(int indent_size = 0) const override;
-
-  std::string toInlineString(int indent_size = 0) const override;
-
-  // Note: [Contiguity]
-  // Contiguity is a vector of optional<bool> which has the same number of
-  // elements as rfactor_domain_. The contiguity of a broadcast dimension is
-  // meaningless, so it has to be nullopt. The contiguity of a non-broadcasting
-  // dimension is true if and only if it is memory dense with the next
-  // non-broadcasting dimension.
-  // For example, if I have a tensor torch.zeros(4, 1, 3).expand(-1, 10, -1),
-  // the contiguity will be (true, nullopt, true), which means 4 is memory dense
-  // with 3.
-  const std::vector<std::optional<bool>>& contiguity() const {
-    return contiguity_;
-  }
-
-  void setContiguity(const std::vector<std::optional<bool>>& contig);
-
-  std::string getContiguityString() const {
-    std::stringstream ss;
-    bool first = true;
-    for (auto b : contiguity()) {
-      if (!first) {
-        ss << " ";
-      }
-      first = false;
-      ss << (b.has_value() ? (*b ? "t" : "f") : "n");
-    }
-    return ss.str();
-  }
-
-  bool hasReduction() const {
-    return has_reduction_;
-  }
-
-  bool hasBlockReduction() const;
-  bool hasGridReduction() const;
-  bool hasBlockBroadcast() const;
-  bool hasGridBroadcast() const;
-
-  bool hasBroadcast() const {
-    return no_bcast_domain_.size() != leaf_domain_.size();
-  }
-
-  bool hasRFactor() const {
-    return !rfactor_domain_.empty();
-  }
-
-  bool hasAllocation() const {
-    return !allocation_domain_.empty();
-  }
-
-  // Returns if rfactor domain only consists of id's of iter type.
-  bool hasViewLikeRFactor() const;
-
-  bool hasVectorize() const;
-
-  bool hasSymbolicAxis() const;
-
-  c10::optional<unsigned int> getReductionAxis() const;
-
-  const std::vector<IterDomain*>& noReductions() const {
-    return no_reduction_domain_;
-  }
-
-  const std::vector<IterDomain*>& noBroadcasts() const {
-    return no_bcast_domain_;
-  }
-
-  const std::vector<IterDomain*>& root() const {
-    return root_domain_;
-  };
-
-  const std::vector<IterDomain*>& rfactor() const {
-    return rfactor_domain_;
-  };
-
-  const std::vector<IterDomain*>& allocation() const {
-    return allocation_domain_;
-  }
-
-  const std::vector<IterDomain*>& leaf() const {
-    return leaf_domain_;
-  }
-
-  // If rfactor domain exists in domain() return it, otherwise return root
-  // domain.
-  const std::vector<IterDomain*>& maybeRFactor() const {
-    return hasRFactor() ? rfactor() : root();
-  }
-
-  const std::vector<IterDomain*>& maybeAllocation() const {
-    return hasAllocation() ? allocation_domain_ : maybeRFactor();
-  };
-
-  // Set the allocation domain of this TensorDomain. The new allocation domain
-  // must satisfy root <= allocation <= leaf, that is, it must be within the
-  // history between root and leaf domain. Because contiguity is always defined
-  // w.r.t. the allocation domain, the contiguity must be updated accordingly.
-  void setAllocationDomain(
-      std::vector<IterDomain*> new_allocation_domain,
-      std::vector<std::optional<bool>> new_contiguity);
-
-  // Similar to the previous one, but with new contiguity filled with all true
-  // or all false.
-  void setAllocationDomain(
-      std::vector<IterDomain*> new_allocation_domain,
-      bool new_contiguity) {
-    auto contiguity_flags =
-        getContiguityFilledWith(new_allocation_domain, new_contiguity);
-    setAllocationDomain(
-        std::move(new_allocation_domain), std::move(contiguity_flags));
-  }
-
-  void resetDomains() {
-    no_reduction_domain_ = noReductions(leaf_domain_);
-    no_bcast_domain_ = noBroadcasts(leaf_domain_);
-    has_reduction_ = hasReduction(leaf_domain_);
-  }
-
-  // i here is int, as we want to accept negative value and ::size_type can be a
-  // uint.
-  IterDomain* axis(int i) const;
-
-  int64_t posOf(IterDomain* id) const;
-
-  //! Returns a position of a root domain
-  int64_t rootPosOf(IterDomain* id) const;
-
-  // Split "axis" into 2 axes
-  //! inner_split dictates if the factor section of the split should be inside
-  //! the
-  //! remainer or outside.
-  //! e.g. split(0, 4, inner_split = true) will result in:
-  //! tv[id{extent}] -> tv[id{ceilDiv(extent, factor)}, id{factor}]
-  //! e.g. split(0, 4, inner_split = false) will result in:
-  //! tv[id{extent}] -> tv[id{factor}, id{ceilDiv(extent, factor)}]
-  void split(
-      int axis_,
-      Val* factor,
-      bool inner_split,
-      bool trim_out_of_bounds = false);
-
-  // Merge axis_o and axis_i. axis_i is the fast changing dimension. Resulting
-  // axis is by default placed at original position axis_o
-  void merge(int axis_o, int axis_i);
-
-  // Reorder axes according to map[old_pos] = new_pos
-  void reorder(const std::unordered_map<int, int>& old2new);
-
-  //! Applies 2D swizzle on a rectangular tile defined by
-  //!  a pair of iterdomains contained in this domain.
-  void swizzle(
-      Swizzle2DType swizzle_type,
-      int x,
-      int y,
-      SwizzleMode swizzle_mode = SwizzleMode::Data);
-
-  // Transform TensorView according to merge and split transformations
-  TensorDomain* view(const AnalyzeViewResult& view_analysis);
-
-  TensorDomain* flatten(int64_t start_dim, int64_t end_dim);
-
-  static std::vector<IterDomain*> orderedAs(
-      const std::vector<IterDomain*>& td,
-      const std::unordered_map<int, int>& old2new);
-
-  static std::vector<IterDomain*> noReductions(const std::vector<IterDomain*>&);
-  static std::vector<IterDomain*> noBroadcasts(const std::vector<IterDomain*>&);
-
-  static bool hasBroadcast(const std::vector<IterDomain*>&);
-  static bool hasReduction(const std::vector<IterDomain*>&);
-
-  // Get a vector whose size is the number of IDs in the given rfactor_domain
-  // filled with fill_value or nullopt depending on whether its corresponding ID
-  // is broadcast.
-  static std::vector<std::optional<bool>> getContiguityFilledWith(
-      const std::vector<IterDomain*>& rfactor_domain,
-      bool fill_value);
-
-  // pair is in order where second is the consumer of first
-  std::pair<TensorDomain*, TensorDomain*> rFactor(const std::vector<int>& axes);
-
- private:
-  const std::vector<IterDomain*> root_domain_;
-  const std::vector<IterDomain*> rfactor_domain_;
-  std::vector<IterDomain*> allocation_domain_;
-  std::vector<IterDomain*> leaf_domain_;
-
-  std::vector<IterDomain*> no_bcast_domain_;
-  std::vector<IterDomain*> no_reduction_domain_;
-  std::vector<std::optional<bool>> contiguity_;
-  bool has_reduction_;
-};
-
-=======
->>>>>>> 7bd55f37
 //! Representation a split on an IterDomain by "factor"
 //! inner_split dictates if the factor section of the split should be inside the
 //! remainer or outside.
