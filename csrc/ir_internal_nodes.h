// clang-format off
/*
 * SPDX-FileCopyrightText: Copyright (c) 2023-present NVIDIA CORPORATION & AFFILIATES.
 * All rights reserved.
 * SPDX-License-Identifier: BSD-3-Clause
 */
// clang-format on
#pragma once

#include <c10/macros/Export.h>

#include <fusion.h>
#include <ir_base_nodes.h>
#include <mma_type.h>
#include <parallel_type_bitmap.h>

//! Nodes in here should generally not be used by users. They should be behind
//! the scenes and users shouldn't have to be aware of what they do to use the
//! code generator
//!
//! \todo improve implementation bool IterDomain::sameAs(const IterDomain*)
//! \todo Add testing of sameAs functions for these nodes
//!

namespace nvfuser {

class ViewTransform;
class Scope;
class IrCloner;
struct AnalyzeViewResult;

//! Returns true if both v1 and v2 are scalars, are the same type of scalars,
//! and dispatches to the inherited Val type's `->sameAs` call. e.g. if both
//! vals are `Int` will dispatch to v1->as<Int>()->sameAs(v2.as<Int>())
bool areEqualScalars(Val* v1, Val* v2);

class TORCH_CUDA_CU_API FullOp : public Expr {
 public:
  using Expr::Expr;

  FullOp(IrBuilderPasskey, Val* out, Val* fill_value);

  NVFUSER_DECLARE_CLONE_AND_CREATE

  const char* getOpString() const override {
    return "FullOp";
  }

  std::string toString(int indent_size = 0) const override;
  std::string toInlineString(int indent_size = 0) const override;

  Val* getFillValue() const {
    return inputs().back();
  }
};

class TORCH_CUDA_CU_API SelectOp : public Expr {
 public:
  using Expr::Expr;

  SelectOp(IrBuilderPasskey, Val* out, Val* in, int64_t dim, Val* index);

  NVFUSER_DECLARE_CLONE_AND_CREATE

  const char* getOpString() const override {
    return "SelectOp";
  }

  std::string toString(int indent_size = 0) const override;
  std::string toInlineString(int indent_size = 0) const override;

  int64_t dim() const {
    return attribute(0)->as<Attribute<int64_t>>()->value;
  }

  IterDomain* getIndexedID() const;

  std::unordered_map<IterDomain*, Val*> getIndexOverridingMap() const {
    return {{getIndexedID(), input(1)}};
  }
};

class TORCH_CUDA_CU_API IndexSelectOp : public Expr {
 public:
  using Expr::Expr;

  IndexSelectOp(IrBuilderPasskey, Val* out, Val* in1, int64_t dim, Val* in3);

  NVFUSER_DECLARE_CLONE_AND_CREATE

  const char* getOpString() const override {
    return "IndexSelectOp";
  }

  std::string toString(int indent_size = 0) const override;
  std::string toInlineString(int indent_size = 0) const override;

  TensorView* lookupTv() const {
    return input(0)->as<TensorView>();
  }

  TensorView* indexTv() const {
    return input(1)->as<TensorView>();
  }

  IterDomain* getIndexedID() const;

  IterDomain* getConsumerOfIndexedID() const;

  int64_t dim() const {
    return attribute(0)->as<Attribute<int64_t>>()->value;
  }
};

class TORCH_CUDA_CU_API TorchGatherOp : public Expr {
 public:
  using Expr::Expr;

  //! Parameter exact_sizes indicates whether the non-indexed domains
  //! of the index tensor have the same extents of those of the input
  //! tensor. It's true in the case of torch.take_along_dim and
  //! numpy_take_along_axis. torch.take_along_axis does not guarantee
  //! they are the same.
  TorchGatherOp(
      IrBuilderPasskey,
      Val* out,
      Val* in,
      int64_t dim,
      Val* index,
      bool exact_sizes);

  NVFUSER_DECLARE_CLONE_AND_CREATE

  const char* getOpString() const override {
    return "TorchGatherOp";
  }

  std::string toString(int indent_size = 0) const override;
  std::string toInlineString(int indent_size = 0) const override;

  TensorView* lookupTv() const {
    return input(0)->as<TensorView>();
  }

  TensorView* indexTv() const {
    return input(1)->as<TensorView>();
  }

  int64_t dim() const {
    return attribute(0)->as<Attribute<int64_t>>()->value;
  }

  IterDomain* getIndexedID() const;

  IterDomain* getConsumerOfIndexedID() const;

  bool exactSizes() const {
    return attribute(1)->as<Attribute<bool>>()->value;
  }
};

class TORCH_CUDA_CU_API ScatterOp : public Expr {
 public:
  using Expr::Expr;
  ScatterOp(
      IrBuilderPasskey,
      ScatterOpType type,
      Val* out,
      Val* self,
      int64_t dim,
      Val* index,
      Val* src);

  NVFUSER_DECLARE_CLONE_AND_CREATE

  const char* getOpString() const override {
    return "ScatterOp";
  }

  std::string toString(int indent_size = 0) const override;
  std::string toInlineString(int indent_size = 0) const override;

  TensorView* selfTv() const {
    return input(0)->as<TensorView>();
  }

  TensorView* indexTv() const {
    return input(1)->as<TensorView>();
  }

  TensorView* srcTv() const {
    return input(2)->as<TensorView>();
  }

  int64_t dim() const {
    return attribute(0)->as<Attribute<int64_t>>()->value;
  }

  IterDomain* getIndexedID() const;

  ScatterOpType getScatterOpType() const {
    return attribute(1)->as<Attribute<ScatterOpType>>()->value;
  }
};

class TORCH_CUDA_CU_API IotaOp : public Expr {
 public:
  using Expr::Expr;

  IotaOp(IrBuilderPasskey, Val* out, Val* length, Val* start, Val* step);

  NVFUSER_DECLARE_CLONE_AND_CREATE

  const char* getOpString() const override {
    return "IotaOp";
  }

  std::string toString(int indent_size = 0) const override;
  std::string toInlineString(int indent_size = 0) const override;

  DataType dtype() const {
    return *start()->getDataType();
  }

  Val* length() const {
    return input(0);
  }

  Val* start() const {
    return input(1);
  }

  Val* step() const {
    return input(2);
  }
};

// Tensor factory for generating identity matrices like
//
// [[1, 0, 0],
//  [0, 1, 0],
//  [0, 0, 1]]
//
// or
//
// [[1, 0, 0],
//  [0, 1, 0],
//  [0, 0, 1],
//  [0, 0, 0]]
//
// or
//
// [[1, 0, 0, 0],
//  [0, 1, 0, 0],
//  [0, 0, 1, 0]]
class TORCH_CUDA_CU_API EyeOp : public Expr {
 public:
  using Expr::Expr;

  EyeOp(IrBuilderPasskey, Val* out, DataType dtype);

  NVFUSER_DECLARE_CLONE_AND_CREATE

  const char* getOpString() const override {
    return "EyeOp";
  }

  std::string toString(int indent_size = 0) const override;
  std::string toInlineString(int indent_size = 0) const override;

  DataType dtype() const {
    return attribute(0)->as<Attribute<DataType>>()->value;
  }
};

//! A specialization for Unary operations. Unary operations take in a single
//! input and produce a single output. Examples include:
//!   1) Casting operation i.e. float(a_val)
//!   2) Negation i.e. val * -1
//!   3) Reduction across a dimension i.e. val.sum(axis=2)
//!   4) split/merge
class TORCH_CUDA_CU_API UnaryOp : public Expr {
 public:
  using Expr::Expr;

  UnaryOp(IrBuilderPasskey, UnaryOpType type, Val* out, Val* in);

  NVFUSER_DECLARE_CLONE_AND_CREATE

  const char* getOpString() const override {
    return "UnaryOp";
  }

  virtual std::vector<EvaluatorValue> evaluate(
      const std::vector<EvaluatorValue>& inputs) const override;

  std::string toString(int indent_size = 0) const override;
  std::string toInlineString(int indent_size = 0) const override;

  Val* out() const {
    return output(0);
  }
  Val* in() const {
    return input(0);
  }

  UnaryOpType getUnaryOpType() const {
    return attribute(0)->as<Attribute<UnaryOpType>>()->value;
  }

 private:
  void printHelper(std::stringstream& ss, std::string input) const;
};

//! A specialization for Binary operations. Binary operations take in two inputs
//! and produce a single output. Examples include:
//!  1) Add/mul/div/mod/sub (A * B)
//!  2) LT (A < B)
class TORCH_CUDA_CU_API BinaryOp : public Expr {
 public:
  using Expr::Expr;

  BinaryOp(IrBuilderPasskey, BinaryOpType type, Val* out, Val* lhs, Val* rhs);

  NVFUSER_DECLARE_CLONE_AND_CREATE

  const char* getOpString() const override {
    return "BinaryOp";
  }

  virtual std::vector<EvaluatorValue> evaluate(
      const std::vector<EvaluatorValue>& inputs) const override;

  std::string toString(int indent_size = 0) const override;
  std::string toInlineString(int indent_size = 0) const override;

  Val* out() const {
    return output(0);
  }
  Val* lhs() const {
    return input(0);
  }
  Val* rhs() const {
    return input(1);
  }

  BinaryOpType getBinaryOpType() const {
    return attribute(0)->as<Attribute<BinaryOpType>>()->value;
  }

 private:
  void printHelper(
      std::stringstream& ss,
      int indent_size,
      std::string lhs,
      std::string rhs) const;
};

class TORCH_CUDA_CU_API TernaryOp : public Expr {
 public:
  using Expr::Expr;

  TernaryOp(
      IrBuilderPasskey,
      TernaryOpType type,
      Val* out,
      Val* in1,
      Val* in2,
      Val* in3);

  NVFUSER_DECLARE_CLONE_AND_CREATE

  const char* getOpString() const override {
    return "TernaryOp";
  }

  virtual std::vector<EvaluatorValue> evaluate(
      const std::vector<EvaluatorValue>& inputs) const override;

  std::string toString(int indent_size = 0) const override;
  std::string toInlineString(int indent_size = 0) const override;

  Val* out() const {
    return output(0);
  }

  Val* in1() const {
    return input(0);
  }
  Val* in2() const {
    return input(1);
  }
  Val* in3() const {
    return input(2);
  }

  TernaryOpType getTernaryOpType() const {
    return attribute(0)->as<Attribute<TernaryOpType>>()->value;
  }

 private:
  void printHelper(
      std::stringstream& ss,
      int indent_size,
      std::string in1,
      std::string in2,
      std::string in3) const;
};

//! A specialization for random number generator (RNG) operations. RNG
//! operations take in no tensor input and produce a single output.
class TORCH_CUDA_CU_API RNGOp : public Expr {
  size_t getOutputDims() const;

 public:
  struct Attributes {
    RNGOpType rtype;
    DataType dtype;
    int rng_offset;

    // TODO: Enable the following in C++20:
    // bool operator==(const Attributes &other) const = default;
    bool operator==(const Attributes& other) const {
      return rtype == other.rtype && dtype == other.dtype &&
          rng_offset == other.rng_offset;
    }
  };

  using Expr::Expr;

  RNGOp(
      IrBuilderPasskey,
      RNGOpType type,
      Val* out,
      DataType dtype,
      std::vector<Val*> parameters = {},
      int rng_offset = 0,
      Val* philox_index = nullptr);

  NVFUSER_DECLARE_CLONE_AND_CREATE

  const char* getOpString() const override {
    return "RNGOp";
  }

  std::string toString(int indent_size = 0) const override;
  std::string toInlineString(int indent_size = 0) const override;

  RNGOpType getRNGOpType() const {
    return attribute(0)->as<Attribute<Attributes>>()->value.rtype;
  }

  DataType dtype() const {
    return attribute(0)->as<Attribute<Attributes>>()->value.dtype;
  }

  int getRNGOffset() const {
    return attribute(0)->as<Attribute<Attributes>>()->value.rng_offset;
  }

  void setRNGOffset(int val) {
    attribute(0)->as<Attribute<Attributes>>()->value.rng_offset = val;
  }

  std::vector<Val*> getParameters() const {
    return {inputs().begin() + getOutputDims(), inputs().end()};
  }

  std::vector<Val*> getShape() const {
    return {inputs().begin(), inputs().begin() + getOutputDims()};
  }

  Val* getPhiloxIndex() const {
    return attributeVal(1);
  }

  int getPhiloxMultiple() const {
    return dtype() == DataType::Double ? 2 : 4;
  }
};

//! Broadcast in to match out. is_broadcast_dims are relative to out. Where
//! is_broadcast_dims.size() == out->nDims().
class TORCH_CUDA_CU_API BroadcastOp : public Expr {
 public:
  using Expr::Expr;

  //! \param out The output tensor
  //! \param in The input tensor
  //! \param is_broadcast_dims True when output dim is a new broadcast domain
  BroadcastOp(
      IrBuilderPasskey,
      Val* out,
      Val* in,
      std::vector<bool> is_broadcast_dims);

  NVFUSER_DECLARE_CLONE_AND_CREATE

  const char* getOpString() const override {
    return "BroadcastOp";
  }

  std::string toString(int indent_size = 0) const override;
  std::string toInlineString(int indent_size = 0) const override;

  Val* out() const {
    return output(0);
  }
  Val* in() const {
    return input(0);
  }

  bool isBroadcastDim(size_t dim) const {
    return getBroadcastDimFlags().at(dim);
  }

  //! The same list passed to the broadcast arithmetic op. Each
  //! element corresponds to an IterDomain of the output tensor and is
  //! true when the IterDomain is a new broadcast domain. Note
  //! that the output tensor may have other broadcast domains whose
  //! flags are false because the input tensor may already have
  //! broadcast domains.
  const std::vector<bool>& getBroadcastDimFlags() const {
    return attribute(0)->as<Attribute<std::vector<bool>>>()->value;
  }
};

//! Squeeze in to match out. is_squeeze_dims are relative to in. Where
//! is_squeeze_dims.size() == in->nDims(). Squeeze is the opposite of
//! broadcast.
class TORCH_CUDA_CU_API SqueezeOp : public Expr {
 public:
  using Expr::Expr;

  //! \param out The output tensor
  //! \param in The input tensor
  //! \param is_squeeze_dims True when input dim is a removed broadcast domain
  SqueezeOp(
      IrBuilderPasskey,
      Val* out,
      Val* in,
      std::vector<bool> is_broadcast_dims);

  NVFUSER_DECLARE_CLONE_AND_CREATE

  const char* getOpString() const override {
    return "SqueezeOp";
  }

  std::string toString(int indent_size = 0) const override;
  std::string toInlineString(int indent_size = 0) const override;

  Val* out() const {
    return output(0);
  }
  Val* in() const {
    return input(0);
  }

  bool isSqueezeDim(size_t dim) const {
    return getSqueezeDimFlags().at(dim);
  }

  //! The same list passed to the squeeze arithmetic op. Each
  //! element corresponds to an IterDomain of the input tensor and is
  //! true when the IterDomain is a broadcast domain that is removed in the
  //! output. Note that the output tensor may still contain broadcast domains
  //! because the input tensor may have broadcast domains that we don't want to
  //! remove (false flag).
  const std::vector<bool>& getSqueezeDimFlags() const {
    return attribute(0)->as<Attribute<std::vector<bool>>>()->value;
  }
};

//! Reduction operation. Out is first initialized to _init. Then
//! reduction_op_type is used to update out as out = reductionOp(out, in).
//! Output's axes marked as reduction will be reduced to produce an output
//! tensor. The output tensors size will be the size of all
//! non-reduction/non-broadcast dimensions.
class TORCH_CUDA_CU_API ReductionOp : public Expr {
 public:
  using Expr::Expr;

  ReductionOp(
      IrBuilderPasskey,
      BinaryOpType reduction_op_type,
      Val* init,
      Val* out,
      Val* in,
      bool is_allreduce = false);

  NVFUSER_DECLARE_CLONE_AND_CREATE

  const char* getOpString() const override {
    return "ReductionOp";
  }

  std::string toString(int indent_size = 0) const override;
  std::string toInlineString(int indent_size = 0) const override;

  Val* out() const {
    return output(0);
  }
  Val* in() const {
    return input(0);
  }
  Val* init() const {
    return attributeVal(0);
  }

  BinaryOpType getReductionOpType() const {
    return attribute(1)->as<Attribute<BinaryOpType>>()->value;
  }

  bool isAllreduce() const {
    return attribute(2)->as<Attribute<bool>>()->value;
  }
};

//! Grouped reduction operation for horizontal fusions. It works like
//! batched GEMMs in the sense that multiple independent reductions are
//! performed together. The main benefit is when reducing tensors across thread
//! blocks, a single grid sync can be done for all individual
//! reductions. As grid sync is very expensive, this can be a
//! significant performance impact.
class TORCH_CUDA_CU_API GroupedReductionOp : public Expr {
 public:
  using Expr::Expr;

  GroupedReductionOp(
      IrBuilderPasskey,
      std::vector<BinaryOpType> reduction_op_types,
      std::vector<Val*> init,
      std::vector<Val*> out,
      std::vector<Val*> in,
      bool is_allreduce = false);

  NVFUSER_DECLARE_CLONE_AND_CREATE

  const char* getOpString() const override {
    return "GroupedReductionOp";
  }

  std::string toString(int indent_size = 0) const override;
  std::string toInlineString(int indent_size = 0) const override;

  //! Number of expressions grouped horizontally. It does not reflect
  //! iteration grouping.
  size_t numHorizontallyGroupedExprs() const {
    return getReductionOpTypes().size();
  }

  std::vector<Val*> initVals() const {
    auto size = numHorizontallyGroupedExprs();
    std::vector<Val*> result;
    result.reserve(size);
    for (auto i : c10::irange(2, 2 + size)) {
      result.emplace_back(attribute(i)->as<Val>());
    }
    return result;
  }

  Val* initVal(size_t index) const {
    return attributeVal(2 + index);
  }

  const std::vector<BinaryOpType>& getReductionOpTypes() const {
    return attribute(0)->as<Attribute<std::vector<BinaryOpType>>>()->value;
  }

  BinaryOpType getReductionOpType(size_t index) const {
    return getReductionOpTypes().at(index);
  }

  bool isAllreduce() const {
    return attribute(1)->as<Attribute<bool>>()->value;
  }

  //! Return the index of the corresponding reduction expression for
  //! a given output val.
  int getExprIndexOfOutput(Val* output_val) const;
};

//! Average, variance and N (count) vals for Welford
class TORCH_CUDA_CU_API WelfordTriplet {
 public:
  //! Names of the Welford triplet vals
  enum class ValName { Avg, Var, N };

  WelfordTriplet() = default;

  WelfordTriplet(Val* avg, Val* var, Val* N) : vals_({avg, var, N}) {}

  Val* const& avg() const {
    return get(ValName::Avg);
  }

  Val*& avg() {
    return get(ValName::Avg);
  }

  TensorView* avgTv() const {
    TORCH_INTERNAL_ASSERT(avg()->isA<TensorView>());
    return avg()->as<TensorView>();
  }

  Val* const& var() const {
    return get(ValName::Var);
  }

  Val*& var() {
    return get(ValName::Var);
  }

  TensorView* varTv() const {
    TORCH_INTERNAL_ASSERT(var()->isA<TensorView>());
    return var()->as<TensorView>();
  }

  Val* const& N() const {
    return get(ValName::N);
  }

  Val*& N() {
    return get(ValName::N);
  }

  TensorView* NTv() const {
    TORCH_INTERNAL_ASSERT(N()->isA<TensorView>());
    return N()->as<TensorView>();
  }

  //! Get the i-th val. Ordering is defined by ValName.
  Val* const& get(int i) const {
    return vals_.at(i);
  }

  //! Get the i-th val. Ordering is defined by ValName.
  Val*& get(int i) {
    return vals_.at(i);
  }

  Val* const& get(ValName name) const {
    return get(valNameToIndex(name));
  }

  Val*& get(ValName name) {
    return get(valNameToIndex(name));
  }

  //! Get the name of a given val in this triplet. None is returned if
  //! not found.
  c10::optional<ValName> getNameOf(Val* val) const;

  //! Return a new triplet with outputs produced by a function applied
  //! to each of this triplet
  template <typename Func>
  WelfordTriplet transform(Func func) const {
    return WelfordTriplet(func(avg()), func(var()), func(N()));
  }

  bool sameAs(const WelfordTriplet& other) const;

  WelfordTriplet clone(IrCloner* ir_cloner) const;

  //! Clone a vector of triplets
  static std::vector<WelfordTriplet> clone(
      const std::vector<WelfordTriplet>& src,
      IrCloner* ir_cloner);

  auto begin() {
    return vals_.begin();
  }

  auto begin() const {
    return vals_.begin();
  }

  auto end() {
    return vals_.end();
  }

  auto end() const {
    return vals_.end();
  }

 private:
  //! Convert a given val name to an index
  static int valNameToIndex(ValName name) {
    return static_cast<int>(name);
  }

  //! Convert a given index to a name
  static ValName indexToValName(int index) {
    TORCH_INTERNAL_ASSERT(index >= 0 && index < 3, "Invalid index: ", index);
    return static_cast<ValName>(index);
  }

 private:
  //! Holds avg, var and N in this order
  std::array<Val*, 3> vals_ = {{nullptr, nullptr, nullptr}};
};

//! Welford Scan operation.
class TORCH_CUDA_CU_API WelfordOp : public Expr {
 public:
  using Expr::Expr;
  static constexpr int kNumAttrs = 4;

  WelfordOp(
      IrBuilderPasskey,
      const WelfordTriplet& output,
      const WelfordTriplet& input,
      const WelfordTriplet& init,
      bool is_fused = false);

  WelfordOp(
      IrBuilderPasskey,
      Val* out_avg,
      Val* out_var,
      Val* out_N,
      Val* in_avg,
      Val* in_var,
      Val* in_N,
      Val* init_avg,
      Val* init_var,
      Val* init_N,
      bool is_fused = false);

  NVFUSER_DECLARE_CLONE_AND_CREATE

  const char* getOpString() const override {
    return "WelfordOp";
  }

  std::string toString(int indent_size = 0) const override;
  std::string toInlineString(int indent_size = 0) const override;

  Val* out() const {
    return outputTriplet().avg();
  }

  Val* in() const {
    return inputTriplet().avg();
  }

  WelfordTriplet outputTriplet() const {
    return WelfordTriplet(outAvg(), outVar(), outN());
  }

  Val* outAvg() const {
    return output(0);
  }

  Val* outVar() const {
    return output(1);
  }

  Val* outN() const {
    return output(2);
  }

  WelfordTriplet inputTriplet() const {
    return WelfordTriplet(inAvg(), inVar(), inN());
  }

  Val* inAvg() const {
    return input(0);
  }

  Val* inVar() const {
    return input(1);
  }

  Val* inN() const {
    return input(2);
  }

  WelfordTriplet initTriplet() const {
    return WelfordTriplet(initAvg(), initVar(), initN());
  }

  Val* initAvg() const {
    return attributeVal(0);
  }

  Val* initVar() const {
    return attributeVal(1);
  }

  Val* initN() const {
    return attributeVal(2);
  }

  bool singleValue() const {
    return inN()->isOneInt();
  }

  bool hasInit() const {
    return !initN()->isZeroInt();
  }

  //! True if using the fused reduction kernel (not implemented yet)
  bool isAllreduce() const {
    return attribute(3)->as<Attribute<bool>>()->value;
  }

  std::vector<Val*> getInitVals() const;

  //! Return the init val for an output val
  Val* getInitValOfOutput(Val* output_val) const;
};

class TORCH_CUDA_CU_API GroupedWelfordOp : public Expr {
 public:
  using Expr::Expr;

  GroupedWelfordOp(
      IrBuilderPasskey,
      std::vector<WelfordTriplet> output_vals,
      std::vector<WelfordTriplet> input_vals,
      std::vector<WelfordTriplet> init_vals,
      bool is_allreduce = false);

  NVFUSER_DECLARE_CLONE_AND_CREATE

  const char* getOpString() const override {
    return "GroupedWelfordOp";
  }

  std::string toString(int indent_size = 0) const override;
  std::string toInlineString(int indent_size = 0) const override;

  //! Number of expressions grouped horizontally. It does not reflect
  //! iteration grouping. As horizontal grouping is not supported,
  //! this always returns 1.
  size_t numHorizontallyGroupedExprs() const {
    return 1;
  }

  Val* out(size_t index) const {
    return outAvg(index);
  }

  Val* in(size_t index) const {
    return inAvg(index);
  }

  std::vector<WelfordTriplet> outputVals() const {
    std::vector<WelfordTriplet> result;
    auto size = outputs().size() / 3;
    result.reserve(size);
    for (auto i : c10::irange(size)) {
      result.emplace_back(outAvg(i), outVar(i), outN(i));
    }
    return result;
  }

  std::vector<WelfordTriplet> inputVals() const {
    std::vector<WelfordTriplet> result;
    auto size = inputs().size() / 3;
    result.reserve(size);
    for (auto i : c10::irange(size)) {
      result.emplace_back(inAvg(i), inVar(i), inN(i));
    }
    return result;
  }

  std::vector<WelfordTriplet> initVals() const {
    std::vector<WelfordTriplet> result;
    auto size = inputs().size() / 3;
    result.reserve(size);
    for (auto i : c10::irange(size)) {
      result.emplace_back(initAvg(i), initVar(i), initN(i));
    }
    return result;
  }

  Val* outAvg(size_t index) const {
    return output(index * 3);
  }

  Val* outVar(size_t index) const {
    return output(index * 3 + 1);
  }

  Val* outN(size_t index) const {
    return output(index * 3 + 2);
  }

  Val* inAvg(size_t index) const {
    return input(index * 3);
  }

  Val* inVar(size_t index) const {
    return input(index * 3 + 1);
  }

  Val* inN(size_t index) const {
    return input(index * 3 + 2);
  }

  Val* initAvg(size_t index) const {
    return attributeVal(1 + index * 3);
  }

  Val* initVar(size_t index) const {
    return attributeVal(2 + index * 3);
  }

  Val* initN(size_t index) const {
    return attributeVal(3 + index * 3);
  }

  //! Return the index of the corresponding welford expression for
  //! a given output val
  int getExprIndexOfOutput(Val* output_val) const;

  //! Return the init val for an output val
  Val* getInitValOfOutput(Val* output_val) const;

  bool singleValue(size_t index) const {
    return inN(index)->isOneInt();
  }

  bool hasInit(size_t index) const {
    return !initN(index)->isZeroInt();
  }

  bool isAllreduce() const {
    return attribute(0)->as<Attribute<bool>>()->value;
  }
};

//! Fused Matmul operation
class TORCH_CUDA_CU_API MmaOp : public Expr {
 public:
  // This is a temporary data structure to for the
  //  scheduling specific parameters that we still need
  //  to store on an mma node. Eventually will only be
  //  the mma macro type that will stay on the IR node
  //  after additional cleaning ups.
  struct OptionsInMma {
    MmaOptions::MacroType macro = MmaOptions::MacroType::NoMMA;
    int accumulator_stride = 0;

    bool operator==(const OptionsInMma& other) const {
      return macro == other.macro &&
          accumulator_stride == other.accumulator_stride;
    }
  };

  using AxesData = std::vector<int>;
  using MmaLayoutOpt = std::optional<MmaOptions::MmaLayout>;
  using Expr::Expr;

  MmaOp(IrBuilderPasskey, Val* out, Val* in_a, Val* in_b, Val* init);

  MmaOp(
      IrBuilderPasskey,
      Val* out,
      Val* in_a,
      Val* in_b,
      Val* init,
      const OptionsInMma& options,
      const MmaLayoutOpt& input_layout);

  NVFUSER_DECLARE_CLONE_AND_CREATE

  const char* getOpString() const override {
    return "MmaOp";
  }

  std::string toString(int indent_size = 0) const override;
  std::string toInlineString(int indent_size = 0) const override;

  Val* out() const {
    return output(0);
  }

  Val* inA() const {
    return input(0);
  }

  Val* inB() const {
    return input(1);
  }

  Val* init() const {
    return attributeVal(0);
  }

  const auto& options() const {
    return attribute(ATTR_POS_OPTS)->as<Attribute<OptionsInMma>>()->value;
  }

  auto accStride() const {
    return options().accumulator_stride;
  }

  void configureOptions(MmaOptions options);

  auto layout() const {
    return attribute(ATTR_POS_INPUT_LAYOUT)
        ->as<Attribute<MmaLayoutOpt>>()
        ->value;
  }

  const auto& mAxes() const {
    return attribute(ATTR_POS_M_AXES)->as<Attribute<AxesData>>()->value;
  }

  const auto& nAxes() const {
    return attribute(ATTR_POS_N_AXES)->as<Attribute<AxesData>>()->value;
  }

  const auto& kAxes() const {
    return attribute(ATTR_POS_K_AXES)->as<Attribute<AxesData>>()->value;
  }

  const auto& batchAxes() const {
    return attribute(ATTR_POS_BATCH_AXES)->as<Attribute<AxesData>>()->value;
  }

 private:
  // Predefined idexes of attributes stored for this IR node, to avoid
  //  magic numbers, based on order in which attributes are initialized
  //  in constructor
  static constexpr size_t ATTR_POS_INIT = 0;
  static constexpr size_t ATTR_POS_OPTS = 1;
  static constexpr size_t ATTR_POS_M_AXES = 2;
  static constexpr size_t ATTR_POS_N_AXES = 3;
  static constexpr size_t ATTR_POS_K_AXES = 4;
  static constexpr size_t ATTR_POS_BATCH_AXES = 5;
  static constexpr size_t ATTR_POS_INPUT_LAYOUT = 6;
};

class TORCH_CUDA_CU_API ExpandOp : public Expr {
 public:
  using Expr::Expr;

  ExpandOp(
      IrBuilderPasskey,
      TensorView* out,
      TensorView* in,
      std::vector<Val*> _expanded_extents);

  NVFUSER_DECLARE_CLONE_AND_CREATE

  const char* getOpString() const override {
    return "ExpandOp";
  }

  std::string toString(int indent_size = 0) const override;
  std::string toInlineString(int indent_size = 0) const override;

  TensorView* out() const {
    return output(0)->as<TensorView>();
  }

  TensorView* in() const {
    return input(0)->as<TensorView>();
  }

  std::vector<Val*> expanded_extents() const {
    return {inputs().begin() + 1, inputs().end()};
  }
};

//! Shift
class TORCH_CUDA_CU_API ShiftOp : public Expr {
 public:
  using Expr::Expr;

  //! \param out
  //! \param in
  //! \param offsets
  ShiftOp(
      IrBuilderPasskey,
      Val* out,
      Val* in,
      std::vector<int> offsets,
      std::vector<int> pad_width);

  NVFUSER_DECLARE_CLONE_AND_CREATE

  const char* getOpString() const override {
    return "ShiftOp";
  }

  std::string toString(int indent_size = 0) const override;
  std::string toInlineString(int indent_size = 0) const override;

  Val* out() const {
    return output(0);
  }
  Val* in() const {
    return input(0);
  }

  int offset(size_t dim) const {
    return offsets().at(dim);
  }

  //! Each of the root axes is shifted by the corresponding value of
  //! offsets. The sign of each value indicates the direction of shifting.
  const std::vector<int>& offsets() const {
    return attribute(0)->as<Attribute<std::vector<int>>>()->value;
  }

  const std::vector<int>& padWidth() const {
    return attribute(1)->as<Attribute<std::vector<int>>>()->value;
  }

  bool hasPadding() const {
    return std::any_of(padWidth().begin(), padWidth().end(), [](const auto p) {
      return p > 0;
    });
  }
};

//! Gather a window around each element.
class TORCH_CUDA_CU_API GatherOp : public Expr {
 public:
  using Expr::Expr;

  GatherOp(
      IrBuilderPasskey,
      Val* out,
      Val* in,
      std::vector<int> window_shape,
      std::vector<std::vector<int>> pad_width);

  NVFUSER_DECLARE_CLONE_AND_CREATE

  const char* getOpString() const override {
    return "GatherOp";
  }

  std::string toString(int indent_size = 0) const override;
  std::string toInlineString(int indent_size = 0) const override;

  Val* out() const {
    return output(0);
  }
  Val* in() const {
    return input(0);
  }

  //! Shape of a window gathered for each element.
  const auto& windowShape() const {
    return attribute(0)->as<Attribute<std::vector<int>>>()->value;
  }

  //! Returns the gather axis that corresponds to an input axis
  int64_t gatherAxis(int64_t axis) const;

  //! The size of zero-padding of each axis.
  const auto& padWidth() const {
    return attribute(1)->as<Attribute<std::vector<std::vector<int>>>>()->value;
  }

  bool hasPadding() const {
    return std::any_of(padWidth().begin(), padWidth().end(), [](const auto& p) {
      return p[0] > 0 || p[1] > 0;
    });
  }
};

class TORCH_CUDA_CU_API ViewAsScalar : public Expr {
 public:
  using Expr::Expr;

  ViewAsScalar(
      IrBuilderPasskey,
      Val* out,
      Val* in,
      IterDomain* vector_id,
      Val* index = nullptr);

  NVFUSER_DECLARE_CLONE_AND_CREATE

  const char* getOpString() const override {
    return "ViewAsScalar";
  }

  std::string toString(int indent_size = 0) const override;
  std::string toInlineString(int indent_size = 0) const override;

  Val* out() const {
    return output(0);
  }

  Val* in() const {
    return input(0);
  }

  // The IterDomain of type VectorComponent newly appended to the output
  IterDomain* vector_id() const {
    return attribute(0)->as<IterDomain>();
  }

  // The index that vector_id_ is lowered into
  Val* index() const {
    return attributeVal(1);
  }
};

class TORCH_CUDA_CU_API ViewOp : public Expr {
 public:
  using Expr::Expr;

  ViewOp(IrBuilderPasskey, Val* out, Val* in);

  NVFUSER_DECLARE_CLONE_AND_CREATE

  const char* getOpString() const override {
    return "ViewOp";
  }

  std::string toString(int indent_size = 0) const override;
  std::string toInlineString(int indent_size = 0) const override;

  Val* out() const {
    return output(0);
  }

  Val* in() const {
    return input(0);
  }
};

//! This operator explicitly models data movement between
//!   state spaces on GPU. Currently the modeled state spaces include
//!   global memory, shared memory and register.
//!
//! The main usage of this op is to facilitate generation of hardware
//!   accelerated memory ops, i.e. ldmatrix, cp.async and more to come.
class TORCH_CUDA_CU_API LoadStoreOp : public Expr {
 public:
  using Expr::Expr;

  LoadStoreOp(IrBuilderPasskey, LoadStoreOpType op_type, Val* out, Val* in);

  NVFUSER_DECLARE_CLONE_AND_CREATE

  const char* getOpString() const override {
    return "LoadStoreOp";
  }

  virtual std::vector<EvaluatorValue> evaluate(
      const std::vector<EvaluatorValue>& inputs) const override;

  std::string toString(int indent_size = 0) const override;
  std::string toInlineString(int indent_size = 0) const override;

  Val* out() const {
    return output(0);
  }

  Val* in() const {
    return input(0);
  }

  LoadStoreOpType opType() const {
    return attribute(0)->as<Attribute<LoadStoreOpType>>()->value;
  }

  bool hasTranspose() const;

  void setOpType(LoadStoreOpType op) {
    attribute(0)->as<Attribute<LoadStoreOpType>>()->value = op;
  }
};

// Convenience utility to initialize IterDomain's without having to sort through
// all the default values. Intended to be used with
// IterDomain::IterDomain(IrBuilderPasskey IterDomainBuildArgs)
class TORCH_CUDA_CU_API IterDomainBuilder {
 public:
  // Match legacy constructor
  IterDomainBuilder(Val* _start, Val* _extent);

  // Grab all the parameters from id to set the IterDomainBuilder
  IterDomainBuilder(const IterDomain* id);

  // Resets defaults for rfactor, is padded dim, padded to size, and is mma
  // swizzle which should only be set during scheduling.
  IterDomainBuilder& resetSchedulingParams();

  // Resets is_rfactor_domain
  IterDomainBuilder& resetRfactor();

  IterDomainBuilder& start(Val* _start);
  IterDomainBuilder& extent(Val* _extent);
  IterDomainBuilder& expanded_extent(Val* _expanded_extent);
  IterDomainBuilder& stop_offset(Val* _stop_offset);
  IterDomainBuilder& parallel_type(ParallelType _parallel_type);
  IterDomainBuilder& iter_type(IterType _iter_type);
  IterDomainBuilder& is_rfactor_domain(bool _is_rfactor_domain);
  IterDomainBuilder& is_padded_dimension(bool _is_padded_dimension);
  IterDomainBuilder& padded_to_size(c10::optional<int64_t> _padded_to_size);
  IterDomainBuilder& is_mma_swizzled(bool _is_mma_swizzled);

  IterDomain* build() const;

  // Must have start and extent at least
  IterDomainBuilder() = delete;

  Val* start_ = nullptr;
  Val* extent_ = nullptr;
  Val* expanded_extent_ = nullptr;
  Val* stop_offset_ = nullptr;
  ParallelType parallel_type_ = ParallelType::Serial;
  IterType iter_type_ = IterType::Iteration;

  // Only relevant at scheduling time or compile time.
  bool is_rfactor_domain_ = false;
  bool is_padded_dimension_ = false;
  c10::optional<int64_t> padded_to_size_ = c10::nullopt;
  bool is_mma_swizzled_ = false;
};

// Friends for direct access to split
class TensorDomain;
class ReplayTransformations;
class IndexReferenceReplay;
//! Simply a representation of an annotated 1D iterable from start to extent.
//! TensorDomains which represent how to iterate over a tensor is made up of
//! IterDomains to form an ND iterable. We directly set parallization strategies
//! on IterDomains.
class TORCH_CUDA_CU_API IterDomain : public Val {
 public:
  IterDomain(IrBuilderPasskey, const IterDomainBuilder& args);

  // Legacy constructor, TODO: should start moving to use IterDomainBuildArgs
  // constructor Same as the above but can set the offset of the stop point
  IterDomain(
      IrBuilderPasskey,
      Val* start,
      Val* extent,
      Val* expanded_extent,
      Val* stop_offset,
      ParallelType parallel_type,
      IterType iter_type,
      bool is_rfactor_domain,
      bool is_padded_dimension,
      c10::optional<int64_t> padded_to_size_,
      bool is_mma_swizzled);

  IterDomain(const IterDomain* src, IrCloner* ir_cloner);

  NVFUSER_DECLARE_CLONE

  bool sameAs(const Statement* other) const override;

  std::string toString(int indent_size = 0) const override;

  std::string toInlineString(int indent_size = 0) const override;

  //! Returns a new IterDomain matching properties of this
  //!
  //! This does NOT copy the is_rfactor_domain flag.
  IterDomain* cloneWithoutRFactor() const;

  //! Clone a vector domains
  static std::vector<IterDomain*> clone(
      const std::vector<IterDomain*>& domains);

  static IterDomain* merge(IterDomain* outer, IterDomain* inner);

  //! start_offset and stop_offset defines partial split. Only root
  //! domains are allowed to have non-zero start and stop offsets.
  static std::pair<IterDomain*, IterDomain*> split(
      IterDomain* in,
      Val* factor,
      bool inner_split,
      Val* start_offset = nullptr,
      Val* stop_offset = nullptr);

  //! trim_out_of_bounds controls how the values outside start and stop
  //! positions are treated. The option is only valid with root
  //! domains as non-root domains do not have valid start and stop
  //! positions.
  //!
  //! \param trim_out_of_bounds Trims [0, start_] and [-stop_offset_, extent_]
  static std::pair<IterDomain*, IterDomain*> split(
      IterDomain* in,
      Val* factor,
      bool inner_split,
      bool trim_out_of_bounds);

  //! Resize an IterDomain by expanding both the left and right sides
  //! by given widths. The resulting IterDomain has an extent of
  //! (left_expansion + in->extent() + right_expansion). Note that the
  //! expansion factors can be negative, meaning the input IterDomain
  //! is shrunk. This is the case when resize is used to represent
  //! slice.
  //!
  //! When mark_as_rfactor is true, the output IterDomain
  //! is marked as an rfactor domain. For example, expressions such as
  //! PadOp and SliceOp resize IterDomains and generate rfactor
  //! resized domains.
  static IterDomain* resize(
      IterDomain* in,
      Val* left_expansion,
      Val* right_expansion,
      bool mark_as_rfactor = false);

  bool isReduction() const {
    return getIterType() == IterType::Reduction;
  }

  bool isIteration() const {
    return getIterType() == IterType::Iteration;
  }

  bool isRFactorProduct() const {
    return is_rfactor_domain_;
  }

  bool isBroadcast() const {
    return getIterType() == IterType::Broadcast;
  }

  bool isGatherScatter() const {
    return getIterType() == IterType::GatherScatter;
  }

  bool isGather() const {
    return getIterType() == IterType::Gather;
  }

  bool isStride() const {
    return getIterType() == IterType::Stride;
  }

  bool isVectorComponent() const {
    return getIterType() == IterType::VectorComponent;
  }

  bool isParallelized() const {
    return getParallelType() != ParallelType::Serial;
  }

  //! Return if this iter domain is mapped to a grid dimension
  bool isBlockDim() const {
    return isParallelTypeBlockDim(getParallelType());
  }

  //! Return if this iter domain is mapped to a block dimension
  bool isThreadDim() const {
    return isParallelTypeThreadDim(getParallelType());
  }

  //! Return if this iter domain is either mapped to a block or grid dimension
  bool isThread() const {
    return (isBlockDim() || isThreadDim());
  }

  void parallelize(ParallelType t);

  ParallelType getParallelType() const {
    return parallel_type_;
  }

  IterType getIterType() const {
    return iter_type_;
  }

  Val* start() const {
    return start_;
  }

  Val* stop() const;

  Val* stopOffset() const;

  Val* extent() const {
    TORCH_INTERNAL_ASSERT(extent_ != nullptr);
    return extent_;
  }

  bool hasExpandedExtent() const {
    return expanded_extent_ != nullptr;
  }

  // Returns the expanded extent of a strided broadcast entry.
  Val* expandedExtent() const {
    TORCH_INTERNAL_ASSERT(
        hasExpandedExtent(),
        "Requested expanded extent, but none found on this dimension.");
    return expanded_extent_;
  }

  Val* getMaybeExpandedExtent() const {
    if (hasExpandedExtent()) {
      return expandedExtent();
    }
    return extent();
  }

  //! Dimension padding interface:
  //!  2 modes are currently supported:
  //!
  //!   - mode 1: if to_size is given as a positive number,
  //!      the dimension will be padded to the size so that
  //!      this iterdomain will be compile-time constant
  //!      size and it is the scheduler's responsibility
  //!      to ensure no input larger than the padded size
  //!      will be observed
  //!
  //!   - mode 2: if no to_size is given, this dimension
  //!      is "dynamically" padded to next smallest multiple
  //!      of a warp size, i.e. 17 padded to 32, 33 padded to 64
  //!      based on the given input.
  void padToMultipleOfWarp(c10::optional<int64_t> maybe_to_size = {}) {
    // Currently only restricted to TIDx to generate warp reduce
    TORCH_CHECK(
        parallel_type_ == ParallelType::TIDx,
        "padToMultipleOfWarp : warp padding only supported on TIDx parallel dimension");
    is_padded_dimension_ = true;
    if (maybe_to_size.has_value()) {
      if (maybe_to_size.value() > 0) {
        padded_to_size_ = maybe_to_size.value();
      }
    }
  }

  //! Indicates if this iterdomain had padding
  //!  dynamical or statical
  bool hasPaddingToMultipleOfWarp() const {
    return is_padded_dimension_;
  }

  //! Returns a concrete value if this iterdomain
  //!  has been padded to a statical size.
  c10::optional<int64_t> getMaybeSizeAfterPadding() const {
    return padded_to_size_;
  }

  //! True if range of iteration domain isn't across the full extent
  bool maybePartial() const;

  //! Check if IterDomain is a broadcast axis with compile-time
  //! known extent. This is the case with all size-1 IterDomains on
  //! a TensorView's root domain when the TensorView is created.
  bool isImplicitBroadcast() const {
    return isBroadcast() && extent()->isOneInt();
  }

  //! Split for stride by a given factor. It effectively does an inner
  //! split by the factor and sets the inner domain as a Stride
  //! domain.
  std::pair<IterDomain*, IterDomain*> stridedSplit(int factor);

  //! Marks that this id represents a
  //!  instruction loop, mma use only.
  //!
  //! An instruction loop can be considered a generalization of
  //!  vectorization. It also represents a loop that's implemented
  //!  by an instruction and should not be realized by codegen and
  //!  cannot be inlined with.
  //! As an example, if a mma macro, call it mma_eg implements:
  //!  for m in M
  //!    for n in N
  //!      for k in K
  //!         C[m,n] += A[m,k]*B[k,n],
  //! But the generated code should simply be:
  //!  mma_eg(C,A,B)
  //! without the 3 level loopnest, i.e. they're instruction loops.
  //!
  //! In the actual mma macros, the loopnests it implements is a
  //!  transformed version of above to match the mma swizzle.
  //!  So it's different implicit loopnest for different macros.
  //!  WarpMmaSwizzler will label the instruction loops case-by-case.
  bool isMma() const {
    return parallel_type_ == ParallelType::Mma;
  }

  //! Applies 2D swizzle on a rectangular tile defined by
  //!  a pair of iterdomains.
  static std::pair<IterDomain*, IterDomain*> swizzle(
      Swizzle2DType swizzle_type,
      IterDomain* in_x,
      IterDomain* in_y,
      SwizzleMode swizzle_mode = SwizzleMode::Data);

  bool isMmaSwizzled() const {
    return is_mma_swizzled_;
  }

  //! Used by WarpMmaSwizzler, this is an utility for WarpMmaSwizzler
  //!  to lock the thread swizzled iterdomains.
  //! Only true for the iterdomains produced by WarpMmaSwizzler.
  //! Mma ops require specific swizzle patterns
  //!  and this label utility is to prevent any further transform on the
  //!  iterdomains involved in the swizzle so that the pattern remain correct in
  //!  generated code.
  //!
  //! Note:
  //!    Used only through WarpMmaSwizzler only and mma validation relies on
  //!    this
  //!  flag being set on the correct iterdomains.
  void toMmaSwizzled() {
    is_mma_swizzled_ = true;
  }

 protected:
  friend TensorDomain;
  friend ReplayTransformations;
  friend IndexReferenceReplay;

 private:
  //! Valid range is defined as [start:-stop_offset]
  Val* const start_ = nullptr;
  Val* const extent_ = nullptr;

  // Broadcast dimensions are assumed to be size 1 for the sake of code
  // generation. If a user though calls `expand` on a tensor that dimension is
  // still considered a broadcast dimension. However if we ever output that
  // dimension it should be a size dictated by the `expand` operation, and have
  // a stride of zero. Since this extent is important to track, but not
  // necessarily generate code for (still want loops on broadcast to be of size
  // 0), we simply store it separately from extent_. Having an expanded_extent_
  // is only allowed with broadcasted dimsneions. Only in this instance does it
  // make sense to have an expanded_extent_, because it's used when users are
  // expecting return tensors to have a physical domain. If a user simply
  // "broadcasts" an operation
  Val* const expanded_extent_ = nullptr;

  //! Distance of stop from the end
  Val* const stop_offset_ = nullptr;
  ParallelType parallel_type_ = ParallelType::Serial;
  IterType iter_type_ = IterType::Iteration;
  bool is_rfactor_domain_ = false;
  bool is_padded_dimension_ = false;
  c10::optional<int64_t> padded_to_size_ = c10::nullopt;

  //! Tracks if this id represents a thread swizzled loop or
  //!   models an implicit loop within instructions. Should not make
  //!   any changes once an id is warp mapped.
  bool is_mma_swizzled_ = false;
};

//! TensorDomain holds a vector of IterDomains. It holds an IterDomain for every
//! logical axis in its associated tensor. TensorDomain does not directly hold
//! the Tensor it is associated with, and in theory could be associated with
//! multiple tensors. TensorDomain's primary responsibility is to provide a
//! mechanism to access history of transformations that were used to generate
//! it. This is done through the normal interaction of Expr/Val in Fusion. i.e.
//! if we want to know the previous operation generating a particular
//! TensorDomain we can simply call:
//!
//!     FusionGuard::getCurFusion()->definition(a_tensor_domain)
//!
//! which should give us an operation in the list [split, merge] or similar
//! operations that take in a TensorDomain, applies a transformation and outputs
//! a tensor domain.
class TORCH_CUDA_CU_API TensorDomain : public Val {
 public:
  explicit TensorDomain(
      IrBuilderPasskey,
      std::vector<IterDomain*> root_domain,
      std::vector<std::optional<bool>> contiguity = {});

  TensorDomain(
      IrBuilderPasskey,
      std::vector<IterDomain*> root_domain,
      std::vector<IterDomain*> leaf_domain,
      std::vector<std::optional<bool>> contiguity = {});

  TensorDomain(
      IrBuilderPasskey,
      std::vector<IterDomain*> root_domain,
      std::vector<IterDomain*> rfactor_domain,
      std::vector<IterDomain*> leaf_domain,
      std::vector<std::optional<bool>> contiguity = {});

  TensorDomain(const TensorDomain* src, IrCloner* ir_cloner);

  NVFUSER_DECLARE_CLONE

  bool operator==(const TensorDomain& other) const;
  bool operator!=(const TensorDomain& other) const {
    return !(*this == other);
  }

  std::vector<IterDomain*>::size_type nDims() const {
    return leaf_domain_.size();
  }

  bool sameAs(const Statement* other) const override;

  static bool sameAs(
      const std::vector<IterDomain*>& lhs,
      const std::vector<IterDomain*>& rhs);

  std::string toString(int indent_size = 0) const override;

  std::string toInlineString(int indent_size = 0) const override;

  // Note: [Contiguity]
  // Contiguity is a vector of optional<bool> which has the same number of
  // elements as rfactor_domain_. The contiguity of a broadcast dimension is
  // meaningless, so it has to be nullopt. The contiguity of a non-broadcasting
  // dimension is true if and only if it is memory dense with the next
  // non-broadcasting dimension.
  // For example, if I have a tensor torch.zeros(4, 1, 3).expand(-1, 10, -1),
  // the contiguity will be (true, nullopt, true), which means 4 is memory dense
  // with 3.
  const std::vector<std::optional<bool>>& contiguity() const {
    return contiguity_;
  }

  void setContiguity(const std::vector<std::optional<bool>>& contig);

  std::string getContiguityString() const {
    std::stringstream ss;
    bool first = true;
    for (auto b : contiguity()) {
      if (!first) {
        ss << " ";
      }
      first = false;
      ss << (b.has_value() ? (*b ? "t" : "f") : "n");
    }
    return ss.str();
  }

  bool hasReduction() const {
    return has_reduction_;
  }

  bool hasBlockReduction() const;
  bool hasGridReduction() const;
  bool hasBlockBroadcast() const;
  bool hasGridBroadcast() const;

  bool hasBroadcast() const {
    return no_bcast_domain_.size() != leaf_domain_.size();
  }

  bool hasRFactor() const {
    return !rfactor_domain_.empty();
  }

  bool hasAllocation() const {
    return !allocation_domain_.empty();
  }

  // Returns if rfactor domain only consists of id's of iter type.
  bool hasViewLikeRFactor() const;

  bool hasVectorize() const;

  bool hasSymbolicAxis() const;

  c10::optional<unsigned int> getReductionAxis() const;

  const std::vector<IterDomain*>& noReductions() const {
    return no_reduction_domain_;
  }

  const std::vector<IterDomain*>& noBroadcasts() const {
    return no_bcast_domain_;
  }

  const std::vector<IterDomain*>& root() const {
    return root_domain_;
  };

  const std::vector<IterDomain*>& rfactor() const {
    return rfactor_domain_;
  };

  const std::vector<IterDomain*>& allocation() const {
    return allocation_domain_;
  }

  const std::vector<IterDomain*>& leaf() const {
    return leaf_domain_;
  }

  // If rfactor domain exists in domain() return it, otherwise return root
  // domain.
  const std::vector<IterDomain*>& maybeRFactor() const {
    return hasRFactor() ? rfactor() : root();
  }

  const std::vector<IterDomain*>& maybeAllocation() const {
    return hasAllocation() ? allocation_domain_ : maybeRFactor();
  };

  void setAllocationDomain(std::vector<IterDomain*>);

  void resetDomains() {
    no_reduction_domain_ = noReductions(leaf_domain_);
    no_bcast_domain_ = noBroadcasts(leaf_domain_);
    has_reduction_ = hasReduction(leaf_domain_);
  }

  // i here is int, as we want to accept negative value and ::size_type can be a
  // uint.
  IterDomain* axis(int i) const;

  int64_t posOf(IterDomain* id) const;

  //! Returns a position of a root domain
  int64_t rootPosOf(IterDomain* id) const;

  // Split "axis" into 2 axes
  //! inner_split dictates if the factor section of the split should be inside
  //! the
  //! remainer or outside.
  //! e.g. split(0, 4, inner_split = true) will result in:
  //! tv[id{extent}] -> tv[id{ceilDiv(extent, factor)}, id{factor}]
  //! e.g. split(0, 4, inner_split = false) will result in:
  //! tv[id{extent}] -> tv[id{factor}, id{ceilDiv(extent, factor)}]
  void split(
      int axis_,
      Val* factor,
      bool inner_split,
      bool trim_out_of_bounds = false);

  // Merge axis_o and axis_i. axis_i is the fast changing dimension. Resulting
  // axis is by default placed at original position axis_o
  void merge(int axis_o, int axis_i);

  // Reorder axes according to map[old_pos] = new_pos
  void reorder(const std::unordered_map<int, int>& old2new);

  //! Applies 2D swizzle on a rectangular tile defined by
  //!  a pair of iterdomains contained in this domain.
  void swizzle(
      Swizzle2DType swizzle_type,
      int x,
      int y,
      SwizzleMode swizzle_mode = SwizzleMode::Data);

  // Transform TensorView according to merge and split transformations
  TensorDomain* view(const AnalyzeViewResult& view_analysis);

  TensorDomain* flatten(int64_t start_dim, int64_t end_dim);

  static std::vector<IterDomain*> orderedAs(
      const std::vector<IterDomain*>& td,
      const std::unordered_map<int, int>& old2new);

  static std::vector<IterDomain*> noReductions(const std::vector<IterDomain*>&);
  static std::vector<IterDomain*> noBroadcasts(const std::vector<IterDomain*>&);

  static bool hasBroadcast(const std::vector<IterDomain*>&);
  static bool hasReduction(const std::vector<IterDomain*>&);

  // Get a vector whose size is the number of IDs in the given rfactor_domain
  // filled with fill_value or nullopt depending on whether its corresponding ID
  // is broadcast.
  static std::vector<std::optional<bool>> getContiguityFilledWith(
      const std::vector<IterDomain*>& rfactor_domain,
      bool fill_value);

  // pair is in order where second is the consumer of first
  std::pair<TensorDomain*, TensorDomain*> rFactor(const std::vector<int>& axes);

 private:
  const std::vector<IterDomain*> root_domain_;
  const std::vector<IterDomain*> rfactor_domain_;
  std::vector<IterDomain*> allocation_domain_;
  std::vector<IterDomain*> leaf_domain_;

  std::vector<IterDomain*> no_bcast_domain_;
  std::vector<IterDomain*> no_reduction_domain_;
<<<<<<< HEAD
  std::vector<c10::optional<bool>> contiguity_;
=======
  const std::vector<IterDomain*> rfactor_domain_;
  std::vector<std::optional<bool>> contiguity_;
>>>>>>> 267d63f3
  bool has_reduction_;
};

//! Representation a split on an IterDomain by "factor"
//! inner_split dictates if the factor section of the split should be inside the
//! remainer or outside.
class TORCH_CUDA_CU_API Split : public Expr {
 public:
  using Expr::Expr;

  // start_offset and stop_offset are used to express partial
  // split. Only the partial domain from start_offset to stop_offset
  // is split and the outer sub-regions are ignored. Note that both
  // start_offset and stop_offset are distance from the left end and
  // right ends, respectively.
  Split(
      IrBuilderPasskey,
      IterDomain* outer,
      IterDomain* inner,
      IterDomain* in,
      Val* factor,
      bool inner_split = true,
      Val* start_offset = nullptr,
      Val* stop_offset = nullptr);

  NVFUSER_DECLARE_CLONE_AND_CREATE

  const char* getOpString() const override {
    return "Split";
  }

  std::string toString(int indent_size = 0) const override;
  std::string toInlineString(int indent_size = 0) const override;

  IterDomain* outer() const {
    return output(0)->as<IterDomain>();
  }
  IterDomain* inner() const {
    return output(1)->as<IterDomain>();
  }
  IterDomain* in() const {
    return input(0)->as<IterDomain>();
  }
  Val* factor() const {
    return attributeVal(0);
  }

  bool innerSplit() const {
    return attribute(1)->as<Attribute<bool>>()->value;
  }

  //! Start position of the input domain. Non-zero means partial
  //! split. Elements until this offset are ignored.
  Val* startOffset() const {
    TORCH_INTERNAL_ASSERT(attributeVal(2) != nullptr);
    return attributeVal(2);
  }

  //! Offset from extent of the input domain. Non-zero means partial
  //! split. Elements after this offset are ignored.
  Val* stopOffset() const {
    TORCH_INTERNAL_ASSERT(attributeVal(3) != nullptr);
    return attributeVal(3);
  }

  //! Utility function to compute the split extent.
  static Val* extent(Val* in_extent, Val* start_offset, Val* stop_offset);
};

//! Merge the IterDomains outer and inner into one domain, outer and inner
//! dictate which will be traversed first (inner). Both IterDomains must be of
//! the same iter or reduction type, as well as the same parallelization
//! strategy if there is one
class TORCH_CUDA_CU_API Merge : public Expr {
 public:
  using Expr::Expr;

  Merge(
      IrBuilderPasskey,
      IterDomain* out,
      IterDomain* outer,
      IterDomain* inner);

  NVFUSER_DECLARE_CLONE_AND_CREATE

  const char* getOpString() const override {
    return "Merge";
  }

  std::string toString(int indent_size = 0) const override;
  std::string toInlineString(int indent_size = 0) const override;

  IterDomain* out() const {
    return output(0)->as<IterDomain>();
  }
  IterDomain* outer() const {
    return input(0)->as<IterDomain>();
  }
  IterDomain* inner() const {
    return input(1)->as<IterDomain>();
  }
};

//! Applies 2D swizzles on a rectangular tile defined by 2 iterdomains.
class TORCH_CUDA_CU_API Swizzle2D : public Expr {
 public:
  using Expr::Expr;

  Swizzle2D(
      IrBuilderPasskey,
      IterDomain* out_x,
      IterDomain* out_y,
      IterDomain* in_x,
      IterDomain* in_y,
      Swizzle2DType swizzle_type = Swizzle2DType::NoSwizzle,
      SwizzleMode swizzle_mode = SwizzleMode::Data);

  NVFUSER_DECLARE_CLONE_AND_CREATE

  const char* getOpString() const override {
    return "Swizzle2D";
  }

  std::string toString(int indent_size = 0) const override;
  std::string toInlineString(int indent_size = 0) const override;

  // Output iterdomain pair corresponding
  //  to the original input iterdomain pair.
  IterDomain* outX() const {
    return output(0)->as<IterDomain>();
  }

  IterDomain* outY() const {
    return output(1)->as<IterDomain>();
  }

  // Input iterdomain pair.
  IterDomain* inX() const {
    return input(0)->as<IterDomain>();
  }

  IterDomain* inY() const {
    return input(1)->as<IterDomain>();
  }

  // The type of predefined 1-to-1 functions
  //  used for swizzling math.
  auto swizzleType() const {
    return attribute(0)->as<Attribute<Swizzle2DType>>()->value;
  }

  // Swizzle mode of this swizzle instance.
  // [Note on swizzle mode]
  // On the current implementations we support two modes of
  //  swizzle math, namely, data mode and loop mode.
  // `Data` mode swizzling is a swizzle that will change the
  //  data layout in shared memory, likely in global memory buffers
  //  as well in the future. see also IndexSwizzle in index_compute.cpp.
  //
  //  Most important use cases are transpose bank conflict removal, and mma
  //  swizzled shared memory layout. Example illustrated in 1D case:
  //
  // for (int i = 0; i<I; i++){
  //   # This is a `Data` mode swizzle.
  //  Tshared [swizzled(i)] = Tin[i];
  // }
  // # Now Tshared holds swizzled data, i.e. the data layout of
  //    Tshared does not map to Tin with affine relationships.
  //
  // for(int i=0;i<I;i++){
  //   Tout = Tshared[swizzled(i)];
  // }
  //
  // `Loop` mode swizzling does not affect the data layout of any buffer
  //   but only permutes the iteration order of serial or parallel loop.
  // This is useful when we want to designate non-affine mapping of thread
  //   to data or we want to generate non-affine loops.
  // Exampe illustrated in 1D case:
  //   for (int i = 0; i<I; i++){
  //     # This is a `Loop` mode swizzle
  //    Tshared [swizzled(i)] = Tin[swizzled(i)];
  //   }
  // # Now Tshared holds normal data, i.e. it still has
  //   the same data layout as if the swizzle wasn't there.
  //
  // # Consumers of Tshared does not need to know about the
  //   loop swizzle at previous op if not inlined.
  // for(int i=0;i<I;i++){
  //   Tout = Tshared[i];
  // }
  //  TODO: Loop swizzles eventually will be piped through in all mappings
  //  and replay of the fusion IR infrastructure.
  auto swizzleMode() const {
    return attribute(1)->as<Attribute<SwizzleMode>>()->value;
  }
};

//! IterDomain expression to resize
class TORCH_CUDA_CU_API Resize : public Expr {
 public:
  using Expr::Expr;

  // Expand the input domain by left_expand and right_expand for each
  // of the start and end sides, respectively
  Resize(
      IrBuilderPasskey,
      IterDomain* out,
      IterDomain* in,
      Val* left_expand,
      Val* right_expand);

  NVFUSER_DECLARE_CLONE_AND_CREATE

  const char* getOpString() const override {
    return "Resize";
  }

  std::string toString(int indent_size = 0) const override;
  std::string toInlineString(int indent_size = 0) const override;

  IterDomain* out() const {
    return output(0)->as<IterDomain>();
  }

  IterDomain* in() const {
    return input(0)->as<IterDomain>();
  }

  Val* leftExpand() const {
    return attributeVal(0);
  }

  Val* rightExpand() const {
    return attributeVal(1);
  }
};

//! Integer value which has a special name
//!
//! These could be:
//! - threadIdx.x
//! - blockIdx.y
//! - blockDim.z
//! - T3.stride[2]
//!
class TORCH_CUDA_CU_API NamedScalar : public Val {
 public:
  NamedScalar(IrBuilderPasskey passkey, std::string name, DataType dtype);

  NamedScalar(const NamedScalar* src, IrCloner* ir_cloner);

  NVFUSER_DECLARE_CLONE

  const std::string& name() const {
    return name_;
  }

  bool sameAs(const Statement* other) const override;

  std::string toString(int indent_size = 0) const override {
    return name_;
  }

  std::string toInlineString(int indent_size = 0) const override {
    return name_;
  }

  //! Check if this is something like T0.size[1]
  bool isTensorSize() const;

  //! Check if this is something like T0.stride[1]
  bool isTensorStride() const;

  //! Check if this is threadIdx.{x,y,z}
  bool isThreadIdx() const {
    auto p = getParallelIndex();
    return (
        p == ParallelType::TIDx || p == ParallelType::TIDy ||
        p == ParallelType::TIDz);
  }

  //! Check if this is blockIdx.{x,y,z}
  bool isBlockIdx() const {
    auto p = getParallelIndex();
    return (
        p == ParallelType::BIDx || p == ParallelType::BIDy ||
        p == ParallelType::BIDz);
  }

  //! Check if this is blockDim.{x,y,z}
  bool isBlockDim() const {
    auto p = getParallelDim();
    return (
        p == ParallelType::TIDx || p == ParallelType::TIDy ||
        p == ParallelType::TIDz);
  }

  //! Check if this is gridDim.{x,y,z}
  bool isGridDim() const {
    auto p = getParallelDim();
    return (
        p == ParallelType::BIDx || p == ParallelType::BIDy ||
        p == ParallelType::BIDz);
  }

  //! Return the named scalar extent of a parallel dimension (e.g. blockDim.x)
  //! WARNING: Only works with Fusion container at the moment
  static NamedScalar* getParallelDim(ParallelType p_type);

  //! Return the named scalar index of a parallel dimension (e.g. threadIdx.x)
  //! WARNING: Only works with Fusion container at the moment
  static NamedScalar* getParallelIndex(ParallelType p_type);

  //! Return the parallel type of this NamedScalar if it is an extent of a
  //! parallel dimension
  c10::optional<ParallelType> getParallelDim() const;

  //! Return the parallel type of this NamedScalar if it is an index of a
  //! parallel dimension
  c10::optional<ParallelType> getParallelIndex() const;

 private:
  std::string name_;
};

class TORCH_CUDA_CU_API PadOp : public Expr {
 public:
  using Expr::Expr;

  //! Pad a tensor as specified by a vector of integer scalars. For
  //! the actual semantics, see the torch.pad documentation. Note that
  //! unlike torch.pad, the pad_widths vector parameter must contain
  //! width vals for all dimensions. For non-padded dimensions, width
  //! vals should be integer zero.
  PadOp(
      IrBuilderPasskey passkey,
      TensorView* out,
      TensorView* inp,
      const std::vector<Val*>& pad_widths,
      Val* value);

  NVFUSER_DECLARE_CLONE_AND_CREATE

  const char* getOpString() const override {
    return "PadOp";
  }

  std::string toString(int indent_size = 0) const override;
  std::string toInlineString(int indent_size = 0) const override;

  Val* out() const {
    return output(0);
  }

  Val* in() const {
    return input(0);
  }

  Val* value() const {
    return input(1);
  }

  //! Return axes that are actually paded, i.e., those that have
  //! non-zero pad widths
  std::vector<int> getPaddedAxes() const;

  //! Return pad widths of the given axis, which are just zero for non padded
  //! dimensions
  std::pair<Val*, Val*> getPadWidths(int axis) const;

  //! Return the pad widths of all dimensions, including non-padded ones
  std::vector<Val*> getPadWidths() const;

 private:
  //! Offset of pad_width inputs in the input vector
  int getPadWidthInputOffset() const {
    return 2;
  }

  //! Iterator to the first pad_width input
  auto getPadWidthInputBegin() const {
    return inputs().cbegin() + getPadWidthInputOffset();
  }

  //! Iterator to the end of the pad_width inputs
  auto getPadWidthInputEnd() const {
    return inputs().cend();
  }
};

// Similar to at::indexing::Slice
struct Slice {
  Val* start = nullptr;
  Val* stop = nullptr;
  Val* step = nullptr;
};

class TORCH_CUDA_CU_API SliceOp : public Expr {
 public:
  using Expr::Expr;

  SliceOp(
      IrBuilderPasskey passkey,
      TensorView* out,
      TensorView* inp,
      const std::vector<Slice>& ranges);

  NVFUSER_DECLARE_CLONE_AND_CREATE

  const char* getOpString() const override {
    return "SliceOp";
  }

  std::string toString(int indent_size = 0) const override;
  std::string toInlineString(int indent_size = 0) const override;

  Val* out() const {
    return output(0);
  }

  Val* in() const {
    return input(0);
  }

  std::vector<Slice> getRanges() const;

 private:
  //! Offset of ranges input in the input vector
  int getRangeInputOffset() const {
    return 1;
  }

  //! Iterator to the first range inputs
  auto getRangeInputBegin() const {
    return inputs().cbegin() + getRangeInputOffset();
  }

  //! Iterator to the end of the range inputs
  auto getRangeInputEnd() const {
    return inputs().cend();
  }
};

class TORCH_CUDA_CU_API CatOp : public Expr {
 public:
  using Expr::Expr;

  CatOp(
      IrBuilderPasskey passkey,
      Val* out,
      const std::vector<Val*>& inputs,
      int concatenated_dim);

  //! Create a cat op with the index and predicates for codegen. Only
  //! used for the Kernel container
  CatOp(
      IrBuilderPasskey passkey,
      Val* out,
      const std::vector<Val*>& inputs,
      int concatenated_dim,
      Val* concatenated_domain_index,
      const std::vector<Bool*>& preds);

  NVFUSER_DECLARE_CLONE_AND_CREATE

  const char* getOpString() const override {
    return "CatOp";
  }

  std::string toString(int indent_size = 0) const override;
  std::string toInlineString(int indent_size = 0) const override;

  int concatenatedDim() const {
    return attribute(0)->as<Attribute<int>>()->value;
  }

  //! The index val that determines which input tensor should be used
  //! to fill the particular output position of this expression. Only
  //! valid after indexing
  Val* getConcatenatedDomainIndex() const;

  //! Gets a Bool indicating if the input tensor specified by
  //! tensor_idx should be used to fill the output tensor. Only valid
  //! with the Kernel container
  Bool* getPred(int input_idx) const;
};

} // namespace nvfuser<|MERGE_RESOLUTION|>--- conflicted
+++ resolved
@@ -1971,12 +1971,7 @@
 
   std::vector<IterDomain*> no_bcast_domain_;
   std::vector<IterDomain*> no_reduction_domain_;
-<<<<<<< HEAD
-  std::vector<c10::optional<bool>> contiguity_;
-=======
-  const std::vector<IterDomain*> rfactor_domain_;
   std::vector<std::optional<bool>> contiguity_;
->>>>>>> 267d63f3
   bool has_reduction_;
 };
 
