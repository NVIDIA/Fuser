--- conflicted
+++ resolved
@@ -1904,22 +1904,16 @@
     return hasAllocation() ? allocation_domain_ : maybeRFactor();
   };
 
-<<<<<<< HEAD
-=======
   // Set the allocation domain of this TensorDomain. The new allocation domain
   // must satisfy root <= allocation <= leaf, that is, it must be within the
   // history between root and leaf domain. Because contiguity is always defined
   // w.r.t. the allocation domain, the contiguity must be updated accordingly.
->>>>>>> 2650ce40
   void setAllocationDomain(
       std::vector<IterDomain*> new_allocation_domain,
       std::vector<std::optional<bool>> new_contiguity);
 
-<<<<<<< HEAD
-=======
   // Similar to the previous one, but with new contiguity filled with all true
   // or all false.
->>>>>>> 2650ce40
   void setAllocationDomain(
       std::vector<IterDomain*> new_allocation_domain,
       bool new_contiguity) {
