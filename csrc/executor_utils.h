--- conflicted
+++ resolved
@@ -48,13 +48,9 @@
   CUfunction function = nullptr;
   std::string compile_log;
   std::vector<char> ptx;
-<<<<<<< HEAD
-  std::vector<char> cubin;
-=======
   std::string ptx_filename;
   std::vector<char> cubin;
   std::string cubin_filename;
->>>>>>> 4e264ee4
   std::string kernel_name;
 };
 
