// clang-format off
/*
 * SPDX-FileCopyrightText: Copyright (c) 2023-present NVIDIA CORPORATION & AFFILIATES.
 * All rights reserved.
 * SPDX-License-Identifier: BSD-3-Clause
 */
// clang-format on
#pragma once

#include <exceptions.h>
#include <iter_visitor.h>
#include <root_domain_map.h>

#include <unordered_map>
#include <unordered_set>
#include <vector>

/*
 * Index compute takes in a list of indices typically generated from the
 * surrounding for loop nest. The number of indicies are intended to match the
 * number of dimensions of the incomming TensorView which may have less or more
 * dimensions than its allocation domain due to split/merge operations.
 * Split/merge operations are then replayed backwards produce resulting
 * indices (based on input indices) that match the allocation dimension.
 *
 * For example with GLOBAL tensor:
 * TV[I, K]
 * TV[Io, Ii{4}, K] = TV.split(I, factor=4)
 * ALLOC: NONE
 * INDEX: indexCompute {i, j, k} -> {i * 4 + j, k}
 * FLATTENED_INDEX: {i * 4 + j, k} -> {(i * 4 + j) * K + k}
 * PREDICATE: {i * 4 + j, k} -> i * 4 + j < I
 *
 *
 * For example with SHARED tensor:
 *
 * global_TV[I, K]
 * global_TV[Io, Ii{4}, K] = global_TV.split(I, factor=4)
 * smem_TV.compute_at(global_TV, 1)
 * global_TV.parallelize(1, threadIDx.x)
 *
 * ALLOC: alloc(smem_TV, 4 x K)
 * INDEX: indexCompute(smem_TV, {threadIdx.x, k}) -> {threadIdx.x, k}
 * FLATTENED_INDEX: {threadIdx.x * 4 + j, k} -> {(threadIdx.x * 4 + j) * K + k}
 * PREDICATE: {threadIdx.x * 4 + j, k} -> threadIdx.x * 4 + j < I // Same as if
 * global
 *
 *
 * For example with LOCAL tensor:
 * global_TV[I, K, L]
 * global_TV[Io, Ii{4}, K, L] = global_TV.split(I, factor=4)
 * reg_TV.compute_at(global_TV, 2)
 * global_TV.parallelize(1, threadIDx.x)
 * global_TV{i, j, k, l} -> { i * 4 + j, k, l }
 * global_TV{ i * 4 + j, k, l } -> { (i * 4 + j) * K * L  +  k * L  +  l}
 *
 * ALLOC: alloc(reg_TV, K x L)
 * INDEX: {k, l} -> {k, l}
 * FLATTENED_INDEX: {k, l} -> {k * L + l}
 * PREDICATE: i * 4 + j < I && k < K && l < L ->  // Same as if global
 *
 * These indices can then be flattened later based on strides.
 */

namespace nvfuser {

class ContigIDs;
class LoopIndexing;
struct IndexFromIdGraph;
class TensorIndexer;

class IndexCompute : public BackwardVisitor {
 protected:
  using BackwardVisitor::handle;

  void dispatch(Expr*) override;

  void handle(Split*) override;
  void handle(Merge*) override;
  void handle(Swizzle*) override;
  void handle(Swizzle2D*) override;
  void handle(Resize*) override;

  // return extent_map_[id] if exists, else return id->extent()
  Val* getExtent(IterDomain* id) const;

  //! True if a domain is not used to index
  bool isZero(IterDomain* id) const;
  //! True if any dependent of a domain is not used to index
  bool hasZeroMerged(IterDomain* id) const;

  //! Returns the concrete ID from the compute at EXACT mode map if
  //! concrete_id_pass == true, otherwise returns id passed in.
  //! Helps unify the expr handling logic in reference domain and concrete id
  //! based traversal.
  IterDomain* maybeGetExactMapConcreteID(IterDomain* id) const;

  //! (Concrete indexing pass only)
  //!  Collect permissive index binding from the given expression.
  //! See also permissive_map_ and LoopIndexing::getBackwardOutOfLineExprList.
  void collectIndexIntoPermissiveMap(const LoopIndexing& loop_indexing);

  //! (Concrete indexing pass only)
  //!  Iterate through id_expr's input and pull index vals from permissive
  //! map, when both of the following are true:
  //!    1. the output id is missing in index_map_.
  //!    2. the output id is found in permissive map.
  void updateIndexMapFromPermissiveMap(const Expr* id_expr);

  //! Initialize unswitched_domain_map_ from the loop unswitched
  //! domains
  void initializeUnswitchDomainMap();

  //! Propagate unswitched map info from expr outputs to inputs
  void updateUnswitchedDomains(Expr* expr);

  //! Query if an IterDomain has a dependent unswitched domain
  bool hasUnswitchedDependentDomains(IterDomain* id) const;

  //! Query if the usual modulo propagation may be invalid for a merge
  //! inner path
  bool isModuloInvalidUnswitchedIndex(
      IterDomain* out_concrete_id,
      Val* out_ind,
      Val* inner_extent) const;

  // Tensor domain we're mapping back to allocation
  const TensorDomain* td_; // NOLINT

  // Map we update as we propagate backward, containing all IDs in the
  // propagation. Initial indices are mapped with this map at tv->domain()
  // and are back propagated to tv->getMaybeAllocationDomain(). This index_map_
  // keeps the indices at intermediate IterDomain's in that back propagation.
  std::unordered_map<IterDomain*, Val*> index_map_; // NOLINT

  // Map from IterDomain to their broadcasted extent. If a TV has I0*I1 but its
  // producer has B0*I1 this map will contain a mapping from the ID{B0*I1} to
  // the extent I0*I1. Also contains updated extents if we merge in a 0 index.
  // See zero_merged_in_.
  std::unordered_map<IterDomain*, Val*> extent_map_; // NOLINT

  // Keeps track of domains that do not contribute to indexing
  std::unordered_set<IterDomain*> zero_domains_; // NOLINT

  // This set keeps track of IterDomain's that have had a zero index merged into
  // them. This happens if we do something like tv->axis(0)->split(4) then
  // tv->computeAt(1, ...) if this tensor is in smem or lmem the backward
  // indexing would be (0, i) then when we do the backward computation that zero
  // and i would attempt to be merged together. We handle indices like these
  // specially.
  std::unordered_set<IterDomain*> zero_merged_in_;

  // IDs that are a result of contiguous merges
  std::unordered_set<IterDomain*> contig_ids_;

  // Mentions if we should propagate an index down a particular IterDomain path
  // if there's an option
  std::unordered_set<IterDomain*> preferred_paths_;

  // Temporary flag which tells IndexCompute to use concrete id's from the exact
  // map rather than the actual IDs used in the ID expressions.
  bool concrete_id_pass_ = false;

  // Mode of swizzle that are activated in this index compute
  //  instance. Will treat swizzles of different mode as no-op.
  // Currently data mode swizzles are handled same as before in IndexSwizzle
  //  pass, while loop mode swizzles are handled early on in concrete indexing
  //  pass. See also [Note on swizzle mode]
  SwizzleMode swizzle_mode_ = SwizzleMode::NoSwizzle;

  // (Concrete id pass only)
  // Contains the indexing math that could be resolved with only the
  //  iterdomains on the right of the consumer_tv's ca axis, i.e. the
  //  ones that corresponding to the loops that consumer_tv would not
  //  share with any of its consumers.
  // These indexing vals should be kept separate from index_map_ and
  //  should only be used when the indexing traversal follows the
  //  order defined in LoopIndexingAnalysis::traverseFromDomainVals.
  std::unordered_map<IterDomain*, Val*> permissive_index_map_;

  //! Leaf domains that have maximum index values for unswitch
  //! predicates. These domains need extra adjustments when going
  //! through module operations for merge inner domains as module does
  //! not always guarantee to preserve the maximum-ness property
  std::unordered_set<IterDomain*> unswitched_loop_domains_;

  //! Mapppings from unswitched IterDomains to their unswitched
  //! domains and their inner domains. Used to figure out if a module
  //! could invalidate the maximum-ness property of an unswitched index.
  //!
  //! Mappings are created in a bottom-up fashion from loop to root
  //! such that fine-grained domain mappings are kept as much as
  //! possible for making the modulo analysis most precise.
  //!
  //! Specifically, for the loop domains, this just maps unswitched
  //! domains, i.e., those included in unswitched_loop_domains_, to
  //! themselves. There'll be no mapping for those loop domains that
  //! are not included in unswitched_loop_domains_. The mappings of
  //! all other domains are defined based on their consumer
  //! domains. By default, they are also just mapped
  //! to themselves if any of the consumers are also mapped. However,
  //! when a domain is the input to a split, the mappings of the split output
  //! domains are tracked separately and the split input will be
  //! mapped to two sets of unswitched domains, one from the inner
  //! output and another from the outer output. The mapping info from
  //! the inner output is propagated as is, whereas the mapping info
  //! from the outer output is prepended with the inner output
  //! domain so that the unswitched domain list includes its inner
  //! domain. Note that the semantic of inner domains is defined based
  //! on split operations since they define propagated index math.
  //!
  //! The reason of tracking the information from split outer domains
  //! separately is to avoid adjusting the unswitched predicate index
  //! as much as possible. For example, here's a common transpose
  //! scheduling pattern:
  //!
  //! // Initial 2D tensor
  //! [i0, i1]
  //! // Create a square tile of 32x32
  //! -> [i0 / 32, 32, i1 / 32, 32]
  //! -> [i0 / 32 * i1 / 32, 32 * 32]
  //! // Factor out a small domain (commonly vectorized)
  //! -> [i0 / 32 * i1 / 32, 32 * 32 / 4, 4]
  //! // Factor out another domain (commonly parallelized by TIDx)
  //! -> [i0 / 32 * i1 / 32, 32 * 32 / 4 / 128, 128, 4]
  //!
  //! Notice that the merge of "32 * 32" is not contiguous, so we need
  //! to predicate its input domains by propagating index exprs
  //! through the merge inner path with "% 32". If any of the final
  //! loop domains are unswitched, we need to make sure the index expr
  //! sent through "% 32" is the maximum for the domain of extent
  //! "32". Conservatively, this can just be 31, however, that isn't
  //! always strictly required. For example, suppose the innermost
  //! domain of extent 4 is unswitched. Its initial index is
  //! 3. Propagating it through the merge inner path as usual is
  //! guaranteed to be correct. More generally, it's always the case
  //! when the inner extent of a merge is divisible by the extent of
  //! an unswitched output and its domains. Suppose also the third
  //! innermost domain is also unswitched, its initial index is 1. Its
  //! contribution through the merge inner path is zero as the initial
  //! index is multiplied by the extents of its inner domains, i.e.,
  //! 128 and 4, and they are divisible by the extent of the merge
  //! inner domain. Again, more generally, if the stride of an
  //! unswitched domain is a multiple of the inner extent of the merge
  //! operation producing the unswitched domain, there's no
  //! contribution from the unswitched domain, so it doesn't matter if
  //! it's maximum or not.
  //!
  //! In the above pattern, the second innermost domain is commonly
  //! parallelized with TIDx. Suppose it's also unswitched. Notice
  //! that there's no concern for that domain of invalding the
  //! maximum-ness property as threadIdx.x is the only valid initial
  //! index value for each thread. However, this is the reason we keep track
  //! of the split output contributions separately. More specifically,
  //! the intermediate domain of (32 * 32 / 4) will have an index of
  //! (1 * 128 + threadIdx.x), and the domain of (32 * 32) will have
  //! (1 * 128 * 4 + threadIdx.x * 4 + 3). As discussed above, we can
  //! reason about that the first and third components of this
  //! unswitched expression is safe with respect to the propagation
  //! with modulo by 32. The second component is also safe as that's
  //! the only valid index for the domain. If not separately tracked,
  //! all we could know would be that the extent of (32 * 32) is
  //! 1024. Since part of the dependent domains are parallelized the
  //! propagated index is not guaranteed to be 1023, so we would need
  //! to make a conservative decision to send 1023 to the merge inner
  //! path.
  std::unordered_map<IterDomain*, std::vector<std::deque<IterDomain*>>>
      unswitched_domain_map_;

 public:
  const std::unordered_map<IterDomain*, Val*>& indexMap() const {
    return index_map_;
  }

  const std::unordered_map<IterDomain*, Val*>& extentMap() const {
    return extent_map_;
  }

  const std::unordered_set<IterDomain*>& zeroDomains() const {
    return zero_domains_;
  }

  const std::unordered_set<IterDomain*>& zeroMergedIn() const {
    return zero_merged_in_;
  }

  // Propagate back from _td using initial_index_map
  IndexCompute(
      const TensorDomain* _td,
      std::unordered_map<IterDomain*, Val*> initial_index_map,
      std::unordered_map<IterDomain*, Val*> _extent_map,
      std::unordered_set<IterDomain*> zero_domains,
      std::unordered_set<IterDomain*> _zero_merged_in,
      std::unordered_set<IterDomain*> preferred_paths = {});

  IndexCompute(
      const TensorDomain* _td,
      std::unordered_map<IterDomain*, Val*> initial_index_map,
      std::unordered_map<IterDomain*, Val*> _extent_map,
      std::unordered_set<IterDomain*> zero_domains,
      std::unordered_set<IterDomain*> _zero_merged_in,
      const ContigIDs& contig_finder,
      std::unordered_set<IterDomain*> preferred_paths = {},
      std::unordered_set<IterDomain*> unswitched_domains = {});

  // Entry point used for using concrete id based traversal. This traversal is
  // assumed to start at loop IDs provided by initial_index_map.
  IndexCompute(
      std::unordered_map<IterDomain*, Val*> initial_index_map,
      std::unordered_set<IterDomain*> zero_domains,
      std::unordered_set<IterDomain*> preferred_paths,
      std::unordered_set<IterDomain*> unswitched_domains = {});

  // Updates index_map, extent_map, and zero_merged_in based on id_map and
  // returns a new IndexCompute ready to be used.
  IndexCompute updateIndexCompute(
      const TensorDomain* new_td,
      const std::unordered_map<IterDomain*, VectorOfUniqueEntries<IterDomain*>>&
          id_map,
      const ContigIDs& contig_finder) const;

  // Interface to run index traversal through loop indexing analysis result to
  // be used with the entry point for concrete id based traversal.
  void run(const LoopIndexing& loop_indexing);

  virtual void run();
};

//! Apply swizzle and update allocation indices accordingly
class IndexSwizzle : public IndexCompute {
 public:
  IndexSwizzle(
      const TensorView* tv,
      std::unordered_map<IterDomain*, Val*> initial_index_map,
      std::unordered_map<IterDomain*, Val*> extent_map,
      std::unordered_set<IterDomain*> zero_domains,
      std::unordered_set<IterDomain*> zero_merged_in);

  IndexSwizzle(
      const TensorView* tv,
      const TensorDomain* domain,
      std::unordered_map<IterDomain*, Val*> initial_index_map,
      std::unordered_map<IterDomain*, Val*> extent_map,
      std::unordered_set<IterDomain*> zero_domains,
      std::unordered_set<IterDomain*> zero_merged_in);

  void run() override;

 protected:
  using IndexCompute::handle;

  void dispatch(Expr* e) override;

  void handle(Swizzle2D* swizzle_2d) override;

 private:
  const TensorView* tv_ = nullptr;
  std::unordered_set<IterDomain*> swizzled_ids_;
};

//! Predicate information of a root or contiguous merged domain
class RootPredicateInfo {
  friend class Index;
  friend class TensorIndexer;

 public:
  const auto& startPredicate() const {
    return start_predicate_;
  }

  auto& startPredicate() {
    return start_predicate_;
  }

  const auto& startOffset() const {
    return start_offset_;
  }

  const auto& stopPredicate() const {
    return stop_predicate_;
  }

  const auto& stopOffset() const {
    return stop_offset_;
  }

  const auto& rootIds() const {
    return root_ids_;
  }

  //! Return a false RootPredicateInfo, i.e., both start and stop
  //! predicates are false.
  static RootPredicateInfo getFalseInfo();

 private:
  // prdicate for lower end
  Val* start_predicate_ = nullptr;
  // prdicate for upper end
  Val* stop_predicate_ = nullptr;
  // Offset of the start predicate
  Val* start_offset_ = nullptr;
  // Offset of the stop predicate
  Val* stop_offset_ = nullptr;
  // Track which roots have been handled by the generated predicates
  std::unordered_set<IterDomain*> root_ids_;
};

// Simple interface for IndexCompute
// If getComputeAtAxis and more generally TensorView const model is fixed, we
// can make the below tensorviews const.
class Index {
 private:
  // Producer indexing if it's in shared or local memory
  static std::vector<Val*> getNonGlobalProducerStridedIndices(
      TensorView* producer,
      const TensorView* consumer,
      const std::vector<ForLoop*>& loops,
      const std::unordered_set<ForLoop*>& rotated_loops,
      const std::unordered_map<IterDomain*, Val*>& override_index = {});

  // Consumer indexing if it's in shared or local memory
  static std::vector<Val*> getNonGlobalConsumerStridedIndices(
      const TensorView* consumer,
      const std::vector<ForLoop*>& loops,
      const std::unordered_set<ForLoop*>& rotated_loops,
      const std::unordered_map<IterDomain*, Val*>& override_index = {});

  // get the strides of a tensor used for the index lowering
  static std::vector<Val*> getStrides(TensorView* tv);

  // get the allocation indices of a consumer tensor
  static std::vector<Val*> getConsumerAllocationIndices(
      const TensorView* tv,
      const std::vector<ForLoop*>& loops,
      const IndexFromIdGraph& index_from_id_graph);

  // get the allocation indices of a producer tensor
  static std::vector<Val*> getProducerAllocationIndices(
      TensorView* producer,
      const TensorView* consumer,
      const std::vector<ForLoop*>& loops,
      const std::unordered_set<ForLoop*>& rotated_loops,
      const std::unordered_map<IterDomain*, Val*>& override_index = {});

 public:
  // Producer if it's in global memory
  static std::vector<Val*> getGlobalProducerStridedIndices(
      TensorView* producer,
      const TensorView* consumer,
      const std::vector<ForLoop*>& loops,
      const std::unordered_set<ForLoop*>& rotated_loops,
      const std::unordered_map<IterDomain*, Val*>& override_index = {});

  // Consumer indexing if it's in global memory
  static std::vector<Val*> getGlobalConsumerStridedIndices(
      TensorView* consumer,
      const std::vector<ForLoop*>& loops,
      const std::unordered_set<ForLoop*>& rotated_loops,
      const std::unordered_map<int, Val*>& override_index = {});

  // Indexing functions
  // Consumer = Producer
  // i.e. T0 = T1... -> T0 is the consumer, T1 is the producer
  // Producer indexing dispatch
  // The argument `generate_pointer` specifies whether to generate pointer for
  // the tensor. If global tensor, then generate T1.data. If shared memory
  // tensor, then use `cvta` ptx to convert shared memory address to unsigned
  // int for indexing. Search `toSmem` in the codebase for additional
  // information. This argument is effective only if the indexed tensor is a
  // shared memory or global tensor. On other memory type, this argument will
  // cause an error.
  static kir::TensorIndex* getProducerIndex(
      TensorView* producer,
      const TensorView* consumer,
<<<<<<< HEAD
      const std::vector<kir::ForLoop*>& loops,
      const std::unordered_set<kir::ForLoop*>& rotated_loops,
      const std::unordered_map<IterDomain*, Val*>& override_index,
      bool generate_pointer,
      DataType as_type);
=======
      const std::vector<ForLoop*>& loops,
      const std::unordered_set<ForLoop*>& rotated_loops,
      const std::unordered_map<IterDomain*, Val*>& override_index = {},
      bool generate_pointer = false,
      DataType as_type = DataType::Null);
>>>>>>> e67d71ba

  // Consumer index dispatch
  static kir::TensorIndex* getConsumerIndex(
      TensorView* consumer,
<<<<<<< HEAD
      const std::vector<kir::ForLoop*>& loops,
      const std::unordered_set<kir::ForLoop*>& rotated_loops,
      const std::unordered_map<int, Val*>& override_index,
      bool generate_pointer,
      DataType as_type);
=======
      const std::vector<ForLoop*>& loops,
      const std::unordered_set<ForLoop*>& rotated_loops,
      const std::unordered_map<int, Val*>& override_index = {},
      bool generate_pointer = false,
      DataType as_type = DataType::Null);
>>>>>>> e67d71ba

  //! Returns a vector of strided indices mapped onto the
  //! allocation domain of a producer tensor. The size of the returned
  //! vector is guaranteed to be equal to the number of axes of the
  //! indexing allocation domain.
  static Val* getProducerStridedIndices(
      TensorView* producer,
      const TensorView* consumer,
      const std::vector<ForLoop*>& loops,
      const std::unordered_set<ForLoop*>& rotated_loops,
      const std::unordered_map<IterDomain*, Val*>& override_index = {},
      bool generate_pointer = false);

  //! Returns a vector of strided indices mapped onto the
  //! allocation domain of a consumer tensor. The size of the returned
  //! vector is guaranteed to be equal to the number of axes of the
  //! indexing allocation domain.
  static Val* getConsumerStridedIndices(
      TensorView* consumer,
      const std::vector<ForLoop*>& loops,
      const std::unordered_set<ForLoop*>& rotated_loops,
      const std::unordered_map<int, Val*>& override_index = {},
      bool generate_pointer = false);

  //! Returns the logical index linearized from a multi-dimension address into a
  //! linear memory address a consumer tensor. The returned index is intended to
  //! be used for the computation of some tensor factories, such as: iota and
  //! rand (for Philox pseudo random sequences)
  static Val* getLinearLogicalIndex(
      TensorView* consumer_tv,
      const std::vector<ForLoop*>& loops,
      const std::unordered_set<ForLoop*>& rotated_loops);

  //! Returns a vector of logical indices mapped onto the logical
  //! domain of a consumer tensor. The returned index is intended
  //! to be used for the computation of some tensor factories, such as:
  //! eye
  static std::vector<Val*> getConsumerPerDimLogicalIndex(
      TensorView* consumer_tv,
      const std::vector<ForLoop*>& loops,
      const std::unordered_set<ForLoop*>& rotated_loops);

  //! Returns a vector of logical indices mapped onto the logical
  //! domain of a producer tensor.
  static std::vector<Val*> getProducerPerDimLogicalIndex(
      TensorView* producer_tv,
      const TensorView* consumer_tv,
<<<<<<< HEAD
      const std::vector<kir::ForLoop*>& loops,
      const std::unordered_set<kir::ForLoop*>& rotated_loops,
      TensorIndexer* tensor_indexer,
=======
      const std::vector<ForLoop*>& loops,
      const std::unordered_set<ForLoop*>& rotated_loops,
>>>>>>> e67d71ba
      const std::unordered_map<IterDomain*, Val*>& override_index = {});

  //! Take a consumer tensorview and loop nest and generates predicates
  //! associated with the concrete roots of the loop nest. Returns a list of
  //! predicates, and a list of concrete roots they're associated with. It
  //! is assumed that no predicate is required if index[i] is an index
  //! directly from a for loop. This will not catch all cases if we actually
  //! have static size information for example:
  //!
  //! TV[I].split(4)
  //! would produce the code:
  //! for(i : I/4)
  //!   for(j : 4)
  //!     if( i * 4 + j < TV.size(0))
  //!       TV[i * 4 + j]...
  //!
  //! However if we had TV.size[0] = 16 at "compile time" then we wouldn't
  //! need the predicate. This will be caught by canOmitPredicate in the
  //! predicate lowering
  //!
  //! unswitch_or_vec_loop is the for loop to start the unswitch like
  //! predicate, this is not a bool value as if we have an unswitch loop
  //! with a vectorized loop inside, we only want to base the "unswitch"
  //! like predicate on the vectorized loop.
  static std::vector<RootPredicateInfo> getReferenceRootPredicates(
      TensorView* consumer_tv,
      const std::vector<ForLoop*>& loops,
      const std::unordered_set<ForLoop*>& rotated_loops,
      ForLoop* unswitch_or_vec_loop);

  //! Compute the result for iota
  static Val* iota(
      TensorView* consumer_tv,
      const std::vector<ForLoop*>& loops,
      const std::unordered_set<ForLoop*>& rotated_loops,
      Val* start,
      Val* step,
      DataType dtype);

  //! Compute the result for eye
  static Val* eye(
      TensorView* consumer_tv,
      const std::vector<ForLoop*>& loops,
      const std::unordered_set<ForLoop*>& rotated_loops,
      DataType dtype);

  //! Compute the global index and the expected bytes for complete_tx mechanism
  //! for CpAsyncBulk.
  static std::pair<Val*, Val*> getCpAsyncBulkGmemIndex(
      const LoadStoreOp* ldst,
      Val* mbarrier,
      const std::vector<ForLoop*>& loops,
      const std::unordered_set<ForLoop*>& rotated_loops);
};

// Used for local and shared index mapping. Returns a map from loops
// to loop indices as well as a set of loops that do not contribute to
// indexing.
// TODO: could be cleaned up further.
std::pair<std::unordered_map<ForLoop*, Val*>, std::unordered_set<ForLoop*>>
indexMapFromTV(
    const TensorView* tv,
    const std::vector<ForLoop*>& loops,
    const std::unordered_set<ForLoop*>& rotated_loops,
    ForLoop* alloc_loop,
    bool as_consumer,
    ForLoop* double_buffer_loop = nullptr);

//! Set "pragma unroll" required for loops that indexing of Local
//! tensors depends on.
//!
//! \param tv Indexed tensor
//! \param alloc_loop Allocation loop of tv
//! \param loops The current loop structure
//! \param id_map Producer-to-consumer map in case of indexing as producer
void ensureStaticIndexing(
    const TensorView* tv,
    ForLoop* alloc_loop,
    const std::vector<ForLoop*>& loops,
    const std::unordered_map<IterDomain*, IterDomain*>& id_map = {});

struct PredicateDomainInfo {
 public:
  // Iteration domain to predicate
  IterDomain* id = nullptr;
  // The set of iteration domains that make up the id. If this is for
  // a non-divisible split, the set only contains the id itself. This
  // set is used to remove redundant predicates when gathering
  // unswitch predicates.
  std::unordered_set<IterDomain*> covered_ids;
  // True if this predicate is for an intermediate domain. Examples
  // include domains with non-divisible split and resized domains.
  bool is_intermediate_domain = false;
};

std::vector<PredicateDomainInfo> getNonDivisibleConsumerDomainsToPredicate(
    TensorView* consumer_tv);

} // namespace nvfuser<|MERGE_RESOLUTION|>--- conflicted
+++ resolved
@@ -472,36 +472,20 @@
   static kir::TensorIndex* getProducerIndex(
       TensorView* producer,
       const TensorView* consumer,
-<<<<<<< HEAD
-      const std::vector<kir::ForLoop*>& loops,
-      const std::unordered_set<kir::ForLoop*>& rotated_loops,
-      const std::unordered_map<IterDomain*, Val*>& override_index,
-      bool generate_pointer,
-      DataType as_type);
-=======
       const std::vector<ForLoop*>& loops,
       const std::unordered_set<ForLoop*>& rotated_loops,
       const std::unordered_map<IterDomain*, Val*>& override_index = {},
       bool generate_pointer = false,
       DataType as_type = DataType::Null);
->>>>>>> e67d71ba
 
   // Consumer index dispatch
   static kir::TensorIndex* getConsumerIndex(
       TensorView* consumer,
-<<<<<<< HEAD
-      const std::vector<kir::ForLoop*>& loops,
-      const std::unordered_set<kir::ForLoop*>& rotated_loops,
-      const std::unordered_map<int, Val*>& override_index,
-      bool generate_pointer,
-      DataType as_type);
-=======
       const std::vector<ForLoop*>& loops,
       const std::unordered_set<ForLoop*>& rotated_loops,
       const std::unordered_map<int, Val*>& override_index = {},
       bool generate_pointer = false,
       DataType as_type = DataType::Null);
->>>>>>> e67d71ba
 
   //! Returns a vector of strided indices mapped onto the
   //! allocation domain of a producer tensor. The size of the returned
@@ -549,14 +533,8 @@
   static std::vector<Val*> getProducerPerDimLogicalIndex(
       TensorView* producer_tv,
       const TensorView* consumer_tv,
-<<<<<<< HEAD
-      const std::vector<kir::ForLoop*>& loops,
-      const std::unordered_set<kir::ForLoop*>& rotated_loops,
-      TensorIndexer* tensor_indexer,
-=======
-      const std::vector<ForLoop*>& loops,
-      const std::unordered_set<ForLoop*>& rotated_loops,
->>>>>>> e67d71ba
+      const std::vector<ForLoop*>& loops,
+      const std::unordered_set<ForLoop*>& rotated_loops,
       const std::unordered_map<IterDomain*, Val*>& override_index = {});
 
   //! Take a consumer tensorview and loop nest and generates predicates
