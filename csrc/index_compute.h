// clang-format off
/*
 * SPDX-FileCopyrightText: Copyright (c) 2023-present NVIDIA CORPORATION & AFFILIATES.
 * All rights reserved.
 * SPDX-License-Identifier: BSD-3-Clause
 */
// clang-format on
#pragma once

#include <exceptions.h>
#include <iter_visitor.h>
#include <root_domain_map.h>

#include <unordered_map>
#include <unordered_set>
#include <vector>

/*
 * Index compute takes in a list of indices typically generated from the
 * surrounding for loop nest. The number of indicies are intended to match the
 * number of dimensions of the incomming TensorView which may have less or more
 * dimensions than its allocation domain due to split/merge operations.
 * Split/merge operations are then replayed backwards produce resulting
 * indices (based on input indices) that match the allocation dimension.
 *
 * For example with GLOBAL tensor:
 * TV[I, K]
 * TV[Io, Ii{4}, K] = TV.split(I, factor=4)
 * ALLOC: NONE
 * INDEX: indexCompute {i, j, k} -> {i * 4 + j, k}
 * FLATTENED_INDEX: {i * 4 + j, k} -> {(i * 4 + j) * K + k}
 * PREDICATE: {i * 4 + j, k} -> i * 4 + j < I
 *
 *
 * For example with SHARED tensor:
 *
 * global_TV[I, K]
 * global_TV[Io, Ii{4}, K] = global_TV.split(I, factor=4)
 * smem_TV.compute_at(global_TV, 1)
 * global_TV.parallelize(1, threadIDx.x)
 *
 * ALLOC: alloc(smem_TV, 4 x K)
 * INDEX: indexCompute(smem_TV, {threadIdx.x, k}) -> {threadIdx.x, k}
 * FLATTENED_INDEX: {threadIdx.x * 4 + j, k} -> {(threadIdx.x * 4 + j) * K + k}
 * PREDICATE: {threadIdx.x * 4 + j, k} -> threadIdx.x * 4 + j < I // Same as if
 * global
 *
 *
 * For example with LOCAL tensor:
 * global_TV[I, K, L]
 * global_TV[Io, Ii{4}, K, L] = global_TV.split(I, factor=4)
 * reg_TV.compute_at(global_TV, 2)
 * global_TV.parallelize(1, threadIDx.x)
 * global_TV{i, j, k, l} -> { i * 4 + j, k, l }
 * global_TV{ i * 4 + j, k, l } -> { (i * 4 + j) * K * L  +  k * L  +  l}
 *
 * ALLOC: alloc(reg_TV, K x L)
 * INDEX: {k, l} -> {k, l}
 * FLATTENED_INDEX: {k, l} -> {k * L + l}
 * PREDICATE: i * 4 + j < I && k < K && l < L ->  // Same as if global
 *
 * These indices can then be flattened later based on strides.
 */

namespace nvfuser {

class ContigIDs;
class LoopIndexing;
struct IndexFromIdGraph;

class IndexCompute : public BackwardVisitor {
 protected:
  using BackwardVisitor::handle;

  void dispatch(Expr*) override;

  void handle(Split*) override;
  void handle(Merge*) override;
  void handle(Swizzle*) override;
  void handle(Swizzle2D*) override;
  void handle(Resize*) override;

  // return extent_map_[id] if exists, else return id->extent()
  Val* getExtent(IterDomain* id) const;

  //! True if a domain is not used to index
  bool isZero(IterDomain* id) const;
  //! True if any dependent of a domain is not used to index
  bool hasZeroMerged(IterDomain* id) const;

  //! Returns the concrete ID from the compute at EXACT mode map if
  //! concrete_id_pass == true, otherwise returns id passed in.
  //! Helps unify the expr handling logic in reference domain and concrete id
  //! based traversal.
  IterDomain* maybeGetExactMapConcreteID(IterDomain* id) const;

  //! (Concrete indexing pass only)
  //!  Collect permissive index binding from the given expression.
  //! See also permissive_map_ and LoopIndexing::getBackwardOutOfLineExprList.
  void collectIndexIntoPermissiveMap(const LoopIndexing& loop_indexing);

  //! (Concrete indexing pass only)
  //!  Iterate through id_expr's input and pull index vals from permissive
  //! map, when both of the following are true:
  //!    1. the output id is missing in index_map_.
  //!    2. the output id is found in permissive map.
  void updateIndexMapFromPermissiveMap(const Expr* id_expr);

  //! Initialize unswitched_domain_map_ from the loop unswitched
  //! domains
  void initializeUnswitchDomainMap();

  //! Propagate unswitched map info from expr outputs to inputs
  void updateUnswitchedDomains(Expr* expr);

  //! Query if an IterDomain has a dependent unswitched domain
  bool hasUnswitchedDependentDomains(IterDomain* id) const;

  //! Query if the usual modulo propagation may be invalid for a merge
  //! inner path
  bool isModuloInvalidUnswitchedIndex(
      IterDomain* out_concrete_id,
      Val* out_ind,
      Val* inner_extent) const;

  // Tensor domain we're mapping back to allocation
  const TensorDomain* td_; // NOLINT

  // Map we update as we propagate backward, containing all IDs in the
  // propagation. Initial indices are mapped with this map at tv->domain()
  // and are back propagated to tv->getMaybeAllocationDomain(). This index_map_
  // keeps the indices at intermediate IterDomain's in that back propagation.
  std::unordered_map<IterDomain*, Val*> index_map_; // NOLINT

  // Map from IterDomain to their broadcasted extent. If a TV has I0*I1 but its
  // producer has B0*I1 this map will contain a mapping from the ID{B0*I1} to
  // the extent I0*I1. Also contains updated extents if we merge in a 0 index.
  // See zero_merged_in_.
  std::unordered_map<IterDomain*, Val*> extent_map_; // NOLINT

  // Keeps track of domains that do not contribute to indexing
  std::unordered_set<IterDomain*> zero_domains_; // NOLINT

  // This set keeps track of IterDomain's that have had a zero index merged into
  // them. This happens if we do something like tv->axis(0)->split(4) then
  // tv->computeAt(1, ...) if this tensor is in smem or lmem the backward
  // indexing would be (0, i) then when we do the backward computation that zero
  // and i would attempt to be merged together. We handle indices like these
  // specially.
  std::unordered_set<IterDomain*> zero_merged_in_;

  // IDs that are a result of contiguous merges
  std::unordered_set<IterDomain*> contig_ids_;

  // Mentions if we should propagate an index down a particular IterDomain path
  // if there's an option
  std::unordered_set<IterDomain*> preferred_paths_;

  // Temporary flag which tells IndexCompute to use concrete id's from the exact
  // map rather than the actual IDs used in the ID expressions.
  bool concrete_id_pass_ = false;

  // Mode of swizzle that are activated in this index compute
  //  instance. Will treat swizzles of different mode as no-op.
  // Currently data mode swizzles are handled same as before in IndexSwizzle
  //  pass, while loop mode swizzles are handled early on in concrete indexing
  //  pass. See also [Note on swizzle mode]
  SwizzleMode swizzle_mode_ = SwizzleMode::NoSwizzle;

  // (Concrete id pass only)
  // Contains the indexing math that could be resolved with only the
  //  iterdomains on the right of the consumer_tv's ca axis, i.e. the
  //  ones that corresponding to the loops that consumer_tv would not
  //  share with any of its consumers.
  // These indexing vals should be kept separate from index_map_ and
  //  should only be used when the indexing traversal follows the
  //  order defined in LoopIndexingAnalysis::traverseFromDomainVals.
  std::unordered_map<IterDomain*, Val*> permissive_index_map_;

  //! Leaf domains that have maximum index values for unswitch
  //! predicates. These domains need extra adjustments when going
  //! through module operations for merge inner domains as module does
  //! not always guarantee to preserve the maximum-ness property
  std::unordered_set<IterDomain*> unswitched_loop_domains_;

  //! Mapppings from unswitched IterDomains to their unswitched
  //! domains and their inner domains. Used to figure out if a module
  //! could invalidate the maximum-ness property of an unswitched index.
  //!
  //! Mappings are created in a bottom-up fashion from loop to root
  //! such that fine-grained domain mappings are kept as much as
  //! possible for making the modulo analysis most precise.
  //!
  //! Specifically, for the loop domains, this just maps unswitched
  //! domains, i.e., those included in unswitched_loop_domains_, to
  //! themselves. There'll be no mapping for those loop domains that
  //! are not included in unswitched_loop_domains_. The mappings of
  //! all other domains are defined based on their consumer
  //! domains. By default, they are also just mapped
  //! to themselves if any of the consumers are also mapped. However,
  //! when a domain is the input to a split, the mappings of the split output
  //! domains are tracked separately and the split input will be
  //! mapped to two sets of unswitched domains, one from the inner
  //! output and another from the outer output. The mapping info from
  //! the inner output is propagated as is, whereas the mapping info
  //! from the outer output is prepended with the inner output
  //! domain so that the unswitched domain list includes its inner
  //! domain. Note that the semantic of inner domains is defined based
  //! on split operations since they define propagated index math.
  //!
  //! The reason of tracking the information from split outer domains
  //! separately is to avoid adjusting the unswitched predicate index
  //! as much as possible. For example, here's a common transpose
  //! scheduling pattern:
  //!
  //! // Initial 2D tensor
  //! [i0, i1]
  //! // Create a square tile of 32x32
  //! -> [i0 / 32, 32, i1 / 32, 32]
  //! -> [i0 / 32 * i1 / 32, 32 * 32]
  //! // Factor out a small domain (commonly vectorized)
  //! -> [i0 / 32 * i1 / 32, 32 * 32 / 4, 4]
  //! // Factor out another domain (commonly parallelized by TIDx)
  //! -> [i0 / 32 * i1 / 32, 32 * 32 / 4 / 128, 128, 4]
  //!
  //! Notice that the merge of "32 * 32" is not contiguous, so we need
  //! to predicate its input domains by propagating index exprs
  //! through the merge inner path with "% 32". If any of the final
  //! loop domains are unswitched, we need to make sure the index expr
  //! sent through "% 32" is the maximum for the domain of extent
  //! "32". Conservatively, this can just be 31, however, that isn't
  //! always strictly required. For example, suppose the innermost
  //! domain of extent 4 is unswitched. Its initial index is
  //! 3. Propagating it through the merge inner path as usual is
  //! guaranteed to be correct. More generally, it's always the case
  //! when the inner extent of a merge is divisible by the extent of
  //! an unswitched output and its domains. Suppose also the third
  //! innermost domain is also unswitched, its initial index is 1. Its
  //! contribution through the merge inner path is zero as the initial
  //! index is multiplied by the extents of its inner domains, i.e.,
  //! 128 and 4, and they are divisible by the extent of the merge
  //! inner domain. Again, more generally, if the stride of an
  //! unswitched domain is a multiple of the inner extent of the merge
  //! operation producing the unswitched domain, there's no
  //! contribution from the unswitched domain, so it doesn't matter if
  //! it's maximum or not.
  //!
  //! In the above pattern, the second innermost domain is commonly
  //! parallelized with TIDx. Suppose it's also unswitched. Notice
  //! that there's no concern for that domain of invalding the
  //! maximum-ness property as threadIdx.x is the only valid initial
  //! index value for each thread. However, this is the reason we keep track
  //! of the split output contributions separately. More specifically,
  //! the intermediate domain of (32 * 32 / 4) will have an index of
  //! (1 * 128 + threadIdx.x), and the domain of (32 * 32) will have
  //! (1 * 128 * 4 + threadIdx.x * 4 + 3). As discussed above, we can
  //! reason about that the first and third components of this
  //! unswitched expression is safe with respect to the propagation
  //! with modulo by 32. The second component is also safe as that's
  //! the only valid index for the domain. If not separately tracked,
  //! all we could know would be that the extent of (32 * 32) is
  //! 1024. Since part of the dependent domains are parallelized the
  //! propagated index is not guaranteed to be 1023, so we would need
  //! to make a conservative decision to send 1023 to the merge inner
  //! path.
  std::unordered_map<IterDomain*, std::vector<std::deque<IterDomain*>>>
      unswitched_domain_map_;

 public:
  const std::unordered_map<IterDomain*, Val*>& indexMap() const {
    return index_map_;
  }

  const std::unordered_map<IterDomain*, Val*>& extentMap() const {
    return extent_map_;
  }

  const std::unordered_set<IterDomain*>& zeroDomains() const {
    return zero_domains_;
  }

  const std::unordered_set<IterDomain*>& zeroMergedIn() const {
    return zero_merged_in_;
  }

  // Propagate back from _td using initial_index_map
  IndexCompute(
      const TensorDomain* _td,
      std::unordered_map<IterDomain*, Val*> initial_index_map,
      std::unordered_map<IterDomain*, Val*> _extent_map,
      std::unordered_set<IterDomain*> zero_domains,
      std::unordered_set<IterDomain*> _zero_merged_in,
      std::unordered_set<IterDomain*> preferred_paths = {});

  IndexCompute(
      const TensorDomain* _td,
      std::unordered_map<IterDomain*, Val*> initial_index_map,
      std::unordered_map<IterDomain*, Val*> _extent_map,
      std::unordered_set<IterDomain*> zero_domains,
      std::unordered_set<IterDomain*> _zero_merged_in,
      const ContigIDs& contig_finder,
      std::unordered_set<IterDomain*> preferred_paths = {},
      std::unordered_set<IterDomain*> unswitched_domains = {});

  // Entry point used for using concrete id based traversal. This traversal is
  // assumed to start at loop IDs provided by initial_index_map.
  IndexCompute(
      std::unordered_map<IterDomain*, Val*> initial_index_map,
      std::unordered_set<IterDomain*> zero_domains,
      std::unordered_set<IterDomain*> preferred_paths,
      std::unordered_set<IterDomain*> unswitched_domains = {});

  // Updates index_map, extent_map, and zero_merged_in based on id_map and
  // returns a new IndexCompute ready to be used.
  IndexCompute updateIndexCompute(
      const TensorDomain* new_td,
      const std::unordered_map<IterDomain*, VectorOfUniqueEntries<IterDomain*>>&
          id_map,
      const ContigIDs& contig_finder) const;

  // Interface to run index traversal through loop indexing analysis result to
  // be used with the entry point for concrete id based traversal.
  void run(const LoopIndexing& loop_indexing);

  virtual void run();
};

//! Apply swizzle and update allocation indices accordingly
class IndexSwizzle : public IndexCompute {
 public:
  IndexSwizzle(
      const TensorView* tv,
      std::unordered_map<IterDomain*, Val*> initial_index_map,
      std::unordered_map<IterDomain*, Val*> extent_map,
      std::unordered_set<IterDomain*> zero_domains,
      std::unordered_set<IterDomain*> zero_merged_in);

  IndexSwizzle(
      const TensorView* tv,
      const TensorDomain* domain,
      std::unordered_map<IterDomain*, Val*> initial_index_map,
      std::unordered_map<IterDomain*, Val*> extent_map,
      std::unordered_set<IterDomain*> zero_domains,
      std::unordered_set<IterDomain*> zero_merged_in);

  void run() override;

 protected:
  using IndexCompute::handle;

  void dispatch(Expr* e) override;

  void handle(Swizzle2D* swizzle_2d) override;

 private:
  const TensorView* tv_ = nullptr;
  std::unordered_set<IterDomain*> swizzled_ids_;
};

//! Predicate information of a root or contiguous merged domain
class RootPredicateInfo {
  friend class Index;

 public:
  const auto& startPredicate() const {
    return start_predicate_;
  }

  auto& startPredicate() {
    return start_predicate_;
  }

  const auto& startOffset() const {
    return start_offset_;
  }

  const auto& stopPredicate() const {
    return stop_predicate_;
  }

  const auto& stopOffset() const {
    return stop_offset_;
  }

  const auto& rootIds() const {
    return root_ids_;
  }

  //! Return a false RootPredicateInfo, i.e., both start and stop
  //! predicates are false.
  static RootPredicateInfo getFalseInfo();

 private:
  // prdicate for lower end
  Val* start_predicate_ = nullptr;
  // prdicate for upper end
  Val* stop_predicate_ = nullptr;
  // Offset of the start predicate
  Val* start_offset_ = nullptr;
  // Offset of the stop predicate
  Val* stop_offset_ = nullptr;
  // Track which roots have been handled by the generated predicates
  std::unordered_set<IterDomain*> root_ids_;
};

// Simple interface for IndexCompute
// If getComputeAtAxis and more generally TensorView const model is fixed, we
// can make the below tensorviews const.
class Index {
 private:
  // Producer indexing if it's in shared or local memory
  static std::vector<Val*> getNonGlobalProducerStridedIndices(
      TensorView* producer,
      const TensorView* consumer,
      const std::vector<ForLoop*>& loops,
      const std::unordered_set<ForLoop*>& rotated_loops,
      const std::unordered_map<IterDomain*, Val*>& override_index = {});

  // Consumer indexing if it's in shared or local memory
  static std::vector<Val*> getNonGlobalConsumerStridedIndices(
      const TensorView* consumer,
      const std::vector<ForLoop*>& loops,
      const std::unordered_set<ForLoop*>& rotated_loops,
      const std::unordered_map<IterDomain*, Val*>& override_index = {});

  // get the strides of a tensor used for the index lowering
  static std::vector<Val*> getStrides(TensorView* tv);

  // get the allocation indices of a consumer tensor
  static std::vector<Val*> getConsumerAllocationIndices(
      const TensorView* tv,
      const std::vector<ForLoop*>& loops,
      const IndexFromIdGraph& index_from_id_graph);

  // get the allocation indices of a producer tensor
  static std::vector<Val*> getProducerAllocationIndices(
      TensorView* producer,
      const TensorView* consumer,
      const std::vector<ForLoop*>& loops,
      const std::unordered_set<ForLoop*>& rotated_loops,
      const std::unordered_map<IterDomain*, Val*>& override_index = {});

 public:
  // Producer if it's in global memory
  static std::vector<Val*> getGlobalProducerStridedIndices(
      TensorView* producer,
      const TensorView* consumer,
      const std::vector<ForLoop*>& loops,
      const std::unordered_set<ForLoop*>& rotated_loops,
      const std::unordered_map<IterDomain*, Val*>& override_index = {});

  // Consumer indexing if it's in global memory
  static std::vector<Val*> getGlobalConsumerStridedIndices(
      TensorView* consumer,
      const std::vector<ForLoop*>& loops,
      const std::unordered_set<ForLoop*>& rotated_loops,
      const std::unordered_map<int, Val*>& override_index = {});

  // Indexing functions
  // Consumer = Producer
  // i.e. T0 = T1... -> T0 is the consumer, T1 is the producer
  // Producer indexing dispatch
  // The argument `generate_pointer` specifies whether to generate pointer for
  // the tensor. If global tensor, then generate T1.data. If shared memory
  // tensor, then use `cvta` ptx to convert shared memory address to unsigned
  // int for indexing. Search `toSmem` in the codebase for additional
  // information. This argument is effective only if the indexed tensor is a
  // shared memory or global tensor. On other memory type, this argument will
  // cause an error.
  static kir::TensorIndex* getProducerIndex(
      TensorView* producer,
      const TensorView* consumer,
      const std::vector<ForLoop*>& loops,
      const std::unordered_set<ForLoop*>& rotated_loops,
      const std::unordered_map<IterDomain*, Val*>& override_index = {},
      bool generate_pointer = false,
      DataType as_type = DataType::Null);

  // Consumer index dispatch
  static kir::TensorIndex* getConsumerIndex(
      TensorView* consumer,
      const std::vector<ForLoop*>& loops,
      const std::unordered_set<ForLoop*>& rotated_loops,
      const std::unordered_map<int, Val*>& override_index = {},
      bool generate_pointer = false,
      DataType as_type = DataType::Null);

  //! Returns a vector of strided indices mapped onto the
  //! allocation domain of a producer tensor. The size of the returned
  //! vector is guaranteed to be equal to the number of axes of the
  //! indexing allocation domain.
  static Val* getProducerStridedIndices(
      TensorView* producer,
      const TensorView* consumer,
      const std::vector<ForLoop*>& loops,
      const std::unordered_set<ForLoop*>& rotated_loops,
      const std::unordered_map<IterDomain*, Val*>& override_index = {},
      bool generate_pointer = false);

  //! Returns a vector of strided indices mapped onto the
  //! allocation domain of a consumer tensor. The size of the returned
  //! vector is guaranteed to be equal to the number of axes of the
  //! indexing allocation domain.
  static Val* getConsumerStridedIndices(
      TensorView* consumer,
      const std::vector<ForLoop*>& loops,
      const std::unordered_set<ForLoop*>& rotated_loops,
      const std::unordered_map<int, Val*>& override_index = {},
      bool generate_pointer = false);

  //! Returns the logical index linearized from a multi-dimension address into a
  //! linear memory address a consumer tensor. The returned index is intended to
  //! be used for the computation of some tensor factories, such as: iota and
  //! rand (for Philox pseudo random sequences)
  static Val* getLinearLogicalIndex(
      TensorView* consumer_tv,
      const std::vector<ForLoop*>& loops,
      const std::unordered_set<ForLoop*>& rotated_loops);

  //! Returns a vector of logical indices mapped onto the logical
  //! domain of a consumer tensor. The returned index is intended
  //! to be used for the computation of some tensor factories, such as:
  //! eye
  static std::vector<Val*> getConsumerPerDimLogicalIndex(
      TensorView* consumer_tv,
      const std::vector<ForLoop*>& loops,
      const std::unordered_set<ForLoop*>& rotated_loops);

  //! Returns a vector of logical indices mapped onto the logical
  //! domain of a producer tensor.
  static std::vector<Val*> getProducerPerDimLogicalIndex(
      TensorView* producer_tv,
      const TensorView* consumer_tv,
      const std::vector<ForLoop*>& loops,
      const std::unordered_set<ForLoop*>& rotated_loops,
      const std::unordered_map<IterDomain*, Val*>& override_index = {});

  //! Take a consumer tensorview and loop nest and generates predicates
  //! associated with the concrete roots of the loop nest. Returns a list of
  //! predicates, and a list of concrete roots they're associated with. It
  //! is assumed that no predicate is required if index[i] is an index
  //! directly from a for loop. This will not catch all cases if we actually
  //! have static size information for example:
  //!
  //! TV[I].split(4)
  //! would produce the code:
  //! for(i : I/4)
  //!   for(j : 4)
  //!     if( i * 4 + j < TV.size(0))
  //!       TV[i * 4 + j]...
  //!
  //! However if we had TV.size[0] = 16 at "compile time" then we wouldn't
  //! need the predicate. This will be caught by canOmitPredicate in the
  //! predicate lowering
  //!
  //! unswitch_or_vec_loop is the for loop to start the unswitch like
  //! predicate, this is not a bool value as if we have an unswitch loop
  //! with a vectorized loop inside, we only want to base the "unswitch"
  //! like predicate on the vectorized loop.
  static std::vector<RootPredicateInfo> getReferenceRootPredicates(
      TensorView* consumer_tv,
      const std::vector<ForLoop*>& loops,
      const std::unordered_set<ForLoop*>& rotated_loops,
      ForLoop* unswitch_or_vec_loop);

  //! Compute the result for iota
  static Val* iota(
      TensorView* consumer_tv,
      const std::vector<ForLoop*>& loops,
      const std::unordered_set<ForLoop*>& rotated_loops,
      Val* start,
      Val* step,
      DataType dtype);

  //! Compute the result for eye
  static Val* eye(
      TensorView* consumer_tv,
      const std::vector<ForLoop*>& loops,
      const std::unordered_set<ForLoop*>& rotated_loops,
      DataType dtype);

  //! Compute the global index and the expected bytes for complete_tx mechanism
  //! for CpAsyncBulk.
  static std::pair<Val*, Val*> getCpAsyncBulkGmemIndex(
      const LoadStoreOp* ldst,
      Val* mbarrier,
      const std::vector<ForLoop*>& loops,
      const std::unordered_set<ForLoop*>& rotated_loops);
};

// Used for local and shared index mapping. Returns a map from loops
// to loop indices as well as a set of loops that do not contribute to
// indexing.
// TODO: could be cleaned up further.
std::pair<std::unordered_map<ForLoop*, Val*>, std::unordered_set<ForLoop*>>
indexMapFromTV(
    const TensorView* tv,
    const std::vector<ForLoop*>& loops,
    const std::unordered_set<ForLoop*>& rotated_loops,
    ForLoop* alloc_loop,
    bool as_consumer,
<<<<<<< HEAD
    kir::ForLoop* circular_buffer_loop = nullptr);
=======
    ForLoop* double_buffer_loop = nullptr);
>>>>>>> 57e3d4cc

//! Set "pragma unroll" required for loops that indexing of Local
//! tensors depends on.
//!
//! \param tv Indexed tensor
//! \param alloc_loop Allocation loop of tv
//! \param loops The current loop structure
//! \param id_map Producer-to-consumer map in case of indexing as producer
void ensureStaticIndexing(
    const TensorView* tv,
    ForLoop* alloc_loop,
    const std::vector<ForLoop*>& loops,
    const std::unordered_map<IterDomain*, IterDomain*>& id_map = {});

} // namespace nvfuser<|MERGE_RESOLUTION|>--- conflicted
+++ resolved
@@ -599,11 +599,7 @@
     const std::unordered_set<ForLoop*>& rotated_loops,
     ForLoop* alloc_loop,
     bool as_consumer,
-<<<<<<< HEAD
-    kir::ForLoop* circular_buffer_loop = nullptr);
-=======
-    ForLoop* double_buffer_loop = nullptr);
->>>>>>> 57e3d4cc
+    ForLoop* circular_buffer_loop = nullptr);
 
 //! Set "pragma unroll" required for loops that indexing of Local
 //! tensors depends on.
