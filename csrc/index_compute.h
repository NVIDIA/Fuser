// clang-format off
/*
 * SPDX-FileCopyrightText: Copyright (c) 2023-present NVIDIA CORPORATION & AFFILIATES.
 * All rights reserved.
 * SPDX-License-Identifier: BSD-3-Clause
 */
// clang-format on
#pragma once

#include <exceptions.h>
#include <iter_visitor.h>
#include <root_domain_map.h>

#include <unordered_map>
#include <unordered_set>
#include <vector>

/*
 * Index compute takes in a list of indices typically generated from the
 * surrounding for loop nest. The number of indicies are intended to match the
 * number of dimensions of the incomming TensorView which may have less or more
 * dimensions than its allocation domain due to split/merge operations.
 * Split/merge operations are then replayed backwards produce resulting
 * indices (based on input indices) that match the allocation dimension.
 *
 * For example with GLOBAL tensor:
 * TV[I, K]
 * TV[Io, Ii{4}, K] = TV.split(I, factor=4)
 * ALLOC: NONE
 * INDEX: indexCompute {i, j, k} -> {i * 4 + j, k}
 * FLATTENED_INDEX: {i * 4 + j, k} -> {(i * 4 + j) * K + k}
 * PREDICATE: {i * 4 + j, k} -> i * 4 + j < I
 *
 *
 * For example with SHARED tensor:
 *
 * global_TV[I, K]
 * global_TV[Io, Ii{4}, K] = global_TV.split(I, factor=4)
 * smem_TV.compute_at(global_TV, 1)
 * global_TV.parallelize(1, threadIDx.x)
 *
 * ALLOC: alloc(smem_TV, 4 x K)
 * INDEX: indexCompute(smem_TV, {threadIdx.x, k}) -> {threadIdx.x, k}
 * FLATTENED_INDEX: {threadIdx.x * 4 + j, k} -> {(threadIdx.x * 4 + j) * K + k}
 * PREDICATE: {threadIdx.x * 4 + j, k} -> threadIdx.x * 4 + j < I // Same as if
 * global
 *
 *
 * For example with LOCAL tensor:
 * global_TV[I, K, L]
 * global_TV[Io, Ii{4}, K, L] = global_TV.split(I, factor=4)
 * reg_TV.compute_at(global_TV, 2)
 * global_TV.parallelize(1, threadIDx.x)
 * global_TV{i, j, k, l} -> { i * 4 + j, k, l }
 * global_TV{ i * 4 + j, k, l } -> { (i * 4 + j) * K * L  +  k * L  +  l}
 *
 * ALLOC: alloc(reg_TV, K x L)
 * INDEX: {k, l} -> {k, l}
 * FLATTENED_INDEX: {k, l} -> {k * L + l}
 * PREDICATE: i * 4 + j < I && k < K && l < L ->  // Same as if global
 *
 * These indices can then be flattened later based on strides.
 */

namespace nvfuser {

class ContigIDs;
class LoopIndexing;
struct IndexFromIdGraph;
class TensorIndexer;

class IndexCompute : public BackwardVisitor {
 protected:
  using BackwardVisitor::handle;

  void dispatch(Expr*) override;

  void handle(Split*) override;
  void handle(Merge*) override;
  void handle(Swizzle*) override;
  void handle(Swizzle2D*) override;
  void handle(Resize*) override;

  // return extent_map_[id] if exists, else return id->extent()
  Val* getExtent(IterDomain* id) const;

  //! True if a domain is not used to index
  bool isZero(IterDomain* id) const;
  //! True if any dependent of a domain is not used to index
  bool hasZeroMerged(IterDomain* id) const;

  //! Returns the concrete ID from the compute at EXACT mode map if
  //! concrete_id_pass == true, otherwise returns id passed in.
  //! Helps unify the expr handling logic in reference domain and concrete id
  //! based traversal.
  IterDomain* maybeGetExactMapConcreteID(IterDomain* id) const;

  //! (Concrete indexing pass only)
  //!  Collect permissive index binding from the given expression.
  //! See also permissive_map_ and LoopIndexing::getBackwardOutOfLineExprList.
  void collectIndexIntoPermissiveMap(const LoopIndexing& loop_indexing);

  //! (Concrete indexing pass only)
  //!  Iterate through id_expr's input and pull index vals from permissive
  //! map, when both of the following are true:
  //!    1. the output id is missing in index_map_.
  //!    2. the output id is found in permissive map.
  void updateIndexMapFromPermissiveMap(const Expr* id_expr);

  //! Initialize unswitched_domain_map_ from the loop unswitched
  //! domains
  void initializeUnswitchDomainMap();

  //! Propagate unswitched map info from expr outputs to inputs
  void updateUnswitchedDomains(Expr* expr);

  //! Query if an IterDomain has a dependent unswitched domain
  bool hasUnswitchedDependentDomains(IterDomain* id) const;

  //! Query if the usual modulo propagation may be invalid for a merge
  //! inner path
  bool isModuloInvalidUnswitchedIndex(
      IterDomain* out_concrete_id,
      Val* out_ind,
      Val* inner_extent) const;

  // Tensor domain we're mapping back to allocation
  const TensorDomain* td_; // NOLINT

  // Map we update as we propagate backward, containing all IDs in the
  // propagation. Initial indices are mapped with this map at tv->domain()
  // and are back propagated to tv->getMaybeAllocationDomain(). This index_map_
  // keeps the indices at intermediate IterDomain's in that back propagation.
  std::unordered_map<IterDomain*, Val*> index_map_; // NOLINT

  // Map from IterDomain to their broadcasted extent. If a TV has I0*I1 but its
  // producer has B0*I1 this map will contain a mapping from the ID{B0*I1} to
  // the extent I0*I1. Also contains updated extents if we merge in a 0 index.
  // See zero_merged_in_.
  std::unordered_map<IterDomain*, Val*> extent_map_; // NOLINT

  // Keeps track of domains that do not contribute to indexing
  std::unordered_set<IterDomain*> zero_domains_; // NOLINT

  // This set keeps track of IterDomain's that have had a zero index merged into
  // them. This happens if we do something like tv->axis(0)->split(4) then
  // tv->computeAt(1, ...) if this tensor is in smem or lmem the backward
  // indexing would be (0, i) then when we do the backward computation that zero
  // and i would attempt to be merged together. We handle indices like these
  // specially.
  std::unordered_set<IterDomain*> zero_merged_in_;

  // IDs that are a result of contiguous merges
  std::unordered_set<IterDomain*> contig_ids_;

  // Mentions if we should propagate an index down a particular IterDomain path
  // if there's an option
  std::unordered_set<IterDomain*> preferred_paths_;

  // Temporary flag which tells IndexCompute to use concrete id's from the exact
  // map rather than the actual IDs used in the ID expressions.
  bool concrete_id_pass_ = false;

  // Mode of swizzle that are activated in this index compute
  //  instance. Will treat swizzles of different mode as no-op.
  // Currently data mode swizzles are handled same as before in IndexSwizzle
  //  pass, while loop mode swizzles are handled early on in concrete indexing
  //  pass. See also [Note on swizzle mode]
  SwizzleMode swizzle_mode_ = SwizzleMode::NoSwizzle;

  // (Concrete id pass only)
  // Contains the indexing math that could be resolved with only the
  //  iterdomains on the right of the consumer_tv's ca axis, i.e. the
  //  ones that corresponding to the loops that consumer_tv would not
  //  share with any of its consumers.
  // These indexing vals should be kept separate from index_map_ and
  //  should only be used when the indexing traversal follows the
  //  order defined in LoopIndexingAnalysis::traverseFromDomainVals.
  std::unordered_map<IterDomain*, Val*> permissive_index_map_;

  //! Leaf domains that have maximum index values for unswitch
  //! predicates. These domains need extra adjustments when going
  //! through module operations for merge inner domains as module does
  //! not always guarantee to preserve the maximum-ness property
  std::unordered_set<IterDomain*> unswitched_loop_domains_;

  //! Mapppings from unswitched IterDomains to their unswitched
  //! domains and their inner domains. Used to figure out if a module
  //! could invalidate the maximum-ness property of an unswitched index.
  //!
  //! Mappings are created in a bottom-up fashion from loop to root
  //! such that fine-grained domain mappings are kept as much as
  //! possible for making the modulo analysis most precise.
  //!
  //! Specifically, for the loop domains, this just maps unswitched
  //! domains, i.e., those included in unswitched_loop_domains_, to
  //! themselves. There'll be no mapping for those loop domains that
  //! are not included in unswitched_loop_domains_. The mappings of
  //! all other domains are defined based on their consumer
  //! domains. By default, they are also just mapped
  //! to themselves if any of the consumers are also mapped. However,
  //! when a domain is the input to a split, the mappings of the split output
  //! domains are tracked separately and the split input will be
  //! mapped to two sets of unswitched domains, one from the inner
  //! output and another from the outer output. The mapping info from
  //! the inner output is propagated as is, whereas the mapping info
  //! from the outer output is prepended with the inner output
  //! domain so that the unswitched domain list includes its inner
  //! domain. Note that the semantic of inner domains is defined based
  //! on split operations since they define propagated index math.
  //!
  //! The reason of tracking the information from split outer domains
  //! separately is to avoid adjusting the unswitched predicate index
  //! as much as possible. For example, here's a common transpose
  //! scheduling pattern:
  //!
  //! // Initial 2D tensor
  //! [i0, i1]
  //! // Create a square tile of 32x32
  //! -> [i0 / 32, 32, i1 / 32, 32]
  //! -> [i0 / 32 * i1 / 32, 32 * 32]
  //! // Factor out a small domain (commonly vectorized)
  //! -> [i0 / 32 * i1 / 32, 32 * 32 / 4, 4]
  //! // Factor out another domain (commonly parallelized by TIDx)
  //! -> [i0 / 32 * i1 / 32, 32 * 32 / 4 / 128, 128, 4]
  //!
  //! Notice that the merge of "32 * 32" is not contiguous, so we need
  //! to predicate its input domains by propagating index exprs
  //! through the merge inner path with "% 32". If any of the final
  //! loop domains are unswitched, we need to make sure the index expr
  //! sent through "% 32" is the maximum for the domain of extent
  //! "32". Conservatively, this can just be 31, however, that isn't
  //! always strictly required. For example, suppose the innermost
  //! domain of extent 4 is unswitched. Its initial index is
  //! 3. Propagating it through the merge inner path as usual is
  //! guaranteed to be correct. More generally, it's always the case
  //! when the inner extent of a merge is divisible by the extent of
  //! an unswitched output and its domains. Suppose also the third
  //! innermost domain is also unswitched, its initial index is 1. Its
  //! contribution through the merge inner path is zero as the initial
  //! index is multiplied by the extents of its inner domains, i.e.,
  //! 128 and 4, and they are divisible by the extent of the merge
  //! inner domain. Again, more generally, if the stride of an
  //! unswitched domain is a multiple of the inner extent of the merge
  //! operation producing the unswitched domain, there's no
  //! contribution from the unswitched domain, so it doesn't matter if
  //! it's maximum or not.
  //!
  //! In the above pattern, the second innermost domain is commonly
  //! parallelized with TIDx. Suppose it's also unswitched. Notice
  //! that there's no concern for that domain of invalding the
  //! maximum-ness property as threadIdx.x is the only valid initial
  //! index value for each thread. However, this is the reason we keep track
  //! of the split output contributions separately. More specifically,
  //! the intermediate domain of (32 * 32 / 4) will have an index of
  //! (1 * 128 + threadIdx.x), and the domain of (32 * 32) will have
  //! (1 * 128 * 4 + threadIdx.x * 4 + 3). As discussed above, we can
  //! reason about that the first and third components of this
  //! unswitched expression is safe with respect to the propagation
  //! with modulo by 32. The second component is also safe as that's
  //! the only valid index for the domain. If not separately tracked,
  //! all we could know would be that the extent of (32 * 32) is
  //! 1024. Since part of the dependent domains are parallelized the
  //! propagated index is not guaranteed to be 1023, so we would need
  //! to make a conservative decision to send 1023 to the merge inner
  //! path.
  std::unordered_map<IterDomain*, std::vector<std::deque<IterDomain*>>>
      unswitched_domain_map_;

 public:
  const std::unordered_map<IterDomain*, Val*>& indexMap() const {
    return index_map_;
  }

  const std::unordered_map<IterDomain*, Val*>& extentMap() const {
    return extent_map_;
  }

  const std::unordered_set<IterDomain*>& zeroDomains() const {
    return zero_domains_;
  }

  const std::unordered_set<IterDomain*>& zeroMergedIn() const {
    return zero_merged_in_;
  }

  // Propagate back from _td using initial_index_map
  IndexCompute(
      const TensorDomain* _td,
      std::unordered_map<IterDomain*, Val*> initial_index_map,
      std::unordered_map<IterDomain*, Val*> _extent_map,
      std::unordered_set<IterDomain*> zero_domains,
      std::unordered_set<IterDomain*> _zero_merged_in,
      std::unordered_set<IterDomain*> preferred_paths = {});

  IndexCompute(
      const TensorDomain* _td,
      std::unordered_map<IterDomain*, Val*> initial_index_map,
      std::unordered_map<IterDomain*, Val*> _extent_map,
      std::unordered_set<IterDomain*> zero_domains,
      std::unordered_set<IterDomain*> _zero_merged_in,
      const ContigIDs& contig_finder,
      std::unordered_set<IterDomain*> preferred_paths = {},
      std::unordered_set<IterDomain*> unswitched_domains = {});

  // Entry point used for using concrete id based traversal. This traversal is
  // assumed to start at loop IDs provided by initial_index_map.
  IndexCompute(
      std::unordered_map<IterDomain*, Val*> initial_index_map,
      std::unordered_set<IterDomain*> zero_domains,
      std::unordered_set<IterDomain*> preferred_paths,
      std::unordered_set<IterDomain*> unswitched_domains = {});

  // Updates index_map, extent_map, and zero_merged_in based on id_map and
  // returns a new IndexCompute ready to be used.
  IndexCompute updateIndexCompute(
      const TensorDomain* new_td,
      const std::unordered_map<IterDomain*, VectorOfUniqueEntries<IterDomain*>>&
          id_map,
      const ContigIDs& contig_finder) const;

  // Interface to run index traversal through loop indexing analysis result to
  // be used with the entry point for concrete id based traversal.
  void run(const LoopIndexing& loop_indexing);

  virtual void run();
};

//! Apply swizzle and update allocation indices accordingly
class IndexSwizzle : public IndexCompute {
 public:
  IndexSwizzle(
      const TensorView* tv,
      std::unordered_map<IterDomain*, Val*> initial_index_map,
      std::unordered_map<IterDomain*, Val*> extent_map,
      std::unordered_set<IterDomain*> zero_domains,
      std::unordered_set<IterDomain*> zero_merged_in);

  IndexSwizzle(
      const TensorView* tv,
      const TensorDomain* domain,
      std::unordered_map<IterDomain*, Val*> initial_index_map,
      std::unordered_map<IterDomain*, Val*> extent_map,
      std::unordered_set<IterDomain*> zero_domains,
      std::unordered_set<IterDomain*> zero_merged_in);

  void run() override;

 protected:
  using IndexCompute::handle;

  void dispatch(Expr* e) override;

  void handle(Swizzle2D* swizzle_2d) override;

 private:
  const TensorView* tv_ = nullptr;
  std::unordered_set<IterDomain*> swizzled_ids_;
};

//! Predicate information of a root or contiguous merged domain
class RootPredicateInfo {
  friend class Index;
  friend class TensorIndexer;

 public:
  const auto& startPredicate() const {
    return start_predicate_;
  }

  auto& startPredicate() {
    return start_predicate_;
  }

  const auto& startOffset() const {
    return start_offset_;
  }

  const auto& stopPredicate() const {
    return stop_predicate_;
  }

  const auto& stopOffset() const {
    return stop_offset_;
  }

  const auto& rootIds() const {
    return root_ids_;
  }

  //! Return a false RootPredicateInfo, i.e., both start and stop
  //! predicates are false.
  static RootPredicateInfo getFalseInfo();

 private:
  // prdicate for lower end
  Val* start_predicate_ = nullptr;
  // prdicate for upper end
  Val* stop_predicate_ = nullptr;
  // Offset of the start predicate
  Val* start_offset_ = nullptr;
  // Offset of the stop predicate
  Val* stop_offset_ = nullptr;
  // Track which roots have been handled by the generated predicates
  std::unordered_set<IterDomain*> root_ids_;
};

// Simple interface for IndexCompute
// If getComputeAtAxis and more generally TensorView const model is fixed, we
// can make the below tensorviews const.
class Index {
 private:
  // Producer indexing if it's in shared or local memory
  static std::vector<Val*> getNonGlobalProducerStridedIndices(
      TensorView* producer,
      const TensorView* consumer,
      const std::vector<kir::ForLoop*>& loops,
      const std::unordered_set<kir::ForLoop*>& rotated_loops,
      const std::unordered_map<IterDomain*, Val*>& override_index = {});

  // Consumer indexing if it's in shared or local memory
  static std::vector<Val*> getNonGlobalConsumerStridedIndices(
      const TensorView* consumer,
      const std::vector<kir::ForLoop*>& loops,
      const std::unordered_set<kir::ForLoop*>& rotated_loops,
      const std::unordered_map<IterDomain*, Val*>& override_index = {});

  // get the strides of a tensor used for the index lowering
  static std::vector<Val*> getStrides(TensorView* tv);

  // get the allocation indices of a consumer tensor
  static std::vector<Val*> getConsumerAllocationIndices(
      const TensorView* tv,
      const std::vector<kir::ForLoop*>& loops,
      const IndexFromIdGraph& index_from_id_graph);

  // get the allocation indices of a producer tensor
  static std::vector<Val*> getProducerAllocationIndices(
      TensorView* producer,
      const TensorView* consumer,
      const std::vector<kir::ForLoop*>& loops,
      const std::unordered_set<kir::ForLoop*>& rotated_loops,
      const std::unordered_map<IterDomain*, Val*>& override_index = {});

 public:
  // Producer if it's in global memory
  static std::vector<Val*> getGlobalProducerStridedIndices(
      TensorView* producer,
      const TensorView* consumer,
      const std::vector<kir::ForLoop*>& loops,
      const std::unordered_set<kir::ForLoop*>& rotated_loops,
      const std::unordered_map<IterDomain*, Val*>& override_index = {});

  // Consumer indexing if it's in global memory
  static std::vector<Val*> getGlobalConsumerStridedIndices(
      TensorView* consumer,
      const std::vector<kir::ForLoop*>& loops,
      const std::unordered_set<kir::ForLoop*>& rotated_loops,
      const std::unordered_map<int, Val*>& override_index = {});

  // Indexing functions
  // Consumer = Producer
  // i.e. T0 = T1... -> T0 is the consumer, T1 is the producer
  // Producer indexing dispatch
  // The argument `generate_pointer` specifies whether to generate pointer for
  // the tensor. If global tensor, then generate T1.data. If shared memory
  // tensor, then use `cvta` ptx to convert shared memory address to unsigned
  // int for indexing. Search `toSmem` in the codebase for additional
  // information. This argument is effective only if the indexed tensor is a
  // shared memory or global tensor. On other memory type, this argument will
  // cause an error.
  static kir::TensorIndex* getProducerIndex(
      TensorView* producer,
      const TensorView* consumer,
      const std::vector<kir::ForLoop*>& loops,
      const std::unordered_set<kir::ForLoop*>& rotated_loops,
      const std::unordered_map<IterDomain*, Val*>& override_index,
      bool generate_pointer,
      DataType as_type,
      TensorIndexer* tensor_indexer);

  // Consumer index dispatch
  static kir::TensorIndex* getConsumerIndex(
      TensorView* consumer,
      const std::vector<kir::ForLoop*>& loops,
      const std::unordered_set<kir::ForLoop*>& rotated_loops,
      const std::unordered_map<int, Val*>& override_index,
      bool generate_pointer,
      DataType as_type,
      TensorIndexer* tensor_indexer);

  //! Returns a vector of strided indices mapped onto the
  //! allocation domain of a producer tensor. The size of the returned
  //! vector is guaranteed to be equal to the number of axes of the
  //! indexing allocation domain.
  static Val* getProducerStridedIndices(
      TensorView* producer,
      const TensorView* consumer,
      const std::vector<kir::ForLoop*>& loops,
      const std::unordered_set<kir::ForLoop*>& rotated_loops,
      const std::unordered_map<IterDomain*, Val*>& override_index = {},
      bool generate_pointer = false);

<<<<<<< HEAD
  static Val* getProducerStridedIndices2(
      TensorView* producer,
      const TensorView* consumer,
      const std::vector<kir::ForLoop*>& loops,
      TensorIndexer* tensor_indexer);

  //! Returns a vector of strided indices mapped onto the (rfactor)
=======
  //! Returns a vector of strided indices mapped onto the
>>>>>>> 2e3b3a46
  //! allocation domain of a consumer tensor. The size of the returned
  //! vector is guaranteed to be equal to the number of axes of the
  //! indexing allocation domain.
  static Val* getConsumerStridedIndices(
      TensorView* consumer,
      const std::vector<kir::ForLoop*>& loops,
      const std::unordered_set<kir::ForLoop*>& rotated_loops,
      const std::unordered_map<int, Val*>& override_index = {},
      bool generate_pointer = false);

  static Val* getConsumerStridedIndices2(
      TensorView* consumer,
      const std::vector<kir::ForLoop*>& loops,
      TensorIndexer* tensor_indexer);

  //! Returns the logical index linearized from a multi-dimension address into a
  //! linear memory address a consumer tensor. The returned index is intended to
  //! be used for the computation of some tensor factories, such as: iota and
  //! rand (for Philox pseudo random sequences)
  static Val* getLinearLogicalIndex(
      TensorView* consumer_tv,
      const std::vector<kir::ForLoop*>& loops,
      const std::unordered_set<kir::ForLoop*>& rotated_loops);

  //! Returns a vector of logical indices mapped onto the logical
  //! domain of a consumer tensor. The returned index is intended
  //! to be used for the computation of some tensor factories, such as:
  //! eye
  static std::vector<Val*> getConsumerPerDimLogicalIndex(
      TensorView* consumer_tv,
      const std::vector<kir::ForLoop*>& loops,
      const std::unordered_set<kir::ForLoop*>& rotated_loops);

  //! Returns a vector of logical indices mapped onto the logical
  //! domain of a producer tensor.
  static std::vector<Val*> getProducerPerDimLogicalIndex(
      TensorView* producer_tv,
      const TensorView* consumer_tv,
      const std::vector<kir::ForLoop*>& loops,
      const std::unordered_set<kir::ForLoop*>& rotated_loops,
      TensorIndexer* tensor_indexer,
      const std::unordered_map<IterDomain*, Val*>& override_index = {});

  //! Take a consumer tensorview and loop nest and generates predicates
  //! associated with the concrete roots of the loop nest. Returns a list of
  //! predicates, and a list of concrete roots they're associated with. It
  //! is assumed that no predicate is required if index[i] is an index
  //! directly from a for loop. This will not catch all cases if we actually
  //! have static size information for example:
  //!
  //! TV[I].split(4)
  //! would produce the code:
  //! for(i : I/4)
  //!   for(j : 4)
  //!     if( i * 4 + j < TV.size(0))
  //!       TV[i * 4 + j]...
  //!
  //! However if we had TV.size[0] = 16 at "compile time" then we wouldn't
  //! need the predicate. This will be caught by canOmitPredicate in the
  //! predicate lowering
  //!
  //! unswitch_or_vec_loop is the for loop to start the unswitch like
  //! predicate, this is not a bool value as if we have an unswitch loop
  //! with a vectorized loop inside, we only want to base the "unswitch"
  //! like predicate on the vectorized loop.
  static std::vector<RootPredicateInfo> getReferenceRootPredicates(
      TensorView* consumer_tv,
      const std::vector<kir::ForLoop*>& loops,
      const std::unordered_set<kir::ForLoop*>& rotated_loops,
      kir::ForLoop* unswitch_or_vec_loop);

  //! Compute the result for iota
  static Val* iota(
      TensorView* consumer_tv,
      const std::vector<kir::ForLoop*>& loops,
      const std::unordered_set<kir::ForLoop*>& rotated_loops,
      Val* start,
      Val* step,
      DataType dtype);

  //! Compute the result for eye
  static Val* eye(
      TensorView* consumer_tv,
      const std::vector<kir::ForLoop*>& loops,
      const std::unordered_set<kir::ForLoop*>& rotated_loops,
      DataType dtype);

  //! Compute the global index and the expected bytes for complete_tx mechanism
  //! for CpAsyncBulk.
  static std::pair<Val*, Val*> getCpAsyncBulkGmemIndex(
      const LoadStoreOp* ldst,
      Val* mbarrier,
      const std::vector<kir::ForLoop*>& loops,
      const std::unordered_set<kir::ForLoop*>& rotated_loops);
};

// Used for local and shared index mapping. Returns a map from loops
// to loop indices as well as a set of loops that do not contribute to
// indexing.
// TODO: could be cleaned up further.
std::pair<
    std::unordered_map<kir::ForLoop*, Val*>,
    std::unordered_set<kir::ForLoop*>>
indexMapFromTV(
    const TensorView* tv,
    const std::vector<kir::ForLoop*>& loops,
    const std::unordered_set<kir::ForLoop*>& rotated_loops,
    kir::ForLoop* alloc_loop,
    bool as_consumer,
    kir::ForLoop* double_buffer_loop = nullptr);

//! Set "pragma unroll" required for loops that indexing of Local
//! tensors depends on.
//!
//! \param tv Indexed tensor
//! \param alloc_loop Allocation loop of tv
//! \param loops The current loop structure
//! \param id_map Producer-to-consumer map in case of indexing as producer
void ensureStaticIndexing(
    const TensorView* tv,
    kir::ForLoop* alloc_loop,
    const std::vector<kir::ForLoop*>& loops,
    const std::unordered_map<IterDomain*, IterDomain*>& id_map = {});

struct PredicateDomainInfo {
 public:
  // Iteration domain to predicate
  IterDomain* id = nullptr;
  // The set of iteration domains that make up the id. If this is for
  // a non-divisible split, the set only contains the id itself. This
  // set is used to remove redundant predicates when gathering
  // unswitch predicates.
  std::unordered_set<IterDomain*> covered_ids;
  // True if this predicate is for an intermediate domain. Examples
  // include domains with non-divisible split and resized domains.
  bool is_intermediate_domain = false;
};

std::vector<PredicateDomainInfo> getNonDivisibleConsumerDomainsToPredicate(
    TensorView* consumer_tv);

} // namespace nvfuser<|MERGE_RESOLUTION|>--- conflicted
+++ resolved
@@ -476,8 +476,7 @@
       const std::unordered_set<kir::ForLoop*>& rotated_loops,
       const std::unordered_map<IterDomain*, Val*>& override_index,
       bool generate_pointer,
-      DataType as_type,
-      TensorIndexer* tensor_indexer);
+      DataType as_type);
 
   // Consumer index dispatch
   static kir::TensorIndex* getConsumerIndex(
@@ -486,8 +485,7 @@
       const std::unordered_set<kir::ForLoop*>& rotated_loops,
       const std::unordered_map<int, Val*>& override_index,
       bool generate_pointer,
-      DataType as_type,
-      TensorIndexer* tensor_indexer);
+      DataType as_type);
 
   //! Returns a vector of strided indices mapped onto the
   //! allocation domain of a producer tensor. The size of the returned
@@ -501,17 +499,7 @@
       const std::unordered_map<IterDomain*, Val*>& override_index = {},
       bool generate_pointer = false);
 
-<<<<<<< HEAD
-  static Val* getProducerStridedIndices2(
-      TensorView* producer,
-      const TensorView* consumer,
-      const std::vector<kir::ForLoop*>& loops,
-      TensorIndexer* tensor_indexer);
-
-  //! Returns a vector of strided indices mapped onto the (rfactor)
-=======
   //! Returns a vector of strided indices mapped onto the
->>>>>>> 2e3b3a46
   //! allocation domain of a consumer tensor. The size of the returned
   //! vector is guaranteed to be equal to the number of axes of the
   //! indexing allocation domain.
@@ -521,11 +509,6 @@
       const std::unordered_set<kir::ForLoop*>& rotated_loops,
       const std::unordered_map<int, Val*>& override_index = {},
       bool generate_pointer = false);
-
-  static Val* getConsumerStridedIndices2(
-      TensorView* consumer,
-      const std::vector<kir::ForLoop*>& loops,
-      TensorIndexer* tensor_indexer);
 
   //! Returns the logical index linearized from a multi-dimension address into a
   //! linear memory address a consumer tensor. The returned index is intended to
