--- conflicted
+++ resolved
@@ -321,21 +321,13 @@
   // get the strides of a tensor used for the index lowering
   static std::vector<Val*> getStrides(const TensorView* tv);
 
-<<<<<<< HEAD
-  // get the root indices of a consumer tensor
-=======
   // get the allocation indices of a consumer tensor
->>>>>>> e45a829b
   static std::vector<Val*> getConsumerAllocationIndices(
       const TensorView* tv,
       const std::vector<kir::ForLoop*>& loops,
       const IndexFromIdGraph& index_from_id_graph);
 
-<<<<<<< HEAD
-  // get the root indices of a producer tensor
-=======
   // get the allocation indices of a producer tensor
->>>>>>> e45a829b
   static std::vector<Val*> getProducerAllocationIndices(
       TensorView* producer,
       const TensorView* consumer,
