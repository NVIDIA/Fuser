// clang-format off
/*
 * SPDX-FileCopyrightText: Copyright (c) 2023-present NVIDIA CORPORATION & AFFILIATES.
 * All rights reserved.
 * SPDX-License-Identifier: BSD-3-Clause
 */
// clang-format on

#include <debug.h>
#include <evaluator_common.h>
#include <expr_evaluator.h>
#include <instrumentation.h>
#include <ir/all_nodes.h>
#include <ir/iostream.h>
#include <ir/utils.h>
#include <logical_domain_map.h>
#include <polymorphic_value.h>

#include <functional>
#include <iostream>

namespace nvfuser {

namespace {

// Given a value, if it is not a fusion input, return the empty string. If it is
// a fusion input return a string like "input 2 ". This helper is used to
// provide more informative error messages when a malformed input is received.
std::string getInputPosString(const Val* val) {
  if (!val->isFusionInput()) {
    return "";
  }
  // Get position
  const std::vector<Val*>& inputs = val->fusion()->inputs();
  int64_t pos = -1;
  for (size_t i : c10::irange(inputs.size())) {
    if (inputs[i] == val) {
      pos = (int64_t)i;
      break;
    }
  }
  NVF_ERROR(
      pos != -1,
      "val->isFusionInput() is true but val cannot be found in fusion inputs: ",
      val->toString());
  std::stringstream ss;
  return "input " + std::to_string(pos) + ", ";
}

void validateValWithConcreteValue(
    const Val* value,
    const PolymorphicValue& concrete_value) {
  if (auto tv = dynamic_cast<const TensorView*>(value)) {
    NVF_CHECK(
        concrete_value.is<at::Tensor>(),
        "Expected ",
        getInputPosString(tv),
        tv->toString(),
        ", to be an at::Tensor but got scalar ",
        concrete_value);
    const auto& t = concrete_value.as<at::Tensor>();
    auto expect_dim =
        (int64_t)TensorDomain::noReductions(tv->getLogicalDomain()).size();
    NVF_CHECK(
        t.dim() == expect_dim,
        "Expected ",
        getInputPosString(tv),
        tv->toString(),
        ", to be bound to a tensor of rank ",
        expect_dim,
        ", but got a tensor of rank ",
        t.dim());
    auto actual_dtype = aten_to_data_type(t.scalar_type());
    NVF_CHECK(
        (value->dtype() == DataType::Index && isIntegralType(actual_dtype)) ||
            (value->dtype() == actual_dtype),
        "Expected ",
        getInputPosString(tv),
        tv->toString(),
        ", to be bound to a tensor of dtype ",
        value->dtype(),
        ", but got a tensor of dtype ",
        actual_dtype);
    // Intermediate tensorviews marked as CPU scalars will be created as meta
    // tensors during compilation. For example, for fusions containing SDPA fwd
    // and bwd, some outputs of the fwd op (philox seed, philox offset) are CPU
    // scalars.
    if (tv->isCpuScalar()) {
      NVF_CHECK(
          is_cpu_scalar(t) || is_meta_scalar(t),
          "Expected ",
          getInputPosString(tv),
          tv->toString(),
          ", to be bound to a CPU or meta scalar tensor "
          ", but got a tensor on device ",
          t.device(),
          " with ",
          t.numel(),
          " elements");
    } else {
      NVF_CHECK(
          !t.defined() || t.is_cuda() || t.is_meta(),
          "Expected ",
          getInputPosString(tv),
          tv->toString(),
          ", to be bound to a CUDA or meta tensor, but got a tensor on device ",
          t.device());
    }
  } else {
    NVF_CHECK(
        !concrete_value.is<at::Tensor>(),
        "Expected ",
        getInputPosString(value),
        value->toString(),
        ", to be a scalar but got ",
        aten_to_data_type(concrete_value.as<at::Tensor>().scalar_type()),
        " tensor of rank ",
        concrete_value.as<at::Tensor>().dim());

    NVF_CHECK(
        hasCompatibleDataType(concrete_value, value->dtype()),
        "Scalar value ",
        concrete_value,
        " is not compatible with the expected data type: ",
        value->dtype(),
        ".");
  }
}

} // namespace

void ExpressionEvaluator::bind_(
    const Val* value,
    PolymorphicValue concrete_value,
    bool evaluate_validate) {
  using namespace PolymorphicValue_functions;
  NVF_CHECK(concrete_value.hasValue(), "Cannot bind to undefined value");
  if (value->isConst()) {
    NVF_CHECK(
        value->value() == concrete_value,
        "Tried to bind to a constant value: ",
        toString(value->value()),
        " as ",
        toString(concrete_value));
    return;
  }
  validateValWithConcreteValue(value, concrete_value);
  if (evaluate_validate &&
      ir_utils::dependenciesSatisfied(value, known_values_)) {
    auto evaluated_value = evaluate(value);
    using namespace PolymorphicValue_functions;
    auto same = isSame(evaluated_value, concrete_value);
    NVF_CHECK(
        same,
        "Tried to bind to a value: ",
        getInputPosString(value),
        value->toInlineString(),
        "(which evaluated to ",
        toString(evaluated_value),
        ") as ",
        toString(concrete_value));
  }
  if (auto tv = dynamic_cast<const TensorView*>(value)) {
    const auto& t = concrete_value.as<at::Tensor>();
    auto logical_domain = TensorDomain::noReductions(tv->getLogicalDomain());
    NVF_ERROR(
        t.dim() == (int64_t)logical_domain.size(),
        "Expected ",
        getInputPosString(tv),
        tv->toString(),
        ", to be bound to a tensor of rank ",
        logical_domain.size(),
        ", but got a tensor of rank ",
        t.dim());
    for (auto i : c10::irange(t.dim())) {
      auto id = logical_domain[i];
      if (id->isBroadcast()) {
        // DIDs are ignored for broadcast.
        bind_(logical_domain[i]->extent(), 1, evaluate_validate);
        if (id->hasExpandedExtent()) {
          // Verify that t is also expanded
          NVF_ERROR(
              t.size(i) == 1 || t.stride(i) == 0,
              "IterDomain ",
              id->toString(),
              " in ",
              getInputPosString(tv),
              "TensorView ",
              tv->toString(),
              " has expanded extent but input tensor has size ",
              t.size(i),
              " and stride ",
              t.stride(i),
              " in dimension ",
              i);
          bind_(
              logical_domain[i]->expandedExtent(),
              t.size(i),
              evaluate_validate);
        }
      } else {
        if (logical_domain[i]->isDeviceDim()) {
          // Currently we have the restrictions:
          // (1) Devices parallelized axis extent == DeviceMesh's extent
          // (2) Device parallelized axis cannot be split or merged
          // Therefore, the device parallelized extents will always be allocated
          // with size 1, but the symbolic axis extent is binded with the extent
          // of the DeviceMesh
          NVF_CHECK(
              1 == t.size(i),
              "TensorView ",
              tv->toString(),
              getInputPosString(tv),
              " IterDomain ",
              id->toString(),
              "is sharded and must have size 1, but input tensor has size ",
              t.size(i));
          NVF_CHECK(
              tv->hasDeviceMesh(),
              "TV ",
              tv->toString(),
              getInputPosString(tv),
              " has an empty DeviceMesh with DID parallelization")
          bind_(
              logical_domain[i]->extent(),
              static_cast<int64_t>(tv->getDeviceMesh().size(
                  logical_domain[i]->getParallelType())),
              evaluate_validate);
        } else {
          bind_(logical_domain[i]->extent(), t.size(i), evaluate_validate);
        }
      }
    }
  }
  if (value->isA<NamedScalar>()) {
    known_named_scalars_[value->as<NamedScalar>()->name()] =
        std::move(concrete_value);
  } else {
    known_values_[value] = std::move(concrete_value);
  }
}

void ExpressionEvaluator::bind_(
    const std::string& name,
    PolymorphicValue concrete_value) {
  known_named_scalars_[name] = std::move(concrete_value);
}

void ExpressionEvaluator::bind(
    ParallelType pt,
    PolymorphicValue concrete_value) {
  NVF_ERROR(isParallelTypeThread(pt));
  if (precomputed_values_) {
    // Need to bind the thread value to integer machine
    //  in pre-computed mode.
    precomputed_values_->bindConcreteParallelTypeValue(
        pt, std::move(concrete_value));
  } else {
    bind(stringifyThreadSize(pt), std::move(concrete_value));
  }
}

const PolymorphicValue& ExpressionEvaluator::evaluate(ParallelType pt) {
  auto it = known_named_scalars_.find(stringifyThreadSize(pt));
  if (it != known_named_scalars_.end()) {
    return it->second;
  }
  return null_;
}

const PolymorphicValue& ExpressionEvaluator::evaluate(const Val* value) {
  return evaluate(value, known_values_);
}

PolymorphicValue ExpressionEvaluator::evaluate(const Val* value) const {
  std::unordered_map<const Val*, PolymorphicValue> known_values;
  return evaluate(value, known_values);
}

const PolymorphicValue& ExpressionEvaluator::evaluate(
    const Val* value,
    std::unordered_map<const Val*, PolymorphicValue>& known_values) const {
  if (precomputed_values_ && precomputed_values_->hasValidValues()) {
    if (precomputed_values_->getMaybeValueFor(value).hasValue()) {
      return precomputed_values_->getMaybeValueFor(value);
    }
  }

  std::reference_wrapper<const PolymorphicValue> maybe_concrete_value =
      getValue(value, known_values);
  if (!maybe_concrete_value.get().hasValue()) {
    if (auto def = value->definition()) {
      FUSER_PERF_SCOPE("ExpressionEvaluator::evaluate");
      auto outputs = def->evaluate(*this, known_values);
      for (auto i : c10::irange(def->outputs().size())) {
        known_values[def->output(i)] = std::move(outputs[i]);
      }
      maybe_concrete_value = getValue(value, known_values);
    }
  }
  return maybe_concrete_value;
}

const PolymorphicValue& ExpressionEvaluator::getValue(
    const Val* value,
    const std::unordered_map<const Val*, PolymorphicValue>&
        additional_known_values) const {
  if (value->isScalar() && value->isConst()) {
    return value->value();
  }

  if (value->isA<NamedScalar>()) {
    const auto it = known_named_scalars_.find(value->as<NamedScalar>()->name());
    if (it != known_named_scalars_.end()) {
      return it->second;
    }
  }

  auto it = known_values_.find(value);
  if (it != known_values_.end()) {
    return it->second;
  }

  if (&additional_known_values != &known_values_) {
    it = additional_known_values.find(value);
    return it != additional_known_values.end() ? it->second : null_;
  }

  return null_;
}

void ExpressionEvaluator::print() const {
  using namespace PolymorphicValue_functions;

  debug() << "\nEvaluation context\n";
  debug() << "--------------------\n";

  for (const auto& kv : known_values_) {
    NVF_ERROR(!kv.first->isConstScalar());
    debug() << kv.first << " = " << toString(kv.second) << " ; "
            << *kv.first->getValType() << "\n";
  }

  for (const auto& kv : known_named_scalars_) {
    debug() << kv.first << " = " << toString(kv.second) << " ;\n";
  }

  debug() << "\nPre-computed Values\n";
  if (precomputed_values_ != nullptr) {
    precomputed_values_->print();
  }
  debug() << "--------------------\n\n";
}

<<<<<<< HEAD
namespace {
// Error handling for
// ExpressionEvaluator::propagateBoundValuesThroughExactMaps(Fusion* fusion)
void handlePropagateError(
    Fusion* fusion,
    ExpressionEvaluator* expr_eval,
    std::shared_ptr<VectorOfUniqueEntries<const IterDomain*>> id_set) {
  std::unordered_map<const IterDomain*, int64_t> id_to_size;
  std::set<int64_t> sizes;

  for (const auto id : *id_set) {
    auto eval_val = expr_eval->evaluate(id->extent());
    if (eval_val.hasValue()) {
      NVF_ERROR(
          eval_val.is<int64_t>(),
          "Invalid extent value found, while processing ID: ",
          id);
      id_to_size[id] = eval_val.as<int64_t>();
      sizes.insert(eval_val.as<int64_t>());
    }
  }

  std::stringstream err_msg;
  err_msg
      << "When trying to propagate constant tensor sizes through the graph a conflict was found with "
      << sizes.size()
      << " different sizes across dimensions that are expected to match.\n";

  // Track which size is associated with which TV and IterDomain
  std::unordered_map<
      int64_t,
      std::vector<std::pair<TensorView*, const IterDomain*>>>
      size_to_info;

  for (auto tv : ir_utils::allTvs(fusion)) {
    for (const IterDomain* id : tv->domain()->allIDs()) {
      if (auto it = id_to_size.find(id); it != id_to_size.end()) {
        size_to_info[it->second].push_back({tv, id});
      }
    }
  }

  // Check which TensorViews mismatch and check if they're directly related.
  // If so, the expression between them may be the problmeatic expression, and
  // the error will point to that expression(s). Don't bother to simplify this
  // check as it's only runs after an error is detected.
  bool found_producer_consumer_issue = false;
  // Assume producer/consumer relationship
  for (auto [dim_size_1, tv_id_pairs_1] : size_to_info) {
    for (auto [dim_size_2, tv_id_pairs_2] : size_to_info) {
      if (dim_size_1 <= dim_size_2) {
        // N^2 algorithm, only process when one size is less than the other,
        // avoids duplicate entries.
        continue;
      }

      bool tv1_is_consumer = false;
      for (auto tv_id_pair_1 : tv_id_pairs_1) {
        for (auto tv_id_pair_2 : tv_id_pairs_2) {
          // Check for producer-consumer relationship
          auto producer_tvs_of_tv1 =
              ir_utils::producerTvsOf(tv_id_pair_1.first);
          auto producer_tvs_of_tv2 =
              ir_utils::producerTvsOf(tv_id_pair_2.first);
          if (std::find(
                  producer_tvs_of_tv1.begin(),
                  producer_tvs_of_tv1.end(),
                  tv_id_pair_2.first) != producer_tvs_of_tv1.end()) {
            tv1_is_consumer = true;
          } else if (
              std::find(
                  producer_tvs_of_tv2.begin(),
                  producer_tvs_of_tv2.end(),
                  tv_id_pair_1.first) == producer_tvs_of_tv2.end()) {
            // No relationship found, skip
            continue;
          }

          Expr* relationship = tv1_is_consumer
              ? tv_id_pair_1.first->definition()
              : tv_id_pair_2.first->definition();

          // Found at least one consumer/producer relationship with mismatched
          // sizes.
          found_producer_consumer_issue = true;

          // Produce error message. Normally I'd just use swap but keys in an
          // unordered map are const, so doing some juggling with the strings
          // instead.
          std::stringstream tv1_error;
          std::stringstream tv2_error;
          tv1_error << " TV: " << tv_id_pair_1.first
                    << " id: " << tv_id_pair_1.second
                    << " found size: " << dim_size_1 << "\n";
          tv2_error << " TV: " << tv_id_pair_2.first
                    << " id: " << tv_id_pair_2.second
                    << " found size: " << dim_size_2 << "\n";
          err_msg << "  For Producer"
                  << (tv1_is_consumer ? tv2_error.str() : tv1_error.str());
          err_msg << "  For Consumer"
                  << (tv1_is_consumer ? tv1_error.str() : tv2_error.str());
          err_msg
              << "  With producer-consumer relationship through the expression: "
              << relationship << "\n";
        }
      }
    }
  }

  if (found_producer_consumer_issue) {
    NVF_THROW(err_msg.str());
  }

  if (size_to_info.size() > 1) {
    for (const auto& [size, info_pairs] : size_to_info) {
      err_msg << "Size " << size << " found for ID, in TV:\n";
      for (auto info_pair : info_pairs) {
        err_msg << "  " << info_pair.second << ", " << info_pair.first << "\n";
      }
    }
    err_msg << "These sizes should all match.\n";
  } else {
    std::unordered_map<int64_t, std::vector<const IterDomain*>> size_to_ids;
    err_msg
        << "The following groups of IterDomains should all have the same size, but don't:\n";
    for (const auto& [id, size] : id_to_size) {
      size_to_ids[size].push_back(id);
    }
    for (const auto& [size, ids] : size_to_ids) {
      err_msg << "  Size: " << size << " found for ids: " << ids << "\n";
    }
  }

  NVF_THROW(err_msg.str());
}
} // namespace

void ExpressionEvaluator::propagateBoundValuesThroughExactMaps(Fusion* fusion) {
=======
void ExpressionEvaluator::propagateBoundValuesThroughExactMaps(
    Fusion* fusion,
    ExactLogicalDomainMap* exact_map) {
>>>>>>> fabbc1aa
  // We map Symbolic IterDomains here only if their extents match. This avoids
  // mapping between symbolic domains that might concretize to an (Iteration,
  // Broadcast) pair from a resolved broadcast.
  std::unique_ptr<ExactLogicalDomainMap> exact_map_ptr;
  if (exact_map == nullptr) {
    exact_map_ptr = std::make_unique<ExactLogicalDomainMap>(fusion);
    exact_map = exact_map_ptr.get();
  }
  const auto mapped_sets = exact_map->getMappedSets();

  for (const auto& set : mapped_sets.disjointSets()) {
    int64_t known_size = -1;
    std::vector<Val*> unknown_vals;
    for (const auto id : *set) {
      auto eval_val = evaluate(id->extent());
      if (eval_val.hasValue()) {
        NVF_ERROR(eval_val.is<int64_t>(), "Invalid extent value");
        int64_t this_size = eval_val.as<int64_t>();
        if (known_size == -1) {
          known_size = this_size;
        } else if (known_size != this_size) {
          handlePropagateError(fusion, this, set);
        }
      } else {
        unknown_vals.push_back(id->extent());
      }
    }

    if (known_size == -1 || unknown_vals.empty()) {
      continue;
    }

    // Binding unknown vals to known_val
    for (auto unknown_val : unknown_vals) {
      bind(unknown_val, known_size);
    }
  }
}

ExpressionEvaluator ExpressionEvaluator::clone(IrCloner& ir_cloner) const {
  ExpressionEvaluator expr_eval;
  NVF_ERROR(
      !precomputed_values_,
      "Cannot clone ExpressionEvaluator with bound PrecomputedValues");
  for (const auto& kv : known_values_) {
    expr_eval.known_values_[ir_cloner.clone(kv.first)] = kv.second;
  }
  expr_eval.known_named_scalars_.insert(
      known_named_scalars_.begin(), known_named_scalars_.end());
  return expr_eval;
}

} // namespace nvfuser<|MERGE_RESOLUTION|>--- conflicted
+++ resolved
@@ -352,7 +352,6 @@
   debug() << "--------------------\n\n";
 }
 
-<<<<<<< HEAD
 namespace {
 // Error handling for
 // ExpressionEvaluator::propagateBoundValuesThroughExactMaps(Fusion* fusion)
@@ -490,12 +489,8 @@
 }
 } // namespace
 
-void ExpressionEvaluator::propagateBoundValuesThroughExactMaps(Fusion* fusion) {
-=======
-void ExpressionEvaluator::propagateBoundValuesThroughExactMaps(
-    Fusion* fusion,
+void ExpressionEvaluator::propagateBoundValuesThroughExactMaps(Fusion* fusion,
     ExactLogicalDomainMap* exact_map) {
->>>>>>> fabbc1aa
   // We map Symbolic IterDomains here only if their extents match. This avoids
   // mapping between symbolic domains that might concretize to an (Iteration,
   // Broadcast) pair from a resolved broadcast.
