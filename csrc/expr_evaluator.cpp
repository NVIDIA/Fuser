// clang-format off
/*
 * SPDX-FileCopyrightText: Copyright (c) 2023-present NVIDIA CORPORATION & AFFILIATES.
 * All rights reserved.
 * SPDX-License-Identifier: BSD-3-Clause
 */
// clang-format on

#include <debug.h>
#include <evaluator_common.h>
#include <expr_evaluator.h>
#include <instrumentation.h>
#include <ir/all_nodes.h>
#include <ir/iostream.h>
#include <ir/utils.h>
#include <root_domain_map.h>

#include <functional>
#include <iostream>

namespace nvfuser {

namespace {

void validateValWithConcreteValue(
    const Val* value,
    const PolymorphicValue& concrete_value) {
  if (auto tv = dynamic_cast<const TensorView*>(value)) {
    NVF_CHECK(
        concrete_value.is<at::Tensor>(),
        "Expected ",
        tv->toString(),
        " to be bound to an at::Tensor, but got ",
        concrete_value.type().name());
    const auto& t = concrete_value.as<at::Tensor>();
    auto expect_dim =
        (int64_t)TensorDomain::noReductions(tv->getMaybeRFactorDomain()).size();
    NVF_CHECK(
        t.dim() == expect_dim,
        "Expected ",
        tv->toString(),
        " to be bound to a tensor of rank ",
        expect_dim,
        ", but got a tensor of rank ",
        t.dim());
    auto actual_dtype = aten_to_data_type(t.scalar_type());
    NVF_CHECK(
        (value->dtype() == DataType::Index && isIntegralType(actual_dtype)) ||
            (value->dtype() == actual_dtype),
        "Expected ",
        tv->toString(),
        " to be bound to a tensor of dtype ",
        value->dtype(),
        ", but got a tensor of dtype ",
        actual_dtype);
    if (tv->isCpuScalar()) {
      NVF_CHECK(
          is_cpu_scalar(t),
          "Expected ",
          tv->toString(),
          " to be bound to a CPU scalar tensor "
          ", but got a tensor on device ",
          t.device(),
          " with ",
          t.numel(),
          " elements");
    } else {
      NVF_CHECK(
          t.is_cuda() || t.is_meta(),
          "Expected ",
          tv->toString(),
          " to be bound to a CUDA or meta tensor, but got a tensor on device ",
          t.device());
    }
  } else {
    NVF_CHECK(
        hasCompatibleDataType(concrete_value, value->dtype()),
        "Scalar value is not compatible with the given data type.");
  }
}

} // namespace

void ExpressionEvaluator::bind_(
    const Val* value,
    PolymorphicValue concrete_value,
    bool evaluate_validate) {
  using namespace PolymorphicValue_functions;
  NVF_CHECK(concrete_value.hasValue(), "Cannot bind to undefined value");
  if (value->isConst()) {
    NVF_CHECK(
        value->value() == concrete_value,
        "Tried to bind to a constant value: ",
        toString(value->value()),
        " as ",
        toString(concrete_value));
    return;
  }
  validateValWithConcreteValue(value, concrete_value);
  if (evaluate_validate &&
      ir_utils::dependenciesSatisfied(value, known_values_)) {
    auto evaluated_value = evaluate(value);
    using namespace PolymorphicValue_functions;
    auto same = isSame(evaluated_value, concrete_value);
    NVF_CHECK(
        same,
        "Tried to bind to a value: ",
        value->toInlineString(),
        "(which evaluated to ",
        toString(evaluated_value),
        ") as ",
        toString(concrete_value));
  }
  if (auto tv = dynamic_cast<const TensorView*>(value)) {
    const auto& t = concrete_value.as<at::Tensor>();
    auto rfactor_domain =
        TensorDomain::noReductions(tv->getMaybeRFactorDomain());
    NVF_ERROR(
        t.dim() == (int64_t)rfactor_domain.size(),
        "Expected ",
        tv->toString(),
        " to be bound to a tensor of rank ",
        rfactor_domain.size(),
        ", but got a tensor of rank ",
        t.dim());
    for (auto i : c10::irange(t.dim())) {
<<<<<<< HEAD
      if (rfactor_domain[i]->hasExpandedExtent()) {
        // If this axis is expanded in the Fusion, we could bind either an
        // expanded input, or a broadcast input that has size 1 and stride 1.
        // In the latter case, we cannot determine the expanded size so we
        // should leave it unbound.
        if (t.size(i) == 1 and t.stride(i) != 0) {
          continue;
        }
      }
      bind_(
          rfactor_domain[i]->getMaybeExpandedExtent(),
          t.size(i),
          evaluate_validate);
=======
      auto id = rfactor_domain[i];
      if (id->hasExpandedExtent()) {
        // Verify that t is also expanded
        NVF_ERROR(
            t.size(i) == 1 || t.stride(i) == 0,
            "IterDomain ",
            id->toString(),
            " in TensorView ",
            tv->toString(),
            " has expanded extent but input tensor has size ",
            t.size(i),
            " and stride ",
            t.stride(i),
            " in dimension ",
            i);
        bind_(
            rfactor_domain[i]->getMaybeExpandedExtent(),
            t.size(i),
            evaluate_validate);
      } else {
        bind_(rfactor_domain[i]->extent(), t.size(i), evaluate_validate);
      }
>>>>>>> e2c8c80f
    }
  }
  if (value->isA<NamedScalar>()) {
    known_named_scalars_[value->as<NamedScalar>()->name()] =
        std::move(concrete_value);
  } else {
    known_values_[value] = std::move(concrete_value);
  }
}

void ExpressionEvaluator::bind_(
    const std::string& name,
    PolymorphicValue concrete_value) {
  known_named_scalars_[name] = std::move(concrete_value);
}

void ExpressionEvaluator::bind(
    ParallelType pt,
    PolymorphicValue concrete_value) {
  NVF_ERROR(isParallelTypeThread(pt));
  if (precomputed_values_) {
    // Need to bind the thread value to integer machine
    //  in pre-computed mode.
    precomputed_values_->bindConcreteParallelTypeValue(
        pt, std::move(concrete_value));
  } else {
    bind(stringifyThreadSize(pt), std::move(concrete_value));
  }
}

const PolymorphicValue& ExpressionEvaluator::evaluate(ParallelType pt) {
  auto it = known_named_scalars_.find(stringifyThreadSize(pt));
  if (it != known_named_scalars_.end()) {
    return it->second;
  }
  return null_;
}

const PolymorphicValue& ExpressionEvaluator::evaluate(const Val* value) {
  return evaluateHelper(value, known_values_);
}

PolymorphicValue ExpressionEvaluator::evaluate(const Val* value) const {
  std::unordered_map<const Val*, PolymorphicValue> known_values;
  return evaluateHelper(value, known_values);
}

const PolymorphicValue& ExpressionEvaluator::evaluateHelper(
    const Val* value,
    std::unordered_map<const Val*, PolymorphicValue>& known_values) const {
  if (precomputed_values_ && precomputed_values_->ready()) {
    if (precomputed_values_->getMaybeValueFor(value).hasValue()) {
      return precomputed_values_->getMaybeValueFor(value);
    }
  }

  std::reference_wrapper<const PolymorphicValue> maybe_concrete_value =
      getValue(value, known_values);
  if (!maybe_concrete_value.get().hasValue()) {
    if (auto def = value->definition()) {
      FUSER_PERF_SCOPE("ExpressionEvaluator::evaluate");
      std::vector<PolymorphicValue> inputs;
      inputs.reserve(def->inputs().size());
      for (auto i : def->inputs()) {
        const auto& eval_i = evaluate(i);
        if (!eval_i.hasValue()) {
          return null_;
        }
        inputs.emplace_back(eval_i);
      }
      auto outputs = def->evaluate(*this, inputs);
      for (auto i : c10::irange(def->outputs().size())) {
        known_values[def->output(i)] = std::move(outputs[i]);
      }
      maybe_concrete_value = getValue(value, known_values);
    }
  }
  return maybe_concrete_value;
}

const PolymorphicValue& ExpressionEvaluator::getValue(
    const Val* value,
    const std::unordered_map<const Val*, PolymorphicValue>&
        additional_known_values) const {
  if (value->isScalar() && value->isConst()) {
    return value->value();
  }

  if (value->isA<NamedScalar>()) {
    const auto it = known_named_scalars_.find(value->as<NamedScalar>()->name());
    if (it != known_named_scalars_.end()) {
      return it->second;
    }
  }

  auto it = known_values_.find(value);
  if (it != known_values_.end()) {
    return it->second;
  }

  if (&additional_known_values != &known_values_) {
    it = additional_known_values.find(value);
    return it != additional_known_values.end() ? it->second : null_;
  }

  return null_;
}

void ExpressionEvaluator::print() const {
  using namespace PolymorphicValue_functions;

  debug() << "\nEvaluation context\n";
  debug() << "--------------------\n";

  for (const auto& kv : known_values_) {
    NVF_ERROR(!kv.first->isConstScalar());
    debug() << kv.first << " = " << toString(kv.second) << " ; "
            << *kv.first->getValType() << "\n";
  }

  for (const auto& kv : known_named_scalars_) {
    debug() << kv.first << " = " << toString(kv.second) << " ;\n";
  }

  debug() << "\nPre-computed Values\n";
  if (precomputed_values_ != nullptr) {
    precomputed_values_->print();
  }
  debug() << "--------------------\n\n";
}

void ExpressionEvaluator::propagateBoundValuesThroughExactMaps(Fusion* fusion) {
  // We map Symbolic IterDomains here only if their extents match. This avoids
  // mapping between symbolic domains that might concretize to an (Iteration,
  // Broadcast) pair from a resolved broadcast.
  const auto mapped_sets = ExactRootDomainMap(fusion).getMappedSets();

  for (const auto& set : mapped_sets.disjointSets()) {
    int64_t known_size = -1;
    std::vector<Val*> unknown_vals;
    for (const auto id : *set) {
      auto eval_val = evaluate(id->extent());
      if (eval_val.hasValue()) {
        NVF_ERROR(eval_val.is<int64_t>(), "Invalid extent value");
        int64_t this_size = eval_val.as<int64_t>();
        if (known_size != -1) {
          NVF_ERROR(
              known_size == this_size,
              "Conflicting sizes: ",
              known_size,
              ", ",
              this_size);
        } else {
          known_size = this_size;
        }
      } else {
        unknown_vals.push_back(id->extent());
      }
    }

    if (known_size == -1 || unknown_vals.empty()) {
      continue;
    }

    // Binding unknown vals to known_val
    for (auto unknown_val : unknown_vals) {
      bind(unknown_val, known_size);
    }
  }
}

ExpressionEvaluator ExpressionEvaluator::clone(IrCloner& ir_cloner) const {
  ExpressionEvaluator expr_eval;
  NVF_ERROR(
      !precomputed_values_,
      "Cannot clone ExpressionEvaluator with bound PrecomputedValues");
  for (const auto& kv : known_values_) {
    expr_eval.known_values_[ir_cloner.clone(kv.first)] = kv.second;
  }
  expr_eval.known_named_scalars_.insert(
      known_named_scalars_.begin(), known_named_scalars_.end());
  return expr_eval;
}

} // namespace nvfuser<|MERGE_RESOLUTION|>--- conflicted
+++ resolved
@@ -124,21 +124,6 @@
         ", but got a tensor of rank ",
         t.dim());
     for (auto i : c10::irange(t.dim())) {
-<<<<<<< HEAD
-      if (rfactor_domain[i]->hasExpandedExtent()) {
-        // If this axis is expanded in the Fusion, we could bind either an
-        // expanded input, or a broadcast input that has size 1 and stride 1.
-        // In the latter case, we cannot determine the expanded size so we
-        // should leave it unbound.
-        if (t.size(i) == 1 and t.stride(i) != 0) {
-          continue;
-        }
-      }
-      bind_(
-          rfactor_domain[i]->getMaybeExpandedExtent(),
-          t.size(i),
-          evaluate_validate);
-=======
       auto id = rfactor_domain[i];
       if (id->hasExpandedExtent()) {
         // Verify that t is also expanded
@@ -161,7 +146,6 @@
       } else {
         bind_(rfactor_domain[i]->extent(), t.size(i), evaluate_validate);
       }
->>>>>>> e2c8c80f
     }
   }
   if (value->isA<NamedScalar>()) {
