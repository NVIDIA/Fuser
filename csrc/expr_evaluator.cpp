--- conflicted
+++ resolved
@@ -90,15 +90,9 @@
     TORCH_CHECK(
         value->value() == concrete_value,
         "Tried to bind to a constant value: ",
-<<<<<<< HEAD
-        value->value(),
-        " as ",
-        concrete_value);
-=======
         toString(value->value()),
         " as ",
         toString(concrete_value));
->>>>>>> f8b99053
     return;
   }
   validateValWithConcreteValue(value, concrete_value);
