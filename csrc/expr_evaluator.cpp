// clang-format off
/*
 * SPDX-FileCopyrightText: Copyright (c) 2023-present NVIDIA CORPORATION & AFFILIATES.
 * All rights reserved.
 * SPDX-License-Identifier: BSD-3-Clause
 */
// clang-format on

#include <debug.h>
#include <evaluator_common.h>
#include <expr_evaluator.h>
#include <instrumentation.h>
#include <ir/all_nodes.h>
#include <ir/iostream.h>
#include <root_domain_map.h>

#include <iostream>

namespace nvfuser {

namespace {

bool equals(const Val* value, const ScalarValue& concrete_value) {
  switch (std::get<PrimDataType>(value->getDataType()->type)) {
    case DataType::Int: {
      if (!concrete_value.is<int64_t>()) {
        return false;
      }
      auto val = value->getInt();
      return val.has_value() && val.value() == concrete_value.as<int64_t>();
    }
    case DataType::Double: {
      if (!concrete_value.is<double>()) {
        return false;
      }
      auto val = value->getDouble();
      return val.has_value() && val.value() == concrete_value.as<double>();
    }
    case DataType::Bool: {
      if (!concrete_value.is<bool>()) {
        return false;
      }
      auto val = value->getBool();
      return val.has_value() && val.value() == concrete_value.as<bool>();
    }
    default:
      TORCH_INTERNAL_ASSERT(false);
  }
}

<<<<<<< HEAD
=======
template <typename T>
ScalarValue toOptionalScalarValue(std::optional<T> i) {
  if (!i) {
    return std::monostate{};
  }
  return ScalarValue(i.value());
}

>>>>>>> 64a319da
} // namespace

void ExpressionEvaluator::bind_(
    const Val* value,
    const ScalarValue& concrete_value) {
  if (equals(value, concrete_value)) {
    return;
  }
  TORCH_CHECK(value->isScalar());
  TORCH_CHECK(
      value->dtype() == DataType::Int || value->dtype() == DataType::Double ||
      value->dtype() == DataType::Bool);
  TORCH_CHECK(!value->isConstScalar(), "Tried to bind to a constant value");
  TORCH_CHECK(
      value->definition() == nullptr,
      "Tried to bind to a value that is computed in the Fusion IR: ",
      value->toInlineString(),
      " with ",
      concrete_value);
  if (value->isA<NamedScalar>()) {
    known_named_scalars_[value->as<NamedScalar>()->name()] = concrete_value;
  } else {
    known_values_[value] = concrete_value;
  }
}

void ExpressionEvaluator::bind_(
    const std::string& name,
    const ScalarValue& concrete_value) {
  known_named_scalars_[name] = concrete_value;
}

void ExpressionEvaluator::bind(
    ParallelType pt,
    EvaluatorValue concrete_value) {
  TORCH_INTERNAL_ASSERT(isParallelTypeThread(pt));
  if (precomputed_values_) {
    // Need to bind the thread value to integer machine
    //  in pre-computed mode.
    precomputed_values_->bindConcreteParallelTypeValue(pt, concrete_value);
  } else {
<<<<<<< HEAD
    bind(stringifyThreadSize(pt), concrete_value);
=======
    bind(stringifyThreadSize(pt), ScalarValue(concrete_value));
>>>>>>> 64a319da
  }
}

ScalarValue ExpressionEvaluator::evaluate(const Val* value) {
  if (precomputed_values_ && precomputed_values_->ready()) {
    if (precomputed_values_->getMaybeValueFor(value).hasValue()) {
      return precomputed_values_->getMaybeValueFor(value);
    }
  }

  auto maybe_concrete_value = getValue(value);
  if (!maybe_concrete_value.hasValue()) {
    if (auto def = value->definition()) {
      FUSER_PERF_SCOPE("ExpressionEvaluator::evaluate");
      if (def->isA<kir::BaseAddress>()) {
        return std::monostate{};
      }
      std::vector<ScalarValue> inputs;
      inputs.reserve(def->inputs().size());
      for (auto i : def->inputs()) {
        auto eval_i = evaluate(i);
        if (!eval_i.hasValue()) {
          return std::monostate{};
        }
        inputs.emplace_back(eval_i);
      }
      auto outputs = def->evaluate(inputs);
      for (auto i : c10::irange(def->outputs().size())) {
        known_values_[def->output(i)] = outputs[i];
      }
      maybe_concrete_value = getValue(value);
    }
  }
  return maybe_concrete_value;
}

ScalarValue ExpressionEvaluator::evaluate(ParallelType pt) {
  auto it = known_named_scalars_.find(stringifyThreadSize(pt));
  if (it != known_named_scalars_.end()) {
    return it->second;
  }
  return std::monostate{};
}

ScalarValue ExpressionEvaluator::getValue(const Val* value) {
  TORCH_INTERNAL_ASSERT(
      value->isIntegralScalar() || value->isFloatingPointScalar() ||
          value->isABool(),
      value->toInlineString(),
      " is not a supported type in expression evaluation.");

  if (value->isScalar() && value->isConst()) {
<<<<<<< HEAD
    return value->as<Scalar>()->value();
=======
    if (value->isFloatingPointScalar()) {
      return toOptionalScalarValue(value->as<Double>()->value());
    }
    if (value->isABool()) {
      return toOptionalScalarValue(value->as<Bool>()->value());
    }
    if (value->isIntegralScalar()) {
      return toOptionalScalarValue(value->as<Int>()->value());
    }
    TORCH_INTERNAL_ASSERT(
        false, "Data type not supported by ExpressionEvaluator");
>>>>>>> 64a319da
  }

  if (value->isA<NamedScalar>()) {
    const auto it = known_named_scalars_.find(value->as<NamedScalar>()->name());
    if (it != known_named_scalars_.end()) {
      return it->second;
    }
  }

  const auto it = known_values_.find(value);
  return it != known_values_.end() ? it->second : ScalarValue(std::monostate{});
}

void ExpressionEvaluator::print() const {
  debug() << "\nEvaluation context\n";
  debug() << "--------------------\n";
  for (const auto& kv : known_values_) {
    TORCH_INTERNAL_ASSERT(!kv.first->isConstScalar());
    debug() << kv.first << " = " << kv.second << " ; "
            << *kv.first->getValType() << "\n";
  }

  for (const auto& kv : known_named_scalars_) {
    debug() << kv.first << " = " << kv.second << " ;\n";
  }

  debug() << "\nPre-computed Values\n";
  if (precomputed_values_ != nullptr) {
    precomputed_values_->print();
  }
  debug() << "--------------------\n\n";
}

void ExpressionEvaluator::propagateBoundValuesThroughExactMaps(Fusion* fusion) {
  const auto mapped_sets = ExactRootDomainMap(fusion).getMappedSets();

  for (const auto& set : mapped_sets.disjointSets()) {
    int64_t known_size = -1;
    std::vector<Val*> unknown_vals;
    for (const auto id : *set) {
      auto eval_val = evaluate(id->extent());
      if (eval_val.hasValue()) {
        TORCH_INTERNAL_ASSERT(eval_val.is<int64_t>(), "Invalid extent value");
        int64_t this_size = eval_val.as<int64_t>();
        if (known_size != -1) {
          TORCH_INTERNAL_ASSERT(
              known_size == this_size,
              "Conflicting sizes: ",
              known_size,
              ", ",
              this_size);
        } else {
          known_size = this_size;
        }
      } else {
        unknown_vals.push_back(id->extent());
      }
    }

    if (known_size == -1 || unknown_vals.empty()) {
      continue;
    }

    // Binding unknown vals to known_val
    for (auto unknown_val : unknown_vals) {
      bind(unknown_val, known_size);
    }
  }
}

ExpressionEvaluator ExpressionEvaluator::clone(IrCloner& ir_cloner) const {
  ExpressionEvaluator expr_eval;
  TORCH_INTERNAL_ASSERT(
      !precomputed_values_,
      "Cannot clone ExpressionEvaluator with bound PrecomputedValues");
  for (const auto& kv : known_values_) {
    expr_eval.known_values_[ir_cloner.clone(kv.first)] = kv.second;
  }
  expr_eval.known_named_scalars_.insert(
      known_named_scalars_.begin(), known_named_scalars_.end());
  return expr_eval;
}

} // namespace nvfuser<|MERGE_RESOLUTION|>--- conflicted
+++ resolved
@@ -48,17 +48,6 @@
   }
 }
 
-<<<<<<< HEAD
-=======
-template <typename T>
-ScalarValue toOptionalScalarValue(std::optional<T> i) {
-  if (!i) {
-    return std::monostate{};
-  }
-  return ScalarValue(i.value());
-}
-
->>>>>>> 64a319da
 } // namespace
 
 void ExpressionEvaluator::bind_(
@@ -93,18 +82,14 @@
 
 void ExpressionEvaluator::bind(
     ParallelType pt,
-    EvaluatorValue concrete_value) {
+    ScalarValue concrete_value) {
   TORCH_INTERNAL_ASSERT(isParallelTypeThread(pt));
   if (precomputed_values_) {
     // Need to bind the thread value to integer machine
     //  in pre-computed mode.
     precomputed_values_->bindConcreteParallelTypeValue(pt, concrete_value);
   } else {
-<<<<<<< HEAD
     bind(stringifyThreadSize(pt), concrete_value);
-=======
-    bind(stringifyThreadSize(pt), ScalarValue(concrete_value));
->>>>>>> 64a319da
   }
 }
 
@@ -157,21 +142,7 @@
       " is not a supported type in expression evaluation.");
 
   if (value->isScalar() && value->isConst()) {
-<<<<<<< HEAD
     return value->as<Scalar>()->value();
-=======
-    if (value->isFloatingPointScalar()) {
-      return toOptionalScalarValue(value->as<Double>()->value());
-    }
-    if (value->isABool()) {
-      return toOptionalScalarValue(value->as<Bool>()->value());
-    }
-    if (value->isIntegralScalar()) {
-      return toOptionalScalarValue(value->as<Int>()->value());
-    }
-    TORCH_INTERNAL_ASSERT(
-        false, "Data type not supported by ExpressionEvaluator");
->>>>>>> 64a319da
   }
 
   if (value->isA<NamedScalar>()) {
