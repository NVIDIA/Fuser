--- conflicted
+++ resolved
@@ -145,17 +145,6 @@
         // Currently we have the restrictions:
         // (1) Devices parallelized axis extent == DeviceMesh's extent
         // (2) Device parallelized axis cannot be split or merged
-<<<<<<< HEAD
-        // Therefore, the device parallelized extents will always be 1.
-        // Ignore concrete extents because they hold the unsharded extents.
-        if (1 != t.size(i)) {
-          std::cout << "Binding error of tensor size:" << t.sizes() << std::endl;
-          std::cout << tv->toString() << std::endl;
-          std::cout << tv->definition()->toString() << std::endl;
-        }
-        NVF_CHECK(
-            1 == t.size(i), "Tried to bind a constant value 1 as ", t.size(i));
-=======
         // Therefore, the device parallelized extents will always be allocated
         // with size 1, but the symbolic axis extent is binded with the extent
         // of the DeviceMesh
@@ -165,7 +154,6 @@
             rfactor_domain[i]->extent(),
             (int)tv->getDeviceMesh().vector().size(),
             evaluate_validate);
->>>>>>> 195a3f75
       } else {
         bind_(rfactor_domain[i]->extent(), t.size(i), evaluate_validate);
       }
