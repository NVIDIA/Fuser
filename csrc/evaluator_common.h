--- conflicted
+++ resolved
@@ -220,12 +220,8 @@
     }
     defined_[index] = true;
     values_[index] = value;
-<<<<<<< HEAD
-    binding_log_.emplace_back(index, value);
+    binding_log_.emplace_back(index, value, ir_node);
     validate();
-=======
-    binding_log_.emplace_back(index, value, ir_node);
->>>>>>> 29359d73
   }
   template <typename T>
   void bindValue(int index, const T& value, Val* ir_node = nullptr) {
