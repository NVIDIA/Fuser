--- conflicted
+++ resolved
@@ -52,31 +52,10 @@
   ss << "Tensor:";
   ss << " device: " << tensor.device();
   ss << ", dtype: " << tensor.dtype();
-<<<<<<< HEAD
-  ss << ", shape[";
-  for (size_t i = 0; i < tensor.sizes().size(); ++i) {
-    if (i != 0) {
-      ss << ", ";
-    }
-    ss << tensor.size(i);
-  }
-  ss << "]";
-
-  if (!tensor.is_contiguous()) {
-    ss << ", strides: [";
-    for (size_t i = 0; i < tensor.strides().size(); ++i) {
-      ss << tensor.stride(i);
-      if (i < tensor.strides().size() - 1) {
-        ss << ", ";
-      }
-    }
-    ss << "]";
-=======
   ss << ", shape: " << tensor.sizes();
 
   if (!tensor.is_contiguous()) {
     ss << ", strides: " << tensor.strides();
->>>>>>> e3e84854
   }
   return ss.str();
 }
