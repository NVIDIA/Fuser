--- conflicted
+++ resolved
@@ -355,15 +355,6 @@
         makeBinaryOp(bop);
       } else if (auto top = dynamic_cast<TernaryOp*>(def)) {
         makeTernaryOp(top);
-<<<<<<< HEAD
-      } else if (auto lsop = dynamic_cast<LoadStoreOp*>(def)) {
-        NVF_ERROR(
-            lsop->opType() == LoadStoreOpType::Set,
-            "NaiveValueMachine: unsupported LoadStoreOpType: ",
-            lsop->opType());
-        makeSetOp(lsop);
-=======
->>>>>>> f736feea
       } else {
         // There could be some ops not supported yet. For these ops, we will
         // bind their outputs. So ignoring them here.
@@ -466,22 +457,6 @@
   dest_[index] = out;
 }
 
-<<<<<<< HEAD
-void NaiveValueMachine::makeSetOp(LoadStoreOp* lsop) {
-  int in = lsop->in()->evaluatorIndex();
-  int out = lsop->out()->evaluatorIndex();
-
-  NVF_ERROR(in >= 0, "Integer Machine: unknown input: ", lsop);
-  NVF_ERROR(out >= 0, "Integer Machine: unknown out: ", lsop);
-
-  int index = makeInstructionEntry();
-  inst_type_[index] = InstructionType::SET_OP;
-  src0_[index] = in;
-  dest_[index] = out;
-}
-
-=======
->>>>>>> f736feea
 int NaiveValueMachine::makeInstructionEntry() {
   int index = num_of_instructions_++;
   inst_type_.emplace_back(InstructionType::UNARY_OP);
@@ -676,8 +651,6 @@
   auto& dest = precomputed_values_.values_[dest_index];
 
   switch (top_type_[index]) {
-<<<<<<< HEAD
-=======
     case TernaryOpType::Clamp:
       dest = std::min(std::max(a, b), c);
       break;
@@ -689,7 +662,6 @@
     case TernaryOpType::Threshold:
       dest = a <= b ? c : a;
       break;
->>>>>>> f736feea
     case TernaryOpType::Where:
       dest = a ? b : c;
       break;
