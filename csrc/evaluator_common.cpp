--- conflicted
+++ resolved
@@ -353,16 +353,6 @@
       "Something went wrong configuring launch. Inputs do not match.");
 
   std::vector<int64_t> logical_sizes = unshardedSizes(tv, tensor.sizes());
-<<<<<<< HEAD
-  if (tv->dtype() == DataType::Float4_e2m1) {
-    if (!logical_sizes.empty()) {
-      // PyTorch does not natively support fp4. We represent fp4 tensor
-      // of shape [N1, N2, ..., Nk] as uint8 tensor of shape [N1, N2, ..., Nk/2].
-      // We need to adjust the logical domain to reflect this.
-      logical_sizes[logical_sizes.size() - 1] *= 2;
-    }
-  }
-=======
 
   // Adjust the last dimension of the logical domain to support DataType
   // that is not supported by PyTorch. See the comment of getLastDimAdjustment
@@ -377,7 +367,6 @@
         "DataType not supported");
   }
 
->>>>>>> b8898d88
   for (const auto dim : arange(static_cast<int64_t>(logical_domain.size()))) {
     IterDomain* id = logical_domain[dim];
     const auto dim_size = logical_sizes.at(dim);
