--- conflicted
+++ resolved
@@ -191,11 +191,7 @@
     const auto input = inputs[i];
     NVF_ERROR(input != nullptr);
     if (auto* tv = dynamic_cast<TensorView*>(input)) {
-<<<<<<< HEAD
-      auto tensor = args[i].as<at::Tensor>();
-=======
       const auto& tensor = args[i].as<at::Tensor>();
->>>>>>> 068fa65c
       if (!tensor.is_cpu()) {
         bindTensorMetaData(tv, tensor);
       }
