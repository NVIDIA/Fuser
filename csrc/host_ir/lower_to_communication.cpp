// clang-format off
/*
 * SPDX-FileCopyrightText: Copyright (c) 2024-present NVIDIA CORPORATION & AFFILIATES.
 * All rights reserved.
 * SPDX-License-Identifier: BSD-3-Clause
 */
// clang-format on

#include <host_ir/container.h>
#include <host_ir/lower.h>
#include <host_ir/lower_to_communication.h>
#include <id_model/id_model.h>
#include <ir/all_nodes.h>
#include <ir/builder.h>
#include <ir/internal_base_nodes.h>
#include <ir/utils.h>
#include <kernel_ir.h>
#include <multidevice/communication.h>
#include <multidevice/utils.h>
#include <ops/all_ops.h>
#include <ops/utils.h>

namespace nvfuser {

namespace {

// TODO: handle `c10d::RedOpType::reduceOp::AVG` and
// `c10d::RedOpType::reduceOp::PREMUL_SUM`
inline c10d::ReduceOp::RedOpType getC10dReduceOpType(BinaryOpType op) {
  switch (op) {
    case BinaryOpType::Add:
      return c10d::ReduceOp::RedOpType::SUM;
    case BinaryOpType::Mul:
      return c10d::ReduceOp::RedOpType::PRODUCT;
    case BinaryOpType::Min:
      return c10d::ReduceOp::RedOpType::MIN;
    case BinaryOpType::Max:
      return c10d::ReduceOp::RedOpType::MAX;
    case BinaryOpType::BitwiseAnd:
      return c10d::ReduceOp::RedOpType::BAND;
    case BinaryOpType::BitwiseOr:
      return c10d::ReduceOp::RedOpType::BOR;
    case BinaryOpType::BitwiseXor:
      return c10d::ReduceOp::RedOpType::BXOR;
    default:
      NVF_THROW("unsupported reduction operation");
      return c10d::ReduceOp::RedOpType::UNUSED;
  }
}

// Adds one or zero Scatter communication to the vector 'comms'
void lowerToScatter(
    TensorView* input_tv,
    TensorView* output_tv,
    const HostIrLowerParams& params,
    std::vector<Expr*>& comms) {
  const DeviceMesh& receiver_mesh = output_tv->getDeviceMesh();
  NVF_ERROR(
      receiver_mesh.rank() == 1,
      "Gather only supported on a 1D mesh. Given ",
      receiver_mesh);

  // Find a common device between input and receiver meshes to be the root
  auto it = std::ranges::find_if(
      input_tv->getDeviceMesh().vector(),
      [&receiver_mesh](DeviceIdxType device) {
        return receiver_mesh.has(device);
      });
  NVF_ERROR(
      it != input_tv->getDeviceMesh().vector().end(),
      "No common device found between input and receiver meshes");
  DeviceIdxType root = *it;

  Team team = receiver_mesh.vector();
  comms.push_back(IrBuilder::create<Communication>(
      CommunicationType::Scatter,
      output_tv,
      input_tv,
      team,
      root,
      c10d::ReduceOp::RedOpType::UNUSED,
      params.communicator_backend));
}

/*
Adds zero or multiple Gather communications to the vector 'comms'

Note that since the root of a Gather collective is a destination, we possibly
need multiple Gathers if the tensor is replicated in the receiver mesh.
*/
void lowerToGather(
    TensorView* input_tv,
    TensorView* output_tv,
    const HostIrLowerParams& params,
    std::vector<Expr*>& comms) {
  // we create as many 'Gathers' as there are devices in the receiver mesh
  const DeviceMesh& sender_mesh = input_tv->getDeviceMesh();
  NVF_ERROR(
      sender_mesh.rank() == 1,
      "Currently only lower Gather on a 1D mesh. Given ",
      sender_mesh);
  for (auto root : output_tv->getDeviceMesh().vector()) {
    Team team = sender_mesh.vector();
    if (!sender_mesh.has(root)) {
      team.push_back(root);
    }
    comms.push_back(IrBuilder::create<Communication>(
        CommunicationType::Gather,
        output_tv,
        input_tv,
        team,
        root,
        c10d::ReduceOp::RedOpType::UNUSED,
        params.communicator_backend));
  }
}

// Add one or zero Allgather communication to the vector 'comms'
void lowerToAllgather(
    TensorView* input_tv,
    TensorView* output_tv,
    const HostIrLowerParams& params,
    std::vector<Expr*>& comms,
    DeviceIdxType my_device_idx) {
  const DeviceMesh& mesh = input_tv->getDeviceMesh();
  Team team = mesh.getSlice(my_device_idx, ParallelType::DIDx);
  comms.push_back(IrBuilder::create<Communication>(
      CommunicationType::Allgather,
      output_tv,
      input_tv,
      team,
      /*root=*/-1,
      c10d::ReduceOp::RedOpType::UNUSED,
      params.communicator_backend));
}

// Adds one or zero Broadcast communication to the vector 'comms'
void lowerToBroadcast(
    TensorView* input_tv,
    TensorView* output_tv,
    DeviceIdxType root,
    const HostIrLowerParams& params,
    std::vector<Expr*>& comms) {
  const DeviceMesh& mesh = output_tv->getDeviceMesh();
  NVF_ERROR(
      mesh.rank() == 1, "Broadcast only supported a 1D mesh. Given ", mesh);
  Team team = mesh.vector();
  if (!mesh.has(root)) {
    team.push_back(root);
  }
  comms.push_back(IrBuilder::create<Communication>(
      CommunicationType::Broadcast,
      output_tv,
      input_tv,
      team,
      root,
      c10d::ReduceOp::RedOpType::UNUSED,
      params.communicator_backend));
}

// Adds several Broadcast or SendRecv communications to the vector 'comms'
// For now, we assume that this function is called only if
// the input and output have the same sharding. Later we could support more
// general cases.
void lowerToBroadcastOrSendRecv(
    TensorView* input_tv,
    TensorView* output_tv,
    const HostIrLowerParams& params,
    std::vector<Expr*>& comms) {
  const DeviceMesh& sender_mesh = input_tv->getDeviceMesh();
  const DeviceMesh& receiver_mesh = output_tv->getDeviceMesh();
  NVF_ERROR(
      sender_mesh.rank() == 1,
      "Broadcast only supported a 1D mesh. Given ",
      sender_mesh);
  NVF_ERROR(
      receiver_mesh.rank() == 1,
      "Broadcast only supported a 1D mesh. Given ",
      receiver_mesh);
  if (isSharded(input_tv) && sender_mesh.size() > 1) {
    // if the inputs and ouputs are parallelized,
    // we create as many Broadcast as that will be handled in parallel
    NVF_ERROR(
        sender_mesh.size() == receiver_mesh.size(),
        "the receiver and sender meshes have different sizes: ",
        sender_mesh.size(),
        " vs ",
        receiver_mesh.size());
    for (auto i : c10::irange(sender_mesh.size())) {
      const DeviceIdxType sender = sender_mesh.at(i);
      const DeviceIdxType receiver = receiver_mesh.at(i);
      comms.push_back(IrBuilder::create<Communication>(
          CommunicationType::SendRecv,
          output_tv,
          input_tv,
          Team({sender, receiver}),
          /*root=*/sender,
          c10d::ReduceOp::RedOpType::UNUSED,
          params.communicator_backend));
    }
  } else {
    // Either of the following two cases is happening.
    // 1. `sender_mesh` contains only one device. In this case, we broadcast
    // from that device.
    // 2. `sender_mesh` contains multiple devices but the input is not sharded.
    // In this case, we arbitrarily choose the first device of the sender mesh
    // to be the root.
    lowerToBroadcast(
        input_tv,
        output_tv,
        /*root=*/sender_mesh.at(0),
        params,
        comms);
  }
}

void lowerToReduce(
    TensorView* input_tv,
    TensorView* output_tv,
    BinaryOpType op_type,
    const HostIrLowerParams& params,
    std::vector<Expr*>& comms) {
  const DeviceMesh& receiver_mesh = output_tv->getDeviceMesh();
  const DeviceMesh& sender_mesh = input_tv->getDeviceMesh();
  NVF_ERROR(
      sender_mesh.rank() == 1,
      "Reduce only supported a 1D mesh. Given ",
      sender_mesh);
  NVF_ERROR(
      receiver_mesh.rank() == 1,
      "Reduce only supported a 1D mesh. Given ",
      receiver_mesh);
  const auto reduce_op_type = getC10dReduceOpType(op_type);
  // we create as many Reduces as there are devices in the receiver mesh
  for (auto root : receiver_mesh.vector()) {
    Team team = sender_mesh.vector();
    if (!sender_mesh.has(root)) {
      team.push_back(root);
    }
    comms.push_back(IrBuilder::create<Communication>(
        CommunicationType::Reduce,
        output_tv,
        input_tv,
        team,
        root,
        reduce_op_type,
        params.communicator_backend));
  }
}

void lowerToAllreduce(
    TensorView* input_tv,
    TensorView* output_tv,
    BinaryOpType op_type,
    const HostIrLowerParams& params,
    std::vector<Expr*>& comms,
    DeviceIdxType my_device_idx) {
  const DeviceMesh& mesh = input_tv->getDeviceMesh();
  Team team = mesh.getSlice(my_device_idx, ParallelType::DIDx);
  comms.push_back(IrBuilder::create<Communication>(
      CommunicationType::Allreduce,
      output_tv,
      input_tv,
      team,
      /*root=*/-1,
      getC10dReduceOpType(op_type),
      params.communicator_backend));
}

void lowerToReduceScatter(
    TensorView* input_tv,
    TensorView* output_tv,
    BinaryOpType op_type,
    const HostIrLowerParams& params,
    std::vector<Expr*>& comms,
    DeviceIdxType my_device_idx) {
  const DeviceMesh& mesh = input_tv->getDeviceMesh();
  Team team = mesh.getSlice(my_device_idx, ParallelType::DIDx);

  comms.push_back(IrBuilder::create<Communication>(
      CommunicationType::ReduceScatter,
      output_tv,
      input_tv,
      /*team=*/team,
      /*root=*/-1,
      getC10dReduceOpType(op_type),
      params.communicator_backend));
}

<<<<<<< HEAD
std::vector<Expr*> lowerToCollectiveBasedPipelinedGemmComm(
    Expr* expr,
    const HostIrLowerParams& params) {
  NVF_ERROR(
      (expr->isOneOf<MatmulOp, LinearOp>()),
      "Expect a MatmulOp or a LinearOp, but got",
      expr);
  TensorView* tva = nullptr;
  TensorView* tvb = nullptr;
  TensorView* tv_bias = nullptr;
  TensorView* tv_out = nullptr;
  if (auto* matmul = dynamic_cast<MatmulOp*>(expr)) {
    tva = matmul->inA();
    tvb = matmul->inB();
    tv_out = matmul->out();
  } else {
    auto* linear = expr->as<LinearOp>();
    tva = linear->inA()->as<TensorView>();
    tvb = linear->inB()->as<TensorView>();
    tv_bias = (linear->hasBias() ? linear->bias()->as<TensorView>() : nullptr);
    tv_out = linear->out()->as<TensorView>();
    NVF_ERROR(
        !(linear->hasBias() && isSharded(tv_bias)),
        "The bias ",
        tv_bias,
        " is expected to not be sharded");
  }

  NVF_ERROR(
      !isSharded(tvb), "The B operand ", tvb, " is expected to not be sharded");
  NVF_ERROR(
      !isSharded(tv_out),
      "The output ",
      tv_out,
      " is expected to not be sharded");
  NVF_ERROR(
      tv_out->axis(0)->getParallelType() == ParallelType::Stream,
      "The output ",
      tv_out,
      " is expected to be stream-parallelized on axis 0");
  const int64_t sharded_axis_index =
      getShardedLogicalAxis(tva, ParallelType::DIDx);
  IterDomain* stream_axis = tva->axis(0);
  NVF_ERROR(
      stream_axis->getParallelType() == ParallelType::Serial &&
          sharded_axis_index == 1,
      "The operand A ",
      tva,
      " is expected to be sharded on the dimension 1");

  auto hic = FusionGuard::getCurFusion()->as<hir::HostIrContainer>();

  auto* get_current_stream = IrBuilder::create<hir::GetCurrentStream>();
  hir::Stream* original_stream = get_current_stream->stream();

  TensorView* tva_allgathered =
      ops::newValLike(tva, tva->dtype())->as<TensorView>();
  tva_allgathered->axis(sharded_axis_index)->parallelize(ParallelType::Serial);
  tva_allgathered->setMemoryType(MemoryType::Global);
  auto* allocate_tva_allgathered =
      IrBuilder::create<kir::Allocate>(tva_allgathered, MemoryType::Global);

  tv_out->setMemoryType(MemoryType::Global);
  auto* allocate_tv_out =
      IrBuilder::create<kir::Allocate>(tv_out, MemoryType::Global);

  auto* j =
      IrBuilder::create<Val>(DataType::Index); // running index of the for-loop
  auto* start = hic->zeroVal();
  auto* stop = stream_axis->extent();
  auto* step = hic->oneVal();
  auto* for_loop_initial_sync = IrBuilder::create<ForLoop>(
      stream_axis,
      /*index=*/j,
      start,
      stop,
      step,
      /*vectorize=*/false,
      /*vectorize_shift=*/nullptr,
      /*unroll_required=*/false,
      CircularBufferLoopStage::NotApplicable,
      /*circular_buffer_loop_stage_depth=*/0);

  auto* number_of_streams =
      IrBuilder::create<NamedScalar>("numberOfStreams", DataType::Int);
  auto* stream_index = mod(j, number_of_streams);
  auto* stream = IrBuilder::create<hir::Stream>(stream_index);
  auto* set_stream = IrBuilder::create<hir::SetCurrentStream>(stream);
  auto* initial_sync_stream =
      IrBuilder::create<hir::Synchronize>(original_stream);

  // the initial sync of the streams with the user's stream is done in a
  // separate for-loop for performance reasons with comms/compute overlap
  std::vector<Expr*> loop_body_initial_sync = {set_stream, initial_sync_stream};
  for (Expr* expr : loop_body_initial_sync) {
    for_loop_initial_sync->body().push_back(expr);
  }

  auto* for_loop = IrBuilder::create<ForLoop>(
      stream_axis,
      /*index=*/j,
      start,
      stop,
      step,
      /*vectorize=*/false,
      /*vectorize_shift=*/nullptr,
      /*unroll_required=*/false,
      CircularBufferLoopStage::NotApplicable,
      /*circular_buffer_loop_stage_depth=*/0);

  TensorView* tva_j = select(tva, 0, j);
  TensorView* tva_allgathered_j = select(tva_allgathered, 0, j);
  TensorView* tv_out_j = select(tv_out, 0, j);

  NVF_ERROR(
      tva->hasDeviceMesh(),
      "The matmul's input ",
      tva,
      "is expected to have a DeviceMesh");
  for (auto tv : {tva_j, tva_allgathered_j, tv_out_j}) {
    tv->setDeviceMesh(tva->getDeviceMesh());
  }

  auto* communication = IrBuilder::create<Communication>(
      CommunicationType::Allgather,
      /*out=*/tva_allgathered_j,
      /*in=*/tva_j,
      /*team=*/tva->getDeviceMesh().vector(),
      /*root=*/-1,
      /*red_op=*/RedOpType::UNUSED,
      params.communicator_backend);
  auto* wait = IrBuilder::create<hir::Wait>(communication);

  Expr* compute = nullptr;
  if (expr->isA<MatmulOp>()) {
    compute = IrBuilder::create<MatmulOp>(tv_out_j, tva_allgathered_j, tvb);
  } else {
    compute =
        IrBuilder::create<LinearOp>(tv_out_j, tva_allgathered_j, tvb, tv_bias);
  }

  auto* set_back_original_stream =
      IrBuilder::create<hir::SetCurrentStream>(original_stream);
  auto* sync_stream = IrBuilder::create<hir::Synchronize>(stream);

  std::vector<Expr*> loop_body = {
      set_stream,
      tva_j->definition(),
      tva_allgathered_j->definition(),
      communication,
      wait,
      tv_out_j->definition(),
      compute,
      set_back_original_stream,
      sync_stream};
  for (Expr* expr : loop_body) {
    for_loop->body().push_back(expr);
  }

  return {
      get_current_stream,
      allocate_tva_allgathered,
      allocate_tv_out,
      for_loop_initial_sync,
      for_loop};
}

=======
>>>>>>> 16ab176e
} // namespace

std::vector<Expr*> convertSingleOpToCommunication(
    Expr* c,
    DeviceIdxType my_device_idx,
    const HostIrLowerParams& params) {
  FusionGuard fg(c->fusion());

  std::vector<Expr*> comms;
  NVF_ERROR(
      c->inputs().size() == 1 && c->input(0)->isA<TensorView>() &&
          c->outputs().size() == 1 && c->output(0)->isA<TensorView>(),
      "Input/Output must be single TensorView: ",
      c);
  auto* input_tv = c->input(0)->as<TensorView>();
  auto* output_tv = c->output(0)->as<TensorView>();

  input_tv->setMemoryType(MemoryType::Global);
  output_tv->setMemoryType(MemoryType::Global);

  const DeviceMesh& sender_mesh = input_tv->getDeviceMesh();
  const DeviceMesh& receiver_mesh = output_tv->getDeviceMesh();
  const bool same_mesh = sender_mesh == receiver_mesh;

  // Stores whether the I/O has its first axis parallelized on DIDx
  const bool is_input_sharded = isSharded(input_tv) && sender_mesh.size() > 1;
  const bool is_output_sharded =
      isSharded(output_tv) && receiver_mesh.size() > 1;

  NVF_ERROR(
      HostIrLower::canLower(c),
      "Lowering expression ",
      c->toString(),
      " to communication is not supported");
  NVF_ERROR(
      !isInnerResharding(c),
      "Resharding on an inner axis is not lowerable ",
      c->toString());
  bool is_reduction = c->isA<ReductionOp>();

  if (is_reduction) {
    BinaryOpType op_type = c->as<ReductionOp>()->getReductionOpType();
    NVF_ERROR(
        is_input_sharded || sender_mesh.size() == 1,
        "the comm input must be sharded in case of reduce.",
        "Insert a `set` before the reduction to reshard")
    if (is_output_sharded) {
      NVF_ERROR(
          same_mesh,
          "ReduceScatter operation must have the same sender and receiver device mesh. "
          "Insert a Set operation before or after the reduction to reshard ot another device mesh");
      lowerToReduceScatter(
          input_tv, output_tv, op_type, params, comms, my_device_idx);
    } else {
      if (same_mesh) {
        lowerToAllreduce(
            input_tv, output_tv, op_type, params, comms, my_device_idx);
      } else {
        lowerToReduce(input_tv, output_tv, op_type, params, comms);
      }
    }
  } else {
    if (!is_input_sharded && is_output_sharded) {
      lowerToScatter(input_tv, output_tv, params, comms);
    } else if (is_input_sharded && !is_output_sharded) {
      if (same_mesh) {
        lowerToAllgather(input_tv, output_tv, params, comms, my_device_idx);
      } else {
        lowerToGather(input_tv, output_tv, params, comms);
      }
    } else {
      lowerToBroadcastOrSendRecv(input_tv, output_tv, params, comms);
    }
  }

  return comms;
}

} // namespace nvfuser<|MERGE_RESOLUTION|>--- conflicted
+++ resolved
@@ -287,176 +287,6 @@
       params.communicator_backend));
 }
 
-<<<<<<< HEAD
-std::vector<Expr*> lowerToCollectiveBasedPipelinedGemmComm(
-    Expr* expr,
-    const HostIrLowerParams& params) {
-  NVF_ERROR(
-      (expr->isOneOf<MatmulOp, LinearOp>()),
-      "Expect a MatmulOp or a LinearOp, but got",
-      expr);
-  TensorView* tva = nullptr;
-  TensorView* tvb = nullptr;
-  TensorView* tv_bias = nullptr;
-  TensorView* tv_out = nullptr;
-  if (auto* matmul = dynamic_cast<MatmulOp*>(expr)) {
-    tva = matmul->inA();
-    tvb = matmul->inB();
-    tv_out = matmul->out();
-  } else {
-    auto* linear = expr->as<LinearOp>();
-    tva = linear->inA()->as<TensorView>();
-    tvb = linear->inB()->as<TensorView>();
-    tv_bias = (linear->hasBias() ? linear->bias()->as<TensorView>() : nullptr);
-    tv_out = linear->out()->as<TensorView>();
-    NVF_ERROR(
-        !(linear->hasBias() && isSharded(tv_bias)),
-        "The bias ",
-        tv_bias,
-        " is expected to not be sharded");
-  }
-
-  NVF_ERROR(
-      !isSharded(tvb), "The B operand ", tvb, " is expected to not be sharded");
-  NVF_ERROR(
-      !isSharded(tv_out),
-      "The output ",
-      tv_out,
-      " is expected to not be sharded");
-  NVF_ERROR(
-      tv_out->axis(0)->getParallelType() == ParallelType::Stream,
-      "The output ",
-      tv_out,
-      " is expected to be stream-parallelized on axis 0");
-  const int64_t sharded_axis_index =
-      getShardedLogicalAxis(tva, ParallelType::DIDx);
-  IterDomain* stream_axis = tva->axis(0);
-  NVF_ERROR(
-      stream_axis->getParallelType() == ParallelType::Serial &&
-          sharded_axis_index == 1,
-      "The operand A ",
-      tva,
-      " is expected to be sharded on the dimension 1");
-
-  auto hic = FusionGuard::getCurFusion()->as<hir::HostIrContainer>();
-
-  auto* get_current_stream = IrBuilder::create<hir::GetCurrentStream>();
-  hir::Stream* original_stream = get_current_stream->stream();
-
-  TensorView* tva_allgathered =
-      ops::newValLike(tva, tva->dtype())->as<TensorView>();
-  tva_allgathered->axis(sharded_axis_index)->parallelize(ParallelType::Serial);
-  tva_allgathered->setMemoryType(MemoryType::Global);
-  auto* allocate_tva_allgathered =
-      IrBuilder::create<kir::Allocate>(tva_allgathered, MemoryType::Global);
-
-  tv_out->setMemoryType(MemoryType::Global);
-  auto* allocate_tv_out =
-      IrBuilder::create<kir::Allocate>(tv_out, MemoryType::Global);
-
-  auto* j =
-      IrBuilder::create<Val>(DataType::Index); // running index of the for-loop
-  auto* start = hic->zeroVal();
-  auto* stop = stream_axis->extent();
-  auto* step = hic->oneVal();
-  auto* for_loop_initial_sync = IrBuilder::create<ForLoop>(
-      stream_axis,
-      /*index=*/j,
-      start,
-      stop,
-      step,
-      /*vectorize=*/false,
-      /*vectorize_shift=*/nullptr,
-      /*unroll_required=*/false,
-      CircularBufferLoopStage::NotApplicable,
-      /*circular_buffer_loop_stage_depth=*/0);
-
-  auto* number_of_streams =
-      IrBuilder::create<NamedScalar>("numberOfStreams", DataType::Int);
-  auto* stream_index = mod(j, number_of_streams);
-  auto* stream = IrBuilder::create<hir::Stream>(stream_index);
-  auto* set_stream = IrBuilder::create<hir::SetCurrentStream>(stream);
-  auto* initial_sync_stream =
-      IrBuilder::create<hir::Synchronize>(original_stream);
-
-  // the initial sync of the streams with the user's stream is done in a
-  // separate for-loop for performance reasons with comms/compute overlap
-  std::vector<Expr*> loop_body_initial_sync = {set_stream, initial_sync_stream};
-  for (Expr* expr : loop_body_initial_sync) {
-    for_loop_initial_sync->body().push_back(expr);
-  }
-
-  auto* for_loop = IrBuilder::create<ForLoop>(
-      stream_axis,
-      /*index=*/j,
-      start,
-      stop,
-      step,
-      /*vectorize=*/false,
-      /*vectorize_shift=*/nullptr,
-      /*unroll_required=*/false,
-      CircularBufferLoopStage::NotApplicable,
-      /*circular_buffer_loop_stage_depth=*/0);
-
-  TensorView* tva_j = select(tva, 0, j);
-  TensorView* tva_allgathered_j = select(tva_allgathered, 0, j);
-  TensorView* tv_out_j = select(tv_out, 0, j);
-
-  NVF_ERROR(
-      tva->hasDeviceMesh(),
-      "The matmul's input ",
-      tva,
-      "is expected to have a DeviceMesh");
-  for (auto tv : {tva_j, tva_allgathered_j, tv_out_j}) {
-    tv->setDeviceMesh(tva->getDeviceMesh());
-  }
-
-  auto* communication = IrBuilder::create<Communication>(
-      CommunicationType::Allgather,
-      /*out=*/tva_allgathered_j,
-      /*in=*/tva_j,
-      /*team=*/tva->getDeviceMesh().vector(),
-      /*root=*/-1,
-      /*red_op=*/RedOpType::UNUSED,
-      params.communicator_backend);
-  auto* wait = IrBuilder::create<hir::Wait>(communication);
-
-  Expr* compute = nullptr;
-  if (expr->isA<MatmulOp>()) {
-    compute = IrBuilder::create<MatmulOp>(tv_out_j, tva_allgathered_j, tvb);
-  } else {
-    compute =
-        IrBuilder::create<LinearOp>(tv_out_j, tva_allgathered_j, tvb, tv_bias);
-  }
-
-  auto* set_back_original_stream =
-      IrBuilder::create<hir::SetCurrentStream>(original_stream);
-  auto* sync_stream = IrBuilder::create<hir::Synchronize>(stream);
-
-  std::vector<Expr*> loop_body = {
-      set_stream,
-      tva_j->definition(),
-      tva_allgathered_j->definition(),
-      communication,
-      wait,
-      tv_out_j->definition(),
-      compute,
-      set_back_original_stream,
-      sync_stream};
-  for (Expr* expr : loop_body) {
-    for_loop->body().push_back(expr);
-  }
-
-  return {
-      get_current_stream,
-      allocate_tva_allgathered,
-      allocate_tv_out,
-      for_loop_initial_sync,
-      for_loop};
-}
-
-=======
->>>>>>> 16ab176e
 } // namespace
 
 std::vector<Expr*> convertSingleOpToCommunication(
