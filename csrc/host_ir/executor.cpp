--- conflicted
+++ resolved
@@ -190,10 +190,7 @@
     : container_(std::move(container)),
       communicator_(communicator),
       params_(params),
-<<<<<<< HEAD
-=======
       expr_evaluator_(),
->>>>>>> 5212fbfe
       my_local_device_index_(communicator_ ? communicator_->local_rank() : 0),
       ipc_handle_cache_(expr_evaluator_) {
   const DeviceIdxType device_index =
@@ -438,7 +435,6 @@
       getKnownTensorOrUndefined(communication->buffer(), expr_evaluator_);
 
   if (backend_type == CommunicatorBackend::kCuda) {
-<<<<<<< HEAD
     const P2pIpcHandle& p2p_ipc_handle = ipc_handle_cache_.get(communication);
     const auto current_stream = static_cast<CUstream>(
         c10::cuda::getCurrentCUDAStream(my_local_device_index_).stream());
@@ -449,27 +445,13 @@
           current_stream);
     } else {
       get_zcopy::sendPost(p2p_ipc_handle, current_stream);
-=======
-    const P2pIpcHandle& ipc_handles = ipc_handle_cache_.get(communication);
-    const auto current_stream = static_cast<CUstream>(
-        c10::cuda::getCurrentCUDAStream(my_local_device_index_).stream());
-    if (communication->type() == P2PCommunicationType::RECV) {
-      getZcopy::RecvPost(
-          ipc_handles, buffer.numel() * buffer.element_size(), current_stream);
-    } else {
-      getZcopy::SendPost(ipc_handles, current_stream);
->>>>>>> 5212fbfe
     }
   } else {
     works_[communication] = postSingleCommunication(
         communication,
         communicator_->deviceId(),
         expr_evaluator_.evaluate(communication->peer()).as<int64_t>(),
-<<<<<<< HEAD
-        communicator_->getWorld(),
-=======
         communicator_->getWorld(communication->backend()),
->>>>>>> 5212fbfe
         buffer);
   }
 }
@@ -482,11 +464,7 @@
       const auto current_stream = static_cast<CUstream>(
           c10::cuda::getCurrentCUDAStream(my_local_device_index_).stream());
       const P2pIpcHandle& ipc_handles = ipc_handle_cache_.get(p2p_comm);
-<<<<<<< HEAD
       get_zcopy::sendWait(ipc_handles, current_stream);
-=======
-      getZcopy::SendWait(ipc_handles, current_stream);
->>>>>>> 5212fbfe
     }
   } else {
     auto it = works_.find(communication);
