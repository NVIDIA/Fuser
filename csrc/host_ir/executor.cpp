// clang-format off
/*
 * SPDX-FileCopyrightText: Copyright (c) 2023-present NVIDIA CORPORATION & AFFILIATES.
 * All rights reserved.
 * SPDX-License-Identifier: BSD-3-Clause
 */
// clang-format on

#include <ATen/cuda/CUDAContext.h>

#include <dynamic_transform.h>
#include <fusion_profiler.h>
#include <host_ir/executor.h>
#include <host_ir/lower.h>
#include <instrumentation.h>
#include <ir/utils.h>
#include <multidevice/communication.h>
#include <multidevice/utils.h>
#include <options.h>
#include <runtime/allocations.h>
#include <runtime/executor_dispatch.h>
#include <runtime/executor_kernel_arg.h>
#include <runtime/fusion_kernel_runtime.h>

namespace nvfuser {

HostIrExecutor::HostIrExecutor(
    int64_t fusion_id,
    int64_t concrete_id,
    int64_t runtime_id,
    int64_t group_id)
    : ExecutorAbstract(fusion_id, concrete_id, runtime_id, group_id),
      communicator_(&Communicator::getInstance()) {}

bool HostIrExecutor::supported(Fusion* fusion) {
  FUSER_PERF_SCOPE("HostIrExecutor::supported");
  std::vector<Expr*> exprs = fusion->exprs();
  if (std::any_of(exprs.begin(), exprs.end(), [](Expr* e) {
        return isResharding(e) && HostIrLower::canLower(e);
      })) {
    NVF_ERROR(
        std::all_of(
            exprs.begin(),
            exprs.end(),
            [](Expr* e) {
              return isResharding(e) && HostIrLower::canLower(e);
            }),
        "Could not execute fusion as all expressions in a host IR container must be communication based at this point.");
    return true;
  }
  return false;
}

void HostIrExecutor::compile(Fusion* fusion) {
  FUSER_PERF_SCOPE("HostIrExecutor::compile");
  NVF_ERROR(
      supported(fusion),
      "HostIrExecutor does not support the Fusion provided.");
  if (isProfilerEnabled()) {
    FusionProfiler::segment(group_id_).startCompile();
  }

  host_ir_container_ = std::make_unique<hir::HostIrContainer>();
  IrCloner cloner = Fusion::copy(fusion, host_ir_container_.get());
  if (fusion->isA<hir::HostIrContainer>()) {
    for (auto expr : fusion->as<hir::HostIrContainer>()->topLevelExprs()) {
      host_ir_container_->pushBackTopLevelExprs(cloner.clone(expr));
    }
  } else {
    std::vector<Expr*> exprs = fusion->exprs();
    for (Expr* e : exprs) {
      std::vector<Expr*> communications = HostIrLower::lower(cloner.clone(e));
      for (auto* communication : communications) {
        host_ir_container_->pushBackTopLevelExprs(communication);
      }
    }
  }

  if (isProfilerEnabled()) {
    FusionProfiler::segment(group_id_).stopCompile();
  }
}

bool HostIrExecutor::isCompiled() const {
  return (bool)host_ir_container_;
}

namespace {
// Host IR specific function, returns the at:Tensor (ordered list) associated
// with the provdied Fusion output tv
at::Tensor findBufferForFusionOutput(
    const std::vector<at::Tensor>& out_tensors,
    const Val* fusion_out,
    const Fusion* fusion) {
  auto i =
      std::find(fusion->outputs().begin(), fusion->outputs().end(), fusion_out);
  NVF_ERROR(i != fusion->outputs().end());
  auto index = std::distance(fusion->outputs().begin(), i);
  return out_tensors[index];
}
} // namespace

std::vector<at::Tensor> HostIrExecutor::run(
    KernelArgumentHolder& args,
    std::vector<at::Tensor> outputs) {
  FUSER_PERF_SCOPE("HostIrExecutor::run");
  if (isProfilerEnabled()) {
    NVF_CHECK(
        group_id_ >= 0,
        "An invalid segment id is passed to FusionProfiler!:",
        group_id_);
    SegmentProfiler& sprof = FusionProfiler::segment(group_id_);
    sprof.inputBytesAccessed(computeBytes(args));
    sprof.scheduler(toString(SchedulerType::ExprEval));
    sprof.startKernel();
  }
  NVF_ERROR(host_ir_container_, "Need to compile before you can run.");
  // Bind fusion inputs
  auto expr_eval = executor_utils::bindInputs(args, host_ir_container_.get());

  if (outputs.empty()) {
    std::vector<GlobalBufferInfo> output_info = getBufferInfos(
        expr_eval, PrimDataType::Int, host_ir_container_->outputs());
    outputs = allocateOutputs(
        host_ir_container_.get(),
        output_info,
        c10::Device(c10::DeviceType::CUDA, args.getDeviceIndex()),
        expr_eval);
  }

  // TODO: If outputs are provided validate they're the correct size
  for (Expr* e : host_ir_container_->topLevelExprs()) {
    NVF_ERROR(e->isA<Communication>());
    auto* communication = e->as<Communication>();
    c10d::Backend* backend =
        communicator_->getBackendForTeam(communication->team(), std::nullopt);
    auto in_tensor = expr_eval.evaluate(communication->in()).as<at::Tensor>();
    at::Tensor out_tensor = findBufferForFusionOutput(
        outputs, communication->out(), host_ir_container_.get());
    c10::intrusive_ptr<c10d::Work> work = postSingleCommunication(
        communication,
        communicator_->deviceId(),
        backend,
        in_tensor,
        out_tensor);
    if (work != nullptr) {
      work->wait();
    }
  }
  if (isProfilerEnabled()) {
    FusionProfiler::segment(group_id_).setDevice(args.getDeviceIndex());
    FusionProfiler::segment(group_id_).stopKernel();
  }
  return outputs;
}

namespace hir {

namespace {

at::Tensor getKnownTensorOrUndefined(
    Val* val,
    const ExpressionEvaluator& expr_evaluator) {
  return expr_evaluator.isKnown(val)
      ? expr_evaluator.evaluate(val).as<at::Tensor>()
      : at::Tensor();
}

std::vector<at::Tensor> getKnownTensorOrUndefined(
    const std::vector<Val*>& vals,
    const ExpressionEvaluator& expr_evaluator) {
  std::vector<at::Tensor> tensors(vals.size());
  std::transform(
      vals.begin(),
      vals.end(),
      tensors.begin(),
      [&expr_evaluator](Val* val) -> at::Tensor {
        return getKnownTensorOrUndefined(val, expr_evaluator);
      });
  return tensors;
}

} // namespace

HostIrEvaluator::HostIrEvaluator(
    std::unique_ptr<HostIrContainer> container,
    Communicator* communicator,
    HostIrEvaluatorParams params)
    : container_(std::move(container)),
      communicator_(communicator),
      params_(params),
      my_device_index_(communicator_ ? communicator_->deviceId() : 0) {
  const DeviceIdxType device_index =
      (communicator_ != nullptr && communicator_->is_available())
      ? communicator_->deviceId()
      : 0;
  if (isDebugDumpEnabled(DebugDumpOption::HostIr) && device_index == 0) {
    container_->print(debug());
  }
  streams_.insert(
      {container_->getDefaultStream(),
       c10::cuda::getDefaultCUDAStream(
           static_cast<c10::DeviceIndex>(device_index))});
  expr_evaluator_.bind("numberOfStreams", params_.number_of_streams);
}

<<<<<<< HEAD
std::vector<at::Tensor> HostIrEvaluator::runWithInput(
    std::unordered_map<Val*, c10::IValue> val_to_IValue) {
  // process input values
  for (const auto& [val, ivalue] : val_to_IValue) {
    expr_evaluator_.bind(
        val, PolymorphicValue_functions::IValueToPolymorphicValue(ivalue));
  }

=======
std::vector<at::Tensor> HostIrEvaluator::dispatchAndCollectOutputs() {
>>>>>>> 53bd0a7d
  // Interpret each instruction in an "eager" way by iterate over the Host Ir
  // Container's top level expression list
  for (auto expr : container_->topLevelExprs()) {
    dispatch(expr);
  }

  // Collect global outputs
  return getKnownTensorOrUndefined(container_->outputs(), expr_evaluator_);
}

std::vector<at::Tensor> HostIrEvaluator::runWithInput(
    std::unordered_map<Val*, c10::IValue> val_to_IValue) {
  // process input values, converting IValue to PolymorphicValue
  for (const auto& [val, ivalue] : val_to_IValue) {
    expr_evaluator_.bind(
        val, PolymorphicValue_functions::IValueToPolymorphicValue(ivalue));
  }

  return dispatchAndCollectOutputs();
}

std::vector<at::Tensor> HostIrEvaluator::runWithPolymorphicValues(
    std::unordered_map<Val*, const PolymorphicValue*> val_to_PValue) {
  // process input values
  for (const auto& [val, pvalue] : val_to_PValue) {
    expr_evaluator_.bind(val, *pvalue);
  }

  return dispatchAndCollectOutputs();
}

std::string HostIrEvaluator::canRun() const {
  const int64_t requested_n_gpus = requestedNumberOfDevices(container_.get());

  if (requested_n_gpus == 1) {
    return "";
  }

  if (communicator_ == nullptr) {
    return "A communicator must be provided";
  }

  if (!communicator_->is_available()) {
    return "distributed configuration required";
  }

  if (requested_n_gpus > communicator_->size()) {
    return "the fusion requests " + std::to_string(requested_n_gpus) +
        " GPUs to run, but there are only " +
        std::to_string(communicator_->size()) + " ranks in the communicator";
  }

  if (communicator_->local_size() > at::cuda::getNumGPUs()) {
    return std::to_string(communicator_->local_size()) +
        " processes are spawn on the node but only " +
        std::to_string(at::cuda::getNumGPUs()) + " GPUs are available";
  }

  return "";
}

c10::cuda::CUDAStream HostIrEvaluator::getCUDAStream(Stream* stream) {
  StreamKey stream_key = stream;
  // if stream points to an index, it represents the dynamic value of that index
  if (Val* index = stream->index(); index != nullptr) {
    auto value = expr_evaluator_.evaluate(index);
    NVF_ERROR(value.hasValue() && value.is<int64_t>());
    stream_key = value.as<int64_t>();
  }
  if (streams_.find(stream_key) == streams_.end()) {
    auto i = (communicator_ != nullptr && communicator_->is_available())
        ? communicator_->deviceId()
        : 0;
    streams_.insert(
        {stream_key,
         c10::cuda::getStreamFromPool(
             /*isHighPriority=*/false, static_cast<c10::DeviceIndex>(i))});
  }
  return streams_.at(stream_key);
}

void HostIrEvaluator::handle(SetCurrentStream* set_current_stream) {
  setCurrentCUDAStream(getCUDAStream(set_current_stream->stream()));
}

void HostIrEvaluator::handle(GetCurrentStream* get_current_stream) {
  streams_.insert(
      {get_current_stream->stream(),
       c10::cuda::getCurrentCUDAStream(
           static_cast<c10::DeviceIndex>(my_device_index_))});
}

void HostIrEvaluator::handle(Synchronize* synchronize) {
  cudaStream_t current_stream =
      c10::cuda::getCurrentCUDAStream(
          static_cast<c10::DeviceIndex>(my_device_index_))
          .stream();
  cudaStream_t stream_to_sync = getCUDAStream(synchronize->stream()).stream();

  cudaEvent_t event = {};
  NVFUSER_CUDA_RT_SAFE_CALL(
      cudaEventCreateWithFlags(&event, cudaEventDisableTiming));
  NVFUSER_CUDA_RT_SAFE_CALL(cudaEventRecord(event, stream_to_sync));
  NVFUSER_CUDA_RT_SAFE_CALL(
      cudaStreamWaitEvent(current_stream, event, cudaEventWaitDefault));
  NVFUSER_CUDA_RT_SAFE_CALL(cudaEventDestroy(event));
}

void HostIrEvaluator::handle(LaunchKernel* launch_kernel) {
  std::vector<c10::IValue> input_IValues;
<<<<<<< HEAD
  KernelArgumentHolder args(input_IValues);
=======
  KernelArgumentHolder args = KernelArgumentHolder(input_IValues);
>>>>>>> 53bd0a7d
  for (auto& input : launch_kernel->inputs()) {
    NVF_ERROR(
        expr_evaluator_.isKnown(input),
        "No buffer associated with Val ",
        input,
        " for handling ",
        launch_kernel->toString());
    PolymorphicValue input_evaluation = expr_evaluator_.evaluate(input);
    args.push(input_evaluation);
  }

  // run the compiled kernel
  std::vector<at::Tensor> outputs =
      container_->getKernelExecutor(launch_kernel->getIndex())
          ->run(
              args,
              launch_kernel->launch_params(),
              launch_kernel->compile_params());

  // Store the outputs in the context
  for (auto output_idx : c10::irange(outputs.size())) {
    expr_evaluator_.bind(
        launch_kernel->outputs().at(output_idx), outputs.at(output_idx));
  }
}

void HostIrEvaluator::handle(PostOnStream* post_ir) {
  std::vector<c10::IValue> input_IValues;
  for (auto& input : post_ir->inputs()) {
    NVF_ERROR(
        expr_evaluator_.isKnown(input),
        "No buffer associated with Val ",
        input,
        " for handling ",
        post_ir->toString());
    PolymorphicValue input_evaluation = expr_evaluator_.evaluate(input);
    c10::IValue value;
    if (input_evaluation.is<at::Tensor>()) {
      value = input_evaluation.as<at::Tensor>();
    } else if (input_evaluation.is<int64_t>()) {
      value = at::Scalar(input_evaluation.as<int64_t>());
    } else {
      NVF_ERROR(
          "Wrong type ",
          input_evaluation.type().name(),
          " for the PolymorphicValue ",
          input_evaluation,
          ", must be at::Tensor or int64_t");
    }
    input_IValues.push_back(value);
  }

  // placeholder for storing the outputs
  std::vector<at::Tensor> outputs;

  NVF_ERROR(
      post_ir->hostOpToPost()->isA<HostUnit>(),
      "op must be a HostUnit: ",
      post_ir->hostOpToPost());
  auto hu = post_ir->hostOpToPost()->as<HostUnit>();
  // Compile the fusion and execute it with HostIrExecutor
  // Check if the executor has been cached. If not, create and cache it
  if (params_.use_fusion_executor_cache) {
    if (!fec_.count(hu)) {
      fec_.try_emplace(
          hu,
          std::make_unique<Fusion>(*hu->fusion_to_execute()),
          /*fusion_id=*/0,
          !params_.skip_auto_scheduling);
    }
    outputs = fec_.at(hu).runFusionWithInputs_deprecated(input_IValues);
  } else {
    // This path should generally be avoided as it will likely send the fusion
    // held in HostUnit directly to KernelExecutor which means it will try to
    // compile and run a device kernel with a single thread.
    if (auto it = executors_.find(hu); it != executors_.end()) {
      ExecutorAbstract* ea = it->second.get();
<<<<<<< HEAD
      KernelArgumentHolder args(input_IValues);
=======
      KernelArgumentHolder args = KernelArgumentHolder(input_IValues);
>>>>>>> 53bd0a7d
      outputs = ExecutorDispatch::run(ea, args, std::vector<at::Tensor>{});

    } else {
      DynamicTransform::concretizeFusion(
          hu->fusion_to_execute(), input_IValues);
      auto it2 = executors_.insert(
          {hu,
           ExecutorDispatch::makeExecutor(
               hu->fusion_to_execute(), 1, 1, 1, 1)});
      ExecutorAbstract* ea = it2.first->second.get();
      if (ea->isA<KernelExecutor>()) {
<<<<<<< HEAD
        KernelArgumentHolder args(input_IValues);
=======
        KernelArgumentHolder args = KernelArgumentHolder(input_IValues);
>>>>>>> 53bd0a7d
        ExecutorDispatch::compile(
            ea, hu->fusion_to_execute(), args, LaunchParams(), CompileParams());
      } else {
        ExecutorDispatch::compile(ea, hu->fusion_to_execute());
      }
<<<<<<< HEAD
      KernelArgumentHolder args(input_IValues);
=======
      KernelArgumentHolder args = KernelArgumentHolder(input_IValues);
>>>>>>> 53bd0a7d
      outputs = ExecutorDispatch::run(ea, args, std::vector<at::Tensor>{});
    }
  }

  // Store the outputs in the context
  for (auto output_idx : c10::irange(outputs.size())) {
    expr_evaluator_.bind(
        post_ir->outputs().at(output_idx), outputs.at(output_idx));
  }
}

void HostIrEvaluator::handle(Communication* communication) {
  NVF_ERROR(
      communicator_ != nullptr && communicator_->is_available(),
      "A valid communicator must be provided");

  at::Tensor input_tensor =
      getKnownTensorOrUndefined(communication->input(0), expr_evaluator_);
  at::Tensor output_tensor =
      getKnownTensorOrUndefined(communication->output(0), expr_evaluator_);

  c10d::Backend* backend =
      communicator_->getBackendForTeam(communication->team(), std::nullopt);
  works_[communication] = postSingleCommunication(
      communication,
      communicator_->deviceId(),
      backend,
      input_tensor,
      output_tensor);
}

void HostIrEvaluator::handle(P2PCommunication* communication) {
  NVF_ERROR(
      communicator_ != nullptr && communicator_->is_available(),
      "A valid communicator must be provided");

  at::Tensor buffer =
      getKnownTensorOrUndefined(communication->buffer(), expr_evaluator_);

  works_[communication] = postSingleCommunication(
      communication,
      communicator_->deviceId(),
      expr_evaluator_.evaluate(communication->peer()).as<int64_t>(),
      communicator_->getWorld(),
      buffer);
}

void HostIrEvaluator::handle(Wait* wait) {
  Expr* communication = wait->communication();
  NVF_ERROR(works_.find(communication) != works_.end(), "no wait req");
  auto& work = works_.at(communication);
  if (work != nullptr) {
    work->wait();
  }
  works_.erase(communication);
}

namespace {

void allConsumerValsOfHelper(Val* val, std::unordered_set<Val*>& visited_vals) {
  if (visited_vals.find(val) != visited_vals.end()) {
    return;
  }
  visited_vals.insert(val);
  for (Val* consumer : ir_utils::consumerValsOf(val)) {
    allConsumerValsOfHelper(consumer, visited_vals);
  }
}

// Return all (not only direct) consumers of vals, this function can be used on
// any vals and will return consumers through Exprs.
//
// Warning: returned val's are not guaranteed to be between fusion inputs and
// outputs. This function simply uses val->definition() or val->uses() which is
// limited to not go through fusion inputs/outputs, but if on a path that isn't
// strictly between fusion inputs/outputs, it could effectively return dead
// code.
std::unordered_set<Val*> allConsumerValsOf(Val* val) {
  std::unordered_set<Val*> consumer_vals;
  allConsumerValsOfHelper(val, consumer_vals);
  return consumer_vals;
}

} // namespace

void HostIrEvaluator::handle(ForLoop* for_loop) {
  auto start = expr_evaluator_.evaluate(for_loop->start()).as<int64_t>();
  auto step = expr_evaluator_.evaluate(for_loop->step()).as<int64_t>();
  auto stop = expr_evaluator_.evaluate(for_loop->stop()).as<int64_t>();

  for (auto i = start; i < stop; i += step) {
    // invalidate i and its consumers before binding
    expr_evaluator_.invalidate(for_loop->index());
    for (auto consumer : allConsumerValsOf(for_loop->index())) {
      expr_evaluator_.invalidate(consumer);
    }
    expr_evaluator_.bind(for_loop->index(), i);
    for (Expr* expr : for_loop->body().exprs()) {
      dispatch(expr);
    }
  }
}

void HostIrEvaluator::handle(StartCoalescing* start_coalescing) {
  auto backend = communicator_->getWorld();
  NVF_ERROR(
      backend->getBackendName() == "nccl",
      "ProcessGroupUCC does not implement coalescence");
  backend->startCoalescing();
}

void HostIrEvaluator::handle(EndCoalescing* end_coalescing) {
  auto backend = communicator_->getWorld();
  NVF_ERROR(
      backend->getBackendName() == "nccl",
      "ProcessGroupUCC does not implement coalescence");
  works_[end_coalescing] = backend->endCoalescing();
}

void HostIrEvaluator::handle(kir::IfThenElse* if_then_else) {
  auto predicate =
      expr_evaluator_.evaluate(if_then_else->predicate()->value()).as<bool>();
  const auto& scope =
      predicate ? if_then_else->thenBody() : if_then_else->elseBody();
  for (Expr* expr : scope.exprs()) {
    dispatch(expr);
  }
}

void HostIrEvaluator::handle(MatmulOp* matmul) {
  TensorView* a = matmul->inA();
  TensorView* b = matmul->inB();
  TensorView* out = matmul->out();
  NVF_ERROR(
      expr_evaluator_.isKnown(a) && expr_evaluator_.isKnown(b),
      "Inputs of the matmul ",
      matmul->toString(),
      "must be precomputed before being retrieved");
  if (expr_evaluator_.isKnown(out)) {
    auto t_a = expr_evaluator_.evaluate(a).as<at::Tensor>();
    auto t_b = expr_evaluator_.evaluate(b).as<at::Tensor>();
    auto t_out = expr_evaluator_.evaluate(out).as<at::Tensor>();
    at::matmul_out(t_out, t_a, t_b);
  } else {
    unhandled(matmul);
  }
}

void HostIrEvaluator::handle(LinearOp* linear) {
  TensorView* in = linear->inA()->as<TensorView>();
  TensorView* weight = linear->inB()->as<TensorView>();
  TensorView* bias = linear->bias()->as<TensorView>();
  TensorView* out = linear->out()->as<TensorView>();
  NVF_ERROR(
      expr_evaluator_.isKnown(in) && expr_evaluator_.isKnown(weight) &&
          (!linear->has_bias() || expr_evaluator_.isKnown(bias)),
      "Inputs of the Linear Op ",
      linear->toString(),
      "must be precomputed before being retrieved");

  if (!expr_evaluator_.isKnown(out)) {
    unhandled(linear);
    return;
  }

  auto in_at = expr_evaluator_.evaluate(in).as<at::Tensor>();
  auto weight_at = expr_evaluator_.evaluate(weight).as<at::Tensor>();
  auto out_at = expr_evaluator_.evaluate(out).as<at::Tensor>();

  if (linear->has_bias()) {
    auto bias_at = expr_evaluator_.evaluate(bias).as<at::Tensor>();
    at::linear_out(out_at, in_at, weight_at.squeeze(), bias_at.squeeze());
  } else {
    at::linear_out(out_at, in_at, weight_at.squeeze());
  }
}

void HostIrEvaluator::handle(kir::Allocate* allocate) {
  NVF_ERROR(
      allocate->buffer()->isA<TensorView>(),
      "Allocation must be on a TensorView but got ",
      allocate->buffer());
  TensorView* tv = allocate->buffer()->as<TensorView>();
  GlobalBufferInfo info =
      getBufferInfos(expr_evaluator_, PrimDataType::Int, {tv}).at(0);
  AliasInfo alias_info = {
      .type = AllocationType::New, .aliased_io = nullptr, .hide_output = false};
  c10::Device device =
      communicator_ ? communicator_->device() : at::Device("cuda:0");
  at::Tensor tensor = allocateTensor(info, alias_info, device, expr_evaluator_);
  expr_evaluator_.bind(tv, tensor);
}

void HostIrEvaluator::unhandled(Statement* stmt) {
  NVF_ERROR(stmt->isA<Expr>(), stmt, " must be an Expr");
  auto* expr = stmt->as<Expr>();
  for (auto input : ir_utils::filterByType<TensorView>(expr->inputs())) {
    NVF_ERROR(
        expr_evaluator_.isKnown(input),
        "input ",
        input->toString(),
        " of the expression ",
        expr->toString(),
        "must be precomputed before being retrieved");
  }
  for (auto output : expr->outputs()) {
    expr_evaluator_.bind(
        output, expr_evaluator_.evaluate(output), /*evaluate_validate=*/true);
  }
}

} // namespace hir

} // namespace nvfuser<|MERGE_RESOLUTION|>--- conflicted
+++ resolved
@@ -204,18 +204,7 @@
   expr_evaluator_.bind("numberOfStreams", params_.number_of_streams);
 }
 
-<<<<<<< HEAD
-std::vector<at::Tensor> HostIrEvaluator::runWithInput(
-    std::unordered_map<Val*, c10::IValue> val_to_IValue) {
-  // process input values
-  for (const auto& [val, ivalue] : val_to_IValue) {
-    expr_evaluator_.bind(
-        val, PolymorphicValue_functions::IValueToPolymorphicValue(ivalue));
-  }
-
-=======
 std::vector<at::Tensor> HostIrEvaluator::dispatchAndCollectOutputs() {
->>>>>>> 53bd0a7d
   // Interpret each instruction in an "eager" way by iterate over the Host Ir
   // Container's top level expression list
   for (auto expr : container_->topLevelExprs()) {
@@ -326,11 +315,7 @@
 
 void HostIrEvaluator::handle(LaunchKernel* launch_kernel) {
   std::vector<c10::IValue> input_IValues;
-<<<<<<< HEAD
   KernelArgumentHolder args(input_IValues);
-=======
-  KernelArgumentHolder args = KernelArgumentHolder(input_IValues);
->>>>>>> 53bd0a7d
   for (auto& input : launch_kernel->inputs()) {
     NVF_ERROR(
         expr_evaluator_.isKnown(input),
@@ -408,11 +393,7 @@
     // compile and run a device kernel with a single thread.
     if (auto it = executors_.find(hu); it != executors_.end()) {
       ExecutorAbstract* ea = it->second.get();
-<<<<<<< HEAD
       KernelArgumentHolder args(input_IValues);
-=======
-      KernelArgumentHolder args = KernelArgumentHolder(input_IValues);
->>>>>>> 53bd0a7d
       outputs = ExecutorDispatch::run(ea, args, std::vector<at::Tensor>{});
 
     } else {
@@ -424,21 +405,13 @@
                hu->fusion_to_execute(), 1, 1, 1, 1)});
       ExecutorAbstract* ea = it2.first->second.get();
       if (ea->isA<KernelExecutor>()) {
-<<<<<<< HEAD
         KernelArgumentHolder args(input_IValues);
-=======
-        KernelArgumentHolder args = KernelArgumentHolder(input_IValues);
->>>>>>> 53bd0a7d
         ExecutorDispatch::compile(
             ea, hu->fusion_to_execute(), args, LaunchParams(), CompileParams());
       } else {
         ExecutorDispatch::compile(ea, hu->fusion_to_execute());
       }
-<<<<<<< HEAD
       KernelArgumentHolder args(input_IValues);
-=======
-      KernelArgumentHolder args = KernelArgumentHolder(input_IValues);
->>>>>>> 53bd0a7d
       outputs = ExecutorDispatch::run(ea, args, std::vector<at::Tensor>{});
     }
   }
