// clang-format off
/*
 * SPDX-FileCopyrightText: Copyright (c) 2023-present NVIDIA CORPORATION & AFFILIATES.
 * All rights reserved.
 * SPDX-License-Identifier: BSD-3-Clause
 */
// clang-format on

#include <ATen/cuda/CUDAContext.h>

#include <dynamic_transform.h>
#include <fusion_profiler.h>
#include <host_ir/executor.h>
#include <host_ir/lower.h>
#include <instrumentation.h>
#include <ir/utils.h>
#include <multidevice/communication.h>
#include <multidevice/cuda_p2p.h>
#include <multidevice/utils.h>
#include <options.h>
#include <preseg_passes/convert_op_to_communication.h>
#include <runtime/allocations.h>
#include <runtime/executor_dispatch.h>
#include <runtime/executor_kernel_arg.h>
#include <runtime/fusion_kernel_runtime.h>
<<<<<<< HEAD
=======
#include <tensor_metadata.h>

>>>>>>> df1af392
namespace nvfuser {

HostIrExecutor::HostIrExecutor(
    int64_t fusion_id,
    int64_t concrete_id,
    int64_t runtime_id,
    int64_t group_id)
    : ExecutorAbstract(fusion_id, concrete_id, runtime_id, group_id),
      communicator_(&Communicator::getInstance()) {}

bool HostIrExecutor::supported(Fusion* fusion) {
  FUSER_PERF_SCOPE("HostIrExecutor::supported");
  std::vector<Expr*> exprs = fusion->exprs();
  if (std::any_of(exprs.begin(), exprs.end(), [](Expr* e) {
        return isResharding(e) && HostIrLower::canLower(e);
      })) {
    NVF_ERROR(
        std::all_of(
            exprs.begin(),
            exprs.end(),
            [](Expr* e) {
              return isResharding(e) && HostIrLower::canLower(e);
            }),
        "Could not execute fusion as all expressions in a host IR container must be communication based at this point.");
    return true;
  }
  return false;
}

void HostIrExecutor::compile(Fusion* fusion) {
  FUSER_PERF_SCOPE("HostIrExecutor::compile");
  NVF_ERROR(
      supported(fusion),
      "HostIrExecutor does not support the Fusion provided.");
  if (isProfilerEnabled()) {
    FusionProfiler::segment(group_id_).startCompile();
  }

  host_ir_container_ = std::make_unique<hir::HostIrContainer>();
  IrCloner cloner = Fusion::copy(fusion, host_ir_container_.get());
  if (fusion->isA<hir::HostIrContainer>()) {
    for (auto expr : fusion->as<hir::HostIrContainer>()->topLevelExprs()) {
      host_ir_container_->pushBackTopLevelExprs(cloner.clone(expr));
    }
  } else {
    std::vector<Expr*> exprs = fusion->exprs();
    DeviceIdxType my_device_idx = communicator_ ? communicator_->deviceId() : 0;
    for (Expr* e : exprs) {
      std::vector<Expr*> communications = preseg_passes::
          ConvertOpToCommunication::ConvertSingleOpToCommunication(
              cloner.clone(e), my_device_idx, HostIrLowerParams());
      for (auto* communication : communications) {
        host_ir_container_->pushBackTopLevelExprs(communication);
      }
    }
  }

  if (isProfilerEnabled()) {
    FusionProfiler::segment(group_id_).stopCompile();
  }
}

bool HostIrExecutor::isCompiled() const {
  return (bool)host_ir_container_;
}

namespace {
// Validates the sizes and strides of the input and output tensors
// against the tensorviews
void validateTensors(
    const std::vector<at::Tensor>& tensors,
    const std::vector<TensorView*>& tvs,
    const ExpressionEvaluator& expr_eval) {
  NVF_ERROR(tensors.size() == tvs.size());
  for (const auto& [tensor, tv] : zip(tensors, tvs)) {
    if (tensor.defined()) {
      inferAndValidateAllocationSizesAndStrides(tensor, tv, expr_eval);
    }
  }
}
} // namespace

KernelArgumentHolder HostIrExecutor::run(
    KernelArgumentHolder& args,
    KernelArgumentHolder output_args) {
  FUSER_PERF_SCOPE("HostIrExecutor::run");
  if (isProfilerEnabled()) {
    NVF_CHECK(
        group_id_ >= 0,
        "An invalid segment id is passed to FusionProfiler!:",
        group_id_);
    SegmentProfiler& sprof = FusionProfiler::segment(group_id_);
    sprof.inputBytesAccessed(computeBytes(args));
    sprof.scheduler(toString(SchedulerType::ExprEval));
    sprof.startKernel();
  }
  NVF_ERROR(host_ir_container_, "Need to compile before you can run.");
  // Bind fusion inputs
  auto expr_eval = executor_utils::bindInputs(args, host_ir_container_.get());

  if (output_args.empty()) {
    std::vector<GlobalBufferInfo> output_infos = getBufferInfos(
        expr_eval, PrimDataType::Int, host_ir_container_->outputs());
    auto output_alias_to_input =
        executor_utils::getOutputAliasToInputMap(host_ir_container_.get());
    output_args = allocateOutputs(
        host_ir_container_.get(),
        output_infos,
        output_alias_to_input,
        c10::Device(c10::DeviceType::CUDA, args.getDeviceIndex()),
        args,
        true);
  }

  // TODO: If outputs are provided validate they're the correct size
  for (Expr* e : host_ir_container_->topLevelExprs()) {
    NVF_ERROR(e->isA<Communication>());
    auto* communication = e->as<Communication>();
    c10d::Backend* backend =
        communicator_->getBackendForTeam(communication->team(), std::nullopt);
    auto in_tensor = expr_eval.evaluate(communication->in()).as<at::Tensor>();
    auto out_idx = std::distance(
        host_ir_container_->outputs().begin(),
        std::find(
            host_ir_container_->outputs().begin(),
            host_ir_container_->outputs().end(),
            communication->out()));

    NVF_ERROR(
        out_idx < (int64_t)host_ir_container_->outputs().size(),
        "Output tensor not found in fusion outputs");
    auto out_tensor = output_args[out_idx].as<at::Tensor>();

    // Inputs are already validated in bindInputs.
    validateTensors({out_tensor}, {communication->out()}, expr_eval);
    c10::intrusive_ptr<c10d::Work> work = postSingleCommunication(
        communication,
        communicator_->deviceId(),
        backend,
        in_tensor,
        out_tensor);
    if (work != nullptr) {
      work->wait();
    }
  }

  // Evaluate outputs that are marked as Evaluate
  for (auto out_idx : arange(host_ir_container_->outputs().size())) {
    auto out = host_ir_container_->outputs()[out_idx];
    auto alias_info = host_ir_container_->getOutputAlias(out);
    if (alias_info.type == AllocationType::Evaluate) {
      NVF_ERROR(
          !output_args[out_idx].hasValue(),
          "Output tensor already has a value");
      output_args[out_idx] = expr_eval.evaluate(out);
    }
  }

  if (isProfilerEnabled()) {
    FusionProfiler::segment(group_id_).setDevice(args.getDeviceIndex());
    FusionProfiler::segment(group_id_).stopKernel();
  }
  return output_args;
}

namespace hir {

HostIrEvaluator::HostIrEvaluator(
    std::unique_ptr<HostIrContainer> container,
    Communicator* communicator,
    HostIrEvaluatorParams params)
    : container_(std::move(container)),
      communicator_(communicator),
      params_(params),
      expr_evaluator_(),
      my_local_device_index_(communicator_ ? communicator_->local_rank() : 0),
      ipc_handle_cache_(expr_evaluator_) {
  const DeviceIdxType device_index =
      (communicator_ != nullptr && communicator_->is_available())
      ? communicator_->deviceId()
      : 0;
  if (isDebugDumpEnabled(DebugDumpOption::HostIr) && device_index == 0) {
    container_->print(debug());
  }
  streams_.insert(
      {container_->getDefaultStream(),
       c10::cuda::getDefaultCUDAStream(
           static_cast<c10::DeviceIndex>(device_index))});
  NVF_ERROR(
      std::all_of(
          container_->inputs().begin(),
          container_->inputs().end(),
          [this](Val* input) { return !container_->alias().count(input); }),
      "Inputs cannot be aliased");
}

KernelArgumentHolder HostIrEvaluator::runWithInput(
    const std::unordered_map<Val*, PolymorphicValue>& val_to_PValue) {
  expr_evaluator_ = ExpressionEvaluator();
  expr_evaluator_.bind("numberOfStreams", params_.number_of_streams);
  // process input values, converting IValue to PolymorphicValue
  for (const auto& [val, pvalue] : val_to_PValue) {
    bind(val, pvalue);
  }

  // Interpret each instruction in an "eager" way by iterate over the Host Ir
  // Container's top level expression list
  for (auto expr : container_->topLevelExprs()) {
    dispatch(expr);
  }

  // Collect global outputs
  std::vector<at::Tensor> outputs(container_->outputs().size());
  std::transform(
      container_->outputs().begin(),
      container_->outputs().end(),
      outputs.begin(),
      [this](Val* val) -> at::Tensor {
        return this->getKnownTensorOrUndefined(val);
      });
  return KernelArgumentHolder(outputs);
}

std::string HostIrEvaluator::canRun() const {
  const int64_t requested_n_gpus = requestedNumberOfDevices(container_.get());

  if (requested_n_gpus == 1) {
    return "";
  }

  if (communicator_ == nullptr) {
    return "A communicator must be provided";
  }

  if (!communicator_->is_available()) {
    return "distributed configuration required";
  }

  if (requested_n_gpus > communicator_->size()) {
    return "the fusion requests " + std::to_string(requested_n_gpus) +
        " GPUs to run, but there are only " +
        std::to_string(communicator_->size()) + " ranks in the communicator";
  }

  if (communicator_->local_size() > at::cuda::getNumGPUs()) {
    return std::to_string(communicator_->local_size()) +
        " processes are spawn on the node but only " +
        std::to_string(at::cuda::getNumGPUs()) + " GPUs are available";
  }

  return "";
}

c10::cuda::CUDAStream HostIrEvaluator::getCUDAStream(Stream* stream) {
  StreamKey stream_key = stream;
  // if stream points to an index, it represents the dynamic value of that index
  if (Val* index = stream->index(); index != nullptr) {
    auto value = expr_evaluator_.evaluate(index);
    NVF_ERROR(value.hasValue() && value.is<int64_t>());
    stream_key = value.as<int64_t>();
  }
  if (streams_.find(stream_key) == streams_.end()) {
    auto i = (communicator_ != nullptr && communicator_->is_available())
        ? communicator_->deviceId()
        : 0;
    streams_.insert(
        {stream_key,
         c10::cuda::getStreamFromPool(
             /*isHighPriority=*/false, static_cast<c10::DeviceIndex>(i))});
  }
  return streams_.at(stream_key);
}

void HostIrEvaluator::handle(SetCurrentStream* set_current_stream) {
  setCurrentCUDAStream(getCUDAStream(set_current_stream->stream()));
}

void HostIrEvaluator::handle(GetCurrentStream* get_current_stream) {
  streams_.insert(
      {get_current_stream->stream(),
       c10::cuda::getCurrentCUDAStream(
           static_cast<c10::DeviceIndex>(my_local_device_index_))});
}

void HostIrEvaluator::handle(Synchronize* synchronize) {
  cudaStream_t current_stream =
      c10::cuda::getCurrentCUDAStream(
          static_cast<c10::DeviceIndex>(my_local_device_index_))
          .stream();
  cudaStream_t stream_to_sync = getCUDAStream(synchronize->stream()).stream();

  cudaEvent_t event = {};
  NVFUSER_CUDA_RT_SAFE_CALL(
      cudaEventCreateWithFlags(&event, cudaEventDisableTiming));
  NVFUSER_CUDA_RT_SAFE_CALL(cudaEventRecord(event, stream_to_sync));
  NVFUSER_CUDA_RT_SAFE_CALL(
      cudaStreamWaitEvent(current_stream, event, cudaEventWaitDefault));
  NVFUSER_CUDA_RT_SAFE_CALL(cudaEventDestroy(event));
}

void HostIrEvaluator::handle(LaunchKernel* launch_kernel) {
  KernelArgumentHolder args;
  for (auto& input : launch_kernel->inputs()) {
    args.push(getKnownConcreteData(input));
  }
  args.setDeviceIndex();

  // run the compiled kernel
  KernelArgumentHolder outputs =
      container_->getKernelExecutor(launch_kernel->getIndex())
          ->run(
              args,
              {},
              launch_kernel->launch_params(),
              launch_kernel->compile_params());

  // Store the outputs in the context
  for (auto output_idx : c10::irange(outputs.size())) {
    bind(launch_kernel->outputs().at(output_idx), outputs[output_idx]);
  }
}

void HostIrEvaluator::handle(PostOnStream* post_ir) {
  KernelArgumentHolder input_args;
  for (auto& input : post_ir->inputs()) {
    input_args.push(getKnownConcreteData(input));
  }
  input_args.setDeviceIndex();
  // placeholder for storing the outputs
  KernelArgumentHolder outputs;
  bool use_preallocated_outputs = std::all_of(
      post_ir->outputs().begin(),
      post_ir->outputs().end(),
      [this](Val* output) { return this->isKnown(output); });
  NVF_ERROR(
      use_preallocated_outputs ||
          std::all_of(
              post_ir->outputs().begin(),
              post_ir->outputs().end(),
              [this](Val* output) { return !this->isKnown(output); }),
      "outputs must be all or none preallocated in expr ",
      post_ir);
  if (use_preallocated_outputs) {
    for (auto output : post_ir->outputs()) {
      outputs.push(getKnownConcreteData(output));
    }
  }

  NVF_ERROR(
      post_ir->hostOpToPost()->isA<HostUnit>(),
      "op must be a HostUnit: ",
      post_ir->hostOpToPost());
  auto hu = post_ir->hostOpToPost()->as<HostUnit>();
  // Compile the fusion and execute it with HostIrExecutor
  // Check if the executor has been cached. If not, create and cache it
  if (params_.use_fusion_executor_cache) {
    if (!fec_.count(hu)) {
      fec_.try_emplace(
          hu,
          std::make_unique<Fusion>(*hu->fusion_to_execute()),
          /*fusion_id=*/0,
          !params_.skip_auto_scheduling);
    }
    if (use_preallocated_outputs) {
      TORCH_WARN(
          "FusionExecutorCache does not support with preallocated outputs, so we are copying the outputs in expr ",
          post_ir);
      auto tmp_outputs = fec_.at(hu).runFusionWithInputs(input_args);
      for (auto output_idx : c10::irange(tmp_outputs.size())) {
        outputs[output_idx].as<at::Tensor>().copy_(
            tmp_outputs[output_idx].as<at::Tensor>());
      }
    } else {
      outputs = fec_.at(hu).runFusionWithInputs(input_args);
    }
  } else {
    // This path should generally be avoided as it will likely send the fusion
    // held in HostUnit directly to KernelExecutor which means it will try to
    // compile and run a device kernel with a single thread.
    if (auto it = executors_.find(hu); it == executors_.end()) {
      DynamicTransform::concretizeFusion(hu->fusion_to_execute(), input_args);
      auto it2 = executors_.insert(
          {hu,
           ExecutorDispatch::makeExecutor(
               hu->fusion_to_execute(), 1, 1, 1, 1)});
      ExecutorAbstract* ea = it2.first->second.get();
      if (ea->isA<KernelExecutor>()) {
        ExecutorDispatch::compile(
            ea,
            hu->fusion_to_execute(),
            input_args,
            LaunchParams(),
            CompileParams());
      } else {
        ExecutorDispatch::compile(ea, hu->fusion_to_execute());
      }
    }
    ExecutorAbstract* ea = executors_[hu].get();
    if (use_preallocated_outputs) {
      ExecutorDispatch::run(ea, input_args, outputs);
    } else {
      outputs = ExecutorDispatch::run(ea, input_args);
    }
  }

  if (!use_preallocated_outputs) {
    // Store the outputs in the context
    for (auto output_idx : c10::irange(outputs.size())) {
      bind(post_ir->outputs().at(output_idx), outputs[output_idx]);
    }
  }
}

void HostIrEvaluator::handle(ShareMemHandles* share_mem_handles) {
  ipc_handle_cache_.exchangeHandles(share_mem_handles->communications());
}

void HostIrEvaluator::handle(Communication* communication) {
  NVF_ERROR(
      communicator_ != nullptr && communicator_->is_available(),
      "A valid communicator must be provided");

  at::Tensor input_tensor = getKnownTensorOrUndefined(communication->input(0));
  at::Tensor output_tensor =
      getKnownTensorOrUndefined(communication->output(0));

  CommunicatorBackend backend_type = communication->backend();
  c10d::Backend* backend =
      communicator_->getBackendForTeam(communication->team(), backend_type);

  validateTensors(
      {input_tensor, output_tensor},
      {communication->in(), communication->out()},
      expr_evaluator_);

  works_[communication] = postSingleCommunication(
      communication,
      communicator_->deviceId(),
      backend,
      input_tensor,
      output_tensor);
}

void HostIrEvaluator::handle(P2PCommunication* communication) {
  NVF_ERROR(
      communicator_ != nullptr && communicator_->is_available(),
      "A valid communicator must be provided");

<<<<<<< HEAD
  at::Tensor buffer = getKnownTensorOrUndefined(communication->buffer());
=======
  CommunicatorBackend backend_type = communication->backend();
  at::Tensor buffer =
      getKnownTensorOrUndefined(communication->buffer(), expr_evaluator_);
>>>>>>> df1af392

  if (backend_type == CommunicatorBackend::kCuda) {
    const P2pIpcHandle& p2p_ipc_handle = ipc_handle_cache_.get(communication);
    const auto current_stream = static_cast<CUstream>(
        c10::cuda::getCurrentCUDAStream(my_local_device_index_).stream());
    if (communication->type() == P2PCommunicationType::RECV) {
      get_zcopy::recvPost(
          p2p_ipc_handle,
          buffer.numel() * buffer.element_size(),
          current_stream);
    } else {
      get_zcopy::sendPost(p2p_ipc_handle, current_stream);
    }
  } else {
    validateTensors({buffer}, {communication->buffer()}, expr_evaluator_);
    works_[communication] = postSingleCommunication(
        communication,
        communicator_->deviceId(),
        expr_evaluator_.evaluate(communication->peer()).as<int64_t>(),
        communicator_->getWorld(communication->backend()),
        buffer);
  }
}

void HostIrEvaluator::handle(Wait* wait) {
  Expr* communication = wait->communication();
  auto* p2p_comm = dynamic_cast<P2PCommunication*>(communication);
  if (p2p_comm && p2p_comm->backend() == CommunicatorBackend::kCuda) {
    if (p2p_comm->type() == P2PCommunicationType::SEND) {
      const auto current_stream = static_cast<CUstream>(
          c10::cuda::getCurrentCUDAStream(my_local_device_index_).stream());
      const P2pIpcHandle& ipc_handles = ipc_handle_cache_.get(p2p_comm);
      get_zcopy::sendWait(ipc_handles, current_stream);
    }
  } else {
    auto i = works_.find(communication);
    NVF_ERROR(i != works_.end(), "no wait req");

    auto work = i->second;
    if (work != nullptr) {
      work->wait();
    }

    works_.erase(communication);
  }
}

namespace {

void allConsumerValsOfHelper(Val* val, std::unordered_set<Val*>& visited_vals) {
  if (visited_vals.find(val) != visited_vals.end()) {
    return;
  }
  visited_vals.insert(val);
  for (Val* consumer : ir_utils::consumerValsOf(val)) {
    allConsumerValsOfHelper(consumer, visited_vals);
  }
}

// Return all (not only direct) consumers of vals, this function can be used on
// any vals and will return consumers through Exprs.
//
// Warning: returned val's are not guaranteed to be between fusion inputs and
// outputs. This function simply uses val->definition() or val->uses() which is
// limited to not go through fusion inputs/outputs, but if on a path that isn't
// strictly between fusion inputs/outputs, it could effectively return dead
// code.
std::unordered_set<Val*> allConsumerValsOf(Val* val) {
  std::unordered_set<Val*> consumer_vals;
  allConsumerValsOfHelper(val, consumer_vals);
  return consumer_vals;
}

} // namespace

void HostIrEvaluator::handle(ForLoop* for_loop) {
  auto start = expr_evaluator_.evaluate(for_loop->start()).as<int64_t>();
  auto step = expr_evaluator_.evaluate(for_loop->step()).as<int64_t>();
  auto stop = expr_evaluator_.evaluate(for_loop->stop()).as<int64_t>();

  for (auto i = start; i < stop; i += step) {
    // invalidate i and its consumers before binding
    invalidate(for_loop->index());
    for (auto consumer : allConsumerValsOf(for_loop->index())) {
      invalidate(consumer);
    }
    bind(for_loop->index(), i);
    for (Expr* expr : for_loop->body().exprs()) {
      dispatch(expr);
    }
  }
}

void HostIrEvaluator::handle(StartCoalescing* start_coalescing) {
  auto backend = communicator_->getWorld();
  NVF_ERROR(
      backend->getBackendName() == "nccl",
      "ProcessGroupUCC does not implement coalescence");
  backend->startCoalescing();
}

void HostIrEvaluator::handle(EndCoalescing* end_coalescing) {
  auto backend = communicator_->getWorld();
  NVF_ERROR(
      backend->getBackendName() == "nccl",
      "ProcessGroupUCC does not implement coalescence");
  works_[end_coalescing] = backend->endCoalescing();
}

void HostIrEvaluator::handle(kir::IfThenElse* if_then_else) {
  auto predicate =
      expr_evaluator_.evaluate(if_then_else->predicate()->value()).as<bool>();
  const auto& scope =
      predicate ? if_then_else->thenBody() : if_then_else->elseBody();
  for (Expr* expr : scope.exprs()) {
    dispatch(expr);
  }
}

void HostIrEvaluator::handle(MatmulOp* matmul) {
  TensorView* a = matmul->inA();
  TensorView* b = matmul->inB();
  TensorView* out = matmul->out();

  if (isKnown(out)) {
    auto t_a = getKnownConcreteData(a).as<at::Tensor>();
    auto t_b = getKnownConcreteData(b).as<at::Tensor>();
    auto t_out = getKnownConcreteData(out).as<at::Tensor>();
    at::matmul_out(t_out, t_a, t_b);
  } else {
    unhandled(matmul);
  }
}

void HostIrEvaluator::handle(LinearOp* linear) {
  TensorView* in = linear->inA()->as<TensorView>();
  TensorView* weight = linear->inB()->as<TensorView>();
  TensorView* bias = linear->bias()->as<TensorView>();
  TensorView* out = linear->out()->as<TensorView>();

  if (!isKnown(out)) {
    unhandled(linear);
    return;
  }

  auto in_at = getKnownConcreteData(in).as<at::Tensor>();
  auto weight_at = getKnownConcreteData(weight).as<at::Tensor>();
  auto out_at = getKnownConcreteData(out).as<at::Tensor>();

  if (linear->has_bias()) {
    auto bias_at = getKnownConcreteData(bias).as<at::Tensor>();
    at::linear_out(out_at, in_at, weight_at.squeeze(), bias_at.squeeze());
  } else {
    at::linear_out(out_at, in_at, weight_at.squeeze());
  }
}

void HostIrEvaluator::handle(LoadStoreOp* load_store_op) {
  NVF_ERROR(
      load_store_op->out()->isA<TensorView>(), "out must be a TensorView");
  auto* out_tv = load_store_op->out()->as<TensorView>();
  auto in_tensor = getKnownConcreteData(load_store_op->in()).as<at::Tensor>();

  // If output has root domain, compute and apply permutation
  if (out_tv->hasRoot()) {
    auto permutation = ir_utils::computePermutation(
        out_tv->getRootDomain(), out_tv->getLogicalDomain());
    NVF_ERROR(
        permutation.has_value(),
        "The logical domain of a Set.Permute is supposed to be a permutation of the root domain: ",
        out_tv->toString());
    in_tensor = in_tensor.permute(*permutation).contiguous();
  }
  if (!isKnown(load_store_op->out())) {
    bind(load_store_op->out(), in_tensor);
  } else {
    auto out_tensor =
        getKnownConcreteData(load_store_op->out()).as<at::Tensor>();
    out_tensor.copy_(in_tensor);
  }
}

void HostIrEvaluator::handle(kir::Allocate* allocate) {
  NVF_ERROR(
      allocate->buffer()->isA<TensorView>(),
      "Allocation must be on a TensorView but got ",
      allocate->buffer());
  TensorView* tv = allocate->buffer()->as<TensorView>();
  if (expr_evaluator_.isKnown(tv)) {
    return;
  }
  GlobalBufferInfo info =
      getBufferInfos(expr_evaluator_, PrimDataType::Int, {tv}).at(0);
  c10::Device device =
      communicator_ ? communicator_->device() : at::Device("cuda:0");
  auto tensor = at::native::empty_strided_cuda(
      info.shape_info.logical_sizes,
      info.shape_info.logical_strides,
      info.type,
      c10::nullopt,
      device,
      c10::nullopt);
  bind(tv, tensor);
}

void HostIrEvaluator::handle(BinaryOp* binary_op) {
  if (!isKnown(binary_op->outputs().at(0))) {
    return unhandled(binary_op);
  }

  auto lhs = getKnownConcreteData(binary_op->inputs().at(0)).as<at::Tensor>();
  auto rhs = getKnownConcreteData(binary_op->inputs().at(1)).as<at::Tensor>();
  auto output =
      getKnownConcreteData(binary_op->outputs().at(0)).as<at::Tensor>();

  switch (binary_op->getBinaryOpType()) {
    case BinaryOpType::Add:
      at::add_out(output, lhs, rhs);
      break;
    case BinaryOpType::Sub:
      at::sub_out(output, lhs, rhs);
      break;
    case BinaryOpType::Mul:
      at::mul_out(output, lhs, rhs);
      break;
    case BinaryOpType::Div:
      at::div_out(output, lhs, rhs);
      break;
    default:
      NVF_CHECK(
          false,
          "Unexpected operator type: ",
          binary_op->getBinaryOpType(),
          " in ",
          binary_op);
  }
}

void HostIrEvaluator::handle(ReductionOp* reduction_op) {
  auto input_tv = reduction_op->in()->as<TensorView>();
  auto output_tv = reduction_op->out()->as<TensorView>();
  if (!isKnown(output_tv)) {
    return unhandled(reduction_op);
  }

  NVF_ERROR(
      !output_tv->hasRoot(),
      "Evaluation for rFactored reductions is not supported.");
  auto input = getKnownConcreteData(input_tv).as<at::Tensor>();
  auto output = getKnownConcreteData(output_tv).as<at::Tensor>();

  std::vector<int64_t> reduction_axes;
  for (const auto i :
       c10::irange(int64_t(output_tv->getLogicalDomain().size()))) {
    auto ax = output_tv->getLogicalDomain().at(i);
    if (ax->isReduction()) {
      reduction_axes.push_back(i);
    }
  }
  switch (reduction_op->getReductionOpType()) {
    case BinaryOpType::Add:
      at::sum_out(output, input, reduction_axes);
      return;
    case BinaryOpType::Max:
      at::amax_out(output, input, reduction_axes);
      return;
    case BinaryOpType::Min:
      at::amin_out(output, input, reduction_axes);
      return;
    default:
      NVF_CHECK(
          false,
          "Unexpected operator type: ",
          reduction_op->getReductionOpType(),
          " in ",
          reduction_op);
  }
}

void HostIrEvaluator::unhandled(Statement* stmt) {
  NVF_ERROR(stmt->isA<Expr>(), stmt, " must be an Expr");
  auto* expr = stmt->as<Expr>();
  std::vector<PolymorphicValue> inputs;
  for (auto input : expr->inputs()) {
    if (input->isA<TensorView>()) {
      // Tensor inputs must be already computed at this point
      inputs.push_back(getKnownConcreteData(input));
    } else {
      inputs.push_back(expr_evaluator_.evaluate(input));
    }
  }

  // Check that there is no pre-allocated output
  NVF_ERROR(
      std::all_of(
          expr->outputs().begin(),
          expr->outputs().end(),
          [this](Val* output) {
            return !this->expr_evaluator_.isKnown(output);
          }),
      "Do not support pre-allocated outputs for the op ",
      expr);
  // using ExpressionEvaluator::evaluate to evaluate the output is not valid
  // here if the output or one of its producer is an alias
  auto concrete_outputs = expr->evaluate(expr_evaluator_, inputs);
  for (int64_t i : c10::irange(expr->outputs().size())) {
    bind(expr->output(i), concrete_outputs.at(i));
  }
}

} // namespace hir

} // namespace nvfuser<|MERGE_RESOLUTION|>--- conflicted
+++ resolved
@@ -23,11 +23,8 @@
 #include <runtime/executor_dispatch.h>
 #include <runtime/executor_kernel_arg.h>
 #include <runtime/fusion_kernel_runtime.h>
-<<<<<<< HEAD
-=======
 #include <tensor_metadata.h>
 
->>>>>>> df1af392
 namespace nvfuser {
 
 HostIrExecutor::HostIrExecutor(
@@ -476,14 +473,9 @@
       communicator_ != nullptr && communicator_->is_available(),
       "A valid communicator must be provided");
 
-<<<<<<< HEAD
   at::Tensor buffer = getKnownTensorOrUndefined(communication->buffer());
-=======
+
   CommunicatorBackend backend_type = communication->backend();
-  at::Tensor buffer =
-      getKnownTensorOrUndefined(communication->buffer(), expr_evaluator_);
->>>>>>> df1af392
-
   if (backend_type == CommunicatorBackend::kCuda) {
     const P2pIpcHandle& p2p_ipc_handle = ipc_handle_cache_.get(communication);
     const auto current_stream = static_cast<CUstream>(
