// clang-format off
/*
 * SPDX-FileCopyrightText: Copyright (c) 2023-present NVIDIA CORPORATION & AFFILIATES.
 * All rights reserved.
 * SPDX-License-Identifier: BSD-3-Clause
 */
// clang-format on

#include <ATen/cuda/CUDAContext.h>

#include <dynamic_transform.h>
#include <fusion_profiler.h>
#include <host_ir/executor.h>
#include <host_ir/lower.h>
#include <instrumentation.h>
#include <ir/utils.h>
#include <multidevice/communication.h>
#include <multidevice/cuda_p2p.h>
#include <multidevice/utils.h>
#include <options.h>
#include <runtime/allocations.h>
#include <runtime/executor_dispatch.h>
#include <runtime/executor_kernel_arg.h>
#include <runtime/fusion_kernel_runtime.h>

namespace nvfuser {

HostIrExecutor::HostIrExecutor(
    int64_t fusion_id,
    int64_t concrete_id,
    int64_t runtime_id,
    int64_t group_id)
    : ExecutorAbstract(fusion_id, concrete_id, runtime_id, group_id),
      communicator_(&Communicator::getInstance()) {}

bool HostIrExecutor::supported(Fusion* fusion) {
  FUSER_PERF_SCOPE("HostIrExecutor::supported");
  std::vector<Expr*> exprs = fusion->exprs();
  if (std::any_of(exprs.begin(), exprs.end(), [](Expr* e) {
        return isResharding(e) && HostIrLower::canLower(e);
      })) {
    NVF_ERROR(
        std::all_of(
            exprs.begin(),
            exprs.end(),
            [](Expr* e) {
              return isResharding(e) && HostIrLower::canLower(e);
            }),
        "Could not execute fusion as all expressions in a host IR container must be communication based at this point.");
    return true;
  }
  return false;
}

void HostIrExecutor::compile(Fusion* fusion) {
  FUSER_PERF_SCOPE("HostIrExecutor::compile");
  NVF_ERROR(
      supported(fusion),
      "HostIrExecutor does not support the Fusion provided.");
  if (isProfilerEnabled()) {
    FusionProfiler::segment(group_id_).startCompile();
  }

  host_ir_container_ = std::make_unique<hir::HostIrContainer>();
  IrCloner cloner = Fusion::copy(fusion, host_ir_container_.get());
  if (fusion->isA<hir::HostIrContainer>()) {
    for (auto expr : fusion->as<hir::HostIrContainer>()->topLevelExprs()) {
      host_ir_container_->pushBackTopLevelExprs(cloner.clone(expr));
    }
  } else {
    std::vector<Expr*> exprs = fusion->exprs();
    for (Expr* e : exprs) {
      std::vector<Expr*> communications = HostIrLower::lower(cloner.clone(e));
      for (auto* communication : communications) {
        host_ir_container_->pushBackTopLevelExprs(communication);
      }
    }
  }

  if (isProfilerEnabled()) {
    FusionProfiler::segment(group_id_).stopCompile();
  }
}

bool HostIrExecutor::isCompiled() const {
  return (bool)host_ir_container_;
}

namespace {
// Host IR specific function, returns the at:Tensor (ordered list) associated
// with the provdied Fusion output tv
at::Tensor findBufferForFusionOutput(
    const std::vector<at::Tensor>& out_tensors,
    const Val* fusion_out,
    const Fusion* fusion) {
  auto i =
      std::find(fusion->outputs().begin(), fusion->outputs().end(), fusion_out);
  NVF_ERROR(i != fusion->outputs().end());
  auto index = std::distance(fusion->outputs().begin(), i);
  return out_tensors[index];
}
} // namespace

std::vector<at::Tensor> HostIrExecutor::run(
    KernelArgumentHolder& args,
    std::vector<at::Tensor> outputs) {
  FUSER_PERF_SCOPE("HostIrExecutor::run");
  if (isProfilerEnabled()) {
    NVF_CHECK(
        group_id_ >= 0,
        "An invalid segment id is passed to FusionProfiler!:",
        group_id_);
    SegmentProfiler& sprof = FusionProfiler::segment(group_id_);
    sprof.inputBytesAccessed(computeBytes(args));
    sprof.scheduler(toString(SchedulerType::ExprEval));
    sprof.startKernel();
  }
  NVF_ERROR(host_ir_container_, "Need to compile before you can run.");
  // Bind fusion inputs
  auto expr_eval = executor_utils::bindInputs(args, host_ir_container_.get());

  if (outputs.empty()) {
    std::vector<GlobalBufferInfo> output_info = getBufferInfos(
        expr_eval, PrimDataType::Int, host_ir_container_->outputs());
    outputs = allocateOutputs(
        host_ir_container_.get(),
        output_info,
        c10::Device(c10::DeviceType::CUDA, args.getDeviceIndex()),
        expr_eval);
  }

  // TODO: If outputs are provided validate they're the correct size
  for (Expr* e : host_ir_container_->topLevelExprs()) {
    NVF_ERROR(e->isA<Communication>());
    auto* communication = e->as<Communication>();
    c10d::Backend* backend =
        communicator_->getBackendForTeam(communication->team(), std::nullopt);
    auto in_tensor = expr_eval.evaluate(communication->in()).as<at::Tensor>();
    at::Tensor out_tensor = findBufferForFusionOutput(
        outputs, communication->out(), host_ir_container_.get());
    c10::intrusive_ptr<c10d::Work> work = postSingleCommunication(
        communication,
        communicator_->deviceId(),
        backend,
        in_tensor,
        out_tensor);
    if (work != nullptr) {
      work->wait();
    }
  }
  if (isProfilerEnabled()) {
    FusionProfiler::segment(group_id_).setDevice(args.getDeviceIndex());
    FusionProfiler::segment(group_id_).stopKernel();
  }
  return outputs;
}

namespace hir {

namespace {

at::Tensor getKnownTensorOrUndefined(
    Val* val,
    const ExpressionEvaluator& expr_evaluator) {
  return expr_evaluator.isKnown(val)
      ? expr_evaluator.evaluate(val).as<at::Tensor>()
      : at::Tensor();
}

std::vector<at::Tensor> getKnownTensorOrUndefined(
    const std::vector<Val*>& vals,
    const ExpressionEvaluator& expr_evaluator) {
  std::vector<at::Tensor> tensors(vals.size());
  std::transform(
      vals.begin(),
      vals.end(),
      tensors.begin(),
      [&expr_evaluator](Val* val) -> at::Tensor {
        return getKnownTensorOrUndefined(val, expr_evaluator);
      });
  return tensors;
}

} // namespace

HostIrEvaluator::HostIrEvaluator(
    std::unique_ptr<HostIrContainer> container,
    Communicator* communicator,
    HostIrEvaluatorParams params)
    : container_(std::move(container)),
      communicator_(communicator),
      params_(params),
<<<<<<< HEAD
      my_local_device_index_(communicator_ ? communicator_->local_rank() : 0) {
=======
      my_device_index_(communicator_ ? communicator_->deviceId() : 0),
      ipc_handle_cache_(expr_evaluator_) {
>>>>>>> 47801a3f
  const DeviceIdxType device_index =
      (communicator_ != nullptr && communicator_->is_available())
      ? communicator_->deviceId()
      : 0;
  if (isDebugDumpEnabled(DebugDumpOption::HostIr) && device_index == 0) {
    container_->print(debug());
  }
  streams_.insert(
      {container_->getDefaultStream(),
       c10::cuda::getDefaultCUDAStream(
           static_cast<c10::DeviceIndex>(device_index))});
  expr_evaluator_.bind("numberOfStreams", params_.number_of_streams);
}

std::vector<at::Tensor> HostIrEvaluator::runWithInput(
    std::unordered_map<Val*, c10::IValue> val_to_IValue) {
  // process input values
  for (const auto& [val, ivalue] : val_to_IValue) {
    expr_evaluator_.bind(
        val, PolymorphicValue_functions::IValueToPolymorphicValue(ivalue));
  }

  // Interpret each instruction in an "eager" way by iterate over the Host Ir
  // Container's top level expression list
  for (auto expr : container_->topLevelExprs()) {
    dispatch(expr);
  }

  // Collect global outputs
  return getKnownTensorOrUndefined(container_->outputs(), expr_evaluator_);
}

std::string HostIrEvaluator::canRun() const {
  const int64_t requested_n_gpus = requestedNumberOfDevices(container_.get());

  if (requested_n_gpus == 1) {
    return "";
  }

  if (communicator_ == nullptr) {
    return "A communicator must be provided";
  }

  if (!communicator_->is_available()) {
    return "distributed configuration required";
  }

  if (requested_n_gpus > communicator_->size()) {
    return "the fusion requests " + std::to_string(requested_n_gpus) +
        " GPUs to run, but there are only " +
        std::to_string(communicator_->size()) + " ranks in the communicator";
  }

  if (communicator_->local_size() > at::cuda::getNumGPUs()) {
    return std::to_string(communicator_->local_size()) +
        " processes are spawn on the node but only " +
        std::to_string(at::cuda::getNumGPUs()) + " GPUs are available";
  }

  return "";
}

c10::cuda::CUDAStream HostIrEvaluator::getCUDAStream(Stream* stream) {
  StreamKey stream_key = stream;
  // if stream points to an index, it represents the dynamic value of that index
  if (Val* index = stream->index(); index != nullptr) {
    auto value = expr_evaluator_.evaluate(index);
    NVF_ERROR(value.hasValue() && value.is<int64_t>());
    stream_key = value.as<int64_t>();
  }
  if (streams_.find(stream_key) == streams_.end()) {
    auto i = (communicator_ != nullptr && communicator_->is_available())
        ? communicator_->deviceId()
        : 0;
    streams_.insert(
        {stream_key,
         c10::cuda::getStreamFromPool(
             /*isHighPriority=*/false, static_cast<c10::DeviceIndex>(i))});
  }
  return streams_.at(stream_key);
}

void HostIrEvaluator::handle(SetCurrentStream* set_current_stream) {
  setCurrentCUDAStream(getCUDAStream(set_current_stream->stream()));
}

void HostIrEvaluator::handle(GetCurrentStream* get_current_stream) {
  streams_.insert(
      {get_current_stream->stream(),
       c10::cuda::getCurrentCUDAStream(
           static_cast<c10::DeviceIndex>(my_local_device_index_))});
}

void HostIrEvaluator::handle(Synchronize* synchronize) {
  cudaStream_t current_stream =
      c10::cuda::getCurrentCUDAStream(
          static_cast<c10::DeviceIndex>(my_local_device_index_))
          .stream();
  cudaStream_t stream_to_sync = getCUDAStream(synchronize->stream()).stream();

  cudaEvent_t event = {};
  NVFUSER_CUDA_RT_SAFE_CALL(
      cudaEventCreateWithFlags(&event, cudaEventDisableTiming));
  NVFUSER_CUDA_RT_SAFE_CALL(cudaEventRecord(event, stream_to_sync));
  NVFUSER_CUDA_RT_SAFE_CALL(
      cudaStreamWaitEvent(current_stream, event, cudaEventWaitDefault));
  NVFUSER_CUDA_RT_SAFE_CALL(cudaEventDestroy(event));
}

void HostIrEvaluator::handle(LaunchKernel* launch_kernel) {
  std::vector<c10::IValue> input_IValues;
  KernelArgumentHolder args = KernelArgumentHolder(input_IValues);
  for (auto& input : launch_kernel->inputs()) {
    NVF_ERROR(
        expr_evaluator_.isKnown(input),
        "No buffer associated with Val ",
        input,
        " for handling ",
        launch_kernel->toString());
    PolymorphicValue input_evaluation = expr_evaluator_.evaluate(input);
    args.push(input_evaluation);
  }

  // run the compiled kernel
  std::vector<at::Tensor> outputs =
      container_->getKernelExecutor(launch_kernel->getIndex())->run(args);

  // Store the outputs in the context
  for (auto output_idx : c10::irange(outputs.size())) {
    expr_evaluator_.bind(
        launch_kernel->outputs().at(output_idx), outputs.at(output_idx));
  }
}

void HostIrEvaluator::handle(PostOnStream* post_ir) {
  std::vector<c10::IValue> input_IValues;
  for (auto& input : post_ir->inputs()) {
    NVF_ERROR(
        expr_evaluator_.isKnown(input),
        "No buffer associated with Val ",
        input,
        " for handling ",
        post_ir->toString());
    PolymorphicValue input_evaluation = expr_evaluator_.evaluate(input);
    c10::IValue value;
    if (input_evaluation.is<at::Tensor>()) {
      value = input_evaluation.as<at::Tensor>();
    } else if (input_evaluation.is<int64_t>()) {
      value = at::Scalar(input_evaluation.as<int64_t>());
    } else {
      NVF_ERROR(
          "Wrong type ",
          input_evaluation.type().name(),
          " for the PolymorphicValue ",
          input_evaluation,
          ", must be at::Tensor or int64_t");
    }
    input_IValues.push_back(value);
  }

  // placeholder for storing the outputs
  std::vector<at::Tensor> outputs;

  NVF_ERROR(
      post_ir->hostOpToPost()->isA<HostUnit>(),
      "op must be a HostUnit: ",
      post_ir->hostOpToPost());
  auto hu = post_ir->hostOpToPost()->as<HostUnit>();
  // Compile the fusion and execute it with HostIrExecutor
  // Check if the executor has been cached. If not, create and cache it
  if (params_.use_fusion_executor_cache) {
    if (!fec_.count(hu)) {
      fec_.try_emplace(
          hu,
          std::make_unique<Fusion>(*hu->fusion_to_execute()),
          /*fusion_id=*/0,
          !params_.skip_auto_scheduling);
    }
    outputs = fec_.at(hu).runFusionWithInputs(input_IValues);
  } else {
    // This path should generally be avoided as it will likely send the fusion
    // held in HostUnit directly to KernelExecutor which means it will try to
    // compile and run a device kernel with a single thread.
    if (auto it = executors_.find(hu); it != executors_.end()) {
      ExecutorAbstract* ea = it->second.get();
      KernelArgumentHolder args = KernelArgumentHolder(input_IValues);
      outputs = ExecutorDispatch::run(ea, args, std::vector<at::Tensor>{});

    } else {
      DynamicTransform::concretizeFusion(
          hu->fusion_to_execute(), input_IValues);
      auto it2 = executors_.insert(
          {hu,
           ExecutorDispatch::makeExecutor(
               hu->fusion_to_execute(), 1, 1, 1, 1)});
      ExecutorAbstract* ea = it2.first->second.get();
      if (ea->isA<KernelExecutor>()) {
        KernelArgumentHolder args = KernelArgumentHolder(input_IValues);
        ExecutorDispatch::compile(
            ea, hu->fusion_to_execute(), args, LaunchParams(), CompileParams());
      } else {
        ExecutorDispatch::compile(ea, hu->fusion_to_execute());
      }
      KernelArgumentHolder args = KernelArgumentHolder(input_IValues);
      outputs = ExecutorDispatch::run(ea, args, std::vector<at::Tensor>{});
    }
  }

  // Store the outputs in the context
  for (auto output_idx : c10::irange(outputs.size())) {
    expr_evaluator_.bind(
        post_ir->outputs().at(output_idx), outputs.at(output_idx));
  }
}

void HostIrEvaluator::handle(ShareMemHandles* share_mem_handles) {
  ipc_handle_cache_.exchangeHandles(share_mem_handles->communications());
}

void HostIrEvaluator::handle(Communication* communication) {
  NVF_ERROR(
      communicator_ != nullptr && communicator_->is_available(),
      "A valid communicator must be provided");

  at::Tensor input_tensor =
      getKnownTensorOrUndefined(communication->input(0), expr_evaluator_);
  at::Tensor output_tensor =
      getKnownTensorOrUndefined(communication->output(0), expr_evaluator_);

  c10d::Backend* backend =
      communicator_->getBackendForTeam(communication->team(), std::nullopt);
  works_[communication] = postSingleCommunication(
      communication,
      communicator_->deviceId(),
      backend,
      input_tensor,
      output_tensor);
}

void HostIrEvaluator::handle(P2PCommunication* communication) {
  NVF_ERROR(
      communicator_ != nullptr && communicator_->is_available(),
      "A valid communicator must be provided");

  CommunicatorBackend backend_type = communication->backend();
  at::Tensor buffer =
      getKnownTensorOrUndefined(communication->buffer(), expr_evaluator_);

  if (backend_type == CommunicatorBackend::kCuda) {
    const P2pIpcHandle& ipc_handles =
        ipc_handle_cache_.get(communication, expr_evaluator_);
    const auto current_stream = static_cast<CUstream>(
        c10::cuda::getCurrentCUDAStream(my_local_device_index_).stream());
    if (communication->type() == P2PCommunicationType::RECV) {
      getZcopy::RecvPost(
          ipc_handles, buffer.numel() * buffer.element_size(), current_stream);
    } else {
      getZcopy::SendPost(ipc_handles, current_stream);
    }
  } else {
    works_[communication] = postSingleCommunication(
        communication,
        communicator_->deviceId(),
        expr_evaluator_.evaluate(communication->peer()).as<int64_t>(),
        communicator_->getWorld(),
        buffer);
  }
}

void HostIrEvaluator::handle(Wait* wait) {
  Expr* communication = wait->communication();
  auto* p2p_comm = dynamic_cast<P2PCommunication*>(communication);
  if (p2p_comm && p2p_comm->backend() == CommunicatorBackend::kCuda) {
    if (p2p_comm->type() == P2PCommunicationType::SEND) {
      const auto current_stream = static_cast<CUstream>(
          c10::cuda::getCurrentCUDAStream(my_local_device_index_).stream());
      const P2pIpcHandle& ipc_handles =
          ipc_handle_cache_.get(p2p_comm, expr_evaluator_);
      getZcopy::SendWait(ipc_handles, current_stream);
    }
  } else {
    auto it = works_.find(communication);
    if (it == works_.end()) {
      return;
    }
    auto& work = it->second;
    if (work != nullptr) {
      work->wait();
    }
    works_.erase(communication);
  }
}

namespace {

void allConsumerValsOfHelper(Val* val, std::unordered_set<Val*>& visited_vals) {
  if (visited_vals.find(val) != visited_vals.end()) {
    return;
  }
  visited_vals.insert(val);
  for (Val* consumer : ir_utils::consumerValsOf(val)) {
    allConsumerValsOfHelper(consumer, visited_vals);
  }
}

// Return all (not only direct) consumers of vals, this function can be used on
// any vals and will return consumers through Exprs.
//
// Warning: returned val's are not guaranteed to be between fusion inputs and
// outputs. This function simply uses val->definition() or val->uses() which is
// limited to not go through fusion inputs/outputs, but if on a path that isn't
// strictly between fusion inputs/outputs, it could effectively return dead
// code.
std::unordered_set<Val*> allConsumerValsOf(Val* val) {
  std::unordered_set<Val*> consumer_vals;
  allConsumerValsOfHelper(val, consumer_vals);
  return consumer_vals;
}

} // namespace

void HostIrEvaluator::handle(ForLoop* for_loop) {
  auto start = expr_evaluator_.evaluate(for_loop->start()).as<int64_t>();
  auto step = expr_evaluator_.evaluate(for_loop->step()).as<int64_t>();
  auto stop = expr_evaluator_.evaluate(for_loop->stop()).as<int64_t>();

  for (auto i = start; i < stop; i += step) {
    // invalidate i and its consumers before binding
    expr_evaluator_.invalidate(for_loop->index());
    for (auto consumer : allConsumerValsOf(for_loop->index())) {
      expr_evaluator_.invalidate(consumer);
    }
    expr_evaluator_.bind(for_loop->index(), i);
    for (Expr* expr : for_loop->body().exprs()) {
      dispatch(expr);
    }
  }
}

void HostIrEvaluator::handle(StartCoalescing* start_coalescing) {
  auto backend = communicator_->getWorld();
  NVF_ERROR(
      backend->getBackendName() == "nccl",
      "ProcessGroupUCC does not implement coalescence");
  backend->startCoalescing();
}

void HostIrEvaluator::handle(EndCoalescing* end_coalescing) {
  auto backend = communicator_->getWorld();
  NVF_ERROR(
      backend->getBackendName() == "nccl",
      "ProcessGroupUCC does not implement coalescence");
  works_[end_coalescing] = backend->endCoalescing();
}

void HostIrEvaluator::handle(kir::IfThenElse* if_then_else) {
  auto predicate =
      expr_evaluator_.evaluate(if_then_else->predicate()->value()).as<bool>();
  const auto& scope =
      predicate ? if_then_else->thenBody() : if_then_else->elseBody();
  for (Expr* expr : scope.exprs()) {
    dispatch(expr);
  }
}

void HostIrEvaluator::handle(MatmulOp* matmul) {
  TensorView* a = matmul->inA();
  TensorView* b = matmul->inB();
  TensorView* out = matmul->out();
  NVF_ERROR(
      expr_evaluator_.isKnown(a) && expr_evaluator_.isKnown(b),
      "Inputs of the matmul ",
      matmul->toString(),
      "must be precomputed before being retrieved");
  if (expr_evaluator_.isKnown(out)) {
    auto t_a = expr_evaluator_.evaluate(a).as<at::Tensor>();
    auto t_b = expr_evaluator_.evaluate(b).as<at::Tensor>();
    auto t_out = expr_evaluator_.evaluate(out).as<at::Tensor>();
    at::matmul_out(t_out, t_a, t_b);
  } else {
    unhandled(matmul);
  }
}

void HostIrEvaluator::handle(LinearOp* linear) {
  TensorView* in = linear->inA()->as<TensorView>();
  TensorView* weight = linear->inB()->as<TensorView>();
  TensorView* bias = linear->bias()->as<TensorView>();
  TensorView* out = linear->out()->as<TensorView>();
  NVF_ERROR(
      expr_evaluator_.isKnown(in) && expr_evaluator_.isKnown(weight) &&
          (!linear->has_bias() || expr_evaluator_.isKnown(bias)),
      "Inputs of the Linear Op ",
      linear->toString(),
      "must be precomputed before being retrieved");

  if (!expr_evaluator_.isKnown(out)) {
    unhandled(linear);
    return;
  }

  auto in_at = expr_evaluator_.evaluate(in).as<at::Tensor>();
  auto weight_at = expr_evaluator_.evaluate(weight).as<at::Tensor>();
  auto out_at = expr_evaluator_.evaluate(out).as<at::Tensor>();

  if (linear->has_bias()) {
    auto bias_at = expr_evaluator_.evaluate(bias).as<at::Tensor>();
    at::linear_out(out_at, in_at, weight_at.squeeze(), bias_at.squeeze());
  } else {
    at::linear_out(out_at, in_at, weight_at.squeeze());
  }
}

void HostIrEvaluator::handle(kir::Allocate* allocate) {
  NVF_ERROR(
      allocate->buffer()->isA<TensorView>(),
      "Allocation must be on a TensorView but got ",
      allocate->buffer());
  TensorView* tv = allocate->buffer()->as<TensorView>();
  GlobalBufferInfo info =
      getBufferInfos(expr_evaluator_, PrimDataType::Int, {tv}).at(0);
  AliasInfo alias_info = {
      .type = AllocationType::New, .aliased_io = nullptr, .hide_output = false};
  c10::Device device =
      communicator_ ? communicator_->device() : at::Device("cuda:0");
  at::Tensor tensor = allocateTensor(info, alias_info, device, expr_evaluator_);
  expr_evaluator_.bind(tv, tensor);
}

void HostIrEvaluator::unhandled(Statement* stmt) {
  NVF_ERROR(stmt->isA<Expr>(), stmt, " must be an Expr");
  auto* expr = stmt->as<Expr>();
  for (auto input : ir_utils::filterByType<TensorView>(expr->inputs())) {
    NVF_ERROR(
        expr_evaluator_.isKnown(input),
        "input ",
        input->toString(),
        " of the expression ",
        expr->toString(),
        "must be precomputed before being retrieved");
  }
  for (auto output : expr->outputs()) {
    expr_evaluator_.bind(
        output, expr_evaluator_.evaluate(output), /*evaluate_validate=*/true);
  }
}

} // namespace hir

} // namespace nvfuser<|MERGE_RESOLUTION|>--- conflicted
+++ resolved
@@ -190,12 +190,8 @@
     : container_(std::move(container)),
       communicator_(communicator),
       params_(params),
-<<<<<<< HEAD
-      my_local_device_index_(communicator_ ? communicator_->local_rank() : 0) {
-=======
-      my_device_index_(communicator_ ? communicator_->deviceId() : 0),
+      my_local_device_index_(communicator_ ? communicator_->local_rank() : 0),
       ipc_handle_cache_(expr_evaluator_) {
->>>>>>> 47801a3f
   const DeviceIdxType device_index =
       (communicator_ != nullptr && communicator_->is_available())
       ? communicator_->deviceId()
@@ -446,7 +442,7 @@
 
   if (backend_type == CommunicatorBackend::kCuda) {
     const P2pIpcHandle& ipc_handles =
-        ipc_handle_cache_.get(communication, expr_evaluator_);
+        ipc_handle_cache_.get(communication);
     const auto current_stream = static_cast<CUstream>(
         c10::cuda::getCurrentCUDAStream(my_local_device_index_).stream());
     if (communication->type() == P2PCommunicationType::RECV) {
@@ -473,7 +469,7 @@
       const auto current_stream = static_cast<CUstream>(
           c10::cuda::getCurrentCUDAStream(my_local_device_index_).stream());
       const P2pIpcHandle& ipc_handles =
-          ipc_handle_cache_.get(p2p_comm, expr_evaluator_);
+          ipc_handle_cache_.get(p2p_comm);
       getZcopy::SendWait(ipc_handles, current_stream);
     }
   } else {
