--- conflicted
+++ resolved
@@ -169,35 +169,6 @@
 
 namespace hir {
 
-<<<<<<< HEAD
-=======
-namespace {
-
-at::Tensor getKnownTensorOrUndefined(
-    Val* val,
-    const ExpressionEvaluator& expr_evaluator) {
-  return expr_evaluator.isKnown(val)
-      ? expr_evaluator.evaluate(val).as<at::Tensor>()
-      : at::Tensor();
-}
-
-KernelArgumentHolder getKnownTensorOrUndefined(
-    const std::vector<Val*>& vals,
-    const ExpressionEvaluator& expr_evaluator) {
-  std::vector<at::Tensor> tensors(vals.size());
-  std::transform(
-      vals.begin(),
-      vals.end(),
-      tensors.begin(),
-      [&expr_evaluator](Val* val) -> at::Tensor {
-        return getKnownTensorOrUndefined(val, expr_evaluator);
-      });
-  return KernelArgumentHolder(tensors);
-}
-
-} // namespace
-
->>>>>>> 72fb4db7
 HostIrEvaluator::HostIrEvaluator(
     std::unique_ptr<HostIrContainer> container,
     Communicator* communicator,
@@ -242,7 +213,7 @@
       [this](Val* val) -> at::Tensor {
         return this->getKnownTensorOrUndefined(val);
       });
-  return outputs;
+  return KernelArgumentHolder(outputs);
 }
 
 KernelArgumentHolder HostIrEvaluator::runWithInput(
@@ -350,12 +321,7 @@
 
   // Store the outputs in the context
   for (auto output_idx : c10::irange(outputs.size())) {
-<<<<<<< HEAD
-    bind(launch_kernel->outputs().at(output_idx), outputs.at(output_idx));
-=======
-    expr_evaluator_.bind(
-        launch_kernel->outputs().at(output_idx), outputs[output_idx]);
->>>>>>> 72fb4db7
+    bind(launch_kernel->outputs().at(output_idx), outputs[output_idx]);
   }
 }
 
@@ -415,12 +381,7 @@
 
   // Store the outputs in the context
   for (auto output_idx : c10::irange(outputs.size())) {
-<<<<<<< HEAD
-    bind(post_ir->outputs().at(output_idx), outputs.at(output_idx));
-=======
-    expr_evaluator_.bind(
-        post_ir->outputs().at(output_idx), outputs[output_idx]);
->>>>>>> 72fb4db7
+    bind(post_ir->outputs().at(output_idx), outputs[output_idx]);
   }
 }
 
@@ -607,11 +568,6 @@
   GlobalBufferInfo info =
       getBufferInfos(expr_evaluator_, PrimDataType::Int, {tv}).at(0);
   c10::Device device =
-<<<<<<< HEAD
-      communicator_ ? communicator_->device() : at::Device("cuda:0"); 
-  at::Tensor tensor = allocateTensor(info, alias_info, device, expr_evaluator_);
-  bind(tv, tensor);
-=======
       communicator_ ? communicator_->device() : at::Device("cuda:0");
   auto tensor = at::native::empty_strided_cuda(
       info.shape_info.logical_sizes,
@@ -620,9 +576,7 @@
       c10::nullopt,
       device,
       c10::nullopt);
-
-  expr_evaluator_.bind(tv, tensor);
->>>>>>> 72fb4db7
+  bind(tv, tensor);
 }
 
 void HostIrEvaluator::unhandled(Statement* stmt) {
