// clang-format off
/*
 * SPDX-FileCopyrightText: Copyright (c) 2023-present NVIDIA CORPORATION & AFFILIATES.
 * All rights reserved.
 * SPDX-License-Identifier: BSD-3-Clause
 */
// clang-format on

#include <ATen/cuda/CUDAContext.h>

#include <dynamic_transform.h>
#include <fusion_profiler.h>
#include <host_ir/executor.h>
#include <host_ir/lower.h>
#include <instrumentation.h>
#include <ir/utils.h>
#include <multidevice/communication.h>
#include <multidevice/utils.h>
#include <options.h>
#include <runtime/allocations.h>
#include <runtime/executor_dispatch.h>
#include <runtime/executor_kernel_arg.h>
#include <runtime/fusion_kernel_runtime.h>

namespace nvfuser {

HostIrExecutor::HostIrExecutor(
    int64_t fusion_id,
    int64_t concrete_id,
    int64_t runtime_id,
    int64_t group_id)
    : ExecutorAbstract(fusion_id, concrete_id, runtime_id, group_id),
      communicator_(&Communicator::getInstance()) {}

bool HostIrExecutor::supported(Fusion* fusion) {
  FUSER_PERF_SCOPE("HostIrExecutor::supported");
  std::vector<Expr*> exprs = fusion->exprs();
  if (std::any_of(exprs.begin(), exprs.end(), [](Expr* e) {
        return isResharding(e) && HostIrLower::canLower(e);
      })) {
    NVF_ERROR(
        std::all_of(
            exprs.begin(),
            exprs.end(),
            [](Expr* e) {
              return isResharding(e) && HostIrLower::canLower(e);
            }),
        "Could not execute fusion as all expressions in a host IR container must be communication based at this point.");
    return true;
  }
  return false;
}

void HostIrExecutor::compile(Fusion* fusion) {
  FUSER_PERF_SCOPE("HostIrExecutor::compile");
  NVF_ERROR(
      supported(fusion),
      "HostIrExecutor does not support the Fusion provided.");
  if (isProfilerEnabled()) {
    FusionProfiler::segment(group_id_).startCompile();
  }

  host_ir_container_ = std::make_unique<hir::HostIrContainer>();
  IrCloner cloner = Fusion::copy(fusion, host_ir_container_.get());
  if (fusion->isA<hir::HostIrContainer>()) {
    for (auto expr : fusion->as<hir::HostIrContainer>()->topLevelExprs()) {
      host_ir_container_->pushBackTopLevelExprs(cloner.clone(expr));
    }
  } else {
    std::vector<Expr*> exprs = fusion->exprs();
    for (Expr* e : exprs) {
      std::vector<Expr*> communications = HostIrLower::lower(cloner.clone(e));
      for (auto* communication : communications) {
        host_ir_container_->pushBackTopLevelExprs(communication);
      }
    }
  }

  if (isProfilerEnabled()) {
    FusionProfiler::segment(group_id_).stopCompile();
  }
}

bool HostIrExecutor::isCompiled() const {
  return (bool)host_ir_container_;
}

namespace {
// Host IR specific function, returns the at:Tensor (ordered list) associated
// with the provdied Fusion output tv
at::Tensor findBufferForFusionOutput(
    const std::vector<at::Tensor>& out_tensors,
    const Val* fusion_out,
    const Fusion* fusion) {
  auto i =
      std::find(fusion->outputs().begin(), fusion->outputs().end(), fusion_out);
  NVF_ERROR(i != fusion->outputs().end());
  auto index = std::distance(fusion->outputs().begin(), i);
  return out_tensors[index];
}
} // namespace

std::vector<at::Tensor> HostIrExecutor::run(
    KernelArgumentHolder& args,
    std::vector<at::Tensor> outputs) {
  FUSER_PERF_SCOPE("HostIrExecutor::run");
  if (isProfilerEnabled()) {
    NVF_CHECK(
        group_id_ >= 0,
        "An invalid segment id is passed to FusionProfiler!:",
        group_id_);
    SegmentProfiler& sprof = FusionProfiler::segment(group_id_);
    sprof.inputBytesAccessed(computeBytes(args));
    sprof.scheduler(toString(SchedulerType::ExprEval));
    sprof.startKernel();
  }
  NVF_ERROR(host_ir_container_, "Need to compile before you can run.");
  // Bind fusion inputs
  auto expr_eval = executor_utils::bindInputs(args, host_ir_container_.get());

  if (outputs.empty()) {
    std::vector<GlobalBufferInfo> output_info = getBufferInfos(
        expr_eval, PrimDataType::Int, host_ir_container_->outputs());
    outputs = allocateOutputs(
        host_ir_container_.get(),
        output_info,
        c10::Device(c10::DeviceType::CUDA, args.getDeviceIndex()),
        expr_eval);
  }

  // TODO: If outputs are provided validate they're the correct size
  for (Expr* e : host_ir_container_->topLevelExprs()) {
    NVF_ERROR(e->isA<Communication>());
    auto* communication = e->as<Communication>();
    c10d::Backend* backend =
        communicator_->getBackendForTeam(communication->team(), std::nullopt);
    auto in_tensor = expr_eval.evaluate(communication->in()).as<at::Tensor>();
    at::Tensor out_tensor = findBufferForFusionOutput(
        outputs, communication->out(), host_ir_container_.get());
    c10::intrusive_ptr<c10d::Work> work = postSingleCommunication(
        communication,
        communicator_->deviceId(),
        backend,
        in_tensor,
        out_tensor);
    if (work != nullptr) {
      work->wait();
    }
  }
  if (isProfilerEnabled()) {
    FusionProfiler::segment(group_id_).setDevice(args.getDeviceIndex());
    FusionProfiler::segment(group_id_).stopKernel();
  }
  return outputs;
}

namespace hir {

namespace {

at::Tensor getKnownTensorOrUndefined(
    Val* val,
    const ExpressionEvaluator& expr_evaluator) {
  return expr_evaluator.isKnown(val)
      ? expr_evaluator.evaluate(val).as<at::Tensor>()
      : at::Tensor();
}

std::vector<at::Tensor> getKnownTensorOrUndefined(
    const std::vector<Val*>& vals,
    const ExpressionEvaluator& expr_evaluator) {
  std::vector<at::Tensor> tensors(vals.size());
  std::transform(
      vals.begin(),
      vals.end(),
      tensors.begin(),
      [&expr_evaluator](Val* val) -> at::Tensor {
        return getKnownTensorOrUndefined(val, expr_evaluator);
      });
  return tensors;
}

} // namespace

HostIrEvaluator::HostIrEvaluator(
    std::unique_ptr<HostIrContainer> container,
    Communicator* communicator,
    HostIrEvaluatorParams params)
    : container_(std::move(container)),
      communicator_(communicator),
      params_(params),
      my_local_device_index_(communicator_ ? communicator_->local_rank() : 0) {
  const DeviceIdxType device_index =
      (communicator_ != nullptr && communicator_->is_available())
      ? communicator_->deviceId()
      : 0;
  if (isDebugDumpEnabled(DebugDumpOption::HostIr) && device_index == 0) {
    container_->print(debug());
  }
  streams_.insert(
      {container_->getDefaultStream(),
       c10::cuda::getDefaultCUDAStream(
           static_cast<c10::DeviceIndex>(device_index))});
  expr_evaluator_.bind("numberOfStreams", params_.number_of_streams);
}

std::vector<at::Tensor> HostIrEvaluator::dispatchAndCollectOutputs() {
  // Interpret each instruction in an "eager" way by iterate over the Host Ir
  // Container's top level expression list
  for (auto expr : container_->topLevelExprs()) {
    dispatch(expr);
  }

  // Collect global outputs
  return getKnownTensorOrUndefined(container_->outputs(), expr_evaluator_);
}

std::vector<at::Tensor> HostIrEvaluator::runWithInput(
    const std::unordered_map<Val*, PolymorphicValue>& val_to_PValue) {
  // process input values, converting IValue to PolymorphicValue
  for (const auto& [val, pvalue] : val_to_PValue) {
    expr_evaluator_.bind(val, pvalue);
  }

  return dispatchAndCollectOutputs();
}

std::string HostIrEvaluator::canRun() const {
  const int64_t requested_n_gpus = requestedNumberOfDevices(container_.get());

  if (requested_n_gpus == 1) {
    return "";
  }

  if (communicator_ == nullptr) {
    return "A communicator must be provided";
  }

  if (!communicator_->is_available()) {
    return "distributed configuration required";
  }

  if (requested_n_gpus > communicator_->size()) {
    return "the fusion requests " + std::to_string(requested_n_gpus) +
        " GPUs to run, but there are only " +
        std::to_string(communicator_->size()) + " ranks in the communicator";
  }

  if (communicator_->local_size() > at::cuda::getNumGPUs()) {
    return std::to_string(communicator_->local_size()) +
        " processes are spawn on the node but only " +
        std::to_string(at::cuda::getNumGPUs()) + " GPUs are available";
  }

  return "";
}

c10::cuda::CUDAStream HostIrEvaluator::getCUDAStream(Stream* stream) {
  StreamKey stream_key = stream;
  // if stream points to an index, it represents the dynamic value of that index
  if (Val* index = stream->index(); index != nullptr) {
    auto value = expr_evaluator_.evaluate(index);
    NVF_ERROR(value.hasValue() && value.is<int64_t>());
    stream_key = value.as<int64_t>();
  }
  if (streams_.find(stream_key) == streams_.end()) {
    auto i = (communicator_ != nullptr && communicator_->is_available())
        ? communicator_->deviceId()
        : 0;
    streams_.insert(
        {stream_key,
         c10::cuda::getStreamFromPool(
             /*isHighPriority=*/false, static_cast<c10::DeviceIndex>(i))});
  }
  return streams_.at(stream_key);
}

void HostIrEvaluator::handle(SetCurrentStream* set_current_stream) {
  setCurrentCUDAStream(getCUDAStream(set_current_stream->stream()));
}

void HostIrEvaluator::handle(GetCurrentStream* get_current_stream) {
  streams_.insert(
      {get_current_stream->stream(),
       c10::cuda::getCurrentCUDAStream(
           static_cast<c10::DeviceIndex>(my_local_device_index_))});
}

void HostIrEvaluator::handle(Synchronize* synchronize) {
  cudaStream_t current_stream =
      c10::cuda::getCurrentCUDAStream(
          static_cast<c10::DeviceIndex>(my_local_device_index_))
          .stream();
  cudaStream_t stream_to_sync = getCUDAStream(synchronize->stream()).stream();

  cudaEvent_t event = {};
  NVFUSER_CUDA_RT_SAFE_CALL(
      cudaEventCreateWithFlags(&event, cudaEventDisableTiming));
  NVFUSER_CUDA_RT_SAFE_CALL(cudaEventRecord(event, stream_to_sync));
  NVFUSER_CUDA_RT_SAFE_CALL(
      cudaStreamWaitEvent(current_stream, event, cudaEventWaitDefault));
  NVFUSER_CUDA_RT_SAFE_CALL(cudaEventDestroy(event));
}

void HostIrEvaluator::handle(LaunchKernel* launch_kernel) {
  KernelArgumentHolder args;
  for (auto& input : launch_kernel->inputs()) {
    NVF_ERROR(
        expr_evaluator_.isKnown(input),
        "No buffer associated with Val ",
        input,
        " for handling ",
        launch_kernel->toString());
    args.push(expr_evaluator_.evaluate(input));
  }

  // run the compiled kernel
  std::vector<at::Tensor> outputs =
      container_->getKernelExecutor(launch_kernel->getIndex())
          ->run(
              args,
              {},
              launch_kernel->launch_params(),
              launch_kernel->compile_params());

  // Store the outputs in the context
  for (auto output_idx : c10::irange(outputs.size())) {
    expr_evaluator_.bind(
        launch_kernel->outputs().at(output_idx), outputs.at(output_idx));
  }
}

void HostIrEvaluator::handle(PostOnStream* post_ir) {
  KernelArgumentHolder input_args;
  for (auto& input : post_ir->inputs()) {
    NVF_ERROR(
        expr_evaluator_.isKnown(input),
        "No buffer associated with Val ",
        input,
        " for handling ",
        post_ir->toString());
    input_args.push(expr_evaluator_.evaluate(input));
  }

  // placeholder for storing the outputs
  std::vector<at::Tensor> outputs;

  NVF_ERROR(
      post_ir->hostOpToPost()->isA<HostUnit>(),
      "op must be a HostUnit: ",
      post_ir->hostOpToPost());
  auto hu = post_ir->hostOpToPost()->as<HostUnit>();
  KernelArgumentHolder args(input_IValues);
  // Compile the fusion and execute it with HostIrExecutor
  // Check if the executor has been cached. If not, create and cache it
  if (params_.use_fusion_executor_cache) {
    if (!fec_.count(hu)) {
      fec_.try_emplace(
          hu,
          std::make_unique<Fusion>(*hu->fusion_to_execute()),
          /*fusion_id=*/0,
          !params_.skip_auto_scheduling);
    }
<<<<<<< HEAD
    outputs = fec_.at(hu).runFusionWithInputs(input_args);
=======
    outputs = fec_.at(hu).runFusionWithInputs(args);
>>>>>>> 644eaec3
  } else {
    // This path should generally be avoided as it will likely send the fusion
    // held in HostUnit directly to KernelExecutor which means it will try to
    // compile and run a device kernel with a single thread.
    if (auto it = executors_.find(hu); it != executors_.end()) {
      ExecutorAbstract* ea = it->second.get();
<<<<<<< HEAD
      outputs = ExecutorDispatch::run(ea, input_args);

    } else {
      DynamicTransform::concretizeFusion(hu->fusion_to_execute(), input_args);
=======
      outputs = ExecutorDispatch::run(ea, args);

    } else {
      DynamicTransform::concretizeFusion(
          hu->fusion_to_execute(), args.toC10Array());
>>>>>>> 644eaec3
      auto it2 = executors_.insert(
          {hu,
           ExecutorDispatch::makeExecutor(
               hu->fusion_to_execute(), 1, 1, 1, 1)});
      ExecutorAbstract* ea = it2.first->second.get();
      if (ea->isA<KernelExecutor>()) {
        ExecutorDispatch::compile(
            ea,
            hu->fusion_to_execute(),
            input_args,
            LaunchParams(),
            CompileParams());
      } else {
        ExecutorDispatch::compile(ea, hu->fusion_to_execute());
      }
<<<<<<< HEAD
      outputs =
          ExecutorDispatch::run(ea, input_args, std::vector<at::Tensor>{});
=======
      outputs = ExecutorDispatch::run(ea, args);
>>>>>>> 644eaec3
    }
  }

  // Store the outputs in the context
  for (auto output_idx : c10::irange(outputs.size())) {
    expr_evaluator_.bind(
        post_ir->outputs().at(output_idx), outputs.at(output_idx));
  }
}

void HostIrEvaluator::handle(Communication* communication) {
  NVF_ERROR(
      communicator_ != nullptr && communicator_->is_available(),
      "A valid communicator must be provided");

  at::Tensor input_tensor =
      getKnownTensorOrUndefined(communication->input(0), expr_evaluator_);
  at::Tensor output_tensor =
      getKnownTensorOrUndefined(communication->output(0), expr_evaluator_);

  c10d::Backend* backend =
      communicator_->getBackendForTeam(communication->team(), std::nullopt);
  works_[communication] = postSingleCommunication(
      communication,
      communicator_->deviceId(),
      backend,
      input_tensor,
      output_tensor);
}

void HostIrEvaluator::handle(P2PCommunication* communication) {
  NVF_ERROR(
      communicator_ != nullptr && communicator_->is_available(),
      "A valid communicator must be provided");

  at::Tensor buffer =
      getKnownTensorOrUndefined(communication->buffer(), expr_evaluator_);

  works_[communication] = postSingleCommunication(
      communication,
      communicator_->deviceId(),
      expr_evaluator_.evaluate(communication->peer()).as<int64_t>(),
      communicator_->getWorld(communication->backend()),
      buffer);
}

void HostIrEvaluator::handle(Wait* wait) {
  Expr* communication = wait->communication();
  NVF_ERROR(works_.find(communication) != works_.end(), "no wait req");
  auto& work = works_.at(communication);
  if (work != nullptr) {
    work->wait();
  }
  works_.erase(communication);
}

namespace {

void allConsumerValsOfHelper(Val* val, std::unordered_set<Val*>& visited_vals) {
  if (visited_vals.find(val) != visited_vals.end()) {
    return;
  }
  visited_vals.insert(val);
  for (Val* consumer : ir_utils::consumerValsOf(val)) {
    allConsumerValsOfHelper(consumer, visited_vals);
  }
}

// Return all (not only direct) consumers of vals, this function can be used on
// any vals and will return consumers through Exprs.
//
// Warning: returned val's are not guaranteed to be between fusion inputs and
// outputs. This function simply uses val->definition() or val->uses() which is
// limited to not go through fusion inputs/outputs, but if on a path that isn't
// strictly between fusion inputs/outputs, it could effectively return dead
// code.
std::unordered_set<Val*> allConsumerValsOf(Val* val) {
  std::unordered_set<Val*> consumer_vals;
  allConsumerValsOfHelper(val, consumer_vals);
  return consumer_vals;
}

} // namespace

void HostIrEvaluator::handle(ForLoop* for_loop) {
  auto start = expr_evaluator_.evaluate(for_loop->start()).as<int64_t>();
  auto step = expr_evaluator_.evaluate(for_loop->step()).as<int64_t>();
  auto stop = expr_evaluator_.evaluate(for_loop->stop()).as<int64_t>();

  for (auto i = start; i < stop; i += step) {
    // invalidate i and its consumers before binding
    expr_evaluator_.invalidate(for_loop->index());
    for (auto consumer : allConsumerValsOf(for_loop->index())) {
      expr_evaluator_.invalidate(consumer);
    }
    expr_evaluator_.bind(for_loop->index(), i);
    for (Expr* expr : for_loop->body().exprs()) {
      dispatch(expr);
    }
  }
}

void HostIrEvaluator::handle(StartCoalescing* start_coalescing) {
  auto backend = communicator_->getWorld();
  NVF_ERROR(
      backend->getBackendName() == "nccl",
      "ProcessGroupUCC does not implement coalescence");
  backend->startCoalescing();
}

void HostIrEvaluator::handle(EndCoalescing* end_coalescing) {
  auto backend = communicator_->getWorld();
  NVF_ERROR(
      backend->getBackendName() == "nccl",
      "ProcessGroupUCC does not implement coalescence");
  works_[end_coalescing] = backend->endCoalescing();
}

void HostIrEvaluator::handle(kir::IfThenElse* if_then_else) {
  auto predicate =
      expr_evaluator_.evaluate(if_then_else->predicate()->value()).as<bool>();
  const auto& scope =
      predicate ? if_then_else->thenBody() : if_then_else->elseBody();
  for (Expr* expr : scope.exprs()) {
    dispatch(expr);
  }
}

void HostIrEvaluator::handle(MatmulOp* matmul) {
  TensorView* a = matmul->inA();
  TensorView* b = matmul->inB();
  TensorView* out = matmul->out();
  NVF_ERROR(
      expr_evaluator_.isKnown(a) && expr_evaluator_.isKnown(b),
      "Inputs of the matmul ",
      matmul->toString(),
      "must be precomputed before being retrieved");
  if (expr_evaluator_.isKnown(out)) {
    auto t_a = expr_evaluator_.evaluate(a).as<at::Tensor>();
    auto t_b = expr_evaluator_.evaluate(b).as<at::Tensor>();
    auto t_out = expr_evaluator_.evaluate(out).as<at::Tensor>();
    at::matmul_out(t_out, t_a, t_b);
  } else {
    unhandled(matmul);
  }
}

void HostIrEvaluator::handle(LinearOp* linear) {
  TensorView* in = linear->inA()->as<TensorView>();
  TensorView* weight = linear->inB()->as<TensorView>();
  TensorView* bias = linear->bias()->as<TensorView>();
  TensorView* out = linear->out()->as<TensorView>();
  NVF_ERROR(
      expr_evaluator_.isKnown(in) && expr_evaluator_.isKnown(weight) &&
          (!linear->has_bias() || expr_evaluator_.isKnown(bias)),
      "Inputs of the Linear Op ",
      linear->toString(),
      "must be precomputed before being retrieved");

  if (!expr_evaluator_.isKnown(out)) {
    unhandled(linear);
    return;
  }

  auto in_at = expr_evaluator_.evaluate(in).as<at::Tensor>();
  auto weight_at = expr_evaluator_.evaluate(weight).as<at::Tensor>();
  auto out_at = expr_evaluator_.evaluate(out).as<at::Tensor>();

  if (linear->has_bias()) {
    auto bias_at = expr_evaluator_.evaluate(bias).as<at::Tensor>();
    at::linear_out(out_at, in_at, weight_at.squeeze(), bias_at.squeeze());
  } else {
    at::linear_out(out_at, in_at, weight_at.squeeze());
  }
}

void HostIrEvaluator::handle(kir::Allocate* allocate) {
  NVF_ERROR(
      allocate->buffer()->isA<TensorView>(),
      "Allocation must be on a TensorView but got ",
      allocate->buffer());
  TensorView* tv = allocate->buffer()->as<TensorView>();
  GlobalBufferInfo info =
      getBufferInfos(expr_evaluator_, PrimDataType::Int, {tv}).at(0);
  AliasInfo alias_info = {
      .type = AllocationType::New, .aliased_io = nullptr, .hide_output = false};
  c10::Device device =
      communicator_ ? communicator_->device() : at::Device("cuda:0");
  at::Tensor tensor = allocateTensor(info, alias_info, device, expr_evaluator_);
  expr_evaluator_.bind(tv, tensor);
}

void HostIrEvaluator::unhandled(Statement* stmt) {
  NVF_ERROR(stmt->isA<Expr>(), stmt, " must be an Expr");
  auto* expr = stmt->as<Expr>();
  for (auto input : ir_utils::filterByType<TensorView>(expr->inputs())) {
    NVF_ERROR(
        expr_evaluator_.isKnown(input),
        "input ",
        input->toString(),
        " of the expression ",
        expr->toString(),
        "must be precomputed before being retrieved");
  }
  for (auto output : expr->outputs()) {
    expr_evaluator_.bind(
        output, expr_evaluator_.evaluate(output), /*evaluate_validate=*/true);
  }
}

} // namespace hir

} // namespace nvfuser<|MERGE_RESOLUTION|>--- conflicted
+++ resolved
@@ -361,29 +361,17 @@
           /*fusion_id=*/0,
           !params_.skip_auto_scheduling);
     }
-<<<<<<< HEAD
     outputs = fec_.at(hu).runFusionWithInputs(input_args);
-=======
-    outputs = fec_.at(hu).runFusionWithInputs(args);
->>>>>>> 644eaec3
   } else {
     // This path should generally be avoided as it will likely send the fusion
     // held in HostUnit directly to KernelExecutor which means it will try to
     // compile and run a device kernel with a single thread.
     if (auto it = executors_.find(hu); it != executors_.end()) {
       ExecutorAbstract* ea = it->second.get();
-<<<<<<< HEAD
       outputs = ExecutorDispatch::run(ea, input_args);
 
     } else {
       DynamicTransform::concretizeFusion(hu->fusion_to_execute(), input_args);
-=======
-      outputs = ExecutorDispatch::run(ea, args);
-
-    } else {
-      DynamicTransform::concretizeFusion(
-          hu->fusion_to_execute(), args.toC10Array());
->>>>>>> 644eaec3
       auto it2 = executors_.insert(
           {hu,
            ExecutorDispatch::makeExecutor(
@@ -399,12 +387,8 @@
       } else {
         ExecutorDispatch::compile(ea, hu->fusion_to_execute());
       }
-<<<<<<< HEAD
       outputs =
-          ExecutorDispatch::run(ea, input_args, std::vector<at::Tensor>{});
-=======
-      outputs = ExecutorDispatch::run(ea, args);
->>>>>>> 644eaec3
+          ExecutorDispatch::run(ea, input_args);
     }
   }
 
