// clang-format off
/*
 * SPDX-FileCopyrightText: Copyright (c) 2023-present NVIDIA CORPORATION & AFFILIATES.
 * All rights reserved.
 * SPDX-License-Identifier: BSD-3-Clause
 */
// clang-format on

#include <ATen/cuda/CUDAContext.h>

#include <dynamic_transform.h>
#include <fusion_profiler.h>
#include <host_ir/executor.h>
#include <host_ir/lower.h>
#include <instrumentation.h>
#include <ir/iostream.h>
#include <ir/utils.h>
#include <multidevice/communication.h>
#include <multidevice/cuda_p2p.h>
#include <multidevice/utils.h>
#include <options.h>
#include <preseg_passes/convert_op_to_communication.h>
#include <runtime/allocations.h>
#include <runtime/executor_dispatch.h>
#include <runtime/executor_kernel_arg.h>
#include <runtime/fusion_kernel_runtime.h>
#include <tensor_metadata.h>

namespace nvfuser {

HostIrExecutor::HostIrExecutor(
    int64_t fusion_id,
    int64_t concrete_id,
    int64_t runtime_id,
    int64_t group_id)
    : ExecutorAbstract(fusion_id, concrete_id, runtime_id, group_id),
      communicator_(&Communicator::getInstance()) {}

bool HostIrExecutor::supported(Fusion* fusion) {
  FUSER_PERF_SCOPE("HostIrExecutor::supported");
  std::vector<Expr*> exprs = fusion->exprs();
  if (std::any_of(exprs.begin(), exprs.end(), [](Expr* e) {
        return isResharding(e) && HostIrLower::canLower(e);
      })) {
    NVF_ERROR(
        std::all_of(
            exprs.begin(),
            exprs.end(),
            [](Expr* e) {
              return isResharding(e) && HostIrLower::canLower(e);
            }),
        "Could not execute fusion as all expressions in a host IR container must be communication based at this point.");
    return true;
  }
  return false;
}

void HostIrExecutor::compile(Fusion* fusion) {
  FUSER_PERF_SCOPE("HostIrExecutor::compile");
  NVF_ERROR(
      supported(fusion),
      "HostIrExecutor does not support the Fusion provided.");
  if (isProfilerEnabled()) {
    FusionProfiler::segment(group_id_).startCompile();
  }

  host_ir_container_ = std::make_unique<hir::HostIrContainer>();
  IrCloner cloner = Fusion::copy(fusion, host_ir_container_.get());
  if (fusion->isA<hir::HostIrContainer>()) {
    for (auto expr : fusion->as<hir::HostIrContainer>()->topLevelExprs()) {
      host_ir_container_->pushBackTopLevelExprs(cloner.clone(expr));
    }
  } else {
    std::vector<Expr*> exprs = fusion->exprs();
    DeviceIdxType my_device_idx = communicator_ ? communicator_->deviceId() : 0;
    for (Expr* e : exprs) {
      std::vector<Expr*> communications = preseg_passes::
          ConvertOpToCommunication::ConvertSingleOpToCommunication(
              cloner.clone(e), my_device_idx, HostIrLowerParams());
      for (auto* communication : communications) {
        host_ir_container_->pushBackTopLevelExprs(communication);
      }
    }
  }

  if (isProfilerEnabled()) {
    FusionProfiler::segment(group_id_).stopCompile();
  }
}

bool HostIrExecutor::isCompiled() const {
  return (bool)host_ir_container_;
}

namespace {
// Validates the sizes and strides of the input and output tensors
// against the tensorviews
void validateTensors(
    const std::vector<at::Tensor>& tensors,
    const std::vector<TensorView*>& tvs,
    const ExpressionEvaluator& expr_eval) {
  NVF_ERROR(tensors.size() == tvs.size());
  for (const auto& [tensor, tv] : zip(tensors, tvs)) {
    if (tensor.defined()) {
      inferAndValidateAllocationSizesAndStrides(tensor, tv, expr_eval);
    }
  }
}
} // namespace

KernelArgumentHolder HostIrExecutor::run(
    KernelArgumentHolder& args,
    KernelArgumentHolder output_args) {
  FUSER_PERF_SCOPE("HostIrExecutor::run");
  if (isProfilerEnabled()) {
    NVF_CHECK(
        group_id_ >= 0,
        "An invalid segment id is passed to FusionProfiler!:",
        group_id_);
    SegmentProfiler& sprof = FusionProfiler::segment(group_id_);
    sprof.inputBytesAccessed(computeBytes(args));
    sprof.scheduler(toString(SchedulerType::ExprEval));
    sprof.startKernel();
  }
  NVF_ERROR(host_ir_container_, "Need to compile before you can run.");
  // Bind fusion inputs
  auto expr_eval = executor_utils::bindInputs(args, host_ir_container_.get());

  if (output_args.empty()) {
    std::vector<GlobalBufferInfo> output_infos = getBufferInfos(
        expr_eval, PrimDataType::Int, host_ir_container_->outputs());
    auto output_alias_to_input =
        executor_utils::getOutputAliasToInputMap(host_ir_container_.get());
    output_args = allocateOutputs(
        host_ir_container_.get(),
        output_infos,
        output_alias_to_input,
        c10::Device(c10::DeviceType::CUDA, args.getDeviceIndex()),
        args,
        true);
  }

  // TODO: If outputs are provided validate they're the correct size
  for (Expr* e : host_ir_container_->topLevelExprs()) {
    NVF_ERROR(e->isA<Communication>());
    auto* communication = e->as<Communication>();
    c10d::Backend* backend =
        communicator_->getBackendForTeam(communication->team(), std::nullopt);
    auto in_tensor = expr_eval.evaluate(communication->in()).as<at::Tensor>();
    auto out_idx = std::distance(
        host_ir_container_->outputs().begin(),
        std::find(
            host_ir_container_->outputs().begin(),
            host_ir_container_->outputs().end(),
            communication->out()));

    NVF_ERROR(
        out_idx < (int64_t)host_ir_container_->outputs().size(),
        "Output tensor not found in fusion outputs");
    auto out_tensor = output_args[out_idx].as<at::Tensor>();

    // Inputs are already validated in bindInputs.
    validateTensors({out_tensor}, {communication->out()}, expr_eval);
    c10::intrusive_ptr<c10d::Work> work = postSingleCommunication(
        communication,
        communicator_->deviceId(),
        backend,
        in_tensor,
        out_tensor);
    if (work != nullptr) {
      work->wait();
    }
  }

  // Evaluate outputs that are marked as Evaluate
  for (auto out_idx : arange(host_ir_container_->outputs().size())) {
    auto out = host_ir_container_->outputs()[out_idx];
    auto alias_info = host_ir_container_->getOutputAlias(out);
    if (alias_info.type == AllocationType::Evaluate) {
      NVF_ERROR(
          !output_args[out_idx].hasValue(),
          "Output tensor already has a value");
      output_args[out_idx] = expr_eval.evaluate(out);
    }
  }

  if (isProfilerEnabled()) {
    FusionProfiler::segment(group_id_).setDevice(args.getDeviceIndex());
    FusionProfiler::segment(group_id_).stopKernel();
  }
  return output_args;
}

namespace hir {

HostIrEvaluator::HostIrEvaluator(
    std::unique_ptr<HostIrContainer> container,
    Communicator* communicator,
    HostIrEvaluatorParams params)
    : container_(std::move(container)),
      communicator_(communicator),
      params_(params),
      expr_evaluator_(),
      my_local_device_index_(communicator_ ? communicator_->local_rank() : 0),
      ipc_handle_cache_(expr_evaluator_) {
  const DeviceIdxType device_index =
      (communicator_ != nullptr && communicator_->is_available())
      ? communicator_->deviceId()
      : 0;
  if (isDebugDumpEnabled(DebugDumpOption::HostIr) && device_index == 0) {
    container_->print(debug());
  }
  streams_.insert(
      {container_->getDefaultStream(),
       c10::cuda::getDefaultCUDAStream(
           static_cast<c10::DeviceIndex>(device_index))});
  NVF_ERROR(
      std::all_of(
          container_->inputs().begin(),
          container_->inputs().end(),
          [this](Val* input) { return !container_->alias().count(input); }),
      "Inputs cannot be aliased");
}

KernelArgumentHolder HostIrEvaluator::runWithInput(
    const std::unordered_map<Val*, PolymorphicValue>& val_to_PValue) {
  expr_evaluator_ = ExpressionEvaluator();
  expr_evaluator_.bind("numberOfStreams", params_.number_of_streams);
  expr_evaluator_.bind("myDeviceId", communicator_->deviceId());
  // process input values, converting IValue to PolymorphicValue
  for (const auto& [val, pvalue] : val_to_PValue) {
    bind(val, pvalue);
  }

  // Interpret each instruction in an "eager" way by iterate over the Host Ir
  // Container's top level expression list
  for (auto expr : container_->topLevelExprs()) {
    dispatch(expr);
  }

  // Collect global outputs
  std::vector<at::Tensor> outputs(container_->outputs().size());
  std::transform(
      container_->outputs().begin(),
      container_->outputs().end(),
      outputs.begin(),
      [this](Val* val) -> at::Tensor {
        return this->getKnownTensorOrUndefined(val);
      });
  return KernelArgumentHolder(outputs);
}

std::string HostIrEvaluator::canRun() const {
  const int64_t requested_n_gpus = requestedNumberOfDevices(container_.get());

  if (requested_n_gpus == 1) {
    return "";
  }

  if (communicator_ == nullptr) {
    return "A communicator must be provided";
  }

  if (!communicator_->is_available()) {
    return "distributed configuration required";
  }

  if (requested_n_gpus > communicator_->size()) {
    return "the fusion requests " + std::to_string(requested_n_gpus) +
        " GPUs to run, but there are only " +
        std::to_string(communicator_->size()) + " ranks in the communicator";
  }

  if (communicator_->local_size() > at::cuda::getNumGPUs()) {
    return std::to_string(communicator_->local_size()) +
        " processes are spawn on the node but only " +
        std::to_string(at::cuda::getNumGPUs()) + " GPUs are available";
  }

  return "";
}

c10::cuda::CUDAStream HostIrEvaluator::getCUDAStream(Stream* stream) {
  StreamKey stream_key = stream;
  // if stream points to an index, it represents the dynamic value of that index
  if (Val* index = stream->index(); index != nullptr) {
    auto value = expr_evaluator_.evaluate(index);
    NVF_ERROR(value.hasValue() && value.is<int64_t>());
    stream_key = value.as<int64_t>();
  }
  if (streams_.find(stream_key) == streams_.end()) {
    auto i = (communicator_ != nullptr && communicator_->is_available())
        ? communicator_->deviceId()
        : 0;
    streams_.insert(
        {stream_key,
         c10::cuda::getStreamFromPool(
             /*isHighPriority=*/false, static_cast<c10::DeviceIndex>(i))});
  }
  return streams_.at(stream_key);
}

void HostIrEvaluator::handle(SetCurrentStream* set_current_stream) {
  setCurrentCUDAStream(getCUDAStream(set_current_stream->stream()));
}

void HostIrEvaluator::handle(GetCurrentStream* get_current_stream) {
  streams_.insert(
      {get_current_stream->stream(),
       c10::cuda::getCurrentCUDAStream(
           static_cast<c10::DeviceIndex>(my_local_device_index_))});
}

void HostIrEvaluator::handle(Synchronize* synchronize) {
  cudaStream_t current_stream =
      c10::cuda::getCurrentCUDAStream(
          static_cast<c10::DeviceIndex>(my_local_device_index_))
          .stream();
  cudaStream_t stream_to_sync = getCUDAStream(synchronize->stream()).stream();

  cudaEvent_t event = {};
  NVFUSER_CUDA_RT_SAFE_CALL(
      cudaEventCreateWithFlags(&event, cudaEventDisableTiming));
  NVFUSER_CUDA_RT_SAFE_CALL(cudaEventRecord(event, stream_to_sync));
  NVFUSER_CUDA_RT_SAFE_CALL(
      cudaStreamWaitEvent(current_stream, event, cudaEventWaitDefault));
  NVFUSER_CUDA_RT_SAFE_CALL(cudaEventDestroy(event));
}

void HostIrEvaluator::handle(LaunchKernel* launch_kernel) {
  KernelArgumentHolder args;
  for (auto& input : launch_kernel->inputs()) {
    args.push(getKnownConcreteValue(input));
  }

  // All output buffers are known already, pass them to the executor
  KernelArgumentHolder outputs;
  for (Val* output : launch_kernel->outputs()) {
    if (isKnown(output)) {
      outputs.push(getKnownConcreteValue(output));
    }
  }

  NVF_ERROR(
      outputs.size() == launch_kernel->outputs().size(),
      "Not all outputs to the kernel were preallocated");

  args.setDeviceIndex();

  // run the compiled kernel
  container_->getKernelExecutor(launch_kernel->getIndex())
      ->run(
          args,
          outputs,
          launch_kernel->launch_params(),
          launch_kernel->compile_params());
}

void HostIrEvaluator::handle(PostOnStream* post_ir) {
  KernelArgumentHolder input_args;
  for (auto& input : post_ir->inputs()) {
    input_args.push(getKnownConcreteValue(input));
  }
  input_args.setDeviceIndex();
  // placeholder for storing the outputs
  KernelArgumentHolder outputs;
  bool use_preallocated_outputs = std::all_of(
      post_ir->outputs().begin(),
      post_ir->outputs().end(),
      [this](Val* output) { return this->isKnown(output); });
  NVF_ERROR(
      use_preallocated_outputs ||
          std::all_of(
              post_ir->outputs().begin(),
              post_ir->outputs().end(),
              [this](Val* output) { return !this->isKnown(output); }),
      "outputs must be all or none preallocated in expr ",
      post_ir);
  if (use_preallocated_outputs) {
    for (auto output : post_ir->outputs()) {
      outputs.push(getKnownConcreteValue(output));
    }
  }

  NVF_ERROR(
      post_ir->hostOpToPost()->isA<HostUnit>(),
      "op must be a HostUnit: ",
      post_ir->hostOpToPost());
  auto hu = post_ir->hostOpToPost()->as<HostUnit>();
  // Compile the fusion and execute it with HostIrExecutor
  // Check if the executor has been cached. If not, create and cache it
  if (params_.use_fusion_executor_cache) {
    if (!fec_.count(hu)) {
      fec_.try_emplace(
          hu,
          std::make_unique<Fusion>(*hu->fusion_to_execute()),
          /*fusion_id=*/0,
          !params_.skip_auto_scheduling);
    }
    if (use_preallocated_outputs) {
      TORCH_WARN(
          "FusionExecutorCache does not support with preallocated outputs, so we are copying the outputs in expr ",
          post_ir);
      auto tmp_outputs = fec_.at(hu).runFusionWithInputs(input_args);
      for (auto output_idx : c10::irange(tmp_outputs.size())) {
        outputs[output_idx].as<at::Tensor>().copy_(
            tmp_outputs[output_idx].as<at::Tensor>());
      }
    } else {
      outputs = fec_.at(hu).runFusionWithInputs(input_args);
    }
  } else {
    // This path should generally be avoided as it will likely send the fusion
    // held in HostUnit directly to KernelExecutor which means it will try to
    // compile and run a device kernel with a single thread.
    if (auto it = executors_.find(hu); it == executors_.end()) {
      DynamicTransform::concretizeFusion(hu->fusion_to_execute(), input_args);
      auto it2 = executors_.insert(
          {hu,
           ExecutorDispatch::makeExecutor(
               hu->fusion_to_execute(), 1, 1, 1, 1)});
      ExecutorAbstract* ea = it2.first->second.get();
      if (ea->isA<KernelExecutor>()) {
        ExecutorDispatch::compile(
            ea,
            hu->fusion_to_execute(),
            input_args,
            LaunchParams(),
            CompileParams());
      } else {
        ExecutorDispatch::compile(ea, hu->fusion_to_execute());
      }
    }
    ExecutorAbstract* ea = executors_[hu].get();
    if (use_preallocated_outputs) {
      ExecutorDispatch::run(ea, input_args, outputs);
    } else {
      outputs = ExecutorDispatch::run(ea, input_args);
    }
  }

  if (!use_preallocated_outputs) {
    // Store the outputs in the context
    for (auto output_idx : arange(outputs.size())) {
      bind(post_ir->outputs().at(output_idx), outputs[output_idx]);
    }
  }
}

void HostIrEvaluator::handle(ShareMemHandles* share_mem_handles) {
  ipc_handle_cache_.exchangeHandles(share_mem_handles->communications());
}

void HostIrEvaluator::handle(Communication* communication) {
  NVF_ERROR(
      communicator_ != nullptr && communicator_->is_available(),
      "A valid communicator must be provided");

  at::Tensor input_tensor = getKnownTensorOrUndefined(communication->input(0));
  at::Tensor output_tensor =
      getKnownTensorOrUndefined(communication->output(0));

  CommunicatorBackend backend_type = communication->backend();
  c10d::Backend* backend =
      communicator_->getBackendForTeam(communication->team(), backend_type);

  validateTensors(
      {input_tensor, output_tensor},
      {communication->in(), communication->out()},
      expr_evaluator_);

  works_[communication] = postSingleCommunication(
      communication,
      communicator_->deviceId(),
      backend,
      input_tensor,
      output_tensor);
}

void HostIrEvaluator::handle(P2PCommunication* communication) {
  NVF_ERROR(
      communicator_ != nullptr && communicator_->is_available(),
      "A valid communicator must be provided");

  at::Tensor buffer = getKnownTensorOrUndefined(communication->buffer());

  CommunicatorBackend backend_type = communication->backend();
  if (backend_type == CommunicatorBackend::kCuda) {
    const P2pIpcHandle& p2p_ipc_handle = ipc_handle_cache_.get(communication);
    const auto current_stream = static_cast<CUstream>(
        c10::cuda::getCurrentCUDAStream(my_local_device_index_).stream());
    if (communication->type() == P2PCommunicationType::RECV) {
      get_zcopy::recvPost(
          p2p_ipc_handle,
          buffer.numel() * buffer.element_size(),
          current_stream);
    } else {
      get_zcopy::sendPost(p2p_ipc_handle, current_stream);
    }
  } else {
    validateTensors({buffer}, {communication->buffer()}, expr_evaluator_);
    works_[communication] = postSingleCommunication(
        communication,
        communicator_->deviceId(),
        expr_evaluator_.evaluate(communication->peer()).as<int64_t>(),
        communicator_->getWorld(communication->backend()),
        buffer);
  }
}

void HostIrEvaluator::handle(Wait* wait) {
  Expr* communication = wait->communication();
  auto* p2p_comm = dynamic_cast<P2PCommunication*>(communication);
  if (p2p_comm && p2p_comm->backend() == CommunicatorBackend::kCuda) {
    if (p2p_comm->type() == P2PCommunicationType::SEND) {
      const auto current_stream = static_cast<CUstream>(
          c10::cuda::getCurrentCUDAStream(my_local_device_index_).stream());
      const P2pIpcHandle& ipc_handles = ipc_handle_cache_.get(p2p_comm);
      get_zcopy::sendWait(ipc_handles, current_stream);
    }
  } else {
    auto i = works_.find(communication);
    NVF_ERROR(i != works_.end(), "no wait req");

    auto work = i->second;
    if (work != nullptr) {
      work->wait();
    }

    works_.erase(communication);
  }
}

namespace {

void allConsumerValsOfHelper(Val* val, std::unordered_set<Val*>& visited_vals) {
  if (visited_vals.find(val) != visited_vals.end()) {
    return;
  }
  visited_vals.insert(val);
  for (Val* consumer : ir_utils::consumerValsOf(val)) {
    allConsumerValsOfHelper(consumer, visited_vals);
  }
}

// Return all (not only direct) consumers of vals, this function can be used on
// any vals and will return consumers through Exprs.
//
// Warning: returned val's are not guaranteed to be between fusion inputs and
// outputs. This function simply uses val->definition() or val->uses() which is
// limited to not go through fusion inputs/outputs, but if on a path that isn't
// strictly between fusion inputs/outputs, it could effectively return dead
// code.
std::unordered_set<Val*> allConsumerValsOf(Val* val) {
  std::unordered_set<Val*> consumer_vals;
  allConsumerValsOfHelper(val, consumer_vals);
  return consumer_vals;
}

} // namespace

void HostIrEvaluator::handle(ForLoop* for_loop) {
  auto start = expr_evaluator_.evaluate(for_loop->start()).as<int64_t>();
  auto step = expr_evaluator_.evaluate(for_loop->step()).as<int64_t>();
  auto stop = expr_evaluator_.evaluate(for_loop->stop()).as<int64_t>();

  for (auto i = start; i < stop; i += step) {
    // invalidate i and its consumers before binding
    invalidate(for_loop->index());
    for (auto consumer : allConsumerValsOf(for_loop->index())) {
      invalidate(consumer);
    }
    bind(for_loop->index(), i);
    for (Expr* expr : for_loop->body().exprs()) {
      dispatch(expr);
    }
  }
}

void HostIrEvaluator::handle(StartCoalescing* start_coalescing) {
  auto backend = communicator_->getWorld();
  NVF_ERROR(
      backend->getBackendName() == "nccl",
      "ProcessGroupUCC does not implement coalescence");
  backend->startCoalescing();
}

void HostIrEvaluator::handle(EndCoalescing* end_coalescing) {
  auto backend = communicator_->getWorld();
  NVF_ERROR(
      backend->getBackendName() == "nccl",
      "ProcessGroupUCC does not implement coalescence");
  works_[end_coalescing] = backend->endCoalescing();
}

void HostIrEvaluator::handle(kir::IfThenElse* if_then_else) {
  auto predicate =
      expr_evaluator_.evaluate(if_then_else->predicate()->value()).as<bool>();
  const auto& scope =
      predicate ? if_then_else->thenBody() : if_then_else->elseBody();
  for (Expr* expr : scope.exprs()) {
    dispatch(expr);
  }
}

void HostIrEvaluator::handle(MatmulOp* matmul) {
  TensorView* a = matmul->inA();
  TensorView* b = matmul->inB();
  TensorView* out = matmul->out();

  if (isKnown(out)) {
    auto t_a = getKnownConcreteValue(a).as<at::Tensor>();
    auto t_b = getKnownConcreteValue(b).as<at::Tensor>();
    auto t_out = getKnownConcreteValue(out).as<at::Tensor>();
    at::matmul_out(t_out, t_a, t_b);
  } else {
    unhandled(matmul);
  }
}

void HostIrEvaluator::handle(LinearOp* linear) {
  TensorView* in = linear->inA()->as<TensorView>();
  TensorView* weight = linear->inB()->as<TensorView>();
  TensorView* bias = linear->bias()->as<TensorView>();
  TensorView* out = linear->out()->as<TensorView>();

  if (!isKnown(out)) {
    unhandled(linear);
    return;
  }

  auto in_at = getKnownConcreteValue(in).as<at::Tensor>();
  auto weight_at = getKnownConcreteValue(weight).as<at::Tensor>();
  auto out_at = getKnownConcreteValue(out).as<at::Tensor>();

  if (linear->has_bias()) {
    auto bias_at = getKnownConcreteValue(bias).as<at::Tensor>();
    at::linear_out(out_at, in_at, weight_at.squeeze(), bias_at.squeeze());
  } else {
    at::linear_out(out_at, in_at, weight_at.squeeze());
  }
}

void HostIrEvaluator::handle(LoadStoreOp* load_store_op) {
  NVF_ERROR(
      load_store_op->opType() == LoadStoreOpType::Set,
      "LoadStoreOp must be a Set");
  NVF_ERROR(
      load_store_op->out()->isA<TensorView>(), "out must be a TensorView");
  auto* out_tv = load_store_op->out()->as<TensorView>();
  auto in_tensor = getKnownConcreteValue(load_store_op->in()).as<at::Tensor>();

<<<<<<< HEAD
  // If output has root domain, it means that the set op is a permute, which we
  // don't support currently
  NVF_ERROR(
      !out_tv->hasRoot(), "the set op", load_store_op, "must not be a permute");

  if (!isKnown(load_store_op->out())) {
    bind(load_store_op->out(), in_tensor);
  } else {
    auto out_tensor =
        getKnownConcreteValue(load_store_op->out()).as<at::Tensor>();
    out_tensor.copy_(in_tensor);
=======
  at::Tensor t;
  if (out_tv->hasRoot()) {
    std::optional<std::vector<int64_t>> permutation =
        ir_utils::computePermutation(
            out_tv->getRootDomain(), out_tv->getLogicalDomain());
    NVF_ERROR(
        permutation.has_value(),
        "The logical domain of a Set.Permute is supposed to be a permutation"
        " of the root domain: ",
        out_tv);
    t = in_tensor.permute(*permutation);
  } else {
    t = in_tensor;
  }

  if (isKnown(out_tv)) {
    auto out_tensor =
        getKnownConcreteValue(load_store_op->out()).as<at::Tensor>();
    out_tensor.copy_(t);
  } else {
    // For completeness, we may check if out_tv's allocation matches `t` and
    // copy data if yes. For example,
    //
    // clang-format off
    // ```
    // const auto& [sizes, strides] = inferShapeOfOutput(out_tv, expr_evaluator_);
    // if (strides == t.strides()) {
    //   bind(out_tv, t);
    // } else {
    //   auto out_tensor = at::empty_strided(sizes, strides, in_tensor.dtype());
    //   out_tensor.copy_(t);
    //   bind_(out_tv, out_tensor);
    // }
    // ```
    // clang-format on
    //
    // For now, I choose to keep code simple for the limited use cases.
    bind(out_tv, t);
>>>>>>> eb60e18b
  }
}

void HostIrEvaluator::handle(kir::Allocate* allocate) {
  NVF_ERROR(
      allocate->buffer()->isA<TensorView>(),
      "Allocation must be on a TensorView but got ",
      allocate->buffer());
  TensorView* tv = allocate->buffer()->as<TensorView>();
  if (isKnown(tv)) {
    return;
  }
  GlobalBufferInfo info =
      getBufferInfos(expr_evaluator_, PrimDataType::Int, {tv}).at(0);
  c10::Device device =
      communicator_ ? communicator_->device() : at::Device("cuda:0");
  auto tensor = at::native::empty_strided_cuda(
      info.shape_info.logical_sizes,
      info.shape_info.logical_strides,
      info.type,
      c10::nullopt,
      device,
      c10::nullopt);
  bind(tv, tensor);
}

<<<<<<< HEAD
=======
void HostIrEvaluator::handle(HirAliasSelect* hir_alias_select) {
  auto index =
      expr_evaluator_.evaluate(hir_alias_select->index()).as<int64_t>();
  auto input = getKnownConcreteValue(hir_alias_select->in()->as<TensorView>())
                   .as<at::Tensor>();
  int64_t axis = hir_alias_select->axis();
  bind(hir_alias_select->out(), input.select(axis, index));
}

>>>>>>> eb60e18b
void HostIrEvaluator::handle(BinaryOp* binary_op) {
  if (!isKnown(binary_op->outputs().at(0))) {
    return unhandled(binary_op);
  }

  auto lhs = getKnownConcreteValue(binary_op->inputs().at(0)).as<at::Tensor>();
  auto rhs = getKnownConcreteValue(binary_op->inputs().at(1)).as<at::Tensor>();
  auto output =
      getKnownConcreteValue(binary_op->outputs().at(0)).as<at::Tensor>();

  switch (binary_op->getBinaryOpType()) {
    case BinaryOpType::Add:
      at::add_out(output, lhs, rhs);
      break;
    case BinaryOpType::Sub:
      at::sub_out(output, lhs, rhs);
      break;
    case BinaryOpType::Mul:
      at::mul_out(output, lhs, rhs);
      break;
    case BinaryOpType::Div:
      at::div_out(output, lhs, rhs);
      break;
    default:
      NVF_THROW(
          "Unexpected operator type: ",
          binary_op->getBinaryOpType(),
          " in ",
          binary_op);
  }
}

void HostIrEvaluator::handle(ReductionOp* reduction_op) {
  auto input_tv = reduction_op->in()->as<TensorView>();
  auto output_tv = reduction_op->out()->as<TensorView>();
  if (!isKnown(output_tv)) {
    return unhandled(reduction_op);
  }

  NVF_ERROR(
      !output_tv->hasRoot(),
      "Evaluation for rFactored reductions is not supported.");
  auto input = getKnownConcreteValue(input_tv).as<at::Tensor>();
  auto output = getKnownConcreteValue(output_tv).as<at::Tensor>();

  std::vector<int64_t> reduction_axes;
  for (const auto i :
       c10::irange(int64_t(output_tv->getLogicalDomain().size()))) {
    auto ax = output_tv->getLogicalDomain().at(i);
    if (ax->isReduction()) {
      reduction_axes.push_back(i);
    }
  }
  switch (reduction_op->getReductionOpType()) {
    case BinaryOpType::Add:
      at::sum_out(output, input, reduction_axes);
      return;
    case BinaryOpType::Max:
      at::amax_out(output, input, reduction_axes);
      return;
    case BinaryOpType::Min:
      at::amin_out(output, input, reduction_axes);
      return;
    default:
      NVF_THROW(
          "Unexpected operator type: ",
          reduction_op->getReductionOpType(),
          " in ",
          reduction_op);
  }
}

<<<<<<< HEAD
void HostIrEvaluator::handle(HirAliasSelect* hir_alias_select) {
  auto indexed_id = hir_alias_select->in()->axis(hir_alias_select->axis());
  auto index = indexed_id->isBroadcast() ? 0 :
      expr_evaluator_.evaluate(hir_alias_select->index()).as<int64_t>();
  auto input = getKnownConcreteValue(hir_alias_select->in()->as<TensorView>())
                   .as<at::Tensor>();
  int64_t axis = hir_alias_select->axis();
  bind(hir_alias_select->out(), input.select(axis, index));
=======
void HostIrEvaluator::handle(Deallocate* deallocate) {
  auto* tv = deallocate->buffer();
  NVF_ERROR(
      isKnown(tv),
      "Tried to free buffer associated with unknown TensorView",
      tv);
  invalidate(tv);
>>>>>>> eb60e18b
}

void HostIrEvaluator::unhandled(Statement* stmt) {
  NVF_ERROR(stmt->isA<Expr>(), stmt, " must be an Expr");
  auto* expr = stmt->as<Expr>();
  std::vector<PolymorphicValue> inputs;
  for (auto input : expr->inputs()) {
    if (input->isA<TensorView>()) {
      // Tensor inputs must be already computed at this point
      inputs.push_back(getKnownConcreteValue(input));
    } else {
      inputs.push_back(expr_evaluator_.evaluate(input));
    }
  }

  // Check that there is no pre-allocated output
  NVF_ERROR(
      std::all_of(
          expr->outputs().begin(),
          expr->outputs().end(),
          [this](Val* output) {
            return !this->expr_evaluator_.isKnown(output);
          }),
      "Do not support pre-allocated outputs for the op ",
      expr);
  // using ExpressionEvaluator::evaluate to evaluate the output is not valid
  // here if the output or one of its producer is an alias
  auto concrete_outputs = expr->evaluate(expr_evaluator_, inputs);
  for (int64_t i : c10::irange(expr->outputs().size())) {
    bind(expr->output(i), concrete_outputs.at(i));
  }
}

} // namespace hir

} // namespace nvfuser<|MERGE_RESOLUTION|>--- conflicted
+++ resolved
@@ -650,19 +650,6 @@
   auto* out_tv = load_store_op->out()->as<TensorView>();
   auto in_tensor = getKnownConcreteValue(load_store_op->in()).as<at::Tensor>();
 
-<<<<<<< HEAD
-  // If output has root domain, it means that the set op is a permute, which we
-  // don't support currently
-  NVF_ERROR(
-      !out_tv->hasRoot(), "the set op", load_store_op, "must not be a permute");
-
-  if (!isKnown(load_store_op->out())) {
-    bind(load_store_op->out(), in_tensor);
-  } else {
-    auto out_tensor =
-        getKnownConcreteValue(load_store_op->out()).as<at::Tensor>();
-    out_tensor.copy_(in_tensor);
-=======
   at::Tensor t;
   if (out_tv->hasRoot()) {
     std::optional<std::vector<int64_t>> permutation =
@@ -701,7 +688,6 @@
     //
     // For now, I choose to keep code simple for the limited use cases.
     bind(out_tv, t);
->>>>>>> eb60e18b
   }
 }
 
@@ -728,10 +714,9 @@
   bind(tv, tensor);
 }
 
-<<<<<<< HEAD
-=======
 void HostIrEvaluator::handle(HirAliasSelect* hir_alias_select) {
-  auto index =
+  auto indexed_id = hir_alias_select->in()->axis(hir_alias_select->axis());
+  auto index = indexed_id->isBroadcast() ? 0 :
       expr_evaluator_.evaluate(hir_alias_select->index()).as<int64_t>();
   auto input = getKnownConcreteValue(hir_alias_select->in()->as<TensorView>())
                    .as<at::Tensor>();
@@ -739,7 +724,6 @@
   bind(hir_alias_select->out(), input.select(axis, index));
 }
 
->>>>>>> eb60e18b
 void HostIrEvaluator::handle(BinaryOp* binary_op) {
   if (!isKnown(binary_op->outputs().at(0))) {
     return unhandled(binary_op);
@@ -812,16 +796,6 @@
   }
 }
 
-<<<<<<< HEAD
-void HostIrEvaluator::handle(HirAliasSelect* hir_alias_select) {
-  auto indexed_id = hir_alias_select->in()->axis(hir_alias_select->axis());
-  auto index = indexed_id->isBroadcast() ? 0 :
-      expr_evaluator_.evaluate(hir_alias_select->index()).as<int64_t>();
-  auto input = getKnownConcreteValue(hir_alias_select->in()->as<TensorView>())
-                   .as<at::Tensor>();
-  int64_t axis = hir_alias_select->axis();
-  bind(hir_alias_select->out(), input.select(axis, index));
-=======
 void HostIrEvaluator::handle(Deallocate* deallocate) {
   auto* tv = deallocate->buffer();
   NVF_ERROR(
@@ -829,7 +803,6 @@
       "Tried to free buffer associated with unknown TensorView",
       tv);
   invalidate(tv);
->>>>>>> eb60e18b
 }
 
 void HostIrEvaluator::unhandled(Statement* stmt) {
