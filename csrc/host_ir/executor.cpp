--- conflicted
+++ resolved
@@ -70,13 +70,9 @@
     std::vector<Expr*> exprs = fusion->exprs();
     DeviceIdxType my_device_idx = communicator_ ? communicator_->deviceId() : 0;
     for (Expr* e : exprs) {
-<<<<<<< HEAD
+      HostIrLower lower;
       std::vector<Expr*> communications =
-          HostIrLower::lower(cloner.clone(e), my_device_idx);
-=======
-      HostIrLower lower;
-      std::vector<Expr*> communications = lower.lower(cloner.clone(e));
->>>>>>> 88d98218
+          lower.lower(cloner.clone(e), my_device_idx);
       for (auto* communication : communications) {
         host_ir_container_->pushBackTopLevelExprs(communication);
       }
