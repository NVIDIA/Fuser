// clang-format off
/*
 * SPDX-FileCopyrightText: Copyright (c) 2023-present NVIDIA CORPORATION & AFFILIATES.
 * All rights reserved.
 * SPDX-License-Identifier: BSD-3-Clause
 */
// clang-format on

#include <ATen/cuda/CUDAContext.h>

#include <dynamic_transform.h>
#include <fusion_profiler.h>
#include <host_ir/executor.h>
#include <host_ir/lower.h>
#include <instrumentation.h>
#include <ir/utils.h>
#include <multidevice/communication.h>
#include <multidevice/utils.h>
#include <options.h>
#include <runtime/allocations.h>
#include <runtime/executor_dispatch.h>
#include <runtime/executor_kernel_arg.h>
#include <runtime/fusion_kernel_runtime.h>

namespace nvfuser {

HostIrExecutor::HostIrExecutor(
    int64_t fusion_id,
    int64_t concrete_id,
    int64_t runtime_id,
    int64_t group_id)
    : ExecutorAbstract(fusion_id, concrete_id, runtime_id, group_id),
      communicator_(&Communicator::getInstance()) {}

bool HostIrExecutor::supported(Fusion* fusion) {
  FUSER_PERF_SCOPE("HostIrExecutor::supported");
  std::vector<Expr*> exprs = fusion->exprs();
  if (std::any_of(exprs.begin(), exprs.end(), [](Expr* e) {
        return isResharding(e) && HostIrLower::canLower(e);
      })) {
    NVF_ERROR(
        std::all_of(
            exprs.begin(),
            exprs.end(),
            [](Expr* e) {
              return isResharding(e) && HostIrLower::canLower(e);
            }),
        "Could not execute fusion as all expressions in a host IR container must be communication based at this point.");
    return true;
  }
  return false;
}

void HostIrExecutor::compile(Fusion* fusion) {
  FUSER_PERF_SCOPE("HostIrExecutor::compile");
  NVF_ERROR(
      supported(fusion),
      "HostIrExecutor does not support the Fusion provided.");
  if (isProfilerEnabled()) {
    FusionProfiler::segment(group_id_).startCompile();
  }

  host_ir_container_ = std::make_unique<hir::HostIrContainer>();
  IrCloner cloner = Fusion::copy(fusion, host_ir_container_.get());
  if (fusion->isA<hir::HostIrContainer>()) {
    for (auto expr : fusion->as<hir::HostIrContainer>()->topLevelExprs()) {
      host_ir_container_->pushBackTopLevelExprs(cloner.clone(expr));
    }
  } else {
    std::vector<Expr*> exprs = fusion->exprs();
    DeviceIdxType my_device_idx = communicator_ ? communicator_->deviceId() : 0;
    for (Expr* e : exprs) {
      HostIrLower lower;
      std::vector<Expr*> communications =
          lower.lower(cloner.clone(e), my_device_idx);
      for (auto* communication : communications) {
        host_ir_container_->pushBackTopLevelExprs(communication);
      }
    }
  }

  if (isProfilerEnabled()) {
    FusionProfiler::segment(group_id_).stopCompile();
  }
}

bool HostIrExecutor::isCompiled() const {
  return (bool)host_ir_container_;
}

KernelArgumentHolder HostIrExecutor::run(
    KernelArgumentHolder& args,
    KernelArgumentHolder output_args) {
  FUSER_PERF_SCOPE("HostIrExecutor::run");
  if (isProfilerEnabled()) {
    NVF_CHECK(
        group_id_ >= 0,
        "An invalid segment id is passed to FusionProfiler!:",
        group_id_);
    SegmentProfiler& sprof = FusionProfiler::segment(group_id_);
    sprof.inputBytesAccessed(computeBytes(args));
    sprof.scheduler(toString(SchedulerType::ExprEval));
    sprof.startKernel();
  }
  NVF_ERROR(host_ir_container_, "Need to compile before you can run.");
  // Bind fusion inputs
  auto expr_eval = executor_utils::bindInputs(args, host_ir_container_.get());

  if (output_args.empty()) {
    std::vector<GlobalBufferInfo> output_infos = getBufferInfos(
        expr_eval, PrimDataType::Int, host_ir_container_->outputs());
    auto output_alias_to_input =
        executor_utils::getOutputAliasToInputMap(host_ir_container_.get());
    output_args = allocateOutputs(
        host_ir_container_.get(),
        output_infos,
        output_alias_to_input,
        c10::Device(c10::DeviceType::CUDA, args.getDeviceIndex()),
        args,
        true);
  }

  // TODO: If outputs are provided validate they're the correct size
  for (Expr* e : host_ir_container_->topLevelExprs()) {
    NVF_ERROR(e->isA<Communication>());
    auto* communication = e->as<Communication>();
    c10d::Backend* backend =
        communicator_->getBackendForTeam(communication->team(), std::nullopt);
    auto in_tensor = expr_eval.evaluate(communication->in()).as<at::Tensor>();
    auto out_idx = std::distance(
        host_ir_container_->outputs().begin(),
        std::find(
            host_ir_container_->outputs().begin(),
            host_ir_container_->outputs().end(),
            communication->out()));

    NVF_ERROR(
        out_idx < (int64_t)host_ir_container_->outputs().size(),
        "Output tensor not found in fusion outputs");
    auto out_tensor = output_args[out_idx].as<at::Tensor>();

    c10::intrusive_ptr<c10d::Work> work = postSingleCommunication(
        communication,
        communicator_->deviceId(),
        backend,
        in_tensor,
        out_tensor);
    if (work != nullptr) {
      work->wait();
    }
  }

  // Evaluate outputs that are marked as Evaluate
  for (auto out_idx : arange(host_ir_container_->outputs().size())) {
    auto out = host_ir_container_->outputs()[out_idx];
    auto alias_info = host_ir_container_->getOutputAlias(out);
    if (alias_info.type == AllocationType::Evaluate) {
      NVF_ERROR(
          !output_args[out_idx].hasValue(),
          "Output tensor already has a value");
      output_args[out_idx] = expr_eval.evaluate(out);
    }
  }

  if (isProfilerEnabled()) {
    FusionProfiler::segment(group_id_).setDevice(args.getDeviceIndex());
    FusionProfiler::segment(group_id_).stopKernel();
  }
  return output_args;
}

namespace hir {

HostIrEvaluator::HostIrEvaluator(
    std::unique_ptr<HostIrContainer> container,
    Communicator* communicator,
    HostIrEvaluatorParams params)
    : container_(std::move(container)),
      communicator_(communicator),
      params_(params),
      my_local_device_index_(communicator_ ? communicator_->local_rank() : 0) {
  const DeviceIdxType device_index =
      (communicator_ != nullptr && communicator_->is_available())
      ? communicator_->deviceId()
      : 0;
  if (isDebugDumpEnabled(DebugDumpOption::HostIr) && device_index == 0) {
    container_->print(debug());
  }
  streams_.insert(
      {container_->getDefaultStream(),
       c10::cuda::getDefaultCUDAStream(
           static_cast<c10::DeviceIndex>(device_index))});
  NVF_ERROR(
      std::all_of(
          container_->inputs().begin(),
          container_->inputs().end(),
          [this](Val* input) { return !container_->alias().count(input); }),
      "Inputs cannot be aliased");
}

KernelArgumentHolder HostIrEvaluator::runWithInput(
    const std::unordered_map<Val*, PolymorphicValue>& val_to_PValue) {
  expr_evaluator_ = ExpressionEvaluator();
  expr_evaluator_.bind("numberOfStreams", params_.number_of_streams);
  // process input values, converting IValue to PolymorphicValue
  for (const auto& [val, pvalue] : val_to_PValue) {
    bind(val, pvalue);
  }

  // Interpret each instruction in an "eager" way by iterate over the Host Ir
  // Container's top level expression list
  for (auto expr : container_->topLevelExprs()) {
    dispatch(expr);
  }

  // Collect global outputs
  std::vector<at::Tensor> outputs(container_->outputs().size());
  std::transform(
      container_->outputs().begin(),
      container_->outputs().end(),
      outputs.begin(),
      [this](Val* val) -> at::Tensor {
        return this->getKnownTensorOrUndefined(val);
      });
  return KernelArgumentHolder(outputs);
}

std::string HostIrEvaluator::canRun() const {
  const int64_t requested_n_gpus = requestedNumberOfDevices(container_.get());

  if (requested_n_gpus == 1) {
    return "";
  }

  if (communicator_ == nullptr) {
    return "A communicator must be provided";
  }

  if (!communicator_->is_available()) {
    return "distributed configuration required";
  }

  if (requested_n_gpus > communicator_->size()) {
    return "the fusion requests " + std::to_string(requested_n_gpus) +
        " GPUs to run, but there are only " +
        std::to_string(communicator_->size()) + " ranks in the communicator";
  }

  if (communicator_->local_size() > at::cuda::getNumGPUs()) {
    return std::to_string(communicator_->local_size()) +
        " processes are spawn on the node but only " +
        std::to_string(at::cuda::getNumGPUs()) + " GPUs are available";
  }

  return "";
}

c10::cuda::CUDAStream HostIrEvaluator::getCUDAStream(Stream* stream) {
  StreamKey stream_key = stream;
  // if stream points to an index, it represents the dynamic value of that index
  if (Val* index = stream->index(); index != nullptr) {
    auto value = expr_evaluator_.evaluate(index);
    NVF_ERROR(value.hasValue() && value.is<int64_t>());
    stream_key = value.as<int64_t>();
  }
  if (streams_.find(stream_key) == streams_.end()) {
    auto i = (communicator_ != nullptr && communicator_->is_available())
        ? communicator_->deviceId()
        : 0;
    streams_.insert(
        {stream_key,
         c10::cuda::getStreamFromPool(
             /*isHighPriority=*/false, static_cast<c10::DeviceIndex>(i))});
  }
  return streams_.at(stream_key);
}

void HostIrEvaluator::handle(SetCurrentStream* set_current_stream) {
  setCurrentCUDAStream(getCUDAStream(set_current_stream->stream()));
}

void HostIrEvaluator::handle(GetCurrentStream* get_current_stream) {
  streams_.insert(
      {get_current_stream->stream(),
       c10::cuda::getCurrentCUDAStream(
           static_cast<c10::DeviceIndex>(my_local_device_index_))});
}

void HostIrEvaluator::handle(Synchronize* synchronize) {
  cudaStream_t current_stream =
      c10::cuda::getCurrentCUDAStream(
          static_cast<c10::DeviceIndex>(my_local_device_index_))
          .stream();
  cudaStream_t stream_to_sync = getCUDAStream(synchronize->stream()).stream();

  cudaEvent_t event = {};
  NVFUSER_CUDA_RT_SAFE_CALL(
      cudaEventCreateWithFlags(&event, cudaEventDisableTiming));
  NVFUSER_CUDA_RT_SAFE_CALL(cudaEventRecord(event, stream_to_sync));
  NVFUSER_CUDA_RT_SAFE_CALL(
      cudaStreamWaitEvent(current_stream, event, cudaEventWaitDefault));
  NVFUSER_CUDA_RT_SAFE_CALL(cudaEventDestroy(event));
}

void HostIrEvaluator::handle(LaunchKernel* launch_kernel) {
  KernelArgumentHolder args;
  for (auto& input : launch_kernel->inputs()) {
    args.push(getKnownConcreteData(input));
  }
  args.setDeviceIndex();

  // run the compiled kernel
  KernelArgumentHolder outputs =
      container_->getKernelExecutor(launch_kernel->getIndex())
          ->run(
              args,
              {},
              launch_kernel->launch_params(),
              launch_kernel->compile_params());

  // Store the outputs in the context
<<<<<<< HEAD
  for (auto output_idx : c10::irange(outputs.size())) {
    bind(launch_kernel->outputs().at(output_idx), outputs[output_idx]);
=======
  for (auto output_idx : arange(outputs.size())) {
    expr_evaluator_.bind(
        launch_kernel->outputs().at(output_idx), outputs[output_idx]);
>>>>>>> 8e208ccc
  }
}

void HostIrEvaluator::handle(PostOnStream* post_ir) {
  KernelArgumentHolder input_args;
  for (auto& input : post_ir->inputs()) {
    input_args.push(getKnownConcreteData(input));
  }
  input_args.setDeviceIndex();
  // placeholder for storing the outputs
  KernelArgumentHolder outputs;
  bool use_preallocated_outputs = std::all_of(
      post_ir->outputs().begin(),
      post_ir->outputs().end(),
      [this](Val* output) { return this->isKnown(output); });
  NVF_ERROR(
      use_preallocated_outputs ||
          std::all_of(
              post_ir->outputs().begin(),
              post_ir->outputs().end(),
              [this](Val* output) { return !this->isKnown(output); }),
      "outputs must be all or none preallocated in expr ",
      post_ir);
  if (use_preallocated_outputs) {
    for (auto output : post_ir->outputs()) {
      outputs.push(getKnownConcreteData(output));
    }
  }

  NVF_ERROR(
      post_ir->hostOpToPost()->isA<HostUnit>(),
      "op must be a HostUnit: ",
      post_ir->hostOpToPost());
  auto hu = post_ir->hostOpToPost()->as<HostUnit>();
  // Compile the fusion and execute it with HostIrExecutor
  // Check if the executor has been cached. If not, create and cache it
  if (params_.use_fusion_executor_cache) {
    if (!fec_.count(hu)) {
      fec_.try_emplace(
          hu,
          std::make_unique<Fusion>(*hu->fusion_to_execute()),
          /*fusion_id=*/0,
          !params_.skip_auto_scheduling);
    }
    if (use_preallocated_outputs) {
      TORCH_WARN(
          "FusionExecutorCache does not support with preallocated outputs, so we are copying the outputs in expr ",
          post_ir);
      auto tmp_outputs = fec_.at(hu).runFusionWithInputs(input_args);
      for (auto output_idx : c10::irange(tmp_outputs.size())) {
        outputs[output_idx].as<at::Tensor>().copy_(
            tmp_outputs[output_idx].as<at::Tensor>());
      }
    } else {
      outputs = fec_.at(hu).runFusionWithInputs(input_args);
    }
  } else {
    // This path should generally be avoided as it will likely send the fusion
    // held in HostUnit directly to KernelExecutor which means it will try to
    // compile and run a device kernel with a single thread.
    if (auto it = executors_.find(hu); it == executors_.end()) {
      DynamicTransform::concretizeFusion(hu->fusion_to_execute(), input_args);
      auto it2 = executors_.insert(
          {hu,
           ExecutorDispatch::makeExecutor(
               hu->fusion_to_execute(), 1, 1, 1, 1)});
      ExecutorAbstract* ea = it2.first->second.get();
      if (ea->isA<KernelExecutor>()) {
        ExecutorDispatch::compile(
            ea,
            hu->fusion_to_execute(),
            input_args,
            LaunchParams(),
            CompileParams());
      } else {
        ExecutorDispatch::compile(ea, hu->fusion_to_execute());
      }
    }
    ExecutorAbstract* ea = executors_[hu].get();
    if (use_preallocated_outputs) {
      ExecutorDispatch::run(ea, input_args, outputs);
    } else {
      outputs = ExecutorDispatch::run(ea, input_args);
    }
  }

<<<<<<< HEAD
  if (!use_preallocated_outputs) {
    // Store the outputs in the context
    for (auto output_idx : c10::irange(outputs.size())) {
      bind(post_ir->outputs().at(output_idx), outputs[output_idx]);
    }
=======
  // Store the outputs in the context
  for (auto output_idx : arange(outputs.size())) {
    expr_evaluator_.bind(
        post_ir->outputs().at(output_idx), outputs[output_idx]);
>>>>>>> 8e208ccc
  }
}

void HostIrEvaluator::handle(Communication* communication) {
  NVF_ERROR(
      communicator_ != nullptr && communicator_->is_available(),
      "A valid communicator must be provided");

  at::Tensor input_tensor = getKnownTensorOrUndefined(communication->input(0));
  at::Tensor output_tensor =
      getKnownTensorOrUndefined(communication->output(0));

  CommunicatorBackend backend_type = communication->backend();
  c10d::Backend* backend =
      communicator_->getBackendForTeam(communication->team(), backend_type);
  works_[communication] = postSingleCommunication(
      communication,
      communicator_->deviceId(),
      backend,
      input_tensor,
      output_tensor);
}

void HostIrEvaluator::handle(P2PCommunication* communication) {
  NVF_ERROR(
      communicator_ != nullptr && communicator_->is_available(),
      "A valid communicator must be provided");

  at::Tensor buffer = getKnownTensorOrUndefined(communication->buffer());

  works_[communication] = postSingleCommunication(
      communication,
      communicator_->deviceId(),
      expr_evaluator_.evaluate(communication->peer()).as<int64_t>(),
      communicator_->getWorld(communication->backend()),
      buffer);
}

void HostIrEvaluator::handle(Wait* wait) {
  Expr* communication = wait->communication();
  NVF_ERROR(works_.find(communication) != works_.end(), "no wait req");
  auto& work = works_.at(communication);
  if (work != nullptr) {
    work->wait();
  }
  works_.erase(communication);
}

namespace {

void allConsumerValsOfHelper(Val* val, std::unordered_set<Val*>& visited_vals) {
  if (visited_vals.find(val) != visited_vals.end()) {
    return;
  }
  visited_vals.insert(val);
  for (Val* consumer : ir_utils::consumerValsOf(val)) {
    allConsumerValsOfHelper(consumer, visited_vals);
  }
}

// Return all (not only direct) consumers of vals, this function can be used on
// any vals and will return consumers through Exprs.
//
// Warning: returned val's are not guaranteed to be between fusion inputs and
// outputs. This function simply uses val->definition() or val->uses() which is
// limited to not go through fusion inputs/outputs, but if on a path that isn't
// strictly between fusion inputs/outputs, it could effectively return dead
// code.
std::unordered_set<Val*> allConsumerValsOf(Val* val) {
  std::unordered_set<Val*> consumer_vals;
  allConsumerValsOfHelper(val, consumer_vals);
  return consumer_vals;
}

} // namespace

void HostIrEvaluator::handle(ForLoop* for_loop) {
  auto start = expr_evaluator_.evaluate(for_loop->start()).as<int64_t>();
  auto step = expr_evaluator_.evaluate(for_loop->step()).as<int64_t>();
  auto stop = expr_evaluator_.evaluate(for_loop->stop()).as<int64_t>();

  for (auto i = start; i < stop; i += step) {
    // invalidate i and its consumers before binding
    invalidate(for_loop->index());
    for (auto consumer : allConsumerValsOf(for_loop->index())) {
      invalidate(consumer);
    }
    bind(for_loop->index(), i);
    for (Expr* expr : for_loop->body().exprs()) {
      dispatch(expr);
    }
  }
}

void HostIrEvaluator::handle(StartCoalescing* start_coalescing) {
  auto backend = communicator_->getWorld();
  NVF_ERROR(
      backend->getBackendName() == "nccl",
      "ProcessGroupUCC does not implement coalescence");
  backend->startCoalescing();
}

void HostIrEvaluator::handle(EndCoalescing* end_coalescing) {
  auto backend = communicator_->getWorld();
  NVF_ERROR(
      backend->getBackendName() == "nccl",
      "ProcessGroupUCC does not implement coalescence");
  works_[end_coalescing] = backend->endCoalescing();
}

void HostIrEvaluator::handle(kir::IfThenElse* if_then_else) {
  auto predicate =
      expr_evaluator_.evaluate(if_then_else->predicate()->value()).as<bool>();
  const auto& scope =
      predicate ? if_then_else->thenBody() : if_then_else->elseBody();
  for (Expr* expr : scope.exprs()) {
    dispatch(expr);
  }
}

void HostIrEvaluator::handle(MatmulOp* matmul) {
  TensorView* a = matmul->inA();
  TensorView* b = matmul->inB();
  TensorView* out = matmul->out();

  if (isKnown(out)) {
    auto t_a = getKnownConcreteData(a).as<at::Tensor>();
    auto t_b = getKnownConcreteData(b).as<at::Tensor>();
    auto t_out = getKnownConcreteData(out).as<at::Tensor>();
    at::matmul_out(t_out, t_a, t_b);
  } else {
    unhandled(matmul);
  }
}

void HostIrEvaluator::handle(LinearOp* linear) {
  TensorView* in = linear->inA()->as<TensorView>();
  TensorView* weight = linear->inB()->as<TensorView>();
  TensorView* bias = linear->bias()->as<TensorView>();
  TensorView* out = linear->out()->as<TensorView>();

  if (!isKnown(out)) {
    unhandled(linear);
    return;
  }

  auto in_at = getKnownConcreteData(in).as<at::Tensor>();
  auto weight_at = getKnownConcreteData(weight).as<at::Tensor>();
  auto out_at = getKnownConcreteData(out).as<at::Tensor>();

  if (linear->has_bias()) {
    auto bias_at = getKnownConcreteData(bias).as<at::Tensor>();
    at::linear_out(out_at, in_at, weight_at.squeeze(), bias_at.squeeze());
  } else {
    at::linear_out(out_at, in_at, weight_at.squeeze());
  }
}

void HostIrEvaluator::handle(kir::Allocate* allocate) {
  NVF_ERROR(
      allocate->buffer()->isA<TensorView>(),
      "Allocation must be on a TensorView but got ",
      allocate->buffer());
  TensorView* tv = allocate->buffer()->as<TensorView>();
  if (expr_evaluator_.isKnown(tv)) {
    return;
  }
  GlobalBufferInfo info =
      getBufferInfos(expr_evaluator_, PrimDataType::Int, {tv}).at(0);
  c10::Device device =
      communicator_ ? communicator_->device() : at::Device("cuda:0");
  auto tensor = at::native::empty_strided_cuda(
      info.shape_info.logical_sizes,
      info.shape_info.logical_strides,
      info.type,
      c10::nullopt,
      device,
      c10::nullopt);
  bind(tv, tensor);
}

void HostIrEvaluator::unhandled(Statement* stmt) {
  NVF_ERROR(stmt->isA<Expr>(), stmt, " must be an Expr");
  auto* expr = stmt->as<Expr>();
  std::vector<PolymorphicValue> inputs;
  for (auto input : expr->inputs()) {
    if (input->isA<TensorView>()) {
      // Tensor inputs must be already computed at this point
      inputs.push_back(getKnownConcreteData(input));
    } else {
      inputs.push_back(expr_evaluator_.evaluate(input));
    }
  }

  // Check that there is no pre-allocated output
  NVF_ERROR(
      std::all_of(
          expr->outputs().begin(),
          expr->outputs().end(),
          [this](Val* output) {
            return !this->expr_evaluator_.isKnown(output);
          }),
      "Do not support pre-allocated outputs for the op ",
      expr);
  // using ExpressionEvaluator::evaluate to evaluate the output is not valid
  // here if the output or one of its producer is an alias
  auto concrete_outputs = expr->evaluate(expr_evaluator_, inputs);
  for (int64_t i : c10::irange(expr->outputs().size())) {
    bind(expr->output(i), concrete_outputs.at(i));
  }
}

} // namespace hir

} // namespace nvfuser<|MERGE_RESOLUTION|>--- conflicted
+++ resolved
@@ -319,14 +319,8 @@
               launch_kernel->compile_params());
 
   // Store the outputs in the context
-<<<<<<< HEAD
-  for (auto output_idx : c10::irange(outputs.size())) {
+  for (auto output_idx : arange(outputs.size())) {
     bind(launch_kernel->outputs().at(output_idx), outputs[output_idx]);
-=======
-  for (auto output_idx : arange(outputs.size())) {
-    expr_evaluator_.bind(
-        launch_kernel->outputs().at(output_idx), outputs[output_idx]);
->>>>>>> 8e208ccc
   }
 }
 
@@ -413,18 +407,11 @@
     }
   }
 
-<<<<<<< HEAD
   if (!use_preallocated_outputs) {
     // Store the outputs in the context
-    for (auto output_idx : c10::irange(outputs.size())) {
+    for (auto output_idx : arange(outputs.size())) {
       bind(post_ir->outputs().at(output_idx), outputs[output_idx]);
     }
-=======
-  // Store the outputs in the context
-  for (auto output_idx : arange(outputs.size())) {
-    expr_evaluator_.bind(
-        post_ir->outputs().at(output_idx), outputs[output_idx]);
->>>>>>> 8e208ccc
   }
 }
 
