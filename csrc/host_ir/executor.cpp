// clang-format off
/*
 * SPDX-FileCopyrightText: Copyright (c) 2023-present NVIDIA CORPORATION & AFFILIATES.
 * All rights reserved.
 * SPDX-License-Identifier: BSD-3-Clause
 */
// clang-format on

#include <ATen/cuda/CUDAContext.h>

#include <dynamic_transform.h>
#include <fusion_profiler.h>
#include <host_ir/executor.h>
#include <host_ir/lower.h>
#include <instrumentation.h>
#include <ir/utils.h>
#include <multidevice/communication.h>
#include <multidevice/cuda_p2p.h>
#include <multidevice/utils.h>
#include <options.h>
#include <runtime/allocations.h>
#include <runtime/executor_dispatch.h>
#include <runtime/executor_kernel_arg.h>
#include <runtime/fusion_kernel_runtime.h>

namespace nvfuser {

HostIrExecutor::HostIrExecutor(
    int64_t fusion_id,
    int64_t concrete_id,
    int64_t runtime_id,
    int64_t group_id)
    : ExecutorAbstract(fusion_id, concrete_id, runtime_id, group_id),
      communicator_(&Communicator::getInstance()) {}

bool HostIrExecutor::supported(Fusion* fusion) {
  FUSER_PERF_SCOPE("HostIrExecutor::supported");
  std::vector<Expr*> exprs = fusion->exprs();
  if (std::any_of(exprs.begin(), exprs.end(), [](Expr* e) {
        return isResharding(e) && HostIrLower::canLower(e);
      })) {
    NVF_ERROR(
        std::all_of(
            exprs.begin(),
            exprs.end(),
            [](Expr* e) {
              return isResharding(e) && HostIrLower::canLower(e);
            }),
        "Could not execute fusion as all expressions in a host IR container must be communication based at this point.");
    return true;
  }
  return false;
}

void HostIrExecutor::compile(Fusion* fusion) {
  FUSER_PERF_SCOPE("HostIrExecutor::compile");
  NVF_ERROR(
      supported(fusion),
      "HostIrExecutor does not support the Fusion provided.");
  if (isProfilerEnabled()) {
    FusionProfiler::segment(group_id_).startCompile();
  }

  host_ir_container_ = std::make_unique<hir::HostIrContainer>();
  IrCloner cloner = Fusion::copy(fusion, host_ir_container_.get());
  if (fusion->isA<hir::HostIrContainer>()) {
    for (auto expr : fusion->as<hir::HostIrContainer>()->topLevelExprs()) {
      host_ir_container_->pushBackTopLevelExprs(cloner.clone(expr));
    }
  } else {
    std::vector<Expr*> exprs = fusion->exprs();
    for (Expr* e : exprs) {
      std::vector<Expr*> communications = HostIrLower::lower(cloner.clone(e));
      for (auto* communication : communications) {
        host_ir_container_->pushBackTopLevelExprs(communication);
      }
    }
  }

  if (isProfilerEnabled()) {
    FusionProfiler::segment(group_id_).stopCompile();
  }
}

bool HostIrExecutor::isCompiled() const {
  return (bool)host_ir_container_;
}

namespace {
// Host IR specific function, returns the at:Tensor (ordered list) associated
// with the provdied Fusion output tv
at::Tensor findBufferForFusionOutput(
    const std::vector<at::Tensor>& out_tensors,
    const Val* fusion_out,
    const Fusion* fusion) {
  auto i =
      std::find(fusion->outputs().begin(), fusion->outputs().end(), fusion_out);
  NVF_ERROR(i != fusion->outputs().end());
  auto index = std::distance(fusion->outputs().begin(), i);
  return out_tensors[index];
}
} // namespace

std::vector<at::Tensor> HostIrExecutor::run(
    KernelArgumentHolder& args,
    std::vector<at::Tensor> outputs) {
  FUSER_PERF_SCOPE("HostIrExecutor::run");
  if (isProfilerEnabled()) {
    NVF_CHECK(
        group_id_ >= 0,
        "An invalid segment id is passed to FusionProfiler!:",
        group_id_);
    SegmentProfiler& sprof = FusionProfiler::segment(group_id_);
    sprof.inputBytesAccessed(computeBytes(args));
    sprof.scheduler(toString(SchedulerType::ExprEval));
    sprof.startKernel();
  }
  NVF_ERROR(host_ir_container_, "Need to compile before you can run.");
  // Bind fusion inputs
  auto expr_eval = executor_utils::bindInputs(args, host_ir_container_.get());

  if (outputs.empty()) {
    std::vector<GlobalBufferInfo> output_info = getBufferInfos(
        expr_eval, PrimDataType::Int, host_ir_container_->outputs());
    outputs = allocateOutputs(
        host_ir_container_.get(),
        output_info,
        c10::Device(c10::DeviceType::CUDA, args.getDeviceIndex()),
        expr_eval);
  }

  // TODO: If outputs are provided validate they're the correct size
  for (Expr* e : host_ir_container_->topLevelExprs()) {
    NVF_ERROR(e->isA<Communication>());
    auto* communication = e->as<Communication>();
    c10d::Backend* backend =
        communicator_->getBackendForTeam(communication->team(), std::nullopt);
    auto in_tensor = expr_eval.evaluate(communication->in()).as<at::Tensor>();
    at::Tensor out_tensor = findBufferForFusionOutput(
        outputs, communication->out(), host_ir_container_.get());
    c10::intrusive_ptr<c10d::Work> work = postSingleCommunication(
        communication,
        communicator_->deviceId(),
        backend,
        in_tensor,
        out_tensor);
    if (work != nullptr) {
      work->wait();
    }
  }
  if (isProfilerEnabled()) {
    FusionProfiler::segment(group_id_).setDevice(args.getDeviceIndex());
    FusionProfiler::segment(group_id_).stopKernel();
  }
  return outputs;
}

namespace hir {

namespace {

at::Tensor getKnownTensorOrUndefined(
    Val* val,
    const ExpressionEvaluator& expr_evaluator) {
  return expr_evaluator.isKnown(val)
      ? expr_evaluator.evaluate(val).as<at::Tensor>()
      : at::Tensor();
}

std::vector<at::Tensor> getKnownTensorOrUndefined(
    const std::vector<Val*>& vals,
    const ExpressionEvaluator& expr_evaluator) {
  std::vector<at::Tensor> tensors(vals.size());
  std::transform(
      vals.begin(),
      vals.end(),
      tensors.begin(),
      [&expr_evaluator](Val* val) -> at::Tensor {
        return getKnownTensorOrUndefined(val, expr_evaluator);
      });
  return tensors;
}

} // namespace

HostIrEvaluator::HostIrEvaluator(
    std::unique_ptr<HostIrContainer> container,
    Communicator* communicator,
    HostIrEvaluatorParams params)
    : container_(std::move(container)),
      communicator_(communicator),
      params_(params),
<<<<<<< HEAD
=======
      expr_evaluator_(),
>>>>>>> d3d9c686
      my_local_device_index_(communicator_ ? communicator_->local_rank() : 0),
      ipc_handle_cache_(expr_evaluator_) {
  const DeviceIdxType device_index =
      (communicator_ != nullptr && communicator_->is_available())
      ? communicator_->deviceId()
      : 0;
  if (isDebugDumpEnabled(DebugDumpOption::HostIr) && device_index == 0) {
    container_->print(debug());
  }
  streams_.insert(
      {container_->getDefaultStream(),
       c10::cuda::getDefaultCUDAStream(
           static_cast<c10::DeviceIndex>(device_index))});
  expr_evaluator_.bind("numberOfStreams", params_.number_of_streams);
}

std::vector<at::Tensor> HostIrEvaluator::dispatchAndCollectOutputs() {
  // Interpret each instruction in an "eager" way by iterate over the Host Ir
  // Container's top level expression list
  for (auto expr : container_->topLevelExprs()) {
    dispatch(expr);
  }

  // Collect global outputs
  return getKnownTensorOrUndefined(container_->outputs(), expr_evaluator_);
}

std::vector<at::Tensor> HostIrEvaluator::runWithInput(
    const std::unordered_map<Val*, PolymorphicValue>& val_to_PValue) {
  // process input values, converting IValue to PolymorphicValue
  for (const auto& [val, pvalue] : val_to_PValue) {
    expr_evaluator_.bind(val, pvalue);
  }

  return dispatchAndCollectOutputs();
}

std::string HostIrEvaluator::canRun() const {
  const int64_t requested_n_gpus = requestedNumberOfDevices(container_.get());

  if (requested_n_gpus == 1) {
    return "";
  }

  if (communicator_ == nullptr) {
    return "A communicator must be provided";
  }

  if (!communicator_->is_available()) {
    return "distributed configuration required";
  }

  if (requested_n_gpus > communicator_->size()) {
    return "the fusion requests " + std::to_string(requested_n_gpus) +
        " GPUs to run, but there are only " +
        std::to_string(communicator_->size()) + " ranks in the communicator";
  }

  if (communicator_->local_size() > at::cuda::getNumGPUs()) {
    return std::to_string(communicator_->local_size()) +
        " processes are spawn on the node but only " +
        std::to_string(at::cuda::getNumGPUs()) + " GPUs are available";
  }

  return "";
}

c10::cuda::CUDAStream HostIrEvaluator::getCUDAStream(Stream* stream) {
  StreamKey stream_key = stream;
  // if stream points to an index, it represents the dynamic value of that index
  if (Val* index = stream->index(); index != nullptr) {
    auto value = expr_evaluator_.evaluate(index);
    NVF_ERROR(value.hasValue() && value.is<int64_t>());
    stream_key = value.as<int64_t>();
  }
  if (streams_.find(stream_key) == streams_.end()) {
    auto i = (communicator_ != nullptr && communicator_->is_available())
        ? communicator_->deviceId()
        : 0;
    streams_.insert(
        {stream_key,
         c10::cuda::getStreamFromPool(
             /*isHighPriority=*/false, static_cast<c10::DeviceIndex>(i))});
  }
  return streams_.at(stream_key);
}

void HostIrEvaluator::handle(SetCurrentStream* set_current_stream) {
  setCurrentCUDAStream(getCUDAStream(set_current_stream->stream()));
}

void HostIrEvaluator::handle(GetCurrentStream* get_current_stream) {
  streams_.insert(
      {get_current_stream->stream(),
       c10::cuda::getCurrentCUDAStream(
           static_cast<c10::DeviceIndex>(my_local_device_index_))});
}

void HostIrEvaluator::handle(Synchronize* synchronize) {
  cudaStream_t current_stream =
      c10::cuda::getCurrentCUDAStream(
          static_cast<c10::DeviceIndex>(my_local_device_index_))
          .stream();
  cudaStream_t stream_to_sync = getCUDAStream(synchronize->stream()).stream();

  cudaEvent_t event = {};
  NVFUSER_CUDA_RT_SAFE_CALL(
      cudaEventCreateWithFlags(&event, cudaEventDisableTiming));
  NVFUSER_CUDA_RT_SAFE_CALL(cudaEventRecord(event, stream_to_sync));
  NVFUSER_CUDA_RT_SAFE_CALL(
      cudaStreamWaitEvent(current_stream, event, cudaEventWaitDefault));
  NVFUSER_CUDA_RT_SAFE_CALL(cudaEventDestroy(event));
}

void HostIrEvaluator::handle(LaunchKernel* launch_kernel) {
  KernelArgumentHolder args;
  for (auto& input : launch_kernel->inputs()) {
    NVF_ERROR(
        expr_evaluator_.isKnown(input),
        "No buffer associated with Val ",
        input,
        " for handling ",
        launch_kernel->toString());
    args.push(expr_evaluator_.evaluate(input));
  }
  args.setDeviceIndex();

  // run the compiled kernel
  std::vector<at::Tensor> outputs =
      container_->getKernelExecutor(launch_kernel->getIndex())
          ->run(
              args,
              {},
              launch_kernel->launch_params(),
              launch_kernel->compile_params());

  // Store the outputs in the context
  for (auto output_idx : c10::irange(outputs.size())) {
    expr_evaluator_.bind(
        launch_kernel->outputs().at(output_idx), outputs.at(output_idx));
  }
}

void HostIrEvaluator::handle(PostOnStream* post_ir) {
  KernelArgumentHolder input_args;
  for (auto& input : post_ir->inputs()) {
    NVF_ERROR(
        expr_evaluator_.isKnown(input),
        "No buffer associated with Val ",
        input,
        " for handling ",
        post_ir->toString());
    input_args.push(expr_evaluator_.evaluate(input));
  }
  input_args.setDeviceIndex();
  // placeholder for storing the outputs
  std::vector<at::Tensor> outputs;

  NVF_ERROR(
      post_ir->hostOpToPost()->isA<HostUnit>(),
      "op must be a HostUnit: ",
      post_ir->hostOpToPost());
  auto hu = post_ir->hostOpToPost()->as<HostUnit>();
  // Compile the fusion and execute it with HostIrExecutor
  // Check if the executor has been cached. If not, create and cache it
  if (params_.use_fusion_executor_cache) {
    if (!fec_.count(hu)) {
      fec_.try_emplace(
          hu,
          std::make_unique<Fusion>(*hu->fusion_to_execute()),
          /*fusion_id=*/0,
          !params_.skip_auto_scheduling);
    }
    outputs = fec_.at(hu).runFusionWithInputs(input_args);
  } else {
    // This path should generally be avoided as it will likely send the fusion
    // held in HostUnit directly to KernelExecutor which means it will try to
    // compile and run a device kernel with a single thread.
    if (auto it = executors_.find(hu); it != executors_.end()) {
      ExecutorAbstract* ea = it->second.get();
      outputs = ExecutorDispatch::run(ea, input_args);

    } else {
      DynamicTransform::concretizeFusion(hu->fusion_to_execute(), input_args);
      auto it2 = executors_.insert(
          {hu,
           ExecutorDispatch::makeExecutor(
               hu->fusion_to_execute(), 1, 1, 1, 1)});
      ExecutorAbstract* ea = it2.first->second.get();
      if (ea->isA<KernelExecutor>()) {
        ExecutorDispatch::compile(
            ea,
            hu->fusion_to_execute(),
            input_args,
            LaunchParams(),
            CompileParams());
      } else {
        ExecutorDispatch::compile(ea, hu->fusion_to_execute());
      }
      outputs = ExecutorDispatch::run(ea, input_args);
    }
  }

  // Store the outputs in the context
  for (auto output_idx : c10::irange(outputs.size())) {
    expr_evaluator_.bind(
        post_ir->outputs().at(output_idx), outputs.at(output_idx));
  }
}

void HostIrEvaluator::handle(ShareMemHandles* share_mem_handles) {
  ipc_handle_cache_.exchangeHandles(share_mem_handles->communications());
}

void HostIrEvaluator::handle(Communication* communication) {
  NVF_ERROR(
      communicator_ != nullptr && communicator_->is_available(),
      "A valid communicator must be provided");

  at::Tensor input_tensor =
      getKnownTensorOrUndefined(communication->input(0), expr_evaluator_);
  at::Tensor output_tensor =
      getKnownTensorOrUndefined(communication->output(0), expr_evaluator_);

  c10d::Backend* backend =
      communicator_->getBackendForTeam(communication->team(), std::nullopt);
  works_[communication] = postSingleCommunication(
      communication,
      communicator_->deviceId(),
      backend,
      input_tensor,
      output_tensor);
}

void HostIrEvaluator::handle(P2PCommunication* communication) {
  NVF_ERROR(
      communicator_ != nullptr && communicator_->is_available(),
      "A valid communicator must be provided");

  CommunicatorBackend backend_type = communication->backend();
  at::Tensor buffer =
      getKnownTensorOrUndefined(communication->buffer(), expr_evaluator_);

<<<<<<< HEAD
  if (backend_type == CommunicatorBackend::kCuda) {
    const P2pIpcHandle& ipc_handles = ipc_handle_cache_.get(communication);
    const auto current_stream = static_cast<CUstream>(
        c10::cuda::getCurrentCUDAStream(my_local_device_index_).stream());
    if (communication->type() == P2PCommunicationType::RECV) {
      getZcopy::RecvPost(
          ipc_handles, buffer.numel() * buffer.element_size(), current_stream);
    } else {
      getZcopy::SendPost(ipc_handles, current_stream);
    }
  } else {
    works_[communication] = postSingleCommunication(
        communication,
        communicator_->deviceId(),
        expr_evaluator_.evaluate(communication->peer()).as<int64_t>(),
        communicator_->getWorld(),
        buffer);
  }
=======
  works_[communication] = postSingleCommunication(
      communication,
      communicator_->deviceId(),
      expr_evaluator_.evaluate(communication->peer()).as<int64_t>(),
      communicator_->getWorld(communication->backend()),
      buffer);
>>>>>>> d3d9c686
}

void HostIrEvaluator::handle(Wait* wait) {
  Expr* communication = wait->communication();
  auto* p2p_comm = dynamic_cast<P2PCommunication*>(communication);
  if (p2p_comm && p2p_comm->backend() == CommunicatorBackend::kCuda) {
    if (p2p_comm->type() == P2PCommunicationType::SEND) {
      const auto current_stream = static_cast<CUstream>(
          c10::cuda::getCurrentCUDAStream(my_local_device_index_).stream());
      const P2pIpcHandle& ipc_handles = ipc_handle_cache_.get(p2p_comm);
      getZcopy::SendWait(ipc_handles, current_stream);
    }
  } else {
    auto it = works_.find(communication);
    if (it == works_.end()) {
      return;
    }
    auto& work = it->second;
    if (work != nullptr) {
      work->wait();
    }
    works_.erase(communication);
  }
}

namespace {

void allConsumerValsOfHelper(Val* val, std::unordered_set<Val*>& visited_vals) {
  if (visited_vals.find(val) != visited_vals.end()) {
    return;
  }
  visited_vals.insert(val);
  for (Val* consumer : ir_utils::consumerValsOf(val)) {
    allConsumerValsOfHelper(consumer, visited_vals);
  }
}

// Return all (not only direct) consumers of vals, this function can be used on
// any vals and will return consumers through Exprs.
//
// Warning: returned val's are not guaranteed to be between fusion inputs and
// outputs. This function simply uses val->definition() or val->uses() which is
// limited to not go through fusion inputs/outputs, but if on a path that isn't
// strictly between fusion inputs/outputs, it could effectively return dead
// code.
std::unordered_set<Val*> allConsumerValsOf(Val* val) {
  std::unordered_set<Val*> consumer_vals;
  allConsumerValsOfHelper(val, consumer_vals);
  return consumer_vals;
}

} // namespace

void HostIrEvaluator::handle(ForLoop* for_loop) {
  auto start = expr_evaluator_.evaluate(for_loop->start()).as<int64_t>();
  auto step = expr_evaluator_.evaluate(for_loop->step()).as<int64_t>();
  auto stop = expr_evaluator_.evaluate(for_loop->stop()).as<int64_t>();

  for (auto i = start; i < stop; i += step) {
    // invalidate i and its consumers before binding
    expr_evaluator_.invalidate(for_loop->index());
    for (auto consumer : allConsumerValsOf(for_loop->index())) {
      expr_evaluator_.invalidate(consumer);
    }
    expr_evaluator_.bind(for_loop->index(), i);
    for (Expr* expr : for_loop->body().exprs()) {
      dispatch(expr);
    }
  }
}

void HostIrEvaluator::handle(StartCoalescing* start_coalescing) {
  auto backend = communicator_->getWorld();
  NVF_ERROR(
      backend->getBackendName() == "nccl",
      "ProcessGroupUCC does not implement coalescence");
  backend->startCoalescing();
}

void HostIrEvaluator::handle(EndCoalescing* end_coalescing) {
  auto backend = communicator_->getWorld();
  NVF_ERROR(
      backend->getBackendName() == "nccl",
      "ProcessGroupUCC does not implement coalescence");
  works_[end_coalescing] = backend->endCoalescing();
}

void HostIrEvaluator::handle(kir::IfThenElse* if_then_else) {
  auto predicate =
      expr_evaluator_.evaluate(if_then_else->predicate()->value()).as<bool>();
  const auto& scope =
      predicate ? if_then_else->thenBody() : if_then_else->elseBody();
  for (Expr* expr : scope.exprs()) {
    dispatch(expr);
  }
}

void HostIrEvaluator::handle(MatmulOp* matmul) {
  TensorView* a = matmul->inA();
  TensorView* b = matmul->inB();
  TensorView* out = matmul->out();
  NVF_ERROR(
      expr_evaluator_.isKnown(a) && expr_evaluator_.isKnown(b),
      "Inputs of the matmul ",
      matmul->toString(),
      "must be precomputed before being retrieved");
  if (expr_evaluator_.isKnown(out)) {
    auto t_a = expr_evaluator_.evaluate(a).as<at::Tensor>();
    auto t_b = expr_evaluator_.evaluate(b).as<at::Tensor>();
    auto t_out = expr_evaluator_.evaluate(out).as<at::Tensor>();
    at::matmul_out(t_out, t_a, t_b);
  } else {
    unhandled(matmul);
  }
}

void HostIrEvaluator::handle(LinearOp* linear) {
  TensorView* in = linear->inA()->as<TensorView>();
  TensorView* weight = linear->inB()->as<TensorView>();
  TensorView* bias = linear->bias()->as<TensorView>();
  TensorView* out = linear->out()->as<TensorView>();
  NVF_ERROR(
      expr_evaluator_.isKnown(in) && expr_evaluator_.isKnown(weight) &&
          (!linear->has_bias() || expr_evaluator_.isKnown(bias)),
      "Inputs of the Linear Op ",
      linear->toString(),
      "must be precomputed before being retrieved");

  if (!expr_evaluator_.isKnown(out)) {
    unhandled(linear);
    return;
  }

  auto in_at = expr_evaluator_.evaluate(in).as<at::Tensor>();
  auto weight_at = expr_evaluator_.evaluate(weight).as<at::Tensor>();
  auto out_at = expr_evaluator_.evaluate(out).as<at::Tensor>();

  if (linear->has_bias()) {
    auto bias_at = expr_evaluator_.evaluate(bias).as<at::Tensor>();
    at::linear_out(out_at, in_at, weight_at.squeeze(), bias_at.squeeze());
  } else {
    at::linear_out(out_at, in_at, weight_at.squeeze());
  }
}

void HostIrEvaluator::handle(kir::Allocate* allocate) {
  NVF_ERROR(
      allocate->buffer()->isA<TensorView>(),
      "Allocation must be on a TensorView but got ",
      allocate->buffer());
  TensorView* tv = allocate->buffer()->as<TensorView>();
  GlobalBufferInfo info =
      getBufferInfos(expr_evaluator_, PrimDataType::Int, {tv}).at(0);
  AliasInfo alias_info = {
      .type = AllocationType::New, .aliased_io = nullptr, .hide_output = false};
  c10::Device device =
      communicator_ ? communicator_->device() : at::Device("cuda:0");
  at::Tensor tensor = allocateTensor(info, alias_info, device, expr_evaluator_);
  expr_evaluator_.bind(tv, tensor);
}

void HostIrEvaluator::unhandled(Statement* stmt) {
  NVF_ERROR(stmt->isA<Expr>(), stmt, " must be an Expr");
  auto* expr = stmt->as<Expr>();
  for (auto input : ir_utils::filterByType<TensorView>(expr->inputs())) {
    NVF_ERROR(
        expr_evaluator_.isKnown(input),
        "input ",
        input->toString(),
        " of the expression ",
        expr->toString(),
        "must be precomputed before being retrieved");
  }
  for (auto output : expr->outputs()) {
    expr_evaluator_.bind(
        output, expr_evaluator_.evaluate(output), /*evaluate_validate=*/true);
  }
}

} // namespace hir

} // namespace nvfuser<|MERGE_RESOLUTION|>--- conflicted
+++ resolved
@@ -190,10 +190,7 @@
     : container_(std::move(container)),
       communicator_(communicator),
       params_(params),
-<<<<<<< HEAD
-=======
       expr_evaluator_(),
->>>>>>> d3d9c686
       my_local_device_index_(communicator_ ? communicator_->local_rank() : 0),
       ipc_handle_cache_(expr_evaluator_) {
   const DeviceIdxType device_index =
@@ -437,7 +434,6 @@
   at::Tensor buffer =
       getKnownTensorOrUndefined(communication->buffer(), expr_evaluator_);
 
-<<<<<<< HEAD
   if (backend_type == CommunicatorBackend::kCuda) {
     const P2pIpcHandle& ipc_handles = ipc_handle_cache_.get(communication);
     const auto current_stream = static_cast<CUstream>(
@@ -453,17 +449,9 @@
         communication,
         communicator_->deviceId(),
         expr_evaluator_.evaluate(communication->peer()).as<int64_t>(),
-        communicator_->getWorld(),
+        communicator_->getWorld(communication->backend()),
         buffer);
   }
-=======
-  works_[communication] = postSingleCommunication(
-      communication,
-      communicator_->deviceId(),
-      expr_evaluator_.evaluate(communication->peer()).as<int64_t>(),
-      communicator_->getWorld(communication->backend()),
-      buffer);
->>>>>>> d3d9c686
 }
 
 void HostIrEvaluator::handle(Wait* wait) {
