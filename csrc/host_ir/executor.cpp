--- conflicted
+++ resolved
@@ -436,16 +436,6 @@
       communicator_ != nullptr && communicator_->is_available(),
       "A valid communicator must be provided");
 
-<<<<<<< HEAD
-  const int64_t my_rank = communicator_->deviceId();
-  const auto dst = expr_evaluator_.evaluate(communication->dst()).as<int64_t>();
-  const auto src = expr_evaluator_.evaluate(communication->src()).as<int64_t>();
-  const bool is_sender = my_rank == src;
-  const bool is_receiver = my_rank == dst;
-  if (!(is_sender ^ is_receiver)) {
-    return;
-  }
-
   CommunicatorBackend backend_type = communication->backend();
   at::Tensor buffer =
       getKnownTensorOrUndefined(communication->buffer(), expr_evaluator_);
@@ -455,42 +445,27 @@
         ipc_handle_cache_.get(communication, expr_evaluator_);
     const auto current_stream = static_cast<CUstream>(
         c10::cuda::getCurrentCUDAStream(my_local_device_index_).stream());
-    if (is_receiver) {
+    if (communication->type() == P2PCommunicationType::RECV) {
       getZcopy::RecvPost(
           ipc_handles, buffer.numel() * buffer.element_size(), current_stream);
-    } else /*sender*/ {
+    } else {
       getZcopy::SendPost(ipc_handles, current_stream);
     }
   } else {
     works_[communication] = postSingleCommunication(
         communication,
         communicator_->deviceId(),
-        dst,
-        src,
+        expr_evaluator_.evaluate(communication->peer()).as<int64_t>(),
         communicator_->getWorld(),
         buffer);
   }
-=======
-  at::Tensor buffer =
-      getKnownTensorOrUndefined(communication->buffer(), expr_evaluator_);
-
-  works_[communication] = postSingleCommunication(
-      communication,
-      communicator_->deviceId(),
-      expr_evaluator_.evaluate(communication->peer()).as<int64_t>(),
-      communicator_->getWorld(),
-      buffer);
->>>>>>> c0475762
 }
 
 void HostIrEvaluator::handle(Wait* wait) {
   Expr* communication = wait->communication();
   auto* p2p_comm = dynamic_cast<P2PCommunication*>(communication);
   if (p2p_comm && p2p_comm->backend() == CommunicatorBackend::kCuda) {
-    const auto src = expr_evaluator_.evaluate(p2p_comm->src()).as<int64_t>();
-    const auto dst = expr_evaluator_.evaluate(p2p_comm->dst()).as<int64_t>();
-    const int64_t my_rank = communicator_->deviceId();
-    if (my_rank == src && src != dst) {
+    if (p2p_comm->type() == P2PCommunicationType::SEND) {
       const auto current_stream = static_cast<CUstream>(
           c10::cuda::getCurrentCUDAStream(my_local_device_index_).stream());
       const P2pIpcHandle& ipc_handles =
