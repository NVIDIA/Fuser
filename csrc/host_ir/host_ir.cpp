--- conflicted
+++ resolved
@@ -141,11 +141,7 @@
 std::string LaunchKernel::toString(int indent_size) const {
   std::stringstream ss;
   indent(ss, indent_size) << "LaunchKernel(" << std::endl;
-<<<<<<< HEAD
-  indent(ss, indent_size + 1) << "Index: " << index() << "," << std::endl;
-=======
   indent(ss, indent_size + 1) << "Group ID: " << groupId() << "," << std::endl;
->>>>>>> e3df55b4
   indent(ss, indent_size + 1)
       << "Inputs: {" << toDelimitedString(inputs()) << "}," << std::endl;
   indent(ss, indent_size + 1)
