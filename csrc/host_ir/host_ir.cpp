// clang-format off
/*
 * SPDX-FileCopyrightText: Copyright (c) 2023-present NVIDIA CORPORATION & AFFILIATES.
 * All rights reserved.
 * SPDX-License-Identifier: BSD-3-Clause
 */
// clang-format on

#include <host_ir/container.h>
#include <host_ir/host_ir.h>
#include <ir/builder.h>
#include <ir/builder_passkey.h>
#include <ir/cloner.h>
#include <ir/printer.h>
#include <ir/utils.h>
#include <kernel_ir.h>
#include <multidevice/communication.h>
#include <ops/all_ops.h>

namespace nvfuser {

namespace hir {

HostUnit::HostUnit(IrBuilderPasskey passkey, std::unique_ptr<Fusion> fusion)
    : Expr(passkey), fusion_(std::make_unique<Fusion>(*fusion)) {
  NVF_ERROR(passkey.ir_container_ != nullptr);
  NVF_ERROR(passkey.ir_container_->isA<HostIrContainer>());
}

HostUnit::HostUnit(const HostUnit* src, IrCloner* ir_cloner)
    : Expr(src, ir_cloner),
      fusion_(std::make_unique<Fusion>(*src->fusion_to_execute())) {}

NVFUSER_DEFINE_CLONE_AND_CREATE(HostUnit)

std::string HostUnit::toString(int indent_size) const {
  std::stringstream ss;
  ss << toInlineString(indent_size) << ": Inputs={";
  std::for_each(
      fusion_to_execute()->inputs().begin(),
      fusion_to_execute()->inputs().end(),
      [&ss](auto input) { ss << input->toString(0) << ", "; });
  ss << "} -> Outputs={";
  std::for_each(
      fusion_to_execute()->outputs().begin(),
      fusion_to_execute()->outputs().end(),
      [&ss](auto output) { ss << output->toString(0) << ", "; });
  ss << "}";
  fusion_->print(ss, false);
  return ss.str();
}

// TODO: implement better ?
std::string HostUnit::toInlineString(int indent_size) const {
  std::stringstream ss;
  ss << "HostUnit" << name();
  return ss.str();
}

// TODO: implement
bool HostUnit::sameAs(const Statement* other) const {
  return false;
}

PostOnStream::PostOnStream(
    IrBuilderPasskey passkey,
    Expr* host_op,
    std::vector<Val*> inputs,
    std::vector<Val*> outputs)
    : Expr(passkey, std::move(inputs), std::move(outputs), {host_op}) {
  NVF_ERROR(passkey.ir_container_ != nullptr);
  NVF_ERROR(
      passkey.ir_container_->isA<HostIrContainer>(),
      this,
      "must be registered in a HostIrContainer");
  NVF_ERROR(
      (host_op->isA<HostUnit>()), "wrong host op type: ", host_op->toString());
  if (host_op->isA<HostUnit>()) {
    NVF_ERROR(
        this->inputs().size() ==
        host_op->as<HostUnit>()->fusion_to_execute()->inputs().size());
    NVF_ERROR(
        this->outputs().size() ==
        host_op->as<HostUnit>()->fusion_to_execute()->outputs().size());
    // TODO: harden the assert checks with smth like
    // for (int i : c10::irange(inputs.size())) {
    //     NVF_ERROR(inputs.at(i)->sameAs(executable_fusion->inputs().at(i)));
    // }
    // for (int i : c10::irange(outputs.size())) {
    //     NVF_ERROR(outputs.at(i)->sameAs(executable_fusion->outputs().at(i)));
    // }
  }
}

NVFUSER_DEFINE_CLONE_AND_CREATE(PostOnStream)

std::string PostOnStream::toString(int indent_size) const {
  std::stringstream ss;
  indent(ss, indent_size) << "PostOnStream ("
                          << hostOpToPost()->toInlineString(0) << ", "
                          << "Inputs:{";
  std::for_each(inputs().begin(), inputs().end(), [&ss](auto input) {
    ss << input->toString(0) << ", ";
  });
  ss << "}, Outputs:{";
  std::for_each(outputs().begin(), outputs().end(), [&ss](auto output) {
    ss << output->toString(0) << ", ";
  });
  ss << "})" << std::endl;
  return ss.str();
}

std::string PostOnStream::toInlineString(int indent_size) const {
  NVF_CHECK(false, "Can not be printed inline");
}

// TODO: implement
bool PostOnStream::sameAs(const Statement* other) const {
  return false;
}

Stream::Stream(IrBuilderPasskey passkey, Val* index)
    : Val(passkey, ValType::Stream), index_(index) {}

Stream::Stream(const Stream* src, IrCloner* ir_cloner)
    : Val(src, ir_cloner), index_(src->index()) {}

NVFUSER_DEFINE_CLONE(Stream)

std::string Stream::toString(int indent_size) const {
  std::stringstream ss;
  indent(ss, indent_size) << "Stream ";
  if (index() == nullptr) {
    ss << name();
  } else {
    ss << index()->toInlineString();
  }
  return ss.str();
}

std::string Stream::toInlineString(int indent_size) const {
  return toString(indent_size);
}

bool Stream::sameAs(const Statement* other) const {
  if (other == this) {
    return true;
  }
  if (!other->isA<Stream>()) {
    return false;
  }

  const auto* other_stream = other->as<Stream>();
  return index() != nullptr && index() == other_stream->index();
}

SetCurrentStream::SetCurrentStream(IrBuilderPasskey passkey, Stream* stream)
    : Expr(passkey, {stream}, {}, {stream}) {
  NVF_ERROR(passkey.ir_container_ != nullptr);
  NVF_ERROR(passkey.ir_container_->isA<HostIrContainer>());
}

NVFUSER_DEFINE_CLONE_AND_CREATE(SetCurrentStream)

std::string SetCurrentStream::toString(int indent_size) const {
  std::stringstream ss;
  indent(ss, indent_size) << "SetCurrentStream to " << stream()->toString()
                          << std::endl;
  return ss.str();
}

// TODO: implement better ?
std::string SetCurrentStream::toInlineString(int indent_size) const {
  NVF_CHECK(false, "Cannot be printed inline");
}

// TODO: implement
bool SetCurrentStream::sameAs(const Statement* other) const {
  return false;
}

Wait::Wait(IrBuilderPasskey passkey, Expr* expr)
    : Expr(passkey, {}, {}, {expr}) {
  NVF_ERROR(passkey.ir_container_ != nullptr);
  NVF_ERROR(
      passkey.ir_container_->isA<HostIrContainer>(),
      this,
      "must be registered in a HostIrContainer");
  NVF_ERROR(
      (expr->isOneOf<Communication, P2PCommunication, EndCoalescing>()),
      expr,
      "must be a Communication, a P2PCommunication, or a EndCoalescing");
}

NVFUSER_DEFINE_CLONE_AND_CREATE(Wait)

std::string Wait::toString(int indent_size) const {
  std::stringstream ss;
  indent(ss, indent_size) << "Wait Communication " << communication()->name()
                          << std::endl;
  return ss.str();
}

// TODO: implement better ?
std::string Wait::toInlineString(int indent_size) const {
  NVF_CHECK(false, "Cannot be printed inline");
}

// TODO: implement
bool Wait::sameAs(const Statement* other) const {
  return false;
}

<<<<<<< HEAD
StartCoalescing::StartCoalescing(IrBuilderPasskey passkey) : Expr(passkey) {
  NVF_ERROR(
      passkey.ir_container_->isA<HostIrContainer>(), // NOLINT
=======
Synchronize::Synchronize(IrBuilderPasskey passkey, Stream* stream)
    : Expr(passkey, {}, {}, {stream}) {
  NVF_ERROR(passkey.ir_container_ != nullptr);
  NVF_ERROR(
      passkey.ir_container_->isA<HostIrContainer>(),
>>>>>>> 6d4ab3c5
      this,
      "must be registered in a HostIrContainer");
}

<<<<<<< HEAD
NVFUSER_DEFINE_CLONE_AND_CREATE(StartCoalescing)

std::string StartCoalescing::toString(int indent_size) const {
  std::stringstream ss;
  indent(ss, indent_size) << "StartCoalescing" << std::endl;
  return ss.str();
}

std::string StartCoalescing::toInlineString(int indent_size) const {
=======
NVFUSER_DEFINE_CLONE_AND_CREATE(Synchronize)

std::string Synchronize::toString(int indent_size) const {
  std::stringstream ss;
  indent(ss, indent_size) << "Synchronize " << stream() << std::endl;
  return ss.str();
}

std::string Synchronize::toInlineString(int indent_size) const {
>>>>>>> 6d4ab3c5
  NVF_CHECK(false, "Cannot be printed inline");
}

// TODO: implement
<<<<<<< HEAD
bool StartCoalescing::sameAs(const Statement* other) const {
  return false;
}

EndCoalescing::EndCoalescing(IrBuilderPasskey passkey) : Expr(passkey) {
  NVF_ERROR(
      passkey.ir_container_->isA<HostIrContainer>(), // NOLINT
      this,
      "must be registered in a HostIrContainer");
}

NVFUSER_DEFINE_CLONE_AND_CREATE(EndCoalescing)

std::string EndCoalescing::toString(int indent_size) const {
  std::stringstream ss;
  indent(ss, indent_size) << "EndCoalescing" << std::endl;
  return ss.str();
}

std::string EndCoalescing::toInlineString(int indent_size) const {
  NVF_CHECK(false, "Cannot be printed inline");
}

// TODO: implement
bool EndCoalescing::sameAs(const Statement* other) const {
=======
bool Synchronize::sameAs(const Statement* other) const {
>>>>>>> 6d4ab3c5
  return false;
}

} // namespace hir

} // namespace nvfuser<|MERGE_RESOLUTION|>--- conflicted
+++ resolved
@@ -211,22 +211,40 @@
   return false;
 }
 
-<<<<<<< HEAD
-StartCoalescing::StartCoalescing(IrBuilderPasskey passkey) : Expr(passkey) {
-  NVF_ERROR(
-      passkey.ir_container_->isA<HostIrContainer>(), // NOLINT
-=======
 Synchronize::Synchronize(IrBuilderPasskey passkey, Stream* stream)
     : Expr(passkey, {}, {}, {stream}) {
   NVF_ERROR(passkey.ir_container_ != nullptr);
   NVF_ERROR(
       passkey.ir_container_->isA<HostIrContainer>(),
->>>>>>> 6d4ab3c5
-      this,
-      "must be registered in a HostIrContainer");
-}
-
-<<<<<<< HEAD
+      this,
+      "must be registered in a HostIrContainer");
+}
+
+NVFUSER_DEFINE_CLONE_AND_CREATE(Synchronize)
+
+std::string Synchronize::toString(int indent_size) const {
+  std::stringstream ss;
+  indent(ss, indent_size) << "Synchronize " << stream() << std::endl;
+  return ss.str();
+}
+
+std::string Synchronize::toInlineString(int indent_size) const {
+  NVF_CHECK(false, "Cannot be printed inline");
+}
+
+// TODO: implement
+bool Synchronize::sameAs(const Statement* other) const {
+  return false;
+}
+
+StartCoalescing::StartCoalescing(IrBuilderPasskey passkey) : Expr(passkey) {
+  NVF_ERROR(passkey.ir_container_ != nullptr);
+  NVF_ERROR(
+      passkey.ir_container_->isA<HostIrContainer>(),
+      this,
+      "must be registered in a HostIrContainer");
+}
+
 NVFUSER_DEFINE_CLONE_AND_CREATE(StartCoalescing)
 
 std::string StartCoalescing::toString(int indent_size) const {
@@ -236,29 +254,19 @@
 }
 
 std::string StartCoalescing::toInlineString(int indent_size) const {
-=======
-NVFUSER_DEFINE_CLONE_AND_CREATE(Synchronize)
-
-std::string Synchronize::toString(int indent_size) const {
-  std::stringstream ss;
-  indent(ss, indent_size) << "Synchronize " << stream() << std::endl;
-  return ss.str();
-}
-
-std::string Synchronize::toInlineString(int indent_size) const {
->>>>>>> 6d4ab3c5
-  NVF_CHECK(false, "Cannot be printed inline");
-}
-
-// TODO: implement
-<<<<<<< HEAD
+  NVF_CHECK(false, "Cannot be printed inline");
+}
+
+
+// TODO: implement
 bool StartCoalescing::sameAs(const Statement* other) const {
   return false;
 }
 
 EndCoalescing::EndCoalescing(IrBuilderPasskey passkey) : Expr(passkey) {
-  NVF_ERROR(
-      passkey.ir_container_->isA<HostIrContainer>(), // NOLINT
+  NVF_ERROR(passkey.ir_container_ != nullptr);
+  NVF_ERROR(
+      passkey.ir_container_->isA<HostIrContainer>(),
       this,
       "must be registered in a HostIrContainer");
 }
@@ -277,9 +285,6 @@
 
 // TODO: implement
 bool EndCoalescing::sameAs(const Statement* other) const {
-=======
-bool Synchronize::sameAs(const Statement* other) const {
->>>>>>> 6d4ab3c5
   return false;
 }
 
