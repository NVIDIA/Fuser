// clang-format off
/*
 * SPDX-FileCopyrightText: Copyright (c) 2023-present NVIDIA CORPORATION & AFFILIATES.
 * All rights reserved.
 * SPDX-License-Identifier: BSD-3-Clause
 */
// clang-format on

#include <host_ir/container.h>
#include <host_ir/host_ir.h>
#include <ir/builder.h>
#include <ir/cloner.h>
#include <ir/printer.h>
#include <ir/utils.h>
#include <kernel_ir.h>
#include <ops/all_ops.h>

namespace nvfuser {

namespace hir {

HostUnit::HostUnit(IrBuilderPasskey passkey, std::unique_ptr<Fusion> fusion)
    : Expr(passkey), fusion_(std::make_unique<Fusion>(*fusion)) {
  NVF_ERROR(passkey.ir_container_->isA<hir::HostIrContainer>()); // NOLINT
}

HostUnit::HostUnit(const HostUnit* src, IrCloner* ir_cloner)
    : Expr(src, ir_cloner),
      fusion_(std::make_unique<Fusion>(*src->fusion_to_execute())) {}

NVFUSER_DEFINE_CLONE_AND_CREATE(HostUnit)

std::string HostUnit::toString(int indent_size) const {
  std::stringstream ss;
  ss << toInlineString(indent_size) << ": Inputs={";
  std::for_each(
      fusion_to_execute()->inputs().begin(),
      fusion_to_execute()->inputs().end(),
      [&ss](auto input) { ss << input->toString(0) << ", "; });
  ss << "} -> Outputs={";
  std::for_each(
      fusion_to_execute()->outputs().begin(),
      fusion_to_execute()->outputs().end(),
      [&ss](auto output) { ss << output->toString(0) << ", "; });
  ss << "}";
  fusion_->print(ss, false);
  return ss.str();
}

// TODO: implement better ?
std::string HostUnit::toInlineString(int indent_size) const {
  std::stringstream ss;
  ss << "HostUnit" << name();
  return ss.str();
}

// TODO: implement
bool HostUnit::sameAs(const Statement* other) const {
  return false;
}

PostOnStream::PostOnStream(
    IrBuilderPasskey passkey,
    Expr* host_op,
    std::vector<Val*> inputs,
    std::vector<Val*> outputs)
    : Expr(passkey, std::move(inputs), std::move(outputs), {host_op}) {
  NVF_ERROR(
      passkey.ir_container_->isA<hir::HostIrContainer>(), // NOLINT
      this,
      "must be registered in a HostIrContainer");
  NVF_ERROR(
      (host_op->isA<HostUnit>()), "wrong host op type: ", host_op->toString());
  if (host_op->isA<HostUnit>()) {
    NVF_ERROR(
        this->inputs().size() ==
        host_op->as<HostUnit>()->fusion_to_execute()->inputs().size());
    NVF_ERROR(
        this->outputs().size() ==
        host_op->as<HostUnit>()->fusion_to_execute()->outputs().size());
    // TODO: harden the assert checks with smth like
    // for (int i : c10::irange(inputs.size())) {
    //     NVF_ERROR(inputs.at(i)->sameAs(executable_fusion->inputs().at(i)));
    // }
    // for (int i : c10::irange(outputs.size())) {
    //     NVF_ERROR(outputs.at(i)->sameAs(executable_fusion->outputs().at(i)));
    // }
  }
}

NVFUSER_DEFINE_CLONE_AND_CREATE(PostOnStream)

std::string PostOnStream::toString(int indent_size) const {
  std::stringstream ss;
  indent(ss, indent_size) << "PostOnStream ("
                          << hostOpToPost()->toInlineString(0) << ", "
                          << "Inputs:{";
  std::for_each(inputs().begin(), inputs().end(), [&ss](auto input) {
    ss << input->toString(0) << ", ";
  });
  ss << "}, Outputs:{";
  std::for_each(outputs().begin(), outputs().end(), [&ss](auto output) {
    ss << output->toString(0) << ", ";
  });
  ss << "})";
  return ss.str();
}

// TODO: implement better ?
std::string PostOnStream::toInlineString(int indent_size) const {
  return toString(indent_size);
}

// TODO: implement
bool PostOnStream::sameAs(const Statement* other) const {
  return false;
}

<<<<<<< HEAD
Stream::Stream(IrBuilderPasskey passkey, Val* index)
    : Val(passkey, ValType::Stream), index_(index) {}

Stream::Stream(const Stream* src, IrCloner* ir_cloner)
    : Val(src, ir_cloner), index_(src->index()) {}
=======
Stream::Stream(IrBuilderPasskey passkey) : Val(passkey, ValType::Stream) {}

Stream::Stream(const Stream* src, IrCloner* ir_cloner) : Val(src, ir_cloner) {}
>>>>>>> 8198e88c

NVFUSER_DEFINE_CLONE(Stream)

std::string Stream::toString(int indent_size) const {
  std::stringstream ss;
  indent(ss, indent_size) << "Stream ";
  if (index() == nullptr) {
    ss << name();
  } else {
    ss << index()->toInlineString();
  }
  return ss.str();
}

std::string Stream::toInlineString(int indent_size) const {
  return toString(indent_size);
}

bool Stream::sameAs(const Statement* other) const {
  if (other == this) {
    return true;
  }
  if (!other->isA<Stream>()) {
    return false;
  }

  const auto* other_stream = other->as<Stream>();
  return index() != nullptr && index() == other_stream->index();
}

SetCurrentStream::SetCurrentStream(IrBuilderPasskey passkey, Stream* stream)
    : Expr(passkey, {stream}, {}, {stream}) {
  NVF_ERROR(passkey.ir_container_->isA<hir::HostIrContainer>()); // NOLINT
}

NVFUSER_DEFINE_CLONE_AND_CREATE(SetCurrentStream)

std::string SetCurrentStream::toString(int indent_size) const {
  std::stringstream ss;
  indent(ss, indent_size) << "SetCurrentStream to " << stream()->toString();
  return ss.str();
}

// TODO: implement better ?
std::string SetCurrentStream::toInlineString(int indent_size) const {
  return toString(indent_size);
}

// TODO: implement
bool SetCurrentStream::sameAs(const Statement* other) const {
  return false;
}

Wait::Wait(IrBuilderPasskey passkey, Communication* communication)
    : Expr(passkey, {}, {}, {communication}) {
  NVF_ERROR(
      passkey.ir_container_->isA<hir::HostIrContainer>(), // NOLINT
      this,
      "must be registered in a HostIrContainer");
}

NVFUSER_DEFINE_CLONE_AND_CREATE(Wait)

std::string Wait::toString(int indent_size) const {
  std::stringstream ss;
  indent(ss, indent_size) << "Wait Communication " << communication()->name()
                          << "\n";
  return ss.str();
}

// TODO: implement better ?
std::string Wait::toInlineString(int indent_size) const {
  return toString(indent_size);
}

// TODO: implement
bool Wait::sameAs(const Statement* other) const {
  return false;
}

} // namespace hir

} // namespace nvfuser<|MERGE_RESOLUTION|>--- conflicted
+++ resolved
@@ -116,17 +116,12 @@
   return false;
 }
 
-<<<<<<< HEAD
+
 Stream::Stream(IrBuilderPasskey passkey, Val* index)
     : Val(passkey, ValType::Stream), index_(index) {}
 
 Stream::Stream(const Stream* src, IrCloner* ir_cloner)
     : Val(src, ir_cloner), index_(src->index()) {}
-=======
-Stream::Stream(IrBuilderPasskey passkey) : Val(passkey, ValType::Stream) {}
-
-Stream::Stream(const Stream* src, IrCloner* ir_cloner) : Val(src, ir_cloner) {}
->>>>>>> 8198e88c
 
 NVFUSER_DEFINE_CLONE(Stream)
 
