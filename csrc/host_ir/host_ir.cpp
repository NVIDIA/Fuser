--- conflicted
+++ resolved
@@ -450,13 +450,8 @@
   NVF_CHECK(false, "Cannot be printed inline");
 }
 
-<<<<<<< HEAD
-ForLoop::ForLoop(IrBuilderPasskey passkey, Val* index, IterDomain* iter_domain)
-    : Expr(passkey, {index, iter_domain}, {}, {}) {
-=======
 ForLoop::ForLoop(IrBuilderPasskey passkey, Val* index, Val* start, Val* stop)
     : Expr(passkey, {index, start, stop}, {}, {}) {
->>>>>>> e3b1dd09
   NVF_ERROR(passkey.ir_container_ != nullptr);
   NVF_ERROR(passkey.ir_container_->isA<HostIrContainer>());
 
@@ -467,14 +462,9 @@
 
 std::string ForLoop::toString(int indent_size) const {
   std::stringstream ss;
-<<<<<<< HEAD
-  indent(ss, indent_size) << "FOR " << index()->toString() << " in "
-                          << iter_domain()->toString() << ":\n"
-=======
   indent(ss, indent_size) << "FOR " << index()->toString() << " from "
                           << start()->toString() << " to " << stop()->toString()
                           << ":\n"
->>>>>>> e3b1dd09
                           << body().toString(indent_size + 1);
   return ss.str();
 }
@@ -483,12 +473,9 @@
   NVF_CHECK(false, "Cannot be printed inline");
 }
 
-<<<<<<< HEAD
-=======
 ForLoop* createForLoopFromIterDomain(Val* index, IterDomain* iter_domain) {
   return IrBuilder::create<ForLoop>(
       index, iter_domain->start(), iter_domain->stop());
 }
 
->>>>>>> e3b1dd09
 } // namespace nvfuser::hir