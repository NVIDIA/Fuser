--- conflicted
+++ resolved
@@ -5,23 +5,10 @@
  * SPDX-License-Identifier: BSD-3-Clause
  */
 // clang-format on
-<<<<<<< HEAD
-#include <bfs.h>
-=======
->>>>>>> f013b07c
 #include <functional>
 #include <memory>
 #include <unordered_map>
 
-<<<<<<< HEAD
-#include <llvm/ExecutionEngine/JITLink/JITLink.h>
-#include <llvm/ExecutionEngine/Orc/CompileUtils.h>
-#include <llvm/ExecutionEngine/Orc/IRCompileLayer.h>
-#include <llvm/ExecutionEngine/Orc/LLJIT.h>
-#include <llvm/ExecutionEngine/Orc/RTDyldObjectLinkingLayer.h>
-#include <llvm/ExecutionEngine/Orc/ThreadSafeModule.h>
-#include "llvm/ADT/SmallVector.h"
-=======
 #include "llvm/ADT/SmallVector.h"
 #include "llvm/ExecutionEngine/JITLink/JITLink.h"
 #include "llvm/ExecutionEngine/Orc/CompileUtils.h"
@@ -29,7 +16,6 @@
 #include "llvm/ExecutionEngine/Orc/LLJIT.h"
 #include "llvm/ExecutionEngine/Orc/RTDyldObjectLinkingLayer.h"
 #include "llvm/ExecutionEngine/Orc/ThreadSafeModule.h"
->>>>>>> f013b07c
 #include "llvm/IR/IRBuilder.h"
 #include "llvm/IR/LLVMContext.h"
 #include "llvm/IR/Module.h"
@@ -42,12 +28,6 @@
 #include <ATen/ATen.h>
 #include <c10/core/MemoryFormat.h>
 
-<<<<<<< HEAD
-#include <host_ir/executor.h>
-#include <host_ir/jit.h>
-#include <ir/all_nodes.h>
-#include <ir/iostream.h>
-=======
 #include <bfs.h>
 #include <host_ir/executor.h>
 #include <host_ir/jit.h>
@@ -55,23 +35,10 @@
 #include <ir/all_nodes.h>
 #include <ir/iostream.h>
 #include <linked_hash_map.h>
->>>>>>> f013b07c
 #include <ops/all_ops.h>
 #include <runtime/fusion_executor_cache.h>
 #include <runtime/fusion_kernel_runtime.h>
 #include <val_graph_visitor.h>
-<<<<<<< HEAD
-#include <instrumentation.h>
-
-
-namespace nvfuser {
-
-using main_func_t = std::function<at::Tensor**(const at::Tensor**)>;
-
-llvm::Value* generateTensorSizeExtraction(
-    llvm::Value* tensor_ptr,
-    int64_t dim,
-=======
 
 namespace nvfuser {
 
@@ -99,19 +66,10 @@
 llvm::Value* getOrCreateValue(
     Val* val,
     std::unordered_map<Val*, llvm::Value*>& val_to_value,
->>>>>>> f013b07c
     llvm::IRBuilder<>& builder);
 
 // Pimpl for HostIrJit
 struct HostIrJitImpl {
-<<<<<<< HEAD
-  public:
-  std::unique_ptr<llvm::orc::LLJIT> jit;
-  std::unique_ptr<hir::HostIrContainer> container;
-  main_func_t main_func;
-  HostIrJitImpl() = default;
-  ~HostIrJitImpl() = default;
-=======
  public:
   HostIrJitImpl(
       std::unique_ptr<hir::HostIrContainer> container,
@@ -138,7 +96,6 @@
   std::unique_ptr<llvm::orc::LLJIT> jit_;
   std::unique_ptr<hir::HostIrContainer> container_;
   main_func_t main_func_;
->>>>>>> f013b07c
 };
 
 // Helper function to check for and throw errors from LLVM
@@ -156,106 +113,6 @@
   return std::move(*E);
 }
 
-<<<<<<< HEAD
-enum class JitDataType {  
-  void_ptr,
-  void_array_ptr,
-  int64_t
-};
-
-llvm::Type* getType(JitDataType type, llvm::LLVMContext& ctx) {
-  switch(type) {
-    case JitDataType::void_ptr:
-      return llvm::PointerType::getUnqual(llvm::Type::getInt8Ty(ctx));
-    case JitDataType::void_array_ptr:
-      return llvm::PointerType::getUnqual(llvm::PointerType::getUnqual(llvm::Type::getInt8Ty(ctx)));
-    case JitDataType::int64_t:
-      return llvm::Type::getInt64Ty(ctx);
-    default:
-      NVF_ERROR("Invalid pointer type");
-  }
-  return nullptr;
-}
-
-// NOTE: this is just a simple example of allocate a output tensor and set it to input tensor
-// The whole concept to to demonstrate llvm jit works, we will change this in the future
-void compileLoadStoreOp(
-    LoadStoreOp* load_store_op,
-    llvm::IRBuilder<>& builder,
-    std::unordered_map<Val*, llvm::Value*>& val2llvmMap,
-    std::unordered_map<TensorView*, llvm::Value*>& tv2atenMap) {
-  NVF_ERROR(
-      load_store_op->opType() == LoadStoreOpType::Set ||
-      load_store_op->opType() == LoadStoreOpType::SegmenterSet);
-  NVF_ERROR(
-      load_store_op->out()->isA<TensorView>(), "out must be a TensorView");
-  auto* in_tv = load_store_op->in()->as<TensorView>();
-  auto* out_tv = load_store_op->out()->as<TensorView>();
-  auto it = tv2atenMap.find(in_tv);
-  NVF_ERROR(it != tv2atenMap.end(), "input tensor is not found in tv2atenMap");
-  llvm::Module* mod = builder.GetInsertBlock()->getParent()->getParent();
-  llvm::Value* in_tensor_ptr = it->second;
-
-  // allocate a new tensor
-  llvm::Function* allocate_tensor_func = mod->getFunction("allocate_tensor");
-  llvm::Value* out_tensor_ptr = builder.CreateCall(allocate_tensor_func, {}, "out_tensor_raw");
-
-  // set the output tensor to the input tensor
-  llvm::Function* set_tensor_func = mod->getFunction("set_tensor");
-  builder.CreateCall(set_tensor_func, {out_tensor_ptr, in_tensor_ptr}, "out_tensor_set");
-
-  // bind the output tensor to tv2atenMap
-  tv2atenMap[out_tv] = out_tensor_ptr;
-
-  const bool debug_print = isDebugDumpEnabled(DebugDumpOption::HostIrJit);
-  if (debug_print) {
-    auto* func = builder.GetInsertBlock()->getParent();
-    llvm::outs() << "=== LLVM IR Generation for LoadStoreOp ===\n";
-    func->print(llvm::outs(), nullptr);
-  }
-
-}
-
-void compileMainFuncInputs(
-    const hir::HostIrContainer* container,
-    llvm::IRBuilder<>& builder,
-    std::unordered_map<Val*, llvm::Value*>& val2llvmMap,
-    std::unordered_map<TensorView*, llvm::Value*>& tv2atenMap) {
-    llvm::LLVMContext& ctx = builder.getContext();
-    
-    // Get the current function (main) and its first argument
-    llvm::Function* func = builder.GetInsertBlock()->getParent();
-    llvm::Value* aten_tensor_array_ptr = func->getArg(0);
-    
-    llvm::Type* aten_tensor_array_type = getType(JitDataType::void_array_ptr, ctx);
-  // bind input aten tensor sizes to val2llvmMap
-  for(size_t i = 0; i < container->inputs().size(); ++i) {
-    auto* input = container->inputs()[i];
-    if(TensorView* tv = dynamic_cast<TensorView*>(input)) {
-      llvm::Value* aten_tensor_ptr = builder.CreateGEP(aten_tensor_array_type, aten_tensor_array_ptr, {builder.getInt64(0), builder.getInt64(i)});
-      aten_tensor_ptr->setName("input_aten_tensor_" + std::to_string(i));
-      // bind input aten tensor sizes to val2llvmMap
-      auto logical_domain = TensorDomain::noReductions(tv->getLogicalDomain());
-      for (size_t dim = 0; dim < logical_domain.size(); ++dim) {
-        if (logical_domain[dim]->isBroadcast()) {
-          val2llvmMap[logical_domain[dim]->extent()] = builder.getInt64(1);
-          if (logical_domain[dim]->hasExpandedExtent()) {
-            val2llvmMap[logical_domain[dim]->expandedExtent()] = generateTensorSizeExtraction(aten_tensor_ptr, dim, builder);
-          }
-        } else {
-          val2llvmMap[logical_domain[dim]->extent()] = generateTensorSizeExtraction(aten_tensor_ptr, dim, builder);
-        }
-      }
-      // bind input aten tensor to tv2atenMap
-      tv2atenMap[tv] = aten_tensor_ptr;
-    }
-  }
-
-  const bool debug_print = isDebugDumpEnabled(DebugDumpOption::HostIrJit);
-  if (debug_print) {
-    llvm::outs() << "=== LLVM IR Generation for Main Function Inputs ===\n";
-    func->getParent()->print(llvm::outs(), nullptr);
-=======
 // Helper functions to get LLVM type for given types
 llvm::Type* getInt8PtrType(llvm::LLVMContext& context) {
   return llvm::PointerType::getUnqual(llvm::Type::getInt8Ty(context));
@@ -561,7 +418,6 @@
     strides[logical_idx] = allocation_order_stride;
     allocation_order_stride =
         builder.CreateMul(allocation_order_stride, extent);
->>>>>>> f013b07c
   }
 
   strides.erase(
@@ -584,147 +440,6 @@
       strides.size(), TensorDomain::noReductions(logical_domain).size());
 }
 
-<<<<<<< HEAD
-void compileMainFuncOutputs(
-    const hir::HostIrContainer* container,
-    llvm::IRBuilder<>& builder,
-    std::unordered_map<Val*, llvm::Value*>& val2llvmMap,
-    std::unordered_map<TensorView*, llvm::Value*>& tv2atenMap) {
-    int num_outputs = container->outputs().size();
-    llvm::Module* mod = builder.GetInsertBlock()->getParent()->getParent();
-    llvm::LLVMContext& ctx = builder.getContext();
-    llvm::Type* aten_tensor_array_type = llvm::ArrayType::get(getType(JitDataType::void_ptr, ctx), num_outputs);
-
-    llvm::GlobalVariable* aten_tensor_array_ptr = new llvm::GlobalVariable(
-        *mod, 
-        aten_tensor_array_type, 
-        false,
-        llvm::GlobalValue::InternalLinkage,
-        llvm::ConstantAggregateZero::get(aten_tensor_array_type),
-        "output_array"
-    );
-
-    for(size_t i = 0; i < container->outputs().size(); ++i) {
-      auto* output = container->outputs()[i];
-      if(TensorView* tv = dynamic_cast<TensorView*>(output)) {
-        llvm::Value* aten_tensor_ptr = builder.CreateGEP(aten_tensor_array_type, aten_tensor_array_ptr, 
-        {builder.getInt64(0), builder.getInt64(i)});
-        aten_tensor_ptr->setName("output_aten_tensor_" + std::to_string(i)); 
-        builder.CreateStore(tv2atenMap[tv], aten_tensor_ptr);
-      }
-    }
-    llvm::Value* result = builder.CreateBitCast(aten_tensor_array_ptr, getType(JitDataType::void_array_ptr, ctx));
-    builder.CreateRet(result);
-
-    const bool debug_print = isDebugDumpEnabled(DebugDumpOption::HostIrJit);
-    if (debug_print) {
-      llvm::outs() << "=== LLVM IR Generation for Main Function Outputs ===\n";
-      mod->print(llvm::outs(), nullptr);
-    }
-}
-
-
-void compileFunctionDeclarations(
-    llvm::Module* mod,
-    llvm::LLVMContext& ctx) {
-
-  // get the types
-  auto* void_ptr_type = getType(JitDataType::void_ptr, ctx);
-  auto* void_array_ptr_type = getType(JitDataType::void_array_ptr, ctx);
-  auto* int64_t_type = getType(JitDataType::int64_t, ctx);
-
-  // tensor_size function: int64_t tensor_size(at::Tensor* tensor, int64_t dim)
-  llvm::FunctionType* tensor_size_type = llvm::FunctionType::get(int64_t_type, {void_ptr_type, int64_t_type}, false);
-  llvm::Function::Create(tensor_size_type, llvm::Function::ExternalLinkage, "tensor_size", mod);
-
-  llvm::FunctionType* allocate_tensor_type = llvm::FunctionType::get(void_ptr_type, {}, false);
-  llvm::Function::Create(allocate_tensor_type, llvm::Function::ExternalLinkage, "allocate_tensor", mod);
-
-  // set_tensor function: void set_tensor(at::Tensor* tensor, at::Tensor* other_tensor)
-  llvm::FunctionType* set_tensor_type = llvm::FunctionType::get(llvm::Type::getVoidTy(ctx), {void_ptr_type, void_ptr_type}, false);
-  llvm::Function::Create(set_tensor_type, llvm::Function::ExternalLinkage, "set_tensor", mod);
-
-  // main function: at::Tensor** main(at::Tensor** input_tensors)
-  llvm::FunctionType* main_type = llvm::FunctionType::get(void_array_ptr_type, {void_array_ptr_type}, false);
-  llvm::Function::Create(main_type, llvm::Function::ExternalLinkage, "main", mod);
-
-}
-
-void compile(HostIrJitImpl* pimpl) {
-  FUSER_PERF_SCOPE("HostIrJit::compile");
-  NVF_ERROR(
-      pimpl->container != nullptr,
-      "container is nullptr during host ir JIT compilation");
-  auto ctx = std::make_unique<llvm::LLVMContext>();
-  auto mod = std::make_unique<llvm::Module>("host_ir_jit_module", *ctx);
-  llvm::IRBuilder<> builder(*ctx);
-  std::unordered_map<Val*, llvm::Value*> val2llvmMap;
-  std::unordered_map<TensorView*, llvm::Value*> tv2atenMap;
-
-  // compile external functions and main function declarations
-  compileFunctionDeclarations(mod.get(), *ctx);
-
-  // Create entry block and set insertion point
-  llvm::BasicBlock* entry = llvm::BasicBlock::Create(*ctx, "entry", mod->getFunction("main"));
-  builder.SetInsertPoint(entry);
-     
-  // bind the constants
-  compileMainFuncInputs(pimpl->container.get(), builder, val2llvmMap, tv2atenMap);
-  
-  // compile all top level expressions in host ir container
-  for(auto* expr : pimpl->container->topLevelExprs()) {
-    if(expr->isA<LoadStoreOp>()) {
-      std::cout << "compileLoadStoreOp: " << expr->toString() << std::endl;
-      compileLoadStoreOp(expr->as<LoadStoreOp>(), builder, val2llvmMap, tv2atenMap);
-    }
-  }
-
-  // Collect output tensors and garbage collect intermediate tensors
-  compileMainFuncOutputs(pimpl->container.get(), builder, val2llvmMap, tv2atenMap);
-
-  // verify the module
-  std::string error;
-  llvm::raw_string_ostream error_stream(error);
-  NVF_ERROR(
-      !llvm::verifyModule(*mod, &error_stream),
-      "LLVM module verification failed: " + error);
-
-  // Add the module to the JIT
-  throwIfError(pimpl->jit->addIRModule(
-      llvm::orc::ThreadSafeModule(std::move(mod), std::move(ctx))));
- 
-  // Look up the main function
-  auto main_func_addr = throwIfError(pimpl->jit->lookup("main"));
-  using main_func_ptr_t = at::Tensor**(*)(const at::Tensor**);
-  pimpl->main_func = reinterpret_cast<main_func_ptr_t>(main_func_addr.getValue());
-}
-
-// Helper function to generate LLVM IR that extracts tensor size for a given dimension
-llvm::Value* generateTensorSizeExtraction(
-    llvm::Value* tensor_ptr,
-    int64_t dim,
-    llvm::IRBuilder<>& builder) {
-  auto* mod = builder.GetInsertBlock()->getParent()->getParent();
-
-  // Look up the tensor_size wrapper function
-  llvm::Function* tensor_size_func = mod->getFunction("tensor_size");
-  llvm::Value* dim_val = builder.getInt64(dim);
-
-  return builder.CreateCall(tensor_size_func, {tensor_ptr, dim_val});
-}
-
-
-
-// NOTE: We have to keep the destructor here, otherwise the unique_ptr can't
-// find complete type of LlvmJitImpl
-HostIrJit::~HostIrJit() = default;
-
-HostIrJit::HostIrJit(std::unique_ptr<hir::HostIrContainer> container, int num_threads)
-    : pimpl_(new HostIrJitImpl) {
-  // Initialize params with passed parameters
-  pimpl_->container = std::move(container);
-
-=======
 void unpackInputs(
     const hir::HostIrContainer* container,
     llvm::IRBuilder<>& builder,
@@ -1273,7 +988,6 @@
     : container_(std::move(container)) {
   FUSER_PERF_SCOPE("HostIrJitImpl::HostIrJitImpl");
 
->>>>>>> f013b07c
   // Initialize LLVM
   llvm::InitializeNativeTarget();
   llvm::InitializeNativeTargetAsmPrinter();
@@ -1300,27 +1014,6 @@
         return tensor->size(dim);
       });
 
-<<<<<<< HEAD
-  // tensor size and stride extraction functions
-  void* extract_tensor_size_func_ptr = reinterpret_cast<void*>(
-      +[](at::Tensor* tensor_ptr, int64_t dim) -> int64_t {
-        if (tensor_ptr == nullptr) {
-          return 0;
-        }
-        return tensor_ptr->size(dim);
-      });
-
-  // raw tensor allocation, we only allocate a wrapper here
-  void* allocate_tensor_func_ptr = reinterpret_cast<void*>(
-      +[]() -> at::Tensor* {
-        return new at::Tensor();
-      });
-
-  // in place tensor update
-  void* set_tensor_func_ptr = reinterpret_cast<void*>(
-      +[](at::Tensor* tensor_ptr, at::Tensor* other_tensor_ptr) -> void {
-        tensor_ptr->copy_(*other_tensor_ptr, /*non_blocking=*/true);
-=======
   // tensor stride extraction function
   void* extract_tensor_stride_func_ptr =
       reinterpret_cast<void*>(+[](at::Tensor* tensor, int64_t dim) -> int64_t {
@@ -1367,7 +1060,6 @@
             c10::nullopt,
             device,
             c10::nullopt);
->>>>>>> f013b07c
       });
 
   // launch kernel function
@@ -1425,103 +1117,6 @@
       reinterpret_cast<void*>(+[]() -> void { nvtxRangePop(); });
 
   // Register wrapper functions in JIT
-<<<<<<< HEAD
-  auto extract_tensor_size_addr = llvm::orc::ExecutorAddr::fromPtr(extract_tensor_size_func_ptr);
-  auto allocate_tensor_addr = llvm::orc::ExecutorAddr::fromPtr(allocate_tensor_func_ptr);
-  auto set_tensor_addr = llvm::orc::ExecutorAddr::fromPtr(set_tensor_func_ptr);
-  // Register wrapper functions in JIT
-  llvm::orc::SymbolMap symbolMap;
-  symbolMap[mangler("tensor_size")] = 
-      llvm::orc::ExecutorSymbolDef(extract_tensor_size_addr, llvm::JITSymbolFlags::Exported);
-  symbolMap[mangler("allocate_tensor")] = 
-      llvm::orc::ExecutorSymbolDef(allocate_tensor_addr, llvm::JITSymbolFlags::Exported);
-  symbolMap[mangler("set_tensor")] = 
-      llvm::orc::ExecutorSymbolDef(set_tensor_addr, llvm::JITSymbolFlags::Exported);
-  throwIfError(dest_dynamic_lib.define(llvm::orc::absoluteSymbols(symbolMap)));
-
-  // Compile the module
-  compile(pimpl_.get());
-}
-
-KernelArgumentHolder HostIrJit::runWithInputs(
-    const KernelArgumentHolder& args) {
-  FUSER_PERF_SCOPE("HostIrJit::runWithInputs");
-  // Bind cache id to llvm global variable or align with main function inputs
-  NVF_ERROR(args.getCacheId().has_value(), "Cache ID is not set");
-  NVF_ERROR_EQ(std::ssize(pimpl_->container->inputs()), args.size());
-
-  std::vector<const at::Tensor*> input_aten_tensors;
-  // Bind the inputs to the tensor map
-  for (auto&& [in_val, arg] : zip(pimpl_->container->inputs(), args)) {
-    if (arg.is<at::Tensor>()) {
-      input_aten_tensors.push_back(&arg.as<at::Tensor>());
-    }
-    else{
-      // TODO: handle other primitive types so we can just align them to input of main function
-    }
-  }
-
-  // Run the main function
-  at::Tensor** output_aten_tensors = pimpl_->main_func(input_aten_tensors.data());
-
-  // Collect the outputs
-  KernelArgumentHolder outputs;
-  for(size_t i = 0; i < pimpl_->container->outputs().size(); ++i) {
-    auto* output = pimpl_->container->outputs()[i];
-    if(output->isA<TensorView>()) {
-      outputs.push(at::Tensor(*output_aten_tensors[i]));
-    }
-  }
-  // free the output_aten_tensors
-  delete[] output_aten_tensors;
-  return outputs;
-}
-
-KernelArgumentHolder HostIrJit::runWithInput(
-    const std::unordered_map<Val*, PolymorphicValue>& val_to_PValue) {
-  FUSER_PERF_SCOPE("HostIrJit::runWithInput");
-  // Bind the inputs to the tensor map
-  std::vector<const at::Tensor*> input_aten_tensors;
-  for (auto&& [in_val, arg] : val_to_PValue) {
-    if (arg.is<at::Tensor>()) {
-      input_aten_tensors.push_back(&arg.as<at::Tensor>());
-    }
-    else{
-      // TODO: handle other primitive types so we can just align them to input of main function
-    }
-  }
-
-  // Run the main function
-  at::Tensor** output_aten_tensors = pimpl_->main_func(input_aten_tensors.data());
-
-  // Collect the outputs
-  KernelArgumentHolder outputs;
-  for(size_t i = 0; i < pimpl_->container->outputs().size(); ++i) {
-    auto* output = pimpl_->container->outputs()[i];
-    if(output->isA<TensorView>()) {
-      outputs.push(at::Tensor(*output_aten_tensors[i]));
-    }
-  }
-  // free the output_aten_tensors
-  delete[] output_aten_tensors;
-  return outputs;
-}
-
-const std::vector<Val*>& HostIrJit::inputs() const {
-  return pimpl_->container->inputs();
-}
-
-const std::vector<Val*>& HostIrJit::outputs() const {
-  return pimpl_->container->outputs();
-}
-
-auto* HostIrJit::container() const {
-  return pimpl_->container.get();
-}
-
-const hir::HostIrContainer& HostIrJit::getHostIrContainer() const {
-  return *pimpl_->container;
-=======
   llvm::orc::SymbolMap name_to_symbol;
   registerExternalFunction(
       extract_tensor_size_func_ptr,
@@ -1639,11 +1234,6 @@
 
 const hir::HostIrContainer& HostIrJit::container() const {
   return pimpl_->container();
->>>>>>> f013b07c
-}
-
-std::ostream& HostIrJit::print(std::ostream& os) const {
-  return pimpl_->container->print(os);
 }
 
 
