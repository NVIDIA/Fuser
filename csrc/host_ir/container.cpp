// clang-format off
/*
 * SPDX-FileCopyrightText: Copyright (c) 2023-present NVIDIA CORPORATION & AFFILIATES.
 * All rights reserved.
 * SPDX-License-Identifier: BSD-3-Clause
 */
// clang-format on

#include <host_ir/container.h>
#include <host_ir/host_ir.h>
#include <ir/builder.h>
#include <ir/cloner.h>
#include <ir/printer.h>
#include <ir/utils.h>
#include <kernel_ir.h>
#include <ops/all_ops.h>
#include <runtime/executor.h>

namespace nvfuser {

namespace hir {

HostIrContainer::HostIrContainer(int64_t num_kernel_executors)
    : kernel_executors_(num_kernel_executors) {}

HostIrContainer::~HostIrContainer() = default;

Stream* HostIrContainer::getDefaultStream() {
  if (default_stream_ == nullptr) {
    default_stream_ = IrBuilder::createInContainer<Stream>(this);
  }
  return default_stream_;
}

std::ostream& HostIrContainer::print(std::ostream& os) const {
  IrMathPrinter op_exprs(os);
  op_exprs.handle(this);
<<<<<<< HEAD
  os << "Aliases:{";
  for (const auto& alias : alias_) {
    os << "\n  " << alias.first << " -> " << alias.second;
  }
  os << "\n}\n";
=======
  if (alias_.size() > 0) {
    os << "Aliases:{";
    for (const auto& alias : alias_) {
      os << "\n  " << alias.first << " -> " << alias.second;
    }
    os << "\n}\n";
  }
>>>>>>> 7f7caf51
  return os;
}

const std::vector<Expr*>& HostIrContainer::topLevelExprs() const {
  return top_level_exprs_;
}

void HostIrContainer::pushBackTopLevelExprs(Expr* expr) {
  assertInContainer(expr, "Cannot add expr, ");
  top_level_exprs_.push_back(expr);
}

void HostIrContainer::setKernelExecutor(
    int64_t index,
    std::unique_ptr<KernelExecutor> ke) {
  NVF_ERROR(kernel_executors_.at(index) == nullptr);
  kernel_executors_.at(index) = std::move(ke);
}

KernelExecutor* HostIrContainer::getKernelExecutor(int64_t index) const {
  return kernel_executors_.at(index).get();
}

} // namespace hir

} // namespace nvfuser<|MERGE_RESOLUTION|>--- conflicted
+++ resolved
@@ -35,13 +35,6 @@
 std::ostream& HostIrContainer::print(std::ostream& os) const {
   IrMathPrinter op_exprs(os);
   op_exprs.handle(this);
-<<<<<<< HEAD
-  os << "Aliases:{";
-  for (const auto& alias : alias_) {
-    os << "\n  " << alias.first << " -> " << alias.second;
-  }
-  os << "\n}\n";
-=======
   if (alias_.size() > 0) {
     os << "Aliases:{";
     for (const auto& alias : alias_) {
@@ -49,7 +42,6 @@
     }
     os << "\n}\n";
   }
->>>>>>> 7f7caf51
   return os;
 }
 
