--- conflicted
+++ resolved
@@ -17,11 +17,7 @@
 
 struct HostIrLowerParams {
   CommunicatorBackend communicator_backend = CommunicatorBackend::kNccl;
-<<<<<<< HEAD
-  bool do_swizzle_in_stream_lowering = false;
-=======
   bool offset_stream_indexing_by_rank = false;
->>>>>>> 32ed5559
 };
 
 class HostIrLower {
