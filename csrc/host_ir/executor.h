--- conflicted
+++ resolved
@@ -146,12 +146,8 @@
   using StreamKey = std::variant<int64_t, Stream*>;
   std::unordered_map<StreamKey, c10::cuda::CUDAStream> streams_;
   std::unordered_map<Expr*, c10::intrusive_ptr<c10d::Work>> works_;
-<<<<<<< HEAD
-  const int64_t my_device_index_;
+  const int64_t my_local_device_index_;
   IpcHandleCache ipc_handle_cache_;
-=======
-  const int64_t my_local_device_index_;
->>>>>>> 040c9703
 };
 
 } // namespace hir
