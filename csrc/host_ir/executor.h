--- conflicted
+++ resolved
@@ -141,10 +141,6 @@
   std::unordered_map<StreamKey, c10::cuda::CUDAStream> streams_;
   std::unordered_map<Expr*, c10::intrusive_ptr<c10d::Work>> works_;
   const int64_t my_device_index_;
-<<<<<<< HEAD
-  std::vector<cudaEvent_t> events_;
-=======
->>>>>>> 5e166a02
 };
 
 } // namespace hir
