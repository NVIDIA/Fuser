--- conflicted
+++ resolved
@@ -134,13 +134,10 @@
   void handle(MatmulOp* matmul) override;
   void handle(LinearOp* linear) override;
   void handle(kir::Allocate* allocate) override;
-<<<<<<< HEAD
   void handle(LoadStoreOp* load_store_op) override;
   void handle(BinaryOp* binary_op) override;
   void handle(ReductionOp* reduction_op) override;
-=======
   void handle(ShareMemHandles* share_mem_handles) override;
->>>>>>> 684118fe
   void unhandled(Statement* stmt) override;
 
   c10::cuda::CUDAStream getCUDAStream(Stream* stream);
