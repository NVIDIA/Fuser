--- conflicted
+++ resolved
@@ -83,10 +83,7 @@
   void handle(ForLoop* for_loop) override;
   void handle(StartCoalescing* start_coalescing) override;
   void handle(EndCoalescing* end_coalescing) override;
-<<<<<<< HEAD
-=======
   void handle(kir::IfThenElse* if_then_else) override;
->>>>>>> 3af73c4e
   void handle(MatmulOp* matmul) override;
   void unhandled(Statement* stmt) override;
 
