--- conflicted
+++ resolved
@@ -83,7 +83,7 @@
  public:
   HostIrEvaluator(
       std::unique_ptr<HostIrContainer> container,
-      Communicator* communicator = nullptr,
+      Communicator* communicator = &Communicator::getInstance(),
       HostIrEvaluatorParams = HostIrEvaluatorParams());
 
   KernelArgumentHolder runWithInput(
@@ -142,13 +142,7 @@
   void handle(BinaryOp* binary_op) override;
   void handle(ReductionOp* reduction_op) override;
   void handle(ShareMemHandles* share_mem_handles) override;
-<<<<<<< HEAD
-  void handle(LoadStoreOp* load_store_op) override;
-  void handle(BinaryOp* binary_op) override;
-  void handle(ReductionOp* reduction_op) override;
-=======
   void handle(HirAliasSelect* hir_alias_select) override;
->>>>>>> 7f7caf51
   void unhandled(Statement* stmt) override;
 
   c10::cuda::CUDAStream getCUDAStream(Stream* stream);
@@ -156,22 +150,14 @@
   Val* getAlias(Val* val) const {
     const auto& aliases = container_->alias();
     auto it = aliases.find(val);
-<<<<<<< HEAD
-    return it != aliases.end() ? it->second : val;
-=======
     return it != aliases.end() ? getAlias(it->second) : val;
->>>>>>> 7f7caf51
   }
 
   bool isKnown(Val* value) const {
     return expr_evaluator_.isKnown(getAlias(value));
   }
 
-<<<<<<< HEAD
-  PolymorphicValue getKnownConcreteData(Val* val) const {
-=======
   PolymorphicValue getKnownConcreteValue(Val* val) const {
->>>>>>> 7f7caf51
     NVF_ERROR(
         isKnown(val),
         "value ",
