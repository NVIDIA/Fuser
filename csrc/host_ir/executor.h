// clang-format off
/*
 * SPDX-FileCopyrightText: Copyright (c) 2023-present NVIDIA CORPORATION & AFFILIATES.
 * All rights reserved.
 * SPDX-License-Identifier: BSD-3-Clause
 */
// clang-format on
#pragma once

#include <dispatch.h>
#include <expr_evaluator.h>
#include <host_ir/container.h>
#include <host_ir/host_ir.h>
#include <multidevice/communicator.h>
#include <multidevice/ipc_handle.h>
#include <runtime/executor.h>
#include <runtime/executor_abstract.h>
#include <runtime/executor_params.h>
#include <runtime/fusion_executor_cache.h>

#include <c10/cuda/CUDAStream.h>

namespace nvfuser {

class HostIrExecutor : public ExecutorAbstract {
 public:
  HostIrExecutor(
      int64_t fusion_id = 0,
      int64_t concrete_id = 0,
      int64_t runtime_id = 0,
      int64_t group_id = 0);

  static bool supported(Fusion* fusion);

  void compile(Fusion* fusion);

  bool isCompiled() const override;

  NVF_API KernelArgumentHolder
  run(KernelArgumentHolder& args, KernelArgumentHolder outputs = {});

  const std::unique_ptr<hir::HostIrContainer>& hostContainer() const {
    return host_ir_container_;
  }

 private:
  std::unique_ptr<hir::HostIrContainer> host_ir_container_;
  Communicator* communicator_;
};

namespace hir {

/*
a HostIrEvaluator evaluates a host programs represented through a
HostIrContainer It is instantiated with the desired HostIrContainer, and runs
the Host program with concrete inputs by calling the method runWithInput.

For now HostIrEvaluator is an interpreter; later we could rather compile host
code.

Note: most of the implementation is copy pasted for MultiDeviceExecutor. This
duplication will be resolved in the future.
*/

// Set of parameters that control the behavior of HostIrEvaluator
struct HostIrEvaluatorParams {
  // Experimental: whether to use FusionExecutorCache rather than
  // KernelExecutor.
  bool use_fusion_executor_cache = false;
  // Experimental: whether to apply auto-scheduling in FusionExecutorCache if
  // use_fusion_executor_cache=true. WAR: temporary hack mainly use for
  // development
  bool skip_auto_scheduling = false;
  // Experimental: whether to cache fusion executor. WAR: avoid recompilation
  // but implicitely assumes that the input shape don't change over iterations
  bool cache_fusion_executor = false;
  // number of additional cuda streams to use at runtime for comm+compute
  // pipelining
  int64_t number_of_streams = 4;
};

class HostIrEvaluator final : public OptOutDispatch {
 public:
  HostIrEvaluator(
      std::unique_ptr<HostIrContainer> container,
      Communicator* communicator = nullptr,
      HostIrEvaluatorParams = HostIrEvaluatorParams());

  KernelArgumentHolder runWithInput(
      const std::unordered_map<Val*, PolymorphicValue>& val_to_PValue);

  const std::vector<Val*>& inputs() {
    return container_->inputs();
  }

  const std::vector<Val*>& outputs() {
    return container_->outputs();
  }

  auto* container() const {
    return container_.get();
  }

  std::ostream& print(std::ostream& os) const {
    return container_->print(os);
  };

  const HostIrContainer& getHostIrContainer() const {
    return *container_.get();
  }

  const auto& getFusionExecutorCaches() {
    return fec_;
  };

  const auto& getCudaStreams() {
    return streams_;
  }

  // check if the runtime is valid returns an error msg.
  // An empty message means that the runtime is valid
  std::string canRun() const;

 private:
  using OptOutDispatch::handle;
  void handle(SetCurrentStream* set_current_stream) override;
  void handle(GetCurrentStream* get_current_stream) override;
  void handle(Synchronize* synchronize) override;
  void handle(PostOnStream* post_ir) override;
  void handle(LaunchKernel* post_ir) override;
  void handle(Communication* communication) override;
  void handle(P2PCommunication* communication) override;
  void handle(Wait* wait) override;
  void handle(ForLoop* for_loop) override;
  void handle(StartCoalescing* start_coalescing) override;
  void handle(EndCoalescing* end_coalescing) override;
  void handle(kir::IfThenElse* if_then_else) override;
  void handle(MatmulOp* matmul) override;
  void handle(LinearOp* linear) override;
  void handle(kir::Allocate* allocate) override;
<<<<<<< HEAD
  void handle(LoadStoreOp* load_store_op) override;
  void handle(BinaryOp* binary_op) override;
  void handle(ReductionOp* reduction_op) override;
=======
  void handle(ShareMemHandles* share_mem_handles) override;
>>>>>>> df1af392
  void unhandled(Statement* stmt) override;

  c10::cuda::CUDAStream getCUDAStream(Stream* stream);

  Val* getAlias(Val* val) const {
    const auto& aliases = container_->alias();
    auto it = aliases.find(val);
    return it != aliases.end() ? it->second : val;
  }

  bool isKnown(Val* value) const {
    return expr_evaluator_.isKnown(getAlias(value));
  }

  PolymorphicValue getKnownConcreteData(Val* val) const {
    NVF_ERROR(
        isKnown(val),
        "value ",
        val->toString(),
        "must be precomputed before being retrieved");
    return expr_evaluator_.evaluate(getAlias(val));
  }

  at::Tensor getKnownTensorOrUndefined(Val* val) const {
    return isKnown(val)
        ? expr_evaluator_.evaluate(getAlias(val)).as<at::Tensor>()
        : at::Tensor();
  }

  void bind(Val* value, PolymorphicValue concrete_value) {
    expr_evaluator_.bind(getAlias(value), concrete_value);
  }

  void invalidate(Val* value) {
    expr_evaluator_.invalidate(getAlias(value));
  }

  std::unique_ptr<HostIrContainer> container_;
  Communicator* communicator_;
  HostIrEvaluatorParams params_;
  // Stores concrete computed values
  ExpressionEvaluator expr_evaluator_;
  // Cache Fusions, KernelExecutors
  std::unordered_map<HostUnit*, std::unique_ptr<ExecutorAbstract>> executors_;
  std::unordered_map<HostUnit*, FusionExecutorCache> fec_;
  using StreamKey = std::variant<int64_t, Stream*>;
  std::unordered_map<StreamKey, c10::cuda::CUDAStream> streams_;
  std::unordered_map<Expr*, c10::intrusive_ptr<c10d::Work>> works_;
  const int64_t my_local_device_index_;
  IpcHandleCache ipc_handle_cache_;
};

} // namespace hir

} // namespace nvfuser<|MERGE_RESOLUTION|>--- conflicted
+++ resolved
@@ -138,13 +138,10 @@
   void handle(MatmulOp* matmul) override;
   void handle(LinearOp* linear) override;
   void handle(kir::Allocate* allocate) override;
-<<<<<<< HEAD
+  void handle(ShareMemHandles* share_mem_handles) override;
   void handle(LoadStoreOp* load_store_op) override;
   void handle(BinaryOp* binary_op) override;
   void handle(ReductionOp* reduction_op) override;
-=======
-  void handle(ShareMemHandles* share_mem_handles) override;
->>>>>>> df1af392
   void unhandled(Statement* stmt) override;
 
   c10::cuda::CUDAStream getCUDAStream(Stream* stream);
