// clang-format off
/*
 * SPDX-FileCopyrightText: Copyright (c) 2023-present NVIDIA CORPORATION & AFFILIATES.
 * All rights reserved.
 * SPDX-License-Identifier: BSD-3-Clause
 */
// clang-format on
#include <device_lower/utils.h>
#include <host_ir/lower.h>
#include <host_ir/lower_to_communication.h>
#include <host_ir/pass/convert_op_to_communication.h>
#include <host_ir/pass/stream_parallel_type.h>
#include <ir/all_nodes.h>
#include <ir/builder.h>
#include <ir/interface_nodes.h>
#include <ir/iostream.h>
#include <multidevice/device_mesh.h>
#include <multidevice/utils.h>
#include <ops/all_ops.h>
#include <ops/utils.h>
#include <preseg_passes/insert_reshardings.h>
#include <preseg_passes/make_resharding_contiguous.h>
#include <preseg_passes/propagate_shardings.h>
#include <preseg_passes/reorder_sharded_axis.h>
#include <runtime/fusion_kernel_runtime.h>
#include <limits>

namespace nvfuser {

<<<<<<< HEAD
namespace {

// TODO: handle `c10d::RedOpType::reduceOp::AVG` and
// `c10d::RedOpType::reduceOp::PREMUL_SUM`
inline c10d::ReduceOp::RedOpType getC10dReduceOpType(BinaryOpType op) {
  switch (op) {
    case BinaryOpType::Add:
      return c10d::ReduceOp::RedOpType::SUM;
    case BinaryOpType::Mul:
      return c10d::ReduceOp::RedOpType::PRODUCT;
    case BinaryOpType::Min:
      return c10d::ReduceOp::RedOpType::MIN;
    case BinaryOpType::Max:
      return c10d::ReduceOp::RedOpType::MAX;
    case BinaryOpType::BitwiseAnd:
      return c10d::ReduceOp::RedOpType::BAND;
    case BinaryOpType::BitwiseOr:
      return c10d::ReduceOp::RedOpType::BOR;
    case BinaryOpType::BitwiseXor:
      return c10d::ReduceOp::RedOpType::BXOR;
    default:
      NVF_THROW("unsupported reduction operation");
      return c10d::ReduceOp::RedOpType::UNUSED;
  }
}

// Adds one or zero Scatter communication to the vector 'comms'
void lowerToScatter(
    TensorView* input_tv,
    TensorView* output_tv,
    const HostIrLowerParams& params,
    std::vector<Expr*>& comms) {
  // we arbitrarily choose the first device of the sender mesh to be the root
  const DeviceMesh& receiver_mesh = output_tv->getDeviceMesh();
  NVF_ERROR(
      receiver_mesh.rank() == 1,
      "Gather only supported on a 1D mesh. Given ",
      receiver_mesh);
  auto root = input_tv->getDeviceMesh().at(0);
  Team team = receiver_mesh.vector();
  if (!receiver_mesh.has(root)) {
    team.push_back(root);
  }
  comms.push_back(IrBuilder::create<Communication>(
      CommunicationType::Scatter,
      output_tv,
      input_tv,
      team,
      root,
      c10d::ReduceOp::RedOpType::UNUSED,
      params.communicator_backend));
}

/*
Adds zero or multiple Gather communications to the vector 'comms'

Note that since the root of a Gather collective is a destination, we possibly
need multiple Gathers if the tensor is replicated in the receiver mesh.
*/
void lowerToGather(
    TensorView* input_tv,
    TensorView* output_tv,
    const HostIrLowerParams& params,
    std::vector<Expr*>& comms) {
  // we create as many 'Gathers' as there are devices in the receiver mesh
  const DeviceMesh& sender_mesh = input_tv->getDeviceMesh();
  NVF_ERROR(
      sender_mesh.rank() == 1,
      "Currently only lower Gather on a 1D mesh. Given ",
      sender_mesh);
  for (auto root : output_tv->getDeviceMesh().vector()) {
    Team team = sender_mesh.vector();
    if (!sender_mesh.has(root)) {
      team.push_back(root);
    }
    comms.push_back(IrBuilder::create<Communication>(
        CommunicationType::Gather,
        output_tv,
        input_tv,
        team,
        root,
        c10d::ReduceOp::RedOpType::UNUSED,
        params.communicator_backend));
  }
}

// Add one or zero Allgather communication to the vector 'comms'
void lowerToAllgather(
    TensorView* input_tv,
    TensorView* output_tv,
    const HostIrLowerParams& params,
    std::vector<Expr*>& comms,
    DeviceIdxType my_device_idx) {
  const DeviceMesh& mesh = input_tv->getDeviceMesh();
  Team team = mesh.getSlice(my_device_idx, ParallelType::DIDx);
  comms.push_back(IrBuilder::create<Communication>(
      CommunicationType::Allgather,
      output_tv,
      input_tv,
      team,
      /*root=*/-1,
      c10d::ReduceOp::RedOpType::UNUSED,
      params.communicator_backend));
}

// Adds one or zero Broadcast communication to the vector 'comms'
void lowerToBroadcast(
    TensorView* input_tv,
    TensorView* output_tv,
    DeviceIdxType root,
    const HostIrLowerParams& params,
    std::vector<Expr*>& comms) {
  const DeviceMesh& mesh = output_tv->getDeviceMesh();
  NVF_ERROR(
      mesh.rank() == 1, "Broadcast only supported a 1D mesh. Given ", mesh);
  Team team = mesh.vector();
  if (!mesh.has(root)) {
    team.push_back(root);
  }
  comms.push_back(IrBuilder::create<Communication>(
      CommunicationType::Broadcast,
      output_tv,
      input_tv,
      team,
      root,
      c10d::ReduceOp::RedOpType::UNUSED,
      params.communicator_backend));
}

// Adds several Broadcast or SendRecv communications to the vector 'comms'
// For now, we assume that this function is called only if
// the input and output have the same sharding. Later we could support more
// general cases.
void lowerToBroadcastOrSendRecv(
    TensorView* input_tv,
    TensorView* output_tv,
    const HostIrLowerParams& params,
    std::vector<Expr*>& comms) {
  const DeviceMesh& sender_mesh = input_tv->getDeviceMesh();
  const DeviceMesh& receiver_mesh = output_tv->getDeviceMesh();
  NVF_ERROR(
      sender_mesh.rank() == 1,
      "Broadcast only supported a 1D mesh. Given ",
      sender_mesh);
  NVF_ERROR(
      receiver_mesh.rank() == 1,
      "Broadcast only supported a 1D mesh. Given ",
      receiver_mesh);
  if (isSharded(input_tv) && sender_mesh.size() > 1) {
    // if the inputs and ouputs are parallelized,
    // we create as many Broadcast as that will be handled in parallel
    NVF_ERROR(
        sender_mesh.size() == receiver_mesh.size(),
        "the receiver and sender meshes have different sizes: ",
        sender_mesh.size(),
        " vs ",
        receiver_mesh.size());
    for (auto i : arange(sender_mesh.size())) {
      const DeviceIdxType sender = sender_mesh.at(i);
      const DeviceIdxType receiver = receiver_mesh.at(i);
      comms.push_back(IrBuilder::create<Communication>(
          CommunicationType::SendRecv,
          output_tv,
          input_tv,
          Team({sender, receiver}),
          /*root=*/sender,
          c10d::ReduceOp::RedOpType::UNUSED,
          params.communicator_backend));
    }
  } else {
    // Either of the following two cases is happening.
    // 1. `sender_mesh` contains only one device. In this case, we broadcast
    // from that device.
    // 2. `sender_mesh` contains multiple devices but the input is not sharded.
    // In this case, we arbitrarily choose the first device of the sender mesh
    // to be the root.
    lowerToBroadcast(
        input_tv,
        output_tv,
        /*root=*/sender_mesh.at(0),
        params,
        comms);
  }
}

void lowerToReduce(
    TensorView* input_tv,
    TensorView* output_tv,
    BinaryOpType op_type,
    const HostIrLowerParams& params,
    std::vector<Expr*>& comms) {
  const DeviceMesh& receiver_mesh = output_tv->getDeviceMesh();
  const DeviceMesh& sender_mesh = input_tv->getDeviceMesh();
  NVF_ERROR(
      sender_mesh.rank() == 1,
      "Reduce only supported a 1D mesh. Given ",
      sender_mesh);
  NVF_ERROR(
      receiver_mesh.rank() == 1,
      "Reduce only supported a 1D mesh. Given ",
      receiver_mesh);
  const auto reduce_op_type = getC10dReduceOpType(op_type);
  // we create as many Reduces as there are devices in the receiver mesh
  for (auto root : receiver_mesh.vector()) {
    Team team = sender_mesh.vector();
    if (!sender_mesh.has(root)) {
      team.push_back(root);
    }
    comms.push_back(IrBuilder::create<Communication>(
        CommunicationType::Reduce,
        output_tv,
        input_tv,
        team,
        root,
        reduce_op_type,
        params.communicator_backend));
  }
}

void lowerToAllreduce(
    TensorView* input_tv,
    TensorView* output_tv,
    BinaryOpType op_type,
    const HostIrLowerParams& params,
    std::vector<Expr*>& comms,
    DeviceIdxType my_device_idx) {
  const DeviceMesh& mesh = input_tv->getDeviceMesh();
  Team team = mesh.getSlice(my_device_idx, ParallelType::DIDx);
  comms.push_back(IrBuilder::create<Communication>(
      CommunicationType::Allreduce,
      output_tv,
      input_tv,
      team,
      /*root=*/-1,
      getC10dReduceOpType(op_type),
      params.communicator_backend));
}

void lowerToReduceScatter(
    TensorView* input_tv,
    TensorView* output_tv,
    BinaryOpType op_type,
    const HostIrLowerParams& params,
    std::vector<Expr*>& comms,
    DeviceIdxType my_device_idx) {
  const DeviceMesh& mesh = input_tv->getDeviceMesh();
  Team team = mesh.getSlice(my_device_idx, ParallelType::DIDx);

  comms.push_back(IrBuilder::create<Communication>(
      CommunicationType::ReduceScatter,
      output_tv,
      input_tv,
      /*team=*/team,
      /*root=*/-1,
      getC10dReduceOpType(op_type),
      params.communicator_backend));
}

} // namespace

/*
TODO:
*) Propose several lowering paths for each given communication
   and provide a logic to decide which path to take
*) Leverage replication in the source to create several communications handled
   in parallel. The idea would be to evenly split the destinations accross the
   sources
*) Leverage the topology to ensure that the senders and recerivers are close
*/
std::vector<Expr*> HostIrLower::lower(Expr* c, DeviceIdxType my_device_idx) {
  FusionGuard fg(c->fusion());

  if (c->isOneOf<MatmulOp, LinearOp>()) {
    return lowerToCollectiveBasedPipelinedGemmComm(c);
  }

  std::vector<Expr*> comms;
  NVF_ERROR(
      c->inputs().size() == 1 && c->input(0)->isA<TensorView>() &&
          c->outputs().size() == 1 && c->output(0)->isA<TensorView>(),
      "Input/Output must be single TensorView: ",
      c);
  auto* input_tv = c->input(0)->as<TensorView>();
  auto* output_tv = c->output(0)->as<TensorView>();

  input_tv->setMemoryType(MemoryType::Global);
  output_tv->setMemoryType(MemoryType::Global);

  const DeviceMesh& sender_mesh = input_tv->getDeviceMesh();
  const DeviceMesh& receiver_mesh = output_tv->getDeviceMesh();
  const bool same_mesh = sender_mesh == receiver_mesh;

  // Stores whether the I/O has its first axis parallelized on DIDx
  const bool is_input_sharded = isSharded(input_tv) && sender_mesh.size() > 1;
  const bool is_output_sharded =
      isSharded(output_tv) && receiver_mesh.size() > 1;

  NVF_ERROR(
      HostIrLower::canLower(c),
      "Lowering expression ",
      c->toString(),
      " to communication is not supported");
  NVF_ERROR(
      !isInnerResharding(c),
      "Resharding on an inner axis is not lowerable ",
      c->toString());
  bool is_reduction = c->isA<ReductionOp>();

  if (is_reduction) {
    BinaryOpType op_type = c->as<ReductionOp>()->getReductionOpType();
    NVF_ERROR(
        is_input_sharded || sender_mesh.size() == 1,
        "the comm input must be sharded in case of reduce.",
        "Insert a `set` before the reduction to reshard")
    if (is_output_sharded) {
      NVF_ERROR(
          same_mesh,
          "ReduceScatter operation must have the same sender and receiver device mesh. "
          "Insert a Set operation before or after the reduction to reshard ot another device mesh");
      lowerToReduceScatter(
          input_tv, output_tv, op_type, params_, comms, my_device_idx);
    } else {
      if (same_mesh) {
        lowerToAllreduce(
            input_tv, output_tv, op_type, params_, comms, my_device_idx);
      } else {
        lowerToReduce(input_tv, output_tv, op_type, params_, comms);
      }
    }
  } else {
    if (!is_input_sharded && is_output_sharded) {
      lowerToScatter(input_tv, output_tv, params_, comms);
    } else if (is_input_sharded && !is_output_sharded) {
      if (same_mesh) {
        lowerToAllgather(input_tv, output_tv, params_, comms, my_device_idx);
      } else {
        lowerToGather(input_tv, output_tv, params_, comms);
      }
    } else {
      lowerToBroadcastOrSendRecv(input_tv, output_tv, params_, comms);
    }
  }

  return comms;
}

=======
>>>>>>> e41c91b6
bool HostIrLower::canLower(Expr* expr, bool ignore_inner_resharding) {
  if (!isResharding(expr)) {
    return true;
  }
  if (!ir_utils::isTvOp(expr)) {
    return false;
  }
  if (auto* reduction = dynamic_cast<ReductionOp*>(expr)) {
    if (!ignore_inner_resharding && isInnerResharding(expr)) {
      return false;
    }
    auto in = reduction->in()->as<TensorView>();
    auto out = reduction->out()->as<TensorView>();
    // get the reduced axis
    std::vector<IterDomain*> reduction_axis;
    std::copy_if(
        out->getLogicalDomain().begin(),
        out->getLogicalDomain().end(),
        std::back_inserter(reduction_axis),
        [](IterDomain* id) { return id->isReduction(); });
    // check whether the reduction involves only one axis
    if (reduction_axis.size() != 1) {
      return false;
    }
    // We check whether the reduced axis is sharded on the input
    const auto c2p_map =
        PairwiseLogicalDomainMap(in, out).mapConsumerToProducer();
    auto c2p_map_it = c2p_map.find(reduction_axis.at(0));
    return c2p_map_it != c2p_map.end() && c2p_map_it->second->isDeviceDim();
  } else if (auto* ldst = dynamic_cast<LoadStoreOp*>(expr)) {
    if (!ignore_inner_resharding && isInnerResharding(expr)) {
      return false;
    }
    return ldst->as<LoadStoreOp>()->opType() == LoadStoreOpType::Set;
  } else if (auto* matmul = dynamic_cast<MatmulOp*>(expr)) {
    // For now we only support out = matmul(a,b) when b, out are fully
    // replicated, a is sharded on axis 1, and out i stream-parallelized on axis
    // 0.
    return !isSharded(matmul->inB()) && !isSharded(matmul->out()) &&
        matmul->inA()->axis(0)->getParallelType() == ParallelType::Serial &&
        getShardedLogicalAxis(matmul->inA(), ParallelType::DIDx) == 1 &&
        matmul->out()->axis(0)->getParallelType() == ParallelType::Stream;
  } else if (auto* linear = dynamic_cast<LinearOp*>(expr)) {
    // For now we only support out = linear(a, b, bias) when b, bias, and out
    // are fully replicated, a is sharded on axis 1, and out i
    // stream-parallelized on axis 0.
    auto* a = linear->inA()->as<TensorView>();
    auto* b = linear->inB()->as<TensorView>();
    auto* bias =
        (linear->has_bias() ? linear->bias()->as<TensorView>() : nullptr);
    auto* out = linear->out()->as<TensorView>();
    return !isSharded(b) && !(linear->has_bias() && isSharded(bias)) &&
        !isSharded(out) &&
        a->axis(0)->getParallelType() == ParallelType::Serial &&
        getShardedLogicalAxis(a, ParallelType::DIDx) == 1 &&
        out->axis(0)->getParallelType() == ParallelType::Stream;
  }
  return false;
}

<<<<<<< HEAD
std::vector<Expr*> HostIrLower::lowerToCollectiveBasedPipelinedGemmComm(
    Expr* expr) {
  NVF_ERROR(
      (expr->isOneOf<MatmulOp, LinearOp>()),
      "Expect a MatmulOp or a LinearOp, but got",
      expr);
  TensorView* tva = nullptr;
  TensorView* tvb = nullptr;
  TensorView* tv_bias = nullptr;
  TensorView* tv_out = nullptr;
  if (auto* matmul = dynamic_cast<MatmulOp*>(expr)) {
    tva = matmul->inA();
    tvb = matmul->inB();
    tv_out = matmul->out();
  } else {
    auto* linear = expr->as<LinearOp>();
    tva = linear->inA()->as<TensorView>();
    tvb = linear->inB()->as<TensorView>();
    tv_bias = (linear->has_bias() ? linear->bias()->as<TensorView>() : nullptr);
    tv_out = linear->out()->as<TensorView>();
    NVF_ERROR(
        !(linear->has_bias() && isSharded(tv_bias)),
        "The bias ",
        tv_bias,
        " is expected to not be sharded");
  }

  NVF_ERROR(
      !isSharded(tvb), "The B operand ", tvb, " is expected to not be sharded");
  NVF_ERROR(
      !isSharded(tv_out),
      "The output ",
      tv_out,
      " is expected to not be sharded");
  NVF_ERROR(
      tv_out->axis(0)->getParallelType() == ParallelType::Stream,
      "The output ",
      tv_out,
      " is expected to be stream-parallelized on axis 0");
  const int64_t sharded_axis_index =
      getShardedLogicalAxis(tva, ParallelType::DIDx);
  IterDomain* stream_axis = tva->axis(0);
  NVF_ERROR(
      stream_axis->getParallelType() == ParallelType::Serial &&
          sharded_axis_index == 1,
      "The operand A ",
      tva,
      " is expected to be sharded on the dimension 1");

  auto hic = FusionGuard::getCurFusion()->as<hir::HostIrContainer>();

  auto* get_current_stream = IrBuilder::create<hir::GetCurrentStream>();
  hir::Stream* original_stream = get_current_stream->stream();

  TensorView* tva_allgathered =
      ops::newValLike(tva, tva->dtype())->as<TensorView>();
  tva_allgathered->axis(sharded_axis_index)->parallelize(ParallelType::Serial);
  tva_allgathered->setMemoryType(MemoryType::Global);
  auto* allocate_tva_allgathered =
      IrBuilder::create<kir::Allocate>(tva_allgathered, MemoryType::Global);

  tv_out->setMemoryType(MemoryType::Global);
  auto* allocate_tv_out =
      IrBuilder::create<kir::Allocate>(tv_out, MemoryType::Global);

  auto* j =
      IrBuilder::create<Val>(DataType::Index); // running index of the for-loop
  auto* start = hic->zeroVal();
  auto* stop = stream_axis->extent();
  auto* step = hic->oneVal();
  auto* for_loop_initial_sync = IrBuilder::create<ForLoop>(
      stream_axis,
      /*index=*/j,
      start,
      stop,
      step,
      /*vectorize=*/false,
      /*vectorize_shift=*/nullptr,
      /*unroll_required=*/false,
      CircularBufferLoopStage::NotApplicable,
      /*circular_buffer_loop_stage_depth=*/0);

  auto* number_of_streams =
      IrBuilder::create<NamedScalar>("numberOfStreams", DataType::Int);
  auto* stream_index = mod(j, number_of_streams);
  auto* stream = IrBuilder::create<hir::Stream>(stream_index);
  auto* set_stream = IrBuilder::create<hir::SetCurrentStream>(stream);
  auto* initial_sync_stream =
      IrBuilder::create<hir::Synchronize>(original_stream);

  // the initial sync of the streams with the user's stream is done in a
  // separate for-loop for performance reasons with comms/compute overlap
  std::vector<Expr*> loop_body_initial_sync = {set_stream, initial_sync_stream};
  for (Expr* expr : loop_body_initial_sync) {
    for_loop_initial_sync->body().push_back(expr);
  }

  auto* for_loop = IrBuilder::create<ForLoop>(
      stream_axis,
      /*index=*/j,
      start,
      stop,
      step,
      /*vectorize=*/false,
      /*vectorize_shift=*/nullptr,
      /*unroll_required=*/false,
      CircularBufferLoopStage::NotApplicable,
      /*circular_buffer_loop_stage_depth=*/0);

  TensorView* tva_j = select(tva, 0, j);
  TensorView* tva_allgathered_j = select(tva_allgathered, 0, j);
  TensorView* tv_out_j = select(tv_out, 0, j);

  NVF_ERROR(
      tva->hasDeviceMesh(),
      "The matmul's input ",
      tva,
      "is expected to have a DeviceMesh");
  for (auto tv : {tva_j, tva_allgathered_j, tv_out_j}) {
    tv->setDeviceMesh(tva->getDeviceMesh());
  }

  auto* communication = IrBuilder::create<Communication>(
      CommunicationType::Allgather,
      /*out=*/tva_allgathered_j,
      /*in=*/tva_j,
      /*team=*/tva->getDeviceMesh().vector(),
      /*root=*/-1,
      /*red_op=*/RedOpType::UNUSED,
      params_.communicator_backend);
  auto* wait = IrBuilder::create<hir::Wait>(communication);

  Expr* compute = nullptr;
  if (expr->isA<MatmulOp>()) {
    compute = IrBuilder::create<MatmulOp>(tv_out_j, tva_allgathered_j, tvb);
  } else {
    compute =
        IrBuilder::create<LinearOp>(tv_out_j, tva_allgathered_j, tvb, tv_bias);
  }

  auto* set_back_original_stream =
      IrBuilder::create<hir::SetCurrentStream>(original_stream);
  auto* sync_stream = IrBuilder::create<hir::Synchronize>(stream);

  std::vector<Expr*> loop_body = {
      set_stream,
      tva_j->definition(),
      tva_allgathered_j->definition(),
      communication,
      wait,
      tv_out_j->definition(),
      compute,
      set_back_original_stream,
      sync_stream};
  for (Expr* expr : loop_body) {
    for_loop->body().push_back(expr);
  }

  return {
      get_current_stream,
      allocate_tva_allgathered,
      allocate_tv_out,
      for_loop_initial_sync,
      for_loop};
}

=======
>>>>>>> e41c91b6
bool HostIrLower::isLowerableAsStandaloneHostOp(Expr* expr) {
  if (expr->isOneOf<
          MatmulOp,
          SliceOp,
          SelectOp,
          LinearOp,
          BinaryOp,
          ReductionOp,
          Communication,
          P2PCommunication>()) {
    return true;
  }

  // Lower as standalone op "set" ops, i.e., LoadStoreOp of "Set" type with no
  // permute
  if (expr->isA<LoadStoreOp>()) {
    auto* load_store = expr->as<LoadStoreOp>();
    if (load_store->opType() == LoadStoreOpType::Set &&
        load_store->out()->isA<TensorView>()) {
      auto* tv = load_store->out()->as<TensorView>();
      // If the output tensor has no root, it means it has no permute
      if (!tv->hasRoot()) {
        return true;
      }
    }
  }

  return false;
}

bool HostIrLower::shouldMergeSegmentedGroups(
    SegmentedGroup* group1,
    SegmentedGroup* group2) {
  for (auto group : {group1, group2}) {
    for (Expr* expr : group->exprs()) {
      if (isLowerableAsStandaloneHostOp(expr)) {
        return false;
      }
    }
  }
  return true;
}

std::unique_ptr<hir::HostIrContainer> HostIrLower::lower(
    std::unique_ptr<Fusion> fusion,
    DeviceIdxType my_device_index) {
  // Sharding PreSegmenter passes.
  // Note: passes run before PreSegmenter optimization passes.
  preseg_passes::OptimizationPass<
      preseg_passes::PropagateShardingsPass>::runPass(fusion.get());
  preseg_passes::OptimizationPass<
      preseg_passes::InsertReshardingsPass>::runPass(fusion.get());
  preseg_passes::OptimizationPass<
      preseg_passes::ReorderShardedAxisPass>::runPass(fusion.get());
  preseg_passes::OptimizationPass<
      preseg_passes::MakeReshardingContiguousPass>::runPass(fusion.get());

  // Performs segmentation at the inter-device communications
  // Each SegmentedGroup represents a pipeline's stage, and can be either
  // 1) a Fusion which doesn't involve inter-device communication
  // 2) a Fusion comprised of one Expr, representing inter-device communication
  SegmentCandidateFinderOptions options{
      .run_translate_welford = false,
      .run_combine_reductions = false,
      .run_herrmann_merge = true,
      .run_final_merge = true,
      .custom_should_merge_groups = &shouldMergeSegmentedGroups};
  std::unique_ptr<SegmentedFusion> staged_fusion =
      SegmentCandidateFinder::segment(
          std::move(fusion), KernelArgumentHolder(), options, true);
  // Infer a topologically ordered traversal of the segmented fusion to
  // determine the order for launching the kernels/comms
  RuntimeWorkSpace workspace;
  prepareRuntimeOrder(staged_fusion.get(), workspace);
  // Create the HostIrContainer representing the host program. Each segment of
  // the segmented fusion will be translated to a HostIR
  auto hic = std::make_unique<hir::HostIrContainer>();
  FusionGuard fg(hic.get());
  IrCloner ir_cloner(hic.get());
  auto clone =
      [&ir_cloner](const std::vector<Val*>& vals) -> std::vector<Val*> {
    std::vector<Val*> cloned_vals(vals.size());
    std::transform(
        vals.begin(), vals.end(), cloned_vals.begin(), [&ir_cloner](Val* val) {
          return ir_cloner.clone(val);
        });
    return cloned_vals;
  };

  for (auto group : workspace.group_run_order) {
    NVF_ERROR(!group->exprs().empty(), "invalid segmentation");
    if (involvedDevices(group->exprs().at(0)).count(my_device_index) == 0) {
      continue;
    }
    // we decide whether to insert the Expr as a standalone op in the
    // HostIRContainer, which will result in using ATen Op to evaluate it --
    // or, alternatively, to wrap them into a PostOnStream(HostUnit(.)) which
    // will result in a kernel code generation.
    if (std::all_of(
            group->exprs().begin(),
            group->exprs().end(),
            isLowerableAsStandaloneHostOp)) {
      NVF_ERROR(
          group->exprs().size() == 1,
          "Expr executed as a standalone op cannot be fused");
      hic->pushBackTopLevelExprs(ir_cloner.clone(group->exprs().at(0)));
    } else {
      auto host_unit = IrBuilder::create<hir::HostUnit>(
          staged_fusion->makeFusion(group).second);
      auto post_on_stream = IrBuilder::create<hir::PostOnStream>(
          host_unit, clone(group->inputs()), clone(group->outputs()));
      hic->pushBackTopLevelExprs(post_on_stream);
    }
  }
  for (auto input : staged_fusion->inputs()) {
    hic->addInput(ir_cloner.clone(input));
  }
  for (auto output : staged_fusion->outputs()) {
    hic->addOutput(ir_cloner.clone(output));
  }

  for (auto tv : hic->allTvs()) {
    // set all host tensors to global memory type. This must be the case by
    // definition of a host tensor, and setting the memory type to global is
    // also required to avoid Allocate HIR nodes to throw
    tv->setMemoryType(MemoryType::Global);
  }

  hir_pass::StreamParallelType().runPass(hic.get());

  hir_pass::ConvertOpToCommunication(params_).runPass(hic.get());

  return hic;
}

} // namespace nvfuser<|MERGE_RESOLUTION|>--- conflicted
+++ resolved
@@ -27,355 +27,6 @@
 
 namespace nvfuser {
 
-<<<<<<< HEAD
-namespace {
-
-// TODO: handle `c10d::RedOpType::reduceOp::AVG` and
-// `c10d::RedOpType::reduceOp::PREMUL_SUM`
-inline c10d::ReduceOp::RedOpType getC10dReduceOpType(BinaryOpType op) {
-  switch (op) {
-    case BinaryOpType::Add:
-      return c10d::ReduceOp::RedOpType::SUM;
-    case BinaryOpType::Mul:
-      return c10d::ReduceOp::RedOpType::PRODUCT;
-    case BinaryOpType::Min:
-      return c10d::ReduceOp::RedOpType::MIN;
-    case BinaryOpType::Max:
-      return c10d::ReduceOp::RedOpType::MAX;
-    case BinaryOpType::BitwiseAnd:
-      return c10d::ReduceOp::RedOpType::BAND;
-    case BinaryOpType::BitwiseOr:
-      return c10d::ReduceOp::RedOpType::BOR;
-    case BinaryOpType::BitwiseXor:
-      return c10d::ReduceOp::RedOpType::BXOR;
-    default:
-      NVF_THROW("unsupported reduction operation");
-      return c10d::ReduceOp::RedOpType::UNUSED;
-  }
-}
-
-// Adds one or zero Scatter communication to the vector 'comms'
-void lowerToScatter(
-    TensorView* input_tv,
-    TensorView* output_tv,
-    const HostIrLowerParams& params,
-    std::vector<Expr*>& comms) {
-  // we arbitrarily choose the first device of the sender mesh to be the root
-  const DeviceMesh& receiver_mesh = output_tv->getDeviceMesh();
-  NVF_ERROR(
-      receiver_mesh.rank() == 1,
-      "Gather only supported on a 1D mesh. Given ",
-      receiver_mesh);
-  auto root = input_tv->getDeviceMesh().at(0);
-  Team team = receiver_mesh.vector();
-  if (!receiver_mesh.has(root)) {
-    team.push_back(root);
-  }
-  comms.push_back(IrBuilder::create<Communication>(
-      CommunicationType::Scatter,
-      output_tv,
-      input_tv,
-      team,
-      root,
-      c10d::ReduceOp::RedOpType::UNUSED,
-      params.communicator_backend));
-}
-
-/*
-Adds zero or multiple Gather communications to the vector 'comms'
-
-Note that since the root of a Gather collective is a destination, we possibly
-need multiple Gathers if the tensor is replicated in the receiver mesh.
-*/
-void lowerToGather(
-    TensorView* input_tv,
-    TensorView* output_tv,
-    const HostIrLowerParams& params,
-    std::vector<Expr*>& comms) {
-  // we create as many 'Gathers' as there are devices in the receiver mesh
-  const DeviceMesh& sender_mesh = input_tv->getDeviceMesh();
-  NVF_ERROR(
-      sender_mesh.rank() == 1,
-      "Currently only lower Gather on a 1D mesh. Given ",
-      sender_mesh);
-  for (auto root : output_tv->getDeviceMesh().vector()) {
-    Team team = sender_mesh.vector();
-    if (!sender_mesh.has(root)) {
-      team.push_back(root);
-    }
-    comms.push_back(IrBuilder::create<Communication>(
-        CommunicationType::Gather,
-        output_tv,
-        input_tv,
-        team,
-        root,
-        c10d::ReduceOp::RedOpType::UNUSED,
-        params.communicator_backend));
-  }
-}
-
-// Add one or zero Allgather communication to the vector 'comms'
-void lowerToAllgather(
-    TensorView* input_tv,
-    TensorView* output_tv,
-    const HostIrLowerParams& params,
-    std::vector<Expr*>& comms,
-    DeviceIdxType my_device_idx) {
-  const DeviceMesh& mesh = input_tv->getDeviceMesh();
-  Team team = mesh.getSlice(my_device_idx, ParallelType::DIDx);
-  comms.push_back(IrBuilder::create<Communication>(
-      CommunicationType::Allgather,
-      output_tv,
-      input_tv,
-      team,
-      /*root=*/-1,
-      c10d::ReduceOp::RedOpType::UNUSED,
-      params.communicator_backend));
-}
-
-// Adds one or zero Broadcast communication to the vector 'comms'
-void lowerToBroadcast(
-    TensorView* input_tv,
-    TensorView* output_tv,
-    DeviceIdxType root,
-    const HostIrLowerParams& params,
-    std::vector<Expr*>& comms) {
-  const DeviceMesh& mesh = output_tv->getDeviceMesh();
-  NVF_ERROR(
-      mesh.rank() == 1, "Broadcast only supported a 1D mesh. Given ", mesh);
-  Team team = mesh.vector();
-  if (!mesh.has(root)) {
-    team.push_back(root);
-  }
-  comms.push_back(IrBuilder::create<Communication>(
-      CommunicationType::Broadcast,
-      output_tv,
-      input_tv,
-      team,
-      root,
-      c10d::ReduceOp::RedOpType::UNUSED,
-      params.communicator_backend));
-}
-
-// Adds several Broadcast or SendRecv communications to the vector 'comms'
-// For now, we assume that this function is called only if
-// the input and output have the same sharding. Later we could support more
-// general cases.
-void lowerToBroadcastOrSendRecv(
-    TensorView* input_tv,
-    TensorView* output_tv,
-    const HostIrLowerParams& params,
-    std::vector<Expr*>& comms) {
-  const DeviceMesh& sender_mesh = input_tv->getDeviceMesh();
-  const DeviceMesh& receiver_mesh = output_tv->getDeviceMesh();
-  NVF_ERROR(
-      sender_mesh.rank() == 1,
-      "Broadcast only supported a 1D mesh. Given ",
-      sender_mesh);
-  NVF_ERROR(
-      receiver_mesh.rank() == 1,
-      "Broadcast only supported a 1D mesh. Given ",
-      receiver_mesh);
-  if (isSharded(input_tv) && sender_mesh.size() > 1) {
-    // if the inputs and ouputs are parallelized,
-    // we create as many Broadcast as that will be handled in parallel
-    NVF_ERROR(
-        sender_mesh.size() == receiver_mesh.size(),
-        "the receiver and sender meshes have different sizes: ",
-        sender_mesh.size(),
-        " vs ",
-        receiver_mesh.size());
-    for (auto i : arange(sender_mesh.size())) {
-      const DeviceIdxType sender = sender_mesh.at(i);
-      const DeviceIdxType receiver = receiver_mesh.at(i);
-      comms.push_back(IrBuilder::create<Communication>(
-          CommunicationType::SendRecv,
-          output_tv,
-          input_tv,
-          Team({sender, receiver}),
-          /*root=*/sender,
-          c10d::ReduceOp::RedOpType::UNUSED,
-          params.communicator_backend));
-    }
-  } else {
-    // Either of the following two cases is happening.
-    // 1. `sender_mesh` contains only one device. In this case, we broadcast
-    // from that device.
-    // 2. `sender_mesh` contains multiple devices but the input is not sharded.
-    // In this case, we arbitrarily choose the first device of the sender mesh
-    // to be the root.
-    lowerToBroadcast(
-        input_tv,
-        output_tv,
-        /*root=*/sender_mesh.at(0),
-        params,
-        comms);
-  }
-}
-
-void lowerToReduce(
-    TensorView* input_tv,
-    TensorView* output_tv,
-    BinaryOpType op_type,
-    const HostIrLowerParams& params,
-    std::vector<Expr*>& comms) {
-  const DeviceMesh& receiver_mesh = output_tv->getDeviceMesh();
-  const DeviceMesh& sender_mesh = input_tv->getDeviceMesh();
-  NVF_ERROR(
-      sender_mesh.rank() == 1,
-      "Reduce only supported a 1D mesh. Given ",
-      sender_mesh);
-  NVF_ERROR(
-      receiver_mesh.rank() == 1,
-      "Reduce only supported a 1D mesh. Given ",
-      receiver_mesh);
-  const auto reduce_op_type = getC10dReduceOpType(op_type);
-  // we create as many Reduces as there are devices in the receiver mesh
-  for (auto root : receiver_mesh.vector()) {
-    Team team = sender_mesh.vector();
-    if (!sender_mesh.has(root)) {
-      team.push_back(root);
-    }
-    comms.push_back(IrBuilder::create<Communication>(
-        CommunicationType::Reduce,
-        output_tv,
-        input_tv,
-        team,
-        root,
-        reduce_op_type,
-        params.communicator_backend));
-  }
-}
-
-void lowerToAllreduce(
-    TensorView* input_tv,
-    TensorView* output_tv,
-    BinaryOpType op_type,
-    const HostIrLowerParams& params,
-    std::vector<Expr*>& comms,
-    DeviceIdxType my_device_idx) {
-  const DeviceMesh& mesh = input_tv->getDeviceMesh();
-  Team team = mesh.getSlice(my_device_idx, ParallelType::DIDx);
-  comms.push_back(IrBuilder::create<Communication>(
-      CommunicationType::Allreduce,
-      output_tv,
-      input_tv,
-      team,
-      /*root=*/-1,
-      getC10dReduceOpType(op_type),
-      params.communicator_backend));
-}
-
-void lowerToReduceScatter(
-    TensorView* input_tv,
-    TensorView* output_tv,
-    BinaryOpType op_type,
-    const HostIrLowerParams& params,
-    std::vector<Expr*>& comms,
-    DeviceIdxType my_device_idx) {
-  const DeviceMesh& mesh = input_tv->getDeviceMesh();
-  Team team = mesh.getSlice(my_device_idx, ParallelType::DIDx);
-
-  comms.push_back(IrBuilder::create<Communication>(
-      CommunicationType::ReduceScatter,
-      output_tv,
-      input_tv,
-      /*team=*/team,
-      /*root=*/-1,
-      getC10dReduceOpType(op_type),
-      params.communicator_backend));
-}
-
-} // namespace
-
-/*
-TODO:
-*) Propose several lowering paths for each given communication
-   and provide a logic to decide which path to take
-*) Leverage replication in the source to create several communications handled
-   in parallel. The idea would be to evenly split the destinations accross the
-   sources
-*) Leverage the topology to ensure that the senders and recerivers are close
-*/
-std::vector<Expr*> HostIrLower::lower(Expr* c, DeviceIdxType my_device_idx) {
-  FusionGuard fg(c->fusion());
-
-  if (c->isOneOf<MatmulOp, LinearOp>()) {
-    return lowerToCollectiveBasedPipelinedGemmComm(c);
-  }
-
-  std::vector<Expr*> comms;
-  NVF_ERROR(
-      c->inputs().size() == 1 && c->input(0)->isA<TensorView>() &&
-          c->outputs().size() == 1 && c->output(0)->isA<TensorView>(),
-      "Input/Output must be single TensorView: ",
-      c);
-  auto* input_tv = c->input(0)->as<TensorView>();
-  auto* output_tv = c->output(0)->as<TensorView>();
-
-  input_tv->setMemoryType(MemoryType::Global);
-  output_tv->setMemoryType(MemoryType::Global);
-
-  const DeviceMesh& sender_mesh = input_tv->getDeviceMesh();
-  const DeviceMesh& receiver_mesh = output_tv->getDeviceMesh();
-  const bool same_mesh = sender_mesh == receiver_mesh;
-
-  // Stores whether the I/O has its first axis parallelized on DIDx
-  const bool is_input_sharded = isSharded(input_tv) && sender_mesh.size() > 1;
-  const bool is_output_sharded =
-      isSharded(output_tv) && receiver_mesh.size() > 1;
-
-  NVF_ERROR(
-      HostIrLower::canLower(c),
-      "Lowering expression ",
-      c->toString(),
-      " to communication is not supported");
-  NVF_ERROR(
-      !isInnerResharding(c),
-      "Resharding on an inner axis is not lowerable ",
-      c->toString());
-  bool is_reduction = c->isA<ReductionOp>();
-
-  if (is_reduction) {
-    BinaryOpType op_type = c->as<ReductionOp>()->getReductionOpType();
-    NVF_ERROR(
-        is_input_sharded || sender_mesh.size() == 1,
-        "the comm input must be sharded in case of reduce.",
-        "Insert a `set` before the reduction to reshard")
-    if (is_output_sharded) {
-      NVF_ERROR(
-          same_mesh,
-          "ReduceScatter operation must have the same sender and receiver device mesh. "
-          "Insert a Set operation before or after the reduction to reshard ot another device mesh");
-      lowerToReduceScatter(
-          input_tv, output_tv, op_type, params_, comms, my_device_idx);
-    } else {
-      if (same_mesh) {
-        lowerToAllreduce(
-            input_tv, output_tv, op_type, params_, comms, my_device_idx);
-      } else {
-        lowerToReduce(input_tv, output_tv, op_type, params_, comms);
-      }
-    }
-  } else {
-    if (!is_input_sharded && is_output_sharded) {
-      lowerToScatter(input_tv, output_tv, params_, comms);
-    } else if (is_input_sharded && !is_output_sharded) {
-      if (same_mesh) {
-        lowerToAllgather(input_tv, output_tv, params_, comms, my_device_idx);
-      } else {
-        lowerToGather(input_tv, output_tv, params_, comms);
-      }
-    } else {
-      lowerToBroadcastOrSendRecv(input_tv, output_tv, params_, comms);
-    }
-  }
-
-  return comms;
-}
-
-=======
->>>>>>> e41c91b6
 bool HostIrLower::canLower(Expr* expr, bool ignore_inner_resharding) {
   if (!isResharding(expr)) {
     return true;
@@ -436,175 +87,6 @@
   return false;
 }
 
-<<<<<<< HEAD
-std::vector<Expr*> HostIrLower::lowerToCollectiveBasedPipelinedGemmComm(
-    Expr* expr) {
-  NVF_ERROR(
-      (expr->isOneOf<MatmulOp, LinearOp>()),
-      "Expect a MatmulOp or a LinearOp, but got",
-      expr);
-  TensorView* tva = nullptr;
-  TensorView* tvb = nullptr;
-  TensorView* tv_bias = nullptr;
-  TensorView* tv_out = nullptr;
-  if (auto* matmul = dynamic_cast<MatmulOp*>(expr)) {
-    tva = matmul->inA();
-    tvb = matmul->inB();
-    tv_out = matmul->out();
-  } else {
-    auto* linear = expr->as<LinearOp>();
-    tva = linear->inA()->as<TensorView>();
-    tvb = linear->inB()->as<TensorView>();
-    tv_bias = (linear->has_bias() ? linear->bias()->as<TensorView>() : nullptr);
-    tv_out = linear->out()->as<TensorView>();
-    NVF_ERROR(
-        !(linear->has_bias() && isSharded(tv_bias)),
-        "The bias ",
-        tv_bias,
-        " is expected to not be sharded");
-  }
-
-  NVF_ERROR(
-      !isSharded(tvb), "The B operand ", tvb, " is expected to not be sharded");
-  NVF_ERROR(
-      !isSharded(tv_out),
-      "The output ",
-      tv_out,
-      " is expected to not be sharded");
-  NVF_ERROR(
-      tv_out->axis(0)->getParallelType() == ParallelType::Stream,
-      "The output ",
-      tv_out,
-      " is expected to be stream-parallelized on axis 0");
-  const int64_t sharded_axis_index =
-      getShardedLogicalAxis(tva, ParallelType::DIDx);
-  IterDomain* stream_axis = tva->axis(0);
-  NVF_ERROR(
-      stream_axis->getParallelType() == ParallelType::Serial &&
-          sharded_axis_index == 1,
-      "The operand A ",
-      tva,
-      " is expected to be sharded on the dimension 1");
-
-  auto hic = FusionGuard::getCurFusion()->as<hir::HostIrContainer>();
-
-  auto* get_current_stream = IrBuilder::create<hir::GetCurrentStream>();
-  hir::Stream* original_stream = get_current_stream->stream();
-
-  TensorView* tva_allgathered =
-      ops::newValLike(tva, tva->dtype())->as<TensorView>();
-  tva_allgathered->axis(sharded_axis_index)->parallelize(ParallelType::Serial);
-  tva_allgathered->setMemoryType(MemoryType::Global);
-  auto* allocate_tva_allgathered =
-      IrBuilder::create<kir::Allocate>(tva_allgathered, MemoryType::Global);
-
-  tv_out->setMemoryType(MemoryType::Global);
-  auto* allocate_tv_out =
-      IrBuilder::create<kir::Allocate>(tv_out, MemoryType::Global);
-
-  auto* j =
-      IrBuilder::create<Val>(DataType::Index); // running index of the for-loop
-  auto* start = hic->zeroVal();
-  auto* stop = stream_axis->extent();
-  auto* step = hic->oneVal();
-  auto* for_loop_initial_sync = IrBuilder::create<ForLoop>(
-      stream_axis,
-      /*index=*/j,
-      start,
-      stop,
-      step,
-      /*vectorize=*/false,
-      /*vectorize_shift=*/nullptr,
-      /*unroll_required=*/false,
-      CircularBufferLoopStage::NotApplicable,
-      /*circular_buffer_loop_stage_depth=*/0);
-
-  auto* number_of_streams =
-      IrBuilder::create<NamedScalar>("numberOfStreams", DataType::Int);
-  auto* stream_index = mod(j, number_of_streams);
-  auto* stream = IrBuilder::create<hir::Stream>(stream_index);
-  auto* set_stream = IrBuilder::create<hir::SetCurrentStream>(stream);
-  auto* initial_sync_stream =
-      IrBuilder::create<hir::Synchronize>(original_stream);
-
-  // the initial sync of the streams with the user's stream is done in a
-  // separate for-loop for performance reasons with comms/compute overlap
-  std::vector<Expr*> loop_body_initial_sync = {set_stream, initial_sync_stream};
-  for (Expr* expr : loop_body_initial_sync) {
-    for_loop_initial_sync->body().push_back(expr);
-  }
-
-  auto* for_loop = IrBuilder::create<ForLoop>(
-      stream_axis,
-      /*index=*/j,
-      start,
-      stop,
-      step,
-      /*vectorize=*/false,
-      /*vectorize_shift=*/nullptr,
-      /*unroll_required=*/false,
-      CircularBufferLoopStage::NotApplicable,
-      /*circular_buffer_loop_stage_depth=*/0);
-
-  TensorView* tva_j = select(tva, 0, j);
-  TensorView* tva_allgathered_j = select(tva_allgathered, 0, j);
-  TensorView* tv_out_j = select(tv_out, 0, j);
-
-  NVF_ERROR(
-      tva->hasDeviceMesh(),
-      "The matmul's input ",
-      tva,
-      "is expected to have a DeviceMesh");
-  for (auto tv : {tva_j, tva_allgathered_j, tv_out_j}) {
-    tv->setDeviceMesh(tva->getDeviceMesh());
-  }
-
-  auto* communication = IrBuilder::create<Communication>(
-      CommunicationType::Allgather,
-      /*out=*/tva_allgathered_j,
-      /*in=*/tva_j,
-      /*team=*/tva->getDeviceMesh().vector(),
-      /*root=*/-1,
-      /*red_op=*/RedOpType::UNUSED,
-      params_.communicator_backend);
-  auto* wait = IrBuilder::create<hir::Wait>(communication);
-
-  Expr* compute = nullptr;
-  if (expr->isA<MatmulOp>()) {
-    compute = IrBuilder::create<MatmulOp>(tv_out_j, tva_allgathered_j, tvb);
-  } else {
-    compute =
-        IrBuilder::create<LinearOp>(tv_out_j, tva_allgathered_j, tvb, tv_bias);
-  }
-
-  auto* set_back_original_stream =
-      IrBuilder::create<hir::SetCurrentStream>(original_stream);
-  auto* sync_stream = IrBuilder::create<hir::Synchronize>(stream);
-
-  std::vector<Expr*> loop_body = {
-      set_stream,
-      tva_j->definition(),
-      tva_allgathered_j->definition(),
-      communication,
-      wait,
-      tv_out_j->definition(),
-      compute,
-      set_back_original_stream,
-      sync_stream};
-  for (Expr* expr : loop_body) {
-    for_loop->body().push_back(expr);
-  }
-
-  return {
-      get_current_stream,
-      allocate_tva_allgathered,
-      allocate_tv_out,
-      for_loop_initial_sync,
-      for_loop};
-}
-
-=======
->>>>>>> e41c91b6
 bool HostIrLower::isLowerableAsStandaloneHostOp(Expr* expr) {
   if (expr->isOneOf<
           MatmulOp,
