--- conflicted
+++ resolved
@@ -530,11 +530,7 @@
       .only_segment_resharding_exprs = true};
   std::unique_ptr<SegmentedFusion> staged_fusion =
       SegmentCandidateFinder::segment(
-<<<<<<< HEAD
-          std::move(fusion), KernelArgumentHolder(), options);
-=======
           std::move(fusion), KernelArgumentHolder(), options, true);
->>>>>>> 9aa87a2b
   // Infer a topologically ordered traversal of the segmented fusion to
   // determine the order for launching the kernels/comms
   RuntimeWorkSpace workspace;
