--- conflicted
+++ resolved
@@ -7,10 +7,7 @@
 // clang-format on
 #include <device_lower/utils.h>
 #include <host_ir/lower.h>
-<<<<<<< HEAD
-=======
 #include <host_ir/pass/stream_parallel_type.h>
->>>>>>> 7f7caf51
 #include <ir/all_nodes.h>
 #include <ir/builder.h>
 #include <ir/interface_nodes.h>
@@ -24,7 +21,6 @@
 #include <preseg_passes/make_resharding_contiguous.h>
 #include <preseg_passes/propagate_shardings.h>
 #include <preseg_passes/reorder_sharded_axis.h>
-#include <preseg_passes/stream_parallel_type.h>
 #include <runtime/fusion_kernel_runtime.h>
 #include <limits>
 
@@ -68,32 +64,6 @@
   return false;
 }
 
-bool HostIrLower::isLoweredAsStandaloneHostOp(Expr* expr) {
-  return expr->isOneOf<
-      MatmulOp,
-      SliceOp,
-      SelectOp,
-      LinearOp,
-      LoadStoreOp,
-      BinaryOp,
-      ReductionOp,
-      Communication,
-      P2PCommunication>();
-}
-
-bool HostIrLower::ShouldMergeSegmentedGroups(
-    SegmentedGroup* group1,
-    SegmentedGroup* group2) {
-  for (auto group : {group1, group2}) {
-    for (auto expr : group->exprs()) {
-      if (isLoweredAsStandaloneHostOp(expr)) {
-        return false;
-      }
-    }
-  }
-  return true;
-}
-
 bool HostIrLower::isLowerableAsStandaloneHostOp(Expr* expr) {
   if (expr->isOneOf<
           MatmulOp,
@@ -160,11 +130,7 @@
       .run_combine_reductions = false,
       .run_herrmann_merge = true,
       .run_final_merge = true,
-<<<<<<< HEAD
-      .custom_should_merge_groups = &ShouldMergeSegmentedGroups};
-=======
       .custom_should_merge_groups = &shouldMergeSegmentedGroups};
->>>>>>> 7f7caf51
   std::unique_ptr<SegmentedFusion> staged_fusion =
       SegmentCandidateFinder::segment(
           std::move(fusion), KernelArgumentHolder(), options, true);
@@ -199,11 +165,7 @@
     if (std::all_of(
             group->exprs().begin(),
             group->exprs().end(),
-<<<<<<< HEAD
-            isLoweredAsStandaloneHostOp)) {
-=======
             isLowerableAsStandaloneHostOp)) {
->>>>>>> 7f7caf51
       NVF_ERROR(
           group->exprs().size() == 1,
           "Expr executed as a standalone op cannot be fused");
@@ -224,52 +186,18 @@
   }
 
   for (auto tv : hic->allTvs()) {
-<<<<<<< HEAD
-    tv->setMemoryType(MemoryType::Global);
-  }
-
-  preseg_passes::OptimizationPass<preseg_passes::StreamParallelType>::runPass(
-      hic.get());
-
-  preseg_passes::ConvertOpToCommunication::setParams(params_);
-  preseg_passes::OptimizationPass<
-      preseg_passes::ConvertOpToCommunication>::runPass(hic.get());
-=======
     // set all host tensors to global memory type. This must be the case by
     // definition of a host tensor, and setting the memory type to global is
     // also required to avoid Allocate HIR nodes to throw
     tv->setMemoryType(MemoryType::Global);
   }
 
-  std::vector<Expr*> new_top_level_exprs;
-  for (auto top_level_expr : hic->topLevelExprs()) {
-    if (!isResharding(top_level_expr)) {
-      new_top_level_exprs.push_back(top_level_expr);
-      continue;
-    }
-    for (auto* expr : HostIrLower::lower(top_level_expr, my_device_index)) {
-      // Allocate the recv buffers of communications
-      if (expr->isA<Communication>()) {
-        auto* communication = expr->as<Communication>();
-        TensorView* tv = communication->out();
-        if (tv->getDeviceMesh().has(my_device_index)) {
-          auto* allocate =
-              IrBuilder::create<kir::Allocate>(tv, MemoryType::Global);
-          new_top_level_exprs.push_back(allocate);
-        }
-      }
-      new_top_level_exprs.push_back(expr);
-      if (expr->isA<Communication>()) {
-        auto wait = IrBuilder::create<hir::Wait>(expr->as<Communication>());
-        new_top_level_exprs.push_back(wait);
-      }
-    }
-  }
-  hic->resetTopLevelExprs(new_top_level_exprs);
-
   preseg_passes::OptimizationPass<hir::StreamParallelType>::runPass(
       hic.get());
->>>>>>> 7f7caf51
+
+  preseg_passes::ConvertOpToCommunication::setParams(params_);
+  preseg_passes::OptimizationPass<
+      preseg_passes::ConvertOpToCommunication>::runPass(hic.get());
 
   return hic;
 }
