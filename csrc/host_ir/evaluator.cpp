--- conflicted
+++ resolved
@@ -829,40 +829,20 @@
   auto* in_tv = symmetric_contiguous_view->in();
   auto* out_tv = symmetric_contiguous_view->out();
 
-<<<<<<< HEAD
-=======
   NVF_ERROR(
       in_tv->axis(0)->isDeviceDim(),
       "Tv must be sharded on outermost dimension",
       in_tv);
 
->>>>>>> 8308f828
   // Get the sharded input tensor
   at::Tensor in_tensor = getKnownConcreteValue(in_tv).as<at::Tensor>();
 
   // Get or create SymMemForContiguousView from the cache
-<<<<<<< HEAD
-  SymMemForContiguousView* handle =
-      static_cast<SymMemForContiguousView*>(multicast_handle_cache_.get(
-          {in_tensor, symmetric_contiguous_view, /*root=*/-1}));
-
-  NVF_ERROR(
-      in_tv->axis(0)->isDeviceDim(),
-      "Tv must be sharded on outermost dimension",
-      in_tv);
-  NVF_ERROR(
-      handle->tensor().size(1) == 1,
-      "Contiguous view must have size 1 on sharded dimension");
-  at::Tensor contiguous_tensor = handle->tensor().squeeze(1);
-  // Bind the symmetric_contiguous_viewed tensor to the output
-  expr_evaluator_.bind(out_tv, contiguous_tensor);
-=======
   SymMemForContiguousView* handle = static_cast<SymMemForContiguousView*>(
       multicast_handle_cache_.get({in_tensor, symmetric_contiguous_view}));
 
   // Bind the symmetric_contiguous_viewed tensor to the output
   expr_evaluator_.bind(out_tv, handle->tensor());
->>>>>>> 8308f828
 }
 
 void HostIrEvaluator::handle(Deallocate* deallocate) {
