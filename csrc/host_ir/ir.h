// clang-format off
/*
 * SPDX-FileCopyrightText: Copyright (c) 2023-present NVIDIA CORPORATION & AFFILIATES.
 * All rights reserved.
 * SPDX-License-Identifier: BSD-3-Clause
 */
// clang-format on

// Host Irs are used to represent a host program. They need to be registered in
// a HostIrContainer. Each Ir represents a Host data or instruction.

#pragma once

#include <fusion.h>
#include <ir/base_nodes.h>
#include <ir/builder.h>
#include <multidevice/communication.h>
#include <scheduler/heuristic.h>

<<<<<<< HEAD
=======
// Host Irs are used to represent a host program. They need to be registered in
// a HostIrContainer. Each Ir represents a Host data or instruction.
namespace nvfuser {
class CompiledKernel;
}

>>>>>>> ec0cc98f
namespace nvfuser::hir {

// HostUnit represents a Fusion in the Host Program. In other words, it
// represents a compute graph (or a segment of a larger compute graph)
// represented by a Fusion that should be compiled and executed as a bulked
// item from the host perspective.
//
// This IR can be thought as a thin layer around the class `Fusion`, which
// furthermore inherits from `Expr` so that it is an "IR" in nvFuser IR
// semantics.
//
// This IRs fundamentally allows nested IR structures. It could potentially be
// useful in other instances than HostIrs.
//
// Its implementation is minimal, the only specifity being the moethod
// `fusion_to_execute()` that returns the fusion that the IR represents.
//
// Note: HostUnit has no I/O itself -- however the Fusion it embbeds has I/O of
// course, which are not registered in the surrounding HostIrContainer.
//
// Note: Whether HostUnit should inherit from Expr or Val is debatable. Both
// are possible, I define it as an Expr for now here but am open to change it.
class HostUnit : public Expr {
 public:
  using Expr::Expr;
  HostUnit(IrBuilderPasskey passkey, std::unique_ptr<Fusion> fusion);
  HostUnit(const HostUnit* src, IrCloner* ir_cloner);

  HostUnit(const HostUnit& other) = delete;
  HostUnit& operator=(const HostUnit& other) = delete;
  HostUnit(HostUnit&& other) = delete;
  HostUnit& operator=(HostUnit&& other) = delete;

  NVFUSER_DECLARE_CLONE_AND_CREATE
  std::string toString(int indent_size = 0) const override;
  std::string toInlineString(int indent_size = 0) const override;
  const char* getOpString() const override {
    return "hir::HostUnit";
  }

  bool sameAs(const Statement* other) const override;

  Fusion* fusion_to_execute() const {
    return fusion_.get();
  }

 private:
  std::unique_ptr<Fusion> fusion_;
};

// PostOnStream represents the host instruction of executing a HostUnit. Its I/O
// represents in the host program the concrete I/O that will be bound at runtime
// to the Fusion's I/O for compilation and execution. At runtime, PostOnStream
// will compile and launch the kernel lowered from the HostUnit's embedded
// Fusion.
//
// Note: later PostOnStream will take a "Stream" argument
//
// Note: later PostOnStream will also be able to launch network Communications
//
// Note: later compilation and kernel launch will be separated and represented
// by distinct Host IRs
class PostOnStream : public Expr {
 public:
  using Expr::Expr;
  PostOnStream(
      IrBuilderPasskey passkey,
      Expr* host_op,
      std::vector<Val*> inputs,
      std::vector<Val*> outputs);

  PostOnStream(const PostOnStream& other) = delete;
  PostOnStream& operator=(const PostOnStream& other) = delete;
  PostOnStream(PostOnStream&& other) = delete;
  PostOnStream& operator=(PostOnStream&& other) = delete;

  NVFUSER_DECLARE_CLONE_AND_CREATE

  std::string toString(int indent_size = 0) const override;
  std::string toInlineString(int indent_size = 0) const override;
  const char* getOpString() const override {
    return "hir::PostOnStream";
  }

  bool sameAs(const Statement* other) const override;

  Expr* hostOpToPost() const {
    return attributes_.at(0)->as<Expr>();
  }
};

class LaunchKernel : public Expr {
 public:
  using Expr::Expr;
  LaunchKernel(
      IrBuilderPasskey passkey,
      int64_t group_id,
      const LaunchParams& launch_constraints,
      CompiledKernel* compile_kernel,
      const std::vector<Val*>& inputs,
      const std::vector<Val*>& outputs,
      Val* cache_id);
  LaunchKernel(const LaunchKernel* src, IrCloner* ir_cloner);

  LaunchKernel(const LaunchKernel& other) = delete;
  LaunchKernel& operator=(const LaunchKernel& other) = delete;
  LaunchKernel(LaunchKernel&& other) = delete;
  LaunchKernel& operator=(LaunchKernel&& other) = delete;

  NVFUSER_DECLARE_CLONE_AND_CREATE

  std::string toString(int indent_size = 0) const override;
  std::string toInlineString(int indent_size = 0) const override;
  const char* getOpString() const override {
    return "hir::LaunchKernel";
  }

  int64_t groupId() const {
    return attribute<int64_t>(0);
  }

  const auto& launchParams() const {
    return attribute<LaunchParams>(1);
  }

  const auto& compileParams() const {
    return attribute<CompileParams>(2);
  }

  // A NamedScalar that holds the input cache ID. This NamedScalar is expected
  // to be bound by HostIrEvaluate::runWithInputs. If it's not bound,
  // KernelExecutor::runFusion will create a KernelArgumentHolder without cache
  // ID and initializeExecutorEntry every time, slow yet functional.
  Val* cacheId() const {
    return attributeVal(3);
  }

  CompiledKernel* compiledKernel() const {
    return compiled_kernel_;
  }

 private:
  CompiledKernel* compiled_kernel_ = nullptr;
};

class Deallocate : public Expr {
 public:
  using Expr::Expr;
  Deallocate(IrBuilderPasskey passkey, TensorView* tv);

  Deallocate(const Deallocate& other) = delete;
  Deallocate& operator=(const Deallocate& other) = delete;
  Deallocate(Deallocate&& other) = delete;
  Deallocate& operator=(Deallocate&& other) = delete;

  NVFUSER_DECLARE_CLONE_AND_CREATE

  std::string toString(int indent_size = 0) const override;
  std::string toInlineString(int indent_size = 0) const override;
  const char* getOpString() const override {
    return "hir::Deallocate";
  }

  TensorView* buffer() const;
};

class Stream : public Val {
 public:
  // if index is provided, the IR represents the streams whose index is the
  // dynamic value of that index. Otherwise, it statically represents a new
  // Stream.
  Stream(IrBuilderPasskey passkey, Val* index = nullptr);
  Stream(const Stream* src, IrCloner* ir_cloner);
  bool sameAs(const Statement* other) const override;

  NVFUSER_DECLARE_CLONE
  std::string toString(int indent_size = 0) const override;
  std::string toInlineString(int indent_size = 0) const override;

  Val* index() const {
    return index_;
  }

 private:
  Val* index_ = nullptr;
};

class SetCurrentStream : public Expr {
 public:
  using Expr::Expr;
  SetCurrentStream(IrBuilderPasskey passkey, Stream* stream);

  SetCurrentStream(const SetCurrentStream& other) = delete;
  SetCurrentStream& operator=(const SetCurrentStream& other) = delete;
  SetCurrentStream(SetCurrentStream&& other) = delete;
  SetCurrentStream& operator=(SetCurrentStream&& other) = delete;

  NVFUSER_DECLARE_CLONE_AND_CREATE

  std::string toString(int indent_size = 0) const override;
  std::string toInlineString(int indent_size = 0) const override;
  const char* getOpString() const override {
    return "hir::SetCurrentStream";
  }

  bool sameAs(const Statement* other) const override;

  Stream* stream() const {
    return attributes_.at(0)->as<Stream>();
  }
};

class GetCurrentStream : public Expr {
 public:
  using Expr::Expr;
  GetCurrentStream(IrBuilderPasskey passkey);

  GetCurrentStream(const GetCurrentStream& other) = delete;
  GetCurrentStream& operator=(const GetCurrentStream& other) = delete;
  GetCurrentStream(GetCurrentStream&& other) = delete;
  GetCurrentStream& operator=(GetCurrentStream&& other) = delete;

  NVFUSER_DECLARE_CLONE_AND_CREATE

  std::string toString(int indent_size = 0) const override;
  const char* getOpString() const override {
    return "hir::GetCurrentStream";
  }

  Stream* stream() const {
    return attributes_.at(0)->as<Stream>();
  }
};

class Wait : public Expr {
 public:
  using Expr::Expr;
  Wait(IrBuilderPasskey passkey, Expr* expr);

  Wait(const Wait& other) = delete;
  Wait& operator=(const Wait& other) = delete;
  Wait(Wait&& other) = delete;
  Wait& operator=(Wait&& other) = delete;

  NVFUSER_DECLARE_CLONE_AND_CREATE

  std::string toString(int indent_size = 0) const override;
  std::string toInlineString(int indent_size = 0) const override;
  const char* getOpString() const override {
    return "hir::Wait";
  }

  bool sameAs(const Statement* other) const override;

  Expr* communication() const {
    return attributes_.at(0)->as<Expr>();
  }
};

// Makes the current stream wait on the given stream. Non-blocking from the host
// point of view.
class Synchronize : public Expr {
 public:
  using Expr::Expr;
  Synchronize(IrBuilderPasskey passkey, Stream* stream);

  Synchronize(const Synchronize& other) = delete;
  Synchronize& operator=(const Synchronize& other) = delete;
  Synchronize(Synchronize&& other) = delete;
  Synchronize& operator=(Synchronize&& other) = delete;

  NVFUSER_DECLARE_CLONE_AND_CREATE

  std::string toString(int indent_size = 0) const override;
  std::string toInlineString(int indent_size = 0) const override;
  const char* getOpString() const override {
    return "hir::Synchronize";
  }

  bool sameAs(const Statement* other) const override;

  Stream* stream() const {
    return attributes_.at(0)->as<Stream>();
  }
};

// For ProcessGroupNCCL, startCoalescing and endCoalescing correspond to
// ncclGroupStart and ncclGroupEnd respectively. Those calls group p2p calls
// that need to be progressed together -- one global work handle returned by
// endCoalescing needs to be progressed. This has the following main advantages:
// 1) calls are progressed concurrently
// 2) since NICs are two-sided, a send and a recv calls need to be coalesced to
//    achieve full BW.
// 3) If not coalesced, we can easily reach a deadlock if the
//    send/recv pairs are not ordered correctly.
// It is in general preferable to coalesce send/recv calls. The only drawback is
// that we don't have a fine-grain control on synchronicity, in other words, we
// can only synchronize with the grouped communication at once.
// Remark: ProcessGroupUCC does not implement coalesced groups for now
class StartCoalescing : public Expr {
 public:
  using Expr::Expr;
  StartCoalescing(IrBuilderPasskey passkey);

  StartCoalescing(const StartCoalescing& other) = delete;
  StartCoalescing& operator=(const StartCoalescing& other) = delete;
  StartCoalescing(StartCoalescing&& other) = delete;
  StartCoalescing& operator=(StartCoalescing&& other) = delete;

  NVFUSER_DECLARE_CLONE_AND_CREATE

  std::string toString(int indent_size = 0) const override;
  std::string toInlineString(int indent_size = 0) const override;
  const char* getOpString() const override {
    return "hir::StartCoalescing";
  }
};

class EndCoalescing : public Expr {
 public:
  using Expr::Expr;
  EndCoalescing(IrBuilderPasskey passkey);

  EndCoalescing(const EndCoalescing& other) = delete;
  EndCoalescing& operator=(const EndCoalescing& other) = delete;
  EndCoalescing(EndCoalescing&& other) = delete;
  EndCoalescing& operator=(EndCoalescing&& other) = delete;

  NVFUSER_DECLARE_CLONE_AND_CREATE

  std::string toString(int indent_size = 0) const override;
  std::string toInlineString(int indent_size = 0) const override;
  const char* getOpString() const override {
    return "hir::EndCoalescing";
  }
};

class ShareMemHandles : public Expr {
 public:
  using Expr::Expr;
  ShareMemHandles(
      IrBuilderPasskey passkey,
      std::vector<P2PCommunication*> communications);

  ShareMemHandles(const ShareMemHandles& other) = delete;
  ShareMemHandles& operator=(const ShareMemHandles& other) = delete;
  ShareMemHandles(ShareMemHandles&& other) = delete;
  ShareMemHandles& operator=(ShareMemHandles&& other) = delete;

  NVFUSER_DECLARE_CLONE_AND_CREATE

  std::string toString(int indent_size = 0) const override;
  std::string toInlineString(int indent_size = 0) const override;
  const char* getOpString() const override {
    return "hir::ShareMemHandles";
  }

  const std::vector<P2PCommunication*>& communications() const {
    return attribute<std::vector<P2PCommunication*>>(0);
  }
};

// This op mimicks the semantics of SelectOp but is used in HIR non-SSA context
// to index into a TensorView, returning an alias "slice" of the original
// TensorView.
class HirAliasSelect : public Expr {
 public:
  using Expr::Expr;
  HirAliasSelect(
      IrBuilderPasskey passkey,
      TensorView* in,
      TensorView* out,
      int64_t axis,
      Val* index);

  HirAliasSelect(const HirAliasSelect& other) = delete;
  HirAliasSelect& operator=(const HirAliasSelect& other) = delete;
  HirAliasSelect(HirAliasSelect&& other) = delete;
  HirAliasSelect& operator=(HirAliasSelect&& other) = delete;

  NVFUSER_DECLARE_CLONE_AND_CREATE

  std::string toString(int indent_size = 0) const override;
  std::string toInlineString(int indent_size = 0) const override;
  const char* getOpString() const override {
    return "hir::HirAliasSelect";
  }

  TensorView* in() const {
    return inputs().at(0)->as<TensorView>();
  }

  TensorView* out() const {
    return attributeVal(0)->as<TensorView>();
  }

  int64_t axis() const {
    return attribute<int64_t>(1);
  }

  Val* index() const {
    return inputs().at(1);
  }
};

// This is essentially a LoadStoreOp whose output allocation is stream
// parallelized. The input and output TensorViews will have the same logical
// domain except that the input may have extra reduction dimensions. Upon
// evaluation, the output tensor will be an aliasing slice of the input tensor.
//
// I only plan to use ShardByStream around evaluated Exprs (e.g. MatmulOp)
// because otherwise I would have to change every such Expr to support stream
// parallelization.
//
// I don't plan to use ShardByStream around `LaunchKernel`s.  nvFuser codegen
// should be able to generate the right indexing by analyzing a
// stream-parallelized allocation/loop domain. Having the kernel do the indexing
// has two benefits:
// 1. Preserve maximum allocation information. With ShardByStream, the input
// allocation domain will be `[i{5}, i{2}], contiguity=[false, true]`. Without,
// it will be `[i{5}, i{6}], contiguity=[true, true]`. With the latter, the
// scheduler knows at compile time that the stride of i{5} is 6. This extra
// information could help scheduling and codegen.
// 2. Unify different parallel types. For TIDs or BIDs, we've already been
// indexing into a global tensor, not a per-thread or per-block "local" tensor.
// For DIDs, we currently assume the index is always 0 but that'll probably
// change when nvFuser generates kernel-initiated communication.
//
// I considered keeping this a LoadStoreOp but I couldn't figure out a good way
// to pass in the stream index, which is needed for slicing.
//
// This op is similar to HirAliasSelect, but the semantics are slightly
// different. For example, `out` is for some reason an attribute there. I could
// merge them into one but I prefer keeping them separated to not slow down
// MultiDeviceExecutor development.
class ShardByStream : public Expr {
 public:
  using Expr::Expr;
  ShardByStream(
      IrBuilderPasskey passkey,
      TensorView* out,
      TensorView* in,
      Val* stream_index);

  ShardByStream(const ShardByStream& other) = delete;
  ShardByStream& operator=(const ShardByStream& other) = delete;
  ShardByStream(ShardByStream&& other) = delete;
  ShardByStream& operator=(ShardByStream&& other) = delete;

  NVFUSER_DECLARE_CLONE_AND_CREATE

  std::string toString(int indent_size = 0) const override;
  std::string toInlineString(int indent_size = 0) const override;
  const char* getOpString() const override {
    return "hir::ShardByStream";
  }

  TensorView* in() const {
    return inputs().at(0)->as<TensorView>();
  }

  TensorView* out() const {
    return outputs().at(0)->as<TensorView>();
  }

  Val* stream_index() const {
    return inputs().at(1);
  }
};

<<<<<<< HEAD
=======
// Creates a ShardByStream without needing the destination TensorView. Returns
// the destination TensorView. `e` is the Expr from which we propagate the loop
// domain from. `source` must be either an input or an output of `e`.  The
// destination TensorView will have a loop domain that's consistent
// with `e` and an allocation domain that's a shard of `source`.
//
// I made a mistake previously to propagate `source`'s loop domain to
// `destination`. This broke test_stream.py::test_two_matmuls_not_inlinable
// because, when `source` is an input of `e`, `source`'s loop domain reflects
// its producing Expr rather than `e`.
//
// TODO(wujingyue): Move this to csrc/ops. It's not a host IR expr but a
// wrapper.
TensorView* shardByStream(TensorView* source, Val* stream_index, Expr* e);

// SymmetricContiguousView takes a sharded TensorView with contiguous symmetric
// memory type (where the outermost dimension is parallelized with DIDx) and
// produces an unsharded TensorView. At runtime, it performs IPC handle exchange
// and creates a contiguous virtual address mapping across all ranks. This
// effectively "unshards" the tensor by making all ranks' data visible in a
// contiguous address space.
class SymmetricContiguousView : public Expr {
 public:
  using Expr::Expr;
  SymmetricContiguousView(
      IrBuilderPasskey passkey,
      TensorView* out,
      TensorView* in);

  SymmetricContiguousView(const SymmetricContiguousView& other) = delete;
  SymmetricContiguousView& operator=(const SymmetricContiguousView& other) =
      delete;
  SymmetricContiguousView(SymmetricContiguousView&& other) = delete;
  SymmetricContiguousView& operator=(SymmetricContiguousView&& other) = delete;

  NVFUSER_DECLARE_CLONE_AND_CREATE

  std::string toString(int indent_size = 0) const override;
  std::string toInlineString(int indent_size = 0) const override;
  const char* getOpString() const override {
    return "hir::SymmetricContiguousView";
  }

  TensorView* in() const {
    return inputs().at(0)->as<TensorView>();
  }

  TensorView* out() const {
    return outputs().at(0)->as<TensorView>();
  }
};

>>>>>>> ec0cc98f
class ForLoop : public Expr {
 public:
  using Expr::Expr;

  ForLoop(IrBuilderPasskey passkey, Val* index, Val* start, Val* stop);

  ForLoop(const ForLoop& other) = delete;
  ForLoop& operator=(const ForLoop& other) = delete;
  ForLoop(ForLoop&& other) = delete;
  ForLoop& operator=(ForLoop&& other) = delete;

  NVFUSER_DECLARE_CLONE_AND_CREATE

  static ForLoop* createFromIterDomain(IterDomain* iter_domain);

  std::string toString(int indent_size = 0) const override;
  std::string toInlineString(int indent_size = 0) const override;
  const char* getOpString() const override {
    return "hir::ForLoop";
  }

  Val* index() const {
    return inputs().at(0);
  }

  Val* start() const {
    return inputs().at(1);
  }

  Val* stop() const {
    return inputs().at(2);
  }

  const Scope& body() const {
    return attribute<Scope>(0);
  }

  Scope& body() {
    return attribute<Scope>(0);
  }
};

} // namespace nvfuser::hir<|MERGE_RESOLUTION|>--- conflicted
+++ resolved
@@ -15,17 +15,9 @@
 #include <ir/base_nodes.h>
 #include <ir/builder.h>
 #include <multidevice/communication.h>
+#include <runtime/compiled_kernel.h>
 #include <scheduler/heuristic.h>
 
-<<<<<<< HEAD
-=======
-// Host Irs are used to represent a host program. They need to be registered in
-// a HostIrContainer. Each Ir represents a Host data or instruction.
-namespace nvfuser {
-class CompiledKernel;
-}
-
->>>>>>> ec0cc98f
 namespace nvfuser::hir {
 
 // HostUnit represents a Fusion in the Host Program. In other words, it
@@ -496,23 +488,6 @@
   }
 };
 
-<<<<<<< HEAD
-=======
-// Creates a ShardByStream without needing the destination TensorView. Returns
-// the destination TensorView. `e` is the Expr from which we propagate the loop
-// domain from. `source` must be either an input or an output of `e`.  The
-// destination TensorView will have a loop domain that's consistent
-// with `e` and an allocation domain that's a shard of `source`.
-//
-// I made a mistake previously to propagate `source`'s loop domain to
-// `destination`. This broke test_stream.py::test_two_matmuls_not_inlinable
-// because, when `source` is an input of `e`, `source`'s loop domain reflects
-// its producing Expr rather than `e`.
-//
-// TODO(wujingyue): Move this to csrc/ops. It's not a host IR expr but a
-// wrapper.
-TensorView* shardByStream(TensorView* source, Val* stream_index, Expr* e);
-
 // SymmetricContiguousView takes a sharded TensorView with contiguous symmetric
 // memory type (where the outermost dimension is parallelized with DIDx) and
 // produces an unsharded TensorView. At runtime, it performs IPC handle exchange
@@ -550,7 +525,6 @@
   }
 };
 
->>>>>>> ec0cc98f
 class ForLoop : public Expr {
  public:
   using Expr::Expr;
