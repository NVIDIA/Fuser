--- conflicted
+++ resolved
@@ -43,7 +43,6 @@
 
   void pushBackTopLevelExprs(Expr* expr);
 
-<<<<<<< HEAD
   void pushBackKernelExecutor(std::unique_ptr<KernelExecutor> ke) {
     kernel_executors_.push_back(std::move(ke));
   }
@@ -63,9 +62,6 @@
   bool hasKernelExecutor(int64_t index) const {
     return kernel_executors_.at(index) != nullptr;
   }
-=======
-  void pushBackKernelExecutor(std::unique_ptr<KernelExecutor> ke);
->>>>>>> d729c311
 
   KernelExecutor* getKernelExecutor(int64_t index) const;
 
