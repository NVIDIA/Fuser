--- conflicted
+++ resolved
@@ -60,11 +60,7 @@
   Stream* getDefaultStream();
 
   void markAlias(TensorView* original, const TensorView* new_alias) {
-<<<<<<< HEAD
-    if (alias_.count(original)) {
-=======
     while (alias_.count(original)) {
->>>>>>> 7f7caf51
       original = alias_[original]->as<TensorView>();
     }
     alias_[new_alias] = original;
