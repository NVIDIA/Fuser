--- conflicted
+++ resolved
@@ -28,14 +28,6 @@
   HostIrContainer(const HostIrContainer&) = delete;
   HostIrContainer& operator=(const HostIrContainer&) = delete;
 
-<<<<<<< HEAD
-  // Do not have a definition here as it requires the definition of
-  // KernelExecutor due to kernel_executors_.
-  // NOLINTNEXTLINE (modernize-use-equals-default)
-  NVF_API ~HostIrContainer() override;
-
-=======
->>>>>>> cf606108
   //! Print to an output stream
   std::ostream& print(std::ostream& os) const;
 
