// clang-format off
/*
 * SPDX-FileCopyrightText: Copyright (c) 2025-present NVIDIA CORPORATION & AFFILIATES.
 * All rights reserved.
 * SPDX-License-Identifier: BSD-3-Clause
 */
// clang-format on

#include <fusion_segmenter.h>
#include <host_ir/container.h>
#include <host_ir/lower_to_communication.h>
#include <host_ir/lowering.h>
#include <host_ir/pass/insert_deallocations.h>
#include <runtime/executor_abstract.h>

namespace nvfuser {

namespace {
// Ideally, recomputation should be done automatically in TensorView's cloner.
// But I'm hitting #4849 when trying that.
void recomputeTv(const TensorView* tv, IrCloner& ir_cloner) {
  for (Expr* e : StmtSort::getExprsTo(
           {tv->getLoopDomain().begin(), tv->getLoopDomain().end()})) {
    ir_cloner.clone(e);
  }
  for (IterDomain* id : tv->getLoopDomain()) {
    for (Expr* e : StmtSort::getExprsTo({id->extent()})) {
      ir_cloner.clone(e);
    }
  }
}

void recomputeOutputTvs(Expr* e, IrCloner& ir_cloner) {
  for (auto* out : ir_utils::filterByType<TensorView>(e->outputs())) {
    recomputeTv(out, ir_cloner);
  }
}

void lowerSegment(
    const SegmentedGroup& group,
    const AliasInfoMap& aliases,
    const LaunchParams& launch_params,
    hir::HostIrContainer& hic,
    IrCloner& ir_cloner) {
  switch (group.schedulerType()) {
    case SchedulerType::Communication: {
      auto device_id = Communicator::getInstance().deviceId();
      NVF_ERROR_EQ(
          group.exprs().size(),
          1,
          "Communication segments must contain only one Expr.");
      Expr* e = group.exprs().at(0);
      Expr* e_clone = ir_cloner.clone(e);
      recomputeOutputTvs(e, ir_cloner);

      for (auto* c : convertSingleOpToCommunication(e_clone, device_id)) {
        NVF_ERROR(
            c->isA<Communication>(),
            "Exprs in a Communication group should be Communication: ",
            c);
        // Allocate the recv buffers of communications
        auto* communication = c->as<Communication>();
        TensorView* tv = communication->out();
        if (tv->getDeviceMesh().has(device_id)) {
          auto* allocate =
              IrBuilder::create<kir::Allocate>(tv, MemoryType::Global);
          hic.pushBackTopLevelExprs(allocate);
        }
        hic.pushBackTopLevelExprs(communication);
        auto wait = IrBuilder::create<hir::Wait>(communication);
        hic.pushBackTopLevelExprs(wait);
      }
    } break;
    case SchedulerType::ExprEval: {
      // push back segment's exprs into the container as top level
      // expressions
      for (auto* e : group.stablyOrderedExprs()) {
        auto* e_clone = ir_cloner.clone(e);
        recomputeOutputTvs(e, ir_cloner);
        hic.pushBackTopLevelExprs(e_clone);
      }
    } break;
    default:
      const int group_id = group.groupId();

      // Copy the input/output TensorViews to the container.
      auto cloned_ins = ir_cloner.clone(group.inputs());
      auto cloned_outs = ir_cloner.clone(group.outputs());
      for (auto* out : ir_utils::filterByType<TensorView>(group.outputs())) {
        recomputeTv(out, ir_cloner);
      }

      // Allocate the output TensorViews.
      for (auto* out : cloned_outs) {
        NVF_ERROR(
            out->isA<TensorView>(),
            "Output must be a TensorView but got ",
            out);
        const AliasInfo& alias = aliases.get(out);
        NVF_ERROR_EQ(
            alias.type,
            AllocationType::New,
            "Output ",
            out->toString(),
            " must not be an alias, got ",
            alias);
        auto* tv = out->as<TensorView>();
        auto* allocate =
            IrBuilder::create<kir::Allocate>(tv, MemoryType::Global);
        hic.pushBackTopLevelExprs(allocate);
      }

      // Add the LaunchKernel instruction.
      KernelExecutor& ke = hic.getKernelExecutor(group_id);
      // Needed for KernelExecutor. Should be removed once #4927 is fixed.
      auto* cache_id =
          IrBuilder::create<NamedScalar>("cacheId", DataType::UInt64);
      auto launch_kernel = IrBuilder::create<hir::LaunchKernel>(
          group_id,
          launch_params,
          ke.compiledKernel()->compileParams(),
          cloned_ins,
          cloned_outs,
          cache_id);
      hic.pushBackTopLevelExprs(launch_kernel);
  }
}
} // namespace

std::unique_ptr<hir::HostIrContainer> lowerSegmentedFusionToHostIr(
    const SegmentedFusion& segmented_fusion,
    const std::vector<LaunchParams>& launch_params_per_segment,
    std::vector<std::unique_ptr<ExecutorAbstract>>& executors,
    SchedulerRuntimeInfo& runtime_info) {
  auto hic = std::make_unique<hir::HostIrContainer>();

  IrCloner ir_cloner(hic.get());
  FusionGuard::setCurFusion(hic.get());

  for (const Val* in : segmented_fusion.inputs()) {
    hic->addInput(ir_cloner.clone(in));
    if (auto* tv = in->as<TensorView>()) {
      recomputeTv(tv, ir_cloner);
    }
  }

  for (auto& executor : executors) {
    if (executor == nullptr) {
      continue;
    }
    auto* ke = executor.release()->as<KernelExecutor>();
    hic->addKernelExecutor(std::unique_ptr<KernelExecutor>(ke));
  }

  for (SegmentedGroup* group :
<<<<<<< HEAD
       prepareRuntimeOrder(segmented_fusion, &runtime_info).group_run_order) {
    switch (group->schedulerType()) {
      case SchedulerType::Communication: {
        auto deviceid = Communicator::getInstance().deviceId();
        NVF_ERROR_EQ(
            group->exprs().size(),
            1,
            "Communication segments must contain only one Expr.");
        Expr* e = group->exprs().at(0);
        Expr* e_clone = ir_cloner.clone(e);
        recomputeOutputTvs(e, ir_cloner);

        for (auto* c : convertSingleOpToCommunication(e_clone, deviceid)) {
          NVF_ERROR(
              c->isA<Communication>(),
              "Exprs in a Communication group should be Communication: ",
              c);
          // Allocate the recv buffers of communications
          auto* communication = c->as<Communication>();
          TensorView* tv = communication->out();
          if (tv->getDeviceMesh().has(deviceid)) {
            auto* allocate =
                IrBuilder::create<kir::Allocate>(tv, MemoryType::Global);
            hic->pushBackTopLevelExprs(allocate);
          }
          hic->pushBackTopLevelExprs(communication);
          auto wait = IrBuilder::create<hir::Wait>(communication);
          hic->pushBackTopLevelExprs(wait);
        }
      } break;
      case SchedulerType::ExprEval: {
        // push back segment's exprs into the container as top level
        // expressions
        for (auto* e : group->stablyOrderedExprs()) {
          auto* e_clone = ir_cloner.clone(e);
          recomputeOutputTvs(e, ir_cloner);
          hic->pushBackTopLevelExprs(e_clone);
        }
      } break;
      default:
        const int group_id = group->groupId();
        // Add the kernel executor to the container.
        auto* ke = executors.at(group_id).release()->as<KernelExecutor>();
        hic->addKernelExecutor(std::unique_ptr<KernelExecutor>(ke));
        NVF_ERROR_EQ(
            ke->groupId(),
            group_id,
            "The group ID of the kernel executor doesn't match the group ID of "
            "the segment.");
        // Add a LaunchKernel instruction to the container.
        auto in_clone = ir_cloner.clone(group->inputs());
        auto out_clone = ir_cloner.clone(group->outputs());
        for (auto* out : ir_utils::filterByType<TensorView>(group->outputs())) {
          recomputeTv(out, ir_cloner);
        }
        auto launch_kernel = IrBuilder::create<hir::LaunchKernel>(
            group_id,
            launch_params_per_segment.at(group_id),
            ke->compiledKernel()->compileParams(),
            in_clone,
            out_clone,
            cache_id);
        for (auto* val : out_clone) {
          NVF_ERROR(
              val->isA<TensorView>(),
              "Output must be a TensorView but got ",
              val);
          const AliasInfo& alias_info =
              segmented_fusion.completeFusion()->getOutputAlias(val);
          NVF_ERROR(
              alias_info.type == AllocationType::New,
              "Output ",
              val->toString(),
              " must not be an alias, got ",
              alias_info.toString());
          auto* tv = val->as<TensorView>();
          auto* allocate =
              IrBuilder::create<kir::Allocate>(tv, MemoryType::Global);
          hic->pushBackTopLevelExprs(allocate);
        }
        hic->pushBackTopLevelExprs(launch_kernel);
    }
=======
       prepareRuntimeOrder(segmented_fusion).group_run_order) {
    lowerSegment(
        *group,
        segmented_fusion.completeFusion()->getOutputAliases(),
        launch_params_per_segment.at(group->groupId()),
        *hic,
        ir_cloner);
>>>>>>> 69b0740b
  }

  for (const Val* out : segmented_fusion.outputs()) {
    hic->addOutput(ir_cloner.clone(out));
  }

  hir_pass::InsertDeallocations().runPass(hic.get());

  return hic;
}

} // namespace nvfuser<|MERGE_RESOLUTION|>--- conflicted
+++ resolved
@@ -153,98 +153,13 @@
   }
 
   for (SegmentedGroup* group :
-<<<<<<< HEAD
        prepareRuntimeOrder(segmented_fusion, &runtime_info).group_run_order) {
-    switch (group->schedulerType()) {
-      case SchedulerType::Communication: {
-        auto deviceid = Communicator::getInstance().deviceId();
-        NVF_ERROR_EQ(
-            group->exprs().size(),
-            1,
-            "Communication segments must contain only one Expr.");
-        Expr* e = group->exprs().at(0);
-        Expr* e_clone = ir_cloner.clone(e);
-        recomputeOutputTvs(e, ir_cloner);
-
-        for (auto* c : convertSingleOpToCommunication(e_clone, deviceid)) {
-          NVF_ERROR(
-              c->isA<Communication>(),
-              "Exprs in a Communication group should be Communication: ",
-              c);
-          // Allocate the recv buffers of communications
-          auto* communication = c->as<Communication>();
-          TensorView* tv = communication->out();
-          if (tv->getDeviceMesh().has(deviceid)) {
-            auto* allocate =
-                IrBuilder::create<kir::Allocate>(tv, MemoryType::Global);
-            hic->pushBackTopLevelExprs(allocate);
-          }
-          hic->pushBackTopLevelExprs(communication);
-          auto wait = IrBuilder::create<hir::Wait>(communication);
-          hic->pushBackTopLevelExprs(wait);
-        }
-      } break;
-      case SchedulerType::ExprEval: {
-        // push back segment's exprs into the container as top level
-        // expressions
-        for (auto* e : group->stablyOrderedExprs()) {
-          auto* e_clone = ir_cloner.clone(e);
-          recomputeOutputTvs(e, ir_cloner);
-          hic->pushBackTopLevelExprs(e_clone);
-        }
-      } break;
-      default:
-        const int group_id = group->groupId();
-        // Add the kernel executor to the container.
-        auto* ke = executors.at(group_id).release()->as<KernelExecutor>();
-        hic->addKernelExecutor(std::unique_ptr<KernelExecutor>(ke));
-        NVF_ERROR_EQ(
-            ke->groupId(),
-            group_id,
-            "The group ID of the kernel executor doesn't match the group ID of "
-            "the segment.");
-        // Add a LaunchKernel instruction to the container.
-        auto in_clone = ir_cloner.clone(group->inputs());
-        auto out_clone = ir_cloner.clone(group->outputs());
-        for (auto* out : ir_utils::filterByType<TensorView>(group->outputs())) {
-          recomputeTv(out, ir_cloner);
-        }
-        auto launch_kernel = IrBuilder::create<hir::LaunchKernel>(
-            group_id,
-            launch_params_per_segment.at(group_id),
-            ke->compiledKernel()->compileParams(),
-            in_clone,
-            out_clone,
-            cache_id);
-        for (auto* val : out_clone) {
-          NVF_ERROR(
-              val->isA<TensorView>(),
-              "Output must be a TensorView but got ",
-              val);
-          const AliasInfo& alias_info =
-              segmented_fusion.completeFusion()->getOutputAlias(val);
-          NVF_ERROR(
-              alias_info.type == AllocationType::New,
-              "Output ",
-              val->toString(),
-              " must not be an alias, got ",
-              alias_info.toString());
-          auto* tv = val->as<TensorView>();
-          auto* allocate =
-              IrBuilder::create<kir::Allocate>(tv, MemoryType::Global);
-          hic->pushBackTopLevelExprs(allocate);
-        }
-        hic->pushBackTopLevelExprs(launch_kernel);
-    }
-=======
-       prepareRuntimeOrder(segmented_fusion).group_run_order) {
     lowerSegment(
         *group,
         segmented_fusion.completeFusion()->getOutputAliases(),
         launch_params_per_segment.at(group->groupId()),
         *hic,
         ir_cloner);
->>>>>>> 69b0740b
   }
 
   for (const Val* out : segmented_fusion.outputs()) {
