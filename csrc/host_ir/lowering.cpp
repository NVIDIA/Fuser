--- conflicted
+++ resolved
@@ -181,15 +181,6 @@
             "Exprs in a Communication group should be Communication: ",
             c);
         auto* communication = c->as<Communication>();
-<<<<<<< HEAD
-        TensorView* tv = communication->out();
-        if (tv->getDeviceMesh().has(device_id)) {
-          auto* allocate =
-              IrBuilder::create<kir::Allocate>(tv, tv->getMemoryType());
-          // TODO: allocation may have to go to the top level. See how
-          // SchedulerType::ExprEval handles allocations.
-          loop_nest.innermostScope().push_back(allocate);
-=======
         TensorView* in = communication->in();
         TensorView* out = communication->out();
         if (haveDifferentShardings(
@@ -223,7 +214,6 @@
           innermost_scope.push_back(i->second->definition());
         } else {
           innermost_scope.push_back(allocate);
->>>>>>> 1e7df419
         }
 
         Expr* new_c = cloneWithNewOperands(c, replacement_map);
@@ -355,13 +345,8 @@
             " must not be an alias, got ",
             alias);
         auto* allocate =
-<<<<<<< HEAD
-            IrBuilder::create<kir::Allocate>(tv, tv->getMemoryType());
-        loop_nest.innermostScope().push_back(allocate);
-=======
-            IrBuilder::create<kir::Allocate>(out, MemoryType::Global);
+            IrBuilder::create<kir::Allocate>(out, out->as<TensorView>()->getMemoryType());
         innermost_scope.push_back(allocate);
->>>>>>> 1e7df419
       }
 
       // Add the LaunchKernel instruction.
