// clang-format off
/*
 * SPDX-FileCopyrightText: Copyright (c) 2023-present NVIDIA CORPORATION & AFFILIATES.
 * All rights reserved.
 * SPDX-License-Identifier: BSD-3-Clause
 */
// clang-format on

#include <host_ir/ir.h>

#include <algorithm>
#include <memory>
#include <sstream>
#include <string>
#include <vector>

#include <host_ir/container.h>
#include <ir/builder.h>
#include <ir/builder_passkey.h>
#include <ir/cloner.h>
#include <ir/iostream.h>
#include <utils.h>

namespace nvfuser::hir {

HostUnit::HostUnit(IrBuilderPasskey passkey, std::unique_ptr<Fusion> fusion)
    : Expr(passkey), fusion_(std::make_unique<Fusion>(*fusion)) {
  NVF_ERROR(passkey.ir_container_ != nullptr);
  NVF_ERROR(passkey.ir_container_->isA<HostIrContainer>());
}

HostUnit::HostUnit(const HostUnit* src, IrCloner* ir_cloner)
    : Expr(src, ir_cloner),
      fusion_(std::make_unique<Fusion>(*src->fusion_to_execute())) {}

NVFUSER_DEFINE_CLONE_AND_CREATE(HostUnit)

std::string HostUnit::toString(int indent_size) const {
  std::stringstream ss;
  ss << toInlineString(indent_size) << ": Inputs={";
  std::for_each(
      fusion_to_execute()->inputs().begin(),
      fusion_to_execute()->inputs().end(),
      [&ss](auto input) { ss << input->toString(0) << ", "; });
  ss << "} -> Outputs={";
  std::for_each(
      fusion_to_execute()->outputs().begin(),
      fusion_to_execute()->outputs().end(),
      [&ss](auto output) { ss << output->toString(0) << ", "; });
  ss << "}";
  fusion_->print(ss, false);
  return ss.str();
}

// TODO: implement better ?
std::string HostUnit::toInlineString(int indent_size) const {
  std::stringstream ss;
  ss << "HostUnit" << name();
  return ss.str();
}

// TODO: implement
bool HostUnit::sameAs(const Statement* other) const {
  return false;
}

PostOnStream::PostOnStream(
    IrBuilderPasskey passkey,
    Expr* host_op,
    std::vector<Val*> inputs,
    std::vector<Val*> outputs)
    : Expr(passkey, std::move(inputs), std::move(outputs), {host_op}) {
  NVF_ERROR(passkey.ir_container_ != nullptr);
  NVF_ERROR(
      passkey.ir_container_->isA<HostIrContainer>(),
      this,
      "must be registered in a HostIrContainer");
  NVF_ERROR(
      (host_op->isA<HostUnit>()), "wrong host op type: ", host_op->toString());
  if (host_op->isA<HostUnit>()) {
    NVF_ERROR(
        this->inputs().size() ==
        host_op->as<HostUnit>()->fusion_to_execute()->inputs().size());
    NVF_ERROR(
        this->outputs().size() ==
        host_op->as<HostUnit>()->fusion_to_execute()->outputs().size());
    // TODO: harden the assert checks with smth like
    // for (int i : arange(inputs.size())) {
    //     NVF_ERROR(inputs.at(i)->sameAs(executable_fusion->inputs().at(i)));
    // }
    // for (int i : arange(outputs.size())) {
    //     NVF_ERROR(outputs.at(i)->sameAs(executable_fusion->outputs().at(i)));
    // }
  }
}

NVFUSER_DEFINE_CLONE_AND_CREATE(PostOnStream)

std::string PostOnStream::toString(int indent_size) const {
  std::stringstream ss;
  indent(ss, indent_size) << "PostOnStream ("
                          << hostOpToPost()->toInlineString(0) << ", "
                          << "Inputs:{";
  std::for_each(inputs().begin(), inputs().end(), [&ss](auto input) {
    ss << input->toString(0) << ", ";
  });
  ss << "}, Outputs:{";
  std::for_each(outputs().begin(), outputs().end(), [&ss](auto output) {
    ss << output->toString(0) << ", ";
  });
  ss << "})" << std::endl;
  return ss.str();
}

std::string PostOnStream::toInlineString(int indent_size) const {
  NVF_CHECK(false, "Can not be printed inline");
}

// TODO: implement
bool PostOnStream::sameAs(const Statement* other) const {
  return false;
}

LaunchKernel::LaunchKernel(
    IrBuilderPasskey passkey,
    int64_t group_id,
    const LaunchParams& launch_constraints,
    CompiledKernel* compiled_kernel,
    const std::vector<Val*>& inputs,
    const std::vector<Val*>& outputs,
    Val* cache_id)
    : Expr(passkey, inputs, outputs, {}), compiled_kernel_(compiled_kernel) {
  NVF_CHECK(
      compiled_kernel != nullptr,
      "LaunchKernel requires a non-null CompiledKernel pointer");
  NVF_CHECK(cache_id != nullptr, "LaunchKernel requires a non-null cache_id");

  addDataAttribute(group_id);
  addDataAttribute(launch_constraints);
  addDataAttribute(compiled_kernel->compileParams());
  addAttribute(cache_id);
}

LaunchKernel::LaunchKernel(const LaunchKernel* src, IrCloner* ir_cloner)
    : Expr(src, ir_cloner), compiled_kernel_(src->compiled_kernel_) {}

NVFUSER_DEFINE_CLONE_AND_CREATE(LaunchKernel)

std::string LaunchKernel::toString(int indent_size) const {
  std::stringstream ss;
  indent(ss, indent_size) << "LaunchKernel(" << std::endl;
  indent(ss, indent_size + 1) << "Group ID: " << groupId() << "," << std::endl;
  indent(ss, indent_size + 1)
      << "Inputs: {" << toDelimitedString(inputs()) << "}," << std::endl;
  indent(ss, indent_size + 1)
      << "Outputs: {" << toDelimitedString(outputs()) << "}," << std::endl;
  indent(ss, indent_size) << ")" << std::endl;
  return ss.str();
}

std::string LaunchKernel::toInlineString(int indent_size) const {
  NVF_CHECK(false, "Can not be printed inline");
}

Deallocate::Deallocate(IrBuilderPasskey passkey, TensorView* tv)
    : Expr(passkey) {
  addAttribute(tv);
}

NVFUSER_DEFINE_CLONE_AND_CREATE(Deallocate)

TensorView* Deallocate::buffer() const {
  return attributes_.at(0)->as<TensorView>();
}

std::string Deallocate::toString(int indent_size) const {
  std::stringstream ss;
  indent(ss, indent_size) << "Deallocate {" << std::endl;
  ss << buffer()->toString(indent_size + 1) << std::endl;
  indent(ss, indent_size) << "}" << std::endl;
  return ss.str();
}

std::string Deallocate::toInlineString(int indent_size) const {
  return std::string("Deallocate ") + buffer()->toInlineString();
}

Stream::Stream(IrBuilderPasskey passkey, Val* index)
    : Val(passkey, ValType::Stream), index_(index) {}

Stream::Stream(const Stream* src, IrCloner* ir_cloner)
    : Val(src, ir_cloner), index_(src->index()) {}

NVFUSER_DEFINE_CLONE(Stream)

std::string Stream::toString(int indent_size) const {
  std::stringstream ss;
  indent(ss, indent_size) << "Stream ";
  if (index() == nullptr) {
    ss << name();
  } else {
    ss << index()->toInlineString();
  }
  return ss.str();
}

std::string Stream::toInlineString(int indent_size) const {
  return toString(indent_size);
}

bool Stream::sameAs(const Statement* other) const {
  if (other == this) {
    return true;
  }
  if (!other->isA<Stream>()) {
    return false;
  }

  const auto* other_stream = other->as<Stream>();
  return index() != nullptr && index() == other_stream->index();
}

SetCurrentStream::SetCurrentStream(IrBuilderPasskey passkey, Stream* stream)
    : Expr(passkey, {stream}, {}, {stream}) {
  NVF_ERROR(passkey.ir_container_ != nullptr);
  NVF_ERROR(passkey.ir_container_->isA<HostIrContainer>());
}

NVFUSER_DEFINE_CLONE_AND_CREATE(SetCurrentStream)

std::string SetCurrentStream::toString(int indent_size) const {
  std::stringstream ss;
  indent(ss, indent_size) << "SetCurrentStream to " << stream()->toString()
                          << std::endl;
  return ss.str();
}

// TODO: implement better ?
std::string SetCurrentStream::toInlineString(int indent_size) const {
  NVF_CHECK(false, "Cannot be printed inline");
}

// TODO: implement
bool SetCurrentStream::sameAs(const Statement* other) const {
  return false;
}

GetCurrentStream::GetCurrentStream(IrBuilderPasskey passkey) : Expr(passkey) {
  NVF_ERROR(passkey.ir_container_ != nullptr);
  NVF_ERROR(passkey.ir_container_->isA<HostIrContainer>());
  auto stream = IrBuilder::createInContainer<Stream>(passkey.ir_container_);
  addAttribute(stream);
}

NVFUSER_DEFINE_CLONE_AND_CREATE(GetCurrentStream)

std::string GetCurrentStream::toString(int indent_size) const {
  std::stringstream ss;
  indent(ss, indent_size) << "GetCurrentStream into " << stream()->toString()
                          << std::endl;
  return ss.str();
}

Wait::Wait(IrBuilderPasskey passkey, Expr* expr)
    : Expr(passkey, {}, {}, {expr}) {
  NVF_ERROR(passkey.ir_container_ != nullptr);
  NVF_ERROR(
      passkey.ir_container_->isA<HostIrContainer>(),
      this,
      "must be registered in a HostIrContainer");
  NVF_ERROR(
      (expr->isOneOf<Communication, P2PCommunication, EndCoalescing>()),
      expr,
      " must be a Communication, a P2PCommunication, or a EndCoalescing");
}

NVFUSER_DEFINE_CLONE_AND_CREATE(Wait)

std::string Wait::toString(int indent_size) const {
  std::stringstream ss;
  indent(ss, indent_size) << "Wait Communication " << communication()->name()
                          << std::endl;
  return ss.str();
}

// TODO: implement better ?
std::string Wait::toInlineString(int indent_size) const {
  NVF_CHECK(false, "Cannot be printed inline");
}

// TODO: implement
bool Wait::sameAs(const Statement* other) const {
  return false;
}

Synchronize::Synchronize(IrBuilderPasskey passkey, Stream* stream)
    : Expr(passkey, {}, {}, {stream}) {
  NVF_ERROR(passkey.ir_container_ != nullptr);
  NVF_ERROR(
      passkey.ir_container_->isA<HostIrContainer>(),
      this,
      "must be registered in a HostIrContainer");
}

NVFUSER_DEFINE_CLONE_AND_CREATE(Synchronize)

std::string Synchronize::toString(int indent_size) const {
  std::stringstream ss;
  indent(ss, indent_size) << "Synchronize " << stream() << std::endl;
  return ss.str();
}

std::string Synchronize::toInlineString(int indent_size) const {
  NVF_CHECK(false, "Cannot be printed inline");
}

// TODO: implement
bool Synchronize::sameAs(const Statement* other) const {
  return false;
}

StartCoalescing::StartCoalescing(IrBuilderPasskey passkey) : Expr(passkey) {
  NVF_ERROR(passkey.ir_container_ != nullptr);
  NVF_ERROR(
      passkey.ir_container_->isA<HostIrContainer>(),
      this,
      "must be registered in a HostIrContainer");
}

NVFUSER_DEFINE_CLONE_AND_CREATE(StartCoalescing)

std::string StartCoalescing::toString(int indent_size) const {
  std::stringstream ss;
  indent(ss, indent_size) << "StartCoalescing" << std::endl;
  return ss.str();
}

std::string StartCoalescing::toInlineString(int indent_size) const {
  NVF_CHECK(false, "Cannot be printed inline");
}

EndCoalescing::EndCoalescing(IrBuilderPasskey passkey) : Expr(passkey) {
  NVF_ERROR(passkey.ir_container_ != nullptr);
  NVF_ERROR(
      passkey.ir_container_->isA<HostIrContainer>(),
      this,
      "must be registered in a HostIrContainer");
}

NVFUSER_DEFINE_CLONE_AND_CREATE(EndCoalescing)

std::string EndCoalescing::toString(int indent_size) const {
  std::stringstream ss;
  indent(ss, indent_size) << "EndCoalescing " << name() << std::endl;
  return ss.str();
}

std::string EndCoalescing::toInlineString(int indent_size) const {
  NVF_CHECK(false, "Cannot be printed inline");
}

ShareMemHandles::ShareMemHandles(
    IrBuilderPasskey passkey,
    std::vector<P2PCommunication*> communications)
    : Expr(passkey) {
  NVF_ERROR(passkey.ir_container_ != nullptr);
  NVF_ERROR(
      passkey.ir_container_->isA<HostIrContainer>(),
      this,
      "must be registered in a HostIrContainer");
  addDataAttribute(std::move(communications));
}

NVFUSER_DEFINE_CLONE_AND_CREATE(ShareMemHandles)

std::string ShareMemHandles::toString(int indent_size) const {
  std::stringstream ss;
  indent(ss, indent_size) << "ShareMemHandles(";
  for (auto communication : communications()) {
    ss << communication->toInlineString() << ", ";
  }
  ss << std::endl;
  return ss.str();
}

std::string ShareMemHandles::toInlineString(int indent_size) const {
  NVF_THROW("Cannot be printed inline");
}

HirAliasSelect::HirAliasSelect(
    IrBuilderPasskey passkey,
    TensorView* in,
    TensorView* out,
    int64_t axis,
    Val* index)
    : Expr(passkey, {in, index}, {}, {}) {
  NVF_ERROR(passkey.ir_container_ != nullptr);
  NVF_ERROR(
      passkey.ir_container_->isA<HostIrContainer>(),
      this,
      "must be registered in a HostIrContainer");
  NVF_ERROR(
      static_cast<int64_t>(in->getLogicalDomain().size()) > axis,
      "Select axis ",
      axis,
      " is out of bounds for tensor ",
      in->toString(),
      " with ",
      in->getLogicalDomain().size(),
      " dimensions");
  // "out" is not added as an output because the current op doesn't "define" it,
  // but rather sets its allocation. Since "out" will be used in another
  // producing expression, this avoids unnecessary cyclic dependencies. This
  // ressembles how kir::Allocate treats its allocated TensorView.
  addAttribute(out);
  addDataAttribute(axis);
}

NVFUSER_DEFINE_CLONE_AND_CREATE(HirAliasSelect)

std::string HirAliasSelect::toString(int indent_size) const {
  std::stringstream ss;
  indent(ss, indent_size) << out()->toString() << "\n";
  indent(ss, indent_size + 1)
      << " = HirAliasSelect( " << in()->toString()
      << ", axis = " << in()->getLogicalDomain().at(axis())
      << ", index = " << index()->toString() << " )\n";
  return ss.str();
}

std::string HirAliasSelect::toInlineString(int indent_size) const {
  NVF_THROW("Cannot be printed inline");
}

ShardByStream::ShardByStream(
    IrBuilderPasskey passkey,
    TensorView* out,
    TensorView* in,
    Val* stream_index)
    : Expr(passkey, {in, stream_index}, {out}, {}) {
  NVF_ERROR(passkey.ir_container_ != nullptr);
  NVF_ERROR(passkey.ir_container_->isA<HostIrContainer>());
  NVF_ERROR_EQ(
      TensorDomain::noReductions(in->getLogicalDomain()).size(),
      out->getLogicalDomain().size());
}

NVFUSER_DEFINE_CLONE_AND_CREATE(ShardByStream)

std::string ShardByStream::toString(int indent_size) const {
  std::stringstream ss;
  indent(ss, indent_size) << out()->toString() << " = ShardByStream("
                          << in()->toString()
                          << ", stream_index = " << stream_index()->toString()
                          << ")" << std::endl;
  return ss.str();
}

std::string ShardByStream::toInlineString(int indent_size) const {
  NVF_CHECK(false, "Cannot be printed inline");
}

<<<<<<< HEAD
=======
TensorView* shardByStream(TensorView* source, Val* stream_index, Expr* e) {
  NVF_ERROR(
      getShardedIterDomain(
          source, ParallelType::Stream, DomainType::kAllocation) == nullptr,
      "Source allocation shouldn't be sharded on stream: ",
      source);

  auto* destination =
      ops::newValLike(source, *source->getDataType())->as<TensorView>();

  if (std::ranges::find(e->inputs(), source) != e->inputs().end()) {
    // Propagate the allocation domain from `source` to `destination`.
    // Consider adding a config to TransformReplay::selfReplay to control what
    // to propagate, so we don't have to reset the loop domain.
    TransformReplay::selfReplay(source->domain(), destination->domain());
    destination->setLoopDomain(destination->getLogicalDomain());

    // Propagate the loop domain from `e` to `destination`. There are two
    // technical challenges:
    // 1. Loop domains are associated with TensorViews, not Exprs. So we
    // find e's reference output, `ref_out`, and propagate its loop domain.
    // 2. shardLoopLike requires the source and destination to be connected by
    // an Expr. So we create a temporary Expr to connect them and then
    // remove it right after.
    Expr* temp_e = ir_utils::replaceValInExprInputs(e, source, destination);
    // Because HostIrContainer is non-SSA, `e->outputs()`'s definition is still
    // `e`, not `temp_e`, at this point.
    auto* ref_out = findMostParallelTensorView(
        ir_utils::filterByType<TensorView>(e->outputs()));
    NVF_ERROR(ref_out != nullptr, "`e` has no output TensorViews: ", e);
    ref_out->setDefinition(temp_e);
    shardLoopLike(
        ref_out,
        destination,
        deviceAndStreamParallelTypes(),
        PropagateDirection::kBackward);
    temp_e->fusion()->removeExpr(temp_e);
    // Fusion::removeExpr sets all outputs' definitions to nullptr, so we need
    // to restore them. Use-defs are important for haveDifferentShardings to
    // work.  Alternative, we could have Fusion::removeExpr(expr) not to set the
    // definition to nullptr if the definition is not `expr`.
    for (auto* out : e->outputs()) {
      out->setDefinition(e);
    }
  } else {
    NVF_ERROR(
        std::ranges::find(e->outputs(), source) != e->outputs().end(),
        "`source` ",
        source->toInlineString(),
        " is neither an input nor an output of `e`: ",
        e);
    // When `source` is an output of `e`, we simply propagate `source`'s loop
    // domain (and therefore `e`'s loop domain) to `destination`.
    // TransformReplay::selfReplay doesn't require the two TensorDomains to form
    // a producer-consumer relationship, so the logic is much simpler than when
    // `source` is an input of `e`.
    TransformReplay::selfReplay(source->domain(), destination->domain());
  }

  shardAllocationAsLoop(destination, {ParallelType::Stream});
  NVF_ERROR(
      getShardedIterDomain(
          destination, ParallelType::Stream, DomainType::kAllocation) !=
          nullptr,
      "Destination allocation should be sharded on stream after "
      "shardAllocationAsLoop: ",
      destination);

  // Refine the contiguity flags so `out` aliases `in`. This is done similar
  // to AliasFinder::handle(const SliceOp*). We scan through the allocation
  // domain in minor-to-major order. If an IterDomain is parallelized on
  // Stream (thus "sliced"), the next non-broadcast-non-reduction IterDomain
  // has to be marked non-contiguous. For example,
  //
  //   [m, n]
  //      /\.
  //     s  n/s
  //   contiguity = [t, t, t]
  //
  // will become contiguity = [f, t, t].
  //
  //    [m, n]
  //    /\.
  //   s m/s
  //   contiguity = [t, t, t]
  //
  // will remain [t, t, t] because the stream-parallel IterDomain is allocated
  // outermost.
  //
  // Contiguity refinement is done after shardAllocationAsLoop because
  // FinalizeMultideviceDomainPass (which also uses shardAllocationAsLoop)
  // doesn't want to compute contiguity this way.
  //
  // Let's say the loop domains look like the following during finalization:
  // ```
  //   in: [m, n]
  //          / \.
  //         s
  //         |
  //         | op1
  //         v
  //    x: [m, n]
  //          / \.
  //         s
  //         |
  //         | op2
  //         v
  //  out: [m, n]
  //          / \.
  //         s
  // ```
  // `x`'s allocation should be parallelized on stream because `op2` isn't
  // resharding, and the new contiguity ought to be `[t, t, t]`. However, the
  // code below would refine the contiguity to `[f, t, t]`.
  //
  // The issue stems from a time-dependent contract on allocation domains:
  // pre-finalization we treat allocations as unsharded, while
  // post-finalization we commit them to the target sharding. Because
  // shardByStream runs after finalization, it follows a different set of
  // assumptions than the finalization pass.  We anticipated that a "when" in
  // the contract could cause mismatches; this example validates that concern.
  // I don't see an easy fix. The principled approach is to remove the "when"
  // and pay the cost to make sharding propagation and decomposition reason
  // about both loop and allocation consistently.
  std::vector<IterDomain*> new_allocation =
      destination->getMaybeAllocationDomain();
  std::vector<std::optional<bool>> new_contiguity =
      destination->getContiguity();
  bool next_will_be_noncontiguous = false;
  for (auto [i, alloc_id] : enumerate(new_allocation) | std::views::reverse) {
    std::optional<bool>& contiguity = new_contiguity[i];

    if (alloc_id->isBroadcast() || alloc_id->isReduction()) {
      contiguity = std::nullopt;
    } else if (next_will_be_noncontiguous) {
      contiguity = false;
      next_will_be_noncontiguous = false;
    }

    if (alloc_id->isStream()) {
      next_will_be_noncontiguous = true;
    }
  }
  destination->setContiguity(new_contiguity);

  IrBuilder::create<ShardByStream>(destination, source, stream_index);
  return destination;
}

SymmetricContiguousView::SymmetricContiguousView(
    IrBuilderPasskey passkey,
    TensorView* out,
    TensorView* in)
    : Expr(passkey, {in}, {out}, {}) {
  NVF_ERROR(passkey.ir_container_ != nullptr);
  NVF_ERROR(passkey.ir_container_->isA<HostIrContainer>());
  NVF_ERROR(
      in->getMemoryType() == MemoryType::Symmetric,
      "Input tensor must have symmetric memory type, got: ",
      in->getMemoryType());
}

NVFUSER_DEFINE_CLONE_AND_CREATE(SymmetricContiguousView)

std::string SymmetricContiguousView::toString(int indent_size) const {
  std::stringstream ss;
  indent(ss, indent_size) << out()->toString() << " = SymmetricContiguousView("
                          << in()->toString() << ")" << std::endl;
  return ss.str();
}

std::string SymmetricContiguousView::toInlineString(int indent_size) const {
  NVF_CHECK(false, "Cannot be printed inline");
}

>>>>>>> ec0cc98f
ForLoop::ForLoop(IrBuilderPasskey passkey, Val* index, Val* start, Val* stop)
    : Expr(passkey, {index, start, stop}, {}, {}) {
  NVF_ERROR(passkey.ir_container_ != nullptr);
  NVF_ERROR(passkey.ir_container_->isA<HostIrContainer>());

  addDataAttribute(Scope(this));
}

NVFUSER_DEFINE_CLONE_AND_CREATE(ForLoop)

std::string ForLoop::toString(int indent_size) const {
  std::stringstream ss;
  indent(ss, indent_size) << "FOR " << index()->toString() << " from "
                          << start()->toInlineString() << " to "
                          << stop()->toInlineString() << ":" << std::endl
                          << body().toString(indent_size + 1);
  return ss.str();
}

std::string ForLoop::toInlineString(int indent_size) const {
  std::stringstream ss;
  indent(ss, indent_size) << "FOR " << index()->toInlineString() << " from "
                          << start()->toInlineString() << " to "
                          << stop()->toInlineString();
  return ss.str();
}

/*static*/ ForLoop* ForLoop::createFromIterDomain(IterDomain* iter_domain) {
  FusionGuard fg(iter_domain->fusion());
  auto* index = IrBuilder::create<Val>(DataType::Index);
  return IrBuilder::create<ForLoop>(
      index, iter_domain->start(), iter_domain->stop());
}

} // namespace nvfuser::hir<|MERGE_RESOLUTION|>--- conflicted
+++ resolved
@@ -460,157 +460,6 @@
   NVF_CHECK(false, "Cannot be printed inline");
 }
 
-<<<<<<< HEAD
-=======
-TensorView* shardByStream(TensorView* source, Val* stream_index, Expr* e) {
-  NVF_ERROR(
-      getShardedIterDomain(
-          source, ParallelType::Stream, DomainType::kAllocation) == nullptr,
-      "Source allocation shouldn't be sharded on stream: ",
-      source);
-
-  auto* destination =
-      ops::newValLike(source, *source->getDataType())->as<TensorView>();
-
-  if (std::ranges::find(e->inputs(), source) != e->inputs().end()) {
-    // Propagate the allocation domain from `source` to `destination`.
-    // Consider adding a config to TransformReplay::selfReplay to control what
-    // to propagate, so we don't have to reset the loop domain.
-    TransformReplay::selfReplay(source->domain(), destination->domain());
-    destination->setLoopDomain(destination->getLogicalDomain());
-
-    // Propagate the loop domain from `e` to `destination`. There are two
-    // technical challenges:
-    // 1. Loop domains are associated with TensorViews, not Exprs. So we
-    // find e's reference output, `ref_out`, and propagate its loop domain.
-    // 2. shardLoopLike requires the source and destination to be connected by
-    // an Expr. So we create a temporary Expr to connect them and then
-    // remove it right after.
-    Expr* temp_e = ir_utils::replaceValInExprInputs(e, source, destination);
-    // Because HostIrContainer is non-SSA, `e->outputs()`'s definition is still
-    // `e`, not `temp_e`, at this point.
-    auto* ref_out = findMostParallelTensorView(
-        ir_utils::filterByType<TensorView>(e->outputs()));
-    NVF_ERROR(ref_out != nullptr, "`e` has no output TensorViews: ", e);
-    ref_out->setDefinition(temp_e);
-    shardLoopLike(
-        ref_out,
-        destination,
-        deviceAndStreamParallelTypes(),
-        PropagateDirection::kBackward);
-    temp_e->fusion()->removeExpr(temp_e);
-    // Fusion::removeExpr sets all outputs' definitions to nullptr, so we need
-    // to restore them. Use-defs are important for haveDifferentShardings to
-    // work.  Alternative, we could have Fusion::removeExpr(expr) not to set the
-    // definition to nullptr if the definition is not `expr`.
-    for (auto* out : e->outputs()) {
-      out->setDefinition(e);
-    }
-  } else {
-    NVF_ERROR(
-        std::ranges::find(e->outputs(), source) != e->outputs().end(),
-        "`source` ",
-        source->toInlineString(),
-        " is neither an input nor an output of `e`: ",
-        e);
-    // When `source` is an output of `e`, we simply propagate `source`'s loop
-    // domain (and therefore `e`'s loop domain) to `destination`.
-    // TransformReplay::selfReplay doesn't require the two TensorDomains to form
-    // a producer-consumer relationship, so the logic is much simpler than when
-    // `source` is an input of `e`.
-    TransformReplay::selfReplay(source->domain(), destination->domain());
-  }
-
-  shardAllocationAsLoop(destination, {ParallelType::Stream});
-  NVF_ERROR(
-      getShardedIterDomain(
-          destination, ParallelType::Stream, DomainType::kAllocation) !=
-          nullptr,
-      "Destination allocation should be sharded on stream after "
-      "shardAllocationAsLoop: ",
-      destination);
-
-  // Refine the contiguity flags so `out` aliases `in`. This is done similar
-  // to AliasFinder::handle(const SliceOp*). We scan through the allocation
-  // domain in minor-to-major order. If an IterDomain is parallelized on
-  // Stream (thus "sliced"), the next non-broadcast-non-reduction IterDomain
-  // has to be marked non-contiguous. For example,
-  //
-  //   [m, n]
-  //      /\.
-  //     s  n/s
-  //   contiguity = [t, t, t]
-  //
-  // will become contiguity = [f, t, t].
-  //
-  //    [m, n]
-  //    /\.
-  //   s m/s
-  //   contiguity = [t, t, t]
-  //
-  // will remain [t, t, t] because the stream-parallel IterDomain is allocated
-  // outermost.
-  //
-  // Contiguity refinement is done after shardAllocationAsLoop because
-  // FinalizeMultideviceDomainPass (which also uses shardAllocationAsLoop)
-  // doesn't want to compute contiguity this way.
-  //
-  // Let's say the loop domains look like the following during finalization:
-  // ```
-  //   in: [m, n]
-  //          / \.
-  //         s
-  //         |
-  //         | op1
-  //         v
-  //    x: [m, n]
-  //          / \.
-  //         s
-  //         |
-  //         | op2
-  //         v
-  //  out: [m, n]
-  //          / \.
-  //         s
-  // ```
-  // `x`'s allocation should be parallelized on stream because `op2` isn't
-  // resharding, and the new contiguity ought to be `[t, t, t]`. However, the
-  // code below would refine the contiguity to `[f, t, t]`.
-  //
-  // The issue stems from a time-dependent contract on allocation domains:
-  // pre-finalization we treat allocations as unsharded, while
-  // post-finalization we commit them to the target sharding. Because
-  // shardByStream runs after finalization, it follows a different set of
-  // assumptions than the finalization pass.  We anticipated that a "when" in
-  // the contract could cause mismatches; this example validates that concern.
-  // I don't see an easy fix. The principled approach is to remove the "when"
-  // and pay the cost to make sharding propagation and decomposition reason
-  // about both loop and allocation consistently.
-  std::vector<IterDomain*> new_allocation =
-      destination->getMaybeAllocationDomain();
-  std::vector<std::optional<bool>> new_contiguity =
-      destination->getContiguity();
-  bool next_will_be_noncontiguous = false;
-  for (auto [i, alloc_id] : enumerate(new_allocation) | std::views::reverse) {
-    std::optional<bool>& contiguity = new_contiguity[i];
-
-    if (alloc_id->isBroadcast() || alloc_id->isReduction()) {
-      contiguity = std::nullopt;
-    } else if (next_will_be_noncontiguous) {
-      contiguity = false;
-      next_will_be_noncontiguous = false;
-    }
-
-    if (alloc_id->isStream()) {
-      next_will_be_noncontiguous = true;
-    }
-  }
-  destination->setContiguity(new_contiguity);
-
-  IrBuilder::create<ShardByStream>(destination, source, stream_index);
-  return destination;
-}
-
 SymmetricContiguousView::SymmetricContiguousView(
     IrBuilderPasskey passkey,
     TensorView* out,
@@ -637,7 +486,6 @@
   NVF_CHECK(false, "Cannot be printed inline");
 }
 
->>>>>>> ec0cc98f
 ForLoop::ForLoop(IrBuilderPasskey passkey, Val* index, Val* start, Val* stop)
     : Expr(passkey, {index, start, stop}, {}, {}) {
   NVF_ERROR(passkey.ir_container_ != nullptr);
