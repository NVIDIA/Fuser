// clang-format off
/*
 * SPDX-FileCopyrightText: Copyright (c) 2023-present NVIDIA CORPORATION & AFFILIATES.
 * All rights reserved.
 * SPDX-License-Identifier: BSD-3-Clause
 */
// clang-format on
#pragma once

#include <fusion.h>
#include <ir/base_nodes.h>
#include <ir/builder.h>
#include <multidevice/communication.h>
#include <scheduler/heuristic.h>

// Host Irs are used to represent a host program. They need to be registered in
// a HostIrContainer. Each Ir represents a Host data or instruction.
namespace nvfuser::hir {

// HostUnit represents a Fusion in the Host Program. In other words, it
// represents a compute graph (or a segment of a larger compute graph)
// represented by a Fusion that should be compiled and executed as a bulked
// item from the host perspective.
//
// This IR can be thought as a thin layer around the class `Fusion`, which
// furthermore inherits from `Expr` so that it is an "IR" in nvFuser IR
// semantics.
//
// This IRs fundamentally allows nested IR structures. It could potentially be
// useful in other instances than HostIrs.
//
// Its implementation is minimal, the only specifity being the moethod
// `fusion_to_execute()` that returns the fusion that the IR represents.
//
// Note: HostUnit has no I/O itself -- however the Fusion it embbeds has I/O of
// course, which are not registered in the surrounding HostIrContainer.
//
// Note: Whether HostUnit should inherit from Expr or Val is debatable. Both
// are possible, I define it as an Expr for now here but am open to change it.
class HostUnit : public Expr {
 public:
  using Expr::Expr;
  HostUnit(IrBuilderPasskey passkey, std::unique_ptr<Fusion> fusion);
  HostUnit(const HostUnit* src, IrCloner* ir_cloner);

  HostUnit(const HostUnit& other) = delete;
  HostUnit& operator=(const HostUnit& other) = delete;
  HostUnit(HostUnit&& other) = delete;
  HostUnit& operator=(HostUnit&& other) = delete;

  NVFUSER_DECLARE_CLONE_AND_CREATE
  std::string toString(int indent_size = 0) const override;
  std::string toInlineString(int indent_size = 0) const override;
  const char* getOpString() const override {
    return "hir::HostUnit";
  }

  bool sameAs(const Statement* other) const override;

  Fusion* fusion_to_execute() const {
    return fusion_.get();
  }

 private:
  std::unique_ptr<Fusion> fusion_;
};

/*
  PostOnStream represents the host instruction of executing a HostUnit. Its I/O
  represents in the host program the concrete I/O that will be bound at runtime
  to the Fusion's I/O for compilation and execution. At runtime, PostOnStream
  will compile and launch the kernel lowered from the HostUnit's embedded
  Fusion.

  Note: later PostOnStream will take a "Stream" argument

  Note: later PostOnStream will also be able to launch network Communications

  Note: later compilation and kernel launch will be separated and represented by
  distinct Host IRs
*/
class PostOnStream : public Expr {
 public:
  using Expr::Expr;
  PostOnStream(
      IrBuilderPasskey passkey,
      Expr* host_op,
      std::vector<Val*> inputs,
      std::vector<Val*> outputs);

  PostOnStream(const PostOnStream& other) = delete;
  PostOnStream& operator=(const PostOnStream& other) = delete;
  PostOnStream(PostOnStream&& other) = delete;
  PostOnStream& operator=(PostOnStream&& other) = delete;

  NVFUSER_DECLARE_CLONE_AND_CREATE

  std::string toString(int indent_size = 0) const override;
  std::string toInlineString(int indent_size = 0) const override;
  const char* getOpString() const override {
    return "hir::PostOnStream";
  }

  bool sameAs(const Statement* other) const override;

  Expr* hostOpToPost() const {
    return attributes_.at(0)->as<Expr>();
  }
};

class LaunchKernel : public Expr {
 public:
  using Expr::Expr;
  LaunchKernel(
      IrBuilderPasskey passkey,
      int64_t group_id,
      const LaunchParams& launch_constraints,
      const CompileParams& compile_params,
      const std::vector<Val*>& inputs,
      const std::vector<Val*>& outputs,
      Val* cache_id);

  LaunchKernel(const LaunchKernel& other) = delete;
  LaunchKernel& operator=(const LaunchKernel& other) = delete;
  LaunchKernel(LaunchKernel&& other) = delete;
  LaunchKernel& operator=(LaunchKernel&& other) = delete;

  NVFUSER_DECLARE_CLONE_AND_CREATE

  std::string toString(int indent_size = 0) const override;
  std::string toInlineString(int indent_size = 0) const override;
  const char* getOpString() const override {
    return "hir::LaunchKernel";
  }

  int64_t groupId() const {
    return attribute<int64_t>(0);
  }

  const auto& launchParams() const {
    return attribute<LaunchParams>(1);
  }

  const auto& compileParams() const {
    return attribute<CompileParams>(2);
  }

  // A NamedScalar that holds the input cache ID. This NamedScalar is expected
  // to be bound by HostIrEvaluate::runWithInputs. If it's not bound,
  // KernelExecutor::runFusion will create a KernelArgumentHolder without cache
  // ID and initializeExecutorEntry every time, slow yet functional.
  Val* cacheId() const {
    return attributeVal(3);
  }
};

class Deallocate : public Expr {
 public:
  using Expr::Expr;
  Deallocate(IrBuilderPasskey passkey, TensorView* tv);

  Deallocate(const Deallocate& other) = delete;
  Deallocate& operator=(const Deallocate& other) = delete;
  Deallocate(Deallocate&& other) = delete;
  Deallocate& operator=(Deallocate&& other) = delete;

  NVFUSER_DECLARE_CLONE_AND_CREATE

  std::string toString(int indent_size = 0) const override;
  std::string toInlineString(int indent_size = 0) const override;
  const char* getOpString() const override {
    return "hir::Deallocate";
  }

  TensorView* buffer() const;
};

class Stream : public Val {
 public:
  // if index is provided, the IR represents the streams whose index is the
  // dynamic value of that index. Otherwise, it statically represents a new
  // Stream.
  Stream(IrBuilderPasskey passkey, Val* index = nullptr);
  Stream(const Stream* src, IrCloner* ir_cloner);
  bool sameAs(const Statement* other) const override;

  NVFUSER_DECLARE_CLONE
  std::string toString(int indent_size = 0) const override;
  std::string toInlineString(int indent_size = 0) const override;

  Val* index() const {
    return index_;
  }

 private:
  Val* index_ = nullptr;
};

class SetCurrentStream : public Expr {
 public:
  using Expr::Expr;
  SetCurrentStream(IrBuilderPasskey passkey, Stream* stream);

  SetCurrentStream(const SetCurrentStream& other) = delete;
  SetCurrentStream& operator=(const SetCurrentStream& other) = delete;
  SetCurrentStream(SetCurrentStream&& other) = delete;
  SetCurrentStream& operator=(SetCurrentStream&& other) = delete;

  NVFUSER_DECLARE_CLONE_AND_CREATE

  std::string toString(int indent_size = 0) const override;
  std::string toInlineString(int indent_size = 0) const override;
  const char* getOpString() const override {
    return "hir::SetCurrentStream";
  }

  bool sameAs(const Statement* other) const override;

  Stream* stream() const {
    return attributes_.at(0)->as<Stream>();
  }
};

class GetCurrentStream : public Expr {
 public:
  using Expr::Expr;
  GetCurrentStream(IrBuilderPasskey passkey);

  GetCurrentStream(const GetCurrentStream& other) = delete;
  GetCurrentStream& operator=(const GetCurrentStream& other) = delete;
  GetCurrentStream(GetCurrentStream&& other) = delete;
  GetCurrentStream& operator=(GetCurrentStream&& other) = delete;

  NVFUSER_DECLARE_CLONE_AND_CREATE

  std::string toString(int indent_size = 0) const override;
  const char* getOpString() const override {
    return "hir::GetCurrentStream";
  }

  Stream* stream() const {
    return attributes_.at(0)->as<Stream>();
  }
};

class Wait : public Expr {
 public:
  using Expr::Expr;
  Wait(IrBuilderPasskey passkey, Expr* expr);

  Wait(const Wait& other) = delete;
  Wait& operator=(const Wait& other) = delete;
  Wait(Wait&& other) = delete;
  Wait& operator=(Wait&& other) = delete;

  NVFUSER_DECLARE_CLONE_AND_CREATE

  std::string toString(int indent_size = 0) const override;
  std::string toInlineString(int indent_size = 0) const override;
  const char* getOpString() const override {
    return "hir::Wait";
  }

  bool sameAs(const Statement* other) const override;

  Expr* communication() const {
    return attributes_.at(0)->as<Expr>();
  }
};

// Makes the current stream wait on the given stream. Non-blocking from the host
// point of view.
class Synchronize : public Expr {
 public:
  using Expr::Expr;
  Synchronize(IrBuilderPasskey passkey, Stream* stream);

  Synchronize(const Synchronize& other) = delete;
  Synchronize& operator=(const Synchronize& other) = delete;
  Synchronize(Synchronize&& other) = delete;
  Synchronize& operator=(Synchronize&& other) = delete;

  NVFUSER_DECLARE_CLONE_AND_CREATE

  std::string toString(int indent_size = 0) const override;
  std::string toInlineString(int indent_size = 0) const override;
  const char* getOpString() const override {
    return "hir::Synchronize";
  }

  bool sameAs(const Statement* other) const override;

  Stream* stream() const {
    return attributes_.at(0)->as<Stream>();
  }
};

// For ProcessGroupNCCL, startCoalescing and endCoalescing correspond to
// ncclGroupStart and ncclGroupEnd respectively. Those calls group p2p calls
// that need to be progressed together -- one global work handle returned by
// endCoalescing needs to be progressed. This has the following main advantages:
// 1) calls are progressed concurrently
// 2) since NICs are two-sided, a send and a recv calls need to be coalesced to
//    achieve full BW.
// 3) If not coalesced, we can easily reach a deadlock if the
//    send/recv pairs are not ordered correctly.
// It is in general preferable to coalesce send/recv calls. The only drawback is
// that we don't have a fine-grain control on synchronicity, in other words, we
// can only synchronize with the grouped communication at once.
// Remark: ProcessGroupUCC does not implement coalesced groups for now
class StartCoalescing : public Expr {
 public:
  using Expr::Expr;
  StartCoalescing(IrBuilderPasskey passkey);

  StartCoalescing(const StartCoalescing& other) = delete;
  StartCoalescing& operator=(const StartCoalescing& other) = delete;
  StartCoalescing(StartCoalescing&& other) = delete;
  StartCoalescing& operator=(StartCoalescing&& other) = delete;

  NVFUSER_DECLARE_CLONE_AND_CREATE

  std::string toString(int indent_size = 0) const override;
  std::string toInlineString(int indent_size = 0) const override;
  const char* getOpString() const override {
    return "hir::StartCoalescing";
  }
};

class EndCoalescing : public Expr {
 public:
  using Expr::Expr;
  EndCoalescing(IrBuilderPasskey passkey);

  EndCoalescing(const EndCoalescing& other) = delete;
  EndCoalescing& operator=(const EndCoalescing& other) = delete;
  EndCoalescing(EndCoalescing&& other) = delete;
  EndCoalescing& operator=(EndCoalescing&& other) = delete;

  NVFUSER_DECLARE_CLONE_AND_CREATE

  std::string toString(int indent_size = 0) const override;
  std::string toInlineString(int indent_size = 0) const override;
  const char* getOpString() const override {
    return "hir::EndCoalescing";
  }
};

class ShareMemHandles : public Expr {
 public:
  using Expr::Expr;
  ShareMemHandles(
      IrBuilderPasskey passkey,
      std::vector<P2PCommunication*> communications);

  ShareMemHandles(const ShareMemHandles& other) = delete;
  ShareMemHandles& operator=(const ShareMemHandles& other) = delete;
  ShareMemHandles(ShareMemHandles&& other) = delete;
  ShareMemHandles& operator=(ShareMemHandles&& other) = delete;

  NVFUSER_DECLARE_CLONE_AND_CREATE

  std::string toString(int indent_size = 0) const override;
  std::string toInlineString(int indent_size = 0) const override;
  const char* getOpString() const override {
    return "hir::ShareMemHandles";
  }

  const std::vector<P2PCommunication*>& communications() const {
    return attribute<std::vector<P2PCommunication*>>(0);
  }
};

// This op mimicks the semantics of SelectOp but is used in HIR non-SSA context
// to index into a TensorView, returning an alias "slice" of the original
// TensorView.
class HirAliasSelect : public Expr {
 public:
  using Expr::Expr;
  HirAliasSelect(
      IrBuilderPasskey passkey,
      TensorView* in,
      TensorView* out,
      int64_t axis,
      Val* index);

  HirAliasSelect(const HirAliasSelect& other) = delete;
  HirAliasSelect& operator=(const HirAliasSelect& other) = delete;
  HirAliasSelect(HirAliasSelect&& other) = delete;
  HirAliasSelect& operator=(HirAliasSelect&& other) = delete;

  NVFUSER_DECLARE_CLONE_AND_CREATE

  std::string toString(int indent_size = 0) const override;
  std::string toInlineString(int indent_size = 0) const override;
  const char* getOpString() const override {
    return "hir::HirAliasSelect";
  }

  TensorView* in() const {
    return inputs().at(0)->as<TensorView>();
  }

  TensorView* out() const {
    return attributeVal(0)->as<TensorView>();
  }

  int64_t axis() const {
    return attribute<int64_t>(1);
  }

  Val* index() const {
    return inputs().at(1);
  }
};

// This is essentially a LoadStoreOp whose output allocation is stream
// parallelized. The input and output TensorViews will have the same logical
// domain except that the input may have extra reduction dimensions. Upon
// evaluation, the output tensor will be an aliasing slice of the input tensor.
//
// I only plan to use ShardByStream around evaluated Exprs (e.g. MatmulOp)
// because otherwise I would have to change every such Expr to support stream
// parallelization.
//
// I don't plan to use ShardByStream around `LaunchKernel`s.  nvFuser codegen
// should be able to generate the right indexing by analyzing a
// stream-parallelized allocation/loop domain. Having the kernel do the indexing
// has two benefits:
// 1. Preserve maximum allocation information. With ShardByStream, the input
// allocation domain will be `[i{5}, i{2}], contiguity=[false, true]`. Without,
// it will be `[i{5}, i{6}], contiguity=[true, true]`. With the latter, the
// scheduler knows at compile time that the stride of i{5} is 6. This extra
// information could help scheduling and codegen.
// 2. Unify different parallel types. For TIDs or BIDs, we've already been
// indexing into a global tensor, not a per-thread or per-block "local" tensor.
// For DIDs, we currently assume the index is always 0 but that'll probably
// change when nvFuser generates kernel-initiated communication.
//
// I considered keeping this a LoadStoreOp but I couldn't figure out a good way
// to pass in the stream index, which is needed for slicing.
//
// This op is similar to HirAliasSelect, but the semantics are slightly
// different. For example, `out` is for some reason an attribute there. I could
// merge them into one but I prefer keeping them separated to not slow down
// MultiDeviceExecutor development.
class ShardByStream : public Expr {
 public:
  using Expr::Expr;
  ShardByStream(
      IrBuilderPasskey passkey,
      TensorView* out,
      TensorView* in,
      Val* stream_index);

  ShardByStream(const ShardByStream& other) = delete;
  ShardByStream& operator=(const ShardByStream& other) = delete;
  ShardByStream(ShardByStream&& other) = delete;
  ShardByStream& operator=(ShardByStream&& other) = delete;

  NVFUSER_DECLARE_CLONE_AND_CREATE

  std::string toString(int indent_size = 0) const override;
  std::string toInlineString(int indent_size = 0) const override;
  const char* getOpString() const override {
    return "hir::ShardByStream";
  }

  TensorView* in() const {
    return inputs().at(0)->as<TensorView>();
  }

  TensorView* out() const {
    return outputs().at(0)->as<TensorView>();
  }

  Val* stream_index() const {
    return inputs().at(1);
  }
};

class ForLoop : public Expr {
 public:
  using Expr::Expr;

<<<<<<< HEAD
  ForLoop(IrBuilderPasskey passkey, Val* index, IterDomain* iter_domain);
=======
  ForLoop(IrBuilderPasskey passkey, Val* index, Val* start, Val* stop);
>>>>>>> e3b1dd09

  ForLoop(const ForLoop& other) = delete;
  ForLoop& operator=(const ForLoop& other) = delete;
  ForLoop(ForLoop&& other) = delete;
  ForLoop& operator=(ForLoop&& other) = delete;

  NVFUSER_DECLARE_CLONE_AND_CREATE

  std::string toString(int indent_size = 0) const override;
  std::string toInlineString(int indent_size = 0) const override;
  const char* getOpString() const override {
    return "hir::ForLoop";
  }

  Val* index() const {
    return inputs().at(0);
  }

<<<<<<< HEAD
  IterDomain* iter_domain() const {
    return inputs().at(1)->as<IterDomain>();
=======
  Val* start() const {
    return inputs().at(1);
  }

  Val* stop() const {
    return inputs().at(2);
>>>>>>> e3b1dd09
  }

  const Scope& body() const {
    return attribute<Scope>(0);
  }

  Scope& body() {
    return attribute<Scope>(0);
  }
};

<<<<<<< HEAD
=======
ForLoop* createForLoopFromIterDomain(Val* index, IterDomain* iter_domain);

>>>>>>> e3b1dd09
} // namespace nvfuser::hir<|MERGE_RESOLUTION|>--- conflicted
+++ resolved
@@ -483,11 +483,7 @@
  public:
   using Expr::Expr;
 
-<<<<<<< HEAD
-  ForLoop(IrBuilderPasskey passkey, Val* index, IterDomain* iter_domain);
-=======
   ForLoop(IrBuilderPasskey passkey, Val* index, Val* start, Val* stop);
->>>>>>> e3b1dd09
 
   ForLoop(const ForLoop& other) = delete;
   ForLoop& operator=(const ForLoop& other) = delete;
@@ -506,17 +502,12 @@
     return inputs().at(0);
   }
 
-<<<<<<< HEAD
-  IterDomain* iter_domain() const {
-    return inputs().at(1)->as<IterDomain>();
-=======
   Val* start() const {
     return inputs().at(1);
   }
 
   Val* stop() const {
     return inputs().at(2);
->>>>>>> e3b1dd09
   }
 
   const Scope& body() const {
@@ -528,9 +519,6 @@
   }
 };
 
-<<<<<<< HEAD
-=======
 ForLoop* createForLoopFromIterDomain(Val* index, IterDomain* iter_domain);
 
->>>>>>> e3b1dd09
 } // namespace nvfuser::hir