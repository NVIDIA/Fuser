--- conflicted
+++ resolved
@@ -532,11 +532,6 @@
           std::unordered_set<IterDomain*>(
               producer->getRootDomain().begin(),
               producer->getRootDomain().end()) ==
-<<<<<<< HEAD
-          std::unordered_set<IterDomain*>(
-              producer->getAllocationDomain().begin(),
-              producer->getAllocationDomain().end()));
-=======
               std::unordered_set<IterDomain*>(
                   producer->getAllocationDomain().begin(),
                   producer->getAllocationDomain().end()),
@@ -544,7 +539,6 @@
           "Because the producer has no rFactor domain, ",
           "The allocation domain must be the same set of IterDomains as the root domain. ",
           "However, this condition is not satisfied.");
->>>>>>> 2650ce40
     }
   }
 
