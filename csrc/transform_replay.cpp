// clang-format off
/*
 * SPDX-FileCopyrightText: Copyright (c) 2023-present NVIDIA CORPORATION & AFFILIATES.
 * All rights reserved.
 * SPDX-License-Identifier: BSD-3-Clause
 */
// clang-format on
#include <transform_replay.h>

#include <compute_at_map.h>
#include <debug.h>
#include <disjoint_set.h>
#include <fusion.h>
#include <instrumentation.h>
#include <ir/all_nodes.h>
#include <ir/builder.h>
#include <ir/iostream.h>
#include <ir/utils.h>
#include <logical_domain_map.h>
#include <ops/arith.h>
#include <options.h>
#include <scheduler/tools/maxinfo_propagator.h>
#include <transform_iter.h>

#include <deque>

namespace nvfuser {

namespace {

using IterDomainMap = std::unordered_map<IterDomain*, IterDomain*>;

class ReplaySelf : public ReplayTransformations {
 private:
  // Took a good bit of this from ReplayTransformations::handle(Split...)
  void handle(Split* s) override {
    // Grab input to the split operation
    auto id_in = s->in();

    // Grab our mapping of that ID to the one we're replaying
    auto it = id_map_.find(id_in);
    if (it == id_map_.end()) {
      if (!error_on_failure_) {
        return;
      }
      // Make sure it exists in the map
      NVF_THROW("Transform traversal failed, dependencies not met.");
    }
    // Grab the ID we're going to replay on
    auto mapped = it->second;

    // This ID should be a loop ID (meaning it has no uses we generated)
    NVF_ERROR(
        loop_ids_.find(mapped) != loop_ids_.end(),
        "Transform traversal failed, modified a node but it was not a loop "
        "node.");

    NVF_ERROR(s->outer()->isRFactorProduct() == s->inner()->isRFactorProduct());

    // Due to rfactor transformations, the iter types of the outputs
    // may not follow the default rule. For example, even if the input
    // is a reduction iter domain, the outputs may not. To replay the
    // original split expression, the output iter types need to be
    // specified explicitly.
    auto [ido, idi] = IterDomain::split(
        mapped,
        s->factor(),
        s->innerSplit(),
        s->outer()->isRFactorProduct(),
        s->outer()->getIterType(),
        s->inner()->getIterType());

    // Remove mapped id from loop IDs
    loop_ids_.erase(mapped);

    // Add outputs to loop IDs
    loop_ids_[ido] = newCounter();
    loop_ids_[idi] = newCounter();

    // Update our ID map to include these outputs
    id_map_[s->outer()] = ido;
    id_map_[s->inner()] = idi;
  }

  void handle(Merge* m) override {
    auto id_outer = m->outer();
    auto id_inner = m->inner();

    auto it_outer = id_map_.find(id_outer);
    auto it_inner = id_map_.find(id_inner);
    if (it_outer == id_map_.end() || it_inner == id_map_.end()) {
      if (!error_on_failure_) {
        return;
      }
      NVF_THROW("Transform traversal failed, dependencies not met.");
    }
    auto id_outer_mapped = it_outer->second;
    auto id_inner_mapped = it_inner->second;

    NVF_ERROR(
        loop_ids_.find(id_outer_mapped) != loop_ids_.end() &&
            loop_ids_.find(id_inner_mapped) != loop_ids_.end(),
        "Transform traversal failed, modified ",
        id_outer_mapped,
        " and ",
        id_inner_mapped,
        " however one or both are not loop nodes.");

    IterDomain* merged_id = IterDomain::merge(id_outer_mapped, id_inner_mapped);

    // Remove inputs from the loop IDs
    loop_ids_.erase(id_outer_mapped);
    loop_ids_.erase(id_inner_mapped);

    // Add the output to the loop IDs
    loop_ids_[merged_id] = newCounter();

    id_map_[m->out()] = merged_id;
  }

  void handle(Swizzle* swizzle) override {
    NVF_THROW("Unexpected expr to self replay: ", swizzle->toString());
  }

  void handle(Swizzle2D* swizzle) override {
    NVF_THROW("Unexpected expr to self replay: ", swizzle->toString());
  }

  void handle(Resize* resize) override {
    auto id_in = resize->in();

    auto it = id_map_.find(id_in);
    if (it == id_map_.end()) {
      if (!error_on_failure_) {
        return;
      }
      NVF_THROW("Transform traversal failed, dependencies not met.");
    }
    auto mapped = it->second;

    NVF_ERROR(
        loop_ids_.find(mapped) != loop_ids_.end(),
        "Transform traversal failed, modified a node but it was not a loop "
        "node.");

    // When the original output is an rfactor, make the replayed
    // output domain also an rfactor
    const auto resize_out_logical = resize->out()->isRFactorProduct();

    auto replayed_out = IterDomain::resize(
        mapped,
        resize->leftExpand(),
        resize->rightExpand(),
        resize_out_logical);

    loop_ids_.erase(mapped);

    loop_ids_[replayed_out] = newCounter();

    id_map_[resize->out()] = replayed_out;
  }

 public:
  ReplaySelf(
      const std::vector<IterDomain*>& target_domain,
      IterDomainMap id_map)
      : ReplayTransformations(target_domain, std::move(id_map)) {
    setErrorOnFailure(false);
  }
};

} // namespace

// Self replay.
TensorDomain* TransformReplay::fullSelfReplay(
    const TensorDomain* new_self_root,
    const TensorDomain* self) {
  FUSER_PERF_SCOPE("TransformReplay::fullSelfReplay");

  NVF_ERROR(
      new_self_root->maybeRoot().size() == self->maybeRoot().size(),
      "Invalid number of IterDomains provided: ",
      new_self_root->maybeRoot(),
      " vs ",
      self->maybeRoot());

  // Map for replay, should be pretty simple.
  IterDomainMap axis_map;
  {
    int64_t i = 0;
    for (auto id : self->maybeRoot()) {
      NVF_ERROR(
          new_self_root->maybeRoot()[i]->isReduction() == id->isReduction() &&
              new_self_root->maybeRoot()[i]->isRFactorProduct() ==
                  id->isRFactorProduct() &&
              new_self_root->maybeRoot()[i]->isBroadcast() == id->isBroadcast(),
          "Axes ",
          id,
          " and ",
          new_self_root->maybeRoot()[i],
          " do not match for self replay.");
      axis_map[id] = new_self_root->maybeRoot()[i];
      i++;
    }
  }

  // Replay producer dimensions.
  ReplaySelf replay(self->loop(), axis_map);
  std::vector<IterDomain*> new_domain(self->nDims(), nullptr);

  {
    int64_t i = 0;
    for (auto id : self->loop()) {
      auto it = replay.getReplay().find(id);
      NVF_ERROR(
          it != replay.getReplay().end(),
          "Error during replay, didn't replay an axis.");
      new_domain[i++] = it->second;
    }

    if (self->hasRoot()) {
      std::vector<IterDomain*> new_logical_domain(
          self->logical().size(), nullptr);
      int64_t i = 0;
      for (auto id : self->logical()) {
        auto it = replay.getReplay().find(id);
        NVF_ERROR(
            it != replay.getReplay().end(),
            "Error during replay, didn't replay an axis.");
        new_logical_domain[i++] = it->second;
      }
      return IrBuilder::createInContainer<TensorDomain>(
          self->container(),
          new_self_root->root(),
          new_logical_domain,
          new_domain,
          self->contiguity());
    }
  }

  return IrBuilder::createInContainer<TensorDomain>(
      self->container(),
      new_self_root->logical(),
      new_domain,
      new_self_root->contiguity());
}

void TransformReplay::selfReplay(
    const TensorDomain* self,
    TensorDomain* new_self,
    bool ignore_reductions) {
  FUSER_PERF_SCOPE("TransformReplay::selfReplay");

  std::vector<IterDomain*> new_self_logical = new_self->logical();
  std::vector<IterDomain*> self_logical = self->logical();
  if (ignore_reductions) {
    new_self_logical = TensorDomain::noReductions(new_self_logical);
    self_logical = TensorDomain::noReductions(self_logical);
  }

  NVF_ERROR_EQ(new_self_logical.size(), self_logical.size());

  IterDomainMap axis_map;
  for (auto&& [id, new_id] : zip(self_logical, new_self_logical)) {
    // Note: we don't want to check for equal `isRFactorProduct`, since we
    // could replay Allocation of the output of a reduction to a later
    // consumer tensor, which would not have the rfactor flag on.
    //
    // Note: this function can be used prior to concretization, where we might
    // have unresolved symbolic ID, where the broadcast flag might mismatch.
    // We skip the check if either id or new_id is symbolic and expect a
    // correct user program.
    NVF_ERROR(
        new_id->isSymbolic() || id->isSymbolic() ||
            new_id->isBroadcast() == id->isBroadcast(),
        "Axes ",
        id,
        " and ",
        new_id,
        " do not match for self replay.");
    axis_map[id] = new_id;
  }

  // We create one ReplaySelf instance to replay loop and allocation. This way,
  // loop and allocation share the same transforms if they are split the same
  // way.
  //
  // We use `self_loop` as the target domain because loop post-dominates
  // allocation.
  const std::vector<IterDomain*>& self_loop = self->loop();
  ReplaySelf replay(self_loop, axis_map);

  // Replay loop.
  if (self_loop != self->logical()) {
    std::vector<IterDomain*> new_loop;
    if (ignore_reductions) {
      for (auto* id : new_self->logical()) {
        if (id->isReduction()) {
          new_loop.push_back(id);
        }
      }
    }

    for (IterDomain* loop_id : self_loop) {
      if (ignore_reductions && loop_id->isReduction()) {
        continue;
      }

      auto it = replay.getReplay().find(loop_id);
      NVF_ERROR(
          it != replay.getReplay().end(),
          "failed to replay IterDomain: ",
          loop_id);
      it->second->parallelize(loop_id->getParallelType());
      new_loop.push_back(it->second);
    }

    new_self->setLoopDomain(new_loop);
  }

  // Replay allocation.
  if (self->hasAllocation()) {
    const std::vector<IterDomain*>& self_allocation = self->allocation();
    // replay on allocation, for cases when the transformation is not on path to
    // loop.
    ReplaySelf allocation_dom_replay(self_allocation, axis_map);
    const std::vector<std::optional<bool>>& self_contiguity =
        self->contiguity();
    NVF_ERROR_EQ(self_allocation.size(), self_contiguity.size());

    std::vector<IterDomain*> new_alloc_domain;
    std::vector<std::optional<bool>> new_contiguity;
    new_alloc_domain.reserve(self_allocation.size());
    new_contiguity.reserve(self_contiguity.size());

    // Push back the reduction IDs that are not mapped
    if (ignore_reductions) {
      for (auto* id : new_self->logical()) {
        if (id->isReduction()) {
          new_alloc_domain.push_back(id);
          // NOLINTNEXTLINE(modernize-use-emplace)
          new_contiguity.push_back(std::nullopt);
        }
      }
    }

    // Pushing the mapped IDs and corresponding contiguity flags
    for (auto&& [alloc_id, contiguity] :
         zip(self_allocation, self_contiguity)) {
      if (ignore_reductions && alloc_id->isReduction()) {
        continue;
      }
      IterDomain* id = nullptr;
      // NOTE: try to use replay on loop domain first, to avoid unnecessarily
      // duplicated transformation
      for (const auto& re :
           {replay.getReplay(), allocation_dom_replay.getReplay()}) {
        auto it = re.find(alloc_id);
        if (it != re.end()) {
          id = it->second;
          break;
        }
      }
      NVF_ERROR(id, "failed to replay IterDomain: ", alloc_id);
      NVF_ERROR_EQ(
<<<<<<< HEAD
          id->isBroadcast(),
=======
          (it->second->isBroadcast() || it->second->isReduction()),
>>>>>>> 524dcf12
          !contiguity.has_value(),
          "Contiguity should be nullopt iff broadcast or reduction, true/false "
          "otherwise.");
      new_contiguity.push_back(contiguity);
      id->parallelize(alloc_id->getParallelType());
      new_alloc_domain.push_back(id);
    }

    new_self->setAllocationDomain(new_alloc_domain, new_contiguity);
  }
}

namespace {

// Grab all IterDomains of producer or consumer that may not be mapped
// with consumer or producer, respectively, due to missing root
// mappings. No root mapping does not always mean dependent IDs are
// not mapped as there could be broadcast forwarded merges.
std::unordered_set<IterDomain*> getMaybeUnmappedIDs(
    const TensorView* tv,
    bool is_producer,
    const std::unordered_map<IterDomain*, IterDomain*>& root_id_map) {
  std::unordered_set<Val*> unmapped_root_ids;

  const auto& root_domain =
      is_producer ? tv->getLogicalDomain() : tv->getMaybeRootDomain();

  for (auto root_id : root_domain) {
    if (root_id_map.count(root_id) == 0) {
      unmapped_root_ids.emplace(root_id);
    }
  }

  auto all_unmapped_vals = DependencyCheck::getAllValsBetween(
      unmapped_root_ids,
      {tv->getLoopDomain().begin(), tv->getLoopDomain().end()});

  std::unordered_set<IterDomain*> all_unmapped_ids;
  std::transform(
      all_unmapped_vals.begin(),
      all_unmapped_vals.end(),
      std::inserter(all_unmapped_ids, all_unmapped_ids.end()),
      [](Val* val) { return val->as<IterDomain>(); });
  return all_unmapped_ids;
}

} // namespace

// Producer could have rfactor axes which consumer may want replayed. We can
// "replay" them as long as it doesn't modify the root rfactor axes. What we
// really want to do is validate if we replayed these axes to the ones they
// mapped to in the consumer the operations would all be the same. then we want
// to start the replay of the producer from the rfactor root axes, not the root.
std::pair<TensorDomain*, int64_t> TransformReplay::replayPasC(
    const TensorView* producer,
    const TensorView* consumer,
    int64_t consumer_pos,
    const LogicalDomainMap& logical_map,
    TransformReplayOptions opt) {
  FUSER_PERF_SCOPE("TransformReplay::replayPasC");
  if (producer == consumer) {
    return {producer->domain(), producer->nDims()};
  }
  consumer_pos = wrapDim(consumer_pos, consumer->nDims() + 1);

  // consumer ids we need to match in producer
  std::vector<IterDomain*> target_consumer_ids(
      consumer->getLoopDomain().begin(),
      consumer->getLoopDomain().begin() + consumer_pos);

  // Instead of replaying from the root, lets try to play forward the history of
  // producer if they match ops on consumer. Enforce if we modify an rfactor
  // axis that those ops must match.
  //
  // Swizzles should not be skipped in the BestEffortReplay matching in this
  // case. If a swizzle mismatch is found, by default BestEffortReplay forwards
  // the mapping to the swizzle outputs, which would help in the case of CaMap
  // build but in the case of transform replay, would need to do the replay from
  // the inputs of the swizzles instead of the outputs, and therefore should not
  // skip swizzles in here.
  auto forward_replay = BestEffortReplay::replayPasC(
      producer,
      consumer,
      consumer_pos,
      logical_map,
      opt.skip_target_swizzle,
      !opt.replay_swizzle,
      !opt.replay_resize);

  // Make a new map based on all the loop ids resulting from best effort replay
  IterDomainMap forwarded_replay_map;
  auto forwarded_replay_loop = forward_replay.getUnorderedLeafIDs();
  for (auto entry : forward_replay.getReplay()) {
    if (forwarded_replay_loop.find(entry.second) !=
        forwarded_replay_loop.end()) {
      forwarded_replay_map[entry.first] = entry.second;
      forwarded_replay_loop.erase(entry.second);
    }
  }

  // Replay producer dimensions.
  ReplayTransformations replay_PasC(target_consumer_ids, forwarded_replay_map);
  replay_PasC.setErrorOnFailure(false)
      .setReplaySwizzle(opt.replay_swizzle)
      .setReplayResize(opt.replay_resize);

  auto producer_loop_ids(replay_PasC.getUnorderedLeafIDs());

  const auto maybe_unmapped_ids = getMaybeUnmappedIDs(
      consumer,
      false,
      logical_map.mapConsumerToProducer(
          consumer->domain(), producer->domain()));

  // Remove all ids from producer_loop_ids that map within the consumer
  // position, we're going to try to further replay the rest of the producer
  // dimensions based on the producers original transformations. Save all dims
  // that mapped to target_consumer_ids.
  std::vector<IterDomain*> dims_mapped2target;
  for (auto c_id : target_consumer_ids) {
    auto it = replay_PasC.getReplay().find(c_id);
    if (it == replay_PasC.getReplay().end()) {
      NVF_ERROR(
          maybe_unmapped_ids.count(c_id),
          "Could not find axis, ",
          c_id,
          ", requested in replay.");
      continue;
    }
    NVF_ERROR(
        producer_loop_ids.find(it->second) != producer_loop_ids.end(),
        "Replayed id to match consumer id ",
        c_id,
        " should be a loop in replay map.");
    producer_loop_ids.erase(it->second);
    dims_mapped2target.push_back(it->second);
  }

  // producer_loop_ids now contains all producer ID products that are not used
  // to satisfy the computeAt. Put them in a replay map so we can play forward
  // these IDs in producer (if possible):
  IterDomainMap producer_self_replay_map;
  for (auto entry : producer_loop_ids) {
    producer_self_replay_map[entry.first] = entry.first;
  }

  for (auto entry : forwarded_replay_loop) {
    producer_self_replay_map[entry.first] = entry.first;
  }

  // Check which root domains were used to produce the producer_loop_ids. We may
  // have picked up extra roots in consumer because of broadcast forwarding.
  std::vector<Val*> unordered_non_root_loop_vals;
  for (auto loop_id : replay_PasC.getUnorderedLeafIDs()) {
    if (loop_id.first->definition() == nullptr) {
      continue;
    } else {
      unordered_non_root_loop_vals.emplace_back(loop_id.first);
    }
  }

  auto producer_logical = producer->getLogicalDomain();

  // Figure out all id's that have been processed to generate the
  // unordered_non_root_loop_vals. This needs to be done because we want to
  // match on producer's logical domain, not root domain.
  std::unordered_set<IterDomain*> all_processed_ids;
  {
    auto all_processed_vals_vec = DependencyCheck::getAllValsBetween(
        {producer_logical.begin(), producer_logical.end()},
        unordered_non_root_loop_vals);
    auto all_processed_ids_vec =
        ir_utils::filterByType<IterDomain>(all_processed_vals_vec);
    all_processed_ids.insert(
        all_processed_ids_vec.begin(), all_processed_ids_vec.end());
  }

  // Any root domain that was not used to generate computeIDs we can also put in
  // the map to forward their transformations.
  for (auto producer_logical_id : producer_logical) {
    if (all_processed_ids.find(producer_logical_id) ==
            all_processed_ids.end() &&
        std::find(
            dims_mapped2target.begin(),
            dims_mapped2target.end(),
            producer_logical_id) == dims_mapped2target.end()) {
      producer_self_replay_map[producer_logical_id] = producer_logical_id;
    }
  }

  // Play forward transformations all producer IDs we can
  auto producer_replayed_loop = BestEffortReplay(
      producer->getLoopDomain(),
      producer->getLoopDomain(),
      producer_self_replay_map);

  /*
   * Accumulate axes in to the new domain in the following order, making sure to
   * avoid any duplicates:
   *
   * (1) replay_PasC.getReplay holds mappings from axes in consumer compute at
   * axes -> corresponding generated axes in producer
   *
   * (2) Any axes that were not added, that can be mapped directly from an ID in
   * consumer->domain(). These are axes that were "fully replayed" relative to
   * the consumer, even though it wasn't in the computeAt range.
   *
   * producer_replayed_loop now contain ids that we tried to forward
   * back to what they were in producer. If they couldn't be forwarded they're
   * left in their "most forwarded" form which may be just a remainder of the
   * transformation required to generate the computeAt axes.
   *
   * (3) Axes in producer->domain() that are in producer_replayed_loop
   *
   * (4) Axes not in producer->domain() that are in producer_replayed_loop
   *
   */

  std::vector<IterDomain*> new_loop;
  std::unordered_set<IterDomain*> used_loop;
  // Add axes in (1)
  for (auto c_id : target_consumer_ids) {
    auto it = replay_PasC.getReplay().find(c_id);
    if (it == replay_PasC.getReplay().end()) {
      NVF_ERROR(
          maybe_unmapped_ids.count(c_id),
          "Could not find axis, ",
          c_id,
          ", requested in replay.");
      continue;
    }
    new_loop.push_back(it->second);
    used_loop.emplace(it->second);
  }

  int64_t producer_pos = std::ssize(new_loop);

  // Add axes in (2)
  for (auto c_id : consumer->getLoopDomain()) {
    auto it = replay_PasC.getReplay().find(c_id);
    if (it != replay_PasC.getReplay().end()) {
      auto id = it->second;
      // If the loop id from ReplayTransformations is used to move
      // forward in BestEffortReplay, it is not a final ID.
      if (producer_replayed_loop.getUnorderedLeafIDs().find(id) ==
          producer_replayed_loop.getUnorderedLeafIDs().end()) {
        continue;
      }
      if (used_loop.find(id) == used_loop.end()) {
        new_loop.push_back(id);
        used_loop.emplace(id);
      }
    }
  }

  // Add axes in (3)
  for (auto id : producer->getLoopDomain()) {
    if (producer_replayed_loop.getUnorderedLeafIDs().find(id) !=
        producer_replayed_loop.getUnorderedLeafIDs().end()) {
      if (used_loop.find(id) == used_loop.end()) {
        new_loop.push_back(id);
        used_loop.emplace(id);
      }
    }
  }

  // Add axes in (4)
  for (auto id : producer_replayed_loop.getLeafIDs()) {
    if (used_loop.find(id) == used_loop.end()) {
      new_loop.push_back(id);
    }
  }

  NVF_ERROR(
      !opt.replay_allocation,
      "replayAllocation is not implemented yet for "
      "TransformReplay::replayPasC");

  TensorDomain* replayed = IrBuilder::createInContainer<TensorDomain>(
      producer->container(),
      producer->getRootDomain(),
      producer->getLogicalDomain(),
      producer->getAllocationDomain(),
      new_loop,
      producer->domain()->contiguity());
  return {replayed, producer_pos};
}

std::pair<TensorDomain*, int64_t> TransformReplay::replayCasP(
    const TensorView* consumer,
    const TensorView* producer,
    int64_t producer_pos,
    const LogicalDomainMap& logical_map,
    TransformReplayOptions opt) {
  FUSER_PERF_SCOPE("TransformReplay::replayCasP");

  // If this is a reduction operation, we may call transform_replay on the same
  // tensor view. When this happens, just return thet target view.
  if (consumer == producer) {
    return {consumer->domain(), consumer->nDims()};
  }
  producer_pos = wrapDim(producer_pos, producer->nDims() + 1);

  // producer ids we need to match in consumer
  std::vector<IterDomain*> target_producer_ids(
      producer->getLoopDomain().begin(),
      producer->getLoopDomain().begin() + producer_pos);
  target_producer_ids = TensorDomain::noReductions(target_producer_ids);

  // Instead of replaying from the root, lets try to forward the history of
  // consumer if they match ops on producer. Enforce if we modify an rfactor
  // axis that those ops match.
  //
  // Note on skip_swizzles: Similar constraints apply in replayPasC. See the
  // corresponding notes there on not skipping swizzles in the
  // matching here.
  //
  // The consumer may have resize, which replayCasP skips and forwards
  // the mapping to the output domain of the resize.
  BestEffortReplay forward_replay = BestEffortReplay::replayCasP(
      consumer,
      producer,
      producer_pos,
      logical_map,
      opt.skip_target_swizzle,
      !opt.replay_swizzle,
      !opt.replay_resize);

  // Track dangling loop ids which can be produced in
  // BestEffortReplay::replayCasP these don't have any equivalent in producer
  // so they're not in the map. We will simply map them to themselves so we
  // don't lose them.
  IterDomainMap forwarded_replay_map;
  auto forwarded_replay_loop = forward_replay.getUnorderedLeafIDs();
  for (auto entry : forward_replay.getReplay()) {
    if (forwarded_replay_loop.find(entry.second) !=
        forwarded_replay_loop.end()) {
      forwarded_replay_map[entry.first] = entry.second;
      forwarded_replay_loop.erase(entry.second);
    }
  }

  // Replay producer dimensions. Currently, resize isn't replayed.
  ReplayTransformations replay_CasP(target_producer_ids, forwarded_replay_map);
  replay_CasP.setErrorOnFailure(false)
      .setReplaySwizzle(opt.replay_swizzle)
      .setReplayResize(opt.replay_resize);

  auto consumer_loop_ids(replay_CasP.getUnorderedLeafIDs());

  const auto maybe_unmapped_ids = getMaybeUnmappedIDs(
      producer,
      true,
      logical_map.mapProducerToConsumer(
          producer->domain(), consumer->domain()));

  // Remove all ids that map to the compute at axis, we're going to replay the
  // rest, track all dims that are needed to match producer CA dims
  std::vector<IterDomain*> dims_mapped2target;
  for (auto p_id : target_producer_ids) {
    auto it = replay_CasP.getReplay().find(p_id);
    if (it == replay_CasP.getReplay().end()) {
      NVF_ERROR(
          maybe_unmapped_ids.count(p_id),
          "Could not find axis, ",
          p_id,
          ", requested in replaying consumer ",
          consumer,
          " as producer ",
          producer);
      continue;
    }
    NVF_ERROR(
        consumer_loop_ids.find(it->second) != consumer_loop_ids.end(),
        "Replayed id to match producer id ",
        p_id,
        " should be a loop in replay map.");
    consumer_loop_ids.erase(it->second);
    dims_mapped2target.push_back(it->second);
  }

  // consumer_loop_ids now contains all consumer ID products that are not used
  // to satisfy the computeAt. Turn into a  map so we can play forward these IDs
  // in consumer (if possible):
  IterDomainMap consumer_self_replay_map;
  for (auto entry : consumer_loop_ids) {
    consumer_self_replay_map[entry.first] = entry.first;
  }

  for (auto entry : forwarded_replay_loop) {
    consumer_self_replay_map[entry.first] = entry.first;
  }

  // Check which root domains were used to produce the consumer_loop_ids. We may
  // have picked up extra roots in consumer because of broadcast forwarding.
  std::vector<Val*> unordered_non_root_loop_vals;
  for (auto loop_id : replay_CasP.getUnorderedLeafIDs()) {
    if (loop_id.first->definition() == nullptr) {
      continue;
    } else {
      unordered_non_root_loop_vals.emplace_back(loop_id.first);
    }
  }

  auto processed_roots = IterVisitor::getInputsTo(unordered_non_root_loop_vals);

  std::vector<IterDomain*> consumer_root = consumer->getMaybeRootDomain();

  // Any root domain that was not used to generate computeIDs we can also put in
  // the map to forward their transformations.
  for (auto consumer_root_id : consumer_root) {
    if (std::find(
            processed_roots.begin(), processed_roots.end(), consumer_root_id) ==
            processed_roots.end() &&
        // Don't re-add roots that may have directly mapped in the replay
        std::find(
            dims_mapped2target.begin(),
            dims_mapped2target.end(),
            consumer_root_id) == dims_mapped2target.end()) {
      consumer_self_replay_map[consumer_root_id] = consumer_root_id;
    }
  }

  // Play forward transformations all consumer IDs we can
  auto consumer_replayed_loop = BestEffortReplay(
      consumer->getLoopDomain(),
      consumer->getLoopDomain(),
      consumer_self_replay_map);

  /*
   * Accumulate axes in to the new domain in the following order, making sure to
   * avoid any duplicates:
   *
   * (1) replay_PasC.getReplay holds mappings from axes in consumer compute at
   * axes -> corresponding generated axes in producer
   *
   * (2) Any axes that were not added, that can be mapped directly from an ID in
   * producer->domain(). These are axes that were "fully replayed" relative to
   * the producer, even though it wasn't in the computeAt range.
   *
   * producer_replayed_loop now contain ids that we tried to forward
   * back to what they were in producer. If they couldn't be forwarded they're
   * left in their "most forwarded" form which may be just a remainder of the
   * transformation required to generate the computeAt axes.
   *
   * (3) Axes in producer->domain() that are in producer_replayed_loop
   *
   * (4) Axes not in producer->domain() that are in producer_replayed_loop
   *
   * TODO: Should (2) and (3) be swapped?
   */

  std::vector<IterDomain*> new_loop;
  std::unordered_set<IterDomain*> used_loop;
  // Add axes in (1)
  for (auto p_id : target_producer_ids) {
    auto it = replay_CasP.getReplay().find(p_id);
    if (it == replay_CasP.getReplay().end()) {
      NVF_ERROR(
          maybe_unmapped_ids.count(p_id),
          "Could not find axis, ",
          p_id,
          ", requested in replay.");
      continue;
    }
    new_loop.push_back(it->second);
    used_loop.emplace(it->second);
  }

  // pay attention to consumer pos, it should be the actual replayed axis,
  // otherwise further replay may lead to error where the mapped ID is missing.
  // see https://github.com/NVIDIA/Fuser/issues/2593
  int64_t consumer_pos = std::ssize(new_loop);

  // Add axes in (2)
  for (auto p_id : producer->getLoopDomain()) {
    auto it = replay_CasP.getReplay().find(p_id);
    if (it != replay_CasP.getReplay().end()) {
      auto id = it->second;
      // If the loop id from ReplayTransformations is used to move
      // forward in BestEffortReplay, it is not a final ID.
      if (consumer_replayed_loop.getUnorderedLeafIDs().find(id) ==
          consumer_replayed_loop.getUnorderedLeafIDs().end()) {
        continue;
      }
      if (used_loop.find(id) == used_loop.end()) {
        new_loop.push_back(id);
        used_loop.emplace(id);
      }
    }
  }

  // Add axes in (3)
  for (auto id : consumer->getLoopDomain()) {
    if (consumer_replayed_loop.getUnorderedLeafIDs().find(id) !=
        consumer_replayed_loop.getUnorderedLeafIDs().end()) {
      if (used_loop.find(id) == used_loop.end()) {
        new_loop.push_back(id);
        used_loop.emplace(id);
      }
    }
  }

  // Add axes in (4)
  for (auto id : consumer_replayed_loop.getLeafIDs()) {
    if (used_loop.find(id) == used_loop.end()) {
      new_loop.push_back(id);
    }
  }

  if (!opt.replay_allocation) {
    TensorDomain* replayed = IrBuilder::createInContainer<TensorDomain>(
        consumer->container(),
        consumer->getRootDomain(),
        consumer->getLogicalDomain(),
        consumer->getAllocationDomain(),
        new_loop,
        consumer->domain()->contiguity());

    return {replayed, consumer_pos};
  }

  NVF_ERROR(
      consumer->definition()->isA<LoadStoreOp>() && !consumer->hasRoot(),
      "TransformReplay::replayCasP currently replays allocation only for Set. "
      "Other ops (e.g. `consumer = broadcast(producer)`) can break. "
      "See https://github.com/NVIDIA/Fuser/pull/1291#discussion_r1391999007 "
      "for details.");

  TensorDomain* replayed = IrBuilder::createInContainer<TensorDomain>(
      consumer->container(),
      consumer->getRootDomain(),
      consumer->getLogicalDomain(),
      /*allocation=*/std::vector<IterDomain*>{},
      /*loop=*/new_loop,
      consumer->domain()->contiguity());

  if (producer->hasAllocation()) {
    auto replay_CasP = BestEffortReplay(
        new_loop,
        producer->getLoopDomain(),
        logical_map.mapProducerToConsumer(producer->domain(), replayed));
    const auto& p2c_map = replay_CasP.getReplay();

    auto producer_rank = producer->getAllocationDomain().size();
    std::vector<IterDomain*> new_allocation_domain;
    new_allocation_domain.reserve(producer_rank);
    std::vector<std::optional<bool>> new_contiguity;
    new_contiguity.reserve(producer_rank);

    for (auto i : arange(producer_rank)) {
      IterDomain* alloc_id = producer->getAllocationDomain()[i];
      // We won't find reduction IterDomains in the map. See
      // AllocationDomainTest.CacheBefore.
      if (auto it = p2c_map.find(alloc_id); it != p2c_map.end()) {
        IterDomain* new_alloc_id = it->second;
        new_alloc_id->parallelize(alloc_id->getParallelType());
        new_allocation_domain.push_back(new_alloc_id);
        new_contiguity.push_back(producer->getContiguity()[i]);
      }
    }
    replayed->setAllocationDomain(
        std::move(new_allocation_domain), std::move(new_contiguity));
  }
  return {replayed, consumer_pos};
}

// replay Producer as Consumer
std::pair<TensorDomain*, int64_t> TransformReplay::replayPasC(
    const TensorView* producer,
    const TensorView* consumer,
    int64_t compute_at_axis,
    TransformReplayOptions opt) {
  // Use the pairwise root map as a default mapper
  PairwiseLogicalDomainMap logical_map(producer, consumer);
  // Allow replay through indexing exprs
  logical_map.mapIndexedDomains(true);
  return replayPasC(producer, consumer, compute_at_axis, logical_map, opt);
}

std::pair<TensorDomain*, int64_t> TransformReplay::replayCasP(
    const TensorView* consumer,
    const TensorView* producer,
    int64_t compute_at_axis,
    TransformReplayOptions opt) {
  // Use the pairwise root map as a default mapper
  PairwiseLogicalDomainMap logical_map(producer, consumer);
  // Allow replay through indexing exprs
  logical_map.mapIndexedDomains(true);
  return replayCasP(consumer, producer, compute_at_axis, logical_map, opt);
}

// In a PasC replay, we want the producer to exactly match the consumer:
// all the beginning axes in the producer should be mapped to the consumer in
// the same order. Reductions in the producer needs to be in the back of the
// producer.
int64_t TransformReplay::getMatchedLeafPosWithoutReplayPasC(
    const TensorView* producer,
    const TensorView* consumer,
    int64_t consumer_pos,
    bool skip_resize) {
  FUSER_PERF_SCOPE("transform_replay.cpp::getMatchedLeafPosWithoutReplayPasC");

  // Allow replay through indexing exprs
  const auto pairwise_map =
      PairwiseLogicalDomainMap(producer, consumer).mapIndexedDomains(true);
  IterDomainMap c2p_logical_map = pairwise_map.mapConsumerToProducer();

  // IterDomains in `consumer` root also in `producer` root
  const auto consumer_domain = consumer->getLoopDomain();

  std::unordered_set<Val*> mapped_consumer_roots;
  for (auto entry : c2p_logical_map) {
    mapped_consumer_roots.emplace(entry.first);
  }

  auto unskippable_consumer_ids_vec = DependencyCheck::getAllValsBetween(
      mapped_consumer_roots, {consumer_domain.begin(), consumer_domain.end()});

  std::unordered_set<Val*> unskippable_consumer_ids(
      unskippable_consumer_ids_vec.begin(), unskippable_consumer_ids_vec.end());

  // IterDomains in `producer` root also in `consumer` root
  const auto producer_domain = producer->getLoopDomain();

  auto it_consumer = consumer_domain.begin();
  auto it_producer = producer_domain.begin();

  auto disjoint_sets =
      BestEffortReplay::replayPasC(
          producer, consumer, -1, pairwise_map, true, true, skip_resize)
          .getIterDomainEquivalence();

  int64_t mismatched_consumer_pos = 0;
  int64_t mismatched_producer_pos = 0;
  while (it_consumer != consumer_domain.end()) {
    if (consumer_pos == mismatched_consumer_pos) {
      return mismatched_producer_pos;
    }

    auto consumer_id = *it_consumer;
    if (unskippable_consumer_ids.count(consumer_id) == 0) {
      ++it_consumer;
      ++mismatched_consumer_pos;
      continue;
    }

    if (it_producer == producer_domain.end()) {
      return -1;
    }

    auto producer_id = *it_producer;
    if (disjoint_sets.permissiveAreMapped(producer_id, consumer_id)) {
      ++mismatched_consumer_pos;
      ++mismatched_producer_pos;
      ++it_consumer;
      ++it_producer;
    } else {
      return -1;
    }
  }
  if (consumer_pos == mismatched_consumer_pos) {
    return mismatched_producer_pos;
  }
  return -1;
}

// We want to ignore reductions in the producer in a CasP replay.
int64_t TransformReplay::getMatchedLeafPosWithoutReplayCasP(
    const TensorView* consumer,
    const TensorView* producer,
    int64_t producer_pos,
    bool skip_resize) {
  FUSER_PERF_SCOPE("transform_replay.cpp::getMatchedLeafPosWithoutReplayCasP");

  // Allow replay through indexing exprs
  const auto pairwise_map =
      PairwiseLogicalDomainMap(producer, consumer).mapIndexedDomains(true);
  IterDomainMap p2c_logical_map = pairwise_map.mapProducerToConsumer();

  // IterDomains in `producer` root that are not reduction
  const auto producer_domain = producer->getLoopDomain();
  auto unskippable_producer_ids_vec =
      TensorDomain::noReductions(producer_domain);
  std::unordered_set<IterDomain*> unskippable_producer_ids(
      unskippable_producer_ids_vec.begin(), unskippable_producer_ids_vec.end());

  // IterDomains in `consumer` root also in `producer` root
  const auto consumer_domain = consumer->getLoopDomain();

  std::unordered_set<Val*> mapped_consumer_roots;
  for (auto entry : p2c_logical_map) {
    mapped_consumer_roots.emplace(entry.second);
  }

  auto unskippable_consumer_ids_vec = DependencyCheck::getAllValsBetween(
      mapped_consumer_roots, {consumer_domain.begin(), consumer_domain.end()});

  std::unordered_set<Val*> unskippable_consumer_ids(
      unskippable_consumer_ids_vec.begin(), unskippable_consumer_ids_vec.end());

  auto it_producer = producer_domain.begin();
  auto it_consumer = consumer_domain.begin();

  auto disjoint_sets =
      BestEffortReplay::replayPasC(
          producer, consumer, -1, pairwise_map, true, true, skip_resize)
          .getIterDomainEquivalence();

  int64_t mismatched_producer_pos = 0;
  int64_t mismatched_consumer_pos = 0;
  while (it_producer != producer_domain.end()) {
    if (producer_pos == mismatched_producer_pos) {
      return mismatched_consumer_pos;
    }

    auto producer_id = *it_producer;
    if (unskippable_producer_ids.count(producer_id) == 0) {
      ++it_producer;
      ++mismatched_producer_pos;
      continue;
    }

    if (it_consumer == consumer_domain.end()) {
      return -1;
    }

    auto consumer_id = *it_consumer;
    if (unskippable_consumer_ids.count(consumer_id) == 0) {
      ++it_consumer;
      ++mismatched_consumer_pos;
      continue;
    }

    if (disjoint_sets.permissiveAreMapped(producer_id, consumer_id)) {
      ++mismatched_producer_pos;
      ++mismatched_consumer_pos;
      ++it_producer;
      ++it_consumer;
    } else {
      return -1;
    }
  }
  if (producer_pos == mismatched_producer_pos) {
    return mismatched_consumer_pos;
  }
  return -1;
}

bool TransformReplay::fullSelfMatching(
    const TensorView* replay,
    const TensorView* target) {
  auto replay_root = replay->getMaybeRootDomain();
  auto replay_dom = replay->getLoopDomain();
  auto target_root = target->getMaybeRootDomain();
  auto target_dom = target->getLoopDomain();
  std::unordered_map<IterDomain*, IterDomain*> target2replay_map;
  if (replay_root.size() != target_root.size()) {
    return false;
  }
  target2replay_map.reserve(replay_root.size());
  std::transform(
      target_root.begin(),
      target_root.end(),
      replay_root.begin(),
      std::inserter(target2replay_map, target2replay_map.begin()),
      [](auto a, auto b) { return std::make_pair(a, b); });
  BestEffortReplay replay_(replay_dom, target_dom, target2replay_map);
  auto r = replay_.getReplay();
  for (int64_t i = 0; i < (int64_t)replay_dom.size(); i++) {
    auto target_id = target_dom[i];
    auto replay_it = r.find(target_id);
    if (replay_it == r.end() || replay_it->second != replay_dom[i]) {
      return false;
    }
  }
  return true;
}

namespace {

// Make sure if tv is set to new_td it doesn't violate set compute at and max
// produce at positions.
bool validateDomain(TensorView* tv, TensorDomain* new_td) {
  auto first_mismatch =
      BestEffortReplay::findFirstMismatchedID(tv->domain(), new_td);
  return first_mismatch >= tv->getMaybeMaxProducerPosition() &&
      first_mismatch >= tv->getMaxComputePosition();
}

} // namespace

void TransformPropagator::propagateC2P(TensorView* from, TensorView* to) {
  int64_t pos = replayed_pos_.at(from);
  // Note: [Using multiple TransformPropagators]
  // There are cases that we use multiple TransformPropagators along different
  // spanning trees with different references in the same fusion. Some of these
  // spanning trees could overlap. In cases when there are overlapping nodes,
  // TransformPropagator needs to respect the replay of others, because the
  // current TransformPropagator might not contain the most amount of
  // information on how to do the correct transformation. The logic below tells
  // TransformPropagator to skip the replay when not necessary.
  //
  // Note on resize: When propagating transformations, resize is just
  // skipped, or forwarded, so the matching here is done by skipping it.
  int64_t new_pos =
      TransformReplay::getMatchedLeafPosWithoutReplayPasC(to, from, pos, true);
  bool debug_print = isDebugDumpEnabled(DebugDumpOption::TransformPropagator);
  if (debug_print) {
    debug() << "TransformPropagator::propagateC2P" << std::endl;
    debug() << "  from: " << from << " @ " << pos << std::endl;
    debug() << "  to: " << to << std::endl;
  }
  if (new_pos < 0) {
    auto replay = TransformReplay::replayPasC(
        to, from, pos, TransformReplayOptions().skipTargetSwizzle());
    NVF_ERROR(
        validateDomain(to, replay.first),
        "Tried to set the domain of ",
        to,
        " to ",
        replay.first,
        " but that would invalidate previously compute at position or max "
        "producer position.");
    to->setDomain(replay.first);
    new_pos = replay.second;
    if (debug_print) {
      debug() << "  replayed: " << to << " @ " << new_pos << std::endl;
    }
  } else if (debug_print) {
    debug() << "  replay skipped. result position: " << new_pos << std::endl;
  }
  replayed_pos_[to] = new_pos;
}

void TransformPropagator::propagateP2C(TensorView* from, TensorView* to) {
  int64_t pos = replayed_pos_.at(from);
  // See note [Using multiple TransformPropagators]
  int64_t new_pos =
      TransformReplay::getMatchedLeafPosWithoutReplayCasP(to, from, pos, true);
  bool debug_print = isDebugDumpEnabled(DebugDumpOption::TransformPropagator);
  if (debug_print) {
    debug() << "TransformPropagator::propagateP2C" << std::endl;
    debug() << "  from: " << from << " @ " << pos << std::endl;
    debug() << "  to: " << to << std::endl;
  }
  if (new_pos < 0) {
    auto replay = TransformReplay::replayCasP(
        to, from, pos, TransformReplayOptions().skipTargetSwizzle());
    NVF_ERROR(
        validateDomain(to, replay.first),
        "Tried to set the domain of ",
        to,
        " to ",
        replay.first,
        " but that would invalidate previously compute at position or max "
        "producer position.");
    to->setDomain(replay.first);
    new_pos = replay.second;
    if (debug_print) {
      debug() << "  replayed: " << to << " @ " << new_pos << std::endl;
    }
  } else if (debug_print) {
    debug() << "  replay skipped. result position: " << new_pos << std::endl;
  }
  replayed_pos_[to] = new_pos;
}

void TransformPropagator::propagateSibling(TensorView* from, TensorView* to) {
  int64_t pos = replayed_pos_.at(from);
  // See note [Using multiple TransformPropagators]
  bool debug_print = isDebugDumpEnabled(DebugDumpOption::TransformPropagator);
  if (debug_print) {
    debug() << "TransformPropagator::propagateSibling" << std::endl;
    debug() << "  from: " << from << " @ " << pos << std::endl;
    debug() << "  to: " << to << std::endl;
  }
  if (!TransformReplay::fullSelfMatching(to, from)) {
    auto replay = TransformReplay::fullSelfReplay(to->domain(), from->domain());
    NVF_ERROR(
        validateDomain(to, replay),
        "Tried to set the domain of ",
        to,
        " to ",
        replay,
        " but that would invalidate previously compute at position or max "
        "producer position.");
    to->setDomain(replay);
    if (debug_print) {
      debug() << "  replayed: " << to << " @ " << pos << std::endl;
    }
  } else if (debug_print) {
    debug() << "  replay skipped. result position: " << pos << std::endl;
  }
  replayed_pos_[to] = pos;
}

TransformPropagator::TransformPropagator(TensorView* from, int64_t pos) {
  replayed_pos_[from] = wrapDim(pos, from->nDims() + 1);
}

void MostInlinedTransformPropagator::propagateC2P(
    TensorView* from,
    TensorView* to) {
  int64_t pos = (int64_t)from->nDims();
  // See note [Using multiple TransformPropagators]
  int64_t new_pos =
      TransformReplay::getMatchedLeafPosWithoutReplayPasC(to, from, pos, true);
  bool debug_print = isDebugDumpEnabled(DebugDumpOption::TransformPropagator);
  if (debug_print) {
    debug() << "MostInlinedTransformPropagator::propagateC2P" << std::endl;
    debug() << "  from: " << from << std::endl;
    debug() << "  to: " << to << std::endl;
  }
  if (new_pos < 0) {
    auto replay = TransformReplay::replayPasC(
        to, from, pos, TransformReplayOptions().skipTargetSwizzle());
    NVF_ERROR(
        validateDomain(to, replay.first),
        "Tried to set the domain of ",
        to,
        " to ",
        replay.first,
        " but that would invalidate previously compute at position or max "
        "producer position.");
    to->setDomain(replay.first);
    if (debug_print) {
      debug() << "  replayed: " << to << std::endl;
    }
  } else if (debug_print) {
    debug() << "  replay skipped" << std::endl;
  }
}

void MostInlinedTransformPropagator::propagateP2C(
    TensorView* from,
    TensorView* to) {
  int64_t pos = (int64_t)from->nDims();
  // See note [Using multiple TransformPropagators]
  int64_t new_pos =
      TransformReplay::getMatchedLeafPosWithoutReplayCasP(to, from, pos, true);
  bool debug_print = isDebugDumpEnabled(DebugDumpOption::TransformPropagator);
  if (debug_print) {
    debug() << "MostInlinedTransformPropagator::propagateP2C" << std::endl;
    debug() << "  from: " << from << std::endl;
    debug() << "  to: " << to << std::endl;
  }
  if (new_pos < 0) {
    auto replay = TransformReplay::replayCasP(
        to, from, pos, TransformReplayOptions().skipTargetSwizzle());
    NVF_ERROR(
        validateDomain(to, replay.first),
        "Tried to set the domain of ",
        to,
        " to ",
        replay.first,
        " but that would invalidate previously compute at position or max "
        "producer position.");
    to->setDomain(replay.first);
    if (debug_print) {
      debug() << "  replayed: " << to << std::endl;
    }
  } else if (debug_print) {
    debug() << "  replay skipped" << std::endl;
  }
}

void MostInlinedTransformPropagator::propagateSibling(
    TensorView* from,
    TensorView* to) {
  // See note [Using multiple TransformPropagators]
  bool debug_print = isDebugDumpEnabled(DebugDumpOption::TransformPropagator);
  if (debug_print) {
    debug() << "MostInlinedTransformPropagator::propagateSibling" << std::endl;
    debug() << "  from: " << from << std::endl;
    debug() << "  to: " << to << std::endl;
  }
  if (!TransformReplay::fullSelfMatching(to, from)) {
    auto replay = TransformReplay::fullSelfReplay(to->domain(), from->domain());
    NVF_ERROR(
        validateDomain(to, replay),
        "Tried to set the domain of ",
        to,
        " to ",
        replay,
        " but that would invalidate previously compute at position or max "
        "producer position.");
    to->setDomain(replay);
    if (debug_print) {
      debug() << "  replayed: " << to << std::endl;
    }
  } else if (debug_print) {
    debug() << "  replay skipped" << std::endl;
  }
}

namespace {

// Replays transformations in `old_domain` on `new_root` and returns the new
// TensorDomain that's rooted at `new_root`. This shares quite some code with
// TransformReplay::fullSelfReplay, which can be cleaned up. The main
// challenge for that is that this function uses `ReplayTransformations` and
// `fullSelfReplay` uses `ReplaySelf`, a simplified version of
// `ReplayTransformations` leveraging the fact that it's a self-replay.
TensorDomain* fullReplay(
    const TensorDomain* old_domain,
    const std::vector<IterDomain*>& new_root) {
  std::unordered_map<IterDomain*, IterDomain*> old_root_to_new;
  NVF_CHECK(
      old_domain->maybeRoot().size() == new_root.size(),
      "Unable to replay transformations on a root domain of different size: ",
      old_domain->maybeRoot().size(),
      " vs ",
      new_root.size());
  for (auto i : arange(new_root.size())) {
    old_root_to_new[old_domain->maybeRoot()[i]] = new_root[i];
  }
  NVF_CHECK(
      !old_domain->hasAllocation(),
      "Due to #986, the allocation domain may or may not be between root and "
      "loop. So, when `old_domain` has allocation, it may be incorrect to "
      "use its loop as the target domain: ",
      old_domain->toString(0, /*loop_only=*/false));
  ReplayTransformations replay(old_domain->loop(), old_root_to_new);
  replay.setReplayRFactor(true);

  std::vector<IterDomain*> new_loop;
  new_loop.reserve(old_domain->nDims());
  std::transform(
      old_domain->loop().begin(),
      old_domain->loop().end(),
      std::back_inserter(new_loop),
      [&](IterDomain* old_loop_id) {
        return replay.getReplay().at(old_loop_id);
      });

  if (!old_domain->hasRoot()) {
    return IrBuilder::createInContainer<TensorDomain>(
        old_domain->container(), new_root, new_loop, old_domain->contiguity());
  }

  std::vector<IterDomain*> new_logical;
  new_logical.reserve(old_domain->logical().size());
  std::transform(
      old_domain->logical().begin(),
      old_domain->logical().end(),
      std::back_inserter(new_logical),
      [&](IterDomain* old_logical_id) {
        return replay.getReplay().at(old_logical_id);
      });

  return IrBuilder::createInContainer<TensorDomain>(
      old_domain->container(),
      new_root,
      new_logical,
      new_loop,
      old_domain->contiguity());
}

} // namespace

Expr* replayExprWithNewInput(Expr* e, Val* new_in) {
  auto* new_in_tv = dynamic_cast<TensorView*>(new_in);
  NVF_CHECK(
      new_in_tv != nullptr,
      "This function doesn't support non-TensorView input yet: ",
      new_in);

  std::vector<Val*> new_outs;
  new_outs.reserve(e->outputs().size());

  for (Val* old_out : e->outputs()) {
    auto* old_out_tv = dynamic_cast<TensorView*>(old_out);
    NVF_CHECK(
        old_out_tv != nullptr,
        "This function doesn't support non-TensorView outputs yet: ",
        old_out);
    TensorDomain* old_domain = old_out_tv->domain();

    std::vector<IterDomain*> new_out_root;
    new_out_root.reserve(old_domain->maybeRoot().size());
    int64_t i = 0;
    for (IterDomain* in_logical_id :
         new_in_tv->getLogicalDomain() | TensorDomain::kNoReductions) {
      // Copy the `rf` flag from `old_domain` and everything else from
      // `in_logical_id`.
      new_out_root.push_back(
          IterDomainBuilder(in_logical_id)
              .is_rfactor_domain(old_domain->maybeRoot()[i]->isRFactorProduct())
              .build());
      i++;
    }
    TensorDomain* new_domain = fullReplay(old_domain, new_out_root);
    TensorView* new_out_tv =
        IrBuilder::create<TensorView>(new_domain, *old_out->getDataType());
    new_outs.push_back(new_out_tv);
  }

  return e->newObjectFunc()(
      e->container(), {new_in_tv}, new_outs, e->attributes());
}

} // namespace nvfuser<|MERGE_RESOLUTION|>--- conflicted
+++ resolved
@@ -363,11 +363,7 @@
       }
       NVF_ERROR(id, "failed to replay IterDomain: ", alloc_id);
       NVF_ERROR_EQ(
-<<<<<<< HEAD
-          id->isBroadcast(),
-=======
           (it->second->isBroadcast() || it->second->isReduction()),
->>>>>>> 524dcf12
           !contiguity.has_value(),
           "Contiguity should be nullopt iff broadcast or reduction, true/false "
           "otherwise.");
