--- conflicted
+++ resolved
@@ -340,13 +340,10 @@
     ptr(handler)->handle(expr->as<kir::EncodeTensorMapTiled>());
     return;
   }
-<<<<<<< HEAD
-=======
   if (expr->isStrictlyA<assoc_comm::FlattenedAssocCommOp>()) {
     ptr(handler)->handle(expr->as<assoc_comm::FlattenedAssocCommOp>());
     return;
   }
->>>>>>> e11b6f48
   NVF_ERROR(false, "Unknown exprtype in dispatch: ", typeid(*expr).name());
 }
 
@@ -656,13 +653,10 @@
     ptr(handler)->handle(expr->as<kir::EncodeTensorMapTiled>());
     return;
   }
-<<<<<<< HEAD
-=======
   if (expr->isStrictlyA<assoc_comm::FlattenedAssocCommOp>()) {
     ptr(handler)->handle(expr->as<assoc_comm::FlattenedAssocCommOp>());
     return;
   }
->>>>>>> e11b6f48
   NVF_ERROR(false, "Unknown exprtype in dispatch: ", typeid(*expr).name());
 }
 
@@ -1043,13 +1037,10 @@
   unhandled(stmt);
 }
 
-<<<<<<< HEAD
-=======
 void OptOutConstDispatch::handle(const assoc_comm::FlattenedAssocCommOp* stmt) {
   unhandled(stmt);
 }
 
->>>>>>> e11b6f48
 void OptOutDispatch::unhandled(Statement*) {}
 
 // Vals
@@ -1275,11 +1266,8 @@
   unhandled(stmt);
 }
 
-<<<<<<< HEAD
-=======
 void OptOutDispatch::handle(assoc_comm::FlattenedAssocCommOp* stmt) {
   unhandled(stmt);
 }
 
->>>>>>> e11b6f48
 } // namespace nvfuser