--- conflicted
+++ resolved
@@ -74,280 +74,6 @@
 
 template <typename T>
 void Expr::dispatch(T handler, Expr* expr) {
-<<<<<<< HEAD
-  if (expr->isStrictlyA<FullOp>()) {
-    ptr(handler)->handle(expr->as<FullOp>());
-    return;
-  }
-  if (expr->isStrictlyA<IotaOp>()) {
-    ptr(handler)->handle(expr->as<IotaOp>());
-    return;
-  }
-  if (expr->isStrictlyA<EyeOp>()) {
-    ptr(handler)->handle(expr->as<EyeOp>());
-    return;
-  }
-  if (expr->isStrictlyA<UnaryOp>()) {
-    ptr(handler)->handle(expr->as<UnaryOp>());
-    return;
-  }
-  if (expr->isStrictlyA<BinaryOp>()) {
-    ptr(handler)->handle(expr->as<BinaryOp>());
-    return;
-  }
-  if (expr->isStrictlyA<TernaryOp>()) {
-    ptr(handler)->handle(expr->as<TernaryOp>());
-    return;
-  }
-  if (expr->isStrictlyA<ArrayConstruct>()) {
-    ptr(handler)->handle(expr->as<ArrayConstruct>());
-    return;
-  }
-  if (expr->isStrictlyA<StructConstruct>()) {
-    ptr(handler)->handle(expr->as<StructConstruct>());
-    return;
-  }
-  if (expr->isStrictlyA<GetAttr>()) {
-    ptr(handler)->handle(expr->as<GetAttr>());
-    return;
-  }
-  if (expr->isStrictlyA<GetItem>()) {
-    ptr(handler)->handle(expr->as<GetItem>());
-    return;
-  }
-  if (expr->isStrictlyA<ReverseArray>()) {
-    ptr(handler)->handle(expr->as<ReverseArray>());
-    return;
-  }
-  if (expr->isStrictlyA<GetMetaData>()) {
-    ptr(handler)->handle(expr->as<GetMetaData>());
-    return;
-  }
-  if (expr->isStrictlyA<TensorConstruct>()) {
-    ptr(handler)->handle(expr->as<TensorConstruct>());
-    return;
-  }
-  if (expr->isStrictlyA<SelectOp>()) {
-    ptr(handler)->handle(expr->as<SelectOp>());
-    return;
-  }
-  if (expr->isStrictlyA<IndexSelectOp>()) {
-    ptr(handler)->handle(expr->as<IndexSelectOp>());
-    return;
-  }
-  if (expr->isStrictlyA<TorchGatherOp>()) {
-    ptr(handler)->handle(expr->as<TorchGatherOp>());
-    return;
-  }
-  if (expr->isStrictlyA<ScatterOp>()) {
-    ptr(handler)->handle(expr->as<ScatterOp>());
-    return;
-  }
-  if (expr->isStrictlyA<RNGOp>()) {
-    ptr(handler)->handle(expr->as<RNGOp>());
-    return;
-  }
-  if (expr->isStrictlyA<ReductionOp>()) {
-    ptr(handler)->handle(expr->as<ReductionOp>());
-    return;
-  }
-  if (expr->isStrictlyA<GroupedReductionOp>()) {
-    ptr(handler)->handle(expr->as<GroupedReductionOp>());
-    return;
-  }
-  if (expr->isStrictlyA<WelfordOp>()) {
-    ptr(handler)->handle(expr->as<WelfordOp>());
-    return;
-  }
-  if (expr->isStrictlyA<GroupedWelfordOp>()) {
-    ptr(handler)->handle(expr->as<GroupedWelfordOp>());
-    return;
-  }
-  if (expr->isStrictlyA<BeginFoldOp>()) {
-    ptr(handler)->handle(expr->as<BeginFoldOp>());
-    return;
-  }
-  if (expr->isStrictlyA<FinalizeReductionOp>()) {
-    ptr(handler)->handle(expr->as<FinalizeReductionOp>());
-    return;
-  }
-  if (expr->isStrictlyA<LoadStoreOp>()) {
-    ptr(handler)->handle(expr->as<LoadStoreOp>());
-    return;
-  }
-  if (expr->isStrictlyA<MmaOp>()) {
-    ptr(handler)->handle(expr->as<MmaOp>());
-    return;
-  }
-  if (expr->isStrictlyA<BroadcastOp>()) {
-    ptr(handler)->handle(expr->as<BroadcastOp>());
-    return;
-  }
-  if (expr->isStrictlyA<SqueezeOp>()) {
-    ptr(handler)->handle(expr->as<SqueezeOp>());
-    return;
-  }
-  if (expr->isStrictlyA<CatOp>()) {
-    ptr(handler)->handle(expr->as<CatOp>());
-    return;
-  }
-  if (expr->isStrictlyA<PadOp>()) {
-    ptr(handler)->handle(expr->as<PadOp>());
-    return;
-  }
-  if (expr->isStrictlyA<SliceOp>()) {
-    ptr(handler)->handle(expr->as<SliceOp>());
-    return;
-  }
-  if (expr->isStrictlyA<Split>()) {
-    ptr(handler)->handle(expr->as<Split>());
-    return;
-  }
-  if (expr->isStrictlyA<Merge>()) {
-    ptr(handler)->handle(expr->as<Merge>());
-    return;
-  }
-  if (expr->isStrictlyA<Swizzle>()) {
-    ptr(handler)->handle(expr->as<Swizzle>());
-    return;
-  }
-  if (expr->isStrictlyA<Swizzle2D>()) {
-    ptr(handler)->handle(expr->as<Swizzle2D>());
-    return;
-  }
-  if (expr->isStrictlyA<Resize>()) {
-    ptr(handler)->handle(expr->as<Resize>());
-    return;
-  }
-  if (expr->isStrictlyA<ExpandOp>()) {
-    ptr(handler)->handle(expr->as<ExpandOp>());
-    return;
-  }
-  if (expr->isStrictlyA<ShiftOp>()) {
-    ptr(handler)->handle(expr->as<ShiftOp>());
-    return;
-  }
-  if (expr->isStrictlyA<GatherOp>()) {
-    ptr(handler)->handle(expr->as<GatherOp>());
-    return;
-  }
-  if (expr->isStrictlyA<ViewAsScalar>()) {
-    ptr(handler)->handle(expr->as<ViewAsScalar>());
-    return;
-  }
-  if (expr->isStrictlyA<ViewOp>()) {
-    ptr(handler)->handle(expr->as<ViewOp>());
-    return;
-  }
-  if (expr->isStrictlyA<kir::Allocate>()) {
-    ptr(handler)->handle(expr->as<kir::Allocate>());
-    return;
-  }
-  if (expr->isStrictlyA<kir::Asm>()) {
-    ptr(handler)->handle(expr->as<kir::Asm>());
-    return;
-  }
-  if (expr->isStrictlyA<kir::BlockSync>()) {
-    ptr(handler)->handle(expr->as<kir::BlockSync>());
-    return;
-  }
-  if (expr->isStrictlyA<kir::GridSync>()) {
-    ptr(handler)->handle(expr->as<kir::GridSync>());
-    return;
-  }
-  if (expr->isStrictlyA<kir::MBarrierInit>()) {
-    ptr(handler)->handle(expr->as<kir::MBarrierInit>());
-    return;
-  }
-  if (expr->isStrictlyA<kir::MBarrierInvalidate>()) {
-    ptr(handler)->handle(expr->as<kir::MBarrierInvalidate>());
-    return;
-  }
-  if (expr->isStrictlyA<kir::MBarrierArrive>()) {
-    ptr(handler)->handle(expr->as<kir::MBarrierArrive>());
-    return;
-  }
-  if (expr->isStrictlyA<kir::MBarrierArriveExpectTx>()) {
-    ptr(handler)->handle(expr->as<kir::MBarrierArriveExpectTx>());
-    return;
-  }
-  if (expr->isStrictlyA<kir::MBarrierWait>()) {
-    ptr(handler)->handle(expr->as<kir::MBarrierWait>());
-    return;
-  }
-  if (expr->isStrictlyA<kir::BlockSerializeWait>()) {
-    ptr(handler)->handle(expr->as<kir::BlockSerializeWait>());
-    return;
-  }
-  if (expr->isStrictlyA<kir::BlockSerializeRelease>()) {
-    ptr(handler)->handle(expr->as<kir::BlockSerializeRelease>());
-    return;
-  }
-  if (expr->isStrictlyA<kir::AsyncWait>()) {
-    ptr(handler)->handle(expr->as<kir::AsyncWait>());
-    return;
-  }
-  if (expr->isStrictlyA<kir::AsyncCommit>()) {
-    ptr(handler)->handle(expr->as<kir::AsyncCommit>());
-    return;
-  }
-  if (expr->isStrictlyA<kir::InitMagicZero>()) {
-    ptr(handler)->handle(expr->as<kir::InitMagicZero>());
-    return;
-  }
-  if (expr->isStrictlyA<kir::UpdateMagicZero>()) {
-    ptr(handler)->handle(expr->as<kir::UpdateMagicZero>());
-    return;
-  }
-  if (expr->isStrictlyA<kir::ForLoop>()) {
-    ptr(handler)->handle(expr->as<kir::ForLoop>());
-    return;
-  }
-  if (expr->isStrictlyA<kir::IfThenElse>()) {
-    ptr(handler)->handle(expr->as<kir::IfThenElse>());
-    return;
-  }
-  if (expr->isStrictlyA<kir::GridReduction>()) {
-    ptr(handler)->handle(expr->as<kir::GridReduction>());
-    return;
-  }
-  if (expr->isStrictlyA<kir::GroupedGridReduction>()) {
-    ptr(handler)->handle(expr->as<kir::GroupedGridReduction>());
-    return;
-  }
-  if (expr->isStrictlyA<kir::GridBroadcast>()) {
-    ptr(handler)->handle(expr->as<kir::GridBroadcast>());
-    return;
-  }
-  if (expr->isStrictlyA<kir::GridWelford>()) {
-    ptr(handler)->handle(expr->as<kir::GridWelford>());
-    return;
-  }
-  if (expr->isStrictlyA<kir::GroupedGridWelford>()) {
-    ptr(handler)->handle(expr->as<kir::GroupedGridWelford>());
-    return;
-  }
-  if (expr->isStrictlyA<kir::VectorizedWelfordOp>()) {
-    ptr(handler)->handle(expr->as<kir::VectorizedWelfordOp>());
-    return;
-  }
-  if (expr->isStrictlyA<kir::AllocateFusedReduction>()) {
-    ptr(handler)->handle(expr->as<kir::AllocateFusedReduction>());
-    return;
-  }
-  if (expr->isStrictlyA<kir::GetRNGSeedAndOffsetFromHost>()) {
-    ptr(handler)->handle(expr->as<kir::GetRNGSeedAndOffsetFromHost>());
-    return;
-  }
-  if (expr->isStrictlyA<kir::EncodeTensorMapTiled>()) {
-    ptr(handler)->handle(expr->as<kir::EncodeTensorMapTiled>());
-    return;
-  }
-  if (expr->isStrictlyA<assoc_comm::FlattenedAssocCommOp>()) {
-    ptr(handler)->handle(expr->as<assoc_comm::FlattenedAssocCommOp>());
-    return;
-  }
-=======
 #define M(e)                             \
   if (expr->isStrictlyA<e>()) {          \
     ptr(handler)->handle(expr->as<e>()); \
@@ -363,7 +89,6 @@
   }
   DISPATCH_FOR_ALL_KIR_EXPRS(M)
 #undef M
->>>>>>> eb75ab28
   NVF_ERROR(false, "Unknown exprtype in dispatch: ", typeid(*expr).name());
 }
 
@@ -407,280 +132,6 @@
 
 template <typename T>
 void Expr::constDispatch(T handler, const Expr* expr) {
-<<<<<<< HEAD
-  if (expr->isStrictlyA<FullOp>()) {
-    ptr(handler)->handle(expr->as<FullOp>());
-    return;
-  }
-  if (expr->isStrictlyA<IotaOp>()) {
-    ptr(handler)->handle(expr->as<IotaOp>());
-    return;
-  }
-  if (expr->isStrictlyA<EyeOp>()) {
-    ptr(handler)->handle(expr->as<EyeOp>());
-    return;
-  }
-  if (expr->isStrictlyA<UnaryOp>()) {
-    ptr(handler)->handle(expr->as<UnaryOp>());
-    return;
-  }
-  if (expr->isStrictlyA<BinaryOp>()) {
-    ptr(handler)->handle(expr->as<BinaryOp>());
-    return;
-  }
-  if (expr->isStrictlyA<TernaryOp>()) {
-    ptr(handler)->handle(expr->as<TernaryOp>());
-    return;
-  }
-  if (expr->isStrictlyA<ArrayConstruct>()) {
-    ptr(handler)->handle(expr->as<ArrayConstruct>());
-    return;
-  }
-  if (expr->isStrictlyA<StructConstruct>()) {
-    ptr(handler)->handle(expr->as<StructConstruct>());
-    return;
-  }
-  if (expr->isStrictlyA<GetAttr>()) {
-    ptr(handler)->handle(expr->as<GetAttr>());
-    return;
-  }
-  if (expr->isStrictlyA<GetItem>()) {
-    ptr(handler)->handle(expr->as<GetItem>());
-    return;
-  }
-  if (expr->isStrictlyA<ReverseArray>()) {
-    ptr(handler)->handle(expr->as<ReverseArray>());
-    return;
-  }
-  if (expr->isStrictlyA<GetMetaData>()) {
-    ptr(handler)->handle(expr->as<GetMetaData>());
-    return;
-  }
-  if (expr->isStrictlyA<TensorConstruct>()) {
-    ptr(handler)->handle(expr->as<TensorConstruct>());
-    return;
-  }
-  if (expr->isStrictlyA<SelectOp>()) {
-    ptr(handler)->handle(expr->as<SelectOp>());
-    return;
-  }
-  if (expr->isStrictlyA<IndexSelectOp>()) {
-    ptr(handler)->handle(expr->as<IndexSelectOp>());
-    return;
-  }
-  if (expr->isStrictlyA<TorchGatherOp>()) {
-    ptr(handler)->handle(expr->as<TorchGatherOp>());
-    return;
-  }
-  if (expr->isStrictlyA<ScatterOp>()) {
-    ptr(handler)->handle(expr->as<ScatterOp>());
-    return;
-  }
-  if (expr->isStrictlyA<RNGOp>()) {
-    ptr(handler)->handle(expr->as<RNGOp>());
-    return;
-  }
-  if (expr->isStrictlyA<ReductionOp>()) {
-    ptr(handler)->handle(expr->as<ReductionOp>());
-    return;
-  }
-  if (expr->isStrictlyA<GroupedReductionOp>()) {
-    ptr(handler)->handle(expr->as<GroupedReductionOp>());
-    return;
-  }
-  if (expr->isStrictlyA<WelfordOp>()) {
-    ptr(handler)->handle(expr->as<WelfordOp>());
-    return;
-  }
-  if (expr->isStrictlyA<GroupedWelfordOp>()) {
-    ptr(handler)->handle(expr->as<GroupedWelfordOp>());
-    return;
-  }
-  if (expr->isStrictlyA<BeginFoldOp>()) {
-    ptr(handler)->handle(expr->as<BeginFoldOp>());
-    return;
-  }
-  if (expr->isStrictlyA<FinalizeReductionOp>()) {
-    ptr(handler)->handle(expr->as<FinalizeReductionOp>());
-    return;
-  }
-  if (expr->isStrictlyA<LoadStoreOp>()) {
-    ptr(handler)->handle(expr->as<LoadStoreOp>());
-    return;
-  }
-  if (expr->isStrictlyA<MmaOp>()) {
-    ptr(handler)->handle(expr->as<MmaOp>());
-    return;
-  }
-  if (expr->isStrictlyA<BroadcastOp>()) {
-    ptr(handler)->handle(expr->as<BroadcastOp>());
-    return;
-  }
-  if (expr->isStrictlyA<SqueezeOp>()) {
-    ptr(handler)->handle(expr->as<SqueezeOp>());
-    return;
-  }
-  if (expr->isStrictlyA<CatOp>()) {
-    ptr(handler)->handle(expr->as<CatOp>());
-    return;
-  }
-  if (expr->isStrictlyA<PadOp>()) {
-    ptr(handler)->handle(expr->as<PadOp>());
-    return;
-  }
-  if (expr->isStrictlyA<SliceOp>()) {
-    ptr(handler)->handle(expr->as<SliceOp>());
-    return;
-  }
-  if (expr->isStrictlyA<Split>()) {
-    ptr(handler)->handle(expr->as<Split>());
-    return;
-  }
-  if (expr->isStrictlyA<Merge>()) {
-    ptr(handler)->handle(expr->as<Merge>());
-    return;
-  }
-  if (expr->isStrictlyA<Swizzle>()) {
-    ptr(handler)->handle(expr->as<Swizzle>());
-    return;
-  }
-  if (expr->isStrictlyA<Swizzle2D>()) {
-    ptr(handler)->handle(expr->as<Swizzle2D>());
-    return;
-  }
-  if (expr->isStrictlyA<Resize>()) {
-    ptr(handler)->handle(expr->as<Resize>());
-    return;
-  }
-  if (expr->isStrictlyA<ExpandOp>()) {
-    ptr(handler)->handle(expr->as<ExpandOp>());
-    return;
-  }
-  if (expr->isStrictlyA<ShiftOp>()) {
-    ptr(handler)->handle(expr->as<ShiftOp>());
-    return;
-  }
-  if (expr->isStrictlyA<GatherOp>()) {
-    ptr(handler)->handle(expr->as<GatherOp>());
-    return;
-  }
-  if (expr->isStrictlyA<ViewAsScalar>()) {
-    ptr(handler)->handle(expr->as<ViewAsScalar>());
-    return;
-  }
-  if (expr->isStrictlyA<ViewOp>()) {
-    ptr(handler)->handle(expr->as<ViewOp>());
-    return;
-  }
-  if (expr->isStrictlyA<kir::Allocate>()) {
-    ptr(handler)->handle(expr->as<kir::Allocate>());
-    return;
-  }
-  if (expr->isStrictlyA<kir::Asm>()) {
-    ptr(handler)->handle(expr->as<kir::Asm>());
-    return;
-  }
-  if (expr->isStrictlyA<kir::BlockSync>()) {
-    ptr(handler)->handle(expr->as<kir::BlockSync>());
-    return;
-  }
-  if (expr->isStrictlyA<kir::GridSync>()) {
-    ptr(handler)->handle(expr->as<kir::GridSync>());
-    return;
-  }
-  if (expr->isStrictlyA<kir::MBarrierInit>()) {
-    ptr(handler)->handle(expr->as<kir::MBarrierInit>());
-    return;
-  }
-  if (expr->isStrictlyA<kir::MBarrierInvalidate>()) {
-    ptr(handler)->handle(expr->as<kir::MBarrierInvalidate>());
-    return;
-  }
-  if (expr->isStrictlyA<kir::MBarrierArrive>()) {
-    ptr(handler)->handle(expr->as<kir::MBarrierArrive>());
-    return;
-  }
-  if (expr->isStrictlyA<kir::MBarrierArriveExpectTx>()) {
-    ptr(handler)->handle(expr->as<kir::MBarrierArriveExpectTx>());
-    return;
-  }
-  if (expr->isStrictlyA<kir::MBarrierWait>()) {
-    ptr(handler)->handle(expr->as<kir::MBarrierWait>());
-    return;
-  }
-  if (expr->isStrictlyA<kir::BlockSerializeWait>()) {
-    ptr(handler)->handle(expr->as<kir::BlockSerializeWait>());
-    return;
-  }
-  if (expr->isStrictlyA<kir::BlockSerializeRelease>()) {
-    ptr(handler)->handle(expr->as<kir::BlockSerializeRelease>());
-    return;
-  }
-  if (expr->isStrictlyA<kir::AsyncWait>()) {
-    ptr(handler)->handle(expr->as<kir::AsyncWait>());
-    return;
-  }
-  if (expr->isStrictlyA<kir::AsyncCommit>()) {
-    ptr(handler)->handle(expr->as<kir::AsyncCommit>());
-    return;
-  }
-  if (expr->isStrictlyA<kir::InitMagicZero>()) {
-    ptr(handler)->handle(expr->as<kir::InitMagicZero>());
-    return;
-  }
-  if (expr->isStrictlyA<kir::UpdateMagicZero>()) {
-    ptr(handler)->handle(expr->as<kir::UpdateMagicZero>());
-    return;
-  }
-  if (expr->isStrictlyA<kir::ForLoop>()) {
-    ptr(handler)->handle(expr->as<kir::ForLoop>());
-    return;
-  }
-  if (expr->isStrictlyA<kir::IfThenElse>()) {
-    ptr(handler)->handle(expr->as<kir::IfThenElse>());
-    return;
-  }
-  if (expr->isStrictlyA<kir::GridReduction>()) {
-    ptr(handler)->handle(expr->as<kir::GridReduction>());
-    return;
-  }
-  if (expr->isStrictlyA<kir::GroupedGridReduction>()) {
-    ptr(handler)->handle(expr->as<kir::GroupedGridReduction>());
-    return;
-  }
-  if (expr->isStrictlyA<kir::GridBroadcast>()) {
-    ptr(handler)->handle(expr->as<kir::GridBroadcast>());
-    return;
-  }
-  if (expr->isStrictlyA<kir::GridWelford>()) {
-    ptr(handler)->handle(expr->as<kir::GridWelford>());
-    return;
-  }
-  if (expr->isStrictlyA<kir::GroupedGridWelford>()) {
-    ptr(handler)->handle(expr->as<kir::GroupedGridWelford>());
-    return;
-  }
-  if (expr->isStrictlyA<kir::VectorizedWelfordOp>()) {
-    ptr(handler)->handle(expr->as<kir::VectorizedWelfordOp>());
-    return;
-  }
-  if (expr->isStrictlyA<kir::AllocateFusedReduction>()) {
-    ptr(handler)->handle(expr->as<kir::AllocateFusedReduction>());
-    return;
-  }
-  if (expr->isStrictlyA<kir::GetRNGSeedAndOffsetFromHost>()) {
-    ptr(handler)->handle(expr->as<kir::GetRNGSeedAndOffsetFromHost>());
-    return;
-  }
-  if (expr->isStrictlyA<kir::EncodeTensorMapTiled>()) {
-    ptr(handler)->handle(expr->as<kir::EncodeTensorMapTiled>());
-    return;
-  }
-  if (expr->isStrictlyA<assoc_comm::FlattenedAssocCommOp>()) {
-    ptr(handler)->handle(expr->as<assoc_comm::FlattenedAssocCommOp>());
-    return;
-  }
-=======
 #define M(e)                             \
   if (expr->isStrictlyA<e>()) {          \
     ptr(handler)->handle(expr->as<e>()); \
@@ -696,7 +147,6 @@
   }
   DISPATCH_FOR_ALL_KIR_EXPRS(M)
 #undef M
->>>>>>> eb75ab28
   NVF_ERROR(false, "Unknown exprtype in dispatch: ", typeid(*expr).name());
 }
 
@@ -848,240 +298,6 @@
   }
 }
 
-<<<<<<< HEAD
-// Vals
-void OptOutConstDispatch::handle(const Val* stmt) {
-  unhandled(stmt);
-}
-void OptOutConstDispatch::handle(const NamedScalar* stmt) {
-  unhandled(stmt);
-}
-void OptOutConstDispatch::handle(const IterDomain* stmt) {
-  unhandled(stmt);
-}
-void OptOutConstDispatch::handle(const TensorDomain* stmt) {
-  unhandled(stmt);
-}
-void OptOutConstDispatch::handle(const TensorView* stmt) {
-  unhandled(stmt);
-}
-
-void OptOutConstDispatch::handle(const kir::Predicate* stmt) {
-  unhandled(stmt);
-}
-void OptOutConstDispatch::handle(const kir::TensorIndex* stmt) {
-  unhandled(stmt);
-}
-
-// Exprs
-void OptOutConstDispatch::handle(const FullOp* stmt) {
-  unhandled(stmt);
-}
-void OptOutConstDispatch::handle(const IotaOp* stmt) {
-  unhandled(stmt);
-}
-void OptOutConstDispatch::handle(const EyeOp* stmt) {
-  unhandled(stmt);
-}
-void OptOutConstDispatch::handle(const UnaryOp* stmt) {
-  unhandled(stmt);
-}
-void OptOutConstDispatch::handle(const BinaryOp* stmt) {
-  unhandled(stmt);
-}
-void OptOutConstDispatch::handle(const TernaryOp* stmt) {
-  unhandled(stmt);
-}
-void OptOutConstDispatch::handle(const ArrayConstruct* stmt) {
-  unhandled(stmt);
-}
-void OptOutConstDispatch::handle(const StructConstruct* stmt) {
-  unhandled(stmt);
-}
-void OptOutConstDispatch::handle(const GetAttr* stmt) {
-  unhandled(stmt);
-}
-void OptOutConstDispatch::handle(const GetItem* stmt) {
-  unhandled(stmt);
-}
-void OptOutConstDispatch::handle(const ReverseArray* stmt) {
-  unhandled(stmt);
-}
-void OptOutConstDispatch::handle(const GetMetaData* stmt) {
-  unhandled(stmt);
-}
-void OptOutConstDispatch::handle(const TensorConstruct* stmt) {
-  unhandled(stmt);
-}
-void OptOutConstDispatch::handle(const SelectOp* stmt) {
-  unhandled(stmt);
-}
-void OptOutConstDispatch::handle(const IndexSelectOp* stmt) {
-  unhandled(stmt);
-}
-void OptOutConstDispatch::handle(const TorchGatherOp* stmt) {
-  unhandled(stmt);
-}
-void OptOutConstDispatch::handle(const ScatterOp* stmt) {
-  unhandled(stmt);
-}
-void OptOutConstDispatch::handle(const RNGOp* stmt) {
-  unhandled(stmt);
-}
-void OptOutConstDispatch::handle(const ReductionOp* stmt) {
-  unhandled(stmt);
-}
-void OptOutConstDispatch::handle(const GroupedReductionOp* stmt) {
-  unhandled(stmt);
-}
-void OptOutConstDispatch::handle(const WelfordOp* stmt) {
-  unhandled(stmt);
-}
-void OptOutConstDispatch::handle(const GroupedWelfordOp* stmt) {
-  unhandled(stmt);
-}
-void OptOutConstDispatch::handle(const BeginFoldOp* stmt) {
-  unhandled(stmt);
-}
-void OptOutConstDispatch::handle(const FinalizeReductionOp* stmt) {
-  unhandled(stmt);
-}
-void OptOutConstDispatch::handle(const LoadStoreOp* stmt) {
-  unhandled(stmt);
-}
-void OptOutConstDispatch::handle(const MmaOp* stmt) {
-  unhandled(stmt);
-}
-void OptOutConstDispatch::handle(const BroadcastOp* stmt) {
-  unhandled(stmt);
-}
-void OptOutConstDispatch::handle(const SqueezeOp* stmt) {
-  unhandled(stmt);
-}
-void OptOutConstDispatch::handle(const CatOp* stmt) {
-  unhandled(stmt);
-}
-void OptOutConstDispatch::handle(const PadOp* stmt) {
-  unhandled(stmt);
-}
-void OptOutConstDispatch::handle(const SliceOp* stmt) {
-  unhandled(stmt);
-}
-
-void OptOutConstDispatch::handle(const Split* stmt) {
-  unhandled(stmt);
-}
-void OptOutConstDispatch::handle(const Merge* stmt) {
-  unhandled(stmt);
-}
-void OptOutConstDispatch::handle(const Swizzle* stmt) {
-  unhandled(stmt);
-}
-void OptOutConstDispatch::handle(const Swizzle2D* stmt) {
-  unhandled(stmt);
-}
-void OptOutConstDispatch::handle(const Resize* stmt) {
-  unhandled(stmt);
-}
-void OptOutConstDispatch::handle(const ExpandOp* stmt) {
-  unhandled(stmt);
-}
-void OptOutConstDispatch::handle(const ShiftOp* stmt) {
-  unhandled(stmt);
-}
-void OptOutConstDispatch::handle(const GatherOp* stmt) {
-  unhandled(stmt);
-}
-void OptOutConstDispatch::handle(const ViewAsScalar* stmt) {
-  unhandled(stmt);
-}
-void OptOutConstDispatch::handle(const ViewOp* stmt) {
-  unhandled(stmt);
-}
-
-void OptOutConstDispatch::handle(const kir::Allocate* stmt) {
-  unhandled(stmt);
-}
-void OptOutConstDispatch::handle(const kir::Asm* stmt) {
-  unhandled(stmt);
-}
-void OptOutConstDispatch::handle(const kir::BlockSync* stmt) {
-  unhandled(stmt);
-}
-void OptOutConstDispatch::handle(const kir::GridSync* stmt) {
-  unhandled(stmt);
-}
-void OptOutConstDispatch::handle(const kir::MBarrierInit* stmt) {
-  unhandled(stmt);
-}
-void OptOutConstDispatch::handle(const kir::MBarrierInvalidate* stmt) {
-  unhandled(stmt);
-}
-void OptOutConstDispatch::handle(const kir::MBarrierArrive* stmt) {
-  unhandled(stmt);
-}
-void OptOutConstDispatch::handle(const kir::MBarrierArriveExpectTx* stmt) {
-  unhandled(stmt);
-}
-void OptOutConstDispatch::handle(const kir::MBarrierWait* stmt) {
-  unhandled(stmt);
-}
-void OptOutConstDispatch::handle(const kir::BlockSerializeWait* stmt) {
-  unhandled(stmt);
-}
-void OptOutConstDispatch::handle(const kir::BlockSerializeRelease* stmt) {
-  unhandled(stmt);
-}
-void OptOutConstDispatch::handle(const kir::AsyncWait* stmt) {
-  unhandled(stmt);
-}
-void OptOutConstDispatch::handle(const kir::AsyncCommit* stmt) {
-  unhandled(stmt);
-}
-void OptOutConstDispatch::handle(const kir::InitMagicZero* stmt) {
-  unhandled(stmt);
-}
-void OptOutConstDispatch::handle(const kir::UpdateMagicZero* stmt) {
-  unhandled(stmt);
-}
-void OptOutConstDispatch::handle(const kir::ForLoop* stmt) {
-  unhandled(stmt);
-}
-void OptOutConstDispatch::handle(const kir::IfThenElse* stmt) {
-  unhandled(stmt);
-}
-void OptOutConstDispatch::handle(const kir::GridReduction* stmt) {
-  unhandled(stmt);
-}
-void OptOutConstDispatch::handle(const kir::GroupedGridReduction* stmt) {
-  unhandled(stmt);
-}
-void OptOutConstDispatch::handle(const kir::GridBroadcast* stmt) {
-  unhandled(stmt);
-}
-void OptOutConstDispatch::handle(const kir::GridWelford* stmt) {
-  unhandled(stmt);
-}
-void OptOutConstDispatch::handle(const kir::GroupedGridWelford* stmt) {
-  unhandled(stmt);
-}
-void OptOutConstDispatch::handle(const kir::VectorizedWelfordOp* stmt) {
-  unhandled(stmt);
-}
-void OptOutConstDispatch::handle(const kir::AllocateFusedReduction* stmt) {
-  unhandled(stmt);
-}
-void OptOutConstDispatch::handle(const kir::GetRNGSeedAndOffsetFromHost* stmt) {
-  unhandled(stmt);
-}
-void OptOutConstDispatch::handle(const kir::EncodeTensorMapTiled* stmt) {
-  unhandled(stmt);
-}
-
-void OptOutConstDispatch::handle(const assoc_comm::FlattenedAssocCommOp* stmt) {
-  unhandled(stmt);
-}
-=======
 #define M(e)                                        \
   void OptOutConstDispatch::handle(const e* stmt) { \
     unhandled(stmt);                                \
@@ -1098,244 +314,10 @@
 DISPATCH_FOR_ALL_KIR_EXPRS(M)
 DISPATCH_FOR_ALL_KIR_VALS(M)
 #undef M
->>>>>>> eb75ab28
 
 void OptOutDispatch::unhandled(Statement*) {}
 
 // Vals
-<<<<<<< HEAD
-void OptOutDispatch::handle(Val* stmt) {
-  unhandled(stmt);
-}
-void OptOutDispatch::handle(NamedScalar* stmt) {
-  unhandled(stmt);
-}
-void OptOutDispatch::handle(IterDomain* stmt) {
-  unhandled(stmt);
-}
-void OptOutDispatch::handle(TensorDomain* stmt) {
-  unhandled(stmt);
-}
-void OptOutDispatch::handle(TensorView* stmt) {
-  unhandled(stmt);
-}
-
-void OptOutDispatch::handle(kir::Predicate* stmt) {
-  unhandled(stmt);
-}
-void OptOutDispatch::handle(kir::TensorIndex* stmt) {
-  unhandled(stmt);
-}
-
-// Exprs
-void OptOutDispatch::handle(FullOp* stmt) {
-  unhandled(stmt);
-}
-void OptOutDispatch::handle(IotaOp* stmt) {
-  unhandled(stmt);
-}
-void OptOutDispatch::handle(EyeOp* stmt) {
-  unhandled(stmt);
-}
-void OptOutDispatch::handle(UnaryOp* stmt) {
-  unhandled(stmt);
-}
-void OptOutDispatch::handle(BinaryOp* stmt) {
-  unhandled(stmt);
-}
-void OptOutDispatch::handle(TernaryOp* stmt) {
-  unhandled(stmt);
-}
-void OptOutDispatch::handle(ArrayConstruct* stmt) {
-  unhandled(stmt);
-}
-void OptOutDispatch::handle(StructConstruct* stmt) {
-  unhandled(stmt);
-}
-void OptOutDispatch::handle(GetAttr* stmt) {
-  unhandled(stmt);
-}
-void OptOutDispatch::handle(GetItem* stmt) {
-  unhandled(stmt);
-}
-void OptOutDispatch::handle(ReverseArray* stmt) {
-  unhandled(stmt);
-}
-void OptOutDispatch::handle(GetMetaData* stmt) {
-  unhandled(stmt);
-}
-void OptOutDispatch::handle(TensorConstruct* stmt) {
-  unhandled(stmt);
-}
-void OptOutDispatch::handle(SelectOp* stmt) {
-  unhandled(stmt);
-}
-void OptOutDispatch::handle(IndexSelectOp* stmt) {
-  unhandled(stmt);
-}
-void OptOutDispatch::handle(TorchGatherOp* stmt) {
-  unhandled(stmt);
-}
-void OptOutDispatch::handle(ScatterOp* stmt) {
-  unhandled(stmt);
-}
-void OptOutDispatch::handle(RNGOp* stmt) {
-  unhandled(stmt);
-}
-void OptOutDispatch::handle(ReductionOp* stmt) {
-  unhandled(stmt);
-}
-void OptOutDispatch::handle(GroupedReductionOp* stmt) {
-  unhandled(stmt);
-}
-void OptOutDispatch::handle(WelfordOp* stmt) {
-  unhandled(stmt);
-}
-void OptOutDispatch::handle(GroupedWelfordOp* stmt) {
-  unhandled(stmt);
-}
-void OptOutDispatch::handle(BeginFoldOp* stmt) {
-  unhandled(stmt);
-}
-void OptOutDispatch::handle(FinalizeReductionOp* stmt) {
-  unhandled(stmt);
-}
-void OptOutDispatch::handle(LoadStoreOp* stmt) {
-  unhandled(stmt);
-}
-void OptOutDispatch::handle(MmaOp* stmt) {
-  unhandled(stmt);
-}
-void OptOutDispatch::handle(BroadcastOp* stmt) {
-  unhandled(stmt);
-}
-void OptOutDispatch::handle(SqueezeOp* stmt) {
-  unhandled(stmt);
-}
-void OptOutDispatch::handle(CatOp* stmt) {
-  unhandled(stmt);
-}
-void OptOutDispatch::handle(PadOp* stmt) {
-  unhandled(stmt);
-}
-void OptOutDispatch::handle(SliceOp* stmt) {
-  unhandled(stmt);
-}
-
-void OptOutDispatch::handle(Split* stmt) {
-  unhandled(stmt);
-}
-void OptOutDispatch::handle(Merge* stmt) {
-  unhandled(stmt);
-}
-void OptOutDispatch::handle(Swizzle* stmt) {
-  unhandled(stmt);
-}
-void OptOutDispatch::handle(Swizzle2D* stmt) {
-  unhandled(stmt);
-}
-void OptOutDispatch::handle(Resize* stmt) {
-  unhandled(stmt);
-}
-void OptOutDispatch::handle(ExpandOp* stmt) {
-  unhandled(stmt);
-}
-void OptOutDispatch::handle(ShiftOp* stmt) {
-  unhandled(stmt);
-}
-void OptOutDispatch::handle(GatherOp* stmt) {
-  unhandled(stmt);
-}
-void OptOutDispatch::handle(ViewAsScalar* stmt) {
-  unhandled(stmt);
-}
-void OptOutDispatch::handle(ViewOp* stmt) {
-  unhandled(stmt);
-}
-
-void OptOutDispatch::handle(kir::Allocate* stmt) {
-  unhandled(stmt);
-}
-void OptOutDispatch::handle(kir::Asm* stmt) {
-  unhandled(stmt);
-}
-void OptOutDispatch::handle(kir::BlockSync* stmt) {
-  unhandled(stmt);
-}
-void OptOutDispatch::handle(kir::GridSync* stmt) {
-  unhandled(stmt);
-}
-void OptOutDispatch::handle(kir::MBarrierInit* stmt) {
-  unhandled(stmt);
-}
-void OptOutDispatch::handle(kir::MBarrierInvalidate* stmt) {
-  unhandled(stmt);
-}
-void OptOutDispatch::handle(kir::MBarrierArrive* stmt) {
-  unhandled(stmt);
-}
-void OptOutDispatch::handle(kir::MBarrierArriveExpectTx* stmt) {
-  unhandled(stmt);
-}
-void OptOutDispatch::handle(kir::MBarrierWait* stmt) {
-  unhandled(stmt);
-}
-void OptOutDispatch::handle(kir::BlockSerializeWait* stmt) {
-  unhandled(stmt);
-}
-void OptOutDispatch::handle(kir::BlockSerializeRelease* stmt) {
-  unhandled(stmt);
-}
-void OptOutDispatch::handle(kir::AsyncWait* stmt) {
-  unhandled(stmt);
-}
-void OptOutDispatch::handle(kir::AsyncCommit* stmt) {
-  unhandled(stmt);
-}
-void OptOutDispatch::handle(kir::InitMagicZero* stmt) {
-  unhandled(stmt);
-}
-void OptOutDispatch::handle(kir::UpdateMagicZero* stmt) {
-  unhandled(stmt);
-}
-void OptOutDispatch::handle(kir::ForLoop* stmt) {
-  unhandled(stmt);
-}
-void OptOutDispatch::handle(kir::IfThenElse* stmt) {
-  unhandled(stmt);
-}
-void OptOutDispatch::handle(kir::GridReduction* stmt) {
-  unhandled(stmt);
-}
-void OptOutDispatch::handle(kir::GroupedGridReduction* stmt) {
-  unhandled(stmt);
-}
-void OptOutDispatch::handle(kir::GridBroadcast* stmt) {
-  unhandled(stmt);
-}
-void OptOutDispatch::handle(kir::GridWelford* stmt) {
-  unhandled(stmt);
-}
-void OptOutDispatch::handle(kir::GroupedGridWelford* stmt) {
-  unhandled(stmt);
-}
-void OptOutDispatch::handle(kir::VectorizedWelfordOp* stmt) {
-  unhandled(stmt);
-}
-void OptOutDispatch::handle(kir::AllocateFusedReduction* stmt) {
-  unhandled(stmt);
-}
-void OptOutDispatch::handle(kir::GetRNGSeedAndOffsetFromHost* stmt) {
-  unhandled(stmt);
-}
-void OptOutDispatch::handle(kir::EncodeTensorMapTiled* stmt) {
-  unhandled(stmt);
-}
-
-void OptOutDispatch::handle(assoc_comm::FlattenedAssocCommOp* stmt) {
-  unhandled(stmt);
-}
-=======
 #define M(e)                             \
   void OptOutDispatch::handle(e* stmt) { \
     unhandled(stmt);                     \
@@ -1352,6 +334,5 @@
 DISPATCH_FOR_ALL_KIR_VALS(M)
 DISPATCH_FOR_ALL_KIR_EXPRS(M)
 #undef M
->>>>>>> eb75ab28
 
 } // namespace nvfuser