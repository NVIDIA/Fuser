// clang-format off
/*
 * SPDX-FileCopyrightText: Copyright (c) 2023-present NVIDIA CORPORATION & AFFILIATES.
 * All rights reserved.
 * SPDX-License-Identifier: BSD-3-Clause
 */
// clang-format on
#include <fusion.h>
#include <ir/all_nodes.h>
#include <type.h>

#include <dispatch.h>

#include <typeinfo>

namespace nvfuser {

template <typename T>
T* ptr(T& obj) {
  return &obj;
}

template <typename T>
T* ptr(T* obj) {
  return obj;
}

/*
 * Generic dispatch for any handler that does not modify the IR directly.
 * For example we may want to walk the graph to construct a topologically sorted
 * set of exprs. This doesn't modify the IR directly. We also use this to print
 * the IR itself.
 * This dispatch is paired with a class that implements the functions:
 * template <typenname node_type>
 * int handler(node_type* node)
 *
 * handler should call:
 * dispatch(this, node_to_dispatch)
 *
 * It could also implement:
 * int handler(Statement* stmt){
 *   dispatch(this, stmt);
 * }
 *
 * And therefore dispatch should never call:
 * ptr(mutator)->mutate(this->as<Statement>());
 */

template <typename T>
void Val::dispatch(T handler, Val* val) {
  switch (*(val->getValType())) {
    case ValType::NamedScalar:
      ptr(handler)->handle(val->as<NamedScalar>());
      return;
    case ValType::IterDomain:
      ptr(handler)->handle(val->as<IterDomain>());
      return;
    case ValType::TensorDomain:
      ptr(handler)->handle(val->as<TensorDomain>());
      return;
    case ValType::TensorView:
      ptr(handler)->handle(val->as<TensorView>());
      return;
    case ValType::Predicate:
      ptr(handler)->handle(val->as<kir::Predicate>());
      return;
    case ValType::TensorIndex:
      ptr(handler)->handle(val->as<kir::TensorIndex>());
      return;
    case ValType::PipelineVal:
      ptr(handler)->handle(val->as<PipelineVal>());
      return;
    default:
      ptr(handler)->handle(val);
      return;
  }
  NVF_ERROR(
      false,
      "Unknown valtype in dispatch! val: ",
      val->toString(),
      " = ",
      val->toInlineString());
}

template <typename T>
void Expr::dispatch(T handler, Expr* expr) {
  if (expr->isStrictlyA<FullOp>()) {
    ptr(handler)->handle(expr->as<FullOp>());
    return;
  }
  if (expr->isStrictlyA<IotaOp>()) {
    ptr(handler)->handle(expr->as<IotaOp>());
    return;
  }
  if (expr->isStrictlyA<EyeOp>()) {
    ptr(handler)->handle(expr->as<EyeOp>());
    return;
  }
  if (expr->isStrictlyA<UnaryOp>()) {
    ptr(handler)->handle(expr->as<UnaryOp>());
    return;
  }
  if (expr->isStrictlyA<BinaryOp>()) {
    ptr(handler)->handle(expr->as<BinaryOp>());
    return;
  }
  if (expr->isStrictlyA<TernaryOp>()) {
    ptr(handler)->handle(expr->as<TernaryOp>());
    return;
  }
  if (expr->isStrictlyA<ArrayConstruct>()) {
    ptr(handler)->handle(expr->as<ArrayConstruct>());
    return;
  }
  if (expr->isStrictlyA<StructConstruct>()) {
    ptr(handler)->handle(expr->as<StructConstruct>());
    return;
  }
  if (expr->isStrictlyA<GetAttr>()) {
    ptr(handler)->handle(expr->as<GetAttr>());
    return;
  }
  if (expr->isStrictlyA<GetItem>()) {
    ptr(handler)->handle(expr->as<GetItem>());
    return;
  }
  if (expr->isStrictlyA<ReverseArray>()) {
    ptr(handler)->handle(expr->as<ReverseArray>());
    return;
  }
  if (expr->isStrictlyA<GetMetaData>()) {
    ptr(handler)->handle(expr->as<GetMetaData>());
    return;
  }
  if (expr->isStrictlyA<TensorConstruct>()) {
    ptr(handler)->handle(expr->as<TensorConstruct>());
    return;
  }
  if (expr->isStrictlyA<SelectOp>()) {
    ptr(handler)->handle(expr->as<SelectOp>());
    return;
  }
  if (expr->isStrictlyA<IndexSelectOp>()) {
    ptr(handler)->handle(expr->as<IndexSelectOp>());
    return;
  }
  if (expr->isStrictlyA<TorchGatherOp>()) {
    ptr(handler)->handle(expr->as<TorchGatherOp>());
    return;
  }
  if (expr->isStrictlyA<ScatterOp>()) {
    ptr(handler)->handle(expr->as<ScatterOp>());
    return;
  }
  if (expr->isStrictlyA<RNGOp>()) {
    ptr(handler)->handle(expr->as<RNGOp>());
    return;
  }
  if (expr->isStrictlyA<ReductionOp>()) {
    ptr(handler)->handle(expr->as<ReductionOp>());
    return;
  }
  if (expr->isStrictlyA<GroupedReductionOp>()) {
    ptr(handler)->handle(expr->as<GroupedReductionOp>());
    return;
  }
  if (expr->isStrictlyA<WelfordOp>()) {
    ptr(handler)->handle(expr->as<WelfordOp>());
    return;
  }
  if (expr->isStrictlyA<GroupedWelfordOp>()) {
    ptr(handler)->handle(expr->as<GroupedWelfordOp>());
    return;
  }
  if (expr->isStrictlyA<LoadStoreOp>()) {
    ptr(handler)->handle(expr->as<LoadStoreOp>());
    return;
  }
  if (expr->isStrictlyA<MmaOp>()) {
    ptr(handler)->handle(expr->as<MmaOp>());
    return;
  }
  if (expr->isStrictlyA<BroadcastOp>()) {
    ptr(handler)->handle(expr->as<BroadcastOp>());
    return;
  }
  if (expr->isStrictlyA<SqueezeOp>()) {
    ptr(handler)->handle(expr->as<SqueezeOp>());
    return;
  }
  if (expr->isStrictlyA<CatOp>()) {
    ptr(handler)->handle(expr->as<CatOp>());
    return;
  }
  if (expr->isStrictlyA<PadOp>()) {
    ptr(handler)->handle(expr->as<PadOp>());
    return;
  }
  if (expr->isStrictlyA<SliceOp>()) {
    ptr(handler)->handle(expr->as<SliceOp>());
    return;
  }
  if (expr->isStrictlyA<Split>()) {
    ptr(handler)->handle(expr->as<Split>());
    return;
  }
  if (expr->isStrictlyA<Merge>()) {
    ptr(handler)->handle(expr->as<Merge>());
    return;
  }
  if (expr->isStrictlyA<Swizzle2D>()) {
    ptr(handler)->handle(expr->as<Swizzle2D>());
    return;
  }
  if (expr->isStrictlyA<Resize>()) {
    ptr(handler)->handle(expr->as<Resize>());
    return;
  }
  if (expr->isStrictlyA<ExpandOp>()) {
    ptr(handler)->handle(expr->as<ExpandOp>());
    return;
  }
  if (expr->isStrictlyA<ShiftOp>()) {
    ptr(handler)->handle(expr->as<ShiftOp>());
    return;
  }
  if (expr->isStrictlyA<GatherOp>()) {
    ptr(handler)->handle(expr->as<GatherOp>());
    return;
  }
  if (expr->isStrictlyA<ViewAsScalar>()) {
    ptr(handler)->handle(expr->as<ViewAsScalar>());
    return;
  }
  if (expr->isStrictlyA<ViewOp>()) {
    ptr(handler)->handle(expr->as<ViewOp>());
    return;
  }
  if (expr->isStrictlyA<kir::Allocate>()) {
    ptr(handler)->handle(expr->as<kir::Allocate>());
    return;
  }
  if (expr->isStrictlyA<kir::Asm>()) {
    ptr(handler)->handle(expr->as<kir::Asm>());
    return;
  }
  if (expr->isStrictlyA<kir::BlockSync>()) {
    ptr(handler)->handle(expr->as<kir::BlockSync>());
    return;
  }
  if (expr->isStrictlyA<kir::GridSync>()) {
    ptr(handler)->handle(expr->as<kir::GridSync>());
    return;
  }
  if (expr->isStrictlyA<kir::MBarrierInit>()) {
    ptr(handler)->handle(expr->as<kir::MBarrierInit>());
    return;
  }
  if (expr->isStrictlyA<kir::MBarrierInvalidate>()) {
    ptr(handler)->handle(expr->as<kir::MBarrierInvalidate>());
    return;
  }
  if (expr->isStrictlyA<kir::MBarrierArrive>()) {
    ptr(handler)->handle(expr->as<kir::MBarrierArrive>());
    return;
  }
  if (expr->isStrictlyA<kir::MBarrierArriveExpectTx>()) {
    ptr(handler)->handle(expr->as<kir::MBarrierArriveExpectTx>());
    return;
  }
  if (expr->isStrictlyA<kir::MBarrierWait>()) {
    ptr(handler)->handle(expr->as<kir::MBarrierWait>());
    return;
  }
<<<<<<< HEAD
  if (expr->isStrictlyA<kir::BlockSerializeWait>()) {
    ptr(handler)->handle(expr->as<kir::BlockSerializeWait>());
    return;
  }
  if (expr->isStrictlyA<kir::BlockSerializeRelease>()) {
    ptr(handler)->handle(expr->as<kir::BlockSerializeRelease>());
    return;
  }
  if (expr->isStrictlyA<kir::CpAsyncWait>()) {
    ptr(handler)->handle(expr->as<kir::CpAsyncWait>());
=======
  if (expr->isStrictlyA<kir::AsyncWait>()) {
    ptr(handler)->handle(expr->as<kir::AsyncWait>());
>>>>>>> 92c0200f
    return;
  }
  if (expr->isStrictlyA<kir::AsyncCommit>()) {
    ptr(handler)->handle(expr->as<kir::AsyncCommit>());
    return;
  }
  if (expr->isStrictlyA<kir::InitMagicZero>()) {
    ptr(handler)->handle(expr->as<kir::InitMagicZero>());
    return;
  }
  if (expr->isStrictlyA<kir::UpdateMagicZero>()) {
    ptr(handler)->handle(expr->as<kir::UpdateMagicZero>());
    return;
  }
  if (expr->isStrictlyA<kir::ForLoop>()) {
    ptr(handler)->handle(expr->as<kir::ForLoop>());
    return;
  }
  if (expr->isStrictlyA<kir::IfThenElse>()) {
    ptr(handler)->handle(expr->as<kir::IfThenElse>());
    return;
  }
  if (expr->isStrictlyA<kir::GridReduction>()) {
    ptr(handler)->handle(expr->as<kir::GridReduction>());
    return;
  }
  if (expr->isStrictlyA<kir::GroupedGridReduction>()) {
    ptr(handler)->handle(expr->as<kir::GroupedGridReduction>());
    return;
  }
  if (expr->isStrictlyA<kir::GridBroadcast>()) {
    ptr(handler)->handle(expr->as<kir::GridBroadcast>());
    return;
  }
  if (expr->isStrictlyA<kir::GridWelford>()) {
    ptr(handler)->handle(expr->as<kir::GridWelford>());
    return;
  }
  if (expr->isStrictlyA<kir::GroupedGridWelford>()) {
    ptr(handler)->handle(expr->as<kir::GroupedGridWelford>());
    return;
  }
  if (expr->isStrictlyA<kir::VectorizedWelfordOp>()) {
    ptr(handler)->handle(expr->as<kir::VectorizedWelfordOp>());
    return;
  }
  if (expr->isStrictlyA<kir::AllocateFusedReduction>()) {
    ptr(handler)->handle(expr->as<kir::AllocateFusedReduction>());
    return;
  }
  if (expr->isStrictlyA<kir::GetRNGSeedAndOffsetFromHost>()) {
    ptr(handler)->handle(expr->as<kir::GetRNGSeedAndOffsetFromHost>());
    return;
  }
  if (expr->isStrictlyA<kir::EncodeTensorMapTiled>()) {
    ptr(handler)->handle(expr->as<kir::EncodeTensorMapTiled>());
    return;
  }
  if (expr->isStrictlyA<PipelineStage>()) {
    ptr(handler)->handle(expr->as<PipelineStage>());
    return;
  }
  if (expr->isStrictlyA<PipelineCommunication>()) {
    ptr(handler)->handle(expr->as<PipelineCommunication>());
    return;
  }
  NVF_ERROR(false, "Unknown exprtype in dispatch: ", typeid(*expr).name());
}

template <typename T>
void Statement::dispatch(T handler, Statement* stmt) {
  if (stmt->isVal()) {
    ptr(handler)->dispatch(stmt->as<Val>());
  } else if (stmt->isExpr()) {
    ptr(handler)->dispatch(stmt->as<Expr>());
  } else {
    NVF_ERROR(false, "Unknown stmttype in dispatch!");
  }
}

template <typename T>
void Val::constDispatch(T handler, const Val* val) {
  switch (*(val->getValType())) {
    case ValType::NamedScalar:
      ptr(handler)->handle(val->as<NamedScalar>());
      return;
    case ValType::IterDomain:
      ptr(handler)->handle(val->as<IterDomain>());
      return;
    case ValType::TensorDomain:
      ptr(handler)->handle(val->as<TensorDomain>());
      return;
    case ValType::TensorView:
      ptr(handler)->handle(val->as<TensorView>());
      return;
    case ValType::Predicate:
      ptr(handler)->handle(val->as<kir::Predicate>());
      return;
    case ValType::TensorIndex:
      ptr(handler)->handle(val->as<kir::TensorIndex>());
      return;
    case ValType::PipelineVal:
      ptr(handler)->handle(val->as<PipelineVal>());
      return;
    default:
      ptr(handler)->handle(val);
      return;
  }
  NVF_ERROR(
      false,
      "Unknown valtype in dispatch! val: ",
      val->toString(),
      " = ",
      val->toInlineString());
}

template <typename T>
void Expr::constDispatch(T handler, const Expr* expr) {
  if (expr->isStrictlyA<FullOp>()) {
    ptr(handler)->handle(expr->as<FullOp>());
    return;
  }
  if (expr->isStrictlyA<IotaOp>()) {
    ptr(handler)->handle(expr->as<IotaOp>());
    return;
  }
  if (expr->isStrictlyA<EyeOp>()) {
    ptr(handler)->handle(expr->as<EyeOp>());
    return;
  }
  if (expr->isStrictlyA<UnaryOp>()) {
    ptr(handler)->handle(expr->as<UnaryOp>());
    return;
  }
  if (expr->isStrictlyA<BinaryOp>()) {
    ptr(handler)->handle(expr->as<BinaryOp>());
    return;
  }
  if (expr->isStrictlyA<TernaryOp>()) {
    ptr(handler)->handle(expr->as<TernaryOp>());
    return;
  }
  if (expr->isStrictlyA<ArrayConstruct>()) {
    ptr(handler)->handle(expr->as<ArrayConstruct>());
    return;
  }
  if (expr->isStrictlyA<StructConstruct>()) {
    ptr(handler)->handle(expr->as<StructConstruct>());
    return;
  }
  if (expr->isStrictlyA<GetAttr>()) {
    ptr(handler)->handle(expr->as<GetAttr>());
    return;
  }
  if (expr->isStrictlyA<GetItem>()) {
    ptr(handler)->handle(expr->as<GetItem>());
    return;
  }
  if (expr->isStrictlyA<ReverseArray>()) {
    ptr(handler)->handle(expr->as<ReverseArray>());
    return;
  }
  if (expr->isStrictlyA<GetMetaData>()) {
    ptr(handler)->handle(expr->as<GetMetaData>());
    return;
  }
  if (expr->isStrictlyA<TensorConstruct>()) {
    ptr(handler)->handle(expr->as<TensorConstruct>());
    return;
  }
  if (expr->isStrictlyA<SelectOp>()) {
    ptr(handler)->handle(expr->as<SelectOp>());
    return;
  }
  if (expr->isStrictlyA<IndexSelectOp>()) {
    ptr(handler)->handle(expr->as<IndexSelectOp>());
    return;
  }
  if (expr->isStrictlyA<TorchGatherOp>()) {
    ptr(handler)->handle(expr->as<TorchGatherOp>());
    return;
  }
  if (expr->isStrictlyA<ScatterOp>()) {
    ptr(handler)->handle(expr->as<ScatterOp>());
    return;
  }
  if (expr->isStrictlyA<RNGOp>()) {
    ptr(handler)->handle(expr->as<RNGOp>());
    return;
  }
  if (expr->isStrictlyA<ReductionOp>()) {
    ptr(handler)->handle(expr->as<ReductionOp>());
    return;
  }
  if (expr->isStrictlyA<GroupedReductionOp>()) {
    ptr(handler)->handle(expr->as<GroupedReductionOp>());
    return;
  }
  if (expr->isStrictlyA<WelfordOp>()) {
    ptr(handler)->handle(expr->as<WelfordOp>());
    return;
  }
  if (expr->isStrictlyA<GroupedWelfordOp>()) {
    ptr(handler)->handle(expr->as<GroupedWelfordOp>());
    return;
  }
  if (expr->isStrictlyA<LoadStoreOp>()) {
    ptr(handler)->handle(expr->as<LoadStoreOp>());
    return;
  }
  if (expr->isStrictlyA<MmaOp>()) {
    ptr(handler)->handle(expr->as<MmaOp>());
    return;
  }
  if (expr->isStrictlyA<BroadcastOp>()) {
    ptr(handler)->handle(expr->as<BroadcastOp>());
    return;
  }
  if (expr->isStrictlyA<SqueezeOp>()) {
    ptr(handler)->handle(expr->as<SqueezeOp>());
    return;
  }
  if (expr->isStrictlyA<CatOp>()) {
    ptr(handler)->handle(expr->as<CatOp>());
    return;
  }
  if (expr->isStrictlyA<PadOp>()) {
    ptr(handler)->handle(expr->as<PadOp>());
    return;
  }
  if (expr->isStrictlyA<SliceOp>()) {
    ptr(handler)->handle(expr->as<SliceOp>());
    return;
  }
  if (expr->isStrictlyA<Split>()) {
    ptr(handler)->handle(expr->as<Split>());
    return;
  }
  if (expr->isStrictlyA<Merge>()) {
    ptr(handler)->handle(expr->as<Merge>());
    return;
  }
  if (expr->isStrictlyA<Swizzle2D>()) {
    ptr(handler)->handle(expr->as<Swizzle2D>());
    return;
  }
  if (expr->isStrictlyA<Resize>()) {
    ptr(handler)->handle(expr->as<Resize>());
    return;
  }
  if (expr->isStrictlyA<ExpandOp>()) {
    ptr(handler)->handle(expr->as<ExpandOp>());
    return;
  }
  if (expr->isStrictlyA<ShiftOp>()) {
    ptr(handler)->handle(expr->as<ShiftOp>());
    return;
  }
  if (expr->isStrictlyA<GatherOp>()) {
    ptr(handler)->handle(expr->as<GatherOp>());
    return;
  }
  if (expr->isStrictlyA<ViewAsScalar>()) {
    ptr(handler)->handle(expr->as<ViewAsScalar>());
    return;
  }
  if (expr->isStrictlyA<ViewOp>()) {
    ptr(handler)->handle(expr->as<ViewOp>());
    return;
  }
  if (expr->isStrictlyA<kir::Allocate>()) {
    ptr(handler)->handle(expr->as<kir::Allocate>());
    return;
  }
  if (expr->isStrictlyA<kir::Asm>()) {
    ptr(handler)->handle(expr->as<kir::Asm>());
    return;
  }
  if (expr->isStrictlyA<kir::BlockSync>()) {
    ptr(handler)->handle(expr->as<kir::BlockSync>());
    return;
  }
  if (expr->isStrictlyA<kir::GridSync>()) {
    ptr(handler)->handle(expr->as<kir::GridSync>());
    return;
  }
  if (expr->isStrictlyA<kir::MBarrierInit>()) {
    ptr(handler)->handle(expr->as<kir::MBarrierInit>());
    return;
  }
  if (expr->isStrictlyA<kir::MBarrierInvalidate>()) {
    ptr(handler)->handle(expr->as<kir::MBarrierInvalidate>());
    return;
  }
  if (expr->isStrictlyA<kir::MBarrierArrive>()) {
    ptr(handler)->handle(expr->as<kir::MBarrierArrive>());
    return;
  }
  if (expr->isStrictlyA<kir::MBarrierArriveExpectTx>()) {
    ptr(handler)->handle(expr->as<kir::MBarrierArriveExpectTx>());
    return;
  }
  if (expr->isStrictlyA<kir::MBarrierWait>()) {
    ptr(handler)->handle(expr->as<kir::MBarrierWait>());
    return;
  }
<<<<<<< HEAD
  if (expr->isStrictlyA<kir::BlockSerializeWait>()) {
    ptr(handler)->handle(expr->as<kir::BlockSerializeWait>());
    return;
  }
  if (expr->isStrictlyA<kir::BlockSerializeRelease>()) {
    ptr(handler)->handle(expr->as<kir::BlockSerializeRelease>());
    return;
  }
  if (expr->isStrictlyA<kir::CpAsyncWait>()) {
    ptr(handler)->handle(expr->as<kir::CpAsyncWait>());
    return;
  }
  if (expr->isStrictlyA<kir::CpAsyncCommit>()) {
    ptr(handler)->handle(expr->as<kir::CpAsyncCommit>());
    return;
  }
  if (expr->isStrictlyA<kir::CpAsyncBulkS2GWait>()) {
    ptr(handler)->handle(expr->as<kir::CpAsyncBulkS2GWait>());
=======
  if (expr->isStrictlyA<kir::AsyncWait>()) {
    ptr(handler)->handle(expr->as<kir::AsyncWait>());
>>>>>>> 92c0200f
    return;
  }
  if (expr->isStrictlyA<kir::AsyncCommit>()) {
    ptr(handler)->handle(expr->as<kir::AsyncCommit>());
    return;
  }
  if (expr->isStrictlyA<kir::InitMagicZero>()) {
    ptr(handler)->handle(expr->as<kir::InitMagicZero>());
    return;
  }
  if (expr->isStrictlyA<kir::UpdateMagicZero>()) {
    ptr(handler)->handle(expr->as<kir::UpdateMagicZero>());
    return;
  }
  if (expr->isStrictlyA<kir::ForLoop>()) {
    ptr(handler)->handle(expr->as<kir::ForLoop>());
    return;
  }
  if (expr->isStrictlyA<kir::IfThenElse>()) {
    ptr(handler)->handle(expr->as<kir::IfThenElse>());
    return;
  }
  if (expr->isStrictlyA<kir::GridReduction>()) {
    ptr(handler)->handle(expr->as<kir::GridReduction>());
    return;
  }
  if (expr->isStrictlyA<kir::GroupedGridReduction>()) {
    ptr(handler)->handle(expr->as<kir::GroupedGridReduction>());
    return;
  }
  if (expr->isStrictlyA<kir::GridBroadcast>()) {
    ptr(handler)->handle(expr->as<kir::GridBroadcast>());
    return;
  }
  if (expr->isStrictlyA<kir::GridWelford>()) {
    ptr(handler)->handle(expr->as<kir::GridWelford>());
    return;
  }
  if (expr->isStrictlyA<kir::GroupedGridWelford>()) {
    ptr(handler)->handle(expr->as<kir::GroupedGridWelford>());
    return;
  }
  if (expr->isStrictlyA<kir::VectorizedWelfordOp>()) {
    ptr(handler)->handle(expr->as<kir::VectorizedWelfordOp>());
    return;
  }
  if (expr->isStrictlyA<kir::AllocateFusedReduction>()) {
    ptr(handler)->handle(expr->as<kir::AllocateFusedReduction>());
    return;
  }
  if (expr->isStrictlyA<kir::GetRNGSeedAndOffsetFromHost>()) {
    ptr(handler)->handle(expr->as<kir::GetRNGSeedAndOffsetFromHost>());
    return;
  }
  if (expr->isStrictlyA<kir::EncodeTensorMapTiled>()) {
    ptr(handler)->handle(expr->as<kir::EncodeTensorMapTiled>());
    return;
  }
  if (expr->isStrictlyA<PipelineStage>()) {
    ptr(handler)->handle(expr->as<PipelineStage>());
    return;
  }
  if (expr->isStrictlyA<PipelineCommunication>()) {
    ptr(handler)->handle(expr->as<PipelineCommunication>());
    return;
  }
  NVF_ERROR(false, "Unknown exprtype in dispatch: ", typeid(*expr).name());
}

template <typename T>
void Statement::constDispatch(T handler, const Statement* stmt) {
  if (stmt->isVal()) {
    ptr(handler)->dispatch(stmt->as<Val>());
  } else if (stmt->isExpr()) {
    ptr(handler)->dispatch(stmt->as<Expr>());
  } else
    NVF_ERROR(false, "Unknown stmttype in dispatch!");
}

/*
 * Generic mutatorDispatch for any handler that modifies the IR. This could be
 * a transformation on loop structures, or parallelizing a loop. This
 * mutatorDispatch is paired with a class that implements the functions
 * template <typenname node_type> Statement* mutate(node_type* node) mutate
 * should call (statement* node_to_dispatch)->mutatorDispatch() It could also
 * implement Statement* mutate(Statement* stmt){ stmt->mutatorDispatch(this);
 * }
 * And therefore dispatch should never call:
 *   ptr(mutator)->mutate(this->as<Statement>());
 */
template <typename T>
void Val::mutatorDispatch(T mutator, Val* val) {
  switch (*(val->getValType())) {
    case ValType::NamedScalar:
      ptr(mutator)->mutate(val->as<NamedScalar>());
      return;
    case ValType::IterDomain:
      ptr(mutator)->mutate(val->as<IterDomain>());
      return;
    case ValType::TensorDomain:
      ptr(mutator)->mutate(val->as<TensorDomain>());
      return;
    case ValType::TensorView:
      ptr(mutator)->mutate(val->as<TensorView>());
      return;
    case ValType::Predicate:
      ptr(mutator)->mutate(val->as<kir::Predicate>());
      return;
    case ValType::TensorIndex:
      ptr(mutator)->mutate(val->as<kir::TensorIndex>());
      return;
    case ValType::PipelineVal:
      ptr(mutator)->mutate(val->as<PipelineVal>());
      return;
    default:
      ptr(mutator)->mutate(val);
      return;
  }
  NVF_ERROR(false, "Unknown valtype in dispatch!");
}

template <typename T>
void Statement::mutatorDispatch(T mutator, Statement* stmt) {
  if (stmt->isVal()) {
    ptr(mutator)->dispatchMutate(stmt->as<Val>());
    return;
  }
  if (stmt->isExpr()) {
    ptr(mutator)->mutate(stmt->as<Expr>());
    return;
  }
  NVF_ERROR(false, "Unknown stmttype in dispatch!");
}

/*
 * Handler template instantiations. These should only have to be done on base
 * classes. Actual visitors/mutators should inhereit from these classes and call
 * ->dispatch(this) to avoid needing an explicit instantiation.
 */
template void Statement::dispatch(OptOutDispatch&, Statement*);
template void Statement::dispatch(OptOutDispatch*, Statement*);
template void Val::dispatch(OptOutDispatch&, Val*);
template void Val::dispatch(OptOutDispatch*, Val*);
template void Expr::dispatch(OptOutDispatch&, Expr*);
template void Expr::dispatch(OptOutDispatch*, Expr*);

template void Statement::dispatch(OptInDispatch, Statement*);
template void Statement::dispatch(OptInDispatch*, Statement*);
template void Val::dispatch(OptInDispatch, Val*);
template void Val::dispatch(OptInDispatch*, Val*);
template void Expr::dispatch(OptInDispatch, Expr*);
template void Expr::dispatch(OptInDispatch*, Expr*);

template void Statement::constDispatch(OptOutConstDispatch&, const Statement*);
template void Statement::constDispatch(OptOutConstDispatch*, const Statement*);
template void Val::constDispatch(OptOutConstDispatch&, const Val*);
template void Val::constDispatch(OptOutConstDispatch*, const Val*);
template void Expr::constDispatch(OptOutConstDispatch&, const Expr*);
template void Expr::constDispatch(OptOutConstDispatch*, const Expr*);

template void Statement::constDispatch(OptInConstDispatch&, const Statement*);
template void Statement::constDispatch(OptInConstDispatch*, const Statement*);
template void Val::constDispatch(OptInConstDispatch&, const Val*);
template void Val::constDispatch(OptInConstDispatch*, const Val*);
template void Expr::constDispatch(OptInConstDispatch&, const Expr*);
template void Expr::constDispatch(OptInConstDispatch*, const Expr*);

template void Statement::mutatorDispatch(OptOutMutator&, Statement*);
template void Statement::mutatorDispatch(OptOutMutator*, Statement*);
template void Val::mutatorDispatch(OptOutMutator&, Val*);
template void Val::mutatorDispatch(OptOutMutator*, Val*);

void OptOutDispatch::dispatch(Statement* s) {
  Statement::dispatch(this, s);
}

void OptOutDispatch::dispatch(Expr* e) {
  Expr::dispatch(this, e);
}

void OptOutDispatch::dispatch(Val* v) {
  Val::dispatch(this, v);
}

void OptOutConstDispatch::dispatch(const Statement* s) {
  Statement::constDispatch(this, s);
}

void OptOutConstDispatch::dispatch(const Expr* e) {
  Expr::constDispatch(this, e);
}

void OptOutConstDispatch::dispatch(const Val* v) {
  Val::constDispatch(this, v);
}

void OptInConstDispatch::unhandled(const Statement* stmt) {
  if (stmt->isExpr()) {
    NVF_ERROR(
        false,
        "Handle not overriden for ",
        stmt->as<Expr>()->getOpString(),
        ".");
  } else if (stmt->isVal()) {
    NVF_ERROR(
        false, "Handle not overriden for ", stmt->getValType().value(), ".");
  } else {
    NVF_ERROR(false, "Unrecognized statement type.");
  }
}

void OptInDispatch::unhandled(Statement* stmt) {
  if (stmt->isExpr()) {
    NVF_ERROR(
        false,
        "Handle not overriden for ",
        stmt->as<Expr>()->getOpString(),
        ".");
  } else if (stmt->isVal()) {
    NVF_ERROR(
        false, "Handle not overriden for ", stmt->getValType().value(), ".");
  } else {
    NVF_ERROR(false, "Unrecognized statement type.");
  }
}

// Vals
void OptOutConstDispatch::handle(const Val* stmt) {
  unhandled(stmt);
}
void OptOutConstDispatch::handle(const NamedScalar* stmt) {
  unhandled(stmt);
}
void OptOutConstDispatch::handle(const IterDomain* stmt) {
  unhandled(stmt);
}
void OptOutConstDispatch::handle(const TensorDomain* stmt) {
  unhandled(stmt);
}
void OptOutConstDispatch::handle(const TensorView* stmt) {
  unhandled(stmt);
}

void OptOutConstDispatch::handle(const kir::Predicate* stmt) {
  unhandled(stmt);
}
void OptOutConstDispatch::handle(const kir::TensorIndex* stmt) {
  unhandled(stmt);
}

void OptOutConstDispatch::handle(const PipelineVal* stmt) {
  unhandled(stmt);
}

// Exprs
void OptOutConstDispatch::handle(const FullOp* stmt) {
  unhandled(stmt);
}
void OptOutConstDispatch::handle(const IotaOp* stmt) {
  unhandled(stmt);
}
void OptOutConstDispatch::handle(const EyeOp* stmt) {
  unhandled(stmt);
}
void OptOutConstDispatch::handle(const UnaryOp* stmt) {
  unhandled(stmt);
}
void OptOutConstDispatch::handle(const BinaryOp* stmt) {
  unhandled(stmt);
}
void OptOutConstDispatch::handle(const TernaryOp* stmt) {
  unhandled(stmt);
}
void OptOutConstDispatch::handle(const ArrayConstruct* stmt) {
  unhandled(stmt);
}
void OptOutConstDispatch::handle(const StructConstruct* stmt) {
  unhandled(stmt);
}
void OptOutConstDispatch::handle(const GetAttr* stmt) {
  unhandled(stmt);
}
void OptOutConstDispatch::handle(const GetItem* stmt) {
  unhandled(stmt);
}
void OptOutConstDispatch::handle(const ReverseArray* stmt) {
  unhandled(stmt);
}
void OptOutConstDispatch::handle(const GetMetaData* stmt) {
  unhandled(stmt);
}
void OptOutConstDispatch::handle(const TensorConstruct* stmt) {
  unhandled(stmt);
}
void OptOutConstDispatch::handle(const SelectOp* stmt) {
  unhandled(stmt);
}
void OptOutConstDispatch::handle(const IndexSelectOp* stmt) {
  unhandled(stmt);
}
void OptOutConstDispatch::handle(const TorchGatherOp* stmt) {
  unhandled(stmt);
}
void OptOutConstDispatch::handle(const ScatterOp* stmt) {
  unhandled(stmt);
}
void OptOutConstDispatch::handle(const RNGOp* stmt) {
  unhandled(stmt);
}
void OptOutConstDispatch::handle(const ReductionOp* stmt) {
  unhandled(stmt);
}
void OptOutConstDispatch::handle(const GroupedReductionOp* stmt) {
  unhandled(stmt);
}
void OptOutConstDispatch::handle(const WelfordOp* stmt) {
  unhandled(stmt);
}
void OptOutConstDispatch::handle(const GroupedWelfordOp* stmt) {
  unhandled(stmt);
}
void OptOutConstDispatch::handle(const LoadStoreOp* stmt) {
  unhandled(stmt);
}
void OptOutConstDispatch::handle(const MmaOp* stmt) {
  unhandled(stmt);
}
void OptOutConstDispatch::handle(const BroadcastOp* stmt) {
  unhandled(stmt);
}
void OptOutConstDispatch::handle(const SqueezeOp* stmt) {
  unhandled(stmt);
}
void OptOutConstDispatch::handle(const CatOp* stmt) {
  unhandled(stmt);
}
void OptOutConstDispatch::handle(const PadOp* stmt) {
  unhandled(stmt);
}
void OptOutConstDispatch::handle(const SliceOp* stmt) {
  unhandled(stmt);
}

void OptOutConstDispatch::handle(const Split* stmt) {
  unhandled(stmt);
}
void OptOutConstDispatch::handle(const Merge* stmt) {
  unhandled(stmt);
}
void OptOutConstDispatch::handle(const Swizzle2D* stmt) {
  unhandled(stmt);
}
void OptOutConstDispatch::handle(const Resize* stmt) {
  unhandled(stmt);
}
void OptOutConstDispatch::handle(const ExpandOp* stmt) {
  unhandled(stmt);
}
void OptOutConstDispatch::handle(const ShiftOp* stmt) {
  unhandled(stmt);
}
void OptOutConstDispatch::handle(const GatherOp* stmt) {
  unhandled(stmt);
}
void OptOutConstDispatch::handle(const ViewAsScalar* stmt) {
  unhandled(stmt);
}
void OptOutConstDispatch::handle(const ViewOp* stmt) {
  unhandled(stmt);
}

void OptOutConstDispatch::handle(const kir::Allocate* stmt) {
  unhandled(stmt);
}
void OptOutConstDispatch::handle(const kir::Asm* stmt) {
  unhandled(stmt);
}
void OptOutConstDispatch::handle(const kir::BlockSync* stmt) {
  unhandled(stmt);
}
void OptOutConstDispatch::handle(const kir::GridSync* stmt) {
  unhandled(stmt);
}
void OptOutConstDispatch::handle(const kir::MBarrierInit* stmt) {
  unhandled(stmt);
}
void OptOutConstDispatch::handle(const kir::MBarrierInvalidate* stmt) {
  unhandled(stmt);
}
void OptOutConstDispatch::handle(const kir::MBarrierArrive* stmt) {
  unhandled(stmt);
}
void OptOutConstDispatch::handle(const kir::MBarrierArriveExpectTx* stmt) {
  unhandled(stmt);
}
void OptOutConstDispatch::handle(const kir::MBarrierWait* stmt) {
  unhandled(stmt);
}
<<<<<<< HEAD
void OptOutConstDispatch::handle(const kir::BlockSerializeWait* stmt) {
  unhandled(stmt);
}
void OptOutConstDispatch::handle(const kir::BlockSerializeRelease* stmt) {
  unhandled(stmt);
}
void OptOutConstDispatch::handle(const kir::CpAsyncWait* stmt) {
=======
void OptOutConstDispatch::handle(const kir::AsyncWait* stmt) {
>>>>>>> 92c0200f
  unhandled(stmt);
}
void OptOutConstDispatch::handle(const kir::AsyncCommit* stmt) {
  unhandled(stmt);
}
void OptOutConstDispatch::handle(const kir::InitMagicZero* stmt) {
  unhandled(stmt);
}
void OptOutConstDispatch::handle(const kir::UpdateMagicZero* stmt) {
  unhandled(stmt);
}
void OptOutConstDispatch::handle(const kir::ForLoop* stmt) {
  unhandled(stmt);
}
void OptOutConstDispatch::handle(const kir::IfThenElse* stmt) {
  unhandled(stmt);
}
void OptOutConstDispatch::handle(const kir::GridReduction* stmt) {
  unhandled(stmt);
}
void OptOutConstDispatch::handle(const kir::GroupedGridReduction* stmt) {
  unhandled(stmt);
}
void OptOutConstDispatch::handle(const kir::GridBroadcast* stmt) {
  unhandled(stmt);
}
void OptOutConstDispatch::handle(const kir::GridWelford* stmt) {
  unhandled(stmt);
}
void OptOutConstDispatch::handle(const kir::GroupedGridWelford* stmt) {
  unhandled(stmt);
}
void OptOutConstDispatch::handle(const kir::VectorizedWelfordOp* stmt) {
  unhandled(stmt);
}
void OptOutConstDispatch::handle(const kir::AllocateFusedReduction* stmt) {
  unhandled(stmt);
}
void OptOutConstDispatch::handle(const kir::GetRNGSeedAndOffsetFromHost* stmt) {
  unhandled(stmt);
}
void OptOutConstDispatch::handle(const kir::EncodeTensorMapTiled* stmt) {
  unhandled(stmt);
}

void OptOutConstDispatch::handle(const PipelineStage* stmt) {
  unhandled(stmt);
}
void OptOutConstDispatch::handle(const PipelineCommunication* stmt) {
  unhandled(stmt);
}

void OptOutDispatch::unhandled(Statement*) {}

// Vals
void OptOutDispatch::handle(Val* stmt) {
  unhandled(stmt);
}
void OptOutDispatch::handle(NamedScalar* stmt) {
  unhandled(stmt);
}
void OptOutDispatch::handle(IterDomain* stmt) {
  unhandled(stmt);
}
void OptOutDispatch::handle(TensorDomain* stmt) {
  unhandled(stmt);
}
void OptOutDispatch::handle(TensorView* stmt) {
  unhandled(stmt);
}

void OptOutDispatch::handle(kir::Predicate* stmt) {
  unhandled(stmt);
}
void OptOutDispatch::handle(kir::TensorIndex* stmt) {
  unhandled(stmt);
}

void OptOutDispatch::handle(PipelineVal* stmt) {
  unhandled(stmt);
}

// Exprs
void OptOutDispatch::handle(FullOp* stmt) {
  unhandled(stmt);
}
void OptOutDispatch::handle(IotaOp* stmt) {
  unhandled(stmt);
}
void OptOutDispatch::handle(EyeOp* stmt) {
  unhandled(stmt);
}
void OptOutDispatch::handle(UnaryOp* stmt) {
  unhandled(stmt);
}
void OptOutDispatch::handle(BinaryOp* stmt) {
  unhandled(stmt);
}
void OptOutDispatch::handle(TernaryOp* stmt) {
  unhandled(stmt);
}
void OptOutDispatch::handle(ArrayConstruct* stmt) {
  unhandled(stmt);
}
void OptOutDispatch::handle(StructConstruct* stmt) {
  unhandled(stmt);
}
void OptOutDispatch::handle(GetAttr* stmt) {
  unhandled(stmt);
}
void OptOutDispatch::handle(GetItem* stmt) {
  unhandled(stmt);
}
void OptOutDispatch::handle(ReverseArray* stmt) {
  unhandled(stmt);
}
void OptOutDispatch::handle(GetMetaData* stmt) {
  unhandled(stmt);
}
void OptOutDispatch::handle(TensorConstruct* stmt) {
  unhandled(stmt);
}
void OptOutDispatch::handle(SelectOp* stmt) {
  unhandled(stmt);
}
void OptOutDispatch::handle(IndexSelectOp* stmt) {
  unhandled(stmt);
}
void OptOutDispatch::handle(TorchGatherOp* stmt) {
  unhandled(stmt);
}
void OptOutDispatch::handle(ScatterOp* stmt) {
  unhandled(stmt);
}
void OptOutDispatch::handle(RNGOp* stmt) {
  unhandled(stmt);
}
void OptOutDispatch::handle(ReductionOp* stmt) {
  unhandled(stmt);
}
void OptOutDispatch::handle(GroupedReductionOp* stmt) {
  unhandled(stmt);
}
void OptOutDispatch::handle(WelfordOp* stmt) {
  unhandled(stmt);
}
void OptOutDispatch::handle(GroupedWelfordOp* stmt) {
  unhandled(stmt);
}
void OptOutDispatch::handle(LoadStoreOp* stmt) {
  unhandled(stmt);
}
void OptOutDispatch::handle(MmaOp* stmt) {
  unhandled(stmt);
}
void OptOutDispatch::handle(BroadcastOp* stmt) {
  unhandled(stmt);
}
void OptOutDispatch::handle(SqueezeOp* stmt) {
  unhandled(stmt);
}
void OptOutDispatch::handle(CatOp* stmt) {
  unhandled(stmt);
}
void OptOutDispatch::handle(PadOp* stmt) {
  unhandled(stmt);
}
void OptOutDispatch::handle(SliceOp* stmt) {
  unhandled(stmt);
}

void OptOutDispatch::handle(Split* stmt) {
  unhandled(stmt);
}
void OptOutDispatch::handle(Merge* stmt) {
  unhandled(stmt);
}
void OptOutDispatch::handle(Swizzle2D* stmt) {
  unhandled(stmt);
}
void OptOutDispatch::handle(Resize* stmt) {
  unhandled(stmt);
}
void OptOutDispatch::handle(ExpandOp* stmt) {
  unhandled(stmt);
}
void OptOutDispatch::handle(ShiftOp* stmt) {
  unhandled(stmt);
}
void OptOutDispatch::handle(GatherOp* stmt) {
  unhandled(stmt);
}
void OptOutDispatch::handle(ViewAsScalar* stmt) {
  unhandled(stmt);
}
void OptOutDispatch::handle(ViewOp* stmt) {
  unhandled(stmt);
}

void OptOutDispatch::handle(kir::Allocate* stmt) {
  unhandled(stmt);
}
void OptOutDispatch::handle(kir::Asm* stmt) {
  unhandled(stmt);
}
void OptOutDispatch::handle(kir::BlockSync* stmt) {
  unhandled(stmt);
}
void OptOutDispatch::handle(kir::GridSync* stmt) {
  unhandled(stmt);
}
void OptOutDispatch::handle(kir::MBarrierInit* stmt) {
  unhandled(stmt);
}
void OptOutDispatch::handle(kir::MBarrierInvalidate* stmt) {
  unhandled(stmt);
}
void OptOutDispatch::handle(kir::MBarrierArrive* stmt) {
  unhandled(stmt);
}
void OptOutDispatch::handle(kir::MBarrierArriveExpectTx* stmt) {
  unhandled(stmt);
}
void OptOutDispatch::handle(kir::MBarrierWait* stmt) {
  unhandled(stmt);
}
<<<<<<< HEAD
void OptOutDispatch::handle(kir::BlockSerializeWait* stmt) {
  unhandled(stmt);
}
void OptOutDispatch::handle(kir::BlockSerializeRelease* stmt) {
  unhandled(stmt);
}
void OptOutDispatch::handle(kir::CpAsyncWait* stmt) {
  unhandled(stmt);
}
void OptOutDispatch::handle(kir::CpAsyncCommit* stmt) {
  unhandled(stmt);
}
void OptOutDispatch::handle(kir::CpAsyncBulkS2GWait* stmt) {
=======
void OptOutDispatch::handle(kir::AsyncWait* stmt) {
>>>>>>> 92c0200f
  unhandled(stmt);
}
void OptOutDispatch::handle(kir::AsyncCommit* stmt) {
  unhandled(stmt);
}
void OptOutDispatch::handle(kir::InitMagicZero* stmt) {
  unhandled(stmt);
}
void OptOutDispatch::handle(kir::UpdateMagicZero* stmt) {
  unhandled(stmt);
}
void OptOutDispatch::handle(kir::ForLoop* stmt) {
  unhandled(stmt);
}
void OptOutDispatch::handle(kir::IfThenElse* stmt) {
  unhandled(stmt);
}
void OptOutDispatch::handle(kir::GridReduction* stmt) {
  unhandled(stmt);
}
void OptOutDispatch::handle(kir::GroupedGridReduction* stmt) {
  unhandled(stmt);
}
void OptOutDispatch::handle(kir::GridBroadcast* stmt) {
  unhandled(stmt);
}
void OptOutDispatch::handle(kir::GridWelford* stmt) {
  unhandled(stmt);
}
void OptOutDispatch::handle(kir::GroupedGridWelford* stmt) {
  unhandled(stmt);
}
void OptOutDispatch::handle(kir::VectorizedWelfordOp* stmt) {
  unhandled(stmt);
}
void OptOutDispatch::handle(kir::AllocateFusedReduction* stmt) {
  unhandled(stmt);
}
void OptOutDispatch::handle(kir::GetRNGSeedAndOffsetFromHost* stmt) {
  unhandled(stmt);
}
void OptOutDispatch::handle(kir::EncodeTensorMapTiled* stmt) {
  unhandled(stmt);
}

void OptOutDispatch::handle(PipelineStage* stmt) {
  unhandled(stmt);
}
void OptOutDispatch::handle(PipelineCommunication* stmt) {
  unhandled(stmt);
}

} // namespace nvfuser<|MERGE_RESOLUTION|>--- conflicted
+++ resolved
@@ -272,7 +272,6 @@
     ptr(handler)->handle(expr->as<kir::MBarrierWait>());
     return;
   }
-<<<<<<< HEAD
   if (expr->isStrictlyA<kir::BlockSerializeWait>()) {
     ptr(handler)->handle(expr->as<kir::BlockSerializeWait>());
     return;
@@ -281,12 +280,8 @@
     ptr(handler)->handle(expr->as<kir::BlockSerializeRelease>());
     return;
   }
-  if (expr->isStrictlyA<kir::CpAsyncWait>()) {
-    ptr(handler)->handle(expr->as<kir::CpAsyncWait>());
-=======
   if (expr->isStrictlyA<kir::AsyncWait>()) {
     ptr(handler)->handle(expr->as<kir::AsyncWait>());
->>>>>>> 92c0200f
     return;
   }
   if (expr->isStrictlyA<kir::AsyncCommit>()) {
@@ -593,7 +588,6 @@
     ptr(handler)->handle(expr->as<kir::MBarrierWait>());
     return;
   }
-<<<<<<< HEAD
   if (expr->isStrictlyA<kir::BlockSerializeWait>()) {
     ptr(handler)->handle(expr->as<kir::BlockSerializeWait>());
     return;
@@ -602,20 +596,8 @@
     ptr(handler)->handle(expr->as<kir::BlockSerializeRelease>());
     return;
   }
-  if (expr->isStrictlyA<kir::CpAsyncWait>()) {
-    ptr(handler)->handle(expr->as<kir::CpAsyncWait>());
-    return;
-  }
-  if (expr->isStrictlyA<kir::CpAsyncCommit>()) {
-    ptr(handler)->handle(expr->as<kir::CpAsyncCommit>());
-    return;
-  }
-  if (expr->isStrictlyA<kir::CpAsyncBulkS2GWait>()) {
-    ptr(handler)->handle(expr->as<kir::CpAsyncBulkS2GWait>());
-=======
   if (expr->isStrictlyA<kir::AsyncWait>()) {
     ptr(handler)->handle(expr->as<kir::AsyncWait>());
->>>>>>> 92c0200f
     return;
   }
   if (expr->isStrictlyA<kir::AsyncCommit>()) {
@@ -1014,17 +996,13 @@
 void OptOutConstDispatch::handle(const kir::MBarrierWait* stmt) {
   unhandled(stmt);
 }
-<<<<<<< HEAD
 void OptOutConstDispatch::handle(const kir::BlockSerializeWait* stmt) {
   unhandled(stmt);
 }
 void OptOutConstDispatch::handle(const kir::BlockSerializeRelease* stmt) {
   unhandled(stmt);
 }
-void OptOutConstDispatch::handle(const kir::CpAsyncWait* stmt) {
-=======
 void OptOutConstDispatch::handle(const kir::AsyncWait* stmt) {
->>>>>>> 92c0200f
   unhandled(stmt);
 }
 void OptOutConstDispatch::handle(const kir::AsyncCommit* stmt) {
@@ -1251,23 +1229,13 @@
 void OptOutDispatch::handle(kir::MBarrierWait* stmt) {
   unhandled(stmt);
 }
-<<<<<<< HEAD
 void OptOutDispatch::handle(kir::BlockSerializeWait* stmt) {
   unhandled(stmt);
 }
 void OptOutDispatch::handle(kir::BlockSerializeRelease* stmt) {
   unhandled(stmt);
 }
-void OptOutDispatch::handle(kir::CpAsyncWait* stmt) {
-  unhandled(stmt);
-}
-void OptOutDispatch::handle(kir::CpAsyncCommit* stmt) {
-  unhandled(stmt);
-}
-void OptOutDispatch::handle(kir::CpAsyncBulkS2GWait* stmt) {
-=======
 void OptOutDispatch::handle(kir::AsyncWait* stmt) {
->>>>>>> 92c0200f
   unhandled(stmt);
 }
 void OptOutDispatch::handle(kir::AsyncCommit* stmt) {
