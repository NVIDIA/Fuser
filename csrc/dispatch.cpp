// clang-format off
/*
 * SPDX-FileCopyrightText: Copyright (c) 2023-present NVIDIA CORPORATION & AFFILIATES.
 * All rights reserved.
 * SPDX-License-Identifier: BSD-3-Clause
 */
// clang-format on
#include <fusion.h>
#include <ir/all_nodes.h>
#include <type.h>

#include <dispatch.h>

#include <typeinfo>

namespace nvfuser {

template <typename T>
T* ptr(T& obj) {
  return &obj;
}

template <typename T>
T* ptr(T* obj) {
  return obj;
}

/*
 * Generic dispatch for any handler that does not modify the IR directly.
 * For example we may want to walk the graph to construct a topologically sorted
 * set of exprs. This doesn't modify the IR directly. We also use this to print
 * the IR itself.
 * This dispatch is paired with a class that implements the functions:
 * template <typenname node_type>
 * int handler(node_type* node)
 *
 * handler should call:
 * dispatch(this, node_to_dispatch)
 *
 * It could also implement:
 * int handler(Statement* stmt){
 *   dispatch(this, stmt);
 * }
 *
 * And therefore dispatch should never call:
 * ptr(mutator)->mutate(this->as<Statement>());
 */

template <typename T>
void Val::dispatch(T handler, Val* val) {
  switch (*(val->getValType())) {
    case ValType::NamedScalar:
      ptr(handler)->handle(val->as<NamedScalar>());
      return;
    case ValType::IterDomain:
      ptr(handler)->handle(val->as<IterDomain>());
      return;
    case ValType::TensorDomain:
      ptr(handler)->handle(val->as<TensorDomain>());
      return;
    case ValType::TensorView:
      ptr(handler)->handle(val->as<TensorView>());
      return;
    case ValType::Predicate:
      ptr(handler)->handle(val->as<kir::Predicate>());
      return;
    case ValType::TensorIndex:
      ptr(handler)->handle(val->as<kir::TensorIndex>());
      return;
    case ValType::PipelineVal:
      ptr(handler)->handle(val->as<PipelineVal>());
      return;
    default:
      ptr(handler)->handle(val);
      return;
  }
  NVF_ERROR(
      false,
      "Unknown valtype in dispatch! val: ",
      val->toString(),
      " = ",
      val->toInlineString());
}

template <typename T>
void Expr::dispatch(T handler, Expr* expr) {
  if (expr->isStrictlyA<FullOp>()) {
    ptr(handler)->handle(expr->as<FullOp>());
    return;
  }
  if (expr->isStrictlyA<IotaOp>()) {
    ptr(handler)->handle(expr->as<IotaOp>());
    return;
  }
  if (expr->isStrictlyA<EyeOp>()) {
    ptr(handler)->handle(expr->as<EyeOp>());
    return;
  }
  if (expr->isStrictlyA<UnaryOp>()) {
    ptr(handler)->handle(expr->as<UnaryOp>());
    return;
  }
  if (expr->isStrictlyA<BinaryOp>()) {
    ptr(handler)->handle(expr->as<BinaryOp>());
    return;
  }
  if (expr->isStrictlyA<TernaryOp>()) {
    ptr(handler)->handle(expr->as<TernaryOp>());
    return;
  }
  if (expr->isStrictlyA<ArrayConstruct>()) {
    ptr(handler)->handle(expr->as<ArrayConstruct>());
    return;
  }
  if (expr->isStrictlyA<StructConstruct>()) {
    ptr(handler)->handle(expr->as<StructConstruct>());
    return;
  }
  if (expr->isStrictlyA<GetAttr>()) {
    ptr(handler)->handle(expr->as<GetAttr>());
    return;
  }
  if (expr->isStrictlyA<GetItem>()) {
    ptr(handler)->handle(expr->as<GetItem>());
    return;
  }
  if (expr->isStrictlyA<ReverseArray>()) {
    ptr(handler)->handle(expr->as<ReverseArray>());
    return;
  }
  if (expr->isStrictlyA<GetMetaData>()) {
    ptr(handler)->handle(expr->as<GetMetaData>());
    return;
  }
  if (expr->isStrictlyA<TensorConstruct>()) {
    ptr(handler)->handle(expr->as<TensorConstruct>());
    return;
  }
  if (expr->isStrictlyA<SelectOp>()) {
    ptr(handler)->handle(expr->as<SelectOp>());
    return;
  }
  if (expr->isStrictlyA<IndexSelectOp>()) {
    ptr(handler)->handle(expr->as<IndexSelectOp>());
    return;
  }
  if (expr->isStrictlyA<TorchGatherOp>()) {
    ptr(handler)->handle(expr->as<TorchGatherOp>());
    return;
  }
  if (expr->isStrictlyA<ScatterOp>()) {
    ptr(handler)->handle(expr->as<ScatterOp>());
    return;
  }
  if (expr->isStrictlyA<RNGOp>()) {
    ptr(handler)->handle(expr->as<RNGOp>());
    return;
  }
  if (expr->isStrictlyA<ReductionOp>()) {
    ptr(handler)->handle(expr->as<ReductionOp>());
    return;
  }
  if (expr->isStrictlyA<GroupedReductionOp>()) {
    ptr(handler)->handle(expr->as<GroupedReductionOp>());
    return;
  }
  if (expr->isStrictlyA<WelfordOp>()) {
    ptr(handler)->handle(expr->as<WelfordOp>());
    return;
  }
  if (expr->isStrictlyA<GroupedWelfordOp>()) {
    ptr(handler)->handle(expr->as<GroupedWelfordOp>());
    return;
  }
  if (expr->isStrictlyA<LoadStoreOp>()) {
    ptr(handler)->handle(expr->as<LoadStoreOp>());
    return;
  }
  if (expr->isStrictlyA<MmaOp>()) {
    ptr(handler)->handle(expr->as<MmaOp>());
    return;
  }
  if (expr->isStrictlyA<BroadcastOp>()) {
    ptr(handler)->handle(expr->as<BroadcastOp>());
    return;
  }
  if (expr->isStrictlyA<SqueezeOp>()) {
    ptr(handler)->handle(expr->as<SqueezeOp>());
    return;
  }
  if (expr->isStrictlyA<CatOp>()) {
    ptr(handler)->handle(expr->as<CatOp>());
    return;
  }
  if (expr->isStrictlyA<PadOp>()) {
    ptr(handler)->handle(expr->as<PadOp>());
    return;
  }
  if (expr->isStrictlyA<SliceOp>()) {
    ptr(handler)->handle(expr->as<SliceOp>());
    return;
  }
  if (expr->isStrictlyA<Split>()) {
    ptr(handler)->handle(expr->as<Split>());
    return;
  }
  if (expr->isStrictlyA<Merge>()) {
    ptr(handler)->handle(expr->as<Merge>());
    return;
  }
  if (expr->isStrictlyA<Swizzle2D>()) {
    ptr(handler)->handle(expr->as<Swizzle2D>());
    return;
  }
  if (expr->isStrictlyA<Resize>()) {
    ptr(handler)->handle(expr->as<Resize>());
    return;
  }
  if (expr->isStrictlyA<ExpandOp>()) {
    ptr(handler)->handle(expr->as<ExpandOp>());
    return;
  }
  if (expr->isStrictlyA<ShiftOp>()) {
    ptr(handler)->handle(expr->as<ShiftOp>());
    return;
  }
  if (expr->isStrictlyA<GatherOp>()) {
    ptr(handler)->handle(expr->as<GatherOp>());
    return;
  }
  if (expr->isStrictlyA<ViewAsScalar>()) {
    ptr(handler)->handle(expr->as<ViewAsScalar>());
    return;
  }
  if (expr->isStrictlyA<ViewOp>()) {
    ptr(handler)->handle(expr->as<ViewOp>());
    return;
  }
  if (expr->isStrictlyA<kir::Allocate>()) {
    ptr(handler)->handle(expr->as<kir::Allocate>());
    return;
  }
  if (expr->isStrictlyA<kir::BlockSync>()) {
    ptr(handler)->handle(expr->as<kir::BlockSync>());
    return;
  }
  if (expr->isStrictlyA<kir::GridSync>()) {
    ptr(handler)->handle(expr->as<kir::GridSync>());
    return;
  }
  if (expr->isStrictlyA<kir::CpAsyncWait>()) {
    ptr(handler)->handle(expr->as<kir::CpAsyncWait>());
    return;
  }
  if (expr->isStrictlyA<kir::CpAsyncCommit>()) {
    ptr(handler)->handle(expr->as<kir::CpAsyncCommit>());
    return;
  }
  if (expr->isStrictlyA<kir::InitMagicZero>()) {
    ptr(handler)->handle(expr->as<kir::InitMagicZero>());
    return;
  }
  if (expr->isStrictlyA<kir::UpdateMagicZero>()) {
    ptr(handler)->handle(expr->as<kir::UpdateMagicZero>());
    return;
  }
  if (expr->isStrictlyA<kir::ForLoop>()) {
    ptr(handler)->handle(expr->as<kir::ForLoop>());
    return;
  }
  if (expr->isStrictlyA<kir::IfThenElse>()) {
    ptr(handler)->handle(expr->as<kir::IfThenElse>());
    return;
  }
  if (expr->isStrictlyA<kir::GridReduction>()) {
    ptr(handler)->handle(expr->as<kir::GridReduction>());
    return;
  }
  if (expr->isStrictlyA<kir::GroupedGridReduction>()) {
    ptr(handler)->handle(expr->as<kir::GroupedGridReduction>());
    return;
  }
  if (expr->isStrictlyA<kir::GridBroadcast>()) {
    ptr(handler)->handle(expr->as<kir::GridBroadcast>());
    return;
  }
  if (expr->isStrictlyA<kir::GridWelford>()) {
    ptr(handler)->handle(expr->as<kir::GridWelford>());
    return;
  }
  if (expr->isStrictlyA<kir::GroupedGridWelford>()) {
    ptr(handler)->handle(expr->as<kir::GroupedGridWelford>());
    return;
  }
  if (expr->isStrictlyA<kir::VectorizedWelfordOp>()) {
    ptr(handler)->handle(expr->as<kir::VectorizedWelfordOp>());
    return;
  }
  if (expr->isStrictlyA<kir::AllocateFusedReduction>()) {
    ptr(handler)->handle(expr->as<kir::AllocateFusedReduction>());
    return;
  }
  if (expr->isStrictlyA<kir::GetRNGSeedAndOffsetFromHost>()) {
    ptr(handler)->handle(expr->as<kir::GetRNGSeedAndOffsetFromHost>());
    return;
  }
  if (expr->isStrictlyA<PipelineStage>()) {
    ptr(handler)->handle(expr->as<PipelineStage>());
    return;
  }
  if (expr->isStrictlyA<PipelineCommunication>()) {
    ptr(handler)->handle(expr->as<PipelineCommunication>());
    return;
  }
<<<<<<< HEAD
  TORCH_INTERNAL_ASSERT(
      false, "Unknown exprtype in dispatch: ", typeid(*expr).name());
=======
  NVF_ERROR(false, "Unknown exprtype in dispatch!");
>>>>>>> 0b3c8a58
}

template <typename T>
void Statement::dispatch(T handler, Statement* stmt) {
  if (stmt->isVal()) {
    ptr(handler)->dispatch(stmt->as<Val>());
  } else if (stmt->isExpr()) {
    ptr(handler)->dispatch(stmt->as<Expr>());
  } else {
    NVF_ERROR(false, "Unknown stmttype in dispatch!");
  }
}

template <typename T>
void Val::constDispatch(T handler, const Val* val) {
  switch (*(val->getValType())) {
    case ValType::NamedScalar:
      ptr(handler)->handle(val->as<NamedScalar>());
      return;
    case ValType::IterDomain:
      ptr(handler)->handle(val->as<IterDomain>());
      return;
    case ValType::TensorDomain:
      ptr(handler)->handle(val->as<TensorDomain>());
      return;
    case ValType::TensorView:
      ptr(handler)->handle(val->as<TensorView>());
      return;
    case ValType::Predicate:
      ptr(handler)->handle(val->as<kir::Predicate>());
      return;
    case ValType::TensorIndex:
      ptr(handler)->handle(val->as<kir::TensorIndex>());
      return;
    case ValType::PipelineVal:
      ptr(handler)->handle(val->as<PipelineVal>());
      return;
    default:
      ptr(handler)->handle(val);
      return;
  }
  NVF_ERROR(
      false,
      "Unknown valtype in dispatch! val: ",
      val->toString(),
      " = ",
      val->toInlineString());
}

template <typename T>
void Expr::constDispatch(T handler, const Expr* expr) {
  if (expr->isStrictlyA<FullOp>()) {
    ptr(handler)->handle(expr->as<FullOp>());
    return;
  }
  if (expr->isStrictlyA<IotaOp>()) {
    ptr(handler)->handle(expr->as<IotaOp>());
    return;
  }
  if (expr->isStrictlyA<EyeOp>()) {
    ptr(handler)->handle(expr->as<EyeOp>());
    return;
  }
  if (expr->isStrictlyA<UnaryOp>()) {
    ptr(handler)->handle(expr->as<UnaryOp>());
    return;
  }
  if (expr->isStrictlyA<BinaryOp>()) {
    ptr(handler)->handle(expr->as<BinaryOp>());
    return;
  }
  if (expr->isStrictlyA<TernaryOp>()) {
    ptr(handler)->handle(expr->as<TernaryOp>());
    return;
  }
  if (expr->isStrictlyA<ArrayConstruct>()) {
    ptr(handler)->handle(expr->as<ArrayConstruct>());
    return;
  }
  if (expr->isStrictlyA<StructConstruct>()) {
    ptr(handler)->handle(expr->as<StructConstruct>());
    return;
  }
  if (expr->isStrictlyA<GetAttr>()) {
    ptr(handler)->handle(expr->as<GetAttr>());
    return;
  }
  if (expr->isStrictlyA<GetItem>()) {
    ptr(handler)->handle(expr->as<GetItem>());
    return;
  }
  if (expr->isStrictlyA<ReverseArray>()) {
    ptr(handler)->handle(expr->as<ReverseArray>());
    return;
  }
  if (expr->isStrictlyA<GetMetaData>()) {
    ptr(handler)->handle(expr->as<GetMetaData>());
    return;
  }
  if (expr->isStrictlyA<TensorConstruct>()) {
    ptr(handler)->handle(expr->as<TensorConstruct>());
    return;
  }
  if (expr->isStrictlyA<SelectOp>()) {
    ptr(handler)->handle(expr->as<SelectOp>());
    return;
  }
  if (expr->isStrictlyA<IndexSelectOp>()) {
    ptr(handler)->handle(expr->as<IndexSelectOp>());
    return;
  }
  if (expr->isStrictlyA<TorchGatherOp>()) {
    ptr(handler)->handle(expr->as<TorchGatherOp>());
    return;
  }
  if (expr->isStrictlyA<ScatterOp>()) {
    ptr(handler)->handle(expr->as<ScatterOp>());
    return;
  }
  if (expr->isStrictlyA<RNGOp>()) {
    ptr(handler)->handle(expr->as<RNGOp>());
    return;
  }
  if (expr->isStrictlyA<ReductionOp>()) {
    ptr(handler)->handle(expr->as<ReductionOp>());
    return;
  }
  if (expr->isStrictlyA<GroupedReductionOp>()) {
    ptr(handler)->handle(expr->as<GroupedReductionOp>());
    return;
  }
  if (expr->isStrictlyA<WelfordOp>()) {
    ptr(handler)->handle(expr->as<WelfordOp>());
    return;
  }
  if (expr->isStrictlyA<GroupedWelfordOp>()) {
    ptr(handler)->handle(expr->as<GroupedWelfordOp>());
    return;
  }
  if (expr->isStrictlyA<LoadStoreOp>()) {
    ptr(handler)->handle(expr->as<LoadStoreOp>());
    return;
  }
  if (expr->isStrictlyA<MmaOp>()) {
    ptr(handler)->handle(expr->as<MmaOp>());
    return;
  }
  if (expr->isStrictlyA<BroadcastOp>()) {
    ptr(handler)->handle(expr->as<BroadcastOp>());
    return;
  }
  if (expr->isStrictlyA<SqueezeOp>()) {
    ptr(handler)->handle(expr->as<SqueezeOp>());
    return;
  }
  if (expr->isStrictlyA<CatOp>()) {
    ptr(handler)->handle(expr->as<CatOp>());
    return;
  }
  if (expr->isStrictlyA<PadOp>()) {
    ptr(handler)->handle(expr->as<PadOp>());
    return;
  }
  if (expr->isStrictlyA<SliceOp>()) {
    ptr(handler)->handle(expr->as<SliceOp>());
    return;
  }
  if (expr->isStrictlyA<Split>()) {
    ptr(handler)->handle(expr->as<Split>());
    return;
  }
  if (expr->isStrictlyA<Merge>()) {
    ptr(handler)->handle(expr->as<Merge>());
    return;
  }
  if (expr->isStrictlyA<Swizzle2D>()) {
    ptr(handler)->handle(expr->as<Swizzle2D>());
    return;
  }
  if (expr->isStrictlyA<Resize>()) {
    ptr(handler)->handle(expr->as<Resize>());
    return;
  }
  if (expr->isStrictlyA<ExpandOp>()) {
    ptr(handler)->handle(expr->as<ExpandOp>());
    return;
  }
  if (expr->isStrictlyA<ShiftOp>()) {
    ptr(handler)->handle(expr->as<ShiftOp>());
    return;
  }
  if (expr->isStrictlyA<GatherOp>()) {
    ptr(handler)->handle(expr->as<GatherOp>());
    return;
  }
  if (expr->isStrictlyA<ViewAsScalar>()) {
    ptr(handler)->handle(expr->as<ViewAsScalar>());
    return;
  }
  if (expr->isStrictlyA<ViewOp>()) {
    ptr(handler)->handle(expr->as<ViewOp>());
    return;
  }
  if (expr->isStrictlyA<kir::Allocate>()) {
    ptr(handler)->handle(expr->as<kir::Allocate>());
    return;
  }
  if (expr->isStrictlyA<kir::BlockSync>()) {
    ptr(handler)->handle(expr->as<kir::BlockSync>());
    return;
  }
  if (expr->isStrictlyA<kir::GridSync>()) {
    ptr(handler)->handle(expr->as<kir::GridSync>());
    return;
  }
  if (expr->isStrictlyA<kir::CpAsyncWait>()) {
    ptr(handler)->handle(expr->as<kir::CpAsyncWait>());
    return;
  }
  if (expr->isStrictlyA<kir::CpAsyncCommit>()) {
    ptr(handler)->handle(expr->as<kir::CpAsyncCommit>());
    return;
  }
  if (expr->isStrictlyA<kir::InitMagicZero>()) {
    ptr(handler)->handle(expr->as<kir::InitMagicZero>());
    return;
  }
  if (expr->isStrictlyA<kir::UpdateMagicZero>()) {
    ptr(handler)->handle(expr->as<kir::UpdateMagicZero>());
    return;
  }
  if (expr->isStrictlyA<kir::ForLoop>()) {
    ptr(handler)->handle(expr->as<kir::ForLoop>());
    return;
  }
  if (expr->isStrictlyA<kir::IfThenElse>()) {
    ptr(handler)->handle(expr->as<kir::IfThenElse>());
    return;
  }
  if (expr->isStrictlyA<kir::GridReduction>()) {
    ptr(handler)->handle(expr->as<kir::GridReduction>());
    return;
  }
  if (expr->isStrictlyA<kir::GroupedGridReduction>()) {
    ptr(handler)->handle(expr->as<kir::GroupedGridReduction>());
    return;
  }
  if (expr->isStrictlyA<kir::GridBroadcast>()) {
    ptr(handler)->handle(expr->as<kir::GridBroadcast>());
    return;
  }
  if (expr->isStrictlyA<kir::GridWelford>()) {
    ptr(handler)->handle(expr->as<kir::GridWelford>());
    return;
  }
  if (expr->isStrictlyA<kir::GroupedGridWelford>()) {
    ptr(handler)->handle(expr->as<kir::GroupedGridWelford>());
    return;
  }
  if (expr->isStrictlyA<kir::VectorizedWelfordOp>()) {
    ptr(handler)->handle(expr->as<kir::VectorizedWelfordOp>());
    return;
  }
  if (expr->isStrictlyA<kir::AllocateFusedReduction>()) {
    ptr(handler)->handle(expr->as<kir::AllocateFusedReduction>());
    return;
  }
  if (expr->isStrictlyA<kir::GetRNGSeedAndOffsetFromHost>()) {
    ptr(handler)->handle(expr->as<kir::GetRNGSeedAndOffsetFromHost>());
    return;
  }
  if (expr->isStrictlyA<PipelineStage>()) {
    ptr(handler)->handle(expr->as<PipelineStage>());
    return;
  }
  if (expr->isStrictlyA<PipelineCommunication>()) {
    ptr(handler)->handle(expr->as<PipelineCommunication>());
    return;
  }
<<<<<<< HEAD
  TORCH_INTERNAL_ASSERT(
      false, "Unknown exprtype in dispatch: ", typeid(*expr).name());
=======
  NVF_ERROR(false, "Unknown exprtype in dispatch!");
>>>>>>> 0b3c8a58
}

template <typename T>
void Statement::constDispatch(T handler, const Statement* stmt) {
  if (stmt->isVal()) {
    ptr(handler)->dispatch(stmt->as<Val>());
  } else if (stmt->isExpr()) {
    ptr(handler)->dispatch(stmt->as<Expr>());
  } else
    NVF_ERROR(false, "Unknown stmttype in dispatch!");
}

/*
 * Generic mutatorDispatch for any handler that modifies the IR. This could be
 * a transformation on loop structures, or parallelizing a loop. This
 * mutatorDispatch is paired with a class that implements the functions
 * template <typenname node_type> Statement* mutate(node_type* node) mutate
 * should call (statement* node_to_dispatch)->mutatorDispatch() It could also
 * implement Statement* mutate(Statement* stmt){ stmt->mutatorDispatch(this);
 * }
 * And therefore dispatch should never call:
 *   ptr(mutator)->mutate(this->as<Statement>());
 */
template <typename T>
void Val::mutatorDispatch(T mutator, Val* val) {
  switch (*(val->getValType())) {
    case ValType::NamedScalar:
      ptr(mutator)->mutate(val->as<NamedScalar>());
      return;
    case ValType::IterDomain:
      ptr(mutator)->mutate(val->as<IterDomain>());
      return;
    case ValType::TensorDomain:
      ptr(mutator)->mutate(val->as<TensorDomain>());
      return;
    case ValType::TensorView:
      ptr(mutator)->mutate(val->as<TensorView>());
      return;
    case ValType::Predicate:
      ptr(mutator)->mutate(val->as<kir::Predicate>());
      return;
    case ValType::TensorIndex:
      ptr(mutator)->mutate(val->as<kir::TensorIndex>());
      return;
    case ValType::PipelineVal:
      ptr(mutator)->mutate(val->as<PipelineVal>());
      return;
    default:
      ptr(mutator)->mutate(val);
      return;
  }
  NVF_ERROR(false, "Unknown valtype in dispatch!");
}

template <typename T>
void Statement::mutatorDispatch(T mutator, Statement* stmt) {
  if (stmt->isVal()) {
    ptr(mutator)->dispatchMutate(stmt->as<Val>());
    return;
  }
  if (stmt->isExpr()) {
    ptr(mutator)->mutate(stmt->as<Expr>());
    return;
  }
  NVF_ERROR(false, "Unknown stmttype in dispatch!");
}

/*
 * Handler template instantiations. These should only have to be done on base
 * classes. Actual visitors/mutators should inhereit from these classes and call
 * ->dispatch(this) to avoid needing an explicit instantiation.
 */
template void Statement::dispatch(OptOutDispatch&, Statement*);
template void Statement::dispatch(OptOutDispatch*, Statement*);
template void Val::dispatch(OptOutDispatch&, Val*);
template void Val::dispatch(OptOutDispatch*, Val*);
template void Expr::dispatch(OptOutDispatch&, Expr*);
template void Expr::dispatch(OptOutDispatch*, Expr*);

template void Statement::dispatch(OptInDispatch, Statement*);
template void Statement::dispatch(OptInDispatch*, Statement*);
template void Val::dispatch(OptInDispatch, Val*);
template void Val::dispatch(OptInDispatch*, Val*);
template void Expr::dispatch(OptInDispatch, Expr*);
template void Expr::dispatch(OptInDispatch*, Expr*);

template void Statement::constDispatch(OptOutConstDispatch&, const Statement*);
template void Statement::constDispatch(OptOutConstDispatch*, const Statement*);
template void Val::constDispatch(OptOutConstDispatch&, const Val*);
template void Val::constDispatch(OptOutConstDispatch*, const Val*);
template void Expr::constDispatch(OptOutConstDispatch&, const Expr*);
template void Expr::constDispatch(OptOutConstDispatch*, const Expr*);

template void Statement::constDispatch(OptInConstDispatch&, const Statement*);
template void Statement::constDispatch(OptInConstDispatch*, const Statement*);
template void Val::constDispatch(OptInConstDispatch&, const Val*);
template void Val::constDispatch(OptInConstDispatch*, const Val*);
template void Expr::constDispatch(OptInConstDispatch&, const Expr*);
template void Expr::constDispatch(OptInConstDispatch*, const Expr*);

template void Statement::mutatorDispatch(OptOutMutator&, Statement*);
template void Statement::mutatorDispatch(OptOutMutator*, Statement*);
template void Val::mutatorDispatch(OptOutMutator&, Val*);
template void Val::mutatorDispatch(OptOutMutator*, Val*);

void OptOutDispatch::dispatch(Statement* s) {
  Statement::dispatch(this, s);
}

void OptOutDispatch::dispatch(Expr* e) {
  Expr::dispatch(this, e);
}

void OptOutDispatch::dispatch(Val* v) {
  Val::dispatch(this, v);
}

void OptOutConstDispatch::dispatch(const Statement* s) {
  Statement::constDispatch(this, s);
}

void OptOutConstDispatch::dispatch(const Expr* e) {
  Expr::constDispatch(this, e);
}

void OptOutConstDispatch::dispatch(const Val* v) {
  Val::constDispatch(this, v);
}

void OptInConstDispatch::unhandled(const Statement* stmt) {
  if (stmt->isExpr()) {
    NVF_ERROR(
        false,
        "Handle not overriden for ",
        stmt->as<Expr>()->getOpString(),
        ".");
  } else if (stmt->isVal()) {
    NVF_ERROR(
        false, "Handle not overriden for ", stmt->getValType().value(), ".");
  } else {
    NVF_ERROR(false, "Unrecognized statement type.");
  }
}

void OptInDispatch::unhandled(Statement* stmt) {
  if (stmt->isExpr()) {
    NVF_ERROR(
        false,
        "Handle not overriden for ",
        stmt->as<Expr>()->getOpString(),
        ".");
  } else if (stmt->isVal()) {
    NVF_ERROR(
        false, "Handle not overriden for ", stmt->getValType().value(), ".");
  } else {
    NVF_ERROR(false, "Unrecognized statement type.");
  }
}

// Vals
void OptOutConstDispatch::handle(const Val* stmt) {
  unhandled(stmt);
}
void OptOutConstDispatch::handle(const NamedScalar* stmt) {
  unhandled(stmt);
}
void OptOutConstDispatch::handle(const IterDomain* stmt) {
  unhandled(stmt);
}
void OptOutConstDispatch::handle(const TensorDomain* stmt) {
  unhandled(stmt);
}
void OptOutConstDispatch::handle(const TensorView* stmt) {
  unhandled(stmt);
}

void OptOutConstDispatch::handle(const kir::Predicate* stmt) {
  unhandled(stmt);
}
void OptOutConstDispatch::handle(const kir::TensorIndex* stmt) {
  unhandled(stmt);
}

void OptOutConstDispatch::handle(const PipelineVal* stmt) {
  unhandled(stmt);
}

// Exprs
void OptOutConstDispatch::handle(const FullOp* stmt) {
  unhandled(stmt);
}
void OptOutConstDispatch::handle(const IotaOp* stmt) {
  unhandled(stmt);
}
void OptOutConstDispatch::handle(const EyeOp* stmt) {
  unhandled(stmt);
}
void OptOutConstDispatch::handle(const UnaryOp* stmt) {
  unhandled(stmt);
}
void OptOutConstDispatch::handle(const BinaryOp* stmt) {
  unhandled(stmt);
}
void OptOutConstDispatch::handle(const TernaryOp* stmt) {
  unhandled(stmt);
}
void OptOutConstDispatch::handle(const ArrayConstruct* stmt) {
  unhandled(stmt);
}
void OptOutConstDispatch::handle(const StructConstruct* stmt) {
  unhandled(stmt);
}
void OptOutConstDispatch::handle(const GetAttr* stmt) {
  unhandled(stmt);
}
void OptOutConstDispatch::handle(const GetItem* stmt) {
  unhandled(stmt);
}
void OptOutConstDispatch::handle(const ReverseArray* stmt) {
  unhandled(stmt);
}
void OptOutConstDispatch::handle(const GetMetaData* stmt) {
  unhandled(stmt);
}
void OptOutConstDispatch::handle(const TensorConstruct* stmt) {
  unhandled(stmt);
}
void OptOutConstDispatch::handle(const SelectOp* stmt) {
  unhandled(stmt);
}
void OptOutConstDispatch::handle(const IndexSelectOp* stmt) {
  unhandled(stmt);
}
void OptOutConstDispatch::handle(const TorchGatherOp* stmt) {
  unhandled(stmt);
}
void OptOutConstDispatch::handle(const ScatterOp* stmt) {
  unhandled(stmt);
}
void OptOutConstDispatch::handle(const RNGOp* stmt) {
  unhandled(stmt);
}
void OptOutConstDispatch::handle(const ReductionOp* stmt) {
  unhandled(stmt);
}
void OptOutConstDispatch::handle(const GroupedReductionOp* stmt) {
  unhandled(stmt);
}
void OptOutConstDispatch::handle(const WelfordOp* stmt) {
  unhandled(stmt);
}
void OptOutConstDispatch::handle(const GroupedWelfordOp* stmt) {
  unhandled(stmt);
}
void OptOutConstDispatch::handle(const LoadStoreOp* stmt) {
  unhandled(stmt);
}
void OptOutConstDispatch::handle(const MmaOp* stmt) {
  unhandled(stmt);
}
void OptOutConstDispatch::handle(const BroadcastOp* stmt) {
  unhandled(stmt);
}
void OptOutConstDispatch::handle(const SqueezeOp* stmt) {
  unhandled(stmt);
}
void OptOutConstDispatch::handle(const CatOp* stmt) {
  unhandled(stmt);
}
void OptOutConstDispatch::handle(const PadOp* stmt) {
  unhandled(stmt);
}
void OptOutConstDispatch::handle(const SliceOp* stmt) {
  unhandled(stmt);
}

void OptOutConstDispatch::handle(const Split* stmt) {
  unhandled(stmt);
}
void OptOutConstDispatch::handle(const Merge* stmt) {
  unhandled(stmt);
}
void OptOutConstDispatch::handle(const Swizzle2D* stmt) {
  unhandled(stmt);
}
void OptOutConstDispatch::handle(const Resize* stmt) {
  unhandled(stmt);
}
void OptOutConstDispatch::handle(const ExpandOp* stmt) {
  unhandled(stmt);
}
void OptOutConstDispatch::handle(const ShiftOp* stmt) {
  unhandled(stmt);
}
void OptOutConstDispatch::handle(const GatherOp* stmt) {
  unhandled(stmt);
}
void OptOutConstDispatch::handle(const ViewAsScalar* stmt) {
  unhandled(stmt);
}
void OptOutConstDispatch::handle(const ViewOp* stmt) {
  unhandled(stmt);
}

void OptOutConstDispatch::handle(const kir::Allocate* stmt) {
  unhandled(stmt);
}
void OptOutConstDispatch::handle(const kir::BlockSync* stmt) {
  unhandled(stmt);
}
void OptOutConstDispatch::handle(const kir::GridSync* stmt) {
  unhandled(stmt);
}
void OptOutConstDispatch::handle(const kir::CpAsyncWait* stmt) {
  unhandled(stmt);
}
void OptOutConstDispatch::handle(const kir::CpAsyncCommit* stmt) {
  unhandled(stmt);
}
void OptOutConstDispatch::handle(const kir::InitMagicZero* stmt) {
  unhandled(stmt);
}
void OptOutConstDispatch::handle(const kir::UpdateMagicZero* stmt) {
  unhandled(stmt);
}
void OptOutConstDispatch::handle(const kir::ForLoop* stmt) {
  unhandled(stmt);
}
void OptOutConstDispatch::handle(const kir::IfThenElse* stmt) {
  unhandled(stmt);
}
void OptOutConstDispatch::handle(const kir::GridReduction* stmt) {
  unhandled(stmt);
}
void OptOutConstDispatch::handle(const kir::GroupedGridReduction* stmt) {
  unhandled(stmt);
}
void OptOutConstDispatch::handle(const kir::GridBroadcast* stmt) {
  unhandled(stmt);
}
void OptOutConstDispatch::handle(const kir::GridWelford* stmt) {
  unhandled(stmt);
}
void OptOutConstDispatch::handle(const kir::GroupedGridWelford* stmt) {
  unhandled(stmt);
}
void OptOutConstDispatch::handle(const kir::VectorizedWelfordOp* stmt) {
  unhandled(stmt);
}
void OptOutConstDispatch::handle(const kir::AllocateFusedReduction* stmt) {
  unhandled(stmt);
}
void OptOutConstDispatch::handle(const kir::GetRNGSeedAndOffsetFromHost* stmt) {
  unhandled(stmt);
}

void OptOutConstDispatch::handle(const PipelineStage* stmt) {
  unhandled(stmt);
}
void OptOutConstDispatch::handle(const PipelineCommunication* stmt) {
  unhandled(stmt);
}

void OptOutDispatch::unhandled(Statement*) {}

// Vals
void OptOutDispatch::handle(Val* stmt) {
  unhandled(stmt);
}
void OptOutDispatch::handle(NamedScalar* stmt) {
  unhandled(stmt);
}
void OptOutDispatch::handle(IterDomain* stmt) {
  unhandled(stmt);
}
void OptOutDispatch::handle(TensorDomain* stmt) {
  unhandled(stmt);
}
void OptOutDispatch::handle(TensorView* stmt) {
  unhandled(stmt);
}

void OptOutDispatch::handle(kir::Predicate* stmt) {
  unhandled(stmt);
}
void OptOutDispatch::handle(kir::TensorIndex* stmt) {
  unhandled(stmt);
}

void OptOutDispatch::handle(PipelineVal* stmt) {
  unhandled(stmt);
}

// Exprs
void OptOutDispatch::handle(FullOp* stmt) {
  unhandled(stmt);
}
void OptOutDispatch::handle(IotaOp* stmt) {
  unhandled(stmt);
}
void OptOutDispatch::handle(EyeOp* stmt) {
  unhandled(stmt);
}
void OptOutDispatch::handle(UnaryOp* stmt) {
  unhandled(stmt);
}
void OptOutDispatch::handle(BinaryOp* stmt) {
  unhandled(stmt);
}
void OptOutDispatch::handle(TernaryOp* stmt) {
  unhandled(stmt);
}
void OptOutDispatch::handle(ArrayConstruct* stmt) {
  unhandled(stmt);
}
void OptOutDispatch::handle(StructConstruct* stmt) {
  unhandled(stmt);
}
void OptOutDispatch::handle(GetAttr* stmt) {
  unhandled(stmt);
}
void OptOutDispatch::handle(GetItem* stmt) {
  unhandled(stmt);
}
void OptOutDispatch::handle(ReverseArray* stmt) {
  unhandled(stmt);
}
void OptOutDispatch::handle(GetMetaData* stmt) {
  unhandled(stmt);
}
void OptOutDispatch::handle(TensorConstruct* stmt) {
  unhandled(stmt);
}
void OptOutDispatch::handle(SelectOp* stmt) {
  unhandled(stmt);
}
void OptOutDispatch::handle(IndexSelectOp* stmt) {
  unhandled(stmt);
}
void OptOutDispatch::handle(TorchGatherOp* stmt) {
  unhandled(stmt);
}
void OptOutDispatch::handle(ScatterOp* stmt) {
  unhandled(stmt);
}
void OptOutDispatch::handle(RNGOp* stmt) {
  unhandled(stmt);
}
void OptOutDispatch::handle(ReductionOp* stmt) {
  unhandled(stmt);
}
void OptOutDispatch::handle(GroupedReductionOp* stmt) {
  unhandled(stmt);
}
void OptOutDispatch::handle(WelfordOp* stmt) {
  unhandled(stmt);
}
void OptOutDispatch::handle(GroupedWelfordOp* stmt) {
  unhandled(stmt);
}
void OptOutDispatch::handle(LoadStoreOp* stmt) {
  unhandled(stmt);
}
void OptOutDispatch::handle(MmaOp* stmt) {
  unhandled(stmt);
}
void OptOutDispatch::handle(BroadcastOp* stmt) {
  unhandled(stmt);
}
void OptOutDispatch::handle(SqueezeOp* stmt) {
  unhandled(stmt);
}
void OptOutDispatch::handle(CatOp* stmt) {
  unhandled(stmt);
}
void OptOutDispatch::handle(PadOp* stmt) {
  unhandled(stmt);
}
void OptOutDispatch::handle(SliceOp* stmt) {
  unhandled(stmt);
}

void OptOutDispatch::handle(Split* stmt) {
  unhandled(stmt);
}
void OptOutDispatch::handle(Merge* stmt) {
  unhandled(stmt);
}
void OptOutDispatch::handle(Swizzle2D* stmt) {
  unhandled(stmt);
}
void OptOutDispatch::handle(Resize* stmt) {
  unhandled(stmt);
}
void OptOutDispatch::handle(ExpandOp* stmt) {
  unhandled(stmt);
}
void OptOutDispatch::handle(ShiftOp* stmt) {
  unhandled(stmt);
}
void OptOutDispatch::handle(GatherOp* stmt) {
  unhandled(stmt);
}
void OptOutDispatch::handle(ViewAsScalar* stmt) {
  unhandled(stmt);
}
void OptOutDispatch::handle(ViewOp* stmt) {
  unhandled(stmt);
}

void OptOutDispatch::handle(kir::Allocate* stmt) {
  unhandled(stmt);
}
void OptOutDispatch::handle(kir::BlockSync* stmt) {
  unhandled(stmt);
}
void OptOutDispatch::handle(kir::GridSync* stmt) {
  unhandled(stmt);
}
void OptOutDispatch::handle(kir::CpAsyncWait* stmt) {
  unhandled(stmt);
}
void OptOutDispatch::handle(kir::CpAsyncCommit* stmt) {
  unhandled(stmt);
}
void OptOutDispatch::handle(kir::InitMagicZero* stmt) {
  unhandled(stmt);
}
void OptOutDispatch::handle(kir::UpdateMagicZero* stmt) {
  unhandled(stmt);
}
void OptOutDispatch::handle(kir::ForLoop* stmt) {
  unhandled(stmt);
}
void OptOutDispatch::handle(kir::IfThenElse* stmt) {
  unhandled(stmt);
}
void OptOutDispatch::handle(kir::GridReduction* stmt) {
  unhandled(stmt);
}
void OptOutDispatch::handle(kir::GroupedGridReduction* stmt) {
  unhandled(stmt);
}
void OptOutDispatch::handle(kir::GridBroadcast* stmt) {
  unhandled(stmt);
}
void OptOutDispatch::handle(kir::GridWelford* stmt) {
  unhandled(stmt);
}
void OptOutDispatch::handle(kir::GroupedGridWelford* stmt) {
  unhandled(stmt);
}
void OptOutDispatch::handle(kir::VectorizedWelfordOp* stmt) {
  unhandled(stmt);
}
void OptOutDispatch::handle(kir::AllocateFusedReduction* stmt) {
  unhandled(stmt);
}
void OptOutDispatch::handle(kir::GetRNGSeedAndOffsetFromHost* stmt) {
  unhandled(stmt);
}

void OptOutDispatch::handle(PipelineStage* stmt) {
  unhandled(stmt);
}
void OptOutDispatch::handle(PipelineCommunication* stmt) {
  unhandled(stmt);
}

} // namespace nvfuser<|MERGE_RESOLUTION|>--- conflicted
+++ resolved
@@ -312,12 +312,7 @@
     ptr(handler)->handle(expr->as<PipelineCommunication>());
     return;
   }
-<<<<<<< HEAD
-  TORCH_INTERNAL_ASSERT(
-      false, "Unknown exprtype in dispatch: ", typeid(*expr).name());
-=======
-  NVF_ERROR(false, "Unknown exprtype in dispatch!");
->>>>>>> 0b3c8a58
+  NVF_ERROR(false, "Unknown exprtype in dispatch: ", typeid(*expr).name());
 }
 
 template <typename T>
@@ -597,12 +592,7 @@
     ptr(handler)->handle(expr->as<PipelineCommunication>());
     return;
   }
-<<<<<<< HEAD
-  TORCH_INTERNAL_ASSERT(
-      false, "Unknown exprtype in dispatch: ", typeid(*expr).name());
-=======
-  NVF_ERROR(false, "Unknown exprtype in dispatch!");
->>>>>>> 0b3c8a58
+  NVF_ERROR(false, "Unknown exprtype in dispatch: ", typeid(*expr).name());
 }
 
 template <typename T>
