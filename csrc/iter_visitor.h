--- conflicted
+++ resolved
@@ -340,13 +340,8 @@
       bool traverse_siblings = false);
 
   // Same as getStmts version but filters to only return the Expr*s
-<<<<<<< HEAD
-  NVF_API static std::vector<Expr*> getExprs(
-      Fusion* fusion,
-=======
   static std::vector<Expr*> getExprs(
       const Fusion* fusion,
->>>>>>> 78b4fac3
       bool traverse_members = false,
       bool traverse_attributes = false,
       bool traverse_siblings = false);
