--- conflicted
+++ resolved
@@ -629,11 +629,7 @@
 
   std::optional<std::pair<Direction, std::vector<NodeType>>> isReady(
       const ExprType& expr) const override {
-<<<<<<< HEAD
-    // Either all inputs or all outputs must have been visited
-=======
     // Either any inputs or any outputs must have been visited
->>>>>>> c2ca34c9
     decltype(auto) inputs = inputs_(expr);
     if (!inputs.empty() && allowed_direction_ != Direction::Backward &&
         std::any_of(
