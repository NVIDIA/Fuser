// clang-format off
/*
 * SPDX-FileCopyrightText: Copyright (c) 2023-present NVIDIA CORPORATION & AFFILIATES.
 * All rights reserved.
 * SPDX-License-Identifier: BSD-3-Clause
 */
// clang-format on
#include <instrumentation.h>
#include <ir/builder.h>
#include <ir/cloner.h>
#include <ir/container.h>

namespace nvfuser {

void swap(IrContainer& a, IrContainer& b) noexcept {
  FUSER_PERF_SCOPE("Fusion swap");

  using std::swap;

  // Swap the content
  swap(a.vals_up_, b.vals_up_);
  swap(a.vals_, b.vals_);

  swap(a.exprs_up_, b.exprs_up_);
  swap(a.exprs_, b.exprs_);

  swap(a.raw_ptrs_, b.raw_ptrs_);

  swap(a.val_type_name_map_, b.val_type_name_map_);
  swap(a.expr_name_counter_, b.expr_name_counter_);

  swap(a.metadata_, b.metadata_);

  // Fixup the Statement::fusion_ links for a
  for (auto val : a.vals_) {
    val->ir_container_ = &a;
  }
  for (auto expr : a.exprs_) {
    expr->ir_container_ = &a;
  }

  // Fixup the Statement::fusion_ links for b
  for (auto val : b.vals_) {
    val->ir_container_ = &a;
  }
  for (auto expr : b.exprs_) {
    expr->ir_container_ = &a;
  }
}

IrCloner IrContainer::copy(const IrContainer* from, IrContainer* to) {
  to->clear();
  IrCloner ir_cloner(to);

  for (auto val : from->vals_) {
    to->vals_.insert(ir_cloner.clone(val));
  }

  for (auto expr : from->exprs_) {
    to->exprs_.insert(ir_cloner.clone(expr));
  }

  to->val_type_name_map_ = from->val_type_name_map_;
  to->expr_name_counter_ = from->expr_name_counter_;

  if (from->axioms_ != nullptr) {
    to->axioms_ = std::make_unique<std::vector<Val*>>();
    for (auto pred : *from->axioms_) {
      to->axioms_->emplace_back(ir_cloner.clone(pred));
    }
  }

<<<<<<< HEAD
  to->val_type_name_to_index_ = from->val_type_name_to_index_;

  to->scalar_equality_ = from->scalar_equality_;
  to->exact_mapping_ = from->exact_mapping_;
=======
  to->metadata_ = ir_cloner.clone(from->metadata_);
>>>>>>> e5b09b1c

  return ir_cloner;
}

IrContainer::IrContainer() = default;

IrContainer::IrContainer(const IrContainer& other) {
  FUSER_PERF_SCOPE("IrContainer copy");
  IrContainer::copy(&other, this);
}

IrContainer::IrContainer(IrContainer&& other) noexcept {
  FUSER_PERF_SCOPE("IrContainer move");
  swap(*this, other);
}

IrContainer& IrContainer::operator=(const IrContainer& other) {
  FUSER_PERF_SCOPE("IrContainer copy assign");
  IrContainer copy(other);
  clear();
  swap(*this, copy);
  return *this;
}

IrContainer& IrContainer::operator=(IrContainer&& other) noexcept {
  FUSER_PERF_SCOPE("IrContainer move assign");
  clear();
  swap(*this, other);
  return *this;
}

IrContainer::~IrContainer() {
  clear();
}

//! Register the Statement with this container
void IrContainer::registerStmt(IrBuilderPasskey, Statement* stmt) {
  if (stmt->isVal()) {
    registerVal(stmt->asVal());
  } else {
    registerExpr(stmt->asExpr());
  }
}

//! Register the Val with this container
void IrContainer::registerVal(IrBuilderPasskey, Val* val) {
  registerVal(val);
}

//! Register expr with this container.
void IrContainer::registerExpr(IrBuilderPasskey, Expr* expr) {
  registerExpr(expr);
}

void IrContainer::removeExpr(Expr* expr) {
  TORCH_INTERNAL_ASSERT(
      exprs_.find(expr) != exprs_.end(),
      "Wanted to remove an expression but it doesn't exist in this container.");
  auto expr_in_deque = std::find_if(
      exprs_up_.begin(),
      exprs_up_.end(),
      [expr](std::unique_ptr<Expr>& expr_up) { return expr_up.get() == expr; });

  TORCH_INTERNAL_ASSERT(
      expr_in_deque != exprs_up_.end(),
      "Wanted to remove an expression but its unique ptr is missing.");

  exprs_.erase(expr);
  exprs_up_.erase(expr_in_deque);
  raw_ptrs_.erase((void*)expr);
}

//! Completely remove val from the fusion, break all dependencies associated
//! with it
void IrContainer::removeVal(Val* val) {
  // Don't remove shortcuts
  if (val == true_val_.get() || val == false_val_.get() ||
      val == one_val_.get() || val == zero_val_.get() ||
      val == magic_zero_val_.get()) {
    return;
  }

  TORCH_INTERNAL_ASSERT(
      vals_.find(val) != vals_.end(),
      "Wanted to remove a value but it doesn't exist in this container.");
  auto val_in_deque = std::find_if(
      vals_up_.begin(), vals_up_.end(), [val](std::unique_ptr<Val>& val_up) {
        return val_up.get() == val;
      });

  TORCH_INTERNAL_ASSERT(
      val_in_deque != vals_up_.end(),
      "Wanted to remove a value but its unique ptr is missing.");

  vals_.erase(val);
  vals_up_.erase(val_in_deque);
  raw_ptrs_.erase((void*)val);
}

//! Register the Val with this container
void IrContainer::registerVal(Val* val) {
  if (inContainer(val)) {
    return;
  }

  vals_up_.emplace_back(std::unique_ptr<Val>(val));
  vals_.emplace(vals_up_.back().get());
  auto name = getValName(vals_up_.back()->vtype());
  val->setName(IrContainerPasskey(), name);
  auto index = raw_ptrs_.size();
  raw_ptrs_.emplace((void*)vals_up_.back().get());

  // resize UnionFinds if necessary
  switch (val->vtype()) {
    case ValType::IterDomain:
      if (val->name() >= exact_mapping_.size()) {
        exact_mapping_.enlarge(val->name() + 1);
      }
      break;
    case ValType::Scalar:
      if (val->name() >= scalar_equality_.size()) {
        scalar_equality_.enlarge(val->name() + 1);
      }
      break;
    default: // do nothing
      break;
  }

  // Record mapping from name to index in ValType-specific vector
  auto vtypeInt = (size_t)val->vtype();
  if (val_type_name_to_index_.size() <= vtypeInt) {
    val_type_name_to_index_.resize(vtypeInt + 1);
  }
  auto index_vec = val_type_name_to_index_[vtypeInt];
  if (index_vec.size() <= name) {
    index_vec.resize(name + 1);
  }
  index_vec[name] = index;
}

//! Register expr with this container.
void IrContainer::registerExpr(Expr* expr) {
  if (inContainer(expr)) {
    return;
  }
  exprs_up_.emplace_back(std::unique_ptr<Expr>(expr));
  exprs_.emplace(exprs_up_.back().get());
  expr->setName(IrContainerPasskey(), getExprName());
  raw_ptrs_.emplace((void*)exprs_up_.back().get());
}

void IrContainer::clear() noexcept {
  FUSER_PERF_SCOPE("IrContainer clear");
  vals_.clear();
  vals_up_.clear();
  exprs_.clear();
  exprs_up_.clear();
  raw_ptrs_.clear();
  axioms_.reset();
  val_type_name_map_.clear();
  metadata_.clear();
  expr_name_counter_ = 0;
}

bool IrContainer::inContainer(const Statement* stmt) const {
  const void* const_void = (const void*)(stmt);
  void* nonconst_void = const_cast<void*>(const_void); // NOLINT
  if (raw_ptrs_.find(nonconst_void) == raw_ptrs_.end()) {
    return false;
  }

  TORCH_INTERNAL_ASSERT(
      stmt->container() == this,
      "Container claims to own stmt, but stmt disagrees.");

  Statement* nonconst_stmt = const_cast<Statement*>(stmt); // NOLINT
  if (stmt->isExpr()) {
    TORCH_INTERNAL_ASSERT(
        exprs_.find(nonconst_stmt->as<Expr>()) != exprs_.end(),
        "Somehow container claims to and not to own an Expr.");
  }
  if (stmt->isVal()) {
    TORCH_INTERNAL_ASSERT(
        vals_.find(nonconst_stmt->as<Val>()) != vals_.end(),
        "Somehow container claims to and not to own an Val.");
  }

  return true;
}

// Shortcuts for frequently used vals
Val* IrContainer::zeroVal() {
  if (!zero_val_) {
    auto zero_val = IrBuilder::create<Val>(this, 0L, DataType::Index);
    TORCH_INTERNAL_ASSERT(vals_up_.back().get() == zero_val);
    zero_val_ = std::unique_ptr<Val>(vals_up_.back().release());
    vals_up_.pop_back();
  }
  return zero_val_.get();
}

Val* IrContainer::zeroVal(DataType dtype) {
  if (dtype == DataType::Index) {
    return zeroVal();
  } else if (isBooleanType(dtype)) {
    return falseVal();
  } else {
    // NOTE: this does not cache values
    return IrBuilder::create<Val>(this, 0L, dtype);
  }
}

Val* IrContainer::oneVal() {
  if (!one_val_) {
    auto one_val = IrBuilder::create<Val>(this, 1L, DataType::Index);
    TORCH_INTERNAL_ASSERT(vals_up_.back().get() == one_val);
    one_val_ = std::unique_ptr<Val>(vals_up_.back().release());
    vals_up_.pop_back();
  }
  return one_val_.get();
}

Val* IrContainer::oneVal(DataType dtype) {
  if (dtype == DataType::Index) {
    return oneVal();
  } else if (isBooleanType(dtype)) {
    return trueVal();
  } else {
    // NOTE: this does not cache values
    return IrBuilder::create<Val>(this, 1L, dtype);
  }
}

Val* IrContainer::falseVal() {
  if (!false_val_) {
    auto false_val = IrBuilder::create<Val>(this, false, DataType::Bool);
    TORCH_INTERNAL_ASSERT(vals_up_.back().get() == false_val);
    false_val_ = std::unique_ptr<Val>(vals_up_.back().release());
    vals_up_.pop_back();
  }
  return false_val_.get();
}

Val* IrContainer::trueVal() {
  if (!true_val_) {
    auto true_val = IrBuilder::create<Val>(this, true, DataType::Bool);
    TORCH_INTERNAL_ASSERT(vals_up_.back().get() == true_val);
    true_val_ = std::unique_ptr<Val>(vals_up_.back().release());
    vals_up_.pop_back();
  }
  return true_val_.get();
}

NamedScalar* IrContainer::magicZeroVal() {
  if (!magic_zero_val_) {
    auto magic_zero =
        IrBuilder::create<NamedScalar>(kMagicZeroName, DataType::Index);
    TORCH_INTERNAL_ASSERT(vals_up_.back().get() == magic_zero);
    magic_zero_val_ = std::unique_ptr<NamedScalar>(
        vals_up_.back().release()->as<NamedScalar>());
    vals_up_.pop_back();
  }
  return magic_zero_val_.get();
}

Val* IrContainer::metadataOf(Val* v) {
  if (metadata_.count(v) == 0) {
    auto metadata_val = IrBuilder::create<Val>(this, metaDataTypeOf(v));
    auto metadata_expr = IrBuilder::create<GetMetaData>(this, metadata_val, v);
    metadata_[v] = std::make_pair(metadata_val, metadata_expr);
  }
  return metadata_.at(v).first;
}

void IrContainer::lazyInitAxioms() {
  if (!axioms_) {
    axioms_ = std::make_unique<std::vector<Val*>>();
    axioms_->reserve(kParallelTypeThreads.size() * 3);
    auto zero = zeroVal();
    for (auto p : kParallelTypeThreads) {
      auto pidx = NamedScalar::getParallelIndex(p);
      auto pdim = NamedScalar::getParallelDim(p);
      axioms_->push_back(SimplifyingIrBuilder::geExpr(pidx, zero));
      axioms_->push_back(SimplifyingIrBuilder::gtExpr(pdim, zero));
      axioms_->push_back(SimplifyingIrBuilder::ltExpr(pidx, pdim));
    }
  }
}

void IrContainer::assumePositive(Val* val) {
  TORCH_INTERNAL_ASSERT(val->container() == this);
  lazyInitAxioms();
  axioms_->emplace_back(IrBuilder::gtExpr(val, zeroVal()));
}

void IrContainer::assumeNonNegative(Val* val) {
  TORCH_INTERNAL_ASSERT(val->container() == this);
  lazyInitAxioms();
  axioms_->emplace_back(IrBuilder::geExpr(val, zeroVal()));
}

void IrContainer::assumeEqual(const Val* a, const Val* b) {
  TORCH_INTERNAL_ASSERT(a->container() == this);
  TORCH_INTERNAL_ASSERT(b->container() == this);
  // ValType must be Scalar -- not NamedScalar
  TORCH_INTERNAL_ASSERT(a->getValType().value() == ValType::Scalar);
  TORCH_INTERNAL_ASSERT(b->getValType().value() == ValType::Scalar);
  scalar_equality_.merge(a->name(), b->name());
}

bool IrContainer::areEqual(const Val* a, const Val* b) {
  return false;
}

void IrContainer::setExactMapped(const IterDomain* a, const IterDomain* b) {
  assumeEqual(a->getMaybeExpandedExtent(), b->getMaybeExpandedExtent());
  exact_mapping_.merge(a->name(), b->name());
}

bool IrContainer::areExactMapped(const IterDomain* a, const IterDomain* b) {
  return false;
}

} // namespace nvfuser<|MERGE_RESOLUTION|>--- conflicted
+++ resolved
@@ -70,14 +70,12 @@
     }
   }
 
-<<<<<<< HEAD
   to->val_type_name_to_index_ = from->val_type_name_to_index_;
 
   to->scalar_equality_ = from->scalar_equality_;
   to->exact_mapping_ = from->exact_mapping_;
-=======
+
   to->metadata_ = ir_cloner.clone(from->metadata_);
->>>>>>> e5b09b1c
 
   return ir_cloner;
 }
