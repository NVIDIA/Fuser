// clang-format off
/*
 * SPDX-FileCopyrightText: Copyright (c) 2023-present NVIDIA CORPORATION & AFFILIATES.
 * All rights reserved.
 * SPDX-License-Identifier: BSD-3-Clause
 */
// clang-format on
#include <device_lower/lower2device.h>
#include <disjoint_set.h>
#include <dynamic_transform.h>
#include <exceptions.h>
#include <ir/cloner.h>
#include <ir/interface_nodes.h>
#include <ir/iostream.h>
#include <ir/utils.h>
#include <kernel.h>
#include <kernel_ir.h>
#include <ops/arith.h>
#include <root_domain_map.h>
#include <transform_iter.h>
#include <transform_rfactor.h>
#include <transform_view.h>
#include <type.h>

#include <c10/util/irange.h>

#include <complex>
#include <iterator>
#include <numeric>
#include <regex>
#include <sstream>
#include <string>

namespace nvfuser {

FullOp::FullOp(IrBuilderPasskey passkey, Val* out, Val* fill_value)
    : Expr(passkey) {
  if (out->isA<TensorView>()) {
    auto tv_root = out->as<TensorView>()->getRootDomain();
    for (auto id : tv_root) {
      addInput(id->extent());
    }
  }
  addInput(fill_value);
  addOutput(out);
}

std::string FullOp::toString(int indent_size) const {
  std::stringstream ss;
  indent(ss, indent_size) << output(0)->toString() << "\n";
  indent_size++;
  indent(ss, indent_size) << " = full({";
  for (auto i : c10::irange(inputs().size())) {
    if (i == inputs().size() - 1) {
      ss << "}";
    }
    if (i > 0) {
      ss << ", ";
    }
    ss << input(i)->toInlineString(indent_size);
  }
  ss << ");\n";
  return ss.str();
}

std::string FullOp::toInlineString(int indent_size) const {
  NVF_CHECK(false, "Tensor op can not be printed inline");
}

std::vector<PolymorphicValue> FullOp::evaluate(
    const ExpressionEvaluator& ee,
    const std::vector<PolymorphicValue>& inputs) const {
  std::vector<int64_t> shape;
  for (auto i : c10::irange(inputs.size() - 1)) {
    shape.push_back((int)inputs.at(i));
  }
  DataType dtype = getFillValue()->getDataType().value();
  const auto options =
      at::TensorOptions().device(at::kCUDA).dtype(data_type_to_aten(dtype));
  using namespace PolymorphicValue_functions;
  return {at::full(shape, toScalar(inputs.back()), options)};
}

NVFUSER_DEFINE_CLONE_AND_CREATE(FullOp)

SelectOp::SelectOp(
    IrBuilderPasskey passkey,
    Val* out,
    Val* in,
    int64_t dim,
    Val* index)
    : Expr(passkey) {
  addInput(in);
  addInput(index);
  addOutput(out);
  addDataAttribute(dim);
}

std::string SelectOp::toString(int indent_size) const {
  std::stringstream ss;
  indent(ss, indent_size) << output(0)->toString() << "\n";
  indent_size++;
  indent(ss, indent_size) << " = select( " << input(0)->toString()
                          << ", axis = " << getIndexedID()
                          << ", index = " << input(1)->toString() << " )\n";
  return ss.str();
}

std::string SelectOp::toInlineString(int indent_size) const {
  NVF_CHECK(false, "Tensor op can not be printed inline");
}

IterDomain* SelectOp::getIndexedID() const {
  return TensorDomain::noReductions(
             ir_utils::getTvInput(this)->getMaybeRFactorDomain())
      .at(dim());
}

std::vector<PolymorphicValue> SelectOp::evaluate(
    const ExpressionEvaluator& ee,
    const std::vector<PolymorphicValue>& inputs) const {
  const auto& in = inputs.at(0).as<at::Tensor>();
  int64_t dimension = dim();
  int64_t index = (int64_t)inputs.at(1);
  return {in.select(dimension, index)};
}

NVFUSER_DEFINE_CLONE_AND_CREATE(SelectOp)

IndexSelectOp::IndexSelectOp(
    IrBuilderPasskey passkey,
    Val* out,
    Val* in,
    int64_t dim,
    Val* indices)
    : Expr(passkey) {
  addInput(in);
  addInput(indices);
  addOutput(out);
  addDataAttribute(dim);
}

std::string IndexSelectOp::toString(int indent_size) const {
  std::stringstream ss;
  indent(ss, indent_size) << output(0)->toString() << "\n";
  indent_size++;
  indent(ss, indent_size) << " = index_select( ";
  ss << input(0)->toString() << ", dim = " << dim() << ", "
     << input(1)->toString() << " )\n";
  return ss.str();
}

std::string IndexSelectOp::toInlineString(int indent_size) const {
  NVF_CHECK(false, "Tensor op can not be printed inline");
}

IterDomain* IndexSelectOp::getIndexedID() const {
  return TensorDomain::noReductions(
             ir_utils::getTvInput(this)->getMaybeRFactorDomain())
      .at(dim());
}

IterDomain* IndexSelectOp::getConsumerOfIndexedID() const {
  return ir_utils::getTvOutput(this)->getRootDomain().at(dim());
}

std::vector<PolymorphicValue> IndexSelectOp::evaluate(
    const ExpressionEvaluator& ee,
    const std::vector<PolymorphicValue>& inputs) const {
  const auto& in = inputs.at(0).as<at::Tensor>();
  int64_t dimension = dim();
  const auto& indices = inputs.at(1).as<at::Tensor>().squeeze();
  return {at::index_select(in, dimension, indices)};
}

NVFUSER_DEFINE_CLONE_AND_CREATE(IndexSelectOp)

TorchGatherOp::TorchGatherOp(
    IrBuilderPasskey passkey,
    Val* out,
    Val* in,
    int64_t dim,
    Val* indices,
    bool exact_sizes)
    : Expr(passkey) {
  addInput(in);
  addInput(indices);
  addOutput(out);
  addDataAttribute(dim);
  addDataAttribute(exact_sizes);
}

std::string TorchGatherOp::toString(int indent_size) const {
  std::stringstream ss;
  indent(ss, indent_size) << output(0)->toString() << "\n";
  indent_size++;
  indent(ss, indent_size) << " = "
                          << (exactSizes() ? "take_along_axis" : "torch_gather")
                          << "( " << input(0)->toString();
  if (exactSizes()) {
    ss << ", " << input(1)->toString() << ", dim = " << dim() << " )\n";
  } else {
    ss << ", dim = " << dim() << ", " << input(1)->toString() << " )\n";
  }
  return ss.str();
}

std::string TorchGatherOp::toInlineString(int indent_size) const {
  NVF_CHECK(false, "Tensor op can not be printed inline");
}

IterDomain* TorchGatherOp::getIndexedID() const {
  return TensorDomain::noReductions(lookupTv()->getMaybeRFactorDomain())
      .at(dim());
}

IterDomain* TorchGatherOp::getConsumerOfIndexedID() const {
  return ir_utils::getTvOutput(this)->getRootDomain().at(dim());
}

std::vector<PolymorphicValue> TorchGatherOp::evaluate(
    const ExpressionEvaluator& ee,
    const std::vector<PolymorphicValue>& inputs) const {
  const auto& input = inputs.at(0).as<at::Tensor>();
  const auto& index = inputs.at(1).as<at::Tensor>();
  auto dimension = dim();
  if (exactSizes()) {
    return {at::take_along_dim(input, index, dimension)};
  } else {
    return {at::gather(input, dimension, index)};
  }
}

NVFUSER_DEFINE_CLONE_AND_CREATE(TorchGatherOp)

ScatterOp::ScatterOp(
    IrBuilderPasskey passkey,
    ScatterOpType type,
    Val* out,
    Val* self,
    int64_t dim,
    Val* index,
    Val* src)
    : Expr(passkey) {
  addInput(self);
  addInput(index);
  addInput(src);
  addOutput(out);
  addDataAttribute(dim);
  addDataAttribute(type);
}

std::string ScatterOp::toString(int indent_size) const {
  std::stringstream ss;
  indent(ss, indent_size) << output(0)->toString() << "\n";
  indent_size++;
  indent(ss, indent_size) << " =" << getScatterOpType() << "(";
  ss << "self = " << selfTv()->toString() << ", dim = " << dim()
     << ", src = " << input(2)->toString() << ", idx = " << input(1)->toString()
     << " )\n";
  return ss.str();
}

std::string ScatterOp::toInlineString(int indent_size) const {
  NVF_CHECK(false, "Scatter op can not be printed inline");
}

IterDomain* ScatterOp::getIndexedID() const {
  return ir_utils::getTvOutput(this)->getRootDomain().at(dim());
}

std::vector<PolymorphicValue> ScatterOp::evaluate(
    const ExpressionEvaluator& ee,
    const std::vector<PolymorphicValue>& inputs) const {
  const auto& input = inputs.at(0).as<at::Tensor>();
  const auto& index = inputs.at(1).as<at::Tensor>();
  const auto& src = inputs.at(2).as<at::Tensor>();
  auto dimension = dim();
  return {at::scatter(input, dimension, index, src)};
}

NVFUSER_DEFINE_CLONE_AND_CREATE(ScatterOp)

IotaOp::IotaOp(
    IrBuilderPasskey passkey,
    Val* out,
    Val* length,
    Val* start,
    Val* step)
    : Expr(passkey) {
  NVF_CHECK(isIntegralType(*length->getDataType()));
  addInput(length);
  NVF_CHECK(start->getDataType() == step->getDataType());
  NVF_CHECK(start->getDataType() == out->getDataType());
  addInput(start);
  addInput(step);
  addOutput(out);
}

std::string IotaOp::toString(int indent_size) const {
  std::stringstream ss;
  indent(ss, indent_size) << output(0)->toString();
  ss << "\n";
  indent_size++;
  indent(ss, indent_size) << " = iota(" << length()->toString() << ", "
                          << start()->toString() << ", " << step()->toString()
                          << ", " << dtype() << ");\n";
  return ss.str();
}

std::string IotaOp::toInlineString(int indent_size) const {
  NVF_CHECK(false, "Tensor op can not be printed inline");
}

std::vector<PolymorphicValue> IotaOp::evaluate(
    const ExpressionEvaluator& ee,
    const std::vector<PolymorphicValue>& inputs) const {
  const auto options =
      at::TensorOptions().device(at::kCUDA).dtype(data_type_to_aten(dtype()));
  int64_t length = (int64_t)inputs.at(0);

  if (isIntegralType(dtype())) {
    int64_t start = (int64_t)inputs.at(1);
    int64_t step = (int64_t)inputs.at(2);
    int64_t end = start + step * length;
    return {at::arange(start, end, step, options)};
  } else if (isFloatingPointType(dtype())) {
    double start = (double)inputs.at(1);
    double step = (double)inputs.at(2);
    // Due to rounding error, it can be hard to guarantee the size of
    // the output of arange to be exactly length, so we generate a
    // larger tensor and truncate it to length.
    double end = start + step * ((double)length + 1);
    return {at::arange(start, end, step, options).narrow(0, 0, length)};
  } else {
    NVF_ERROR(false, "Unsupported dtype in IotaOp evaluator: ", dtype());
  }
}

NVFUSER_DEFINE_CLONE_AND_CREATE(IotaOp)

EyeOp::EyeOp(IrBuilderPasskey passkey, Val* out, DataType dtype)
    : Expr(passkey) {
  if (out->isA<TensorView>()) {
    addInput(out->as<TensorView>()->getRootDomain()[0]->extent());
    if (out->as<TensorView>()->getRootDomain()[1] !=
        out->as<TensorView>()->getRootDomain()[0]) {
      addInput(out->as<TensorView>()->getRootDomain()[1]->extent());
    }
  }
  addOutput(out);
  addDataAttribute(dtype);
}

std::string EyeOp::toString(int indent_size) const {
  std::stringstream ss;
  indent(ss, indent_size) << output(0)->toString() << "\n";
  indent_size++;
  indent(ss, indent_size) << " = eye(" << input(0)->toString() << ", "
                          << dtype() << ");\n";
  return ss.str();
}

std::string EyeOp::toInlineString(int indent_size) const {
  NVF_CHECK(false, "Tensor op can not be printed inline");
}
std::vector<PolymorphicValue> EyeOp::evaluate(
    const ExpressionEvaluator& ee,
    const std::vector<PolymorphicValue>& inputs) const {
  const auto options =
      at::TensorOptions().device(at::kCUDA).dtype(data_type_to_aten(dtype()));
  int64_t nrows = (int64_t)inputs.at(0);
  if (inputs.size() > 1) {
    int64_t ncols = (int64_t)inputs.at(1);
    return {at::eye(nrows, ncols, options)};
  } else {
    return {at::eye(nrows, options)};
  }
}

NVFUSER_DEFINE_CLONE_AND_CREATE(EyeOp)

UnaryOp::UnaryOp(IrBuilderPasskey passkey, UnaryOpType type, Val* out, Val* in)
    : Expr(passkey) {
  addOutput(out);
  addInput(in);
  addDataAttribute(type);
}

std::vector<PolymorphicValue> UnaryOp::evaluate(
    const ExpressionEvaluator& ee,
    const std::vector<PolymorphicValue>& inputs) const {
  using namespace PolymorphicValue_functions;
  const auto& in = inputs.at(0);
  switch (getUnaryOpType()) {
    case UnaryOpType::Neg:
      return {-in};
    case UnaryOpType::Cast:
      if (in.is<at::Tensor>()) {
        return {PolymorphicValue(
            in.as<at::Tensor>().to(data_type_to_aten(out()->dtype())))};
      } else if (isIntegralType(*out()->getDataType())) {
        return {PolymorphicValue((int64_t)in)};
      } else if (isFloatingPointType(*out()->getDataType())) {
        return {PolymorphicValue((double)in)};
      } else if (out()->getDataType() == DataType::Bool) {
        return {PolymorphicValue((bool)in)};
      } else if (isComplexType(*out()->getDataType())) {
        return {PolymorphicValue((std::complex<double>)in)};
      } else {
        NVF_ERROR(
            false, "dtype not supported in evaluator: ", *out()->getDataType());
      }
    case UnaryOpType::Reciprocal:
      return {1.0 / in};
      break;
    case UnaryOpType::Abs:
      return {abs(in)};
      break;
    case UnaryOpType::LogicalNot:
      return {!in};
      break;
    case UnaryOpType::BitwiseNot:
      return {~in};
      break;
    case UnaryOpType::Erf:
      return {erf(in)};
      break;
    case UnaryOpType::ToUnsignedSmemAddr:
      return {(int64_t)(unsigned)in};
      break;
    case UnaryOpType::AdjustPartialLdMatrixAddrInTuring8:
    case UnaryOpType::AdjustPartialLdMatrixAddrInTuring16:
      return {in};
      break;
    case UnaryOpType::Dereference:
      if (*out()->getDataType() == DataType::Float) {
        return {PolymorphicValue((double)*(float*)in)};
      } else {
        NVF_ERROR(
            false, "dtype not supported in evaluator: ", *out()->getDataType());
      }
      break;
    case UnaryOpType::Sigmoid:
      return {in.as<at::Tensor>().sigmoid()};
      break;
    case UnaryOpType::Tanh:
      return {in.as<at::Tensor>().tanh()};
      break;
    case UnaryOpType::Relu:
      return {at::relu(in.as<at::Tensor>())};
      break;
    case UnaryOpType::Gelu:
      return {at::gelu(in.as<at::Tensor>())};
      break;
    case UnaryOpType::Exp:
      return {at::exp(in.as<at::Tensor>())};
      break;
    case UnaryOpType::Sin:
      return {in.as<at::Tensor>().sin()};
      break;
    case UnaryOpType::Cos:
      return {in.as<at::Tensor>().cos()};
      break;
    case UnaryOpType::BitCast:
      NVF_CHECK(
          dataTypeSize(input(0)->dtype()) == dataTypeSize(out()->dtype()),
          "BitCast only works for types of the same size");
      if (isComplexType(input(0)->dtype()) &&
          std::holds_alternative<ArrayType>(out()->dtype().type)) {
        // view_as_real case.
        auto vec_type = std::get<ArrayType>(out()->dtype().type);
        auto inp_scalar_type = getTypeFromComplexType(input(0)->dtype());
        NVF_CHECK(
            *vec_type.type == inp_scalar_type,
            "Output type must be the same as the scalar type of the complex input.");
        NVF_CHECK(
            vec_type.size == 2,
            "Expected output to be array of size 2, found array of size ",
            vec_type.size);
        return {in.as<at::Tensor>()};
      } else {
        return {in.as<at::Tensor>().view(data_type_to_aten(out()->dtype()))};
      }
      break;
    case UnaryOpType::Rsqrt:
      return {in.as<at::Tensor>().rsqrt()};
      break;
    case UnaryOpType::Real:
      return {at::real(in.as<at::Tensor>())};
      break;
    case UnaryOpType::Imag:
      return {at::imag(in.as<at::Tensor>())};
      break;
    case UnaryOpType::Tan:
      return {in.as<at::Tensor>().tan()};
      break;
    case UnaryOpType::IsFinite:
      return {at::isfinite(in.as<at::Tensor>())};
      break;
    default:
      NVF_CHECK(
          false,
          "Unexpected operator type ",
          getUnaryOpType(),
          " in ",
          toString());
  }
}

void UnaryOp::printHelper(std::stringstream& ss, std::string input) const {
  auto op_type = getUnaryOpType();

  if (auto inline_uop = inline_op_str(op_type)) {
    ss << inline_uop.value() << input;
  } else {
    if (op_type == UnaryOpType::Cast) {
      std::optional<std::string> cast_str = cast_func_str(std::make_pair(
          in()->getDataType().value(), out()->getDataType().value()));
      NVF_ERROR(cast_str != std::nullopt, "Unsupported Cast");
      ss << cast_str.value();
    } else {
      ss << op_type;
      if (out()->getDataType().value() == DataType::Float &&
          needFloatSuffix(op_type)) {
        ss << "f";
      }
    }
    ss << "(" << input << ")";
  }
}

std::string UnaryOp::toString(int indent_size) const {
  std::stringstream ss;
  bool istvop = ir_utils::isTvOp(this);
  indent(ss, indent_size) << out()->toString();
  if (istvop) {
    ss << "\n";
    indent_size++;
    indent(ss, indent_size);
  }
  ss << " = ";
  printHelper(ss, in()->toString());
  ss << ";\n";
  return ss.str();
}

std::string UnaryOp::toInlineString(int indent_size) const {
  checkInlineable(this);
  std::stringstream ss;
  printHelper(ss, in()->toInlineString());
  return ss.str();
}

NVFUSER_DEFINE_CLONE_AND_CREATE(UnaryOp)

BinaryOp::BinaryOp(
    IrBuilderPasskey passkey,
    BinaryOpType type,
    Val* out,
    Val* lhs,
    Val* rhs)
    : Expr(passkey) {
  addOutput(out);
  addInput(lhs);
  addInput(rhs);
  addDataAttribute(type);
}

std::vector<PolymorphicValue> BinaryOp::evaluate(
    const ExpressionEvaluator& ee,
    const std::vector<PolymorphicValue>& inputs) const {
  using namespace PolymorphicValue_functions;
  const auto& lhs = inputs.at(0);
  const auto& rhs = inputs.at(1);

  switch (getBinaryOpType()) {
    case BinaryOpType::Add:
      return {lhs + rhs};
      break;
    case BinaryOpType::Sub:
      return {lhs - rhs};
      break;
    case BinaryOpType::Mul:
      return {lhs * rhs};
      break;
    case BinaryOpType::Div:
      return {lhs / rhs};
      break;
    case BinaryOpType::Mod:
      NVF_CHECK(rhs != 0);
      return {lhs % rhs};
      break;
    case BinaryOpType::CeilDiv:
      NVF_CHECK(rhs != 0);
      return {ceildiv(lhs, rhs)};
      break;
    case BinaryOpType::LogicalAnd:
      return {lhs && rhs};
      break;
    case BinaryOpType::LogicalOr:
      return {lhs || rhs};
      break;
    case BinaryOpType::BitwiseAnd:
      return {lhs & rhs};
      break;
    case BinaryOpType::BitwiseOr:
      return {lhs | rhs};
      break;
    case BinaryOpType::BitwiseXor:
      return {lhs ^ rhs};
      break;
    case BinaryOpType::Eq:
      return {eq(lhs, rhs)};
      break;
    case BinaryOpType::NE:
      return {ne(lhs, rhs)};
      break;
    case BinaryOpType::GT:
      return {gt(lhs, rhs)};
      break;
    case BinaryOpType::GE:
      return {ge(lhs, rhs)};
      break;
    case BinaryOpType::LT:
      return {lt(lhs, rhs)};
      break;
    case BinaryOpType::LE:
      return {le(lhs, rhs)};
      break;
    case BinaryOpType::Max:
      return {max(lhs, rhs)};
      break;
    case BinaryOpType::Min:
      return {min(lhs, rhs)};
      break;
    case BinaryOpType::Gcd:
      return {gcd(lhs, rhs)};
      break;
    case BinaryOpType::Lshift:
      return {lhs << rhs};
      break;
    case BinaryOpType::Rshift:
      return {lhs >> rhs};
      break;
    case BinaryOpType::Complex:
      return {at::complex(lhs.as<at::Tensor>(), rhs.as<at::Tensor>())};
      break;
    default:
      NVF_CHECK(
          false,
          "Unexpected operator type: ",
          getBinaryOpType(),
          " in ",
          toString());
  }
}

void BinaryOp::printHelper(
    std::stringstream& ss,
    int indent_size,
    std::string lhs,
    std::string rhs) const {
  bool istvop = ir_utils::isTvOp(this);
  auto op_type = getBinaryOpType();
  if (auto inline_bop = inline_op_str(op_type)) {
    ss << lhs;
    if (istvop) {
      ss << "\n";
      indent(ss, indent_size);
    }
    ss << " " << inline_bop.value() << " ";
    ss << rhs;
  } else {
    ss << op_type;
    if (out()->getDataType().value() == DataType::Float &&
        needFloatSuffix(op_type)) {
      ss << "f";
    }
    ss << "(" << lhs;
    if (istvop) {
      ss << "\n";
      indent(ss, indent_size);
    }
    ss << ", " << rhs << ")";
  }
}

std::string BinaryOp::toString(int indent_size) const {
  std::stringstream ss;
  bool istvop = ir_utils::isTvOp(this);
  indent(ss, indent_size) << out();

  // tensor operations tend to be long, break them up into multiple lines
  if (istvop) {
    ss << "\n";
    indent_size++;
    indent(ss, indent_size);
  }

  ss << " = ";
  printHelper(ss, indent_size, lhs()->toString(), rhs()->toString());
  ss << ";\n";
  return ss.str();
}

std::string BinaryOp::toInlineString(int indent_size) const {
  checkInlineable(this);
  std::stringstream ss;
  printHelper(
      ss, indent_size, lhs()->toInlineString(), rhs()->toInlineString());
  return ss.str();
}

NVFUSER_DEFINE_CLONE_AND_CREATE(BinaryOp)

TernaryOp::TernaryOp(
    IrBuilderPasskey passkey,
    TernaryOpType type,
    Val* out,
    Val* in1,
    Val* in2,
    Val* in3)
    : Expr(passkey) {
  addOutput(out);
  addInput(in1);
  addInput(in2);
  addInput(in3);
  addDataAttribute(type);
}

std::vector<PolymorphicValue> TernaryOp::evaluate(
    const ExpressionEvaluator& ee,
    const std::vector<PolymorphicValue>& inputs) const {
  using namespace PolymorphicValue_functions;
  const auto& a = inputs.at(0);
  const auto& b = inputs.at(1);
  const auto& c = inputs.at(2);
  switch (getTernaryOpType()) {
    case TernaryOpType::Clamp:
      return {std::min(std::max(a, b), c)};
      break;
    case TernaryOpType::Lerp:
      // This is the same lerp computed in helpers.cu
      // https://math.stackexchange.com/a/1798323
      return {(c < 0.5) ? a + c * (b - a) : b - (b - a) * (1.0 - c)};
      break;
    case TernaryOpType::Threshold:
      return {(a <= b) ? c : a};
      break;
    case TernaryOpType::Where:
      return {a.as<bool>() ? b : c};
      break;
    default:
      NVF_CHECK(
          false,
          "Unexpected operator type: ",
          getTernaryOpType(),
          " in ",
          toString());
  }
}

void TernaryOp::printHelper(
    std::stringstream& ss,
    int indent_size,
    std::string in1,
    std::string in2,
    std::string in3) const {
  bool istvop = ir_utils::isTvOp(this);
  ss << getTernaryOpType() << "(" << in1;
  if (istvop) {
    ss << "\n";
    indent(ss, indent_size);
  }
  ss << ", " << in2;
  if (istvop) {
    ss << "\n";
    indent(ss, indent_size);
  }
  ss << ", " << in3 << ")";
}

std::string TernaryOp::toString(int indent_size) const {
  std::stringstream ss;
  bool istvop = ir_utils::isTvOp(this);
  indent(ss, indent_size);
  ss << out()->toString();

  // tensor operations tend to be long, break them up into multiple lines
  if (istvop) {
    ss << "\n";
    indent_size++;
    indent(ss, indent_size);
  }

  ss << " = ";
  printHelper(
      ss, indent_size, in1()->toString(), in2()->toString(), in3()->toString());
  ss << ";\n";
  return ss.str();
}

std::string TernaryOp::toInlineString(int indent_size) const {
  checkInlineable(this);
  std::stringstream ss;
  printHelper(
      ss,
      indent_size,
      in1()->toInlineString(),
      in2()->toInlineString(),
      in3()->toInlineString());
  return ss.str();
}

NVFUSER_DEFINE_CLONE_AND_CREATE(TernaryOp)

ArrayConstruct::ArrayConstruct(
    IrBuilderPasskey passkey,
    Val* output,
    std::vector<Val*> inputs)
    : Expr(passkey) {
  NVF_ERROR(!inputs.empty(), "Cannot create an array with no members.");
  addOutput(output);
  DataType input_dtype = DataType::Null;
  for (auto in : inputs) {
    addInput(in);
    auto in_dtype_opt = in->getDataType();
    NVF_ERROR(in_dtype_opt.has_value());
    if (input_dtype == DataType::Null) {
      input_dtype = *in_dtype_opt;
    } else {
      NVF_CHECK(
          input_dtype == *in_dtype_opt,
          "All inputs to ArrayConstruct must have the same data type");
    }
  }
  auto expected_output_dtype =
      ArrayType{std::make_shared<DataType>(input_dtype), inputs.size()};
  NVF_CHECK(
      output->getDataType() == expected_output_dtype,
      "Output of ArrayConstruct must be an array of the same data type as the inputs");
}

std::string ArrayConstruct::toString(int indent_size) const {
  std::stringstream ss;
  indent(ss, indent_size) << out()->toString() << " = {"
                          << toDelimitedString(inputs()) << "}\n";
  return ss.str();
}

std::string ArrayConstruct::toInlineString(int indent_size) const {
  std::stringstream ss;
  ss << "{ " << toDelimitedInlineString(inputs()) << " }";
  return ss.str();
}

std::vector<PolymorphicValue> ArrayConstruct::evaluate(
    const ExpressionEvaluator& ee,
    const std::vector<PolymorphicValue>& inputs) const {
  return {PolymorphicValue(inputs)};
}

NVFUSER_DEFINE_CLONE_AND_CREATE(ArrayConstruct)

ReverseArray::ReverseArray(IrBuilderPasskey passkey, Val* output, Val* input)
    : Expr(passkey) {
  NVF_ERROR(
      std::holds_alternative<ArrayType>(input->dtype().type),
      "Cannot reverse a non-array type.");
  NVF_ERROR(
      std::holds_alternative<ArrayType>(output->dtype().type),
      "Cannot reverse a non-array type.");
  auto input_array_type = std::get<ArrayType>(input->dtype().type);
  auto output_array_type = std::get<ArrayType>(output->dtype().type);
  NVF_ERROR(
      input_array_type.type == output_array_type.type,
      "Cannot reverse an array of type ",
      input_array_type.type,
      " into an array of type ",
      output_array_type.type);
  NVF_ERROR(
      input_array_type.size == output_array_type.size,
      "Cannot reverse an array of size ",
      input_array_type.size,
      " into an array of size ",
      output_array_type.size);
  addOutput(output);
  addInput(input);
}

std::string ReverseArray::toString(int indent_size) const {
  std::stringstream ss;
  indent(ss, indent_size) << out()->toString() << " = ReverseArray("
                          << in()->toString() << ")\n";
  return ss.str();
}

std::string ReverseArray::toInlineString(int indent_size) const {
  std::stringstream ss;
  ss << "ReverseArray(" << in()->toInlineString() << ")";
  return ss.str();
}

std::vector<PolymorphicValue> ReverseArray::evaluate(
    const ExpressionEvaluator& ee,
    const std::vector<PolymorphicValue>& inputs) const {
  NVF_ERROR(inputs.size() == 1, "ReverseArray expects 1 input");
  PolymorphicValue array = inputs.at(0);
  auto& vec = array.as<std::vector>();
  std::reverse(vec.begin(), vec.end());
  return {std::move(array)};
}

NVFUSER_DEFINE_CLONE_AND_CREATE(ReverseArray)

GetItem::GetItem(IrBuilderPasskey passkey, Val* output, Val* array, Val* index)
    : Expr(passkey) {
  addOutput(output);
  addInput(array);
  addInput(index);
  NVF_ERROR(
      *(std::get<ArrayType>(array->dtype().type).type) == output->dtype(),
      "GetItem array input must have a data type");
}

std::string GetItem::toString(int indent_size) const {
  std::stringstream ss;
  indent(ss, indent_size) << out()->toString() << " = " << array()->toString()
                          << "[" << index()->toString() << "]\n";
  return ss.str();
}

std::string GetItem::toInlineString(int indent_size) const {
  std::stringstream ss;
  ss << "(" << array()->toInlineString() << ")[" << index()->toInlineString()
     << "]";
  return ss.str();
}

std::vector<PolymorphicValue> GetItem::evaluate(
    const ExpressionEvaluator& ee,
    const std::vector<PolymorphicValue>& inputs) const {
  NVF_ERROR(inputs.size() == 2, "GetItem expects 2 inputs");
  return {PolymorphicValue(inputs.at(0)[inputs.at(1)])};
}

NVFUSER_DEFINE_CLONE_AND_CREATE(GetItem)

StructConstruct::StructConstruct(
    IrBuilderPasskey passkey,
    Val* output,
    const std::vector<std::pair<std::string, Val*>>& fields)
    : Expr(passkey) {
  NVF_ERROR(!fields.empty(), "Cannot create a struct with no members.");
  auto output_dtype = std::get<StructType>(output->dtype().type);
  NVF_ERROR(
      output_dtype.fields.size() == fields.size(),
      "StructConstruct output must have the same number of fields as the inputs");
  auto it = output_dtype.fields.begin();
  for (const auto& field : fields) {
    NVF_ERROR(
        it->name == field.first,
        "StructConstruct field names must match the output");
    NVF_ERROR(
        *(it->type) == field.second->dtype(),
        "StructConstruct field ",
        field.first,
        " must have the same data type as the output");
    addDataAttribute(field.first);
    addInput(field.second);
    it++;
  }
  addOutput(output);
}

std::string StructConstruct::toString(int indent_size) const {
  std::stringstream ss;
  indent(ss, indent_size) << out()->toString() << " = { ";
  for (int64_t i : c10::irange((int64_t)inputs().size())) {
    if (i > 0) {
      ss << ", ";
    }
    ss << attribute<std::string>(i) << " = " << input(i)->toString();
  }
  ss << " }\n";
  return ss.str();
}

std::string StructConstruct::toInlineString(int indent_size) const {
  std::stringstream ss;
  ss << "{ ";
  for (int64_t i : c10::irange((int64_t)inputs().size())) {
    if (i > 0) {
      ss << ", ";
    }
    ss << attribute<std::string>(i) << " = " << input(i)->toInlineString();
  }
  ss << " }";
  return ss.str();
}

std::vector<PolymorphicValue> StructConstruct::evaluate(
    const ExpressionEvaluator& ee,
    const std::vector<PolymorphicValue>& inputs) const {
  NVF_ERROR(
      this->inputs().size() == inputs.size(),
      "StructConstruct expects ",
      this->inputs().size(),
      " inputs");
  PolymorphicValue struct_ =
      std::get<StructType>(output(0)->dtype().type).create();
  for (int64_t i : c10::irange((int64_t)inputs.size())) {
    struct_->*attribute<std::string>(i) = inputs.at(i);
  }
  return {std::move(struct_)};
}

NVFUSER_DEFINE_CLONE_AND_CREATE(StructConstruct)

GetAttr::GetAttr(
    IrBuilderPasskey passkey,
    Val* output,
    Val* struct_,
    std::string attr)
    : Expr(passkey) {
  NVF_ERROR(
      std::get<StructType>(struct_->dtype().type).fieldDataType(attr) ==
          output->dtype(),
      "Data type mismatch for GetAttr");
  addOutput(output);
  addInput(struct_);
  addDataAttribute(std::move(attr));
}

std::string GetAttr::toString(int indent_size) const {
  std::stringstream ss;
  indent(ss, indent_size) << out()->toString() << " = " << struct_()->toString()
                          << "." << attr() << "\n";
  return ss.str();
}

std::string GetAttr::toInlineString(int indent_size) const {
  std::stringstream ss;
  ss << "(" << struct_()->toInlineString() << ")." << attr();
  return ss.str();
}

std::vector<PolymorphicValue> GetAttr::evaluate(
    const ExpressionEvaluator& ee,
    const std::vector<PolymorphicValue>& inputs) const {
  NVF_ERROR(inputs.size() == 1, "GetAttr expects 1 input");
  return {inputs.at(0)->*attr()};
}

NVFUSER_DEFINE_CLONE_AND_CREATE(GetAttr)

GetMetaData::GetMetaData(IrBuilderPasskey passkey, Val* output, Val* input)
    : Expr(passkey) {
  addOutput(output);
  addInput(input);
  NVF_ERROR(
      out()->dtype() == metaDataTypeOf(in()),
      "Data type mismatch for GetMetaData")
}

std::string GetMetaData::toString(int indent_size) const {
  std::stringstream ss;
  indent(ss, indent_size) << out()->toString() << " = getMetaData("
                          << in()->toString() << ")\n";
  return ss.str();
}

std::string GetMetaData::toInlineString(int indent_size) const {
  std::stringstream ss;
  ss << "getMetaData(" << ir_utils::varName(in()) << ")";
  return ss.str();
}

NVFUSER_DEFINE_CLONE_AND_CREATE(GetMetaData)

TensorConstruct::TensorConstruct(
    IrBuilderPasskey passkey,
    TensorView* output,
    Val* input)
    : Expr(passkey) {
  addOutput(output);
  addInput(input);
}

std::string TensorConstruct::toString(int indent_size) const {
  std::stringstream ss;
  indent(ss, indent_size) << out()->toString() << " = TensorConstruct("
                          << in()->toString() << ")\n";
  return ss.str();
}

std::string TensorConstruct::toInlineString(int indent_size) const {
  NVF_CHECK(false, "Tensor op can not be printed inline");
}

std::vector<PolymorphicValue> TensorConstruct::evaluate(
    const ExpressionEvaluator& ee,
    const std::vector<PolymorphicValue>& inputs) const {
  NVF_ERROR(inputs.size() == 1, "TensorConstruct expects 1 input");
  using namespace PolymorphicValue_functions;
  return {toTensor(inputs.at(0))};
}

NVFUSER_DEFINE_CLONE_AND_CREATE(TensorConstruct)

RNGOp::RNGOp(
    IrBuilderPasskey passkey,
    RNGOpType type,
    Val* out,
    DataType dtype,
    std::vector<Val*> parameters,
    Val* philox_seed,
    Val* philox_offset,
    Val* philox_index)
    : Expr(passkey) {
  if (auto tv_out = dynamic_cast<TensorView*>(out)) {
    for (auto id : tv_out->getRootDomain()) {
      NVF_CHECK(!id->isReduction(), "Output of RNGOp can not have reduction");
      addInput(id->extent());
    }
  }
  for (auto v : parameters) {
    addInput(v);
  }
  if (philox_seed || philox_offset) {
    NVF_CHECK(
        philox_seed && philox_offset,
        "If either philox_seed or philox_offset is provided, the other must be also");
    addInput(philox_seed);
    addInput(philox_offset);
  }
  addOutput(out);
  RNGOp::Attributes attr{type, dtype, parameters.size()};
  addDataAttribute(attr);
  addAttribute(philox_index);
}

std::string RNGOp::toString(int indent_size) const {
  std::stringstream ss;
  indent(ss, indent_size);
  ss << output(0)->toString() << "\n";
  indent_size++;
  indent(ss, indent_size);
  ss << " = ";
  ss << getRNGOpType() << "({" << toDelimitedString(getShape()) << "}, ";
  if (!getParameters().empty()) {
    ss << toDelimitedString(getParameters()) << ", ";
  }
  ss << dtype();
  auto seed = getRNGSeedVal();
  if (seed) {
    ss << ", " << seed->toInlineString();
  }
  ss << ");\n";
  return ss.str();
}

std::string RNGOp::toInlineString(int indent_size) const {
  NVF_CHECK(false, "Tensor op can not be printed inline");
}

int64_t RNGOp::getOutputDims() const {
  int64_t ndims = 0;
  if (auto tv_out = dynamic_cast<TensorView*>(output(0))) {
    ndims = (int64_t)tv_out->getRootDomain().size();
  }
  return ndims;
}

NVFUSER_DEFINE_CLONE_AND_CREATE(RNGOp)

BroadcastOp::BroadcastOp(
    IrBuilderPasskey passkey,
    Val* out,
    Val* in,
    std::vector<bool> is_broadcast_dims)
    : Expr(passkey) {
  auto out_type = out->getValType().value();
  auto in_type = in->getValType().value();

  NVF_ERROR(
      (out_type == ValType::TensorView && in_type == ValType::TensorView) ||
          (out_type == ValType::TensorIndex && in_type == ValType::TensorIndex),
      "Cannot braodcast a non-tensor object.");

  addOutput(out);
  addInput(in);

  // Validate the broadcast flags when this expr is created with
  // TensorView. Broadcast with TensorIndex only appears after
  // lowering, so it should have already been validated.
  if (out->isA<TensorView>()) {
    NVF_ERROR(in->isA<TensorView>());
    auto in_tv = in->as<TensorView>();
    auto out_tv = out->as<TensorView>();
    auto in_dom = TensorDomain::noReductions(in_tv->getMaybeRFactorDomain());
    auto& out_dom = out_tv->getRootDomain();
    NVF_ERROR(
        is_broadcast_dims.size() == out_dom.size(),
        "The dimensions of output tensor and does not match with is_broadcast_dims");

    auto out_size = is_broadcast_dims.size();
    auto num_new_broadcasts = 0;
    for (const auto i : c10::irange(out_size)) {
      if (is_broadcast_dims[i]) {
        num_new_broadcasts++;
        auto id = out_dom[i];
        NVF_ERROR(
            id->isBroadcast(),
            "New broadcast dimension does not properly set its IterType.");
        NVF_ERROR(
            !id->hasExpandedExtent(),
            "New broadcast dimension can not be expanded.");
        NVF_ERROR(
            id->extent()->isOneInt(),
            "New broadcast dimension must have extent 1");
      } else {
        auto in_id = in_dom[i - num_new_broadcasts];
        auto out_id = out_dom[i];
        NVF_ERROR(
            in_id->sameAs(out_id), "IterDomain does not match in BroadcastOp");
      }
    }
    NVF_ERROR(
        out_size == in_dom.size() + num_new_broadcasts,
        "The dimensions of output tensor and does not match with is_broadcast_dims and input tensor");
  }

  addDataAttribute(std::move(is_broadcast_dims));
}

std::string BroadcastOp::toString(int indent_size) const {
  std::stringstream ss;
  indent(ss, indent_size) << out()->toString() << "\n";
  indent(ss, indent_size) << "   = broadcast( " << in()->toString() << " )\n";
  return ss.str();
}

std::string BroadcastOp::toInlineString(int indent_size) const {
  NVF_CHECK(false, "Tensor op can not be printed inline");
}

std::vector<PolymorphicValue> BroadcastOp::evaluate(
    const ExpressionEvaluator& ee,
    const std::vector<PolymorphicValue>& inputs) const {
  NVF_ERROR(
      inputs.size() == 1,
      "BroadcastOp expects exactly 1 input, but received ",
      inputs.size());
  std::vector<int64_t> out_shape;
  const auto& in = inputs.at(0).as<at::Tensor>();
  int64_t idx = 0;
  for (bool b : getBroadcastDimFlags()) {
    if (b) {
      out_shape.push_back(1);
    } else {
      out_shape.push_back(in.sizes()[idx++]);
    }
  }
  return {in.view(out_shape)};
}

NVFUSER_DEFINE_CLONE_AND_CREATE(BroadcastOp)

SqueezeOp::SqueezeOp(
    IrBuilderPasskey passkey,
    Val* out,
    Val* in,
    std::vector<bool> is_squeeze_dims)
    : Expr(passkey) {
  auto out_type = out->getValType().value();
  auto in_type = in->getValType().value();

  NVF_ERROR(
      in_type == ValType::TensorView,
      "Squeeze input must be a TensorView: ",
      in->toString());

  NVF_ERROR(
      out_type == ValType::TensorView,
      "Squeeze output must be a TensorView: ",
      in->toString());

  addOutput(out);
  addInput(in);

  // Validate the squeeze flags
  auto in_tv = in->as<TensorView>();
  auto out_tv = out->as<TensorView>();
  auto in_dom = TensorDomain::noReductions(in_tv->getMaybeRFactorDomain());
  auto& out_dom = out_tv->getRootDomain();
  NVF_ERROR(
      is_squeeze_dims.size() == in_dom.size(),
      "The dimensions of input tensor and does not match with is_squeeze_dims");

  auto in_size = is_squeeze_dims.size();
  auto num_removed_broadcasts = 0;
  for (const auto i : c10::irange(is_squeeze_dims.size())) {
    if (is_squeeze_dims[i]) {
      num_removed_broadcasts++;
      auto id = in_dom[i];
      NVF_ERROR(
          id->isBroadcast() || id->isSymbolic(),
          "Squeeze dimension should be either Symbolic or Broadcast. Found ",
          id->getIterType());
      if (id->isBroadcast()) {
        // Check concrete broadcast extent here. For Symbolic inputs, this check
        // will be deferred to concretization. See dynamic_transform.cpp
        NVF_ERROR(
            id->extent()->isConstScalar() && id->extent()->evaluate() == 1,
            "Can not squeeze dimension(s) with size != 1.");
      }
    } else {
      auto in_id = in_dom[i];
      auto out_id = out_dom[i - num_removed_broadcasts];
      NVF_ERROR(
          in_id->sameAs(out_id), "IterDomain does not match in BroadcastOp");
    }
  }
  NVF_ERROR(
      in_size == out_tv->nDims() + num_removed_broadcasts,
      "The dimensions of output tensor and does not match with is_squeeze_dims and input tensor");

  addDataAttribute(std::move(is_squeeze_dims));
}

std::string SqueezeOp::toString(int indent_size) const {
  std::stringstream ss;
  indent(ss, indent_size) << out()->toString() << "\n";
  indent(ss, indent_size) << "   = squeeze( " << in()->toString() << " )\n";
  return ss.str();
}

std::string SqueezeOp::toInlineString(int indent_size) const {
  NVF_CHECK(false, "Tensor op can not be printed inline");
}

std::vector<PolymorphicValue> SqueezeOp::evaluate(
    const ExpressionEvaluator& ee,
    const std::vector<PolymorphicValue>& inputs) const {
  NVF_ERROR(
      inputs.size() == 1,
      "SqueezeOp expects exactly 1 input, but received ",
      inputs.size());
  std::vector<int64_t> out_shape;
  const auto& in = inputs.at(0).as<at::Tensor>();
  const auto& is_squeeze_dims = getSqueezeDimFlags();
  NVF_ERROR(
      (int64_t)is_squeeze_dims.size() == in.dim(),
      "The dimensions of input tensor and does not match with is_squeeze_dims");
  at::Tensor out = in;
  for (int64_t i : c10::irange((int64_t)is_squeeze_dims.size())) {
    if (is_squeeze_dims[i]) {
      if (in.stride(i) == 0) {
        // If the input dimension is expanded in this dimension, undo the expand
        // by slicing. This ensures that any broadcast dimensions will be
        // unexpanded when we do the final call to view()
        out = out.slice(i, 0, 1);
      }
    } else {
      out_shape.push_back(in.sizes()[i]);
    }
  }
  return {out.view(out_shape)};
}

void SqueezeOp::checkConcretization(Val* old_val, Val* new_val) const {
  Expr::checkConcretization(old_val, new_val); // does nullptr, vtype checks
  NVF_CHECK(
      old_val == in(),
      "Pre-concretized Val ",
      old_val->toString(),
      " does not match input TV ",
      in()->toString());
  auto old_tv = old_val->as<TensorView>();
  auto new_tv = new_val->as<
      TensorView>(); // NOLINT(clang-analyzer-core.CallAndMessage,-warnings-as-errors)
  auto old_rfactor = old_tv->getMaybeRFactorDomain();
  auto new_rfactor = new_tv->getMaybeRFactorDomain();
  NVF_CHECK(
      new_rfactor.size() == old_tv->getMaybeRFactorDomain().size(),
      "New TV ",
      new_tv->toString(),
      " has rfactor of length ",
      new_rfactor.size(),
      " but expected ",
      old_tv->getMaybeRFactorDomain().size());
  auto flags = getSqueezeDimFlags();
  for (auto i : c10::irange(flags.size())) {
    if (!flags.at(i)) {
      continue;
    }
    auto new_id = new_rfactor.at(i);
    // Check that squeezed dimension concretizes to Broadcast
    NVF_CHECK(
        new_id->getIterType() == IterType::Broadcast,
        "Squeezed IterDomain ",
        new_id->toString(),
        " must concretize to IterType::Broadcast but found ",
        new_id->toString());
    NVF_CHECK(
        !new_id->hasExpandedExtent(), "Can not squeeze expanded dimension(s).");
    NVF_CHECK(
        new_id->extent()->isOneInt(),
        "Can not squeeze dimension(s) with size != 1.");
  }
}

NVFUSER_DEFINE_CLONE_AND_CREATE(SqueezeOp)

ReductionOp::ReductionOp(
    IrBuilderPasskey passkey,
    BinaryOpType reduction_op_type,
    Val* init,
    Val* out,
    Val* in,
    bool is_allreduce)
    : Expr(passkey) {
  NVF_CHECK(
      out->getValType().value() == ValType::TensorView ||
      out->getValType().value() == ValType::TensorIndex);

  NVF_ERROR(
      (in->getValType() == ValType::TensorView &&
       out->getValType() == ValType::TensorView) ||
          (in->getValType() == ValType::TensorIndex &&
           out->getValType() == ValType::TensorIndex),
      "Reduction operation was created that does not have tensor inputs and outputs.");

  if (in->isA<TensorView>()) {
    NVF_ERROR(
        TensorDomain::noReductions(
            in->as<TensorView>()->getMaybeRFactorDomain())
                .size() == out->as<TensorView>()->getRootDomain().size(),
        "Reduction operation created with mismatched domains.");
  }
  NVF_ERROR(
      init->isConstScalar(),
      "Tried to create a reduction operation whith an initial value that isn't a constant.");

  addOutput(out);
  addInput(in);
  addAttribute(init);
  addDataAttribute(reduction_op_type);
  addDataAttribute(is_allreduce);
  addDataAttribute(false); // serial reduction
}

std::string ReductionOp::toString(int indent_size) const {
  std::stringstream ss;
  indent(ss, indent_size) << out() << "\n";
  indent(ss, indent_size) << "   = reduction( " << in()->toString()
                          << ", op = " << getReductionOpType()
                          << ", initial value = " << init()->toString()
                          << ", allreduce = "
                          << (isAllreduce() ? "true" : "false") << " )\n";
  return ss.str();
}

std::string ReductionOp::toInlineString(int indent_size) const {
  NVF_CHECK(false, "Tensor op can not be printed inline");
}

std::vector<PolymorphicValue> ReductionOp::evaluate(
    const ExpressionEvaluator& ee,
    const std::vector<PolymorphicValue>& inputs) const {
  const auto& input = inputs.at(0).as<at::Tensor>();
  const auto output = out()->as<TensorView>();

  NVF_ERROR(
      !output->hasRFactor(),
      "Evaluation for rFactored reductions is not supported.");

  std::vector<int64_t> reduction_axes;
  for (const auto i : c10::irange(int64_t(output->getRootDomain().size()))) {
    auto ax = output->getRootDomain().at(i);
    if (ax->isReduction()) {
      reduction_axes.push_back(i);
    }
  }
  switch (getReductionOpType()) {
    case BinaryOpType::Add:
      return {at::sum(input, reduction_axes)};
      break;
    case BinaryOpType::Max:
      return {at::amax(input, reduction_axes)};
      break;
    case BinaryOpType::Min:
      return {at::amin(input, reduction_axes)};
      break;
    default:
      NVF_CHECK(
          false,
          "Unexpected operator type: ",
          getReductionOpType(),
          " in ",
          toString());
  }
}

NVFUSER_DEFINE_CLONE_AND_CREATE(ReductionOp)

GroupedReductionOp::GroupedReductionOp(
    IrBuilderPasskey passkey,
    std::vector<BinaryOpType> reduction_op_types,
    std::vector<Val*> init_vals,
    std::vector<Val*> outputs,
    std::vector<Val*> inputs,
    bool is_fused)
    : Expr(passkey) {
  for (auto out : outputs) {
    addOutput(out);
  }

  for (auto in : inputs) {
    addInput(in);
  }

  addDataAttribute(std::move(reduction_op_types));
  addDataAttribute(is_fused);

  for (auto init : init_vals) {
    addAttribute(init);
  }
}

std::string GroupedReductionOp::toString(int indent_size) const {
  std::stringstream ss;
  indent(ss, indent_size) << "GroupedReductionOp(\n";
  ++indent_size;
  for (const auto i : c10::irange(numHorizontallyGroupedExprs())) {
    indent(ss, indent_size)
        << output(i)->toString() << " = reduction( " << input(i)->toString()
        << ", op = " << getReductionOpType(i)
        << ", initial value = " << initVal(i)->toString() << " )\n";
  }
  indent(ss, indent_size) << "allreduce = "
                          << (isAllreduce() ? "true" : "false") << " )\n";
  return ss.str();
}

std::string GroupedReductionOp::toInlineString(int indent_size) const {
  NVF_CHECK(false, "Tensor op can not be printed inline");
}

int GroupedReductionOp::getExprIndexOfOutput(Val* output_val) const {
  auto it = std::find(outputs().begin(), outputs().end(), output_val);
  if (it != outputs().end()) {
    return (int)std::distance(outputs().begin(), it);
  }

  NVF_ERROR(
      false, "Not an output, ", output_val->toString(), ", of ", toString());
}

std::vector<PolymorphicValue> GroupedReductionOp::evaluate(
    const ExpressionEvaluator& ee,
    const std::vector<PolymorphicValue>& inputs) const {
  const auto num_reductions = numHorizontallyGroupedExprs();
  std::vector<PolymorphicValue> grouped_reduction_out;
  grouped_reduction_out.reserve(num_reductions);
  for (const auto i : c10::irange(num_reductions)) {
    const auto& in_tensor = inputs.at(i).as<at::Tensor>();
    const auto out_tv = output(i)->as<TensorView>();
    NVF_ERROR(
        !out_tv->hasRFactor(),
        "Evaluation for rFactored reductions is not supported.");

    std::vector<int64_t> reduction_axes;
    for (const auto id : c10::irange(int64_t(out_tv->getRootDomain().size()))) {
      auto ax = out_tv->getRootDomain().at(id);
      if (ax->isReduction()) {
        reduction_axes.push_back(id);
      }
    }
    switch (getReductionOpType(i)) {
      case BinaryOpType::Add:
        grouped_reduction_out.emplace_back(at::sum(in_tensor, reduction_axes));
        break;
      case BinaryOpType::Max:
        grouped_reduction_out.emplace_back(at::amax(in_tensor, reduction_axes));
        break;
      default:
        NVF_CHECK(
            false,
            "Unexpected operator type: ",
            getReductionOpType(i),
            " in ",
            toString());
    }
  }
  return grouped_reduction_out;
}

NVFUSER_DEFINE_CLONE_AND_CREATE(GroupedReductionOp)

std::optional<WelfordTriplet::ValName> WelfordTriplet::getNameOf(
    Val* val) const {
  auto it = std::find(begin(), end(), val);
  if (it != end()) {
    return indexToValName((int)std::distance(begin(), it));
  }

  return std::optional<WelfordTriplet::ValName>();
}

bool WelfordTriplet::sameAs(const WelfordTriplet& other) const {
  return this == &other ||
      (avg()->sameAs(other.avg()) && var()->sameAs(other.var()) &&
       N()->sameAs(other.N()));
}

WelfordTriplet WelfordTriplet::clone(IrCloner* ir_cloner) const {
  return transform([&](const Val* val) { return ir_cloner->clone<Val>(val); });
}

std::vector<WelfordTriplet> WelfordTriplet::clone(
    const std::vector<WelfordTriplet>& src,
    IrCloner* ir_cloner) {
  std::vector<WelfordTriplet> cloned(src.size());
  for (const auto i : c10::irange(src.size())) {
    cloned.at(i) = src.at(i).clone(ir_cloner);
  }
  return cloned;
}

WelfordOp::WelfordOp(
    IrBuilderPasskey passkey,
    const WelfordTriplet& output,
    const WelfordTriplet& input,
    const WelfordTriplet& init,
    bool is_fused)
    : Expr(passkey) {
  // Previously, nullptr was accepted and implicitly replaced by
  // default values. Looks like we always pass some non-null values,
  // so removed the implicit default behavior for code simplicity.
  NVF_ERROR(output.avg() != nullptr);
  NVF_ERROR(output.var() != nullptr);
  NVF_ERROR(output.N() != nullptr);
  NVF_ERROR(init.avg() != nullptr);
  NVF_ERROR(init.var() != nullptr);
  NVF_ERROR(init.N() != nullptr);
  NVF_ERROR(input.avg() != nullptr);
  NVF_ERROR(input.var() != nullptr);
  NVF_ERROR(input.N() != nullptr);

  // Check output type
  NVF_ERROR(
      output.avg()->getValType().value() == ValType::TensorView ||
      output.avg()->getValType().value() == ValType::TensorIndex);
  NVF_ERROR(
      output.var()->getValType().value() == ValType::TensorView ||
      output.var()->getValType().value() == ValType::TensorIndex);
  NVF_ERROR(
      output.N()->getValType().value() == ValType::TensorView ||
      output.N()->getValType().value() == ValType::TensorIndex);
  NVF_ERROR(isIntegralType(output.N()->dtype()));

  // check initial value
  NVF_ERROR(init.N()->getValType().value() == ValType::Others);
  NVF_ERROR(isIntegralType(init.N()->dtype()));
  if (!init.N()->isZeroInt()) {
    // when initial count is zero, no initial variance or average is needed
    // initial value with a count of 1 is un-common enough that I'll push
    // the responsibility of creating all-zero var tensors to the user
    NVF_ERROR(
        init.avg()->getValType().value() == ValType::TensorView ||
        init.avg()->getValType().value() == ValType::TensorIndex);
    NVF_ERROR(
        init.var()->getValType().value() == ValType::TensorView ||
            init.var()->getValType().value() == ValType::TensorIndex,
        "Invalid initial var: ",
        init.var()->toString());
  }

  // check input
  NVF_ERROR(
      input.avg()->getValType().value() == ValType::TensorView ||
          input.avg()->getValType().value() == ValType::TensorIndex,
      input.avg()->getValType().value());
  NVF_ERROR(
      input.N()->getValType().value() == ValType::Others ||
      input.N()->getValType().value() == ValType::TensorView ||
      input.N()->getValType().value() == ValType::TensorIndex);
  NVF_ERROR(isIntegralType(input.N()->dtype()));
  if (!input.N()->isOneInt()) {
    // when input is only one value, only the value is required through avg
    // input the var part is implicitly 0 and codegen will handle that.
    NVF_ERROR(
        input.var()->getValType().value() == ValType::TensorView ||
        input.var()->getValType().value() == ValType::TensorIndex);
  } else {
    NVF_ERROR(
        input.var() == nullptr || input.var()->isZeroInt(),
        "Invalid var input, which must be either nullptr or scalar zero when the N input is one.");
  }

  addOutput(output.avg());
  addOutput(output.var());
  addOutput(output.N());

  addInput(input.avg());
  addInput(input.var());
  addInput(input.N());

  addAttribute(init.avg());
  addAttribute(init.var());
  addAttribute(init.N());
  addDataAttribute(is_fused);

  NVF_ERROR(attributes().size() == kNumAttrs);
}

WelfordOp::WelfordOp(
    IrBuilderPasskey passkey,
    Val* out_avg,
    Val* out_var,
    Val* out_N,
    Val* in_avg,
    Val* in_var,
    Val* in_N,
    Val* init_avg,
    Val* init_var,
    Val* init_N,
    bool is_fused)
    : WelfordOp(
          passkey,
          WelfordTriplet(out_avg, out_var, out_N),
          WelfordTriplet(in_avg, in_var, in_N),
          WelfordTriplet(init_avg, init_var, init_N),
          is_fused) {}

Val* WelfordOp::getInitValOfOutput(Val* output_val) const {
  auto val_name = outputTriplet().getNameOf(output_val);

  NVF_ERROR(
      val_name.has_value(),
      "Not an output val ",
      output_val->toString(),
      " of ",
      toString());

  return initTriplet().get(*val_name);
}

std::vector<Val*> WelfordOp::getInitVals() const {
  std::vector<Val*> init_vals({initAvg(), initVar(), initN()});
  return init_vals;
}

std::string WelfordOp::toString(int indent_size) const {
  std::stringstream ss;
  indent(ss, indent_size) << outAvg()->toString() << "(Avg),\n"
                          << outVar()->toString() << "(Var),\n"
                          << outN()->toString() << "(Count)"
                          << "\n = Welford ( ";
  if (singleValue()) {
    ss << inAvg()->toString() << "(Avg), ";
  } else {
    ss << inAvg()->toString() << "(Avg)\n  " << inVar()->toString()
       << "(Var)\n  " << inN()->toString() << "(Count)";
  }
  if (hasInit()) {
    ss << "\n  initial value = " << initAvg()->toString() << "(Avg)\n  "
       << initVar()->toString() << "(Var)\n  " << initN()->toString() << "(N)";
  }
  ss << "\n  allreduce = " << (isAllreduce() ? "true" : "false");
  ss << " )\n";
  return ss.str();
}

std::string WelfordOp::toInlineString(int indent_size) const {
  NVF_CHECK(false, "Tensor op can not be printed inline");
}

std::vector<PolymorphicValue> WelfordOp::evaluate(
    const ExpressionEvaluator& ee,
    const std::vector<PolymorphicValue>& inputs) const {
  NVF_ERROR(
      !hasInit(),
      "Evaluation for WelfordOp is not implemented for non-empty initial values.");
  const auto& in_tensor = inputs.at(0).as<at::Tensor>();
  const auto out_tv = out()->as<TensorView>();
  NVF_ERROR(
      !out_tv->hasRFactor(),
      "Evaluation for WelfordOp is not supported when output is rFactored.");

  int64_t N = 1;
  std::vector<int64_t> reduction_axes;
  for (const auto i : c10::irange(int64_t(out_tv->getRootDomain().size()))) {
    auto ax = out_tv->getRootDomain().at(i);
    if (ax->isReduction()) {
      reduction_axes.push_back(i);
      N *= in_tensor.size(i);
    }
  }
  const auto [in_var, in_avg] =
      at::var_mean(in_tensor, reduction_axes, false, false);
  return {in_avg, in_var * N, N};
}

NVFUSER_DEFINE_CLONE_AND_CREATE(WelfordOp)

GroupedWelfordOp::GroupedWelfordOp(
    IrBuilderPasskey passkey,
    std::vector<WelfordTriplet> output_vals,
    std::vector<WelfordTriplet> input_vals,
    std::vector<WelfordTriplet> init_vals,
    bool is_allreduce)
    : Expr(passkey) {
  const auto num_grouped_ops = output_vals.size();

  NVF_ERROR(
      input_vals.size() == num_grouped_ops,
      "Invalid number of input arguments. Expected: ",
      num_grouped_ops,
      ", Given: ",
      input_vals.size());
  NVF_ERROR(
      init_vals.size() == num_grouped_ops,
      "Invalid number of N arguments. Expected: ",
      num_grouped_ops,
      ", Given: ",
      init_vals.size());

  for (const auto i : c10::irange(num_grouped_ops)) {
    // Check output type
    NVF_ERROR(
        output_vals[i].avg()->getValType().value() == ValType::TensorView ||
        output_vals[i].avg()->getValType().value() == ValType::TensorIndex);
    NVF_ERROR(
        output_vals[i].var()->getValType().value() == ValType::TensorView ||
        output_vals[i].var()->getValType().value() == ValType::TensorIndex);
    NVF_ERROR(
        output_vals[i].N()->getValType().value() == ValType::TensorView ||
        output_vals[i].N()->getValType().value() == ValType::TensorIndex);
    NVF_ERROR(isIntegralType(output_vals[i].N()->dtype()));

    // check initial value
    auto init_avg = init_vals[i].avg();
    auto init_var = init_vals[i].var();
    auto init_N = init_vals[i].N();
    NVF_ERROR(
        init_avg != nullptr && init_var != nullptr && init_N != nullptr,
        "nullptr init vals are not allowed");
    NVF_ERROR(init_N->getValType().value() == ValType::Others);
    NVF_ERROR(isIntegralType(init_N->dtype()));
    NVF_ERROR(
        init_avg->getValType().value() == ValType::TensorView ||
            init_avg->getValType().value() == ValType::TensorIndex ||
            (init_N->isZeroInt() &&
             init_avg->getValType().value() == ValType::Others),
        "Initial avg must be a tensor or, can be a scalar if initial N is zero.",
        " Initial avg: ",
        init_avg->toString(),
        ". Initial N: ",
        init_N->toString());
    NVF_ERROR(
        init_var->getValType().value() == ValType::TensorView ||
            init_var->getValType().value() == ValType::TensorIndex ||
            (init_N->isZeroInt() &&
             init_var->getValType().value() == ValType::Others),
        "Initial var must be a tensor or, can be a scalar if initial N is zero: ",
        init_var->toString());

    // check input
    auto in_avg = input_vals[i].avg();
    auto in_var = input_vals[i].var();
    auto in_N = input_vals[i].N();
    NVF_ERROR(
        in_avg != nullptr && in_var != nullptr && in_N != nullptr,
        "nullptr input vals are not allowed");
    NVF_ERROR(
        in_N->getValType().value() == ValType::Others ||
        in_N->getValType().value() == ValType::TensorView ||
        in_N->getValType().value() == ValType::TensorIndex);
    NVF_ERROR(isIntegralType(in_N->dtype()));
    NVF_ERROR(
        in_avg->getValType().value() == ValType::TensorView ||
            in_avg->getValType().value() == ValType::TensorIndex,
        "Invalid input avg argument type: ",
        in_avg->getValType().value());

    if (in_N->isOneInt()) {
      // when input is only one value, only the value is required through avg
      // input the var part must be implicitly 0
      NVF_ERROR(
          in_var->isZeroInt(),
          "Invalid var input, which must be scalar zero when the N input is one: ",
          in_var->toString());
    } else {
      NVF_ERROR(
          in_var->getValType().value() == ValType::TensorView ||
              in_var->getValType().value() == ValType::TensorIndex,
          in_var->getValType().value(),
          ", ",
          in_N->toString());
    }
  }

  addDataAttribute(is_allreduce);
  for (const auto i : c10::irange(num_grouped_ops)) {
    addOutput(output_vals[i].avg());
    addOutput(output_vals[i].var());
    addOutput(output_vals[i].N());
    addInput(input_vals[i].avg());
    addInput(input_vals[i].var());
    addInput(input_vals[i].N());
    addAttribute(init_vals[i].avg());
    addAttribute(init_vals[i].var());
    addAttribute(init_vals[i].N());
  }
}

std::string GroupedWelfordOp::toString(int indent_size) const {
  std::stringstream ss;
  indent(ss, indent_size) << "GroupedWelford(\n";
  ++indent_size;
  for (const auto i : c10::irange(numHorizontallyGroupedExprs())) {
    indent(ss, indent_size) << outAvg(i)->toString() << " (Avg),\n";
    indent(ss, indent_size) << outVar(i)->toString() << " (Var),\n";
    indent(ss, indent_size) << outN(i)->toString() << " (Count)\n";
    indent(ss, indent_size) << " = Welford ( ";
    ++indent_size;
    indent(ss, indent_size) << inAvg(i)->toString() << " (Avg),\n";
    indent(ss, indent_size) << inVar(i)->toString() << " (Var),\n";
    indent(ss, indent_size) << inN(i)->toString() << " (Count)\n";
    indent(ss, indent_size) << "initial value =\n";
    ++indent_size;
    indent(ss, indent_size) << initAvg(i)->toString() << " (Avg),\n";
    indent(ss, indent_size) << initVar(i)->toString() << " (Var),\n";
    indent(ss, indent_size) << initN(i)->toString() << " (Count) )\n";
    indent_size -= 2;
  }
  indent(ss, indent_size) << "allreduce = "
                          << (isAllreduce() ? "true" : "false") << " )\n";
  return ss.str();
}

std::string GroupedWelfordOp::toInlineString(int indent_size) const {
  NVF_CHECK(false, "Tensor op can not be printed inline");
}

int GroupedWelfordOp::getExprIndexOfOutput(Val* output_val) const {
  for (const auto expr_idx : c10::irange(numHorizontallyGroupedExprs())) {
    if (outputVals().at(expr_idx).getNameOf(output_val).has_value()) {
      return (int)expr_idx;
    }
  }

  NVF_ERROR(
      false, "Not an output, ", output_val->toString(), ", of ", toString());
}

Val* GroupedWelfordOp::getInitValOfOutput(Val* output_val) const {
  auto expr_index = getExprIndexOfOutput(output_val);

  auto val_name = outputVals().at(expr_index).getNameOf(output_val).value();

  return initVals().at(expr_index).get(val_name);
}

NVFUSER_DEFINE_CLONE_AND_CREATE(GroupedWelfordOp)

//==============================================================================================================================

MmaOp::MmaOp(
    IrBuilderPasskey passkey,
    Val* out,
    Val* in_a,
    Val* in_b,
    Val* init)
    : Expr(passkey) {
  NVF_ERROR(
      out->getValType().value() == ValType::TensorView ||
          out->getValType().value() == ValType::TensorIndex,
      out->getValType().value());

  NVF_ERROR(
      in_a->getValType().value() == ValType::TensorView ||
          in_a->getValType().value() == ValType::TensorIndex,
      in_a->getValType().value());

  NVF_ERROR(
      in_b->getValType().value() == ValType::TensorView ||
          in_b->getValType().value() == ValType::TensorIndex,
      in_b->getValType().value());

  addOutput(out);
  addInput(in_a);
  addInput(in_b);
  // ATTR_POS_INIT
  addAttribute(init);
  // ATTR_POS_MACRO
  addDataAttribute(MmaMacro::NoMMA);
  // ATTR_POS_M_AXES
  addDataAttribute(AxesData{});
  // ATTR_POS_N_AXES
  addDataAttribute(AxesData{});
  // ATTR_POS_K_AXES
  addDataAttribute(AxesData{});
  // ATTR_POS_BATCH_AXES
  addDataAttribute(AxesData{});
  // ATTR_POS_INPUT_LAYOUT
  addDataAttribute(MmaLayoutOpt{});

  MmaOpUtils::MmaOpDetails mma_details;
  // Detailed consistency checks for use case with TensorViews as
  // inputs/output
  if (in_a->isA<TensorView>() && in_b->isA<TensorView>() &&
      out->isA<TensorView>()) {
    mma_details = MmaOpUtils::getMmaOpDetails(
        out->as<TensorView>(), in_a->as<TensorView>(), in_b->as<TensorView>());
  }

  attribute<AxesData>(ATTR_POS_M_AXES) = std::move(mma_details.m_axes);
  attribute<AxesData>(ATTR_POS_N_AXES) = std::move(mma_details.n_axes);
  attribute<AxesData>(ATTR_POS_K_AXES) = std::move(mma_details.k_axes);
  attribute<AxesData>(ATTR_POS_BATCH_AXES) = std::move(mma_details.batch_axes);
  attribute<MmaLayoutOpt>(ATTR_POS_INPUT_LAYOUT) = mma_details.input_layout;
}

MmaOp::MmaOp(
    IrBuilderPasskey passkey,
    Val* out,
    Val* in_a,
    Val* in_b,
    Val* init,
    const MmaMacro& macro,
    const MmaLayoutOpt& input_layout)
    : MmaOp(passkey, out, in_a, in_b, init) {
  attribute<MmaMacro>(ATTR_POS_MACRO) = macro;

  const auto input_layout_ = attribute<MmaLayoutOpt>(ATTR_POS_INPUT_LAYOUT);
  if (input_layout_.has_value()) {
    NVF_ERROR(input_layout.has_value());
    NVF_ERROR(
        input_layout_.value() == input_layout.value(),
        "Input layout mismatch, infered attribute (",
        nvfuser::toString(input_layout_.value()),
        "), provided attribute (",
        nvfuser::toString(input_layout.value()),
        ")");
  } else {
    attribute<MmaLayoutOpt>(ATTR_POS_INPUT_LAYOUT) = input_layout;
  }
}

std::string MmaOp::toString(int indent_size) const {
  std::stringstream ss;
  indent(ss, indent_size) << out()->toString() << "\n";
  indent(ss, indent_size + 1) << " = mma(" << inA()->toString() << ",\n";
  indent(ss, indent_size + 1) << "       " << inB()->toString() << ")\n";
  return ss.str();
}

std::string MmaOp::toInlineString(int indent_size) const {
  NVF_CHECK(false, "Tensor op can not be printed inline");
}

void MmaOp::setMacro(MmaMacro macro) {
  NVF_ERROR(macro != MmaMacro::NoMMA, "Unspecified mma type");
  attribute<MmaMacro>(ATTR_POS_MACRO) = macro;
}

std::vector<PolymorphicValue> MmaOp::evaluate(
    const ExpressionEvaluator& ee,
    const std::vector<PolymorphicValue>& inputs) const {
  const auto tv_a = inA()->as<TensorView>();
  const auto tv_b = inB()->as<TensorView>();
  NVF_CHECK(

      tv_a->nDims() == tv_b->nDims(),
      "Either both or none of A and B should be batch");
  // Verify that the broadcasted size is 3.
  NVF_CHECK(
      tv_a->nDims() == 3,
      "MmaOp::evaluate is not implemented for size: ",
      tv_a->nDims());

  // Assumptions:
  //    Currently, the evaluate method assumes that the MmaOp is preceded by a
  //    broadcast. The inputs to MmaOp are broadcasted as the last dim for the
  //    first operand and the first dim for the second operand.
  //    The inputs here will be [M, K, 1] x [1, K, N].
  NVF_CHECK(
      input(0)->definition() != nullptr &&
          input(0)->definition()->isA<BroadcastOp>(),
      "Currently, MmaOp::evaluate assumes the preceding op to be a broadcast.");
  NVF_CHECK(
      input(1)->definition() != nullptr &&
          input(1)->definition()->isA<BroadcastOp>(),
      "Currently, MmaOp::evaluate assumes the preceding op to be a broadcast.");

  NVF_CHECK(
      tv_a->getRootDomain().back()->isBroadcast(),
      "Expected last dimension to be broadcasted for first operand.");
  NVF_CHECK(
      tv_b->getRootDomain().front()->isBroadcast(),
      "Expected first dimension to be broadcasted for second operand.");

  // Squeeze the inputs to remove the broadcasted dimensions.
  const auto in_a = inputs.at(0).as<at::Tensor>().squeeze(-1);
  const auto in_b = inputs.at(1).as<at::Tensor>().squeeze(0);

  // After removing the broadcast dimensions, the format should be
  // [M, K] x [K, N] compatible with aten::matmul format.
<<<<<<< HEAD
  return {in_a.matmul(in_b)};
=======
  auto output = in_a.matmul(in_b);

  // ATen preserves the input dtype whereas MmaOP generates float outputs.
  // Cast to the dtype of the MmaOp output for consistency.
  // NOTE: MmaOp returns the float output, whereas in the evaluate method,
  //      we are casting from float -> input_dtype -> float. This will lead
  //      to loss of precision.
  //      MmaOp::evaluate should be modified to effectively handle cast(MmaOp(H,
  //      H), H) This will avoid the above cast chain and precision issue.
  if (tv_a->getDataType() != out()->getDataType().value()) {
    output = output.to(data_type_to_aten(out()->getDataType().value()));
  }
  return {output};
>>>>>>> 0d004d99
}

NVFUSER_DEFINE_CLONE_AND_CREATE(MmaOp)

ExpandOp::ExpandOp(
    IrBuilderPasskey passkey,
    TensorView* out,
    TensorView* in,
    std::vector<Val*> _expanded_extents)
    : Expr(passkey) {
  addOutput(out);
  addInput(in);
  for (auto expanded_extent : _expanded_extents) {
    NVF_ERROR(expanded_extent != nullptr);
    NVF_ERROR(
        expanded_extent->dtype() == DataType::Index,
        "Expanded extents must be of index type.");
    addInput(expanded_extent);
  }
}

std::string ExpandOp::toString(int indent_size) const {
  std::stringstream ss;
  indent(ss, indent_size) << out()->toString() << " = expand( " << in()
                          << ", {";
  ss << toDelimitedString(expanded_extents());
  ss << "} )\n";
  return ss.str();
}

std::string ExpandOp::toInlineString(int indent_size) const {
  NVF_CHECK(false, "Tensor op can not be printed inline");
}

std::vector<PolymorphicValue> ExpandOp::evaluate(
    const ExpressionEvaluator& ee,
    const std::vector<PolymorphicValue>& inputs) const {
  const auto& in = inputs.at(0).as<at::Tensor>();
  std::vector<int64_t> expanded_size;
  for (auto i : c10::irange(1, inputs.size())) {
    expanded_size.push_back((int64_t)inputs.at(i));
  }
  return {in.expand(expanded_size)};
}

NVFUSER_DEFINE_CLONE_AND_CREATE(ExpandOp)

ShiftOp::ShiftOp(
    IrBuilderPasskey passkey,
    Val* out,
    Val* in,
    std::vector<int> offsets,
    std::vector<int> pad_width)
    : Expr(passkey) {
  // clang-tidy complains about out that it may be null.
  NVF_ERROR(out != nullptr);
  NVF_ERROR(in != nullptr);

  auto out_type = out->getValType().value();
  auto in_type = in->getValType().value();

  NVF_ERROR(
      out_type == ValType::TensorView && in_type == ValType::TensorView,
      "Cannot shift a non-tensor object.");

  NVF_ERROR(
      offsets.size() ==
          TensorDomain::noReductions(in->as<TensorView>()->getRootDomain())
              .size(),
      "Invalid offset vector: ",
      offsets);

  NVF_ERROR(
      pad_width.size() ==
          TensorDomain::noReductions(in->as<TensorView>()->getRootDomain())
              .size(),
      "Invalid padding width vector: ",
      pad_width);

  addOutput(out);
  addInput(in);
  addDataAttribute(std::move(offsets));
  addDataAttribute(std::move(pad_width));
}

std::string ShiftOp::toString(int indent_size) const {
  std::stringstream ss;
  indent(ss, indent_size) << out()->toString() << " = shift( "
                          << in()->toString() << ", {" << offsets() << "}, {"
                          << padWidth() << "} )\n";
  return ss.str();
}

std::string ShiftOp::toInlineString(int indent_size) const {
  NVF_CHECK(false, "Tensor op can not be printed inline");
}

NVFUSER_DEFINE_CLONE_AND_CREATE(ShiftOp)

GatherOp::GatherOp(
    IrBuilderPasskey passkey,
    Val* out,
    Val* in,
    std::vector<int> window_shape,
    std::vector<std::vector<int>> pad_width)
    : Expr(passkey) {
  // clang-tidy complains about out_ that it may be null.
  NVF_ERROR(out != nullptr);
  NVF_ERROR(in != nullptr);

  auto out_type = out->getValType().value();
  auto in_type = in->getValType().value();

  NVF_ERROR(
      out_type == ValType::TensorView && in_type == ValType::TensorView,
      "Cannot shift a non-tensor object.");

  const auto ndims =
      TensorDomain::noReductions(in->as<TensorView>()->getRootDomain()).size();

  NVF_ERROR(
      window_shape.size() == ndims,
      "Invalid window_shape vector: ",
      window_shape);
  NVF_ERROR(pad_width.size() == ndims, "Invalid pad_width vector: ", pad_width);

  for (const auto& pad : pad_width) {
    NVF_ERROR(
        pad.size() == 2, "Padding size for each axis must have two Int vals.");
  }

  addOutput(out);
  addInput(in);
  addDataAttribute(std::move(window_shape));
  addDataAttribute(std::move(pad_width));
}

std::string GatherOp::toString(int indent_size) const {
  std::stringstream ss;
  indent(ss, indent_size) << out()->toString() << " = gather( "
                          << in()->toString() << ", {";
  ss << toDelimitedString(windowShape()) << "}, {";
  bool no_comma = true;
  for (const auto& pad : padWidth()) {
    if (!no_comma) {
      ss << ", ";
    }
    ss << "{" << pad[0] << ", " << pad[1] << "}";
    no_comma = false;
  }
  ss << "} )\n";
  return ss.str();
}

std::string GatherOp::toInlineString(int indent_size) const {
  NVF_CHECK(false, "Tensor op can not be printed inline");
}

int64_t GatherOp::gatherAxis(int64_t axis) const {
  if (axis < 0) {
    axis += (int64_t)out()->as<TensorView>()->nDims();
  }
  NVF_ERROR(
      axis >= 0 && axis < (int64_t)windowShape().size(),
      "Invalid axis: ",
      axis);
  return (int64_t)windowShape().size() + axis;
}

NVFUSER_DEFINE_CLONE_AND_CREATE(GatherOp)

ViewAsScalar::ViewAsScalar(
    IrBuilderPasskey passkey,
    Val* out,
    Val* in,
    IterDomain* vector_id)
    : Expr(passkey) {
  addOutput(out);
  addInput(in);
  addAttribute(vector_id);
}

std::string ViewAsScalar::toString(int indent_size) const {
  std::stringstream ss;
  indent(ss, indent_size) << out()->toString() << " = view_as_scalar( "
                          << in()->toString() << ", " << vector_id()->toString()
                          << " )\n";
  return ss.str();
}

std::string ViewAsScalar::toInlineString(int indent_size) const {
  NVF_CHECK(false, "Tensor op can not be printed inline");
}

std::vector<PolymorphicValue> ViewAsScalar::evaluate(
    const ExpressionEvaluator& ee,
    const std::vector<PolymorphicValue>& inputs) const {
  const at::Tensor& in = inputs.at(0).as<at::Tensor>();
  return {at::view_as_real(in)};
}

NVFUSER_DEFINE_CLONE_AND_CREATE(ViewAsScalar)

ViewOp::ViewOp(IrBuilderPasskey passkey, Val* out, Val* in) : Expr(passkey) {
  NVF_ERROR(
      in->isA<TensorView>(),
      in->toString(),
      " is expected to be a TensorView.");
  NVF_ERROR(
      out->isA<TensorView>(),
      out->toString(),
      " is expected to be a TensorView.");
  addOutput(out);
  addInput(in);
}

std::string ViewOp::toString(int indent_size) const {
  std::stringstream ss;
  indent(ss, indent_size) << out()->toString() << " = view( "
                          << in()->toString() << " )\n";
  return ss.str();
}

std::string ViewOp::toInlineString(int indent_size) const {
  NVF_CHECK(false, "Tensor op can not be printed inline");
}

std::vector<PolymorphicValue> ViewOp::evaluate(
    const ExpressionEvaluator& ee,
    const std::vector<PolymorphicValue>& inputs) const {
  NVF_ERROR(inputs.size() == 1);
  const at::Tensor& in_tensor = inputs[0].as<at::Tensor>();

  const std::vector<IterDomain*>& out_rfactor = out()->getMaybeRFactorDomain();
  std::vector<int64_t> out_shape;
  out_shape.reserve(out_rfactor.size());
  for (IterDomain* id : out_rfactor) {
    out_shape.push_back(
        ee.evaluate(id->getMaybeExpandedExtent()).as<int64_t>());
  }

  // TODO: check allocation domain and contiguity.

  // Use `at::Tensor::reshape` instead of `at::Tensor::view` because `ViewOp`
  // doesn't always produce an alias. For example, when merging an expanded
  // `IterType::Broadcast` and an `IterType::Iteration`, `ViewOp` has to realize
  // the expand.
  return {in_tensor.reshape(out_shape)};
}

NVFUSER_DEFINE_CLONE_AND_CREATE(ViewOp)

LoadStoreOp::LoadStoreOp(
    IrBuilderPasskey passkey,
    LoadStoreOpType op_type,
    Val* out,
    Val* in,
    CacheOp cache_op)
    : Expr(passkey) {
  // Pick the default cache operator.
  if (op_type == LoadStoreOpType::CpAsync) {
    if (cache_op == CacheOp::Unspecified) {
      cache_op = CacheOp::AllLevels;
    }
    NVF_CHECK(
        cache_op == CacheOp::Global || cache_op == CacheOp::AllLevels,
        "cp.async only takes .ca or .cg. as cache operator");
  } else if (op_type == LoadStoreOpType::Set) {
    if (cache_op == CacheOp::Unspecified) {
      cache_op = CacheOp::Streaming;
    }
  } else {
    NVF_CHECK(
        cache_op == CacheOp::Unspecified,
        "Only Set and CpAsync take a cache operator.");
  }

  addOutput(out);
  addInput(in);
  addDataAttribute(op_type);
  addDataAttribute(cache_op);
}

std::vector<PolymorphicValue> LoadStoreOp::evaluate(
    const ExpressionEvaluator& ee,
    const std::vector<PolymorphicValue>& inputs) const {
  if (TensorView* out_tv = dynamic_cast<TensorView*>(out())) {
    if (out_tv->hasRFactor()) {
      std::optional<std::vector<int64_t>> permutation =
          ir_utils::computePermutation(
              out_tv->getRootDomain(), out_tv->getRFactorDomain());
      NVF_ERROR(
          permutation.has_value(),
          "The rfactor domain of a Set.Permute is supposed to be a permutation of the root domain: ",
          out_tv->toString());
      NVF_ERROR(inputs.size() == 1);
      at::Tensor in_tensor = inputs[0].as<at::Tensor>();
      at::Tensor out_tensor = in_tensor.permute(*permutation);
      return {out_tensor};
    }
  }
  return inputs;
}

std::string LoadStoreOp::toString(int indent_size) const {
  std::stringstream ss;
  std::string optype = load_store_type2string(opType());
  std::string modifier = "";
  { // Get modifier
    TensorView* tv = dynamic_cast<TensorView*>(out());
    if (auto ti = dynamic_cast<kir::TensorIndex*>(out())) {
      tv = ti->view();
    }
    if (tv != nullptr && tv->hasRFactor()) {
      modifier = ".Permute";
    }
  }
  indent(ss, indent_size) << out()->toString() << "\n";
  indent(ss, indent_size + 1)
      << " = " << optype << modifier << "( " << in()->toString();
  // Fusion IR does not have predicate
  if (container()->isA<kir::Kernel>() && predicate() != nullptr) {
    ss << ", " << std::endl;
    indent(ss, indent_size + 1)
        << std::string(optype.size() + 5, ' ') << predicate()->toInlineString();
  }
  if (cacheOp() != CacheOp::Unspecified) {
    ss << ", cache_op=" << cacheOp();
  }
  ss << " )\n";
  return ss.str();
}

std::string LoadStoreOp::toInlineString(int indent_size) const {
  NVF_CHECK(false, "Tensor op can not be printed inline");
}

bool LoadStoreOp::hasInnerTranspose() const {
  if (auto out_tv = dynamic_cast<TensorView*>(out())) {
    return out_tv->hasRFactor() &&
        out_tv->getRootDomain().back() != out_tv->getRFactorDomain().back();
  }
  return false;
}

NVFUSER_DEFINE_CLONE_AND_CREATE(LoadStoreOp)

IterDomainBuilder::IterDomainBuilder(Val* _start, Val* _extent)
    : start_(_start), extent_(_extent) {
  NVF_ERROR(
      start_ != nullptr && extent_ != nullptr,
      "Start and extent are required to build an iter domain.");
}

IterDomainBuilder::IterDomainBuilder(const IterDomain* id)
    : start_(id->start()),
      extent_(id->extent()),
      expanded_extent_(
          id->hasExpandedExtent() ? id->expandedExtent() : nullptr),
      stop_offset_(id->stopOffset()),
      parallel_type_(id->getParallelType()),
      iter_type_(id->getIterType()),
      is_rfactor_domain_(id->isRFactorProduct()),
      is_padded_dimension_(id->hasPaddingToMultipleOfWarp()),
      padded_to_size_(id->getMaybeSizeAfterPadding()),
      is_mma_swizzled_(id->isMmaSwizzled()) {}

IterDomainBuilder& IterDomainBuilder::resetSchedulingParams() {
  parallel_type_ = ParallelType::Serial;
  is_rfactor_domain_ = false;
  is_padded_dimension_ = false;
  padded_to_size_ = std::nullopt;
  is_mma_swizzled_ = false;
  return *this;
}

IterDomainBuilder& IterDomainBuilder::resetRfactor() {
  return is_rfactor_domain(false);
}

IterDomainBuilder& IterDomainBuilder::start(Val* _start) {
  start_ = _start;
  return *this;
}

IterDomainBuilder& IterDomainBuilder::extent(Val* _extent) {
  extent_ = _extent;
  return *this;
}

IterDomainBuilder& IterDomainBuilder::expanded_extent(Val* _expanded_extent) {
  expanded_extent_ = _expanded_extent;
  return *this;
}

IterDomainBuilder& IterDomainBuilder::stop_offset(Val* _stop_offset) {
  stop_offset_ = _stop_offset;
  return *this;
}

IterDomainBuilder& IterDomainBuilder::parallel_type(
    ParallelType _parallel_type) {
  parallel_type_ = _parallel_type;
  return *this;
}

IterDomainBuilder& IterDomainBuilder::iter_type(IterType _iter_type) {
  iter_type_ = _iter_type;
  return *this;
}

IterDomainBuilder& IterDomainBuilder::is_rfactor_domain(
    bool _is_rfactor_domain) {
  is_rfactor_domain_ = _is_rfactor_domain;
  return *this;
}

IterDomainBuilder& IterDomainBuilder::is_padded_dimension(
    bool _is_padded_dimension) {
  is_padded_dimension_ = _is_padded_dimension;
  return *this;
}

IterDomainBuilder& IterDomainBuilder::padded_to_size(
    std::optional<int64_t> _padded_to_size) {
  padded_to_size_ = _padded_to_size;
  return *this;
}

IterDomainBuilder& IterDomainBuilder::is_mma_swizzled(bool _is_mma_swizzled) {
  is_mma_swizzled_ = _is_mma_swizzled;
  return *this;
}

IterDomain* IterDomainBuilder::build() const {
  NVF_ERROR(
      start_ != nullptr && extent_ != nullptr,
      "Start and extent are required to build an iter domain.");
  return IrBuilder::create<IterDomain>(start_->container(), *this);
}

IterDomain::IterDomain(
    IrBuilderPasskey passkey,
    Val* start,
    Val* extent,
    Val* expanded_extent,
    Val* stop_offset,
    ParallelType parallel_type,
    IterType iter_type,
    bool is_rfactor_domain,
    bool is_padded_dimension,
    std::optional<int64_t> padded_to_size,
    bool is_mma_swizzled)
    : Val(passkey, ValType::IterDomain),
      start_(start),
      extent_(extent),
      expanded_extent_(expanded_extent),
      stop_offset_(
          stop_offset == nullptr ? passkey.ir_container_->zeroVal()
                                 : stop_offset),
      parallel_type_(parallel_type),
      iter_type_(iter_type),
      is_rfactor_domain_(is_rfactor_domain),
      is_padded_dimension_(is_padded_dimension),
      padded_to_size_(padded_to_size),
      is_mma_swizzled_(is_mma_swizzled) {
  // NOTE: We previously asserted !(isRFactorProduct() && isBroadcast()), i.e.
  // that an IterDomain could not be both a broadcast and an rfactor domain.
  // However, since the introduction of the resize op, we now have a legitimate
  // case where this may be true; namely, whenever we resize an IterDomain to
  // size 1, we will mark it as Broadcast, but the resize must lie between root
  // and rfactor.

  NVF_ERROR(
      extent->dtype() == DataType::Index,
      "Cannot create an iter domain over an extent that is not an nvfuser_index_t but received ",
      extent->dtype(),
      " .");

  NVF_ERROR(
      expanded_extent == nullptr || expanded_extent->dtype() == DataType::Index,
      "Cannot create an iter domain over an expanded_extent that is not an nvfuser_index_t but received ",
      expanded_extent->dtype(),
      " .");

  NVF_ERROR(
      start->dtype() == DataType::Index,
      "Cannot create an iter domain with a start that is not an nvfuser_index_t but received ",
      start->dtype(),
      " .");

  NVF_ERROR(
      stop_offset_->dtype() == DataType::Index,
      "Cannot create an iter domain with a stop_offset_ that is not an nvfuser_index_t but received ",
      stop_offset_->dtype(),
      " .");
}

IterDomain::IterDomain(IrBuilderPasskey passkey, const IterDomainBuilder& args)

    : IterDomain(
          passkey,
          args.start_,
          args.extent_,
          args.expanded_extent_,
          args.stop_offset_,
          args.parallel_type_,
          args.iter_type_,
          args.is_rfactor_domain_,
          args.is_padded_dimension_,
          args.padded_to_size_,
          args.is_mma_swizzled_) {}

IterDomain::IterDomain(const IterDomain* src, IrCloner* ir_cloner)
    : Val(src, ir_cloner),
      start_(ir_cloner->clone(src->start_)),
      extent_(ir_cloner->clone(src->extent_)),
      expanded_extent_(
          src->hasExpandedExtent() ? ir_cloner->clone(src->expandedExtent())
                                   : nullptr),
      stop_offset_(ir_cloner->clone(src->stop_offset_)),
      parallel_type_(src->parallel_type_),
      iter_type_(src->iter_type_),
      is_rfactor_domain_(src->is_rfactor_domain_),
      is_padded_dimension_(src->is_padded_dimension_),
      padded_to_size_(src->padded_to_size_),
      is_mma_swizzled_(src->is_mma_swizzled_) {}

NVFUSER_DEFINE_CLONE(IterDomain)

bool IterDomain::sameAs(const Statement* other) const {
  if (other == this) {
    return true;
  }

  if (!other->isA<IterDomain>()) {
    return false;
  }

  const IterDomain* other_id = other->as<IterDomain>();

  // Here're the data fields of IterDomain:
  // start_
  // extent_
  // expanded_extent_
  // stop_offset_
  // parallel_type_
  // iter_type_
  // is_rfactor_domain_
  // is_padded_dimension_
  // padded_to_size_
  // is_mma_swizzled_

  // Do not take is_rfactor_domain_ into account. IterDomain's are
  // considered the same if they are rfactor or not.

  // TODO: Consider managing them as attributes

  return start()->sameAs(other_id->start()) &&
      extent()->sameAs(other_id->extent()) &&
      hasExpandedExtent() == other_id->hasExpandedExtent() &&
      (!hasExpandedExtent() ||
       expandedExtent()->sameAs(other_id->expandedExtent())) &&
      stopOffset()->sameAs(other_id->stopOffset()) &&
      getParallelType() == other_id->getParallelType() &&
      getIterType() == other_id->getIterType() &&
      hasPaddingToMultipleOfWarp() == other_id->hasPaddingToMultipleOfWarp() &&
      getMaybeSizeAfterPadding() == other_id->getMaybeSizeAfterPadding() &&
      isMmaSwizzled() == other_id->isMmaSwizzled();
}

std::string IterDomain::toString(int indent_size) const {
  std::stringstream ss;
  ss << getIterType();
  ss << getParallelType();
  ss << name();
  ss << "{";
  if (!start()->isZeroInt()) {
    ss << start()->toInlineString() << " : ";
  }
  if (stop() != extent()) {
    ss << stop()->toInlineString() << " : ";
  }
  ss << extent()->toInlineString();
  if (hasExpandedExtent()) {
    ss << " ex " << expandedExtent()->toInlineString();
  }
  ss << "}";
  if (isRFactorProduct()) {
    ss << "rf";
  }
  if (hasPaddingToMultipleOfWarp()) {
    ss << "_p";
  }
  return ss.str();
}

std::string IterDomain::toInlineString(int indent_size) const {
  return toString(indent_size);
}

// Returns a new IterDomain matching properties of this except for
// is_rfactor_domain_
IterDomain* IterDomain::cloneWithoutRFactor() const {
  auto cloned = IterDomainBuilder(this).resetRfactor().build();

  return cloned;
}

std::vector<IterDomain*> IterDomain::clone(
    const std::vector<IterDomain*>& domains) {
  std::vector<IterDomain*> cloned_domains;
  std::transform(
      domains.begin(),
      domains.end(),
      std::back_inserter(cloned_domains),
      [](auto id) { return id->cloneWithoutRFactor(); });
  return cloned_domains;
}

// Merging does not propagate the start and stop values of the input
// domains to the merged output domain. The actual range of the
// domains is enforced by predicates. Note that since only root
// domains have valid start and stop, it's not possible to contiguous
// predication.
IterDomain* IterDomain::merge(
    IterDomain* outer,
    IterDomain* inner,
    bool rfactor_domain) {
  NVF_CHECK(
      outer->isReduction() == inner->isReduction(),
      "Merging IterDomains requires that their iteration types match. ",
      "Outer: ",
      outer->toString(),
      ", Inner: ",
      inner->toString());
  NVF_CHECK(
      (outer->isGather() && inner->isGather()) ||
          (!outer->isGather() && !inner->isGather()),
      "Merging gather and non-gather domains is not supported.");

  NVF_CHECK(
      !outer->isStride() && !inner->isStride(),
      "No support for merging stride domains");

  Val* merged_id_size = mul(outer->extent(), inner->extent());

  IterType itype = outer->getIterType();

  if (outer->isBroadcast() && inner->isBroadcast()) {
    itype = IterType::Broadcast;
  }

  if ((outer->isBroadcast() || inner->isBroadcast()) &&
      (outer->getIterType() == IterType::Iteration ||
       inner->getIterType() == IterType::Iteration)) {
    itype = IterType::Iteration;
  }

  if ((outer->isBroadcast() || inner->isBroadcast()) &&
      (outer->getIterType() == IterType::GatherScatter ||
       inner->getIterType() == IterType::GatherScatter)) {
    itype = IterType::GatherScatter;
  }

  Val* expanded_extent = nullptr;
  if (outer->hasExpandedExtent() || inner->hasExpandedExtent()) {
    if (outer->hasExpandedExtent() && inner->hasExpandedExtent()) {
      expanded_extent = mul(outer->expandedExtent(), inner->expandedExtent());
    } else if (outer->hasExpandedExtent() && !inner->hasExpandedExtent()) {
      if (inner->isBroadcast()) {
        expanded_extent = outer->expandedExtent();
      } else {
        expanded_extent = mul(outer->expandedExtent(), inner->extent());
      }
    } else if (outer->hasExpandedExtent() && inner->hasExpandedExtent()) {
      if (outer->isBroadcast()) {
        expanded_extent = inner->expandedExtent();
      } else {
        expanded_extent = mul(outer->extent(), inner->expandedExtent());
      }
    }
  }

  IterDomain* merged_id =
      IterDomainBuilder(outer->container()->zeroVal(), merged_id_size)
          .parallel_type(outer->getParallelType())
          .expanded_extent(expanded_extent)
          .iter_type(itype)
          .is_rfactor_domain(rfactor_domain)
          .build();

  IrBuilder::create<Merge>(outer->container(), merged_id, outer, inner);

  return merged_id;
}

// Both outer and inner domains do not inherit start and stop
// values as they can't be split. The access range is enforced by
// predicates.
std::pair<IterDomain*, IterDomain*> IterDomain::split(
    IterDomain* in,
    Val* factor,
    bool inner_split,
    Val* start_offset,
    Val* stop_offset,
    bool rfactor_domain) {
  NVF_CHECK(
      factor->isIntegralScalar(), "Cannot split by non-integer value ", factor);

  // outer loop size
  Val* remainder =
      ceilDiv(Split::extent(in->extent(), start_offset, stop_offset), factor);
  Val* expanded_remainder = nullptr;
  if (in->hasExpandedExtent()) {
    expanded_remainder = ceilDiv(
        Split::extent(in->expandedExtent(), start_offset, stop_offset), factor);
  }

  if ((start_offset != nullptr && !start_offset->isZeroInt()) ||
      (stop_offset != nullptr && !stop_offset->isZeroInt())) {
    NVF_ERROR(
        in->definition() == nullptr,
        "Partial split is only allowed with root domains");
  }
  // outer loop IterDomain
  IterDomain* ido =
      IterDomainBuilder(
          in->container()->zeroVal(), inner_split ? remainder : factor)
          .expanded_extent(
              in->hasExpandedExtent() && inner_split ? expanded_remainder
                                                     : nullptr)
          .parallel_type(in->getParallelType())
          .iter_type(in->getIterType())
          .is_rfactor_domain(rfactor_domain)
          .build();

  // inner loop IterDomain
  IterDomain* idi =
      IterDomainBuilder(
          in->container()->zeroVal(), inner_split ? factor : remainder)
          .expanded_extent(
              in->hasExpandedExtent() && !inner_split ? expanded_remainder
                                                      : nullptr)
          .parallel_type(in->getParallelType())
          .iter_type(in->getIterType())
          .is_rfactor_domain(rfactor_domain)
          .build();

  IrBuilder::create<Split>(
      in->container(),
      ido,
      idi,
      in,
      factor,
      inner_split,
      start_offset,
      stop_offset);
  return {ido, idi};
}

std::pair<IterDomain*, IterDomain*> IterDomain::split(
    IterDomain* in,
    Val* factor,
    bool inner_split,
    bool trim_out_of_bounds,
    bool rfactor_domain) {
  auto start_offset = trim_out_of_bounds ? in->start() : nullptr;
  auto stop_offset = trim_out_of_bounds ? in->stopOffset() : nullptr;
  return IterDomain::split(
      in, factor, inner_split, start_offset, stop_offset, rfactor_domain);
}

std::pair<IterDomain*, IterDomain*> IterDomain::stridedSplit(int64_t factor) {
  // Use partial split so that only valid values are retained
  auto split_out = IterDomain::split(
      this,
      IrBuilder::create<Val>(container(), factor, DataType::Index),
      true,
      true);

  split_out.second->iter_type_ = IterType::Stride;
  split_out.first->is_rfactor_domain_ = true;
  split_out.second->is_rfactor_domain_ = true;
  return split_out;
}

std::pair<IterDomain*, IterDomain*> IterDomain::swizzle(
    SwizzleType swizzle_type,
    IterDomain* in_x,
    IterDomain* in_y) {
  NVF_CHECK(
      !in_x->extent()->isZeroInt() && !in_y->extent()->isZeroInt(),
      "Invalid swizzling of a empty dimension.");

  // TODO: reduction check on swizzle:
  NVF_CHECK(
      !in_x->isReduction() && !in_y->isReduction(),
      "swizzled reduction not yet supported");

  for (auto input : InputsOf::outputs({in_x, in_y})) {
    NVF_CHECK(
        !input->as<IterDomain>()->isBroadcast(),
        "swizzling broadcast axes not yet supported");
  }

  // TODO: gather and shift check on swizzle
  NVF_ERROR(
      !in_x->isGather() && !in_y->isGather(),
      "Swizzled gather not yet supported");

  IterDomain* out_x = IterDomainBuilder(in_x).build();

  IterDomain* out_y = IterDomainBuilder(in_y).build();

  IrBuilder::create<Swizzle>(
      in_x->container(), out_x, out_y, in_x, in_y, swizzle_type);

  return std::make_pair(out_x, out_y);
}

std::pair<IterDomain*, IterDomain*> IterDomain::swizzle(
    Swizzle2DType swizzle_type,
    IterDomain* in_x,
    IterDomain* in_y,
    SwizzleMode swizzle_mode) {
  NVF_CHECK(
      !in_x->extent()->isZeroInt() && !in_y->extent()->isZeroInt(),
      "Invalid swizzling of a empty dimension.");

  // TODO: reduction check on swizzle:
  NVF_CHECK(
      !in_x->isReduction() && !in_y->isReduction(),
      "swizzled reduction not yet supported");

  for (auto input : InputsOf::outputs({in_x, in_y})) {
    NVF_CHECK(
        !input->as<IterDomain>()->isBroadcast(),
        "swizzling broadcast axes not yet supported");
  }

  // TODO: gather and shift check on swizzle
  NVF_ERROR(
      !in_x->isGather() && !in_y->isGather(),
      "Swizzled gather not yet supported");

  IterDomain* out_x = IterDomainBuilder(in_x).build();

  IterDomain* out_y = IterDomainBuilder(in_y).build();

  IrBuilder::create<Swizzle2D>(
      in_x->container(), out_x, out_y, in_x, in_y, swizzle_type, swizzle_mode);

  return std::make_pair(out_x, out_y);
}

IterDomain* IterDomain::resize(
    IterDomain* in,
    Val* left_expansion,
    Val* right_expansion,
    bool mark_as_rfactor,
    std::optional<IterType> iter_type_opt) {
  NVF_CHECK(
      left_expansion->isIntegralScalar(),
      "Expansion factor must be an integer scalar: ",
      left_expansion->toString());
  NVF_CHECK(
      right_expansion->isIntegralScalar(),
      "Expansion factor must be an integer scalar: ",
      right_expansion->toString());

  if (left_expansion->isConstInt() && right_expansion->isConstInt()) {
    auto left = left_expansion->evaluate();
    auto right = right_expansion->evaluate();
    if (left == 0 && right == 0) {
      // This is a trivial resize. Check that we are not changing the IterType,
      // then return the input.
      NVF_CHECK(
          !iter_type_opt.has_value() ||
              iter_type_opt.value() == in->getIterType(),
          "If IterType is specified in pad with zero expansion then it must match input");
      return in;
    }
  }
  NVF_CHECK(
      in->getIterType() == IterType::Iteration ||
          in->getIterType() == IterType::Broadcast ||
          in->getIterType() == IterType::Symbolic,
      "Not a valid IterType: ",
      in->getIterType());

  NVF_CHECK(
      in->start()->isZeroInt(),
      "Non-zero start not supported: ",
      in->toString());
  NVF_CHECK(
      in->stopOffset()->isZeroInt(),
      "Non-zero stop offset not considered: ",
      in->toString());

  // The overall extent is (in->extent() + left_expansion +
  // right_expansion). This can be simplified for a slice op as
  // the right expansion should look like (slice_end_offset -
  // in->extent()), so the overall extent is left_expansion + slice_end_offset.
  Val* resized_id_size = nullptr;
  if (right_expansion->definition() != nullptr &&
      right_expansion->definition()->isA<BinaryOp>() &&
      right_expansion->definition()->as<BinaryOp>()->getBinaryOpType() ==
          BinaryOpType::Sub &&
      right_expansion->definition()->as<BinaryOp>()->rhs() == in->extent()) {
    resized_id_size = SimplifyingIrBuilder::addExpr(
        left_expansion, right_expansion->definition()->as<BinaryOp>()->lhs());
  } else {
    resized_id_size = SimplifyingIrBuilder::addExpr(
        SimplifyingIrBuilder::addExpr(
            in->getMaybeExpandedExtent(), left_expansion),
        right_expansion);
  }

  // If output IterType is provided, use it. Otherwise, if we can prove the
  // resized extent is 1, set to Broadcast, if we can prove it is >1 set to
  // Iteration, and otherwise fall back to Symbolic.
  IterType iter_type = IterType::Symbolic;
  if (iter_type_opt.has_value()) {
    iter_type = iter_type_opt.value();
  } else if (left_expansion->isConstInt() && right_expansion->isConstInt()) {
    auto left = left_expansion->evaluate();
    auto right = right_expansion->evaluate();
    if (resized_id_size->isConstInt()) {
      // Means input extent is also known
      auto out_extent = resized_id_size->evaluate();
      iter_type = out_extent == 1 ? IterType::Broadcast : IterType::Iteration;
    } else if (left + right > 1) {
      // Input extent is non-negative, so we know out_extent > 1
      iter_type = IterType::Iteration;
    }
  }

  auto resized_id =
      IterDomainBuilder(
          in->container()->zeroVal(),
          // Set immediate constant size of 1 if resize produces broadcast
          iter_type == IterType::Broadcast ? in->fusion()->oneVal()
                                           : resized_id_size)
          .is_rfactor_domain(mark_as_rfactor)
          .iter_type(iter_type)
          .build();

  IrBuilder::create<Resize>(
      in->container(), resized_id, in, left_expansion, right_expansion);

  return resized_id;
}

// TODO: We should change parallelize interface to be on tensorview or at least
// vectorize should be done on tensorview. This would let us check that we don't
// vectorize to the left of the computeAt domain, and could allow us to do some
// simple validation of vectorize as it's inputs are right most and contiguous.
void IterDomain::parallelize(ParallelType t) {
  if (parallel_type_ == t) {
    // No op, don't do any more checks, it was already set to this value.
    return;
  }

  // assert check that we only parallelize a leaf domain.
  // leaf domains are domains that are not used by any other domains.
  if (t != ParallelType::Serial) {
    NVF_CHECK(
        uses().empty(),
        "Only allowed to parallelize a leaf domain.",
        " Domain: ",
        toString(),
        ", Parallel type: ",
        t,
        definition() != nullptr ? ", Definition: " + definition()->toString()
                                : "");
  }

  if (t == ParallelType::Unroll || isParallelTypeVectorize(t) ||
      t == ParallelType::Group) {
    NVF_CHECK(
        start()->isZeroInt() && extent()->isConstScalar(),
        "Vectorization, unrolling, unswitching and grouping are only supported with start = 0 and extent as a const int, but got ",
        "a start of ",
        start(),
        " and extent ",
        extent(),
        " .");
  }

  if (t == ParallelType::Group) {
    NVF_CHECK(
        getIterType() == IterType::Iteration,
        "Grouping IterDomain of non Iteration type is not allowed. ",
        getIterType());
  }

  if (isMmaSwizzled()) {
    // Mma swizzled axes represent data representation within a warp
    //  so only allow updates that keep the parallelization within
    //  a warp.
    // Note && TODO: this check is actually used to allow indexing path
    //  to make copies of the iterdomains. We might eventually just want
    //  to lock these parallel types and not allowing any changes once
    //  they are swizzled.
    NVF_CHECK(
        t == ParallelType::Vectorize || t == ParallelType::TIDx ||
            t == ParallelType::Serial || t == ParallelType::Mma,
        "Parallel type other than serial, tidx, vectorize not allowed for mma swizzled ids");
  }

  parallel_type_ = t;
}

bool IterDomain::maybePartial() const {
  return !start()->isZeroInt() || !stopOffset()->isZeroInt();
}

Val* IterDomain::stopOffset() const {
  return stop_offset_;
}

Val* IterDomain::stop() const {
  if (stopOffset()->isZeroInt()) {
    return extent();
  }

  return sub(extent(), stopOffset());
}

namespace {

void validateContiguity(
    const std::vector<IterDomain*>& allocation_domain,
    const std::vector<std::optional<bool>>& contiguity) {
  NVF_CHECK(
      contiguity.size() == allocation_domain.size(),
      "Invalid contiguity information provided, incorrect size. Received vector of size ",
      contiguity.size(),
      " but needed one of size ",
      allocation_domain.size());
  for (auto i : c10::irange(contiguity.size())) {
    bool expect_null =
        (allocation_domain.at(i)->isBroadcast() ||
         allocation_domain.at(i)->isReduction());
    NVF_CHECK(
        expect_null != contiguity.at(i).has_value(),
        "The contiguity of a broadcast/reduction dimension must be None. "
        "The contiguity of a non-broadcast/reduction dimension must be true/false");
  }
}

} // namespace

TensorDomain::TensorDomain(
    IrBuilderPasskey passkey,
    std::vector<IterDomain*> root_domain,
    std::vector<std::optional<bool>> contiguity)
    : Val(passkey, ValType::TensorDomain, DataType::Null),
      root_domain_(std::move(root_domain)),
      leaf_domain_(root_domain_),
      contiguity_(
          contiguity.empty() ? getContiguityFilledWith(maybeAllocation(), false)
                             : std::move(contiguity)) {
  validateContiguity(maybeAllocation(), contiguity_);

  // resetDomains initializes other member variables, required by clang-tidy
  resetDomains();
}

TensorDomain::TensorDomain(
    IrBuilderPasskey passkey,
    std::vector<IterDomain*> root_domain,
    std::vector<int64_t> stride_order,
    std::vector<std::optional<bool>> contiguity)
    : Val(passkey, ValType::TensorDomain, DataType::Null),
      root_domain_(std::move(root_domain)),
      leaf_domain_(root_domain_),
      contiguity_(
          contiguity.empty() ? getContiguityFilledWith(maybeAllocation(), false)
                             : std::move(contiguity)) {
  // setting the proper allocation domain
  if (!stride_order.empty()) {
    auto rank = root_domain_.size();
    NVF_ERROR(
        rank == stride_order.size(), "Invalid size of stride_order vector");

    // checking stride_order is indeed a permutation
    std::vector<int64_t> inc_vec(rank);
    std::iota(inc_vec.begin(), inc_vec.end(), 0);
    NVF_ERROR(
        std::is_permutation(
            stride_order.begin(), stride_order.end(), inc_vec.begin()),
        "stride_order is not a valid: " + toDelimitedString(stride_order));

    allocation_domain_.resize(rank, nullptr);
    for (auto i : c10::irange(rank)) {
      allocation_domain_[rank - 1 - static_cast<int>(stride_order[i])] =
          root_domain_[i];
    }
  }
  validateContiguity(maybeAllocation(), contiguity_);

  // resetDomains initializes other member variables, required by clang-tidy
  resetDomains();
}

TensorDomain::TensorDomain(
    IrBuilderPasskey passkey,
    std::vector<IterDomain*> root_domain,
    std::vector<IterDomain*> leaf_domain,
    std::vector<std::optional<bool>> contiguity)
    : Val(passkey, ValType::TensorDomain, DataType::Null),
      root_domain_(std::move(root_domain)),
      leaf_domain_(std::move(leaf_domain)),
      contiguity_(
          contiguity.empty() ? getContiguityFilledWith(maybeAllocation(), false)
                             : std::move(contiguity)) {
  validateContiguity(maybeAllocation(), contiguity_);

  if (!root_domain_.empty()) {
    NVF_CHECK(!leaf_domain_.empty(), "Root domain is not empty but leaf is");
    ir_utils::validateDomainEquivalence(root_domain_, leaf_domain_);
  }

  // resetDomains initializes other member variables, required by clang-tidy
  resetDomains();
}

TensorDomain::TensorDomain(
    IrBuilderPasskey passkey,
    std::vector<IterDomain*> root_domain,
    std::vector<IterDomain*> rfactor_domain,
    std::vector<IterDomain*> leaf_domain,
    std::vector<std::optional<bool>> contiguity)
    : Val(passkey, ValType::TensorDomain, DataType::Null),
      root_domain_(std::move(root_domain)),
      rfactor_domain_(std::move(rfactor_domain)),
      leaf_domain_(std::move(leaf_domain)),
      contiguity_(
          contiguity.empty() ? getContiguityFilledWith(maybeAllocation(), false)
                             : std::move(contiguity)) {
  validateContiguity(maybeAllocation(), contiguity_);

  if (!root_domain_.empty()) {
    NVF_CHECK(!leaf_domain_.empty(), "Root domain is not empty but leaf is");
    ir_utils::validateDomainEquivalence(root_domain_, leaf_domain_);
    if (!rfactor_domain_.empty()) {
      ir_utils::validateDomainEquivalence(root_domain_, rfactor_domain_);
      ir_utils::validateDomainEquivalence(rfactor_domain_, leaf_domain_);
    }
  }

  // resetDomains initializes other member variables, required by clang-tidy
  resetDomains();
}

TensorDomain::TensorDomain(
    IrBuilderPasskey passkey,
    std::vector<IterDomain*> root_domain,
    std::vector<IterDomain*> rfactor_domain,
    std::vector<IterDomain*> allocation_domain,
    std::vector<IterDomain*> leaf_domain,
    std::vector<std::optional<bool>> contiguity)
    : Val(passkey, ValType::TensorDomain, DataType::Null),
      root_domain_(std::move(root_domain)),
      rfactor_domain_(std::move(rfactor_domain)),
      allocation_domain_(std::move(allocation_domain)),
      leaf_domain_(std::move(leaf_domain)),
      contiguity_(
          contiguity.empty() ? getContiguityFilledWith(maybeAllocation(), false)
                             : std::move(contiguity)) {
  validateContiguity(maybeAllocation(), contiguity_);

  if (!root_domain_.empty()) {
    NVF_CHECK(!leaf_domain_.empty(), "Root domain is not empty but leaf is");
    ir_utils::validateDomainEquivalence(root_domain_, leaf_domain_);
    if (!rfactor_domain_.empty()) {
      ir_utils::validateDomainEquivalence(root_domain_, rfactor_domain_);
      ir_utils::validateDomainEquivalence(rfactor_domain_, leaf_domain_);
    }
    if (!allocation_domain_.empty()) {
      ir_utils::validateDomainEquivalence(root_domain_, allocation_domain_);
      ir_utils::validateDomainEquivalence(allocation_domain_, leaf_domain_);
    }
  }

  // resetDomains initializes other member variables, required by clang-tidy
  resetDomains();
}

TensorDomain::TensorDomain(IrBuilderPasskey passkey, const TensorDomain* src)
    : Val(passkey, ValType::TensorDomain, DataType::Null),
      root_domain_(src->root_domain_),
      rfactor_domain_(src->rfactor_domain_),
      allocation_domain_(src->allocation_domain_),
      leaf_domain_(src->leaf_domain_),
      no_bcast_domain_(src->no_bcast_domain_),
      no_reduction_domain_(src->no_reduction_domain_),
      contiguity_(src->contiguity_),
      has_reduction_(src->has_reduction_) {}

TensorDomain::TensorDomain(const TensorDomain* src, IrCloner* ir_cloner)
    : Val(src, ir_cloner),
      root_domain_(ir_cloner->clone(src->root_domain_)),
      rfactor_domain_(ir_cloner->clone(src->rfactor_domain_)),
      allocation_domain_(ir_cloner->clone(src->allocation_domain_)),
      leaf_domain_(ir_cloner->clone(src->leaf_domain_)),
      no_bcast_domain_(ir_cloner->clone(src->no_bcast_domain_)),
      no_reduction_domain_(ir_cloner->clone(src->no_reduction_domain_)),
      contiguity_(src->contiguity()),
      has_reduction_(src->has_reduction_) {}

NVFUSER_DEFINE_CLONE(TensorDomain)

bool TensorDomain::hasBlockBroadcast() const {
  return std::any_of(
      leaf_domain_.begin(), leaf_domain_.end(), [](IterDomain* id) {
        return id->isBroadcast() && id->isThreadDim();
      });
}

bool TensorDomain::hasGridBroadcast() const {
  return std::any_of(
      leaf_domain_.begin(), leaf_domain_.end(), [](IterDomain* id) {
        return id->isBroadcast() && id->isBlockDim();
      });
}

bool TensorDomain::operator==(const TensorDomain& other) const {
  // Checks equality of each class field. Should not be necessary to
  // check no_bcast_domain_ and no_reduction_domain_ as they are just
  // derived from domain_.
  return root_domain_ == other.root_domain_ &&
      leaf_domain_ == other.leaf_domain_ &&
      rfactor_domain_ == other.rfactor_domain_ &&
      allocation_domain_ == other.allocation_domain_ &&
      contiguity_ == other.contiguity_;
}

bool TensorDomain::sameAs(const Statement* const other) const {
  if (this == other) {
    return true;
  }

  if (!other->isA<TensorDomain>()) {
    return false;
  }

  const TensorDomain* other_td = other->as<TensorDomain>();

  if (nDims() != other_td->nDims()) {
    return false;
  }
  if (root().size() != other_td->root().size()) {
    return false;
  }
  if (rfactor().size() != other_td->rfactor().size()) {
    return false;
  }
  if (allocation().size() != other_td->allocation().size()) {
    return false;
  }

  for (const auto i : c10::irange(nDims())) {
    if (!(axis((int)i)->sameAs(other_td->axis((int)i)))) {
      return false;
    }
  }

  for (const auto i : c10::irange(root().size())) {
    if (!(root()[i]->sameAs(other_td->root()[i]))) {
      return false;
    }
  }

  for (const auto i : c10::irange(rfactor().size())) {
    if (!(rfactor()[i]->sameAs(other_td->rfactor()[i]))) {
      return false;
    }
  }

  for (const auto i : c10::irange(allocation().size())) {
    if (!(allocation()[i]->sameAs(other_td->allocation()[i]))) {
      return false;
    }
  }

  for (const auto i : c10::irange(leaf().size())) {
    if (!(leaf()[i]->sameAs(other_td->leaf()[i]))) {
      return false;
    }
  }

  return true;
}

bool TensorDomain::sameAs(
    const std::vector<IterDomain*>& lhs,
    const std::vector<IterDomain*>& rhs) {
  if (lhs.size() != rhs.size()) {
    return false;
  }
  size_t i = 0;
  for (auto td_lhs : lhs) {
    if (!td_lhs->sameAs(rhs[i++])) {
      return false;
    }
  }
  return true;
}

std::string TensorDomain::toString(const int indent_size, const bool leaf_only)
    const {
  std::stringstream ss;
  if (nDims() == 0) {
    indent(ss, indent_size) << "[ ]";
    return ss.str();
  }
  indent(ss, indent_size) << "[ " << toDelimitedString(leaf()) << " ]";
  if (!leaf_only) {
    ss << "," << std::endl;
    indent(ss, indent_size + 1)
        << "root=[ " << toDelimitedString(root()) << " ]";
    if (hasRFactor()) {
      ss << "," << std::endl;
      indent(ss, indent_size + 1)
          << "rfactor=[ " << toDelimitedString(rfactor()) << " ]";
    }
    if (!allocation_domain_.empty()) {
      ss << "," << std::endl;
      indent(ss, indent_size + 1)
          << "allocation=[ " << toDelimitedString(allocation()) << " ]";
    }
  }
  return ss.str();
}

std::string TensorDomain::toString(const int indent_size) const {
  return toString(indent_size, /*leaf_only=*/true);
}

std::string TensorDomain::toInlineString(int indent_size) const {
  return toString(indent_size);
}

void TensorDomain::setContiguity(
    const std::vector<std::optional<bool>>& contig) {
  NVF_ERROR(
      maybeAllocation().size() == contig.size(),
      "Invalid size of contiguity vector");
  for (auto i : c10::irange(contig.size())) {
    NVF_CHECK(
        maybeAllocation().at(i)->isBroadcast() != contig.at(i).has_value(),
        "The contiguity of a broadcast dimension must be None. "
        "The contiguity of a non-broadcast dimension must be true/false");
  }

  contiguity_ = contig;
}

bool TensorDomain::hasBlockReduction() const {
  return std::any_of(
      leaf_domain_.begin(), leaf_domain_.end(), [](IterDomain* id) {
        return id->isReduction() && id->isThreadDim();
      });
}

bool TensorDomain::hasGridReduction() const {
  return std::any_of(
      leaf_domain_.begin(), leaf_domain_.end(), [](IterDomain* id) {
        return id->isReduction() && id->isBlockDim();
      });
}

bool TensorDomain::hasSymbolicAxis() const {
  // If there's any Symbolic axis, there must be one at the root or
  // rfactor domain.
  return std::any_of(
             root().begin(),
             root().end(),
             [](auto id) { return id->getIterType() == IterType::Symbolic; }) ||
      (hasRFactor() &&
       std::any_of(maybeRFactor().begin(), maybeRFactor().end(), [](auto id) {
         return id->getIterType() == IterType::Symbolic;
       }));
}

bool TensorDomain::hasViewLikeRFactor() const {
  if (!hasRFactor()) {
    // Can't have view like rfactor if there is no rfactor domain
    return false;
  }

  // If there's an rfactor domain and no rfactor product is a reduction, this is
  // a view like rfactor
  return std::none_of(
      maybeRFactor().begin(), maybeRFactor().end(), [](IterDomain* id) {
        return (id->isReduction() || id->isStride()) && id->isRFactorProduct();
      });
}

bool TensorDomain::hasVectorize() const {
  return std::any_of(
      leaf_domain_.begin(), leaf_domain_.end(), [](IterDomain* id) {
        return id->getParallelType() == ParallelType::Vectorize ||
            id->getParallelType() == ParallelType::MisalignedVectorize;
      });
}

std::optional<unsigned int> TensorDomain::getReductionAxis() const {
  auto it = std::find_if(
      leaf_domain_.begin(), leaf_domain_.end(), [](const auto& id) {
        return id->isReduction();
      });
  if (it == leaf_domain_.end()) {
    return std::optional<unsigned int>();
  } else {
    return std::optional<unsigned int>(std::distance(leaf_domain_.begin(), it));
  }
}

// i here is int, as we want to accept negative value and ::size_type can be a
// uint.
IterDomain* TensorDomain::axis(int i) const {
  NVF_ERROR(nDims() > 0, "Tried to access an axis in a 0-dim domain");
  if (i < 0) {
    i += (int)nDims();
  }
  NVF_CHECK(
      i >= 0 && (unsigned int)i < nDims(),
      "Tried to access axis ",
      i,
      " in domain ",
      this);
  return leaf_domain_[i];
}

int64_t TensorDomain::posOf(IterDomain* id) const {
  NVF_ERROR(nDims() > 0, "Tried to find an axis in a 0-dim domain");
  int64_t i = 0;
  while (i < (int64_t)leaf_domain_.size()) {
    if (leaf_domain_[i] == id) {
      return i;
    }
    i++;
  }
  NVF_CHECK(false, "Provided id is not part of this domain.");
}

int64_t TensorDomain::rootPosOf(IterDomain* id) const {
  NVF_ERROR(
      !root_domain_.empty(), "Tried to find an axis in a 0-dim root domain");
  auto it = std::find(root_domain_.begin(), root_domain_.end(), id);
  NVF_ERROR(
      it != root_domain_.end(), "Provided id is not part of root domain.");
  return std::distance(root_domain_.begin(), it);
}

void TensorDomain::split(
    int axis_,
    Val* factor,
    bool inner_split,
    bool trim_out_of_bounds) {
  NVF_ERROR(nDims() > 0, "Tried to do split on a 0-dim domain");
  if (axis_ < 0) {
    axis_ += (int)nDims();
  }

  NVF_ERROR(
      axis_ >= 0 && (unsigned int)axis_ < nDims(),
      "Tried to split on axis outside TensorDomain's range.");

  IterDomain* id = axis(axis_);

  // partial split is only allowed with root domains
  if (trim_out_of_bounds) {
    NVF_ERROR(
        std::find(root().begin(), root().end(), id) != root().end(),
        "Partial split is only allowed with root domains");
  }

  NVF_ERROR(
      !id->isMmaSwizzled(),
      "Further transformation on warp mapped id's not allowed.");

  auto split_ids =
      IterDomain::split(id, factor, inner_split, trim_out_of_bounds);
  leaf_domain_.erase(leaf_domain_.begin() + axis_);
  leaf_domain_.insert(leaf_domain_.begin() + axis_, split_ids.second);
  leaf_domain_.insert(leaf_domain_.begin() + axis_, split_ids.first);
  resetDomains();
}

// Merge "axis_o" and "axis_i" into 1 dimension
void TensorDomain::merge(int axis_o, int axis_i) {
  NVF_ERROR(nDims() > 0, "Tried to do merge on a 0-dim domain");
  if (axis_o < 0) {
    axis_o += (int)nDims();
  }

  if (axis_i < 0) {
    axis_i += (int)nDims();
  }

  NVF_CHECK(
      axis_o >= 0 && (unsigned int)axis_o < nDims() && axis_i >= 0 &&
          (unsigned int)axis_i < nDims(),
      "Invalid merge detected, either one or both axes are outside of TensorView's range.");

  NVF_CHECK(
      axis_o != axis_i,
      "Invalid merge detected, axes provided are the same axis.");

  IterDomain* first = axis(axis_o);
  IterDomain* second = axis(axis_i);

  NVF_ERROR(
      !first->isMmaSwizzled() && !second->isMmaSwizzled(),
      "Further transformation on warp mapped id's not allowed.");

  IterDomain* merged_id = IterDomain::merge(first, second);

  leaf_domain_.erase(leaf_domain_.begin() + axis_i);
  leaf_domain_.erase(leaf_domain_.begin() + axis_o);
  leaf_domain_.insert(leaf_domain_.begin() + axis_o, merged_id);
  resetDomains();
}

// Reorder axes according to map[old_pos] = new_pos
void TensorDomain::reorder(const std::unordered_map<int, int>& old2new_) {
  NVF_ERROR(
      nDims() != 0 || old2new_.empty(), "Tried to reorder a 0-dim domain");
  leaf_domain_ = orderedAs(leaf_domain_, old2new_);
  resetDomains();
}

std::vector<IterDomain*> TensorDomain::orderedAs(
    const std::vector<IterDomain*>& dom,
    const std::unordered_map<int, int>& old2new_) {
  NVF_ERROR(
      !dom.empty() || old2new_.empty(), "Tried to reorder a 0-dim domain");

  // Eventhough these checks are already in TensorView, we want to redo them as
  // we can enter this function from other places, not through TensorView

  auto new2old = ir_utils::normalizeOld2New(old2new_, dom.size());

  std::vector<IterDomain*> reordered_domain;
  std::transform(
      new2old.begin(),
      new2old.end(),
      std::back_inserter(reordered_domain),
      [dom](int i) -> IterDomain* { return dom[i]; });

  return reordered_domain;
}

void TensorDomain::swizzle(SwizzleType swizzle_type, int x, int y) {
  NVF_ERROR(nDims() > 0, "Tried to do merge on a 0-dim domain");

  NVF_CHECK(
      x >= 0 && (unsigned int)x < nDims(),
      "Invalid swizzle detected, either one or both axes are outside of TensorView's range.");

  NVF_CHECK(
      y >= 0 && (unsigned int)y < nDims(),
      "Invalid swizzle detected, either one or both axes are outside of TensorView's range.");

  IterDomain* axis_x = axis(x);
  IterDomain* axis_y = axis(y);

  IterDomain* axis_out_x = nullptr;
  IterDomain* axis_out_y = nullptr;

  std::tie(axis_out_x, axis_out_y) =
      IterDomain::swizzle(swizzle_type, axis_x, axis_y);

  leaf_domain_.erase(leaf_domain_.begin() + x);
  leaf_domain_.insert(leaf_domain_.begin() + x, axis_out_x);

  leaf_domain_.erase(leaf_domain_.begin() + y);
  leaf_domain_.insert(leaf_domain_.begin() + y, axis_out_y);

  resetDomains();
}

void TensorDomain::swizzle(
    Swizzle2DType swizzle_type,
    int x,
    int y,
    SwizzleMode swizzle_mode) {
  NVF_ERROR(nDims() > 0, "Tried to do merge on a 0-dim domain");

  NVF_CHECK(
      x >= 0 && (unsigned int)x < nDims(),
      "Invalid swizzle detected, either one or both axes are outside of TensorView's range.");

  NVF_CHECK(
      y >= 0 && (unsigned int)y < nDims(),
      "Invalid swizzle detected, either one or both axes are outside of TensorView's range.");

  IterDomain* axis_x = axis(x);
  IterDomain* axis_y = axis(y);

  IterDomain* axis_out_x = nullptr;
  IterDomain* axis_out_y = nullptr;

  std::tie(axis_out_x, axis_out_y) =
      IterDomain::swizzle(swizzle_type, axis_x, axis_y, swizzle_mode);

  leaf_domain_.erase(leaf_domain_.begin() + x);
  leaf_domain_.insert(leaf_domain_.begin() + x, axis_out_x);

  leaf_domain_.erase(leaf_domain_.begin() + y);
  leaf_domain_.insert(leaf_domain_.begin() + y, axis_out_y);

  resetDomains();
}

std::vector<IterDomain*> TensorDomain::noReductions(
    const std::vector<IterDomain*>& td) {
  std::vector<IterDomain*> noReductionDomain;
  std::copy_if(
      td.begin(),
      td.end(),
      std::back_inserter(noReductionDomain),
      [](IterDomain* id) { return !id->isReduction() && !id->isStride(); });
  return noReductionDomain;
}

std::vector<IterDomain*> TensorDomain::noBroadcasts(
    const std::vector<IterDomain*>& td) {
  std::vector<IterDomain*> noBroadcastDomain;
  std::copy_if(
      td.begin(),
      td.end(),
      std::back_inserter(noBroadcastDomain),
      [](IterDomain* id) { return !id->isBroadcast(); });
  return noBroadcastDomain;
}

/*static*/ std::vector<std::optional<bool>> TensorDomain::
    getContiguityFilledWith(
        const std::vector<IterDomain*>& rfactor_domain,
        bool fill_value) {
  std::vector<std::optional<bool>> contiguity;
  contiguity.reserve(rfactor_domain.size());
  for (auto id : rfactor_domain) {
    if (id->isBroadcast() || id->isReduction()) {
      contiguity.emplace_back(std::nullopt);
    } else {
      contiguity.emplace_back(fill_value);
    }
  }
  return contiguity;
}

bool TensorDomain::hasBroadcast(const std::vector<IterDomain*>& td) {
  for (auto id : td) {
    if (id->isBroadcast()) {
      return true;
    }
  }
  return false;
}

bool TensorDomain::hasReduction(const std::vector<IterDomain*>& td) {
  for (auto id : td) {
    if (id->isReduction()) {
      return true;
    }
  }
  return false;
}

TensorDomain* TensorDomain::view(const AnalyzeViewResult& view_analysis) {
  NVF_ERROR(nDims() > 0, "Tried to view transform a 0-dim domain");
  return transformView(this, view_analysis);
}

TensorDomain* TensorDomain::flatten(int64_t start_dim, int64_t end_dim) {
  auto inp_domain = noReductions(maybeRFactor());

  if (start_dim < 0) {
    start_dim += (int64_t)inp_domain.size();
  }
  if (end_dim < 0) {
    end_dim += (int64_t)inp_domain.size();
  }
  NVF_CHECK(
      start_dim >= 0 && start_dim < int64_t(inp_domain.size()),
      "Invalid start_dim ",
      start_dim);
  NVF_CHECK(
      end_dim >= 0 && end_dim < int64_t(inp_domain.size()),
      "Invalid end_dim ",
      end_dim);
  NVF_CHECK(start_dim <= end_dim, "start_dim must be <= end_dim");

  std::vector<IterDomain*> new_root_domain;
  new_root_domain.reserve(inp_domain.size());
  for (auto i : c10::irange(inp_domain.size())) {
    bool is_rfactor_dim = i >= size_t(start_dim) && i <= size_t(end_dim);
    auto inp_id = inp_domain[i];
    auto out_id = IterDomainBuilder(inp_id)
                      .is_rfactor_domain(is_rfactor_dim)
                      .extent(
                          (is_rfactor_dim && inp_id->hasExpandedExtent())
                              ? inp_id->expandedExtent()
                              : inp_id->extent())
                      .iter_type(
                          (is_rfactor_dim && inp_id->isBroadcast())
                              ? IterType::Iteration
                              : inp_id->getIterType())
                      .build();
    new_root_domain.push_back(out_id);
  }

  std::vector<IterDomain*> rfactor_domain;
  rfactor_domain.reserve(new_root_domain.size() - (end_dim - start_dim));
  for (auto i : c10::irange(start_dim)) {
    rfactor_domain.push_back(new_root_domain[i]);
  }

  IterDomain* merged_id = new_root_domain[start_dim];
  for (auto i : c10::irange(start_dim + 1, end_dim + 1)) {
    IterDomain* new_merged_id =
        IterDomainBuilder(
            merged_id->container()->zeroVal(),
            mul(merged_id->extent(), new_root_domain[i]->extent()))
            .is_rfactor_domain(true)
            .build();
    IrBuilder::create<Merge>(new_merged_id, merged_id, new_root_domain[i]);
    merged_id = new_merged_id;
  }
  rfactor_domain.push_back(merged_id);

  for (auto i : c10::irange(end_dim + 1, inp_domain.size())) {
    rfactor_domain.push_back(new_root_domain[i]);
  }

  return IrBuilder::create<TensorDomain>(
      new_root_domain,
      rfactor_domain,
      rfactor_domain,
      TensorDomain::getContiguityFilledWith(rfactor_domain, true));
}

// TODO: Rfactor a Welford

// pair is in order where second is the consumer of first
std::pair<TensorDomain*, TensorDomain*> TensorDomain::rFactor(
    const std::vector<int>& axes_) {
  return TransformRFactor::runReplay(this, axes_);
}

void TensorDomain::setAllocationDomain(
    std::vector<IterDomain*> new_allocation_domain,
    std::vector<std::optional<bool>> new_contiguity) {
  validateContiguity(new_allocation_domain, new_contiguity);

  ir_utils::validateDomainEquivalence(root_domain_, new_allocation_domain);
  ir_utils::validateDomainEquivalence(new_allocation_domain, leaf_domain_);

  allocation_domain_ = std::move(new_allocation_domain);
  contiguity_ = std::move(new_contiguity);
}

Split::Split(
    IrBuilderPasskey passkey,
    IterDomain* outer,
    IterDomain* inner,
    IterDomain* in,
    Val* factor,
    bool inner_split,
    Val* start_offset,
    Val* stop_offset)
    : Expr(passkey) {
  NVF_ERROR(
      factor->isIntegralScalar(),
      "Attempted to create a Split node with a non-integer factor.");
  if (start_offset == nullptr) {
    start_offset = passkey.ir_container_->zeroVal();
  }
  if (stop_offset == nullptr) {
    stop_offset = passkey.ir_container_->zeroVal();
  }
  addOutput(outer);
  addOutput(inner);
  addInput(in);
  // TODO add factor as an input, need to check Split::Split during validation
  // and need to check BestEffortReplay::findFirstMismatchedID addInput(factor);
  addAttribute(factor);
  addDataAttribute(inner_split);
  addAttribute(start_offset);
  addAttribute(stop_offset);
}

std::string Split::toString(int indent_size) const {
  std::stringstream ss;
  ss << (innerSplit() ? "Split: " : "Outer split: ");
  ss << in()->toString();
  ss << " by factor " << factor()->toString() << " -> ";
  ss << outer()->toString();
  ss << ", ";
  ss << inner()->toString();
  if (startOffset()) {
    ss << ", start offset: ";
    ss << startOffset()->toString();
  }
  if (stopOffset()) {
    ss << ", stop offset: ";
    ss << stopOffset()->toString();
  }
  ss << "\n";
  return ss.str();
}

std::string Split::toInlineString(int indent_size) const {
  NVF_CHECK(false, "Split can not be printed inline");
}

Val* Split::extent(Val* in_extent, Val* start_offset, Val* stop_offset) {
  NVF_ERROR(in_extent != nullptr);

  if (start_offset != nullptr && !start_offset->isZeroInt()) {
    in_extent = sub(in_extent, start_offset);
  }

  if (stop_offset != nullptr && !stop_offset->isZeroInt()) {
    in_extent = sub(in_extent, stop_offset);
  }

  return in_extent;
}

NVFUSER_DEFINE_CLONE_AND_CREATE(Split)

Merge::Merge(
    IrBuilderPasskey passkey,
    IterDomain* out,
    IterDomain* outer,
    IterDomain* inner)
    : Expr(passkey) {
  addOutput(out);
  addInput(outer);
  addInput(inner);
}

std::string Merge::toString(int indent_size) const {
  std::stringstream ss;
  ss << "Merge: ";
  ss << outer()->toString();
  ss << " and ";
  ss << inner()->toString();
  ss << " -> ";
  ss << out()->toString();
  ss << "\n";
  return ss.str();
}

std::string Merge::toInlineString(int indent_size) const {
  NVF_CHECK(false, "Tensor op can not be printed inline");
}

NVFUSER_DEFINE_CLONE_AND_CREATE(Merge)

Swizzle::Swizzle(
    IrBuilderPasskey passkey,
    IterDomain* out_x,
    IterDomain* out_y,
    IterDomain* in_x,
    IterDomain* in_y,
    SwizzleType swizzle_type)
    : Expr(passkey) {
  addOutput(out_x);
  addOutput(out_y);
  addInput(in_x);
  addInput(in_y);
  addDataAttribute(swizzle_type);
}

std::string Swizzle::toString(int indent_size) const {
  std::stringstream ss;
  ss << swizzleType() << "(2D): ";
  ss << inX()->toString();
  ss << " , ";
  ss << inY()->toString();
  ss << " -> ";
  ss << outX()->toString();
  ss << " , ";
  ss << outY()->toString();
  ss << "\n";
  return ss.str();
}

std::string Swizzle::toInlineString(int indent_size) const {
  NVF_CHECK(false, "Tensor op can not be printed inline");
}

NVFUSER_DEFINE_CLONE_AND_CREATE(Swizzle)

Swizzle2D::Swizzle2D(
    IrBuilderPasskey passkey,
    IterDomain* out_x,
    IterDomain* out_y,
    IterDomain* in_x,
    IterDomain* in_y,
    Swizzle2DType swizzle_type,
    SwizzleMode swizzle_mode)
    : Expr(passkey) {
  addOutput(out_x);
  addOutput(out_y);
  addInput(in_x);
  addInput(in_y);
  addDataAttribute(swizzle_type);
  addDataAttribute(swizzle_mode);
}

std::string Swizzle2D::toString(int indent_size) const {
  std::stringstream ss;
  ss << swizzleType() << "(2D): ";
  ss << inX()->toString();
  ss << " , ";
  ss << inY()->toString();
  ss << " -> ";
  ss << outX()->toString();
  ss << " , ";
  ss << outY()->toString();
  ss << "\n";
  return ss.str();
}

std::string Swizzle2D::toInlineString(int indent_size) const {
  NVF_CHECK(false, "Tensor op can not be printed inline");
}

NVFUSER_DEFINE_CLONE_AND_CREATE(Swizzle2D)

Resize::Resize(
    IrBuilderPasskey passkey,
    IterDomain* out,
    IterDomain* in,
    Val* left,
    Val* right)
    : Expr(passkey) {
  addOutput(out);
  addInput(in);
  addAttribute(left);
  addAttribute(right);
}

std::string Resize::toString(int indent_size) const {
  std::stringstream ss;
  ss << "Resize: ";
  ss << in()->toString();
  ss << " by " << leftExpand()->toInlineString() << " and "
     << rightExpand()->toInlineString();
  ss << " -> ";
  ss << out()->toString();
  ss << "\n";
  return ss.str();
}

std::string Resize::toInlineString(int indent_size) const {
  NVF_CHECK(false, "Resize can not be printed inline");
}

NVFUSER_DEFINE_CLONE_AND_CREATE(Resize)

NamedScalar::NamedScalar(
    IrBuilderPasskey passkey,
    std::string name,
    DataType dtype)
    : Val(passkey, ValType::NamedScalar, dtype), name_(std::move(name)) {}

NamedScalar::NamedScalar(const NamedScalar* src, IrCloner* ir_cloner)
    : Val(src, ir_cloner), name_(src->name_) {}

NVFUSER_DEFINE_CLONE(NamedScalar)

bool NamedScalar::sameAs(const Statement* other) const {
  if (this == other) {
    return true;
  }
  if (!other->isA<NamedScalar>()) {
    return false;
  }
  return other->as<NamedScalar>()->name().compare(name()) == 0;
}

NamedScalar* NamedScalar::getParallelDim(ParallelType p_type) {
  NVF_ERROR(
      isParallelTypeThread(p_type),
      "Cannot get parallel dim of non thread type, received: ",
      p_type);
  NVF_ERROR(FusionGuard::getCurFusion() != nullptr);
  std::string parallel_dim = stringifyThreadSize(p_type);
  return IrBuilder::create<NamedScalar>(parallel_dim, DataType::Index);
}

NamedScalar* NamedScalar::getParallelIndex(ParallelType p_type) {
  NVF_ERROR(FusionGuard::getCurFusion() != nullptr);
  std::string parallel_ind = stringifyThread(p_type);
  return IrBuilder::create<NamedScalar>(parallel_ind, DataType::Index);
}

std::optional<ParallelType> NamedScalar::getParallelDim() const {
  if (stringifyThreadSize(ParallelType::TIDx).compare(name()) == 0) {
    return std::optional<ParallelType>(ParallelType::TIDx);
  } else if (stringifyThreadSize(ParallelType::TIDy).compare(name()) == 0) {
    return std::optional<ParallelType>(ParallelType::TIDy);
  } else if (stringifyThreadSize(ParallelType::TIDz).compare(name()) == 0) {
    return std::optional<ParallelType>(ParallelType::TIDz);
  } else if (stringifyThreadSize(ParallelType::BIDx).compare(name()) == 0) {
    return std::optional<ParallelType>(ParallelType::BIDx);
  } else if (stringifyThreadSize(ParallelType::BIDy).compare(name()) == 0) {
    return std::optional<ParallelType>(ParallelType::BIDy);
  } else if (stringifyThreadSize(ParallelType::BIDz).compare(name()) == 0) {
    return std::optional<ParallelType>(ParallelType::BIDz);
  }
  return std::nullopt;
}

std::optional<ParallelType> NamedScalar::getParallelIndex() const {
  if (stringifyThread(ParallelType::TIDx).compare(name()) == 0) {
    return std::optional<ParallelType>(ParallelType::TIDx);
  } else if (stringifyThread(ParallelType::TIDy).compare(name()) == 0) {
    return std::optional<ParallelType>(ParallelType::TIDy);
  } else if (stringifyThread(ParallelType::TIDz).compare(name()) == 0) {
    return std::optional<ParallelType>(ParallelType::TIDz);
  } else if (stringifyThread(ParallelType::BIDx).compare(name()) == 0) {
    return std::optional<ParallelType>(ParallelType::BIDx);
  } else if (stringifyThread(ParallelType::BIDy).compare(name()) == 0) {
    return std::optional<ParallelType>(ParallelType::BIDy);
  } else if (stringifyThread(ParallelType::BIDz).compare(name()) == 0) {
    return std::optional<ParallelType>(ParallelType::BIDz);
  }
  return std::nullopt;
}

PadOp::PadOp(
    IrBuilderPasskey passkey,
    TensorView* out,
    TensorView* inp,
    const std::vector<Val*>& pad_widths,
    Val* value)
    : Expr(passkey) {
  const auto ndims =
      TensorDomain::noReductions(inp->getMaybeRFactorDomain()).size();
  NVF_ERROR(
      pad_widths.size() % 2 == 0,
      "Invalid size of padding width vector: ",
      pad_widths.size(),
      ". Number of width vals must be even.");
  NVF_ERROR(
      pad_widths.size() == ndims * 2,
      "Invalid size of padding width vector: ",
      pad_widths.size(),
      ". All dimensions, padded or not, must have width vals. Use zero for non non-padded dimensions.");
  addOutput(out);
  addInput(inp);
  addInput(value);
  for (auto width : pad_widths) {
    NVF_CHECK(width != nullptr, "Padding width must not be nullptr");
    addInput(width);
  }
}

NVFUSER_DEFINE_CLONE_AND_CREATE(PadOp)

std::string PadOp::toString(int indent_size) const {
  std::stringstream ss;
  indent(ss, indent_size) << out()->toString() << "\n";
  indent(ss, indent_size) << "   = pad( " << in()->toString() << ", {"
                          << toDelimitedString(getPadWidths()) << "}"
                          << " )\n";
  return ss.str();
}

std::string PadOp::toInlineString(int indent_size) const {
  NVF_CHECK(false, "Tensor op can not be printed inline");
}

std::vector<int> PadOp::getPaddedAxes() const {
  auto num_dims = out()->as<TensorView>()->getRootDomain().size();
  std::vector<int> padded_axes;
  for (const auto i : c10::irange(num_dims)) {
    auto [left_pad, right_pad] = getPadWidths((int)i);
    // Filter out non-padded dimension
    if (left_pad->isZeroInt() && right_pad->isZeroInt()) {
      continue;
    }
    padded_axes.push_back((int)i);
  }
  return padded_axes;
}

std::vector<Val*> PadOp::getPadWidths() const {
  return {getPadWidthInputBegin(), getPadWidthInputEnd()};
}

std::pair<Val*, Val*> PadOp::getPadWidths(int axis) const {
  auto num_dims = (int)out()->as<TensorView>()->getRootDomain().size();

  if (axis < 0) {
    axis += num_dims;
  }

  NVF_CHECK(axis >= 0 && axis < num_dims, "Invalid axis: ", axis);

  int64_t offset_even = (int64_t)axis * 2;
  int64_t offset_odd = offset_even + 1;
  return std::make_pair(
      (*(getPadWidthInputBegin() + offset_even))->as<Val>(),
      (*(getPadWidthInputBegin() + offset_odd))->as<Val>());
}

std::vector<PolymorphicValue> PadOp::evaluate(
    const ExpressionEvaluator& ee,
    const std::vector<PolymorphicValue>& inputs) const {
  const auto& in = inputs.at(0).as<at::Tensor>();
  double value = (double)inputs.at(1);

  std::vector<int64_t> pad_widths;
  auto pad_width_offset = getPadWidthInputOffset();
  auto num_dims = in.dim();

  for (auto i = num_dims - 1; i > -1; i--) {
    auto left_pad = (int64_t)inputs.at(pad_width_offset + 2 * i);
    auto right_pad = (int64_t)inputs.at(pad_width_offset + 2 * i + 1);
    pad_widths.push_back(left_pad);
    pad_widths.push_back(right_pad);
  }

  return {at::pad(in, pad_widths, "constant", value)};
}

SliceOp::SliceOp(
    IrBuilderPasskey passkey,
    TensorView* out,
    TensorView* inp,
    const std::vector<Slice>& ranges)
    : Expr(passkey) {
  const auto ndims =
      TensorDomain::noReductions(inp->getMaybeRFactorDomain()).size();
  NVF_ERROR(
      ndims == ranges.size(),
      "The range vector must have the same number of Slice descriptors. Given: ",
      ranges.size(),
      ", Expected: ",
      ndims);

  addOutput(out);
  addInput(inp);
  for (const auto& range : ranges) {
    NVF_ERROR(range.start != nullptr, "nullptr not allowed");
    NVF_ERROR(range.stop != nullptr, "nullptr not allowed");
    NVF_ERROR(range.step != nullptr, "nullptr not allowed");
    addInput(range.start);
    addInput(range.stop);
    addInput(range.step);
  }
}

NVFUSER_DEFINE_CLONE_AND_CREATE(SliceOp)

std::string SliceOp::toString(int indent_size) const {
  std::stringstream ss;
  indent(ss, indent_size) << out()->toString() << "\n";
  indent(ss, indent_size) << "   = slice( " << in()->toString() << ", {";
  for (const auto& slice : getRanges()) {
    ss << " {"
       << toDelimitedString(std::vector<std::string>{
              slice.start->toString(),
              slice.stop->toString(),
              slice.step->toString()})
       << "}";
  }
  ss << " } )\n";
  return ss.str();
}

std::string SliceOp::toInlineString(int indent_size) const {
  NVF_CHECK(false, "Tensor op can not be printed inline");
}

std::vector<Slice> SliceOp::getRanges() const {
  const auto num_range_vals =
      std::distance(getRangeInputBegin(), getRangeInputEnd());
  NVF_ERROR(
      num_range_vals % 3 == 0,
      "Unexpected number of range vals: ",
      num_range_vals);
  auto ndims = num_range_vals / 3;
  std::vector<Slice> ranges(ndims);
  auto range_val_it = getRangeInputBegin();
  for (const auto i : c10::irange(ndims)) {
    ranges.at(i) = Slice{
        .start = *range_val_it,
        .stop = *(range_val_it + 1),
        .step = *(range_val_it + 2)};
    range_val_it += 3;
  }
  return ranges;
}

std::vector<PolymorphicValue> SliceOp::evaluate(
    const ExpressionEvaluator& ee,
    const std::vector<PolymorphicValue>& inputs) const {
  const auto& in = inputs.at(0).as<at::Tensor>();
  std::vector<at::indexing::TensorIndex> ranges;
  auto ranges_offset = getRangeInputOffset();
  auto num_dims = in.dim();
  for (const auto i : c10::irange(num_dims)) {
    auto start = (int64_t)inputs.at(ranges_offset + 3 * i);
    auto stop = (int64_t)inputs.at(ranges_offset + 3 * i + 1);
    auto step = (int64_t)inputs.at(ranges_offset + 3 * i + 2);
    ranges.emplace_back(at::indexing::Slice(start, stop, step));
  }
  return {in.index(ranges)};
}

CatOp::CatOp(
    IrBuilderPasskey passkey,
    Val* out,
    const std::vector<Val*>& inputs,
    int64_t concatenated_dim)
    : Expr(passkey) {
  addOutput(out);
  for (auto inp : inputs) {
    addInput(inp);
  }
  NVF_ERROR(
      concatenated_dim >= 0 &&
          concatenated_dim <
              static_cast<int>(ir_utils::getTv(out)->getRootDomain().size()),
      "Invalid dimension to concatenate: ",
      concatenated_dim);

  addDataAttribute(concatenated_dim);
}

CatOp::CatOp(
    IrBuilderPasskey passkey,
    Val* out,
    const std::vector<Val*>& inputs,
    int64_t concatenated_dim,
    Val* concatenated_domain_index,
    const std::vector<Val*>& preds)
    : Expr(passkey) {
  NVF_ERROR(
      passkey.ir_container_ != nullptr,
      "IrContainer must be provided to create a CatOp.");
  NVF_ERROR(
      passkey.ir_container_->isA<kir::Kernel>(),
      "Should only be used for Kernel container.");

  addOutput(out);
  for (auto inp : inputs) {
    addInput(inp);
  }
  addDataAttribute(concatenated_dim);
  addAttribute(concatenated_domain_index);
  for (auto pred : preds) {
    addAttribute(pred);
  }
}

NVFUSER_DEFINE_CLONE_AND_CREATE(CatOp)

std::string CatOp::toString(int indent_size) const {
  std::stringstream ss;
  indent(ss, indent_size) << output(0)->toString() << "\n";
  indent(ss, indent_size) << "   = cat( ";
  ss << toDelimitedString(inputs());
  ss << ", " << concatenatedDim();
  ss << " )\n";
  return ss.str();
}

std::string CatOp::toInlineString(int indent_size) const {
  NVF_CHECK(false, "Tensor op can not be printed inline");
}

Val* CatOp::getConcatenatedDomainIndex() const {
  NVF_ERROR(
      container()->isA<kir::Kernel>(),
      "Should only be used for Kernel container.");
  NVF_ERROR(!attributes().empty(), "No attribute found");
  NVF_ERROR(attribute(1) != nullptr, "nulllptr attribute is invalid");
  auto idx = attribute(1)->as<Val>();
  return idx;
}

Val* CatOp::getPred(int input_idx) const {
  NVF_ERROR(
      container()->isA<kir::Kernel>(),
      "Should only be used for Kernel container.");
  const auto num_input_tensors = static_cast<int>(inputs().size());
  NVF_ERROR(input_idx < num_input_tensors, "Invalid input index: ", input_idx);
  const auto attr_idx = input_idx + 2;
  NVF_ERROR(
      attr_idx < static_cast<int>(attributes().size()),
      "Invalid attribute index: ",
      attr_idx,
      ", number of attributes: ",
      attributes().size());
  auto attr = attributeVal(attr_idx);
  NVF_ERROR(attr != nullptr, "nullptr attribute is invalid");
  NVF_ERROR(
      attr->dtype() == DataType::Bool,
      "Attribute must be a Bool val: ",
      attr->toInlineString());
  auto pred = attr;
  return pred;
}

std::vector<PolymorphicValue> CatOp::evaluate(
    const ExpressionEvaluator& ee,
    const std::vector<PolymorphicValue>& inputs) const {
  std::vector<at::Tensor> in;
  int64_t concat_dim = concatenatedDim();
  for (auto i : c10::irange(inputs.size())) {
    auto unpadded_inp = ee.evaluate(input(i)->definition()->input(0));
    in.push_back(unpadded_inp.as<at::Tensor>());
  }
  return {at::cat(in, concat_dim)};
}

} // namespace nvfuser<|MERGE_RESOLUTION|>--- conflicted
+++ resolved
@@ -2111,9 +2111,6 @@
 
   // After removing the broadcast dimensions, the format should be
   // [M, K] x [K, N] compatible with aten::matmul format.
-<<<<<<< HEAD
-  return {in_a.matmul(in_b)};
-=======
   auto output = in_a.matmul(in_b);
 
   // ATen preserves the input dtype whereas MmaOP generates float outputs.
@@ -2127,7 +2124,6 @@
     output = output.to(data_type_to_aten(out()->getDataType().value()));
   }
   return {output};
->>>>>>> 0d004d99
 }
 
 NVFUSER_DEFINE_CLONE_AND_CREATE(MmaOp)
