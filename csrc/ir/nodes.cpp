--- conflicted
+++ resolved
@@ -19,6 +19,7 @@
 #include <logical_domain_map.h>
 #include <multidevice/utils.h>
 #include <ops/arith.h>
+#include <runtime/allocations.h>
 #include <transform_iter.h>
 #include <transform_rfactor.h>
 #include <transform_view.h>
@@ -67,6 +68,20 @@
 
 std::string FullOp::toInlineString(int indent_size) const {
   NVF_CHECK(false, "Tensor op can not be printed inline");
+}
+
+std::vector<PolymorphicValue> FullOp::evaluate(
+    const ExpressionEvaluator& ee,
+    const std::vector<PolymorphicValue>& inputs) const {
+  std::vector<int64_t> shape;
+  for (auto i : c10::irange(inputs.size() - 1)) {
+    shape.push_back(inputs.at(i).as<int64_t>());
+  }
+  DataType dtype = getFillValue()->getDataType().value();
+  const auto options =
+      at::TensorOptions().device(at::kCUDA).dtype(data_type_to_aten(dtype));
+  using namespace PolymorphicValue_functions;
+  return {at::full(shape, toScalar(inputs.back()), options)};
 }
 
 NVFUSER_DEFINE_CLONE_AND_CREATE(FullOp)
@@ -104,6 +119,15 @@
       .at(dim());
 }
 
+std::vector<PolymorphicValue> SelectOp::evaluate(
+    const ExpressionEvaluator& ee,
+    const std::vector<PolymorphicValue>& inputs) const {
+  const auto& in = inputs.at(0).as<at::Tensor>();
+  int64_t dimension = dim();
+  int64_t index = (int64_t)inputs.at(1);
+  return {in.select(dimension, index)};
+}
+
 NVFUSER_DEFINE_CLONE_AND_CREATE(SelectOp)
 
 IndexSelectOp::IndexSelectOp(
@@ -141,6 +165,15 @@
 
 IterDomain* IndexSelectOp::getConsumerOfIndexedID() const {
   return ir_utils::getTvOutput(this)->getLogicalDomain().at(dim());
+}
+
+std::vector<PolymorphicValue> IndexSelectOp::evaluate(
+    const ExpressionEvaluator& ee,
+    const std::vector<PolymorphicValue>& inputs) const {
+  const auto& in = inputs.at(0).as<at::Tensor>();
+  int64_t dimension = dim();
+  const auto& indices = inputs.at(1).as<at::Tensor>().squeeze();
+  return {at::index_select(in, dimension, indices)};
 }
 
 NVFUSER_DEFINE_CLONE_AND_CREATE(IndexSelectOp)
@@ -185,6 +218,19 @@
 
 IterDomain* TorchGatherOp::getConsumerOfIndexedID() const {
   return ir_utils::getTvOutput(this)->getLogicalDomain().at(dim());
+}
+
+std::vector<PolymorphicValue> TorchGatherOp::evaluate(
+    const ExpressionEvaluator& ee,
+    const std::vector<PolymorphicValue>& inputs) const {
+  const auto& input = inputs.at(0).as<at::Tensor>();
+  const auto& index = inputs.at(1).as<at::Tensor>();
+  auto dimension = dim();
+  if (exactSizes()) {
+    return {at::take_along_dim(input, index, dimension)};
+  } else {
+    return {at::gather(input, dimension, index)};
+  }
 }
 
 NVFUSER_DEFINE_CLONE_AND_CREATE(TorchGatherOp)
@@ -225,6 +271,16 @@
   return ir_utils::getTvOutput(this)->getLogicalDomain().at(dim());
 }
 
+std::vector<PolymorphicValue> ScatterOp::evaluate(
+    const ExpressionEvaluator& ee,
+    const std::vector<PolymorphicValue>& inputs) const {
+  const auto& input = inputs.at(0).as<at::Tensor>();
+  const auto& index = inputs.at(1).as<at::Tensor>();
+  const auto& src = inputs.at(2).as<at::Tensor>();
+  auto dimension = dim();
+  return {at::scatter(input, dimension, index, src)};
+}
+
 NVFUSER_DEFINE_CLONE_AND_CREATE(ScatterOp)
 
 IotaOp::IotaOp(
@@ -258,6 +314,31 @@
   NVF_CHECK(false, "Tensor op can not be printed inline");
 }
 
+std::vector<PolymorphicValue> IotaOp::evaluate(
+    const ExpressionEvaluator& ee,
+    const std::vector<PolymorphicValue>& inputs) const {
+  const auto options =
+      at::TensorOptions().device(at::kCUDA).dtype(data_type_to_aten(dtype()));
+  int64_t length = (int64_t)inputs.at(0);
+
+  if (isIntegralType(dtype())) {
+    int64_t start = (int64_t)inputs.at(1);
+    int64_t step = (int64_t)inputs.at(2);
+    int64_t end = start + step * length;
+    return {at::arange(start, end, step, options)};
+  } else if (isFloatingPointType(dtype())) {
+    double start = (double)inputs.at(1);
+    double step = (double)inputs.at(2);
+    // Due to rounding error, it can be hard to guarantee the size of
+    // the output of arange to be exactly length, so we generate a
+    // larger tensor and truncate it to length.
+    double end = start + step * ((double)length + 1);
+    return {at::arange(start, end, step, options).narrow(0, 0, length)};
+  } else {
+    NVF_THROW("Unsupported dtype in IotaOp evaluator: ", dtype());
+  }
+}
+
 NVFUSER_DEFINE_CLONE_AND_CREATE(IotaOp)
 
 EyeOp::EyeOp(IrBuilderPasskey passkey, Val* out, DataType dtype)
@@ -285,6 +366,19 @@
 std::string EyeOp::toInlineString(int indent_size) const {
   NVF_CHECK(false, "Tensor op can not be printed inline");
 }
+std::vector<PolymorphicValue> EyeOp::evaluate(
+    const ExpressionEvaluator& ee,
+    const std::vector<PolymorphicValue>& inputs) const {
+  const auto options =
+      at::TensorOptions().device(at::kCUDA).dtype(data_type_to_aten(dtype()));
+  int64_t nrows = (int64_t)inputs.at(0);
+  if (inputs.size() > 1) {
+    int64_t ncols = (int64_t)inputs.at(1);
+    return {at::eye(nrows, ncols, options)};
+  } else {
+    return {at::eye(nrows, options)};
+  }
+}
 
 NVFUSER_DEFINE_CLONE_AND_CREATE(EyeOp)
 
@@ -293,6 +387,133 @@
   addOutput(out);
   addInput(in);
   addDataAttribute(type);
+}
+
+std::vector<PolymorphicValue> UnaryOp::evaluate(
+    const ExpressionEvaluator& ee,
+    const std::vector<PolymorphicValue>& inputs) const {
+  using namespace PolymorphicValue_functions;
+
+  const auto& in = inputs.at(0);
+  if (!in.hasValue()) {
+    return {std::monostate{}};
+  }
+
+  switch (getUnaryOpType()) {
+    case UnaryOpType::Neg:
+      return {-in};
+    case UnaryOpType::Cast:
+      if (in.is<at::Tensor>()) {
+        return {PolymorphicValue(
+            in.as<at::Tensor>().to(data_type_to_aten(out()->dtype())))};
+      } else if (isIntegralType(*out()->getDataType())) {
+        return {PolymorphicValue((int64_t)in)};
+      } else if (isFloatingPointType(*out()->getDataType())) {
+        return {PolymorphicValue((double)in)};
+      } else if (out()->getDataType() == DataType::Bool) {
+        return {PolymorphicValue((bool)in)};
+      } else if (isComplexType(*out()->getDataType())) {
+        return {PolymorphicValue((std::complex<double>)in)};
+      } else {
+        NVF_THROW("dtype not supported in evaluator: ", *out()->getDataType());
+      }
+    case UnaryOpType::Reciprocal:
+      return {1.0 / in};
+      break;
+    case UnaryOpType::Abs:
+      return {abs(in)};
+      break;
+    case UnaryOpType::LogicalNot:
+      return {!in};
+      break;
+    case UnaryOpType::BitwiseNot:
+      return {~in};
+      break;
+    case UnaryOpType::Erf:
+      return {erf(in)};
+      break;
+    case UnaryOpType::ToUnsignedSmemAddr:
+      return {(int64_t)(unsigned)in};
+      break;
+    case UnaryOpType::AdjustPartialLdMatrixAddrInTuring8:
+    case UnaryOpType::AdjustPartialLdMatrixAddrInTuring16:
+      return {in};
+      break;
+    case UnaryOpType::Dereference:
+      if (*out()->getDataType() == DataType::Float) {
+        return {PolymorphicValue((double)*(float*)in)};
+      } else {
+        NVF_THROW("dtype not supported in evaluator: ", *out()->getDataType());
+      }
+      break;
+    case UnaryOpType::Sigmoid:
+      return {in.as<at::Tensor>().sigmoid()};
+      break;
+    case UnaryOpType::Tanh:
+      return {in.as<at::Tensor>().tanh()};
+      break;
+    case UnaryOpType::Relu:
+      return {at::relu(in.as<at::Tensor>())};
+      break;
+    case UnaryOpType::Gelu:
+      return {at::gelu(in.as<at::Tensor>())};
+      break;
+    case UnaryOpType::Exp:
+      return {at::exp(in.as<at::Tensor>())};
+      break;
+    case UnaryOpType::Sin:
+      return {in.as<at::Tensor>().sin()};
+      break;
+    case UnaryOpType::Signbit:
+      return {signbit(in)};
+      break;
+    case UnaryOpType::Cos:
+      return {in.as<at::Tensor>().cos()};
+      break;
+    case UnaryOpType::BitCast:
+      NVF_CHECK(
+          dataTypeSize(input(0)->dtype()) == dataTypeSize(out()->dtype()),
+          "BitCast only works for types of the same size");
+      if (isComplexType(input(0)->dtype()) &&
+          std::holds_alternative<ArrayType>(out()->dtype().type)) {
+        // view_as_real case.
+        auto vec_type = std::get<ArrayType>(out()->dtype().type);
+        auto inp_scalar_type = getTypeFromComplexType(input(0)->dtype());
+        NVF_CHECK(
+            *vec_type.type == inp_scalar_type,
+            "Output type must be the same as the scalar type of the complex input.");
+        NVF_CHECK(
+            vec_type.size == 2,
+            "Expected output to be array of size 2, found array of size ",
+            vec_type.size);
+        return {in.as<at::Tensor>()};
+      } else {
+        return {in.as<at::Tensor>().view(data_type_to_aten(out()->dtype()))};
+      }
+      break;
+    case UnaryOpType::Rsqrt:
+      return {in.as<at::Tensor>().rsqrt()};
+      break;
+    case UnaryOpType::Real:
+      return {at::real(in.as<at::Tensor>())};
+      break;
+    case UnaryOpType::Imag:
+      return {at::imag(in.as<at::Tensor>())};
+      break;
+    case UnaryOpType::Tan:
+      return {in.as<at::Tensor>().tan()};
+      break;
+    case UnaryOpType::IsFinite:
+      return {at::isfinite(in.as<at::Tensor>())};
+      break;
+    default:
+      NVF_CHECK(
+          false,
+          "Unexpected operator type ",
+          getUnaryOpType(),
+          " in ",
+          toString());
+  }
 }
 
 void UnaryOp::printHelper(std::stringstream& ss, std::string input) const {
@@ -360,8 +581,6 @@
   addDataAttribute(type);
 }
 
-<<<<<<< HEAD
-=======
 std::vector<PolymorphicValue> BinaryOp::evaluate(
     const ExpressionEvaluator& ee,
     const std::vector<PolymorphicValue>& inputs) const {
@@ -460,7 +679,6 @@
   }
 }
 
->>>>>>> 37bc4fa0
 void BinaryOp::printHelper(
     std::stringstream& ss,
     int indent_size,
@@ -538,6 +756,38 @@
   addInput(in2);
   addInput(in3);
   addDataAttribute(type);
+}
+
+std::vector<PolymorphicValue> TernaryOp::evaluate(
+    const ExpressionEvaluator& ee,
+    const std::vector<PolymorphicValue>& inputs) const {
+  using namespace PolymorphicValue_functions;
+  const auto& a = inputs.at(0);
+  const auto& b = inputs.at(1);
+  const auto& c = inputs.at(2);
+  switch (getTernaryOpType()) {
+    case TernaryOpType::Clamp:
+      return {std::min(std::max(a, b), c)};
+      break;
+    case TernaryOpType::Lerp:
+      // This is the same lerp computed in helpers.cu
+      // https://math.stackexchange.com/a/1798323
+      return {(c < 0.5) ? a + c * (b - a) : b - (b - a) * (1.0 - c)};
+      break;
+    case TernaryOpType::Threshold:
+      return {(a <= b) ? c : a};
+      break;
+    case TernaryOpType::Where:
+      return {a.as<bool>() ? b : c};
+      break;
+    default:
+      NVF_CHECK(
+          false,
+          "Unexpected operator type: ",
+          getTernaryOpType(),
+          " in ",
+          toString());
+  }
 }
 
 void TernaryOp::printHelper(
@@ -640,6 +890,12 @@
   return ss.str();
 }
 
+std::vector<PolymorphicValue> ArrayConstruct::evaluate(
+    const ExpressionEvaluator& ee,
+    const std::vector<PolymorphicValue>& inputs) const {
+  return {PolymorphicValue(inputs)};
+}
+
 NVFUSER_DEFINE_CLONE_AND_CREATE(ArrayConstruct)
 
 ReverseArray::ReverseArray(IrBuilderPasskey passkey, Val* output, Val* input)
@@ -681,6 +937,16 @@
   return ss.str();
 }
 
+std::vector<PolymorphicValue> ReverseArray::evaluate(
+    const ExpressionEvaluator& ee,
+    const std::vector<PolymorphicValue>& inputs) const {
+  NVF_ERROR(inputs.size() == 1, "ReverseArray expects 1 input");
+  PolymorphicValue array = inputs.at(0);
+  auto& vec = array.as<std::vector>();
+  std::reverse(vec.begin(), vec.end());
+  return {std::move(array)};
+}
+
 NVFUSER_DEFINE_CLONE_AND_CREATE(ReverseArray)
 
 GetItem::GetItem(IrBuilderPasskey passkey, Val* output, Val* array, Val* index)
@@ -705,6 +971,13 @@
   ss << "(" << array()->toInlineString() << ")[" << index()->toInlineString()
      << "]";
   return ss.str();
+}
+
+std::vector<PolymorphicValue> GetItem::evaluate(
+    const ExpressionEvaluator& ee,
+    const std::vector<PolymorphicValue>& inputs) const {
+  NVF_ERROR(inputs.size() == 2, "GetItem expects 2 inputs");
+  return {PolymorphicValue(inputs.at(0)[inputs.at(1)])};
 }
 
 NVFUSER_DEFINE_CLONE_AND_CREATE(GetItem)
@@ -762,6 +1035,22 @@
   return ss.str();
 }
 
+std::vector<PolymorphicValue> StructConstruct::evaluate(
+    const ExpressionEvaluator& ee,
+    const std::vector<PolymorphicValue>& inputs) const {
+  NVF_ERROR(
+      this->inputs().size() == inputs.size(),
+      "StructConstruct expects ",
+      this->inputs().size(),
+      " inputs");
+  PolymorphicValue struct_ =
+      std::get<StructType>(output(0)->dtype().type).create();
+  for (int64_t i : c10::irange((int64_t)inputs.size())) {
+    struct_->*attribute<std::string>(i) = inputs.at(i);
+  }
+  return {std::move(struct_)};
+}
+
 NVFUSER_DEFINE_CLONE_AND_CREATE(StructConstruct)
 
 GetAttr::GetAttr(
@@ -790,6 +1079,13 @@
   std::stringstream ss;
   ss << "(" << struct_()->toInlineString() << ")." << attr();
   return ss.str();
+}
+
+std::vector<PolymorphicValue> GetAttr::evaluate(
+    const ExpressionEvaluator& ee,
+    const std::vector<PolymorphicValue>& inputs) const {
+  NVF_ERROR(inputs.size() == 1, "GetAttr expects 1 input");
+  return {inputs.at(0)->*attr()};
 }
 
 NVFUSER_DEFINE_CLONE_AND_CREATE(GetAttr)
@@ -836,6 +1132,14 @@
 
 std::string TensorConstruct::toInlineString(int indent_size) const {
   NVF_CHECK(false, "Tensor op can not be printed inline");
+}
+
+std::vector<PolymorphicValue> TensorConstruct::evaluate(
+    const ExpressionEvaluator& ee,
+    const std::vector<PolymorphicValue>& inputs) const {
+  NVF_ERROR(inputs.size() == 1, "TensorConstruct expects 1 input");
+  using namespace PolymorphicValue_functions;
+  return {toTensor(inputs.at(0))};
 }
 
 NVFUSER_DEFINE_CLONE_AND_CREATE(TensorConstruct)
@@ -985,6 +1289,26 @@
 
 std::string BroadcastOp::toInlineString(int indent_size) const {
   NVF_CHECK(false, "Tensor op can not be printed inline");
+}
+
+std::vector<PolymorphicValue> BroadcastOp::evaluate(
+    const ExpressionEvaluator& ee,
+    const std::vector<PolymorphicValue>& inputs) const {
+  NVF_ERROR(
+      inputs.size() == 1,
+      "BroadcastOp expects exactly 1 input, but received ",
+      inputs.size());
+  std::vector<int64_t> out_shape;
+  const auto& in = inputs.at(0).as<at::Tensor>();
+  int64_t idx = 0;
+  for (bool b : getBroadcastDimFlags()) {
+    if (b) {
+      out_shape.push_back(1);
+    } else {
+      out_shape.push_back(in.sizes()[idx++]);
+    }
+  }
+  return {in.view(out_shape)};
 }
 
 NVFUSER_DEFINE_CLONE_AND_CREATE(BroadcastOp)
@@ -1071,6 +1395,35 @@
 
 std::string SqueezeOp::toInlineString(int indent_size) const {
   NVF_CHECK(false, "Tensor op can not be printed inline");
+}
+
+std::vector<PolymorphicValue> SqueezeOp::evaluate(
+    const ExpressionEvaluator& ee,
+    const std::vector<PolymorphicValue>& inputs) const {
+  NVF_ERROR(
+      inputs.size() == 1,
+      "SqueezeOp expects exactly 1 input, but received ",
+      inputs.size());
+  std::vector<int64_t> out_shape;
+  const auto& in = inputs.at(0).as<at::Tensor>();
+  const auto& is_squeeze_dims = getSqueezeDimFlags();
+  NVF_ERROR(
+      (int64_t)is_squeeze_dims.size() == in.dim(),
+      "The dimensions of input tensor and does not match with is_squeeze_dims");
+  at::Tensor out = in;
+  for (int64_t i : c10::irange((int64_t)is_squeeze_dims.size())) {
+    if (is_squeeze_dims[i]) {
+      if (in.stride(i) == 0) {
+        // If the input dimension is expanded in this dimension, undo the expand
+        // by slicing. This ensures that any broadcast dimensions will be
+        // unexpanded when we do the final call to view()
+        out = out.slice(i, 0, 1);
+      }
+    } else {
+      out_shape.push_back(in.sizes()[i]);
+    }
+  }
+  return {out.view(out_shape)};
 }
 
 void SqueezeOp::checkConcretization(Val* old_val, Val* new_val) const {
@@ -1167,6 +1520,43 @@
   NVF_CHECK(false, "Tensor op can not be printed inline");
 }
 
+std::vector<PolymorphicValue> ReductionOp::evaluate(
+    const ExpressionEvaluator& ee,
+    const std::vector<PolymorphicValue>& inputs) const {
+  const auto& input = inputs.at(0).as<at::Tensor>();
+  const auto output = out()->as<TensorView>();
+
+  NVF_ERROR(
+      !output->hasRoot(),
+      "Evaluation for rFactored reductions is not supported.");
+
+  std::vector<int64_t> reduction_axes;
+  for (const auto i : c10::irange(int64_t(output->getLogicalDomain().size()))) {
+    auto ax = output->getLogicalDomain().at(i);
+    if (ax->isReduction()) {
+      reduction_axes.push_back(i);
+    }
+  }
+  switch (getReductionOpType()) {
+    case BinaryOpType::Add:
+      return {at::sum(input, reduction_axes)};
+      break;
+    case BinaryOpType::Max:
+      return {at::amax(input, reduction_axes)};
+      break;
+    case BinaryOpType::Min:
+      return {at::amin(input, reduction_axes)};
+      break;
+    default:
+      NVF_CHECK(
+          false,
+          "Unexpected operator type: ",
+          getReductionOpType(),
+          " in ",
+          toString());
+  }
+}
+
 NVFUSER_DEFINE_CLONE_AND_CREATE(ReductionOp)
 
 GroupedReductionOp::GroupedReductionOp(
@@ -1219,6 +1609,46 @@
   }
 
   NVF_THROW("Not an output, ", output_val->toString(), ", of ", toString());
+}
+
+std::vector<PolymorphicValue> GroupedReductionOp::evaluate(
+    const ExpressionEvaluator& ee,
+    const std::vector<PolymorphicValue>& inputs) const {
+  const auto num_reductions = numHorizontallyGroupedExprs();
+  std::vector<PolymorphicValue> grouped_reduction_out;
+  grouped_reduction_out.reserve(num_reductions);
+  for (const auto i : c10::irange(num_reductions)) {
+    const auto& in_tensor = inputs.at(i).as<at::Tensor>();
+    const auto out_tv = output(i)->as<TensorView>();
+    NVF_ERROR(
+        !out_tv->hasRoot(),
+        "Evaluation for rFactored reductions is not supported.");
+
+    std::vector<int64_t> reduction_axes;
+    for (const auto id :
+         c10::irange(int64_t(out_tv->getLogicalDomain().size()))) {
+      auto ax = out_tv->getLogicalDomain().at(id);
+      if (ax->isReduction()) {
+        reduction_axes.push_back(id);
+      }
+    }
+    switch (getReductionOpType(i)) {
+      case BinaryOpType::Add:
+        grouped_reduction_out.emplace_back(at::sum(in_tensor, reduction_axes));
+        break;
+      case BinaryOpType::Max:
+        grouped_reduction_out.emplace_back(at::amax(in_tensor, reduction_axes));
+        break;
+      default:
+        NVF_CHECK(
+            false,
+            "Unexpected operator type: ",
+            getReductionOpType(i),
+            " in ",
+            toString());
+    }
+  }
+  return grouped_reduction_out;
 }
 
 NVFUSER_DEFINE_CLONE_AND_CREATE(GroupedReductionOp)
@@ -1400,6 +1830,32 @@
 
 std::string WelfordOp::toInlineString(int indent_size) const {
   NVF_CHECK(false, "Tensor op can not be printed inline");
+}
+
+std::vector<PolymorphicValue> WelfordOp::evaluate(
+    const ExpressionEvaluator& ee,
+    const std::vector<PolymorphicValue>& inputs) const {
+  NVF_ERROR(
+      !hasInit(),
+      "Evaluation for WelfordOp is not implemented for non-empty initial values.");
+  const auto& in_tensor = inputs.at(0).as<at::Tensor>();
+  const auto out_tv = out()->as<TensorView>();
+  NVF_ERROR(
+      !out_tv->hasRoot(),
+      "Evaluation for WelfordOp is not supported when output is rFactored.");
+
+  int64_t N = 1;
+  std::vector<int64_t> reduction_axes;
+  for (const auto i : c10::irange(int64_t(out_tv->getLogicalDomain().size()))) {
+    auto ax = out_tv->getLogicalDomain().at(i);
+    if (ax->isReduction()) {
+      reduction_axes.push_back(i);
+      N *= in_tensor.size(i);
+    }
+  }
+  const auto [in_var, in_avg] =
+      at::var_mean(in_tensor, reduction_axes, false, false);
+  return {in_avg, in_var * N, N};
 }
 
 NVFUSER_DEFINE_CLONE_AND_CREATE(WelfordOp)
@@ -1681,6 +2137,17 @@
   NVF_CHECK(false, "Tensor op can not be printed inline");
 }
 
+std::vector<PolymorphicValue> ExpandOp::evaluate(
+    const ExpressionEvaluator& ee,
+    const std::vector<PolymorphicValue>& inputs) const {
+  const auto& in = inputs.at(0).as<at::Tensor>();
+  std::vector<int64_t> expanded_size;
+  for (auto i : c10::irange(1, inputs.size())) {
+    expanded_size.push_back((int64_t)inputs.at(i));
+  }
+  return {in.expand(expanded_size)};
+}
+
 NVFUSER_DEFINE_CLONE_AND_CREATE(ExpandOp)
 
 RepeatOp::RepeatOp(IrBuilderPasskey passkey, TensorView* out, TensorView* in)
@@ -1728,6 +2195,37 @@
 
 std::string RepeatOp::toInlineString(int indent_size) const {
   NVF_CHECK(false, "Tensor op can not be printed inline");
+}
+
+std::vector<PolymorphicValue> RepeatOp::evaluate(
+    const ExpressionEvaluator& ee,
+    const std::vector<PolymorphicValue>& inputs) const {
+  NVF_ERROR(
+      inputs.size() == 1,
+      "RepeatOp expects exactly 1 input, but received ",
+      inputs.size());
+  auto tensor = inputs.at(0).as<at::Tensor>();
+  std::vector<int64_t> multipliers;
+  multipliers.reserve(out()->getLogicalDomain().size());
+  const auto c2p =
+      PairwiseLogicalDomainMap(in(), out()).mapConsumerToProducer();
+  for (const auto i : c10::irange(out()->getLogicalDomain().size())) {
+    auto out_id = out()->getLogicalDomain().at(i);
+    auto inp_id = c2p.at(out_id);
+    auto out_extent = ee.evaluate(out_id->extent()).as<int64_t>();
+    auto inp_extent = ee.evaluate(inp_id->extent()).as<int64_t>();
+    NVF_ERROR(
+        out_extent % inp_extent == 0,
+        "For dimension ",
+        i,
+        ", the output extent (",
+        out_extent,
+        " should be a multiple of the input extent (",
+        inp_extent,
+        ").");
+    multipliers.push_back(out_extent / inp_extent);
+  }
+  return {tensor.repeat(multipliers)};
 }
 
 NVFUSER_DEFINE_CLONE_AND_CREATE(RepeatOp)
@@ -1755,6 +2253,13 @@
   NVF_CHECK(false, "Tensor op can not be printed inline");
 }
 
+std::vector<PolymorphicValue> ViewAsScalar::evaluate(
+    const ExpressionEvaluator& ee,
+    const std::vector<PolymorphicValue>& inputs) const {
+  const at::Tensor& in = inputs.at(0).as<at::Tensor>();
+  return {at::view_as_real(in)};
+}
+
 NVFUSER_DEFINE_CLONE_AND_CREATE(ViewAsScalar)
 
 ViewOp::ViewOp(IrBuilderPasskey passkey, Val* out, Val* in) : Expr(passkey) {
@@ -1779,6 +2284,33 @@
 
 std::string ViewOp::toInlineString(int indent_size) const {
   NVF_CHECK(false, "Tensor op can not be printed inline");
+}
+
+std::vector<PolymorphicValue> ViewOp::evaluate(
+    const ExpressionEvaluator& ee,
+    const std::vector<PolymorphicValue>& inputs) const {
+  NVF_ERROR(inputs.size() == 1);
+  const at::Tensor& in_tensor = inputs[0].as<at::Tensor>();
+
+  const std::vector<IterDomain*>& out_logical = out()->getLogicalDomain();
+  std::vector<int64_t> out_shape;
+  out_shape.reserve(out_logical.size());
+  for (IterDomain* id : out_logical) {
+    if (id->isDeviceDim()) {
+      out_shape.push_back(1);
+    } else {
+      out_shape.push_back(
+          ee.evaluate(id->getMaybeExpandedExtent()).as<int64_t>());
+    }
+  }
+
+  // TODO: check allocation domain and contiguity.
+
+  // Use `at::Tensor::reshape` instead of `at::Tensor::view` because `ViewOp`
+  // doesn't always produce an alias. For example, when merging an expanded
+  // `IterType::Broadcast` and an `IterType::Iteration`, `ViewOp` has to realize
+  // the expand.
+  return {in_tensor.reshape(out_shape)};
 }
 
 NVFUSER_DEFINE_CLONE_AND_CREATE(ViewOp)
@@ -1812,6 +2344,27 @@
   addInput(in);
   addDataAttribute(op_type);
   addDataAttribute(cache_op);
+}
+
+std::vector<PolymorphicValue> LoadStoreOp::evaluate(
+    const ExpressionEvaluator& ee,
+    const std::vector<PolymorphicValue>& inputs) const {
+  if (TensorView* out_tv = dynamic_cast<TensorView*>(out())) {
+    if (out_tv->hasRoot()) {
+      std::optional<std::vector<int64_t>> permutation =
+          ir_utils::computePermutation(
+              out_tv->getRootDomain(), out_tv->getLogicalDomain());
+      NVF_ERROR(
+          permutation.has_value(),
+          "The logical domain of a Set.Permute is supposed to be a permutation of the root domain: ",
+          out_tv->toString());
+      NVF_ERROR(inputs.size() == 1);
+      at::Tensor in_tensor = inputs[0].as<at::Tensor>();
+      at::Tensor out_tensor = in_tensor.permute(*permutation);
+      return {out_tensor};
+    }
+  }
+  return inputs;
 }
 
 std::string LoadStoreOp::toString(int indent_size) const {
@@ -3756,6 +4309,36 @@
       (*(getPadWidthInputBegin() + offset_odd))->as<Val>());
 }
 
+std::vector<PolymorphicValue> PadOp::evaluate(
+    const ExpressionEvaluator& ee,
+    const std::vector<PolymorphicValue>& inputs) const {
+  const auto& in = inputs.at(0).as<at::Tensor>();
+
+  std::vector<int64_t> pad_widths;
+  auto pad_width_offset = getPadWidthInputOffset();
+  auto num_dims = in.dim();
+
+  for (auto i = num_dims - 1; i > -1; i--) {
+    auto left_pad = (int64_t)inputs.at(pad_width_offset + 2 * i);
+    auto right_pad = (int64_t)inputs.at(pad_width_offset + 2 * i + 1);
+    pad_widths.push_back(left_pad);
+    pad_widths.push_back(right_pad);
+  }
+
+  if (isComplexType(*out()->getDataType())) {
+    std::complex<double> value =
+        static_cast<std::complex<double>>(inputs.at(1));
+    auto real = at::real(in);
+    auto imag = at::imag(in);
+    auto padded_real = at::pad(real, pad_widths, "constant", value.real());
+    auto padded_imag = at::pad(imag, pad_widths, "constant", value.imag());
+    return {at::complex(padded_real, padded_imag)};
+  } else {
+    double value = static_cast<double>(inputs.at(1));
+    return {at::pad(in, pad_widths, "constant", value)};
+  }
+}
+
 SliceOp::SliceOp(
     IrBuilderPasskey passkey,
     TensorView* out,
@@ -3824,6 +4407,22 @@
   return ranges;
 }
 
+std::vector<PolymorphicValue> SliceOp::evaluate(
+    const ExpressionEvaluator& ee,
+    const std::vector<PolymorphicValue>& inputs) const {
+  const auto& in = inputs.at(0).as<at::Tensor>();
+  std::vector<at::indexing::TensorIndex> ranges;
+  auto ranges_offset = getRangeInputOffset();
+  auto num_dims = in.dim();
+  for (const auto i : c10::irange(num_dims)) {
+    auto start = (int64_t)inputs.at(ranges_offset + 3 * i);
+    auto stop = (int64_t)inputs.at(ranges_offset + 3 * i + 1);
+    auto step = (int64_t)inputs.at(ranges_offset + 3 * i + 2);
+    ranges.emplace_back(at::indexing::Slice(start, stop, step));
+  }
+  return {in.index(ranges)};
+}
+
 CatOp::CatOp(
     IrBuilderPasskey passkey,
     Val* out,
@@ -3920,6 +4519,24 @@
   return pred;
 }
 
+std::vector<PolymorphicValue> CatOp::evaluate(
+    const ExpressionEvaluator& ee,
+    std::unordered_map<const Val*, PolymorphicValue>& known_values) const {
+  // CatOp is preceded by a PadOp internally.
+  // For ATen evaluation, directly compute the unpadded inputs.
+  std::vector<at::Tensor> unpadded_inputs;
+  unpadded_inputs.reserve(inputs().size());
+  int64_t concat_dim = concatenatedDim();
+  for (Val* inp : inputs()) {
+    NVF_CHECK(
+        inp->definition() != nullptr && inp->definition()->isA<PadOp>(),
+        "Expected CatOp to be preceded by a PadOp.");
+    auto eval_i = ee.evaluate(inp->definition()->input(0), known_values);
+    unpadded_inputs.push_back(eval_i.as<at::Tensor>());
+  }
+  return {at::cat(unpadded_inputs, concat_dim)};
+}
+
 MatmulOp::MatmulOp(IrBuilderPasskey passkey, Val* out, Val* in_a, Val* in_b)
     : Expr(passkey) {
   addOutput(out);
@@ -3941,8 +4558,6 @@
   NVF_CHECK(false, "Tensor op can not be printed inline");
 }
 
-<<<<<<< HEAD
-=======
 namespace {
 // When the contracting dimension is sharded, each device has a partial
 // matmul output and is followed by an allreduce. For loop split, this is
@@ -3995,7 +4610,6 @@
   return {strided_matmul_out};
 }
 
->>>>>>> 37bc4fa0
 LinearOp::LinearOp(
     IrBuilderPasskey passkey,
     Val* out,
@@ -4030,8 +4644,6 @@
   NVF_CHECK(false, "Tensor op can not be printed inline");
 }
 
-<<<<<<< HEAD
-=======
 std::vector<PolymorphicValue> LinearOp::evaluate(
     const ExpressionEvaluator& ee,
     const std::vector<PolymorphicValue>& inputs) const {
@@ -4080,7 +4692,6 @@
   return {out_tensor};
 }
 
->>>>>>> 37bc4fa0
 SdpaFwdOp::SdpaFwdOp(
     IrBuilderPasskey passkey,
     TensorView* output,
@@ -4134,6 +4745,106 @@
 
 std::string SdpaFwdOp::toInlineString(int indent_size) const {
   NVF_CHECK(false, "Tensor op can not be printed inline");
+}
+
+std::vector<PolymorphicValue> SdpaFwdOp::evaluate(
+    const ExpressionEvaluator& ee,
+    const std::vector<PolymorphicValue>& inputs) const {
+  auto query = inputs.at(0).as<at::Tensor>();
+  auto key = inputs.at(1).as<at::Tensor>();
+  auto value = inputs.at(2).as<at::Tensor>();
+
+  const auto dropout_p = inputs.at(3).as<double>();
+  const auto is_causal = inputs.at(4).as<bool>();
+
+  // Temporary handling of DID parallelization see
+  // https://github.com/NVIDIA/Fuser/issues/2563
+  bool handle_device_dim = false;
+  if (query.dim() == 5) {
+    handle_device_dim = true;
+
+    NVF_CHECK(key.dim() == 5 && value.dim() == 5);
+
+    auto query_domain =
+        TensorDomain::noReductions(this->query()->getLogicalDomain());
+    auto key_domain =
+        TensorDomain::noReductions(this->key()->getLogicalDomain());
+    auto value_domain =
+        TensorDomain::noReductions(this->value()->getLogicalDomain());
+    NVF_CHECK(
+        query_domain.front()->isDeviceDim(),
+        "Only support DID parallelization on outermost axis");
+    NVF_CHECK(
+        key_domain.front()->isDeviceDim(),
+        "Only support DID parallelization on outermost axis");
+    NVF_CHECK(
+        value_domain.front()->isDeviceDim(),
+        "Only support DID parallelization on outermost axis");
+
+    query = query.squeeze(0);
+    key = key.squeeze(0);
+    value = value.squeeze(0);
+  }
+
+  // Flash attention requires the last dimension to be padded to 8.
+  // https://github.com/pytorch/pytorch/blob/c27882ffa8c1c7e4cf8ebc6c2f879e5b6c8814ad/aten/src/ATen/native/transformers/attention.cpp#L675-L677
+  const auto last_dim_size = query.size(-1);
+  auto pad_last_dim = [last_dim_size](
+                          at::Tensor inp, int alignment_size) -> at::Tensor {
+    if (last_dim_size % alignment_size == 0) {
+      return inp;
+    }
+    auto pad_count = alignment_size - (last_dim_size % alignment_size);
+    auto padded_inp = at::pad(inp, {0, pad_count});
+    return padded_inp;
+  };
+
+  query = pad_last_dim(query, 8);
+  key = pad_last_dim(key, 8);
+  value = pad_last_dim(value, 8);
+
+  // Conmpute scale using original size of last dimension
+  double scale = inputs.size() > 5 ? inputs.back().as<double>()
+                                   : 1.0 / std::sqrt(last_dim_size);
+
+  // ATen reference:
+  // https://github.com/pytorch/pytorch/blob/c27882ffa8c1c7e4cf8ebc6c2f879e5b6c8814ad/aten/src/ATen/native/transformers/attention.cpp#L680-L681
+  auto
+      [output,
+       log_sumexp,
+       cum_seq_q,
+       cum_seq_k,
+       query_seq_len,
+       key_seq_len,
+       philox_seed,
+       philox_offset,
+       debug_attn_mask] =
+          at::_scaled_dot_product_flash_attention(
+              query,
+              key,
+              value,
+              dropout_p,
+              is_causal,
+              /*return_debug_mask=*/false,
+              scale);
+
+  // If the inputs were padded, slice the output to restore the original
+  // size
+  if (output.size(-1) != last_dim_size) {
+    output = output.slice(-1, 0, last_dim_size);
+  }
+
+  // Add back the device dim axis for output.
+  if (handle_device_dim) {
+    output = output.unsqueeze(0);
+    log_sumexp = log_sumexp.unsqueeze(0);
+  }
+
+  // We ignore cum_seq_q/k outputs since they are undefined tensors for
+  // non-nested tensors. We do not store query/key_seq_len since they can be
+  // computed in non-nested tensor directly. debug_attn_mask is ignored
+  // since `return_debug_mask=false`.
+  return {output, log_sumexp, philox_seed, philox_offset};
 }
 
 std::string Scope::toString(int indent_size) const {
@@ -4616,6 +5327,94 @@
   NVF_CHECK(false, "Tensor op can not be printed inline");
 }
 
+std::vector<PolymorphicValue> SdpaBwdOp::evaluate(
+    const ExpressionEvaluator& ee,
+    const std::vector<PolymorphicValue>& inputs) const {
+  // Backward tensor inputs: grad_input, query, key, value, output,
+  // logsumexp, max_q/k Temporary handling of DID parallelization. See
+  // https://github.com/NVIDIA/Fuser/issues/2563
+  bool first_dim_is_did = this->key()->as<TensorView>()->axis(0)->isDeviceDim();
+  auto out_grad = inputs[0].as<at::Tensor>();
+  if (first_dim_is_did) {
+    NVF_CHECK(out_grad.dim() == 5, "Expected 5D but found ", out_grad.sizes());
+  } else {
+    NVF_CHECK(out_grad.dim() == 4, "Expected 4D but found ", out_grad.sizes());
+  }
+
+  std::vector<at::Tensor> bwd_inputs;
+  for (auto idx : c10::irange(6)) {
+    auto in_tensor = inputs.at(idx).as<at::Tensor>();
+    // Removing the size 1 from sharded axis from tensors.
+    if (first_dim_is_did) {
+      in_tensor = in_tensor.squeeze(0);
+    }
+    bwd_inputs.push_back(in_tensor);
+  }
+  const auto dropout_p = inputs.at(6).as<double>();
+  const auto is_causal = inputs.at(7).as<bool>();
+  const auto philox_seed = inputs.at(8).as<at::Tensor>();
+  const auto philox_offset = inputs.at(9).as<at::Tensor>();
+
+  // Flash attention requires the last dimension to be padded to 8.
+  // https://github.com/pytorch/pytorch/blob/c27882ffa8c1c7e4cf8ebc6c2f879e5b6c8814ad/aten/src/ATen/native/transformers/attention.cpp#L675-L677
+  const auto last_dim_size = bwd_inputs[0].size(-1);
+  auto pad_last_dim = [last_dim_size](
+                          at::Tensor inp, int alignment_size) -> at::Tensor {
+    if (last_dim_size % alignment_size == 0) {
+      return inp;
+    }
+    auto pad_count = alignment_size - (last_dim_size % alignment_size);
+    auto padded_inp = at::pad(inp, {0, pad_count});
+    return padded_inp;
+  };
+
+  // Conmpute scale using original size of last dimension
+  double scale = inputs.size() > 10 ? inputs.back().as<double>()
+                                    : 1.0 / std::sqrt(last_dim_size);
+
+  // ATen reference:
+  // https://github.com/pytorch/pytorch/blob/c27882ffa8c1c7e4cf8ebc6c2f879e5b6c8814ad/aten/src/ATen/native/transformers/attention.cpp#L680-L681
+  // cum_seq_q/k are undefined tensors for non-nested input tensors.
+  auto [grad_query, grad_key, grad_value] =
+      at::_scaled_dot_product_flash_attention_backward(
+          /*grad_output=*/pad_last_dim(bwd_inputs[0], 8),
+          /*query=*/pad_last_dim(bwd_inputs[1], 8),
+          /*key=*/pad_last_dim(bwd_inputs[2], 8),
+          /*value=*/pad_last_dim(bwd_inputs[3], 8),
+          /*output=*/pad_last_dim(bwd_inputs[4], 8),
+          /*logsumexp=*/bwd_inputs[5],
+          /*cum_seq_q=*/at::Tensor(),
+          /*cum_seq_k=*/at::Tensor(),
+          // Note: ATen implementation expects max_q/max_k as scalars.
+          /*max_q=*/bwd_inputs[1].size(2),
+          /*max_k=*/bwd_inputs[2].size(2),
+          /*dropout_p=*/dropout_p,
+          /*is_causal=*/is_causal,
+          /*philox_seed=*/philox_seed,
+          /*philox_offset=*/philox_offset,
+          /*scale=*/scale);
+
+  // If the inputs were padded, slice the gradsto restore the original size
+  auto slice_last_dim = [last_dim_size](at::Tensor output) -> at::Tensor {
+    if (output.size(-1) != last_dim_size) {
+      return output;
+    }
+    return output.slice(-1, 0, last_dim_size);
+  };
+
+  // Add device dimension back to outputs.
+  if (first_dim_is_did) {
+    grad_query = grad_query.unsqueeze(0);
+    grad_key = grad_key.unsqueeze(0);
+    grad_value = grad_value.unsqueeze(0);
+  }
+
+  return {
+      slice_last_dim(grad_query),
+      slice_last_dim(grad_key),
+      slice_last_dim(grad_value)};
+}
+
 EmbeddingFwdOp::EmbeddingFwdOp(
     IrBuilderPasskey passkey,
     TensorView* output,
@@ -4677,4 +5476,33 @@
   NVF_CHECK(false, "Tensor op can not be printed inline");
 }
 
+std::vector<PolymorphicValue> EmbeddingFwdOp::evaluate(
+    const ExpressionEvaluator& ee,
+    const std::vector<PolymorphicValue>& inputs) const {
+  auto input = inputs.at(0).as<at::Tensor>();
+  auto weight = inputs.at(1).as<at::Tensor>();
+  auto norm_type = inputs.at(2).as<double>();
+  auto scale_grad_by_freq = inputs.at(3).as<bool>();
+  auto sparse = inputs.at(4).as<bool>();
+  std::optional<int64_t> padding_idx = std::nullopt;
+  if (has_padding_idx()) {
+    padding_idx = inputs.at(5).as<int64_t>();
+  }
+  std::optional<double> max_norm = std::nullopt;
+  if (has_max_norm()) {
+    auto idx = 5 + has_padding_idx();
+    max_norm = inputs.at(idx).as<double>();
+  }
+
+  namespace F = torch::nn::functional;
+  return {F::embedding(
+      input,
+      weight,
+      F::EmbeddingFuncOptions()
+          .padding_idx(padding_idx)
+          .max_norm(max_norm)
+          .norm_type(norm_type)
+          .scale_grad_by_freq(scale_grad_by_freq)
+          .sparse(sparse))};
+}
 } // namespace nvfuser