// clang-format off
/*
 * SPDX-FileCopyrightText: Copyright (c) 2023-present NVIDIA CORPORATION & AFFILIATES.
 * All rights reserved.
 * SPDX-License-Identifier: BSD-3-Clause
 */
// clang-format on
#include <device_lower/lower2device.h>
#include <disjoint_set.h>
#include <dynamic_transform.h>
#include <exceptions.h>
#include <host_ir/container.h>
#include <ir/cloner.h>
#include <ir/interface_nodes.h>
#include <ir/iostream.h>
#include <ir/utils.h>
#include <kernel.h>
#include <kernel_ir.h>
#include <logical_domain_map.h>
#include <ops/arith.h>
#include <transform_iter.h>
#include <transform_rfactor.h>
#include <transform_view.h>
#include <type.h>

#include <c10/util/irange.h>

#include <complex>
#include <iterator>
#include <numeric>
#include <sstream>
#include <string>

namespace nvfuser {

FullOp::FullOp(IrBuilderPasskey passkey, Val* out, Val* fill_value)
    : Expr(passkey) {
  if (out->isA<TensorView>()) {
    auto tv_logical = out->as<TensorView>()->getLogicalDomain();
    for (auto id : tv_logical) {
      addInput(id->extent());
    }
  }
  addInput(fill_value);
  addOutput(out);
}

std::string FullOp::toString(int indent_size) const {
  std::stringstream ss;
  indent(ss, indent_size) << output(0)->toString() << "\n";
  indent_size++;
  indent(ss, indent_size) << " = full({";
  for (auto i : c10::irange(inputs().size())) {
    if (i == inputs().size() - 1) {
      ss << "}";
    }
    if (i > 0) {
      ss << ", ";
    }
    ss << input(i)->toInlineString(indent_size);
  }
  ss << ");\n";
  return ss.str();
}

std::string FullOp::toInlineString(int indent_size) const {
  NVF_CHECK(false, "Tensor op can not be printed inline");
}

std::vector<PolymorphicValue> FullOp::evaluate(
    const ExpressionEvaluator& ee,
    const std::vector<PolymorphicValue>& inputs) const {
  std::vector<int64_t> shape;
  for (auto i : c10::irange(inputs.size() - 1)) {
    shape.push_back(inputs.at(i).as<int64_t>());
  }
  DataType dtype = getFillValue()->getDataType().value();
  const auto options =
      at::TensorOptions().device(at::kCUDA).dtype(data_type_to_aten(dtype));
  using namespace PolymorphicValue_functions;
  return {at::full(shape, toScalar(inputs.back()), options)};
}

NVFUSER_DEFINE_CLONE_AND_CREATE(FullOp)

SelectOp::SelectOp(
    IrBuilderPasskey passkey,
    Val* out,
    Val* in,
    int64_t dim,
    Val* index)
    : Expr(passkey) {
  addInput(in);
  addInput(index);
  addOutput(out);
  addDataAttribute(dim);
}

std::string SelectOp::toString(int indent_size) const {
  std::stringstream ss;
  indent(ss, indent_size) << output(0)->toString() << "\n";
  indent_size++;
  indent(ss, indent_size) << " = select( " << input(0)->toString()
                          << ", axis = " << getIndexedID()
                          << ", index = " << input(1)->toString() << " )\n";
  return ss.str();
}

std::string SelectOp::toInlineString(int indent_size) const {
  NVF_CHECK(false, "Tensor op can not be printed inline");
}

IterDomain* SelectOp::getIndexedID() const {
  return TensorDomain::noReductions(
             ir_utils::getTvInput(this)->getLogicalDomain())
      .at(dim());
}

std::vector<PolymorphicValue> SelectOp::evaluate(
    const ExpressionEvaluator& ee,
    const std::vector<PolymorphicValue>& inputs) const {
  const auto& in = inputs.at(0).as<at::Tensor>();
  int64_t dimension = dim();
  int64_t index = (int64_t)inputs.at(1);
  return {in.select(dimension, index)};
}

NVFUSER_DEFINE_CLONE_AND_CREATE(SelectOp)

IndexSelectOp::IndexSelectOp(
    IrBuilderPasskey passkey,
    Val* out,
    Val* in,
    int64_t dim,
    Val* indices)
    : Expr(passkey) {
  addInput(in);
  addInput(indices);
  addOutput(out);
  addDataAttribute(dim);
}

std::string IndexSelectOp::toString(int indent_size) const {
  std::stringstream ss;
  indent(ss, indent_size) << output(0)->toString() << "\n";
  indent_size++;
  indent(ss, indent_size) << " = indexSelect( ";
  ss << input(0)->toString() << ", dim = " << dim() << ", "
     << input(1)->toString() << " )\n";
  return ss.str();
}

std::string IndexSelectOp::toInlineString(int indent_size) const {
  NVF_CHECK(false, "Tensor op can not be printed inline");
}

IterDomain* IndexSelectOp::getIndexedID() const {
  return TensorDomain::noReductions(
             ir_utils::getTvInput(this)->getLogicalDomain())
      .at(dim());
}

IterDomain* IndexSelectOp::getConsumerOfIndexedID() const {
  return ir_utils::getTvOutput(this)->getLogicalDomain().at(dim());
}

std::vector<PolymorphicValue> IndexSelectOp::evaluate(
    const ExpressionEvaluator& ee,
    const std::vector<PolymorphicValue>& inputs) const {
  const auto& in = inputs.at(0).as<at::Tensor>();
  int64_t dimension = dim();
  const auto& indices = inputs.at(1).as<at::Tensor>().squeeze();
  return {at::index_select(in, dimension, indices)};
}

NVFUSER_DEFINE_CLONE_AND_CREATE(IndexSelectOp)

TorchGatherOp::TorchGatherOp(
    IrBuilderPasskey passkey,
    Val* out,
    Val* in,
    int64_t dim,
    Val* indices,
    bool exact_sizes)
    : Expr(passkey) {
  addInput(in);
  addInput(indices);
  addOutput(out);
  addDataAttribute(dim);
  addDataAttribute(exact_sizes);
}

std::string TorchGatherOp::toString(int indent_size) const {
  std::stringstream ss;
  indent(ss, indent_size) << output(0)->toString() << "\n";
  indent_size++;
  indent(ss, indent_size) << " = "
                          << (exactSizes() ? "takeAlongAxis" : "torchGather")
                          << "( " << input(0)->toString();
  if (exactSizes()) {
    ss << ", " << input(1)->toString() << ", dim = " << dim() << " )\n";
  } else {
    ss << ", dim = " << dim() << ", " << input(1)->toString() << " )\n";
  }
  return ss.str();
}

std::string TorchGatherOp::toInlineString(int indent_size) const {
  NVF_CHECK(false, "Tensor op can not be printed inline");
}

IterDomain* TorchGatherOp::getIndexedID() const {
  return TensorDomain::noReductions(lookupTv()->getLogicalDomain()).at(dim());
}

IterDomain* TorchGatherOp::getConsumerOfIndexedID() const {
  return ir_utils::getTvOutput(this)->getLogicalDomain().at(dim());
}

std::vector<PolymorphicValue> TorchGatherOp::evaluate(
    const ExpressionEvaluator& ee,
    const std::vector<PolymorphicValue>& inputs) const {
  const auto& input = inputs.at(0).as<at::Tensor>();
  const auto& index = inputs.at(1).as<at::Tensor>();
  auto dimension = dim();
  if (exactSizes()) {
    return {at::take_along_dim(input, index, dimension)};
  } else {
    return {at::gather(input, dimension, index)};
  }
}

NVFUSER_DEFINE_CLONE_AND_CREATE(TorchGatherOp)

ScatterOp::ScatterOp(
    IrBuilderPasskey passkey,
    ScatterOpType type,
    Val* out,
    Val* self,
    int64_t dim,
    Val* index,
    Val* src)
    : Expr(passkey) {
  addInput(self);
  addInput(index);
  addInput(src);
  addOutput(out);
  addDataAttribute(dim);
  addDataAttribute(type);
}

std::string ScatterOp::toString(int indent_size) const {
  std::stringstream ss;
  indent(ss, indent_size) << output(0)->toString() << "\n";
  indent_size++;
  indent(ss, indent_size) << " =" << getScatterOpType() << "(";
  ss << "self = " << selfTv()->toString() << ", dim = " << dim()
     << ", src = " << input(2)->toString() << ", idx = " << input(1)->toString()
     << " )\n";
  return ss.str();
}

std::string ScatterOp::toInlineString(int indent_size) const {
  NVF_CHECK(false, "Scatter op can not be printed inline");
}

IterDomain* ScatterOp::getIndexedID() const {
  return ir_utils::getTvOutput(this)->getLogicalDomain().at(dim());
}

std::vector<PolymorphicValue> ScatterOp::evaluate(
    const ExpressionEvaluator& ee,
    const std::vector<PolymorphicValue>& inputs) const {
  const auto& input = inputs.at(0).as<at::Tensor>();
  const auto& index = inputs.at(1).as<at::Tensor>();
  const auto& src = inputs.at(2).as<at::Tensor>();
  auto dimension = dim();
  return {at::scatter(input, dimension, index, src)};
}

NVFUSER_DEFINE_CLONE_AND_CREATE(ScatterOp)

IotaOp::IotaOp(
    IrBuilderPasskey passkey,
    Val* out,
    Val* length,
    Val* start,
    Val* step)
    : Expr(passkey) {
  NVF_CHECK(isIntegralType(*length->getDataType()));
  addInput(length);
  NVF_CHECK(start->getDataType() == step->getDataType());
  NVF_CHECK(start->getDataType() == out->getDataType());
  addInput(start);
  addInput(step);
  addOutput(out);
}

std::string IotaOp::toString(int indent_size) const {
  std::stringstream ss;
  indent(ss, indent_size) << output(0)->toString();
  ss << "\n";
  indent_size++;
  indent(ss, indent_size) << " = iota(" << length()->toString() << ", "
                          << start()->toString() << ", " << step()->toString()
                          << ", " << dtype() << ");\n";
  return ss.str();
}

std::string IotaOp::toInlineString(int indent_size) const {
  NVF_CHECK(false, "Tensor op can not be printed inline");
}

std::vector<PolymorphicValue> IotaOp::evaluate(
    const ExpressionEvaluator& ee,
    const std::vector<PolymorphicValue>& inputs) const {
  const auto options =
      at::TensorOptions().device(at::kCUDA).dtype(data_type_to_aten(dtype()));
  int64_t length = (int64_t)inputs.at(0);

  if (isIntegralType(dtype())) {
    int64_t start = (int64_t)inputs.at(1);
    int64_t step = (int64_t)inputs.at(2);
    int64_t end = start + step * length;
    return {at::arange(start, end, step, options)};
  } else if (isFloatingPointType(dtype())) {
    double start = (double)inputs.at(1);
    double step = (double)inputs.at(2);
    // Due to rounding error, it can be hard to guarantee the size of
    // the output of arange to be exactly length, so we generate a
    // larger tensor and truncate it to length.
    double end = start + step * ((double)length + 1);
    return {at::arange(start, end, step, options).narrow(0, 0, length)};
  } else {
    NVF_THROW("Unsupported dtype in IotaOp evaluator: ", dtype());
  }
}

NVFUSER_DEFINE_CLONE_AND_CREATE(IotaOp)

EyeOp::EyeOp(IrBuilderPasskey passkey, Val* out, DataType dtype)
    : Expr(passkey) {
  if (out->isA<TensorView>()) {
    addInput(out->as<TensorView>()->getLogicalDomain()[0]->extent());
    if (out->as<TensorView>()->getLogicalDomain()[1] !=
        out->as<TensorView>()->getLogicalDomain()[0]) {
      addInput(out->as<TensorView>()->getLogicalDomain()[1]->extent());
    }
  }
  addOutput(out);
  addDataAttribute(dtype);
}

std::string EyeOp::toString(int indent_size) const {
  std::stringstream ss;
  indent(ss, indent_size) << output(0)->toString() << "\n";
  indent_size++;
  indent(ss, indent_size) << " = eye(" << input(0)->toString() << ", "
                          << dtype() << ");\n";
  return ss.str();
}

std::string EyeOp::toInlineString(int indent_size) const {
  NVF_CHECK(false, "Tensor op can not be printed inline");
}
std::vector<PolymorphicValue> EyeOp::evaluate(
    const ExpressionEvaluator& ee,
    const std::vector<PolymorphicValue>& inputs) const {
  const auto options =
      at::TensorOptions().device(at::kCUDA).dtype(data_type_to_aten(dtype()));
  int64_t nrows = (int64_t)inputs.at(0);
  if (inputs.size() > 1) {
    int64_t ncols = (int64_t)inputs.at(1);
    return {at::eye(nrows, ncols, options)};
  } else {
    return {at::eye(nrows, options)};
  }
}

NVFUSER_DEFINE_CLONE_AND_CREATE(EyeOp)

UnaryOp::UnaryOp(IrBuilderPasskey passkey, UnaryOpType type, Val* out, Val* in)
    : Expr(passkey) {
  addOutput(out);
  addInput(in);
  addDataAttribute(type);
}

std::vector<PolymorphicValue> UnaryOp::evaluate(
    const ExpressionEvaluator& ee,
    const std::vector<PolymorphicValue>& inputs) const {
  using namespace PolymorphicValue_functions;

  const auto& in = inputs.at(0);
  if (!in.hasValue()) {
    return {std::monostate{}};
  }

  switch (getUnaryOpType()) {
    case UnaryOpType::Neg:
      return {-in};
    case UnaryOpType::Cast:
      if (in.is<at::Tensor>()) {
        return {PolymorphicValue(
            in.as<at::Tensor>().to(data_type_to_aten(out()->dtype())))};
      } else if (isIntegralType(*out()->getDataType())) {
        return {PolymorphicValue((int64_t)in)};
      } else if (isFloatingPointType(*out()->getDataType())) {
        return {PolymorphicValue((double)in)};
      } else if (out()->getDataType() == DataType::Bool) {
        return {PolymorphicValue((bool)in)};
      } else if (isComplexType(*out()->getDataType())) {
        return {PolymorphicValue((std::complex<double>)in)};
      } else {
        NVF_THROW("dtype not supported in evaluator: ", *out()->getDataType());
      }
    case UnaryOpType::Reciprocal:
      return {1.0 / in};
      break;
    case UnaryOpType::Abs:
      return {abs(in)};
      break;
    case UnaryOpType::LogicalNot:
      return {!in};
      break;
    case UnaryOpType::BitwiseNot:
      return {~in};
      break;
    case UnaryOpType::Erf:
      return {erf(in)};
      break;
    case UnaryOpType::ToUnsignedSmemAddr:
      return {(int64_t)(unsigned)in};
      break;
    case UnaryOpType::AdjustPartialLdMatrixAddrInTuring8:
    case UnaryOpType::AdjustPartialLdMatrixAddrInTuring16:
      return {in};
      break;
    case UnaryOpType::Dereference:
      if (*out()->getDataType() == DataType::Float) {
        return {PolymorphicValue((double)*(float*)in)};
      } else {
        NVF_THROW("dtype not supported in evaluator: ", *out()->getDataType());
      }
      break;
    case UnaryOpType::Sigmoid:
      return {in.as<at::Tensor>().sigmoid()};
      break;
    case UnaryOpType::Tanh:
      return {in.as<at::Tensor>().tanh()};
      break;
    case UnaryOpType::Relu:
      return {at::relu(in.as<at::Tensor>())};
      break;
    case UnaryOpType::Gelu:
      return {at::gelu(in.as<at::Tensor>())};
      break;
    case UnaryOpType::Exp:
      return {at::exp(in.as<at::Tensor>())};
      break;
    case UnaryOpType::Sin:
      return {in.as<at::Tensor>().sin()};
      break;
    case UnaryOpType::Signbit:
      return {signbit(in)};
      break;
    case UnaryOpType::Cos:
      return {in.as<at::Tensor>().cos()};
      break;
    case UnaryOpType::BitCast:
      NVF_CHECK(
          dataTypeSize(input(0)->dtype()) == dataTypeSize(out()->dtype()),
          "BitCast only works for types of the same size");
      if (isComplexType(input(0)->dtype()) &&
          std::holds_alternative<ArrayType>(out()->dtype().type)) {
        // view_as_real case.
        auto vec_type = std::get<ArrayType>(out()->dtype().type);
        auto inp_scalar_type = getTypeFromComplexType(input(0)->dtype());
        NVF_CHECK(
            *vec_type.type == inp_scalar_type,
            "Output type must be the same as the scalar type of the complex input.");
        NVF_CHECK(
            vec_type.size == 2,
            "Expected output to be array of size 2, found array of size ",
            vec_type.size);
        return {in.as<at::Tensor>()};
      } else {
        return {in.as<at::Tensor>().view(data_type_to_aten(out()->dtype()))};
      }
      break;
    case UnaryOpType::Rsqrt:
      return {in.as<at::Tensor>().rsqrt()};
      break;
    case UnaryOpType::Real:
      return {at::real(in.as<at::Tensor>())};
      break;
    case UnaryOpType::Imag:
      return {at::imag(in.as<at::Tensor>())};
      break;
    case UnaryOpType::Tan:
      return {in.as<at::Tensor>().tan()};
      break;
    case UnaryOpType::IsFinite:
      return {at::isfinite(in.as<at::Tensor>())};
      break;
    default:
      NVF_CHECK(
          false,
          "Unexpected operator type ",
          getUnaryOpType(),
          " in ",
          toString());
  }
}

void UnaryOp::printHelper(std::stringstream& ss, std::string input) const {
  auto op_type = getUnaryOpType();

  if (auto inline_uop = inline_op_str(op_type)) {
    ss << inline_uop.value() << input;
  } else {
    if (op_type == UnaryOpType::Cast) {
      std::optional<std::string> cast_str = cast_func_str(std::make_pair(
          in()->getDataType().value(), out()->getDataType().value()));
      NVF_ERROR(cast_str != std::nullopt, "Unsupported Cast");
      ss << cast_str.value();
    } else {
      ss << op_type;
      if (out()->getDataType().value() == DataType::Float &&
          needFloatSuffix(op_type)) {
        ss << "f";
      }
    }
    ss << "(" << input << ")";
  }
}

std::string UnaryOp::toString(int indent_size) const {
  std::stringstream ss;
  bool istvop = ir_utils::isTvOp(this);
  indent(ss, indent_size) << out()->toString();
  if (istvop) {
    ss << "\n";
    indent_size++;
    indent(ss, indent_size);
  }
  ss << " = ";
  printHelper(ss, in()->toString());
  ss << ";\n";
  return ss.str();
}

std::string UnaryOp::toInlineString(int indent_size) const {
  checkInlineable(this);
  std::stringstream ss;
  printHelper(ss, in()->toInlineString());
  return ss.str();
}

NVFUSER_DEFINE_CLONE_AND_CREATE(UnaryOp)

BinaryOp::BinaryOp(
    IrBuilderPasskey passkey,
    BinaryOpType type,
    Val* out,
    Val* lhs,
    Val* rhs)
    : Expr(passkey) {
  addOutput(out);
  addInput(lhs);
  addInput(rhs);
  addDataAttribute(type);
}

std::vector<PolymorphicValue> BinaryOp::evaluate(
    const ExpressionEvaluator& ee,
    const std::vector<PolymorphicValue>& inputs) const {
  using namespace PolymorphicValue_functions;
  const auto& lhs = inputs.at(0);
  const auto& rhs = inputs.at(1);

  switch (getBinaryOpType()) {
    case BinaryOpType::Add:
      return {lhs + rhs};
      break;
    case BinaryOpType::Sub:
      return {lhs - rhs};
      break;
    case BinaryOpType::Mul:
      return {lhs * rhs};
      break;
    case BinaryOpType::Div:
      return {lhs / rhs};
      break;
    case BinaryOpType::Mod:
      NVF_CHECK(rhs != 0);
      return {lhs % rhs};
      break;
    case BinaryOpType::Fmod:
      NVF_CHECK(rhs != 0);
      return {fmod(lhs, rhs)};
      break;
    case BinaryOpType::CeilDiv:
      NVF_CHECK(rhs != 0);
      return {ceildiv(lhs, rhs)};
      break;
    case BinaryOpType::LogicalAnd:
      return {lhs && rhs};
      break;
    case BinaryOpType::LogicalOr:
      return {lhs || rhs};
      break;
    case BinaryOpType::BitwiseAnd:
      return {lhs & rhs};
      break;
    case BinaryOpType::BitwiseOr:
      return {lhs | rhs};
      break;
    case BinaryOpType::BitwiseXor:
      return {lhs ^ rhs};
      break;
    case BinaryOpType::Eq:
      return {eq(lhs, rhs)};
      break;
    case BinaryOpType::NE:
      return {ne(lhs, rhs)};
      break;
    case BinaryOpType::GT:
      return {gt(lhs, rhs)};
      break;
    case BinaryOpType::GE:
      return {ge(lhs, rhs)};
      break;
    case BinaryOpType::LT:
      return {lt(lhs, rhs)};
      break;
    case BinaryOpType::LE:
      return {le(lhs, rhs)};
      break;
    case BinaryOpType::Max:
      return {max(lhs, rhs)};
      break;
    case BinaryOpType::Min:
      return {min(lhs, rhs)};
      break;
    case BinaryOpType::Gcd:
      return {gcd(lhs, rhs)};
      break;
    case BinaryOpType::Lshift:
      return {lhs << rhs};
      break;
    case BinaryOpType::Rshift:
      return {lhs >> rhs};
      break;
    case BinaryOpType::Complex:
      return {at::complex(lhs.as<at::Tensor>(), rhs.as<at::Tensor>())};
      break;
    case BinaryOpType::Pow:
      return {pow(lhs, rhs)};
      break;
    default:
      NVF_CHECK(
          false,
          "Unexpected operator type: ",
          getBinaryOpType(),
          " in ",
          toString());
  }
}

void BinaryOp::printHelper(
    std::stringstream& ss,
    int indent_size,
    std::string lhs,
    std::string rhs) const {
  bool istvop = ir_utils::isTvOp(this);
  auto op_type = getBinaryOpType();
  if (auto inline_bop = inline_op_str(op_type)) {
    ss << lhs;
    if (istvop) {
      ss << "\n";
      indent(ss, indent_size);
    }
    ss << " " << inline_bop.value() << " ";
    ss << rhs;
  } else {
    ss << op_type;
    if (out()->getDataType().value() == DataType::Float &&
        needFloatSuffix(op_type)) {
      ss << "f";
    }
    ss << "(" << lhs;
    if (istvop) {
      ss << "\n";
      indent(ss, indent_size);
    }
    ss << ", " << rhs << ")";
  }
}

std::string BinaryOp::toString(int indent_size) const {
  std::stringstream ss;
  bool istvop = ir_utils::isTvOp(this);
  indent(ss, indent_size) << out();

  // tensor operations tend to be long, break them up into multiple lines
  if (istvop) {
    ss << "\n";
    indent_size++;
    indent(ss, indent_size);
  }

  ss << " = ";
  printHelper(ss, indent_size, lhs()->toString(), rhs()->toString());
  ss << ";\n";
  return ss.str();
}

std::string BinaryOp::toInlineString(int indent_size) const {
  checkInlineable(this);
  std::stringstream ss;
  printHelper(
      ss, indent_size, lhs()->toInlineString(), rhs()->toInlineString());
  return ss.str();
}

NVFUSER_DEFINE_CLONE_AND_CREATE(BinaryOp)

TernaryOp::TernaryOp(
    IrBuilderPasskey passkey,
    TernaryOpType type,
    Val* out,
    Val* in1,
    Val* in2,
    Val* in3)
    : Expr(passkey) {
  addOutput(out);
  addInput(in1);
  addInput(in2);
  addInput(in3);
  addDataAttribute(type);
}

std::vector<PolymorphicValue> TernaryOp::evaluate(
    const ExpressionEvaluator& ee,
    const std::vector<PolymorphicValue>& inputs) const {
  using namespace PolymorphicValue_functions;
  const auto& a = inputs.at(0);
  const auto& b = inputs.at(1);
  const auto& c = inputs.at(2);
  switch (getTernaryOpType()) {
    case TernaryOpType::Clamp:
      return {std::min(std::max(a, b), c)};
      break;
    case TernaryOpType::Lerp:
      // This is the same lerp computed in helpers.cu
      // https://math.stackexchange.com/a/1798323
      return {(c < 0.5) ? a + c * (b - a) : b - (b - a) * (1.0 - c)};
      break;
    case TernaryOpType::Threshold:
      return {(a <= b) ? c : a};
      break;
    case TernaryOpType::Where:
      return {a.as<bool>() ? b : c};
      break;
    default:
      NVF_CHECK(
          false,
          "Unexpected operator type: ",
          getTernaryOpType(),
          " in ",
          toString());
  }
}

void TernaryOp::printHelper(
    std::stringstream& ss,
    int indent_size,
    std::string in1,
    std::string in2,
    std::string in3) const {
  bool istvop = ir_utils::isTvOp(this);
  ss << getTernaryOpType() << "(" << in1;
  if (istvop) {
    ss << "\n";
    indent(ss, indent_size);
  }
  ss << ", " << in2;
  if (istvop) {
    ss << "\n";
    indent(ss, indent_size);
  }
  ss << ", " << in3 << ")";
}

std::string TernaryOp::toString(int indent_size) const {
  std::stringstream ss;
  bool istvop = ir_utils::isTvOp(this);
  indent(ss, indent_size);
  ss << out()->toString();

  // tensor operations tend to be long, break them up into multiple lines
  if (istvop) {
    ss << "\n";
    indent_size++;
    indent(ss, indent_size);
  }

  ss << " = ";
  printHelper(
      ss, indent_size, in1()->toString(), in2()->toString(), in3()->toString());
  ss << ";\n";
  return ss.str();
}

std::string TernaryOp::toInlineString(int indent_size) const {
  checkInlineable(this);
  std::stringstream ss;
  printHelper(
      ss,
      indent_size,
      in1()->toInlineString(),
      in2()->toInlineString(),
      in3()->toInlineString());
  return ss.str();
}

NVFUSER_DEFINE_CLONE_AND_CREATE(TernaryOp)

ArrayConstruct::ArrayConstruct(
    IrBuilderPasskey passkey,
    Val* output,
    std::vector<Val*> inputs)
    : Expr(passkey) {
  NVF_ERROR(!inputs.empty(), "Cannot create an array with no members.");
  addOutput(output);
  DataType input_dtype = DataType::Null;
  for (auto in : inputs) {
    addInput(in);
    auto in_dtype_opt = in->getDataType();
    NVF_ERROR(in_dtype_opt.has_value());
    if (input_dtype == DataType::Null) {
      input_dtype = *in_dtype_opt;
    } else {
      NVF_CHECK(
          input_dtype == *in_dtype_opt,
          "All inputs to ArrayConstruct must have the same data type");
    }
  }
  auto expected_output_dtype =
      ArrayType{std::make_shared<DataType>(input_dtype), inputs.size()};
  NVF_CHECK(
      output->getDataType() == expected_output_dtype,
      "Output of ArrayConstruct must be an array of the same data type as the inputs");
}

std::string ArrayConstruct::toString(int indent_size) const {
  std::stringstream ss;
  indent(ss, indent_size) << out()->toString() << " = {"
                          << toDelimitedString(inputs()) << "}\n";
  return ss.str();
}

std::string ArrayConstruct::toInlineString(int indent_size) const {
  std::stringstream ss;
  ss << "{ " << toDelimitedInlineString(inputs()) << " }";
  return ss.str();
}

std::vector<PolymorphicValue> ArrayConstruct::evaluate(
    const ExpressionEvaluator& ee,
    const std::vector<PolymorphicValue>& inputs) const {
  return {PolymorphicValue(inputs)};
}

NVFUSER_DEFINE_CLONE_AND_CREATE(ArrayConstruct)

ReverseArray::ReverseArray(IrBuilderPasskey passkey, Val* output, Val* input)
    : Expr(passkey) {
  NVF_ERROR(
      std::holds_alternative<ArrayType>(input->dtype().type),
      "Cannot reverse a non-array type.");
  NVF_ERROR(
      std::holds_alternative<ArrayType>(output->dtype().type),
      "Cannot reverse a non-array type.");
  auto input_array_type = std::get<ArrayType>(input->dtype().type);
  auto output_array_type = std::get<ArrayType>(output->dtype().type);
  NVF_ERROR(
      input_array_type.type == output_array_type.type,
      "Cannot reverse an array of type ",
      input_array_type.type,
      " into an array of type ",
      output_array_type.type);
  NVF_ERROR(
      input_array_type.size == output_array_type.size,
      "Cannot reverse an array of size ",
      input_array_type.size,
      " into an array of size ",
      output_array_type.size);
  addOutput(output);
  addInput(input);
}

std::string ReverseArray::toString(int indent_size) const {
  std::stringstream ss;
  indent(ss, indent_size) << out()->toString() << " = ReverseArray("
                          << in()->toString() << ")\n";
  return ss.str();
}

std::string ReverseArray::toInlineString(int indent_size) const {
  std::stringstream ss;
  ss << "ReverseArray(" << in()->toInlineString() << ")";
  return ss.str();
}

std::vector<PolymorphicValue> ReverseArray::evaluate(
    const ExpressionEvaluator& ee,
    const std::vector<PolymorphicValue>& inputs) const {
  NVF_ERROR(inputs.size() == 1, "ReverseArray expects 1 input");
  PolymorphicValue array = inputs.at(0);
  auto& vec = array.as<std::vector>();
  std::reverse(vec.begin(), vec.end());
  return {std::move(array)};
}

NVFUSER_DEFINE_CLONE_AND_CREATE(ReverseArray)

GetItem::GetItem(IrBuilderPasskey passkey, Val* output, Val* array, Val* index)
    : Expr(passkey) {
  addOutput(output);
  addInput(array);
  addInput(index);
  NVF_ERROR(
      *(std::get<ArrayType>(array->dtype().type).type) == output->dtype(),
      "GetItem array input must have a data type");
}

std::string GetItem::toString(int indent_size) const {
  std::stringstream ss;
  indent(ss, indent_size) << out()->toString() << " = " << array()->toString()
                          << "[" << index()->toString() << "]\n";
  return ss.str();
}

std::string GetItem::toInlineString(int indent_size) const {
  std::stringstream ss;
  ss << "(" << array()->toInlineString() << ")[" << index()->toInlineString()
     << "]";
  return ss.str();
}

std::vector<PolymorphicValue> GetItem::evaluate(
    const ExpressionEvaluator& ee,
    const std::vector<PolymorphicValue>& inputs) const {
  NVF_ERROR(inputs.size() == 2, "GetItem expects 2 inputs");
  return {PolymorphicValue(inputs.at(0)[inputs.at(1)])};
}

NVFUSER_DEFINE_CLONE_AND_CREATE(GetItem)

StructConstruct::StructConstruct(
    IrBuilderPasskey passkey,
    Val* output,
    const std::vector<std::pair<std::string, Val*>>& fields)
    : Expr(passkey) {
  NVF_ERROR(!fields.empty(), "Cannot create a struct with no members.");
  auto output_dtype = std::get<StructType>(output->dtype().type);
  NVF_ERROR(
      output_dtype.fields.size() == fields.size(),
      "StructConstruct output must have the same number of fields as the inputs");
  auto it = output_dtype.fields.begin();
  for (const auto& field : fields) {
    NVF_ERROR(
        it->name == field.first,
        "StructConstruct field names must match the output");
    NVF_ERROR(
        *(it->type) == field.second->dtype(),
        "StructConstruct field ",
        field.first,
        " must have the same data type as the output");
    addDataAttribute(field.first);
    addInput(field.second);
    it++;
  }
  addOutput(output);
}

std::string StructConstruct::toString(int indent_size) const {
  std::stringstream ss;
  indent(ss, indent_size) << out()->toString() << " = { ";
  for (int64_t i : c10::irange((int64_t)inputs().size())) {
    if (i > 0) {
      ss << ", ";
    }
    ss << attribute<std::string>(i) << " = " << input(i)->toString();
  }
  ss << " }\n";
  return ss.str();
}

std::string StructConstruct::toInlineString(int indent_size) const {
  std::stringstream ss;
  ss << "{ ";
  for (int64_t i : c10::irange((int64_t)inputs().size())) {
    if (i > 0) {
      ss << ", ";
    }
    ss << attribute<std::string>(i) << " = " << input(i)->toInlineString();
  }
  ss << " }";
  return ss.str();
}

std::vector<PolymorphicValue> StructConstruct::evaluate(
    const ExpressionEvaluator& ee,
    const std::vector<PolymorphicValue>& inputs) const {
  NVF_ERROR(
      this->inputs().size() == inputs.size(),
      "StructConstruct expects ",
      this->inputs().size(),
      " inputs");
  PolymorphicValue struct_ =
      std::get<StructType>(output(0)->dtype().type).create();
  for (int64_t i : c10::irange((int64_t)inputs.size())) {
    struct_->*attribute<std::string>(i) = inputs.at(i);
  }
  return {std::move(struct_)};
}

NVFUSER_DEFINE_CLONE_AND_CREATE(StructConstruct)

GetAttr::GetAttr(
    IrBuilderPasskey passkey,
    Val* output,
    Val* struct_,
    std::string attr)
    : Expr(passkey) {
  NVF_ERROR(
      std::get<StructType>(struct_->dtype().type).fieldDataType(attr) ==
          output->dtype(),
      "Data type mismatch for GetAttr");
  addOutput(output);
  addInput(struct_);
  addDataAttribute(std::move(attr));
}

std::string GetAttr::toString(int indent_size) const {
  std::stringstream ss;
  indent(ss, indent_size) << out()->toString() << " = " << struct_()->toString()
                          << "." << attr() << "\n";
  return ss.str();
}

std::string GetAttr::toInlineString(int indent_size) const {
  std::stringstream ss;
  ss << "(" << struct_()->toInlineString() << ")." << attr();
  return ss.str();
}

std::vector<PolymorphicValue> GetAttr::evaluate(
    const ExpressionEvaluator& ee,
    const std::vector<PolymorphicValue>& inputs) const {
  NVF_ERROR(inputs.size() == 1, "GetAttr expects 1 input");
  return {inputs.at(0)->*attr()};
}

NVFUSER_DEFINE_CLONE_AND_CREATE(GetAttr)

GetMetaData::GetMetaData(IrBuilderPasskey passkey, Val* output, Val* input)
    : Expr(passkey) {
  addOutput(output);
  addInput(input);
  NVF_ERROR(
      out()->dtype() == metaDataTypeOf(in()),
      "Data type mismatch for GetMetaData")
}

std::string GetMetaData::toString(int indent_size) const {
  std::stringstream ss;
  indent(ss, indent_size) << out()->toString() << " = getMetaData("
                          << in()->toString() << ")\n";
  return ss.str();
}

std::string GetMetaData::toInlineString(int indent_size) const {
  std::stringstream ss;
  ss << "getMetaData(" << ir_utils::varName(in()) << ")";
  return ss.str();
}

NVFUSER_DEFINE_CLONE_AND_CREATE(GetMetaData)

TensorConstruct::TensorConstruct(
    IrBuilderPasskey passkey,
    TensorView* output,
    Val* input)
    : Expr(passkey) {
  addOutput(output);
  addInput(input);
}

std::string TensorConstruct::toString(int indent_size) const {
  std::stringstream ss;
  indent(ss, indent_size) << out()->toString() << " = TensorConstruct("
                          << in()->toString() << ")\n";
  return ss.str();
}

std::string TensorConstruct::toInlineString(int indent_size) const {
  NVF_CHECK(false, "Tensor op can not be printed inline");
}

std::vector<PolymorphicValue> TensorConstruct::evaluate(
    const ExpressionEvaluator& ee,
    const std::vector<PolymorphicValue>& inputs) const {
  NVF_ERROR(inputs.size() == 1, "TensorConstruct expects 1 input");
  using namespace PolymorphicValue_functions;
  return {toTensor(inputs.at(0))};
}

NVFUSER_DEFINE_CLONE_AND_CREATE(TensorConstruct)

RNGOp::RNGOp(
    IrBuilderPasskey passkey,
    RNGOpType type,
    Val* out,
    DataType dtype,
    std::vector<Val*> parameters,
    Val* philox_seed,
    Val* philox_offset,
    Val* philox_index)
    : Expr(passkey) {
  if (auto tv_out = dynamic_cast<TensorView*>(out)) {
    for (auto id : tv_out->getLogicalDomain()) {
      NVF_CHECK(!id->isReduction(), "Output of RNGOp can not have reduction");
      addInput(id->extent());
    }
  }
  for (auto v : parameters) {
    addInput(v);
  }
  if (philox_seed || philox_offset) {
    NVF_CHECK(
        philox_seed && philox_offset,
        "If either philox_seed or philox_offset is provided, the other must be also");
    addInput(philox_seed);
    addInput(philox_offset);
  }
  addOutput(out);
  RNGOp::Attributes attr{type, dtype, parameters.size()};
  addDataAttribute(attr);
  addAttribute(philox_index);
}

std::string RNGOp::toString(int indent_size) const {
  std::stringstream ss;
  indent(ss, indent_size);
  ss << output(0)->toString() << "\n";
  indent_size++;
  indent(ss, indent_size);
  ss << " = ";
  ss << getRNGOpType() << "({" << toDelimitedString(getShape()) << "}, ";
  if (!getParameters().empty()) {
    ss << toDelimitedString(getParameters()) << ", ";
  }
  ss << dtype();
  auto seed = getRNGSeedVal();
  if (seed) {
    ss << ", " << seed->toInlineString();
  }
  ss << ");\n";
  return ss.str();
}

std::string RNGOp::toInlineString(int indent_size) const {
  NVF_CHECK(false, "Tensor op can not be printed inline");
}

int64_t RNGOp::getOutputDims() const {
  int64_t ndims = 0;
  if (auto tv_out = dynamic_cast<TensorView*>(output(0))) {
    ndims = (int64_t)tv_out->getLogicalDomain().size();
  }
  return ndims;
}

NVFUSER_DEFINE_CLONE_AND_CREATE(RNGOp)

BroadcastOp::BroadcastOp(
    IrBuilderPasskey passkey,
    Val* out,
    Val* in,
    std::vector<bool> is_broadcast_dims)
    : Expr(passkey) {
  auto out_type = out->getValType().value();
  auto in_type = in->getValType().value();

  NVF_ERROR(
      (out_type == ValType::TensorView && in_type == ValType::TensorView) ||
          (out_type == ValType::TensorIndex && in_type == ValType::TensorIndex),
      "Cannot braodcast a non-tensor object.");

  addOutput(out);
  addInput(in);

  // Validate the broadcast flags when this expr is created with
  // TensorView. Broadcast with TensorIndex only appears after
  // lowering, so it should have already been validated.
  if (out->isA<TensorView>()) {
    NVF_ERROR(in->isA<TensorView>());
    auto in_tv = in->as<TensorView>();
    auto out_tv = out->as<TensorView>();
    auto in_dom = TensorDomain::noReductions(in_tv->getLogicalDomain());
    auto& out_dom = out_tv->getLogicalDomain();
    NVF_ERROR(
        is_broadcast_dims.size() == out_dom.size(),
        "The dimensions of output tensor and does not match with is_broadcast_dims");

    auto out_size = is_broadcast_dims.size();
    auto num_new_broadcasts = 0;
    for (const auto i : c10::irange(out_size)) {
      if (is_broadcast_dims[i]) {
        num_new_broadcasts++;
        auto id = out_dom[i];
        NVF_ERROR(
            id->isBroadcast(),
            "New broadcast dimension does not properly set its IterType.");
        NVF_ERROR(
            !id->hasExpandedExtent(),
            "New broadcast dimension can not be expanded.");
        NVF_ERROR(
            id->extent()->isOneInt(),
            "New broadcast dimension must have extent 1");
      } else {
        auto in_id = in_dom[i - num_new_broadcasts];
        auto out_id = out_dom[i];
        NVF_ERROR(
            in_id->sameAs(out_id), "IterDomain does not match in BroadcastOp");
      }
    }
    NVF_ERROR(
        out_size == in_dom.size() + num_new_broadcasts,
        "The dimensions of output tensor and does not match with is_broadcast_dims and input tensor");
  }

  addDataAttribute(std::move(is_broadcast_dims));
}

std::string BroadcastOp::toString(int indent_size) const {
  std::stringstream ss;
  indent(ss, indent_size) << out()->toString() << "\n";
  indent(ss, indent_size) << "   = broadcast( " << in()->toString() << " )\n";
  return ss.str();
}

std::string BroadcastOp::toInlineString(int indent_size) const {
  NVF_CHECK(false, "Tensor op can not be printed inline");
}

std::vector<PolymorphicValue> BroadcastOp::evaluate(
    const ExpressionEvaluator& ee,
    const std::vector<PolymorphicValue>& inputs) const {
  NVF_ERROR(
      inputs.size() == 1,
      "BroadcastOp expects exactly 1 input, but received ",
      inputs.size());
  std::vector<int64_t> out_shape;
  const auto& in = inputs.at(0).as<at::Tensor>();
  int64_t idx = 0;
  for (bool b : getBroadcastDimFlags()) {
    if (b) {
      out_shape.push_back(1);
    } else {
      out_shape.push_back(in.sizes()[idx++]);
    }
  }
  return {in.view(out_shape)};
}

NVFUSER_DEFINE_CLONE_AND_CREATE(BroadcastOp)

SqueezeOp::SqueezeOp(
    IrBuilderPasskey passkey,
    Val* out,
    Val* in,
    std::vector<bool> is_squeeze_dims)
    : Expr(passkey) {
  auto out_type = out->getValType().value();
  auto in_type = in->getValType().value();

  NVF_ERROR(
      in_type == ValType::TensorView,
      "Squeeze input must be a TensorView: ",
      in->toString());

  NVF_ERROR(
      out_type == ValType::TensorView,
      "Squeeze output must be a TensorView: ",
      in->toString());

  addOutput(out);
  addInput(in);

  // Validate the squeeze flags
  auto in_tv = in->as<TensorView>();
  auto out_tv = out->as<TensorView>();
  auto in_dom = TensorDomain::noReductions(in_tv->getLogicalDomain());
  auto& out_dom = out_tv->getLogicalDomain();
  NVF_ERROR(
      is_squeeze_dims.size() == in_dom.size(),
      "The dimensions of input tensor and does not match with is_squeeze_dims");

  int64_t in_size = (int64_t)is_squeeze_dims.size();
  auto num_removed_broadcasts = 0;
  for (const auto i : c10::irange(is_squeeze_dims.size())) {
    if (is_squeeze_dims[i]) {
      num_removed_broadcasts++;
      auto id = in_dom[i];
      NVF_ERROR(
          id->isBroadcast() || id->isSymbolic(),
          "Squeeze dimension should be either Symbolic or Broadcast. Found ",
          id->getIterType());
      if (id->isBroadcast()) {
        // Check concrete broadcast extent here. For Symbolic inputs, this check
        // will be deferred to concretization. See dynamic_transform.cpp
        NVF_ERROR(
            id->extent()->isConstScalar() &&
                id->extent()->evaluate().as<int64_t>() == 1,
            "Can not squeeze dimension(s) with size != 1.");
      }
    } else {
      auto in_id = in_dom[i];
      auto out_id = out_dom[i - num_removed_broadcasts];
      NVF_ERROR(
          in_id->sameAs(out_id), "IterDomain does not match in BroadcastOp");
    }
  }
  NVF_ERROR(
      in_size == out_tv->nDims() + num_removed_broadcasts,
      "The dimensions of output tensor and does not match with is_squeeze_dims and input tensor");

  addDataAttribute(std::move(is_squeeze_dims));
}

std::string SqueezeOp::toString(int indent_size) const {
  std::stringstream ss;
  indent(ss, indent_size) << out()->toString() << "\n";
  indent(ss, indent_size) << "   = squeeze( " << in()->toString() << " )\n";
  return ss.str();
}

std::string SqueezeOp::toInlineString(int indent_size) const {
  NVF_CHECK(false, "Tensor op can not be printed inline");
}

std::vector<PolymorphicValue> SqueezeOp::evaluate(
    const ExpressionEvaluator& ee,
    const std::vector<PolymorphicValue>& inputs) const {
  NVF_ERROR(
      inputs.size() == 1,
      "SqueezeOp expects exactly 1 input, but received ",
      inputs.size());
  std::vector<int64_t> out_shape;
  const auto& in = inputs.at(0).as<at::Tensor>();
  const auto& is_squeeze_dims = getSqueezeDimFlags();
  NVF_ERROR(
      (int64_t)is_squeeze_dims.size() == in.dim(),
      "The dimensions of input tensor and does not match with is_squeeze_dims");
  at::Tensor out = in;
  for (int64_t i : c10::irange((int64_t)is_squeeze_dims.size())) {
    if (is_squeeze_dims[i]) {
      if (in.stride(i) == 0) {
        // If the input dimension is expanded in this dimension, undo the expand
        // by slicing. This ensures that any broadcast dimensions will be
        // unexpanded when we do the final call to view()
        out = out.slice(i, 0, 1);
      }
    } else {
      out_shape.push_back(in.sizes()[i]);
    }
  }
  return {out.view(out_shape)};
}

void SqueezeOp::checkConcretization(Val* old_val, Val* new_val) const {
  Expr::checkConcretization(old_val, new_val); // does nullptr, vtype checks
  NVF_CHECK(
      old_val == in(),
      "Pre-concretized Val ",
      old_val->toString(),
      " does not match input TV ",
      in()->toString());
  auto old_tv = old_val->as<TensorView>();
  auto new_tv = new_val->as<
      TensorView>(); // NOLINT(clang-analyzer-core.CallAndMessage,-warnings-as-errors)
  auto old_logical = old_tv->getLogicalDomain();
  auto new_logical = new_tv->getLogicalDomain();
  NVF_CHECK(
      new_logical.size() == old_tv->getLogicalDomain().size(),
      "New TV ",
      new_tv->toString(),
      " has rfactor of length ",
      new_logical.size(),
      " but expected ",
      old_tv->getLogicalDomain().size());
  auto flags = getSqueezeDimFlags();
  for (auto i : c10::irange(flags.size())) {
    if (!flags.at(i)) {
      continue;
    }
    auto new_id = new_logical.at(i);
    // Check that squeezed dimension concretizes to Broadcast
    NVF_CHECK(
        new_id->getIterType() == IterType::Broadcast,
        "Squeezed IterDomain ",
        new_id->toString(),
        " must concretize to IterType::Broadcast but found ",
        new_id->toString());
    // NOTE: we do not check the extent here. Even if the extent is not a const
    // scalar we know that it would simplify to 1 for these inputs, since this
    // IterDomain is concretized to Broadcast.
  }
}

NVFUSER_DEFINE_CLONE_AND_CREATE(SqueezeOp)

ReductionOp::ReductionOp(
    IrBuilderPasskey passkey,
    BinaryOpType reduction_op_type,
    Val* init,
    Val* out,
    Val* in,
    bool is_allreduce)
    : Expr(passkey) {
  NVF_CHECK(
      out->getValType().value() == ValType::TensorView ||
      out->getValType().value() == ValType::TensorIndex);

  NVF_ERROR(
      (in->getValType() == ValType::TensorView &&
       out->getValType() == ValType::TensorView) ||
          (in->getValType() == ValType::TensorIndex &&
           out->getValType() == ValType::TensorIndex),
      "Reduction operation was created that does not have tensor inputs and outputs.");

  if (in->isA<TensorView>()) {
    NVF_ERROR(
        TensorDomain::noReductions(in->as<TensorView>()->getLogicalDomain())
                .size() == out->as<TensorView>()->getMaybeRootDomain().size(),
        "Reduction operation created with mismatched domains.");
  }
  NVF_ERROR(
      init->isConstScalar(),
      "Tried to create a reduction operation whith an initial value that isn't a constant.");

  addOutput(out);
  addInput(in);
  addAttribute(init);
  addDataAttribute(reduction_op_type);
  addDataAttribute(is_allreduce);
  addDataAttribute(false); // serial reduction
}

std::string ReductionOp::toString(int indent_size) const {
  std::stringstream ss;
  indent(ss, indent_size) << out() << "\n";
  indent(ss, indent_size) << "   = reduction( " << in()->toString()
                          << ", op = " << getReductionOpType()
                          << ", initial value = " << init()->toString()
                          << ", allreduce = "
                          << (isAllreduce() ? "true" : "false") << " )\n";
  return ss.str();
}

std::string ReductionOp::toInlineString(int indent_size) const {
  NVF_CHECK(false, "Tensor op can not be printed inline");
}

std::vector<PolymorphicValue> ReductionOp::evaluate(
    const ExpressionEvaluator& ee,
    const std::vector<PolymorphicValue>& inputs) const {
  const auto& input = inputs.at(0).as<at::Tensor>();
  const auto output = out()->as<TensorView>();

  NVF_ERROR(
      !output->hasRoot(),
      "Evaluation for rFactored reductions is not supported.");

  std::vector<int64_t> reduction_axes;
  for (const auto i : c10::irange(int64_t(output->getLogicalDomain().size()))) {
    auto ax = output->getLogicalDomain().at(i);
    if (ax->isReduction()) {
      reduction_axes.push_back(i);
    }
  }
  switch (getReductionOpType()) {
    case BinaryOpType::Add:
      return {at::sum(input, reduction_axes)};
      break;
    case BinaryOpType::Max:
      return {at::amax(input, reduction_axes)};
      break;
    case BinaryOpType::Min:
      return {at::amin(input, reduction_axes)};
      break;
    default:
      NVF_CHECK(
          false,
          "Unexpected operator type: ",
          getReductionOpType(),
          " in ",
          toString());
  }
}

NVFUSER_DEFINE_CLONE_AND_CREATE(ReductionOp)

GroupedReductionOp::GroupedReductionOp(
    IrBuilderPasskey passkey,
    std::vector<BinaryOpType> reduction_op_types,
    std::vector<Val*> init_vals,
    std::vector<Val*> outputs,
    std::vector<Val*> inputs,
    bool is_fused)
    : Expr(passkey) {
  for (auto out : outputs) {
    addOutput(out);
  }

  for (auto in : inputs) {
    addInput(in);
  }

  addDataAttribute(std::move(reduction_op_types));
  addDataAttribute(is_fused);

  for (auto init : init_vals) {
    addAttribute(init);
  }
}

std::string GroupedReductionOp::toString(int indent_size) const {
  std::stringstream ss;
  indent(ss, indent_size) << "GroupedReductionOp(\n";
  ++indent_size;
  for (const auto i : c10::irange(numHorizontallyGroupedExprs())) {
    indent(ss, indent_size)
        << output(i)->toString() << " = reduction( " << input(i)->toString()
        << ", op = " << getReductionOpType(i)
        << ", initial value = " << initVal(i)->toString() << " )\n";
  }
  indent(ss, indent_size) << "allreduce = "
                          << (isAllreduce() ? "true" : "false") << " )\n";
  return ss.str();
}

std::string GroupedReductionOp::toInlineString(int indent_size) const {
  NVF_CHECK(false, "Tensor op can not be printed inline");
}

int GroupedReductionOp::getExprIndexOfOutput(Val* output_val) const {
  auto it = std::find(outputs().begin(), outputs().end(), output_val);
  if (it != outputs().end()) {
    return (int)std::distance(outputs().begin(), it);
  }

  NVF_THROW("Not an output, ", output_val->toString(), ", of ", toString());
}

std::vector<PolymorphicValue> GroupedReductionOp::evaluate(
    const ExpressionEvaluator& ee,
    const std::vector<PolymorphicValue>& inputs) const {
  const auto num_reductions = numHorizontallyGroupedExprs();
  std::vector<PolymorphicValue> grouped_reduction_out;
  grouped_reduction_out.reserve(num_reductions);
  for (const auto i : c10::irange(num_reductions)) {
    const auto& in_tensor = inputs.at(i).as<at::Tensor>();
    const auto out_tv = output(i)->as<TensorView>();
    NVF_ERROR(
        !out_tv->hasRoot(),
        "Evaluation for rFactored reductions is not supported.");

    std::vector<int64_t> reduction_axes;
    for (const auto id :
         c10::irange(int64_t(out_tv->getLogicalDomain().size()))) {
      auto ax = out_tv->getLogicalDomain().at(id);
      if (ax->isReduction()) {
        reduction_axes.push_back(id);
      }
    }
    switch (getReductionOpType(i)) {
      case BinaryOpType::Add:
        grouped_reduction_out.emplace_back(at::sum(in_tensor, reduction_axes));
        break;
      case BinaryOpType::Max:
        grouped_reduction_out.emplace_back(at::amax(in_tensor, reduction_axes));
        break;
      default:
        NVF_CHECK(
            false,
            "Unexpected operator type: ",
            getReductionOpType(i),
            " in ",
            toString());
    }
  }
  return grouped_reduction_out;
}

NVFUSER_DEFINE_CLONE_AND_CREATE(GroupedReductionOp)

std::optional<WelfordTriplet::ValName> WelfordTriplet::getNameOf(
    Val* val) const {
  auto it = std::find(begin(), end(), val);
  if (it != end()) {
    return indexToValName((int)std::distance(begin(), it));
  }

  return std::optional<WelfordTriplet::ValName>();
}

bool WelfordTriplet::sameAs(const WelfordTriplet& other) const {
  return this == &other ||
      (avg()->sameAs(other.avg()) && var()->sameAs(other.var()) &&
       N()->sameAs(other.N()));
}

WelfordTriplet WelfordTriplet::clone(IrCloner* ir_cloner) const {
  return transform([&](const Val* val) { return ir_cloner->clone<Val>(val); });
}

std::vector<WelfordTriplet> WelfordTriplet::clone(
    const std::vector<WelfordTriplet>& src,
    IrCloner* ir_cloner) {
  std::vector<WelfordTriplet> cloned(src.size());
  for (const auto i : c10::irange(src.size())) {
    cloned.at(i) = src.at(i).clone(ir_cloner);
  }
  return cloned;
}

WelfordOp::WelfordOp(
    IrBuilderPasskey passkey,
    const WelfordTriplet& output,
    const WelfordTriplet& input,
    const WelfordTriplet& init,
    bool is_fused)
    : Expr(passkey) {
  // Previously, nullptr was accepted and implicitly replaced by
  // default values. Looks like we always pass some non-null values,
  // so removed the implicit default behavior for code simplicity.
  NVF_ERROR(output.avg() != nullptr);
  NVF_ERROR(output.var() != nullptr);
  NVF_ERROR(output.N() != nullptr);
  NVF_ERROR(init.avg() != nullptr);
  NVF_ERROR(init.var() != nullptr);
  NVF_ERROR(init.N() != nullptr);
  NVF_ERROR(input.avg() != nullptr);
  NVF_ERROR(input.var() != nullptr);
  NVF_ERROR(input.N() != nullptr);

  // Check output type
  NVF_ERROR(
      output.avg()->getValType().value() == ValType::TensorView ||
      output.avg()->getValType().value() == ValType::TensorIndex);
  NVF_ERROR(
      output.var()->getValType().value() == ValType::TensorView ||
      output.var()->getValType().value() == ValType::TensorIndex);
  NVF_ERROR(
      output.N()->getValType().value() == ValType::TensorView ||
      output.N()->getValType().value() == ValType::TensorIndex);
  NVF_ERROR(isIntegralType(output.N()->dtype()));

  // check initial value
  NVF_ERROR(init.N()->getValType().value() == ValType::Others);
  NVF_ERROR(isIntegralType(init.N()->dtype()));
  if (!init.N()->isZeroInt()) {
    // when initial count is zero, no initial variance or average is needed
    // initial value with a count of 1 is un-common enough that I'll push
    // the responsibility of creating all-zero var tensors to the user
    NVF_ERROR(
        init.avg()->getValType().value() == ValType::TensorView ||
        init.avg()->getValType().value() == ValType::TensorIndex);
    NVF_ERROR(
        init.var()->getValType().value() == ValType::TensorView ||
            init.var()->getValType().value() == ValType::TensorIndex,
        "Invalid initial var: ",
        init.var()->toString());
  }

  // check input
  NVF_ERROR(
      input.avg()->getValType().value() == ValType::TensorView ||
          input.avg()->getValType().value() == ValType::TensorIndex,
      input.avg()->getValType().value());
  NVF_ERROR(
      input.N()->getValType().value() == ValType::Others ||
      input.N()->getValType().value() == ValType::TensorView ||
      input.N()->getValType().value() == ValType::TensorIndex);
  NVF_ERROR(isIntegralType(input.N()->dtype()));
  if (!input.N()->isOneInt()) {
    // when input is only one value, only the value is required through avg
    // input the var part is implicitly 0 and codegen will handle that.
    NVF_ERROR(
        input.var()->getValType().value() == ValType::TensorView ||
        input.var()->getValType().value() == ValType::TensorIndex);
  } else {
    NVF_ERROR(
        input.var() == nullptr || input.var()->isZeroInt(),
        "Invalid var input, which must be either nullptr or scalar zero when the N input is one.");
  }

  addOutput(output.avg());
  addOutput(output.var());
  addOutput(output.N());

  addInput(input.avg());
  addInput(input.var());
  addInput(input.N());

  addAttribute(init.avg());
  addAttribute(init.var());
  addAttribute(init.N());
  addDataAttribute(is_fused);

  NVF_ERROR(attributes().size() == kNumAttrs);
}

WelfordOp::WelfordOp(
    IrBuilderPasskey passkey,
    Val* out_avg,
    Val* out_var,
    Val* out_N,
    Val* in_avg,
    Val* in_var,
    Val* in_N,
    Val* init_avg,
    Val* init_var,
    Val* init_N,
    bool is_fused)
    : WelfordOp(
          passkey,
          WelfordTriplet(out_avg, out_var, out_N),
          WelfordTriplet(in_avg, in_var, in_N),
          WelfordTriplet(init_avg, init_var, init_N),
          is_fused) {}

Val* WelfordOp::getInitValOfOutput(Val* output_val) const {
  auto val_name = outputTriplet().getNameOf(output_val);

  NVF_ERROR(
      val_name.has_value(),
      "Not an output val ",
      output_val->toString(),
      " of ",
      toString());

  return initTriplet().get(*val_name);
}

std::vector<Val*> WelfordOp::getInitVals() const {
  std::vector<Val*> init_vals({initAvg(), initVar(), initN()});
  return init_vals;
}

std::string WelfordOp::toString(int indent_size) const {
  std::stringstream ss;
  indent(ss, indent_size) << outAvg()->toString() << "(Avg),\n"
                          << outVar()->toString() << "(Var),\n"
                          << outN()->toString() << "(Count)"
                          << "\n = Welford ( ";
  if (singleValue()) {
    ss << inAvg()->toString() << "(Avg), ";
  } else {
    ss << inAvg()->toString() << "(Avg)\n  " << inVar()->toString()
       << "(Var)\n  " << inN()->toString() << "(Count)";
  }
  if (hasInit()) {
    ss << "\n  initial value = " << initAvg()->toString() << "(Avg)\n  "
       << initVar()->toString() << "(Var)\n  " << initN()->toString() << "(N)";
  }
  ss << "\n  allreduce = " << (isAllreduce() ? "true" : "false");
  ss << " )\n";
  return ss.str();
}

std::string WelfordOp::toInlineString(int indent_size) const {
  NVF_CHECK(false, "Tensor op can not be printed inline");
}

std::vector<PolymorphicValue> WelfordOp::evaluate(
    const ExpressionEvaluator& ee,
    const std::vector<PolymorphicValue>& inputs) const {
  NVF_ERROR(
      !hasInit(),
      "Evaluation for WelfordOp is not implemented for non-empty initial values.");
  const auto& in_tensor = inputs.at(0).as<at::Tensor>();
  const auto out_tv = out()->as<TensorView>();
  NVF_ERROR(
      !out_tv->hasRoot(),
      "Evaluation for WelfordOp is not supported when output is rFactored.");

  int64_t N = 1;
  std::vector<int64_t> reduction_axes;
  for (const auto i : c10::irange(int64_t(out_tv->getLogicalDomain().size()))) {
    auto ax = out_tv->getLogicalDomain().at(i);
    if (ax->isReduction()) {
      reduction_axes.push_back(i);
      N *= in_tensor.size(i);
    }
  }
  const auto [in_var, in_avg] =
      at::var_mean(in_tensor, reduction_axes, false, false);
  return {in_avg, in_var * N, N};
}

NVFUSER_DEFINE_CLONE_AND_CREATE(WelfordOp)

GroupedWelfordOp::GroupedWelfordOp(
    IrBuilderPasskey passkey,
    std::vector<WelfordTriplet> output_vals,
    std::vector<WelfordTriplet> input_vals,
    std::vector<WelfordTriplet> init_vals,
    bool is_allreduce)
    : Expr(passkey) {
  const auto num_grouped_ops = output_vals.size();

  NVF_ERROR(
      input_vals.size() == num_grouped_ops,
      "Invalid number of input arguments. Expected: ",
      num_grouped_ops,
      ", Given: ",
      input_vals.size());
  NVF_ERROR(
      init_vals.size() == num_grouped_ops,
      "Invalid number of N arguments. Expected: ",
      num_grouped_ops,
      ", Given: ",
      init_vals.size());

  for (const auto i : c10::irange(num_grouped_ops)) {
    // Check output type
    NVF_ERROR(
        output_vals[i].avg()->getValType().value() == ValType::TensorView ||
        output_vals[i].avg()->getValType().value() == ValType::TensorIndex);
    NVF_ERROR(
        output_vals[i].var()->getValType().value() == ValType::TensorView ||
        output_vals[i].var()->getValType().value() == ValType::TensorIndex);
    NVF_ERROR(
        output_vals[i].N()->getValType().value() == ValType::TensorView ||
        output_vals[i].N()->getValType().value() == ValType::TensorIndex);
    NVF_ERROR(isIntegralType(output_vals[i].N()->dtype()));

    // check initial value
    auto init_avg = init_vals[i].avg();
    auto init_var = init_vals[i].var();
    auto init_N = init_vals[i].N();
    NVF_ERROR(
        init_avg != nullptr && init_var != nullptr && init_N != nullptr,
        "nullptr init vals are not allowed");
    NVF_ERROR(init_N->getValType().value() == ValType::Others);
    NVF_ERROR(isIntegralType(init_N->dtype()));
    NVF_ERROR(
        init_avg->getValType().value() == ValType::TensorView ||
            init_avg->getValType().value() == ValType::TensorIndex ||
            (init_N->isZeroInt() &&
             init_avg->getValType().value() == ValType::Others),
        "Initial avg must be a tensor or, can be a scalar if initial N is zero.",
        " Initial avg: ",
        init_avg->toString(),
        ". Initial N: ",
        init_N->toString());
    NVF_ERROR(
        init_var->getValType().value() == ValType::TensorView ||
            init_var->getValType().value() == ValType::TensorIndex ||
            (init_N->isZeroInt() &&
             init_var->getValType().value() == ValType::Others),
        "Initial var must be a tensor or, can be a scalar if initial N is zero: ",
        init_var->toString());

    // check input
    auto in_avg = input_vals[i].avg();
    auto in_var = input_vals[i].var();
    auto in_N = input_vals[i].N();
    NVF_ERROR(
        in_avg != nullptr && in_var != nullptr && in_N != nullptr,
        "nullptr input vals are not allowed");
    NVF_ERROR(
        in_N->getValType().value() == ValType::Others ||
        in_N->getValType().value() == ValType::TensorView ||
        in_N->getValType().value() == ValType::TensorIndex);
    NVF_ERROR(isIntegralType(in_N->dtype()));
    NVF_ERROR(
        in_avg->getValType().value() == ValType::TensorView ||
            in_avg->getValType().value() == ValType::TensorIndex,
        "Invalid input avg argument type: ",
        in_avg->getValType().value());

    if (in_N->isOneInt()) {
      // when input is only one value, only the value is required through avg
      // input the var part must be implicitly 0
      NVF_ERROR(
          in_var->isZeroInt(),
          "Invalid var input, which must be scalar zero when the N input is one: ",
          in_var->toString());
    } else {
      NVF_ERROR(
          in_var->getValType().value() == ValType::TensorView ||
              in_var->getValType().value() == ValType::TensorIndex,
          in_var->getValType().value(),
          ", ",
          in_N->toString());
    }
  }

  addDataAttribute(is_allreduce);
  for (const auto i : c10::irange(num_grouped_ops)) {
    addOutput(output_vals[i].avg());
    addOutput(output_vals[i].var());
    addOutput(output_vals[i].N());
    addInput(input_vals[i].avg());
    addInput(input_vals[i].var());
    addInput(input_vals[i].N());
    addAttribute(init_vals[i].avg());
    addAttribute(init_vals[i].var());
    addAttribute(init_vals[i].N());
  }
}

std::string GroupedWelfordOp::toString(int indent_size) const {
  std::stringstream ss;
  indent(ss, indent_size) << "GroupedWelford(\n";
  ++indent_size;
  for (const auto i : c10::irange(numHorizontallyGroupedExprs())) {
    indent(ss, indent_size) << outAvg(i)->toString() << " (Avg),\n";
    indent(ss, indent_size) << outVar(i)->toString() << " (Var),\n";
    indent(ss, indent_size) << outN(i)->toString() << " (Count)\n";
    indent(ss, indent_size) << " = Welford ( ";
    ++indent_size;
    indent(ss, indent_size) << inAvg(i)->toString() << " (Avg),\n";
    indent(ss, indent_size) << inVar(i)->toString() << " (Var),\n";
    indent(ss, indent_size) << inN(i)->toString() << " (Count)\n";
    indent(ss, indent_size) << "initial value =\n";
    ++indent_size;
    indent(ss, indent_size) << initAvg(i)->toString() << " (Avg),\n";
    indent(ss, indent_size) << initVar(i)->toString() << " (Var),\n";
    indent(ss, indent_size) << initN(i)->toString() << " (Count) )\n";
    indent_size -= 2;
  }
  indent(ss, indent_size) << "allreduce = "
                          << (isAllreduce() ? "true" : "false") << " )\n";
  return ss.str();
}

std::string GroupedWelfordOp::toInlineString(int indent_size) const {
  NVF_CHECK(false, "Tensor op can not be printed inline");
}

int GroupedWelfordOp::getExprIndexOfOutput(Val* output_val) const {
  for (const auto expr_idx : c10::irange(numHorizontallyGroupedExprs())) {
    if (outputVals().at(expr_idx).getNameOf(output_val).has_value()) {
      return (int)expr_idx;
    }
  }

  NVF_THROW("Not an output, ", output_val->toString(), ", of ", toString());
}

Val* GroupedWelfordOp::getInitValOfOutput(Val* output_val) const {
  auto expr_index = getExprIndexOfOutput(output_val);

  auto val_name = outputVals().at(expr_index).getNameOf(output_val).value();

  return initVals().at(expr_index).get(val_name);
}

NVFUSER_DEFINE_CLONE_AND_CREATE(GroupedWelfordOp)

//==============================================================================================================================

MmaOp::AxisMapping MmaOp::AxisMapping::trivialMapping(size_t dimension) {
  AxesData a_axes, b_axes;
  a_axes.reserve(dimension);
  b_axes.reserve(dimension);
  for (size_t i : c10::irange(dimension)) {
    a_axes.push_back((int64_t)i);
    b_axes.push_back((int64_t)i);
  }
  return {a_axes, b_axes};
}

MmaOp::MmaOp(
    IrBuilderPasskey passkey,
    Val* out,
    Val* in_a,
    Val* in_b,
    Val* init,
    const AxisMapping& axis_mapping)
    : Expr(passkey) {
  NVF_ERROR(
      out->getValType().value() == ValType::TensorView ||
          out->getValType().value() == ValType::TensorIndex,
      out->getValType().value());

  NVF_ERROR(
      in_a->getValType().value() == ValType::TensorView ||
          in_a->getValType().value() == ValType::TensorIndex,
      in_a->getValType().value());

  NVF_ERROR(
      in_b->getValType().value() == ValType::TensorView ||
          in_b->getValType().value() == ValType::TensorIndex,
      in_b->getValType().value());

  NVF_ERROR(
      axis_mapping.a_axes.size() == axis_mapping.b_axes.size(),
      "Must have the same number of axis positions in axis mapping for each operand");

  auto* out_tv = ir_utils::getTv(out);
  NVF_ERROR(
      axis_mapping.a_axes.size() == out_tv->getMaybeRootDomain().size(),
      "Must have the same number of axis positions in axis mapping as output root dimensions");

  addOutput(out);
  addInput(in_a);
  addInput(in_b);
  // ATTR_POS_INIT
  addAttribute(init);
  // ATTR_POS_MACRO
  addDataAttribute(MmaMacro::NoMMA);
  // ATTR_POS_AXIS_MAPPING
  addDataAttribute(axis_mapping);
}

MmaOp::MmaOp(
    IrBuilderPasskey passkey,
    Val* out,
    Val* in_a,
    Val* in_b,
    Val* init,
    const AxisMapping& axis_mapping,
    const MmaMacro& macro)
    : MmaOp(passkey, out, in_a, in_b, init, axis_mapping) {
  attribute<MmaMacro>(ATTR_POS_MACRO) = macro;
}

std::string MmaOp::toString(int indent_size) const {
  std::stringstream ss;
  indent(ss, indent_size) << out()->toString() << "\n";
  indent(ss, indent_size + 1) << " = mma(" << inA()->toString() << ",\n";
  indent(ss, indent_size + 1) << "       " << inB()->toString() << ")\n";
  return ss.str();
}

std::string MmaOp::toInlineString(int indent_size) const {
  NVF_CHECK(false, "Tensor op can not be printed inline");
}

void MmaOp::setMacro(MmaMacro macro) {
  NVF_ERROR(macro != MmaMacro::NoMMA, "Unspecified mma type");
  attribute<MmaMacro>(ATTR_POS_MACRO) = macro;
}

NVFUSER_DEFINE_CLONE_AND_CREATE(MmaOp)

ExpandOp::ExpandOp(
    IrBuilderPasskey passkey,
    TensorView* out,
    TensorView* in,
    std::vector<Val*> _expanded_extents)
    : Expr(passkey) {
  addOutput(out);
  addInput(in);
  for (auto expanded_extent : _expanded_extents) {
    NVF_ERROR(expanded_extent != nullptr);
    NVF_ERROR(
        expanded_extent->dtype() == DataType::Index,
        "Expanded extents must be of index type.");
    addInput(expanded_extent);
  }
}

std::string ExpandOp::toString(int indent_size) const {
  std::stringstream ss;
  indent(ss, indent_size) << out()->toString() << " = expand( " << in()
                          << ", {";
  ss << toDelimitedString(expanded_extents());
  ss << "} )\n";
  return ss.str();
}

std::string ExpandOp::toInlineString(int indent_size) const {
  NVF_CHECK(false, "Tensor op can not be printed inline");
}

std::vector<PolymorphicValue> ExpandOp::evaluate(
    const ExpressionEvaluator& ee,
    const std::vector<PolymorphicValue>& inputs) const {
  const auto& in = inputs.at(0).as<at::Tensor>();
  std::vector<int64_t> expanded_size;
  for (auto i : c10::irange(1, inputs.size())) {
    expanded_size.push_back((int64_t)inputs.at(i));
  }
  return {in.expand(expanded_size)};
}

NVFUSER_DEFINE_CLONE_AND_CREATE(ExpandOp)

ViewAsScalar::ViewAsScalar(
    IrBuilderPasskey passkey,
    Val* out,
    Val* in,
    IterDomain* vector_id)
    : Expr(passkey) {
  addOutput(out);
  addInput(in);
  addAttribute(vector_id);
}

std::string ViewAsScalar::toString(int indent_size) const {
  std::stringstream ss;
  indent(ss, indent_size) << out()->toString() << " = view_as_scalar( "
                          << in()->toString() << ", " << vector_id()->toString()
                          << " )\n";
  return ss.str();
}

std::string ViewAsScalar::toInlineString(int indent_size) const {
  NVF_CHECK(false, "Tensor op can not be printed inline");
}

std::vector<PolymorphicValue> ViewAsScalar::evaluate(
    const ExpressionEvaluator& ee,
    const std::vector<PolymorphicValue>& inputs) const {
  const at::Tensor& in = inputs.at(0).as<at::Tensor>();
  return {at::view_as_real(in)};
}

NVFUSER_DEFINE_CLONE_AND_CREATE(ViewAsScalar)

ViewOp::ViewOp(IrBuilderPasskey passkey, Val* out, Val* in) : Expr(passkey) {
  NVF_ERROR(
      in->isA<TensorView>(),
      in->toString(),
      " is expected to be a TensorView.");
  NVF_ERROR(
      out->isA<TensorView>(),
      out->toString(),
      " is expected to be a TensorView.");
  addOutput(out);
  addInput(in);
}

std::string ViewOp::toString(int indent_size) const {
  std::stringstream ss;
  indent(ss, indent_size) << out()->toString() << " = view( "
                          << in()->toString() << " )\n";
  return ss.str();
}

std::string ViewOp::toInlineString(int indent_size) const {
  NVF_CHECK(false, "Tensor op can not be printed inline");
}

std::vector<PolymorphicValue> ViewOp::evaluate(
    const ExpressionEvaluator& ee,
    const std::vector<PolymorphicValue>& inputs) const {
  NVF_ERROR(inputs.size() == 1);
  const at::Tensor& in_tensor = inputs[0].as<at::Tensor>();

  const std::vector<IterDomain*>& out_logical = out()->getLogicalDomain();
  std::vector<int64_t> out_shape;
  out_shape.reserve(out_logical.size());
  for (IterDomain* id : out_logical) {
    if (id->isDeviceDim()) {
      out_shape.push_back(1);
    } else {
      out_shape.push_back(
          ee.evaluate(id->getMaybeExpandedExtent()).as<int64_t>());
    }
  }

  // TODO: check allocation domain and contiguity.

  // Use `at::Tensor::reshape` instead of `at::Tensor::view` because `ViewOp`
  // doesn't always produce an alias. For example, when merging an expanded
  // `IterType::Broadcast` and an `IterType::Iteration`, `ViewOp` has to realize
  // the expand.
  return {in_tensor.reshape(out_shape)};
}

NVFUSER_DEFINE_CLONE_AND_CREATE(ViewOp)

LoadStoreOp::LoadStoreOp(
    IrBuilderPasskey passkey,
    LoadStoreOpType op_type,
    Val* out,
    Val* in,
    CacheOp cache_op)
    : Expr(passkey) {
  // Pick the default cache operator.
  if (op_type == LoadStoreOpType::CpAsync) {
    if (cache_op == CacheOp::Unspecified) {
      cache_op = CacheOp::AllLevels;
    }
    NVF_CHECK(
        cache_op == CacheOp::Global || cache_op == CacheOp::AllLevels,
        "cp.async only takes .ca or .cg. as cache operator");
  } else if (op_type == LoadStoreOpType::Set) {
    if (cache_op == CacheOp::Unspecified) {
      cache_op = CacheOp::Streaming;
    }
  } else {
    NVF_CHECK(
        cache_op == CacheOp::Unspecified,
        "Only Set and CpAsync take a cache operator.");
  }

  addOutput(out);
  addInput(in);
  addDataAttribute(op_type);
  addDataAttribute(cache_op);
}

std::vector<PolymorphicValue> LoadStoreOp::evaluate(
    const ExpressionEvaluator& ee,
    const std::vector<PolymorphicValue>& inputs) const {
  if (TensorView* out_tv = dynamic_cast<TensorView*>(out())) {
    if (out_tv->hasRoot()) {
      std::optional<std::vector<int64_t>> permutation =
          ir_utils::computePermutation(
              out_tv->getRootDomain(), out_tv->getLogicalDomain());
      NVF_ERROR(
          permutation.has_value(),
          "The logical domain of a Set.Permute is supposed to be a permutation of the root domain: ",
          out_tv->toString());
      NVF_ERROR(inputs.size() == 1);
      at::Tensor in_tensor = inputs[0].as<at::Tensor>();
      at::Tensor out_tensor = in_tensor.permute(*permutation);
      return {out_tensor};
    }
  }
  return inputs;
}

std::string LoadStoreOp::toString(int indent_size) const {
  std::stringstream ss;
  std::string optype = load_store_type2string(opType());
  std::string modifier = "";
  { // Get modifier
    TensorView* tv = dynamic_cast<TensorView*>(out());
    if (auto ti = dynamic_cast<kir::TensorIndex*>(out())) {
      tv = ti->view();
    }
    if (tv != nullptr && tv->hasRoot()) {
      modifier = ".Permute";
    }
  }
  indent(ss, indent_size) << out()->toString() << "\n";
  indent(ss, indent_size + 1)
      << " = " << optype << modifier << "( " << in()->toString();
  // Fusion IR does not have predicate
  if (container()->isA<kir::Kernel>() && predicate() != nullptr) {
    ss << ", " << std::endl;
    indent(ss, indent_size + 1)
        << std::string(optype.size() + 5, ' ') << predicate()->toInlineString();
  }
  if (cacheOp() != CacheOp::Unspecified) {
    ss << ", cache_op=" << cacheOp();
  }
  ss << " )\n";
  return ss.str();
}

std::string LoadStoreOp::toInlineString(int indent_size) const {
  NVF_CHECK(
      !(out()->isA<TensorView>() || in()->isA<TensorView>()),
      "Tensor op can not be printed inline");
  // Set is allowed to have a scalar, e.g. setting the iteration domain
  // of a tensor in pad.
  return in()->toInlineString();
}

NVFUSER_DEFINE_CLONE_AND_CREATE(LoadStoreOp)

IterDomainBuilder::IterDomainBuilder(Val* _start, Val* _extent)
    : start_(_start), extent_(_extent) {
  NVF_ERROR(
      start_ != nullptr && extent_ != nullptr,
      "Start and extent are required to build an iter domain.");
}

IterDomainBuilder::IterDomainBuilder(const IterDomain* id)
    : start_(id->start()),
      extent_(id->extent()),
      expanded_extent_(
          id->hasExpandedExtent() ? id->expandedExtent() : nullptr),
      stop_offset_(id->stopOffset()),
      parallel_type_(id->getParallelType()),
      iter_type_(id->getIterType()),
      is_rfactor_domain_(id->isRFactorProduct()),
      is_padded_dimension_(id->hasPaddingToMultipleOfWarp()),
      padded_to_size_(id->getMaybeSizeAfterPadding()) {}

IterDomainBuilder& IterDomainBuilder::resetSchedulingParams() {
  parallel_type_ = ParallelType::Serial;
  is_rfactor_domain_ = false;
  is_padded_dimension_ = false;
  padded_to_size_ = std::nullopt;
  return *this;
}

IterDomainBuilder& IterDomainBuilder::resetRfactor() {
  return is_rfactor_domain(false);
}

IterDomainBuilder& IterDomainBuilder::start(Val* _start) {
  start_ = _start;
  return *this;
}

IterDomainBuilder& IterDomainBuilder::extent(Val* _extent) {
  extent_ = _extent;
  return *this;
}

IterDomainBuilder& IterDomainBuilder::expanded_extent(Val* _expanded_extent) {
  expanded_extent_ = _expanded_extent;
  return *this;
}

IterDomainBuilder& IterDomainBuilder::stop_offset(Val* _stop_offset) {
  stop_offset_ = _stop_offset;
  return *this;
}

IterDomainBuilder& IterDomainBuilder::parallel_type(
    ParallelType _parallel_type) {
  parallel_type_ = _parallel_type;
  return *this;
}

IterDomainBuilder& IterDomainBuilder::iter_type(IterType _iter_type) {
  iter_type_ = _iter_type;
  return *this;
}

IterDomainBuilder& IterDomainBuilder::is_rfactor_domain(
    bool _is_rfactor_domain) {
  is_rfactor_domain_ = _is_rfactor_domain;
  return *this;
}

IterDomainBuilder& IterDomainBuilder::is_padded_dimension(
    bool _is_padded_dimension) {
  is_padded_dimension_ = _is_padded_dimension;
  return *this;
}

IterDomainBuilder& IterDomainBuilder::padded_to_size(
    std::optional<int64_t> _padded_to_size) {
  padded_to_size_ = _padded_to_size;
  return *this;
}

IterDomain* IterDomainBuilder::build() const {
  NVF_ERROR(
      start_ != nullptr && extent_ != nullptr,
      "Start and extent are required to build an iter domain.");
  return IrBuilder::createInContainer<IterDomain>(start_->container(), *this);
}

IterDomain::IterDomain(
    IrBuilderPasskey passkey,
    Val* start,
    Val* extent,
    Val* expanded_extent,
    Val* stop_offset,
    ParallelType parallel_type,
    IterType iter_type,
    bool is_rfactor_domain,
    bool is_padded_dimension,
    std::optional<int64_t> padded_to_size)
    : Val(passkey, ValType::IterDomain),
      start_(start),
      extent_(extent),
      expanded_extent_(expanded_extent),
      stop_offset_(
          stop_offset == nullptr ? passkey.ir_container_->zeroVal()
                                 : stop_offset),
      parallel_type_(parallel_type),
      iter_type_(iter_type),
      is_rfactor_domain_(is_rfactor_domain),
      is_padded_dimension_(is_padded_dimension),
      padded_to_size_(padded_to_size) {
  // NOTE: We previously asserted !(isRFactorProduct() && isBroadcast()), i.e.
  // that an IterDomain could not be both a broadcast and an logical domain.
  // However, since the introduction of the resize op, we now have a legitimate
  // case where this may be true; namely, whenever we resize an IterDomain to
  // size 1, we will mark it as Broadcast, but the resize must lie between root
  // and rfactor.

  NVF_ERROR(
      extent->dtype() == DataType::Index,
      "Cannot create an iter domain over an extent that is not an nvfuser_index_t but received ",
      extent->dtype(),
      " .");

  NVF_ERROR(
      expanded_extent == nullptr || expanded_extent->dtype() == DataType::Index,
      "Cannot create an iter domain over an expanded_extent that is not an nvfuser_index_t but received ",
      expanded_extent->dtype(),
      " .");

  NVF_ERROR(
      start->dtype() == DataType::Index,
      "Cannot create an iter domain with a start that is not an nvfuser_index_t but received ",
      start->dtype(),
      " .");

  NVF_ERROR(
      stop_offset_->dtype() == DataType::Index,
      "Cannot create an iter domain with a stop_offset_ that is not an nvfuser_index_t but received ",
      stop_offset_->dtype(),
      " .");
}

IterDomain::IterDomain(IrBuilderPasskey passkey, const IterDomainBuilder& args)

    : IterDomain(
          passkey,
          args.start_,
          args.extent_,
          args.expanded_extent_,
          args.stop_offset_,
          args.parallel_type_,
          args.iter_type_,
          args.is_rfactor_domain_,
          args.is_padded_dimension_,
          args.padded_to_size_) {}

IterDomain::IterDomain(const IterDomain* src, IrCloner* ir_cloner)
    : Val(src, ir_cloner),
      start_(ir_cloner->clone(src->start_)),
      extent_(ir_cloner->clone(src->extent_)),
      expanded_extent_(
          src->hasExpandedExtent() ? ir_cloner->clone(src->expandedExtent())
                                   : nullptr),
      stop_offset_(ir_cloner->clone(src->stop_offset_)),
      parallel_type_(src->parallel_type_),
      iter_type_(src->iter_type_),
      is_rfactor_domain_(src->is_rfactor_domain_),
      is_padded_dimension_(src->is_padded_dimension_),
      padded_to_size_(src->padded_to_size_) {}

NVFUSER_DEFINE_CLONE(IterDomain)

bool IterDomain::sameAs(const Statement* other) const {
  if (other == this) {
    return true;
  }

  if (!other->isA<IterDomain>()) {
    return false;
  }

  const IterDomain* other_id = other->as<IterDomain>();

  // Here're the data fields of IterDomain:
  // start_
  // extent_
  // expanded_extent_
  // stop_offset_
  // parallel_type_
  // iter_type_
  // is_rfactor_domain_
  // is_padded_dimension_
  // padded_to_size_

  // Do not take is_rfactor_domain_ into account. IterDomain's are
  // considered the same if they are rfactor or not.

  // TODO: Consider managing them as attributes

  return start()->sameAs(other_id->start()) &&
      extent()->sameAs(other_id->extent()) &&
      hasExpandedExtent() == other_id->hasExpandedExtent() &&
      (!hasExpandedExtent() ||
       expandedExtent()->sameAs(other_id->expandedExtent())) &&
      stopOffset()->sameAs(other_id->stopOffset()) &&
      getParallelType() == other_id->getParallelType() &&
      getIterType() == other_id->getIterType() &&
      hasPaddingToMultipleOfWarp() == other_id->hasPaddingToMultipleOfWarp() &&
      getMaybeSizeAfterPadding() == other_id->getMaybeSizeAfterPadding();
}

std::string IterDomain::toString(int indent_size) const {
  std::stringstream ss;
  ss << getIterType();
  ss << getParallelType();
  ss << name();
  ss << "{";
  if (!start()->isZeroInt()) {
    ss << start()->toInlineString() << " : ";
  }
  if (stop() != extent()) {
    ss << stop()->toInlineString() << " : ";
  }
  ss << extent()->toInlineString();
  if (hasExpandedExtent()) {
    ss << " ex " << expandedExtent()->toInlineString();
  }
  ss << "}";
  if (isRFactorProduct()) {
    ss << "rf";
  }
  if (hasPaddingToMultipleOfWarp()) {
    ss << "_p";
  }
  return ss.str();
}

std::string IterDomain::toInlineString(int indent_size) const {
  return toString(indent_size);
}

// Returns a new IterDomain matching properties of this except for
// is_rfactor_domain_
IterDomain* IterDomain::cloneWithoutRFactor(bool map_with_original) {
  auto cloned = IterDomainBuilder(this).resetRfactor().build();

  if (map_with_original) {
    fusion()->registerExactMapping(this, cloned);
  }

  return cloned;
}

/*static*/ std::vector<IterDomain*> IterDomain::clone(
    const std::vector<IterDomain*>& domains) {
  std::vector<IterDomain*> cloned_domains;
  std::transform(
      domains.begin(),
      domains.end(),
      std::back_inserter(cloned_domains),
      [](auto id) { return id->cloneWithoutRFactor(); });
  return cloned_domains;
}

// Merging does not propagate the start and stop values of the input
// domains to the merged output domain. The actual range of the
// domains is enforced by predicates. Note that since only root
// domains have valid start and stop, it's not possible to contiguous
// predication.
IterDomain* IterDomain::merge(
    IterDomain* outer,
    IterDomain* inner,
    std::optional<bool> rfactor_domain,
    std::optional<IterType> iter_type) {
  NVF_CHECK(
      outer->isReduction() == inner->isReduction(),
      "Merging IterDomains requires that their iteration types match. ",
      "Outer: ",
      outer->toString(),
      ", Inner: ",
      inner->toString());

  NVF_CHECK(
      !outer->isStride() && !inner->isStride(),
      "No support for merging stride domains");

  // By default, if not specified, don't create rfactor
  // outputs. Reshape transformations should propagate the flag, which
  // should explicitly specify the flag
  if (!rfactor_domain.has_value()) {
    rfactor_domain = false;
  }

  Val* merged_id_size =
      SimplifyingIrBuilder::mulExpr(outer->extent(), inner->extent());

  if (!iter_type.has_value()) {
    iter_type = outer->getIterType();

    if (outer->isBroadcast() && inner->isBroadcast()) {
      iter_type = IterType::Broadcast;
    }

    if ((outer->isBroadcast() || inner->isBroadcast()) &&
        (outer->getIterType() == IterType::Iteration ||
         inner->getIterType() == IterType::Iteration)) {
      iter_type = IterType::Iteration;
    }

    if ((outer->isBroadcast() || inner->isBroadcast()) &&
        (outer->getIterType() == IterType::GatherScatter ||
         inner->getIterType() == IterType::GatherScatter)) {
      iter_type = IterType::GatherScatter;
    }
  }

  Val* expanded_extent = nullptr;
  if (outer->hasExpandedExtent() || inner->hasExpandedExtent()) {
    if (outer->hasExpandedExtent() && inner->hasExpandedExtent()) {
      expanded_extent = mul(outer->expandedExtent(), inner->expandedExtent());
    } else if (outer->hasExpandedExtent() && !inner->hasExpandedExtent()) {
      if (inner->isBroadcast()) {
        expanded_extent = outer->expandedExtent();
      } else {
        expanded_extent = mul(outer->expandedExtent(), inner->extent());
      }
    } else if (!outer->hasExpandedExtent() && inner->hasExpandedExtent()) {
      if (outer->isBroadcast()) {
        expanded_extent = inner->expandedExtent();
      } else {
        expanded_extent = mul(outer->extent(), inner->expandedExtent());
      }
    }
  }

  IterDomain* merged_id =
      IterDomainBuilder(outer->container()->zeroVal(), merged_id_size)
          .parallel_type(outer->getParallelType())
          .expanded_extent(expanded_extent)
          .iter_type(*iter_type)
          .is_rfactor_domain(*rfactor_domain)
          .build();

  IrBuilder::createInContainer<Merge>(
      outer->container(), merged_id, outer, inner);

  return merged_id;
}

std::pair<IterDomain*, IterDomain*> IterDomain::split(
    IterDomain* in,
    Val* factor,
    bool inner_split,
    std::optional<bool> rfactor_domain,
    std::optional<IterType> outer_iter_type,
    std::optional<IterType> inner_iter_type) {
  NVF_CHECK(
      factor->isIntegralScalar(), "Cannot split by non-integer value ", factor);

  // outer loop size
  Val* remainder = SimplifyingIrBuilder::ceilDivExpr(in->extent(), factor);
  Val* expanded_remainder = nullptr;
  if (in->hasExpandedExtent()) {
    expanded_remainder =
        SimplifyingIrBuilder::ceilDivExpr(in->expandedExtent(), factor);
  }

  // By default, if not specified, don't create rfactor
  // outputs. Reshape transformations should propagate the flag, which
  // should explicitly specify the flag
  if (!rfactor_domain.has_value()) {
    rfactor_domain = false;
  }

  // If not specified, inherit these properties from the input iter domain
  if (!outer_iter_type.has_value()) {
    outer_iter_type = in->getIterType();
  }

  if (!inner_iter_type.has_value()) {
    inner_iter_type = in->getIterType();
  }

  // outer loop IterDomain
  IterDomain* ido =
      IterDomainBuilder(
          in->container()->zeroVal(), inner_split ? remainder : factor)
          .expanded_extent(
              in->hasExpandedExtent() && inner_split ? expanded_remainder
                                                     : nullptr)
          .parallel_type(in->getParallelType())
          .iter_type(*outer_iter_type)
          .is_rfactor_domain(*rfactor_domain)
          .build();

  // inner loop IterDomain
  IterDomain* idi =
      IterDomainBuilder(
          in->container()->zeroVal(), inner_split ? factor : remainder)
          .expanded_extent(
              in->hasExpandedExtent() && !inner_split ? expanded_remainder
                                                      : nullptr)
          .parallel_type(in->getParallelType())
          .iter_type(*inner_iter_type)
          .is_rfactor_domain(*rfactor_domain)
          .build();

  IrBuilder::createInContainer<Split>(
      in->container(), ido, idi, in, factor, inner_split);
  return {ido, idi};
}

std::pair<IterDomain*, IterDomain*> IterDomain::stridedSplit(int64_t factor) {
  // Use partial split so that only valid values are retained
  auto split_out = IterDomain::split(
      this,
      IrBuilder::createInContainer<Val>(container(), factor, DataType::Index),
      true,
      true);

  split_out.second->iter_type_ = IterType::Stride;
  split_out.first->is_rfactor_domain_ = true;
  split_out.second->is_rfactor_domain_ = true;
  return split_out;
}

std::pair<IterDomain*, IterDomain*> IterDomain::swizzle(
    SwizzleType swizzle_type,
    IterDomain* in_x,
    IterDomain* in_y) {
  NVF_CHECK(
      !in_x->extent()->isZeroInt() && !in_y->extent()->isZeroInt(),
      "Invalid swizzling of a empty dimension.");

  // TODO: reduction check on swizzle:
  NVF_CHECK(
      !in_x->isReduction() && !in_y->isReduction(),
      "swizzled reduction not yet supported");

  for (auto input : InputsOf::outputs({in_x, in_y})) {
    NVF_CHECK(
        !input->as<IterDomain>()->isBroadcast(),
        "swizzling broadcast axes not yet supported");
  }

  IterDomain* out_x = IterDomainBuilder(in_x).build();

  IterDomain* out_y = IterDomainBuilder(in_y).build();

  IrBuilder::createInContainer<Swizzle>(
      in_x->container(), out_x, out_y, in_x, in_y, swizzle_type);

  return std::make_pair(out_x, out_y);
}

std::pair<IterDomain*, IterDomain*> IterDomain::swizzle(
    Swizzle2DType swizzle_type,
    IterDomain* in_x,
    IterDomain* in_y,
    SwizzleMode swizzle_mode) {
  NVF_CHECK(
      !in_x->extent()->isZeroInt() && !in_y->extent()->isZeroInt(),
      "Invalid swizzling of a empty dimension.");

  // TODO: reduction check on swizzle:
  NVF_CHECK(
      !in_x->isReduction() && !in_y->isReduction(),
      "swizzled reduction not yet supported");

  for (auto input : InputsOf::outputs({in_x, in_y})) {
    NVF_CHECK(
        !input->as<IterDomain>()->isBroadcast(),
        "swizzling broadcast axes not yet supported");
  }

  IterDomain* out_x = IterDomainBuilder(in_x).build();

  IterDomain* out_y = IterDomainBuilder(in_y).build();

  IrBuilder::createInContainer<Swizzle2D>(
      in_x->container(), out_x, out_y, in_x, in_y, swizzle_type, swizzle_mode);

  return std::make_pair(out_x, out_y);
}

IterDomain* IterDomain::resize(
    IterDomain* in,
    Val* left_expansion,
    Val* right_expansion,
    bool mark_as_rfactor,
    std::optional<IterType> iter_type_opt) {
  NVF_CHECK(
      left_expansion->isIntegralScalar(),
      "Expansion factor must be an integer scalar: ",
      left_expansion->toString());
  NVF_CHECK(
      right_expansion->isIntegralScalar(),
      "Expansion factor must be an integer scalar: ",
      right_expansion->toString());

  if (left_expansion->isConstInt() && right_expansion->isConstInt()) {
    auto left = left_expansion->evaluate();
    auto right = right_expansion->evaluate();
    if (left == 0 && right == 0) {
      // This is a trivial resize. Check that we are not changing the IterType,
      // then return the input.
      NVF_CHECK(
          !iter_type_opt.has_value() ||
              iter_type_opt.value() == in->getIterType(),
          "If IterType is specified in pad with zero expansion then it must match input");
      return in;
    }
  }
  NVF_CHECK(
      in->getIterType() == IterType::Iteration ||
          in->getIterType() == IterType::Broadcast ||
          in->getIterType() == IterType::Symbolic,
      "Not a valid IterType: ",
      in->getIterType());

  NVF_CHECK(
      in->start()->isZeroInt(),
      "Non-zero start not supported: ",
      in->toString());
  NVF_CHECK(
      in->stopOffset()->isZeroInt(),
      "Non-zero stop offset not considered: ",
      in->toString());

  // The overall extent is (in->extent() + left_expansion +
  // right_expansion). This can be simplified for a slice op as
  // the right expansion should look like (slice_end_offset -
  // in->extent()), or (slice_end_offset + (- in->extent())), so the
  // overall extent is left_expansion + slice_end_offset.

  // Detect common slice patterns and return a simplified Val
  // representing (in->extent() + right_expansion) if possible
  auto simplify_input_extent_plus_right_expansion = [](Val* right_expansion,
                                                       Val* in_extent) -> Val* {
    auto bop = dynamic_cast<BinaryOp*>(right_expansion->definition());
    if (bop == nullptr) {
      return nullptr;
    }
    Val* sub_rhs = nullptr;
    if (bop->getBinaryOpType() == BinaryOpType::Sub) {
      sub_rhs = bop->rhs();
    } else if (bop->getBinaryOpType() == BinaryOpType::Add) {
      // Note that SimplifyingIrBuilder may turn (a - b) to (a + (- b))
      if (auto uop = dynamic_cast<UnaryOp*>(bop->rhs()->definition());
          uop != nullptr && uop->getUnaryOpType() == UnaryOpType::Neg) {
        sub_rhs = uop->in();
      }
    }
    if (sub_rhs == in_extent) {
      return bop->lhs();
    } else {
      return nullptr;
    }
  };

  Val* resized_id_size = nullptr;
  if (auto simplified_val = simplify_input_extent_plus_right_expansion(
          right_expansion, in->extent())) {
    resized_id_size =
        SimplifyingIrBuilder::addExpr(left_expansion, simplified_val);
  } else {
    resized_id_size = SimplifyingIrBuilder::addExpr(
        SimplifyingIrBuilder::addExpr(
            in->getMaybeExpandedExtent(), left_expansion),
        right_expansion);
  }

  // If output IterType is provided, use it. Otherwise, if we can prove the
  // resized extent is 1, set to Broadcast, if we can prove it is >1 set to
  // Iteration, and otherwise fall back to Symbolic.
  IterType iter_type = IterType::Symbolic;
  if (iter_type_opt.has_value()) {
    iter_type = iter_type_opt.value();
  } else if (left_expansion->isConstInt() && right_expansion->isConstInt()) {
    auto left = left_expansion->evaluate();
    auto right = right_expansion->evaluate();
    if (resized_id_size->isConstInt()) {
      // Means input extent is also known
      auto out_extent = resized_id_size->evaluate();
      iter_type = out_extent == 1 ? IterType::Broadcast : IterType::Iteration;
    } else if (left + right > 1) {
      // Input extent is non-negative, so we know out_extent > 1
      iter_type = IterType::Iteration;
    }
  }

  auto resized_id =
      IterDomainBuilder(
          in->container()->zeroVal(),
          // Set immediate constant size of 1 if resize produces broadcast
          iter_type == IterType::Broadcast ? in->fusion()->oneVal()
                                           : resized_id_size)
          .is_rfactor_domain(mark_as_rfactor)
          .iter_type(iter_type)
          .build();

  IrBuilder::createInContainer<Resize>(
      in->container(), resized_id, in, left_expansion, right_expansion);

  return resized_id;
}

// TODO: We should change parallelize interface to be on tensorview or at least
// vectorize should be done on tensorview. This would let us check that we don't
// vectorize to the left of the computeAt domain, and could allow us to do some
// simple validation of vectorize as it's inputs are right most and contiguous.
void IterDomain::parallelize(ParallelType t) {
  if (parallel_type_ == t) {
    // No op, don't do any more checks, it was already set to this value.
    return;
  }

  if (t == ParallelType::Unroll || isParallelTypeVectorize(t) ||
      t == ParallelType::Group) {
    NVF_CHECK(
        start()->isZeroInt() && extent()->isConstScalar(),
        "Vectorization, unrolling, unswitching and grouping are only supported with start = 0 and extent as a const int, but got ",
        "a start of ",
        start(),
        " and extent ",
        extent(),
        " .");
  }

  if (t == ParallelType::Group) {
    NVF_CHECK(
        getIterType() == IterType::Iteration ||
            getIterType() == IterType::GatherScatter,
        "Grouping IterDomain of non Iteration / GatherScatter type is not allowed. ",
        getIterType());
  }

  parallel_type_ = t;
}

bool IterDomain::maybePartial() const {
  return !start()->isZeroInt() || !stopOffset()->isZeroInt();
}

Val* IterDomain::stopOffset() const {
  return stop_offset_;
}

Val* IterDomain::stop() const {
  if (stopOffset()->isZeroInt()) {
    return extent();
  }

  return sub(extent(), stopOffset());
}

namespace {

void validateContiguity(
    const std::vector<IterDomain*>& allocation_domain,
    const std::vector<std::optional<bool>>& contiguity) {
  NVF_CHECK(
      contiguity.size() == allocation_domain.size(),
      "Invalid contiguity information provided, incorrect size. Received vector of size ",
      contiguity.size(),
      " but needed one of size ",
      allocation_domain.size());
  for (auto i : c10::irange(contiguity.size())) {
    bool expect_null =
        (allocation_domain.at(i)->isBroadcast() ||
         allocation_domain.at(i)->isReduction());
    NVF_CHECK(
        expect_null != contiguity.at(i).has_value(),
        "The contiguity of a broadcast/reduction dimension must be None. "
        "The contiguity of a non-broadcast/reduction dimension must be true/false. alloation_domain=[",
        toDelimitedString(allocation_domain),
        "], contiguity=[",
        toDelimitedString(contiguity),
        "]");
  }
}

// Check if loop_domain is a valid domain with no
// redundancy. The logical domain is used as a reference to find if
// there's any ID that's not covered by the new loop domain.
void validateLoopDomain(
    const std::vector<IterDomain*>& logical_domain,
    const std::vector<IterDomain*>& loop_domain,
    const std::vector<IterDomain*>& additional_ids) {
  // Skip if there's any symbolic ID
  if (std::any_of(
          logical_domain.begin(),
          logical_domain.end(),
          [](IterDomain* id) { return id->isSymbolic(); }) ||
      std::any_of(
          loop_domain.begin(),
          loop_domain.end(),
          [](IterDomain* id) { return id->isSymbolic(); }) ||
      std::any_of(
          additional_ids.begin(), additional_ids.end(), [](IterDomain* id) {
            return id->isSymbolic();
          })) {
    return;
  }

  std::vector<IterDomain*> reference;
  reference.reserve(logical_domain.size() + additional_ids.size());
  reference.insert(
      reference.end(), logical_domain.begin(), logical_domain.end());
  // additional_ids are also considered part of the refernece domain
  reference.insert(
      reference.end(), additional_ids.begin(), additional_ids.end());

  auto [redundant_ids, _, unreachable_reference_ids] =
      ir_utils::compareDomainWithReference(loop_domain, reference);

  auto empty_or_broadcast = [](const auto& ids) {
    return std::all_of(ids.begin(), ids.end(), [](IterDomain* id) {
      return id->isBroadcast();
    });
  };

  NVF_ERROR(
      empty_or_broadcast(redundant_ids),
      "Trying to set a loop domain with non-broadcast redundant IDs: ",
      toDelimitedString(redundant_ids));

  NVF_ERROR(
      empty_or_broadcast(unreachable_reference_ids),
      "Not all logical IDs are covered by loop domain. Loop: ",
      toDelimitedString(loop_domain),
      ". Unreachable logical IDs: ",
      toDelimitedString(unreachable_reference_ids));
}

} // namespace

TensorDomain::TensorDomain(
    IrBuilderPasskey passkey,
    std::vector<IterDomain*> logical_domain,
    std::vector<std::optional<bool>> contiguity)
    : Val(passkey, ValType::TensorDomain, DataType::Null),
      logical_domain_(std::move(logical_domain)),
      loop_domain_(logical_domain_),
      contiguity_(
          contiguity.empty() ? getContiguityFilledWith(maybeAllocation(), false)
                             : std::move(contiguity)) {
  validateContiguity(maybeAllocation(), contiguity_);

  // resetDomains initializes other member variables, required by clang-tidy
  resetDomains();
}

TensorDomain::TensorDomain(
    IrBuilderPasskey passkey,
    std::vector<IterDomain*> logical_domain,
    std::vector<int64_t> stride_order,
    std::vector<std::optional<bool>> contiguity)
    : Val(passkey, ValType::TensorDomain, DataType::Null),
      logical_domain_(std::move(logical_domain)),
      loop_domain_(logical_domain_),
      contiguity_(
          contiguity.empty() ? getContiguityFilledWith(maybeAllocation(), false)
                             : std::move(contiguity)) {
  // setting the proper allocation domain
  if (!stride_order.empty()) {
    auto rank = logical_domain_.size();
    NVF_ERROR(
        rank == stride_order.size(), "Invalid size of stride_order vector");

    // checking stride_order is indeed a permutation
    std::vector<int64_t> inc_vec(rank);
    std::iota(inc_vec.begin(), inc_vec.end(), 0);
    NVF_ERROR(
        std::is_permutation(
            stride_order.begin(), stride_order.end(), inc_vec.begin()),
        "stride_order is not a valid: " + toDelimitedString(stride_order));

    allocation_domain_.resize(rank, nullptr);
    for (auto i : c10::irange(rank)) {
      allocation_domain_[rank - 1 - stride_order[i]] = logical_domain_[i];
    }
  }
  validateContiguity(maybeAllocation(), contiguity_);

  // resetDomains initializes other member variables, required by clang-tidy
  resetDomains();
}

TensorDomain::TensorDomain(
    IrBuilderPasskey passkey,
    std::vector<IterDomain*> logical_domain,
    std::vector<IterDomain*> loop_domain,
    std::vector<std::optional<bool>> contiguity)
    : Val(passkey, ValType::TensorDomain, DataType::Null),
      logical_domain_(std::move(logical_domain)),
      loop_domain_(std::move(loop_domain)),
      contiguity_(
          contiguity.empty() ? getContiguityFilledWith(maybeAllocation(), false)
                             : std::move(contiguity)) {
  validateContiguity(maybeAllocation(), contiguity_);

  NVF_CHECK(
      loop_domain_.empty() == logical_domain_.empty(),
      "logical domain and loop domain can only be both empty or neither empty");
  validateLoopDomain(logical_domain_, loop_domain_, additional_ids_);

  // resetDomains initializes other member variables, required by clang-tidy
  resetDomains();
}

TensorDomain::TensorDomain(
    IrBuilderPasskey passkey,
    std::vector<IterDomain*> root_domain,
    std::vector<IterDomain*> logical_domain,
    std::vector<IterDomain*> loop_domain,
    std::vector<std::optional<bool>> contiguity)
    : Val(passkey, ValType::TensorDomain, DataType::Null),
      root_domain_(std::move(root_domain)),
      logical_domain_(std::move(logical_domain)),
      loop_domain_(std::move(loop_domain)),
      contiguity_(
          contiguity.empty() ? getContiguityFilledWith(maybeAllocation(), false)
                             : std::move(contiguity)) {
  validateContiguity(maybeAllocation(), contiguity_);

  NVF_CHECK(
      loop_domain_.empty() == logical_domain_.empty(),
      "logical domain and loop domain can only be both empty or neither empty");
  validateLoopDomain(logical_domain_, loop_domain_, additional_ids_);
  if (!root_domain_.empty()) {
    ir_utils::validateDomainEquivalence(
        logical_domain_, root_domain_, additional_ids_);
  }

  // resetDomains initializes other member variables, required by clang-tidy
  resetDomains();
}

TensorDomain::TensorDomain(
    IrBuilderPasskey passkey,
    std::vector<IterDomain*> root_domain,
    std::vector<IterDomain*> logical_domain,
    std::vector<IterDomain*> allocation_domain,
    std::vector<IterDomain*> loop_domain,
    std::vector<std::optional<bool>> contiguity,
    std::vector<IterDomain*> additional_ids)
    : Val(passkey, ValType::TensorDomain, DataType::Null),
      root_domain_(std::move(root_domain)),
      logical_domain_(std::move(logical_domain)),
      allocation_domain_(std::move(allocation_domain)),
      loop_domain_(std::move(loop_domain)),
      initial_loop_domain_(loop_domain_),
      additional_ids_(std::move(additional_ids)),
      contiguity_(
          contiguity.empty() ? getContiguityFilledWith(maybeAllocation(), false)
                             : std::move(contiguity)) {
  validateContiguity(maybeAllocation(), contiguity_);

  NVF_CHECK(
      loop_domain_.empty() == logical_domain_.empty(),
      "logical domain and loop domain can only be both empty or neither empty");
  validateLoopDomain(logical_domain_, loop_domain_, additional_ids_);
  if (!root_domain_.empty()) {
    ir_utils::validateDomainEquivalence(
        logical_domain_, root_domain_, additional_ids_);
  }
  if (!allocation_domain_.empty()) {
    ir_utils::validateDomainEquivalence(
        logical_domain_, allocation_domain_, additional_ids_);
  }

  // resetDomains initializes other member variables, required by clang-tidy
  resetDomains();
}

TensorDomain::TensorDomain(IrBuilderPasskey passkey, const TensorDomain* src)
    : Val(passkey, ValType::TensorDomain, DataType::Null),
      root_domain_(src->root_domain_),
      logical_domain_(src->logical_domain_),
      allocation_domain_(src->allocation_domain_),
      loop_domain_(src->loop_domain_),
      initial_loop_domain_(src->initial_loop_domain_),
      additional_ids_(src->additional_ids_),
      no_bcast_domain_(src->no_bcast_domain_),
      no_reduction_domain_(src->no_reduction_domain_),
      contiguity_(src->contiguity_),
      has_reduction_(src->has_reduction_) {}

TensorDomain::TensorDomain(const TensorDomain* src, IrCloner* ir_cloner)
    : Val(src, ir_cloner),
      root_domain_(ir_cloner->clone(src->root_domain_)),
      logical_domain_(ir_cloner->clone(src->logical_domain_)),
      allocation_domain_(ir_cloner->clone(src->allocation_domain_)),
      loop_domain_(ir_cloner->clone(src->loop_domain_)),
      initial_loop_domain_(ir_cloner->clone(src->initial_loop_domain_)),
      additional_ids_(ir_cloner->clone(src->additional_ids_)),
      no_bcast_domain_(ir_cloner->clone(src->no_bcast_domain_)),
      no_reduction_domain_(ir_cloner->clone(src->no_reduction_domain_)),
      contiguity_(src->contiguity()),
      has_reduction_(src->has_reduction_) {}

NVFUSER_DEFINE_CLONE(TensorDomain)

bool TensorDomain::hasBlockBroadcast() const {
  return std::any_of(
      loop_domain_.begin(), loop_domain_.end(), [](IterDomain* id) {
        return id->isBroadcast() && id->isThreadDim();
      });
}

bool TensorDomain::hasGridBroadcast() const {
  return std::any_of(
      loop_domain_.begin(), loop_domain_.end(), [](IterDomain* id) {
        return id->isBroadcast() && id->isBlockDim();
      });
}

bool TensorDomain::operator==(const TensorDomain& other) const {
  // Checks equality of each class field. Should not be necessary to
  // check no_bcast_domain_ and no_reduction_domain_ as they are just
  // derived from domain_.
  return root_domain_ == other.root_domain_ &&
      loop_domain_ == other.loop_domain_ &&
      logical_domain_ == other.logical_domain_ &&
      allocation_domain_ == other.allocation_domain_ &&
      contiguity_ == other.contiguity_;
}

bool TensorDomain::sameAs(const Statement* const other) const {
  if (this == other) {
    return true;
  }

  if (!other->isA<TensorDomain>()) {
    return false;
  }

  const TensorDomain* other_td = other->as<TensorDomain>();

  if (nDims() != other_td->nDims()) {
    return false;
  }
  if (root().size() != other_td->root().size()) {
    return false;
  }
  if (logical().size() != other_td->logical().size()) {
    return false;
  }
  if (allocation().size() != other_td->allocation().size()) {
    return false;
  }

  for (const auto i : c10::irange(nDims())) {
    if (!(axis(i)->sameAs(other_td->axis(i)))) {
      return false;
    }
  }

  for (const auto i : c10::irange(root().size())) {
    if (!(root()[i]->sameAs(other_td->root()[i]))) {
      return false;
    }
  }

  for (const auto i : c10::irange(logical().size())) {
    if (!(logical()[i]->sameAs(other_td->logical()[i]))) {
      return false;
    }
  }

  for (const auto i : c10::irange(allocation().size())) {
    if (!(allocation()[i]->sameAs(other_td->allocation()[i]))) {
      return false;
    }
  }

  for (const auto i : c10::irange(loop().size())) {
    if (!(loop()[i]->sameAs(other_td->loop()[i]))) {
      return false;
    }
  }

  return true;
}

bool TensorDomain::sameAs(
    const std::vector<IterDomain*>& lhs,
    const std::vector<IterDomain*>& rhs) {
  if (lhs.size() != rhs.size()) {
    return false;
  }
  size_t i = 0;
  for (auto td_lhs : lhs) {
    if (!td_lhs->sameAs(rhs[i++])) {
      return false;
    }
  }
  return true;
}

std::string TensorDomain::toString(const int indent_size, const bool loop_only)
    const {
  std::stringstream ss;
  if (loop_only) {
    indent(ss, indent_size) << "[" << toDelimitedString(loop()) << "]";
  } else {
    indent(ss, indent_size)
        << "logical=[" << toDelimitedString(logical()) << "]" << std::endl;
    if (hasRoot()) {
      indent(ss, indent_size + 1)
          << "root=[" << toDelimitedString(root()) << "]" << std::endl;
    }
    indent(ss, indent_size + 1)
        << "loop=[" << toDelimitedString(loop()) << "]" << std::endl;
    if (hasAllocation()) {
      indent(ss, indent_size + 1)
          << "allocation=[" << toDelimitedString(allocation()) << "]"
          << std::endl;
    }
  }
  return ss.str();
}

std::string TensorDomain::toString(const int indent_size) const {
  return toString(indent_size, /*loop_only=*/true);
}

std::string TensorDomain::toInlineString(int indent_size) const {
  return toString(indent_size);
}

void TensorDomain::setContiguity(
    const std::vector<std::optional<bool>>& contig) {
  NVF_ERROR(
      maybeAllocation().size() == contig.size(),
      "Invalid size of contiguity vector");
  for (auto i : c10::irange(contig.size())) {
    NVF_CHECK(
        maybeAllocation().at(i)->isBroadcast() != contig.at(i).has_value(),
        "The contiguity of a broadcast dimension must be None. "
        "The contiguity of a non-broadcast dimension must be true/false");
  }

  contiguity_ = contig;
}

std::vector<int64_t> TensorDomain::strideOrder() const {
  // short-circuit: no allocation domain; default stride-order
  if (allocation_domain_.empty()) {
    return {};
  }

  std::vector<int64_t> stride_order;
  stride_order.reserve(logical_domain_.size());

  for (size_t logical_idx : c10::irange(logical_domain_.size())) {
    IterDomain* logical_id = logical_domain_.at(logical_idx);
    auto alloc_iter = std::find(
        allocation_domain_.begin(), allocation_domain_.end(), logical_id);
    NVF_ERROR(
        alloc_iter != allocation_domain_.end(),
        "Unable to find logical IterDomain in allocation domain.");
    int64_t alloc_idx = std::distance(allocation_domain_.begin(), alloc_iter);
    stride_order.push_back((int64_t)logical_domain_.size() - 1 - alloc_idx);
  }

  return stride_order;
}

bool TensorDomain::hasBlockReduction() const {
  return std::any_of(
      loop_domain_.begin(), loop_domain_.end(), [](IterDomain* id) {
        return id->isReduction() && id->isThreadDim();
      });
}

bool TensorDomain::hasGridReduction() const {
  return std::any_of(
      loop_domain_.begin(), loop_domain_.end(), [](IterDomain* id) {
        return id->isReduction() && id->isBlockDim();
      });
}

bool TensorDomain::hasSymbolicAxis() const {
  // If there's any Symbolic axis, there must be one at the root or
  // logical domain.
  return (hasRoot() &&
          std::any_of(
              root().begin(),
              root().end(),
              [](auto id) {
                return id->getIterType() == IterType::Symbolic;
              })) ||
      std::any_of(logical().begin(), logical().end(), [](auto id) {
           return id->getIterType() == IterType::Symbolic;
         });
}

bool TensorDomain::hasViewLikeRFactor() const {
  if (!hasRoot()) {
    // Can't have view like rfactor if there is no logical domain
    return false;
  }

  // If there's an logical domain and no rfactor product is a reduction, this is
  // a view like rfactor
  return std::none_of(logical().begin(), logical().end(), [](IterDomain* id) {
    return (id->isReduction() || id->isStride()) && id->isRFactorProduct();
  });
}

bool TensorDomain::hasVectorize() const {
  return std::any_of(
      loop_domain_.begin(), loop_domain_.end(), [](IterDomain* id) {
        return id->getParallelType() == ParallelType::Vectorize ||
            id->getParallelType() == ParallelType::MisalignedVectorize;
      });
}

std::optional<int64_t> TensorDomain::getReductionAxis() const {
  auto it = std::find_if(
      loop_domain_.begin(), loop_domain_.end(), [](const auto& id) {
        return id->isReduction();
      });
  if (it == loop_domain_.end()) {
    return std::optional<int64_t>();
  } else {
    return std::optional<int64_t>(std::distance(loop_domain_.begin(), it));
  }
}

// i here is int, as we want to accept negative value and ::size_type can be a
// uint.
IterDomain* TensorDomain::axis(int64_t i) const {
  NVF_ERROR(nDims() > 0, "Tried to access an axis in a 0-dim domain");
  return loop_domain_[wrapDim(i)];
}

int64_t TensorDomain::posOf(IterDomain* id) const {
  NVF_ERROR(nDims() > 0, "Tried to find an axis in a 0-dim domain");
  int64_t i = 0;
  while (i < (int64_t)loop_domain_.size()) {
    if (loop_domain_[i] == id) {
      return i;
    }
    i++;
  }
  NVF_CHECK(false, "Provided id is not part of this domain.");
}

int64_t TensorDomain::rootPosOf(IterDomain* id) const {
  NVF_ERROR(
      !maybeRoot().empty(), "Tried to find an axis in a 0-dim root domain");
  auto it = std::find(maybeRoot().begin(), maybeRoot().end(), id);
  NVF_ERROR(it != maybeRoot().end(), "Provided id is not part of root domain.");
  return std::distance(maybeRoot().begin(), it);
}

void TensorDomain::broadcast(int64_t axis, Val* extent) {
  axis = nvfuser::wrapDim(axis, nDims() + 1);
  IterDomain* id = IterDomainBuilder(fusion()->zeroVal(), extent)
                       .iter_type(IterType::Broadcast)
                       .build();
  loop_domain_.insert(loop_domain_.begin() + axis, id);
  additional_ids_.push_back(id);
}

void TensorDomain::split(int64_t axis, Val* factor, bool inner_split) {
  NVF_ERROR(nDims() > 0, "Tried to do split on a 0-dim domain");
  axis = wrapDim(axis);

  IterDomain* id = this->axis(axis);

  auto split_ids = IterDomain::split(id, factor, inner_split);
  loop_domain_.erase(loop_domain_.begin() + axis);
  loop_domain_.insert(loop_domain_.begin() + axis, split_ids.second);
  loop_domain_.insert(loop_domain_.begin() + axis, split_ids.first);
  resetDomains();
}

// Merge "axis_o" and "axis_i" into 1 dimension
void TensorDomain::merge(int64_t axis_o, int64_t axis_i) {
  NVF_ERROR(nDims() > 0, "Tried to do merge on a 0-dim domain");
  axis_o = wrapDim(axis_o);
  axis_i = wrapDim(axis_i);

  NVF_CHECK(
      axis_o != axis_i,
      "Invalid merge detected, axes provided are the same axis.");

  IterDomain* first = axis(axis_o);
  IterDomain* second = axis(axis_i);

  IterDomain* merged_id = IterDomain::merge(first, second);

  // axis_o is the outer input of this merge but does not
  // automatically mean it's an outer domain in TensorDomain.
  auto td_outer_pos = axis_o < axis_i ? axis_o : axis_i;
  auto td_inner_pos = axis_o < axis_i ? axis_i : axis_o;

  loop_domain_.erase(loop_domain_.begin() + td_inner_pos);
  loop_domain_.erase(loop_domain_.begin() + td_outer_pos);
  loop_domain_.insert(loop_domain_.begin() + td_outer_pos, merged_id);
  resetDomains();
}

// Reorder axes according to map[old_pos] = new_pos
void TensorDomain::reorder(
    const std::unordered_map<int64_t, int64_t>& old2new_) {
  NVF_ERROR(
      nDims() != 0 || old2new_.empty(), "Tried to reorder a 0-dim domain");
  loop_domain_ = orderedAs(loop_domain_, old2new_);
  resetDomains();
}

std::vector<IterDomain*> TensorDomain::orderedAs(
    const std::vector<IterDomain*>& dom,
    const std::unordered_map<int64_t, int64_t>& old2new_) {
  NVF_ERROR(
      !dom.empty() || old2new_.empty(), "Tried to reorder a 0-dim domain");

  // Eventhough these checks are already in TensorView, we want to redo them as
  // we can enter this function from other places, not through TensorView

  auto new2old = ir_utils::normalizeOld2New(old2new_, (int64_t)dom.size());

  std::vector<IterDomain*> reordered_domain;
  std::transform(
      new2old.begin(),
      new2old.end(),
      std::back_inserter(reordered_domain),
      [dom](int64_t i) -> IterDomain* { return dom[i]; });

  return reordered_domain;
}

void TensorDomain::swizzle(SwizzleType swizzle_type, int64_t x, int64_t y) {
  NVF_ERROR(nDims() > 0, "Tried to do merge on a 0-dim domain");
  x = wrapDim(x);
  y = wrapDim(y);

  IterDomain* axis_x = axis(x);
  IterDomain* axis_y = axis(y);

  IterDomain* axis_out_x = nullptr;
  IterDomain* axis_out_y = nullptr;

  std::tie(axis_out_x, axis_out_y) =
      IterDomain::swizzle(swizzle_type, axis_x, axis_y);

  loop_domain_.erase(loop_domain_.begin() + x);
  loop_domain_.insert(loop_domain_.begin() + x, axis_out_x);

  loop_domain_.erase(loop_domain_.begin() + y);
  loop_domain_.insert(loop_domain_.begin() + y, axis_out_y);

  resetDomains();
}

void TensorDomain::swizzle(
    Swizzle2DType swizzle_type,
    int64_t x,
    int64_t y,
    SwizzleMode swizzle_mode) {
  NVF_ERROR(nDims() > 0, "Tried to do merge on a 0-dim domain");
  x = wrapDim(x);
  y = wrapDim(y);

  IterDomain* axis_x = axis(x);
  IterDomain* axis_y = axis(y);

  IterDomain* axis_out_x = nullptr;
  IterDomain* axis_out_y = nullptr;

  std::tie(axis_out_x, axis_out_y) =
      IterDomain::swizzle(swizzle_type, axis_x, axis_y, swizzle_mode);

  loop_domain_.erase(loop_domain_.begin() + x);
  loop_domain_.insert(loop_domain_.begin() + x, axis_out_x);

  loop_domain_.erase(loop_domain_.begin() + y);
  loop_domain_.insert(loop_domain_.begin() + y, axis_out_y);

  resetDomains();
}

std::vector<IterDomain*> TensorDomain::noReductions(
    const std::vector<IterDomain*>& td) {
  std::vector<IterDomain*> noReductionDomain;
  std::copy_if(
      td.begin(),
      td.end(),
      std::back_inserter(noReductionDomain),
      [](IterDomain* id) { return !id->isReduction() && !id->isStride(); });
  return noReductionDomain;
}

std::vector<IterDomain*> TensorDomain::noBroadcasts(
    const std::vector<IterDomain*>& td) {
  std::vector<IterDomain*> noBroadcastDomain;
  std::copy_if(
      td.begin(),
      td.end(),
      std::back_inserter(noBroadcastDomain),
      [](IterDomain* id) { return !id->isBroadcast(); });
  return noBroadcastDomain;
}

std::vector<IterDomain*> TensorDomain::noDevices(
    const std::vector<IterDomain*>& td) {
  std::vector<IterDomain*> noDeviceDomain;
  std::copy_if(
      td.begin(),
      td.end(),
      std::back_inserter(noDeviceDomain),
      [](IterDomain* id) { return !id->isDeviceDim(); });
  return noDeviceDomain;
}

/*static*/ std::vector<std::optional<bool>> TensorDomain::
    getContiguityFilledWith(
        const std::vector<IterDomain*>& allocation_domain,
        bool fill_value) {
  std::vector<std::optional<bool>> contiguity;
  contiguity.reserve(allocation_domain.size());
  for (auto id : allocation_domain) {
    if (id->isBroadcast() || id->isReduction()) {
      contiguity.emplace_back(std::nullopt);
    } else {
      contiguity.emplace_back(fill_value);
    }
  }
  return contiguity;
}

bool TensorDomain::hasBroadcast(const std::vector<IterDomain*>& td) {
  for (auto id : td) {
    if (id->isBroadcast()) {
      return true;
    }
  }
  return false;
}

bool TensorDomain::hasReduction(const std::vector<IterDomain*>& td) {
  for (auto id : td) {
    if (id->isReduction()) {
      return true;
    }
  }
  return false;
}

TensorDomain* TensorDomain::view(const AnalyzeViewResult& view_analysis) {
  NVF_ERROR(nDims() > 0, "Tried to view transform a 0-dim domain");
  return transformView(this, view_analysis);
}

TensorDomain* TensorDomain::flatten(int64_t start_dim, int64_t end_dim) {
  auto inp_domain = noReductions(logical());

  if (start_dim < 0) {
    start_dim += (int64_t)inp_domain.size();
  }
  if (end_dim < 0) {
    end_dim += (int64_t)inp_domain.size();
  }
  NVF_CHECK(
      start_dim >= 0 && start_dim < int64_t(inp_domain.size()),
      "Invalid start_dim ",
      start_dim);
  NVF_CHECK(
      end_dim >= 0 && end_dim < int64_t(inp_domain.size()),
      "Invalid end_dim ",
      end_dim);
  NVF_CHECK(start_dim <= end_dim, "start_dim must be <= end_dim");

  std::vector<IterDomain*> new_root_domain;
  new_root_domain.reserve(inp_domain.size());
  for (auto i : c10::irange((int64_t)inp_domain.size())) {
    bool is_rfactor_dim = i >= start_dim && i <= end_dim;
    auto inp_id = inp_domain[i];
    auto out_id = IterDomainBuilder(inp_id)
                      .is_rfactor_domain(is_rfactor_dim)
                      .extent(
                          (is_rfactor_dim && inp_id->hasExpandedExtent())
                              ? inp_id->expandedExtent()
                              : inp_id->extent())
                      .iter_type(
                          (is_rfactor_dim && inp_id->isBroadcast())
                              ? IterType::Iteration
                              : inp_id->getIterType())
                      .build();
    new_root_domain.push_back(out_id);
  }

  std::vector<IterDomain*> logical_domain;
  logical_domain.reserve(new_root_domain.size() - (end_dim - start_dim));
  for (auto i : c10::irange(start_dim)) {
    logical_domain.push_back(new_root_domain[i]);
  }

  IterDomain* merged_id = new_root_domain[start_dim];
  for (auto i : c10::irange(start_dim + 1, end_dim + 1)) {
    IterDomain* new_merged_id =
        IterDomainBuilder(
            merged_id->container()->zeroVal(),
            mul(merged_id->extent(), new_root_domain[i]->extent()))
            .is_rfactor_domain(true)
            .build();
    IrBuilder::create<Merge>(new_merged_id, merged_id, new_root_domain[i]);
    merged_id = new_merged_id;
  }
  logical_domain.push_back(merged_id);

  for (auto i : c10::irange(end_dim + 1, inp_domain.size())) {
    logical_domain.push_back(new_root_domain[i]);
  }

  return IrBuilder::create<TensorDomain>(
      new_root_domain,
      logical_domain,
      logical_domain,
      TensorDomain::getContiguityFilledWith(logical_domain, true));
}

// TODO: Rfactor a Welford

// pair is in order where second is the consumer of first
std::pair<TensorDomain*, TensorDomain*> TensorDomain::rFactor(
    const std::vector<int64_t>& axes_) {
  return TransformRFactor::runReplay(this, axes_);
}

void TensorDomain::setLoopDomain(std::vector<IterDomain*> new_loop_domain) {
  validateLoopDomain(logical(), new_loop_domain, additionalIDs());
  loop_domain_ = std::move(new_loop_domain);
  initial_loop_domain_ = loop_domain_;
  resetDomains();
}

void TensorDomain::setAllocationDomain(
    std::vector<IterDomain*> new_allocation_domain,
    std::vector<std::optional<bool>> new_contiguity) {
  validateContiguity(new_allocation_domain, new_contiguity);

  ir_utils::validateDomainEquivalence(
      logical_domain_, new_allocation_domain, additional_ids_);

  allocation_domain_ = std::move(new_allocation_domain);
  contiguity_ = std::move(new_contiguity);
}

std::vector<IterDomain*> TensorDomain::allIDs() const {
  std::array<const std::vector<IterDomain*>*, 6> all_domains = {
<<<<<<< HEAD
      // initial_loop_domain_ is not enough if setLoopDomain is used
      // multiple times
=======
>>>>>>> a880557e
      &loop_domain_,
      &logical_domain_,
      &root_domain_,
      &initial_loop_domain_,
      &allocation_domain_,
      &additional_ids_};
  VectorOfUniqueEntries<IterDomain*> discovered_ids;
  for (auto domain : all_domains) {
    discovered_ids.pushBack(*domain);
  }

  // We only care about IDs on the shortest path between domains
  std::unordered_multimap<IterDomain*, IterDomain*> out2in;
  for (auto i : c10::irange(all_domains.size() - 1)) {
    if (all_domains[i]->empty()) {
      continue;
    }
    for (auto j : c10::irange(i + 1, all_domains.size())) {
      if (all_domains[j]->empty()) {
        continue;
      }
      auto path = getExprsBetween<IRBFS>(
                      {all_domains[i]->begin(), all_domains[i]->end()},
                      {all_domains[j]->begin(), all_domains[j]->end()},
                      false)
                      .first;
      for (auto [expr, _] : path) {
        discovered_ids.pushBack(
            ir_utils::filterByType<IterDomain>(expr->outputs()));
        discovered_ids.pushBack(
            ir_utils::filterByType<IterDomain>(expr->inputs()));
        for (auto in : expr->inputs()) {
          for (auto out : expr->outputs()) {
            out2in.emplace(out->as<IterDomain>(), in->as<IterDomain>());
          }
        }
      }
    }
  }

  // Topological sort all IDs
  std::list<IterDomain*> ids_to_be_sorted(
      discovered_ids.begin(), discovered_ids.end());
  VectorOfUniqueEntries<IterDomain*> sorted_ids;
  while (!ids_to_be_sorted.empty()) {
    auto it = ids_to_be_sorted.begin();
    while (it != ids_to_be_sorted.end()) {
      auto range = out2in.equal_range(*it);
      if (std::all_of(range.first, range.second, [&](const auto& kv) {
            return sorted_ids.has(kv.second);
          })) {
        sorted_ids.pushBack(*it);
        it = ids_to_be_sorted.erase(it);
      } else {
        it++;
      }
    }
  }
  return sorted_ids.vector();
}

std::vector<Expr*> TensorDomain::allExprs() const {
  auto all_ids = allIDs();
  std::unordered_set<Val*> all_id_set{all_ids.begin(), all_ids.end()};

  VectorOfUniqueEntries<Expr*> exprs;
  for (auto id : all_ids) {
    auto def = id->definition();
    if (def == nullptr) {
      continue;
    }

    if (std::all_of(def->inputs().begin(), def->inputs().end(), [&](Val* inp) {
          return all_id_set.find(inp) != all_id_set.end();
        })) {
      exprs.pushBack(def);
    } else {
      NVF_ERROR(std::none_of(
          def->inputs().begin(), def->inputs().end(), [&](Val* inp) {
            return all_id_set.find(inp) != all_id_set.end();
          }));
    }
  }

  return exprs.vector();
}

std::vector<Statement*> TensorDomain::allStatements() const {
  auto all_ids = allIDs();
  std::unordered_set<Val*> all_id_set{all_ids.begin(), all_ids.end()};

  VectorOfUniqueEntries<Statement*> stmts;
  for (auto id : all_ids) {
    // Visit definition if available and all inputs are already visited
    auto def = id->definition();
    if (def != nullptr) {
      if (std::all_of(
              def->inputs().begin(), def->inputs().end(), [&](Val* inp) {
                return all_id_set.find(inp) != all_id_set.end();
              })) {
        stmts.pushBack(def);
      } else {
        NVF_ERROR(std::none_of(
            def->inputs().begin(), def->inputs().end(), [&](Val* inp) {
              return all_id_set.find(inp) != all_id_set.end();
            }));
      }
    }

    stmts.pushBack(id);
  }

  return stmts.vector();
}

Split::Split(
    IrBuilderPasskey passkey,
    IterDomain* outer,
    IterDomain* inner,
    IterDomain* in,
    Val* factor,
    bool inner_split)
    : Expr(passkey) {
  NVF_ERROR(
      factor->isIntegralScalar(),
      "Attempted to create a Split node with a non-integer factor.");
  addOutput(outer);
  addOutput(inner);
  addInput(in);
  // TODO add factor as an input, need to check Split::Split during validation
  // and need to check BestEffortReplay::findFirstMismatchedID addInput(factor);
  addAttribute(factor);
  addDataAttribute(inner_split);
}

Val* Split::isDivisible() const {
  return IrBuilder::isDivisibleExpr(in()->extent(), factor());
}

std::string Split::toString(int indent_size) const {
  std::stringstream ss;
  ss << (innerSplit() ? "Split: " : "Outer split: ");
  ss << in()->toString();
  ss << " by factor " << factor()->toString() << " -> ";
  ss << outer()->toString();
  ss << ", ";
  ss << inner()->toString();
  ss << "\n";
  return ss.str();
}

std::string Split::toInlineString(int indent_size) const {
  NVF_CHECK(false, "Split can not be printed inline");
}

NVFUSER_DEFINE_CLONE_AND_CREATE(Split)

Merge::Merge(
    IrBuilderPasskey passkey,
    IterDomain* out,
    IterDomain* outer,
    IterDomain* inner)
    : Expr(passkey) {
  addOutput(out);
  addInput(outer);
  addInput(inner);
}

std::string Merge::toString(int indent_size) const {
  std::stringstream ss;
  ss << "Merge: ";
  ss << outer()->toString();
  ss << " and ";
  ss << inner()->toString();
  ss << " -> ";
  ss << out()->toString();
  ss << "\n";
  return ss.str();
}

std::string Merge::toInlineString(int indent_size) const {
  NVF_CHECK(false, "Tensor op can not be printed inline");
}

NVFUSER_DEFINE_CLONE_AND_CREATE(Merge)

Swizzle::Swizzle(
    IrBuilderPasskey passkey,
    IterDomain* out_x,
    IterDomain* out_y,
    IterDomain* in_x,
    IterDomain* in_y,
    SwizzleType swizzle_type)
    : Expr(passkey) {
  addOutput(out_x);
  addOutput(out_y);
  addInput(in_x);
  addInput(in_y);
  addDataAttribute(swizzle_type);
}

std::string Swizzle::toString(int indent_size) const {
  std::stringstream ss;
  ss << swizzleType() << "(2D): ";
  ss << inX()->toString();
  ss << " , ";
  ss << inY()->toString();
  ss << " -> ";
  ss << outX()->toString();
  ss << " , ";
  ss << outY()->toString();
  ss << "\n";
  return ss.str();
}

std::string Swizzle::toInlineString(int indent_size) const {
  NVF_CHECK(false, "Tensor op can not be printed inline");
}

NVFUSER_DEFINE_CLONE_AND_CREATE(Swizzle)

Swizzle2D::Swizzle2D(
    IrBuilderPasskey passkey,
    IterDomain* out_x,
    IterDomain* out_y,
    IterDomain* in_x,
    IterDomain* in_y,
    Swizzle2DType swizzle_type,
    SwizzleMode swizzle_mode)
    : Expr(passkey) {
  addOutput(out_x);
  addOutput(out_y);
  addInput(in_x);
  addInput(in_y);
  addDataAttribute(swizzle_type);
  addDataAttribute(swizzle_mode);
}

std::string Swizzle2D::toString(int indent_size) const {
  std::stringstream ss;
  ss << swizzleType() << "(2D): ";
  ss << inX()->toString();
  ss << " , ";
  ss << inY()->toString();
  ss << " -> ";
  ss << outX()->toString();
  ss << " , ";
  ss << outY()->toString();
  ss << "\n";
  return ss.str();
}

std::string Swizzle2D::toInlineString(int indent_size) const {
  NVF_CHECK(false, "Tensor op can not be printed inline");
}

NVFUSER_DEFINE_CLONE_AND_CREATE(Swizzle2D)

Resize::Resize(
    IrBuilderPasskey passkey,
    IterDomain* out,
    IterDomain* in,
    Val* left,
    Val* right)
    : Expr(passkey) {
  addOutput(out);
  addInput(in);
  addAttribute(left);
  addAttribute(right);
}

std::string Resize::toString(int indent_size) const {
  std::stringstream ss;
  ss << "Resize: ";
  ss << in()->toString();
  ss << " by " << leftExpand()->toInlineString() << " and "
     << rightExpand()->toInlineString();
  ss << " -> ";
  ss << out()->toString();
  ss << "\n";
  return ss.str();
}

std::string Resize::toInlineString(int indent_size) const {
  NVF_CHECK(false, "Resize can not be printed inline");
}

NVFUSER_DEFINE_CLONE_AND_CREATE(Resize)

NamedScalar::NamedScalar(
    IrBuilderPasskey passkey,
    std::string name,
    DataType dtype)
    : Val(passkey, ValType::NamedScalar, dtype), name_(std::move(name)) {}

NamedScalar::NamedScalar(const NamedScalar* src, IrCloner* ir_cloner)
    : Val(src, ir_cloner), name_(src->name_) {}

NVFUSER_DEFINE_CLONE(NamedScalar)

bool NamedScalar::sameAs(const Statement* other) const {
  if (this == other) {
    return true;
  }
  if (!other->isA<NamedScalar>()) {
    return false;
  }
  return other->as<NamedScalar>()->name().compare(name()) == 0;
}

NamedScalar* NamedScalar::getParallelDim(ParallelType p_type) {
  NVF_ERROR(
      isParallelTypeThread(p_type),
      "Cannot get parallel dim of non thread type, received: ",
      p_type);
  NVF_ERROR(FusionGuard::getCurFusion() != nullptr);
  std::string parallel_dim = stringifyThreadSize(p_type);
  return IrBuilder::create<NamedScalar>(parallel_dim, DataType::Index);
}

NamedScalar* NamedScalar::getParallelIndex(ParallelType p_type) {
  NVF_ERROR(FusionGuard::getCurFusion() != nullptr);
  std::string parallel_ind = stringifyThread(p_type);
  return IrBuilder::create<NamedScalar>(parallel_ind, DataType::Index);
}

std::optional<ParallelType> NamedScalar::getParallelDim() const {
  if (stringifyThreadSize(ParallelType::TIDx).compare(name()) == 0) {
    return std::optional<ParallelType>(ParallelType::TIDx);
  } else if (stringifyThreadSize(ParallelType::TIDy).compare(name()) == 0) {
    return std::optional<ParallelType>(ParallelType::TIDy);
  } else if (stringifyThreadSize(ParallelType::TIDz).compare(name()) == 0) {
    return std::optional<ParallelType>(ParallelType::TIDz);
  } else if (stringifyThreadSize(ParallelType::BIDx).compare(name()) == 0) {
    return std::optional<ParallelType>(ParallelType::BIDx);
  } else if (stringifyThreadSize(ParallelType::BIDy).compare(name()) == 0) {
    return std::optional<ParallelType>(ParallelType::BIDy);
  } else if (stringifyThreadSize(ParallelType::BIDz).compare(name()) == 0) {
    return std::optional<ParallelType>(ParallelType::BIDz);
  }
  return std::nullopt;
}

std::optional<ParallelType> NamedScalar::getParallelIndex() const {
  if (stringifyThread(ParallelType::TIDx).compare(name()) == 0) {
    return std::optional<ParallelType>(ParallelType::TIDx);
  } else if (stringifyThread(ParallelType::TIDy).compare(name()) == 0) {
    return std::optional<ParallelType>(ParallelType::TIDy);
  } else if (stringifyThread(ParallelType::TIDz).compare(name()) == 0) {
    return std::optional<ParallelType>(ParallelType::TIDz);
  } else if (stringifyThread(ParallelType::BIDx).compare(name()) == 0) {
    return std::optional<ParallelType>(ParallelType::BIDx);
  } else if (stringifyThread(ParallelType::BIDy).compare(name()) == 0) {
    return std::optional<ParallelType>(ParallelType::BIDy);
  } else if (stringifyThread(ParallelType::BIDz).compare(name()) == 0) {
    return std::optional<ParallelType>(ParallelType::BIDz);
  }
  return std::nullopt;
}

PadOp::PadOp(
    IrBuilderPasskey passkey,
    TensorView* out,
    TensorView* inp,
    const std::vector<Val*>& pad_widths,
    Val* value)
    : Expr(passkey) {
  const auto ndims = TensorDomain::noReductions(inp->getLogicalDomain()).size();
  NVF_ERROR(
      pad_widths.size() % 2 == 0,
      "Invalid size of padding width vector: ",
      pad_widths.size(),
      ". Number of width vals must be even.");
  NVF_ERROR(
      pad_widths.size() == ndims * 2,
      "Invalid size of padding width vector: ",
      pad_widths.size(),
      ". All dimensions, padded or not, must have width vals. Use zero for non non-padded dimensions.");
  addOutput(out);
  addInput(inp);
  addInput(value);
  for (auto width : pad_widths) {
    NVF_CHECK(width != nullptr, "Padding width must not be nullptr");
    addInput(width);
  }
}

NVFUSER_DEFINE_CLONE_AND_CREATE(PadOp)

std::string PadOp::toString(int indent_size) const {
  std::stringstream ss;
  indent(ss, indent_size) << out()->toString() << "\n";
  indent(ss, indent_size) << "   = pad( " << in()->toString() << ", {"
                          << toDelimitedString(getPadWidths()) << "}"
                          << " )\n";
  return ss.str();
}

std::string PadOp::toInlineString(int indent_size) const {
  NVF_CHECK(false, "Tensor op can not be printed inline");
}

std::vector<int64_t> PadOp::getPaddedAxes() const {
  auto num_dims = (int64_t)out()->as<TensorView>()->getLogicalDomain().size();
  std::vector<int64_t> padded_axes;
  for (const auto i : c10::irange(num_dims)) {
    auto [left_pad, right_pad] = getPadWidths(i);
    // Filter out non-padded dimension
    if (left_pad->isZeroInt() && right_pad->isZeroInt()) {
      continue;
    }
    padded_axes.push_back(i);
  }
  return padded_axes;
}

std::vector<Val*> PadOp::getPadWidths() const {
  return {getPadWidthInputBegin(), getPadWidthInputEnd()};
}

std::pair<Val*, Val*> PadOp::getPadWidths(int64_t axis) const {
  auto num_dims = (int64_t)out()->as<TensorView>()->getLogicalDomain().size();
  axis = wrapDim(axis, num_dims);

  int64_t offset_even = (int64_t)axis * 2;
  int64_t offset_odd = offset_even + 1;
  return std::make_pair(
      (*(getPadWidthInputBegin() + offset_even))->as<Val>(),
      (*(getPadWidthInputBegin() + offset_odd))->as<Val>());
}

std::vector<PolymorphicValue> PadOp::evaluate(
    const ExpressionEvaluator& ee,
    const std::vector<PolymorphicValue>& inputs) const {
  const auto& in = inputs.at(0).as<at::Tensor>();

  std::vector<int64_t> pad_widths;
  auto pad_width_offset = getPadWidthInputOffset();
  auto num_dims = in.dim();

  for (auto i = num_dims - 1; i > -1; i--) {
    auto left_pad = (int64_t)inputs.at(pad_width_offset + 2 * i);
    auto right_pad = (int64_t)inputs.at(pad_width_offset + 2 * i + 1);
    pad_widths.push_back(left_pad);
    pad_widths.push_back(right_pad);
  }

  if (isComplexType(*out()->getDataType())) {
    std::complex<double> value =
        static_cast<std::complex<double>>(inputs.at(1));
    auto real = at::real(in);
    auto imag = at::imag(in);
    auto padded_real = at::pad(real, pad_widths, "constant", value.real());
    auto padded_imag = at::pad(imag, pad_widths, "constant", value.imag());
    return {at::complex(padded_real, padded_imag)};
  } else {
    double value = static_cast<double>(inputs.at(1));
    return {at::pad(in, pad_widths, "constant", value)};
  }
}

SliceOp::SliceOp(
    IrBuilderPasskey passkey,
    TensorView* out,
    TensorView* inp,
    const std::vector<Slice>& ranges)
    : Expr(passkey) {
  size_t ndims = TensorDomain::noReductions(inp->getLogicalDomain()).size();
  NVF_ERROR(
      ndims == ranges.size(),
      "The range vector must have the same number of Slice descriptors. Given: ",
      ranges.size(),
      ", Expected: ",
      ndims);

  addOutput(out);
  addInput(inp);
  for (const auto& range : ranges) {
    NVF_ERROR(range.start != nullptr, "nullptr not allowed");
    NVF_ERROR(range.stop != nullptr, "nullptr not allowed");
    NVF_ERROR(range.step != nullptr, "nullptr not allowed");
    addInput(range.start);
    addInput(range.stop);
    addInput(range.step);
  }
}

NVFUSER_DEFINE_CLONE_AND_CREATE(SliceOp)

std::string SliceOp::toString(int indent_size) const {
  std::stringstream ss;
  indent(ss, indent_size) << out()->toString() << "\n";
  indent(ss, indent_size) << "   = slice( " << in()->toString() << ", {";
  for (const auto& slice : getRanges()) {
    ss << " {"
       << toDelimitedString(std::vector<std::string>{
              slice.start->toString(),
              slice.stop->toString(),
              slice.step->toString()})
       << "}";
  }
  ss << " } )\n";
  return ss.str();
}

std::string SliceOp::toInlineString(int indent_size) const {
  NVF_CHECK(false, "Tensor op can not be printed inline");
}

std::vector<Slice> SliceOp::getRanges() const {
  const auto num_range_vals =
      std::distance(getRangeInputBegin(), getRangeInputEnd());
  NVF_ERROR(
      num_range_vals % 3 == 0,
      "Unexpected number of range vals: ",
      num_range_vals);
  auto ndims = num_range_vals / 3;
  std::vector<Slice> ranges(ndims);
  auto range_val_it = getRangeInputBegin();
  for (const auto i : c10::irange(ndims)) {
    ranges.at(i) = Slice{
        .start = *range_val_it,
        .stop = *(range_val_it + 1),
        .step = *(range_val_it + 2)};
    range_val_it += 3;
  }
  return ranges;
}

std::vector<PolymorphicValue> SliceOp::evaluate(
    const ExpressionEvaluator& ee,
    const std::vector<PolymorphicValue>& inputs) const {
  const auto& in = inputs.at(0).as<at::Tensor>();
  std::vector<at::indexing::TensorIndex> ranges;
  auto ranges_offset = getRangeInputOffset();
  auto num_dims = in.dim();
  for (const auto i : c10::irange(num_dims)) {
    auto start = (int64_t)inputs.at(ranges_offset + 3 * i);
    auto stop = (int64_t)inputs.at(ranges_offset + 3 * i + 1);
    auto step = (int64_t)inputs.at(ranges_offset + 3 * i + 2);
    ranges.emplace_back(at::indexing::Slice(start, stop, step));
  }
  return {in.index(ranges)};
}

CatOp::CatOp(
    IrBuilderPasskey passkey,
    Val* out,
    const std::vector<Val*>& inputs,
    int64_t concatenated_dim)
    : Expr(passkey) {
  addOutput(out);
  for (auto inp : inputs) {
    addInput(inp);
  }
  NVF_ERROR(
      concatenated_dim >= 0 &&
          concatenated_dim <
              static_cast<int64_t>(
                  ir_utils::getTv(out)->getLogicalDomain().size()),
      "Invalid dimension to concatenate: ",
      concatenated_dim);

  addDataAttribute(concatenated_dim);
}

CatOp::CatOp(
    IrBuilderPasskey passkey,
    Val* out,
    const std::vector<Val*>& inputs,
    int64_t concatenated_dim,
    Val* concatenated_domain_index,
    const std::vector<Val*>& preds)
    : Expr(passkey) {
  NVF_ERROR(
      passkey.ir_container_ != nullptr,
      "IrContainer must be provided to create a CatOp.");
  NVF_ERROR(
      passkey.ir_container_->isA<kir::Kernel>(),
      "Should only be used for Kernel container.");

  addOutput(out);
  for (auto inp : inputs) {
    addInput(inp);
  }
  addDataAttribute(concatenated_dim);
  addAttribute(concatenated_domain_index);
  for (auto pred : preds) {
    addAttribute(pred);
  }
}

NVFUSER_DEFINE_CLONE_AND_CREATE(CatOp)

std::string CatOp::toString(int indent_size) const {
  std::stringstream ss;
  indent(ss, indent_size) << output(0)->toString() << "\n";
  indent(ss, indent_size) << "   = cat( ";
  ss << toDelimitedString(inputs());
  ss << ", " << concatenatedDim();
  ss << " )\n";
  return ss.str();
}

std::string CatOp::toInlineString(int indent_size) const {
  NVF_CHECK(false, "Tensor op can not be printed inline");
}

Val* CatOp::getConcatenatedDomainIndex() const {
  NVF_ERROR(
      container()->isA<kir::Kernel>(),
      "Should only be used for Kernel container.");
  NVF_ERROR(!attributes().empty(), "No attribute found");
  NVF_ERROR(attribute(1) != nullptr, "nulllptr attribute is invalid");
  auto idx = attribute(1)->as<Val>();
  return idx;
}

Val* CatOp::getPred(int input_idx) const {
  NVF_ERROR(
      container()->isA<kir::Kernel>(),
      "Should only be used for Kernel container.");
  const auto num_input_tensors = static_cast<int64_t>(inputs().size());
  NVF_ERROR(input_idx < num_input_tensors, "Invalid input index: ", input_idx);
  const auto attr_idx = input_idx + 2;
  NVF_ERROR(
      attr_idx < static_cast<int64_t>(attributes().size()),
      "Invalid attribute index: ",
      attr_idx,
      ", number of attributes: ",
      attributes().size());
  auto attr = attributeVal(attr_idx);
  NVF_ERROR(attr != nullptr, "nullptr attribute is invalid");
  NVF_ERROR(
      attr->dtype() == DataType::Bool,
      "Attribute must be a Bool val: ",
      attr->toInlineString());
  auto pred = attr;
  return pred;
}

std::vector<PolymorphicValue> CatOp::evaluate(
    const ExpressionEvaluator& ee,
    std::unordered_map<const Val*, PolymorphicValue>& known_values) const {
  // CatOp is preceded by a PadOp internally.
  // For ATen evaluation, directly compute the unpadded inputs.
  std::vector<at::Tensor> unpadded_inputs;
  unpadded_inputs.reserve(inputs().size());
  int64_t concat_dim = concatenatedDim();
  for (Val* inp : inputs()) {
    NVF_CHECK(
        inp->definition() != nullptr && inp->definition()->isA<PadOp>(),
        "Expected CatOp to be preceded by a PadOp.");
    auto eval_i = ee.evaluate(inp->definition()->input(0), known_values);
    unpadded_inputs.push_back(eval_i.as<at::Tensor>());
  }
  return {at::cat(unpadded_inputs, concat_dim)};
}

MatmulOp::MatmulOp(IrBuilderPasskey passkey, Val* out, Val* in_a, Val* in_b)
    : Expr(passkey) {
  addOutput(out);
  addInput(in_a);
  addInput(in_b);
}

NVFUSER_DEFINE_CLONE_AND_CREATE(MatmulOp)

std::string MatmulOp::toString(int indent_size) const {
  std::stringstream ss;
  indent(ss, indent_size) << out()->toString() << "\n";
  indent(ss, indent_size + 1) << " = matmul(" << inA()->toString() << ",\n";
  indent(ss, indent_size + 1) << "          " << inB()->toString() << ")\n";
  return ss.str();
}

std::string MatmulOp::toInlineString(int indent_size) const {
  NVF_CHECK(false, "Tensor op can not be printed inline");
}

std::vector<PolymorphicValue> MatmulOp::evaluate(
    const ExpressionEvaluator& ee,
    const std::vector<PolymorphicValue>& inputs) const {
  const auto a = inputs.at(0).as<at::Tensor>();
  const auto b = inputs.at(1).as<at::Tensor>();
  return {at::matmul(a, b)};
}

LinearOp::LinearOp(
    IrBuilderPasskey passkey,
    Val* out,
    Val* in_a,
    Val* in_b,
    Val* bias)
    : Expr(passkey) {
  addOutput(out);
  addInput(in_a);
  addInput(in_b);

  if (bias != nullptr) {
    addInput(bias);
  }
}

NVFUSER_DEFINE_CLONE_AND_CREATE(LinearOp)

std::string LinearOp::toString(int indent_size) const {
  std::stringstream ss;
  indent(ss, indent_size) << out()->toString() << "\n";
  indent(ss, indent_size + 1) << " = linear(" << inA()->toString() << ",\n";
  indent(ss, indent_size + 1) << "          " << inB()->toString();
  if (has_bias()) {
    indent(ss, indent_size + 1) << ",\n          " << bias()->toString();
  }
  indent(ss, indent_size + 1) << ")\n";
  return ss.str();
}

std::string LinearOp::toInlineString(int indent_size) const {
  NVF_CHECK(false, "Tensor op can not be printed inline");
}

std::vector<PolymorphicValue> LinearOp::evaluate(
    const ExpressionEvaluator& ee,
    const std::vector<PolymorphicValue>& inputs) const {
  const auto in = inputs.at(0).as<at::Tensor>();
  auto weight = inputs.at(1).as<at::Tensor>();

  auto squeeze_device_dims = [](at::Tensor& t,
                                int64_t num_device_dims) -> void {
    // Record the initial shape for the error message.
    std::vector<int64_t> shape = t.sizes().vec();
    for ([[maybe_unused]] auto _ : c10::irange(num_device_dims)) {
      NVF_CHECK(
          t.size(0) == 1,
          "When the weight is >2D, expect its preceding dimensions and "
          "the bias's preceding dimensions to "
          "be DID-parallel and therefore size-1: ",
          shape);
      t = t.squeeze(0);
    }
  };

  // The squeezes and unsqueezes are currently required to support a sharded
  // linear layer. Remove them after #2563.
  auto num_device_dims = weight.dim() - 2;
  squeeze_device_dims(weight, num_device_dims);

  at::Tensor out;
  if (has_bias()) {
    auto bias = inputs.at(2).as<at::Tensor>();
    squeeze_device_dims(bias, num_device_dims);
    out = at::linear(in, weight, bias);
  } else {
    out = at::linear(in, weight);
  }

  for ([[maybe_unused]] auto _ : c10::irange(num_device_dims)) {
    out = out.unsqueeze(0);
  }
  return {out};
}

SdpaFwdOp::SdpaFwdOp(
    IrBuilderPasskey passkey,
    TensorView* output,
    TensorView* log_sumexp,
    TensorView* philox_seed,
    TensorView* philox_offset,
    Val* query,
    Val* key,
    Val* value,
    Val* dropout_p,
    Val* is_causal,
    Val* scale)
    : Expr(passkey) {
  addOutput(output);
  addOutput(log_sumexp);
  addOutput(philox_seed);
  addOutput(philox_offset);

  addInput(query);
  addInput(key);
  addInput(value);
  addInput(dropout_p);
  addInput(is_causal);
  if (scale != nullptr) {
    addInput(scale);
  }
}

NVFUSER_DEFINE_CLONE_AND_CREATE(SdpaFwdOp)

std::string SdpaFwdOp::toString(int indent_size) const {
  std::stringstream ss;
  indent(ss, indent_size) << attn_out()->toString() << ",\n";
  indent(ss, indent_size) << logsumexp()->toString() << ",\n";
  indent(ss, indent_size) << philox_seed()->toString() << ",\n";
  indent(ss, indent_size) << philox_offset()->toString() << "\n";
  indent(ss, indent_size + 1) << " = sdpa(" << query()->toString() << ",\n";
  indent(ss, indent_size + 1) << "          " << key()->toString() << ",\n";
  indent(ss, indent_size + 1) << "          " << value()->toString() << ",\n";
  indent(ss, indent_size + 1)
      << "          dropout_p = " << dropout_p()->toInlineString() << ",\n";
  indent(ss, indent_size + 1)
      << "          is_causal = " << is_causal()->toInlineString();
  if (scale() != nullptr) {
    indent(ss, indent_size + 1)
        << ",\n          scale = " << scale()->toInlineString();
  }
  indent(ss, indent_size + 1) << ")\n";
  return ss.str();
}

std::string SdpaFwdOp::toInlineString(int indent_size) const {
  NVF_CHECK(false, "Tensor op can not be printed inline");
}

std::vector<PolymorphicValue> SdpaFwdOp::evaluate(
    const ExpressionEvaluator& ee,
    const std::vector<PolymorphicValue>& inputs) const {
  auto query = inputs.at(0).as<at::Tensor>();
  auto key = inputs.at(1).as<at::Tensor>();
  auto value = inputs.at(2).as<at::Tensor>();

  const auto dropout_p = inputs.at(3).as<double>();
  const auto is_causal = inputs.at(4).as<bool>();

  // Temporary handling of DID parallelization see
  // https://github.com/NVIDIA/Fuser/issues/2563
  bool handle_device_dim = false;
  if (query.dim() == 5) {
    handle_device_dim = true;

    NVF_CHECK(key.dim() == 5 && value.dim() == 5);

    auto query_domain =
        TensorDomain::noReductions(this->query()->getLogicalDomain());
    auto key_domain =
        TensorDomain::noReductions(this->key()->getLogicalDomain());
    auto value_domain =
        TensorDomain::noReductions(this->value()->getLogicalDomain());
    NVF_CHECK(
        query_domain.front()->isDeviceDim(),
        "Only support DID parallelization on outermost axis");
    NVF_CHECK(
        key_domain.front()->isDeviceDim(),
        "Only support DID parallelization on outermost axis");
    NVF_CHECK(
        value_domain.front()->isDeviceDim(),
        "Only support DID parallelization on outermost axis");

    query = query.squeeze(0);
    key = key.squeeze(0);
    value = value.squeeze(0);
  }

  // Flash attention requires the last dimension to be padded to 8.
  // https://github.com/pytorch/pytorch/blob/c27882ffa8c1c7e4cf8ebc6c2f879e5b6c8814ad/aten/src/ATen/native/transformers/attention.cpp#L675-L677
  const auto last_dim_size = query.size(-1);
  auto pad_last_dim = [last_dim_size](
                          at::Tensor inp, int alignment_size) -> at::Tensor {
    if (last_dim_size % alignment_size == 0) {
      return inp;
    }
    auto pad_count = alignment_size - (last_dim_size % alignment_size);
    auto padded_inp = at::pad(inp, {0, pad_count});
    return padded_inp;
  };

  query = pad_last_dim(query, 8);
  key = pad_last_dim(key, 8);
  value = pad_last_dim(value, 8);

  // Conmpute scale using original size of last dimension
  double scale = inputs.size() > 5 ? inputs.back().as<double>()
                                   : 1.0 / std::sqrt(last_dim_size);

  // ATen reference:
  // https://github.com/pytorch/pytorch/blob/c27882ffa8c1c7e4cf8ebc6c2f879e5b6c8814ad/aten/src/ATen/native/transformers/attention.cpp#L680-L681
  auto
      [output,
       log_sumexp,
       cum_seq_q,
       cum_seq_k,
       query_seq_len,
       key_seq_len,
       philox_seed,
       philox_offset,
       debug_attn_mask] =
          at::_scaled_dot_product_flash_attention(
              query,
              key,
              value,
              dropout_p,
              is_causal,
              /*return_debug_mask=*/false,
              scale);

  // If the inputs were padded, slice the output to restore the original
  // size
  if (output.size(-1) != last_dim_size) {
    output = output.slice(-1, 0, last_dim_size);
  }

  // Add back the device dim axis for output.
  if (handle_device_dim) {
    output = output.unsqueeze(0);
    log_sumexp = log_sumexp.unsqueeze(0);
  }

  // We ignore cum_seq_q/k outputs since they are undefined tensors for
  // non-nested tensors. We do not store query/key_seq_len since they can be
  // computed in non-nested tensor directly. debug_attn_mask is ignored
  // since `return_debug_mask=false`.
  return {output, log_sumexp, philox_seed, philox_offset};
}

std::string Scope::toString(int indent_size) const {
  std::stringstream ss;
  for (auto expr : exprs()) {
    ss << expr->toString(indent_size);
  }
  return ss.str();
}

std::vector<Expr*>::iterator Scope::insert(
    std::vector<Expr*>::const_iterator pos,
    Expr* expr) {
  return exprs_.insert(pos, expr);
}

std::vector<Expr*>::iterator Scope::insert_before(Expr* ref, Expr* expr) {
  const auto it = std::find(exprs_.begin(), exprs_.end(), ref);
  NVF_ERROR(
      it != exprs_.end(),
      "Tried to insert ",
      expr,
      " before the reference: ",
      ref,
      " @ ",
      (size_t)ref,
      " however the reference was not found in this scope.");
  return insert(it, expr);
}

std::vector<Expr*>::iterator Scope::insert_after(Expr* ref, Expr* expr) {
  const auto it = std::find(exprs_.begin(), exprs_.end(), ref);
  NVF_ERROR(
      it != exprs_.end(),
      "Tried to insert ",
      expr,
      " after the reference: ",
      ref,
      " however the reference was not found in this scope.");
  return insert(it + 1, expr);
}

std::vector<Expr*>::iterator Scope::insert(size_t pos, Expr* expr) {
  const auto it = exprs_.begin() + (std::ptrdiff_t)pos;
  return insert(it, expr);
}

void Scope::erase(std::vector<Expr*>::const_iterator pos) {
  // Remove the scope of the expr if this is the scope
  [[maybe_unused]] auto expr = *pos;
  exprs_.erase(pos);
}

void Scope::erase(Expr* ref) {
  const auto it = std::find(exprs_.begin(), exprs_.end(), ref);
  if (it != exprs_.end()) {
    erase(it);
  }
}

void Scope::erase(size_t pos) {
  erase(exprs_.begin() + (std::ptrdiff_t)pos);
}

bool Scope::contains(Expr* expr) const {
  const auto it = std::find(exprs_.begin(), exprs_.end(), expr);
  return it != exprs_.end();
}

void Scope::clear() {
  exprs_.clear();
}

ForLoop::ForLoop(
    IrBuilderPasskey passkey,
    IterDomain* iter_domain,
    Val* index,
    Val* start,
    Val* stop,
    Val* step,
    bool vectorize,
    Val* vectorize_shift,
    bool unroll_required,
    CircularBufferLoopStage circular_buffer_loop_stage,
    int64_t circular_buffer_loop_stage_depth)
    : Expr(passkey) {
  NVF_ERROR(passkey.ir_container_ != nullptr);
  NVF_ERROR(
      passkey.ir_container_->isA<kir::Kernel>() ||
          passkey.ir_container_->isA<hir::HostIrContainer>(),
      "IR type only valid for Kernel or Host container.");
  NVF_ERROR(isIntegralType(index->dtype()));
  addInput(index);
  addInput(iter_domain);
  if (start == nullptr && iter_domain->isThread()) {
    start = NamedScalar::getParallelIndex(iter_domain->getParallelType());
  }
  if (step == nullptr) {
    if (iter_domain->isThread()) {
      step = NamedScalar::getParallelDim(iter_domain->getParallelType());
    } else {
      step = FusionGuard::getCurFusion()->oneVal();
    }
  }
  NVF_ERROR(
      index->dtype() == DataType::Index, "Loop index must be an index type.");
  NVF_ERROR(
      start == nullptr || start->dtype() == DataType::Index,
      "Loop start must be an index type.");
  NVF_ERROR(
      step->dtype() == DataType::Index, "Loop step must be an index type.");
  NVF_ERROR(
      stop == nullptr || stop->dtype() == DataType::Index,
      "Loop stop must be an index type.");
  addAttribute(start);
  addAttribute(stop);
  addAttribute(step);
  addDataAttribute(vectorize);
  addAttribute(vectorize_shift);
  addDataAttribute(unroll_required);
  addDataAttribute(circular_buffer_loop_stage);
  addDataAttribute(circular_buffer_loop_stage_depth);
  // Storing IR nodes as Attribute is not safe with IrCloner, but
  // fortunately kernel IR does not need this feature.
  addDataAttribute(Scope(this));
}

ForLoop::ForLoop(
    IrBuilderPasskey passkey,
    IterDomain* iter_domain,
    Val* index,
    CircularBufferLoopStage circular_buffer_loop_stage,
    int64_t circular_buffer_loop_stage_depth)
    : ForLoop(
          passkey,
          iter_domain,
          index,
          nullptr,
          nullptr,
          nullptr,
          !iter_domain->isBroadcast() &&
              isParallelTypeVectorize(iter_domain->getParallelType()),
          nullptr,
          false,
          circular_buffer_loop_stage,
          circular_buffer_loop_stage_depth) {}

ForLoop::ForLoop(IrBuilderPasskey passkey, IterDomain* iter_domain)
    : ForLoop(
          passkey,
          iter_domain,
          GpuLower::current()->getLoopIndexVariable(iter_domain),
          CircularBufferLoopStage::NotApplicable,
          0) {}

ForLoop::ForLoop(IrBuilderPasskey passkey, const ForLoop* other)
    : ForLoop(
          passkey,
          other->iter_domain(),
          other->index(),
          other->start(),
          other->stop(),
          other->step(),
          other->vectorize(),
          other->vectorize_shift(),
          other->isUnrollRequired(),
          other->circularBufferLoopStage(),
          other->circularBufferLoopStageDepth()) {}

std::string ForLoop::toString(int indent_size) const {
  std::stringstream ss;
  indent(ss, indent_size) << "FOR " << index()->toString() << " in "
                          << iter_domain()->toString() << ":\n"
                          << body().toString(indent_size + 1);
  return ss.str();
}

std::string ForLoop::toInlineString(int indent_size) const {
  NVF_CHECK(false, "Tensor op can not be printed inline");
}

bool ForLoop::isUnrollable() const {
  // Start and stop must be constant, must not be a broadcast
  // dimension, cannot be bound to a parallel dimension, must not be
  // vectorized.
  return start()->isConstScalar() && stop()->isConstScalar() &&
      !iter_domain()->isThread() && !iter_domain()->isDeviceDim() &&
      !iter_domain()->isBroadcast() && !vectorize();
}

bool ForLoop::isUnrolled() const {
  if (isUnrollRequired() && !isUnrollable()) {
    TORCH_WARN(
        "Unroll required but not possible. Register allocation disabled. Loop index: ",
        index()->toString());
    return false;
  }

  // Size-one loop will not be materialized as a loop, so return false
  if (start()->isZeroInt() && stop()->isOneInt()) {
    return false;
  }

  // Unroll if required.
  if (isUnrollRequired()) {
    return true;
  }

  // Don't unroll if not possible
  if (!isUnrollable()) {
    return false;
  }

  // Unrolling is technically possible but avoided
  if (iter_domain()->getParallelType() == ParallelType::Unswitch) {
    // Use ParallelType::Unroll if unrolling is desired. Note that
    // unswitched size-one loops are not unrolled as they are not
    // materialized as actual for-loops.
    return false;
  }

  return true;
}

Val* ForLoop::start() const {
  if (attributeVal(0) != nullptr) {
    return attributeVal(0);
  } else {
    // clang-tidy complains without this
    NVF_ERROR(iter_domain() != nullptr);
    return iter_domain()->start();
  }
}

Val* ForLoop::stop() const {
  if (attributeVal(1) != nullptr) {
    return attributeVal(1);
  } else {
    // clang-tidy complains without this
    NVF_ERROR(iter_domain() != nullptr);
    return iter_domain()->extent();
  }
}

Val* ForLoop::step() const {
  NVF_ERROR(attributeVal(2) != nullptr);
  return attributeVal(2);
}

Val* ForLoop::simplifiedStop() const {
  if (simplified_stop_ == nullptr) {
    simplified_stop_ = GpuLower::hasCurrent()
        ? GpuLower::current()->commonScalarMap().hoistScalar(stop(), {})
        : stop();
  }
  return simplified_stop_;
}

bool ForLoop::isTrivial() const {
  // These loops are not materialized
  if (vectorize() || iter_domain()->isBroadcast() ||
      iter_domain()->isStride() || iter_domain()->isMma() ||
      iter_domain()->isBulk() || iter_domain()->isDeviceDim()) {
    return true;
  }

  if (index()->isConstScalar() || index()->definition() != nullptr) {
    return true;
  }

  // By default, a parallelized loop would look like:
  //
  //   for (int x = threadIdx.x; x < stop; x += blockDim.x) {
  //     do_some_comp(x);
  //   }
  //
  // When stop is guaranteed to be smaller or equal to the number of
  // threads, the for-loop is not necessary. In the above case, we
  // would just generate the loop body without the for clause but
  // references to the loop index replaced by the loop start value.
  //
  // When the loop end is the same as the IterDomain extent, the
  // assumption can be safely made. This is more conservative than
  // necessary since the loop stop value just needs to be <= the
  // IterDomain extent. However, at this point, this conservative
  // analysis seems sufficient.
  if (stop() == iter_domain()->extent() && iter_domain()->isThread()) {
    return true;
  }

  // Extent-1 loop: for (int i = 0; i < 1; ++i) {
  if (start()->isZeroInt() && simplifiedStop()->isOneInt() &&
      step()->isOneInt()) {
    return true;
  }

  // Another extent-1 loop: for (int i = N - 1; i < N; ++i) {
  if (start()->definition() != nullptr &&
      start()->definition()->isA<BinaryOp>() &&
      start()->definition()->as<BinaryOp>()->getBinaryOpType() ==
          BinaryOpType::Sub &&
      start()->definition()->as<BinaryOp>()->lhs() == stop() &&
      start()->definition()->as<BinaryOp>()->rhs()->isOneInt()) {
    return true;
  }

  if (start()->isConstScalar() && simplifiedStop()->isConstScalar() &&
      start()->evaluate().as<int64_t>() + 1 ==
          simplifiedStop()->evaluate().as<int64_t>() &&
      step()->isOneInt()) {
    return true;
  }

  return false;
}

namespace {

//! A utility class to check if an expression of a particular type exists
class ExprFinder : kir::ConstIrVisitor {
 public:
  //! True if expr or any of its nested expressions is a type included in
  //! expr_types
  static bool exists(
      const Expr* expr,
      const std::unordered_set<std::type_index>& expr_types) {
    ExprFinder finder(expr_types);
    finder.handle(std::vector<const Expr*>{expr});
    return finder.is_found_;
  }

 private:
  ExprFinder(const std::unordered_set<std::type_index>& expr_types)
      : expr_types_(expr_types) {}

  using kir::ConstIrVisitor::handle;

  void dispatch(const Expr* expr) final {
    if (expr_types_.find(typeid(*expr)) != expr_types_.end()) {
      is_found_ = true;
      return;
    }
    kir::ConstIrVisitor::dispatch(expr);
  }

 private:
  const std::unordered_set<std::type_index>& expr_types_;
  bool is_found_ = false;
};

} // namespace

bool ForLoop::isGroup() const {
  //! True if loop is grouped. The IterDomain of the loop must have
  //! ParallelType::Group, but it isn't sufficient as the loop may be
  //! for an initialization expression, for which the loop shold not
  //! be grouped. Make sure a GroupedGridReduction is found.
  if (iter_domain()->getParallelType() != ParallelType::Group) {
    return false;
  }

  return ExprFinder::exists(
      this,
      {typeid(GroupedReductionOp),
       typeid(kir::GroupedGridReduction),
       typeid(kir::GroupedGridWelford)});
}

NVFUSER_DEFINE_CLONE_AND_CREATE(ForLoop)

SdpaBwdOp::SdpaBwdOp(
    IrBuilderPasskey passkey,
    TensorView* grad_query,
    TensorView* grad_key,
    TensorView* grad_value,
    TensorView* grad_output,
    TensorView* query,
    TensorView* key,
    TensorView* value,
    TensorView* output,
    TensorView* log_sumexp,
    Val* dropout_p,
    Val* is_causal,
    TensorView* philox_seed,
    TensorView* philox_offset,
    Val* scale)
    : Expr(passkey) {
  addOutput(grad_query);
  addOutput(grad_key);
  addOutput(grad_value);
  addInput(grad_output);
  addInput(query);
  addInput(key);
  addInput(value);
  addInput(output);
  addInput(log_sumexp);
  addInput(dropout_p);
  addInput(is_causal);
  addInput(philox_seed);
  addInput(philox_offset);
  if (scale != nullptr) {
    addInput(scale);
  }
}

NVFUSER_DEFINE_CLONE_AND_CREATE(SdpaBwdOp)

std::string SdpaBwdOp::toString(int indent_size) const {
  std::stringstream ss;
  indent(ss, indent_size) << grad_query()->toString() << ",\n";
  indent(ss, indent_size) << grad_key()->toString() << ",\n";
  indent(ss, indent_size) << grad_value()->toString() << "\n";
  indent(ss, indent_size + 1)
      << " = sdpa_bwd(" << grad_attn()->toString() << ",\n";
  indent(ss, indent_size + 1) << "          " << query()->toString() << ",\n";
  indent(ss, indent_size + 1) << "          " << key()->toString() << ",\n";
  indent(ss, indent_size + 1) << "          " << value()->toString() << ",\n";
  indent(ss, indent_size + 1)
      << "          " << attn_out()->toString() << ",\n";
  indent(ss, indent_size + 1)
      << "          logsum_exp = " << logsumexp()->toString() << ",\n";
  indent(ss, indent_size + 1)
      << "          dropout_p = " << dropout_p()->toInlineString() << ",\n";
  indent(ss, indent_size + 1)
      << "          is_causal = " << is_causal()->toInlineString() << ",\n";
  indent(ss, indent_size + 1)
      << "          philox_seed = " << philox_seed()->toString() << ",\n";
  indent(ss, indent_size + 1)
      << "          philox_offset = " << philox_offset()->toString() << ",\n";
  if (scale() != nullptr) {
    indent(ss, indent_size + 1)
        << ",\n          scale = " << scale()->toInlineString();
  }
  indent(ss, indent_size + 1) << ")\n";
  return ss.str();
}

std::string SdpaBwdOp::toInlineString(int indent_size) const {
  NVF_CHECK(false, "Tensor op can not be printed inline");
}

std::vector<PolymorphicValue> SdpaBwdOp::evaluate(
    const ExpressionEvaluator& ee,
    const std::vector<PolymorphicValue>& inputs) const {
  // Backward tensor inputs: grad_input, query, key, value, output,
  // logsumexp, max_q/k Temporary handling of DID parallelization. See
  // https://github.com/NVIDIA/Fuser/issues/2563
  bool first_dim_is_did = this->key()->as<TensorView>()->axis(0)->isDeviceDim();
  auto out_grad = inputs[0].as<at::Tensor>();
  if (first_dim_is_did) {
    NVF_CHECK(out_grad.dim() == 5, "Expected 5D but found ", out_grad.sizes());
  } else {
    NVF_CHECK(out_grad.dim() == 4, "Expected 4D but found ", out_grad.sizes());
  }

  std::vector<at::Tensor> bwd_inputs;
  for (auto idx : c10::irange(6)) {
    auto in_tensor = inputs.at(idx).as<at::Tensor>();
    // Removing the size 1 from sharded axis from tensors.
    if (first_dim_is_did) {
      in_tensor = in_tensor.squeeze(0);
    }
    bwd_inputs.push_back(in_tensor);
  }
  const auto dropout_p = inputs.at(6).as<double>();
  const auto is_causal = inputs.at(7).as<bool>();
  const auto philox_seed = inputs.at(8).as<at::Tensor>();
  const auto philox_offset = inputs.at(9).as<at::Tensor>();

  // Flash attention requires the last dimension to be padded to 8.
  // https://github.com/pytorch/pytorch/blob/c27882ffa8c1c7e4cf8ebc6c2f879e5b6c8814ad/aten/src/ATen/native/transformers/attention.cpp#L675-L677
  const auto last_dim_size = bwd_inputs[0].size(-1);
  auto pad_last_dim = [last_dim_size](
                          at::Tensor inp, int alignment_size) -> at::Tensor {
    if (last_dim_size % alignment_size == 0) {
      return inp;
    }
    auto pad_count = alignment_size - (last_dim_size % alignment_size);
    auto padded_inp = at::pad(inp, {0, pad_count});
    return padded_inp;
  };

  // Conmpute scale using original size of last dimension
  double scale = inputs.size() > 10 ? inputs.back().as<double>()
                                    : 1.0 / std::sqrt(last_dim_size);

  // ATen reference:
  // https://github.com/pytorch/pytorch/blob/c27882ffa8c1c7e4cf8ebc6c2f879e5b6c8814ad/aten/src/ATen/native/transformers/attention.cpp#L680-L681
  // cum_seq_q/k are undefined tensors for non-nested input tensors.
  auto [grad_query, grad_key, grad_value] =
      at::_scaled_dot_product_flash_attention_backward(
          /*grad_output=*/pad_last_dim(bwd_inputs[0], 8),
          /*query=*/pad_last_dim(bwd_inputs[1], 8),
          /*key=*/pad_last_dim(bwd_inputs[2], 8),
          /*value=*/pad_last_dim(bwd_inputs[3], 8),
          /*output=*/pad_last_dim(bwd_inputs[4], 8),
          /*logsumexp=*/bwd_inputs[5],
          /*cum_seq_q=*/at::Tensor(),
          /*cum_seq_k=*/at::Tensor(),
          // Note: ATen implementation expects max_q/max_k as scalars.
          /*max_q=*/bwd_inputs[1].size(2),
          /*max_k=*/bwd_inputs[2].size(2),
          /*dropout_p=*/dropout_p,
          /*is_causal=*/is_causal,
          /*philox_seed=*/philox_seed,
          /*philox_offset=*/philox_offset,
          /*scale=*/scale);

  // If the inputs were padded, slice the gradsto restore the original size
  auto slice_last_dim = [last_dim_size](at::Tensor output) -> at::Tensor {
    if (output.size(-1) != last_dim_size) {
      return output;
    }
    return output.slice(-1, 0, last_dim_size);
  };

  // Add device dimension back to outputs.
  if (first_dim_is_did) {
    grad_query = grad_query.unsqueeze(0);
    grad_key = grad_key.unsqueeze(0);
    grad_value = grad_value.unsqueeze(0);
  }

  return {
      slice_last_dim(grad_query),
      slice_last_dim(grad_key),
      slice_last_dim(grad_value)};
}

} // namespace nvfuser<|MERGE_RESOLUTION|>--- conflicted
+++ resolved
@@ -3740,11 +3740,6 @@
 
 std::vector<IterDomain*> TensorDomain::allIDs() const {
   std::array<const std::vector<IterDomain*>*, 6> all_domains = {
-<<<<<<< HEAD
-      // initial_loop_domain_ is not enough if setLoopDomain is used
-      // multiple times
-=======
->>>>>>> a880557e
       &loop_domain_,
       &logical_domain_,
       &root_domain_,
