// clang-format off
/*
 * SPDX-FileCopyrightText: Copyright (c) 2023-present NVIDIA CORPORATION & AFFILIATES.
 * All rights reserved.
 * SPDX-License-Identifier: BSD-3-Clause
 */
// clang-format on
#include <device_lower/lower2device.h>
#include <disjoint_set.h>
#include <dynamic_transform.h>
#include <exceptions.h>
#include <host_ir/container.h>
#include <ir/cloner.h>
#include <ir/interface_nodes.h>
#include <ir/iostream.h>
#include <ir/utils.h>
#include <kernel.h>
#include <kernel_ir.h>
#include <logical_domain_map.h>
#include <ops/arith.h>
#include <transform_iter.h>
#include <transform_rfactor.h>
#include <transform_view.h>
#include <type.h>

#include <c10/util/irange.h>

#include <complex>
#include <iterator>
#include <numeric>
#include <sstream>
#include <string>

namespace nvfuser {

FullOp::FullOp(IrBuilderPasskey passkey, Val* out, Val* fill_value)
    : Expr(passkey) {
  if (out->isA<TensorView>()) {
    auto tv_logical = out->as<TensorView>()->getLogicalDomain();
    for (auto id : tv_logical) {
      addInput(id->extent());
    }
  }
  addInput(fill_value);
  addOutput(out);
}

std::string FullOp::toString(int indent_size) const {
  std::stringstream ss;
  indent(ss, indent_size) << output(0)->toString() << "\n";
  indent_size++;
  indent(ss, indent_size) << " = full({";
  for (auto i : c10::irange(inputs().size())) {
    if (i == inputs().size() - 1) {
      ss << "}";
    }
    if (i > 0) {
      ss << ", ";
    }
    ss << input(i)->toInlineString(indent_size);
  }
  ss << ");\n";
  return ss.str();
}

std::string FullOp::toInlineString(int indent_size) const {
  NVF_CHECK(false, "Tensor op can not be printed inline");
}

std::vector<PolymorphicValue> FullOp::evaluate(
    const ExpressionEvaluator& ee,
    const std::vector<PolymorphicValue>& inputs) const {
  std::vector<int64_t> shape;
  for (auto i : c10::irange(inputs.size() - 1)) {
    shape.push_back(inputs.at(i).as<int64_t>());
  }
  DataType dtype = getFillValue()->getDataType().value();
  const auto options =
      at::TensorOptions().device(at::kCUDA).dtype(data_type_to_aten(dtype));
  using namespace PolymorphicValue_functions;
  return {at::full(shape, toScalar(inputs.back()), options)};
}

NVFUSER_DEFINE_CLONE_AND_CREATE(FullOp)

SelectOp::SelectOp(
    IrBuilderPasskey passkey,
    Val* out,
    Val* in,
    int64_t dim,
    Val* index)
    : Expr(passkey) {
  addInput(in);
  addInput(index);
  addOutput(out);
  addDataAttribute(dim);
}

std::string SelectOp::toString(int indent_size) const {
  std::stringstream ss;
  indent(ss, indent_size) << output(0)->toString() << "\n";
  indent_size++;
  indent(ss, indent_size) << " = select( " << input(0)->toString()
                          << ", axis = " << getIndexedID()
                          << ", index = " << input(1)->toString() << " )\n";
  return ss.str();
}

std::string SelectOp::toInlineString(int indent_size) const {
  NVF_CHECK(false, "Tensor op can not be printed inline");
}

IterDomain* SelectOp::getIndexedID() const {
  return TensorDomain::noReductions(
             ir_utils::getTvInput(this)->getLogicalDomain())
      .at(dim());
}

std::vector<PolymorphicValue> SelectOp::evaluate(
    const ExpressionEvaluator& ee,
    const std::vector<PolymorphicValue>& inputs) const {
  const auto& in = inputs.at(0).as<at::Tensor>();
  int64_t dimension = dim();
  int64_t index = (int64_t)inputs.at(1);
  return {in.select(dimension, index)};
}

NVFUSER_DEFINE_CLONE_AND_CREATE(SelectOp)

IndexSelectOp::IndexSelectOp(
    IrBuilderPasskey passkey,
    Val* out,
    Val* in,
    int64_t dim,
    Val* indices)
    : Expr(passkey) {
  addInput(in);
  addInput(indices);
  addOutput(out);
  addDataAttribute(dim);
}

std::string IndexSelectOp::toString(int indent_size) const {
  std::stringstream ss;
  indent(ss, indent_size) << output(0)->toString() << "\n";
  indent_size++;
  indent(ss, indent_size) << " = indexSelect( ";
  ss << input(0)->toString() << ", dim = " << dim() << ", "
     << input(1)->toString() << " )\n";
  return ss.str();
}

std::string IndexSelectOp::toInlineString(int indent_size) const {
  NVF_CHECK(false, "Tensor op can not be printed inline");
}

IterDomain* IndexSelectOp::getIndexedID() const {
  return TensorDomain::noReductions(
             ir_utils::getTvInput(this)->getLogicalDomain())
      .at(dim());
}

IterDomain* IndexSelectOp::getConsumerOfIndexedID() const {
  return ir_utils::getTvOutput(this)->getLogicalDomain().at(dim());
}

std::vector<PolymorphicValue> IndexSelectOp::evaluate(
    const ExpressionEvaluator& ee,
    const std::vector<PolymorphicValue>& inputs) const {
  const auto& in = inputs.at(0).as<at::Tensor>();
  int64_t dimension = dim();
  const auto& indices = inputs.at(1).as<at::Tensor>().squeeze();
  return {at::index_select(in, dimension, indices)};
}

NVFUSER_DEFINE_CLONE_AND_CREATE(IndexSelectOp)

TorchGatherOp::TorchGatherOp(
    IrBuilderPasskey passkey,
    Val* out,
    Val* in,
    int64_t dim,
    Val* indices,
    bool exact_sizes)
    : Expr(passkey) {
  addInput(in);
  addInput(indices);
  addOutput(out);
  addDataAttribute(dim);
  addDataAttribute(exact_sizes);
}

std::string TorchGatherOp::toString(int indent_size) const {
  std::stringstream ss;
  indent(ss, indent_size) << output(0)->toString() << "\n";
  indent_size++;
  indent(ss, indent_size) << " = "
                          << (exactSizes() ? "takeAlongAxis" : "torchGather")
                          << "( " << input(0)->toString();
  if (exactSizes()) {
    ss << ", " << input(1)->toString() << ", dim = " << dim() << " )\n";
  } else {
    ss << ", dim = " << dim() << ", " << input(1)->toString() << " )\n";
  }
  return ss.str();
}

std::string TorchGatherOp::toInlineString(int indent_size) const {
  NVF_CHECK(false, "Tensor op can not be printed inline");
}

IterDomain* TorchGatherOp::getIndexedID() const {
  return TensorDomain::noReductions(lookupTv()->getLogicalDomain()).at(dim());
}

IterDomain* TorchGatherOp::getConsumerOfIndexedID() const {
  return ir_utils::getTvOutput(this)->getLogicalDomain().at(dim());
}

std::vector<PolymorphicValue> TorchGatherOp::evaluate(
    const ExpressionEvaluator& ee,
    const std::vector<PolymorphicValue>& inputs) const {
  const auto& input = inputs.at(0).as<at::Tensor>();
  const auto& index = inputs.at(1).as<at::Tensor>();
  auto dimension = dim();
  if (exactSizes()) {
    return {at::take_along_dim(input, index, dimension)};
  } else {
    return {at::gather(input, dimension, index)};
  }
}

NVFUSER_DEFINE_CLONE_AND_CREATE(TorchGatherOp)

ScatterOp::ScatterOp(
    IrBuilderPasskey passkey,
    ScatterOpType type,
    Val* out,
    Val* self,
    int64_t dim,
    Val* index,
    Val* src)
    : Expr(passkey) {
  addInput(self);
  addInput(index);
  addInput(src);
  addOutput(out);
  addDataAttribute(dim);
  addDataAttribute(type);
}

std::string ScatterOp::toString(int indent_size) const {
  std::stringstream ss;
  indent(ss, indent_size) << output(0)->toString() << "\n";
  indent_size++;
  indent(ss, indent_size) << " =" << getScatterOpType() << "(";
  ss << "self = " << selfTv()->toString() << ", dim = " << dim()
     << ", src = " << input(2)->toString() << ", idx = " << input(1)->toString()
     << " )\n";
  return ss.str();
}

std::string ScatterOp::toInlineString(int indent_size) const {
  NVF_CHECK(false, "Scatter op can not be printed inline");
}

IterDomain* ScatterOp::getIndexedID() const {
  return ir_utils::getTvOutput(this)->getLogicalDomain().at(dim());
}

std::vector<PolymorphicValue> ScatterOp::evaluate(
    const ExpressionEvaluator& ee,
    const std::vector<PolymorphicValue>& inputs) const {
  const auto& input = inputs.at(0).as<at::Tensor>();
  const auto& index = inputs.at(1).as<at::Tensor>();
  const auto& src = inputs.at(2).as<at::Tensor>();
  auto dimension = dim();
  return {at::scatter(input, dimension, index, src)};
}

NVFUSER_DEFINE_CLONE_AND_CREATE(ScatterOp)

IotaOp::IotaOp(
    IrBuilderPasskey passkey,
    Val* out,
    Val* length,
    Val* start,
    Val* step)
    : Expr(passkey) {
  NVF_CHECK(isIntegralType(*length->getDataType()));
  addInput(length);
  NVF_CHECK(start->getDataType() == step->getDataType());
  NVF_CHECK(start->getDataType() == out->getDataType());
  addInput(start);
  addInput(step);
  addOutput(out);
}

std::string IotaOp::toString(int indent_size) const {
  std::stringstream ss;
  indent(ss, indent_size) << output(0)->toString();
  ss << "\n";
  indent_size++;
  indent(ss, indent_size) << " = iota(" << length()->toString() << ", "
                          << start()->toString() << ", " << step()->toString()
                          << ", " << dtype() << ");\n";
  return ss.str();
}

std::string IotaOp::toInlineString(int indent_size) const {
  NVF_CHECK(false, "Tensor op can not be printed inline");
}

std::vector<PolymorphicValue> IotaOp::evaluate(
    const ExpressionEvaluator& ee,
    const std::vector<PolymorphicValue>& inputs) const {
  const auto options =
      at::TensorOptions().device(at::kCUDA).dtype(data_type_to_aten(dtype()));
  int64_t length = (int64_t)inputs.at(0);

  if (isIntegralType(dtype())) {
    int64_t start = (int64_t)inputs.at(1);
    int64_t step = (int64_t)inputs.at(2);
    int64_t end = start + step * length;
    return {at::arange(start, end, step, options)};
  } else if (isFloatingPointType(dtype())) {
    double start = (double)inputs.at(1);
    double step = (double)inputs.at(2);
    // Due to rounding error, it can be hard to guarantee the size of
    // the output of arange to be exactly length, so we generate a
    // larger tensor and truncate it to length.
    double end = start + step * ((double)length + 1);
    return {at::arange(start, end, step, options).narrow(0, 0, length)};
  } else {
    NVF_THROW("Unsupported dtype in IotaOp evaluator: ", dtype());
  }
}

NVFUSER_DEFINE_CLONE_AND_CREATE(IotaOp)

EyeOp::EyeOp(IrBuilderPasskey passkey, Val* out, DataType dtype)
    : Expr(passkey) {
  if (out->isA<TensorView>()) {
    addInput(out->as<TensorView>()->getLogicalDomain()[0]->extent());
    if (out->as<TensorView>()->getLogicalDomain()[1] !=
        out->as<TensorView>()->getLogicalDomain()[0]) {
      addInput(out->as<TensorView>()->getLogicalDomain()[1]->extent());
    }
  }
  addOutput(out);
  addDataAttribute(dtype);
}

std::string EyeOp::toString(int indent_size) const {
  std::stringstream ss;
  indent(ss, indent_size) << output(0)->toString() << "\n";
  indent_size++;
  indent(ss, indent_size) << " = eye(" << input(0)->toString() << ", "
                          << dtype() << ");\n";
  return ss.str();
}

std::string EyeOp::toInlineString(int indent_size) const {
  NVF_CHECK(false, "Tensor op can not be printed inline");
}
std::vector<PolymorphicValue> EyeOp::evaluate(
    const ExpressionEvaluator& ee,
    const std::vector<PolymorphicValue>& inputs) const {
  const auto options =
      at::TensorOptions().device(at::kCUDA).dtype(data_type_to_aten(dtype()));
  int64_t nrows = (int64_t)inputs.at(0);
  if (inputs.size() > 1) {
    int64_t ncols = (int64_t)inputs.at(1);
    return {at::eye(nrows, ncols, options)};
  } else {
    return {at::eye(nrows, options)};
  }
}

NVFUSER_DEFINE_CLONE_AND_CREATE(EyeOp)

UnaryOp::UnaryOp(IrBuilderPasskey passkey, UnaryOpType type, Val* out, Val* in)
    : Expr(passkey) {
  addOutput(out);
  addInput(in);
  addDataAttribute(type);
}

std::vector<PolymorphicValue> UnaryOp::evaluate(
    const ExpressionEvaluator& ee,
    const std::vector<PolymorphicValue>& inputs) const {
  using namespace PolymorphicValue_functions;

  const auto& in = inputs.at(0);
  if (!in.hasValue()) {
    return {std::monostate{}};
  }

  switch (getUnaryOpType()) {
    case UnaryOpType::Neg:
      return {-in};
    case UnaryOpType::Cast:
      if (in.is<at::Tensor>()) {
        return {PolymorphicValue(
            in.as<at::Tensor>().to(data_type_to_aten(out()->dtype())))};
      } else if (isIntegralType(*out()->getDataType())) {
        return {PolymorphicValue((int64_t)in)};
      } else if (isFloatingPointType(*out()->getDataType())) {
        return {PolymorphicValue((double)in)};
      } else if (out()->getDataType() == DataType::Bool) {
        return {PolymorphicValue((bool)in)};
      } else if (isComplexType(*out()->getDataType())) {
        return {PolymorphicValue((std::complex<double>)in)};
      } else {
        NVF_THROW("dtype not supported in evaluator: ", *out()->getDataType());
      }
    case UnaryOpType::Reciprocal:
      return {1.0 / in};
      break;
    case UnaryOpType::Abs:
      return {abs(in)};
      break;
    case UnaryOpType::LogicalNot:
      return {!in};
      break;
    case UnaryOpType::BitwiseNot:
      return {~in};
      break;
    case UnaryOpType::Erf:
      return {erf(in)};
      break;
    case UnaryOpType::ToUnsignedSmemAddr:
      return {(int64_t)(unsigned)in};
      break;
    case UnaryOpType::AdjustPartialLdMatrixAddrInTuring8:
    case UnaryOpType::AdjustPartialLdMatrixAddrInTuring16:
      return {in};
      break;
    case UnaryOpType::Dereference:
      if (*out()->getDataType() == DataType::Float) {
        return {PolymorphicValue((double)*(float*)in)};
      } else {
        NVF_THROW("dtype not supported in evaluator: ", *out()->getDataType());
      }
      break;
    case UnaryOpType::Sigmoid:
      return {in.as<at::Tensor>().sigmoid()};
      break;
    case UnaryOpType::Tanh:
      return {in.as<at::Tensor>().tanh()};
      break;
    case UnaryOpType::Relu:
      return {at::relu(in.as<at::Tensor>())};
      break;
    case UnaryOpType::Gelu:
      return {at::gelu(in.as<at::Tensor>())};
      break;
    case UnaryOpType::Exp:
      return {at::exp(in.as<at::Tensor>())};
      break;
    case UnaryOpType::Sin:
      return {in.as<at::Tensor>().sin()};
      break;
    case UnaryOpType::Signbit:
      return {signbit(in)};
      break;
    case UnaryOpType::Cos:
      return {in.as<at::Tensor>().cos()};
      break;
    case UnaryOpType::BitCast:
      NVF_CHECK(
          dataTypeSize(input(0)->dtype()) == dataTypeSize(out()->dtype()),
          "BitCast only works for types of the same size");
      if (isComplexType(input(0)->dtype()) &&
          std::holds_alternative<ArrayType>(out()->dtype().type)) {
        // view_as_real case.
        auto vec_type = std::get<ArrayType>(out()->dtype().type);
        auto inp_scalar_type = getTypeFromComplexType(input(0)->dtype());
        NVF_CHECK(
            *vec_type.type == inp_scalar_type,
            "Output type must be the same as the scalar type of the complex input.");
        NVF_CHECK(
            vec_type.size == 2,
            "Expected output to be array of size 2, found array of size ",
            vec_type.size);
        return {in.as<at::Tensor>()};
      } else {
        return {in.as<at::Tensor>().view(data_type_to_aten(out()->dtype()))};
      }
      break;
    case UnaryOpType::Rsqrt:
      return {in.as<at::Tensor>().rsqrt()};
      break;
    case UnaryOpType::Real:
      return {at::real(in.as<at::Tensor>())};
      break;
    case UnaryOpType::Imag:
      return {at::imag(in.as<at::Tensor>())};
      break;
    case UnaryOpType::Tan:
      return {in.as<at::Tensor>().tan()};
      break;
    case UnaryOpType::IsFinite:
      return {at::isfinite(in.as<at::Tensor>())};
      break;
    default:
      NVF_CHECK(
          false,
          "Unexpected operator type ",
          getUnaryOpType(),
          " in ",
          toString());
  }
}

void UnaryOp::printHelper(std::stringstream& ss, std::string input) const {
  auto op_type = getUnaryOpType();

  if (auto inline_uop = inline_op_str(op_type)) {
    ss << inline_uop.value() << input;
  } else {
    if (op_type == UnaryOpType::Cast) {
      std::optional<std::string> cast_str = cast_func_str(std::make_pair(
          in()->getDataType().value(), out()->getDataType().value()));
      NVF_ERROR(cast_str != std::nullopt, "Unsupported Cast");
      ss << cast_str.value();
    } else {
      ss << op_type;
      if (out()->getDataType().value() == DataType::Float &&
          needFloatSuffix(op_type)) {
        ss << "f";
      }
    }
    ss << "(" << input << ")";
  }
}

std::string UnaryOp::toString(int indent_size) const {
  std::stringstream ss;
  bool istvop = ir_utils::isTvOp(this);
  indent(ss, indent_size) << out()->toString();
  if (istvop) {
    ss << "\n";
    indent_size++;
    indent(ss, indent_size);
  }
  ss << " = ";
  printHelper(ss, in()->toString());
  ss << ";\n";
  return ss.str();
}

std::string UnaryOp::toInlineString(int indent_size) const {
  checkInlineable(this);
  std::stringstream ss;
  printHelper(ss, in()->toInlineString());
  return ss.str();
}

NVFUSER_DEFINE_CLONE_AND_CREATE(UnaryOp)

BinaryOp::BinaryOp(
    IrBuilderPasskey passkey,
    BinaryOpType type,
    Val* out,
    Val* lhs,
    Val* rhs)
    : Expr(passkey) {
  addOutput(out);
  addInput(lhs);
  addInput(rhs);
  addDataAttribute(type);
}

std::vector<PolymorphicValue> BinaryOp::evaluate(
    const ExpressionEvaluator& ee,
    const std::vector<PolymorphicValue>& inputs) const {
  using namespace PolymorphicValue_functions;
  const auto& lhs = inputs.at(0);
  const auto& rhs = inputs.at(1);

  switch (getBinaryOpType()) {
    case BinaryOpType::Add:
      return {lhs + rhs};
      break;
    case BinaryOpType::Sub:
      return {lhs - rhs};
      break;
    case BinaryOpType::Mul:
      return {lhs * rhs};
      break;
    case BinaryOpType::Div:
      return {lhs / rhs};
      break;
    case BinaryOpType::Mod:
      NVF_CHECK(rhs != 0);
      return {lhs % rhs};
      break;
    case BinaryOpType::Fmod:
      NVF_CHECK(rhs != 0);
      return {fmod(lhs, rhs)};
      break;
    case BinaryOpType::CeilDiv:
      NVF_CHECK(rhs != 0);
      return {ceildiv(lhs, rhs)};
      break;
    case BinaryOpType::LogicalAnd:
      return {lhs && rhs};
      break;
    case BinaryOpType::LogicalOr:
      return {lhs || rhs};
      break;
    case BinaryOpType::BitwiseAnd:
      return {lhs & rhs};
      break;
    case BinaryOpType::BitwiseOr:
      return {lhs | rhs};
      break;
    case BinaryOpType::BitwiseXor:
      return {lhs ^ rhs};
      break;
    case BinaryOpType::Eq:
      return {eq(lhs, rhs)};
      break;
    case BinaryOpType::NE:
      return {ne(lhs, rhs)};
      break;
    case BinaryOpType::GT:
      return {gt(lhs, rhs)};
      break;
    case BinaryOpType::GE:
      return {ge(lhs, rhs)};
      break;
    case BinaryOpType::LT:
      return {lt(lhs, rhs)};
      break;
    case BinaryOpType::LE:
      return {le(lhs, rhs)};
      break;
    case BinaryOpType::Max:
      return {max(lhs, rhs)};
      break;
    case BinaryOpType::Min:
      return {min(lhs, rhs)};
      break;
    case BinaryOpType::Gcd:
      return {gcd(lhs, rhs)};
      break;
    case BinaryOpType::Lshift:
      return {lhs << rhs};
      break;
    case BinaryOpType::Rshift:
      return {lhs >> rhs};
      break;
    case BinaryOpType::Complex:
      return {at::complex(lhs.as<at::Tensor>(), rhs.as<at::Tensor>())};
      break;
    case BinaryOpType::Pow:
      return {pow(lhs, rhs)};
      break;
    default:
      NVF_CHECK(
          false,
          "Unexpected operator type: ",
          getBinaryOpType(),
          " in ",
          toString());
  }
}

void BinaryOp::printHelper(
    std::stringstream& ss,
    int indent_size,
    std::string lhs,
    std::string rhs) const {
  bool istvop = ir_utils::isTvOp(this);
  auto op_type = getBinaryOpType();
  if (auto inline_bop = inline_op_str(op_type)) {
    ss << lhs;
    if (istvop) {
      ss << "\n";
      indent(ss, indent_size);
    }
    ss << " " << inline_bop.value() << " ";
    ss << rhs;
  } else {
    ss << op_type;
    if (out()->getDataType().value() == DataType::Float &&
        needFloatSuffix(op_type)) {
      ss << "f";
    }
    ss << "(" << lhs;
    if (istvop) {
      ss << "\n";
      indent(ss, indent_size);
    }
    ss << ", " << rhs << ")";
  }
}

std::string BinaryOp::toString(int indent_size) const {
  std::stringstream ss;
  bool istvop = ir_utils::isTvOp(this);
  indent(ss, indent_size) << out();

  // tensor operations tend to be long, break them up into multiple lines
  if (istvop) {
    ss << "\n";
    indent_size++;
    indent(ss, indent_size);
  }

  ss << " = ";
  printHelper(ss, indent_size, lhs()->toString(), rhs()->toString());
  ss << ";\n";
  return ss.str();
}

std::string BinaryOp::toInlineString(int indent_size) const {
  checkInlineable(this);
  std::stringstream ss;
  printHelper(
      ss, indent_size, lhs()->toInlineString(), rhs()->toInlineString());
  return ss.str();
}

NVFUSER_DEFINE_CLONE_AND_CREATE(BinaryOp)

TernaryOp::TernaryOp(
    IrBuilderPasskey passkey,
    TernaryOpType type,
    Val* out,
    Val* in1,
    Val* in2,
    Val* in3)
    : Expr(passkey) {
  addOutput(out);
  addInput(in1);
  addInput(in2);
  addInput(in3);
  addDataAttribute(type);
}

std::vector<PolymorphicValue> TernaryOp::evaluate(
    const ExpressionEvaluator& ee,
    const std::vector<PolymorphicValue>& inputs) const {
  using namespace PolymorphicValue_functions;
  const auto& a = inputs.at(0);
  const auto& b = inputs.at(1);
  const auto& c = inputs.at(2);
  switch (getTernaryOpType()) {
    case TernaryOpType::Clamp:
      return {std::min(std::max(a, b), c)};
      break;
    case TernaryOpType::Lerp:
      // This is the same lerp computed in helpers.cu
      // https://math.stackexchange.com/a/1798323
      return {(c < 0.5) ? a + c * (b - a) : b - (b - a) * (1.0 - c)};
      break;
    case TernaryOpType::Threshold:
      return {(a <= b) ? c : a};
      break;
    case TernaryOpType::Where:
      return {a.as<bool>() ? b : c};
      break;
    default:
      NVF_CHECK(
          false,
          "Unexpected operator type: ",
          getTernaryOpType(),
          " in ",
          toString());
  }
}

void TernaryOp::printHelper(
    std::stringstream& ss,
    int indent_size,
    std::string in1,
    std::string in2,
    std::string in3) const {
  bool istvop = ir_utils::isTvOp(this);
  ss << getTernaryOpType() << "(" << in1;
  if (istvop) {
    ss << "\n";
    indent(ss, indent_size);
  }
  ss << ", " << in2;
  if (istvop) {
    ss << "\n";
    indent(ss, indent_size);
  }
  ss << ", " << in3 << ")";
}

std::string TernaryOp::toString(int indent_size) const {
  std::stringstream ss;
  bool istvop = ir_utils::isTvOp(this);
  indent(ss, indent_size);
  ss << out()->toString();

  // tensor operations tend to be long, break them up into multiple lines
  if (istvop) {
    ss << "\n";
    indent_size++;
    indent(ss, indent_size);
  }

  ss << " = ";
  printHelper(
      ss, indent_size, in1()->toString(), in2()->toString(), in3()->toString());
  ss << ";\n";
  return ss.str();
}

std::string TernaryOp::toInlineString(int indent_size) const {
  checkInlineable(this);
  std::stringstream ss;
  printHelper(
      ss,
      indent_size,
      in1()->toInlineString(),
      in2()->toInlineString(),
      in3()->toInlineString());
  return ss.str();
}

NVFUSER_DEFINE_CLONE_AND_CREATE(TernaryOp)

ArrayConstruct::ArrayConstruct(
    IrBuilderPasskey passkey,
    Val* output,
    std::vector<Val*> inputs)
    : Expr(passkey) {
  NVF_ERROR(!inputs.empty(), "Cannot create an array with no members.");
  addOutput(output);
  DataType input_dtype = DataType::Null;
  for (auto in : inputs) {
    addInput(in);
    auto in_dtype_opt = in->getDataType();
    NVF_ERROR(in_dtype_opt.has_value());
    if (input_dtype == DataType::Null) {
      input_dtype = *in_dtype_opt;
    } else {
      NVF_CHECK(
          input_dtype == *in_dtype_opt,
          "All inputs to ArrayConstruct must have the same data type");
    }
  }
  auto expected_output_dtype =
      ArrayType{std::make_shared<DataType>(input_dtype), inputs.size()};
  NVF_CHECK(
      output->getDataType() == expected_output_dtype,
      "Output of ArrayConstruct must be an array of the same data type as the inputs");
}

std::string ArrayConstruct::toString(int indent_size) const {
  std::stringstream ss;
  indent(ss, indent_size) << out()->toString() << " = {"
                          << toDelimitedString(inputs()) << "}\n";
  return ss.str();
}

std::string ArrayConstruct::toInlineString(int indent_size) const {
  std::stringstream ss;
  ss << "{ " << toDelimitedInlineString(inputs()) << " }";
  return ss.str();
}

std::vector<PolymorphicValue> ArrayConstruct::evaluate(
    const ExpressionEvaluator& ee,
    const std::vector<PolymorphicValue>& inputs) const {
  return {PolymorphicValue(inputs)};
}

NVFUSER_DEFINE_CLONE_AND_CREATE(ArrayConstruct)

ReverseArray::ReverseArray(IrBuilderPasskey passkey, Val* output, Val* input)
    : Expr(passkey) {
  NVF_ERROR(
      std::holds_alternative<ArrayType>(input->dtype().type),
      "Cannot reverse a non-array type.");
  NVF_ERROR(
      std::holds_alternative<ArrayType>(output->dtype().type),
      "Cannot reverse a non-array type.");
  auto input_array_type = std::get<ArrayType>(input->dtype().type);
  auto output_array_type = std::get<ArrayType>(output->dtype().type);
  NVF_ERROR(
      input_array_type.type == output_array_type.type,
      "Cannot reverse an array of type ",
      input_array_type.type,
      " into an array of type ",
      output_array_type.type);
  NVF_ERROR(
      input_array_type.size == output_array_type.size,
      "Cannot reverse an array of size ",
      input_array_type.size,
      " into an array of size ",
      output_array_type.size);
  addOutput(output);
  addInput(input);
}

std::string ReverseArray::toString(int indent_size) const {
  std::stringstream ss;
  indent(ss, indent_size) << out()->toString() << " = ReverseArray("
                          << in()->toString() << ")\n";
  return ss.str();
}

std::string ReverseArray::toInlineString(int indent_size) const {
  std::stringstream ss;
  ss << "ReverseArray(" << in()->toInlineString() << ")";
  return ss.str();
}

std::vector<PolymorphicValue> ReverseArray::evaluate(
    const ExpressionEvaluator& ee,
    const std::vector<PolymorphicValue>& inputs) const {
  NVF_ERROR(inputs.size() == 1, "ReverseArray expects 1 input");
  PolymorphicValue array = inputs.at(0);
  auto& vec = array.as<std::vector>();
  std::reverse(vec.begin(), vec.end());
  return {std::move(array)};
}

NVFUSER_DEFINE_CLONE_AND_CREATE(ReverseArray)

GetItem::GetItem(IrBuilderPasskey passkey, Val* output, Val* array, Val* index)
    : Expr(passkey) {
  addOutput(output);
  addInput(array);
  addInput(index);
  NVF_ERROR(
      *(std::get<ArrayType>(array->dtype().type).type) == output->dtype(),
      "GetItem array input must have a data type");
}

std::string GetItem::toString(int indent_size) const {
  std::stringstream ss;
  indent(ss, indent_size) << out()->toString() << " = " << array()->toString()
                          << "[" << index()->toString() << "]\n";
  return ss.str();
}

std::string GetItem::toInlineString(int indent_size) const {
  std::stringstream ss;
  ss << "(" << array()->toInlineString() << ")[" << index()->toInlineString()
     << "]";
  return ss.str();
}

std::vector<PolymorphicValue> GetItem::evaluate(
    const ExpressionEvaluator& ee,
    const std::vector<PolymorphicValue>& inputs) const {
  NVF_ERROR(inputs.size() == 2, "GetItem expects 2 inputs");
  return {PolymorphicValue(inputs.at(0)[inputs.at(1)])};
}

NVFUSER_DEFINE_CLONE_AND_CREATE(GetItem)

StructConstruct::StructConstruct(
    IrBuilderPasskey passkey,
    Val* output,
    const std::vector<std::pair<std::string, Val*>>& fields)
    : Expr(passkey) {
  NVF_ERROR(!fields.empty(), "Cannot create a struct with no members.");
  auto output_dtype = std::get<StructType>(output->dtype().type);
  NVF_ERROR(
      output_dtype.fields.size() == fields.size(),
      "StructConstruct output must have the same number of fields as the inputs");
  auto it = output_dtype.fields.begin();
  for (const auto& field : fields) {
    NVF_ERROR(
        it->name == field.first,
        "StructConstruct field names must match the output");
    NVF_ERROR(
        *(it->type) == field.second->dtype(),
        "StructConstruct field ",
        field.first,
        " must have the same data type as the output");
    addDataAttribute(field.first);
    addInput(field.second);
    it++;
  }
  addOutput(output);
}

std::string StructConstruct::toString(int indent_size) const {
  std::stringstream ss;
  indent(ss, indent_size) << out()->toString() << " = { ";
  for (int64_t i : c10::irange((int64_t)inputs().size())) {
    if (i > 0) {
      ss << ", ";
    }
    ss << attribute<std::string>(i) << " = " << input(i)->toString();
  }
  ss << " }\n";
  return ss.str();
}

std::string StructConstruct::toInlineString(int indent_size) const {
  std::stringstream ss;
  ss << "{ ";
  for (int64_t i : c10::irange((int64_t)inputs().size())) {
    if (i > 0) {
      ss << ", ";
    }
    ss << attribute<std::string>(i) << " = " << input(i)->toInlineString();
  }
  ss << " }";
  return ss.str();
}

std::vector<PolymorphicValue> StructConstruct::evaluate(
    const ExpressionEvaluator& ee,
    const std::vector<PolymorphicValue>& inputs) const {
  NVF_ERROR(
      this->inputs().size() == inputs.size(),
      "StructConstruct expects ",
      this->inputs().size(),
      " inputs");
  PolymorphicValue struct_ =
      std::get<StructType>(output(0)->dtype().type).create();
  for (int64_t i : c10::irange((int64_t)inputs.size())) {
    struct_->*attribute<std::string>(i) = inputs.at(i);
  }
  return {std::move(struct_)};
}

NVFUSER_DEFINE_CLONE_AND_CREATE(StructConstruct)

GetAttr::GetAttr(
    IrBuilderPasskey passkey,
    Val* output,
    Val* struct_,
    std::string attr)
    : Expr(passkey) {
  NVF_ERROR(
      std::get<StructType>(struct_->dtype().type).fieldDataType(attr) ==
          output->dtype(),
      "Data type mismatch for GetAttr");
  addOutput(output);
  addInput(struct_);
  addDataAttribute(std::move(attr));
}

std::string GetAttr::toString(int indent_size) const {
  std::stringstream ss;
  indent(ss, indent_size) << out()->toString() << " = " << struct_()->toString()
                          << "." << attr() << "\n";
  return ss.str();
}

std::string GetAttr::toInlineString(int indent_size) const {
  std::stringstream ss;
  ss << "(" << struct_()->toInlineString() << ")." << attr();
  return ss.str();
}

std::vector<PolymorphicValue> GetAttr::evaluate(
    const ExpressionEvaluator& ee,
    const std::vector<PolymorphicValue>& inputs) const {
  NVF_ERROR(inputs.size() == 1, "GetAttr expects 1 input");
  return {inputs.at(0)->*attr()};
}

NVFUSER_DEFINE_CLONE_AND_CREATE(GetAttr)

GetMetaData::GetMetaData(IrBuilderPasskey passkey, Val* output, Val* input)
    : Expr(passkey) {
  addOutput(output);
  addInput(input);
  NVF_ERROR(
      out()->dtype() == metaDataTypeOf(in()),
      "Data type mismatch for GetMetaData")
}

std::string GetMetaData::toString(int indent_size) const {
  std::stringstream ss;
  indent(ss, indent_size) << out()->toString() << " = getMetaData("
                          << in()->toString() << ")\n";
  return ss.str();
}

std::string GetMetaData::toInlineString(int indent_size) const {
  std::stringstream ss;
  ss << "getMetaData(" << ir_utils::varName(in()) << ")";
  return ss.str();
}

NVFUSER_DEFINE_CLONE_AND_CREATE(GetMetaData)

TensorConstruct::TensorConstruct(
    IrBuilderPasskey passkey,
    TensorView* output,
    Val* input)
    : Expr(passkey) {
  addOutput(output);
  addInput(input);
}

std::string TensorConstruct::toString(int indent_size) const {
  std::stringstream ss;
  indent(ss, indent_size) << out()->toString() << " = TensorConstruct("
                          << in()->toString() << ")\n";
  return ss.str();
}

std::string TensorConstruct::toInlineString(int indent_size) const {
  NVF_CHECK(false, "Tensor op can not be printed inline");
}

std::vector<PolymorphicValue> TensorConstruct::evaluate(
    const ExpressionEvaluator& ee,
    const std::vector<PolymorphicValue>& inputs) const {
  NVF_ERROR(inputs.size() == 1, "TensorConstruct expects 1 input");
  using namespace PolymorphicValue_functions;
  return {toTensor(inputs.at(0))};
}

NVFUSER_DEFINE_CLONE_AND_CREATE(TensorConstruct)

RNGOp::RNGOp(
    IrBuilderPasskey passkey,
    RNGOpType type,
    Val* out,
    DataType dtype,
    std::vector<Val*> parameters,
    Val* philox_seed,
    Val* philox_offset,
    Val* philox_index)
    : Expr(passkey) {
  if (auto tv_out = dynamic_cast<TensorView*>(out)) {
    for (auto id : tv_out->getLogicalDomain()) {
      NVF_CHECK(!id->isReduction(), "Output of RNGOp can not have reduction");
      addInput(id->extent());
    }
  }
  for (auto v : parameters) {
    addInput(v);
  }
  if (philox_seed || philox_offset) {
    NVF_CHECK(
        philox_seed && philox_offset,
        "If either philox_seed or philox_offset is provided, the other must be also");
    addInput(philox_seed);
    addInput(philox_offset);
  }
  addOutput(out);
  RNGOp::Attributes attr{type, dtype, parameters.size()};
  addDataAttribute(attr);
  addAttribute(philox_index);
}

std::string RNGOp::toString(int indent_size) const {
  std::stringstream ss;
  indent(ss, indent_size);
  ss << output(0)->toString() << "\n";
  indent_size++;
  indent(ss, indent_size);
  ss << " = ";
  ss << getRNGOpType() << "({" << toDelimitedString(getShape()) << "}, ";
  if (!getParameters().empty()) {
    ss << toDelimitedString(getParameters()) << ", ";
  }
  ss << dtype();
  auto seed = getRNGSeedVal();
  if (seed) {
    ss << ", " << seed->toInlineString();
  }
  ss << ");\n";
  return ss.str();
}

std::string RNGOp::toInlineString(int indent_size) const {
  NVF_CHECK(false, "Tensor op can not be printed inline");
}

int64_t RNGOp::getOutputDims() const {
  int64_t ndims = 0;
  if (auto tv_out = dynamic_cast<TensorView*>(output(0))) {
    ndims = (int64_t)tv_out->getLogicalDomain().size();
  }
  return ndims;
}

NVFUSER_DEFINE_CLONE_AND_CREATE(RNGOp)

BroadcastOp::BroadcastOp(
    IrBuilderPasskey passkey,
    Val* out,
    Val* in,
    std::vector<bool> is_broadcast_dims)
    : Expr(passkey) {
  auto out_type = out->getValType().value();
  auto in_type = in->getValType().value();

  NVF_ERROR(
      (out_type == ValType::TensorView && in_type == ValType::TensorView) ||
          (out_type == ValType::TensorIndex && in_type == ValType::TensorIndex),
      "Cannot braodcast a non-tensor object.");

  addOutput(out);
  addInput(in);

  // Validate the broadcast flags when this expr is created with
  // TensorView. Broadcast with TensorIndex only appears after
  // lowering, so it should have already been validated.
  if (out->isA<TensorView>()) {
    NVF_ERROR(in->isA<TensorView>());
    auto in_tv = in->as<TensorView>();
    auto out_tv = out->as<TensorView>();
    auto in_dom = TensorDomain::noReductions(in_tv->getLogicalDomain());
    auto& out_dom = out_tv->getLogicalDomain();
    NVF_ERROR(
        is_broadcast_dims.size() == out_dom.size(),
        "The dimensions of output tensor and does not match with is_broadcast_dims");

    auto out_size = is_broadcast_dims.size();
    auto num_new_broadcasts = 0;
    for (const auto i : c10::irange(out_size)) {
      if (is_broadcast_dims[i]) {
        num_new_broadcasts++;
        auto id = out_dom[i];
        NVF_ERROR(
            id->isBroadcast(),
            "New broadcast dimension does not properly set its IterType.");
        NVF_ERROR(
            !id->hasExpandedExtent(),
            "New broadcast dimension can not be expanded.");
        NVF_ERROR(
            id->extent()->isOneInt(),
            "New broadcast dimension must have extent 1");
      } else {
        auto in_id = in_dom[i - num_new_broadcasts];
        auto out_id = out_dom[i];
        NVF_ERROR(
            in_id->sameAs(out_id), "IterDomain does not match in BroadcastOp");
      }
    }
    NVF_ERROR(
        out_size == in_dom.size() + num_new_broadcasts,
        "The dimensions of output tensor and does not match with is_broadcast_dims and input tensor");
  }

  addDataAttribute(std::move(is_broadcast_dims));
}

std::string BroadcastOp::toString(int indent_size) const {
  std::stringstream ss;
  indent(ss, indent_size) << out()->toString() << "\n";
  indent(ss, indent_size) << "   = broadcast( " << in()->toString() << " )\n";
  return ss.str();
}

std::string BroadcastOp::toInlineString(int indent_size) const {
  NVF_CHECK(false, "Tensor op can not be printed inline");
}

std::vector<PolymorphicValue> BroadcastOp::evaluate(
    const ExpressionEvaluator& ee,
    const std::vector<PolymorphicValue>& inputs) const {
  NVF_ERROR(
      inputs.size() == 1,
      "BroadcastOp expects exactly 1 input, but received ",
      inputs.size());
  std::vector<int64_t> out_shape;
  const auto& in = inputs.at(0).as<at::Tensor>();
  int64_t idx = 0;
  for (bool b : getBroadcastDimFlags()) {
    if (b) {
      out_shape.push_back(1);
    } else {
      out_shape.push_back(in.sizes()[idx++]);
    }
  }
  return {in.view(out_shape)};
}

NVFUSER_DEFINE_CLONE_AND_CREATE(BroadcastOp)

SqueezeOp::SqueezeOp(
    IrBuilderPasskey passkey,
    Val* out,
    Val* in,
    std::vector<bool> is_squeeze_dims)
    : Expr(passkey) {
  auto out_type = out->getValType().value();
  auto in_type = in->getValType().value();

  NVF_ERROR(
      in_type == ValType::TensorView,
      "Squeeze input must be a TensorView: ",
      in->toString());

  NVF_ERROR(
      out_type == ValType::TensorView,
      "Squeeze output must be a TensorView: ",
      in->toString());

  addOutput(out);
  addInput(in);

  // Validate the squeeze flags
  auto in_tv = in->as<TensorView>();
  auto out_tv = out->as<TensorView>();
  auto in_dom = TensorDomain::noReductions(in_tv->getLogicalDomain());
  auto& out_dom = out_tv->getLogicalDomain();
  NVF_ERROR(
      is_squeeze_dims.size() == in_dom.size(),
      "The dimensions of input tensor and does not match with is_squeeze_dims");

  int64_t in_size = (int64_t)is_squeeze_dims.size();
  auto num_removed_broadcasts = 0;
  for (const auto i : c10::irange(is_squeeze_dims.size())) {
    if (is_squeeze_dims[i]) {
      num_removed_broadcasts++;
      auto id = in_dom[i];
      NVF_ERROR(
          id->isBroadcast() || id->isSymbolic(),
          "Squeeze dimension should be either Symbolic or Broadcast. Found ",
          id->getIterType());
      if (id->isBroadcast()) {
        // Check concrete broadcast extent here. For Symbolic inputs, this check
        // will be deferred to concretization. See dynamic_transform.cpp
        NVF_ERROR(
            id->extent()->isConstScalar() &&
                id->extent()->evaluate().as<int64_t>() == 1,
            "Can not squeeze dimension(s) with size != 1.");
      }
    } else {
      auto in_id = in_dom[i];
      auto out_id = out_dom[i - num_removed_broadcasts];
      NVF_ERROR(
          in_id->sameAs(out_id), "IterDomain does not match in BroadcastOp");
    }
  }
  NVF_ERROR(
      in_size == out_tv->nDims() + num_removed_broadcasts,
      "The dimensions of output tensor and does not match with is_squeeze_dims and input tensor");

  addDataAttribute(std::move(is_squeeze_dims));
}

std::string SqueezeOp::toString(int indent_size) const {
  std::stringstream ss;
  indent(ss, indent_size) << out()->toString() << "\n";
  indent(ss, indent_size) << "   = squeeze( " << in()->toString() << " )\n";
  return ss.str();
}

std::string SqueezeOp::toInlineString(int indent_size) const {
  NVF_CHECK(false, "Tensor op can not be printed inline");
}

std::vector<PolymorphicValue> SqueezeOp::evaluate(
    const ExpressionEvaluator& ee,
    const std::vector<PolymorphicValue>& inputs) const {
  NVF_ERROR(
      inputs.size() == 1,
      "SqueezeOp expects exactly 1 input, but received ",
      inputs.size());
  std::vector<int64_t> out_shape;
  const auto& in = inputs.at(0).as<at::Tensor>();
  const auto& is_squeeze_dims = getSqueezeDimFlags();
  NVF_ERROR(
      (int64_t)is_squeeze_dims.size() == in.dim(),
      "The dimensions of input tensor and does not match with is_squeeze_dims");
  at::Tensor out = in;
  for (int64_t i : c10::irange((int64_t)is_squeeze_dims.size())) {
    if (is_squeeze_dims[i]) {
      if (in.stride(i) == 0) {
        // If the input dimension is expanded in this dimension, undo the expand
        // by slicing. This ensures that any broadcast dimensions will be
        // unexpanded when we do the final call to view()
        out = out.slice(i, 0, 1);
      }
    } else {
      out_shape.push_back(in.sizes()[i]);
    }
  }
  return {out.view(out_shape)};
}

void SqueezeOp::checkConcretization(Val* old_val, Val* new_val) const {
  Expr::checkConcretization(old_val, new_val); // does nullptr, vtype checks
  NVF_CHECK(
      old_val == in(),
      "Pre-concretized Val ",
      old_val->toString(),
      " does not match input TV ",
      in()->toString());
  auto old_tv = old_val->as<TensorView>();
  auto new_tv = new_val->as<
      TensorView>(); // NOLINT(clang-analyzer-core.CallAndMessage,-warnings-as-errors)
  auto old_logical = old_tv->getLogicalDomain();
  auto new_logical = new_tv->getLogicalDomain();
  NVF_CHECK(
      new_logical.size() == old_tv->getLogicalDomain().size(),
      "New TV ",
      new_tv->toString(),
      " has rfactor of length ",
      new_logical.size(),
      " but expected ",
      old_tv->getLogicalDomain().size());
  auto flags = getSqueezeDimFlags();
  for (auto i : c10::irange(flags.size())) {
    if (!flags.at(i)) {
      continue;
    }
    auto new_id = new_logical.at(i);
    // Check that squeezed dimension concretizes to Broadcast
    NVF_CHECK(
        new_id->getIterType() == IterType::Broadcast,
        "Squeezed IterDomain ",
        new_id->toString(),
        " must concretize to IterType::Broadcast but found ",
        new_id->toString());
    // NOTE: we do not check the extent here. Even if the extent is not a const
    // scalar we know that it would simplify to 1 for these inputs, since this
    // IterDomain is concretized to Broadcast.
  }
}

NVFUSER_DEFINE_CLONE_AND_CREATE(SqueezeOp)

ReductionOp::ReductionOp(
    IrBuilderPasskey passkey,
    BinaryOpType reduction_op_type,
    Val* init,
    Val* out,
    Val* in,
    bool is_allreduce)
    : Expr(passkey) {
  NVF_CHECK(
      out->getValType().value() == ValType::TensorView ||
      out->getValType().value() == ValType::TensorIndex);

  NVF_ERROR(
      (in->getValType() == ValType::TensorView &&
       out->getValType() == ValType::TensorView) ||
          (in->getValType() == ValType::TensorIndex &&
           out->getValType() == ValType::TensorIndex),
      "Reduction operation was created that does not have tensor inputs and outputs.");

  if (in->isA<TensorView>()) {
    NVF_ERROR(
        TensorDomain::noReductions(in->as<TensorView>()->getLogicalDomain())
                .size() == out->as<TensorView>()->getMaybeRootDomain().size(),
        "Reduction operation created with mismatched domains.");
  }
  NVF_ERROR(
      init->isConstScalar(),
      "Tried to create a reduction operation whith an initial value that isn't a constant.");

  addOutput(out);
  addInput(in);
  addAttribute(init);
  addDataAttribute(reduction_op_type);
  addDataAttribute(is_allreduce);
  addDataAttribute(false); // serial reduction
}

std::string ReductionOp::toString(int indent_size) const {
  std::stringstream ss;
  indent(ss, indent_size) << out() << "\n";
  indent(ss, indent_size) << "   = reduction( " << in()->toString()
                          << ", op = " << getReductionOpType()
                          << ", initial value = " << init()->toString()
                          << ", allreduce = "
                          << (isAllreduce() ? "true" : "false") << " )\n";
  return ss.str();
}

std::string ReductionOp::toInlineString(int indent_size) const {
  NVF_CHECK(false, "Tensor op can not be printed inline");
}

std::vector<PolymorphicValue> ReductionOp::evaluate(
    const ExpressionEvaluator& ee,
    const std::vector<PolymorphicValue>& inputs) const {
  const auto& input = inputs.at(0).as<at::Tensor>();
  const auto output = out()->as<TensorView>();

  NVF_ERROR(
      !output->hasRoot(),
      "Evaluation for rFactored reductions is not supported.");

  std::vector<int64_t> reduction_axes;
  for (const auto i : c10::irange(int64_t(output->getLogicalDomain().size()))) {
    auto ax = output->getLogicalDomain().at(i);
    if (ax->isReduction()) {
      reduction_axes.push_back(i);
    }
  }
  switch (getReductionOpType()) {
    case BinaryOpType::Add:
      return {at::sum(input, reduction_axes)};
      break;
    case BinaryOpType::Max:
      return {at::amax(input, reduction_axes)};
      break;
    case BinaryOpType::Min:
      return {at::amin(input, reduction_axes)};
      break;
    default:
      NVF_CHECK(
          false,
          "Unexpected operator type: ",
          getReductionOpType(),
          " in ",
          toString());
  }
}

NVFUSER_DEFINE_CLONE_AND_CREATE(ReductionOp)

GroupedReductionOp::GroupedReductionOp(
    IrBuilderPasskey passkey,
    std::vector<BinaryOpType> reduction_op_types,
    std::vector<Val*> init_vals,
    std::vector<Val*> outputs,
    std::vector<Val*> inputs,
    bool is_fused)
    : Expr(passkey) {
  for (auto out : outputs) {
    addOutput(out);
  }

  for (auto in : inputs) {
    addInput(in);
  }

  addDataAttribute(std::move(reduction_op_types));
  addDataAttribute(is_fused);

  for (auto init : init_vals) {
    addAttribute(init);
  }
}

std::string GroupedReductionOp::toString(int indent_size) const {
  std::stringstream ss;
  indent(ss, indent_size) << "GroupedReductionOp(\n";
  ++indent_size;
  for (const auto i : c10::irange(numHorizontallyGroupedExprs())) {
    indent(ss, indent_size)
        << output(i)->toString() << " = reduction( " << input(i)->toString()
        << ", op = " << getReductionOpType(i)
        << ", initial value = " << initVal(i)->toString() << " )\n";
  }
  indent(ss, indent_size) << "allreduce = "
                          << (isAllreduce() ? "true" : "false") << " )\n";
  return ss.str();
}

std::string GroupedReductionOp::toInlineString(int indent_size) const {
  NVF_CHECK(false, "Tensor op can not be printed inline");
}

int GroupedReductionOp::getExprIndexOfOutput(Val* output_val) const {
  auto it = std::find(outputs().begin(), outputs().end(), output_val);
  if (it != outputs().end()) {
    return (int)std::distance(outputs().begin(), it);
  }

  NVF_THROW("Not an output, ", output_val->toString(), ", of ", toString());
}

std::vector<PolymorphicValue> GroupedReductionOp::evaluate(
    const ExpressionEvaluator& ee,
    const std::vector<PolymorphicValue>& inputs) const {
  const auto num_reductions = numHorizontallyGroupedExprs();
  std::vector<PolymorphicValue> grouped_reduction_out;
  grouped_reduction_out.reserve(num_reductions);
  for (const auto i : c10::irange(num_reductions)) {
    const auto& in_tensor = inputs.at(i).as<at::Tensor>();
    const auto out_tv = output(i)->as<TensorView>();
    NVF_ERROR(
        !out_tv->hasRoot(),
        "Evaluation for rFactored reductions is not supported.");

    std::vector<int64_t> reduction_axes;
    for (const auto id :
         c10::irange(int64_t(out_tv->getLogicalDomain().size()))) {
      auto ax = out_tv->getLogicalDomain().at(id);
      if (ax->isReduction()) {
        reduction_axes.push_back(id);
      }
    }
    switch (getReductionOpType(i)) {
      case BinaryOpType::Add:
        grouped_reduction_out.emplace_back(at::sum(in_tensor, reduction_axes));
        break;
      case BinaryOpType::Max:
        grouped_reduction_out.emplace_back(at::amax(in_tensor, reduction_axes));
        break;
      default:
        NVF_CHECK(
            false,
            "Unexpected operator type: ",
            getReductionOpType(i),
            " in ",
            toString());
    }
  }
  return grouped_reduction_out;
}

NVFUSER_DEFINE_CLONE_AND_CREATE(GroupedReductionOp)

std::optional<WelfordTriplet::ValName> WelfordTriplet::getNameOf(
    Val* val) const {
  auto it = std::find(begin(), end(), val);
  if (it != end()) {
    return indexToValName((int)std::distance(begin(), it));
  }

  return std::optional<WelfordTriplet::ValName>();
}

bool WelfordTriplet::sameAs(const WelfordTriplet& other) const {
  return this == &other ||
      (avg()->sameAs(other.avg()) && var()->sameAs(other.var()) &&
       N()->sameAs(other.N()));
}

WelfordTriplet WelfordTriplet::clone(IrCloner* ir_cloner) const {
  return transform([&](const Val* val) { return ir_cloner->clone<Val>(val); });
}

std::vector<WelfordTriplet> WelfordTriplet::clone(
    const std::vector<WelfordTriplet>& src,
    IrCloner* ir_cloner) {
  std::vector<WelfordTriplet> cloned(src.size());
  for (const auto i : c10::irange(src.size())) {
    cloned.at(i) = src.at(i).clone(ir_cloner);
  }
  return cloned;
}

WelfordOp::WelfordOp(
    IrBuilderPasskey passkey,
    const WelfordTriplet& output,
    const WelfordTriplet& input,
    const WelfordTriplet& init,
    bool is_fused)
    : Expr(passkey) {
  // Previously, nullptr was accepted and implicitly replaced by
  // default values. Looks like we always pass some non-null values,
  // so removed the implicit default behavior for code simplicity.
  NVF_ERROR(output.avg() != nullptr);
  NVF_ERROR(output.var() != nullptr);
  NVF_ERROR(output.N() != nullptr);
  NVF_ERROR(init.avg() != nullptr);
  NVF_ERROR(init.var() != nullptr);
  NVF_ERROR(init.N() != nullptr);
  NVF_ERROR(input.avg() != nullptr);
  NVF_ERROR(input.var() != nullptr);
  NVF_ERROR(input.N() != nullptr);

  // Check output type
  NVF_ERROR(
      output.avg()->getValType().value() == ValType::TensorView ||
      output.avg()->getValType().value() == ValType::TensorIndex);
  NVF_ERROR(
      output.var()->getValType().value() == ValType::TensorView ||
      output.var()->getValType().value() == ValType::TensorIndex);
  NVF_ERROR(
      output.N()->getValType().value() == ValType::TensorView ||
      output.N()->getValType().value() == ValType::TensorIndex);
  NVF_ERROR(isIntegralType(output.N()->dtype()));

  // check initial value
  NVF_ERROR(init.N()->getValType().value() == ValType::Others);
  NVF_ERROR(isIntegralType(init.N()->dtype()));
  if (!init.N()->isZeroInt()) {
    // when initial count is zero, no initial variance or average is needed
    // initial value with a count of 1 is un-common enough that I'll push
    // the responsibility of creating all-zero var tensors to the user
    NVF_ERROR(
        init.avg()->getValType().value() == ValType::TensorView ||
        init.avg()->getValType().value() == ValType::TensorIndex);
    NVF_ERROR(
        init.var()->getValType().value() == ValType::TensorView ||
            init.var()->getValType().value() == ValType::TensorIndex,
        "Invalid initial var: ",
        init.var()->toString());
  }

  // check input
  NVF_ERROR(
      input.avg()->getValType().value() == ValType::TensorView ||
          input.avg()->getValType().value() == ValType::TensorIndex,
      input.avg()->getValType().value());
  NVF_ERROR(
      input.N()->getValType().value() == ValType::Others ||
      input.N()->getValType().value() == ValType::TensorView ||
      input.N()->getValType().value() == ValType::TensorIndex);
  NVF_ERROR(isIntegralType(input.N()->dtype()));
  if (!input.N()->isOneInt()) {
    // when input is only one value, only the value is required through avg
    // input the var part is implicitly 0 and codegen will handle that.
    NVF_ERROR(
        input.var()->getValType().value() == ValType::TensorView ||
        input.var()->getValType().value() == ValType::TensorIndex);
  } else {
    NVF_ERROR(
        input.var() == nullptr || input.var()->isZeroInt(),
        "Invalid var input, which must be either nullptr or scalar zero when the N input is one.");
  }

  addOutput(output.avg());
  addOutput(output.var());
  addOutput(output.N());

  addInput(input.avg());
  addInput(input.var());
  addInput(input.N());

  addAttribute(init.avg());
  addAttribute(init.var());
  addAttribute(init.N());
  addDataAttribute(is_fused);

  NVF_ERROR(attributes().size() == kNumAttrs);
}

WelfordOp::WelfordOp(
    IrBuilderPasskey passkey,
    Val* out_avg,
    Val* out_var,
    Val* out_N,
    Val* in_avg,
    Val* in_var,
    Val* in_N,
    Val* init_avg,
    Val* init_var,
    Val* init_N,
    bool is_fused)
    : WelfordOp(
          passkey,
          WelfordTriplet(out_avg, out_var, out_N),
          WelfordTriplet(in_avg, in_var, in_N),
          WelfordTriplet(init_avg, init_var, init_N),
          is_fused) {}

Val* WelfordOp::getInitValOfOutput(Val* output_val) const {
  auto val_name = outputTriplet().getNameOf(output_val);

  NVF_ERROR(
      val_name.has_value(),
      "Not an output val ",
      output_val->toString(),
      " of ",
      toString());

  return initTriplet().get(*val_name);
}

std::vector<Val*> WelfordOp::getInitVals() const {
  std::vector<Val*> init_vals({initAvg(), initVar(), initN()});
  return init_vals;
}

std::string WelfordOp::toString(int indent_size) const {
  std::stringstream ss;
  indent(ss, indent_size) << outAvg()->toString() << "(Avg),\n"
                          << outVar()->toString() << "(Var),\n"
                          << outN()->toString() << "(Count)"
                          << "\n = Welford ( ";
  if (singleValue()) {
    ss << inAvg()->toString() << "(Avg), ";
  } else {
    ss << inAvg()->toString() << "(Avg)\n  " << inVar()->toString()
       << "(Var)\n  " << inN()->toString() << "(Count)";
  }
  if (hasInit()) {
    ss << "\n  initial value = " << initAvg()->toString() << "(Avg)\n  "
       << initVar()->toString() << "(Var)\n  " << initN()->toString() << "(N)";
  }
  ss << "\n  allreduce = " << (isAllreduce() ? "true" : "false");
  ss << " )\n";
  return ss.str();
}

std::string WelfordOp::toInlineString(int indent_size) const {
  NVF_CHECK(false, "Tensor op can not be printed inline");
}

std::vector<PolymorphicValue> WelfordOp::evaluate(
    const ExpressionEvaluator& ee,
    const std::vector<PolymorphicValue>& inputs) const {
  NVF_ERROR(
      !hasInit(),
      "Evaluation for WelfordOp is not implemented for non-empty initial values.");
  const auto& in_tensor = inputs.at(0).as<at::Tensor>();
  const auto out_tv = out()->as<TensorView>();
  NVF_ERROR(
      !out_tv->hasRoot(),
      "Evaluation for WelfordOp is not supported when output is rFactored.");

  int64_t N = 1;
  std::vector<int64_t> reduction_axes;
  for (const auto i : c10::irange(int64_t(out_tv->getLogicalDomain().size()))) {
    auto ax = out_tv->getLogicalDomain().at(i);
    if (ax->isReduction()) {
      reduction_axes.push_back(i);
      N *= in_tensor.size(i);
    }
  }
  const auto [in_var, in_avg] =
      at::var_mean(in_tensor, reduction_axes, false, false);
  return {in_avg, in_var * N, N};
}

NVFUSER_DEFINE_CLONE_AND_CREATE(WelfordOp)

GroupedWelfordOp::GroupedWelfordOp(
    IrBuilderPasskey passkey,
    std::vector<WelfordTriplet> output_vals,
    std::vector<WelfordTriplet> input_vals,
    std::vector<WelfordTriplet> init_vals,
    bool is_allreduce)
    : Expr(passkey) {
  const auto num_grouped_ops = output_vals.size();

  NVF_ERROR(
      input_vals.size() == num_grouped_ops,
      "Invalid number of input arguments. Expected: ",
      num_grouped_ops,
      ", Given: ",
      input_vals.size());
  NVF_ERROR(
      init_vals.size() == num_grouped_ops,
      "Invalid number of N arguments. Expected: ",
      num_grouped_ops,
      ", Given: ",
      init_vals.size());

  for (const auto i : c10::irange(num_grouped_ops)) {
    // Check output type
    NVF_ERROR(
        output_vals[i].avg()->getValType().value() == ValType::TensorView ||
        output_vals[i].avg()->getValType().value() == ValType::TensorIndex);
    NVF_ERROR(
        output_vals[i].var()->getValType().value() == ValType::TensorView ||
        output_vals[i].var()->getValType().value() == ValType::TensorIndex);
    NVF_ERROR(
        output_vals[i].N()->getValType().value() == ValType::TensorView ||
        output_vals[i].N()->getValType().value() == ValType::TensorIndex);
    NVF_ERROR(isIntegralType(output_vals[i].N()->dtype()));

    // check initial value
    auto init_avg = init_vals[i].avg();
    auto init_var = init_vals[i].var();
    auto init_N = init_vals[i].N();
    NVF_ERROR(
        init_avg != nullptr && init_var != nullptr && init_N != nullptr,
        "nullptr init vals are not allowed");
    NVF_ERROR(init_N->getValType().value() == ValType::Others);
    NVF_ERROR(isIntegralType(init_N->dtype()));
    NVF_ERROR(
        init_avg->getValType().value() == ValType::TensorView ||
            init_avg->getValType().value() == ValType::TensorIndex ||
            (init_N->isZeroInt() &&
             init_avg->getValType().value() == ValType::Others),
        "Initial avg must be a tensor or, can be a scalar if initial N is zero.",
        " Initial avg: ",
        init_avg->toString(),
        ". Initial N: ",
        init_N->toString());
    NVF_ERROR(
        init_var->getValType().value() == ValType::TensorView ||
            init_var->getValType().value() == ValType::TensorIndex ||
            (init_N->isZeroInt() &&
             init_var->getValType().value() == ValType::Others),
        "Initial var must be a tensor or, can be a scalar if initial N is zero: ",
        init_var->toString());

    // check input
    auto in_avg = input_vals[i].avg();
    auto in_var = input_vals[i].var();
    auto in_N = input_vals[i].N();
    NVF_ERROR(
        in_avg != nullptr && in_var != nullptr && in_N != nullptr,
        "nullptr input vals are not allowed");
    NVF_ERROR(
        in_N->getValType().value() == ValType::Others ||
        in_N->getValType().value() == ValType::TensorView ||
        in_N->getValType().value() == ValType::TensorIndex);
    NVF_ERROR(isIntegralType(in_N->dtype()));
    NVF_ERROR(
        in_avg->getValType().value() == ValType::TensorView ||
            in_avg->getValType().value() == ValType::TensorIndex,
        "Invalid input avg argument type: ",
        in_avg->getValType().value());

    if (in_N->isOneInt()) {
      // when input is only one value, only the value is required through avg
      // input the var part must be implicitly 0
      NVF_ERROR(
          in_var->isZeroInt(),
          "Invalid var input, which must be scalar zero when the N input is one: ",
          in_var->toString());
    } else {
      NVF_ERROR(
          in_var->getValType().value() == ValType::TensorView ||
              in_var->getValType().value() == ValType::TensorIndex,
          in_var->getValType().value(),
          ", ",
          in_N->toString());
    }
  }

  addDataAttribute(is_allreduce);
  for (const auto i : c10::irange(num_grouped_ops)) {
    addOutput(output_vals[i].avg());
    addOutput(output_vals[i].var());
    addOutput(output_vals[i].N());
    addInput(input_vals[i].avg());
    addInput(input_vals[i].var());
    addInput(input_vals[i].N());
    addAttribute(init_vals[i].avg());
    addAttribute(init_vals[i].var());
    addAttribute(init_vals[i].N());
  }
}

std::string GroupedWelfordOp::toString(int indent_size) const {
  std::stringstream ss;
  indent(ss, indent_size) << "GroupedWelford(\n";
  ++indent_size;
  for (const auto i : c10::irange(numHorizontallyGroupedExprs())) {
    indent(ss, indent_size) << outAvg(i)->toString() << " (Avg),\n";
    indent(ss, indent_size) << outVar(i)->toString() << " (Var),\n";
    indent(ss, indent_size) << outN(i)->toString() << " (Count)\n";
    indent(ss, indent_size) << " = Welford ( ";
    ++indent_size;
    indent(ss, indent_size) << inAvg(i)->toString() << " (Avg),\n";
    indent(ss, indent_size) << inVar(i)->toString() << " (Var),\n";
    indent(ss, indent_size) << inN(i)->toString() << " (Count)\n";
    indent(ss, indent_size) << "initial value =\n";
    ++indent_size;
    indent(ss, indent_size) << initAvg(i)->toString() << " (Avg),\n";
    indent(ss, indent_size) << initVar(i)->toString() << " (Var),\n";
    indent(ss, indent_size) << initN(i)->toString() << " (Count) )\n";
    indent_size -= 2;
  }
  indent(ss, indent_size) << "allreduce = "
                          << (isAllreduce() ? "true" : "false") << " )\n";
  return ss.str();
}

std::string GroupedWelfordOp::toInlineString(int indent_size) const {
  NVF_CHECK(false, "Tensor op can not be printed inline");
}

int GroupedWelfordOp::getExprIndexOfOutput(Val* output_val) const {
  for (const auto expr_idx : c10::irange(numHorizontallyGroupedExprs())) {
    if (outputVals().at(expr_idx).getNameOf(output_val).has_value()) {
      return (int)expr_idx;
    }
  }

  NVF_THROW("Not an output, ", output_val->toString(), ", of ", toString());
}

Val* GroupedWelfordOp::getInitValOfOutput(Val* output_val) const {
  auto expr_index = getExprIndexOfOutput(output_val);

  auto val_name = outputVals().at(expr_index).getNameOf(output_val).value();

  return initVals().at(expr_index).get(val_name);
}

NVFUSER_DEFINE_CLONE_AND_CREATE(GroupedWelfordOp)

//==============================================================================================================================

MmaOp::AxisMapping MmaOp::AxisMapping::trivialMapping(size_t dimension) {
  AxesData a_axes, b_axes;
  a_axes.reserve(dimension);
  b_axes.reserve(dimension);
  for (size_t i : c10::irange(dimension)) {
    a_axes.push_back((int64_t)i);
    b_axes.push_back((int64_t)i);
  }
  return {a_axes, b_axes};
}

MmaOp::MmaOp(
    IrBuilderPasskey passkey,
    Val* out,
    Val* in_a,
    Val* in_b,
    Val* init,
    const AxisMapping& axis_mapping)
    : Expr(passkey) {
  NVF_ERROR(
      out->getValType().value() == ValType::TensorView ||
          out->getValType().value() == ValType::TensorIndex,
      out->getValType().value());

  NVF_ERROR(
      in_a->getValType().value() == ValType::TensorView ||
          in_a->getValType().value() == ValType::TensorIndex,
      in_a->getValType().value());

  NVF_ERROR(
      in_b->getValType().value() == ValType::TensorView ||
          in_b->getValType().value() == ValType::TensorIndex,
      in_b->getValType().value());

  NVF_ERROR(
      axis_mapping.a_axes.size() == axis_mapping.b_axes.size(),
      "Must have the same number of axis positions in axis mapping for each operand");

  auto* out_tv = ir_utils::getTv(out);
  NVF_ERROR(
      axis_mapping.a_axes.size() == out_tv->getMaybeRootDomain().size(),
      "Must have the same number of axis positions in axis mapping as output root dimensions");

  addOutput(out);
  addInput(in_a);
  addInput(in_b);
  // ATTR_POS_INIT
  addAttribute(init);
  // ATTR_POS_MACRO
  addDataAttribute(MmaMacro::NoMMA);
  // ATTR_POS_AXIS_MAPPING
  addDataAttribute(axis_mapping);
}

MmaOp::MmaOp(
    IrBuilderPasskey passkey,
    Val* out,
    Val* in_a,
    Val* in_b,
    Val* init,
    const AxisMapping& axis_mapping,
    const MmaMacro& macro)
    : MmaOp(passkey, out, in_a, in_b, init, axis_mapping) {
  attribute<MmaMacro>(ATTR_POS_MACRO) = macro;
}

std::string MmaOp::toString(int indent_size) const {
  std::stringstream ss;
  indent(ss, indent_size) << out()->toString() << "\n";
  indent(ss, indent_size + 1) << " = mma(" << inA()->toString() << ",\n";
  indent(ss, indent_size + 1) << "       " << inB()->toString() << ")\n";
  return ss.str();
}

std::string MmaOp::toInlineString(int indent_size) const {
  NVF_CHECK(false, "Tensor op can not be printed inline");
}

void MmaOp::setMacro(MmaMacro macro) {
  NVF_ERROR(macro != MmaMacro::NoMMA, "Unspecified mma type");
  attribute<MmaMacro>(ATTR_POS_MACRO) = macro;
}

NVFUSER_DEFINE_CLONE_AND_CREATE(MmaOp)

ExpandOp::ExpandOp(
    IrBuilderPasskey passkey,
    TensorView* out,
    TensorView* in,
    std::vector<Val*> _expanded_extents)
    : Expr(passkey) {
  addOutput(out);
  addInput(in);
  for (auto expanded_extent : _expanded_extents) {
    NVF_ERROR(expanded_extent != nullptr);
    NVF_ERROR(
        expanded_extent->dtype() == DataType::Index,
        "Expanded extents must be of index type.");
    addInput(expanded_extent);
  }
}

std::string ExpandOp::toString(int indent_size) const {
  std::stringstream ss;
  indent(ss, indent_size) << out()->toString() << " = expand( " << in()
                          << ", {";
  ss << toDelimitedString(expanded_extents());
  ss << "} )\n";
  return ss.str();
}

std::string ExpandOp::toInlineString(int indent_size) const {
  NVF_CHECK(false, "Tensor op can not be printed inline");
}

std::vector<PolymorphicValue> ExpandOp::evaluate(
    const ExpressionEvaluator& ee,
    const std::vector<PolymorphicValue>& inputs) const {
  const auto& in = inputs.at(0).as<at::Tensor>();
  std::vector<int64_t> expanded_size;
  for (auto i : c10::irange(1, inputs.size())) {
    expanded_size.push_back((int64_t)inputs.at(i));
  }
  return {in.expand(expanded_size)};
}

NVFUSER_DEFINE_CLONE_AND_CREATE(ExpandOp)

ViewAsScalar::ViewAsScalar(
    IrBuilderPasskey passkey,
    Val* out,
    Val* in,
    IterDomain* vector_id)
    : Expr(passkey) {
  addOutput(out);
  addInput(in);
  addAttribute(vector_id);
}

std::string ViewAsScalar::toString(int indent_size) const {
  std::stringstream ss;
  indent(ss, indent_size) << out()->toString() << " = view_as_scalar( "
                          << in()->toString() << ", " << vector_id()->toString()
                          << " )\n";
  return ss.str();
}

std::string ViewAsScalar::toInlineString(int indent_size) const {
  NVF_CHECK(false, "Tensor op can not be printed inline");
}

std::vector<PolymorphicValue> ViewAsScalar::evaluate(
    const ExpressionEvaluator& ee,
    const std::vector<PolymorphicValue>& inputs) const {
  const at::Tensor& in = inputs.at(0).as<at::Tensor>();
  return {at::view_as_real(in)};
}

NVFUSER_DEFINE_CLONE_AND_CREATE(ViewAsScalar)

ViewOp::ViewOp(IrBuilderPasskey passkey, Val* out, Val* in) : Expr(passkey) {
  NVF_ERROR(
      in->isA<TensorView>(),
      in->toString(),
      " is expected to be a TensorView.");
  NVF_ERROR(
      out->isA<TensorView>(),
      out->toString(),
      " is expected to be a TensorView.");
  addOutput(out);
  addInput(in);
}

std::string ViewOp::toString(int indent_size) const {
  std::stringstream ss;
  indent(ss, indent_size) << out()->toString() << " = view( "
                          << in()->toString() << " )\n";
  return ss.str();
}

std::string ViewOp::toInlineString(int indent_size) const {
  NVF_CHECK(false, "Tensor op can not be printed inline");
}

std::vector<PolymorphicValue> ViewOp::evaluate(
    const ExpressionEvaluator& ee,
    const std::vector<PolymorphicValue>& inputs) const {
  NVF_ERROR(inputs.size() == 1);
  const at::Tensor& in_tensor = inputs[0].as<at::Tensor>();

  const std::vector<IterDomain*>& out_logical = out()->getLogicalDomain();
  std::vector<int64_t> out_shape;
  out_shape.reserve(out_logical.size());
  for (IterDomain* id : out_logical) {
    if (id->isDeviceDim()) {
      out_shape.push_back(1);
    } else {
      out_shape.push_back(
          ee.evaluate(id->getMaybeExpandedExtent()).as<int64_t>());
    }
  }

  // TODO: check allocation domain and contiguity.

  // Use `at::Tensor::reshape` instead of `at::Tensor::view` because `ViewOp`
  // doesn't always produce an alias. For example, when merging an expanded
  // `IterType::Broadcast` and an `IterType::Iteration`, `ViewOp` has to realize
  // the expand.
  return {in_tensor.reshape(out_shape)};
}

NVFUSER_DEFINE_CLONE_AND_CREATE(ViewOp)

LoadStoreOp::LoadStoreOp(
    IrBuilderPasskey passkey,
    LoadStoreOpType op_type,
    Val* out,
    Val* in,
    CacheOp cache_op)
    : Expr(passkey) {
  // Pick the default cache operator.
  if (op_type == LoadStoreOpType::CpAsync) {
    if (cache_op == CacheOp::Unspecified) {
      cache_op = CacheOp::AllLevels;
    }
    NVF_CHECK(
        cache_op == CacheOp::Global || cache_op == CacheOp::AllLevels,
        "cp.async only takes .ca or .cg. as cache operator");
  } else if (op_type == LoadStoreOpType::Set) {
    if (cache_op == CacheOp::Unspecified) {
      cache_op = CacheOp::Streaming;
    }
  } else {
    NVF_CHECK(
        cache_op == CacheOp::Unspecified,
        "Only Set and CpAsync take a cache operator.");
  }

  addOutput(out);
  addInput(in);
  addDataAttribute(op_type);
  addDataAttribute(cache_op);
}

std::vector<PolymorphicValue> LoadStoreOp::evaluate(
    const ExpressionEvaluator& ee,
    const std::vector<PolymorphicValue>& inputs) const {
  if (TensorView* out_tv = dynamic_cast<TensorView*>(out())) {
    if (out_tv->hasRoot()) {
      std::optional<std::vector<int64_t>> permutation =
          ir_utils::computePermutation(
              out_tv->getRootDomain(), out_tv->getLogicalDomain());
      NVF_ERROR(
          permutation.has_value(),
          "The logical domain of a Set.Permute is supposed to be a permutation of the root domain: ",
          out_tv->toString());
      NVF_ERROR(inputs.size() == 1);
      at::Tensor in_tensor = inputs[0].as<at::Tensor>();
      at::Tensor out_tensor = in_tensor.permute(*permutation);
      return {out_tensor};
    }
  }
  return inputs;
}

std::string LoadStoreOp::toString(int indent_size) const {
  std::stringstream ss;
  std::string optype = load_store_type2string(opType());
  std::string modifier = "";
  { // Get modifier
    TensorView* tv = dynamic_cast<TensorView*>(out());
    if (auto ti = dynamic_cast<kir::TensorIndex*>(out())) {
      tv = ti->view();
    }
    if (tv != nullptr && tv->hasRoot()) {
      modifier = ".Permute";
    }
  }
  indent(ss, indent_size) << out()->toString() << "\n";
  indent(ss, indent_size + 1)
      << " = " << optype << modifier << "( " << in()->toString();
  // Fusion IR does not have predicate
  if (container()->isA<kir::Kernel>() && predicate() != nullptr) {
    ss << ", " << std::endl;
    indent(ss, indent_size + 1)
        << std::string(optype.size() + 5, ' ') << predicate()->toInlineString();
  }
  if (cacheOp() != CacheOp::Unspecified) {
    ss << ", cache_op=" << cacheOp();
  }
  ss << " )\n";
  return ss.str();
}

std::string LoadStoreOp::toInlineString(int indent_size) const {
  NVF_CHECK(
      !(out()->isA<TensorView>() || in()->isA<TensorView>()),
      "Tensor op can not be printed inline");
  // Set is allowed to have a scalar, e.g. setting the iteration domain
  // of a tensor in pad.
  return in()->toInlineString();
}

NVFUSER_DEFINE_CLONE_AND_CREATE(LoadStoreOp)

IterDomainBuilder::IterDomainBuilder(Val* _start, Val* _extent)
    : start_(_start), extent_(_extent) {
  NVF_ERROR(
      start_ != nullptr && extent_ != nullptr,
      "Start and extent are required to build an iter domain.");
}

IterDomainBuilder::IterDomainBuilder(const IterDomain* id)
    : start_(id->start()),
      extent_(id->extent()),
      expanded_extent_(
          id->hasExpandedExtent() ? id->expandedExtent() : nullptr),
      stop_offset_(id->stopOffset()),
      parallel_type_(id->getParallelType()),
      iter_type_(id->getIterType()),
      is_rfactor_domain_(id->isRFactorProduct()),
      is_padded_dimension_(id->hasPaddingToMultipleOfWarp()),
      padded_to_size_(id->getMaybeSizeAfterPadding()) {}

IterDomainBuilder& IterDomainBuilder::resetSchedulingParams() {
  parallel_type_ = ParallelType::Serial;
  is_rfactor_domain_ = false;
  is_padded_dimension_ = false;
  padded_to_size_ = std::nullopt;
  return *this;
}

IterDomainBuilder& IterDomainBuilder::resetRfactor() {
  return is_rfactor_domain(false);
}

IterDomainBuilder& IterDomainBuilder::start(Val* _start) {
  start_ = _start;
  return *this;
}

IterDomainBuilder& IterDomainBuilder::extent(Val* _extent) {
  extent_ = _extent;
  return *this;
}

IterDomainBuilder& IterDomainBuilder::expanded_extent(Val* _expanded_extent) {
  expanded_extent_ = _expanded_extent;
  return *this;
}

IterDomainBuilder& IterDomainBuilder::stop_offset(Val* _stop_offset) {
  stop_offset_ = _stop_offset;
  return *this;
}

IterDomainBuilder& IterDomainBuilder::parallel_type(
    ParallelType _parallel_type) {
  parallel_type_ = _parallel_type;
  return *this;
}

IterDomainBuilder& IterDomainBuilder::iter_type(IterType _iter_type) {
  iter_type_ = _iter_type;
  return *this;
}

IterDomainBuilder& IterDomainBuilder::is_rfactor_domain(
    bool _is_rfactor_domain) {
  is_rfactor_domain_ = _is_rfactor_domain;
  return *this;
}

IterDomainBuilder& IterDomainBuilder::is_padded_dimension(
    bool _is_padded_dimension) {
  is_padded_dimension_ = _is_padded_dimension;
  return *this;
}

IterDomainBuilder& IterDomainBuilder::padded_to_size(
    std::optional<int64_t> _padded_to_size) {
  padded_to_size_ = _padded_to_size;
  return *this;
}

IterDomain* IterDomainBuilder::build() const {
  NVF_ERROR(
      start_ != nullptr && extent_ != nullptr,
      "Start and extent are required to build an iter domain.");
  return IrBuilder::createInContainer<IterDomain>(start_->container(), *this);
}

IterDomain::IterDomain(
    IrBuilderPasskey passkey,
    Val* start,
    Val* extent,
    Val* expanded_extent,
    Val* stop_offset,
    ParallelType parallel_type,
    IterType iter_type,
    bool is_rfactor_domain,
    bool is_padded_dimension,
    std::optional<int64_t> padded_to_size)
    : Val(passkey, ValType::IterDomain),
      start_(start),
      extent_(extent),
      expanded_extent_(expanded_extent),
      stop_offset_(
          stop_offset == nullptr ? passkey.ir_container_->zeroVal()
                                 : stop_offset),
      parallel_type_(parallel_type),
      iter_type_(iter_type),
      is_rfactor_domain_(is_rfactor_domain),
      is_padded_dimension_(is_padded_dimension),
      padded_to_size_(padded_to_size) {
  // NOTE: We previously asserted !(isRFactorProduct() && isBroadcast()), i.e.
  // that an IterDomain could not be both a broadcast and an logical domain.
  // However, since the introduction of the resize op, we now have a legitimate
  // case where this may be true; namely, whenever we resize an IterDomain to
  // size 1, we will mark it as Broadcast, but the resize must lie between root
  // and rfactor.

  NVF_ERROR(
      extent->dtype() == DataType::Index,
      "Cannot create an iter domain over an extent that is not an nvfuser_index_t but received ",
      extent->dtype(),
      " .");

  NVF_ERROR(
      expanded_extent == nullptr || expanded_extent->dtype() == DataType::Index,
      "Cannot create an iter domain over an expanded_extent that is not an nvfuser_index_t but received ",
      expanded_extent->dtype(),
      " .");

  NVF_ERROR(
      start->dtype() == DataType::Index,
      "Cannot create an iter domain with a start that is not an nvfuser_index_t but received ",
      start->dtype(),
      " .");

  NVF_ERROR(
      stop_offset_->dtype() == DataType::Index,
      "Cannot create an iter domain with a stop_offset_ that is not an nvfuser_index_t but received ",
      stop_offset_->dtype(),
      " .");
}

IterDomain::IterDomain(IrBuilderPasskey passkey, const IterDomainBuilder& args)

    : IterDomain(
          passkey,
          args.start_,
          args.extent_,
          args.expanded_extent_,
          args.stop_offset_,
          args.parallel_type_,
          args.iter_type_,
          args.is_rfactor_domain_,
          args.is_padded_dimension_,
          args.padded_to_size_) {}

IterDomain::IterDomain(const IterDomain* src, IrCloner* ir_cloner)
    : Val(src, ir_cloner),
      start_(ir_cloner->clone(src->start_)),
      extent_(ir_cloner->clone(src->extent_)),
      expanded_extent_(
          src->hasExpandedExtent() ? ir_cloner->clone(src->expandedExtent())
                                   : nullptr),
      stop_offset_(ir_cloner->clone(src->stop_offset_)),
      parallel_type_(src->parallel_type_),
      iter_type_(src->iter_type_),
      is_rfactor_domain_(src->is_rfactor_domain_),
      is_padded_dimension_(src->is_padded_dimension_),
      padded_to_size_(src->padded_to_size_) {}

NVFUSER_DEFINE_CLONE(IterDomain)

bool IterDomain::sameAs(const Statement* other) const {
  if (other == this) {
    return true;
  }

  if (!other->isA<IterDomain>()) {
    return false;
  }

  const IterDomain* other_id = other->as<IterDomain>();

  // Here're the data fields of IterDomain:
  // start_
  // extent_
  // expanded_extent_
  // stop_offset_
  // parallel_type_
  // iter_type_
  // is_rfactor_domain_
  // is_padded_dimension_
  // padded_to_size_

  // Do not take is_rfactor_domain_ into account. IterDomain's are
  // considered the same if they are rfactor or not.

  // TODO: Consider managing them as attributes

  return start()->sameAs(other_id->start()) &&
      extent()->sameAs(other_id->extent()) &&
      hasExpandedExtent() == other_id->hasExpandedExtent() &&
      (!hasExpandedExtent() ||
       expandedExtent()->sameAs(other_id->expandedExtent())) &&
      stopOffset()->sameAs(other_id->stopOffset()) &&
      getParallelType() == other_id->getParallelType() &&
      getIterType() == other_id->getIterType() &&
      hasPaddingToMultipleOfWarp() == other_id->hasPaddingToMultipleOfWarp() &&
      getMaybeSizeAfterPadding() == other_id->getMaybeSizeAfterPadding();
}

std::string IterDomain::toString(int indent_size) const {
  std::stringstream ss;
  ss << getIterType();
  ss << getParallelType();
  ss << name();
  ss << "{";
  if (!start()->isZeroInt()) {
    ss << start()->toInlineString() << " : ";
  }
  if (stop() != extent()) {
    ss << stop()->toInlineString() << " : ";
  }
  ss << extent()->toInlineString();
  if (hasExpandedExtent()) {
    ss << " ex " << expandedExtent()->toInlineString();
  }
  ss << "}";
  if (isRFactorProduct()) {
    ss << "rf";
  }
  if (hasPaddingToMultipleOfWarp()) {
    ss << "_p";
  }
  return ss.str();
}

std::string IterDomain::toInlineString(int indent_size) const {
  return toString(indent_size);
}

// Returns a new IterDomain matching properties of this except for
// is_rfactor_domain_
IterDomain* IterDomain::cloneWithoutRFactor(bool map_with_original) {
  auto cloned = IterDomainBuilder(this).resetRfactor().build();

  if (map_with_original) {
    fusion()->registerExactMapping(this, cloned);
  }

  return cloned;
}

/*static*/ std::vector<IterDomain*> IterDomain::clone(
    const std::vector<IterDomain*>& domains) {
  std::vector<IterDomain*> cloned_domains;
  std::transform(
      domains.begin(),
      domains.end(),
      std::back_inserter(cloned_domains),
      [](auto id) { return id->cloneWithoutRFactor(); });
  return cloned_domains;
}

// Merging does not propagate the start and stop values of the input
// domains to the merged output domain. The actual range of the
// domains is enforced by predicates. Note that since only root
// domains have valid start and stop, it's not possible to contiguous
// predication.
IterDomain* IterDomain::merge(
    IterDomain* outer,
    IterDomain* inner,
    std::optional<bool> rfactor_domain,
    std::optional<IterType> iter_type) {
  NVF_CHECK(
      outer->isReduction() == inner->isReduction(),
      "Merging IterDomains requires that their iteration types match. ",
      "Outer: ",
      outer->toString(),
      ", Inner: ",
      inner->toString());

  NVF_CHECK(
      !outer->isStride() && !inner->isStride(),
      "No support for merging stride domains");

  // By default, if not specified, don't create rfactor
  // outputs. Reshape transformations should propagate the flag, which
  // should explicitly specify the flag
  if (!rfactor_domain.has_value()) {
    rfactor_domain = false;
  }

  Val* merged_id_size =
      SimplifyingIrBuilder::mulExpr(outer->extent(), inner->extent());

  if (!iter_type.has_value()) {
    iter_type = outer->getIterType();

    if (outer->isBroadcast() && inner->isBroadcast()) {
      iter_type = IterType::Broadcast;
    }

    if ((outer->isBroadcast() || inner->isBroadcast()) &&
        (outer->getIterType() == IterType::Iteration ||
         inner->getIterType() == IterType::Iteration)) {
      iter_type = IterType::Iteration;
    }

    if ((outer->isBroadcast() || inner->isBroadcast()) &&
        (outer->getIterType() == IterType::GatherScatter ||
         inner->getIterType() == IterType::GatherScatter)) {
      iter_type = IterType::GatherScatter;
    }
  }

  Val* expanded_extent = nullptr;
  if (outer->hasExpandedExtent() || inner->hasExpandedExtent()) {
    if (outer->hasExpandedExtent() && inner->hasExpandedExtent()) {
      expanded_extent = mul(outer->expandedExtent(), inner->expandedExtent());
    } else if (outer->hasExpandedExtent() && !inner->hasExpandedExtent()) {
      if (inner->isBroadcast()) {
        expanded_extent = outer->expandedExtent();
      } else {
        expanded_extent = mul(outer->expandedExtent(), inner->extent());
      }
    } else if (!outer->hasExpandedExtent() && inner->hasExpandedExtent()) {
      if (outer->isBroadcast()) {
        expanded_extent = inner->expandedExtent();
      } else {
        expanded_extent = mul(outer->extent(), inner->expandedExtent());
      }
    }
  }

  IterDomain* merged_id =
      IterDomainBuilder(outer->container()->zeroVal(), merged_id_size)
          .parallel_type(outer->getParallelType())
          .expanded_extent(expanded_extent)
          .iter_type(*iter_type)
          .is_rfactor_domain(*rfactor_domain)
          .build();

  IrBuilder::createInContainer<Merge>(
      outer->container(), merged_id, outer, inner);

  return merged_id;
}

std::pair<IterDomain*, IterDomain*> IterDomain::split(
    IterDomain* in,
    Val* factor,
    bool inner_split,
    std::optional<bool> rfactor_domain,
    std::optional<IterType> outer_iter_type,
    std::optional<IterType> inner_iter_type) {
  NVF_CHECK(
      factor->isIntegralScalar(), "Cannot split by non-integer value ", factor);

  // outer loop size
  Val* remainder = SimplifyingIrBuilder::ceilDivExpr(in->extent(), factor);
  Val* expanded_remainder = nullptr;
  if (in->hasExpandedExtent()) {
    expanded_remainder =
        SimplifyingIrBuilder::ceilDivExpr(in->expandedExtent(), factor);
  }

  // By default, if not specified, don't create rfactor
  // outputs. Reshape transformations should propagate the flag, which
  // should explicitly specify the flag
  if (!rfactor_domain.has_value()) {
    rfactor_domain = false;
  }

  // If not specified, inherit these properties from the input iter domain
  if (!outer_iter_type.has_value()) {
    outer_iter_type = in->getIterType();
  }

  if (!inner_iter_type.has_value()) {
    inner_iter_type = in->getIterType();
  }

  // outer loop IterDomain
  IterDomain* ido =
      IterDomainBuilder(
          in->container()->zeroVal(), inner_split ? remainder : factor)
          .expanded_extent(
              in->hasExpandedExtent() && inner_split ? expanded_remainder
                                                     : nullptr)
          .parallel_type(in->getParallelType())
          .iter_type(*outer_iter_type)
          .is_rfactor_domain(*rfactor_domain)
          .build();

  // inner loop IterDomain
  IterDomain* idi =
      IterDomainBuilder(
          in->container()->zeroVal(), inner_split ? factor : remainder)
          .expanded_extent(
              in->hasExpandedExtent() && !inner_split ? expanded_remainder
                                                      : nullptr)
          .parallel_type(in->getParallelType())
          .iter_type(*inner_iter_type)
          .is_rfactor_domain(*rfactor_domain)
          .build();

  IrBuilder::createInContainer<Split>(
      in->container(), ido, idi, in, factor, inner_split);
  return {ido, idi};
}

std::pair<IterDomain*, IterDomain*> IterDomain::stridedSplit(int64_t factor) {
  // Use partial split so that only valid values are retained
  auto split_out = IterDomain::split(
      this,
      IrBuilder::createInContainer<Val>(container(), factor, DataType::Index),
      true,
      true);

  split_out.second->iter_type_ = IterType::Stride;
  split_out.first->is_rfactor_domain_ = true;
  split_out.second->is_rfactor_domain_ = true;
  return split_out;
}

std::pair<IterDomain*, IterDomain*> IterDomain::swizzle(
    SwizzleType swizzle_type,
    IterDomain* in_x,
    IterDomain* in_y) {
  NVF_CHECK(
      !in_x->extent()->isZeroInt() && !in_y->extent()->isZeroInt(),
      "Invalid swizzling of a empty dimension.");

  // TODO: reduction check on swizzle:
  NVF_CHECK(
      !in_x->isReduction() && !in_y->isReduction(),
      "swizzled reduction not yet supported");

  for (auto input : InputsOf::outputs({in_x, in_y})) {
    NVF_CHECK(
        !input->as<IterDomain>()->isBroadcast(),
        "swizzling broadcast axes not yet supported");
  }

  IterDomain* out_x = IterDomainBuilder(in_x).build();

  IterDomain* out_y = IterDomainBuilder(in_y).build();

  IrBuilder::createInContainer<Swizzle>(
      in_x->container(), out_x, out_y, in_x, in_y, swizzle_type);

  return std::make_pair(out_x, out_y);
}

std::pair<IterDomain*, IterDomain*> IterDomain::swizzle(
    Swizzle2DType swizzle_type,
    IterDomain* in_x,
    IterDomain* in_y,
    SwizzleMode swizzle_mode) {
  NVF_CHECK(
      !in_x->extent()->isZeroInt() && !in_y->extent()->isZeroInt(),
      "Invalid swizzling of a empty dimension.");

  // TODO: reduction check on swizzle:
  NVF_CHECK(
      !in_x->isReduction() && !in_y->isReduction(),
      "swizzled reduction not yet supported");

  for (auto input : InputsOf::outputs({in_x, in_y})) {
    NVF_CHECK(
        !input->as<IterDomain>()->isBroadcast(),
        "swizzling broadcast axes not yet supported");
  }

  IterDomain* out_x = IterDomainBuilder(in_x).build();

  IterDomain* out_y = IterDomainBuilder(in_y).build();

  IrBuilder::createInContainer<Swizzle2D>(
      in_x->container(), out_x, out_y, in_x, in_y, swizzle_type, swizzle_mode);

  return std::make_pair(out_x, out_y);
}

IterDomain* IterDomain::resize(
    IterDomain* in,
    Val* left_expansion,
    Val* right_expansion,
    bool mark_as_rfactor,
    std::optional<IterType> iter_type_opt) {
  NVF_CHECK(
      left_expansion->isIntegralScalar(),
      "Expansion factor must be an integer scalar: ",
      left_expansion->toString());
  NVF_CHECK(
      right_expansion->isIntegralScalar(),
      "Expansion factor must be an integer scalar: ",
      right_expansion->toString());

  if (left_expansion->isConstInt() && right_expansion->isConstInt()) {
    auto left = left_expansion->evaluate();
    auto right = right_expansion->evaluate();
    if (left == 0 && right == 0) {
      // This is a trivial resize. Check that we are not changing the IterType,
      // then return the input.
      NVF_CHECK(
          !iter_type_opt.has_value() ||
              iter_type_opt.value() == in->getIterType(),
          "If IterType is specified in pad with zero expansion then it must match input");
      return in;
    }
  }
  NVF_CHECK(
      in->getIterType() == IterType::Iteration ||
          in->getIterType() == IterType::Broadcast ||
          in->getIterType() == IterType::Symbolic,
      "Not a valid IterType: ",
      in->getIterType());

  NVF_CHECK(
      in->start()->isZeroInt(),
      "Non-zero start not supported: ",
      in->toString());
  NVF_CHECK(
      in->stopOffset()->isZeroInt(),
      "Non-zero stop offset not considered: ",
      in->toString());

  // The overall extent is (in->extent() + left_expansion +
  // right_expansion). This can be simplified for a slice op as
  // the right expansion should look like (slice_end_offset -
  // in->extent()), or (slice_end_offset + (- in->extent())), so the
  // overall extent is left_expansion + slice_end_offset.

  // Detect common slice patterns and return a simplified Val
  // representing (in->extent() + right_expansion) if possible
  auto simplify_input_extent_plus_right_expansion = [](Val* right_expansion,
                                                       Val* in_extent) -> Val* {
    auto bop = dynamic_cast<BinaryOp*>(right_expansion->definition());
    if (bop == nullptr) {
      return nullptr;
    }
    Val* sub_rhs = nullptr;
    if (bop->getBinaryOpType() == BinaryOpType::Sub) {
      sub_rhs = bop->rhs();
    } else if (bop->getBinaryOpType() == BinaryOpType::Add) {
      // Note that SimplifyingIrBuilder may turn (a - b) to (a + (- b))
      if (auto uop = dynamic_cast<UnaryOp*>(bop->rhs()->definition());
          uop != nullptr && uop->getUnaryOpType() == UnaryOpType::Neg) {
        sub_rhs = uop->in();
      }
    }
    if (sub_rhs == in_extent) {
      return bop->lhs();
    } else {
      return nullptr;
    }
  };

  Val* resized_id_size = nullptr;
  if (auto simplified_val = simplify_input_extent_plus_right_expansion(
          right_expansion, in->extent())) {
    resized_id_size =
        SimplifyingIrBuilder::addExpr(left_expansion, simplified_val);
  } else {
    resized_id_size = SimplifyingIrBuilder::addExpr(
        SimplifyingIrBuilder::addExpr(
            in->getMaybeExpandedExtent(), left_expansion),
        right_expansion);
  }

  // If output IterType is provided, use it. Otherwise, if we can prove the
  // resized extent is 1, set to Broadcast, if we can prove it is >1 set to
  // Iteration, and otherwise fall back to Symbolic.
  IterType iter_type = IterType::Symbolic;
  if (iter_type_opt.has_value()) {
    iter_type = iter_type_opt.value();
  } else if (left_expansion->isConstInt() && right_expansion->isConstInt()) {
    auto left = left_expansion->evaluate();
    auto right = right_expansion->evaluate();
    if (resized_id_size->isConstInt()) {
      // Means input extent is also known
      auto out_extent = resized_id_size->evaluate();
      iter_type = out_extent == 1 ? IterType::Broadcast : IterType::Iteration;
    } else if (left + right > 1) {
      // Input extent is non-negative, so we know out_extent > 1
      iter_type = IterType::Iteration;
    }
  }

  auto resized_id =
      IterDomainBuilder(
          in->container()->zeroVal(),
          // Set immediate constant size of 1 if resize produces broadcast
          iter_type == IterType::Broadcast ? in->fusion()->oneVal()
                                           : resized_id_size)
          .is_rfactor_domain(mark_as_rfactor)
          .iter_type(iter_type)
          .build();

  IrBuilder::createInContainer<Resize>(
      in->container(), resized_id, in, left_expansion, right_expansion);

  return resized_id;
}

// TODO: We should change parallelize interface to be on tensorview or at least
// vectorize should be done on tensorview. This would let us check that we don't
// vectorize to the left of the computeAt domain, and could allow us to do some
// simple validation of vectorize as it's inputs are right most and contiguous.
void IterDomain::parallelize(ParallelType t) {
  if (parallel_type_ == t) {
    // No op, don't do any more checks, it was already set to this value.
    return;
  }

  if (t == ParallelType::Unroll || isParallelTypeVectorize(t) ||
      t == ParallelType::Group) {
    NVF_CHECK(
        start()->isZeroInt() && extent()->isConstScalar(),
        "Vectorization, unrolling, unswitching and grouping are only supported with start = 0 and extent as a const int, but got ",
        "a start of ",
        start(),
        " and extent ",
        extent(),
        " .");
  }

  if (t == ParallelType::Group) {
    NVF_CHECK(
        getIterType() == IterType::Iteration ||
            getIterType() == IterType::GatherScatter,
        "Grouping IterDomain of non Iteration / GatherScatter type is not allowed. ",
        getIterType());
  }

  parallel_type_ = t;
}

bool IterDomain::maybePartial() const {
  return !start()->isZeroInt() || !stopOffset()->isZeroInt();
}

Val* IterDomain::stopOffset() const {
  return stop_offset_;
}

Val* IterDomain::stop() const {
  if (stopOffset()->isZeroInt()) {
    return extent();
  }

  return sub(extent(), stopOffset());
}

namespace {

void validateContiguity(
    const std::vector<IterDomain*>& allocation_domain,
    const std::vector<std::optional<bool>>& contiguity) {
  NVF_CHECK(
      contiguity.size() == allocation_domain.size(),
      "Invalid contiguity information provided, incorrect size. Received vector of size ",
      contiguity.size(),
      " but needed one of size ",
      allocation_domain.size());
  for (auto i : c10::irange(contiguity.size())) {
    bool expect_null =
        (allocation_domain.at(i)->isBroadcast() ||
         allocation_domain.at(i)->isReduction());
    NVF_CHECK(
        expect_null != contiguity.at(i).has_value(),
        "The contiguity of a broadcast/reduction dimension must be None. "
        "The contiguity of a non-broadcast/reduction dimension must be true/false. alloation_domain=[",
        toDelimitedString(allocation_domain),
        "], contiguity=[",
        toDelimitedString(contiguity),
        "]");
  }
}

} // namespace

TensorDomain::TensorDomain(
    IrBuilderPasskey passkey,
    std::vector<IterDomain*> logical_domain,
    std::vector<std::optional<bool>> contiguity)
    : Val(passkey, ValType::TensorDomain, DataType::Null),
      logical_domain_(std::move(logical_domain)),
      loop_domain_(logical_domain_),
      contiguity_(
          contiguity.empty() ? getContiguityFilledWith(maybeAllocation(), false)
                             : std::move(contiguity)) {
  validateContiguity(maybeAllocation(), contiguity_);

  // resetDomains initializes other member variables, required by clang-tidy
  resetDomains();
}

TensorDomain::TensorDomain(
    IrBuilderPasskey passkey,
    std::vector<IterDomain*> logical_domain,
    std::vector<int64_t> stride_order,
    std::vector<std::optional<bool>> contiguity)
    : Val(passkey, ValType::TensorDomain, DataType::Null),
      logical_domain_(std::move(logical_domain)),
      loop_domain_(logical_domain_),
      contiguity_(
          contiguity.empty() ? getContiguityFilledWith(maybeAllocation(), false)
                             : std::move(contiguity)) {
  // setting the proper allocation domain
  if (!stride_order.empty()) {
    auto rank = logical_domain_.size();
    NVF_ERROR(
        rank == stride_order.size(), "Invalid size of stride_order vector");

    // checking stride_order is indeed a permutation
    std::vector<int64_t> inc_vec(rank);
    std::iota(inc_vec.begin(), inc_vec.end(), 0);
    NVF_ERROR(
        std::is_permutation(
            stride_order.begin(), stride_order.end(), inc_vec.begin()),
        "stride_order is not a valid: " + toDelimitedString(stride_order));

    allocation_domain_.resize(rank, nullptr);
    for (auto i : c10::irange(rank)) {
      allocation_domain_[rank - 1 - stride_order[i]] = logical_domain_[i];
    }
  }
  validateContiguity(maybeAllocation(), contiguity_);

  // resetDomains initializes other member variables, required by clang-tidy
  resetDomains();
}

TensorDomain::TensorDomain(
    IrBuilderPasskey passkey,
    std::vector<IterDomain*> logical_domain,
    std::vector<IterDomain*> loop_domain,
    std::vector<std::optional<bool>> contiguity)
    : Val(passkey, ValType::TensorDomain, DataType::Null),
      logical_domain_(std::move(logical_domain)),
      loop_domain_(std::move(loop_domain)),
      contiguity_(
          contiguity.empty() ? getContiguityFilledWith(maybeAllocation(), false)
                             : std::move(contiguity)) {
  validateContiguity(maybeAllocation(), contiguity_);

  NVF_CHECK(
      loop_domain_.empty() == logical_domain_.empty(),
      "logical domain and loop domain can only be both empty or neither empty");
  ir_utils::validateDomainEquivalence(
      logical_domain_, loop_domain_, additional_ids_);

  // resetDomains initializes other member variables, required by clang-tidy
  resetDomains();
}

TensorDomain::TensorDomain(
    IrBuilderPasskey passkey,
    std::vector<IterDomain*> root_domain,
    std::vector<IterDomain*> logical_domain,
    std::vector<IterDomain*> loop_domain,
    std::vector<std::optional<bool>> contiguity)
    : Val(passkey, ValType::TensorDomain, DataType::Null),
      root_domain_(std::move(root_domain)),
      logical_domain_(std::move(logical_domain)),
      loop_domain_(std::move(loop_domain)),
      contiguity_(
          contiguity.empty() ? getContiguityFilledWith(maybeAllocation(), false)
                             : std::move(contiguity)) {
  validateContiguity(maybeAllocation(), contiguity_);

  NVF_CHECK(
      loop_domain_.empty() == logical_domain_.empty(),
      "logical domain and loop domain can only be both empty or neither empty");
  ir_utils::validateDomainEquivalence(
      logical_domain_, loop_domain_, additional_ids_);
  if (!root_domain_.empty()) {
    ir_utils::validateDomainEquivalence(
        logical_domain_, root_domain_, additional_ids_);
  }

  // resetDomains initializes other member variables, required by clang-tidy
  resetDomains();
}

TensorDomain::TensorDomain(
    IrBuilderPasskey passkey,
    std::vector<IterDomain*> root_domain,
    std::vector<IterDomain*> logical_domain,
    std::vector<IterDomain*> allocation_domain,
    std::vector<IterDomain*> loop_domain,
    std::vector<std::optional<bool>> contiguity,
    std::vector<IterDomain*> additional_ids)
    : Val(passkey, ValType::TensorDomain, DataType::Null),
      root_domain_(std::move(root_domain)),
      logical_domain_(std::move(logical_domain)),
      allocation_domain_(std::move(allocation_domain)),
      loop_domain_(std::move(loop_domain)),
      initial_loop_domain_(loop_domain_),
      additional_ids_(std::move(additional_ids)),
      contiguity_(
          contiguity.empty() ? getContiguityFilledWith(maybeAllocation(), false)
                             : std::move(contiguity)) {
  validateContiguity(maybeAllocation(), contiguity_);

  NVF_CHECK(
      loop_domain_.empty() == logical_domain_.empty(),
      "logical domain and loop domain can only be both empty or neither empty");
  ir_utils::validateDomainEquivalence(
      logical_domain_, loop_domain_, additional_ids_);
  if (!root_domain_.empty()) {
    ir_utils::validateDomainEquivalence(
        logical_domain_, root_domain_, additional_ids_);
  }
  if (!allocation_domain_.empty()) {
    ir_utils::validateDomainEquivalence(
        logical_domain_, allocation_domain_, additional_ids_);
  }

  // resetDomains initializes other member variables, required by clang-tidy
  resetDomains();
}

TensorDomain::TensorDomain(IrBuilderPasskey passkey, const TensorDomain* src)
    : Val(passkey, ValType::TensorDomain, DataType::Null),
      root_domain_(src->root_domain_),
      logical_domain_(src->logical_domain_),
      allocation_domain_(src->allocation_domain_),
      loop_domain_(src->loop_domain_),
      initial_loop_domain_(src->initial_loop_domain_),
      additional_ids_(src->additional_ids_),
      no_bcast_domain_(src->no_bcast_domain_),
      no_reduction_domain_(src->no_reduction_domain_),
      contiguity_(src->contiguity_),
      has_reduction_(src->has_reduction_) {}

TensorDomain::TensorDomain(const TensorDomain* src, IrCloner* ir_cloner)
    : Val(src, ir_cloner),
      root_domain_(ir_cloner->clone(src->root_domain_)),
      logical_domain_(ir_cloner->clone(src->logical_domain_)),
      allocation_domain_(ir_cloner->clone(src->allocation_domain_)),
      loop_domain_(ir_cloner->clone(src->loop_domain_)),
      initial_loop_domain_(ir_cloner->clone(src->initial_loop_domain_)),
      additional_ids_(ir_cloner->clone(src->additional_ids_)),
      no_bcast_domain_(ir_cloner->clone(src->no_bcast_domain_)),
      no_reduction_domain_(ir_cloner->clone(src->no_reduction_domain_)),
      contiguity_(src->contiguity()),
      has_reduction_(src->has_reduction_) {}

NVFUSER_DEFINE_CLONE(TensorDomain)

bool TensorDomain::hasBlockBroadcast() const {
  return std::any_of(
      loop_domain_.begin(), loop_domain_.end(), [](IterDomain* id) {
        return id->isBroadcast() && id->isThreadDim();
      });
}

bool TensorDomain::hasGridBroadcast() const {
  return std::any_of(
      loop_domain_.begin(), loop_domain_.end(), [](IterDomain* id) {
        return id->isBroadcast() && id->isBlockDim();
      });
}

bool TensorDomain::operator==(const TensorDomain& other) const {
  // Checks equality of each class field. Should not be necessary to
  // check no_bcast_domain_ and no_reduction_domain_ as they are just
  // derived from domain_.
  return root_domain_ == other.root_domain_ &&
      loop_domain_ == other.loop_domain_ &&
      logical_domain_ == other.logical_domain_ &&
      allocation_domain_ == other.allocation_domain_ &&
      contiguity_ == other.contiguity_;
}

bool TensorDomain::sameAs(const Statement* const other) const {
  if (this == other) {
    return true;
  }

  if (!other->isA<TensorDomain>()) {
    return false;
  }

  const TensorDomain* other_td = other->as<TensorDomain>();

  if (nDims() != other_td->nDims()) {
    return false;
  }
  if (root().size() != other_td->root().size()) {
    return false;
  }
  if (logical().size() != other_td->logical().size()) {
    return false;
  }
  if (allocation().size() != other_td->allocation().size()) {
    return false;
  }

  for (const auto i : c10::irange(nDims())) {
    if (!(axis(i)->sameAs(other_td->axis(i)))) {
      return false;
    }
  }

  for (const auto i : c10::irange(root().size())) {
    if (!(root()[i]->sameAs(other_td->root()[i]))) {
      return false;
    }
  }

  for (const auto i : c10::irange(logical().size())) {
    if (!(logical()[i]->sameAs(other_td->logical()[i]))) {
      return false;
    }
  }

  for (const auto i : c10::irange(allocation().size())) {
    if (!(allocation()[i]->sameAs(other_td->allocation()[i]))) {
      return false;
    }
  }

  for (const auto i : c10::irange(loop().size())) {
    if (!(loop()[i]->sameAs(other_td->loop()[i]))) {
      return false;
    }
  }

  return true;
}

bool TensorDomain::sameAs(
    const std::vector<IterDomain*>& lhs,
    const std::vector<IterDomain*>& rhs) {
  if (lhs.size() != rhs.size()) {
    return false;
  }
  size_t i = 0;
  for (auto td_lhs : lhs) {
    if (!td_lhs->sameAs(rhs[i++])) {
      return false;
    }
  }
  return true;
}

std::string TensorDomain::toString(const int indent_size, const bool loop_only)
    const {
  std::stringstream ss;
  if (loop_only) {
    indent(ss, indent_size) << "[" << toDelimitedString(loop()) << "]";
  } else {
    indent(ss, indent_size)
        << "logical=[" << toDelimitedString(logical()) << "]" << std::endl;
    if (hasRoot()) {
      indent(ss, indent_size + 1)
          << "root=[" << toDelimitedString(root()) << "]" << std::endl;
    }
    indent(ss, indent_size + 1)
        << "loop=[" << toDelimitedString(loop()) << "]" << std::endl;
    if (hasAllocation()) {
      indent(ss, indent_size + 1)
          << "allocation=[" << toDelimitedString(allocation()) << "]"
          << std::endl;
    }
  }
  return ss.str();
}

std::string TensorDomain::toString(const int indent_size) const {
  return toString(indent_size, /*loop_only=*/true);
}

std::string TensorDomain::toInlineString(int indent_size) const {
  return toString(indent_size);
}

void TensorDomain::setContiguity(
    const std::vector<std::optional<bool>>& contig) {
  NVF_ERROR(
      maybeAllocation().size() == contig.size(),
      "Invalid size of contiguity vector");
  for (auto i : c10::irange(contig.size())) {
    NVF_CHECK(
        maybeAllocation().at(i)->isBroadcast() != contig.at(i).has_value(),
        "The contiguity of a broadcast dimension must be None. "
        "The contiguity of a non-broadcast dimension must be true/false");
  }

  contiguity_ = contig;
}

std::vector<int64_t> TensorDomain::strideOrder() const {
  // short-circuit: no allocation domain; default stride-order
  if (allocation_domain_.empty()) {
    return {};
  }

  std::vector<int64_t> stride_order;
  stride_order.reserve(logical_domain_.size());

  for (size_t logical_idx : c10::irange(logical_domain_.size())) {
    IterDomain* logical_id = logical_domain_.at(logical_idx);
    auto alloc_iter = std::find(
        allocation_domain_.begin(), allocation_domain_.end(), logical_id);
    NVF_ERROR(
        alloc_iter != allocation_domain_.end(),
        "Unable to find logical IterDomain in allocation domain.");
    int64_t alloc_idx = std::distance(allocation_domain_.begin(), alloc_iter);
    stride_order.push_back((int64_t)logical_domain_.size() - 1 - alloc_idx);
  }

  return stride_order;
}

bool TensorDomain::hasBlockReduction() const {
  return std::any_of(
      loop_domain_.begin(), loop_domain_.end(), [](IterDomain* id) {
        return id->isReduction() && id->isThreadDim();
      });
}

bool TensorDomain::hasGridReduction() const {
  return std::any_of(
      loop_domain_.begin(), loop_domain_.end(), [](IterDomain* id) {
        return id->isReduction() && id->isBlockDim();
      });
}

bool TensorDomain::hasSymbolicAxis() const {
  // If there's any Symbolic axis, there must be one at the root or
  // logical domain.
  return (hasRoot() &&
          std::any_of(
              root().begin(),
              root().end(),
              [](auto id) {
                return id->getIterType() == IterType::Symbolic;
              })) ||
      std::any_of(logical().begin(), logical().end(), [](auto id) {
           return id->getIterType() == IterType::Symbolic;
         });
}

bool TensorDomain::hasViewLikeRFactor() const {
  if (!hasRoot()) {
    // Can't have view like rfactor if there is no logical domain
    return false;
  }

  // If there's an logical domain and no rfactor product is a reduction, this is
  // a view like rfactor
  return std::none_of(logical().begin(), logical().end(), [](IterDomain* id) {
    return (id->isReduction() || id->isStride()) && id->isRFactorProduct();
  });
}

bool TensorDomain::hasVectorize() const {
  return std::any_of(
      loop_domain_.begin(), loop_domain_.end(), [](IterDomain* id) {
        return id->getParallelType() == ParallelType::Vectorize ||
            id->getParallelType() == ParallelType::MisalignedVectorize;
      });
}

std::optional<int64_t> TensorDomain::getReductionAxis() const {
  auto it = std::find_if(
      loop_domain_.begin(), loop_domain_.end(), [](const auto& id) {
        return id->isReduction();
      });
  if (it == loop_domain_.end()) {
    return std::optional<int64_t>();
  } else {
    return std::optional<int64_t>(std::distance(loop_domain_.begin(), it));
  }
}

// i here is int, as we want to accept negative value and ::size_type can be a
// uint.
IterDomain* TensorDomain::axis(int64_t i) const {
  NVF_ERROR(nDims() > 0, "Tried to access an axis in a 0-dim domain");
  return loop_domain_[wrapDim(i)];
}

int64_t TensorDomain::posOf(IterDomain* id) const {
  NVF_ERROR(nDims() > 0, "Tried to find an axis in a 0-dim domain");
  int64_t i = 0;
  while (i < (int64_t)loop_domain_.size()) {
    if (loop_domain_[i] == id) {
      return i;
    }
    i++;
  }
  NVF_CHECK(false, "Provided id is not part of this domain.");
}

int64_t TensorDomain::rootPosOf(IterDomain* id) const {
  NVF_ERROR(
      !maybeRoot().empty(), "Tried to find an axis in a 0-dim root domain");
  auto it = std::find(maybeRoot().begin(), maybeRoot().end(), id);
  NVF_ERROR(it != maybeRoot().end(), "Provided id is not part of root domain.");
  return std::distance(maybeRoot().begin(), it);
}

void TensorDomain::broadcast(int64_t axis, Val* extent) {
  axis = nvfuser::wrapDim(axis, nDims() + 1);
  IterDomain* id = IterDomainBuilder(fusion()->zeroVal(), extent)
                       .iter_type(IterType::Broadcast)
                       .build();
  loop_domain_.insert(loop_domain_.begin() + axis, id);
  additional_ids_.push_back(id);
}

void TensorDomain::split(int64_t axis, Val* factor, bool inner_split) {
  NVF_ERROR(nDims() > 0, "Tried to do split on a 0-dim domain");
  axis = wrapDim(axis);

  IterDomain* id = this->axis(axis);

  auto split_ids = IterDomain::split(id, factor, inner_split);
  loop_domain_.erase(loop_domain_.begin() + axis);
  loop_domain_.insert(loop_domain_.begin() + axis, split_ids.second);
  loop_domain_.insert(loop_domain_.begin() + axis, split_ids.first);
  resetDomains();
}

// Merge "axis_o" and "axis_i" into 1 dimension
void TensorDomain::merge(int64_t axis_o, int64_t axis_i) {
  NVF_ERROR(nDims() > 0, "Tried to do merge on a 0-dim domain");
  axis_o = wrapDim(axis_o);
  axis_i = wrapDim(axis_i);

  NVF_CHECK(
      axis_o != axis_i,
      "Invalid merge detected, axes provided are the same axis.");

  IterDomain* first = axis(axis_o);
  IterDomain* second = axis(axis_i);

  IterDomain* merged_id = IterDomain::merge(first, second);

  // axis_o is the outer input of this merge but does not
  // automatically mean it's an outer domain in TensorDomain.
  auto td_outer_pos = axis_o < axis_i ? axis_o : axis_i;
  auto td_inner_pos = axis_o < axis_i ? axis_i : axis_o;

  loop_domain_.erase(loop_domain_.begin() + td_inner_pos);
  loop_domain_.erase(loop_domain_.begin() + td_outer_pos);
  loop_domain_.insert(loop_domain_.begin() + td_outer_pos, merged_id);
  resetDomains();
}

// Reorder axes according to map[old_pos] = new_pos
void TensorDomain::reorder(
    const std::unordered_map<int64_t, int64_t>& old2new_) {
  NVF_ERROR(
      nDims() != 0 || old2new_.empty(), "Tried to reorder a 0-dim domain");
  loop_domain_ = orderedAs(loop_domain_, old2new_);
  resetDomains();
}

std::vector<IterDomain*> TensorDomain::orderedAs(
    const std::vector<IterDomain*>& dom,
    const std::unordered_map<int64_t, int64_t>& old2new_) {
  NVF_ERROR(
      !dom.empty() || old2new_.empty(), "Tried to reorder a 0-dim domain");

  // Eventhough these checks are already in TensorView, we want to redo them as
  // we can enter this function from other places, not through TensorView

  auto new2old = ir_utils::normalizeOld2New(old2new_, (int64_t)dom.size());

  std::vector<IterDomain*> reordered_domain;
  std::transform(
      new2old.begin(),
      new2old.end(),
      std::back_inserter(reordered_domain),
      [dom](int64_t i) -> IterDomain* { return dom[i]; });

  return reordered_domain;
}

void TensorDomain::swizzle(SwizzleType swizzle_type, int64_t x, int64_t y) {
  NVF_ERROR(nDims() > 0, "Tried to do merge on a 0-dim domain");
  x = wrapDim(x);
  y = wrapDim(y);

  IterDomain* axis_x = axis(x);
  IterDomain* axis_y = axis(y);

  IterDomain* axis_out_x = nullptr;
  IterDomain* axis_out_y = nullptr;

  std::tie(axis_out_x, axis_out_y) =
      IterDomain::swizzle(swizzle_type, axis_x, axis_y);

  loop_domain_.erase(loop_domain_.begin() + x);
  loop_domain_.insert(loop_domain_.begin() + x, axis_out_x);

  loop_domain_.erase(loop_domain_.begin() + y);
  loop_domain_.insert(loop_domain_.begin() + y, axis_out_y);

  resetDomains();
}

void TensorDomain::swizzle(
    Swizzle2DType swizzle_type,
    int64_t x,
    int64_t y,
    SwizzleMode swizzle_mode) {
  NVF_ERROR(nDims() > 0, "Tried to do merge on a 0-dim domain");
  x = wrapDim(x);
  y = wrapDim(y);

  IterDomain* axis_x = axis(x);
  IterDomain* axis_y = axis(y);

  IterDomain* axis_out_x = nullptr;
  IterDomain* axis_out_y = nullptr;

  std::tie(axis_out_x, axis_out_y) =
      IterDomain::swizzle(swizzle_type, axis_x, axis_y, swizzle_mode);

  loop_domain_.erase(loop_domain_.begin() + x);
  loop_domain_.insert(loop_domain_.begin() + x, axis_out_x);

  loop_domain_.erase(loop_domain_.begin() + y);
  loop_domain_.insert(loop_domain_.begin() + y, axis_out_y);

  resetDomains();
}

std::vector<IterDomain*> TensorDomain::noReductions(
    const std::vector<IterDomain*>& td) {
  std::vector<IterDomain*> noReductionDomain;
  std::copy_if(
      td.begin(),
      td.end(),
      std::back_inserter(noReductionDomain),
      [](IterDomain* id) { return !id->isReduction() && !id->isStride(); });
  return noReductionDomain;
}

std::vector<IterDomain*> TensorDomain::noBroadcasts(
    const std::vector<IterDomain*>& td) {
  std::vector<IterDomain*> noBroadcastDomain;
  std::copy_if(
      td.begin(),
      td.end(),
      std::back_inserter(noBroadcastDomain),
      [](IterDomain* id) { return !id->isBroadcast(); });
  return noBroadcastDomain;
}

std::vector<IterDomain*> TensorDomain::noDevices(
    const std::vector<IterDomain*>& td) {
  std::vector<IterDomain*> noDeviceDomain;
  std::copy_if(
      td.begin(),
      td.end(),
      std::back_inserter(noDeviceDomain),
      [](IterDomain* id) { return !id->isDeviceDim(); });
  return noDeviceDomain;
}

/*static*/ std::vector<std::optional<bool>> TensorDomain::
    getContiguityFilledWith(
        const std::vector<IterDomain*>& allocation_domain,
        bool fill_value) {
  std::vector<std::optional<bool>> contiguity;
  contiguity.reserve(allocation_domain.size());
  for (auto id : allocation_domain) {
    if (id->isBroadcast() || id->isReduction()) {
      contiguity.emplace_back(std::nullopt);
    } else {
      contiguity.emplace_back(fill_value);
    }
  }
  return contiguity;
}

bool TensorDomain::hasBroadcast(const std::vector<IterDomain*>& td) {
  for (auto id : td) {
    if (id->isBroadcast()) {
      return true;
    }
  }
  return false;
}

bool TensorDomain::hasReduction(const std::vector<IterDomain*>& td) {
  for (auto id : td) {
    if (id->isReduction()) {
      return true;
    }
  }
  return false;
}

TensorDomain* TensorDomain::view(const AnalyzeViewResult& view_analysis) {
  NVF_ERROR(nDims() > 0, "Tried to view transform a 0-dim domain");
  return transformView(this, view_analysis);
}

TensorDomain* TensorDomain::flatten(int64_t start_dim, int64_t end_dim) {
  auto inp_domain = noReductions(logical());

  if (start_dim < 0) {
    start_dim += (int64_t)inp_domain.size();
  }
  if (end_dim < 0) {
    end_dim += (int64_t)inp_domain.size();
  }
  NVF_CHECK(
      start_dim >= 0 && start_dim < int64_t(inp_domain.size()),
      "Invalid start_dim ",
      start_dim);
  NVF_CHECK(
      end_dim >= 0 && end_dim < int64_t(inp_domain.size()),
      "Invalid end_dim ",
      end_dim);
  NVF_CHECK(start_dim <= end_dim, "start_dim must be <= end_dim");

  std::vector<IterDomain*> new_root_domain;
  new_root_domain.reserve(inp_domain.size());
  for (auto i : c10::irange((int64_t)inp_domain.size())) {
    bool is_rfactor_dim = i >= start_dim && i <= end_dim;
    auto inp_id = inp_domain[i];
    auto out_id = IterDomainBuilder(inp_id)
                      .is_rfactor_domain(is_rfactor_dim)
                      .extent(
                          (is_rfactor_dim && inp_id->hasExpandedExtent())
                              ? inp_id->expandedExtent()
                              : inp_id->extent())
                      .iter_type(
                          (is_rfactor_dim && inp_id->isBroadcast())
                              ? IterType::Iteration
                              : inp_id->getIterType())
                      .build();
    new_root_domain.push_back(out_id);
  }

  std::vector<IterDomain*> logical_domain;
  logical_domain.reserve(new_root_domain.size() - (end_dim - start_dim));
  for (auto i : c10::irange(start_dim)) {
    logical_domain.push_back(new_root_domain[i]);
  }

  IterDomain* merged_id = new_root_domain[start_dim];
  for (auto i : c10::irange(start_dim + 1, end_dim + 1)) {
    IterDomain* new_merged_id =
        IterDomainBuilder(
            merged_id->container()->zeroVal(),
            mul(merged_id->extent(), new_root_domain[i]->extent()))
            .is_rfactor_domain(true)
            .build();
    IrBuilder::create<Merge>(new_merged_id, merged_id, new_root_domain[i]);
    merged_id = new_merged_id;
  }
  logical_domain.push_back(merged_id);

  for (auto i : c10::irange(end_dim + 1, inp_domain.size())) {
    logical_domain.push_back(new_root_domain[i]);
  }

  return IrBuilder::create<TensorDomain>(
      new_root_domain,
      logical_domain,
      logical_domain,
      TensorDomain::getContiguityFilledWith(logical_domain, true));
}

// TODO: Rfactor a Welford

// pair is in order where second is the consumer of first
std::pair<TensorDomain*, TensorDomain*> TensorDomain::rFactor(
    const std::vector<int64_t>& axes_) {
  return TransformRFactor::runReplay(this, axes_);
}

void TensorDomain::setLoopDomain(std::vector<IterDomain*> new_loop_domain) {
<<<<<<< HEAD
=======
  // Check if new_loop_domain is a valid domain with no
  // redundancy. The logical domain is used as a reference to find if
  // there's any ID that's not covered by the new loop domain.
>>>>>>> 7d15424c
  std::vector<IterDomain*> reference;
  reference.reserve(logical_domain_.size() + additional_ids_.size());
  reference.insert(
      reference.end(), logical_domain_.begin(), logical_domain_.end());
<<<<<<< HEAD
=======
  // additional_ids_ are also considered part of the refernece domain
>>>>>>> 7d15424c
  reference.insert(
      reference.end(), additional_ids_.begin(), additional_ids_.end());
  auto [redundant_ids, additional_ids, unreachable_reference_ids] =
      ir_utils::compareDomainWithReference(new_loop_domain, reference);
  NVF_ERROR(
      redundant_ids.empty(),
      "Trying to set a loop domain with redundant IDs: ",
      toDelimitedString(redundant_ids));
  if (!unreachable_reference_ids.empty()) {
    NVF_ERROR(
        std::all_of(
            unreachable_reference_ids.begin(),
            unreachable_reference_ids.end(),
            [](const auto id) { return id->isBroadcast(); }),
        "Not all logical IDs are covered by loop domain. Loop: ",
        toDelimitedString(new_loop_domain),
        ". Unreachable logical IDs: ",
        toDelimitedString(unreachable_reference_ids));
  }
  loop_domain_ = std::move(new_loop_domain);
  initial_loop_domain_ = loop_domain_;
  resetDomains();
}

void TensorDomain::setAllocationDomain(
    std::vector<IterDomain*> new_allocation_domain,
    std::vector<std::optional<bool>> new_contiguity) {
  validateContiguity(new_allocation_domain, new_contiguity);

  ir_utils::validateDomainEquivalence(
      logical_domain_, new_allocation_domain, additional_ids_);

  allocation_domain_ = std::move(new_allocation_domain);
  contiguity_ = std::move(new_contiguity);
}

std::vector<IterDomain*> TensorDomain::allIDs() const {
  std::array<const std::vector<IterDomain*>*, 6> all_domains = {
      // initial_loop_domain_ is not enough if setLoopDomain is used
      // multiple times
      &loop_domain_,
      &logical_domain_,
      &root_domain_,
      &initial_loop_domain_,
      &allocation_domain_,
      &additional_ids_};
  VectorOfUniqueEntries<IterDomain*> discovered_ids;
  for (auto domain : all_domains) {
    discovered_ids.pushBack(*domain);
  }

  // We only care about IDs on the shortest path between domains
  std::unordered_multimap<IterDomain*, IterDomain*> out2in;
  for (auto i : c10::irange(all_domains.size() - 1)) {
    if (all_domains[i]->empty()) {
      continue;
    }
    for (auto j : c10::irange(i + 1, all_domains.size())) {
      if (all_domains[j]->empty()) {
        continue;
      }
      auto path = getExprsBetween<IRBFS>(
                      {all_domains[i]->begin(), all_domains[i]->end()},
                      {all_domains[j]->begin(), all_domains[j]->end()},
                      false)
                      .first;
      for (auto [expr, _] : path) {
        discovered_ids.pushBack(
            ir_utils::filterByType<IterDomain>(expr->outputs()));
        discovered_ids.pushBack(
            ir_utils::filterByType<IterDomain>(expr->inputs()));
        for (auto in : expr->inputs()) {
          for (auto out : expr->outputs()) {
            out2in.emplace(out->as<IterDomain>(), in->as<IterDomain>());
          }
        }
      }
    }
  }

  // Topological sort all IDs
  std::list<IterDomain*> ids_to_be_sorted(
      discovered_ids.begin(), discovered_ids.end());
  VectorOfUniqueEntries<IterDomain*> sorted_ids;
  while (!ids_to_be_sorted.empty()) {
    auto it = ids_to_be_sorted.begin();
    while (it != ids_to_be_sorted.end()) {
      auto in_it = out2in.find(*it);
      if (in_it == out2in.end() || sorted_ids.has(in_it->second)) {
        sorted_ids.pushBack(*it);
        it = ids_to_be_sorted.erase(it);
      } else {
        it++;
      }
    }
  }
  return sorted_ids.vector();
}

std::vector<Expr*> TensorDomain::allExprs() const {
  auto all_ids = allIDs();
  std::unordered_set<Val*> all_id_set{all_ids.begin(), all_ids.end()};

  VectorOfUniqueEntries<Expr*> exprs;
  for (auto id : all_ids) {
    auto def = id->definition();
    if (def == nullptr) {
      continue;
    }

    if (std::all_of(def->inputs().begin(), def->inputs().end(), [&](Val* inp) {
          return all_id_set.find(inp) != all_id_set.end();
        })) {
      exprs.pushBack(def);
    } else {
      NVF_ERROR(std::none_of(
          def->inputs().begin(), def->inputs().end(), [&](Val* inp) {
            return all_id_set.find(inp) != all_id_set.end();
          }));
    }
  }

  return exprs.vector();
}

Split::Split(
    IrBuilderPasskey passkey,
    IterDomain* outer,
    IterDomain* inner,
    IterDomain* in,
    Val* factor,
    bool inner_split)
    : Expr(passkey) {
  NVF_ERROR(
      factor->isIntegralScalar(),
      "Attempted to create a Split node with a non-integer factor.");
  addOutput(outer);
  addOutput(inner);
  addInput(in);
  // TODO add factor as an input, need to check Split::Split during validation
  // and need to check BestEffortReplay::findFirstMismatchedID addInput(factor);
  addAttribute(factor);
  addDataAttribute(inner_split);
}

Val* Split::isDivisible() const {
  return IrBuilder::isDivisibleExpr(in()->extent(), factor());
}

std::string Split::toString(int indent_size) const {
  std::stringstream ss;
  ss << (innerSplit() ? "Split: " : "Outer split: ");
  ss << in()->toString();
  ss << " by factor " << factor()->toString() << " -> ";
  ss << outer()->toString();
  ss << ", ";
  ss << inner()->toString();
  ss << "\n";
  return ss.str();
}

std::string Split::toInlineString(int indent_size) const {
  NVF_CHECK(false, "Split can not be printed inline");
}

NVFUSER_DEFINE_CLONE_AND_CREATE(Split)

Merge::Merge(
    IrBuilderPasskey passkey,
    IterDomain* out,
    IterDomain* outer,
    IterDomain* inner)
    : Expr(passkey) {
  addOutput(out);
  addInput(outer);
  addInput(inner);
}

std::string Merge::toString(int indent_size) const {
  std::stringstream ss;
  ss << "Merge: ";
  ss << outer()->toString();
  ss << " and ";
  ss << inner()->toString();
  ss << " -> ";
  ss << out()->toString();
  ss << "\n";
  return ss.str();
}

std::string Merge::toInlineString(int indent_size) const {
  NVF_CHECK(false, "Tensor op can not be printed inline");
}

NVFUSER_DEFINE_CLONE_AND_CREATE(Merge)

Swizzle::Swizzle(
    IrBuilderPasskey passkey,
    IterDomain* out_x,
    IterDomain* out_y,
    IterDomain* in_x,
    IterDomain* in_y,
    SwizzleType swizzle_type)
    : Expr(passkey) {
  addOutput(out_x);
  addOutput(out_y);
  addInput(in_x);
  addInput(in_y);
  addDataAttribute(swizzle_type);
}

std::string Swizzle::toString(int indent_size) const {
  std::stringstream ss;
  ss << swizzleType() << "(2D): ";
  ss << inX()->toString();
  ss << " , ";
  ss << inY()->toString();
  ss << " -> ";
  ss << outX()->toString();
  ss << " , ";
  ss << outY()->toString();
  ss << "\n";
  return ss.str();
}

std::string Swizzle::toInlineString(int indent_size) const {
  NVF_CHECK(false, "Tensor op can not be printed inline");
}

NVFUSER_DEFINE_CLONE_AND_CREATE(Swizzle)

Swizzle2D::Swizzle2D(
    IrBuilderPasskey passkey,
    IterDomain* out_x,
    IterDomain* out_y,
    IterDomain* in_x,
    IterDomain* in_y,
    Swizzle2DType swizzle_type,
    SwizzleMode swizzle_mode)
    : Expr(passkey) {
  addOutput(out_x);
  addOutput(out_y);
  addInput(in_x);
  addInput(in_y);
  addDataAttribute(swizzle_type);
  addDataAttribute(swizzle_mode);
}

std::string Swizzle2D::toString(int indent_size) const {
  std::stringstream ss;
  ss << swizzleType() << "(2D): ";
  ss << inX()->toString();
  ss << " , ";
  ss << inY()->toString();
  ss << " -> ";
  ss << outX()->toString();
  ss << " , ";
  ss << outY()->toString();
  ss << "\n";
  return ss.str();
}

std::string Swizzle2D::toInlineString(int indent_size) const {
  NVF_CHECK(false, "Tensor op can not be printed inline");
}

NVFUSER_DEFINE_CLONE_AND_CREATE(Swizzle2D)

Resize::Resize(
    IrBuilderPasskey passkey,
    IterDomain* out,
    IterDomain* in,
    Val* left,
    Val* right)
    : Expr(passkey) {
  addOutput(out);
  addInput(in);
  addAttribute(left);
  addAttribute(right);
}

std::string Resize::toString(int indent_size) const {
  std::stringstream ss;
  ss << "Resize: ";
  ss << in()->toString();
  ss << " by " << leftExpand()->toInlineString() << " and "
     << rightExpand()->toInlineString();
  ss << " -> ";
  ss << out()->toString();
  ss << "\n";
  return ss.str();
}

std::string Resize::toInlineString(int indent_size) const {
  NVF_CHECK(false, "Resize can not be printed inline");
}

NVFUSER_DEFINE_CLONE_AND_CREATE(Resize)

NamedScalar::NamedScalar(
    IrBuilderPasskey passkey,
    std::string name,
    DataType dtype)
    : Val(passkey, ValType::NamedScalar, dtype), name_(std::move(name)) {}

NamedScalar::NamedScalar(const NamedScalar* src, IrCloner* ir_cloner)
    : Val(src, ir_cloner), name_(src->name_) {}

NVFUSER_DEFINE_CLONE(NamedScalar)

bool NamedScalar::sameAs(const Statement* other) const {
  if (this == other) {
    return true;
  }
  if (!other->isA<NamedScalar>()) {
    return false;
  }
  return other->as<NamedScalar>()->name().compare(name()) == 0;
}

NamedScalar* NamedScalar::getParallelDim(ParallelType p_type) {
  NVF_ERROR(
      isParallelTypeThread(p_type),
      "Cannot get parallel dim of non thread type, received: ",
      p_type);
  NVF_ERROR(FusionGuard::getCurFusion() != nullptr);
  std::string parallel_dim = stringifyThreadSize(p_type);
  return IrBuilder::create<NamedScalar>(parallel_dim, DataType::Index);
}

NamedScalar* NamedScalar::getParallelIndex(ParallelType p_type) {
  NVF_ERROR(FusionGuard::getCurFusion() != nullptr);
  std::string parallel_ind = stringifyThread(p_type);
  return IrBuilder::create<NamedScalar>(parallel_ind, DataType::Index);
}

std::optional<ParallelType> NamedScalar::getParallelDim() const {
  if (stringifyThreadSize(ParallelType::TIDx).compare(name()) == 0) {
    return std::optional<ParallelType>(ParallelType::TIDx);
  } else if (stringifyThreadSize(ParallelType::TIDy).compare(name()) == 0) {
    return std::optional<ParallelType>(ParallelType::TIDy);
  } else if (stringifyThreadSize(ParallelType::TIDz).compare(name()) == 0) {
    return std::optional<ParallelType>(ParallelType::TIDz);
  } else if (stringifyThreadSize(ParallelType::BIDx).compare(name()) == 0) {
    return std::optional<ParallelType>(ParallelType::BIDx);
  } else if (stringifyThreadSize(ParallelType::BIDy).compare(name()) == 0) {
    return std::optional<ParallelType>(ParallelType::BIDy);
  } else if (stringifyThreadSize(ParallelType::BIDz).compare(name()) == 0) {
    return std::optional<ParallelType>(ParallelType::BIDz);
  }
  return std::nullopt;
}

std::optional<ParallelType> NamedScalar::getParallelIndex() const {
  if (stringifyThread(ParallelType::TIDx).compare(name()) == 0) {
    return std::optional<ParallelType>(ParallelType::TIDx);
  } else if (stringifyThread(ParallelType::TIDy).compare(name()) == 0) {
    return std::optional<ParallelType>(ParallelType::TIDy);
  } else if (stringifyThread(ParallelType::TIDz).compare(name()) == 0) {
    return std::optional<ParallelType>(ParallelType::TIDz);
  } else if (stringifyThread(ParallelType::BIDx).compare(name()) == 0) {
    return std::optional<ParallelType>(ParallelType::BIDx);
  } else if (stringifyThread(ParallelType::BIDy).compare(name()) == 0) {
    return std::optional<ParallelType>(ParallelType::BIDy);
  } else if (stringifyThread(ParallelType::BIDz).compare(name()) == 0) {
    return std::optional<ParallelType>(ParallelType::BIDz);
  }
  return std::nullopt;
}

PadOp::PadOp(
    IrBuilderPasskey passkey,
    TensorView* out,
    TensorView* inp,
    const std::vector<Val*>& pad_widths,
    Val* value)
    : Expr(passkey) {
  const auto ndims = TensorDomain::noReductions(inp->getLogicalDomain()).size();
  NVF_ERROR(
      pad_widths.size() % 2 == 0,
      "Invalid size of padding width vector: ",
      pad_widths.size(),
      ". Number of width vals must be even.");
  NVF_ERROR(
      pad_widths.size() == ndims * 2,
      "Invalid size of padding width vector: ",
      pad_widths.size(),
      ". All dimensions, padded or not, must have width vals. Use zero for non non-padded dimensions.");
  addOutput(out);
  addInput(inp);
  addInput(value);
  for (auto width : pad_widths) {
    NVF_CHECK(width != nullptr, "Padding width must not be nullptr");
    addInput(width);
  }
}

NVFUSER_DEFINE_CLONE_AND_CREATE(PadOp)

std::string PadOp::toString(int indent_size) const {
  std::stringstream ss;
  indent(ss, indent_size) << out()->toString() << "\n";
  indent(ss, indent_size) << "   = pad( " << in()->toString() << ", {"
                          << toDelimitedString(getPadWidths()) << "}"
                          << " )\n";
  return ss.str();
}

std::string PadOp::toInlineString(int indent_size) const {
  NVF_CHECK(false, "Tensor op can not be printed inline");
}

std::vector<int64_t> PadOp::getPaddedAxes() const {
  auto num_dims = (int64_t)out()->as<TensorView>()->getLogicalDomain().size();
  std::vector<int64_t> padded_axes;
  for (const auto i : c10::irange(num_dims)) {
    auto [left_pad, right_pad] = getPadWidths(i);
    // Filter out non-padded dimension
    if (left_pad->isZeroInt() && right_pad->isZeroInt()) {
      continue;
    }
    padded_axes.push_back(i);
  }
  return padded_axes;
}

std::vector<Val*> PadOp::getPadWidths() const {
  return {getPadWidthInputBegin(), getPadWidthInputEnd()};
}

std::pair<Val*, Val*> PadOp::getPadWidths(int64_t axis) const {
  auto num_dims = (int64_t)out()->as<TensorView>()->getLogicalDomain().size();
  axis = wrapDim(axis, num_dims);

  int64_t offset_even = (int64_t)axis * 2;
  int64_t offset_odd = offset_even + 1;
  return std::make_pair(
      (*(getPadWidthInputBegin() + offset_even))->as<Val>(),
      (*(getPadWidthInputBegin() + offset_odd))->as<Val>());
}

std::vector<PolymorphicValue> PadOp::evaluate(
    const ExpressionEvaluator& ee,
    const std::vector<PolymorphicValue>& inputs) const {
  const auto& in = inputs.at(0).as<at::Tensor>();

  std::vector<int64_t> pad_widths;
  auto pad_width_offset = getPadWidthInputOffset();
  auto num_dims = in.dim();

  for (auto i = num_dims - 1; i > -1; i--) {
    auto left_pad = (int64_t)inputs.at(pad_width_offset + 2 * i);
    auto right_pad = (int64_t)inputs.at(pad_width_offset + 2 * i + 1);
    pad_widths.push_back(left_pad);
    pad_widths.push_back(right_pad);
  }

  if (isComplexType(*out()->getDataType())) {
    std::complex<double> value =
        static_cast<std::complex<double>>(inputs.at(1));
    auto real = at::real(in);
    auto imag = at::imag(in);
    auto padded_real = at::pad(real, pad_widths, "constant", value.real());
    auto padded_imag = at::pad(imag, pad_widths, "constant", value.imag());
    return {at::complex(padded_real, padded_imag)};
  } else {
    double value = static_cast<double>(inputs.at(1));
    return {at::pad(in, pad_widths, "constant", value)};
  }
}

SliceOp::SliceOp(
    IrBuilderPasskey passkey,
    TensorView* out,
    TensorView* inp,
    const std::vector<Slice>& ranges)
    : Expr(passkey) {
  size_t ndims = TensorDomain::noReductions(inp->getLogicalDomain()).size();
  NVF_ERROR(
      ndims == ranges.size(),
      "The range vector must have the same number of Slice descriptors. Given: ",
      ranges.size(),
      ", Expected: ",
      ndims);

  addOutput(out);
  addInput(inp);
  for (const auto& range : ranges) {
    NVF_ERROR(range.start != nullptr, "nullptr not allowed");
    NVF_ERROR(range.stop != nullptr, "nullptr not allowed");
    NVF_ERROR(range.step != nullptr, "nullptr not allowed");
    addInput(range.start);
    addInput(range.stop);
    addInput(range.step);
  }
}

NVFUSER_DEFINE_CLONE_AND_CREATE(SliceOp)

std::string SliceOp::toString(int indent_size) const {
  std::stringstream ss;
  indent(ss, indent_size) << out()->toString() << "\n";
  indent(ss, indent_size) << "   = slice( " << in()->toString() << ", {";
  for (const auto& slice : getRanges()) {
    ss << " {"
       << toDelimitedString(std::vector<std::string>{
              slice.start->toString(),
              slice.stop->toString(),
              slice.step->toString()})
       << "}";
  }
  ss << " } )\n";
  return ss.str();
}

std::string SliceOp::toInlineString(int indent_size) const {
  NVF_CHECK(false, "Tensor op can not be printed inline");
}

std::vector<Slice> SliceOp::getRanges() const {
  const auto num_range_vals =
      std::distance(getRangeInputBegin(), getRangeInputEnd());
  NVF_ERROR(
      num_range_vals % 3 == 0,
      "Unexpected number of range vals: ",
      num_range_vals);
  auto ndims = num_range_vals / 3;
  std::vector<Slice> ranges(ndims);
  auto range_val_it = getRangeInputBegin();
  for (const auto i : c10::irange(ndims)) {
    ranges.at(i) = Slice{
        .start = *range_val_it,
        .stop = *(range_val_it + 1),
        .step = *(range_val_it + 2)};
    range_val_it += 3;
  }
  return ranges;
}

std::vector<PolymorphicValue> SliceOp::evaluate(
    const ExpressionEvaluator& ee,
    const std::vector<PolymorphicValue>& inputs) const {
  const auto& in = inputs.at(0).as<at::Tensor>();
  std::vector<at::indexing::TensorIndex> ranges;
  auto ranges_offset = getRangeInputOffset();
  auto num_dims = in.dim();
  for (const auto i : c10::irange(num_dims)) {
    auto start = (int64_t)inputs.at(ranges_offset + 3 * i);
    auto stop = (int64_t)inputs.at(ranges_offset + 3 * i + 1);
    auto step = (int64_t)inputs.at(ranges_offset + 3 * i + 2);
    ranges.emplace_back(at::indexing::Slice(start, stop, step));
  }
  return {in.index(ranges)};
}

CatOp::CatOp(
    IrBuilderPasskey passkey,
    Val* out,
    const std::vector<Val*>& inputs,
    int64_t concatenated_dim)
    : Expr(passkey) {
  addOutput(out);
  for (auto inp : inputs) {
    addInput(inp);
  }
  NVF_ERROR(
      concatenated_dim >= 0 &&
          concatenated_dim <
              static_cast<int64_t>(
                  ir_utils::getTv(out)->getLogicalDomain().size()),
      "Invalid dimension to concatenate: ",
      concatenated_dim);

  addDataAttribute(concatenated_dim);
}

CatOp::CatOp(
    IrBuilderPasskey passkey,
    Val* out,
    const std::vector<Val*>& inputs,
    int64_t concatenated_dim,
    Val* concatenated_domain_index,
    const std::vector<Val*>& preds)
    : Expr(passkey) {
  NVF_ERROR(
      passkey.ir_container_ != nullptr,
      "IrContainer must be provided to create a CatOp.");
  NVF_ERROR(
      passkey.ir_container_->isA<kir::Kernel>(),
      "Should only be used for Kernel container.");

  addOutput(out);
  for (auto inp : inputs) {
    addInput(inp);
  }
  addDataAttribute(concatenated_dim);
  addAttribute(concatenated_domain_index);
  for (auto pred : preds) {
    addAttribute(pred);
  }
}

NVFUSER_DEFINE_CLONE_AND_CREATE(CatOp)

std::string CatOp::toString(int indent_size) const {
  std::stringstream ss;
  indent(ss, indent_size) << output(0)->toString() << "\n";
  indent(ss, indent_size) << "   = cat( ";
  ss << toDelimitedString(inputs());
  ss << ", " << concatenatedDim();
  ss << " )\n";
  return ss.str();
}

std::string CatOp::toInlineString(int indent_size) const {
  NVF_CHECK(false, "Tensor op can not be printed inline");
}

Val* CatOp::getConcatenatedDomainIndex() const {
  NVF_ERROR(
      container()->isA<kir::Kernel>(),
      "Should only be used for Kernel container.");
  NVF_ERROR(!attributes().empty(), "No attribute found");
  NVF_ERROR(attribute(1) != nullptr, "nulllptr attribute is invalid");
  auto idx = attribute(1)->as<Val>();
  return idx;
}

Val* CatOp::getPred(int input_idx) const {
  NVF_ERROR(
      container()->isA<kir::Kernel>(),
      "Should only be used for Kernel container.");
  const auto num_input_tensors = static_cast<int64_t>(inputs().size());
  NVF_ERROR(input_idx < num_input_tensors, "Invalid input index: ", input_idx);
  const auto attr_idx = input_idx + 2;
  NVF_ERROR(
      attr_idx < static_cast<int64_t>(attributes().size()),
      "Invalid attribute index: ",
      attr_idx,
      ", number of attributes: ",
      attributes().size());
  auto attr = attributeVal(attr_idx);
  NVF_ERROR(attr != nullptr, "nullptr attribute is invalid");
  NVF_ERROR(
      attr->dtype() == DataType::Bool,
      "Attribute must be a Bool val: ",
      attr->toInlineString());
  auto pred = attr;
  return pred;
}

std::vector<PolymorphicValue> CatOp::evaluate(
    const ExpressionEvaluator& ee,
    std::unordered_map<const Val*, PolymorphicValue>& known_values) const {
  // CatOp is preceded by a PadOp internally.
  // For ATen evaluation, directly compute the unpadded inputs.
  std::vector<at::Tensor> unpadded_inputs;
  unpadded_inputs.reserve(inputs().size());
  int64_t concat_dim = concatenatedDim();
  for (Val* inp : inputs()) {
    NVF_CHECK(
        inp->definition() != nullptr && inp->definition()->isA<PadOp>(),
        "Expected CatOp to be preceded by a PadOp.");
    auto eval_i = ee.evaluate(inp->definition()->input(0), known_values);
    unpadded_inputs.push_back(eval_i.as<at::Tensor>());
  }
  return {at::cat(unpadded_inputs, concat_dim)};
}

MatmulOp::MatmulOp(IrBuilderPasskey passkey, Val* out, Val* in_a, Val* in_b)
    : Expr(passkey) {
  addOutput(out);
  addInput(in_a);
  addInput(in_b);
}

NVFUSER_DEFINE_CLONE_AND_CREATE(MatmulOp)

std::string MatmulOp::toString(int indent_size) const {
  std::stringstream ss;
  indent(ss, indent_size) << out()->toString() << "\n";
  indent(ss, indent_size + 1) << " = matmul(" << inA()->toString() << ",\n";
  indent(ss, indent_size + 1) << "          " << inB()->toString() << ")\n";
  return ss.str();
}

std::string MatmulOp::toInlineString(int indent_size) const {
  NVF_CHECK(false, "Tensor op can not be printed inline");
}

std::vector<PolymorphicValue> MatmulOp::evaluate(
    const ExpressionEvaluator& ee,
    const std::vector<PolymorphicValue>& inputs) const {
  const auto a = inputs.at(0).as<at::Tensor>();
  const auto b = inputs.at(1).as<at::Tensor>();
  return {at::matmul(a, b)};
}

LinearOp::LinearOp(
    IrBuilderPasskey passkey,
    Val* out,
    Val* in_a,
    Val* in_b,
    Val* bias)
    : Expr(passkey) {
  addOutput(out);
  addInput(in_a);
  addInput(in_b);

  if (bias != nullptr) {
    addInput(bias);
  }
}

NVFUSER_DEFINE_CLONE_AND_CREATE(LinearOp)

std::string LinearOp::toString(int indent_size) const {
  std::stringstream ss;
  indent(ss, indent_size) << out()->toString() << "\n";
  indent(ss, indent_size + 1) << " = linear(" << inA()->toString() << ",\n";
  indent(ss, indent_size + 1) << "          " << inB()->toString();
  if (has_bias()) {
    indent(ss, indent_size + 1) << ",\n          " << bias()->toString();
  }
  indent(ss, indent_size + 1) << ")\n";
  return ss.str();
}

std::string LinearOp::toInlineString(int indent_size) const {
  NVF_CHECK(false, "Tensor op can not be printed inline");
}

std::vector<PolymorphicValue> LinearOp::evaluate(
    const ExpressionEvaluator& ee,
    const std::vector<PolymorphicValue>& inputs) const {
  const auto in = inputs.at(0).as<at::Tensor>();
  auto weight = inputs.at(1).as<at::Tensor>();

  auto squeeze_device_dims = [](at::Tensor& t,
                                int64_t num_device_dims) -> void {
    // Record the initial shape for the error message.
    std::vector<int64_t> shape = t.sizes().vec();
    for ([[maybe_unused]] auto _ : c10::irange(num_device_dims)) {
      NVF_CHECK(
          t.size(0) == 1,
          "When the weight is >2D, expect its preceding dimensions and "
          "the bias's preceding dimensions to "
          "be DID-parallel and therefore size-1: ",
          shape);
      t = t.squeeze(0);
    }
  };

  // The squeezes and unsqueezes are currently required to support a sharded
  // linear layer. Remove them after #2563.
  auto num_device_dims = weight.dim() - 2;
  squeeze_device_dims(weight, num_device_dims);

  at::Tensor out;
  if (has_bias()) {
    auto bias = inputs.at(2).as<at::Tensor>();
    squeeze_device_dims(bias, num_device_dims);
    out = at::linear(in, weight, bias);
  } else {
    out = at::linear(in, weight);
  }

  for ([[maybe_unused]] auto _ : c10::irange(num_device_dims)) {
    out = out.unsqueeze(0);
  }
  return {out};
}

SdpaFwdOp::SdpaFwdOp(
    IrBuilderPasskey passkey,
    TensorView* output,
    TensorView* log_sumexp,
    TensorView* philox_seed,
    TensorView* philox_offset,
    Val* query,
    Val* key,
    Val* value,
    Val* dropout_p,
    Val* is_causal,
    Val* scale)
    : Expr(passkey) {
  addOutput(output);
  addOutput(log_sumexp);
  addOutput(philox_seed);
  addOutput(philox_offset);

  addInput(query);
  addInput(key);
  addInput(value);
  addInput(dropout_p);
  addInput(is_causal);
  if (scale != nullptr) {
    addInput(scale);
  }
}

NVFUSER_DEFINE_CLONE_AND_CREATE(SdpaFwdOp)

std::string SdpaFwdOp::toString(int indent_size) const {
  std::stringstream ss;
  indent(ss, indent_size) << attn_out()->toString() << ",\n";
  indent(ss, indent_size) << logsumexp()->toString() << ",\n";
  indent(ss, indent_size) << philox_seed()->toString() << ",\n";
  indent(ss, indent_size) << philox_offset()->toString() << "\n";
  indent(ss, indent_size + 1) << " = sdpa(" << query()->toString() << ",\n";
  indent(ss, indent_size + 1) << "          " << key()->toString() << ",\n";
  indent(ss, indent_size + 1) << "          " << value()->toString() << ",\n";
  indent(ss, indent_size + 1)
      << "          dropout_p = " << dropout_p()->toInlineString() << ",\n";
  indent(ss, indent_size + 1)
      << "          is_causal = " << is_causal()->toInlineString();
  if (scale() != nullptr) {
    indent(ss, indent_size + 1)
        << ",\n          scale = " << scale()->toInlineString();
  }
  indent(ss, indent_size + 1) << ")\n";
  return ss.str();
}

std::string SdpaFwdOp::toInlineString(int indent_size) const {
  NVF_CHECK(false, "Tensor op can not be printed inline");
}

std::vector<PolymorphicValue> SdpaFwdOp::evaluate(
    const ExpressionEvaluator& ee,
    const std::vector<PolymorphicValue>& inputs) const {
  auto query = inputs.at(0).as<at::Tensor>();
  auto key = inputs.at(1).as<at::Tensor>();
  auto value = inputs.at(2).as<at::Tensor>();

  const auto dropout_p = inputs.at(3).as<double>();
  const auto is_causal = inputs.at(4).as<bool>();

  // Temporary handling of DID parallelization see
  // https://github.com/NVIDIA/Fuser/issues/2563
  bool handle_device_dim = false;
  if (query.dim() == 5) {
    handle_device_dim = true;

    NVF_CHECK(key.dim() == 5 && value.dim() == 5);

    auto query_domain =
        TensorDomain::noReductions(this->query()->getLogicalDomain());
    auto key_domain =
        TensorDomain::noReductions(this->key()->getLogicalDomain());
    auto value_domain =
        TensorDomain::noReductions(this->value()->getLogicalDomain());
    NVF_CHECK(
        query_domain.front()->isDeviceDim(),
        "Only support DID parallelization on outermost axis");
    NVF_CHECK(
        key_domain.front()->isDeviceDim(),
        "Only support DID parallelization on outermost axis");
    NVF_CHECK(
        value_domain.front()->isDeviceDim(),
        "Only support DID parallelization on outermost axis");

    query = query.squeeze(0);
    key = key.squeeze(0);
    value = value.squeeze(0);
  }

  // Flash attention requires the last dimension to be padded to 8.
  // https://github.com/pytorch/pytorch/blob/c27882ffa8c1c7e4cf8ebc6c2f879e5b6c8814ad/aten/src/ATen/native/transformers/attention.cpp#L675-L677
  const auto last_dim_size = query.size(-1);
  auto pad_last_dim = [last_dim_size](
                          at::Tensor inp, int alignment_size) -> at::Tensor {
    if (last_dim_size % alignment_size == 0) {
      return inp;
    }
    auto pad_count = alignment_size - (last_dim_size % alignment_size);
    auto padded_inp = at::pad(inp, {0, pad_count});
    return padded_inp;
  };

  query = pad_last_dim(query, 8);
  key = pad_last_dim(key, 8);
  value = pad_last_dim(value, 8);

  // Conmpute scale using original size of last dimension
  double scale = inputs.size() > 5 ? inputs.back().as<double>()
                                   : 1.0 / std::sqrt(last_dim_size);

  // ATen reference:
  // https://github.com/pytorch/pytorch/blob/c27882ffa8c1c7e4cf8ebc6c2f879e5b6c8814ad/aten/src/ATen/native/transformers/attention.cpp#L680-L681
  auto
      [output,
       log_sumexp,
       cum_seq_q,
       cum_seq_k,
       query_seq_len,
       key_seq_len,
       philox_seed,
       philox_offset,
       debug_attn_mask] =
          at::_scaled_dot_product_flash_attention(
              query,
              key,
              value,
              dropout_p,
              is_causal,
              /*return_debug_mask=*/false,
              scale);

  // If the inputs were padded, slice the output to restore the original
  // size
  if (output.size(-1) != last_dim_size) {
    output = output.slice(-1, 0, last_dim_size);
  }

  // Add back the device dim axis for output.
  if (handle_device_dim) {
    output = output.unsqueeze(0);
    log_sumexp = log_sumexp.unsqueeze(0);
  }

  // We ignore cum_seq_q/k outputs since they are undefined tensors for
  // non-nested tensors. We do not store query/key_seq_len since they can be
  // computed in non-nested tensor directly. debug_attn_mask is ignored
  // since `return_debug_mask=false`.
  return {output, log_sumexp, philox_seed, philox_offset};
}

std::string Scope::toString(int indent_size) const {
  std::stringstream ss;
  for (auto expr : exprs()) {
    ss << expr->toString(indent_size);
  }
  return ss.str();
}

std::vector<Expr*>::iterator Scope::insert(
    std::vector<Expr*>::const_iterator pos,
    Expr* expr) {
  return exprs_.insert(pos, expr);
}

std::vector<Expr*>::iterator Scope::insert_before(Expr* ref, Expr* expr) {
  const auto it = std::find(exprs_.begin(), exprs_.end(), ref);
  NVF_ERROR(
      it != exprs_.end(),
      "Tried to insert ",
      expr,
      " before the reference: ",
      ref,
      " @ ",
      (size_t)ref,
      " however the reference was not found in this scope.");
  return insert(it, expr);
}

std::vector<Expr*>::iterator Scope::insert_after(Expr* ref, Expr* expr) {
  const auto it = std::find(exprs_.begin(), exprs_.end(), ref);
  NVF_ERROR(
      it != exprs_.end(),
      "Tried to insert ",
      expr,
      " after the reference: ",
      ref,
      " however the reference was not found in this scope.");
  return insert(it + 1, expr);
}

std::vector<Expr*>::iterator Scope::insert(size_t pos, Expr* expr) {
  const auto it = exprs_.begin() + (std::ptrdiff_t)pos;
  return insert(it, expr);
}

void Scope::erase(std::vector<Expr*>::const_iterator pos) {
  // Remove the scope of the expr if this is the scope
  [[maybe_unused]] auto expr = *pos;
  exprs_.erase(pos);
}

void Scope::erase(Expr* ref) {
  const auto it = std::find(exprs_.begin(), exprs_.end(), ref);
  if (it != exprs_.end()) {
    erase(it);
  }
}

void Scope::erase(size_t pos) {
  erase(exprs_.begin() + (std::ptrdiff_t)pos);
}

bool Scope::contains(Expr* expr) const {
  const auto it = std::find(exprs_.begin(), exprs_.end(), expr);
  return it != exprs_.end();
}

void Scope::clear() {
  exprs_.clear();
}

ForLoop::ForLoop(
    IrBuilderPasskey passkey,
    IterDomain* iter_domain,
    Val* index,
    Val* start,
    Val* stop,
    Val* step,
    bool vectorize,
    Val* vectorize_shift,
    bool unroll_required,
    CircularBufferLoopStage circular_buffer_loop_stage,
    int64_t circular_buffer_loop_stage_depth)
    : Expr(passkey) {
  NVF_ERROR(passkey.ir_container_ != nullptr);
  NVF_ERROR(
      passkey.ir_container_->isA<kir::Kernel>() ||
          passkey.ir_container_->isA<hir::HostIrContainer>(),
      "IR type only valid for Kernel or Host container.");
  NVF_ERROR(isIntegralType(index->dtype()));
  addInput(index);
  addInput(iter_domain);
  if (start == nullptr && iter_domain->isThread()) {
    start = NamedScalar::getParallelIndex(iter_domain->getParallelType());
  }
  if (step == nullptr) {
    if (iter_domain->isThread()) {
      step = NamedScalar::getParallelDim(iter_domain->getParallelType());
    } else {
      step = FusionGuard::getCurFusion()->oneVal();
    }
  }
  NVF_ERROR(
      index->dtype() == DataType::Index, "Loop index must be an index type.");
  NVF_ERROR(
      start == nullptr || start->dtype() == DataType::Index,
      "Loop start must be an index type.");
  NVF_ERROR(
      step->dtype() == DataType::Index, "Loop step must be an index type.");
  NVF_ERROR(
      stop == nullptr || stop->dtype() == DataType::Index,
      "Loop stop must be an index type.");
  addAttribute(start);
  addAttribute(stop);
  addAttribute(step);
  addDataAttribute(vectorize);
  addAttribute(vectorize_shift);
  addDataAttribute(unroll_required);
  addDataAttribute(circular_buffer_loop_stage);
  addDataAttribute(circular_buffer_loop_stage_depth);
  // Storing IR nodes as Attribute is not safe with IrCloner, but
  // fortunately kernel IR does not need this feature.
  addDataAttribute(Scope(this));
}

ForLoop::ForLoop(
    IrBuilderPasskey passkey,
    IterDomain* iter_domain,
    Val* index,
    CircularBufferLoopStage circular_buffer_loop_stage,
    int64_t circular_buffer_loop_stage_depth)
    : ForLoop(
          passkey,
          iter_domain,
          index,
          nullptr,
          nullptr,
          nullptr,
          !iter_domain->isBroadcast() &&
              isParallelTypeVectorize(iter_domain->getParallelType()),
          nullptr,
          false,
          circular_buffer_loop_stage,
          circular_buffer_loop_stage_depth) {}

ForLoop::ForLoop(IrBuilderPasskey passkey, IterDomain* iter_domain)
    : ForLoop(
          passkey,
          iter_domain,
          GpuLower::current()->getLoopIndexVariable(iter_domain),
          CircularBufferLoopStage::NotApplicable,
          0) {}

ForLoop::ForLoop(IrBuilderPasskey passkey, const ForLoop* other)
    : ForLoop(
          passkey,
          other->iter_domain(),
          other->index(),
          other->start(),
          other->stop(),
          other->step(),
          other->vectorize(),
          other->vectorize_shift(),
          other->isUnrollRequired(),
          other->circularBufferLoopStage(),
          other->circularBufferLoopStageDepth()) {}

std::string ForLoop::toString(int indent_size) const {
  std::stringstream ss;
  indent(ss, indent_size) << "FOR " << index()->toString() << " in "
                          << iter_domain()->toString() << ":\n"
                          << body().toString(indent_size + 1);
  return ss.str();
}

std::string ForLoop::toInlineString(int indent_size) const {
  NVF_CHECK(false, "Tensor op can not be printed inline");
}

bool ForLoop::isUnrollable() const {
  // Start and stop must be constant, must not be a broadcast
  // dimension, cannot be bound to a parallel dimension, must not be
  // vectorized.
  return start()->isConstScalar() && stop()->isConstScalar() &&
      !iter_domain()->isThread() && !iter_domain()->isDeviceDim() &&
      !iter_domain()->isBroadcast() && !vectorize();
}

bool ForLoop::isUnrolled() const {
  if (isUnrollRequired() && !isUnrollable()) {
    TORCH_WARN(
        "Unroll required but not possible. Register allocation disabled. Loop index: ",
        index()->toString());
    return false;
  }

  // Size-one loop will not be materialized as a loop, so return false
  if (start()->isZeroInt() && stop()->isOneInt()) {
    return false;
  }

  // Unroll if required.
  if (isUnrollRequired()) {
    return true;
  }

  // Don't unroll if not possible
  if (!isUnrollable()) {
    return false;
  }

  // Unrolling is technically possible but avoided
  if (iter_domain()->getParallelType() == ParallelType::Unswitch) {
    // Use ParallelType::Unroll if unrolling is desired. Note that
    // unswitched size-one loops are not unrolled as they are not
    // materialized as actual for-loops.
    return false;
  }

  return true;
}

Val* ForLoop::start() const {
  if (attributeVal(0) != nullptr) {
    return attributeVal(0);
  } else {
    // clang-tidy complains without this
    NVF_ERROR(iter_domain() != nullptr);
    return iter_domain()->start();
  }
}

Val* ForLoop::stop() const {
  if (attributeVal(1) != nullptr) {
    return attributeVal(1);
  } else {
    // clang-tidy complains without this
    NVF_ERROR(iter_domain() != nullptr);
    return iter_domain()->extent();
  }
}

Val* ForLoop::step() const {
  NVF_ERROR(attributeVal(2) != nullptr);
  return attributeVal(2);
}

Val* ForLoop::simplifiedStop() const {
  if (simplified_stop_ == nullptr) {
    simplified_stop_ = GpuLower::hasCurrent()
        ? GpuLower::current()->commonScalarMap().hoistScalar(stop(), {})
        : stop();
  }
  return simplified_stop_;
}

bool ForLoop::isTrivial() const {
  // These loops are not materialized
  if (vectorize() || iter_domain()->isBroadcast() ||
      iter_domain()->isStride() || iter_domain()->isMma() ||
      iter_domain()->isBulk() || iter_domain()->isDeviceDim()) {
    return true;
  }

  if (index()->isConstScalar() || index()->definition() != nullptr) {
    return true;
  }

  // By default, a parallelized loop would look like:
  //
  //   for (int x = threadIdx.x; x < stop; x += blockDim.x) {
  //     do_some_comp(x);
  //   }
  //
  // When stop is guaranteed to be smaller or equal to the number of
  // threads, the for-loop is not necessary. In the above case, we
  // would just generate the loop body without the for clause but
  // references to the loop index replaced by the loop start value.
  //
  // When the loop end is the same as the IterDomain extent, the
  // assumption can be safely made. This is more conservative than
  // necessary since the loop stop value just needs to be <= the
  // IterDomain extent. However, at this point, this conservative
  // analysis seems sufficient.
  if (stop() == iter_domain()->extent() && iter_domain()->isThread()) {
    return true;
  }

  // Extent-1 loop: for (int i = 0; i < 1; ++i) {
  if (start()->isZeroInt() && simplifiedStop()->isOneInt() &&
      step()->isOneInt()) {
    return true;
  }

  // Another extent-1 loop: for (int i = N - 1; i < N; ++i) {
  if (start()->definition() != nullptr &&
      start()->definition()->isA<BinaryOp>() &&
      start()->definition()->as<BinaryOp>()->getBinaryOpType() ==
          BinaryOpType::Sub &&
      start()->definition()->as<BinaryOp>()->lhs() == stop() &&
      start()->definition()->as<BinaryOp>()->rhs()->isOneInt()) {
    return true;
  }

  if (start()->isConstScalar() && simplifiedStop()->isConstScalar() &&
      start()->evaluate().as<int64_t>() + 1 ==
          simplifiedStop()->evaluate().as<int64_t>() &&
      step()->isOneInt()) {
    return true;
  }

  return false;
}

namespace {

//! A utility class to check if an expression of a particular type exists
class ExprFinder : kir::ConstIrVisitor {
 public:
  //! True if expr or any of its nested expressions is a type included in
  //! expr_types
  static bool exists(
      const Expr* expr,
      const std::unordered_set<std::type_index>& expr_types) {
    ExprFinder finder(expr_types);
    finder.handle(std::vector<const Expr*>{expr});
    return finder.is_found_;
  }

 private:
  ExprFinder(const std::unordered_set<std::type_index>& expr_types)
      : expr_types_(expr_types) {}

  using kir::ConstIrVisitor::handle;

  void dispatch(const Expr* expr) final {
    if (expr_types_.find(typeid(*expr)) != expr_types_.end()) {
      is_found_ = true;
      return;
    }
    kir::ConstIrVisitor::dispatch(expr);
  }

 private:
  const std::unordered_set<std::type_index>& expr_types_;
  bool is_found_ = false;
};

} // namespace

bool ForLoop::isGroup() const {
  //! True if loop is grouped. The IterDomain of the loop must have
  //! ParallelType::Group, but it isn't sufficient as the loop may be
  //! for an initialization expression, for which the loop shold not
  //! be grouped. Make sure a GroupedGridReduction is found.
  if (iter_domain()->getParallelType() != ParallelType::Group) {
    return false;
  }

  return ExprFinder::exists(
      this,
      {typeid(GroupedReductionOp),
       typeid(kir::GroupedGridReduction),
       typeid(kir::GroupedGridWelford)});
}

NVFUSER_DEFINE_CLONE_AND_CREATE(ForLoop)

SdpaBwdOp::SdpaBwdOp(
    IrBuilderPasskey passkey,
    TensorView* grad_query,
    TensorView* grad_key,
    TensorView* grad_value,
    TensorView* grad_output,
    TensorView* query,
    TensorView* key,
    TensorView* value,
    TensorView* output,
    TensorView* log_sumexp,
    Val* dropout_p,
    Val* is_causal,
    TensorView* philox_seed,
    TensorView* philox_offset,
    Val* scale)
    : Expr(passkey) {
  addOutput(grad_query);
  addOutput(grad_key);
  addOutput(grad_value);
  addInput(grad_output);
  addInput(query);
  addInput(key);
  addInput(value);
  addInput(output);
  addInput(log_sumexp);
  addInput(dropout_p);
  addInput(is_causal);
  addInput(philox_seed);
  addInput(philox_offset);
  if (scale != nullptr) {
    addInput(scale);
  }
}

NVFUSER_DEFINE_CLONE_AND_CREATE(SdpaBwdOp)

std::string SdpaBwdOp::toString(int indent_size) const {
  std::stringstream ss;
  indent(ss, indent_size) << grad_query()->toString() << ",\n";
  indent(ss, indent_size) << grad_key()->toString() << ",\n";
  indent(ss, indent_size) << grad_value()->toString() << "\n";
  indent(ss, indent_size + 1)
      << " = sdpa_bwd(" << grad_attn()->toString() << ",\n";
  indent(ss, indent_size + 1) << "          " << query()->toString() << ",\n";
  indent(ss, indent_size + 1) << "          " << key()->toString() << ",\n";
  indent(ss, indent_size + 1) << "          " << value()->toString() << ",\n";
  indent(ss, indent_size + 1)
      << "          " << attn_out()->toString() << ",\n";
  indent(ss, indent_size + 1)
      << "          logsum_exp = " << logsumexp()->toString() << ",\n";
  indent(ss, indent_size + 1)
      << "          dropout_p = " << dropout_p()->toInlineString() << ",\n";
  indent(ss, indent_size + 1)
      << "          is_causal = " << is_causal()->toInlineString() << ",\n";
  indent(ss, indent_size + 1)
      << "          philox_seed = " << philox_seed()->toString() << ",\n";
  indent(ss, indent_size + 1)
      << "          philox_offset = " << philox_offset()->toString() << ",\n";
  if (scale() != nullptr) {
    indent(ss, indent_size + 1)
        << ",\n          scale = " << scale()->toInlineString();
  }
  indent(ss, indent_size + 1) << ")\n";
  return ss.str();
}

std::string SdpaBwdOp::toInlineString(int indent_size) const {
  NVF_CHECK(false, "Tensor op can not be printed inline");
}

std::vector<PolymorphicValue> SdpaBwdOp::evaluate(
    const ExpressionEvaluator& ee,
    const std::vector<PolymorphicValue>& inputs) const {
  // Backward tensor inputs: grad_input, query, key, value, output,
  // logsumexp, max_q/k Temporary handling of DID parallelization. See
  // https://github.com/NVIDIA/Fuser/issues/2563
  bool first_dim_is_did = this->key()->as<TensorView>()->axis(0)->isDeviceDim();
  auto out_grad = inputs[0].as<at::Tensor>();
  if (first_dim_is_did) {
    NVF_CHECK(out_grad.dim() == 5, "Expected 5D but found ", out_grad.sizes());
  } else {
    NVF_CHECK(out_grad.dim() == 4, "Expected 4D but found ", out_grad.sizes());
  }

  std::vector<at::Tensor> bwd_inputs;
  for (auto idx : c10::irange(6)) {
    auto in_tensor = inputs.at(idx).as<at::Tensor>();
    // Removing the size 1 from sharded axis from tensors.
    if (first_dim_is_did) {
      in_tensor = in_tensor.squeeze(0);
    }
    bwd_inputs.push_back(in_tensor);
  }
  const auto dropout_p = inputs.at(6).as<double>();
  const auto is_causal = inputs.at(7).as<bool>();
  const auto philox_seed = inputs.at(8).as<at::Tensor>();
  const auto philox_offset = inputs.at(9).as<at::Tensor>();

  // Flash attention requires the last dimension to be padded to 8.
  // https://github.com/pytorch/pytorch/blob/c27882ffa8c1c7e4cf8ebc6c2f879e5b6c8814ad/aten/src/ATen/native/transformers/attention.cpp#L675-L677
  const auto last_dim_size = bwd_inputs[0].size(-1);
  auto pad_last_dim = [last_dim_size](
                          at::Tensor inp, int alignment_size) -> at::Tensor {
    if (last_dim_size % alignment_size == 0) {
      return inp;
    }
    auto pad_count = alignment_size - (last_dim_size % alignment_size);
    auto padded_inp = at::pad(inp, {0, pad_count});
    return padded_inp;
  };

  // Conmpute scale using original size of last dimension
  double scale = inputs.size() > 10 ? inputs.back().as<double>()
                                    : 1.0 / std::sqrt(last_dim_size);

  // ATen reference:
  // https://github.com/pytorch/pytorch/blob/c27882ffa8c1c7e4cf8ebc6c2f879e5b6c8814ad/aten/src/ATen/native/transformers/attention.cpp#L680-L681
  // cum_seq_q/k are undefined tensors for non-nested input tensors.
  auto [grad_query, grad_key, grad_value] =
      at::_scaled_dot_product_flash_attention_backward(
          /*grad_output=*/pad_last_dim(bwd_inputs[0], 8),
          /*query=*/pad_last_dim(bwd_inputs[1], 8),
          /*key=*/pad_last_dim(bwd_inputs[2], 8),
          /*value=*/pad_last_dim(bwd_inputs[3], 8),
          /*output=*/pad_last_dim(bwd_inputs[4], 8),
          /*logsumexp=*/bwd_inputs[5],
          /*cum_seq_q=*/at::Tensor(),
          /*cum_seq_k=*/at::Tensor(),
          // Note: ATen implementation expects max_q/max_k as scalars.
          /*max_q=*/bwd_inputs[1].size(2),
          /*max_k=*/bwd_inputs[2].size(2),
          /*dropout_p=*/dropout_p,
          /*is_causal=*/is_causal,
          /*philox_seed=*/philox_seed,
          /*philox_offset=*/philox_offset,
          /*scale=*/scale);

  // If the inputs were padded, slice the gradsto restore the original size
  auto slice_last_dim = [last_dim_size](at::Tensor output) -> at::Tensor {
    if (output.size(-1) != last_dim_size) {
      return output;
    }
    return output.slice(-1, 0, last_dim_size);
  };

  // Add device dimension back to outputs.
  if (first_dim_is_did) {
    grad_query = grad_query.unsqueeze(0);
    grad_key = grad_key.unsqueeze(0);
    grad_value = grad_value.unsqueeze(0);
  }

  return {
      slice_last_dim(grad_query),
      slice_last_dim(grad_key),
      slice_last_dim(grad_value)};
}

} // namespace nvfuser<|MERGE_RESOLUTION|>--- conflicted
+++ resolved
@@ -3670,20 +3670,14 @@
 }
 
 void TensorDomain::setLoopDomain(std::vector<IterDomain*> new_loop_domain) {
-<<<<<<< HEAD
-=======
   // Check if new_loop_domain is a valid domain with no
   // redundancy. The logical domain is used as a reference to find if
   // there's any ID that's not covered by the new loop domain.
->>>>>>> 7d15424c
   std::vector<IterDomain*> reference;
   reference.reserve(logical_domain_.size() + additional_ids_.size());
   reference.insert(
       reference.end(), logical_domain_.begin(), logical_domain_.end());
-<<<<<<< HEAD
-=======
   // additional_ids_ are also considered part of the refernece domain
->>>>>>> 7d15424c
   reference.insert(
       reference.end(), additional_ids_.begin(), additional_ids_.end());
   auto [redundant_ids, additional_ids, unreachable_reference_ids] =
