// clang-format off
/*
 * SPDX-FileCopyrightText: Copyright (c) 2023-present NVIDIA CORPORATION & AFFILIATES.
 * All rights reserved.
 * SPDX-License-Identifier: BSD-3-Clause
 */
// clang-format on
#include <device_lower/lower2device.h>
#include <disjoint_set.h>
#include <dynamic_transform.h>
#include <exceptions.h>
#include <host_ir/container.h>
#include <ir/cloner.h>
#include <ir/interface_nodes.h>
#include <ir/iostream.h>
#include <ir/utils.h>
#include <kernel.h>
#include <kernel_ir.h>
#include <logical_domain_map.h>
#include <multidevice/utils.h>
#include <ops/arith.h>
#include <runtime/allocations.h>
#include <transform_iter.h>
#include <transform_rfactor.h>
#include <transform_view.h>
#include <type.h>

#include <torch/nn/options/embedding.h>

#include <complex>
#include <iterator>
#include <limits>
#include <numeric>
#include <sstream>
#include <string>

namespace nvfuser {

FullOp::FullOp(IrBuilderPasskey passkey, Val* out, Val* fill_value)
    : Expr(passkey) {
  if (out->isA<TensorView>()) {
    auto tv_logical = out->as<TensorView>()->getLogicalDomain();
    for (auto id : tv_logical) {
      addInput(id->extent());
    }
  }
  addInput(fill_value);
  addOutput(out);
}

std::string FullOp::toString(int indent_size) const {
  std::stringstream ss;
  indent(ss, indent_size) << output(0)->toString() << "\n";
  indent_size++;
  indent(ss, indent_size) << " = full({";
  for (auto i : arange(inputs().size())) {
    if (i == inputs().size() - 1) {
      ss << "}";
    }
    if (i > 0) {
      ss << ", ";
    }
    ss << input(i)->toInlineString(indent_size);
  }
  ss << ");\n";
  return ss.str();
}

std::string FullOp::toInlineString(int indent_size) const {
  NVF_CHECK(false, "Tensor op can not be printed inline");
}

std::vector<PolymorphicValue> FullOp::evaluate(
    const ExpressionEvaluator& ee,
    const std::vector<PolymorphicValue>& inputs) const {
  std::vector<int64_t> shape;
  for (auto i : arange(inputs.size() - 1)) {
    shape.push_back(inputs.at(i).as<int64_t>());
  }
  DataType dtype = getFillValue()->getDataType().value();
  const auto options =
      at::TensorOptions().device(at::kCUDA).dtype(data_type_to_aten(dtype));
  using namespace PolymorphicValue_functions;
  return {at::full(shape, toScalar(inputs.back()), options)};
}

NVFUSER_DEFINE_CLONE_AND_CREATE(FullOp)

SelectOp::SelectOp(
    IrBuilderPasskey passkey,
    Val* out,
    Val* in,
    int64_t dim,
    Val* index)
    : Expr(passkey) {
  addInput(in);
  addInput(index);
  addOutput(out);
  addDataAttribute(dim);
}

std::string SelectOp::toString(int indent_size) const {
  std::stringstream ss;
  indent(ss, indent_size) << output(0)->toString() << "\n";
  indent_size++;
  indent(ss, indent_size) << " = select( " << input(0)->toString()
                          << ", axis = " << getIndexedID()
                          << ", index = " << input(1)->toString() << " )\n";
  return ss.str();
}

std::string SelectOp::toInlineString(int indent_size) const {
  NVF_CHECK(false, "Tensor op can not be printed inline");
}

IterDomain* SelectOp::getIndexedID() const {
  return TensorDomain::noReductions(
             ir_utils::getTvInput(this)->getLogicalDomain())
      .at(dim());
}

std::vector<PolymorphicValue> SelectOp::evaluate(
    const ExpressionEvaluator& ee,
    const std::vector<PolymorphicValue>& inputs) const {
  const auto& in = inputs.at(0).as<at::Tensor>();
  int64_t dimension = dim();
  int64_t index = (int64_t)inputs.at(1);
  return {in.select(dimension, index)};
}

NVFUSER_DEFINE_CLONE_AND_CREATE(SelectOp)

IndexSelectOp::IndexSelectOp(
    IrBuilderPasskey passkey,
    Val* out,
    Val* in,
    int64_t dim,
    Val* indices)
    : Expr(passkey) {
  addInput(in);
  addInput(indices);
  addOutput(out);
  addDataAttribute(dim);
}

std::string IndexSelectOp::toString(int indent_size) const {
  std::stringstream ss;
  indent(ss, indent_size) << output(0)->toString() << "\n";
  indent_size++;
  indent(ss, indent_size) << " = indexSelect( ";
  ss << input(0)->toString() << ", dim = " << dim() << ", "
     << input(1)->toString() << " )\n";
  return ss.str();
}

std::string IndexSelectOp::toInlineString(int indent_size) const {
  NVF_CHECK(false, "Tensor op can not be printed inline");
}

IterDomain* IndexSelectOp::getIndexedID() const {
  return TensorDomain::noReductions(
             ir_utils::getTvInput(this)->getLogicalDomain())
      .at(dim());
}

IterDomain* IndexSelectOp::getConsumerOfIndexedID() const {
  return ir_utils::getTvOutput(this)->getLogicalDomain().at(dim());
}

std::vector<PolymorphicValue> IndexSelectOp::evaluate(
    const ExpressionEvaluator& ee,
    const std::vector<PolymorphicValue>& inputs) const {
  const auto& in = inputs.at(0).as<at::Tensor>();
  int64_t dimension = dim();
  const auto& indices = inputs.at(1).as<at::Tensor>().squeeze();
  return {at::index_select(in, dimension, indices)};
}

NVFUSER_DEFINE_CLONE_AND_CREATE(IndexSelectOp)

IndexPutAccumulateOp::IndexPutAccumulateOp(
    IrBuilderPasskey passkey,
    Val* out,
    Val* acc,
    Val* index,
    Val* value)
    : Expr(passkey) {
  addInput(acc);
  addInput(index);
  addInput(value);
  addOutput(out);
}

std::string IndexPutAccumulateOp::toString(int indent_size) const {
  std::stringstream ss;
  indent(ss, indent_size) << output(0)->toString() << "\n";
  indent_size++;
  indent(ss, indent_size) << " = indexPutAccumulate( ";
  ss << input(0)->toString() << ", " << input(1)->toString() << ", "
     << input(2)->toString() << " )\n";
  return ss.str();
}

std::string IndexPutAccumulateOp::toInlineString(int indent_size) const {
  NVF_CHECK(false, "Tensor op can not be printed inline");
}

IterDomain* IndexPutAccumulateOp::getIndexingIDOfValue() const {
  return TensorDomain::noReductions(valueTv()->getLogicalDomain()).front();
}

IterDomain* IndexPutAccumulateOp::getIndexingID() const {
  return TensorDomain::noReductions(indexTv()->getLogicalDomain()).front();
}

std::vector<PolymorphicValue> IndexPutAccumulateOp::evaluate(
    const ExpressionEvaluator& ee,
    const std::vector<PolymorphicValue>& inputs) const {
  return {at::index_put(
      /*self=*/inputs.at(0).as<at::Tensor>(),
      /*indices=*/{inputs.at(1).as<at::Tensor>()},
      /*values=*/inputs.at(2).as<at::Tensor>(),
      /*accumulate=*/true)};
}

NVFUSER_DEFINE_CLONE_AND_CREATE(IndexPutAccumulateOp)

GatherOp::GatherOp(
    IrBuilderPasskey passkey,
    Val* out,
    Val* in,
    int64_t dim,
    Val* indices,
    bool exact_sizes)
    : Expr(passkey) {
  addInput(in);
  addInput(indices);
  addOutput(out);
  addDataAttribute(dim);
  addDataAttribute(exact_sizes);
}

std::string GatherOp::toString(int indent_size) const {
  std::stringstream ss;
  indent(ss, indent_size) << output(0)->toString() << "\n";
  indent_size++;
  indent(ss, indent_size) << " = "
                          << (exactSizes() ? "takeAlongAxis" : "torchGather")
                          << "( " << input(0)->toString();
  if (exactSizes()) {
    ss << ", " << input(1)->toString() << ", dim = " << dim() << " )\n";
  } else {
    ss << ", dim = " << dim() << ", " << input(1)->toString() << " )\n";
  }
  return ss.str();
}

std::string GatherOp::toInlineString(int indent_size) const {
  NVF_CHECK(false, "Tensor op can not be printed inline");
}

IterDomain* GatherOp::getIndexedID() const {
  return TensorDomain::noReductions(lookupTv()->getLogicalDomain()).at(dim());
}

IterDomain* GatherOp::getConsumerOfIndexedID() const {
  return ir_utils::getTvOutput(this)->getLogicalDomain().at(dim());
}

std::vector<PolymorphicValue> GatherOp::evaluate(
    const ExpressionEvaluator& ee,
    const std::vector<PolymorphicValue>& inputs) const {
  const auto& input = inputs.at(0).as<at::Tensor>();
  const auto& index = inputs.at(1).as<at::Tensor>();
  auto dimension = dim();
  if (exactSizes()) {
    return {at::take_along_dim(input, index, dimension)};
  } else {
    return {at::gather(input, dimension, index)};
  }
}

NVFUSER_DEFINE_CLONE_AND_CREATE(GatherOp)

ScatterOp::ScatterOp(
    IrBuilderPasskey passkey,
    ScatterOpType type,
    Val* out,
    Val* self,
    int64_t dim,
    Val* index,
    Val* src)
    : Expr(passkey) {
  addInput(self);
  addInput(index);
  addInput(src);
  addOutput(out);
  addDataAttribute(dim);
  addDataAttribute(type);
}

std::string ScatterOp::toString(int indent_size) const {
  std::stringstream ss;
  indent(ss, indent_size) << output(0)->toString() << "\n";
  indent_size++;
  indent(ss, indent_size) << " =" << getScatterOpType() << "(";
  ss << "self = " << selfTv()->toString() << ", dim = " << dim()
     << ", src = " << input(2)->toString() << ", idx = " << input(1)->toString()
     << " )\n";
  return ss.str();
}

std::string ScatterOp::toInlineString(int indent_size) const {
  NVF_CHECK(false, "Scatter op can not be printed inline");
}

IterDomain* ScatterOp::getIndexedID() const {
  return ir_utils::getTvOutput(this)->getLogicalDomain().at(dim());
}

std::vector<PolymorphicValue> ScatterOp::evaluate(
    const ExpressionEvaluator& ee,
    const std::vector<PolymorphicValue>& inputs) const {
  const auto& input = inputs.at(0).as<at::Tensor>();
  const auto& index = inputs.at(1).as<at::Tensor>();
  const auto& src = inputs.at(2).as<at::Tensor>();
  auto dimension = dim();
  return {at::scatter(input, dimension, index, src)};
}

NVFUSER_DEFINE_CLONE_AND_CREATE(ScatterOp)

IotaOp::IotaOp(
    IrBuilderPasskey passkey,
    Val* out,
    Val* length,
    Val* start,
    Val* step)
    : Expr(passkey) {
  NVF_CHECK(isIntegralType(*length->getDataType()));
  addInput(length);
  NVF_CHECK(start->getDataType() == step->getDataType());
  NVF_CHECK(start->getDataType() == out->getDataType());
  addInput(start);
  addInput(step);
  addOutput(out);
}

std::string IotaOp::toString(int indent_size) const {
  std::stringstream ss;
  indent(ss, indent_size) << output(0)->toString();
  ss << "\n";
  indent_size++;
  indent(ss, indent_size) << " = iota(" << length()->toString() << ", "
                          << start()->toString() << ", " << step()->toString()
                          << ", " << dtype() << ");\n";
  return ss.str();
}

std::string IotaOp::toInlineString(int indent_size) const {
  NVF_CHECK(false, "Tensor op can not be printed inline");
}

std::vector<PolymorphicValue> IotaOp::evaluate(
    const ExpressionEvaluator& ee,
    const std::vector<PolymorphicValue>& inputs) const {
  const auto options =
      at::TensorOptions().device(at::kCUDA).dtype(data_type_to_aten(dtype()));
  int64_t length = (int64_t)inputs.at(0);

  if (isIntegralType(dtype())) {
    int64_t start = (int64_t)inputs.at(1);
    int64_t step = (int64_t)inputs.at(2);
    int64_t end = start + step * length;
    return {at::arange(start, end, step, options)};
  } else if (isFloatingPointType(dtype())) {
    double start = (double)inputs.at(1);
    double step = (double)inputs.at(2);
    // Due to rounding error, it can be hard to guarantee the size of
    // the output of arange to be exactly length, so we generate a
    // larger tensor and truncate it to length.
    double end = start + step * ((double)length + 1);
    return {at::arange(start, end, step, options).narrow(0, 0, length)};
  } else {
    NVF_THROW("Unsupported dtype in IotaOp evaluator: ", dtype());
  }
}

NVFUSER_DEFINE_CLONE_AND_CREATE(IotaOp)

EyeOp::EyeOp(IrBuilderPasskey passkey, Val* out, DataType dtype)
    : Expr(passkey) {
  if (out->isA<TensorView>()) {
    addInput(out->as<TensorView>()->getLogicalDomain()[0]->extent());
    if (out->as<TensorView>()->getLogicalDomain()[1] !=
        out->as<TensorView>()->getLogicalDomain()[0]) {
      addInput(out->as<TensorView>()->getLogicalDomain()[1]->extent());
    }
  }
  addOutput(out);
  addDataAttribute(dtype);
}

std::string EyeOp::toString(int indent_size) const {
  std::stringstream ss;
  indent(ss, indent_size) << output(0)->toString() << "\n";
  indent_size++;
  indent(ss, indent_size) << " = eye(" << input(0)->toString() << ", "
                          << dtype() << ");\n";
  return ss.str();
}

std::string EyeOp::toInlineString(int indent_size) const {
  NVF_CHECK(false, "Tensor op can not be printed inline");
}
std::vector<PolymorphicValue> EyeOp::evaluate(
    const ExpressionEvaluator& ee,
    const std::vector<PolymorphicValue>& inputs) const {
  const auto options =
      at::TensorOptions().device(at::kCUDA).dtype(data_type_to_aten(dtype()));
  int64_t nrows = (int64_t)inputs.at(0);
  if (inputs.size() > 1) {
    int64_t ncols = (int64_t)inputs.at(1);
    return {at::eye(nrows, ncols, options)};
  } else {
    return {at::eye(nrows, options)};
  }
}

NVFUSER_DEFINE_CLONE_AND_CREATE(EyeOp)

UnaryOp::UnaryOp(IrBuilderPasskey passkey, UnaryOpType type, Val* out, Val* in)
    : Expr(passkey) {
  addOutput(out);
  addInput(in);
  addDataAttribute(type);
}

std::vector<PolymorphicValue> UnaryOp::evaluate(
    const ExpressionEvaluator& ee,
    const std::vector<PolymorphicValue>& inputs) const {
  using namespace PolymorphicValue_functions;

  const auto& in = inputs.at(0);
  if (!in.hasValue()) {
    return {std::monostate{}};
  }

  switch (getUnaryOpType()) {
    case UnaryOpType::Neg:
      return {-in};
    case UnaryOpType::Cast:
      if (in.is<at::Tensor>()) {
        return {PolymorphicValue(
            in.as<at::Tensor>().to(data_type_to_aten(out()->dtype())))};
      } else if (isIntegralType(*out()->getDataType())) {
        return {PolymorphicValue((int64_t)in)};
      } else if (isFloatingPointType(*out()->getDataType())) {
        return {PolymorphicValue((double)in)};
      } else if (out()->getDataType() == DataType::Bool) {
        return {PolymorphicValue((bool)in)};
      } else if (isComplexType(*out()->getDataType())) {
        return {PolymorphicValue((std::complex<double>)in)};
      } else {
        NVF_THROW("dtype not supported in evaluator: ", *out()->getDataType());
      }
    case UnaryOpType::Reciprocal:
      return {1.0 / in};
      break;
    case UnaryOpType::Abs:
      return {abs(in)};
      break;
    case UnaryOpType::LogicalNot:
      return {!in};
      break;
    case UnaryOpType::BitwiseNot:
      return {~in};
      break;
    case UnaryOpType::BitCeil:
      return {static_cast<int64_t>(
          std::bit_ceil(static_cast<uint64_t>(in.as<int64_t>())))};
      break;
    case UnaryOpType::Erf:
      return {erf(in)};
      break;
    case UnaryOpType::ToUnsignedSmemAddr:
      return {(int64_t)(unsigned)in};
      break;
    case UnaryOpType::AdjustPartialLdMatrixAddrInTuring8:
    case UnaryOpType::AdjustPartialLdMatrixAddrInTuring16:
      return {in};
      break;
    case UnaryOpType::Dereference:
      if (*out()->getDataType() == DataType::Float) {
        return {PolymorphicValue((double)*(float*)in)};
      } else {
        NVF_THROW("dtype not supported in evaluator: ", *out()->getDataType());
      }
      break;
    case UnaryOpType::Sigmoid:
      return {in.as<at::Tensor>().sigmoid()};
      break;
    case UnaryOpType::Tanh:
      return {in.as<at::Tensor>().tanh()};
      break;
    case UnaryOpType::Relu:
      return {at::relu(in.as<at::Tensor>())};
      break;
    case UnaryOpType::Gelu:
      return {at::gelu(in.as<at::Tensor>())};
      break;
    case UnaryOpType::Exp:
      return {at::exp(in.as<at::Tensor>())};
      break;
    case UnaryOpType::Sin:
      return {in.as<at::Tensor>().sin()};
      break;
    case UnaryOpType::Signbit:
      return {signbit(in)};
      break;
    case UnaryOpType::Cos:
      return {in.as<at::Tensor>().cos()};
      break;
    case UnaryOpType::BitCast:
      NVF_CHECK(
          dataTypeSizeByte(input(0)->dtype()) ==
              dataTypeSizeByte(out()->dtype()),
          "BitCast only works for types of the same size");
      if (isComplexType(input(0)->dtype()) &&
          std::holds_alternative<ArrayType>(out()->dtype().type)) {
        // view_as_real case.
        auto vec_type = std::get<ArrayType>(out()->dtype().type);
        auto inp_scalar_type = getTypeFromComplexType(input(0)->dtype());
        NVF_CHECK(
            *vec_type.type == inp_scalar_type,
            "Output type must be the same as the scalar type of the complex "
            "input.");
        NVF_CHECK(
            vec_type.size == 2,
            "Expected output to be array of size 2, found array of size ",
            vec_type.size);
        return {in.as<at::Tensor>()};
      } else {
        return {in.as<at::Tensor>().view(data_type_to_aten(out()->dtype()))};
      }
      break;
    case UnaryOpType::Rsqrt:
      return {in.as<at::Tensor>().rsqrt()};
      break;
    case UnaryOpType::Real:
      return {at::real(in.as<at::Tensor>())};
      break;
    case UnaryOpType::Imag:
      return {at::imag(in.as<at::Tensor>())};
      break;
    case UnaryOpType::Tan:
      return {in.as<at::Tensor>().tan()};
      break;
    case UnaryOpType::IsFinite:
      return {at::isfinite(in.as<at::Tensor>())};
      break;
    default:
      NVF_CHECK(
          false,
          "Unexpected operator type ",
          getUnaryOpType(),
          " in ",
          toString());
  }
}

void UnaryOp::printHelper(std::stringstream& ss, std::string input) const {
  auto op_type = getUnaryOpType();

  if (auto inline_uop = inline_op_str(op_type)) {
    ss << inline_uop.value() << input;
  } else {
    if (op_type == UnaryOpType::Cast) {
      std::optional<std::string> cast_str = cast_func_str(std::make_pair(
          in()->getDataType().value(), out()->getDataType().value()));
      NVF_ERROR(cast_str != std::nullopt, "Unsupported Cast");
      ss << cast_str.value();
    } else {
      ss << op_type;
      if (out()->getDataType().value() == DataType::Float &&
          needFloatSuffix(op_type)) {
        ss << "f";
      }
    }
    ss << "(" << input << ")";
  }
}

std::string UnaryOp::toString(int indent_size) const {
  std::stringstream ss;
  bool istvop = ir_utils::isTvOp(this);
  indent(ss, indent_size) << out()->toString();
  if (istvop) {
    ss << "\n";
    indent_size++;
    indent(ss, indent_size);
  }
  ss << " = ";
  printHelper(ss, in()->toString());
  ss << ";\n";
  return ss.str();
}

std::string UnaryOp::toInlineString(int indent_size) const {
  checkInlineable(this);
  std::stringstream ss;
  printHelper(ss, in()->toInlineString());
  return ss.str();
}

std::string UnaryOp::getGraphvizLabel() const {
  std::stringstream ss;
  ss << getOpString() << "(" << getUnaryOpType() << ")";
  return ss.str();
}

NVFUSER_DEFINE_CLONE_AND_CREATE(UnaryOp)

BinaryOp::BinaryOp(
    IrBuilderPasskey passkey,
    BinaryOpType type,
    Val* out,
    Val* lhs,
    Val* rhs)
    : Expr(passkey) {
  addOutput(out);
  addInput(lhs);
  addInput(rhs);
  addDataAttribute(type);
}

std::vector<PolymorphicValue> BinaryOp::evaluate(
    const ExpressionEvaluator& ee,
    const std::vector<PolymorphicValue>& inputs) const {
  using namespace PolymorphicValue_functions;
  const auto& lhs = inputs.at(0);
  const auto& rhs = inputs.at(1);

  switch (getBinaryOpType()) {
    case BinaryOpType::Add:
      return {lhs + rhs};
      break;
    case BinaryOpType::Sub:
      return {lhs - rhs};
      break;
    case BinaryOpType::Mul:
      return {lhs * rhs};
      break;
    case BinaryOpType::Div:
      NVF_CHECK(
          !rhs.is<int64_t>() || rhs != 0, "Integer division by zero detected");
      return {lhs / rhs};
      break;
    case BinaryOpType::Mod:
      NVF_CHECK(rhs != 0, "Modulo zero detected");
      return {lhs % rhs};
      break;
    case BinaryOpType::Fmod:
      NVF_CHECK(rhs != 0, "Float modulo zero detected");
      return {fmod(lhs, rhs)};
      break;
    case BinaryOpType::CeilDiv:
      NVF_CHECK(rhs != 0, "CeilDiv by zero detected");
      return {ceildiv(lhs, rhs)};
      break;
    case BinaryOpType::LogicalAnd:
      return {lhs && rhs};
      break;
    case BinaryOpType::LogicalOr:
      return {lhs || rhs};
      break;
    case BinaryOpType::BitwiseAnd:
      return {lhs & rhs};
      break;
    case BinaryOpType::BitwiseOr:
      return {lhs | rhs};
      break;
    case BinaryOpType::BitwiseXor:
      return {lhs ^ rhs};
      break;
    case BinaryOpType::Eq:
      return {eq(lhs, rhs)};
      break;
    case BinaryOpType::NE:
      return {ne(lhs, rhs)};
      break;
    case BinaryOpType::GT:
      return {gt(lhs, rhs)};
      break;
    case BinaryOpType::GE:
      return {ge(lhs, rhs)};
      break;
    case BinaryOpType::LT:
      return {lt(lhs, rhs)};
      break;
    case BinaryOpType::LE:
      return {le(lhs, rhs)};
      break;
    case BinaryOpType::Max:
      return {max(lhs, rhs)};
      break;
    case BinaryOpType::Min:
      return {min(lhs, rhs)};
      break;
    case BinaryOpType::Gcd:
      return {gcd(lhs, rhs)};
      break;
    case BinaryOpType::Lshift:
      return {lhs << rhs};
      break;
    case BinaryOpType::Rshift:
      return {lhs >> rhs};
      break;
    case BinaryOpType::Complex:
      return {at::complex(lhs.as<at::Tensor>(), rhs.as<at::Tensor>())};
      break;
    case BinaryOpType::Pow:
      return {pow(lhs, rhs)};
      break;
    default:
      NVF_CHECK(
          false,
          "Unexpected operator type: ",
          getBinaryOpType(),
          " in ",
          toString());
  }
}

void BinaryOp::printHelper(
    std::stringstream& ss,
    int indent_size,
    std::string lhs,
    std::string rhs) const {
  bool istvop = ir_utils::isTvOp(this);
  auto op_type = getBinaryOpType();
  if (auto inline_bop = inline_op_str(op_type)) {
    ss << lhs;
    if (istvop) {
      ss << "\n";
      indent(ss, indent_size);
    }
    ss << " " << inline_bop.value() << " ";
    ss << rhs;
  } else {
    ss << op_type;
    if (out()->getDataType().value() == DataType::Float &&
        needFloatSuffix(op_type)) {
      ss << "f";
    }
    ss << "(" << lhs;
    if (istvop) {
      ss << "\n";
      indent(ss, indent_size);
    }
    ss << ", " << rhs << ")";
  }
}

std::string BinaryOp::toString(int indent_size) const {
  std::stringstream ss;
  bool istvop = ir_utils::isTvOp(this);
  indent(ss, indent_size) << out();

  // tensor operations tend to be long, break them up into multiple lines
  if (istvop) {
    ss << "\n";
    indent_size++;
    indent(ss, indent_size);
  }

  ss << " = ";
  printHelper(ss, indent_size, lhs()->toString(), rhs()->toString());
  ss << ";\n";
  return ss.str();
}

std::string BinaryOp::toInlineString(int indent_size) const {
  checkInlineable(this);
  std::stringstream ss;
  printHelper(
      ss, indent_size, lhs()->toInlineString(), rhs()->toInlineString());
  return ss.str();
}

std::string BinaryOp::getGraphvizLabel() const {
  std::stringstream ss;
  ss << getOpString() << "(" << getBinaryOpType() << ")";
  return ss.str();
}

NVFUSER_DEFINE_CLONE_AND_CREATE(BinaryOp)

TernaryOp::TernaryOp(
    IrBuilderPasskey passkey,
    TernaryOpType type,
    Val* out,
    Val* in1,
    Val* in2,
    Val* in3)
    : Expr(passkey) {
  addOutput(out);
  addInput(in1);
  addInput(in2);
  addInput(in3);
  addDataAttribute(type);
}

std::vector<PolymorphicValue> TernaryOp::evaluate(
    const ExpressionEvaluator& ee,
    const std::vector<PolymorphicValue>& inputs) const {
  using namespace PolymorphicValue_functions;
  const auto& a = inputs.at(0);
  const auto& b = inputs.at(1);
  const auto& c = inputs.at(2);
  switch (getTernaryOpType()) {
    case TernaryOpType::Clamp:
      return {std::min(std::max(a, b), c)};
      break;
    case TernaryOpType::Lerp:
      // This is the same lerp computed in helpers.cu
      // https://math.stackexchange.com/a/1798323
      return {(c < 0.5) ? a + c * (b - a) : b - (b - a) * (1.0 - c)};
      break;
    case TernaryOpType::Threshold:
      return {(a <= b) ? c : a};
      break;
    case TernaryOpType::Where:
      return {a.as<bool>() ? b : c};
      break;
    default:
      NVF_CHECK(
          false,
          "Unexpected operator type: ",
          getTernaryOpType(),
          " in ",
          toString());
  }
}

void TernaryOp::printHelper(
    std::stringstream& ss,
    int indent_size,
    std::string in1,
    std::string in2,
    std::string in3) const {
  bool istvop = ir_utils::isTvOp(this);
  ss << getTernaryOpType() << "(" << in1;
  if (istvop) {
    ss << "\n";
    indent(ss, indent_size);
  }
  ss << ", " << in2;
  if (istvop) {
    ss << "\n";
    indent(ss, indent_size);
  }
  ss << ", " << in3 << ")";
}

std::string TernaryOp::toString(int indent_size) const {
  std::stringstream ss;
  bool istvop = ir_utils::isTvOp(this);
  indent(ss, indent_size);
  ss << out()->toString();

  // tensor operations tend to be long, break them up into multiple lines
  if (istvop) {
    ss << "\n";
    indent_size++;
    indent(ss, indent_size);
  }

  ss << " = ";
  printHelper(
      ss, indent_size, in1()->toString(), in2()->toString(), in3()->toString());
  ss << ";\n";
  return ss.str();
}

std::string TernaryOp::toInlineString(int indent_size) const {
  checkInlineable(this);
  std::stringstream ss;
  printHelper(
      ss,
      indent_size,
      in1()->toInlineString(),
      in2()->toInlineString(),
      in3()->toInlineString());
  return ss.str();
}

std::string TernaryOp::getGraphvizLabel() const {
  std::stringstream ss;
  ss << getOpString() << "(" << getTernaryOpType() << ")";
  return ss.str();
}

NVFUSER_DEFINE_CLONE_AND_CREATE(TernaryOp)

ArrayConstruct::ArrayConstruct(
    IrBuilderPasskey passkey,
    Val* output,
    std::vector<Val*> inputs)
    : Expr(passkey) {
  NVF_ERROR(!inputs.empty(), "Cannot create an array with no members.");
  addOutput(output);
  DataType input_dtype = DataType::Null;
  for (auto in : inputs) {
    addInput(in);
    auto in_dtype_opt = in->getDataType();
    NVF_ERROR(in_dtype_opt.has_value());
    if (input_dtype == DataType::Null) {
      input_dtype = *in_dtype_opt;
    } else {
      NVF_CHECK(
          input_dtype == *in_dtype_opt,
          "All inputs to ArrayConstruct must have the same data type");
    }
  }
  auto expected_output_dtype =
      ArrayType{std::make_shared<DataType>(input_dtype), inputs.size()};
  NVF_CHECK(
      output->getDataType() == expected_output_dtype,
      "Output of ArrayConstruct must be an array of the same data type as the "
      "inputs");
}

std::string ArrayConstruct::toString(int indent_size) const {
  std::stringstream ss;
  indent(ss, indent_size) << out()->toString() << " = {"
                          << toDelimitedString(inputs()) << "}\n";
  return ss.str();
}

std::string ArrayConstruct::toInlineString(int indent_size) const {
  std::stringstream ss;
  ss << "{ " << toDelimitedInlineString(inputs()) << " }";
  return ss.str();
}

std::vector<PolymorphicValue> ArrayConstruct::evaluate(
    const ExpressionEvaluator& ee,
    const std::vector<PolymorphicValue>& inputs) const {
  return {PolymorphicValue(inputs)};
}

NVFUSER_DEFINE_CLONE_AND_CREATE(ArrayConstruct)

ReverseArray::ReverseArray(IrBuilderPasskey passkey, Val* output, Val* input)
    : Expr(passkey) {
  NVF_ERROR(
      std::holds_alternative<ArrayType>(input->dtype().type),
      "Cannot reverse a non-array type.");
  NVF_ERROR(
      std::holds_alternative<ArrayType>(output->dtype().type),
      "Cannot reverse a non-array type.");
  auto input_array_type = std::get<ArrayType>(input->dtype().type);
  auto output_array_type = std::get<ArrayType>(output->dtype().type);
  NVF_ERROR(
      input_array_type.type == output_array_type.type,
      "Cannot reverse an array of type ",
      input_array_type.type,
      " into an array of type ",
      output_array_type.type);
  NVF_ERROR(
      input_array_type.size == output_array_type.size,
      "Cannot reverse an array of size ",
      input_array_type.size,
      " into an array of size ",
      output_array_type.size);
  addOutput(output);
  addInput(input);
}

std::string ReverseArray::toString(int indent_size) const {
  std::stringstream ss;
  indent(ss, indent_size) << out()->toString() << " = ReverseArray("
                          << in()->toString() << ")\n";
  return ss.str();
}

std::string ReverseArray::toInlineString(int indent_size) const {
  std::stringstream ss;
  ss << "ReverseArray(" << in()->toInlineString() << ")";
  return ss.str();
}

std::vector<PolymorphicValue> ReverseArray::evaluate(
    const ExpressionEvaluator& ee,
    const std::vector<PolymorphicValue>& inputs) const {
  NVF_ERROR(inputs.size() == 1, "ReverseArray expects 1 input");
  PolymorphicValue array = inputs.at(0);
  auto& vec = array.as<std::vector>();
  std::reverse(vec.begin(), vec.end());
  return {std::move(array)};
}

NVFUSER_DEFINE_CLONE_AND_CREATE(ReverseArray)

GetItem::GetItem(IrBuilderPasskey passkey, Val* output, Val* array, Val* index)
    : Expr(passkey) {
  addOutput(output);
  addInput(array);
  addInput(index);
  NVF_ERROR(
      *(std::get<ArrayType>(array->dtype().type).type) == output->dtype(),
      "GetItem array input must have a data type");
}

std::string GetItem::toString(int indent_size) const {
  std::stringstream ss;
  indent(ss, indent_size) << out()->toString() << " = " << array()->toString()
                          << "[" << index()->toString() << "]\n";
  return ss.str();
}

std::string GetItem::toInlineString(int indent_size) const {
  std::stringstream ss;
  ss << "(" << array()->toInlineString() << ")[" << index()->toInlineString()
     << "]";
  return ss.str();
}

std::vector<PolymorphicValue> GetItem::evaluate(
    const ExpressionEvaluator& ee,
    const std::vector<PolymorphicValue>& inputs) const {
  NVF_ERROR(inputs.size() == 2, "GetItem expects 2 inputs");
  return {PolymorphicValue(inputs.at(0)[inputs.at(1)])};
}

NVFUSER_DEFINE_CLONE_AND_CREATE(GetItem)

StructConstruct::StructConstruct(
    IrBuilderPasskey passkey,
    Val* output,
    const std::vector<std::pair<std::string, Val*>>& fields)
    : Expr(passkey) {
  NVF_ERROR(!fields.empty(), "Cannot create a struct with no members.");
  auto output_dtype = std::get<StructType>(output->dtype().type);
  NVF_ERROR(
      output_dtype.fields.size() == fields.size(),
      "StructConstruct output must have the same number of fields as the "
      "inputs");
  auto it = output_dtype.fields.begin();
  for (const auto& field : fields) {
    NVF_ERROR(
        it->name == field.first,
        "StructConstruct field names must match the output");
    NVF_ERROR(
        *(it->type) == field.second->dtype(),
        "StructConstruct field ",
        field.first,
        " must have the same data type as the output");
    addDataAttribute(field.first);
    addInput(field.second);
    it++;
  }
  addOutput(output);
}

std::string StructConstruct::toString(int indent_size) const {
  std::stringstream ss;
  indent(ss, indent_size) << out()->toString() << " = { ";
  for (int64_t i : arange((int64_t)inputs().size())) {
    if (i > 0) {
      ss << ", ";
    }
    ss << attribute<std::string>(i) << " = " << input(i)->toString();
  }
  ss << " }\n";
  return ss.str();
}

std::string StructConstruct::toInlineString(int indent_size) const {
  std::stringstream ss;
  ss << "{ ";
  for (int64_t i : arange((int64_t)inputs().size())) {
    if (i > 0) {
      ss << ", ";
    }
    ss << attribute<std::string>(i) << " = " << input(i)->toInlineString();
  }
  ss << " }";
  return ss.str();
}

std::vector<PolymorphicValue> StructConstruct::evaluate(
    const ExpressionEvaluator& ee,
    const std::vector<PolymorphicValue>& inputs) const {
  NVF_ERROR(
      this->inputs().size() == inputs.size(),
      "StructConstruct expects ",
      this->inputs().size(),
      " inputs");
  PolymorphicValue struct_ =
      std::get<StructType>(output(0)->dtype().type).create();
  for (int64_t i : arange((int64_t)inputs.size())) {
    struct_->*attribute<std::string>(i) = inputs.at(i);
  }
  return {std::move(struct_)};
}

NVFUSER_DEFINE_CLONE_AND_CREATE(StructConstruct)

GetAttr::GetAttr(
    IrBuilderPasskey passkey,
    Val* output,
    Val* struct_,
    std::string attr)
    : Expr(passkey) {
  NVF_ERROR(
      std::get<StructType>(struct_->dtype().type).fieldDataType(attr) ==
          output->dtype(),
      "Data type mismatch for GetAttr");
  addOutput(output);
  addInput(struct_);
  addDataAttribute(std::move(attr));
}

std::string GetAttr::toString(int indent_size) const {
  std::stringstream ss;
  indent(ss, indent_size) << out()->toString() << " = " << struct_()->toString()
                          << "." << attr() << "\n";
  return ss.str();
}

std::string GetAttr::toInlineString(int indent_size) const {
  std::stringstream ss;
  ss << "(" << struct_()->toInlineString() << ")." << attr();
  return ss.str();
}

std::vector<PolymorphicValue> GetAttr::evaluate(
    const ExpressionEvaluator& ee,
    const std::vector<PolymorphicValue>& inputs) const {
  NVF_ERROR(inputs.size() == 1, "GetAttr expects 1 input");
  return {inputs.at(0)->*attr()};
}

NVFUSER_DEFINE_CLONE_AND_CREATE(GetAttr)

GetMetaData::GetMetaData(IrBuilderPasskey passkey, Val* output, Val* input)
    : Expr(passkey) {
  addOutput(output);
  addInput(input);
  NVF_ERROR(
      out()->dtype() == metaDataTypeOf(in()),
      "Data type mismatch for GetMetaData")
}

std::string GetMetaData::toString(int indent_size) const {
  std::stringstream ss;
  indent(ss, indent_size) << out()->toString() << " = getMetaData("
                          << in()->toString() << ")\n";
  return ss.str();
}

std::string GetMetaData::toInlineString(int indent_size) const {
  std::stringstream ss;
  ss << "getMetaData(" << ir_utils::varName(in()) << ")";
  return ss.str();
}

NVFUSER_DEFINE_CLONE_AND_CREATE(GetMetaData)

TensorConstruct::TensorConstruct(
    IrBuilderPasskey passkey,
    TensorView* output,
    Val* input)
    : Expr(passkey) {
  addOutput(output);
  addInput(input);
}

std::string TensorConstruct::toString(int indent_size) const {
  std::stringstream ss;
  indent(ss, indent_size) << out()->toString() << " = TensorConstruct("
                          << in()->toString() << ")\n";
  return ss.str();
}

std::string TensorConstruct::toInlineString(int indent_size) const {
  NVF_CHECK(false, "Tensor op can not be printed inline");
}

std::vector<PolymorphicValue> TensorConstruct::evaluate(
    const ExpressionEvaluator& ee,
    const std::vector<PolymorphicValue>& inputs) const {
  NVF_ERROR(inputs.size() == 1, "TensorConstruct expects 1 input");
  using namespace PolymorphicValue_functions;
  return {toTensor(inputs.at(0))};
}

NVFUSER_DEFINE_CLONE_AND_CREATE(TensorConstruct)

RNGOp::RNGOp(
    IrBuilderPasskey passkey,
    RNGOpType type,
    Val* out,
    DataType dtype,
    std::vector<Val*> parameters,
    Val* philox_seed,
    Val* philox_offset,
    Val* philox_index)
    : Expr(passkey) {
  if (auto tv_out = dynamic_cast<TensorView*>(out)) {
    for (auto id : tv_out->getLogicalDomain()) {
      NVF_CHECK(!id->isReduction(), "Output of RNGOp can not have reduction");
      addInput(id->extent());
    }
  }
  for (auto v : parameters) {
    addInput(v);
  }
  if (philox_seed || philox_offset) {
    NVF_CHECK(
        philox_seed && philox_offset,
        "If either philox_seed or philox_offset is provided, the other must be "
        "also");
    addInput(philox_seed);
    addInput(philox_offset);
  }
  addOutput(out);
  RNGOp::Attributes attr{type, dtype, parameters.size()};
  addDataAttribute(attr);
  // adding nullptr to attributes triggers assert. Though I question if this
  // should be the default behavior and any use of attributes should check for
  // nullptr instead.
  if (philox_index) {
    addAttribute(philox_index);
  }
}

std::string RNGOp::toString(int indent_size) const {
  std::stringstream ss;
  indent(ss, indent_size);
  ss << output(0)->toString() << "\n";
  indent_size++;
  indent(ss, indent_size);
  ss << " = ";
  ss << getRNGOpType() << "({" << toDelimitedString(getShape()) << "}, ";
  if (!getParameters().empty()) {
    ss << toDelimitedString(getParameters()) << ", ";
  }
  ss << dtype();
  auto seed = getRNGSeedVal();
  if (seed) {
    ss << ", " << seed->toInlineString();
  }
  ss << ");\n";
  return ss.str();
}

std::string RNGOp::toInlineString(int indent_size) const {
  NVF_CHECK(false, "Tensor op can not be printed inline");
}

int64_t RNGOp::getOutputDims() const {
  int64_t ndims = 0;
  if (auto tv_out = dynamic_cast<TensorView*>(output(0))) {
    ndims = (int64_t)tv_out->getLogicalDomain().size();
  }
  return ndims;
}

NVFUSER_DEFINE_CLONE_AND_CREATE(RNGOp)

BroadcastOp::BroadcastOp(
    IrBuilderPasskey passkey,
    Val* out,
    Val* in,
    std::vector<bool> is_broadcast_dims)
    : Expr(passkey) {
  auto out_type = out->getValType().value();
  auto in_type = in->getValType().value();

  NVF_ERROR(
      (out_type == ValType::TensorView && in_type == ValType::TensorView) ||
          (out_type == ValType::TensorIndex && in_type == ValType::TensorIndex),
      "Cannot braodcast a non-tensor object.");

  addOutput(out);
  addInput(in);

  // Validate the broadcast flags when this expr is created with
  // TensorView. Broadcast with TensorIndex only appears after
  // lowering, so it should have already been validated.
  if (out->isA<TensorView>()) {
    NVF_ERROR(in->isA<TensorView>());
    auto in_tv = in->as<TensorView>();
    auto out_tv = out->as<TensorView>();
    auto in_dom = TensorDomain::noReductions(in_tv->getLogicalDomain());
    auto& out_dom = out_tv->getLogicalDomain();
    NVF_ERROR(
        is_broadcast_dims.size() == out_dom.size(),
        "The dimensions of output tensor and does not match with "
        "is_broadcast_dims");

    auto out_size = is_broadcast_dims.size();
    auto num_new_broadcasts = 0;
    for (const auto i : arange(out_size)) {
      if (is_broadcast_dims[i]) {
        num_new_broadcasts++;
        auto id = out_dom[i];
        NVF_ERROR(
            id->isBroadcast(),
            "New broadcast dimension does not properly set its IterType.");
        NVF_ERROR(
            !id->hasExpandedExtent(),
            "New broadcast dimension can not be expanded.");
        NVF_ERROR(
            id->extent()->isOneInt(),
            "New broadcast dimension must have extent 1");
      } else {
        auto in_id = in_dom[i - num_new_broadcasts];
        auto out_id = out_dom[i];
        NVF_ERROR(
            in_id->sameAs(out_id), "IterDomain does not match in BroadcastOp");
      }
    }
    NVF_ERROR(
        out_size == in_dom.size() + num_new_broadcasts,
        "The dimensions of output tensor and does not match with "
        "is_broadcast_dims and input tensor");
  }

  addDataAttribute(std::move(is_broadcast_dims));
}

std::string BroadcastOp::toString(int indent_size) const {
  std::stringstream ss;
  indent(ss, indent_size) << out()->toString() << "\n";
  indent(ss, indent_size) << "   = broadcast( " << in()->toString()
                          << ", flags = {";
  bool is_first = true;
  for (const auto f : getBroadcastDimFlags()) {
    if (!is_first) {
      ss << ", ";
    }
    ss << (f ? "true" : "false");
    is_first = false;
  }
  ss << "} )\n";
  return ss.str();
}

std::string BroadcastOp::toInlineString(int indent_size) const {
  NVF_CHECK(false, "Tensor op can not be printed inline");
}

std::vector<PolymorphicValue> BroadcastOp::evaluate(
    const ExpressionEvaluator& ee,
    const std::vector<PolymorphicValue>& inputs) const {
  NVF_ERROR(
      inputs.size() == 1,
      "BroadcastOp expects exactly 1 input, but received ",
      inputs.size());
  std::vector<int64_t> out_shape;
  const auto& in = inputs.at(0).as<at::Tensor>();
  int64_t idx = 0;
  for (bool b : getBroadcastDimFlags()) {
    if (b) {
      out_shape.push_back(1);
    } else {
      out_shape.push_back(in.sizes()[idx++]);
    }
  }
  return {in.view(out_shape)};
}

NVFUSER_DEFINE_CLONE_AND_CREATE(BroadcastOp)

SqueezeOp::SqueezeOp(
    IrBuilderPasskey passkey,
    Val* out,
    Val* in,
    std::vector<bool> is_squeeze_dims)
    : Expr(passkey) {
  auto out_type = out->getValType().value();
  auto in_type = in->getValType().value();

  NVF_ERROR(
      in_type == ValType::TensorView,
      "Squeeze input must be a TensorView: ",
      in->toString());

  NVF_ERROR(
      out_type == ValType::TensorView,
      "Squeeze output must be a TensorView: ",
      in->toString());

  addOutput(out);
  addInput(in);

  // Validate the squeeze flags
  auto in_tv = in->as<TensorView>();
  auto out_tv = out->as<TensorView>();
  auto in_dom = TensorDomain::noReductions(in_tv->getLogicalDomain());
  auto& out_dom = out_tv->getLogicalDomain();
  NVF_ERROR(
      is_squeeze_dims.size() == in_dom.size(),
      "The dimensions of input tensor and does not match with is_squeeze_dims");

  int64_t in_size = (int64_t)is_squeeze_dims.size();
  auto num_removed_broadcasts = 0;
  for (const auto i : arange(is_squeeze_dims.size())) {
    if (is_squeeze_dims[i]) {
      num_removed_broadcasts++;
      auto id = in_dom[i];
      NVF_ERROR(
          id->isBroadcast() || id->isSymbolic(),
          "Squeeze dimension should be either Symbolic or Broadcast. Found ",
          id->getIterType());
      if (id->isBroadcast()) {
        // Check concrete broadcast extent here. For Symbolic inputs, this check
        // will be deferred to concretization. See dynamic_transform.cpp
        NVF_ERROR(
            id->extent()->isConstScalar() &&
                id->extent()->evaluate().as<int64_t>() == 1,
            "Can not squeeze dimension(s) with size != 1.");
      }
    } else {
      auto in_id = in_dom[i];
      auto out_id = out_dom[i - num_removed_broadcasts];
      NVF_ERROR(
          in_id->sameAs(out_id), "IterDomain does not match in BroadcastOp");
    }
  }
  NVF_ERROR(
      in_size == out_tv->nDims() + num_removed_broadcasts,
      "The dimensions of output tensor and does not match with is_squeeze_dims "
      "and input tensor");

  addDataAttribute(std::move(is_squeeze_dims));
}

std::string SqueezeOp::toString(int indent_size) const {
  std::stringstream ss;
  indent(ss, indent_size) << out()->toString() << "\n";
  indent(ss, indent_size) << "   = squeeze( " << in()->toString()
                          << ", flags = {";
  bool is_first = true;
  for (const auto f : getSqueezeDimFlags()) {
    if (!is_first) {
      ss << ", ";
    }
    ss << (f ? "true" : "false");
    is_first = false;
  }
  ss << "} )\n";
  return ss.str();
}

std::string SqueezeOp::toInlineString(int indent_size) const {
  NVF_CHECK(false, "Tensor op can not be printed inline");
}

std::vector<PolymorphicValue> SqueezeOp::evaluate(
    const ExpressionEvaluator& ee,
    const std::vector<PolymorphicValue>& inputs) const {
  NVF_ERROR(
      inputs.size() == 1,
      "SqueezeOp expects exactly 1 input, but received ",
      inputs.size());
  std::vector<int64_t> out_shape;
  const auto& in = inputs.at(0).as<at::Tensor>();
  const auto& is_squeeze_dims = getSqueezeDimFlags();
  NVF_ERROR(
      (int64_t)is_squeeze_dims.size() == in.dim(),
      "The dimensions of input tensor and does not match with is_squeeze_dims");
  at::Tensor out = in;
  for (int64_t i : arange((int64_t)is_squeeze_dims.size())) {
    if (is_squeeze_dims[i]) {
      if (in.stride(i) == 0) {
        // If the input dimension is expanded in this dimension, undo the expand
        // by slicing. This ensures that any broadcast dimensions will be
        // unexpanded when we do the final call to view()
        out = out.slice(i, 0, 1);
      }
    } else {
      out_shape.push_back(in.sizes()[i]);
    }
  }
  return {out.view(out_shape)};
}

void SqueezeOp::checkConcretization(Val* old_val, Val* new_val) const {
  Expr::checkConcretization(old_val, new_val); // does nullptr, vtype checks
  NVF_CHECK(
      old_val == in(),
      "Pre-concretized Val ",
      old_val->toString(),
      " does not match input TV ",
      in()->toString());
  auto old_tv = old_val->as<TensorView>();
  auto new_tv = new_val->as<
      TensorView>(); // NOLINT(clang-analyzer-core.CallAndMessage,-warnings-as-errors)
  auto old_logical = old_tv->getLogicalDomain();
  auto new_logical = new_tv->getLogicalDomain();
  NVF_CHECK(
      new_logical.size() == old_tv->getLogicalDomain().size(),
      "New TV ",
      new_tv->toString(),
      " has rfactor of length ",
      new_logical.size(),
      " but expected ",
      old_tv->getLogicalDomain().size());
  auto flags = getSqueezeDimFlags();
  for (auto i : arange(flags.size())) {
    if (!flags.at(i)) {
      continue;
    }
    auto new_id = new_logical.at(i);
    // Check that squeezed dimension concretizes to Broadcast
    NVF_CHECK(
        new_id->getIterType() == IterType::Broadcast,
        "Squeezed IterDomain ",
        new_id->toString(),
        " must concretize to IterType::Broadcast but found ",
        new_id->toString());
    // NOTE: we do not check the extent here. Even if the extent is not a const
    // scalar we know that it would simplify to 1 for these inputs, since this
    // IterDomain is concretized to Broadcast.
  }
}

NVFUSER_DEFINE_CLONE_AND_CREATE(SqueezeOp)

ReductionOp::ReductionOp(
    IrBuilderPasskey passkey,
    BinaryOpType reduction_op_type,
    Val* init,
    Val* out,
    Val* in,
    bool is_allreduce)
    : Expr(passkey) {
  NVF_CHECK(
      out->getValType().value() == ValType::TensorView ||
      out->getValType().value() == ValType::TensorIndex);

  NVF_ERROR(
      (in->getValType() == ValType::TensorView &&
       out->getValType() == ValType::TensorView) ||
          (in->getValType() == ValType::TensorIndex &&
           out->getValType() == ValType::TensorIndex),
      "Reduction operation was created that does not have tensor inputs and "
      "outputs.");

  if (in->isA<TensorView>()) {
    NVF_ERROR(
        TensorDomain::noReductions(in->as<TensorView>()->getLogicalDomain())
                .size() == out->as<TensorView>()->getMaybeRootDomain().size(),
        "Reduction operation created with mismatched domains.");
  }
  NVF_ERROR(
      init->isConstScalar(),
      "Tried to create a reduction operation whith an initial value that isn't "
      "a constant.");

  addOutput(out);
  addInput(in);
  addAttribute(init);
  addDataAttribute(reduction_op_type);
  addDataAttribute(is_allreduce);
  addDataAttribute(false); // serial reduction
}

std::string ReductionOp::toString(int indent_size) const {
  std::stringstream ss;
  indent(ss, indent_size) << out() << "\n";
  indent(ss, indent_size) << "   = reduction( " << in()->toString()
                          << ", op = " << getReductionOpType()
                          << ", initial value = " << init()->toString()
                          << ", allreduce = "
                          << (isAllreduce() ? "true" : "false") << " )\n";
  return ss.str();
}

std::string ReductionOp::toInlineString(int indent_size) const {
  NVF_CHECK(false, "Tensor op can not be printed inline");
}

std::vector<PolymorphicValue> ReductionOp::evaluate(
    const ExpressionEvaluator& ee,
    const std::vector<PolymorphicValue>& inputs) const {
  const auto& input = inputs.at(0).as<at::Tensor>();
  const auto output = out()->as<TensorView>();

  NVF_ERROR(
      !output->hasRoot(),
      "Evaluation for rFactored reductions is not supported.");

  std::vector<int64_t> reduction_axes;
  for (const auto i : arange(int64_t(output->getLogicalDomain().size()))) {
    auto ax = output->getLogicalDomain().at(i);
    if (ax->isReduction()) {
      reduction_axes.push_back(i);
    }
  }
  switch (getReductionOpType()) {
    case BinaryOpType::Add:
      return {at::sum(input, reduction_axes)};
      break;
    case BinaryOpType::Max:
      return {at::amax(input, reduction_axes)};
      break;
    case BinaryOpType::Min:
      return {at::amin(input, reduction_axes)};
      break;
    case BinaryOpType::LHS: {
      std::vector<torch::indexing::TensorIndex> slice_loc(
          input.dim(), torch::indexing::Ellipsis);
      for (int64_t ax : reduction_axes) {
        slice_loc.at(ax) = 0L;
      }
      return {input.index(slice_loc)};
      break;
    }
    case BinaryOpType::RHS: {
      std::vector<torch::indexing::TensorIndex> slice_loc(
          input.dim(), torch::indexing::Ellipsis);
      for (int64_t ax : reduction_axes) {
        slice_loc.at(ax) = -1L;
      }
      return {input.index(slice_loc)};
      break;
    }
    default:
      NVF_CHECK(
          false,
          "Unexpected operator type: ",
          getReductionOpType(),
          " in ",
          toString());
  }
}

NVFUSER_DEFINE_CLONE_AND_CREATE(ReductionOp)

GroupedReductionOp::GroupedReductionOp(
    IrBuilderPasskey passkey,
    std::vector<BinaryOpType> reduction_op_types,
    std::vector<Val*> init_vals,
    std::vector<Val*> outputs,
    std::vector<Val*> inputs,
    bool is_fused)
    : Expr(passkey) {
  for (auto out : outputs) {
    addOutput(out);
  }

  for (auto in : inputs) {
    addInput(in);
  }

  addDataAttribute(std::move(reduction_op_types));
  addDataAttribute(is_fused);

  for (auto init : init_vals) {
    addAttribute(init);
  }
}

std::string GroupedReductionOp::toString(int indent_size) const {
  std::stringstream ss;
  indent(ss, indent_size) << "GroupedReductionOp(\n";
  ++indent_size;
  for (const auto i : arange(numHorizontallyGroupedExprs())) {
    indent(ss, indent_size)
        << output(i)->toString() << " = reduction( " << input(i)->toString()
        << ", op = " << getReductionOpType(i)
        << ", initial value = " << initVal(i)->toString() << " )\n";
  }
  indent(ss, indent_size) << "allreduce = "
                          << (isAllreduce() ? "true" : "false") << " )\n";
  return ss.str();
}

std::string GroupedReductionOp::toInlineString(int indent_size) const {
  NVF_CHECK(false, "Tensor op can not be printed inline");
}

int GroupedReductionOp::getExprIndexOfOutput(Val* output_val) const {
  auto it = std::find(outputs().begin(), outputs().end(), output_val);
  if (it != outputs().end()) {
    return (int)std::distance(outputs().begin(), it);
  }

  NVF_THROW("Not an output, ", output_val->toString(), ", of ", toString());
}

std::vector<PolymorphicValue> GroupedReductionOp::evaluate(
    const ExpressionEvaluator& ee,
    const std::vector<PolymorphicValue>& inputs) const {
  const auto num_reductions = numHorizontallyGroupedExprs();
  std::vector<PolymorphicValue> grouped_reduction_out;
  grouped_reduction_out.reserve(num_reductions);
  for (const auto i : arange(num_reductions)) {
    const auto& in_tensor = inputs.at(i).as<at::Tensor>();
    const auto out_tv = output(i)->as<TensorView>();
    NVF_ERROR(
        !out_tv->hasRoot(),
        "Evaluation for rFactored reductions is not supported.");

    std::vector<int64_t> reduction_axes;
    for (const auto id : arange(int64_t(out_tv->getLogicalDomain().size()))) {
      auto ax = out_tv->getLogicalDomain().at(id);
      if (ax->isReduction()) {
        reduction_axes.push_back(id);
      }
    }
    switch (getReductionOpType(i)) {
      case BinaryOpType::Add:
        grouped_reduction_out.emplace_back(at::sum(in_tensor, reduction_axes));
        break;
      case BinaryOpType::Max:
        grouped_reduction_out.emplace_back(at::amax(in_tensor, reduction_axes));
        break;
      default:
        NVF_CHECK(
            false,
            "Unexpected operator type: ",
            getReductionOpType(i),
            " in ",
            toString());
    }
  }
  return grouped_reduction_out;
}

NVFUSER_DEFINE_CLONE_AND_CREATE(GroupedReductionOp)

std::optional<WelfordTriplet::ValName> WelfordTriplet::getNameOf(
    Val* val) const {
  auto it = std::find(begin(), end(), val);
  if (it != end()) {
    return indexToValName((int)std::distance(begin(), it));
  }

  return std::optional<WelfordTriplet::ValName>();
}

bool WelfordTriplet::sameAs(const WelfordTriplet& other) const {
  return this == &other ||
      (avg()->sameAs(other.avg()) && var()->sameAs(other.var()) &&
       N()->sameAs(other.N()));
}

WelfordTriplet WelfordTriplet::clone(IrCloner* ir_cloner) const {
  return transform([&](const Val* val) { return ir_cloner->clone<Val>(val); });
}

std::vector<WelfordTriplet> WelfordTriplet::clone(
    const std::vector<WelfordTriplet>& src,
    IrCloner* ir_cloner) {
  std::vector<WelfordTriplet> cloned(src.size());
  for (const auto i : arange(src.size())) {
    cloned.at(i) = src.at(i).clone(ir_cloner);
  }
  return cloned;
}

WelfordOp::WelfordOp(
    IrBuilderPasskey passkey,
    const WelfordTriplet& output,
    const WelfordTriplet& input,
    const WelfordTriplet& init,
    bool is_fused)
    : Expr(passkey) {
  // Previously, nullptr was accepted and implicitly replaced by
  // default values. Looks like we always pass some non-null values,
  // so removed the implicit default behavior for code simplicity.
  NVF_ERROR(output.avg() != nullptr);
  NVF_ERROR(output.var() != nullptr);
  NVF_ERROR(output.N() != nullptr);
  NVF_ERROR(init.avg() != nullptr);
  NVF_ERROR(init.var() != nullptr);
  NVF_ERROR(init.N() != nullptr);
  NVF_ERROR(input.avg() != nullptr);
  NVF_ERROR(input.var() != nullptr);
  NVF_ERROR(input.N() != nullptr);

  // Check output type
  NVF_ERROR(
      output.avg()->getValType().value() == ValType::TensorView ||
      output.avg()->getValType().value() == ValType::TensorIndex);
  NVF_ERROR(
      output.var()->getValType().value() == ValType::TensorView ||
      output.var()->getValType().value() == ValType::TensorIndex);
  NVF_ERROR(
      output.N()->getValType().value() == ValType::TensorView ||
      output.N()->getValType().value() == ValType::TensorIndex);
  NVF_ERROR(isIntegralType(output.N()->dtype()));

  // check initial value
  NVF_ERROR(init.N()->getValType().value() == ValType::Others);
  NVF_ERROR(isIntegralType(init.N()->dtype()));
  if (!init.N()->isZeroInt()) {
    // when initial count is zero, no initial variance or average is needed
    // initial value with a count of 1 is un-common enough that I'll push
    // the responsibility of creating all-zero var tensors to the user
    NVF_ERROR(
        init.avg()->getValType().value() == ValType::TensorView ||
        init.avg()->getValType().value() == ValType::TensorIndex);
    NVF_ERROR(
        init.var()->getValType().value() == ValType::TensorView ||
            init.var()->getValType().value() == ValType::TensorIndex,
        "Invalid initial var: ",
        init.var()->toString());
  }

  // check input
  NVF_ERROR(
      input.avg()->getValType().value() == ValType::TensorView ||
          input.avg()->getValType().value() == ValType::TensorIndex,
      input.avg()->getValType().value());
  NVF_ERROR(
      input.N()->getValType().value() == ValType::Others ||
      input.N()->getValType().value() == ValType::TensorView ||
      input.N()->getValType().value() == ValType::TensorIndex);
  NVF_ERROR(isIntegralType(input.N()->dtype()));
  if (!input.N()->isOneInt()) {
    // when input is only one value, only the value is required through avg
    // input the var part is implicitly 0 and codegen will handle that.
    NVF_ERROR(
        input.var()->getValType().value() == ValType::TensorView ||
        input.var()->getValType().value() == ValType::TensorIndex);
  } else {
    NVF_ERROR(
        input.var() == nullptr || input.var()->isZeroInt(),
        "Invalid var input, which must be either nullptr or scalar zero when "
        "the N input is one.");
  }

  addOutput(output.avg());
  addOutput(output.var());
  addOutput(output.N());

  addInput(input.avg());
  addInput(input.var());
  addInput(input.N());

  addAttribute(init.avg());
  addAttribute(init.var());
  addAttribute(init.N());
  addDataAttribute(is_fused);

  NVF_ERROR(attributes().size() == kNumAttrs);
}

WelfordOp::WelfordOp(
    IrBuilderPasskey passkey,
    Val* out_avg,
    Val* out_var,
    Val* out_N,
    Val* in_avg,
    Val* in_var,
    Val* in_N,
    Val* init_avg,
    Val* init_var,
    Val* init_N,
    bool is_fused)
    : WelfordOp(
          passkey,
          WelfordTriplet(out_avg, out_var, out_N),
          WelfordTriplet(in_avg, in_var, in_N),
          WelfordTriplet(init_avg, init_var, init_N),
          is_fused) {}

Val* WelfordOp::getInitValOfOutput(Val* output_val) const {
  auto val_name = outputTriplet().getNameOf(output_val);

  NVF_ERROR(
      val_name.has_value(),
      "Not an output val ",
      output_val->toString(),
      " of ",
      toString());

  return initTriplet().get(*val_name);
}

std::vector<Val*> WelfordOp::getInitVals() const {
  std::vector<Val*> init_vals({initAvg(), initVar(), initN()});
  return init_vals;
}

std::string WelfordOp::toString(int indent_size) const {
  std::stringstream ss;
  indent(ss, indent_size) << outAvg()->toString() << "(Avg),\n"
                          << outVar()->toString() << "(Var),\n"
                          << outN()->toString() << "(Count)"
                          << "\n = Welford ( ";
  if (singleValue()) {
    ss << inAvg()->toString() << "(Avg), ";
  } else {
    ss << inAvg()->toString() << "(Avg)\n  " << inVar()->toString()
       << "(Var)\n  " << inN()->toString() << "(Count)";
  }
  if (hasInit()) {
    ss << "\n  initial value = " << initAvg()->toString() << "(Avg)\n  "
       << initVar()->toString() << "(Var)\n  " << initN()->toString() << "(N)";
  }
  ss << "\n  allreduce = " << (isAllreduce() ? "true" : "false");
  ss << " )\n";
  return ss.str();
}

std::string WelfordOp::toInlineString(int indent_size) const {
  NVF_CHECK(false, "Tensor op can not be printed inline");
}

std::vector<PolymorphicValue> WelfordOp::evaluate(
    const ExpressionEvaluator& ee,
    const std::vector<PolymorphicValue>& inputs) const {
  NVF_ERROR(
      !hasInit(),
      "Evaluation for WelfordOp is not implemented for non-empty initial "
      "values.");
  const auto& in_tensor = inputs.at(0).as<at::Tensor>();
  const auto out_tv = out()->as<TensorView>();
  NVF_ERROR(
      !out_tv->hasRoot(),
      "Evaluation for WelfordOp is not supported when output is rFactored.");

  int64_t N = 1;
  std::vector<int64_t> reduction_axes;
  for (const auto i : arange(int64_t(out_tv->getLogicalDomain().size()))) {
    auto ax = out_tv->getLogicalDomain().at(i);
    if (ax->isReduction()) {
      reduction_axes.push_back(i);
      N *= in_tensor.size(i);
    }
  }
  const auto [in_var, in_avg] =
      at::var_mean(in_tensor, reduction_axes, false, false);
  return {in_avg, in_var * N, N};
}

NVFUSER_DEFINE_CLONE_AND_CREATE(WelfordOp)

GroupedWelfordOp::GroupedWelfordOp(
    IrBuilderPasskey passkey,
    std::vector<WelfordTriplet> output_vals,
    std::vector<WelfordTriplet> input_vals,
    std::vector<WelfordTriplet> init_vals,
    bool is_allreduce)
    : Expr(passkey) {
  const auto num_grouped_ops = output_vals.size();

  NVF_ERROR(
      input_vals.size() == num_grouped_ops,
      "Invalid number of input arguments. Expected: ",
      num_grouped_ops,
      ", Given: ",
      input_vals.size());
  NVF_ERROR(
      init_vals.size() == num_grouped_ops,
      "Invalid number of N arguments. Expected: ",
      num_grouped_ops,
      ", Given: ",
      init_vals.size());

  for (const auto i : arange(num_grouped_ops)) {
    // Check output type
    NVF_ERROR(
        output_vals[i].avg()->getValType().value() == ValType::TensorView ||
        output_vals[i].avg()->getValType().value() == ValType::TensorIndex);
    NVF_ERROR(
        output_vals[i].var()->getValType().value() == ValType::TensorView ||
        output_vals[i].var()->getValType().value() == ValType::TensorIndex);
    NVF_ERROR(
        output_vals[i].N()->getValType().value() == ValType::TensorView ||
        output_vals[i].N()->getValType().value() == ValType::TensorIndex);
    NVF_ERROR(isIntegralType(output_vals[i].N()->dtype()));

    // check initial value
    auto init_avg = init_vals[i].avg();
    auto init_var = init_vals[i].var();
    auto init_N = init_vals[i].N();
    NVF_ERROR(
        init_avg != nullptr && init_var != nullptr && init_N != nullptr,
        "nullptr init vals are not allowed");
    NVF_ERROR(init_N->getValType().value() == ValType::Others);
    NVF_ERROR(isIntegralType(init_N->dtype()));
    NVF_ERROR(
        init_avg->getValType().value() == ValType::TensorView ||
            init_avg->getValType().value() == ValType::TensorIndex ||
            (init_N->isZeroInt() &&
             init_avg->getValType().value() == ValType::Others),
        "Initial avg must be a tensor or, can be a scalar if initial N is "
        "zero.",
        " Initial avg: ",
        init_avg->toString(),
        ". Initial N: ",
        init_N->toString());
    NVF_ERROR(
        init_var->getValType().value() == ValType::TensorView ||
            init_var->getValType().value() == ValType::TensorIndex ||
            (init_N->isZeroInt() &&
             init_var->getValType().value() == ValType::Others),
        "Initial var must be a tensor or, can be a scalar if initial N is "
        "zero: ",
        init_var->toString());

    // check input
    auto in_avg = input_vals[i].avg();
    auto in_var = input_vals[i].var();
    auto in_N = input_vals[i].N();
    NVF_ERROR(
        in_avg != nullptr && in_var != nullptr && in_N != nullptr,
        "nullptr input vals are not allowed");
    NVF_ERROR(
        in_N->getValType().value() == ValType::Others ||
        in_N->getValType().value() == ValType::TensorView ||
        in_N->getValType().value() == ValType::TensorIndex);
    NVF_ERROR(isIntegralType(in_N->dtype()));
    NVF_ERROR(
        in_avg->getValType().value() == ValType::TensorView ||
            in_avg->getValType().value() == ValType::TensorIndex,
        "Invalid input avg argument type: ",
        in_avg->getValType().value());

    if (in_N->isOneInt()) {
      // when input is only one value, only the value is required through avg
      // input the var part must be implicitly 0
      NVF_ERROR(
          in_var->isZeroInt(),
          "Invalid var input, which must be scalar zero when the N input is "
          "one: ",
          in_var->toString());
    } else {
      NVF_ERROR(
          in_var->getValType().value() == ValType::TensorView ||
              in_var->getValType().value() == ValType::TensorIndex,
          in_var->getValType().value(),
          ", ",
          in_N->toString());
    }
  }

  addDataAttribute(is_allreduce);
  for (const auto i : arange(num_grouped_ops)) {
    addOutput(output_vals[i].avg());
    addOutput(output_vals[i].var());
    addOutput(output_vals[i].N());
    addInput(input_vals[i].avg());
    addInput(input_vals[i].var());
    addInput(input_vals[i].N());
    addAttribute(init_vals[i].avg());
    addAttribute(init_vals[i].var());
    addAttribute(init_vals[i].N());
  }
}

std::string GroupedWelfordOp::toString(int indent_size) const {
  std::stringstream ss;
  indent(ss, indent_size) << "GroupedWelford(\n";
  ++indent_size;
  for (const auto i : arange(numHorizontallyGroupedExprs())) {
    indent(ss, indent_size) << outAvg(i)->toString() << " (Avg),\n";
    indent(ss, indent_size) << outVar(i)->toString() << " (Var),\n";
    indent(ss, indent_size) << outN(i)->toString() << " (Count)\n";
    indent(ss, indent_size) << " = Welford ( ";
    ++indent_size;
    indent(ss, indent_size) << inAvg(i)->toString() << " (Avg),\n";
    indent(ss, indent_size) << inVar(i)->toString() << " (Var),\n";
    indent(ss, indent_size) << inN(i)->toString() << " (Count)\n";
    indent(ss, indent_size) << "initial value =\n";
    ++indent_size;
    indent(ss, indent_size) << initAvg(i)->toString() << " (Avg),\n";
    indent(ss, indent_size) << initVar(i)->toString() << " (Var),\n";
    indent(ss, indent_size) << initN(i)->toString() << " (Count) )\n";
    indent_size -= 2;
  }
  indent(ss, indent_size) << "allreduce = "
                          << (isAllreduce() ? "true" : "false") << " )\n";
  return ss.str();
}

std::string GroupedWelfordOp::toInlineString(int indent_size) const {
  NVF_CHECK(false, "Tensor op can not be printed inline");
}

int GroupedWelfordOp::getExprIndexOfOutput(Val* output_val) const {
  for (const auto expr_idx : arange(numHorizontallyGroupedExprs())) {
    if (outputVals().at(expr_idx).getNameOf(output_val).has_value()) {
      return (int)expr_idx;
    }
  }

  NVF_THROW("Not an output, ", output_val->toString(), ", of ", toString());
}

Val* GroupedWelfordOp::getInitValOfOutput(Val* output_val) const {
  auto expr_index = getExprIndexOfOutput(output_val);

  auto val_name = outputVals().at(expr_index).getNameOf(output_val).value();

  return initVals().at(expr_index).get(val_name);
}

NVFUSER_DEFINE_CLONE_AND_CREATE(GroupedWelfordOp)

//==============================================================================================================================

MmaOp::MmaOp(
    IrBuilderPasskey passkey,
    Val* out,
    Val* in_a,
    Val* in_b,
    Val* init)
    : Expr(passkey) {
  NVF_ERROR(
      out->getValType().value() == ValType::TensorView ||
          out->getValType().value() == ValType::TensorIndex,
      out->getValType().value());

  NVF_ERROR(
      in_a->getValType().value() == ValType::TensorView ||
          in_a->getValType().value() == ValType::TensorIndex,
      in_a->getValType().value());

  NVF_ERROR(
      in_b->getValType().value() == ValType::TensorView ||
          in_b->getValType().value() == ValType::TensorIndex,
      in_b->getValType().value());

  addOutput(out);
  addInput(in_a);
  addInput(in_b);
  // ATTR_POS_INIT
  addAttribute(init);
  // ATTR_POS_MACRO
  addDataAttribute(MmaMacro::NoMMA);
}

MmaOp::MmaOp(
    IrBuilderPasskey passkey,
    Val* out,
    Val* in_a,
    Val* in_b,
    Val* init,
    const MmaMacro& macro)
    : MmaOp(passkey, out, in_a, in_b, init) {
  attribute<MmaMacro>(ATTR_POS_MACRO) = macro;
}

std::string MmaOp::toString(int indent_size) const {
  std::stringstream ss;
  indent(ss, indent_size) << out()->toString() << "\n";
  indent(ss, indent_size + 1) << " = mma(" << inA()->toString() << ",\n";
  indent(ss, indent_size + 1) << "       " << inB()->toString() << ")\n";
  return ss.str();
}

std::string MmaOp::toInlineString(int indent_size) const {
  NVF_CHECK(false, "Tensor op can not be printed inline");
}

void MmaOp::setMacro(MmaMacro macro) {
  NVF_ERROR(macro != MmaMacro::NoMMA, "Unspecified mma type");
  attribute<MmaMacro>(ATTR_POS_MACRO) = macro;
}

NVFUSER_DEFINE_CLONE_AND_CREATE(MmaOp)

ExpandOp::ExpandOp(
    IrBuilderPasskey passkey,
    TensorView* out,
    TensorView* in,
    std::vector<Val*> _expanded_extents)
    : Expr(passkey) {
  addOutput(out);
  addInput(in);
  for (auto expanded_extent : _expanded_extents) {
    NVF_ERROR(expanded_extent != nullptr);
    NVF_ERROR(
        expanded_extent->dtype() == DataType::Index,
        "Expanded extents must be of index type.");
    addInput(expanded_extent);
  }
}

std::string ExpandOp::toString(int indent_size) const {
  std::stringstream ss;
  indent(ss, indent_size) << out()->toString() << " = expand( " << in()
                          << ", {";
  ss << toDelimitedString(expanded_extents());
  ss << "} )\n";
  return ss.str();
}

std::string ExpandOp::toInlineString(int indent_size) const {
  NVF_CHECK(false, "Tensor op can not be printed inline");
}

std::vector<PolymorphicValue> ExpandOp::evaluate(
    const ExpressionEvaluator& ee,
    const std::vector<PolymorphicValue>& inputs) const {
  const auto& in = inputs.at(0).as<at::Tensor>();
  std::vector<int64_t> expanded_size;
  for (auto i : arange(1, inputs.size())) {
    expanded_size.push_back((int64_t)inputs.at(i));
  }
  return {in.expand(expanded_size)};
}

NVFUSER_DEFINE_CLONE_AND_CREATE(ExpandOp)

RepeatOp::RepeatOp(IrBuilderPasskey passkey, TensorView* out, TensorView* in)
    : Expr(passkey) {
  auto in_domain = TensorDomain::noReductions(in->getLogicalDomain());
  const auto& out_domain = out->getLogicalDomain();

  NVF_ERROR(in_domain.size() == out_domain.size());

  NVF_ERROR(
      std::none_of(
          out->getLogicalDomain().begin(),
          out->getLogicalDomain().end(),
          [](IterDomain* out_logical_id) {
            return out_logical_id->isReduction();
          }),
      "Output should not have reduction IDs.");

  bool repetition_found = false;
  for (const auto i : arange(in_domain.size())) {
    if (in_domain.at(i)->isBroadcast() && !out_domain.at(i)->isBroadcast()) {
      NVF_ERROR(!in_domain.at(i)->hasExpandedExtent());
      NVF_ERROR(in_domain.at(i)->extent()->isOneInt());
      repetition_found = true;
    }
  }

  NVF_ERROR(
      repetition_found,
      "No repetition dim found: ",
      out->toString(),
      ", ",
      in->toString());

  addOutput(out);
  addInput(in);
}

std::string RepeatOp::toString(int indent_size) const {
  std::stringstream ss;
  indent(ss, indent_size) << out()->toString() << " = repeat( " << in()
                          << " )\n";
  return ss.str();
}

std::string RepeatOp::toInlineString(int indent_size) const {
  NVF_CHECK(false, "Tensor op can not be printed inline");
}

std::vector<PolymorphicValue> RepeatOp::evaluate(
    const ExpressionEvaluator& ee,
    const std::vector<PolymorphicValue>& inputs) const {
  NVF_ERROR(
      inputs.size() == 1,
      "RepeatOp expects exactly 1 input, but received ",
      inputs.size());
  auto tensor = inputs.at(0).as<at::Tensor>();
  std::vector<int64_t> multipliers;
  multipliers.reserve(out()->getLogicalDomain().size());
  const auto c2p =
      PairwiseLogicalDomainMap(in(), out()).mapConsumerToProducer();
  for (const auto i : arange(out()->getLogicalDomain().size())) {
    auto out_id = out()->getLogicalDomain().at(i);
    auto inp_id = c2p.at(out_id);
    auto out_extent = ee.evaluate(out_id->extent()).as<int64_t>();
    auto inp_extent = ee.evaluate(inp_id->extent()).as<int64_t>();
    NVF_ERROR(
        out_extent % inp_extent == 0,
        "For dimension ",
        i,
        ", the output extent (",
        out_extent,
        " should be a multiple of the input extent (",
        inp_extent,
        ").");
    multipliers.push_back(out_extent / inp_extent);
  }
  return {tensor.repeat(multipliers)};
}

NVFUSER_DEFINE_CLONE_AND_CREATE(RepeatOp)

ViewAsScalar::ViewAsScalar(
    IrBuilderPasskey passkey,
    Val* out,
    Val* in,
    IterDomain* vector_id)
    : Expr(passkey) {
  addOutput(out);
  addInput(in);
  addAttribute(vector_id);
}

std::string ViewAsScalar::toString(int indent_size) const {
  std::stringstream ss;
  indent(ss, indent_size) << out()->toString() << " = view_as_scalar( "
                          << in()->toString() << ", " << vector_id()->toString()
                          << " )\n";
  return ss.str();
}

std::string ViewAsScalar::toInlineString(int indent_size) const {
  NVF_CHECK(false, "Tensor op can not be printed inline");
}

std::vector<PolymorphicValue> ViewAsScalar::evaluate(
    const ExpressionEvaluator& ee,
    const std::vector<PolymorphicValue>& inputs) const {
  const at::Tensor& in = inputs.at(0).as<at::Tensor>();
  return {at::view_as_real(in)};
}

NVFUSER_DEFINE_CLONE_AND_CREATE(ViewAsScalar)

ViewOp::ViewOp(IrBuilderPasskey passkey, Val* out, Val* in) : Expr(passkey) {
  NVF_ERROR(
      in->isA<TensorView>(),
      in->toString(),
      " is expected to be a TensorView.");
  NVF_ERROR(
      out->isA<TensorView>(),
      out->toString(),
      " is expected to be a TensorView.");
  addOutput(out);
  addInput(in);
}

std::string ViewOp::toString(int indent_size) const {
  std::stringstream ss;
  indent(ss, indent_size) << out()->toString() << " = view( "
                          << in()->toString() << " )\n";
  return ss.str();
}

std::string ViewOp::toInlineString(int indent_size) const {
  NVF_CHECK(false, "Tensor op can not be printed inline");
}

std::vector<PolymorphicValue> ViewOp::evaluate(
    const ExpressionEvaluator& ee,
    const std::vector<PolymorphicValue>& inputs) const {
  NVF_ERROR(inputs.size() == 1);
  const at::Tensor& in_tensor = inputs[0].as<at::Tensor>();

  const auto& [out_shape, _] = inferShapeOfOutput(out(), ee);
  // TODO: check allocation domain and contiguity.

  // Use `at::Tensor::reshape` instead of `at::Tensor::view` because `ViewOp`
  // doesn't always produce an alias. For example, when merging an expanded
  // `IterType::Broadcast` and an `IterType::Iteration`, `ViewOp` has to realize
  // the expand.
  return {in_tensor.reshape(out_shape)};
}

NVFUSER_DEFINE_CLONE_AND_CREATE(ViewOp)

LoadStoreOp::LoadStoreOp(
    IrBuilderPasskey passkey,
    LoadStoreOpType op_type,
    Val* out,
    Val* in,
    CacheOp cache_op)
    : Expr(passkey) {
  // Pick the default cache operator.
  if (op_type == LoadStoreOpType::CpAsync) {
    if (cache_op == CacheOp::Unspecified) {
      cache_op = CacheOp::AllLevels;
    }
    NVF_CHECK(
        cache_op == CacheOp::Global || cache_op == CacheOp::AllLevels,
        "cp.async only takes .ca or .cg. as cache operator");
  } else if (op_type == LoadStoreOpType::Set) {
    if (cache_op == CacheOp::Unspecified) {
      cache_op = CacheOp::Streaming;
    }
  } else {
    NVF_CHECK(
        cache_op == CacheOp::Unspecified,
        "Only Set and CpAsync take a cache operator.");
  }

  addOutput(out);
  addInput(in);
  addDataAttribute(op_type);
  addDataAttribute(cache_op);
}

std::vector<PolymorphicValue> LoadStoreOp::evaluate(
    const ExpressionEvaluator& ee,
    const std::vector<PolymorphicValue>& inputs) const {
  if (TensorView* out_tv = dynamic_cast<TensorView*>(out())) {
    if (out_tv->hasRoot()) {
      std::optional<std::vector<int64_t>> permutation =
          ir_utils::computePermutation(
              out_tv->getRootDomain(), out_tv->getLogicalDomain());
      NVF_ERROR(
          permutation.has_value(),
          "The logical domain of a Set.Permute is supposed to be a permutation"
          " of the root domain: ",
          out_tv);
      NVF_ERROR(inputs.size() == 1);
      at::Tensor in_tensor = inputs[0].as<at::Tensor>();
      at::Tensor out_tensor = in_tensor.permute(*permutation);
      return {out_tensor};
    }
  }
  return inputs;
}

std::string LoadStoreOp::toString(int indent_size) const {
  std::stringstream ss;
  std::string optype = load_store_type2string(opType());
  std::string modifier = "";
  { // Get modifier
    TensorView* tv = dynamic_cast<TensorView*>(out());
    if (auto ti = dynamic_cast<kir::TensorIndex*>(out())) {
      tv = ti->view();
    }
    if (tv != nullptr && tv->hasRoot()) {
      modifier = ".Permute";
    }
  }
  indent(ss, indent_size) << out()->toString() << "\n";
  indent(ss, indent_size + 1)
      << " = " << optype << modifier << "( " << in()->toString();
  // Fusion IR does not have predicate
  if (container()->isA<kir::Kernel>() && predicate() != nullptr) {
    ss << ", " << std::endl;
    indent(ss, indent_size + 1)
        << std::string(optype.size() + 5, ' ') << predicate()->toInlineString();
  }
  if (cacheOp() != CacheOp::Unspecified) {
    ss << ", cache_op=" << cacheOp();
  }
  ss << " )\n";
  return ss.str();
}

std::string LoadStoreOp::toInlineString(int indent_size) const {
  NVF_CHECK(
      !(out()->isA<TensorView>() || in()->isA<TensorView>()),
      "Tensor op can not be printed inline");
  // Set is allowed to have a scalar, e.g. setting the iteration domain
  // of a tensor in pad.
  return in()->toInlineString();
}

NVFUSER_DEFINE_CLONE_AND_CREATE(LoadStoreOp)

IterDomainBuilder::IterDomainBuilder(Val* _start, Val* _extent)
    : start_(_start), extent_(_extent) {
  NVF_ERROR(
      start_ != nullptr && extent_ != nullptr,
      "Start and extent are required to build an iter domain.");
}

IterDomainBuilder::IterDomainBuilder(const IterDomain* id)
    : start_(id->start()),
      extent_(id->extent()),
      expanded_extent_(
          id->hasExpandedExtent() ? id->expandedExtent() : nullptr),
      stop_offset_(id->stopOffset()),
      parallel_type_(id->getParallelType()),
      iter_type_(id->getIterType()),
      is_rfactor_domain_(id->isRFactorProduct()),
      is_padded_dimension_(id->hasPaddingToMultipleOfWarp()),
      padded_to_size_(id->getMaybeSizeAfterPadding()) {}

IterDomainBuilder& IterDomainBuilder::resetSchedulingParams() {
  parallel_type_ = ParallelType::Serial;
  is_rfactor_domain_ = false;
  is_padded_dimension_ = false;
  padded_to_size_ = std::nullopt;
  return *this;
}

IterDomainBuilder& IterDomainBuilder::resetRfactor() {
  return is_rfactor_domain(false);
}

IterDomainBuilder& IterDomainBuilder::start(Val* _start) {
  start_ = _start;
  return *this;
}

IterDomainBuilder& IterDomainBuilder::extent(Val* _extent) {
  extent_ = _extent;
  return *this;
}

IterDomainBuilder& IterDomainBuilder::expanded_extent(Val* _expanded_extent) {
  expanded_extent_ = _expanded_extent;
  return *this;
}

IterDomainBuilder& IterDomainBuilder::stop_offset(Val* _stop_offset) {
  stop_offset_ = _stop_offset;
  return *this;
}

IterDomainBuilder& IterDomainBuilder::parallel_type(
    ParallelType _parallel_type) {
  parallel_type_ = _parallel_type;
  return *this;
}

IterDomainBuilder& IterDomainBuilder::iter_type(IterType _iter_type) {
  iter_type_ = _iter_type;
  return *this;
}

IterDomainBuilder& IterDomainBuilder::is_rfactor_domain(
    bool _is_rfactor_domain) {
  is_rfactor_domain_ = _is_rfactor_domain;
  return *this;
}

IterDomainBuilder& IterDomainBuilder::is_padded_dimension(
    bool _is_padded_dimension) {
  is_padded_dimension_ = _is_padded_dimension;
  return *this;
}

IterDomainBuilder& IterDomainBuilder::padded_to_size(
    std::optional<int64_t> _padded_to_size) {
  padded_to_size_ = _padded_to_size;
  return *this;
}

IterDomain* IterDomainBuilder::build() const {
  NVF_ERROR(
      start_ != nullptr && extent_ != nullptr,
      "Start and extent are required to build an iter domain.");
  return IrBuilder::createInContainer<IterDomain>(start_->container(), *this);
}

IterDomain::IterDomain(
    IrBuilderPasskey passkey,
    Val* start,
    Val* extent,
    Val* expanded_extent,
    Val* stop_offset,
    ParallelType parallel_type,
    IterType iter_type,
    bool is_rfactor_domain,
    bool is_padded_dimension,
    std::optional<int64_t> padded_to_size)
    : Val(passkey, ValType::IterDomain),
      start_(start),
      extent_(extent),
      expanded_extent_(expanded_extent),
      stop_offset_(
          stop_offset == nullptr ? passkey.ir_container_->zeroVal()
                                 : stop_offset),
      parallel_type_(parallel_type),
      iter_type_(iter_type),
      is_rfactor_domain_(is_rfactor_domain),
      is_padded_dimension_(is_padded_dimension),
      padded_to_size_(padded_to_size) {
  // NOTE: We previously asserted !(isRFactorProduct() && isBroadcast()), i.e.
  // that an IterDomain could not be both a broadcast and an logical domain.
  // However, since the introduction of the resize op, we now have a legitimate
  // case where this may be true; namely, whenever we resize an IterDomain to
  // size 1, we will mark it as Broadcast, but the resize must lie between root
  // and rfactor.

  NVF_ERROR(
      extent->dtype() == DataType::Index,
      "Cannot create an iter domain over an extent that is not an "
      "nvfuser_index_t but received ",
      extent->dtype(),
      " .");

  NVF_ERROR(
      expanded_extent == nullptr || expanded_extent->dtype() == DataType::Index,
      "Cannot create an iter domain over an expanded_extent that is not an "
      "nvfuser_index_t but received ",
      expanded_extent->dtype(),
      " .");

  NVF_ERROR(
      start->dtype() == DataType::Index,
      "Cannot create an iter domain with a start that is not an "
      "nvfuser_index_t but received ",
      start->dtype(),
      " .");

  NVF_ERROR(
      stop_offset_->dtype() == DataType::Index,
      "Cannot create an iter domain with a stop_offset_ that is not an "
      "nvfuser_index_t but received ",
      stop_offset_->dtype(),
      " .");
}

IterDomain::IterDomain(IrBuilderPasskey passkey, const IterDomainBuilder& args)

    : IterDomain(
          passkey,
          args.start_,
          args.extent_,
          args.expanded_extent_,
          args.stop_offset_,
          args.parallel_type_,
          args.iter_type_,
          args.is_rfactor_domain_,
          args.is_padded_dimension_,
          args.padded_to_size_) {}

IterDomain::IterDomain(const IterDomain* src, IrCloner* ir_cloner)
    : Val(src, ir_cloner),
      start_(ir_cloner->clone(src->start_)),
      extent_(ir_cloner->clone(src->extent_)),
      expanded_extent_(
          src->hasExpandedExtent() ? ir_cloner->clone(src->expandedExtent())
                                   : nullptr),
      stop_offset_(ir_cloner->clone(src->stop_offset_)),
      parallel_type_(src->parallel_type_),
      iter_type_(src->iter_type_),
      is_rfactor_domain_(src->is_rfactor_domain_),
      is_padded_dimension_(src->is_padded_dimension_),
      padded_to_size_(src->padded_to_size_) {}

NVFUSER_DEFINE_CLONE(IterDomain)

bool IterDomain::sameAs(const Statement* other) const {
  if (other == this) {
    return true;
  }

  if (!other->isA<IterDomain>()) {
    return false;
  }

  const IterDomain* other_id = other->as<IterDomain>();

  // Here're the data fields of IterDomain:
  // start_
  // extent_
  // expanded_extent_
  // stop_offset_
  // parallel_type_
  // iter_type_
  // is_rfactor_domain_
  // is_padded_dimension_
  // padded_to_size_

  // Do not take is_rfactor_domain_ into account. IterDomain's are
  // considered the same if they are rfactor or not.

  // TODO: Consider managing them as attributes

  return start()->sameAs(other_id->start()) &&
      extent()->sameAs(other_id->extent()) &&
      hasExpandedExtent() == other_id->hasExpandedExtent() &&
      (!hasExpandedExtent() ||
       expandedExtent()->sameAs(other_id->expandedExtent())) &&
      stopOffset()->sameAs(other_id->stopOffset()) &&
      getParallelType() == other_id->getParallelType() &&
      getIterType() == other_id->getIterType() &&
      hasPaddingToMultipleOfWarp() == other_id->hasPaddingToMultipleOfWarp() &&
      getMaybeSizeAfterPadding() == other_id->getMaybeSizeAfterPadding();
}

std::string IterDomain::toString(int indent_size) const {
  std::stringstream ss;
  ss << getIterType();
  ss << getParallelType();
  ss << name();
  ss << "{";
  if (!start()->isZeroInt()) {
    ss << start()->toInlineString() << " : ";
  }
  if (stop() != extent()) {
    ss << stop()->toInlineString() << " : ";
  }
  ss << extent()->toInlineString();
  if (hasExpandedExtent()) {
    ss << " ex " << expandedExtent()->toInlineString();
  }
  ss << "}";
  if (isRFactorProduct()) {
    ss << "rf";
  }
  if (hasPaddingToMultipleOfWarp()) {
    ss << "_p";
  }
  return ss.str();
}

std::string IterDomain::toInlineString(int indent_size) const {
  return toString(indent_size);
}

// Returns a new IterDomain matching properties of this except for
// is_rfactor_domain_
IterDomain* IterDomain::cloneWithoutRFactor(bool map_with_original) {
  auto cloned = IterDomainBuilder(this).resetRfactor().build();

  if (map_with_original) {
    fusion()->registerExactMapping(this, cloned);
  }

  return cloned;
}

/*static*/ std::vector<IterDomain*> IterDomain::clone(
    const std::vector<IterDomain*>& domains) {
  std::vector<IterDomain*> cloned_domains;
  std::transform(
      domains.begin(),
      domains.end(),
      std::back_inserter(cloned_domains),
      [](auto id) { return id->cloneWithoutRFactor(); });
  return cloned_domains;
}

// Merging does not propagate the start and stop values of the input
// domains to the merged output domain. The actual range of the
// domains is enforced by predicates. Note that since only root
// domains have valid start and stop, it's not possible to contiguous
// predication.
IterDomain* IterDomain::merge(
    IterDomain* outer,
    IterDomain* inner,
    std::optional<bool> rfactor_domain,
    std::optional<IterType> iter_type) {
  NVF_CHECK(
      outer->isReduction() == inner->isReduction(),
      "Merging IterDomains requires that their iteration types match. ",
      "Outer: ",
      outer->toString(),
      ", Inner: ",
      inner->toString());

  NVF_CHECK(
      !outer->isStride() && !inner->isStride(),
      "No support for merging stride domains");

  // By default, if not specified, don't create rfactor
  // outputs. Reshape transformations should propagate the flag, which
  // should explicitly specify the flag
  if (!rfactor_domain.has_value()) {
    rfactor_domain = false;
  }

  Val* merged_id_size =
      SimplifyingIrBuilder::mulExpr(outer->extent(), inner->extent());

  if (!iter_type.has_value()) {
    iter_type = outer->getIterType();

    if (outer->isBroadcast() && inner->isBroadcast()) {
      iter_type = IterType::Broadcast;
    }

    if ((outer->isBroadcast() || inner->isBroadcast()) &&
        (outer->getIterType() == IterType::Iteration ||
         inner->getIterType() == IterType::Iteration)) {
      iter_type = IterType::Iteration;
    }

    if ((outer->isBroadcast() || inner->isBroadcast()) &&
        (outer->getIterType() == IterType::GatherScatter ||
         inner->getIterType() == IterType::GatherScatter)) {
      iter_type = IterType::GatherScatter;
    }
  }

  Val* expanded_extent = nullptr;
  if (outer->hasExpandedExtent() || inner->hasExpandedExtent()) {
    if (outer->hasExpandedExtent() && inner->hasExpandedExtent()) {
      expanded_extent = mul(outer->expandedExtent(), inner->expandedExtent());
    } else if (outer->hasExpandedExtent() && !inner->hasExpandedExtent()) {
      if (inner->isBroadcast()) {
        expanded_extent = outer->expandedExtent();
      } else {
        expanded_extent = mul(outer->expandedExtent(), inner->extent());
      }
    } else if (!outer->hasExpandedExtent() && inner->hasExpandedExtent()) {
      if (outer->isBroadcast()) {
        expanded_extent = inner->expandedExtent();
      } else {
        expanded_extent = mul(outer->extent(), inner->expandedExtent());
      }
    }
  }

  IterDomain* merged_id =
      IterDomainBuilder(outer->container()->zeroVal(), merged_id_size)
          .parallel_type(outer->getParallelType())
          .expanded_extent(expanded_extent)
          .iter_type(*iter_type)
          .is_rfactor_domain(*rfactor_domain)
          .build();

  IrBuilder::createInContainer<Merge>(
      outer->container(), merged_id, outer, inner);

  return merged_id;
}

std::pair<IterDomain*, IterDomain*> IterDomain::split(
    IterDomain* in,
    Val* factor,
    bool inner_split,
    std::optional<bool> rfactor_domain,
    std::optional<IterType> outer_iter_type,
    std::optional<IterType> inner_iter_type) {
  NVF_CHECK(
      factor->isIntegralScalar(), "Cannot split by non-integer value ", factor);

  // outer loop size
  Val* remainder = SimplifyingIrBuilder::ceilDivExpr(in->extent(), factor);
  Val* expanded_remainder = nullptr;
  if (in->hasExpandedExtent()) {
    expanded_remainder =
        SimplifyingIrBuilder::ceilDivExpr(in->expandedExtent(), factor);
  }

  // By default, if not specified, don't create rfactor
  // outputs. Reshape transformations should propagate the flag, which
  // should explicitly specify the flag
  if (!rfactor_domain.has_value()) {
    rfactor_domain = false;
  }

  // If not specified, inherit these properties from the input iter domain
  if (!outer_iter_type.has_value()) {
    outer_iter_type = in->getIterType();
  }

  if (!inner_iter_type.has_value()) {
    inner_iter_type = in->getIterType();
  }

  // outer loop IterDomain
  IterDomain* ido =
      IterDomainBuilder(
          in->container()->zeroVal(), inner_split ? remainder : factor)
          .expanded_extent(
              in->hasExpandedExtent() && inner_split ? expanded_remainder
                                                     : nullptr)
          .parallel_type(in->getParallelType())
          .iter_type(*outer_iter_type)
          .is_rfactor_domain(*rfactor_domain)
          .build();

  // inner loop IterDomain
  IterDomain* idi =
      IterDomainBuilder(
          in->container()->zeroVal(), inner_split ? factor : remainder)
          .expanded_extent(
              in->hasExpandedExtent() && !inner_split ? expanded_remainder
                                                      : nullptr)
          .parallel_type(in->getParallelType())
          .iter_type(*inner_iter_type)
          .is_rfactor_domain(*rfactor_domain)
          .build();

  IrBuilder::createInContainer<Split>(
      in->container(), ido, idi, in, factor, inner_split);
  return {ido, idi};
}

std::pair<IterDomain*, IterDomain*> IterDomain::stridedSplit(int64_t factor) {
  // Use partial split so that only valid values are retained
  auto split_out = IterDomain::split(
      this,
      IrBuilder::createInContainer<Val>(container(), factor, DataType::Index),
      true,
      true);

  split_out.second->iter_type_ = IterType::Stride;
  split_out.first->is_rfactor_domain_ = true;
  split_out.second->is_rfactor_domain_ = true;
  return split_out;
}

std::pair<IterDomain*, IterDomain*> IterDomain::swizzle(
    SwizzleType swizzle_type,
    IterDomain* in_x,
    IterDomain* in_y) {
  NVF_CHECK(
      !in_x->extent()->isZeroInt() && !in_y->extent()->isZeroInt(),
      "Invalid swizzling of a empty dimension.");

  // TODO: reduction check on swizzle:
  NVF_CHECK(
      !in_x->isReduction() && !in_y->isReduction(),
      "swizzled reduction not yet supported");

  for (auto input : InputsOf::outputs({in_x, in_y})) {
    NVF_CHECK(
        !input->as<IterDomain>()->isBroadcast(),
        "swizzling broadcast axes not yet supported");
  }

  IterDomain* out_x = IterDomainBuilder(in_x).build();

  IterDomain* out_y = IterDomainBuilder(in_y).build();

  IrBuilder::createInContainer<Swizzle>(
      in_x->container(), out_x, out_y, in_x, in_y, swizzle_type);

  return std::make_pair(out_x, out_y);
}

std::pair<IterDomain*, IterDomain*> IterDomain::swizzle(
    Swizzle2DType swizzle_type,
    IterDomain* in_x,
    IterDomain* in_y,
    SwizzleMode swizzle_mode) {
  NVF_CHECK(
      !in_x->extent()->isZeroInt() && !in_y->extent()->isZeroInt(),
      "Invalid swizzling of a empty dimension.");

  // TODO: reduction check on swizzle:
  NVF_CHECK(
      !in_x->isReduction() && !in_y->isReduction(),
      "swizzled reduction not yet supported");

  for (auto input : InputsOf::outputs({in_x, in_y})) {
    NVF_CHECK(
        !input->as<IterDomain>()->isBroadcast(),
        "swizzling broadcast axes not yet supported");
  }

  IterDomain* out_x = IterDomainBuilder(in_x).build();

  IterDomain* out_y = IterDomainBuilder(in_y).build();

  IrBuilder::createInContainer<Swizzle2D>(
      in_x->container(), out_x, out_y, in_x, in_y, swizzle_type, swizzle_mode);

  return std::make_pair(out_x, out_y);
}

IterDomain* IterDomain::resize(
    IterDomain* in,
    Val* left_expansion,
    Val* right_expansion,
    bool mark_as_rfactor,
    std::optional<IterType> iter_type_opt) {
  NVF_CHECK(
      left_expansion->isIntegralScalar(),
      "Expansion factor must be an integer scalar: ",
      left_expansion->toString());
  NVF_CHECK(
      right_expansion->isIntegralScalar(),
      "Expansion factor must be an integer scalar: ",
      right_expansion->toString());

  if (left_expansion->isConstInt() && right_expansion->isConstInt()) {
    auto left = left_expansion->evaluate();
    auto right = right_expansion->evaluate();
    if (left == 0 && right == 0) {
      // This is a trivial resize. Check that we are not changing the IterType,
      // then return the input.
      NVF_CHECK(
          !iter_type_opt.has_value() ||
              iter_type_opt.value() == in->getIterType(),
          "If IterType is specified in pad with zero expansion then it must "
          "match input");
      return in;
    }
  }
  NVF_CHECK(
      in->getIterType() == IterType::Iteration ||
          in->getIterType() == IterType::Broadcast ||
          in->getIterType() == IterType::Symbolic,
      "Not a valid IterType: ",
      in->getIterType());

  NVF_CHECK(
      in->start()->isZeroInt(),
      "Non-zero start not supported: ",
      in->toString());
  NVF_CHECK(
      in->stopOffset()->isZeroInt(),
      "Non-zero stop offset not considered: ",
      in->toString());

  // The overall extent is (in->extent() + left_expansion +
  // right_expansion). This can be simplified for a slice op as
  // the right expansion should look like (slice_end_offset -
  // in->extent()), or (slice_end_offset + (- in->extent())), so the
  // overall extent is left_expansion + slice_end_offset.

  // Detect common slice patterns and return a simplified Val
  // representing (in->extent() + right_expansion) if possible
  auto simplify_input_extent_plus_right_expansion = [](Val* right_expansion,
                                                       Val* in_extent) -> Val* {
    auto bop = dynamic_cast<BinaryOp*>(right_expansion->definition());
    if (bop == nullptr) {
      return nullptr;
    }
    Val* sub_rhs = nullptr;
    if (bop->getBinaryOpType() == BinaryOpType::Sub) {
      sub_rhs = bop->rhs();
    } else if (bop->getBinaryOpType() == BinaryOpType::Add) {
      // Note that SimplifyingIrBuilder may turn (a - b) to (a + (- b))
      if (auto uop = dynamic_cast<UnaryOp*>(bop->rhs()->definition());
          uop != nullptr && uop->getUnaryOpType() == UnaryOpType::Neg) {
        sub_rhs = uop->in();
      }
    }
    if (sub_rhs == in_extent) {
      return bop->lhs();
    } else {
      return nullptr;
    }
  };

  Val* resized_id_size = nullptr;
  if (auto simplified_val = simplify_input_extent_plus_right_expansion(
          right_expansion, in->extent())) {
    resized_id_size =
        SimplifyingIrBuilder::addExpr(left_expansion, simplified_val);
  } else {
    resized_id_size = SimplifyingIrBuilder::addExpr(
        SimplifyingIrBuilder::addExpr(
            in->getMaybeExpandedExtent(), left_expansion),
        right_expansion);
  }

  // If output IterType is provided, use it. Otherwise, if we can prove the
  // resized extent is 1, set to Broadcast, if we can prove it is >1 set to
  // Iteration, and otherwise fall back to Symbolic.
  IterType iter_type = IterType::Symbolic;
  if (iter_type_opt.has_value()) {
    iter_type = iter_type_opt.value();
  } else if (left_expansion->isConstInt() && right_expansion->isConstInt()) {
    auto left = left_expansion->evaluate();
    auto right = right_expansion->evaluate();
    if (resized_id_size->isConstInt()) {
      // Means input extent is also known
      auto out_extent = resized_id_size->evaluate();
      iter_type = out_extent == 1 ? IterType::Broadcast : IterType::Iteration;
    } else if (left + right > 1) {
      // Input extent is non-negative, so we know out_extent > 1
      iter_type = IterType::Iteration;
    }
  }

  auto resized_id =
      IterDomainBuilder(
          in->container()->zeroVal(),
          // Set immediate constant size of 1 if resize produces broadcast
          iter_type == IterType::Broadcast ? in->fusion()->oneVal()
                                           : resized_id_size)
          .is_rfactor_domain(mark_as_rfactor)
          .iter_type(iter_type)
          .build();

  IrBuilder::createInContainer<Resize>(
      in->container(), resized_id, in, left_expansion, right_expansion);

  return resized_id;
}

// TODO: We should change parallelize interface to be on tensorview or at least
// vectorize should be done on tensorview. This would let us check that we don't
// vectorize to the left of the computeAt domain, and could allow us to do some
// simple validation of vectorize as it's inputs are right most and contiguous.
void IterDomain::parallelize(ParallelType t) {
  if (parallel_type_ == t) {
    // No op, don't do any more checks, it was already set to this value.
    return;
  }

  if (t == ParallelType::Unroll || isParallelTypeVectorize(t) ||
      t == ParallelType::Group) {
    NVF_CHECK(
        start()->isZeroInt() && extent()->isConstScalar(),
        "Vectorization, unrolling, unswitching and grouping are only supported "
        "with start = 0 and extent as a const int, but got ",
        "a start of ",
        start(),
        " and extent ",
        extent()->toInlineString(),
        " .");
  }

  if (t == ParallelType::Group) {
    NVF_CHECK(
        getIterType() == IterType::Iteration ||
            getIterType() == IterType::GatherScatter,
        "Grouping IterDomain of non Iteration / GatherScatter type is not "
        "allowed. ",
        getIterType());
  }

  parallel_type_ = t;
}

bool IterDomain::maybePartial() const {
  return !start()->isZeroInt() || !stopOffset()->isZeroInt();
}

Val* IterDomain::stopOffset() const {
  return stop_offset_;
}

Val* IterDomain::stop() const {
  if (stopOffset()->isZeroInt()) {
    return extent();
  }

  return sub(extent(), stopOffset());
}

namespace {

void validateContiguity(
    const std::vector<IterDomain*>& allocation_domain,
    const std::vector<std::optional<bool>>& contiguity) {
  NVF_CHECK(
      contiguity.size() == allocation_domain.size(),
      "Invalid contiguity information provided, incorrect size. Received "
      "vector of size ",
      contiguity.size(),
      " but needed one of size ",
      allocation_domain.size());
  for (auto i : arange(contiguity.size())) {
    bool expect_null =
        (allocation_domain.at(i)->isBroadcast() ||
         allocation_domain.at(i)->isReduction());
    NVF_CHECK(
        expect_null != contiguity.at(i).has_value(),
        "The contiguity of a broadcast/reduction dimension must be None. "
        "The contiguity of a non-broadcast/reduction dimension must be "
        "true/false. alloation_domain=[",
        toDelimitedString(allocation_domain),
        "], contiguity=[",
        toDelimitedString(contiguity),
        "]");
  }
}

// Check if loop_domain is a valid domain with no
// redundancy. The logical domain is used as a reference to find if
// there's any ID that's not covered by the new loop domain.
void validateLoopDomain(
    const std::vector<IterDomain*>& logical_domain,
    const std::vector<IterDomain*>& loop_domain,
    const std::vector<IterDomain*>& additional_ids) {
  // Skip if there's any symbolic ID
  if (std::any_of(
          logical_domain.begin(),
          logical_domain.end(),
          [](IterDomain* id) { return id->isSymbolic(); }) ||
      std::any_of(
          loop_domain.begin(),
          loop_domain.end(),
          [](IterDomain* id) { return id->isSymbolic(); }) ||
      std::any_of(
          additional_ids.begin(), additional_ids.end(), [](IterDomain* id) {
            return id->isSymbolic();
          })) {
    return;
  }

  std::vector<IterDomain*> reference;
  reference.reserve(logical_domain.size() + additional_ids.size());
  reference.insert(
      reference.end(), logical_domain.begin(), logical_domain.end());
  // additional_ids are also considered part of the reference domain
  reference.insert(
      reference.end(), additional_ids.begin(), additional_ids.end());

  auto [redundant_ids, _, unreachable_reference_ids] =
      ir_utils::compareDomainWithReference(loop_domain, reference);

  auto empty_or_broadcast = [](const auto& ids) {
    return std::all_of(ids.begin(), ids.end(), [](IterDomain* id) {
      return id->isBroadcast();
    });
  };

  NVF_ERROR(
      empty_or_broadcast(redundant_ids),
      "Trying to set a loop domain with non-broadcast redundant IDs: ",
      toDelimitedString(redundant_ids));

  NVF_ERROR(
      empty_or_broadcast(unreachable_reference_ids),
      "Not all logical IDs are covered by loop domain. Loop: ",
      toDelimitedString(loop_domain),
      ". Unreachable logical IDs: ",
      toDelimitedString(unreachable_reference_ids));
}

} // namespace

TensorDomain::TensorDomain(
    IrBuilderPasskey passkey,
    std::vector<IterDomain*> logical_domain,
    std::vector<std::optional<bool>> contiguity)
    : Val(passkey, ValType::TensorDomain, DataType::Null),
      logical_domain_(std::move(logical_domain)),
      loop_domain_(logical_domain_),
      contiguity_(
          contiguity.empty() ? getContiguityFilledWith(maybeAllocation(), false)
                             : std::move(contiguity)) {
  validateContiguity(maybeAllocation(), contiguity_);

  // resetDomains initializes other member variables, required by clang-tidy
  resetDomains();
}

TensorDomain::TensorDomain(
    IrBuilderPasskey passkey,
    std::vector<IterDomain*> logical_domain,
    std::vector<int64_t> stride_order,
    std::vector<std::optional<bool>> contiguity)
    : Val(passkey, ValType::TensorDomain, DataType::Null),
      logical_domain_(std::move(logical_domain)),
      loop_domain_(logical_domain_),
      contiguity_(
          contiguity.empty() ? getContiguityFilledWith(maybeAllocation(), false)
                             : std::move(contiguity)) {
  // setting the proper allocation domain
  if (!stride_order.empty()) {
    auto rank = logical_domain_.size();
    NVF_ERROR(
        rank == stride_order.size(), "Invalid size of stride_order vector");

    // checking stride_order is indeed a permutation
    std::vector<int64_t> inc_vec(rank);
    std::iota(inc_vec.begin(), inc_vec.end(), 0);
    NVF_ERROR(
        std::is_permutation(
            stride_order.begin(), stride_order.end(), inc_vec.begin()),
        "stride_order is not a valid: " + toDelimitedString(stride_order));

    allocation_domain_.resize(rank, nullptr);
    for (auto i : arange(rank)) {
      allocation_domain_[rank - 1 - stride_order[i]] = logical_domain_[i];
    }
  }
  validateContiguity(maybeAllocation(), contiguity_);

  // resetDomains initializes other member variables, required by clang-tidy
  resetDomains();
}

TensorDomain::TensorDomain(
    IrBuilderPasskey passkey,
    std::vector<IterDomain*> logical_domain,
    std::vector<IterDomain*> loop_domain,
    std::vector<std::optional<bool>> contiguity)
    : Val(passkey, ValType::TensorDomain, DataType::Null),
      logical_domain_(std::move(logical_domain)),
      loop_domain_(std::move(loop_domain)),
      contiguity_(
          contiguity.empty() ? getContiguityFilledWith(maybeAllocation(), false)
                             : std::move(contiguity)) {
  validateContiguity(maybeAllocation(), contiguity_);

  NVF_CHECK(
      loop_domain_.empty() == logical_domain_.empty(),
      "logical domain and loop domain can only be both empty or neither empty");
  validateLoopDomain(logical_domain_, loop_domain_, additional_ids_);

  // resetDomains initializes other member variables, required by clang-tidy
  resetDomains();
}

TensorDomain::TensorDomain(
    IrBuilderPasskey passkey,
    std::vector<IterDomain*> root_domain,
    std::vector<IterDomain*> logical_domain,
    std::vector<IterDomain*> loop_domain,
    std::vector<std::optional<bool>> contiguity)
    : Val(passkey, ValType::TensorDomain, DataType::Null),
      root_domain_(std::move(root_domain)),
      logical_domain_(std::move(logical_domain)),
      loop_domain_(std::move(loop_domain)),
      contiguity_(
          contiguity.empty() ? getContiguityFilledWith(maybeAllocation(), false)
                             : std::move(contiguity)) {
  validateContiguity(maybeAllocation(), contiguity_);

  NVF_CHECK(
      loop_domain_.empty() == logical_domain_.empty(),
      "logical domain and loop domain can only be both empty or neither empty");
  validateLoopDomain(logical_domain_, loop_domain_, additional_ids_);
  if (!root_domain_.empty()) {
    ir_utils::validateDomainEquivalence(
        logical_domain_, root_domain_, additional_ids_);
  }

  // resetDomains initializes other member variables, required by clang-tidy
  resetDomains();
}

TensorDomain::TensorDomain(
    IrBuilderPasskey passkey,
    std::vector<IterDomain*> root_domain,
    std::vector<IterDomain*> logical_domain,
    std::vector<IterDomain*> allocation_domain,
    std::vector<IterDomain*> loop_domain,
    std::vector<std::optional<bool>> contiguity,
    std::vector<IterDomain*> additional_ids)
    : Val(passkey, ValType::TensorDomain, DataType::Null),
      root_domain_(std::move(root_domain)),
      logical_domain_(std::move(logical_domain)),
      allocation_domain_(std::move(allocation_domain)),
      loop_domain_(std::move(loop_domain)),
      initial_loop_domain_(loop_domain_),
      additional_ids_(std::move(additional_ids)),
      contiguity_(
          contiguity.empty() ? getContiguityFilledWith(maybeAllocation(), false)
                             : std::move(contiguity)) {
  validateContiguity(maybeAllocation(), contiguity_);

  NVF_CHECK(
      loop_domain_.empty() == logical_domain_.empty(),
      "logical domain and loop domain can only be both empty or neither empty");
  validateLoopDomain(logical_domain_, loop_domain_, additional_ids_);
  if (!root_domain_.empty()) {
    ir_utils::validateDomainEquivalence(
        logical_domain_, root_domain_, additional_ids_);
  }
  if (!allocation_domain_.empty()) {
    ir_utils::validateDomainEquivalence(
        logical_domain_, allocation_domain_, additional_ids_);
  }

  // resetDomains initializes other member variables, required by clang-tidy
  resetDomains();
}

TensorDomain::TensorDomain(
    IrBuilderPasskey passkey,
    std::vector<IterDomain*> root_domain,
    std::vector<IterDomain*> logical_domain,
    std::vector<IterDomain*> allocation_domain,
    std::vector<IterDomain*> loop_domain,
    std::optional<std::vector<IterDomain*>> alternate_loop_domain,
    std::vector<std::optional<bool>> contiguity,
    std::vector<IterDomain*> additional_ids)
    : Val(passkey, ValType::TensorDomain, DataType::Null),
      root_domain_(std::move(root_domain)),
      logical_domain_(std::move(logical_domain)),
      allocation_domain_(std::move(allocation_domain)),
      loop_domain_(std::move(loop_domain)),
      alternate_loop_domain_(alternate_loop_domain),
      initial_loop_domain_(loop_domain_),
      additional_ids_(std::move(additional_ids)),
      contiguity_(
          contiguity.empty() ? getContiguityFilledWith(maybeAllocation(), false)
                             : std::move(contiguity)) {
  validateContiguity(maybeAllocation(), contiguity_);

  NVF_CHECK(
      loop_domain_.empty() == logical_domain_.empty(),
      "logical domain and loop domain can only be both empty or neither empty");
  validateLoopDomain(logical_domain_, loop_domain_, additional_ids_);
  if (!root_domain_.empty()) {
    ir_utils::validateDomainEquivalence(
        logical_domain_, root_domain_, additional_ids_);
  }
  if (!allocation_domain_.empty()) {
    ir_utils::validateDomainEquivalence(
        logical_domain_, allocation_domain_, additional_ids_);
  }
  if (alternate_loop_domain_.has_value()) {
    validateLoopDomain(
        logical_domain_, alternate_loop_domain_.value(), additional_ids_);
  }

  // resetDomains initializes other member variables, required by clang-tidy
  resetDomains();
}

TensorDomain::TensorDomain(IrBuilderPasskey passkey, const TensorDomain* src)
    : Val(passkey, ValType::TensorDomain, DataType::Null),
      root_domain_(src->root_domain_),
      logical_domain_(src->logical_domain_),
      allocation_domain_(src->allocation_domain_),
      loop_domain_(src->loop_domain_),
      alternate_loop_domain_(src->alternate_loop_domain_),
      initial_loop_domain_(src->initial_loop_domain_),
      additional_ids_(src->additional_ids_),
      no_bcast_domain_(src->no_bcast_domain_),
      no_reduction_domain_(src->no_reduction_domain_),
      contiguity_(src->contiguity_),
      has_reduction_(src->has_reduction_) {}

TensorDomain::TensorDomain(const TensorDomain* src, IrCloner* ir_cloner)
    : Val(src, ir_cloner),
      root_domain_(ir_cloner->clone(src->root_domain_)),
      logical_domain_(ir_cloner->clone(src->logical_domain_)),
      allocation_domain_(ir_cloner->clone(src->allocation_domain_)),
      loop_domain_(ir_cloner->clone(src->loop_domain_)),
      alternate_loop_domain_(ir_cloner->clone(src->alternate_loop_domain_)),
      initial_loop_domain_(ir_cloner->clone(src->initial_loop_domain_)),
      additional_ids_(ir_cloner->clone(src->additional_ids_)),
      no_bcast_domain_(ir_cloner->clone(src->no_bcast_domain_)),
      no_reduction_domain_(ir_cloner->clone(src->no_reduction_domain_)),
      contiguity_(src->contiguity()),
      has_reduction_(src->has_reduction_) {}

NVFUSER_DEFINE_CLONE(TensorDomain)

bool TensorDomain::hasBlockBroadcast() const {
  return std::any_of(
      loop_domain_.begin(), loop_domain_.end(), [](IterDomain* id) {
        return id->isBroadcast() && id->isThreadDim();
      });
}

bool TensorDomain::hasGridBroadcast() const {
  return std::any_of(
      loop_domain_.begin(), loop_domain_.end(), [](IterDomain* id) {
        return id->isBroadcast() && id->isBlockDim();
      });
}

bool TensorDomain::operator==(const TensorDomain& other) const {
  // Checks equality of each class field. Should not be necessary to
  // check no_bcast_domain_ and no_reduction_domain_ as they are just
  // derived from domain_.
  return root_domain_ == other.root_domain_ &&
      loop_domain_ == other.loop_domain_ &&
      alternate_loop_domain_ == other.alternate_loop_domain_ &&
      logical_domain_ == other.logical_domain_ &&
      allocation_domain_ == other.allocation_domain_ &&
      contiguity_ == other.contiguity_;
}

bool TensorDomain::sameAs(const Statement* const other) const {
  if (this == other) {
    return true;
  }

  if (!other->isA<TensorDomain>()) {
    return false;
  }

  const TensorDomain* other_td = other->as<TensorDomain>();

  if (nDims() != other_td->nDims()) {
    return false;
  }
  if (root().size() != other_td->root().size()) {
    return false;
  }
  if (logical().size() != other_td->logical().size()) {
    return false;
  }
  if (allocation().size() != other_td->allocation().size()) {
    return false;
  }

  for (const auto i : arange(nDims())) {
    if (!(axis(i)->sameAs(other_td->axis(i)))) {
      return false;
    }
  }

  for (const auto i : arange(root().size())) {
    if (!(root()[i]->sameAs(other_td->root()[i]))) {
      return false;
    }
  }

  for (const auto i : arange(logical().size())) {
    if (!(logical()[i]->sameAs(other_td->logical()[i]))) {
      return false;
    }
  }

  for (const auto i : arange(allocation().size())) {
    if (!(allocation()[i]->sameAs(other_td->allocation()[i]))) {
      return false;
    }
  }

  for (const auto i : arange(loop().size())) {
    if (!(loop()[i]->sameAs(other_td->loop()[i]))) {
      return false;
    }
  }

  // this_td has_value is not the same as other_td
  if (alternateLoop().has_value() != other_td->alternateLoop().has_value()) {
    return false;
  }

  // has_value is false for both this_td and other_td
  if (!alternateLoop().has_value() && !other_td->alternateLoop().has_value()) {
    return true;
  }

  // has_value is true for both this_td and other_td, so verify that all
  // iterDomains are the same.
  return std::ranges::all_of(
      std::ranges::iota_view{0LL, (int64_t)alternateLoop().value().size()},
      [&](int64_t i) {
        return alternateLoop().value()[i]->sameAs(
            other_td->alternateLoop().value()[i]);
      });
}

bool TensorDomain::sameAs(
    const std::vector<IterDomain*>& lhs,
    const std::vector<IterDomain*>& rhs) {
  if (lhs.size() != rhs.size()) {
    return false;
  }
  size_t i = 0;
  for (auto td_lhs : lhs) {
    if (!td_lhs->sameAs(rhs[i++])) {
      return false;
    }
  }
  return true;
}

std::string TensorDomain::toString(const int indent_size, const bool loop_only)
    const {
  std::stringstream ss;
  if (loop_only) {
    indent(ss, indent_size) << "[" << toDelimitedString(loop()) << "]";
  } else {
    indent(ss, indent_size)
        << "logical=[" << toDelimitedString(logical()) << "]" << std::endl;
    if (hasRoot()) {
      indent(ss, indent_size + 1)
          << "root=[" << toDelimitedString(root()) << "]" << std::endl;
    }
    indent(ss, indent_size + 1)
        << "loop=[" << toDelimitedString(loop()) << "]" << std::endl;
    if (hasAllocation()) {
      indent(ss, indent_size + 1)
          << "allocation=[" << toDelimitedString(allocation()) << "]"
          << std::endl;
    }
    if (alternateLoop().has_value()) {
      indent(ss, indent_size + 1)
          << "alternate_loop=[" << toDelimitedString(alternateLoop().value())
          << "]" << std::endl;
    }
  }
  return ss.str();
}

std::string TensorDomain::toString(const int indent_size) const {
  return toString(indent_size, /*loop_only=*/true);
}

std::string TensorDomain::toInlineString(int indent_size) const {
  return toString(indent_size);
}

void TensorDomain::setContiguity(
    const std::vector<std::optional<bool>>& contig) {
  NVF_ERROR(
      maybeAllocation().size() == contig.size(),
      "Invalid size of contiguity vector");
  for (auto i : arange(contig.size())) {
    NVF_CHECK(
        maybeAllocation().at(i)->isBroadcast() != contig.at(i).has_value(),
        "The contiguity of a broadcast dimension must be None. "
        "The contiguity of a non-broadcast dimension must be true/false");
  }

  contiguity_ = contig;
}

std::vector<int64_t> TensorDomain::strideOrder() const {
  // short-circuit: no allocation domain; default stride-order
  if (allocation_domain_.empty()) {
    return {};
  }

  std::vector<int64_t> stride_order;
  stride_order.reserve(logical_domain_.size());

  for (size_t logical_idx : arange(logical_domain_.size())) {
    IterDomain* logical_id = logical_domain_.at(logical_idx);
    auto alloc_iter = std::find(
        allocation_domain_.begin(), allocation_domain_.end(), logical_id);
    NVF_ERROR(
        alloc_iter != allocation_domain_.end(),
        "Unable to find logical IterDomain in allocation domain.");
    int64_t alloc_idx = std::distance(allocation_domain_.begin(), alloc_iter);
    stride_order.push_back((int64_t)logical_domain_.size() - 1 - alloc_idx);
  }

  return stride_order;
}

bool TensorDomain::hasBlockReduction() const {
  return std::any_of(
      loop_domain_.begin(), loop_domain_.end(), [](IterDomain* id) {
        return id->isReduction() && id->isThreadDim();
      });
}

bool TensorDomain::hasGridReduction() const {
  return std::any_of(
      loop_domain_.begin(), loop_domain_.end(), [](IterDomain* id) {
        return id->isReduction() && id->isBlockDim();
      });
}

bool TensorDomain::hasSymbolicAxis() const {
  // If there's any Symbolic axis, there must be one at the root or
  // logical domain.
  return (hasRoot() &&
          std::any_of(
              root().begin(),
              root().end(),
              [](auto id) {
                return id->getIterType() == IterType::Symbolic;
              })) ||
      std::any_of(logical().begin(), logical().end(), [](auto id) {
           return id->getIterType() == IterType::Symbolic;
         });
}

bool TensorDomain::hasViewLikeRFactor() const {
  if (!hasRoot()) {
    // Can't have view like rfactor if there is no logical domain
    return false;
  }

  // If there's an logical domain and no rfactor product is a reduction, this is
  // a view like rfactor
  return std::none_of(logical().begin(), logical().end(), [](IterDomain* id) {
    return (id->isReduction() || id->isStride()) && id->isRFactorProduct();
  });
}

bool TensorDomain::hasVectorize() const {
  return std::any_of(
      loop_domain_.begin(), loop_domain_.end(), [](IterDomain* id) {
        return isParallelTypeVectorize(id->getParallelType());
      });
}

std::optional<int64_t> TensorDomain::getReductionAxis() const {
  auto it = std::find_if(
      loop_domain_.begin(), loop_domain_.end(), [](const auto& id) {
        return id->isReduction();
      });
  if (it == loop_domain_.end()) {
    return std::optional<int64_t>();
  } else {
    return std::optional<int64_t>(std::distance(loop_domain_.begin(), it));
  }
}

// i here is int, as we want to accept negative value and ::size_type can be a
// uint.
IterDomain* TensorDomain::axis(int64_t i) const {
  NVF_ERROR(nDims() > 0, "Tried to access an axis in a 0-dim domain");
  return loop_domain_[wrapDim(i)];
}

int64_t TensorDomain::posOf(IterDomain* id) const {
  NVF_ERROR(nDims() > 0, "Tried to find an axis in a 0-dim domain");
  int64_t i = 0;
  while (i < (int64_t)loop_domain_.size()) {
    if (loop_domain_[i] == id) {
      return i;
    }
    i++;
  }
  NVF_CHECK(false, "Provided id is not part of this domain.");
}

int64_t TensorDomain::rootPosOf(IterDomain* id) const {
  NVF_ERROR(
      !maybeRoot().empty(), "Tried to find an axis in a 0-dim root domain");
  auto it = std::find(maybeRoot().begin(), maybeRoot().end(), id);
  NVF_ERROR(it != maybeRoot().end(), "Provided id is not part of root domain.");
  return std::distance(maybeRoot().begin(), it);
}

void TensorDomain::broadcast(int64_t axis, Val* extent) {
  axis = nvfuser::wrapDim(axis, nDims() + 1);
  IterDomain* id = IterDomainBuilder(fusion()->zeroVal(), extent)
                       .iter_type(IterType::Broadcast)
                       .build();
  loop_domain_.insert(loop_domain_.begin() + axis, id);
  additional_ids_.push_back(id);
}

void TensorDomain::split(int64_t axis, Val* factor, bool inner_split) {
  NVF_ERROR(nDims() > 0, "Tried to do split on a 0-dim domain");
  axis = wrapDim(axis);

  IterDomain* id = this->axis(axis);

  auto split_ids = IterDomain::split(id, factor, inner_split);
  loop_domain_.erase(loop_domain_.begin() + axis);
  loop_domain_.insert(loop_domain_.begin() + axis, split_ids.second);
  loop_domain_.insert(loop_domain_.begin() + axis, split_ids.first);
  resetDomains();
}

// Merge "axis_o" and "axis_i" into 1 dimension
void TensorDomain::merge(int64_t axis_o, int64_t axis_i) {
  NVF_ERROR(nDims() > 0, "Tried to do merge on a 0-dim domain");
  axis_o = wrapDim(axis_o);
  axis_i = wrapDim(axis_i);

  NVF_CHECK(
      axis_o != axis_i,
      "Invalid merge detected, axes provided are the same axis.");

  IterDomain* first = axis(axis_o);
  IterDomain* second = axis(axis_i);

  IterDomain* merged_id = IterDomain::merge(first, second);

  // axis_o is the outer input of this merge but does not
  // automatically mean it's an outer domain in TensorDomain.
  auto td_outer_pos = axis_o < axis_i ? axis_o : axis_i;
  auto td_inner_pos = axis_o < axis_i ? axis_i : axis_o;

  loop_domain_.erase(loop_domain_.begin() + td_inner_pos);
  loop_domain_.erase(loop_domain_.begin() + td_outer_pos);
  loop_domain_.insert(loop_domain_.begin() + td_outer_pos, merged_id);
  resetDomains();
}

// Reorder axes according to map[old_pos] = new_pos
void TensorDomain::reorder(
    const std::unordered_map<int64_t, int64_t>& old2new_) {
  NVF_ERROR(
      nDims() != 0 || old2new_.empty(), "Tried to reorder a 0-dim domain");
  loop_domain_ = orderedAs(loop_domain_, old2new_);
  resetDomains();
}

std::vector<IterDomain*> TensorDomain::orderedAs(
    const std::vector<IterDomain*>& dom,
    const std::unordered_map<int64_t, int64_t>& old2new_) {
  NVF_ERROR(
      !dom.empty() || old2new_.empty(), "Tried to reorder a 0-dim domain");

  // Eventhough these checks are already in TensorView, we want to redo them as
  // we can enter this function from other places, not through TensorView

  auto new2old = ir_utils::normalizeOld2New(old2new_, (int64_t)dom.size());

  std::vector<IterDomain*> reordered_domain;
  std::transform(
      new2old.begin(),
      new2old.end(),
      std::back_inserter(reordered_domain),
      [dom](int64_t i) -> IterDomain* { return dom[i]; });

  return reordered_domain;
}

void TensorDomain::swizzle(SwizzleType swizzle_type, int64_t x, int64_t y) {
  NVF_ERROR(nDims() > 0, "Tried to do merge on a 0-dim domain");
  x = wrapDim(x);
  y = wrapDim(y);

  IterDomain* axis_x = axis(x);
  IterDomain* axis_y = axis(y);

  IterDomain* axis_out_x = nullptr;
  IterDomain* axis_out_y = nullptr;

  std::tie(axis_out_x, axis_out_y) =
      IterDomain::swizzle(swizzle_type, axis_x, axis_y);

  loop_domain_.erase(loop_domain_.begin() + x);
  loop_domain_.insert(loop_domain_.begin() + x, axis_out_x);

  loop_domain_.erase(loop_domain_.begin() + y);
  loop_domain_.insert(loop_domain_.begin() + y, axis_out_y);

  resetDomains();
}

void TensorDomain::swizzle(
    Swizzle2DType swizzle_type,
    int64_t x,
    int64_t y,
    SwizzleMode swizzle_mode) {
  NVF_ERROR(nDims() > 0, "Tried to do merge on a 0-dim domain");
  x = wrapDim(x);
  y = wrapDim(y);

  IterDomain* axis_x = axis(x);
  IterDomain* axis_y = axis(y);

  IterDomain* axis_out_x = nullptr;
  IterDomain* axis_out_y = nullptr;

  std::tie(axis_out_x, axis_out_y) =
      IterDomain::swizzle(swizzle_type, axis_x, axis_y, swizzle_mode);

  loop_domain_.erase(loop_domain_.begin() + x);
  loop_domain_.insert(loop_domain_.begin() + x, axis_out_x);

  loop_domain_.erase(loop_domain_.begin() + y);
  loop_domain_.insert(loop_domain_.begin() + y, axis_out_y);

  resetDomains();
}

void TensorDomain::resize(
    int64_t axis,
    Val* left_expansion,
    Val* right_expansion,
    std::optional<IterType> iter_type) {
  NVF_ERROR(nDims() > 0, "Tried to do resize on a 0-dim domain");
  axis = wrapDim(axis);

  IterDomain* id = this->axis(axis);

  auto resized_id = IterDomain::resize(
      id,
      left_expansion,
      right_expansion,
      /*mark_as_rfactor=*/false,
      iter_type);
  loop_domain_.at(axis) = resized_id;
  resetDomains();
}

std::vector<IterDomain*> TensorDomain::noReductions(
    const std::vector<IterDomain*>& td) {
  std::vector<IterDomain*> noReductionDomain;
  std::copy_if(
      td.begin(),
      td.end(),
      std::back_inserter(noReductionDomain),
      [](IterDomain* id) { return !id->isReduction() && !id->isStride(); });
  return noReductionDomain;
}

std::vector<IterDomain*> TensorDomain::noScans(
    const std::vector<IterDomain*>& td) {
  std::vector<IterDomain*> noReductionDomain;
  std::copy_if(
      td.begin(),
      td.end(),
      std::back_inserter(noReductionDomain),
      [](IterDomain* id) { return !id->isReduction() && !id->isStride(); });
  return noReductionDomain;
}

std::vector<IterDomain*> TensorDomain::noBroadcasts(
    const std::vector<IterDomain*>& td) {
  std::vector<IterDomain*> noBroadcastDomain;
  std::copy_if(
      td.begin(),
      td.end(),
      std::back_inserter(noBroadcastDomain),
      [](IterDomain* id) { return !id->isBroadcast(); });
  return noBroadcastDomain;
}

std::vector<IterDomain*> TensorDomain::noDevices(
    const std::vector<IterDomain*>& td) {
  std::vector<IterDomain*> noDeviceDomain;
  std::copy_if(
      td.begin(),
      td.end(),
      std::back_inserter(noDeviceDomain),
      [](IterDomain* id) { return !id->isDeviceDim(); });
  return noDeviceDomain;
}

/*static*/ std::vector<std::optional<bool>> TensorDomain::
    getContiguityFilledWith(
        const std::vector<IterDomain*>& allocation_domain,
        bool fill_value) {
  std::vector<std::optional<bool>> contiguity;
  contiguity.reserve(allocation_domain.size());
  for (auto id : allocation_domain) {
    if (id->isBroadcast() || id->isReduction()) {
      contiguity.emplace_back(std::nullopt);
    } else {
      contiguity.emplace_back(fill_value);
    }
  }
  return contiguity;
}

bool TensorDomain::hasBroadcast(const std::vector<IterDomain*>& td) {
  for (auto id : td) {
    if (id->isBroadcast()) {
      return true;
    }
  }
  return false;
}

bool TensorDomain::hasReduction(const std::vector<IterDomain*>& td) {
  for (auto id : td) {
    if (id->isReduction()) {
      return true;
    }
  }
  return false;
}

TensorDomain* TensorDomain::view(const AnalyzeViewResult& view_analysis) {
  NVF_ERROR(nDims() > 0, "Tried to view transform a 0-dim domain");
  return transformView(this, view_analysis);
}

TensorDomain* TensorDomain::flatten(int64_t start_dim, int64_t end_dim) {
  auto inp_domain = noReductions(logical());

  if (start_dim < 0) {
    start_dim += (int64_t)inp_domain.size();
  }
  if (end_dim < 0) {
    end_dim += (int64_t)inp_domain.size();
  }
  NVF_CHECK(
      start_dim >= 0 && start_dim < int64_t(inp_domain.size()),
      "Invalid start_dim ",
      start_dim);
  NVF_CHECK(
      end_dim >= 0 && end_dim < int64_t(inp_domain.size()),
      "Invalid end_dim ",
      end_dim);
  NVF_CHECK(start_dim <= end_dim, "start_dim must be <= end_dim");

  std::vector<IterDomain*> new_root_domain;
  new_root_domain.reserve(inp_domain.size());
  for (auto i : arange((int64_t)inp_domain.size())) {
    bool is_rfactor_dim = i >= start_dim && i <= end_dim;
    auto inp_id = inp_domain[i];
    auto out_id = IterDomainBuilder(inp_id)
                      .is_rfactor_domain(is_rfactor_dim)
                      .extent(
                          (is_rfactor_dim && inp_id->hasExpandedExtent())
                              ? inp_id->expandedExtent()
                              : inp_id->extent())
                      .iter_type(
                          (is_rfactor_dim && inp_id->isBroadcast())
                              ? IterType::Iteration
                              : inp_id->getIterType())
                      .expanded_extent(nullptr)
                      .build();
    new_root_domain.push_back(out_id);
  }

  std::vector<IterDomain*> logical_domain;
  logical_domain.reserve(new_root_domain.size() - (end_dim - start_dim));
  for (auto i : arange(start_dim)) {
    logical_domain.push_back(new_root_domain[i]);
  }

  IterDomain* merged_id = new_root_domain[start_dim];
  for (auto i : arange(start_dim + 1, end_dim + 1)) {
    IterDomain* new_merged_id =
        IterDomainBuilder(
            merged_id->container()->zeroVal(),
            mul(merged_id->extent(), new_root_domain[i]->extent()))
            .is_rfactor_domain(true)
            .build();
    IrBuilder::create<Merge>(new_merged_id, merged_id, new_root_domain[i]);
    merged_id = new_merged_id;
  }
  logical_domain.push_back(merged_id);

  for (auto i : arange(end_dim + 1, inp_domain.size())) {
    logical_domain.push_back(new_root_domain[i]);
  }

  return IrBuilder::create<TensorDomain>(
      new_root_domain,
      logical_domain,
      logical_domain,
      TensorDomain::getContiguityFilledWith(logical_domain, true));
}

// TODO: Rfactor a Welford

// pair is in order where second is the consumer of first
std::pair<TensorDomain*, TensorDomain*> TensorDomain::rFactor(
    const std::vector<int64_t>& axes_) {
  return TransformRFactor::runReplay(this, axes_);
}

void TensorDomain::setLoopDomain(std::vector<IterDomain*> new_loop_domain) {
  validateLoopDomain(logical(), new_loop_domain, additionalIDs());
  loop_domain_ = std::move(new_loop_domain);
  initial_loop_domain_ = loop_domain_;
  resetDomains();
}

void TensorDomain::setAlternateLoopDomain(
    std::vector<IterDomain*> new_loop_domain) {
  validateLoopDomain(logical(), new_loop_domain, additionalIDs());
  alternate_loop_domain_ = std::move(new_loop_domain);
}

void TensorDomain::setAllocationDomain(
    std::vector<IterDomain*> new_allocation_domain,
    std::vector<std::optional<bool>> new_contiguity) {
  validateContiguity(new_allocation_domain, new_contiguity);

  ir_utils::validateDomainEquivalence(
      logical_domain_, new_allocation_domain, additional_ids_);

  allocation_domain_ = std::move(new_allocation_domain);
  contiguity_ = std::move(new_contiguity);
}

std::vector<IterDomain*> TensorDomain::allIDs() const {
  std::vector<const std::vector<IterDomain*>*> all_domains = {
      &loop_domain_,
      &logical_domain_,
      &root_domain_,
      &initial_loop_domain_,
      &allocation_domain_,
      &additional_ids_};
  if (alternate_loop_domain_.has_value()) {
    all_domains.push_back(&alternate_loop_domain_.value());
  }
  VectorOfUniqueEntries<IterDomain*> discovered_ids;
  for (auto domain : all_domains) {
    discovered_ids.pushBack(*domain);
  }

  // We only care about IDs on the shortest path between domains
  std::unordered_multimap<IterDomain*, IterDomain*> out2in;
  for (auto i : arange(all_domains.size() - 1)) {
    if (all_domains[i]->empty()) {
      continue;
    }
    for (auto j : arange(i + 1, all_domains.size())) {
      if (all_domains[j]->empty()) {
        continue;
      }
      auto path = getExprsBetween<IRBFS>(
                      {all_domains[i]->begin(), all_domains[i]->end()},
                      {all_domains[j]->begin(), all_domains[j]->end()},
                      false)
                      .first;
      for (auto [expr, _] : path) {
        discovered_ids.pushBack(
            ir_utils::filterByType<IterDomain>(expr->outputs()));
        discovered_ids.pushBack(
            ir_utils::filterByType<IterDomain>(expr->inputs()));
        for (auto in : expr->inputs()) {
          for (auto out : expr->outputs()) {
            out2in.emplace(out->as<IterDomain>(), in->as<IterDomain>());
          }
        }
      }
    }
  }

  // Topological sort all IDs
  std::list<IterDomain*> ids_to_be_sorted(
      discovered_ids.begin(), discovered_ids.end());
  VectorOfUniqueEntries<IterDomain*> sorted_ids;
  while (!ids_to_be_sorted.empty()) {
    auto it = ids_to_be_sorted.begin();
    while (it != ids_to_be_sorted.end()) {
      auto range = out2in.equal_range(*it);
      if (std::all_of(range.first, range.second, [&](const auto& kv) {
            return sorted_ids.has(kv.second);
          })) {
        sorted_ids.pushBack(*it);
        it = ids_to_be_sorted.erase(it);
      } else {
        it++;
      }
    }
  }
  return sorted_ids.vector();
}

std::vector<Expr*> TensorDomain::allExprs() const {
  auto all_ids = allIDs();
  std::unordered_set<Val*> all_id_set{all_ids.begin(), all_ids.end()};

  VectorOfUniqueEntries<Expr*> exprs;
  for (auto id : all_ids) {
    auto def = id->definition();
    if (def == nullptr) {
      continue;
    }

    if (std::all_of(def->inputs().begin(), def->inputs().end(), [&](Val* inp) {
          return all_id_set.find(inp) != all_id_set.end();
        })) {
      exprs.pushBack(def);
    } else {
      NVF_ERROR(std::none_of(
          def->inputs().begin(), def->inputs().end(), [&](Val* inp) {
            return all_id_set.find(inp) != all_id_set.end();
          }));
    }
  }

  return exprs.vector();
}

std::vector<Statement*> TensorDomain::allStatements() const {
  auto all_ids = allIDs();
  std::unordered_set<Val*> all_id_set{all_ids.begin(), all_ids.end()};

  VectorOfUniqueEntries<Statement*> stmts;
  for (auto id : all_ids) {
    // Visit definition if available and all inputs are already visited
    auto def = id->definition();
    if (def != nullptr) {
      if (std::all_of(
              def->inputs().begin(), def->inputs().end(), [&](Val* inp) {
                return all_id_set.find(inp) != all_id_set.end();
              })) {
        stmts.pushBack(def);
      } else {
        NVF_ERROR(std::none_of(
            def->inputs().begin(), def->inputs().end(), [&](Val* inp) {
              return all_id_set.find(inp) != all_id_set.end();
            }));
      }
    }

    stmts.pushBack(id);
  }

  return stmts.vector();
}

Split::Split(
    IrBuilderPasskey passkey,
    IterDomain* outer,
    IterDomain* inner,
    IterDomain* in,
    Val* factor,
    bool inner_split)
    : Expr(passkey) {
  NVF_ERROR(
      factor->isIntegralScalar(),
      "Attempted to create a Split node with a non-integer factor.");
  addOutput(outer);
  addOutput(inner);
  addInput(in);
  // TODO add factor as an input, need to check Split::Split during validation
  // and need to check BestEffortReplay::findFirstMismatchedID addInput(factor);
  addAttribute(factor);
  addDataAttribute(inner_split);
}

Val* Split::isDivisible() const {
  return IrBuilder::isDivisibleExpr(in()->extent(), factor());
}

std::string Split::toString(int indent_size) const {
  std::stringstream ss;
  ss << (innerSplit() ? "Split: " : "Outer split: ");
  ss << in()->toString();
  ss << " by factor " << factor()->toString() << " -> ";
  ss << outer()->toString();
  ss << ", ";
  ss << inner()->toString();
  ss << "\n";
  return ss.str();
}

std::string Split::toInlineString(int indent_size) const {
  NVF_CHECK(false, "Split can not be printed inline");
}

NVFUSER_DEFINE_CLONE_AND_CREATE(Split)

Merge::Merge(
    IrBuilderPasskey passkey,
    IterDomain* out,
    IterDomain* outer,
    IterDomain* inner)
    : Expr(passkey) {
  addOutput(out);
  addInput(outer);
  addInput(inner);
}

std::string Merge::toString(int indent_size) const {
  std::stringstream ss;
  ss << "Merge: ";
  ss << outer()->toString();
  ss << " and ";
  ss << inner()->toString();
  ss << " -> ";
  ss << out()->toString();
  ss << "\n";
  return ss.str();
}

std::string Merge::toInlineString(int indent_size) const {
  NVF_CHECK(false, "Tensor op can not be printed inline");
}

NVFUSER_DEFINE_CLONE_AND_CREATE(Merge)

Swizzle::Swizzle(
    IrBuilderPasskey passkey,
    IterDomain* out_x,
    IterDomain* out_y,
    IterDomain* in_x,
    IterDomain* in_y,
    SwizzleType swizzle_type)
    : Expr(passkey) {
  addOutput(out_x);
  addOutput(out_y);
  addInput(in_x);
  addInput(in_y);
  addDataAttribute(swizzle_type);
}

std::string Swizzle::toString(int indent_size) const {
  std::stringstream ss;
  ss << swizzleType() << "(2D): ";
  ss << inX()->toString();
  ss << " , ";
  ss << inY()->toString();
  ss << " -> ";
  ss << outX()->toString();
  ss << " , ";
  ss << outY()->toString();
  ss << "\n";
  return ss.str();
}

std::string Swizzle::toInlineString(int indent_size) const {
  NVF_CHECK(false, "Tensor op can not be printed inline");
}

NVFUSER_DEFINE_CLONE_AND_CREATE(Swizzle)

Swizzle2D::Swizzle2D(
    IrBuilderPasskey passkey,
    IterDomain* out_x,
    IterDomain* out_y,
    IterDomain* in_x,
    IterDomain* in_y,
    Swizzle2DType swizzle_type,
    SwizzleMode swizzle_mode)
    : Expr(passkey) {
  addOutput(out_x);
  addOutput(out_y);
  addInput(in_x);
  addInput(in_y);
  addDataAttribute(swizzle_type);
  addDataAttribute(swizzle_mode);
}

std::string Swizzle2D::toString(int indent_size) const {
  std::stringstream ss;
  ss << swizzleType() << "(2D): ";
  ss << inX()->toString();
  ss << " , ";
  ss << inY()->toString();
  ss << " -> ";
  ss << outX()->toString();
  ss << " , ";
  ss << outY()->toString();
  ss << "\n";
  return ss.str();
}

std::string Swizzle2D::toInlineString(int indent_size) const {
  NVF_CHECK(false, "Tensor op can not be printed inline");
}

NVFUSER_DEFINE_CLONE_AND_CREATE(Swizzle2D)

Resize::Resize(
    IrBuilderPasskey passkey,
    IterDomain* out,
    IterDomain* in,
    Val* left,
    Val* right)
    : Expr(passkey) {
  addOutput(out);
  addInput(in);
  addAttribute(left);
  addAttribute(right);
}

std::string Resize::toString(int indent_size) const {
  std::stringstream ss;
  ss << "Resize: ";
  ss << in()->toString();
  ss << " by " << leftExpand()->toInlineString() << " and "
     << rightExpand()->toInlineString();
  ss << " -> ";
  ss << out()->toString();
  ss << "\n";
  return ss.str();
}

std::string Resize::toInlineString(int indent_size) const {
  NVF_CHECK(false, "Resize can not be printed inline");
}

NVFUSER_DEFINE_CLONE_AND_CREATE(Resize)

NamedScalar::NamedScalar(
    IrBuilderPasskey passkey,
    std::string name,
    DataType dtype)
    : Val(passkey, ValType::NamedScalar, dtype), name_(std::move(name)) {}

NamedScalar::NamedScalar(const NamedScalar* src, IrCloner* ir_cloner)
    : Val(src, ir_cloner), name_(src->name_) {}

NVFUSER_DEFINE_CLONE(NamedScalar)

bool NamedScalar::sameAs(const Statement* other) const {
  if (this == other) {
    return true;
  }
  if (!other->isA<NamedScalar>()) {
    return false;
  }
  return other->as<NamedScalar>()->name().compare(name()) == 0;
}

NamedScalar* NamedScalar::getParallelDim(ParallelType p_type) {
  NVF_ERROR(
      isParallelTypeThread(p_type),
      "Cannot get parallel dim of non thread type, received: ",
      p_type);
  NVF_ERROR(FusionGuard::getCurFusion() != nullptr);
  std::string parallel_dim = stringifyThreadSize(p_type);
  return IrBuilder::create<NamedScalar>(parallel_dim, DataType::Index);
}

NamedScalar* NamedScalar::getParallelIndex(ParallelType p_type) {
  NVF_ERROR(FusionGuard::getCurFusion() != nullptr);
  std::string parallel_ind = stringifyThread(p_type);
  return IrBuilder::create<NamedScalar>(parallel_ind, DataType::Index);
}

std::optional<ParallelType> NamedScalar::getParallelDim() const {
  if (stringifyThreadSize(ParallelType::TIDx).compare(name()) == 0) {
    return ParallelType::TIDx;
  } else if (stringifyThreadSize(ParallelType::TIDy).compare(name()) == 0) {
    return ParallelType::TIDy;
  } else if (stringifyThreadSize(ParallelType::TIDz).compare(name()) == 0) {
    return ParallelType::TIDz;
  } else if (stringifyThreadSize(ParallelType::BIDx).compare(name()) == 0) {
    return ParallelType::BIDx;
  } else if (stringifyThreadSize(ParallelType::BIDy).compare(name()) == 0) {
    return ParallelType::BIDy;
  } else if (stringifyThreadSize(ParallelType::BIDz).compare(name()) == 0) {
    return ParallelType::BIDz;
  }
  return std::nullopt;
}

std::optional<ParallelType> NamedScalar::getParallelIndex() const {
  if (stringifyThread(ParallelType::TIDx).compare(name()) == 0) {
    return ParallelType::TIDx;
  } else if (stringifyThread(ParallelType::TIDy).compare(name()) == 0) {
    return ParallelType::TIDy;
  } else if (stringifyThread(ParallelType::TIDz).compare(name()) == 0) {
    return ParallelType::TIDz;
  } else if (stringifyThread(ParallelType::BIDx).compare(name()) == 0) {
    return ParallelType::BIDx;
  } else if (stringifyThread(ParallelType::BIDy).compare(name()) == 0) {
    return ParallelType::BIDy;
  } else if (stringifyThread(ParallelType::BIDz).compare(name()) == 0) {
    return ParallelType::BIDz;
  }
  return std::nullopt;
}

PadOp::PadOp(
    IrBuilderPasskey passkey,
    TensorView* out,
    TensorView* inp,
    const std::vector<Val*>& pad_widths,
    Val* value)
    : Expr(passkey) {
  const auto ndims = TensorDomain::noReductions(inp->getLogicalDomain()).size();
  NVF_ERROR(
      pad_widths.size() % 2 == 0,
      "Invalid size of padding width vector: ",
      pad_widths.size(),
      ". Number of width vals must be even.");
  NVF_ERROR(
      pad_widths.size() == ndims * 2,
      "Invalid size of padding width vector: ",
      pad_widths.size(),
      ". All dimensions, padded or not, must have width vals. Use zero for non "
      "non-padded dimensions.");
  addOutput(out);
  addInput(inp);
  addInput(value);
  for (auto width : pad_widths) {
    NVF_CHECK(width != nullptr, "Padding width must not be nullptr");
    addInput(width);
  }
}

NVFUSER_DEFINE_CLONE_AND_CREATE(PadOp)

std::string PadOp::toString(int indent_size) const {
  std::stringstream ss;
  indent(ss, indent_size) << out()->toString() << "\n";
  indent(ss, indent_size) << "   = pad( " << in()->toString() << ", {"
                          << toDelimitedString(getPadWidths()) << "}"
                          << " )\n";
  return ss.str();
}

std::string PadOp::toInlineString(int indent_size) const {
  NVF_CHECK(false, "Tensor op can not be printed inline");
}

std::vector<int64_t> PadOp::getPaddedAxes() const {
  auto num_dims = (int64_t)out()->as<TensorView>()->getLogicalDomain().size();
  std::vector<int64_t> padded_axes;
  for (const auto i : arange(num_dims)) {
    auto [left_pad, right_pad] = getPadWidths(i);
    // Filter out non-padded dimension
    if (left_pad->isZeroInt() && right_pad->isZeroInt()) {
      continue;
    }
    padded_axes.push_back(i);
  }
  return padded_axes;
}

std::vector<Val*> PadOp::getPadWidths() const {
  return {getPadWidthInputBegin(), getPadWidthInputEnd()};
}

std::pair<Val*, Val*> PadOp::getPadWidths(int64_t axis) const {
  auto num_dims = (int64_t)out()->as<TensorView>()->getLogicalDomain().size();
  axis = wrapDim(axis, num_dims);

  int64_t offset_even = (int64_t)axis * 2;
  int64_t offset_odd = offset_even + 1;
  return std::make_pair(
      (*(getPadWidthInputBegin() + offset_even))->as<Val>(),
      (*(getPadWidthInputBegin() + offset_odd))->as<Val>());
}

std::vector<PolymorphicValue> PadOp::evaluate(
    const ExpressionEvaluator& ee,
    const std::vector<PolymorphicValue>& inputs) const {
  const auto& in = inputs.at(0).as<at::Tensor>();

  std::vector<int64_t> pad_widths;
  auto pad_width_offset = getPadWidthInputOffset();
  auto num_dims = in.dim();

  for (auto i = num_dims - 1; i > -1; i--) {
    auto left_pad = (int64_t)inputs.at(pad_width_offset + 2 * i);
    auto right_pad = (int64_t)inputs.at(pad_width_offset + 2 * i + 1);
    pad_widths.push_back(left_pad);
    pad_widths.push_back(right_pad);
  }

  if (isComplexType(*out()->getDataType())) {
    std::complex<double> value =
        static_cast<std::complex<double>>(inputs.at(1));
    auto real = at::real(in);
    auto imag = at::imag(in);
    auto padded_real = at::pad(real, pad_widths, "constant", value.real());
    auto padded_imag = at::pad(imag, pad_widths, "constant", value.imag());
    return {at::complex(padded_real, padded_imag)};
  } else {
    double value = static_cast<double>(inputs.at(1));
    return {at::pad(in, pad_widths, "constant", value)};
  }
}

SliceOp::SliceOp(
    IrBuilderPasskey passkey,
    TensorView* out,
    TensorView* inp,
    const std::vector<Slice>& ranges)
    : Expr(passkey) {
  size_t ndims = TensorDomain::noReductions(inp->getLogicalDomain()).size();
  NVF_ERROR(
      ndims == ranges.size(),
      "The range vector must have the same number of Slice descriptors. "
      "Given: ",
      ranges.size(),
      ", Expected: ",
      ndims);

  addOutput(out);
  addInput(inp);
  for (const auto& range : ranges) {
    NVF_ERROR(range.start != nullptr, "nullptr not allowed");
    NVF_ERROR(range.stop != nullptr, "nullptr not allowed");
    NVF_ERROR(range.step != nullptr, "nullptr not allowed");
    addInput(range.start);
    addInput(range.stop);
    addInput(range.step);
  }
}

NVFUSER_DEFINE_CLONE_AND_CREATE(SliceOp)

std::string SliceOp::toString(int indent_size) const {
  std::stringstream ss;
  indent(ss, indent_size) << out()->toString() << "\n";
  indent(ss, indent_size) << "   = slice( " << in()->toString() << ", {";
  for (const auto& slice : getRanges()) {
    ss << " {"
       << toDelimitedString(std::vector<std::string>{
              slice.start->toString(),
              slice.stop->toString(),
              slice.step->toString()})
       << "}";
  }
  ss << " } )\n";
  return ss.str();
}

std::string SliceOp::toInlineString(int indent_size) const {
  NVF_CHECK(false, "Tensor op can not be printed inline");
}

std::vector<Slice> SliceOp::getRanges() const {
  const auto num_range_vals =
      std::distance(getRangeInputBegin(), getRangeInputEnd());
  NVF_ERROR(
      num_range_vals % 3 == 0,
      "Unexpected number of range vals: ",
      num_range_vals);
  auto ndims = num_range_vals / 3;
  std::vector<Slice> ranges(ndims);
  auto range_val_it = getRangeInputBegin();
  for (const auto i : arange(ndims)) {
    ranges.at(i) = Slice{
        .start = *range_val_it,
        .stop = *(range_val_it + 1),
        .step = *(range_val_it + 2)};
    range_val_it += 3;
  }
  return ranges;
}

std::vector<PolymorphicValue> SliceOp::evaluate(
    const ExpressionEvaluator& ee,
    const std::vector<PolymorphicValue>& inputs) const {
  const auto& in = inputs.at(0).as<at::Tensor>();
  std::vector<at::indexing::TensorIndex> ranges;
  auto ranges_offset = getRangeInputOffset();
  auto num_dims = in.dim();
  for (const auto i : arange(num_dims)) {
    auto start = (int64_t)inputs.at(ranges_offset + 3 * i);
    auto stop = (int64_t)inputs.at(ranges_offset + 3 * i + 1);
    auto step = (int64_t)inputs.at(ranges_offset + 3 * i + 2);
    ranges.emplace_back(at::indexing::Slice(start, stop, step));
  }
  return {in.index(ranges)};
}

CatOp::CatOp(
    IrBuilderPasskey passkey,
    Val* out,
    const std::vector<Val*>& inputs,
    int64_t concatenated_dim)
    : Expr(passkey) {
  addOutput(out);
  for (auto inp : inputs) {
    addInput(inp);
  }
  NVF_ERROR(
      concatenated_dim >= 0 &&
          concatenated_dim <
              static_cast<int64_t>(
                  ir_utils::getTv(out)->getLogicalDomain().size()),
      "Invalid dimension to concatenate: ",
      concatenated_dim);

  addDataAttribute(concatenated_dim);
}

CatOp::CatOp(
    IrBuilderPasskey passkey,
    Val* out,
    const std::vector<Val*>& inputs,
    int64_t concatenated_dim,
    Val* concatenated_domain_index,
    const std::vector<Val*>& preds)
    : Expr(passkey) {
  NVF_ERROR(
      passkey.ir_container_ != nullptr,
      "IrContainer must be provided to create a CatOp.");
  NVF_ERROR(
      passkey.ir_container_->isA<kir::Kernel>(),
      "Should only be used for Kernel container.");

  addOutput(out);
  for (auto inp : inputs) {
    addInput(inp);
  }
  addDataAttribute(concatenated_dim);
  addAttribute(concatenated_domain_index);
  for (auto pred : preds) {
    addAttribute(pred);
  }
}

NVFUSER_DEFINE_CLONE_AND_CREATE(CatOp)

std::string CatOp::toString(int indent_size) const {
  std::stringstream ss;
  indent(ss, indent_size) << output(0)->toString() << "\n";
  indent(ss, indent_size) << "   = cat( ";
  ss << toDelimitedString(inputs());
  ss << ", " << concatenatedDim();
  ss << " )\n";
  return ss.str();
}

std::string CatOp::toInlineString(int indent_size) const {
  NVF_CHECK(false, "Tensor op can not be printed inline");
}

Val* CatOp::getConcatenatedDomainIndex() const {
  NVF_ERROR(
      container()->isA<kir::Kernel>(),
      "Should only be used for Kernel container.");
  NVF_ERROR(!attributes().empty(), "No attribute found");
  NVF_ERROR(attribute(1) != nullptr, "nulllptr attribute is invalid");
  auto idx = attribute(1)->as<Val>();
  return idx;
}

Val* CatOp::getPred(int input_idx) const {
  NVF_ERROR(
      container()->isA<kir::Kernel>(),
      "Should only be used for Kernel container.");
  const auto num_input_tensors = static_cast<int64_t>(inputs().size());
  NVF_ERROR(input_idx < num_input_tensors, "Invalid input index: ", input_idx);
  const auto attr_idx = input_idx + 2;
  NVF_ERROR(
      attr_idx < static_cast<int64_t>(attributes().size()),
      "Invalid attribute index: ",
      attr_idx,
      ", number of attributes: ",
      attributes().size());
  auto attr = attributeVal(attr_idx);
  NVF_ERROR(attr != nullptr, "nullptr attribute is invalid");
  NVF_ERROR(
      attr->dtype() == DataType::Bool,
      "Attribute must be a Bool val: ",
      attr->toInlineString());
  auto pred = attr;
  return pred;
}

std::vector<PolymorphicValue> CatOp::evaluate(
    const ExpressionEvaluator& ee,
    std::unordered_map<const Val*, PolymorphicValue>& known_values) const {
  // CatOp is preceded by a PadOp internally.
  // For ATen evaluation, directly compute the unpadded inputs.
  std::vector<at::Tensor> unpadded_inputs;
  unpadded_inputs.reserve(inputs().size());
  int64_t concat_dim = concatenatedDim();
  for (Val* inp : inputs()) {
    NVF_CHECK(
        inp->definition() != nullptr && inp->definition()->isA<PadOp>(),
        "Expected CatOp to be preceded by a PadOp.");
    auto eval_i = ee.evaluate(inp->definition()->input(0), known_values);
    unpadded_inputs.push_back(eval_i.as<at::Tensor>());
  }
  return {at::cat(unpadded_inputs, concat_dim)};
}

MatmulOp::MatmulOp(IrBuilderPasskey passkey, Val* out, Val* in_a, Val* in_b)
    : Expr(passkey) {
  addOutput(out);
  addInput(in_a);
  addInput(in_b);
}

NVFUSER_DEFINE_CLONE_AND_CREATE(MatmulOp)

std::string MatmulOp::toString(int indent_size) const {
  std::stringstream ss;
  indent(ss, indent_size) << out()->toString() << "\n";
  indent(ss, indent_size + 1) << " = matmul(" << inA()->toString() << ",\n";
  indent(ss, indent_size + 1) << "          " << inB()->toString() << ")\n";
  return ss.str();
}

std::string MatmulOp::toInlineString(int indent_size) const {
  NVF_CHECK(false, "Tensor op can not be printed inline");
}

namespace {
// When the contracting dimension is sharded, each device has a partial
// matmul output and is followed by an allreduce. For loop split, this is
// represented as an rfactored reduction. For example, for matmul, the local
// logical domain after the rfactor is: i{DIDx}, i{M}, i{N}, r{K//d}. Unsqueeze
// the rfactored DID axis to correctly bind with the logical domain. See
// tests/python/test_multidevice.py/test_matmul_allreduce_loop_split
int64_t getRFactorDeviceDimensionIndex(const TensorView* tv) {
  // Filter out reduction dimensions so the index to `logical` directly maps to
  // an at::Tensor axis.
  auto logical = TensorDomain::noReductions(tv->getLogicalDomain());
  int64_t rfactor_did_idx = -1;
  for (auto idx : arange(static_cast<int64_t>(logical.size()))) {
    IterDomain* id = logical.at(idx);
    if (id->isRFactorProduct() && id->isDeviceDim()) {
      NVF_ERROR(
          rfactor_did_idx == -1,
          "Expected only 1 rfactored DID iterdomain, found at least 2 in ",
          logical);
      rfactor_did_idx = idx;
    }
  }

  return rfactor_did_idx;
}
} // namespace

std::vector<PolymorphicValue> MatmulOp::evaluate(
    const ExpressionEvaluator& ee,
    const std::vector<PolymorphicValue>& inputs) const {
  const auto a = inputs.at(0).as<at::Tensor>();
  const auto b = inputs.at(1).as<at::Tensor>();

  auto matmul_out = at::matmul(a, b);

  if (const auto rfactor_did_idx = getRFactorDeviceDimensionIndex(out());
      rfactor_did_idx != -1) {
    matmul_out = matmul_out.unsqueeze(rfactor_did_idx);
  }

  const auto& [sizes, strides] = inferShapeOfOutput(out(), ee);
  auto meta_out = at::detail::empty_strided_meta(sizes, strides, a.dtype());

  if (meta_out.is_contiguous()) {
    return {matmul_out};
  }

  auto strided_matmul_out = at::empty_strided(sizes, strides, a.options());
  strided_matmul_out = strided_matmul_out.copy_(matmul_out);
  return {strided_matmul_out};
}

LinearOp::LinearOp(
    IrBuilderPasskey passkey,
    Val* out,
    Val* in_a,
    Val* in_b,
    Val* bias)
    : Expr(passkey) {
  addOutput(out);
  addInput(in_a);
  addInput(in_b);

  if (bias != nullptr) {
    addInput(bias);
  }
}

NVFUSER_DEFINE_CLONE_AND_CREATE(LinearOp)

std::string LinearOp::toString(int indent_size) const {
  std::stringstream ss;
  indent(ss, indent_size) << out()->toString() << "\n";
  indent(ss, indent_size + 1) << " = linear(" << inA()->toString() << ",\n";
  indent(ss, indent_size + 1) << "          " << inB()->toString();
  if (hasBias()) {
    indent(ss, indent_size + 1) << ",\n          " << bias()->toString();
  }
  indent(ss, indent_size + 1) << ")\n";
  return ss.str();
}

std::string LinearOp::toInlineString(int indent_size) const {
  NVF_CHECK(false, "Tensor op can not be printed inline");
}

std::vector<PolymorphicValue> LinearOp::evaluate(
    const ExpressionEvaluator& ee,
    const std::vector<PolymorphicValue>& inputs) const {
  const auto in = inputs.at(0).as<at::Tensor>();
  auto weight = inputs.at(1).as<at::Tensor>();

  auto squeeze_device_dims = [](at::Tensor& t,
                                int64_t num_device_dims) -> void {
    // Record the initial shape for the error message.
    std::vector<int64_t> shape = t.sizes().vec();
    for ([[maybe_unused]] auto _ : arange(num_device_dims)) {
      NVF_CHECK(
          t.size(0) == 1,
          "When the weight is >2D, expect its preceding dimensions and "
          "the bias's preceding dimensions to "
          "be DID-parallel and therefore size-1: ",
          shape);
      t = t.squeeze(0);
    }
  };

  // The squeezes and unsqueezes are currently required to support a sharded
  // linear layer. Remove them after #2563.
  auto num_device_dims = weight.dim() - 2;
  squeeze_device_dims(weight, num_device_dims);

  at::Tensor out_tensor;
  if (hasBias()) {
    auto bias = inputs.at(2).as<at::Tensor>();
    squeeze_device_dims(bias, num_device_dims);
    out_tensor = at::linear(in, weight, bias);
  } else {
    out_tensor = at::linear(in, weight);
  }

  for ([[maybe_unused]] auto _ : arange(num_device_dims)) {
    out_tensor = out_tensor.unsqueeze(0);
  }

  // Handle rFactor DIDs similar to MatmulOp::evaluate.
  if (const auto rfactor_did_idx = getRFactorDeviceDimensionIndex(out());
      rfactor_did_idx != -1) {
    out_tensor = out_tensor.unsqueeze(rfactor_did_idx);
  }

  return {out_tensor};
}

SdpaFwdOp::SdpaFwdOp(
    IrBuilderPasskey passkey,
    TensorView* output,
    TensorView* log_sumexp,
    TensorView* philox_seed,
    TensorView* philox_offset,
    Val* query,
    Val* key,
    Val* value,
    Val* dropout_p,
    Val* is_causal,
    Val* scale)
    : Expr(passkey) {
  addOutput(output);
  addOutput(log_sumexp);
  addOutput(philox_seed);
  addOutput(philox_offset);

  addInput(query);
  addInput(key);
  addInput(value);
  addInput(dropout_p);
  addInput(is_causal);
  if (scale != nullptr) {
    addInput(scale);
  }
}

NVFUSER_DEFINE_CLONE_AND_CREATE(SdpaFwdOp)

std::string SdpaFwdOp::toString(int indent_size) const {
  std::stringstream ss;
  indent(ss, indent_size) << attn_out()->toString() << ",\n";
  indent(ss, indent_size) << logsumexp()->toString() << ",\n";
  indent(ss, indent_size) << philox_seed()->toString() << ",\n";
  indent(ss, indent_size) << philox_offset()->toString() << "\n";
  indent(ss, indent_size + 1) << " = sdpa(" << query()->toString() << ",\n";
  indent(ss, indent_size + 1) << "          " << key()->toString() << ",\n";
  indent(ss, indent_size + 1) << "          " << value()->toString() << ",\n";
  indent(ss, indent_size + 1)
      << "          dropout_p = " << dropout_p()->toInlineString() << ",\n";
  indent(ss, indent_size + 1)
      << "          is_causal = " << is_causal()->toInlineString();
  if (scale() != nullptr) {
    indent(ss, indent_size + 1)
        << ",\n          scale = " << scale()->toInlineString();
  }
  indent(ss, indent_size + 1) << ")\n";
  return ss.str();
}

std::string SdpaFwdOp::toInlineString(int indent_size) const {
  NVF_CHECK(false, "Tensor op can not be printed inline");
}

std::vector<PolymorphicValue> SdpaFwdOp::evaluate(
    const ExpressionEvaluator& ee,
    const std::vector<PolymorphicValue>& inputs) const {
  auto query = inputs.at(0).as<at::Tensor>();
  auto key = inputs.at(1).as<at::Tensor>();
  auto value = inputs.at(2).as<at::Tensor>();

  const auto dropout_p = inputs.at(3).as<double>();
  const auto is_causal = inputs.at(4).as<bool>();

  // Temporary handling of DID parallelization see
  // https://github.com/NVIDIA/Fuser/issues/2563
  bool handle_device_dim = false;
  if (query.dim() == 5) {
    handle_device_dim = true;

    NVF_CHECK(key.dim() == 5 && value.dim() == 5);

    auto query_domain =
        TensorDomain::noReductions(this->query()->getLogicalDomain());
    auto key_domain =
        TensorDomain::noReductions(this->key()->getLogicalDomain());
    auto value_domain =
        TensorDomain::noReductions(this->value()->getLogicalDomain());
    NVF_CHECK(
        query_domain.front()->isDeviceDim(),
        "Only support DID parallelization on outermost axis");
    NVF_CHECK(
        key_domain.front()->isDeviceDim(),
        "Only support DID parallelization on outermost axis");
    NVF_CHECK(
        value_domain.front()->isDeviceDim(),
        "Only support DID parallelization on outermost axis");

    query = query.squeeze(0);
    key = key.squeeze(0);
    value = value.squeeze(0);
  }

  // Flash attention requires the last dimension to be padded to 8.
  // https://github.com/pytorch/pytorch/blob/c27882ffa8c1c7e4cf8ebc6c2f879e5b6c8814ad/aten/src/ATen/native/transformers/attention.cpp#L675-L677
  const auto last_dim_size = query.size(-1);
  auto pad_last_dim = [last_dim_size](
                          at::Tensor inp, int alignment_size) -> at::Tensor {
    if (last_dim_size % alignment_size == 0) {
      return inp;
    }
    auto pad_count = alignment_size - (last_dim_size % alignment_size);
    auto padded_inp = at::pad(inp, {0, pad_count});
    return padded_inp;
  };

  query = pad_last_dim(query, 8);
  key = pad_last_dim(key, 8);
  value = pad_last_dim(value, 8);

  // Conmpute scale using original size of last dimension
  double scale = inputs.size() > 5 ? inputs.back().as<double>()
                                   : 1.0 / std::sqrt(last_dim_size);

  // ATen reference:
  // https://github.com/pytorch/pytorch/blob/c27882ffa8c1c7e4cf8ebc6c2f879e5b6c8814ad/aten/src/ATen/native/transformers/attention.cpp#L680-L681
  auto
      [output,
       log_sumexp,
       cum_seq_q,
       cum_seq_k,
       query_seq_len,
       key_seq_len,
       philox_seed,
       philox_offset,
       debug_attn_mask] =
          at::_scaled_dot_product_flash_attention(
              query,
              key,
              value,
              dropout_p,
              is_causal,
              /*return_debug_mask=*/false,
              scale);

  // If the inputs were padded, slice the output to restore the original
  // size
  if (output.size(-1) != last_dim_size) {
    output = output.slice(-1, 0, last_dim_size);
  }

  // Add back the device dim axis for output.
  if (handle_device_dim) {
    output = output.unsqueeze(0);
    log_sumexp = log_sumexp.unsqueeze(0);
  }

  // We ignore cum_seq_q/k outputs since they are undefined tensors for
  // non-nested tensors. We do not store query/key_seq_len since they can be
  // computed in non-nested tensor directly. debug_attn_mask is ignored
  // since `return_debug_mask=false`.
  return {output, log_sumexp, philox_seed, philox_offset};
}

std::string Scope::toString(int indent_size) const {
  std::stringstream ss;
  for (auto expr : exprs()) {
    ss << expr->toString(indent_size);
  }
  return ss.str();
}

std::vector<Expr*>::iterator Scope::insert(
    std::vector<Expr*>::const_iterator pos,
    Expr* expr) {
  return exprs_.insert(pos, expr);
}

std::vector<Expr*>::iterator Scope::insert_before(Expr* ref, Expr* expr) {
  const auto it = std::find(exprs_.begin(), exprs_.end(), ref);
  NVF_ERROR(
      it != exprs_.end(),
      "Tried to insert ",
      expr,
      " before the reference: ",
      ref,
      " @ ",
      (size_t)ref,
      " however the reference was not found in this scope.");
  return insert(it, expr);
}

std::vector<Expr*>::iterator Scope::insert_after(Expr* ref, Expr* expr) {
  const auto it = std::find(exprs_.begin(), exprs_.end(), ref);
  NVF_ERROR(
      it != exprs_.end(),
      "Tried to insert ",
      expr,
      " after the reference: ",
      ref,
      " however the reference was not found in this scope.");
  return insert(it + 1, expr);
}

std::vector<Expr*>::iterator Scope::insert(size_t pos, Expr* expr) {
  const auto it = exprs_.begin() + (std::ptrdiff_t)pos;
  return insert(it, expr);
}

void Scope::erase(std::vector<Expr*>::const_iterator pos) {
  // Remove the scope of the expr if this is the scope
  [[maybe_unused]] auto expr = *pos;
  exprs_.erase(pos);
}

void Scope::erase(Expr* ref) {
  const auto it = std::find(exprs_.begin(), exprs_.end(), ref);
  if (it != exprs_.end()) {
    erase(it);
  }
}

void Scope::erase(size_t pos) {
  erase(exprs_.begin() + (std::ptrdiff_t)pos);
}

bool Scope::contains(Expr* expr) const {
  const auto it = std::find(exprs_.begin(), exprs_.end(), expr);
  return it != exprs_.end();
}

void Scope::clear() {
  exprs_.clear();
}

ForLoop::ForLoop(
    IrBuilderPasskey passkey,
    IterDomain* iter_domain,
    Val* index,
    Val* start,
    Val* stop,
    Val* step,
    bool vectorize,
    Val* vectorize_shift,
    bool unroll_required,
    CircularBufferLoopStage circular_buffer_loop_stage,
    int64_t circular_buffer_loop_stage_depth)
    : Expr(passkey) {
  NVF_ERROR(passkey.ir_container_ != nullptr);
  NVF_ERROR(
      passkey.ir_container_->isA<kir::Kernel>() ||
          passkey.ir_container_->isA<hir::HostIrContainer>(),
      "IR type only valid for Kernel or Host container.");
  NVF_ERROR(isIntegralType(index->dtype()));
  addInput(index);
  addInput(iter_domain);
  if (start == nullptr && iter_domain->isThread()) {
    start = NamedScalar::getParallelIndex(iter_domain->getParallelType());
  }
  if (step == nullptr) {
    if (iter_domain->isThread()) {
      step = NamedScalar::getParallelDim(iter_domain->getParallelType());
    } else {
      step = FusionGuard::getCurFusion()->oneVal();
    }
  }
  NVF_ERROR(
      index->dtype() == DataType::Index, "Loop index must be an index type.");
  NVF_ERROR(
      start == nullptr || start->dtype() == DataType::Index,
      "Loop start must be an index type.");
  NVF_ERROR(
      step->dtype() == DataType::Index, "Loop step must be an index type.");
  NVF_ERROR(
      stop == nullptr || stop->dtype() == DataType::Index,
      "Loop stop must be an index type.");
  addAttribute(start);
  addAttribute(stop);
  addAttribute(step);
  addDataAttribute(vectorize);
  addAttribute(vectorize_shift);
  addDataAttribute(unroll_required);
  addDataAttribute(circular_buffer_loop_stage);
  addDataAttribute(circular_buffer_loop_stage_depth);
  // Storing IR nodes as Attribute is not safe with IrCloner, but
  // fortunately kernel IR does not need this feature.
  addDataAttribute(Scope(this));
}

ForLoop::ForLoop(
    IrBuilderPasskey passkey,
    IterDomain* iter_domain,
    Val* index,
    CircularBufferLoopStage circular_buffer_loop_stage,
    int64_t circular_buffer_loop_stage_depth)
    : ForLoop(
          passkey,
          iter_domain,
          index,
          nullptr,
          nullptr,
          nullptr,
          !iter_domain->isBroadcast() &&
              isParallelTypeVectorize(iter_domain->getParallelType()),
          nullptr,
          false,
          circular_buffer_loop_stage,
          circular_buffer_loop_stage_depth) {}

ForLoop::ForLoop(IrBuilderPasskey passkey, IterDomain* iter_domain)
    : ForLoop(
          passkey,
          iter_domain,
          GpuLower::current()->getLoopIndexVariable(iter_domain),
          CircularBufferLoopStage::NotApplicable,
          0) {}

ForLoop::ForLoop(IrBuilderPasskey passkey, const ForLoop* other)
    : ForLoop(
          passkey,
          other->iter_domain(),
          other->index(),
          other->start(),
          other->stop(),
          other->step(),
          other->vectorize(),
          other->vectorize_shift(),
          other->isUnrollRequired(),
          other->circularBufferLoopStage(),
          other->circularBufferLoopStageDepth()) {}

std::string ForLoop::toString(int indent_size) const {
  std::stringstream ss;
  indent(ss, indent_size) << "FOR " << index()->toString() << " in "
                          << iter_domain()->toString() << ":\n"
                          << body().toString(indent_size + 1);
  return ss.str();
}

std::string ForLoop::toInlineString(int indent_size) const {
  NVF_CHECK(false, "Tensor op can not be printed inline");
}

bool ForLoop::isUnrollable() const {
  // Start and stop must be constant, must not be a broadcast
  // dimension, cannot be bound to a parallel dimension, must not be
  // vectorized.
  return start()->isConstScalar() && stop()->isConstScalar() &&
      !iter_domain()->isThread() && !iter_domain()->isDeviceDim() &&
      !iter_domain()->isBroadcast() && !vectorize();
}

bool ForLoop::isUnrolled() const {
  if (isUnrollRequired() && !isUnrollable()) {
    // Broadcast and vectorized loops are not generated and do not
    // matter if unrolled or not.
    if (!iter_domain()->isBroadcast() && !vectorize()) {
      TORCH_WARN(
          "Unroll required but not possible. Register allocation disabled. "
          "Loop index: ",
          index()->toString(),
          ", ",
          toString());
    }
    return false;
  }

  // Size-one loop will not be materialized as a loop, so return false
  if (start()->isZeroInt() && stop()->isOneInt()) {
    return false;
  }

  // Unroll if required.
  if (isUnrollRequired()) {
    return true;
  }

  // Don't unroll if not possible
  if (!isUnrollable()) {
    return false;
  }

  // Unrolling is technically possible but avoided
  if (iter_domain()->getParallelType() == ParallelType::Unswitch) {
    // Use ParallelType::Unroll if unrolling is desired. Note that
    // unswitched size-one loops are not unrolled as they are not
    // materialized as actual for-loops.
    return false;
  }

  if (hasRuntimeReductionFunctions()) {
    return false;
  }

  return true;
}

Val* ForLoop::start() const {
  if (attributeVal(0) != nullptr) {
    return attributeVal(0);
  } else {
    // clang-tidy complains without this
    NVF_ERROR(iter_domain() != nullptr);
    return iter_domain()->start();
  }
}

Val* ForLoop::stop() const {
  if (attributeVal(1) != nullptr) {
    return attributeVal(1);
  } else {
    // clang-tidy complains without this
    NVF_ERROR(iter_domain() != nullptr);
    return iter_domain()->extent();
  }
}

Val* ForLoop::step() const {
  NVF_ERROR(attributeVal(2) != nullptr);
  return attributeVal(2);
}

Val* ForLoop::simplifiedStop() const {
  if (simplified_stop_ == nullptr) {
    simplified_stop_ = GpuLower::hasCurrent()
        ? GpuLower::current()->commonScalarMap().hoistScalar(stop(), {})
        : stop();
  }
  return simplified_stop_;
}

bool ForLoop::isTrivial() const {
  // These loops are not materialized
  if (vectorize() || iter_domain()->isBroadcast() ||
      iter_domain()->isStride() || iter_domain()->isMma() ||
      iter_domain()->isBulk() || iter_domain()->isDeviceDim()) {
    return true;
  }

  if (index()->isConstScalar() || index()->definition() != nullptr) {
    return true;
  }

  // By default, a parallelized loop would look like:
  //
  //   for (int x = threadIdx.x; x < stop; x += blockDim.x) {
  //     do_some_comp(x);
  //   }
  //
  // When stop is guaranteed to be smaller or equal to the number of
  // threads, the for-loop is not necessary. In the above case, we
  // would just generate the loop body without the for clause but
  // references to the loop index replaced by the loop start value.
  //
  // When the loop end is the same as the IterDomain extent, the
  // assumption can be safely made. This is more conservative than
  // necessary since the loop stop value just needs to be <= the
  // IterDomain extent. However, at this point, this conservative
  // analysis seems sufficient.
  if (stop() == iter_domain()->extent() && iter_domain()->isThread()) {
    return true;
  }

  // Extent-1 loop: for (int i = 0; i < 1; ++i) {
  if (start()->isZeroInt() && simplifiedStop()->isOneInt() &&
      step()->isOneInt()) {
    return true;
  }

  // Another extent-1 loop: for (int i = N - 1; i < N; ++i) {
  if (start()->definition() != nullptr &&
      start()->definition()->isA<BinaryOp>() &&
      start()->definition()->as<BinaryOp>()->getBinaryOpType() ==
          BinaryOpType::Sub &&
      start()->definition()->as<BinaryOp>()->lhs() == stop() &&
      start()->definition()->as<BinaryOp>()->rhs()->isOneInt()) {
    return true;
  }

  if (start()->isConstScalar() && simplifiedStop()->isConstScalar() &&
      start()->evaluate().as<int64_t>() + 1 ==
          simplifiedStop()->evaluate().as<int64_t>() &&
      step()->isOneInt()) {
    return true;
  }

  return false;
}

namespace {

//! A utility class to check if an expression of a particular type exists
class ExprFinder : kir::ConstIrVisitor {
 public:
  //! True if expr or any of its nested expressions is a type included in
  //! expr_types
  static bool exists(
      const Expr* expr,
      const std::unordered_set<std::type_index>& expr_types) {
    ExprFinder finder(expr_types);
    finder.handle(std::vector<const Expr*>{expr});
    return finder.is_found_;
  }

 private:
  ExprFinder(const std::unordered_set<std::type_index>& expr_types)
      : expr_types_(expr_types) {}

  using kir::ConstIrVisitor::handle;

  void dispatch(const Expr* expr) final {
    if (expr_types_.find(typeid(*expr)) != expr_types_.end()) {
      is_found_ = true;
      return;
    }
    kir::ConstIrVisitor::dispatch(expr);
  }

 private:
  const std::unordered_set<std::type_index>& expr_types_;
  bool is_found_ = false;
};

} // namespace

bool ForLoop::isGroup() const {
  //! True if loop is grouped. The IterDomain of the loop must have
  //! ParallelType::Group, but it isn't sufficient as the loop may be
  //! for an initialization expression, for which the loop shold not
  //! be grouped. Make sure a GroupedGridReduction is found.
  if (iter_domain()->getParallelType() != ParallelType::Group) {
    return false;
  }

  return ExprFinder::exists(
      this,
      {typeid(GroupedReductionOp),
       typeid(kir::GroupedGridReduction),
       typeid(kir::GroupedGridWelford)});
}

namespace {

//! A utility class to check if runtime reduction exists
class RuntimeReductionFinder : kir::ConstIrVisitor {
 public:
  static bool exists(const Expr* expr) {
    NVF_CHECK(expr->container()->isA<kir::Kernel>());
    RuntimeReductionFinder finder;
    finder.handle(std::vector<const Expr*>{expr});
    return finder.is_found_;
  }

 private:
  using kir::ConstIrVisitor::handle;

  void dispatch(const Expr* expr) final {
    if (expr->isA<ReductionOp>() || expr->isA<WelfordOp>() ||
        expr->isA<kir::GridReduction>() ||
        expr->isA<kir::GroupedGridReduction>() ||
        expr->isA<kir::GridWelford>() || expr->isA<kir::GroupedGridWelford>() ||
        expr->isA<GroupedReductionOp>()) {
      is_found_ = true;
      return;
    }
    kir::ConstIrVisitor::dispatch(expr);
  }

 private:
  bool is_found_ = false;
};

IterDomain* returnFirstIfRankThree(const TensorView* tv) {
  const auto& logical_domain =
      TensorDomain::noReductions(tv->getLogicalDomain());
  if (logical_domain.size() == 3) {
    return logical_domain.at(0);
  } else {
    return nullptr;
  }
}
} // namespace

bool ForLoop::hasRuntimeReductionFunctions() const {
  return RuntimeReductionFinder::exists(this);
}

NVFUSER_DEFINE_CLONE_AND_CREATE(ForLoop)

SdpaBwdOp::SdpaBwdOp(
    IrBuilderPasskey passkey,
    TensorView* grad_query,
    TensorView* grad_key,
    TensorView* grad_value,
    TensorView* grad_output,
    TensorView* query,
    TensorView* key,
    TensorView* value,
    TensorView* output,
    TensorView* log_sumexp,
    Val* dropout_p,
    Val* is_causal,
    TensorView* philox_seed,
    TensorView* philox_offset,
    Val* scale)
    : Expr(passkey) {
  addOutput(grad_query);
  addOutput(grad_key);
  addOutput(grad_value);
  addInput(grad_output);
  addInput(query);
  addInput(key);
  addInput(value);
  addInput(output);
  addInput(log_sumexp);
  addInput(dropout_p);
  addInput(is_causal);
  addInput(philox_seed);
  addInput(philox_offset);
  if (scale != nullptr) {
    addInput(scale);
  }
}

NVFUSER_DEFINE_CLONE_AND_CREATE(SdpaBwdOp)

std::string SdpaBwdOp::toString(int indent_size) const {
  std::stringstream ss;
  indent(ss, indent_size) << grad_query()->toString() << ",\n";
  indent(ss, indent_size) << grad_key()->toString() << ",\n";
  indent(ss, indent_size) << grad_value()->toString() << "\n";
  indent(ss, indent_size + 1)
      << " = sdpa_bwd(" << grad_attn()->toString() << ",\n";
  indent(ss, indent_size + 1) << "          " << query()->toString() << ",\n";
  indent(ss, indent_size + 1) << "          " << key()->toString() << ",\n";
  indent(ss, indent_size + 1) << "          " << value()->toString() << ",\n";
  indent(ss, indent_size + 1)
      << "          " << attn_out()->toString() << ",\n";
  indent(ss, indent_size + 1)
      << "          logsum_exp = " << logsumexp()->toString() << ",\n";
  indent(ss, indent_size + 1)
      << "          dropout_p = " << dropout_p()->toInlineString() << ",\n";
  indent(ss, indent_size + 1)
      << "          is_causal = " << is_causal()->toInlineString() << ",\n";
  indent(ss, indent_size + 1)
      << "          philox_seed = " << philox_seed()->toString() << ",\n";
  indent(ss, indent_size + 1)
      << "          philox_offset = " << philox_offset()->toString() << ",\n";
  if (scale() != nullptr) {
    indent(ss, indent_size + 1)
        << ",\n          scale = " << scale()->toInlineString();
  }
  indent(ss, indent_size + 1) << ")\n";
  return ss.str();
}

std::string SdpaBwdOp::toInlineString(int indent_size) const {
  NVF_CHECK(false, "Tensor op can not be printed inline");
}

std::vector<PolymorphicValue> SdpaBwdOp::evaluate(
    const ExpressionEvaluator& ee,
    const std::vector<PolymorphicValue>& inputs) const {
  // Backward tensor inputs: grad_input, query, key, value, output,
  // logsumexp, max_q/k Temporary handling of DID parallelization. See
  // https://github.com/NVIDIA/Fuser/issues/2563
  auto query_domain =
      TensorDomain::noReductions(this->query()->getLogicalDomain());
  bool first_dim_is_did = query_domain.front()->isDeviceDim();
  auto out_grad = inputs[0].as<at::Tensor>();
  if (first_dim_is_did) {
    NVF_CHECK(out_grad.dim() == 5, "Expected 5D but found ", out_grad.sizes());
  } else {
    NVF_CHECK(out_grad.dim() == 4, "Expected 4D but found ", out_grad.sizes());
  }

  std::vector<at::Tensor> bwd_inputs;
  for (auto idx : arange(6)) {
    auto in_tensor = inputs.at(idx).as<at::Tensor>();
    // Removing the size 1 from sharded axis from tensors.
    if (first_dim_is_did) {
      in_tensor = in_tensor.squeeze(0);
    }
    bwd_inputs.push_back(in_tensor);
  }
  const auto dropout_p = inputs.at(6).as<double>();
  const auto is_causal = inputs.at(7).as<bool>();
  const auto philox_seed = inputs.at(8).as<at::Tensor>();
  const auto philox_offset = inputs.at(9).as<at::Tensor>();

  // Flash attention requires the last dimension to be padded to 8.
  // https://github.com/pytorch/pytorch/blob/c27882ffa8c1c7e4cf8ebc6c2f879e5b6c8814ad/aten/src/ATen/native/transformers/attention.cpp#L675-L677
  const auto last_dim_size = bwd_inputs[0].size(-1);
  auto pad_last_dim = [last_dim_size](
                          at::Tensor inp, int alignment_size) -> at::Tensor {
    if (last_dim_size % alignment_size == 0) {
      return inp;
    }
    auto pad_count = alignment_size - (last_dim_size % alignment_size);
    auto padded_inp = at::pad(inp, {0, pad_count});
    return padded_inp;
  };

  // Conmpute scale using original size of last dimension
  double scale = inputs.size() > 10 ? inputs.back().as<double>()
                                    : 1.0 / std::sqrt(last_dim_size);

  // ATen reference:
  // https://github.com/pytorch/pytorch/blob/c27882ffa8c1c7e4cf8ebc6c2f879e5b6c8814ad/aten/src/ATen/native/transformers/attention.cpp#L680-L681
  // cum_seq_q/k are undefined tensors for non-nested input tensors.
  auto [grad_query, grad_key, grad_value] =
      at::_scaled_dot_product_flash_attention_backward(
          /*grad_output=*/pad_last_dim(bwd_inputs[0], 8),
          /*query=*/pad_last_dim(bwd_inputs[1], 8),
          /*key=*/pad_last_dim(bwd_inputs[2], 8),
          /*value=*/pad_last_dim(bwd_inputs[3], 8),
          /*output=*/pad_last_dim(bwd_inputs[4], 8),
          /*logsumexp=*/bwd_inputs[5],
          /*cum_seq_q=*/at::Tensor(),
          /*cum_seq_k=*/at::Tensor(),
          // Note: ATen implementation expects max_q/max_k as scalars.
          /*max_q=*/bwd_inputs[1].size(2),
          /*max_k=*/bwd_inputs[2].size(2),
          /*dropout_p=*/dropout_p,
          /*is_causal=*/is_causal,
          /*philox_seed=*/philox_seed,
          /*philox_offset=*/philox_offset,
          /*scale=*/scale);

  // If the inputs were padded, slice the gradsto restore the original size
  auto slice_last_dim = [last_dim_size](at::Tensor output) -> at::Tensor {
    if (output.size(-1) != last_dim_size) {
      return output;
    }
    return output.slice(-1, 0, last_dim_size);
  };

  // Add device dimension back to outputs.
  if (first_dim_is_did) {
    grad_query = grad_query.unsqueeze(0);
    grad_key = grad_key.unsqueeze(0);
    grad_value = grad_value.unsqueeze(0);
  }

  return {
      slice_last_dim(grad_query),
      slice_last_dim(grad_key),
      slice_last_dim(grad_value)};
}

EmbeddingFwdOp::EmbeddingFwdOp(
    IrBuilderPasskey passkey,
    TensorView* output,
    TensorView* input,
    TensorView* weight,
    Val* padding_idx,
    Val* max_norm,
    Val* norm_type,
    Val* scale_grad_by_freq,
    Val* sparse)
    : Expr(passkey) {
  addOutput(output);

  addInput(input);
  addInput(weight);
  addInput(norm_type);
  addInput(scale_grad_by_freq);
  addInput(sparse);
  if (padding_idx != nullptr) {
    addInput(padding_idx);
    addDataAttribute(true);
  } else {
    addDataAttribute(false);
  }
  if (max_norm != nullptr) {
    addInput(max_norm);
    addDataAttribute(true);
  } else {
    addDataAttribute(false);
  }
}

NVFUSER_DEFINE_CLONE_AND_CREATE(EmbeddingFwdOp)

std::string EmbeddingFwdOp::toString(int indent_size) const {
  std::stringstream ss;
  indent(ss, indent_size) << out()->toString() << ",\n";
  indent(ss, indent_size + 1) << " = embedding(" << in()->toString() << ",\n";
  indent(ss, indent_size + 1) << "          " << weight()->toString() << ",\n";
  if (padding_idx() != nullptr) {
    indent(ss, indent_size + 1)
        << "          padding_idx = " << padding_idx()->toString() << ",\n";
  }
  if (max_norm() != nullptr) {
    indent(ss, indent_size + 1)
        << "          max_norm = " << max_norm()->toString() << ",\n";
  }
  indent(ss, indent_size + 1)
      << "          norm_type = " << norm_type()->toString() << ",\n";
  indent(ss, indent_size + 1)
      << "          scale_grad_by_freq = "
      << scale_grad_by_freq()->toInlineString() << ",\n";
  indent(ss, indent_size + 1)
      << "          sparse = " << sparse()->toInlineString() << ")\n";
  return ss.str();
}

std::string EmbeddingFwdOp::toInlineString(int indent_size) const {
  NVF_CHECK(false, "Tensor op can not be printed inline");
}

std::vector<PolymorphicValue> EmbeddingFwdOp::evaluate(
    const ExpressionEvaluator& ee,
    const std::vector<PolymorphicValue>& inputs) const {
  auto input = inputs.at(0).as<at::Tensor>();
  auto weight = inputs.at(1).as<at::Tensor>();
  auto norm_type = inputs.at(2).as<double>();
  auto scale_grad_by_freq = inputs.at(3).as<bool>();
  auto sparse = inputs.at(4).as<bool>();
  std::optional<int64_t> padding_idx = std::nullopt;
  if (has_padding_idx()) {
    padding_idx = inputs.at(5).as<int64_t>();
  }
  std::optional<double> max_norm = std::nullopt;
  if (has_max_norm()) {
    auto idx = 5 + has_padding_idx();
    max_norm = inputs.at(idx).as<double>();
  }

  namespace F = torch::nn::functional;
  return {F::embedding(
      input,
      weight,
      F::EmbeddingFuncOptions()
          .padding_idx(padding_idx)
          .max_norm(max_norm)
          .norm_type(norm_type)
          .scale_grad_by_freq(scale_grad_by_freq)
          .sparse(sparse))};
}

<<<<<<< HEAD
ScanOp::ScanOp(
    IrBuilderPasskey passkey,
    BinaryOpType op_type,
    TensorView* output_inclusive,
    TensorView* output_exclusive,
    TensorView* output_reduction,
    TensorView* input,
    Val* discount_factor,
    Val* init,
    int64_t dim)
    : Expr(passkey) {
  addOutput(output_inclusive);
  if (output_exclusive != nullptr) {
    addOutput(output_exclusive);
  }
  if (output_reduction != nullptr) {
    addOutput(output_reduction);
  }
  addInput(input);
  if (discount_factor != nullptr) {
    addInput(discount_factor);
  }
  addDataAttribute(op_type);
  addDataAttribute(dim);
  addDataAttribute(output_exclusive != nullptr);
  addDataAttribute(output_reduction != nullptr);
  addAttribute(init);
=======
ArgsortOp::ArgsortOp(
    IrBuilderPasskey passkey,
    Val* out,
    Val* in,
    int64_t dim,
    bool descending,
    bool stable)
    : Expr(passkey) {
  addOutput(out);
  addInput(in);
  addDataAttribute(dim);
  addDataAttribute(descending);
  addDataAttribute(stable);
}

std::string ArgsortOp::toString(int indent_size) const {
  std::stringstream ss;
  indent(ss, indent_size) << out()->toString() << " = argsort( "
                          << in()->toString() << ", dim = " << dim()
                          << ", descending = "
                          << (isDescending() ? "True" : "False")
                          << ", stable = " << (isStable() ? "True" : "False")
                          << " )\n";
  return ss.str();
}

std::string ArgsortOp::toInlineString(int indent_size) const {
  NVF_CHECK(false, "Tensor op can not be printed inline");
}

std::vector<PolymorphicValue> ArgsortOp::evaluate(
    const ExpressionEvaluator& ee,
    const std::vector<PolymorphicValue>& inputs) const {
  NVF_ERROR(
      inputs.size() == 1,
      "ArgsortOp expects 1 input but received ",
      inputs.size());

  const auto& in = inputs[0];
  NVF_ERROR(
      in.is<at::Tensor>(),
      "ArgsortOp expects tensor input but got ",
      in.type().name());

  // at::argsort signature is:
  // Tensor argsort(const Tensor &self, bool stable, int64_t dim, bool
  // descending)
  auto result =
      at::argsort(in.as<at::Tensor>(), isStable(), dim(), isDescending());

  return {result};
}

NVFUSER_DEFINE_CLONE_AND_CREATE(ArgsortOp)

TopKOp::TopKOp(
    IrBuilderPasskey passkey,
    Val* out_values,
    Val* out_indices,
    Val* in,
    Val* k,
    int64_t dim,
    bool largest,
    bool sorted)
    : Expr(passkey) {
  addOutput(out_values);
  addOutput(out_indices);
  addInput(in);
  addInput(k);
  addDataAttribute(dim);
  addDataAttribute(largest);
  addDataAttribute(sorted);
}

std::string TopKOp::toString(int indent_size) const {
  std::stringstream ss;
  indent(ss, indent_size) << "( " << outValues()->toString() << ", "
                          << outIndices()->toString() << " ) = topk( "
                          << in()->toString() << ", " << k()->toString()
                          << ", dim = " << dim()
                          << ", largest = " << (isLargest() ? "True" : "False")
                          << ", sorted = " << (isSorted() ? "True" : "False")
                          << " )\n";
  return ss.str();
}

std::string TopKOp::toInlineString(int indent_size) const {
  NVF_CHECK(false, "Tensor op can not be printed inline");
}

std::vector<PolymorphicValue> TopKOp::evaluate(
    const ExpressionEvaluator& ee,
    const std::vector<PolymorphicValue>& inputs) const {
  const auto& in = inputs[0];
  NVF_ERROR(
      in.is<at::Tensor>(),
      "TopKOp expects tensor input at position 0 but got ",
      in.type().name());

  const auto& k = inputs[1];
  NVF_ERROR(
      k.is<int64_t>(),
      "TopKOp expects int64_t input at position 1 as k but got ",
      k.type().name());

  // at::topk signature is:
  // std::tuple<Tensor, Tensor> topk(const Tensor &self, int64_t k, int64_t dim,
  // bool largest, bool sorted)
  auto result = at::topk(
      in.as<at::Tensor>(), k.as<int64_t>(), dim(), isLargest(), isSorted());

  // at::topk returns a tuple of (values, indices)
  return {std::get<0>(result), std::get<1>(result)};
}

NVFUSER_DEFINE_CLONE_AND_CREATE(TopKOp)

GroupedMmaOp::GroupedMmaOp(
    IrBuilderPasskey passkey,
    Val* out_mat,
    Val* out_scale,
    Val* out_gamma,
    Val* mat1,
    Val* mat2,
    Val* offsets,
    Val* scale1,
    Val* scale2,
    Val* alpha,
    Val* bias,
    Val* beta)
    : Expr(passkey) {
  NVF_ERROR(out_mat->isA<TensorView>(), "Output matrix must be a TensorView");
  NVF_ERROR(mat1->isA<TensorView>(), "First input must be a TensorView");
  NVF_ERROR(mat2->isA<TensorView>(), "Second input must be a TensorView");
  NVF_ERROR(offsets->isA<TensorView>(), "Offsets must be a TensorView");
  addOutput(out_mat);
  if (out_scale != nullptr) {
    NVF_ERROR(
        out_scale->isA<TensorView>(), "Output scale must be a TensorView");
    addOutput(out_scale);
  }
  if (out_gamma != nullptr) {
    NVF_ERROR(out_scale != nullptr, "Output gamma requires output scale");
    NVF_ERROR(
        out_gamma->isA<TensorView>(), "Output gamma must be a TensorView");
    addOutput(out_gamma);
  }
  addInput(mat1);
  addInput(mat2);
  addInput(offsets);

  int64_t offset = 3;
  int64_t scale_offset = -1;
  int64_t alpha_offset = -1;
  int64_t bias_offset = -1;
  int64_t beta_offset = -1;

  bool has_scale1 = scale1 != nullptr;
  if (has_scale1) {
    NVF_CHECK(
        scale1->isA<TensorView>(),
        "`scale1` must be a TensorView, but got: ",
        scale1);
    NVF_CHECK(scale2->isA<TensorView>(), "Scale2 must be a TensorView");
    addInput(scale1);
    addInput(scale2);
    scale_offset = offset;
    offset += 2;
  }

  bool has_alpha = alpha != nullptr;
  if (has_alpha) {
    NVF_CHECK(
        alpha->isA<TensorView>(),
        "`alpha` must be a TensorView, but got: ",
        alpha);
    addInput(alpha);
    alpha_offset = offset++;
  }

  bool has_bias = bias != nullptr;
  if (has_bias) {
    NVF_CHECK(
        bias->isA<TensorView>(),
        "`bias` must be a TensorView, but got: ",
        bias);
    addInput(bias);
    bias_offset = offset++;
  }

  bool has_beta = beta != nullptr;
  if (has_beta) {
    NVF_CHECK(
        beta->isA<TensorView>(),
        "`beta` must be a TensorView, but got: ",
        beta);
    addInput(beta);
    beta_offset = offset++;
  }

  addDataAttribute(scale_offset);
  addDataAttribute(alpha_offset);
  addDataAttribute(bias_offset);
  addDataAttribute(beta_offset);
}

std::string GroupedMmaOp::toString(int indent_size) const {
  std::stringstream ss;
  indent(ss, indent_size) << out();
  if (outScale() != nullptr) {
    ss << ", " << outScale();
  }
  if (outGamma() != nullptr) {
    ss << ", " << outGamma();
  }
  ss << " = GroupedMmaOp("
     << "mat1=" << matrix1() << ", "
     << "mat2=" << matrix2() << ", "
     << "offsets=" << offsets();
  if (hasScale()) {
    ss << ", "
       << "scale1=" << scale1() << ", "
       << "scale2=" << scale2();
  }
  if (hasAlpha()) {
    ss << ", "
       << "alpha=" << alpha();
  }
  if (hasBias()) {
    ss << ", "
       << "bias=" << bias();
  }
  if (hasBeta()) {
    ss << ", "
       << "beta=" << beta();
  }
  ss << ")\n";
  return ss.str();
}

std::string GroupedMmaOp::toInlineString(int indent_size) const {
  NVF_THROW("Tensor op can not be printed inline.");
}

std::vector<PolymorphicValue> GroupedMmaOp::evaluate(
    const ExpressionEvaluator& ee,
    const std::vector<PolymorphicValue>& inputs) const {
#if NVF_TORCH_VERSION_NO_LESS(2, 8, 0)
  NVF_ERROR(
      inputs[0].is<at::Tensor>(),
      "GroupedMmaOp expects tensor input at position 0 but got ",
      inputs[0].type().name());

  NVF_ERROR(
      inputs[1].is<at::Tensor>(),
      "GroupedMmaOp expects tensor input at position4 but got ",
      inputs[1].type().name());

  NVF_ERROR(
      inputs[2].is<at::Tensor>(),
      "GroupedMmaOp expects tensor input at position 2 but got ",
      inputs[2].type().name());

  const auto& mat1 = inputs[0].as<at::Tensor>();
  const auto& mat2 = inputs[1].as<at::Tensor>();
  const auto& offsets = inputs[2].as<at::Tensor>();

  at::Tensor alpha;
  at::Tensor bias;
  at::Tensor beta;
  if (hasAlpha()) {
    int alpha_offset = alphaOffset();
    NVF_ERROR(
        inputs[alpha_offset].is<at::Tensor>(),
        "GroupedMmaOp expects tensor alpha at position ",
        alpha_offset,
        " but got ",
        inputs[alpha_offset].type().name());
    alpha = inputs[alpha_offset].as<at::Tensor>();
  }
  if (hasBias()) {
    int bias_offset = biasOffset();
    NVF_ERROR(
        inputs[bias_offset].is<at::Tensor>(),
        "GroupedMmaOp expects tensor bias at position ",
        bias_offset,
        " but got ",
        inputs[bias_offset].type().name());
    bias = inputs[bias_offset].as<at::Tensor>();
  }
  if (hasBeta()) {
    int beta_offset = betaOffset();
    NVF_ERROR(
        inputs[beta_offset].is<at::Tensor>(),
        "GroupedMmaOp expects tensor beta at position ",
        beta_offset,
        " but got ",
        inputs[beta_offset].type().name());
    beta = inputs[beta_offset].as<at::Tensor>();
  }

  at::Tensor result;
  if (hasScale()) {
    NVF_ERROR(
        inputs[3].is<at::Tensor>(),
        "GroupedMmaOp expects tensor input at position 3 but got ",
        inputs[3].type().name());
    NVF_ERROR(
        inputs[4].is<at::Tensor>(),
        "GroupedMmaOp expects tensor input at position 4 but got ",
        inputs[4].type().name());

    auto scale1 = inputs[scale1Offset()].as<at::Tensor>();
    auto scale2 = inputs[scale2Offset()].as<at::Tensor>();
    // Note: at::_scaled_grouped_mm requires k dimension to be the fastest on
    // both input matrices.
    auto mat1_k_last = mat1.contiguous();
    auto mat2_k_last = mat2.transpose(-1, -2).contiguous().transpose(-1, -2);

    // at::_scaled_grouped_mm limitation
    NVF_CHECK(
        scale1.size(-1) == 1 && scale2.size(-2) == 1,
        "Scale1 and scale2 must have size 1 at the k dimension. Got ",
        scale1.sizes(),
        " and ",
        scale2.sizes());
    // scale factor handling
    // see NOTE -- [ Grouped Matrix Multiplication semantics ]
    if (TensorDomain::noReductions(out()->getLogicalDomain()).size() == 3) {
      // case 1, aten API expects collapsed 1D scale with group dimension on the
      // slower side.
      scale1 = scale1.reshape(-1);
      scale2 = scale2.reshape(-1);
    } else {
      // case 2 and 3, aten doesn't allow broadcast on k dimension. squeeze k
      // out.
      scale1 = scale1.squeeze(-1);
      scale2 = scale2.squeeze(-2);
    }
    // undefined alpha, bias is not supported by aten API
    NVF_ERROR(!alpha.defined(), "alpha is not supported yet");
    NVF_ERROR(!beta.defined(), "beta is not supported yet");
    NVF_ERROR(!bias.defined(), "bias is not supported yet");
    // NOTE: at::_scaled_grouped_mm only supports bfloat16 as output at this
    // moment, otherwise we should have requested the output dtype directly
    // instead of casting the output afterwards.
    result = at::_scaled_grouped_mm(
        mat1_k_last,
        mat2_k_last,
        scale1,
        scale2,
        offsets,
        /*bias=*/std::nullopt,
        /*alpha=*/std::nullopt,
        at::ScalarType::BFloat16);
  } else {
    // undefined bias is not supported by aten API
    NVF_ERROR(!alpha.defined(), "alpha is not supported yet");
    NVF_ERROR(!beta.defined(), "beta is not supported yet");
    NVF_ERROR(!bias.defined(), "bias is not supported yet");
    result = at::_grouped_mm(mat1, mat2, offsets, /*bias=*/std::nullopt);
  }

  result = result.to(data_type_to_aten(out()->dtype()));

  if (const auto rfactor_did_idx = getRFactorDeviceDimensionIndex(out());
      rfactor_did_idx != -1) {
    result = result.unsqueeze(rfactor_did_idx);
  }

  return {result};
#else
  NVF_THROW("GroupedMmaOp is not supported prior to PyTorch 2.8.");
#endif
}

IterDomain* GroupedMmaOp::getKDimOfMatrix1() const {
  // mat1 is [g, m, k] or [m, k]
  const auto& logical_domain =
      TensorDomain::noReductions(matrix1()->getLogicalDomain());
  return logical_domain.at(logical_domain.size() - 1);
}

IterDomain* GroupedMmaOp::getKDimOfMatrix2() const {
  // mat2 is [g, k, n] or [k, n]
  const auto& logical_domain =
      TensorDomain::noReductions(matrix2()->getLogicalDomain());
  return logical_domain.at(logical_domain.size() - 1);
}

IterDomain* GroupedMmaOp::getGroupDimOfMatrix1() const {
  // matrix1 is [g, m, k] or [m, k]
  return returnFirstIfRankThree(matrix1());
}

IterDomain* GroupedMmaOp::getGroupDimOfMatrix2() const {
  // matrix2 is [g, k, n] or [k, n]
  return returnFirstIfRankThree(matrix2());
}

IterDomain* GroupedMmaOp::getGroupDimOfOutput() const {
  // output is [g, m, n] or [m, n]
  return returnFirstIfRankThree(out());
}

NVFUSER_DEFINE_CLONE_AND_CREATE(GroupedMmaOp)

ScanOp::ScanOp(
    IrBuilderPasskey passkey,
    BinaryOpType op_type,
    Val* init,
    Val* out,
    Val* in,
    int64_t dim)
    : Expr(passkey) {
  addOutput(out);
  addInput(in);
  addAttribute(init);
  addDataAttribute(op_type);
  addDataAttribute(dim);
>>>>>>> abbaddcf
}

std::string ScanOp::toString(int indent_size) const {
  std::stringstream ss;
  indent(ss, indent_size) << out()->toString();
<<<<<<< HEAD
  if (hasExclusive()) {
    ss << ",\n";
    indent(ss, indent_size) << outExclusive()->toString();
  }
  if (hasReduction()) {
    ss << ",\n";
    indent(ss, indent_size) << outReduction()->toString();
  }
  ss << "\n";
  indent(ss, indent_size + 1) << " = scan(" << opType() << ",\n";
  indent(ss, indent_size + 1) << "        " << in()->toString() << ",\n";
  indent(ss, indent_size + 1) << "        dim=" << scanDim() << ",\n";
  if (discountFactor() != nullptr) {
    indent(ss, indent_size + 1)
        << "        discount_factor=" << discountFactor()->toString() << ",\n";
  }
=======
  ss << "\n";
  indent(ss, indent_size + 1) << " = scan(" << in()->toString() << ",\n";
  indent(ss, indent_size + 1) << "        dim=" << scanDim() << ",\n";
  indent(ss, indent_size + 1) << "        op_type=" << opType() << ",\n";
>>>>>>> abbaddcf
  indent(ss, indent_size + 1)
      << "        init=" << init()->toInlineString() << ")\n";
  return ss.str();
}

std::string ScanOp::toInlineString(int indent_size) const {
  NVF_THROW("Tensor op can not be printed inline");
}

std::vector<PolymorphicValue> ScanOp::evaluate(
    const ExpressionEvaluator& ee,
    const std::vector<PolymorphicValue>& inputs) const {
  auto input = inputs.at(0).as<at::Tensor>();

<<<<<<< HEAD
  if (discountFactor() == nullptr) {
    NVF_ERROR(inputs.size() == 1);

    at::Tensor out_inclusive;
    float identity;
    switch (opType()) {
      case BinaryOpType::Add:
        out_inclusive = at::cumsum(input, scanDim());
        identity = 0.0;
        break;
      case BinaryOpType::Max:
        out_inclusive = std::get<0>(at::cummax(input, scanDim()));
        identity = -std::numeric_limits<float>::infinity();
        break;
      case BinaryOpType::Min:
        out_inclusive = std::get<0>(at::cummin(input, scanDim()));
        identity = std::numeric_limits<float>::infinity();
        break;
      case BinaryOpType::Mul:
        out_inclusive = at::cumprod(input, scanDim());
        identity = 1.0;
        break;
      default:
        NVF_THROW("Unhandled opType() ", opType());
    }
    if (outExclusive() == nullptr) {
      return {out_inclusive};
    } else {
      std::vector<int64_t> pad_widths(
          2 * ((int64_t)input.dim() - scanDim()), 0L);
      pad_widths[pad_widths.size() - 2] = 1L;
      pad_widths[pad_widths.size() - 1] = -1L;
      at::Tensor out_exclusive =
          at::pad(out_inclusive, pad_widths, "constant", identity);
      return {out_inclusive, out_exclusive};
    }
  } else {
    // auto discount_factor = inputs.at(1).as<at::Tensor>();
    NVF_ERROR(inputs.size() == 2);

    const PolymorphicValue& df = inputs.at(1);

    NVF_ERROR(df.hasValue());

    at::Tensor out = at::zeros_like(input);
    at::Tensor out_exclusive;

    if (outExclusive() != nullptr) {
      out_exclusive = at::ones_like(out);
      PolymorphicValue init_pv = init()->value();
      if (init_pv.is<int64_t>()) {
        out_exclusive *= init_pv.as<int64_t>();
      } else if (init_pv.is<double>()) {
        out_exclusive *= init_pv.as<double>();
      } else {
        NVF_THROW("Unsupported type for evaluation: ", init()->dtype());
      }
    }

    at::Tensor cur;
    std::vector<at::indexing::TensorIndex> slice_pos;
    slice_pos.reserve((size_t)input.dim());
    for ([[maybe_unused]] int64_t i : arange(input.dim())) {
      slice_pos.push_back(at::indexing::Slice());
    }
    for (int64_t i : arange(input.size(scanDim()))) {
      slice_pos.at((size_t)scanDim()) = at::indexing::TensorIndex((int64_t)i);

      at::Tensor next_slice = input.index(slice_pos);

      if (i == 0) {
        cur = next_slice;
      } else {
        if (outExclusive() != nullptr) {
          out_exclusive.index(slice_pos).copy_(cur);
        }

        if (df.is<double>()) {
          cur *= df.as<double>();
        } else if (df.is<int64_t>()) {
          cur *= df.as<int64_t>();
        } else if (df.is<at::Tensor>()) {
          // TODO: handle case where scanDim() is broadcast in discount factor
          cur *= df.as<at::Tensor>().index(slice_pos);
        } else {
          NVF_THROW("Unhandled discount factor type");
        }

        switch (opType()) {
          case BinaryOpType::Add:
            cur += next_slice;
            break;
          case BinaryOpType::Max:
            cur = cur.maximum(next_slice);
            break;
          case BinaryOpType::Min:
            cur = cur.minimum(next_slice);
            break;
          case BinaryOpType::Mul:
            cur *= next_slice;
            break;
          default:
            NVF_THROW("Unhandled opType() ", opType());
        }
      }

      out.index(slice_pos).copy_(cur);
    }

    if (outExclusive() == nullptr) {
      return {out};
    } else {
      return {out, out_exclusive};
    }
  }
=======
  NVF_ERROR(inputs.size() == 1);

  at::Tensor out;
  switch (opType()) {
    case BinaryOpType::Add:
      out = at::cumsum(input, scanDim());
      break;
    case BinaryOpType::Max:
      out = std::get<0>(at::cummax(input, scanDim()));
      break;
    case BinaryOpType::Min:
      out = std::get<0>(at::cummin(input, scanDim()));
      break;
    case BinaryOpType::Mul:
      out = at::cumprod(input, scanDim());
      break;
    default:
      NVF_THROW("Unhandled opType() ", opType());
  }

  return {out};
>>>>>>> abbaddcf
}

NVFUSER_DEFINE_CLONE_AND_CREATE(ScanOp)

} // namespace nvfuser<|MERGE_RESOLUTION|>--- conflicted
+++ resolved
@@ -5682,35 +5682,6 @@
           .sparse(sparse))};
 }
 
-<<<<<<< HEAD
-ScanOp::ScanOp(
-    IrBuilderPasskey passkey,
-    BinaryOpType op_type,
-    TensorView* output_inclusive,
-    TensorView* output_exclusive,
-    TensorView* output_reduction,
-    TensorView* input,
-    Val* discount_factor,
-    Val* init,
-    int64_t dim)
-    : Expr(passkey) {
-  addOutput(output_inclusive);
-  if (output_exclusive != nullptr) {
-    addOutput(output_exclusive);
-  }
-  if (output_reduction != nullptr) {
-    addOutput(output_reduction);
-  }
-  addInput(input);
-  if (discount_factor != nullptr) {
-    addInput(discount_factor);
-  }
-  addDataAttribute(op_type);
-  addDataAttribute(dim);
-  addDataAttribute(output_exclusive != nullptr);
-  addDataAttribute(output_reduction != nullptr);
-  addAttribute(init);
-=======
 ArgsortOp::ArgsortOp(
     IrBuilderPasskey passkey,
     Val* out,
@@ -6121,23 +6092,35 @@
 ScanOp::ScanOp(
     IrBuilderPasskey passkey,
     BinaryOpType op_type,
+    TensorView* output_inclusive,
+    TensorView* output_exclusive,
+    TensorView* output_reduction,
+    TensorView* input,
+    Val* discount_factor,
     Val* init,
-    Val* out,
-    Val* in,
     int64_t dim)
     : Expr(passkey) {
-  addOutput(out);
-  addInput(in);
-  addAttribute(init);
+  addOutput(output_inclusive);
+  if (output_exclusive != nullptr) {
+    addOutput(output_exclusive);
+  }
+  if (output_reduction != nullptr) {
+    addOutput(output_reduction);
+  }
+  addInput(input);
+  if (discount_factor != nullptr) {
+    addInput(discount_factor);
+  }
   addDataAttribute(op_type);
   addDataAttribute(dim);
->>>>>>> abbaddcf
+  addDataAttribute(output_exclusive != nullptr);
+  addDataAttribute(output_reduction != nullptr);
+  addAttribute(init);
 }
 
 std::string ScanOp::toString(int indent_size) const {
   std::stringstream ss;
   indent(ss, indent_size) << out()->toString();
-<<<<<<< HEAD
   if (hasExclusive()) {
     ss << ",\n";
     indent(ss, indent_size) << outExclusive()->toString();
@@ -6154,12 +6137,6 @@
     indent(ss, indent_size + 1)
         << "        discount_factor=" << discountFactor()->toString() << ",\n";
   }
-=======
-  ss << "\n";
-  indent(ss, indent_size + 1) << " = scan(" << in()->toString() << ",\n";
-  indent(ss, indent_size + 1) << "        dim=" << scanDim() << ",\n";
-  indent(ss, indent_size + 1) << "        op_type=" << opType() << ",\n";
->>>>>>> abbaddcf
   indent(ss, indent_size + 1)
       << "        init=" << init()->toInlineString() << ")\n";
   return ss.str();
@@ -6174,7 +6151,6 @@
     const std::vector<PolymorphicValue>& inputs) const {
   auto input = inputs.at(0).as<at::Tensor>();
 
-<<<<<<< HEAD
   if (discountFactor() == nullptr) {
     NVF_ERROR(inputs.size() == 1);
 
@@ -6290,29 +6266,6 @@
       return {out, out_exclusive};
     }
   }
-=======
-  NVF_ERROR(inputs.size() == 1);
-
-  at::Tensor out;
-  switch (opType()) {
-    case BinaryOpType::Add:
-      out = at::cumsum(input, scanDim());
-      break;
-    case BinaryOpType::Max:
-      out = std::get<0>(at::cummax(input, scanDim()));
-      break;
-    case BinaryOpType::Min:
-      out = std::get<0>(at::cummin(input, scanDim()));
-      break;
-    case BinaryOpType::Mul:
-      out = at::cumprod(input, scanDim());
-      break;
-    default:
-      NVF_THROW("Unhandled opType() ", opType());
-  }
-
-  return {out};
->>>>>>> abbaddcf
 }
 
 NVFUSER_DEFINE_CLONE_AND_CREATE(ScanOp)
