--- conflicted
+++ resolved
@@ -836,13 +836,8 @@
   return ss.str();
 }
 
-<<<<<<< HEAD
-std::vector<ScalarValue> GetMetaData::evaluate(
-    const std::vector<ScalarValue>& inputs) const {
-=======
 std::vector<PolymorphicValue> GetMetaData::evaluate(
     const std::vector<PolymorphicValue>& inputs) const {
->>>>>>> 41f4dce9
   TORCH_INTERNAL_ASSERT(inputs.size() == 1, "GetMetaData expects 1 input");
   TORCH_INTERNAL_ASSERT(
       in()->isA<TensorView>(),
@@ -850,16 +845,6 @@
   TensorView* tv = in()->as<TensorView>();
   at::Tensor input = inputs.at(0).as<at::Tensor>();
 
-<<<<<<< HEAD
-  Struct<ScalarValue> concrete_value;
-  concrete_value["data"] = ScalarValue(Pointer(input.data_ptr(), tv->dtype()));
-  concrete_value["sizes"] = ScalarValue(input.sizes().vec());
-  // TODO: this is not correct, strides actually needs to be based on allocation
-  // domain, but input.strides() is on the rFactor domain. We need to refactor
-  // our executor to move related logic here.
-  concrete_value["strides"] = ScalarValue(input.strides().vec());
-  return {ScalarValue(concrete_value)};
-=======
   Struct<PolymorphicValue> concrete_value;
   concrete_value["data"] =
       PolymorphicValue(Pointer(input.data_ptr(), tv->dtype()));
@@ -869,7 +854,6 @@
   // our executor to move related logic here.
   concrete_value["strides"] = PolymorphicValue(input.strides().vec());
   return {PolymorphicValue(concrete_value)};
->>>>>>> 41f4dce9
 }
 
 NVFUSER_DEFINE_CLONE_AND_CREATE(GetMetaData)
