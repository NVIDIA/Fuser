// clang-format off
/*
 * SPDX-FileCopyrightText: Copyright (c) 2023-present NVIDIA CORPORATION & AFFILIATES.
 * All rights reserved.
 * SPDX-License-Identifier: BSD-3-Clause
 */
// clang-format on
#include <algorithm>
#include <complex>
#include <iterator>
#include <numeric>
#include <sstream>
#include <string>

#include <ATen/cuda/CUDAContextLight.h>
#include <c10/cuda/CUDAGraphsC10Utils.h>
#include <torch/nn/functional/embedding.h>
#include <torch/nn/options/embedding.h>

#include <device_lower/lower2device.h>
#include <disjoint_set.h>
#include <dynamic_transform.h>
#include <exceptions.h>
#include <host_ir/container.h>
#include <ir/cloner.h>
#include <ir/interface_nodes.h>
#include <ir/iostream.h>
#include <ir/utils.h>
#include <kernel.h>
#include <kernel_ir.h>
#include <logical_domain_map.h>
#include <multidevice/utils.h>
#include <ops/arith.h>
#include <runtime/allocations.h>
#include <transform_iter.h>
#include <transform_rfactor.h>
#include <transform_view.h>
#include <type.h>
#if NVFUSER_CUTLASS_KERNEL_ENABLED
#include <nvf_cutlass.h>
#endif

namespace nvfuser {

FullOp::FullOp(IrBuilderPasskey passkey, Val* out, Val* fill_value)
    : Expr(passkey) {
  if (out->isA<TensorView>()) {
    auto tv_logical = out->as<TensorView>()->getLogicalDomain();
    for (auto id : tv_logical) {
      addInput(id->extent());
    }
  }
  addInput(fill_value);
  addOutput(out);
}

std::string FullOp::toString(int indent_size) const {
  std::stringstream ss;
  indent(ss, indent_size) << output(0)->toString() << "\n";
  indent_size++;
  indent(ss, indent_size) << " = full({";
  for (auto i : arange(inputs().size())) {
    if (i == inputs().size() - 1) {
      ss << "}";
    }
    if (i > 0) {
      ss << ", ";
    }
    ss << input(i)->toInlineString(indent_size);
  }
  ss << ");\n";
  return ss.str();
}

std::string FullOp::toInlineString(int indent_size) const {
  NVF_CHECK(false, "Tensor op can not be printed inline");
}

std::vector<PolymorphicValue> FullOp::evaluate(
    const ExpressionEvaluator& ee,
    const std::vector<PolymorphicValue>& inputs) const {
  std::vector<int64_t> shape;
  for (auto i : arange(inputs.size() - 1)) {
    shape.push_back(inputs.at(i).as<int64_t>());
  }
  DataType dtype = getFillValue()->getDataType().value();
  const auto options =
      at::TensorOptions().device(at::kCUDA).dtype(data_type_to_aten(dtype));
  using namespace PolymorphicValue_functions;
  return {at::full(shape, toScalar(inputs.back()), options)};
}

NVFUSER_DEFINE_CLONE_AND_CREATE(FullOp)

SelectOp::SelectOp(
    IrBuilderPasskey passkey,
    Val* out,
    Val* in,
    int64_t dim,
    Val* index)
    : Expr(passkey) {
  addInput(in);
  addInput(index);
  addOutput(out);
  addDataAttribute(dim);
}

std::string SelectOp::toString(int indent_size) const {
  std::stringstream ss;
  indent(ss, indent_size) << output(0)->toString() << "\n";
  indent_size++;
  indent(ss, indent_size) << " = select( " << input(0)->toString()
                          << ", axis = " << getIndexedID()
                          << ", index = " << input(1)->toString() << " )\n";
  return ss.str();
}

std::string SelectOp::toInlineString(int indent_size) const {
  NVF_CHECK(false, "Tensor op can not be printed inline");
}

IterDomain* SelectOp::getIndexedID() const {
  return TensorDomain::noReductions(
             ir_utils::getTvInput(this)->getLogicalDomain())
      .at(dim());
}

std::vector<PolymorphicValue> SelectOp::evaluate(
    const ExpressionEvaluator& ee,
    const std::vector<PolymorphicValue>& inputs) const {
  const auto& in = inputs.at(0).as<at::Tensor>();
  int64_t dimension = dim();
  int64_t index = (int64_t)inputs.at(1);
  return {in.select(dimension, index)};
}

NVFUSER_DEFINE_CLONE_AND_CREATE(SelectOp)

IndexSelectOp::IndexSelectOp(
    IrBuilderPasskey passkey,
    Val* out,
    Val* in,
    int64_t dim,
    Val* indices)
    : Expr(passkey) {
  addInput(in);
  addInput(indices);
  addOutput(out);
  addDataAttribute(dim);
}

std::string IndexSelectOp::toString(int indent_size) const {
  std::stringstream ss;
  indent(ss, indent_size) << output(0)->toString() << "\n";
  indent_size++;
  indent(ss, indent_size) << " = indexSelect( ";
  ss << input(0)->toString() << ", dim = " << dim() << ", "
     << input(1)->toString() << " )\n";
  return ss.str();
}

std::string IndexSelectOp::toInlineString(int indent_size) const {
  NVF_CHECK(false, "Tensor op can not be printed inline");
}

IterDomain* IndexSelectOp::getIndexedID() const {
  return TensorDomain::noReductions(
             ir_utils::getTvInput(this)->getLogicalDomain())
      .at(dim());
}

IterDomain* IndexSelectOp::getConsumerOfIndexedID() const {
  return ir_utils::getTvOutput(this)->getLogicalDomain().at(dim());
}

std::vector<PolymorphicValue> IndexSelectOp::evaluate(
    const ExpressionEvaluator& ee,
    const std::vector<PolymorphicValue>& inputs) const {
  const auto& in = inputs.at(0).as<at::Tensor>();
  int64_t dimension = dim();
  const auto& indices = inputs.at(1).as<at::Tensor>().squeeze();
  return {at::index_select(in, dimension, indices)};
}

NVFUSER_DEFINE_CLONE_AND_CREATE(IndexSelectOp)

IndexPutAccumulateOp::IndexPutAccumulateOp(
    IrBuilderPasskey passkey,
    Val* out,
    Val* acc,
    Val* index,
    Val* value)
    : Expr(passkey) {
  addInput(acc);
  addInput(index);
  addInput(value);
  addOutput(out);
}

std::string IndexPutAccumulateOp::toString(int indent_size) const {
  std::stringstream ss;
  indent(ss, indent_size) << output(0)->toString() << "\n";
  indent_size++;
  indent(ss, indent_size) << " = indexPutAccumulate( ";
  ss << input(0)->toString() << ", " << input(1)->toString() << ", "
     << input(2)->toString() << " )\n";
  return ss.str();
}

std::string IndexPutAccumulateOp::toInlineString(int indent_size) const {
  NVF_CHECK(false, "Tensor op can not be printed inline");
}

IterDomain* IndexPutAccumulateOp::getIndexingIDOfValue() const {
  return TensorDomain::noReductions(valueTv()->getLogicalDomain()).front();
}

IterDomain* IndexPutAccumulateOp::getIndexingID() const {
  return TensorDomain::noReductions(indexTv()->getLogicalDomain()).front();
}

std::vector<PolymorphicValue> IndexPutAccumulateOp::evaluate(
    const ExpressionEvaluator& ee,
    const std::vector<PolymorphicValue>& inputs) const {
  return {at::index_put(
      /*self=*/inputs.at(0).as<at::Tensor>(),
      /*indices=*/{inputs.at(1).as<at::Tensor>()},
      /*values=*/inputs.at(2).as<at::Tensor>(),
      /*accumulate=*/true)};
}

NVFUSER_DEFINE_CLONE_AND_CREATE(IndexPutAccumulateOp)

GatherOp::GatherOp(
    IrBuilderPasskey passkey,
    Val* out,
    Val* in,
    int64_t dim,
    Val* indices,
    bool exact_sizes)
    : Expr(passkey) {
  addInput(in);
  addInput(indices);
  addOutput(out);
  addDataAttribute(dim);
  addDataAttribute(exact_sizes);
}

std::string GatherOp::toString(int indent_size) const {
  std::stringstream ss;
  indent(ss, indent_size) << output(0)->toString() << "\n";
  indent_size++;
  indent(ss, indent_size) << " = "
                          << (exactSizes() ? "takeAlongAxis" : "torchGather")
                          << "( " << input(0)->toString();
  if (exactSizes()) {
    ss << ", " << input(1)->toString() << ", dim = " << dim() << " )\n";
  } else {
    ss << ", dim = " << dim() << ", " << input(1)->toString() << " )\n";
  }
  return ss.str();
}

std::string GatherOp::toInlineString(int indent_size) const {
  NVF_CHECK(false, "Tensor op can not be printed inline");
}

IterDomain* GatherOp::getIndexedID() const {
  return TensorDomain::noReductions(lookupTv()->getLogicalDomain()).at(dim());
}

IterDomain* GatherOp::getConsumerOfIndexedID() const {
  return ir_utils::getTvOutput(this)->getLogicalDomain().at(dim());
}

std::vector<PolymorphicValue> GatherOp::evaluate(
    const ExpressionEvaluator& ee,
    const std::vector<PolymorphicValue>& inputs) const {
  const auto& input = inputs.at(0).as<at::Tensor>();
  const auto& index = inputs.at(1).as<at::Tensor>();
  auto dimension = dim();
  if (exactSizes()) {
    return {at::take_along_dim(input, index, dimension)};
  } else {
    return {at::gather(input, dimension, index)};
  }
}

NVFUSER_DEFINE_CLONE_AND_CREATE(GatherOp)

ScatterOp::ScatterOp(
    IrBuilderPasskey passkey,
    Val* out,
    Val* self,
    int64_t dim,
    Val* index,
    Val* src,
    bool exact_sizes,
    std::optional<BinaryOpType> accumulate_op)
    : Expr(passkey) {
  addInput(self);
  addInput(index);
  addInput(src);
  addOutput(out);
  addDataAttribute(dim);
  addDataAttribute(exact_sizes);
  // is this accumulate?
  addDataAttribute(accumulate_op.has_value());
  if (accumulate_op.has_value()) {
    addDataAttribute(accumulate_op.value());
  }
}

std::string ScatterOp::toString(int indent_size) const {
  std::stringstream ss;
  indent(ss, indent_size) << output(0)->toString() << "\n";
  indent_size++;
  indent(ss, indent_size) << " = scatter(";
  ss << "in = " << in()->toString() << ", dim = " << dim()
     << ", src = " << src()->toString() << ", idx = " << index()->toString();
  if (accumulate()) {
    ss << ", accumulate = " << accumulateOp();
  }
  ss << " )\n";
  return ss.str();
}

std::string ScatterOp::toInlineString(int indent_size) const {
  NVF_CHECK(false, "Scatter op can not be printed inline");
}

IterDomain* ScatterOp::getIndexedID() const {
  return ir_utils::getTvOutput(this)->getLogicalDomain().at(dim());
}

std::vector<PolymorphicValue> ScatterOp::evaluate(
    const ExpressionEvaluator& ee,
    const std::vector<PolymorphicValue>& inputs) const {
  const auto& input = inputs.at(0).as<at::Tensor>();
  const auto& index = inputs.at(1).as<at::Tensor>();
  auto dimension = dim();
  if (accumulate()) {
    // Use at::scatter if the src is scalar since at::scatter_reduce
    // doesn't seem to support scalar src. Note that it seems it's
    // deprecated and only supports add and multiply.
    if (src()->isA<TensorView>()) {
      std::string accumulate_op_str;
      switch (accumulateOp()) {
        case BinaryOpType::Add:
          accumulate_op_str = "sum";
          break;
        case BinaryOpType::Mul:
          accumulate_op_str = "prod";
          break;
        case BinaryOpType::Max:
          accumulate_op_str = "amax";
          break;
        case BinaryOpType::Min:
          accumulate_op_str = "amin";
          break;
        default:
          NVF_THROW("Unsupported accumulation op: ", accumulateOp());
      }
      return {at::scatter_reduce(
          input,
          dimension,
          index,
          inputs.at(2).as<at::Tensor>(),
          accumulate_op_str)};
    } else {
      std::string accumulate_op_str;
      switch (accumulateOp()) {
        case BinaryOpType::Add:
          accumulate_op_str = "add";
          break;
        case BinaryOpType::Mul:
          accumulate_op_str = "multiply";
          break;
        default:
          NVF_THROW("Unsupported accumulation op: ", accumulateOp());
      }
      return {at::scatter(
          input,
          dimension,
          index,
          PolymorphicValue_functions::toScalar(inputs.at(2)),
          accumulate_op_str)};
    }
  } else {
    if (src()->isA<TensorView>()) {
      return {
          at::scatter(input, dimension, index, inputs.at(2).as<at::Tensor>())};
    } else {
      return {at::scatter(
          input,
          dimension,
          index,
          PolymorphicValue_functions::toScalar(inputs.at(2)))};
    }
  }
}

NVFUSER_DEFINE_CLONE_AND_CREATE(ScatterOp)

IotaOp::IotaOp(
    IrBuilderPasskey passkey,
    Val* out,
    Val* length,
    Val* start,
    Val* step)
    : Expr(passkey) {
  NVF_CHECK(isIntegralType(*length->getDataType()));
  addInput(length);
  NVF_CHECK(start->getDataType() == step->getDataType());
  NVF_CHECK(start->getDataType() == out->getDataType());
  addInput(start);
  addInput(step);
  addOutput(out);
}

std::string IotaOp::toString(int indent_size) const {
  std::stringstream ss;
  indent(ss, indent_size) << output(0)->toString();
  ss << "\n";
  indent_size++;
  indent(ss, indent_size) << " = iota(" << length()->toString() << ", "
                          << start()->toString() << ", " << step()->toString()
                          << ", " << dtype() << ");\n";
  return ss.str();
}

std::string IotaOp::toInlineString(int indent_size) const {
  NVF_CHECK(false, "Tensor op can not be printed inline");
}

std::vector<PolymorphicValue> IotaOp::evaluate(
    const ExpressionEvaluator& ee,
    const std::vector<PolymorphicValue>& inputs) const {
  const auto options =
      at::TensorOptions().device(at::kCUDA).dtype(data_type_to_aten(dtype()));
  int64_t length = (int64_t)inputs.at(0);

  if (isIntegralType(dtype())) {
    int64_t start = (int64_t)inputs.at(1);
    int64_t step = (int64_t)inputs.at(2);
    int64_t end = start + step * length;
    return {at::arange(start, end, step, options)};
  } else if (isFloatingPointType(dtype())) {
    double start = (double)inputs.at(1);
    double step = (double)inputs.at(2);
    // Due to rounding error, it can be hard to guarantee the size of
    // the output of arange to be exactly length, so we generate a
    // larger tensor and truncate it to length.
    double end = start + step * ((double)length + 1);
    return {at::arange(start, end, step, options).narrow(0, 0, length)};
  } else {
    NVF_THROW("Unsupported dtype in IotaOp evaluator: ", dtype());
  }
}

NVFUSER_DEFINE_CLONE_AND_CREATE(IotaOp)

EyeOp::EyeOp(IrBuilderPasskey passkey, Val* out, DataType dtype)
    : Expr(passkey) {
  if (out->isA<TensorView>()) {
    addInput(out->as<TensorView>()->getLogicalDomain()[0]->extent());
    if (out->as<TensorView>()->getLogicalDomain()[1] !=
        out->as<TensorView>()->getLogicalDomain()[0]) {
      addInput(out->as<TensorView>()->getLogicalDomain()[1]->extent());
    }
  }
  addOutput(out);
  addDataAttribute(dtype);
}

std::string EyeOp::toString(int indent_size) const {
  std::stringstream ss;
  indent(ss, indent_size) << output(0)->toString() << "\n";
  indent_size++;
  indent(ss, indent_size) << " = eye(" << input(0)->toString() << ", "
                          << dtype() << ");\n";
  return ss.str();
}

std::string EyeOp::toInlineString(int indent_size) const {
  NVF_CHECK(false, "Tensor op can not be printed inline");
}
std::vector<PolymorphicValue> EyeOp::evaluate(
    const ExpressionEvaluator& ee,
    const std::vector<PolymorphicValue>& inputs) const {
  const auto options =
      at::TensorOptions().device(at::kCUDA).dtype(data_type_to_aten(dtype()));
  int64_t nrows = (int64_t)inputs.at(0);
  if (inputs.size() > 1) {
    int64_t ncols = (int64_t)inputs.at(1);
    return {at::eye(nrows, ncols, options)};
  } else {
    return {at::eye(nrows, options)};
  }
}

NVFUSER_DEFINE_CLONE_AND_CREATE(EyeOp)

UnaryOp::UnaryOp(IrBuilderPasskey passkey, UnaryOpType type, Val* out, Val* in)
    : Expr(passkey) {
  addOutput(out);
  addInput(in);
  addDataAttribute(type);
}

std::vector<PolymorphicValue> UnaryOp::evaluate(
    const ExpressionEvaluator& ee,
    const std::vector<PolymorphicValue>& inputs) const {
  using namespace PolymorphicValue_functions;

  const auto& in = inputs.at(0);
  if (!in.hasValue()) {
    return {std::monostate{}};
  }

  switch (getUnaryOpType()) {
    case UnaryOpType::Neg:
      return {-in};
    case UnaryOpType::Cast:
      if (in.is<at::Tensor>()) {
        return {PolymorphicValue(
            in.as<at::Tensor>().to(data_type_to_aten(out()->dtype())))};
      } else if (isIntegralType(*out()->getDataType())) {
        return {PolymorphicValue((int64_t)in)};
      } else if (isFloatingPointType(*out()->getDataType())) {
        return {PolymorphicValue((double)in)};
      } else if (out()->getDataType() == DataType::Bool) {
        return {PolymorphicValue((bool)in)};
      } else if (isComplexType(*out()->getDataType())) {
        return {PolymorphicValue((std::complex<double>)in)};
      } else {
        NVF_THROW("dtype not supported in evaluator: ", *out()->getDataType());
      }
    case UnaryOpType::Reciprocal:
      return {1.0 / in};
      break;
    case UnaryOpType::Abs:
      return {abs(in)};
      break;
    case UnaryOpType::LogicalNot:
      return {!in};
      break;
    case UnaryOpType::BitwiseNot:
      return {~in};
      break;
    case UnaryOpType::BitCeil:
      return {static_cast<int64_t>(
          std::bit_ceil(static_cast<uint64_t>(in.as<int64_t>())))};
      break;
    case UnaryOpType::Erf:
      return {erf(in)};
      break;
    case UnaryOpType::ToUnsignedSmemAddr:
      return {(int64_t)(unsigned)in};
      break;
    case UnaryOpType::AdjustPartialLdMatrixAddrInTuring8:
    case UnaryOpType::AdjustPartialLdMatrixAddrInTuring16:
      return {in};
      break;
    case UnaryOpType::Dereference:
      if (*out()->getDataType() == DataType::Float) {
        return {PolymorphicValue((double)*(float*)in)};
      } else {
        NVF_THROW("dtype not supported in evaluator: ", *out()->getDataType());
      }
      break;
    case UnaryOpType::Sigmoid:
      return {in.as<at::Tensor>().sigmoid()};
      break;
    case UnaryOpType::Tanh:
      return {in.as<at::Tensor>().tanh()};
      break;
    case UnaryOpType::Relu:
      return {at::relu(in.as<at::Tensor>())};
      break;
    case UnaryOpType::Gelu:
      return {at::gelu(in.as<at::Tensor>())};
      break;
    case UnaryOpType::Exp:
      return {at::exp(in.as<at::Tensor>())};
      break;
    case UnaryOpType::Sin:
      return {in.as<at::Tensor>().sin()};
      break;
    case UnaryOpType::Signbit:
      return {signbit(in)};
      break;
    case UnaryOpType::Cos:
      return {in.as<at::Tensor>().cos()};
      break;
    case UnaryOpType::BitCast:
      NVF_CHECK(
          dataTypeSizeByte(input(0)->dtype()) ==
              dataTypeSizeByte(out()->dtype()),
          "BitCast only works for types of the same size");
      if (isComplexType(input(0)->dtype()) &&
          std::holds_alternative<ArrayType>(out()->dtype().type)) {
        // view_as_real case.
        auto vec_type = std::get<ArrayType>(out()->dtype().type);
        auto inp_scalar_type = getTypeFromComplexType(input(0)->dtype());
        NVF_CHECK(
            *vec_type.type == inp_scalar_type,
            "Output type must be the same as the scalar type of the complex "
            "input.");
        NVF_CHECK(
            vec_type.size == 2,
            "Expected output to be array of size 2, found array of size ",
            vec_type.size);
        return {in.as<at::Tensor>()};
      } else {
        return {in.as<at::Tensor>().view(data_type_to_aten(out()->dtype()))};
      }
      break;
    case UnaryOpType::Rsqrt:
      return {in.as<at::Tensor>().rsqrt()};
      break;
    case UnaryOpType::Real:
      return {at::real(in.as<at::Tensor>())};
      break;
    case UnaryOpType::Imag:
      return {at::imag(in.as<at::Tensor>())};
      break;
    case UnaryOpType::Tan:
      return {in.as<at::Tensor>().tan()};
      break;
    case UnaryOpType::IsFinite:
      return {at::isfinite(in.as<at::Tensor>())};
      break;
    default:
      NVF_CHECK(
          false,
          "Unexpected operator type ",
          getUnaryOpType(),
          " in ",
          toString());
  }
}

void UnaryOp::printHelper(std::stringstream& ss, std::string input) const {
  auto op_type = getUnaryOpType();

  if (auto inline_uop = inline_op_str(op_type)) {
    ss << inline_uop.value() << input;
  } else {
    if (op_type == UnaryOpType::Cast) {
      std::optional<std::string> cast_str = cast_func_str(std::make_pair(
          in()->getDataType().value(), out()->getDataType().value()));
      NVF_ERROR(cast_str != std::nullopt, "Unsupported Cast");
      ss << cast_str.value();
    } else {
      ss << op_type;
      if (out()->getDataType().value() == DataType::Float &&
          needFloatSuffix(op_type)) {
        ss << "f";
      }
    }
    ss << "(" << input << ")";
  }
}

std::string UnaryOp::toString(int indent_size) const {
  std::stringstream ss;
  bool istvop = ir_utils::isTvOp(this);
  indent(ss, indent_size) << out()->toString();
  if (istvop) {
    ss << "\n";
    indent_size++;
    indent(ss, indent_size);
  }
  ss << " = ";
  printHelper(ss, in()->toString());
  ss << ";\n";
  return ss.str();
}

std::string UnaryOp::toInlineString(int indent_size) const {
  checkInlineable(this);
  std::stringstream ss;
  printHelper(ss, in()->toInlineString());
  return ss.str();
}

std::string UnaryOp::getGraphvizLabel() const {
  std::stringstream ss;
  ss << getOpString() << "(" << getUnaryOpType() << ")";
  return ss.str();
}

NVFUSER_DEFINE_CLONE_AND_CREATE(UnaryOp)

BinaryOp::BinaryOp(
    IrBuilderPasskey passkey,
    BinaryOpType type,
    Val* out,
    Val* lhs,
    Val* rhs)
    : Expr(passkey) {
  addOutput(out);
  addInput(lhs);
  addInput(rhs);
  addDataAttribute(type);
}

std::vector<PolymorphicValue> BinaryOp::evaluate(
    const ExpressionEvaluator& ee,
    const std::vector<PolymorphicValue>& inputs) const {
  using namespace PolymorphicValue_functions;
  const auto& lhs = inputs.at(0);
  const auto& rhs = inputs.at(1);

  switch (getBinaryOpType()) {
    case BinaryOpType::Add:
      return {lhs + rhs};
      break;
    case BinaryOpType::Sub:
      return {lhs - rhs};
      break;
    case BinaryOpType::Mul:
      return {lhs * rhs};
      break;
    case BinaryOpType::Div:
      NVF_CHECK(
          !rhs.is<int64_t>() || rhs != 0, "Integer division by zero detected");
      return {lhs / rhs};
      break;
    case BinaryOpType::Mod:
      NVF_CHECK(rhs != 0, "Modulo zero detected");
      return {lhs % rhs};
      break;
    case BinaryOpType::Fmod:
      NVF_CHECK(rhs != 0, "Float modulo zero detected");
      return {fmod(lhs, rhs)};
      break;
    case BinaryOpType::CeilDiv:
      NVF_CHECK(rhs != 0, "CeilDiv by zero detected");
      return {ceildiv(lhs, rhs)};
      break;
    case BinaryOpType::LogicalAnd:
      return {lhs && rhs};
      break;
    case BinaryOpType::LogicalOr:
      return {lhs || rhs};
      break;
    case BinaryOpType::BitwiseAnd:
      return {lhs & rhs};
      break;
    case BinaryOpType::BitwiseOr:
      return {lhs | rhs};
      break;
    case BinaryOpType::BitwiseXor:
      return {lhs ^ rhs};
      break;
    case BinaryOpType::Eq:
      return {eq(lhs, rhs)};
      break;
    case BinaryOpType::NE:
      return {ne(lhs, rhs)};
      break;
    case BinaryOpType::GT:
      return {gt(lhs, rhs)};
      break;
    case BinaryOpType::GE:
      return {ge(lhs, rhs)};
      break;
    case BinaryOpType::LT:
      return {lt(lhs, rhs)};
      break;
    case BinaryOpType::LE:
      return {le(lhs, rhs)};
      break;
    case BinaryOpType::FMax:
      return {fmax(lhs, rhs)};
    case BinaryOpType::Max:
      return {max(lhs, rhs)};
      break;
    case BinaryOpType::FMin:
      return {fmin(lhs, rhs)};
    case BinaryOpType::Min:
      return {min(lhs, rhs)};
      break;
    case BinaryOpType::Gcd:
      return {gcd(lhs, rhs)};
      break;
    case BinaryOpType::Lshift:
      return {lhs << rhs};
      break;
    case BinaryOpType::Rshift:
      return {lhs >> rhs};
      break;
    case BinaryOpType::Complex:
      return {at::complex(lhs.as<at::Tensor>(), rhs.as<at::Tensor>())};
      break;
    case BinaryOpType::Pow:
      return {pow(lhs, rhs)};
      break;
    default:
      NVF_CHECK(
          false,
          "Unexpected operator type: ",
          getBinaryOpType(),
          " in ",
          toString());
  }
}

void BinaryOp::printHelper(
    std::stringstream& ss,
    int indent_size,
    std::string lhs,
    std::string rhs) const {
  bool istvop = ir_utils::isTvOp(this);
  auto op_type = getBinaryOpType();
  if (auto inline_bop = inline_op_str(op_type)) {
    ss << lhs;
    if (istvop) {
      ss << "\n";
      indent(ss, indent_size);
    }
    ss << " " << inline_bop.value() << " ";
    ss << rhs;
  } else {
    ss << op_type;
    if (out()->getDataType().value() == DataType::Float &&
        needFloatSuffix(op_type)) {
      ss << "f";
    }
    ss << "(" << lhs;
    if (istvop) {
      ss << "\n";
      indent(ss, indent_size);
    }
    ss << ", " << rhs << ")";
  }
}

std::string BinaryOp::toString(int indent_size) const {
  std::stringstream ss;
  bool istvop = ir_utils::isTvOp(this);
  indent(ss, indent_size) << out();

  // tensor operations tend to be long, break them up into multiple lines
  if (istvop) {
    ss << "\n";
    indent_size++;
    indent(ss, indent_size);
  }

  ss << " = ";
  printHelper(ss, indent_size, lhs()->toString(), rhs()->toString());
  ss << ";\n";
  return ss.str();
}

std::string BinaryOp::toInlineString(int indent_size) const {
  checkInlineable(this);
  std::stringstream ss;
  printHelper(
      ss, indent_size, lhs()->toInlineString(), rhs()->toInlineString());
  return ss.str();
}

std::string BinaryOp::getGraphvizLabel() const {
  std::stringstream ss;
  ss << getOpString() << "(" << getBinaryOpType() << ")";
  return ss.str();
}

NVFUSER_DEFINE_CLONE_AND_CREATE(BinaryOp)

TernaryOp::TernaryOp(
    IrBuilderPasskey passkey,
    TernaryOpType type,
    Val* out,
    Val* in1,
    Val* in2,
    Val* in3)
    : Expr(passkey) {
  addOutput(out);
  addInput(in1);
  addInput(in2);
  addInput(in3);
  addDataAttribute(type);
}

std::vector<PolymorphicValue> TernaryOp::evaluate(
    const ExpressionEvaluator& ee,
    const std::vector<PolymorphicValue>& inputs) const {
  using namespace PolymorphicValue_functions;
  const auto& a = inputs.at(0);
  const auto& b = inputs.at(1);
  const auto& c = inputs.at(2);
  switch (getTernaryOpType()) {
    case TernaryOpType::Clamp:
      return {std::min(std::max(a, b), c)};
      break;
    case TernaryOpType::Lerp:
      // This is the same lerp computed in helpers.cu
      // https://math.stackexchange.com/a/1798323
      return {(c < 0.5) ? a + c * (b - a) : b - (b - a) * (1.0 - c)};
      break;
    case TernaryOpType::Threshold:
      return {(a <= b) ? c : a};
      break;
    case TernaryOpType::Where:
      return {where(a, b, c)};
      break;
    default:
      NVF_CHECK(
          false,
          "Unexpected operator type: ",
          getTernaryOpType(),
          " in ",
          toString());
  }
}

void TernaryOp::printHelper(
    std::stringstream& ss,
    int indent_size,
    std::string in1,
    std::string in2,
    std::string in3) const {
  bool istvop = ir_utils::isTvOp(this);
  ss << getTernaryOpType() << "(" << in1;
  if (istvop) {
    ss << "\n";
    indent(ss, indent_size);
  }
  ss << ", " << in2;
  if (istvop) {
    ss << "\n";
    indent(ss, indent_size);
  }
  ss << ", " << in3 << ")";
}

std::string TernaryOp::toString(int indent_size) const {
  std::stringstream ss;
  bool istvop = ir_utils::isTvOp(this);
  indent(ss, indent_size);
  ss << out()->toString();

  // tensor operations tend to be long, break them up into multiple lines
  if (istvop) {
    ss << "\n";
    indent_size++;
    indent(ss, indent_size);
  }

  ss << " = ";
  printHelper(
      ss, indent_size, in1()->toString(), in2()->toString(), in3()->toString());
  ss << ";\n";
  return ss.str();
}

std::string TernaryOp::toInlineString(int indent_size) const {
  checkInlineable(this);
  std::stringstream ss;
  printHelper(
      ss,
      indent_size,
      in1()->toInlineString(),
      in2()->toInlineString(),
      in3()->toInlineString());
  return ss.str();
}

std::string TernaryOp::getGraphvizLabel() const {
  std::stringstream ss;
  ss << getOpString() << "(" << getTernaryOpType() << ")";
  return ss.str();
}

NVFUSER_DEFINE_CLONE_AND_CREATE(TernaryOp)

ArrayConstruct::ArrayConstruct(
    IrBuilderPasskey passkey,
    Val* output,
    std::vector<Val*> inputs)
    : Expr(passkey) {
  NVF_ERROR(!inputs.empty(), "Cannot create an array with no members.");
  addOutput(output);
  DataType input_dtype = DataType::Null;
  for (auto in : inputs) {
    addInput(in);
    auto in_dtype_opt = in->getDataType();
    NVF_ERROR(in_dtype_opt.has_value());
    if (input_dtype == DataType::Null) {
      input_dtype = *in_dtype_opt;
    } else {
      NVF_CHECK(
          input_dtype == *in_dtype_opt,
          "All inputs to ArrayConstruct must have the same data type");
    }
  }
  auto expected_output_dtype =
      ArrayType{std::make_shared<DataType>(input_dtype), inputs.size()};
  NVF_CHECK(
      output->getDataType() == expected_output_dtype,
      "Output of ArrayConstruct must be an array of the same data type as the "
      "inputs");
}

std::string ArrayConstruct::toString(int indent_size) const {
  std::stringstream ss;
  indent(ss, indent_size) << out()->toString() << " = {"
                          << toDelimitedString(inputs()) << "}\n";
  return ss.str();
}

std::string ArrayConstruct::toInlineString(int indent_size) const {
  std::stringstream ss;
  ss << "{ " << toDelimitedInlineString(inputs()) << " }";
  return ss.str();
}

std::vector<PolymorphicValue> ArrayConstruct::evaluate(
    const ExpressionEvaluator& ee,
    const std::vector<PolymorphicValue>& inputs) const {
  return {PolymorphicValue(inputs)};
}

NVFUSER_DEFINE_CLONE_AND_CREATE(ArrayConstruct)

ReverseArray::ReverseArray(IrBuilderPasskey passkey, Val* output, Val* input)
    : Expr(passkey) {
  NVF_ERROR(
      std::holds_alternative<ArrayType>(input->dtype().type),
      "Cannot reverse a non-array type.");
  NVF_ERROR(
      std::holds_alternative<ArrayType>(output->dtype().type),
      "Cannot reverse a non-array type.");
  auto input_array_type = std::get<ArrayType>(input->dtype().type);
  auto output_array_type = std::get<ArrayType>(output->dtype().type);
  NVF_ERROR(
      input_array_type.type == output_array_type.type,
      "Cannot reverse an array of type ",
      input_array_type.type,
      " into an array of type ",
      output_array_type.type);
  NVF_ERROR(
      input_array_type.size == output_array_type.size,
      "Cannot reverse an array of size ",
      input_array_type.size,
      " into an array of size ",
      output_array_type.size);
  addOutput(output);
  addInput(input);
}

std::string ReverseArray::toString(int indent_size) const {
  std::stringstream ss;
  indent(ss, indent_size) << out()->toString() << " = ReverseArray("
                          << in()->toString() << ")\n";
  return ss.str();
}

std::string ReverseArray::toInlineString(int indent_size) const {
  std::stringstream ss;
  ss << "ReverseArray(" << in()->toInlineString() << ")";
  return ss.str();
}

std::vector<PolymorphicValue> ReverseArray::evaluate(
    const ExpressionEvaluator& ee,
    const std::vector<PolymorphicValue>& inputs) const {
  NVF_ERROR(inputs.size() == 1, "ReverseArray expects 1 input");
  PolymorphicValue array = inputs.at(0);
  auto& vec = array.as<std::vector>();
  std::reverse(vec.begin(), vec.end());
  return {std::move(array)};
}

NVFUSER_DEFINE_CLONE_AND_CREATE(ReverseArray)

GetItem::GetItem(IrBuilderPasskey passkey, Val* output, Val* array, Val* index)
    : Expr(passkey) {
  addOutput(output);
  addInput(array);
  addInput(index);
  NVF_ERROR(
      *(std::get<ArrayType>(array->dtype().type).type) == output->dtype(),
      "GetItem array input must have a data type");
}

std::string GetItem::toString(int indent_size) const {
  std::stringstream ss;
  indent(ss, indent_size) << out()->toString() << " = " << array()->toString()
                          << "[" << index()->toString() << "]\n";
  return ss.str();
}

std::string GetItem::toInlineString(int indent_size) const {
  std::stringstream ss;
  ss << "(" << array()->toInlineString() << ")[" << index()->toInlineString()
     << "]";
  return ss.str();
}

std::vector<PolymorphicValue> GetItem::evaluate(
    const ExpressionEvaluator& ee,
    const std::vector<PolymorphicValue>& inputs) const {
  NVF_ERROR(inputs.size() == 2, "GetItem expects 2 inputs");
  return {PolymorphicValue(inputs.at(0)[inputs.at(1)])};
}

NVFUSER_DEFINE_CLONE_AND_CREATE(GetItem)

StructConstruct::StructConstruct(
    IrBuilderPasskey passkey,
    Val* output,
    const std::vector<std::pair<std::string, Val*>>& fields)
    : Expr(passkey) {
  NVF_ERROR(!fields.empty(), "Cannot create a struct with no members.");
  auto output_dtype = std::get<StructType>(output->dtype().type);
  NVF_ERROR(
      output_dtype.fields.size() == fields.size(),
      "StructConstruct output must have the same number of fields as the "
      "inputs");
  auto it = output_dtype.fields.begin();
  for (const auto& field : fields) {
    NVF_ERROR(
        it->name == field.first,
        "StructConstruct field names must match the output");
    NVF_ERROR(
        *(it->type) == field.second->dtype(),
        "StructConstruct field ",
        field.first,
        " must have the same data type as the output");
    addDataAttribute(field.first);
    addInput(field.second);
    it++;
  }
  addOutput(output);
}

std::string StructConstruct::toString(int indent_size) const {
  std::stringstream ss;
  indent(ss, indent_size) << out()->toString() << " = { ";
  for (int64_t i : arange((int64_t)inputs().size())) {
    if (i > 0) {
      ss << ", ";
    }
    ss << attribute<std::string>(i) << " = " << input(i)->toString();
  }
  ss << " }\n";
  return ss.str();
}

std::string StructConstruct::toInlineString(int indent_size) const {
  std::stringstream ss;
  ss << "{ ";
  for (int64_t i : arange((int64_t)inputs().size())) {
    if (i > 0) {
      ss << ", ";
    }
    ss << attribute<std::string>(i) << " = " << input(i)->toInlineString();
  }
  ss << " }";
  return ss.str();
}

std::vector<PolymorphicValue> StructConstruct::evaluate(
    const ExpressionEvaluator& ee,
    const std::vector<PolymorphicValue>& inputs) const {
  NVF_ERROR(
      this->inputs().size() == inputs.size(),
      "StructConstruct expects ",
      this->inputs().size(),
      " inputs");
  PolymorphicValue struct_ =
      std::get<StructType>(output(0)->dtype().type).create();
  for (int64_t i : arange((int64_t)inputs.size())) {
    struct_->*attribute<std::string>(i) = inputs.at(i);
  }
  return {std::move(struct_)};
}

NVFUSER_DEFINE_CLONE_AND_CREATE(StructConstruct)

GetAttr::GetAttr(
    IrBuilderPasskey passkey,
    Val* output,
    Val* struct_,
    std::string attr)
    : Expr(passkey) {
  NVF_ERROR(
      std::get<StructType>(struct_->dtype().type).fieldDataType(attr) ==
          output->dtype(),
      "Data type mismatch for GetAttr");
  addOutput(output);
  addInput(struct_);
  addDataAttribute(std::move(attr));
}

std::string GetAttr::toString(int indent_size) const {
  std::stringstream ss;
  indent(ss, indent_size) << out()->toString() << " = " << struct_()->toString()
                          << "." << attr() << "\n";
  return ss.str();
}

std::string GetAttr::toInlineString(int indent_size) const {
  std::stringstream ss;
  ss << "(" << struct_()->toInlineString() << ")." << attr();
  return ss.str();
}

std::vector<PolymorphicValue> GetAttr::evaluate(
    const ExpressionEvaluator& ee,
    const std::vector<PolymorphicValue>& inputs) const {
  NVF_ERROR(inputs.size() == 1, "GetAttr expects 1 input");
  return {inputs.at(0)->*attr()};
}

NVFUSER_DEFINE_CLONE_AND_CREATE(GetAttr)

GetMetaData::GetMetaData(IrBuilderPasskey passkey, Val* output, Val* input)
    : Expr(passkey) {
  addOutput(output);
  addInput(input);
  NVF_ERROR(
      out()->dtype() == metaDataTypeOf(in()),
      "Data type mismatch for GetMetaData")
}

std::string GetMetaData::toString(int indent_size) const {
  std::stringstream ss;
  indent(ss, indent_size) << out()->toString() << " = getMetaData("
                          << in()->toString() << ")\n";
  return ss.str();
}

std::string GetMetaData::toInlineString(int indent_size) const {
  std::stringstream ss;
  ss << "getMetaData(" << ir_utils::varName(in()) << ")";
  return ss.str();
}

NVFUSER_DEFINE_CLONE_AND_CREATE(GetMetaData)

TensorConstruct::TensorConstruct(
    IrBuilderPasskey passkey,
    TensorView* output,
    Val* input)
    : Expr(passkey) {
  addOutput(output);
  addInput(input);
}

std::string TensorConstruct::toString(int indent_size) const {
  std::stringstream ss;
  indent(ss, indent_size) << out()->toString() << " = TensorConstruct("
                          << in()->toString() << ")\n";
  return ss.str();
}

std::string TensorConstruct::toInlineString(int indent_size) const {
  NVF_CHECK(false, "Tensor op can not be printed inline");
}

std::vector<PolymorphicValue> TensorConstruct::evaluate(
    const ExpressionEvaluator& ee,
    const std::vector<PolymorphicValue>& inputs) const {
  NVF_ERROR(inputs.size() == 1, "TensorConstruct expects 1 input");
  using namespace PolymorphicValue_functions;
  return {toTensor(inputs.at(0))};
}

NVFUSER_DEFINE_CLONE_AND_CREATE(TensorConstruct)

RNGOp::RNGOp(
    IrBuilderPasskey passkey,
    RNGOpType type,
    Val* out,
    DataType dtype,
    std::vector<Val*> parameters,
    Val* philox_seed,
    Val* philox_offset,
    Val* philox_index)
    : Expr(passkey) {
  if (auto tv_out = dynamic_cast<TensorView*>(out)) {
    for (auto id : tv_out->getLogicalDomain()) {
      NVF_CHECK(!id->isReduction(), "Output of RNGOp can not have reduction");
      addInput(id->extent());
    }
  }
  for (auto v : parameters) {
    addInput(v);
  }
  if (philox_seed || philox_offset) {
    NVF_CHECK(
        philox_seed && philox_offset,
        "If either philox_seed or philox_offset is provided, the other must be "
        "also");
    addInput(philox_seed);
    addInput(philox_offset);
  }
  addOutput(out);
  RNGOp::Attributes attr{type, dtype, parameters.size()};
  addDataAttribute(attr);
  // adding nullptr to attributes triggers assert. Though I question if this
  // should be the default behavior and any use of attributes should check for
  // nullptr instead.
  if (philox_index) {
    addAttribute(philox_index);
  }
}

std::string RNGOp::toString(int indent_size) const {
  std::stringstream ss;
  indent(ss, indent_size);
  ss << output(0)->toString() << "\n";
  indent_size++;
  indent(ss, indent_size);
  ss << " = ";
  ss << getRNGOpType() << "({" << toDelimitedString(getShape()) << "}, ";
  if (!getParameters().empty()) {
    ss << toDelimitedString(getParameters()) << ", ";
  }
  ss << dtype();
  auto seed = getRNGSeedVal();
  if (seed) {
    ss << ", " << seed->toInlineString();
  }
  ss << ");\n";
  return ss.str();
}

std::string RNGOp::toInlineString(int indent_size) const {
  NVF_CHECK(false, "Tensor op can not be printed inline");
}

int64_t RNGOp::getOutputDims() const {
  int64_t ndims = 0;
  if (auto tv_out = dynamic_cast<TensorView*>(output(0))) {
    ndims = (int64_t)tv_out->getLogicalDomain().size();
  }
  return ndims;
}

NVFUSER_DEFINE_CLONE_AND_CREATE(RNGOp)

BroadcastOp::BroadcastOp(
    IrBuilderPasskey passkey,
    Val* out,
    Val* in,
    std::vector<bool> is_broadcast_dims)
    : Expr(passkey) {
  auto out_type = out->getValType().value();
  auto in_type = in->getValType().value();

  NVF_ERROR(
      (out_type == ValType::TensorView && in_type == ValType::TensorView) ||
          (out_type == ValType::TensorIndex && in_type == ValType::TensorIndex),
      "Cannot braodcast a non-tensor object.");

  addOutput(out);
  addInput(in);

  // Validate the broadcast flags when this expr is created with
  // TensorView. Broadcast with TensorIndex only appears after
  // lowering, so it should have already been validated.
  if (out->isA<TensorView>()) {
    NVF_ERROR(in->isA<TensorView>());
    auto in_tv = in->as<TensorView>();
    auto out_tv = out->as<TensorView>();
    auto in_dom = TensorDomain::noReductions(in_tv->getLogicalDomain());
    auto& out_dom = out_tv->getLogicalDomain();
    NVF_ERROR(
        is_broadcast_dims.size() == out_dom.size(),
        "The dimensions of output tensor and does not match with "
        "is_broadcast_dims");

    auto out_size = is_broadcast_dims.size();
    auto num_new_broadcasts = 0;
    for (const auto i : arange(out_size)) {
      if (is_broadcast_dims[i]) {
        num_new_broadcasts++;
        auto id = out_dom[i];
        NVF_ERROR(
            id->isBroadcast(),
            "New broadcast dimension does not properly set its IterType.");
        NVF_ERROR(
            !id->hasExpandedExtent(),
            "New broadcast dimension can not be expanded.");
        NVF_ERROR(
            id->extent()->isOneInt(),
            "New broadcast dimension must have extent 1");
      } else {
        auto in_id = in_dom[i - num_new_broadcasts];
        auto out_id = out_dom[i];
        NVF_ERROR(
            in_id->sameAs(out_id), "IterDomain does not match in BroadcastOp");
      }
    }
    NVF_ERROR(
        out_size == in_dom.size() + num_new_broadcasts,
        "The dimensions of output tensor and does not match with "
        "is_broadcast_dims and input tensor");
  }

  addDataAttribute(std::move(is_broadcast_dims));
}

std::string BroadcastOp::toString(int indent_size) const {
  std::stringstream ss;
  indent(ss, indent_size) << out()->toString() << "\n";
  indent(ss, indent_size) << "   = broadcast( " << in()->toString()
                          << ", flags = {";
  bool is_first = true;
  for (const auto f : getBroadcastDimFlags()) {
    if (!is_first) {
      ss << ", ";
    }
    ss << (f ? "true" : "false");
    is_first = false;
  }
  ss << "} )\n";
  return ss.str();
}

std::string BroadcastOp::toInlineString(int indent_size) const {
  NVF_CHECK(false, "Tensor op can not be printed inline");
}

std::vector<PolymorphicValue> BroadcastOp::evaluate(
    const ExpressionEvaluator& ee,
    const std::vector<PolymorphicValue>& inputs) const {
  NVF_ERROR(
      inputs.size() == 1,
      "BroadcastOp expects exactly 1 input, but received ",
      inputs.size());
  std::vector<int64_t> out_shape;
  const auto& in = inputs.at(0).as<at::Tensor>();
  int64_t idx = 0;
  for (bool b : getBroadcastDimFlags()) {
    if (b) {
      out_shape.push_back(1);
    } else {
      out_shape.push_back(in.sizes()[idx++]);
    }
  }
  return {in.view(out_shape)};
}

NVFUSER_DEFINE_CLONE_AND_CREATE(BroadcastOp)

SqueezeOp::SqueezeOp(
    IrBuilderPasskey passkey,
    Val* out,
    Val* in,
    std::vector<bool> is_squeeze_dims)
    : Expr(passkey) {
  auto out_type = out->getValType().value();
  auto in_type = in->getValType().value();

  NVF_ERROR(
      in_type == ValType::TensorView,
      "Squeeze input must be a TensorView: ",
      in->toString());

  NVF_ERROR(
      out_type == ValType::TensorView,
      "Squeeze output must be a TensorView: ",
      in->toString());

  addOutput(out);
  addInput(in);

  // Validate the squeeze flags
  auto in_tv = in->as<TensorView>();
  auto out_tv = out->as<TensorView>();
  auto in_dom = TensorDomain::noReductions(in_tv->getLogicalDomain());
  auto& out_dom = out_tv->getLogicalDomain();
  NVF_ERROR(
      is_squeeze_dims.size() == in_dom.size(),
      "The dimensions of input tensor and does not match with is_squeeze_dims");

  int64_t in_size = (int64_t)is_squeeze_dims.size();
  auto num_removed_broadcasts = 0;
  for (const auto i : arange(is_squeeze_dims.size())) {
    if (is_squeeze_dims[i]) {
      num_removed_broadcasts++;
      auto id = in_dom[i];
      NVF_ERROR(
          id->isBroadcast() || id->isSymbolic(),
          "Squeeze dimension should be either Symbolic or Broadcast. Found ",
          id->getIterType());
      if (id->isBroadcast()) {
        // Check concrete broadcast extent here. For Symbolic inputs, this check
        // will be deferred to concretization. See dynamic_transform.cpp
        NVF_ERROR(
            id->extent()->isConstScalar() &&
                id->extent()->evaluate().as<int64_t>() == 1,
            "Can not squeeze dimension(s) with size != 1.");
      }
    } else {
      auto in_id = in_dom[i];
      auto out_id = out_dom[i - num_removed_broadcasts];
      NVF_ERROR(
          in_id->sameAs(out_id), "IterDomain does not match in BroadcastOp");
    }
  }
  NVF_ERROR(
      in_size == out_tv->nDims() + num_removed_broadcasts,
      "The dimensions of output tensor and does not match with is_squeeze_dims "
      "and input tensor");

  addDataAttribute(std::move(is_squeeze_dims));
}

std::string SqueezeOp::toString(int indent_size) const {
  std::stringstream ss;
  indent(ss, indent_size) << out()->toString() << "\n";
  indent(ss, indent_size) << "   = squeeze( " << in()->toString()
                          << ", flags = {";
  bool is_first = true;
  for (const auto f : getSqueezeDimFlags()) {
    if (!is_first) {
      ss << ", ";
    }
    ss << (f ? "true" : "false");
    is_first = false;
  }
  ss << "} )\n";
  return ss.str();
}

std::string SqueezeOp::toInlineString(int indent_size) const {
  NVF_CHECK(false, "Tensor op can not be printed inline");
}

std::vector<PolymorphicValue> SqueezeOp::evaluate(
    const ExpressionEvaluator& ee,
    const std::vector<PolymorphicValue>& inputs) const {
  NVF_ERROR(
      inputs.size() == 1,
      "SqueezeOp expects exactly 1 input, but received ",
      inputs.size());
  std::vector<int64_t> out_shape;
  const auto& in = inputs.at(0).as<at::Tensor>();
  const auto& is_squeeze_dims = getSqueezeDimFlags();
  NVF_ERROR(
      (int64_t)is_squeeze_dims.size() == in.dim(),
      "The dimensions of input tensor and does not match with is_squeeze_dims");
  at::Tensor out = in;
  for (int64_t i : arange((int64_t)is_squeeze_dims.size())) {
    if (is_squeeze_dims[i]) {
      if (in.stride(i) == 0) {
        // If the input dimension is expanded in this dimension, undo the expand
        // by slicing. This ensures that any broadcast dimensions will be
        // unexpanded when we do the final call to view()
        out = out.slice(i, 0, 1);
      }
    } else {
      out_shape.push_back(in.sizes()[i]);
    }
  }
  return {out.view(out_shape)};
}

void SqueezeOp::checkConcretization(Val* old_val, Val* new_val) const {
  Expr::checkConcretization(old_val, new_val); // does nullptr, vtype checks
  NVF_CHECK(
      old_val == in(),
      "Pre-concretized Val ",
      old_val->toString(),
      " does not match input TV ",
      in()->toString());
  auto old_tv = old_val->as<TensorView>();
  auto new_tv = new_val->as<
      TensorView>(); // NOLINT(clang-analyzer-core.CallAndMessage,-warnings-as-errors)
  auto old_logical = old_tv->getLogicalDomain();
  auto new_logical = new_tv->getLogicalDomain();
  NVF_CHECK(
      new_logical.size() == old_tv->getLogicalDomain().size(),
      "New TV ",
      new_tv->toString(),
      " has rfactor of length ",
      new_logical.size(),
      " but expected ",
      old_tv->getLogicalDomain().size());
  auto flags = getSqueezeDimFlags();
  for (auto i : arange(flags.size())) {
    if (!flags.at(i)) {
      continue;
    }
    auto new_id = new_logical.at(i);
    // Check that squeezed dimension concretizes to Broadcast
    NVF_CHECK(
        new_id->getIterType() == IterType::Broadcast,
        "Squeezed IterDomain ",
        new_id->toString(),
        " must concretize to IterType::Broadcast but found ",
        new_id->toString());
    // NOTE: we do not check the extent here. Even if the extent is not a const
    // scalar we know that it would simplify to 1 for these inputs, since this
    // IterDomain is concretized to Broadcast.
  }
}

NVFUSER_DEFINE_CLONE_AND_CREATE(SqueezeOp)

ReductionOp::ReductionOp(
    IrBuilderPasskey passkey,
    BinaryOpType reduction_op_type,
    Val* init,
    Val* out,
    Val* in,
    bool is_allreduce)
    : Expr(passkey) {
  NVF_CHECK(
      out->getValType().value() == ValType::TensorView ||
      out->getValType().value() == ValType::TensorIndex);

  NVF_ERROR(
      (in->getValType() == ValType::TensorView &&
       out->getValType() == ValType::TensorView) ||
          (in->getValType() == ValType::TensorIndex &&
           out->getValType() == ValType::TensorIndex),
      "Reduction operation was created that does not have tensor inputs and "
      "outputs.");

  if (in->isA<TensorView>()) {
    NVF_ERROR(
        TensorDomain::noReductions(in->as<TensorView>()->getLogicalDomain())
                .size() == out->as<TensorView>()->getMaybeRootDomain().size(),
        "Reduction operation created with mismatched domains.");
  }
  NVF_ERROR(
      init->isConstScalar(),
      "Tried to create a reduction operation whith an initial value that isn't "
      "a constant.");

  addOutput(out);
  addInput(in);
  addAttribute(init);
  addDataAttribute(reduction_op_type);
  addDataAttribute(is_allreduce);
  addDataAttribute(false); // serial reduction
}

std::string ReductionOp::toString(int indent_size) const {
  std::stringstream ss;
  indent(ss, indent_size) << out() << "\n";
  indent(ss, indent_size) << "   = reduction( " << in()->toString()
                          << ", op = " << getReductionOpType()
                          << ", initial value = " << init()->toString()
                          << ", allreduce = "
                          << (isAllreduce() ? "true" : "false") << " )\n";
  return ss.str();
}

std::string ReductionOp::toInlineString(int indent_size) const {
  NVF_CHECK(false, "Tensor op can not be printed inline");
}

std::vector<PolymorphicValue> ReductionOp::evaluate(
    const ExpressionEvaluator& ee,
    const std::vector<PolymorphicValue>& inputs) const {
  const auto& input = inputs.at(0).as<at::Tensor>();
  const auto output = out()->as<TensorView>();

  NVF_ERROR(
      !output->hasRoot(),
      "Evaluation for rFactored reductions is not supported.");

  std::vector<int64_t> reduction_axes;
  for (const auto i : arange(int64_t(output->getLogicalDomain().size()))) {
    auto ax = output->getLogicalDomain().at(i);
    if (ax->isReduction()) {
      reduction_axes.push_back(i);
    }
  }
  switch (getReductionOpType()) {
    case BinaryOpType::Add:
      return {at::sum(input, reduction_axes)};
      break;
    case BinaryOpType::FMax: {
      // Emulate fmax/fmin NAN behavior, which removes NANs except in the case
      // where the whole set is NANs.
      auto all_nans = at::all(at::isnan(input), reduction_axes);
      auto removed_nans = at::nan_to_num(
          input, /*nan=*/-std::numeric_limits<double>::infinity());
      return {at::where(
          all_nans,
          std::numeric_limits<double>::quiet_NaN(),
          at::amax(removed_nans, reduction_axes))};
    } break;
    case BinaryOpType::Max:
      return {at::amax(input, reduction_axes)};
      break;
    case BinaryOpType::FMin: {
      auto all_nans = at::all(at::isnan(input), reduction_axes);
      auto removed_nans = at::nan_to_num(
          input, /*nan=*/std::numeric_limits<double>::infinity());
      return {at::where(
          all_nans,
          std::numeric_limits<double>::quiet_NaN(),
          at::amin(removed_nans, reduction_axes))};
    } break;
    case BinaryOpType::Min:
      return {at::amin(input, reduction_axes)};
      break;
    default:
      NVF_CHECK(
          false,
          "Unexpected operator type: ",
          getReductionOpType(),
          " in ",
          toString());
  }
}

NVFUSER_DEFINE_CLONE_AND_CREATE(ReductionOp)

GroupedReductionOp::GroupedReductionOp(
    IrBuilderPasskey passkey,
    std::vector<BinaryOpType> reduction_op_types,
    std::vector<Val*> init_vals,
    std::vector<Val*> outputs,
    std::vector<Val*> inputs,
    bool is_fused)
    : Expr(passkey) {
  for (auto out : outputs) {
    addOutput(out);
  }

  for (auto in : inputs) {
    addInput(in);
  }

  addDataAttribute(std::move(reduction_op_types));
  addDataAttribute(is_fused);

  for (auto init : init_vals) {
    addAttribute(init);
  }
}

std::string GroupedReductionOp::toString(int indent_size) const {
  std::stringstream ss;
  indent(ss, indent_size) << "GroupedReductionOp(\n";
  ++indent_size;
  for (const auto i : arange(numHorizontallyGroupedExprs())) {
    indent(ss, indent_size)
        << output(i)->toString() << " = reduction( " << input(i)->toString()
        << ", op = " << getReductionOpType(i)
        << ", initial value = " << initVal(i)->toString() << " )\n";
  }
  indent(ss, indent_size) << "allreduce = "
                          << (isAllreduce() ? "true" : "false") << " )\n";
  return ss.str();
}

std::string GroupedReductionOp::toInlineString(int indent_size) const {
  NVF_CHECK(false, "Tensor op can not be printed inline");
}

int GroupedReductionOp::getExprIndexOfOutput(Val* output_val) const {
  auto it = std::find(outputs().begin(), outputs().end(), output_val);
  if (it != outputs().end()) {
    return (int)std::distance(outputs().begin(), it);
  }

  NVF_THROW("Not an output, ", output_val->toString(), ", of ", toString());
}

std::vector<PolymorphicValue> GroupedReductionOp::evaluate(
    const ExpressionEvaluator& ee,
    const std::vector<PolymorphicValue>& inputs) const {
  const auto num_reductions = numHorizontallyGroupedExprs();
  std::vector<PolymorphicValue> grouped_reduction_out;
  grouped_reduction_out.reserve(num_reductions);
  for (const auto i : arange(num_reductions)) {
    const auto& in_tensor = inputs.at(i).as<at::Tensor>();
    const auto out_tv = output(i)->as<TensorView>();
    NVF_ERROR(
        !out_tv->hasRoot(),
        "Evaluation for rFactored reductions is not supported.");

    std::vector<int64_t> reduction_axes;
    for (const auto id : arange(int64_t(out_tv->getLogicalDomain().size()))) {
      auto ax = out_tv->getLogicalDomain().at(id);
      if (ax->isReduction()) {
        reduction_axes.push_back(id);
      }
    }
    switch (getReductionOpType(i)) {
      case BinaryOpType::Add:
        grouped_reduction_out.emplace_back(at::sum(in_tensor, reduction_axes));
        break;
      case BinaryOpType::Max:
        grouped_reduction_out.emplace_back(at::amax(in_tensor, reduction_axes));
        break;
      default:
        NVF_CHECK(
            false,
            "Unexpected operator type: ",
            getReductionOpType(i),
            " in ",
            toString());
    }
  }
  return grouped_reduction_out;
}

NVFUSER_DEFINE_CLONE_AND_CREATE(GroupedReductionOp)

std::optional<WelfordTriplet::ValName> WelfordTriplet::getNameOf(
    Val* val) const {
  auto it = std::find(begin(), end(), val);
  if (it != end()) {
    return indexToValName((int)std::distance(begin(), it));
  }

  return std::optional<WelfordTriplet::ValName>();
}

bool WelfordTriplet::sameAs(const WelfordTriplet& other) const {
  return this == &other ||
      (avg()->sameAs(other.avg()) && var()->sameAs(other.var()) &&
       N()->sameAs(other.N()));
}

WelfordTriplet WelfordTriplet::clone(IrCloner* ir_cloner) const {
  return transform([&](const Val* val) { return ir_cloner->clone<Val>(val); });
}

std::vector<WelfordTriplet> WelfordTriplet::clone(
    const std::vector<WelfordTriplet>& src,
    IrCloner* ir_cloner) {
  std::vector<WelfordTriplet> cloned(src.size());
  for (const auto i : arange(src.size())) {
    cloned.at(i) = src.at(i).clone(ir_cloner);
  }
  return cloned;
}

WelfordOp::WelfordOp(
    IrBuilderPasskey passkey,
    const WelfordTriplet& output,
    const WelfordTriplet& input,
    const WelfordTriplet& init,
    bool is_fused)
    : Expr(passkey) {
  // Previously, nullptr was accepted and implicitly replaced by
  // default values. Looks like we always pass some non-null values,
  // so removed the implicit default behavior for code simplicity.
  NVF_ERROR(output.avg() != nullptr);
  NVF_ERROR(output.var() != nullptr);
  NVF_ERROR(output.N() != nullptr);
  NVF_ERROR(init.avg() != nullptr);
  NVF_ERROR(init.var() != nullptr);
  NVF_ERROR(init.N() != nullptr);
  NVF_ERROR(input.avg() != nullptr);
  NVF_ERROR(input.var() != nullptr);
  NVF_ERROR(input.N() != nullptr);

  // Check output type
  NVF_ERROR(
      output.avg()->getValType().value() == ValType::TensorView ||
      output.avg()->getValType().value() == ValType::TensorIndex);
  NVF_ERROR(
      output.var()->getValType().value() == ValType::TensorView ||
      output.var()->getValType().value() == ValType::TensorIndex);
  NVF_ERROR(
      output.N()->getValType().value() == ValType::TensorView ||
      output.N()->getValType().value() == ValType::TensorIndex);
  NVF_ERROR(isIntegralType(output.N()->dtype()));

  // check initial value
  NVF_ERROR(init.N()->getValType().value() == ValType::Others);
  NVF_ERROR(isIntegralType(init.N()->dtype()));
  if (!init.N()->isZeroInt()) {
    // when initial count is zero, no initial variance or average is needed
    // initial value with a count of 1 is un-common enough that I'll push
    // the responsibility of creating all-zero var tensors to the user
    NVF_ERROR(
        init.avg()->getValType().value() == ValType::TensorView ||
        init.avg()->getValType().value() == ValType::TensorIndex);
    NVF_ERROR(
        init.var()->getValType().value() == ValType::TensorView ||
            init.var()->getValType().value() == ValType::TensorIndex,
        "Invalid initial var: ",
        init.var()->toString());
  }

  // check input
  NVF_ERROR(
      input.avg()->getValType().value() == ValType::TensorView ||
          input.avg()->getValType().value() == ValType::TensorIndex,
      input.avg()->getValType().value());
  NVF_ERROR(
      input.N()->getValType().value() == ValType::Others ||
      input.N()->getValType().value() == ValType::TensorView ||
      input.N()->getValType().value() == ValType::TensorIndex);
  NVF_ERROR(isIntegralType(input.N()->dtype()));
  if (!input.N()->isOneInt()) {
    // when input is only one value, only the value is required through avg
    // input the var part is implicitly 0 and codegen will handle that.
    NVF_ERROR(
        input.var()->getValType().value() == ValType::TensorView ||
        input.var()->getValType().value() == ValType::TensorIndex);
  } else {
    NVF_ERROR(
        input.var() == nullptr || input.var()->isZeroInt(),
        "Invalid var input, which must be either nullptr or scalar zero when "
        "the N input is one.");
  }

  addOutput(output.avg());
  addOutput(output.var());
  addOutput(output.N());

  addInput(input.avg());
  addInput(input.var());
  addInput(input.N());

  addAttribute(init.avg());
  addAttribute(init.var());
  addAttribute(init.N());
  addDataAttribute(is_fused);

  NVF_ERROR(attributes().size() == kNumAttrs);
}

WelfordOp::WelfordOp(
    IrBuilderPasskey passkey,
    Val* out_avg,
    Val* out_var,
    Val* out_N,
    Val* in_avg,
    Val* in_var,
    Val* in_N,
    Val* init_avg,
    Val* init_var,
    Val* init_N,
    bool is_fused)
    : WelfordOp(
          passkey,
          WelfordTriplet(out_avg, out_var, out_N),
          WelfordTriplet(in_avg, in_var, in_N),
          WelfordTriplet(init_avg, init_var, init_N),
          is_fused) {}

Val* WelfordOp::getInitValOfOutput(Val* output_val) const {
  auto val_name = outputTriplet().getNameOf(output_val);

  NVF_ERROR(
      val_name.has_value(),
      "Not an output val ",
      output_val->toString(),
      " of ",
      toString());

  return initTriplet().get(*val_name);
}

std::vector<Val*> WelfordOp::getInitVals() const {
  std::vector<Val*> init_vals({initAvg(), initVar(), initN()});
  return init_vals;
}

std::string WelfordOp::toString(int indent_size) const {
  std::stringstream ss;
  indent(ss, indent_size) << outAvg()->toString() << "(Avg),\n"
                          << outVar()->toString() << "(Var),\n"
                          << outN()->toString() << "(Count)"
                          << "\n = Welford ( ";
  if (singleValue()) {
    ss << inAvg()->toString() << "(Avg), ";
  } else {
    ss << inAvg()->toString() << "(Avg)\n  " << inVar()->toString()
       << "(Var)\n  " << inN()->toString() << "(Count)";
  }
  if (hasInit()) {
    ss << "\n  initial value = " << initAvg()->toString() << "(Avg)\n  "
       << initVar()->toString() << "(Var)\n  " << initN()->toString() << "(N)";
  }
  ss << "\n  allreduce = " << (isAllreduce() ? "true" : "false");
  ss << " )\n";
  return ss.str();
}

std::string WelfordOp::toInlineString(int indent_size) const {
  NVF_CHECK(false, "Tensor op can not be printed inline");
}

std::vector<PolymorphicValue> WelfordOp::evaluate(
    const ExpressionEvaluator& ee,
    const std::vector<PolymorphicValue>& inputs) const {
  NVF_ERROR(
      !hasInit(),
      "Evaluation for WelfordOp is not implemented for non-empty initial "
      "values.");
  const auto& in_tensor = inputs.at(0).as<at::Tensor>();
  const auto out_tv = out()->as<TensorView>();
  NVF_ERROR(
      !out_tv->hasRoot(),
      "Evaluation for WelfordOp is not supported when output is rFactored.");

  int64_t N = 1;
  std::vector<int64_t> reduction_axes;
  for (const auto i : arange(int64_t(out_tv->getLogicalDomain().size()))) {
    auto ax = out_tv->getLogicalDomain().at(i);
    if (ax->isReduction()) {
      reduction_axes.push_back(i);
      N *= in_tensor.size(i);
    }
  }
  const auto [in_var, in_avg] =
      at::var_mean(in_tensor, reduction_axes, false, false);
  return {in_avg, in_var * N, N};
}

NVFUSER_DEFINE_CLONE_AND_CREATE(WelfordOp)

GroupedWelfordOp::GroupedWelfordOp(
    IrBuilderPasskey passkey,
    std::vector<WelfordTriplet> output_vals,
    std::vector<WelfordTriplet> input_vals,
    std::vector<WelfordTriplet> init_vals,
    bool is_allreduce)
    : Expr(passkey) {
  const auto num_grouped_ops = output_vals.size();

  NVF_ERROR(
      input_vals.size() == num_grouped_ops,
      "Invalid number of input arguments. Expected: ",
      num_grouped_ops,
      ", Given: ",
      input_vals.size());
  NVF_ERROR(
      init_vals.size() == num_grouped_ops,
      "Invalid number of N arguments. Expected: ",
      num_grouped_ops,
      ", Given: ",
      init_vals.size());

  for (const auto i : arange(num_grouped_ops)) {
    // Check output type
    NVF_ERROR(
        output_vals[i].avg()->getValType().value() == ValType::TensorView ||
        output_vals[i].avg()->getValType().value() == ValType::TensorIndex);
    NVF_ERROR(
        output_vals[i].var()->getValType().value() == ValType::TensorView ||
        output_vals[i].var()->getValType().value() == ValType::TensorIndex);
    NVF_ERROR(
        output_vals[i].N()->getValType().value() == ValType::TensorView ||
        output_vals[i].N()->getValType().value() == ValType::TensorIndex);
    NVF_ERROR(isIntegralType(output_vals[i].N()->dtype()));

    // check initial value
    auto init_avg = init_vals[i].avg();
    auto init_var = init_vals[i].var();
    auto init_N = init_vals[i].N();
    NVF_ERROR(
        init_avg != nullptr && init_var != nullptr && init_N != nullptr,
        "nullptr init vals are not allowed");
    NVF_ERROR(init_N->getValType().value() == ValType::Others);
    NVF_ERROR(isIntegralType(init_N->dtype()));
    NVF_ERROR(
        init_avg->getValType().value() == ValType::TensorView ||
            init_avg->getValType().value() == ValType::TensorIndex ||
            (init_N->isZeroInt() &&
             init_avg->getValType().value() == ValType::Others),
        "Initial avg must be a tensor or, can be a scalar if initial N is "
        "zero.",
        " Initial avg: ",
        init_avg->toString(),
        ". Initial N: ",
        init_N->toString());
    NVF_ERROR(
        init_var->getValType().value() == ValType::TensorView ||
            init_var->getValType().value() == ValType::TensorIndex ||
            (init_N->isZeroInt() &&
             init_var->getValType().value() == ValType::Others),
        "Initial var must be a tensor or, can be a scalar if initial N is "
        "zero: ",
        init_var->toString());

    // check input
    auto in_avg = input_vals[i].avg();
    auto in_var = input_vals[i].var();
    auto in_N = input_vals[i].N();
    NVF_ERROR(
        in_avg != nullptr && in_var != nullptr && in_N != nullptr,
        "nullptr input vals are not allowed");
    NVF_ERROR(
        in_N->getValType().value() == ValType::Others ||
        in_N->getValType().value() == ValType::TensorView ||
        in_N->getValType().value() == ValType::TensorIndex);
    NVF_ERROR(isIntegralType(in_N->dtype()));
    NVF_ERROR(
        in_avg->getValType().value() == ValType::TensorView ||
            in_avg->getValType().value() == ValType::TensorIndex,
        "Invalid input avg argument type: ",
        in_avg->getValType().value());

    if (in_N->isOneInt()) {
      // when input is only one value, only the value is required through avg
      // input the var part must be implicitly 0
      NVF_ERROR(
          in_var->isZeroInt(),
          "Invalid var input, which must be scalar zero when the N input is "
          "one: ",
          in_var->toString());
    } else {
      NVF_ERROR(
          in_var->getValType().value() == ValType::TensorView ||
              in_var->getValType().value() == ValType::TensorIndex,
          in_var->getValType().value(),
          ", ",
          in_N->toString());
    }
  }

  addDataAttribute(is_allreduce);
  for (const auto i : arange(num_grouped_ops)) {
    addOutput(output_vals[i].avg());
    addOutput(output_vals[i].var());
    addOutput(output_vals[i].N());
    addInput(input_vals[i].avg());
    addInput(input_vals[i].var());
    addInput(input_vals[i].N());
    addAttribute(init_vals[i].avg());
    addAttribute(init_vals[i].var());
    addAttribute(init_vals[i].N());
  }
}

std::string GroupedWelfordOp::toString(int indent_size) const {
  std::stringstream ss;
  indent(ss, indent_size) << "GroupedWelford(\n";
  ++indent_size;
  for (const auto i : arange(numHorizontallyGroupedExprs())) {
    indent(ss, indent_size) << outAvg(i)->toString() << " (Avg),\n";
    indent(ss, indent_size) << outVar(i)->toString() << " (Var),\n";
    indent(ss, indent_size) << outN(i)->toString() << " (Count)\n";
    indent(ss, indent_size) << " = Welford ( ";
    ++indent_size;
    indent(ss, indent_size) << inAvg(i)->toString() << " (Avg),\n";
    indent(ss, indent_size) << inVar(i)->toString() << " (Var),\n";
    indent(ss, indent_size) << inN(i)->toString() << " (Count)\n";
    indent(ss, indent_size) << "initial value =\n";
    ++indent_size;
    indent(ss, indent_size) << initAvg(i)->toString() << " (Avg),\n";
    indent(ss, indent_size) << initVar(i)->toString() << " (Var),\n";
    indent(ss, indent_size) << initN(i)->toString() << " (Count) )\n";
    indent_size -= 2;
  }
  indent(ss, indent_size) << "allreduce = "
                          << (isAllreduce() ? "true" : "false") << " )\n";
  return ss.str();
}

std::string GroupedWelfordOp::toInlineString(int indent_size) const {
  NVF_CHECK(false, "Tensor op can not be printed inline");
}

int GroupedWelfordOp::getExprIndexOfOutput(Val* output_val) const {
  for (const auto expr_idx : arange(numHorizontallyGroupedExprs())) {
    if (outputVals().at(expr_idx).getNameOf(output_val).has_value()) {
      return (int)expr_idx;
    }
  }

  NVF_THROW("Not an output, ", output_val->toString(), ", of ", toString());
}

Val* GroupedWelfordOp::getInitValOfOutput(Val* output_val) const {
  auto expr_index = getExprIndexOfOutput(output_val);

  auto val_name = outputVals().at(expr_index).getNameOf(output_val).value();

  return initVals().at(expr_index).get(val_name);
}

NVFUSER_DEFINE_CLONE_AND_CREATE(GroupedWelfordOp)

//==============================================================================================================================

MmaOp::MmaOp(
    IrBuilderPasskey passkey,
    Val* out,
    Val* in_a,
    Val* in_b,
    Val* init)
    : Expr(passkey) {
  NVF_ERROR(
      out->getValType().value() == ValType::TensorView ||
          out->getValType().value() == ValType::TensorIndex,
      out->getValType().value());

  NVF_ERROR(
      in_a->getValType().value() == ValType::TensorView ||
          in_a->getValType().value() == ValType::TensorIndex,
      in_a->getValType().value());

  NVF_ERROR(
      in_b->getValType().value() == ValType::TensorView ||
          in_b->getValType().value() == ValType::TensorIndex,
      in_b->getValType().value());

  addOutput(out);
  addInput(in_a);
  addInput(in_b);
  // ATTR_POS_INIT
  addAttribute(init);
  // ATTR_POS_MACRO
  addDataAttribute(MmaMacro::NoMMA);
}

MmaOp::MmaOp(
    IrBuilderPasskey passkey,
    Val* out,
    Val* in_a,
    Val* in_b,
    Val* init,
    const MmaMacro& macro)
    : MmaOp(passkey, out, in_a, in_b, init) {
  attribute<MmaMacro>(ATTR_POS_MACRO) = macro;
}

std::string MmaOp::toString(int indent_size) const {
  std::stringstream ss;
  indent(ss, indent_size) << out()->toString() << "\n";
  indent(ss, indent_size + 1) << " = mma(" << inA()->toString() << ",\n";
  indent(ss, indent_size + 1) << "       " << inB()->toString() << ")\n";
  return ss.str();
}

std::string MmaOp::toInlineString(int indent_size) const {
  NVF_CHECK(false, "Tensor op can not be printed inline");
}

void MmaOp::setMacro(MmaMacro macro) {
  NVF_ERROR(macro != MmaMacro::NoMMA, "Unspecified mma type");
  attribute<MmaMacro>(ATTR_POS_MACRO) = macro;
}

NVFUSER_DEFINE_CLONE_AND_CREATE(MmaOp)

ExpandOp::ExpandOp(
    IrBuilderPasskey passkey,
    TensorView* out,
    TensorView* in,
    const std::vector<Val*>& expanded_extents)
    : Expr(passkey) {
  addOutput(out);
  addInput(in);
  for (auto* expanded_extent : expanded_extents) {
    NVF_ERROR(expanded_extent != nullptr);
    NVF_ERROR_EQ(
        expanded_extent->dtype(), DataType::Index, "Found ", expanded_extent);
    addInput(expanded_extent);
  }
}

std::string ExpandOp::toString(int indent_size) const {
  std::stringstream ss;
  indent(ss, indent_size) << out()->toString() << " = expand( " << in() << " )"
                          << std::endl;
  return ss.str();
}

std::string ExpandOp::toInlineString(int indent_size) const {
  NVF_CHECK(false, "Tensor op can not be printed inline");
}

std::vector<PolymorphicValue> ExpandOp::evaluate(
    const ExpressionEvaluator& ee,
    const std::vector<PolymorphicValue>& inputs) const {
  const auto& in = inputs.at(0).as<at::Tensor>();
  const auto& [out_shape, _] = inferShapeOfOutput(out(), ee);
  return {in.expand(out_shape)};
}

NVFUSER_DEFINE_CLONE_AND_CREATE(ExpandOp)

RepeatOp::RepeatOp(IrBuilderPasskey passkey, TensorView* out, TensorView* in)
    : Expr(passkey) {
  auto in_domain = TensorDomain::noReductions(in->getLogicalDomain());
  const auto& out_domain = out->getLogicalDomain();

  NVF_ERROR(in_domain.size() == out_domain.size());

  NVF_ERROR(
      std::none_of(
          out->getLogicalDomain().begin(),
          out->getLogicalDomain().end(),
          [](IterDomain* out_logical_id) {
            return out_logical_id->isReduction();
          }),
      "Output should not have reduction IDs.");

  bool repetition_found = false;
  for (const auto i : arange(in_domain.size())) {
    if (in_domain.at(i)->isBroadcast() && !out_domain.at(i)->isBroadcast()) {
      NVF_ERROR(!in_domain.at(i)->hasExpandedExtent());
      NVF_ERROR(in_domain.at(i)->extent()->isOneInt());
      repetition_found = true;
    }
  }

  NVF_ERROR(
      repetition_found,
      "No repetition dim found: ",
      out->toString(),
      ", ",
      in->toString());

  addOutput(out);
  addInput(in);
}

std::string RepeatOp::toString(int indent_size) const {
  std::stringstream ss;
  indent(ss, indent_size) << out()->toString() << " = repeat( " << in()
                          << " )\n";
  return ss.str();
}

std::string RepeatOp::toInlineString(int indent_size) const {
  NVF_CHECK(false, "Tensor op can not be printed inline");
}

std::vector<PolymorphicValue> RepeatOp::evaluate(
    const ExpressionEvaluator& ee,
    const std::vector<PolymorphicValue>& inputs) const {
  NVF_ERROR(
      inputs.size() == 1,
      "RepeatOp expects exactly 1 input, but received ",
      inputs.size());
  auto tensor = inputs.at(0).as<at::Tensor>();
  std::vector<int64_t> multipliers;
  multipliers.reserve(out()->getLogicalDomain().size());
  const auto c2p =
      PairwiseLogicalDomainMap(in(), out()).mapConsumerToProducer();
  for (const auto i : arange(out()->getLogicalDomain().size())) {
    auto out_id = out()->getLogicalDomain().at(i);
    auto inp_id = c2p.at(out_id);
    auto out_extent = ee.evaluate(out_id->extent()).as<int64_t>();
    auto inp_extent = ee.evaluate(inp_id->extent()).as<int64_t>();
    NVF_ERROR(
        out_extent % inp_extent == 0,
        "For dimension ",
        i,
        ", the output extent (",
        out_extent,
        " should be a multiple of the input extent (",
        inp_extent,
        ").");
    multipliers.push_back(out_extent / inp_extent);
  }
  return {tensor.repeat(multipliers)};
}

NVFUSER_DEFINE_CLONE_AND_CREATE(RepeatOp)

ViewAsScalar::ViewAsScalar(
    IrBuilderPasskey passkey,
    Val* out,
    Val* in,
    IterDomain* vector_id)
    : Expr(passkey) {
  addOutput(out);
  addInput(in);
  addAttribute(vector_id);
}

std::string ViewAsScalar::toString(int indent_size) const {
  std::stringstream ss;
  indent(ss, indent_size) << out()->toString() << " = view_as_scalar( "
                          << in()->toString() << ", " << vector_id()->toString()
                          << " )\n";
  return ss.str();
}

std::string ViewAsScalar::toInlineString(int indent_size) const {
  NVF_CHECK(false, "Tensor op can not be printed inline");
}

std::vector<PolymorphicValue> ViewAsScalar::evaluate(
    const ExpressionEvaluator& ee,
    const std::vector<PolymorphicValue>& inputs) const {
  const at::Tensor& in = inputs.at(0).as<at::Tensor>();
  return {at::view_as_real(in)};
}

NVFUSER_DEFINE_CLONE_AND_CREATE(ViewAsScalar)

ReshapeOp::ReshapeOp(IrBuilderPasskey passkey, Val* out, Val* in)
    : Expr(passkey) {
  NVF_ERROR(
      in->isA<TensorView>(),
      in->toString(),
      " is expected to be a TensorView.");
  NVF_ERROR(
      out->isA<TensorView>(),
      out->toString(),
      " is expected to be a TensorView.");
  addOutput(out);
  addInput(in);
}

std::string ReshapeOp::toString(int indent_size) const {
  std::stringstream ss;
  indent(ss, indent_size) << out()->toString() << " = view( "
                          << in()->toString() << " )\n";
  return ss.str();
}

std::string ReshapeOp::toInlineString(int indent_size) const {
  NVF_CHECK(false, "Tensor op can not be printed inline");
}

std::vector<PolymorphicValue> ReshapeOp::evaluate(
    const ExpressionEvaluator& ee,
    const std::vector<PolymorphicValue>& inputs) const {
  NVF_ERROR(inputs.size() == 1);
  const at::Tensor& in_tensor = inputs[0].as<at::Tensor>();

  const auto& [out_shape, _] = inferShapeOfOutput(out(), ee);
  // TODO: check allocation domain and contiguity.

  // Use `at::Tensor::reshape` instead of `at::Tensor::view` because `ReshapeOp`
  // doesn't always produce an alias. For example, when merging an expanded
  // `IterType::Broadcast` and an `IterType::Iteration`, `ReshapeOp` has to
  // realize the expand.
  return {in_tensor.reshape(out_shape)};
}

NVFUSER_DEFINE_CLONE_AND_CREATE(ReshapeOp)

LoadStoreOp::LoadStoreOp(
    IrBuilderPasskey passkey,
    LoadStoreOpType op_type,
    Val* out,
    Val* in,
    CacheOp cache_op)
    : Expr(passkey) {
  // Pick the default cache operator.
  if (op_type == LoadStoreOpType::CpAsync) {
    if (cache_op == CacheOp::Unspecified) {
      cache_op = CacheOp::AllLevels;
    }
    NVF_CHECK(
        cache_op == CacheOp::Global || cache_op == CacheOp::AllLevels,
        "cp.async only takes .ca or .cg. as cache operator");
  } else if (op_type == LoadStoreOpType::Set) {
    if (cache_op == CacheOp::Unspecified) {
      cache_op = CacheOp::Streaming;
    }
  } else {
    NVF_CHECK(
        cache_op == CacheOp::Unspecified,
        "Only Set and CpAsync take a cache operator.");
  }

  addOutput(out);
  addInput(in);
  addDataAttribute(op_type);
  addDataAttribute(cache_op);
}

std::vector<PolymorphicValue> LoadStoreOp::evaluate(
    const ExpressionEvaluator& ee,
    const std::vector<PolymorphicValue>& inputs) const {
  if (TensorView* out_tv = dynamic_cast<TensorView*>(out())) {
    if (out_tv->hasRoot()) {
      std::optional<std::vector<int64_t>> permutation =
          ir_utils::computePermutation(
              out_tv->getRootDomain(), out_tv->getLogicalDomain());
      NVF_ERROR(
          permutation.has_value(),
          "The logical domain of a Set.Permute is supposed to be a permutation"
          " of the root domain: ",
          out_tv);
      NVF_ERROR(inputs.size() == 1);
      at::Tensor in_tensor = inputs[0].as<at::Tensor>();
      at::Tensor out_tensor = in_tensor.permute(*permutation);
      return {out_tensor};
    }
  }
  return inputs;
}

std::string LoadStoreOp::toString(int indent_size) const {
  std::stringstream ss;
  std::string optype = load_store_type2string(opType());
  std::string modifier = "";
  { // Get modifier
    auto* tv = dynamic_cast<TensorView*>(out());
    if (auto ti = dynamic_cast<kir::TensorIndex*>(out())) {
      tv = ti->view();
    }
    if (tv != nullptr && tv->hasRoot()) {
      modifier = ".Permute";
    }
  }
  indent(ss, indent_size) << out()->toString() << "\n";
  indent(ss, indent_size + 1)
      << " = " << optype << modifier << "( " << in()->toString();
  // Fusion IR does not have predicate
  if (container()->isA<kir::Kernel>() && predicate() != nullptr) {
    ss << ", " << std::endl;
    indent(ss, indent_size + 1)
        << std::string(optype.size() + 5, ' ') << predicate()->toInlineString();
  }
  if (cacheOp() != CacheOp::Unspecified) {
    ss << ", cache_op=" << cacheOp();
  }
  ss << " )\n";
  return ss.str();
}

std::string LoadStoreOp::toInlineString(int indent_size) const {
  NVF_CHECK(
      !(out()->isA<TensorView>() || in()->isA<TensorView>()),
      "Tensor op can not be printed inline");
  // Set is allowed to have a scalar, e.g. setting the iteration domain
  // of a tensor in pad.
  return in()->toInlineString();
}

NVFUSER_DEFINE_CLONE_AND_CREATE(LoadStoreOp)

IterDomainBuilder::IterDomainBuilder(Val* _start, Val* _extent)
    : start_(_start), extent_(_extent) {
  NVF_ERROR(
      start_ != nullptr && extent_ != nullptr,
      "Start and extent are required to build an iter domain.");
}

IterDomainBuilder::IterDomainBuilder(const IterDomain* id)
    : start_(id->start()),
      extent_(id->extent()),
      expanded_extent_(
          id->hasExpandedExtent() ? id->expandedExtent() : nullptr),
      stop_offset_(id->stopOffset()),
      parallel_type_(id->getParallelType()),
      iter_type_(id->getIterType()),
      is_rfactor_domain_(id->isRFactorProduct()),
      is_padded_dimension_(id->hasPaddingToMultipleOfWarp()),
      is_clustered_dimension_(id->isClusteredBlockDim()),
      padded_to_size_(id->getMaybeSizeAfterPadding()) {}

IterDomainBuilder& IterDomainBuilder::resetSchedulingParams() {
  parallel_type_ = ParallelType::Serial;
  is_rfactor_domain_ = false;
  is_padded_dimension_ = false;
  is_clustered_dimension_ = false;
  padded_to_size_ = std::nullopt;
  return *this;
}

IterDomainBuilder& IterDomainBuilder::resetRfactor() {
  return is_rfactor_domain(false);
}

IterDomainBuilder& IterDomainBuilder::start(Val* _start) {
  start_ = _start;
  return *this;
}

IterDomainBuilder& IterDomainBuilder::extent(Val* _extent) {
  extent_ = _extent;
  return *this;
}

IterDomainBuilder& IterDomainBuilder::expanded_extent(Val* _expanded_extent) {
  expanded_extent_ = _expanded_extent;
  return *this;
}

IterDomainBuilder& IterDomainBuilder::stop_offset(Val* _stop_offset) {
  stop_offset_ = _stop_offset;
  return *this;
}

IterDomainBuilder& IterDomainBuilder::parallel_type(
    ParallelType _parallel_type) {
  parallel_type_ = _parallel_type;
  return *this;
}

IterDomainBuilder& IterDomainBuilder::iter_type(IterType _iter_type) {
  iter_type_ = _iter_type;
  return *this;
}

IterDomainBuilder& IterDomainBuilder::is_rfactor_domain(
    bool _is_rfactor_domain) {
  is_rfactor_domain_ = _is_rfactor_domain;
  return *this;
}

IterDomainBuilder& IterDomainBuilder::is_padded_dimension(
    bool _is_padded_dimension) {
  is_padded_dimension_ = _is_padded_dimension;
  return *this;
}

IterDomainBuilder& IterDomainBuilder::padded_to_size(
    std::optional<int64_t> _padded_to_size) {
  padded_to_size_ = _padded_to_size;
  return *this;
}

IterDomain* IterDomainBuilder::build() const {
  NVF_ERROR(
      start_ != nullptr && extent_ != nullptr,
      "Start and extent are required to build an iter domain.");
  return IrBuilder::createInContainer<IterDomain>(start_->container(), *this);
}

IterDomain::IterDomain(
    IrBuilderPasskey passkey,
    Val* start,
    Val* extent,
    Val* expanded_extent,
    Val* stop_offset,
    ParallelType parallel_type,
    IterType iter_type,
    bool is_rfactor_domain,
    bool is_padded_dimension,
    bool is_clustered_blocks,
    std::optional<int64_t> padded_to_size)
    : Val(passkey, ValType::IterDomain),
      start_(start),
      extent_(extent),
      expanded_extent_(expanded_extent),
      stop_offset_(
          stop_offset == nullptr ? passkey.ir_container_->zeroVal()
                                 : stop_offset),
      parallel_type_(parallel_type),
      iter_type_(iter_type),
      is_rfactor_domain_(is_rfactor_domain),
      is_padded_dimension_(is_padded_dimension),
      is_clustered_dimension_(is_clustered_blocks),
      padded_to_size_(padded_to_size) {
  // NOTE: We previously asserted !(isRFactorProduct() && isBroadcast()), i.e.
  // that an IterDomain could not be both a broadcast and an logical domain.
  // However, since the introduction of the resize op, we now have a legitimate
  // case where this may be true; namely, whenever we resize an IterDomain to
  // size 1, we will mark it as Broadcast, but the resize must lie between root
  // and rfactor.

  NVF_ERROR(
      extent->dtype() == DataType::Index,
      "Cannot create an iter domain over an extent that is not an "
      "nvfuser_index_t but received ",
      extent->dtype(),
      " .");

  NVF_ERROR(
      expanded_extent == nullptr || expanded_extent->dtype() == DataType::Index,
      "Cannot create an iter domain over an expanded_extent that is not an "
      "nvfuser_index_t but received ",
      expanded_extent->dtype(),
      " .");

  NVF_ERROR(
      start->dtype() == DataType::Index,
      "Cannot create an iter domain with a start that is not an "
      "nvfuser_index_t but received ",
      start->dtype(),
      " .");

  NVF_ERROR(
      stop_offset_->dtype() == DataType::Index,
      "Cannot create an iter domain with a stop_offset_ that is not an "
      "nvfuser_index_t but received ",
      stop_offset_->dtype(),
      " .");
}

IterDomain::IterDomain(IrBuilderPasskey passkey, const IterDomainBuilder& args)

    : IterDomain(
          passkey,
          args.start_,
          args.extent_,
          args.expanded_extent_,
          args.stop_offset_,
          args.parallel_type_,
          args.iter_type_,
          args.is_rfactor_domain_,
          args.is_padded_dimension_,
          args.is_clustered_dimension_,
          args.padded_to_size_) {}

IterDomain::IterDomain(const IterDomain* src, IrCloner* ir_cloner)
    : Val(src, ir_cloner),
      start_(ir_cloner->clone(src->start_)),
      extent_(ir_cloner->clone(src->extent_)),
      expanded_extent_(
          src->hasExpandedExtent() ? ir_cloner->clone(src->expandedExtent())
                                   : nullptr),
      stop_offset_(ir_cloner->clone(src->stop_offset_)),
      parallel_type_(src->parallel_type_),
      iter_type_(src->iter_type_),
      is_rfactor_domain_(src->is_rfactor_domain_),
      is_padded_dimension_(src->is_padded_dimension_),
      is_clustered_dimension_(src->is_clustered_dimension_),
      padded_to_size_(src->padded_to_size_) {}

NVFUSER_DEFINE_CLONE(IterDomain)

bool IterDomain::sameAs(const Statement* other) const {
  if (other == this) {
    return true;
  }

  if (!other->isA<IterDomain>()) {
    return false;
  }

  const auto* other_id = other->as<IterDomain>();

  // Here're the data fields of IterDomain:
  // start_
  // extent_
  // expanded_extent_
  // stop_offset_
  // parallel_type_
  // iter_type_
  // is_rfactor_domain_
  // is_padded_dimension_
  // padded_to_size_

  // Do not take is_rfactor_domain_ into account. IterDomain's are
  // considered the same if they are rfactor or not.

  // TODO: Consider managing them as attributes

  return start()->sameAs(other_id->start()) &&
      extent()->sameAs(other_id->extent()) &&
      hasExpandedExtent() == other_id->hasExpandedExtent() &&
      (!hasExpandedExtent() ||
       expandedExtent()->sameAs(other_id->expandedExtent())) &&
      stopOffset()->sameAs(other_id->stopOffset()) &&
      getParallelType() == other_id->getParallelType() &&
      getIterType() == other_id->getIterType() &&
      hasPaddingToMultipleOfWarp() == other_id->hasPaddingToMultipleOfWarp() &&
      isClusteredBlockDim() == other_id->isClusteredBlockDim() &&
      getMaybeSizeAfterPadding() == other_id->getMaybeSizeAfterPadding();
}

std::string IterDomain::toString(int indent_size) const {
  std::stringstream ss;
  ss << getIterType();
  ss << getParallelType();
  ss << name();
  ss << "{";
  if (!start()->isZeroInt()) {
    ss << start()->toInlineString() << " : ";
  }
  if (stop() != extent()) {
    ss << stop()->toInlineString() << " : ";
  }
  ss << extent()->toInlineString();
  if (hasExpandedExtent()) {
    ss << " ex " << expandedExtent()->toInlineString();
  }
  ss << "}";
  if (isRFactorProduct()) {
    ss << "rf";
  }
  if (hasPaddingToMultipleOfWarp()) {
    ss << "_p";
  }
  if (isClusteredBlockDim()) {
    ss << "_c";
  }
  return ss.str();
}

std::string IterDomain::toInlineString(int indent_size) const {
  return toString(indent_size);
}

// Returns a new IterDomain matching properties of this except for
// is_rfactor_domain_
IterDomain* IterDomain::cloneWithoutRFactor(bool map_with_original) {
  auto cloned = IterDomainBuilder(this).resetRfactor().build();

  if (map_with_original) {
    fusion()->registerExactMapping(this, cloned);
  }

  return cloned;
}

/*static*/ std::vector<IterDomain*> IterDomain::clone(
    const std::vector<IterDomain*>& domains) {
  std::vector<IterDomain*> cloned_domains;
  std::transform(
      domains.begin(),
      domains.end(),
      std::back_inserter(cloned_domains),
      [](auto id) { return id->cloneWithoutRFactor(); });
  return cloned_domains;
}

// Merging does not propagate the start and stop values of the input
// domains to the merged output domain. The actual range of the
// domains is enforced by predicates. Note that since only root
// domains have valid start and stop, it's not possible to contiguous
// predication.
IterDomain* IterDomain::merge(
    IterDomain* outer,
    IterDomain* inner,
    std::optional<bool> rfactor_domain,
    std::optional<IterType> iter_type) {
  NVF_CHECK(
      outer->isReduction() == inner->isReduction(),
      "Merging IterDomains requires that their iteration types match. ",
      "Outer: ",
      outer->toString(),
      ", Inner: ",
      inner->toString());

  NVF_CHECK(
      !outer->isStride() && !inner->isStride(),
      "No support for merging stride domains");

  // By default, if not specified, don't create rfactor
  // outputs. Reshape transformations should propagate the flag, which
  // should explicitly specify the flag
  if (!rfactor_domain.has_value()) {
    rfactor_domain = false;
  }

  Val* merged_id_size =
      SimplifyingIrBuilder::mulExpr(outer->extent(), inner->extent());

  if (!iter_type.has_value()) {
    iter_type = outer->getIterType();

    if (outer->isBroadcast() && inner->isBroadcast()) {
      iter_type = IterType::Broadcast;
    }

    if ((outer->isBroadcast() || inner->isBroadcast()) &&
        (outer->getIterType() == IterType::Iteration ||
         inner->getIterType() == IterType::Iteration)) {
      iter_type = IterType::Iteration;
    }

    if ((outer->isBroadcast() || inner->isBroadcast()) &&
        (outer->getIterType() == IterType::GatherScatter ||
         inner->getIterType() == IterType::GatherScatter)) {
      iter_type = IterType::GatherScatter;
    }
  }

  Val* expanded_extent = nullptr;
  if (outer->hasExpandedExtent() || inner->hasExpandedExtent()) {
    if (outer->hasExpandedExtent() && inner->hasExpandedExtent()) {
      expanded_extent = mul(outer->expandedExtent(), inner->expandedExtent());
    } else if (outer->hasExpandedExtent() && !inner->hasExpandedExtent()) {
      if (inner->isBroadcast()) {
        expanded_extent = outer->expandedExtent();
      } else {
        expanded_extent = mul(outer->expandedExtent(), inner->extent());
      }
    } else if (!outer->hasExpandedExtent() && inner->hasExpandedExtent()) {
      if (outer->isBroadcast()) {
        expanded_extent = inner->expandedExtent();
      } else {
        expanded_extent = mul(outer->extent(), inner->expandedExtent());
      }
    }
  }

  IterDomain* merged_id =
      IterDomainBuilder(outer->container()->zeroVal(), merged_id_size)
          .parallel_type(outer->getParallelType())
          .expanded_extent(expanded_extent)
          .iter_type(*iter_type)
          .is_rfactor_domain(*rfactor_domain)
          .build();

  IrBuilder::createInContainer<Merge>(
      outer->container(), merged_id, outer, inner);

  return merged_id;
}

std::pair<IterDomain*, IterDomain*> IterDomain::split(
    IterDomain* in,
    Val* factor,
    bool inner_split,
    std::optional<bool> rfactor_domain,
    std::optional<IterType> outer_iter_type,
    std::optional<IterType> inner_iter_type) {
  NVF_CHECK(
      factor->isIntegralScalar(), "Cannot split by non-integer value ", factor);

  // outer loop size
  Val* remainder = SimplifyingIrBuilder::ceilDivExpr(in->extent(), factor);
  Val* expanded_remainder = nullptr;
  if (in->hasExpandedExtent()) {
    expanded_remainder =
        SimplifyingIrBuilder::ceilDivExpr(in->expandedExtent(), factor);
  }

  // By default, if not specified, don't create rfactor
  // outputs. Reshape transformations should propagate the flag, which
  // should explicitly specify the flag
  if (!rfactor_domain.has_value()) {
    rfactor_domain = false;
  }

  // If not specified, inherit these properties from the input iter domain
  if (!outer_iter_type.has_value()) {
    outer_iter_type = in->getIterType();
  }

  if (!inner_iter_type.has_value()) {
    inner_iter_type = in->getIterType();
  }

  // outer loop IterDomain
  IterDomain* ido =
      IterDomainBuilder(
          in->container()->zeroVal(), inner_split ? remainder : factor)
          .expanded_extent(
              in->hasExpandedExtent() && inner_split ? expanded_remainder
                                                     : nullptr)
          .parallel_type(in->getParallelType())
          .iter_type(*outer_iter_type)
          .is_rfactor_domain(*rfactor_domain)
          .build();

  // inner loop IterDomain
  IterDomain* idi =
      IterDomainBuilder(
          in->container()->zeroVal(), inner_split ? factor : remainder)
          .expanded_extent(
              in->hasExpandedExtent() && !inner_split ? expanded_remainder
                                                      : nullptr)
          .parallel_type(in->getParallelType())
          .iter_type(*inner_iter_type)
          .is_rfactor_domain(*rfactor_domain)
          .build();

  IrBuilder::createInContainer<Split>(
      in->container(), ido, idi, in, factor, inner_split);
  return {ido, idi};
}

std::pair<IterDomain*, IterDomain*> IterDomain::stridedSplit(int64_t factor) {
  // Use partial split so that only valid values are retained
  auto split_out = IterDomain::split(
      this,
      IrBuilder::createInContainer<Val>(container(), factor, DataType::Index),
      true,
      true);

  split_out.second->iter_type_ = IterType::Stride;
  split_out.first->is_rfactor_domain_ = true;
  split_out.second->is_rfactor_domain_ = true;
  return split_out;
}

std::pair<IterDomain*, IterDomain*> IterDomain::swizzle(
    SwizzleType swizzle_type,
    IterDomain* in_x,
    IterDomain* in_y) {
  NVF_CHECK(
      !in_x->extent()->isZeroInt() && !in_y->extent()->isZeroInt(),
      "Invalid swizzling of a empty dimension.");

  // TODO: reduction check on swizzle:
  NVF_CHECK(
      !in_x->isReduction() && !in_y->isReduction(),
      "swizzled reduction not yet supported");

  for (auto input : InputsOf::outputs({in_x, in_y})) {
    NVF_CHECK(
        !input->as<IterDomain>()->isBroadcast(),
        "swizzling broadcast axes not yet supported");
  }

  IterDomain* out_x = IterDomainBuilder(in_x).build();

  IterDomain* out_y = IterDomainBuilder(in_y).build();

  IrBuilder::createInContainer<Swizzle>(
      in_x->container(), out_x, out_y, in_x, in_y, swizzle_type);

  return std::make_pair(out_x, out_y);
}

std::pair<IterDomain*, IterDomain*> IterDomain::swizzle(
    Swizzle2DType swizzle_type,
    IterDomain* in_x,
    IterDomain* in_y,
    SwizzleMode swizzle_mode) {
  NVF_CHECK(
      !in_x->extent()->isZeroInt() && !in_y->extent()->isZeroInt(),
      "Invalid swizzling of a empty dimension.");

  // TODO: reduction check on swizzle:
  NVF_CHECK(
      !in_x->isReduction() && !in_y->isReduction(),
      "swizzled reduction not yet supported");

  for (auto input : InputsOf::outputs({in_x, in_y})) {
    NVF_CHECK(
        !input->as<IterDomain>()->isBroadcast(),
        "swizzling broadcast axes not yet supported");
  }

  IterDomain* out_x = IterDomainBuilder(in_x).build();

  IterDomain* out_y = IterDomainBuilder(in_y).build();

  IrBuilder::createInContainer<Swizzle2D>(
      in_x->container(), out_x, out_y, in_x, in_y, swizzle_type, swizzle_mode);

  return std::make_pair(out_x, out_y);
}

IterDomain* IterDomain::resize(
    IterDomain* in,
    Val* left_expansion,
    Val* right_expansion,
    bool mark_as_rfactor,
    std::optional<IterType> iter_type_opt) {
  NVF_CHECK(
      left_expansion->isIntegralScalar(),
      "Expansion factor must be an integer scalar: ",
      left_expansion->toString());
  NVF_CHECK(
      right_expansion->isIntegralScalar(),
      "Expansion factor must be an integer scalar: ",
      right_expansion->toString());

  if (left_expansion->isConstInt() && right_expansion->isConstInt()) {
    auto left = left_expansion->evaluate();
    auto right = right_expansion->evaluate();
    if (left == 0 && right == 0) {
      // This is a trivial resize. Check that we are not changing the IterType,
      // then return the input.
      NVF_CHECK(
          !iter_type_opt.has_value() ||
              iter_type_opt.value() == in->getIterType(),
          "If IterType is specified in pad with zero expansion then it must "
          "match input");
      return in;
    }
  }
  NVF_CHECK(
      in->getIterType() == IterType::Iteration ||
          in->getIterType() == IterType::Broadcast ||
          in->getIterType() == IterType::Symbolic,
      "Not a valid IterType: ",
      in->getIterType());

  NVF_CHECK(
      in->start()->isZeroInt(),
      "Non-zero start not supported: ",
      in->toString());
  NVF_CHECK(
      in->stopOffset()->isZeroInt(),
      "Non-zero stop offset not considered: ",
      in->toString());

  // The overall extent is (in_extent + left_expansion +
  // right_expansion). This can be simplified for a slice op as
  // the right expansion should look like (slice_end_offset -
  // in_extent), or (slice_end_offset + (- in_extent)), so the
  // overall extent is left_expansion + slice_end_offset.

  // Detect common slice patterns and return a simplified Val
  // representing (in_extent + right_expansion) if possible
  auto simplify_input_extent_plus_right_expansion = [](Val* right_expansion,
                                                       Val* in_extent) -> Val* {
    auto bop = dynamic_cast<BinaryOp*>(right_expansion->definition());
    if (bop == nullptr) {
      return nullptr;
    }
    Val* sub_rhs = nullptr;
    if (bop->getBinaryOpType() == BinaryOpType::Sub) {
      sub_rhs = bop->rhs();
    } else if (bop->getBinaryOpType() == BinaryOpType::Add) {
      // Note that SimplifyingIrBuilder may turn (a - b) to (a + (- b))
      if (auto uop = dynamic_cast<UnaryOp*>(bop->rhs()->definition());
          uop != nullptr && uop->getUnaryOpType() == UnaryOpType::Neg) {
        sub_rhs = uop->in();
      }
    }
    if (sub_rhs == in_extent) {
      return bop->lhs();
    } else {
      return nullptr;
    }
  };

  Val* resized_id_size = nullptr;
  if (auto simplified_val = simplify_input_extent_plus_right_expansion(
          right_expansion, in->getMaybeExpandedExtent())) {
    resized_id_size =
        SimplifyingIrBuilder::addExpr(left_expansion, simplified_val);
  } else {
    resized_id_size = SimplifyingIrBuilder::addExpr(
        SimplifyingIrBuilder::addExpr(
            in->getMaybeExpandedExtent(), left_expansion),
        right_expansion);
  }

  // If output IterType is provided, use it. Otherwise, if we can prove the
  // resized extent is 1, set to Broadcast, if we can prove it is >1 set to
  // Iteration, and otherwise fall back to Symbolic.
  auto iter_type = IterType::Symbolic;
  if (iter_type_opt.has_value()) {
    iter_type = iter_type_opt.value();
  } else if (left_expansion->isConstInt() && right_expansion->isConstInt()) {
    auto left = left_expansion->evaluate();
    auto right = right_expansion->evaluate();
    if (resized_id_size->isConstInt()) {
      // Means input extent is also known
      auto out_extent = resized_id_size->evaluate();
      iter_type = out_extent == 1 ? IterType::Broadcast : IterType::Iteration;
    } else if (left + right > 1) {
      // Input extent is non-negative, so we know out_extent > 1
      iter_type = IterType::Iteration;
    }
  }

  auto resized_id =
      IterDomainBuilder(
          in->container()->zeroVal(),
          // Set immediate constant size of 1 if resize produces broadcast
          iter_type == IterType::Broadcast ? in->fusion()->oneVal()
                                           : resized_id_size)
          .is_rfactor_domain(mark_as_rfactor)
          .iter_type(iter_type)
          .build();

  IrBuilder::createInContainer<Resize>(
      in->container(), resized_id, in, left_expansion, right_expansion);

  return resized_id;
}

// TODO: We should change parallelize interface to be on tensorview or at least
// vectorize should be done on tensorview. This would let us check that we don't
// vectorize to the left of the computeAt domain, and could allow us to do some
// simple validation of vectorize as it's inputs are right most and contiguous.
void IterDomain::parallelize(ParallelType t) {
  if (parallel_type_ == t) {
    // No op, don't do any more checks, it was already set to this value.
    return;
  }

  if (t == ParallelType::Unroll || isParallelTypeVectorize(t) ||
      t == ParallelType::Group) {
    NVF_CHECK(
        start()->isZeroInt() && extent()->isConstScalar(),
        "Vectorization, unrolling, unswitching and grouping are only supported "
        "with start = 0 and extent as a const int, but got ",
        "a start of ",
        start(),
        " and extent ",
        extent()->toInlineString(),
        " .");
  }

  if (t == ParallelType::Group) {
    NVF_CHECK(
        getIterType() == IterType::Iteration ||
            getIterType() == IterType::GatherScatter,
        "Grouping IterDomain of non Iteration / GatherScatter type is not "
        "allowed. ",
        getIterType());
  }

  parallel_type_ = t;
}

bool IterDomain::maybePartial() const {
  return !start()->isZeroInt() || !stopOffset()->isZeroInt();
}

Val* IterDomain::stopOffset() const {
  return stop_offset_;
}

Val* IterDomain::stop() const {
  if (stopOffset()->isZeroInt()) {
    return extent();
  }

  return sub(extent(), stopOffset());
}

namespace {
void validateContiguity(
    const std::vector<IterDomain*>& allocation_domain,
    const std::vector<std::optional<bool>>& contiguity) {
  NVF_CHECK(
      contiguity.size() == allocation_domain.size(),
      "Invalid contiguity information provided, incorrect size. Received "
      "vector of size ",
      contiguity.size(),
      " but needed one of size ",
      allocation_domain.size());
  for (auto i : arange(contiguity.size())) {
    bool expect_null =
        (allocation_domain.at(i)->isBroadcast() ||
         allocation_domain.at(i)->isReduction());
    NVF_CHECK(
        expect_null != contiguity.at(i).has_value(),
        "The contiguity of a broadcast/reduction dimension must be None. "
        "The contiguity of a non-broadcast/reduction dimension must be "
        "true/false. alloation_domain=[",
        toDelimitedString(allocation_domain),
        "], contiguity=[",
        toDelimitedString(contiguity),
        "]");
  }
}

// Check if loop_domain is a valid domain with no
// redundancy. The logical domain is used as a reference to find if
// there's any ID that's not covered by the new loop domain.
void validateLoopDomain(
    const std::vector<IterDomain*>& logical_domain,
    const std::vector<IterDomain*>& loop_domain,
    const std::vector<IterDomain*>& additional_ids) {
  // Skip if there's any symbolic ID
  if (std::any_of(
          logical_domain.begin(),
          logical_domain.end(),
          [](IterDomain* id) { return id->isSymbolic(); }) ||
      std::any_of(
          loop_domain.begin(),
          loop_domain.end(),
          [](IterDomain* id) { return id->isSymbolic(); }) ||
      std::any_of(
          additional_ids.begin(), additional_ids.end(), [](IterDomain* id) {
            return id->isSymbolic();
          })) {
    return;
  }

  std::vector<IterDomain*> reference;
  reference.reserve(logical_domain.size() + additional_ids.size());
  reference.insert(
      reference.end(), logical_domain.begin(), logical_domain.end());
  // additional_ids are also considered part of the reference domain
  reference.insert(
      reference.end(), additional_ids.begin(), additional_ids.end());

  auto [redundant_ids, _, unreachable_reference_ids] =
      ir_utils::compareDomainWithReference(loop_domain, reference);

  auto empty_or_broadcast = [](const auto& ids) {
    return std::all_of(ids.begin(), ids.end(), [](IterDomain* id) {
      return id->isBroadcast();
    });
  };

  NVF_ERROR(
      empty_or_broadcast(redundant_ids),
      "Trying to set a loop domain with non-broadcast redundant IDs: ",
      toDelimitedString(redundant_ids));

  NVF_ERROR(
      empty_or_broadcast(unreachable_reference_ids),
      "Not all logical IDs are covered by loop domain. Loop: ",
      toDelimitedString(loop_domain),
      ". Unreachable logical IDs: ",
      toDelimitedString(unreachable_reference_ids));
}

} // namespace

TensorDomain::TensorDomain(
    IrBuilderPasskey passkey,
    std::vector<IterDomain*> logical_domain,
    std::vector<std::optional<bool>> contiguity)
    : Val(passkey, ValType::TensorDomain, DataType::Null),
      logical_domain_(std::move(logical_domain)),
      loop_domain_(logical_domain_),
      initial_loop_domain_(loop_domain_),
      contiguity_(
          contiguity.empty() ? getContiguityFilledWith(maybeAllocation(), false)
                             : std::move(contiguity)) {
  validateContiguity(maybeAllocation(), contiguity_);
}

TensorDomain::TensorDomain(
    IrBuilderPasskey passkey,
    std::vector<IterDomain*> logical_domain,
    std::vector<int64_t> stride_order,
    std::vector<std::optional<bool>> contiguity)
    : Val(passkey, ValType::TensorDomain, DataType::Null),
      logical_domain_(std::move(logical_domain)),
      loop_domain_(logical_domain_),
      initial_loop_domain_(loop_domain_),
      contiguity_(
          contiguity.empty() ? getContiguityFilledWith(maybeAllocation(), false)
                             : std::move(contiguity)) {
  // setting the proper allocation domain
  if (!stride_order.empty()) {
    auto rank = logical_domain_.size();
    NVF_ERROR(
        rank == stride_order.size(), "Invalid size of stride_order vector");

    // checking stride_order is indeed a permutation
    std::vector<int64_t> inc_vec(rank);
    std::iota(inc_vec.begin(), inc_vec.end(), 0);
    NVF_ERROR(
        std::is_permutation(
            stride_order.begin(), stride_order.end(), inc_vec.begin()),
        "stride_order is not a valid: " + toDelimitedString(stride_order));

    allocation_domain_.resize(rank, nullptr);
    for (auto i : arange(rank)) {
      allocation_domain_[rank - 1 - stride_order[i]] = logical_domain_[i];
    }
  }
  validateContiguity(maybeAllocation(), contiguity_);
}

TensorDomain::TensorDomain(
    IrBuilderPasskey passkey,
    std::vector<IterDomain*> logical_domain,
    std::vector<IterDomain*> loop_domain,
    std::vector<std::optional<bool>> contiguity,
    bool skip_loop_validation)
    : Val(passkey, ValType::TensorDomain, DataType::Null),
      logical_domain_(std::move(logical_domain)),
      loop_domain_(std::move(loop_domain)),
      initial_loop_domain_(loop_domain_),
      contiguity_(
          contiguity.empty() ? getContiguityFilledWith(maybeAllocation(), false)
                             : std::move(contiguity)) {
  validateContiguity(maybeAllocation(), contiguity_);

  if (!skip_loop_validation) {
    NVF_CHECK(
        loop_domain_.empty() == logical_domain_.empty(),
        "logical domain and loop domain can only be both empty or neither "
        "empty");
    validateLoopDomain(logical_domain_, loop_domain_, additional_ids_);
  }
}

TensorDomain::TensorDomain(
    IrBuilderPasskey passkey,
    std::vector<IterDomain*> root_domain,
    std::vector<IterDomain*> logical_domain,
    std::vector<IterDomain*> loop_domain,
    std::vector<std::optional<bool>> contiguity)
    : Val(passkey, ValType::TensorDomain, DataType::Null),
      root_domain_(std::move(root_domain)),
      logical_domain_(std::move(logical_domain)),
      loop_domain_(std::move(loop_domain)),
      initial_loop_domain_(loop_domain_),
      contiguity_(
          contiguity.empty() ? getContiguityFilledWith(maybeAllocation(), false)
                             : std::move(contiguity)) {
  validateContiguity(maybeAllocation(), contiguity_);

  NVF_CHECK(
      loop_domain_.empty() == logical_domain_.empty(),
      "logical domain and loop domain can only be both empty or neither empty");
  validateLoopDomain(logical_domain_, loop_domain_, additional_ids_);
  if (!root_domain_.empty()) {
    ir_utils::validateDomainEquivalence(
        logical_domain_, root_domain_, additional_ids_);
  }
}

TensorDomain::TensorDomain(
    IrBuilderPasskey passkey,
    std::vector<IterDomain*> root_domain,
    std::vector<IterDomain*> logical_domain,
    std::vector<IterDomain*> allocation_domain,
    std::vector<IterDomain*> loop_domain,
    std::vector<std::optional<bool>> contiguity,
    std::vector<IterDomain*> additional_ids)
    : Val(passkey, ValType::TensorDomain, DataType::Null),
      root_domain_(std::move(root_domain)),
      logical_domain_(std::move(logical_domain)),
      allocation_domain_(std::move(allocation_domain)),
      loop_domain_(std::move(loop_domain)),
      initial_loop_domain_(loop_domain_),
      additional_ids_(std::move(additional_ids)),
      contiguity_(
          contiguity.empty() ? getContiguityFilledWith(maybeAllocation(), false)
                             : std::move(contiguity)) {
  validateContiguity(maybeAllocation(), contiguity_);

  NVF_CHECK(
      loop_domain_.empty() == logical_domain_.empty(),
      "logical domain and loop domain can only be both empty or neither empty");
  validateLoopDomain(logical_domain_, loop_domain_, additional_ids_);
  if (!root_domain_.empty()) {
    ir_utils::validateDomainEquivalence(
        logical_domain_, root_domain_, additional_ids_);
  }
  if (!allocation_domain_.empty()) {
    ir_utils::validateDomainEquivalence(
        logical_domain_, allocation_domain_, additional_ids_);
  }
}

TensorDomain::TensorDomain(
    IrBuilderPasskey passkey,
    std::vector<IterDomain*> root_domain,
    std::vector<IterDomain*> logical_domain,
    std::vector<IterDomain*> allocation_domain,
    std::vector<IterDomain*> loop_domain,
    std::optional<std::vector<IterDomain*>> alternate_loop_domain,
    std::vector<std::optional<bool>> contiguity,
    std::vector<IterDomain*> additional_ids,
    bool skip_validation)
    : Val(passkey, ValType::TensorDomain, DataType::Null),
      root_domain_(std::move(root_domain)),
      logical_domain_(std::move(logical_domain)),
      allocation_domain_(std::move(allocation_domain)),
      loop_domain_(std::move(loop_domain)),
      alternate_loop_domain_(alternate_loop_domain),
      initial_loop_domain_(loop_domain_),
      additional_ids_(std::move(additional_ids)),
      contiguity_(
          contiguity.empty() ? getContiguityFilledWith(maybeAllocation(), false)
                             : std::move(contiguity)) {
  validateContiguity(maybeAllocation(), contiguity_);

  NVF_CHECK(
      loop_domain_.empty() == logical_domain_.empty(),
      "logical domain and loop domain can only be both empty or neither empty");

  if (!skip_validation) {
    validateLoopDomain(logical_domain_, loop_domain_, additional_ids_);
    if (!root_domain_.empty()) {
      ir_utils::validateDomainEquivalence(
          logical_domain_, root_domain_, additional_ids_);
    }
    if (!allocation_domain_.empty()) {
      ir_utils::validateDomainEquivalence(
          logical_domain_, allocation_domain_, additional_ids_);
    }
    if (alternate_loop_domain_.has_value()) {
      validateLoopDomain(
          logical_domain_, alternate_loop_domain_.value(), additional_ids_);
    }
  }
}

TensorDomain::TensorDomain(IrBuilderPasskey passkey, const TensorDomain* src)
    : Val(passkey, ValType::TensorDomain, DataType::Null),
      root_domain_(src->root_domain_),
      logical_domain_(src->logical_domain_),
      allocation_domain_(src->allocation_domain_),
      loop_domain_(src->loop_domain_),
      alternate_loop_domain_(src->alternate_loop_domain_),
      initial_loop_domain_(src->initial_loop_domain_),
      additional_ids_(src->additional_ids_),
      contiguity_(src->contiguity_) {}

TensorDomain::TensorDomain(const TensorDomain* src, IrCloner* ir_cloner)
    : Val(src, ir_cloner),
      root_domain_(ir_cloner->clone(src->root_domain_)),
      logical_domain_(ir_cloner->clone(src->logical_domain_)),
      allocation_domain_(ir_cloner->clone(src->allocation_domain_)),
      loop_domain_(ir_cloner->clone(src->loop_domain_)),
      alternate_loop_domain_(ir_cloner->clone(src->alternate_loop_domain_)),
      initial_loop_domain_(ir_cloner->clone(src->initial_loop_domain_)),
      additional_ids_(ir_cloner->clone(src->additional_ids_)),
      contiguity_(src->contiguity()) {}

NVFUSER_DEFINE_CLONE(TensorDomain)

bool TensorDomain::hasBlockBroadcast() const {
  return std::any_of(
      loop_domain_.begin(), loop_domain_.end(), [](IterDomain* id) {
        return id->isBroadcast() && id->isThreadDim();
      });
}

bool TensorDomain::hasReduction() const {
  return std::any_of(
      loop_domain_.begin(), loop_domain_.end(), [](IterDomain* id) {
        return id->isReduction();
      });
}

bool TensorDomain::hasBroadcast() const {
  return std::any_of(
      loop_domain_.begin(), loop_domain_.end(), [](IterDomain* id) {
        return id->isBroadcast();
      });
}

bool TensorDomain::hasGridBroadcast() const {
  return std::any_of(
      loop_domain_.begin(), loop_domain_.end(), [](IterDomain* id) {
        return id->isBroadcast() && id->isBlockDim();
      });
}

bool TensorDomain::operator==(const TensorDomain& other) const {
  // Checks equality of each class field. Derived domains such as reduction or
  // broadcast views are computed on demand from these fields.
  return root_domain_ == other.root_domain_ &&
      loop_domain_ == other.loop_domain_ &&
      alternate_loop_domain_ == other.alternate_loop_domain_ &&
      logical_domain_ == other.logical_domain_ &&
      allocation_domain_ == other.allocation_domain_ &&
      contiguity_ == other.contiguity_;
}

bool TensorDomain::sameAs(const Statement* const other) const {
  if (this == other) {
    return true;
  }

  if (!other->isA<TensorDomain>()) {
    return false;
  }

  const auto* other_td = other->as<TensorDomain>();

  if (nDims() != other_td->nDims()) {
    return false;
  }
  if (root().size() != other_td->root().size()) {
    return false;
  }
  if (logical().size() != other_td->logical().size()) {
    return false;
  }
  if (allocation().size() != other_td->allocation().size()) {
    return false;
  }

  for (const auto i : arange(nDims())) {
    if (!(axis(i)->sameAs(other_td->axis(i)))) {
      return false;
    }
  }

  for (const auto i : arange(root().size())) {
    if (!(root()[i]->sameAs(other_td->root()[i]))) {
      return false;
    }
  }

  for (const auto i : arange(logical().size())) {
    if (!(logical()[i]->sameAs(other_td->logical()[i]))) {
      return false;
    }
  }

  for (const auto i : arange(allocation().size())) {
    if (!(allocation()[i]->sameAs(other_td->allocation()[i]))) {
      return false;
    }
  }

  for (const auto i : arange(loop().size())) {
    if (!(loop()[i]->sameAs(other_td->loop()[i]))) {
      return false;
    }
  }

  // this_td has_value is not the same as other_td
  if (alternateLoop().has_value() != other_td->alternateLoop().has_value()) {
    return false;
  }

  // has_value is false for both this_td and other_td
  if (!alternateLoop().has_value() && !other_td->alternateLoop().has_value()) {
    return true;
  }

  // has_value is true for both this_td and other_td, so verify that all
  // iterDomains are the same.
  return std::ranges::all_of(
      std::ranges::iota_view{0LL, (int64_t)alternateLoop().value().size()},
      [&](int64_t i) {
        return alternateLoop().value()[i]->sameAs(
            other_td->alternateLoop().value()[i]);
      });
}

bool TensorDomain::sameAs(
    const std::vector<IterDomain*>& lhs,
    const std::vector<IterDomain*>& rhs) {
  if (lhs.size() != rhs.size()) {
    return false;
  }
  size_t i = 0;
  for (auto td_lhs : lhs) {
    if (!td_lhs->sameAs(rhs[i++])) {
      return false;
    }
  }
  return true;
}

std::string TensorDomain::toString(const int indent_size, const bool loop_only)
    const {
  std::stringstream ss;
  if (loop_only) {
    indent(ss, indent_size) << "[" << toDelimitedString(loop()) << "]";
  } else {
    indent(ss, indent_size)
        << "logical=[" << toDelimitedString(logical()) << "]" << std::endl;
    if (hasRoot()) {
      indent(ss, indent_size + 1)
          << "root=[" << toDelimitedString(root()) << "]" << std::endl;
    }
    indent(ss, indent_size + 1)
        << "loop=[" << toDelimitedString(loop()) << "]" << std::endl;
    if (hasAllocation()) {
      indent(ss, indent_size + 1)
          << "allocation=[" << toDelimitedString(allocation()) << "]"
          << std::endl;
    }
    if (alternateLoop().has_value()) {
      indent(ss, indent_size + 1)
          << "alternate_loop=[" << toDelimitedString(alternateLoop().value())
          << "]" << std::endl;
    }
  }
  return ss.str();
}

std::string TensorDomain::toString(const int indent_size) const {
  return toString(indent_size, /*loop_only=*/true);
}

std::string TensorDomain::toInlineString(int indent_size) const {
  return toString(indent_size);
}

void TensorDomain::setContiguity(
    const std::vector<std::optional<bool>>& contig) {
  validateContiguity(maybeAllocation(), contig);
  contiguity_ = contig;
}

std::vector<int64_t> TensorDomain::strideOrder() const {
  // short-circuit: no allocation domain; default stride-order
  if (allocation_domain_.empty()) {
    return {};
  }

  // The allocation domain is set by the loop domain not by permuting the
  // logical domain.
  if (loop_domain_ == allocation_domain_) {
    return {};
  }

  NVF_ERROR(logical_domain_.size() == allocation_domain_.size());

  std::vector<int64_t> stride_order;
  stride_order.reserve(logical_domain_.size());

  for (size_t logical_idx : arange(logical_domain_.size())) {
    IterDomain* logical_id = logical_domain_.at(logical_idx);
    auto alloc_iter = std::find(
        allocation_domain_.begin(), allocation_domain_.end(), logical_id);
    NVF_ERROR(
        alloc_iter != allocation_domain_.end(),
        "Unable to find logical IterDomain in allocation domain.");
    int64_t alloc_idx = std::distance(allocation_domain_.begin(), alloc_iter);
    stride_order.push_back((int64_t)logical_domain_.size() - 1 - alloc_idx);
  }

  return stride_order;
}

bool TensorDomain::hasBlockReduction() const {
  return std::any_of(
      loop_domain_.begin(), loop_domain_.end(), [](IterDomain* id) {
        return id->isReduction() && id->isThreadDim();
      });
}

bool TensorDomain::hasGridReduction() const {
  return std::any_of(
      loop_domain_.begin(), loop_domain_.end(), [](IterDomain* id) {
        return id->isReduction() && id->isBlockDim() &&
            !id->isClusteredBlockDim();
      });
}

bool TensorDomain::hasClusterReduction() const {
  return std::any_of(
      loop_domain_.begin(), loop_domain_.end(), [](IterDomain* id) {
        return id->isReduction() && id->isBlockDim() &&
            id->isClusteredBlockDim();
      });
}

bool TensorDomain::hasSymbolicAxis() const {
  // If there's any Symbolic axis, there must be one at the root or
  // logical domain.
  return (hasRoot() &&
          std::any_of(
              root().begin(),
              root().end(),
              [](auto id) {
                return id->getIterType() == IterType::Symbolic;
              })) ||
      std::any_of(logical().begin(), logical().end(), [](auto id) {
           return id->getIterType() == IterType::Symbolic;
         });
}

bool TensorDomain::hasViewLikeRFactor() const {
  if (!hasRoot()) {
    // Can't have view like rfactor if there is no logical domain
    return false;
  }

  // If there's an logical domain and no rfactor product is a reduction, this is
  // a view like rfactor
  return std::none_of(logical().begin(), logical().end(), [](IterDomain* id) {
    return (id->isReduction() || id->isStride()) && id->isRFactorProduct();
  });
}

bool TensorDomain::hasVectorize() const {
  return std::any_of(
      loop_domain_.begin(), loop_domain_.end(), [](IterDomain* id) {
        return isParallelTypeVectorize(id->getParallelType());
      });
}

std::optional<int64_t> TensorDomain::getReductionAxis() const {
  auto it = std::find_if(
      loop_domain_.begin(), loop_domain_.end(), [](const auto& id) {
        return id->isReduction();
      });
  if (it == loop_domain_.end()) {
    return std::optional<int64_t>();
  } else {
    return std::optional<int64_t>(std::distance(loop_domain_.begin(), it));
  }
}

// i here is int, as we want to accept negative value and ::size_type can be a
// uint.
IterDomain* TensorDomain::axis(int64_t i) const {
  NVF_ERROR(nDims() > 0, "Tried to access an axis in a 0-dim domain");
  return loop_domain_[wrapDim(i)];
}

int64_t TensorDomain::posOf(IterDomain* id) const {
  NVF_ERROR(nDims() > 0, "Tried to find an axis in a 0-dim domain");
  int64_t i = 0;
  while (i < (int64_t)loop_domain_.size()) {
    if (loop_domain_[i] == id) {
      return i;
    }
    i++;
  }
  NVF_CHECK(false, "Provided id is not part of this domain.");
}

int64_t TensorDomain::rootPosOf(IterDomain* id) const {
  NVF_ERROR(
      !maybeRoot().empty(), "Tried to find an axis in a 0-dim root domain");
  auto it = std::find(maybeRoot().begin(), maybeRoot().end(), id);
  NVF_ERROR(it != maybeRoot().end(), "Provided id is not part of root domain.");
  return std::distance(maybeRoot().begin(), it);
}

void TensorDomain::broadcast(int64_t axis, Val* extent) {
  axis = nvfuser::wrapDim(axis, nDims() + 1);
  IterDomain* id = IterDomainBuilder(fusion()->zeroVal(), extent)
                       .iter_type(IterType::Broadcast)
                       .build();
  loop_domain_.insert(loop_domain_.begin() + axis, id);
  additional_ids_.push_back(id);
}

void TensorDomain::split(int64_t axis, Val* factor, bool inner_split) {
  NVF_ERROR(nDims() > 0, "Tried to do split on a 0-dim domain");
  axis = wrapDim(axis);

  IterDomain* id = this->axis(axis);

  auto split_ids = IterDomain::split(id, factor, inner_split);
  loop_domain_.erase(loop_domain_.begin() + axis);
  loop_domain_.insert(loop_domain_.begin() + axis, split_ids.second);
  loop_domain_.insert(loop_domain_.begin() + axis, split_ids.first);
}

// Merge "axis_o" and "axis_i" into 1 dimension
void TensorDomain::merge(int64_t axis_o, int64_t axis_i) {
  NVF_ERROR(nDims() > 0, "Tried to do merge on a 0-dim domain");
  axis_o = wrapDim(axis_o);
  axis_i = wrapDim(axis_i);

  NVF_CHECK(
      axis_o != axis_i,
      "Invalid merge detected, axes provided are the same axis.");

  IterDomain* first = axis(axis_o);
  IterDomain* second = axis(axis_i);

  IterDomain* merged_id = IterDomain::merge(first, second);

  // axis_o is the outer input of this merge but does not
  // automatically mean it's an outer domain in TensorDomain.
  auto td_outer_pos = axis_o < axis_i ? axis_o : axis_i;
  auto td_inner_pos = axis_o < axis_i ? axis_i : axis_o;

  loop_domain_.erase(loop_domain_.begin() + td_inner_pos);
  loop_domain_.erase(loop_domain_.begin() + td_outer_pos);
  loop_domain_.insert(loop_domain_.begin() + td_outer_pos, merged_id);
}

// Reorder axes according to map[old_pos] = new_pos
void TensorDomain::reorder(
    const std::unordered_map<int64_t, int64_t>& old2new_) {
  NVF_ERROR(
      nDims() != 0 || old2new_.empty(), "Tried to reorder a 0-dim domain");
  loop_domain_ = orderedAs(loop_domain_, old2new_);
}

std::vector<IterDomain*> TensorDomain::orderedAs(
    const std::vector<IterDomain*>& dom,
    const std::unordered_map<int64_t, int64_t>& old2new_) {
  NVF_ERROR(
      !dom.empty() || old2new_.empty(), "Tried to reorder a 0-dim domain");

  // Eventhough these checks are already in TensorView, we want to redo them as
  // we can enter this function from other places, not through TensorView

  auto new2old = ir_utils::normalizeOld2New(old2new_, (int64_t)dom.size());

  std::vector<IterDomain*> reordered_domain;
  std::transform(
      new2old.begin(),
      new2old.end(),
      std::back_inserter(reordered_domain),
      [dom](int64_t i) -> IterDomain* { return dom[i]; });

  return reordered_domain;
}

void TensorDomain::swizzle(SwizzleType swizzle_type, int64_t x, int64_t y) {
  NVF_ERROR(nDims() > 0, "Tried to do merge on a 0-dim domain");
  x = wrapDim(x);
  y = wrapDim(y);

  IterDomain* axis_x = axis(x);
  IterDomain* axis_y = axis(y);

  IterDomain* axis_out_x = nullptr;
  IterDomain* axis_out_y = nullptr;

  std::tie(axis_out_x, axis_out_y) =
      IterDomain::swizzle(swizzle_type, axis_x, axis_y);

  loop_domain_.erase(loop_domain_.begin() + x);
  loop_domain_.insert(loop_domain_.begin() + x, axis_out_x);

  loop_domain_.erase(loop_domain_.begin() + y);
  loop_domain_.insert(loop_domain_.begin() + y, axis_out_y);
}

void TensorDomain::swizzle(
    Swizzle2DType swizzle_type,
    int64_t x,
    int64_t y,
    SwizzleMode swizzle_mode) {
  NVF_ERROR(nDims() > 0, "Tried to do merge on a 0-dim domain");
  x = wrapDim(x);
  y = wrapDim(y);

  IterDomain* axis_x = axis(x);
  IterDomain* axis_y = axis(y);

  IterDomain* axis_out_x = nullptr;
  IterDomain* axis_out_y = nullptr;

  std::tie(axis_out_x, axis_out_y) =
      IterDomain::swizzle(swizzle_type, axis_x, axis_y, swizzle_mode);

  loop_domain_.erase(loop_domain_.begin() + x);
  loop_domain_.insert(loop_domain_.begin() + x, axis_out_x);

  loop_domain_.erase(loop_domain_.begin() + y);
  loop_domain_.insert(loop_domain_.begin() + y, axis_out_y);
}

void TensorDomain::resize(
    int64_t axis,
    Val* left_expansion,
    Val* right_expansion,
    std::optional<IterType> iter_type) {
  NVF_ERROR(nDims() > 0, "Tried to do resize on a 0-dim domain");
  axis = wrapDim(axis);

  IterDomain* id = this->axis(axis);

  auto resized_id = IterDomain::resize(
      id,
      left_expansion,
      right_expansion,
      /*mark_as_rfactor=*/false,
      iter_type);
  loop_domain_.at(axis) = resized_id;
}

std::vector<IterDomain*> TensorDomain::noReductions(
    const std::vector<IterDomain*>& td) {
  std::vector<IterDomain*> noReductionDomain;
  std::copy_if(
      td.begin(),
      td.end(),
      std::back_inserter(noReductionDomain),
      [](IterDomain* id) { return !id->isReduction() && !id->isStride(); });
  return noReductionDomain;
}

std::vector<IterDomain*> TensorDomain::noBroadcasts(
    const std::vector<IterDomain*>& td) {
  std::vector<IterDomain*> noBroadcastDomain;
  std::copy_if(
      td.begin(),
      td.end(),
      std::back_inserter(noBroadcastDomain),
      [](IterDomain* id) { return !id->isBroadcast(); });
  return noBroadcastDomain;
}

std::vector<IterDomain*> TensorDomain::noDevices(
    const std::vector<IterDomain*>& td) {
  std::vector<IterDomain*> noDeviceDomain;
  std::copy_if(
      td.begin(),
      td.end(),
      std::back_inserter(noDeviceDomain),
      [](IterDomain* id) { return !id->isDeviceDim(); });
  return noDeviceDomain;
}

/*static*/ std::vector<std::optional<bool>> TensorDomain::
    getContiguityFilledWith(
        const std::vector<IterDomain*>& allocation_domain,
        bool fill_value) {
  std::vector<std::optional<bool>> contiguity;
  contiguity.reserve(allocation_domain.size());
  for (auto id : allocation_domain) {
    if (id->isBroadcast() || id->isReduction()) {
      contiguity.push_back(std::nullopt);
    } else {
      contiguity.emplace_back(fill_value);
    }
  }
  return contiguity;
}

bool TensorDomain::hasBroadcast(const std::vector<IterDomain*>& td) {
  for (auto id : td) {
    if (id->isBroadcast()) {
      return true;
    }
  }
  return false;
}

bool TensorDomain::hasReduction(const std::vector<IterDomain*>& td) {
  for (auto id : td) {
    if (id->isReduction()) {
      return true;
    }
  }
  return false;
}

TensorDomain* TensorDomain::view(const AnalyzeViewResult& view_analysis) {
  NVF_ERROR(nDims() > 0, "Tried to view transform a 0-dim domain");
  return transformView(this, view_analysis);
}

TensorDomain* TensorDomain::flatten(int64_t start_dim, int64_t end_dim) {
  auto inp_domain = noReductions(logical());

  if (start_dim < 0) {
    start_dim += (int64_t)inp_domain.size();
  }
  if (end_dim < 0) {
    end_dim += (int64_t)inp_domain.size();
  }
  NVF_CHECK(
      start_dim >= 0 && start_dim < int64_t(inp_domain.size()),
      "Invalid start_dim ",
      start_dim);
  NVF_CHECK(
      end_dim >= 0 && end_dim < int64_t(inp_domain.size()),
      "Invalid end_dim ",
      end_dim);
  NVF_CHECK(start_dim <= end_dim, "start_dim must be <= end_dim");

  std::vector<IterDomain*> new_root_domain;
  new_root_domain.reserve(inp_domain.size());
  for (auto i : arange((int64_t)inp_domain.size())) {
    bool is_rfactor_dim = i >= start_dim && i <= end_dim;
    auto inp_id = inp_domain[i];
    auto out_id = IterDomainBuilder(inp_id)
                      .is_rfactor_domain(is_rfactor_dim)
                      .extent(
                          (is_rfactor_dim && inp_id->hasExpandedExtent())
                              ? inp_id->expandedExtent()
                              : inp_id->extent())
                      .iter_type(
                          (is_rfactor_dim && inp_id->isBroadcast())
                              ? IterType::Iteration
                              : inp_id->getIterType())
                      .expanded_extent(nullptr)
                      .build();
    new_root_domain.push_back(out_id);
  }

  std::vector<IterDomain*> logical_domain;
  logical_domain.reserve(new_root_domain.size() - (end_dim - start_dim));
  for (auto i : arange(start_dim)) {
    logical_domain.push_back(new_root_domain[i]);
  }

  IterDomain* merged_id = new_root_domain[start_dim];
  for (auto i : arange(start_dim + 1, end_dim + 1)) {
    merged_id = IterDomain::merge(
        merged_id, new_root_domain.at(i), /*rfactor_domain=*/true);
  }
  logical_domain.push_back(merged_id);

  for (auto i : arange(end_dim + 1, inp_domain.size())) {
    logical_domain.push_back(new_root_domain[i]);
  }

  return IrBuilder::create<TensorDomain>(
      new_root_domain,
      logical_domain,
      logical_domain,
      TensorDomain::getContiguityFilledWith(logical_domain, true));
}

// TODO: Rfactor a Welford

// pair is in order where second is the consumer of first
std::pair<TensorDomain*, TensorDomain*> TensorDomain::rFactor(
    const std::vector<int64_t>& axes_) {
  return TransformRFactor::runReplay(this, axes_);
}

void TensorDomain::setLoopDomain(std::vector<IterDomain*> new_loop_domain) {
  validateLoopDomain(logical(), new_loop_domain, additionalIDs());
  loop_domain_ = std::move(new_loop_domain);
  initial_loop_domain_ = loop_domain_;
}

void TensorDomain::setAlternateLoopDomain(
    std::vector<IterDomain*> new_loop_domain) {
  validateLoopDomain(logical(), new_loop_domain, additionalIDs());
  alternate_loop_domain_ = std::move(new_loop_domain);
}

void TensorDomain::setAllocationDomain(
    std::vector<IterDomain*> new_allocation_domain,
    std::vector<std::optional<bool>> new_contiguity,
    bool skip_validation) {
  validateContiguity(new_allocation_domain, new_contiguity);

  if (!skip_validation) {
    ir_utils::validateDomainEquivalence(
        logical_domain_, new_allocation_domain, additional_ids_);
  }

  allocation_domain_ = std::move(new_allocation_domain);
  contiguity_ = std::move(new_contiguity);
}

std::vector<const std::vector<IterDomain*>*> TensorDomain::allDomains() const {
  std::vector<const std::vector<IterDomain*>*> all_domains = {
      &loop_domain_,
      &logical_domain_,
      &root_domain_,
      &initial_loop_domain_,
      &allocation_domain_,
      &additional_ids_};
  if (alternate_loop_domain_.has_value()) {
    all_domains.push_back(&alternate_loop_domain_.value());
  }
  return all_domains;
}

std::vector<IterDomain*> TensorDomain::allIDs() const {
  const std::vector<const std::vector<IterDomain*>*> all_domains = allDomains();
  VectorOfUniqueEntries<IterDomain*> discovered_ids;
  for (auto domain : all_domains) {
    discovered_ids.pushBack(*domain);
  }

  // We only care about IDs on the shortest path between domains
  std::unordered_multimap<IterDomain*, IterDomain*> out2in;
  for (auto i : arange(all_domains.size() - 1)) {
    if (all_domains[i]->empty()) {
      continue;
    }
    for (auto j : arange(i + 1, all_domains.size())) {
      if (all_domains[j]->empty()) {
        continue;
      }
      auto path = getExprsBetween<IRBFS>(
                      {all_domains[i]->begin(), all_domains[i]->end()},
                      {all_domains[j]->begin(), all_domains[j]->end()},
                      false)
                      .first;
      for (auto [expr, _] : path) {
        discovered_ids.pushBack(
            ir_utils::filterByType<IterDomain>(expr->outputs()));
        discovered_ids.pushBack(
            ir_utils::filterByType<IterDomain>(expr->inputs()));
        for (auto in : expr->inputs()) {
          for (auto out : expr->outputs()) {
            out2in.emplace(out->as<IterDomain>(), in->as<IterDomain>());
          }
        }
      }
    }
  }

  // Topological sort all IDs
  std::list<IterDomain*> ids_to_be_sorted(
      discovered_ids.begin(), discovered_ids.end());
  VectorOfUniqueEntries<IterDomain*> sorted_ids;
  while (!ids_to_be_sorted.empty()) {
    auto it = ids_to_be_sorted.begin();
    while (it != ids_to_be_sorted.end()) {
      auto range = out2in.equal_range(*it);
      if (std::all_of(range.first, range.second, [&](const auto& kv) {
            return sorted_ids.has(kv.second);
          })) {
        sorted_ids.pushBack(*it);
        it = ids_to_be_sorted.erase(it);
      } else {
        it++;
      }
    }
  }
  return sorted_ids.vector();
}

std::vector<Expr*> TensorDomain::allExprs() const {
  auto all_ids = allIDs();
  std::unordered_set<Val*> all_id_set{all_ids.begin(), all_ids.end()};

  VectorOfUniqueEntries<Expr*> exprs;
  for (auto id : all_ids) {
    auto def = id->definition();
    if (def == nullptr) {
      continue;
    }

    if (std::all_of(def->inputs().begin(), def->inputs().end(), [&](Val* inp) {
          return all_id_set.find(inp) != all_id_set.end();
        })) {
      exprs.pushBack(def);
    } else {
      NVF_ERROR(std::none_of(
          def->inputs().begin(), def->inputs().end(), [&](Val* inp) {
            return all_id_set.find(inp) != all_id_set.end();
          }));
    }
  }

  return exprs.vector();
}

std::vector<Statement*> TensorDomain::allStatements() const {
  auto all_ids = allIDs();
  std::unordered_set<Val*> all_id_set{all_ids.begin(), all_ids.end()};

  VectorOfUniqueEntries<Statement*> stmts;
  for (auto id : all_ids) {
    // Visit definition if available and all inputs are already visited
    auto def = id->definition();
    if (def != nullptr) {
      if (std::all_of(
              def->inputs().begin(), def->inputs().end(), [&](Val* inp) {
                return all_id_set.find(inp) != all_id_set.end();
              })) {
        stmts.pushBack(def);
      } else {
        NVF_ERROR(std::none_of(
            def->inputs().begin(), def->inputs().end(), [&](Val* inp) {
              return all_id_set.find(inp) != all_id_set.end();
            }));
      }
    }

    stmts.pushBack(id);
  }

  return stmts.vector();
}

Split::Split(
    IrBuilderPasskey passkey,
    IterDomain* outer,
    IterDomain* inner,
    IterDomain* in,
    Val* factor,
    bool inner_split)
    : Expr(passkey) {
  NVF_ERROR(
      factor->isIntegralScalar(),
      "Attempted to create a Split node with a non-integer factor.");
  addOutput(outer);
  addOutput(inner);
  addInput(in);
  // TODO add factor as an input, need to check Split::Split during validation
  // and need to check BestEffortReplay::findFirstMismatchedID addInput(factor);
  addAttribute(factor);
  addDataAttribute(inner_split);
}

Val* Split::isDivisible() const {
  return IrBuilder::isDivisibleExpr(in()->extent(), factor());
}

std::string Split::toString(int indent_size) const {
  std::stringstream ss;
  ss << (innerSplit() ? "Split: " : "Outer split: ");
  ss << in()->toString();
  ss << " by factor " << factor()->toString() << " -> ";
  ss << outer()->toString();
  ss << ", ";
  ss << inner()->toString();
  ss << "\n";
  return ss.str();
}

std::string Split::toInlineString(int indent_size) const {
  NVF_CHECK(false, "Split can not be printed inline");
}

NVFUSER_DEFINE_CLONE_AND_CREATE(Split)

Merge::Merge(
    IrBuilderPasskey passkey,
    IterDomain* out,
    IterDomain* outer,
    IterDomain* inner)
    : Expr(passkey) {
  addOutput(out);
  addInput(outer);
  addInput(inner);
}

std::string Merge::toString(int indent_size) const {
  std::stringstream ss;
  ss << "Merge: ";
  ss << outer()->toString();
  ss << " and ";
  ss << inner()->toString();
  ss << " -> ";
  ss << out()->toString();
  ss << "\n";
  return ss.str();
}

std::string Merge::toInlineString(int indent_size) const {
  NVF_CHECK(false, "Tensor op can not be printed inline");
}

NVFUSER_DEFINE_CLONE_AND_CREATE(Merge)

Swizzle::Swizzle(
    IrBuilderPasskey passkey,
    IterDomain* out_x,
    IterDomain* out_y,
    IterDomain* in_x,
    IterDomain* in_y,
    SwizzleType swizzle_type)
    : Expr(passkey) {
  addOutput(out_x);
  addOutput(out_y);
  addInput(in_x);
  addInput(in_y);
  addDataAttribute(swizzle_type);
}

std::string Swizzle::toString(int indent_size) const {
  std::stringstream ss;
  ss << swizzleType() << "(2D): ";
  ss << inX()->toString();
  ss << " , ";
  ss << inY()->toString();
  ss << " -> ";
  ss << outX()->toString();
  ss << " , ";
  ss << outY()->toString();
  ss << "\n";
  return ss.str();
}

std::string Swizzle::toInlineString(int indent_size) const {
  NVF_CHECK(false, "Tensor op can not be printed inline");
}

NVFUSER_DEFINE_CLONE_AND_CREATE(Swizzle)

Swizzle2D::Swizzle2D(
    IrBuilderPasskey passkey,
    IterDomain* out_x,
    IterDomain* out_y,
    IterDomain* in_x,
    IterDomain* in_y,
    Swizzle2DType swizzle_type,
    SwizzleMode swizzle_mode)
    : Expr(passkey) {
  addOutput(out_x);
  addOutput(out_y);
  addInput(in_x);
  addInput(in_y);
  addDataAttribute(swizzle_type);
  addDataAttribute(swizzle_mode);
}

std::string Swizzle2D::toString(int indent_size) const {
  std::stringstream ss;
  ss << swizzleType() << "(2D): ";
  ss << inX()->toString();
  ss << " , ";
  ss << inY()->toString();
  ss << " -> ";
  ss << outX()->toString();
  ss << " , ";
  ss << outY()->toString();
  ss << "\n";
  return ss.str();
}

std::string Swizzle2D::toInlineString(int indent_size) const {
  NVF_CHECK(false, "Tensor op can not be printed inline");
}

NVFUSER_DEFINE_CLONE_AND_CREATE(Swizzle2D)

Resize::Resize(
    IrBuilderPasskey passkey,
    IterDomain* out,
    IterDomain* in,
    Val* left,
    Val* right)
    : Expr(passkey) {
  addOutput(out);
  addInput(in);
  addAttribute(left);
  addAttribute(right);
}

std::string Resize::toString(int indent_size) const {
  std::stringstream ss;
  ss << "Resize: ";
  ss << in()->toString();
  ss << " by " << leftExpand()->toInlineString() << " and "
     << rightExpand()->toInlineString();
  ss << " -> ";
  ss << out()->toString();
  ss << "\n";
  return ss.str();
}

std::string Resize::toInlineString(int indent_size) const {
  NVF_CHECK(false, "Resize can not be printed inline");
}

NVFUSER_DEFINE_CLONE_AND_CREATE(Resize)

NamedScalar::NamedScalar(
    IrBuilderPasskey passkey,
    std::string name,
    DataType dtype)
    : Val(passkey, ValType::NamedScalar, dtype), name_(std::move(name)) {}

NamedScalar::NamedScalar(const NamedScalar* src, IrCloner* ir_cloner)
    : Val(src, ir_cloner), name_(src->name_) {}

NVFUSER_DEFINE_CLONE(NamedScalar)

bool NamedScalar::sameAs(const Statement* other) const {
  if (this == other) {
    return true;
  }
  if (!other->isA<NamedScalar>()) {
    return false;
  }
  return other->as<NamedScalar>()->name().compare(name()) == 0;
}

NamedScalar* NamedScalar::getParallelDim(ParallelType p_type) {
  NVF_ERROR(
      isParallelTypeThread(p_type),
      "Cannot get parallel dim of non thread type, received: ",
      p_type);
  NVF_ERROR(FusionGuard::getCurFusion() != nullptr);
  std::string parallel_dim = stringifyThreadSize(p_type);
  return IrBuilder::create<NamedScalar>(parallel_dim, DataType::Index);
}

NamedScalar* NamedScalar::getParallelIndex(ParallelType p_type) {
  NVF_ERROR(FusionGuard::getCurFusion() != nullptr);
  std::string parallel_ind = stringifyThread(p_type);
  return IrBuilder::create<NamedScalar>(parallel_ind, DataType::Index);
}

std::optional<ParallelType> NamedScalar::getParallelDim() const {
  if (stringifyThreadSize(ParallelType::TIDx).compare(name()) == 0) {
    return ParallelType::TIDx;
  } else if (stringifyThreadSize(ParallelType::TIDy).compare(name()) == 0) {
    return ParallelType::TIDy;
  } else if (stringifyThreadSize(ParallelType::TIDz).compare(name()) == 0) {
    return ParallelType::TIDz;
  } else if (stringifyThreadSize(ParallelType::BIDx).compare(name()) == 0) {
    return ParallelType::BIDx;
  } else if (stringifyThreadSize(ParallelType::BIDy).compare(name()) == 0) {
    return ParallelType::BIDy;
  } else if (stringifyThreadSize(ParallelType::BIDz).compare(name()) == 0) {
    return ParallelType::BIDz;
  }
  return std::nullopt;
}

std::optional<ParallelType> NamedScalar::getParallelIndex() const {
  if (stringifyThread(ParallelType::TIDx).compare(name()) == 0) {
    return ParallelType::TIDx;
  } else if (stringifyThread(ParallelType::TIDy).compare(name()) == 0) {
    return ParallelType::TIDy;
  } else if (stringifyThread(ParallelType::TIDz).compare(name()) == 0) {
    return ParallelType::TIDz;
  } else if (stringifyThread(ParallelType::BIDx).compare(name()) == 0) {
    return ParallelType::BIDx;
  } else if (stringifyThread(ParallelType::BIDy).compare(name()) == 0) {
    return ParallelType::BIDy;
  } else if (stringifyThread(ParallelType::BIDz).compare(name()) == 0) {
    return ParallelType::BIDz;
  }
  return std::nullopt;
}

PadOp::PadOp(
    IrBuilderPasskey passkey,
    TensorView* out,
    TensorView* inp,
    const std::vector<Val*>& pad_widths,
    Val* value)
    : Expr(passkey) {
  const auto ndims = TensorDomain::noReductions(inp->getLogicalDomain()).size();
  NVF_ERROR(
      pad_widths.size() % 2 == 0,
      "Invalid size of padding width vector: ",
      pad_widths.size(),
      ". Number of width vals must be even.");
  NVF_ERROR(
      pad_widths.size() == ndims * 2,
      "Invalid size of padding width vector: ",
      pad_widths.size(),
      ". All dimensions, padded or not, must have width vals. Use zero for non "
      "non-padded dimensions.");
  addOutput(out);
  addInput(inp);
  addInput(value);
  for (auto width : pad_widths) {
    NVF_CHECK(width != nullptr, "Padding width must not be nullptr");
    addInput(width);
  }
}

NVFUSER_DEFINE_CLONE_AND_CREATE(PadOp)

std::string PadOp::toString(int indent_size) const {
  std::stringstream ss;
  indent(ss, indent_size) << out()->toString() << "\n";
  indent(ss, indent_size) << "   = pad( " << in()->toString() << ", {"
                          << toDelimitedString(getPadWidths()) << "} )\n";
  return ss.str();
}

std::string PadOp::toInlineString(int indent_size) const {
  NVF_CHECK(false, "Tensor op can not be printed inline");
}

std::vector<int64_t> PadOp::getPaddedAxes() const {
  auto num_dims = (int64_t)out()->as<TensorView>()->getLogicalDomain().size();
  std::vector<int64_t> padded_axes;
  for (const auto i : arange(num_dims)) {
    auto [left_pad, right_pad] = getPadWidths(i);
    // Filter out non-padded dimension
    if (left_pad->isZeroInt() && right_pad->isZeroInt()) {
      continue;
    }
    padded_axes.push_back(i);
  }
  return padded_axes;
}

std::vector<Val*> PadOp::getPadWidths() const {
  return {getPadWidthInputBegin(), getPadWidthInputEnd()};
}

std::pair<Val*, Val*> PadOp::getPadWidths(int64_t axis) const {
  auto num_dims = (int64_t)out()->as<TensorView>()->getLogicalDomain().size();
  axis = wrapDim(axis, num_dims);

  int64_t offset_even = (int64_t)axis * 2;
  int64_t offset_odd = offset_even + 1;
  return std::make_pair(
      (*(getPadWidthInputBegin() + offset_even))->as<Val>(),
      (*(getPadWidthInputBegin() + offset_odd))->as<Val>());
}

std::vector<PolymorphicValue> PadOp::evaluate(
    const ExpressionEvaluator& ee,
    const std::vector<PolymorphicValue>& inputs) const {
  const auto& in = inputs.at(0).as<at::Tensor>();

  std::vector<int64_t> pad_widths;
  auto pad_width_offset = getPadWidthInputOffset();
  auto num_dims = in.dim();

  for (auto i = num_dims - 1; i > -1; i--) {
    auto left_pad = (int64_t)inputs.at(pad_width_offset + 2 * i);
    auto right_pad = (int64_t)inputs.at(pad_width_offset + 2 * i + 1);
    pad_widths.push_back(left_pad);
    pad_widths.push_back(right_pad);
  }

  if (isComplexType(*out()->getDataType())) {
    std::complex<double> value =
        static_cast<std::complex<double>>(inputs.at(1));
    auto real = at::real(in);
    auto imag = at::imag(in);
    auto padded_real = at::pad(real, pad_widths, "constant", value.real());
    auto padded_imag = at::pad(imag, pad_widths, "constant", value.imag());
    return {at::complex(padded_real, padded_imag)};
  } else {
    double value = static_cast<double>(inputs.at(1));
    return {at::pad(in, pad_widths, "constant", value)};
  }
}

SliceOp::SliceOp(
    IrBuilderPasskey passkey,
    TensorView* out,
    TensorView* inp,
    const std::vector<Slice>& ranges)
    : Expr(passkey) {
  size_t ndims = TensorDomain::noReductions(inp->getLogicalDomain()).size();
  NVF_ERROR(
      ndims == ranges.size(),
      "The range vector must have the same number of Slice descriptors. "
      "Given: ",
      ranges.size(),
      ", Expected: ",
      ndims);

  addOutput(out);
  addInput(inp);
  for (const auto& range : ranges) {
    NVF_ERROR(range.start != nullptr, "nullptr not allowed");
    NVF_ERROR(range.stop != nullptr, "nullptr not allowed");
    NVF_ERROR(range.step != nullptr, "nullptr not allowed");
    addInput(range.start);
    addInput(range.stop);
    addInput(range.step);
  }
}

NVFUSER_DEFINE_CLONE_AND_CREATE(SliceOp)

std::string SliceOp::toString(int indent_size) const {
  std::stringstream ss;
  indent(ss, indent_size) << out()->toString() << "\n";
  indent(ss, indent_size) << "   = slice( " << in()->toString() << ", {";
  for (const auto& slice : getRanges()) {
    ss << " {"
       << toDelimitedString(std::vector<std::string>{
              slice.start->toString(),
              slice.stop->toString(),
              slice.step->toString()})
       << "}";
  }
  ss << " } )\n";
  return ss.str();
}

std::string SliceOp::toInlineString(int indent_size) const {
  NVF_CHECK(false, "Tensor op can not be printed inline");
}

std::vector<Slice> SliceOp::getRanges() const {
  const auto num_range_vals =
      std::distance(getRangeInputBegin(), getRangeInputEnd());
  NVF_ERROR(
      num_range_vals % 3 == 0,
      "Unexpected number of range vals: ",
      num_range_vals);
  auto ndims = num_range_vals / 3;
  std::vector<Slice> ranges(ndims);
  auto range_val_it = getRangeInputBegin();
  for (const auto i : arange(ndims)) {
    ranges.at(i) = Slice{
        .start = *range_val_it,
        .stop = *(range_val_it + 1),
        .step = *(range_val_it + 2)};
    range_val_it += 3;
  }
  return ranges;
}

std::vector<PolymorphicValue> SliceOp::evaluate(
    const ExpressionEvaluator& ee,
    const std::vector<PolymorphicValue>& inputs) const {
  const auto& in = inputs.at(0).as<at::Tensor>();
  std::vector<at::indexing::TensorIndex> ranges;
  auto ranges_offset = getRangeInputOffset();
  auto num_dims = in.dim();
  for (const auto i : arange(num_dims)) {
    auto start = (int64_t)inputs.at(ranges_offset + 3 * i);
    auto stop = (int64_t)inputs.at(ranges_offset + 3 * i + 1);
    auto step = (int64_t)inputs.at(ranges_offset + 3 * i + 2);
    ranges.emplace_back(at::indexing::Slice(start, stop, step));
  }
  return {in.index(ranges)};
}

CatOp::CatOp(
    IrBuilderPasskey passkey,
    Val* out,
    const std::vector<Val*>& inputs,
    int64_t concatenated_dim)
    : Expr(passkey) {
  addOutput(out);
  for (auto inp : inputs) {
    addInput(inp);
  }
  NVF_ERROR(
      concatenated_dim >= 0 &&
          concatenated_dim <
              static_cast<int64_t>(
                  ir_utils::getTv(out)->getLogicalDomain().size()),
      "Invalid dimension to concatenate: ",
      concatenated_dim);

  addDataAttribute(concatenated_dim);
}

CatOp::CatOp(
    IrBuilderPasskey passkey,
    Val* out,
    const std::vector<Val*>& inputs,
    int64_t concatenated_dim,
    Val* concatenated_domain_index,
    const std::vector<Val*>& preds)
    : Expr(passkey) {
  NVF_ERROR(
      passkey.ir_container_ != nullptr,
      "IrContainer must be provided to create a CatOp.");
  NVF_ERROR(
      passkey.ir_container_->isA<kir::Kernel>(),
      "Should only be used for Kernel container.");

  addOutput(out);
  for (auto inp : inputs) {
    addInput(inp);
  }
  addDataAttribute(concatenated_dim);
  addAttribute(concatenated_domain_index);
  for (auto pred : preds) {
    addAttribute(pred);
  }
}

NVFUSER_DEFINE_CLONE_AND_CREATE(CatOp)

std::string CatOp::toString(int indent_size) const {
  std::stringstream ss;
  indent(ss, indent_size) << output(0)->toString() << "\n";
  indent(ss, indent_size) << "   = cat( ";
  ss << toDelimitedString(inputs());
  ss << ", " << concatenatedDim();
  ss << " )\n";
  return ss.str();
}

std::string CatOp::toInlineString(int indent_size) const {
  NVF_CHECK(false, "Tensor op can not be printed inline");
}

Val* CatOp::getConcatenatedDomainIndex() const {
  NVF_ERROR(
      container()->isA<kir::Kernel>(),
      "Should only be used for Kernel container.");
  NVF_ERROR(!attributes().empty(), "No attribute found");
  NVF_ERROR(attribute(1) != nullptr, "nulllptr attribute is invalid");
  auto idx = attribute(1)->as<Val>();
  return idx;
}

Val* CatOp::getPred(int input_idx) const {
  NVF_ERROR(
      container()->isA<kir::Kernel>(),
      "Should only be used for Kernel container.");
  const auto num_input_tensors = static_cast<int64_t>(inputs().size());
  NVF_ERROR(input_idx < num_input_tensors, "Invalid input index: ", input_idx);
  const auto attr_idx = input_idx + 2;
  NVF_ERROR(
      attr_idx < static_cast<int64_t>(attributes().size()),
      "Invalid attribute index: ",
      attr_idx,
      ", number of attributes: ",
      attributes().size());
  auto attr = attributeVal(attr_idx);
  NVF_ERROR(attr != nullptr, "nullptr attribute is invalid");
  NVF_ERROR(
      attr->dtype() == DataType::Bool,
      "Attribute must be a Bool val: ",
      attr->toInlineString());
  auto pred = attr;
  return pred;
}

std::vector<PolymorphicValue> CatOp::evaluate(
    const ExpressionEvaluator& ee,
    std::unordered_map<const Val*, PolymorphicValue>& known_values) const {
  // CatOp is preceded by a PadOp internally.
  // For ATen evaluation, directly compute the unpadded inputs.
  std::vector<at::Tensor> unpadded_inputs;
  unpadded_inputs.reserve(inputs().size());
  int64_t concat_dim = concatenatedDim();
  for (Val* inp : inputs()) {
    NVF_CHECK(
        inp->definition() != nullptr && inp->definition()->isA<PadOp>(),
        "Expected CatOp to be preceded by a PadOp.");
    auto eval_i = ee.evaluate(inp->definition()->input(0), known_values);
    unpadded_inputs.push_back(eval_i.as<at::Tensor>());
  }
  return {at::cat(unpadded_inputs, concat_dim)};
}

MatmulOp::MatmulOp(IrBuilderPasskey passkey, Val* out, Val* in_a, Val* in_b)
    : Expr(passkey) {
  addOutput(out);
  addInput(in_a);
  addInput(in_b);
}

NVFUSER_DEFINE_CLONE_AND_CREATE(MatmulOp)

std::string MatmulOp::toString(int indent_size) const {
  std::stringstream ss;
  indent(ss, indent_size) << out()->toString() << "\n";
  indent(ss, indent_size + 1) << " = matmul(" << inA()->toString() << ",\n";
  indent(ss, indent_size + 1) << "          " << inB()->toString() << ")\n";
  return ss.str();
}

std::string MatmulOp::toInlineString(int indent_size) const {
  NVF_CHECK(false, "Tensor op can not be printed inline");
}

namespace {
// When the contracting dimension is sharded, each device has a partial
// matmul output and is followed by an allreduce. For loop split, this is
// represented as an rfactored reduction. For example, for matmul, the local
// logical domain after the rfactor is: i{DIDx}, i{M}, i{N}, r{K//d}.
// Unsqueeze the rfactored DID axis to correctly bind with the logical domain.
// See tests/python/test_multidevice.py/test_matmul_allreduce_loop_split
int64_t getRFactorDeviceDimensionIndex(const TensorView* tv) {
  // Filter out reduction dimensions so the index to `logical` directly maps to
  // an at::Tensor axis.
  auto logical = TensorDomain::noReductions(tv->getLogicalDomain());
  int64_t rfactor_did_idx = -1;
  for (auto idx : arange(static_cast<int64_t>(logical.size()))) {
    IterDomain* id = logical.at(idx);
    if (id->isRFactorProduct() && id->isDeviceDim()) {
      NVF_ERROR(
          rfactor_did_idx == -1,
          "Expected only 1 rfactored DID iterdomain, found at least 2 in ",
          logical);
      rfactor_did_idx = idx;
    }
  }

  return rfactor_did_idx;
}
} // namespace

std::vector<PolymorphicValue> MatmulOp::evaluate(
    const ExpressionEvaluator& ee,
    const std::vector<PolymorphicValue>& inputs) const {
  const auto a = inputs.at(0).as<at::Tensor>();
  const auto b = inputs.at(1).as<at::Tensor>();

  at::Tensor matmul_out;
  // aten::dot does not support meta device. Matmul lowers to dot for 1D @ 1D.
  const bool uses_dot = (a.dim() == 1 && b.dim() == 1);
  if (uses_dot && (a.is_meta() || b.is_meta())) {
    const auto out_scalar_type = at::result_type(a, b);
    auto out_opts = a.options().dtype(out_scalar_type).device(at::kMeta);
    matmul_out = at::empty({}, out_opts);
  } else {
    matmul_out = at::matmul(a, b);
  }

  if (const auto rfactor_did_idx = getRFactorDeviceDimensionIndex(out());
      rfactor_did_idx != -1) {
    matmul_out = matmul_out.unsqueeze(rfactor_did_idx);
  }
  return {matmul_out};
}

LinearOp::LinearOp(
    IrBuilderPasskey passkey,
    Val* out,
    Val* in_a,
    Val* in_b,
    Val* bias)
    : Expr(passkey) {
  addOutput(out);
  addInput(in_a);
  addInput(in_b);

  if (bias != nullptr) {
    addInput(bias);
  }
}

NVFUSER_DEFINE_CLONE_AND_CREATE(LinearOp)

std::string LinearOp::toString(int indent_size) const {
  std::stringstream ss;
  indent(ss, indent_size) << out()->toString() << "\n";
  indent(ss, indent_size + 1) << " = linear(" << inA()->toString() << ",\n";
  indent(ss, indent_size + 1) << "          " << inB()->toString();
  if (hasBias()) {
    indent(ss, indent_size + 1) << ",\n          " << bias()->toString();
  }
  indent(ss, indent_size + 1) << ")\n";
  return ss.str();
}

std::string LinearOp::toInlineString(int indent_size) const {
  NVF_CHECK(false, "Tensor op can not be printed inline");
}

std::vector<PolymorphicValue> LinearOp::evaluate(
    const ExpressionEvaluator& ee,
    const std::vector<PolymorphicValue>& inputs) const {
  const auto in = inputs.at(0).as<at::Tensor>();
  auto weight = inputs.at(1).as<at::Tensor>();

  auto squeeze_device_dims = [](at::Tensor& t,
                                int64_t num_device_dims) -> void {
    // Record the initial shape for the error message.
    std::vector<int64_t> shape = t.sizes().vec();
    for ([[maybe_unused]] auto _ : arange(num_device_dims)) {
      NVF_CHECK(
          t.size(0) == 1,
          "When the weight is >2D, expect its preceding dimensions and "
          "the bias's preceding dimensions to "
          "be DID-parallel and therefore size-1: ",
          shape);
      t = t.squeeze(0);
    }
  };

  // The squeezes and unsqueezes are currently required to support a sharded
  // linear layer. Remove them after #2563.
  auto num_device_dims = weight.dim() - 2;
  squeeze_device_dims(weight, num_device_dims);

  at::Tensor out_tensor;
  if (hasBias()) {
    auto bias = inputs.at(2).as<at::Tensor>();
    squeeze_device_dims(bias, num_device_dims);
    out_tensor = at::linear(in, weight, bias);
  } else {
    out_tensor = at::linear(in, weight);
  }

  for ([[maybe_unused]] auto _ : arange(num_device_dims)) {
    out_tensor = out_tensor.unsqueeze(0);
  }

  // Handle rFactor DIDs similar to MatmulOp::evaluate.
  if (const auto rfactor_did_idx = getRFactorDeviceDimensionIndex(out());
      rfactor_did_idx != -1) {
    out_tensor = out_tensor.unsqueeze(rfactor_did_idx);
  }

  return {out_tensor};
}

SdpaFwdOp::SdpaFwdOp(
    IrBuilderPasskey passkey,
    TensorView* output,
    TensorView* log_sumexp,
    TensorView* philox_seed,
    TensorView* philox_offset,
    Val* query,
    Val* key,
    Val* value,
    Val* dropout_p,
    Val* is_causal,
    Val* scale)
    : Expr(passkey) {
  addOutput(output);
  addOutput(log_sumexp);
  addOutput(philox_seed);
  addOutput(philox_offset);

  addInput(query);
  addInput(key);
  addInput(value);
  addInput(dropout_p);
  addInput(is_causal);
  if (scale != nullptr) {
    addInput(scale);
  }
}

NVFUSER_DEFINE_CLONE_AND_CREATE(SdpaFwdOp)

std::string SdpaFwdOp::toString(int indent_size) const {
  std::stringstream ss;
  indent(ss, indent_size) << attn_out()->toString() << ",\n";
  indent(ss, indent_size) << logsumexp()->toString() << ",\n";
  indent(ss, indent_size) << philox_seed()->toString() << ",\n";
  indent(ss, indent_size) << philox_offset()->toString() << "\n";
  indent(ss, indent_size + 1) << " = sdpa(" << query()->toString() << ",\n";
  indent(ss, indent_size + 1) << "          " << key()->toString() << ",\n";
  indent(ss, indent_size + 1) << "          " << value()->toString() << ",\n";
  indent(ss, indent_size + 1)
      << "          dropout_p = " << dropout_p()->toInlineString() << ",\n";
  indent(ss, indent_size + 1)
      << "          is_causal = " << is_causal()->toInlineString();
  if (scale() != nullptr) {
    indent(ss, indent_size + 1)
        << ",\n          scale = " << scale()->toInlineString();
  }
  indent(ss, indent_size + 1) << ")\n";
  return ss.str();
}

std::string SdpaFwdOp::toInlineString(int indent_size) const {
  NVF_CHECK(false, "Tensor op can not be printed inline");
}

namespace spda_meta {

std::tuple<
    at::Tensor,
    at::Tensor,
    at::Tensor,
    at::Tensor,
    c10::SymInt,
    c10::SymInt,
    at::Tensor,
    at::Tensor,
    at::Tensor>
_scaled_dot_product_flash_attention_meta(const at::Tensor& query) {
  const auto sizes = query.sizes();
  const int batch_size = sizes[0];
  int num_heads = sizes[1];
  int seqlen_q = sizes[2];
  auto logsumexp = at::empty(
      {batch_size, num_heads, seqlen_q}, query.options().dtype(at::kFloat));
  // Produce defined meta tensors for philox outputs so downstream segments
  // can bind metadata and types correctly.
  const auto meta_u64 =
      at::TensorOptions().device(at::kMeta).dtype(at::kUInt64);
<<<<<<< HEAD
  auto rng_state = at::empty({2}, meta_u64); // philox_seed/rng_state
  auto unused_offset = at::empty({}, meta_u64); // philox_offset/_unused (0-dim)
=======
  // philox_seed/rng_state, see note:
  // https://github.com/pytorch/pytorch/blob/cdc8460f2c76f98ba30556e3f9358e857a2f22f0/aten/src/ATen/native/transformers/cuda/flash_attn/flash_api.cpp#L773-L778
  auto rng_state = at::empty({2}, meta_u64);
  auto rng_offset = at::empty({}, meta_u64);
>>>>>>> 06a21afa
  return std::make_tuple(
      query,
      logsumexp,
      at::Tensor(),
      at::Tensor(),
      c10::SymInt(seqlen_q),
      c10::SymInt(seqlen_q),
      rng_state,
<<<<<<< HEAD
      unused_offset,
=======
      rng_offset,
>>>>>>> 06a21afa
      at::Tensor());
}

} // namespace spda_meta

std::vector<PolymorphicValue> SdpaFwdOp::evaluate(
    const ExpressionEvaluator& ee,
    const std::vector<PolymorphicValue>& inputs) const {
  auto query = inputs.at(0).as<at::Tensor>();
  auto key = inputs.at(1).as<at::Tensor>();
  auto value = inputs.at(2).as<at::Tensor>();

  const auto dropout_p = inputs.at(3).as<double>();
  const auto is_causal = inputs.at(4).as<bool>();

  // Temporary handling of DID parallelization see
  // https://github.com/NVIDIA/Fuser/issues/2563
  bool handle_device_dim = false;
  if (query.dim() == 5) {
    handle_device_dim = true;

    NVF_CHECK(key.dim() == 5 && value.dim() == 5);

    auto query_domain =
        TensorDomain::noReductions(this->query()->getLogicalDomain());
    auto key_domain =
        TensorDomain::noReductions(this->key()->getLogicalDomain());
    auto value_domain =
        TensorDomain::noReductions(this->value()->getLogicalDomain());
    NVF_CHECK(
        query_domain.front()->isDeviceDim(),
        "Only support DID parallelization on outermost axis");
    NVF_CHECK(
        key_domain.front()->isDeviceDim(),
        "Only support DID parallelization on outermost axis");
    NVF_CHECK(
        value_domain.front()->isDeviceDim(),
        "Only support DID parallelization on outermost axis");

    query = query.squeeze(0);
    key = key.squeeze(0);
    value = value.squeeze(0);
  }

  // Flash attention requires the last dimension to be padded to 8.
  // https://github.com/pytorch/pytorch/blob/c27882ffa8c1c7e4cf8ebc6c2f879e5b6c8814ad/aten/src/ATen/native/transformers/attention.cpp#L675-L677
  const auto last_dim_size = query.size(-1);
  auto pad_last_dim = [last_dim_size](
                          at::Tensor inp, int alignment_size) -> at::Tensor {
    if (last_dim_size % alignment_size == 0) {
      return inp;
    }
    auto pad_count = alignment_size - (last_dim_size % alignment_size);
    auto padded_inp = at::pad(inp, {0, pad_count});
    return padded_inp;
  };

  query = pad_last_dim(query, 8);
  key = pad_last_dim(key, 8);
  value = pad_last_dim(value, 8);

  // Conmpute scale using original size of last dimension
  double scale = inputs.size() > 5 ? inputs.back().as<double>()
                                   : 1.0 / std::sqrt(last_dim_size);

  // ATen reference:
  // https://github.com/pytorch/pytorch/blob/c27882ffa8c1c7e4cf8ebc6c2f879e5b6c8814ad/aten/src/ATen/native/transformers/attention.cpp#L680-L681
  auto
      [output,
       log_sumexp,
       cum_seq_q,
       cum_seq_k,
       query_seq_len,
       key_seq_len,
       philox_seed,
       philox_offset,
       debug_attn_mask] = query.is_meta()
      ? spda_meta::_scaled_dot_product_flash_attention_meta(query)
      : at::_scaled_dot_product_flash_attention(
            query,
            key,
            value,
            dropout_p,
            is_causal,
            /*return_debug_mask=*/false,
            scale);

  // If the inputs were padded, slice the output to restore the original
  // size
  if (output.size(-1) != last_dim_size) {
    output = output.slice(-1, 0, last_dim_size);
  }

  // Add back the device dim axis for output.
  if (handle_device_dim) {
    output = output.unsqueeze(0);
    log_sumexp = log_sumexp.unsqueeze(0);
  }

  // We ignore cum_seq_q/k outputs since they are undefined tensors for
  // non-nested tensors. We do not store query/key_seq_len since they can be
  // computed in non-nested tensor directly. debug_attn_mask is ignored
  // since `return_debug_mask=false`.
  return {output, log_sumexp, philox_seed, philox_offset};
}

std::string Scope::toString(int indent_size) const {
  std::stringstream ss;
  for (auto expr : exprs()) {
    ss << expr->toString(indent_size);
  }
  return ss.str();
}

Scope::ExprList::iterator Scope::insert(
    ExprList::const_iterator pos,
    Expr* expr) {
  return exprs_.insert(pos, expr);
}

Scope::ExprList::iterator Scope::insert_before(Expr* ref, Expr* expr) {
  const auto it = std::find(exprs_.begin(), exprs_.end(), ref);
  NVF_ERROR(
      it != exprs_.end(),
      "Tried to insert ",
      expr,
      " before the reference: ",
      ref,
      " @ ",
      (size_t)ref,
      " however the reference was not found in this scope.");
  return insert(it, expr);
}

Scope::ExprList::iterator Scope::insert_after(Expr* ref, Expr* expr) {
  const auto it = std::find(exprs_.begin(), exprs_.end(), ref);
  NVF_ERROR(
      it != exprs_.end(),
      "Tried to insert ",
      expr,
      " after the reference: ",
      ref,
      " however the reference was not found in this scope.");
  auto insert_pos = std::next(it);
  return insert(insert_pos, expr);
}

void Scope::erase(ExprList::const_iterator pos) {
  // Remove the scope of the expr if this is the scope
  [[maybe_unused]] auto expr = *pos;
  exprs_.erase(pos);
}

void Scope::erase(Expr* ref) {
  const auto it = std::find(exprs_.begin(), exprs_.end(), ref);
  if (it != exprs_.end()) {
    erase(it);
  }
}

bool Scope::contains(Expr* expr) const {
  const auto it = std::find(exprs_.begin(), exprs_.end(), expr);
  return it != exprs_.end();
}

void Scope::clear() {
  exprs_.clear();
}

SdpaBwdOp::SdpaBwdOp(
    IrBuilderPasskey passkey,
    TensorView* grad_query,
    TensorView* grad_key,
    TensorView* grad_value,
    TensorView* grad_output,
    TensorView* query,
    TensorView* key,
    TensorView* value,
    TensorView* output,
    TensorView* log_sumexp,
    Val* dropout_p,
    Val* is_causal,
    TensorView* philox_seed,
    TensorView* philox_offset,
    Val* scale)
    : Expr(passkey) {
  addOutput(grad_query);
  addOutput(grad_key);
  addOutput(grad_value);
  addInput(grad_output);
  addInput(query);
  addInput(key);
  addInput(value);
  addInput(output);
  addInput(log_sumexp);
  addInput(dropout_p);
  addInput(is_causal);
  addInput(philox_seed);
  addInput(philox_offset);
  if (scale != nullptr) {
    addInput(scale);
  }
}

NVFUSER_DEFINE_CLONE_AND_CREATE(SdpaBwdOp)

std::string SdpaBwdOp::toString(int indent_size) const {
  std::stringstream ss;
  indent(ss, indent_size) << grad_query()->toString() << ",\n";
  indent(ss, indent_size) << grad_key()->toString() << ",\n";
  indent(ss, indent_size) << grad_value()->toString() << "\n";
  indent(ss, indent_size + 1)
      << " = sdpa_bwd(" << grad_attn()->toString() << ",\n";
  indent(ss, indent_size + 1) << "          " << query()->toString() << ",\n";
  indent(ss, indent_size + 1) << "          " << key()->toString() << ",\n";
  indent(ss, indent_size + 1) << "          " << value()->toString() << ",\n";
  indent(ss, indent_size + 1)
      << "          " << attn_out()->toString() << ",\n";
  indent(ss, indent_size + 1)
      << "          logsum_exp = " << logsumexp()->toString() << ",\n";
  indent(ss, indent_size + 1)
      << "          dropout_p = " << dropout_p()->toInlineString() << ",\n";
  indent(ss, indent_size + 1)
      << "          is_causal = " << is_causal()->toInlineString() << ",\n";
  indent(ss, indent_size + 1)
      << "          philox_seed = " << philox_seed()->toString() << ",\n";
  indent(ss, indent_size + 1)
      << "          philox_offset = " << philox_offset()->toString() << ",\n";
  if (scale() != nullptr) {
    indent(ss, indent_size + 1)
        << ",\n          scale = " << scale()->toInlineString();
  }
  indent(ss, indent_size + 1) << ")\n";
  return ss.str();
}

std::string SdpaBwdOp::toInlineString(int indent_size) const {
  NVF_CHECK(false, "Tensor op can not be printed inline");
}

std::vector<PolymorphicValue> SdpaBwdOp::evaluate(
    const ExpressionEvaluator& ee,
    const std::vector<PolymorphicValue>& inputs) const {
  // Backward tensor inputs: grad_input, query, key, value, output,
  // logsumexp, max_q/k Temporary handling of DID parallelization. See
  // https://github.com/NVIDIA/Fuser/issues/2563
  auto query_domain =
      TensorDomain::noReductions(this->query()->getLogicalDomain());
  bool first_dim_is_did = query_domain.front()->isDeviceDim();
  auto out_grad = inputs[0].as<at::Tensor>();
  if (first_dim_is_did) {
    NVF_CHECK(out_grad.dim() == 5, "Expected 5D but found ", out_grad.sizes());
  } else {
    NVF_CHECK(out_grad.dim() == 4, "Expected 4D but found ", out_grad.sizes());
  }

  std::vector<at::Tensor> bwd_inputs;
  for (auto idx : arange(6)) {
    auto in_tensor = inputs.at(idx).as<at::Tensor>();
    // Removing the size 1 from sharded axis from tensors.
    if (first_dim_is_did) {
      in_tensor = in_tensor.squeeze(0);
    }
    bwd_inputs.push_back(in_tensor);
  }
  const auto dropout_p = inputs.at(6).as<double>();
  const auto is_causal = inputs.at(7).as<bool>();

  // Flash attention requires the last dimension to be padded to 8.
  // https://github.com/pytorch/pytorch/blob/c27882ffa8c1c7e4cf8ebc6c2f879e5b6c8814ad/aten/src/ATen/native/transformers/attention.cpp#L675-L677
  const auto last_dim_size = bwd_inputs[0].size(-1);
  auto pad_last_dim = [last_dim_size](
                          at::Tensor inp, int alignment_size) -> at::Tensor {
    if (last_dim_size % alignment_size == 0) {
      return inp;
    }
    auto pad_count = alignment_size - (last_dim_size % alignment_size);
    auto padded_inp = at::pad(inp, {0, pad_count});
    return padded_inp;
  };

  // Conmpute scale using original size of last dimension
  double scale = inputs.size() > 10 ? inputs.back().as<double>()
                                    : 1.0 / std::sqrt(last_dim_size);

  // ATen reference:
  // https://github.com/pytorch/pytorch/blob/c27882ffa8c1c7e4cf8ebc6c2f879e5b6c8814ad/aten/src/ATen/native/transformers/attention.cpp#L680-L681
  // cum_seq_q/k are undefined tensors for non-nested input tensors.
  at::Tensor grad_query, grad_key, grad_value;
  if (bwd_inputs[0].is_meta()) {
    // Meta path: produce tensors with correct shapes/strides
    grad_query = at::empty_like(bwd_inputs[1]);
    grad_key = at::empty_like(bwd_inputs[2]);
    grad_value = at::empty_like(bwd_inputs[3]);
  } else {
    const auto philox_seed = inputs.at(8).as<at::Tensor>();
    const auto philox_offset = inputs.at(9).as<at::Tensor>();
    std::tie(grad_query, grad_key, grad_value) =
        at::_scaled_dot_product_flash_attention_backward(
            /*grad_output=*/pad_last_dim(bwd_inputs[0], 8),
            /*query=*/pad_last_dim(bwd_inputs[1], 8),
            /*key=*/pad_last_dim(bwd_inputs[2], 8),
            /*value=*/pad_last_dim(bwd_inputs[3], 8),
            /*output=*/pad_last_dim(bwd_inputs[4], 8),
            /*logsumexp=*/bwd_inputs[5],
            /*cum_seq_q=*/at::Tensor(),
            /*cum_seq_k=*/at::Tensor(),
            // Note: ATen implementation expects max_q/max_k as scalars.
            /*max_q=*/bwd_inputs[1].size(2),
            /*max_k=*/bwd_inputs[2].size(2),
            /*dropout_p=*/dropout_p,
            /*is_causal=*/is_causal,
            /*philox_seed=*/philox_seed,
            /*philox_offset=*/philox_offset,
            /*scale=*/scale);
  }

  // If the inputs were padded, slice the grads to restore the original size
  auto slice_last_dim = [last_dim_size](at::Tensor output) -> at::Tensor {
    if (output.size(-1) != last_dim_size) {
      return output.slice(-1, 0, last_dim_size);
    }
    return output;
  };

  // Add device dimension back to outputs.
  if (first_dim_is_did) {
    grad_query = grad_query.unsqueeze(0);
    grad_key = grad_key.unsqueeze(0);
    grad_value = grad_value.unsqueeze(0);
  }

  return {
      slice_last_dim(grad_query),
      slice_last_dim(grad_key),
      slice_last_dim(grad_value)};
}

EmbeddingFwdOp::EmbeddingFwdOp(
    IrBuilderPasskey passkey,
    TensorView* output,
    TensorView* input,
    TensorView* weight,
    Val* padding_idx,
    Val* max_norm,
    Val* norm_type,
    Val* scale_grad_by_freq,
    Val* sparse)
    : Expr(passkey) {
  addOutput(output);

  addInput(input);
  addInput(weight);
  addInput(norm_type);
  addInput(scale_grad_by_freq);
  addInput(sparse);
  if (padding_idx != nullptr) {
    addInput(padding_idx);
    addDataAttribute(true);
  } else {
    addDataAttribute(false);
  }
  if (max_norm != nullptr) {
    addInput(max_norm);
    addDataAttribute(true);
  } else {
    addDataAttribute(false);
  }
}

NVFUSER_DEFINE_CLONE_AND_CREATE(EmbeddingFwdOp)

std::string EmbeddingFwdOp::toString(int indent_size) const {
  std::stringstream ss;
  indent(ss, indent_size) << out()->toString() << ",\n";
  indent(ss, indent_size + 1) << " = embedding(" << in()->toString() << ",\n";
  indent(ss, indent_size + 1) << "          " << weight()->toString() << ",\n";
  if (padding_idx() != nullptr) {
    indent(ss, indent_size + 1)
        << "          padding_idx = " << padding_idx()->toString() << ",\n";
  }
  if (max_norm() != nullptr) {
    indent(ss, indent_size + 1)
        << "          max_norm = " << max_norm()->toString() << ",\n";
  }
  indent(ss, indent_size + 1)
      << "          norm_type = " << norm_type()->toString() << ",\n";
  indent(ss, indent_size + 1)
      << "          scale_grad_by_freq = "
      << scale_grad_by_freq()->toInlineString() << ",\n";
  indent(ss, indent_size + 1)
      << "          sparse = " << sparse()->toInlineString() << ")\n";
  return ss.str();
}

std::string EmbeddingFwdOp::toInlineString(int indent_size) const {
  NVF_CHECK(false, "Tensor op can not be printed inline");
}

std::vector<PolymorphicValue> EmbeddingFwdOp::evaluate(
    const ExpressionEvaluator& ee,
    const std::vector<PolymorphicValue>& inputs) const {
  auto input = inputs.at(0).as<at::Tensor>();
  auto weight = inputs.at(1).as<at::Tensor>();
  auto norm_type = inputs.at(2).as<double>();
  auto scale_grad_by_freq = inputs.at(3).as<bool>();
  auto sparse = inputs.at(4).as<bool>();
  std::optional<int64_t> padding_idx = std::nullopt;
  if (has_padding_idx()) {
    padding_idx = inputs.at(5).as<int64_t>();
  }
  std::optional<double> max_norm = std::nullopt;
  if (has_max_norm()) {
    auto idx = 5 + has_padding_idx();
    max_norm = inputs.at(idx).as<double>();
  }

  // Meta-safe path: when either input or weight is a Meta tensor, avoid
  // calling into ATen embedding (which dispatches to index_select) and
  // instead synthesize the output shape and strides directly on Meta.
  if (input.is_meta() || weight.is_meta()) {
    std::vector<int64_t> out_sizes;
    out_sizes.reserve(input.dim() + 1);
    for (int64_t d = 0; d < input.dim(); ++d) {
      out_sizes.push_back(input.size(d));
    }
    out_sizes.push_back(weight.size(1));
    auto out = at::empty(
        out_sizes, at::TensorOptions().device(at::kMeta).dtype(weight.dtype()));
    return {out};
  }

  namespace F = torch::nn::functional;
  return {F::embedding(
      input,
      weight,
      F::EmbeddingFuncOptions()
          .padding_idx(padding_idx)
          .max_norm(max_norm)
          .norm_type(norm_type)
          .scale_grad_by_freq(scale_grad_by_freq)
          .sparse(sparse))};
}

ArgsortOp::ArgsortOp(
    IrBuilderPasskey passkey,
    Val* out,
    Val* in,
    int64_t dim,
    bool descending,
    bool stable)
    : Expr(passkey) {
  addOutput(out);
  addInput(in);
  addDataAttribute(dim);
  addDataAttribute(descending);
  addDataAttribute(stable);
}

std::string ArgsortOp::toString(int indent_size) const {
  std::stringstream ss;
  indent(ss, indent_size) << out()->toString() << " = argsort( "
                          << in()->toString() << ", dim = " << dim()
                          << ", descending = "
                          << (isDescending() ? "True" : "False")
                          << ", stable = " << (isStable() ? "True" : "False")
                          << " )\n";
  return ss.str();
}

std::string ArgsortOp::toInlineString(int indent_size) const {
  NVF_CHECK(false, "Tensor op can not be printed inline");
}

std::vector<PolymorphicValue> ArgsortOp::evaluate(
    const ExpressionEvaluator& ee,
    const std::vector<PolymorphicValue>& inputs) const {
  NVF_ERROR(
      inputs.size() == 1,
      "ArgsortOp expects 1 input but received ",
      inputs.size());

  const auto& in = inputs[0];
  NVF_ERROR(
      in.is<at::Tensor>(),
      "ArgsortOp expects tensor input but got ",
      in.type().name());

  // at::argsort signature is:
  // Tensor argsort(const Tensor &self, bool stable, int64_t dim, bool
  // descending)
  auto result =
      at::argsort(in.as<at::Tensor>(), isStable(), dim(), isDescending());

  return {result};
}

NVFUSER_DEFINE_CLONE_AND_CREATE(ArgsortOp)

TopKOp::TopKOp(
    IrBuilderPasskey passkey,
    Val* out_values,
    Val* out_indices,
    Val* in,
    Val* k,
    int64_t dim,
    bool largest,
    bool sorted)
    : Expr(passkey) {
  addOutput(out_values);
  addOutput(out_indices);
  addInput(in);
  addInput(k);
  addDataAttribute(dim);
  addDataAttribute(largest);
  addDataAttribute(sorted);
}

std::string TopKOp::toString(int indent_size) const {
  std::stringstream ss;
  indent(ss, indent_size) << "( " << outValues()->toString() << ", "
                          << outIndices()->toString() << " ) = topk( "
                          << in()->toString() << ", " << k()->toString()
                          << ", dim = " << dim()
                          << ", largest = " << (isLargest() ? "True" : "False")
                          << ", sorted = " << (isSorted() ? "True" : "False")
                          << " )\n";
  return ss.str();
}

std::string TopKOp::toInlineString(int indent_size) const {
  NVF_CHECK(false, "Tensor op can not be printed inline");
}

std::vector<PolymorphicValue> TopKOp::evaluate(
    const ExpressionEvaluator& ee,
    const std::vector<PolymorphicValue>& inputs) const {
  const auto& in = inputs[0];
  NVF_ERROR(
      in.is<at::Tensor>(),
      "TopKOp expects tensor input at position 0 but got ",
      in.type().name());

  const auto& k = inputs[1];
  NVF_ERROR(
      k.is<int64_t>(),
      "TopKOp expects int64_t input at position 1 as k but got ",
      k.type().name());

  // at::topk signature is:
  // std::tuple<Tensor, Tensor> topk(const Tensor &self, int64_t k, int64_t dim,
  // bool largest, bool sorted)
  auto result = at::topk(
      in.as<at::Tensor>(), k.as<int64_t>(), dim(), isLargest(), isSorted());

  // at::topk returns a tuple of (values, indices)
  return {std::get<0>(result), std::get<1>(result)};
}

NVFUSER_DEFINE_CLONE_AND_CREATE(TopKOp)

GroupedMmaOp::GroupedMmaOp(
    IrBuilderPasskey passkey,
    Val* out_mat,
    Val* out_scale,
    Val* out_gamma,
    Val* mat1,
    Val* mat2,
    Val* offsets,
    Val* scale1,
    Val* scale2,
    Val* alpha,
    Val* bias,
    Val* beta)
    : Expr(passkey) {
  NVF_ERROR(out_mat->isA<TensorView>(), "Output matrix must be a TensorView");
  NVF_ERROR(mat1->isA<TensorView>(), "First input must be a TensorView");
  NVF_ERROR(mat2->isA<TensorView>(), "Second input must be a TensorView");
  NVF_ERROR(offsets->isA<TensorView>(), "Offsets must be a TensorView");
  addOutput(out_mat);
  if (out_scale != nullptr) {
    NVF_ERROR(
        out_scale->isA<TensorView>(), "Output scale must be a TensorView");
    addOutput(out_scale);
  }
  if (out_gamma != nullptr) {
    NVF_ERROR(out_scale != nullptr, "Output gamma requires output scale");
    NVF_ERROR(
        out_gamma->isA<TensorView>(), "Output gamma must be a TensorView");
    addOutput(out_gamma);
  }
  addInput(mat1);
  addInput(mat2);
  addInput(offsets);

  int64_t offset = 3;
  int64_t scale_offset = -1;
  int64_t alpha_offset = -1;
  int64_t bias_offset = -1;
  int64_t beta_offset = -1;

  bool has_scale1 = scale1 != nullptr;
  if (has_scale1) {
    NVF_CHECK(
        scale1->isA<TensorView>(),
        "`scale1` must be a TensorView, but got: ",
        scale1);
    NVF_CHECK(scale2->isA<TensorView>(), "Scale2 must be a TensorView");
    addInput(scale1);
    addInput(scale2);
    scale_offset = offset;
    offset += 2;
  }

  bool has_alpha = alpha != nullptr;
  if (has_alpha) {
    NVF_CHECK(
        alpha->isA<TensorView>(),
        "`alpha` must be a TensorView, but got: ",
        alpha);
    addInput(alpha);
    alpha_offset = offset++;
  }

  bool has_bias = bias != nullptr;
  if (has_bias) {
    NVF_CHECK(
        bias->isA<TensorView>(),
        "`bias` must be a TensorView, but got: ",
        bias);
    addInput(bias);
    bias_offset = offset++;
  }

  bool has_beta = beta != nullptr;
  if (has_beta) {
    NVF_CHECK(
        beta->isA<TensorView>(),
        "`beta` must be a TensorView, but got: ",
        beta);
    addInput(beta);
    beta_offset = offset++;
  }

  addDataAttribute(scale_offset);
  addDataAttribute(alpha_offset);
  addDataAttribute(bias_offset);
  addDataAttribute(beta_offset);
}

std::string GroupedMmaOp::toString(int indent_size) const {
  std::stringstream ss;
  indent(ss, indent_size) << out();
  if (outScale() != nullptr) {
    ss << ", " << outScale();
  }
  if (outGamma() != nullptr) {
    ss << ", " << outGamma();
  }
  ss << " = GroupedMmaOp(" << "mat1=" << matrix1() << ", "
     << "mat2=" << matrix2() << ", " << "offsets=" << offsets();
  if (hasScale()) {
    ss << ", " << "scale1=" << scale1() << ", " << "scale2=" << scale2();
  }
  if (hasAlpha()) {
    ss << ", " << "alpha=" << alpha();
  }
  if (hasBias()) {
    ss << ", " << "bias=" << bias();
  }
  if (hasBeta()) {
    ss << ", " << "beta=" << beta();
  }
  ss << ")\n";
  return ss.str();
}

std::string GroupedMmaOp::toInlineString(int indent_size) const {
  NVF_THROW("Tensor op can not be printed inline.");
}

std::vector<PolymorphicValue> GroupedMmaOp::evaluate(
    const ExpressionEvaluator& ee,
    const std::vector<PolymorphicValue>& inputs) const {
  // Meta-device fast path outside of torch version guard
  if (inputs.size() >= 3 && inputs[0].is<at::Tensor>() &&
      inputs[1].is<at::Tensor>() && inputs[2].is<at::Tensor>()) {
    const auto& mat1_meta = inputs[0].as<at::Tensor>();
    const auto& mat2_meta = inputs[1].as<at::Tensor>();
    const auto& offsets_meta = inputs[2].as<at::Tensor>();
    if (mat1_meta.is_meta() || mat2_meta.is_meta() || offsets_meta.is_meta()) {
      const int64_t num_groups = offsets_meta.numel();
      std::vector<int64_t> result_sizes;
      if (mat1_meta.dim() == 2 && mat2_meta.dim() == 2) {
        result_sizes = {num_groups, mat1_meta.size(0), mat2_meta.size(-1)};
      } else if (mat1_meta.dim() == 3 && mat2_meta.dim() == 2) {
        result_sizes = {mat1_meta.size(1), mat2_meta.size(-1)};
      } else if (mat1_meta.dim() == 2 && mat2_meta.dim() == 3) {
        result_sizes = {mat1_meta.size(0), mat2_meta.size(-1)};
      } else {
        NVF_THROW(
            "Expect ranks to be <2, 2>, <3, 2> or <2, 3>. Got: mat1 = ",
            mat1_meta.sizes(),
            " and mat2 = ",
            mat2_meta.sizes());
      }

      auto options = mat1_meta.options()
                         .device(c10::Device(c10::kMeta))
                         .dtype(data_type_to_aten(out()->dtype()));
      at::Tensor result = at::empty(result_sizes, options);

      if (const auto rfactor_did_idx = getRFactorDeviceDimensionIndex(out());
          rfactor_did_idx != -1) {
        result = result.unsqueeze(rfactor_did_idx);
      }

      return {result};
    }
  }

  NVF_ERROR(
      inputs[0].is<at::Tensor>(),
      "GroupedMmaOp expects tensor input at position 0 but got ",
      inputs[0].type().name());

  NVF_ERROR(
      inputs[1].is<at::Tensor>(),
      "GroupedMmaOp expects tensor input at position 1 but got ",
      inputs[1].type().name());

  NVF_ERROR(
      inputs[2].is<at::Tensor>(),
      "GroupedMmaOp expects tensor input at position 2 but got ",
      inputs[2].type().name());

  auto mat1 = inputs[0].as<at::Tensor>();
  auto mat2 = inputs[1].as<at::Tensor>();
  auto offsets = inputs[2].as<at::Tensor>();

  at::Tensor alpha;
  at::Tensor bias;
  at::Tensor beta;
  if (hasAlpha()) {
    int alpha_offset = alphaOffset();
    NVF_ERROR(
        inputs[alpha_offset].is<at::Tensor>(),
        "GroupedMmaOp expects tensor alpha at position ",
        alpha_offset,
        " but got ",
        inputs[alpha_offset].type().name());
    alpha = inputs[alpha_offset].as<at::Tensor>();
  }
  if (hasBias()) {
    int bias_offset = biasOffset();
    NVF_ERROR(
        inputs[bias_offset].is<at::Tensor>(),
        "GroupedMmaOp expects tensor bias at position ",
        bias_offset,
        " but got ",
        inputs[bias_offset].type().name());
    bias = inputs[bias_offset].as<at::Tensor>();
  }
  if (hasBeta()) {
    int beta_offset = betaOffset();
    NVF_ERROR(
        inputs[beta_offset].is<at::Tensor>(),
        "GroupedMmaOp expects tensor beta at position ",
        beta_offset,
        " but got ",
        inputs[beta_offset].type().name());
    beta = inputs[beta_offset].as<at::Tensor>();
  }

  // This lambda returns the raw result, which will be postprocessed by the
  // caller, e.g., converting the data type and adding rFactor dimensions.
  auto result = [&]() -> at::Tensor {
    if (hasScale()) {
#if NVF_TORCH_VERSION_NO_LESS(2, 8, 0)
      NVF_ERROR(
          inputs[3].is<at::Tensor>(),
          "GroupedMmaOp expects tensor input at position 3 but got ",
          inputs[3].type().name());
      NVF_ERROR(
          inputs[4].is<at::Tensor>(),
          "GroupedMmaOp expects tensor input at position 4 but got ",
          inputs[4].type().name());

      auto scale1 = inputs[scale1Offset()].as<at::Tensor>();
      auto scale2 = inputs[scale2Offset()].as<at::Tensor>();
      // Note: at::_scaled_grouped_mm requires k dimension to be the fastest on
      // both input matrices.
      auto mat1_k_last = mat1.contiguous();
      auto mat2_k_last = mat2.transpose(-1, -2).contiguous().transpose(-1, -2);

      // at::_scaled_grouped_mm limitation
      NVF_CHECK(
          scale1.size(-1) == 1 && scale2.size(-2) == 1,
          "Scale1 and scale2 must have size 1 at the k dimension. Got ",
          scale1.sizes(),
          " and ",
          scale2.sizes());
      // scale factor handling
      // see NOTE -- [ Grouped Matrix Multiplication semantics ]
      if (TensorDomain::noReductions(out()->getLogicalDomain()).size() == 3) {
        // case 1, aten API expects collapsed 1D scale with group dimension on
        // the slower side.
        scale1 = scale1.reshape(-1);
        scale2 = scale2.reshape(-1);
      } else {
        // case 2 and 3, aten doesn't allow broadcast on k dimension. squeeze k
        // out.
        scale1 = scale1.squeeze(-1);
        scale2 = scale2.squeeze(-2);
      }
      // undefined alpha, bias is not supported by aten API
      NVF_ERROR(!alpha.defined(), "alpha is not supported yet");
      NVF_ERROR(!beta.defined(), "beta is not supported yet");
      NVF_ERROR(!bias.defined(), "bias is not supported yet");
      // NOTE: at::_scaled_grouped_mm only supports bfloat16 as output at this
      // moment, otherwise we should have requested the output dtype directly
      // instead of casting the output afterwards.
      return at::_scaled_grouped_mm(
          mat1_k_last,
          mat2_k_last,
          scale1,
          scale2,
          offsets,
          /*bias=*/std::nullopt,
          /*alpha=*/std::nullopt,
          at::ScalarType::BFloat16);
#else
      NVF_THROW("at::_scaled_grouped_mm does not exist prior to PyTorch 2.8.");
#endif
    }

#if NVFUSER_CUTLASS_KERNEL_ENABLED
    const bool supported_by_cutlass_kernel =
        at::cuda::getCurrentDeviceProperties()->major == 10 &&
        mat1.dim() == 2 && mat2.dim() == 3 && mat1.is_contiguous() &&
        mat2.transpose(-1, -2).is_contiguous();
    if (supported_by_cutlass_kernel) {
      mat2 = mat2.transpose(-1, -2);
      NVF_ERROR(mat2.is_contiguous());
      // [m, k] x [g, n, k]; both contiguous
      const auto k = mat1.size(-1);
      const auto n = mat2.size(1);
      at::Tensor group_sizes = at::diff(
          offsets,
          /*n=*/1,
          /*dim=*/-1,
          /*prepend=*/
          at::zeros({1}, at::dtype(at::kInt).device(offsets.device())));
      at::Tensor ab_strides = at::full_like(offsets, k, at::dtype(at::kLong));
      at::Tensor c_strides = at::full_like(offsets, n, at::dtype(at::kLong));
      at::Tensor problem_sizes =
          at::stack({group_sizes, c_strides, ab_strides}, /*dim=*/-1)
              .to(at::kInt);
      offsets = at::cat(
          {at::zeros({1}, at::dtype(at::kInt).device(offsets.device())),
           offsets.slice(0, 0, -1)});
      return cutlass_kernels::grouped_mm(
          mat1, mat2, ab_strides, c_strides, problem_sizes, offsets);
    }
#endif

    // undefined bias is not supported by aten API
    NVF_ERROR(!alpha.defined(), "alpha is not supported yet");
    NVF_ERROR(!beta.defined(), "beta is not supported yet");
    NVF_ERROR(!bias.defined(), "bias is not supported yet");

    // Compute numbers of tokens per group from offsets.
    NVF_CHECK_EQ(
        c10::cuda::currentStreamCaptureStatusMayInitCtx(),
        c10::cuda::CaptureStatus::None,
        "GroupedMmaOp's fallback implementation below doesn't support CUDA "
        "graph capturing. The shapes of individual matmuls depend on "
        "`offsets`, which is data dependent.");
    at::Tensor offsets_cpu = offsets.cpu();
    NVF_ERROR_EQ(offsets_cpu.dtype(), at::kInt);
    const int* data_ptr = offsets_cpu.data_ptr<int>();
    const int64_t num_groups = offsets_cpu.numel();
    std::vector<int64_t> group_sizes(data_ptr, data_ptr + num_groups);
    for (int64_t i : arange(1, num_groups) | std::views::reverse) {
      group_sizes[i] -= group_sizes[i - 1];
    }

    std::vector<at::Tensor> group_mat1s;
    std::vector<at::Tensor> group_mat2s;
    at::Tensor result;
    std::vector<at::Tensor> group_outs;
    if (mat1.dim() == 2 && mat2.dim() == 2) {
      // [m, k] @ [k, n] => [g, m, n]
      group_mat1s = mat1.split(group_sizes, -1);
      group_mat2s = mat2.split(group_sizes, 0);
      result =
          at::empty({num_groups, mat1.size(0), mat2.size(-1)}, mat1.options());
      group_outs = result.unbind();
    } else if (mat1.dim() == 3 && mat2.dim() == 2) {
      // [g, m, k] @ [k, n] => [m, n]
      group_mat1s = mat1.unbind();
      group_mat2s = mat2.split(group_sizes, -1);
      result = at::empty({mat1.size(1), mat2.size(-1)}, mat1.options());
      group_outs = result.split(group_sizes, -1);
    } else if (mat1.dim() == 2 && mat2.dim() == 3) {
      // [m, k] @ [g, k, n] => [m, n]
      group_mat1s = mat1.split(group_sizes, 0);
      group_mat2s = mat2.unbind();
      result = at::empty({mat1.size(0), mat2.size(-1)}, mat1.options());
      group_outs = result.split(group_sizes, 0);
    } else {
      NVF_THROW(
          "Expect ranks to be <2, 2>, <3, 2> or <2, 3>. Got: mat1 = ",
          mat1.sizes(),
          " and mat2 = ",
          mat2.sizes());
    }

    for (auto [group_mat1, group_mat2, group_out] :
         zip(group_mat1s, group_mat2s, group_outs)) {
      at::matmul_out(group_out, group_mat1, group_mat2);
    }
    return result;
  }();

  // Post-processing
  result = result.to(data_type_to_aten(out()->dtype()));

  if (const auto rfactor_did_idx = getRFactorDeviceDimensionIndex(out());
      rfactor_did_idx != -1) {
    result = result.unsqueeze(rfactor_did_idx);
  }

  return {result};
}

IterDomain* GroupedMmaOp::getKDimOfMatrix1() const {
  // mat1 is [g, m, k] or [m, k]
  const auto& logical_domain =
      TensorDomain::noReductions(matrix1()->getLogicalDomain());
  return logical_domain.at(logical_domain.size() - 1);
}

IterDomain* GroupedMmaOp::getKDimOfMatrix2() const {
  // mat2 is [g, k, n] or [k, n]
  const auto& logical_domain =
      TensorDomain::noReductions(matrix2()->getLogicalDomain());
  return logical_domain.at(logical_domain.size() - 1);
}

namespace {
IterDomain* returnFirstIfRankThree(const TensorView* tv) {
  const auto& logical_domain =
      TensorDomain::noReductions(tv->getLogicalDomain());
  if (logical_domain.size() == 3) {
    return logical_domain.at(0);
  } else {
    return nullptr;
  }
}
} // namespace

IterDomain* GroupedMmaOp::getGroupDimOfMatrix1() const {
  // matrix1 is [g, m, k] or [m, k]
  return returnFirstIfRankThree(matrix1());
}

IterDomain* GroupedMmaOp::getGroupDimOfMatrix2() const {
  // matrix2 is [g, k, n] or [k, n]
  return returnFirstIfRankThree(matrix2());
}

IterDomain* GroupedMmaOp::getGroupDimOfOutput() const {
  // output is [g, m, n] or [m, n]
  return returnFirstIfRankThree(out());
}

NVFUSER_DEFINE_CLONE_AND_CREATE(GroupedMmaOp)

ScaledMmaOp::ScaledMmaOp(
    IrBuilderPasskey passkey,
    Val* out_mat,
    Val* out_scale,
    Val* out_gamma,
    Val* mat1,
    Val* mat2,
    Val* scale1,
    Val* scale2,
    Val* alpha,
    Val* bias,
    Val* beta)
    : Expr(passkey) {
  NVF_ERROR(out_mat->isA<TensorView>(), "Output matrix must be a TensorView");
  NVF_ERROR(mat1->isA<TensorView>(), "First input must be a TensorView");
  NVF_ERROR(mat2->isA<TensorView>(), "Second input must be a TensorView");
  addOutput(out_mat);
  if (out_scale != nullptr) {
    NVF_ERROR(
        out_scale->isA<TensorView>(), "Output scale must be a TensorView");
    addOutput(out_scale);
  }
  if (out_gamma != nullptr) {
    NVF_ERROR(out_scale != nullptr, "Output gamma requires output scale");
    NVF_ERROR(
        out_gamma->isA<TensorView>(), "Output gamma must be a TensorView");
    addOutput(out_gamma);
  }
  addInput(mat1);
  addInput(mat2);
  NVF_ERROR(scale1->isA<TensorView>(), "First input must be a TensorView");
  NVF_ERROR(scale2->isA<TensorView>(), "Second input must be a TensorView");
  addInput(scale1);
  addInput(scale2);

  int64_t offset = 4;
  int64_t alpha_offset = -1;
  int64_t bias_offset = -1;
  int64_t beta_offset = -1;

  bool has_alpha = alpha != nullptr;
  if (has_alpha) {
    NVF_CHECK(
        alpha->isA<TensorView>(),
        "`alpha` must be a TensorView, but got: ",
        alpha);
    addInput(alpha);
    alpha_offset = offset++;
  }

  bool has_bias = bias != nullptr;
  if (has_bias) {
    NVF_CHECK(
        bias->isA<TensorView>(),
        "`bias` must be a TensorView, but got: ",
        bias);
    addInput(bias);
    bias_offset = offset++;
  }

  bool has_beta = beta != nullptr;
  if (has_beta) {
    NVF_CHECK(
        beta->isA<TensorView>(),
        "`beta` must be a TensorView, but got: ",
        beta);
    addInput(beta);
    beta_offset = offset++;
  }

  // Store the offsets as attributes
  addDataAttribute(alpha_offset);
  addDataAttribute(bias_offset);
  addDataAttribute(beta_offset);
}

std::string ScaledMmaOp::toString(int indent_size) const {
  std::stringstream ss;
  indent(ss, indent_size) << out();
  if (outScale() != nullptr) {
    ss << ", " << outScale();
  }
  if (outGamma() != nullptr) {
    ss << ", " << outGamma();
  }
  ss << " = ScaledMmaOp(";
  ss << "mat1=" << matrix1() << ", ";
  ss << "mat2=" << matrix2() << ", ";
  ss << "scale1=" << scale1() << ", ";
  ss << "scale2=" << scale2() << "";
  if (hasAlpha()) {
    ss << ", alpha=" << alpha();
  }
  if (hasBias()) {
    ss << ", bias=" << bias();
  }
  if (hasBeta()) {
    ss << ", beta=" << beta();
  }
  ss << ")\n";
  return ss.str();
}

std::string ScaledMmaOp::toInlineString(int indent_size) const {
  NVF_THROW("Tensor op can not be printed inline.");
}

std::vector<PolymorphicValue> ScaledMmaOp::evaluate(
    const ExpressionEvaluator& ee,
    const std::vector<PolymorphicValue>& inputs) const {
  [[maybe_unused]] const auto& mat1 = inputs[0].as<at::Tensor>();
  [[maybe_unused]] const auto& mat2 = inputs[1].as<at::Tensor>();
  [[maybe_unused]] const auto& scale1 = inputs[2].as<at::Tensor>();
  [[maybe_unused]] const auto& scale2 = inputs[3].as<at::Tensor>();

  at::Tensor alpha;
  at::Tensor bias;
  at::Tensor beta;
  if (hasAlpha()) {
    int alpha_offset = alphaOffset();
    NVF_ERROR(
        inputs[alpha_offset].is<at::Tensor>(),
        "ScaledMmaOp expects tensor alpha at position ",
        alpha_offset,
        " but got ",
        inputs[alpha_offset].type().name());
    alpha = inputs[alpha_offset].as<at::Tensor>();
  }
  if (hasBias()) {
    int bias_offset = biasOffset();
    NVF_ERROR(
        inputs[bias_offset].is<at::Tensor>(),
        "ScaledMmaOp expects tensor bias at position ",
        bias_offset,
        " but got ",
        inputs[bias_offset].type().name());
    bias = inputs[bias_offset].as<at::Tensor>();
  }
  if (hasBeta()) {
    int beta_offset = betaOffset();
    NVF_ERROR(
        inputs[beta_offset].is<at::Tensor>(),
        "ScaledMmaOp expects tensor beta at position ",
        beta_offset,
        " but got ",
        inputs[beta_offset].type().name());
    beta = inputs[beta_offset].as<at::Tensor>();
  }

  at::Tensor result;
#if NVFUSER_CUTLASS_KERNEL_ENABLED
  {
    at::ScalarType out_scalar_type = data_type_to_aten(out()->dtype());
    at::Tensor mat1_view = mat1;
    // nvfp4_scaled_mm expected layout
    at::Tensor mat2_view = mat2.t();

    DataType in_dtype = matrix1()->dtype();

    // NOTE: cutlass nvfp4 kernel doesn't support bias, beta or quantized output
    if (!bias.defined() && !beta.defined() && outputs().size() == 1) {
      bool cutlass_can_run = true;
      // NOTE: this felt ugly. I should go fix up the validate input
      try {
        cutlass_kernels::validateInputsNvfp4ScaledMm(
            mat1_view, mat2_view, scale1, scale2, alpha);
      } catch (...) {
        cutlass_can_run = false;
      }

      if (cutlass_can_run) {
        result = cutlass_kernels::nvfp4_scaled_mm(
            mat1_view,
            mat2_view,
            scale1,
            scale2,
            alpha,
            out_scalar_type,
            /*skip_checks=*/true);
      }
    }
  }
#endif

#if NVF_TORCH_VERSION_NO_LESS(2, 8, 0)
  if (!result.defined()) {
    // TODO: interface with scaled matrix multiplication cutlass kernel. For
    // now, we'll fallback with aten kernels at::_scaled_mm has implementation
    // limitations:
    NVF_CHECK(!beta.defined(), "beta in ScaledMmaOp is not supported yet");
    NVF_CHECK(
        outScale() == nullptr,
        "output block scaling factor in ScaledMmaOp is not supported yet");
    NVF_CHECK(
        outGamma() == nullptr,
        "output global scaling factor in ScaledMmaOp is not supported yet");
    result = at::_scaled_mm(
        mat1,
        mat2,
        scale1,
        scale2,
        bias.defined() ? std::optional<at::Tensor>(bias) : std::nullopt,
        alpha.defined() ? std::optional<at::Tensor>(alpha) : std::nullopt,
        data_type_to_aten(out()->dtype()));
  }
#endif

  NVF_CHECK(result.defined(), "Couldn't find fallback kernel for scaled_mm");

  if (const auto rfactor_did_idx = getRFactorDeviceDimensionIndex(out());
      rfactor_did_idx != -1) {
    result = result.unsqueeze(rfactor_did_idx);
  }

  return {result};
}

NVFUSER_DEFINE_CLONE_AND_CREATE(ScaledMmaOp)

ScanOp::ScanOp(
    IrBuilderPasskey passkey,
    BinaryOpType op_type,
    Val* init,
    Val* out,
    Val* in,
    int64_t dim)
    : Expr(passkey) {
  addOutput(out);
  addInput(in);
  addAttribute(init);
  addDataAttribute(op_type);
  addDataAttribute(dim);
}

std::string ScanOp::toString(int indent_size) const {
  std::stringstream ss;
  indent(ss, indent_size) << out()->toString();
  ss << "\n";
  indent(ss, indent_size + 1) << " = scan(" << in()->toString() << ",\n";
  indent(ss, indent_size + 1) << "        dim=" << dim() << ",\n";
  indent(ss, indent_size + 1) << "        op_type=" << opType() << ",\n";
  indent(ss, indent_size + 1)
      << "        init=" << init()->toInlineString() << ")\n";
  return ss.str();
}

std::string ScanOp::toInlineString(int indent_size) const {
  NVF_THROW("Tensor op can not be printed inline");
}

std::vector<PolymorphicValue> ScanOp::evaluate(
    const ExpressionEvaluator& ee,
    const std::vector<PolymorphicValue>& inputs) const {
  auto input = inputs.at(0).as<at::Tensor>();

  NVF_ERROR_EQ(inputs.size(), 1);

  // Meta-safe path: when input is a Meta tensor, avoid invoking ATen ops that
  // may not have Meta kernels (e.g., cummin). Instead, synthesize an output
  // tensor on Meta with the correct shape/strides and dtype.
  if (input.is_meta()) {
    const at::ScalarType out_dtype = data_type_to_aten(out()->dtype());
    auto out_meta = at::empty(
        input.sizes(), at::TensorOptions().device(at::kMeta).dtype(out_dtype));
    return {out_meta};
  }

  at::Tensor out_t;
  switch (opType()) {
    case BinaryOpType::Add:
      out_t = at::cumsum(input, dim());
      break;
    case BinaryOpType::FMax:
    case BinaryOpType::Max:
      out_t = std::get<0>(at::cummax(input, dim()));
      break;
    case BinaryOpType::FMin:
    case BinaryOpType::Min:
      out_t = std::get<0>(at::cummin(input, dim()));
      break;
    case BinaryOpType::Mul:
      out_t = at::cumprod(input, dim());
      break;
    default:
      NVF_THROW("Unhandled opType() ", opType());
  }

  at::ScalarType out_dtype = data_type_to_aten(out()->dtype());
  if (out_t.dtype() != out_dtype) {
    out_t = out_t.to(out_dtype);
  }

  return {out_t};
}

NVFUSER_DEFINE_CLONE_AND_CREATE(ScanOp)

CutlassNvfp4GroupedMmaOp::CutlassNvfp4GroupedMmaOp(
    IrBuilderPasskey passkey,
    Val* out_mat,
    Val* mat1,
    Val* mat2,
    Val* scale1,
    Val* scale2,
    Val* alpha,
    Val* problem_sizes,
    Val* expert_offsets,
    Val* sf_offsets)
    : Expr(passkey) {
  NVF_ERROR(out_mat->isA<TensorView>(), "Output matrix must be a TensorView");
  NVF_ERROR(mat1->isA<TensorView>(), "First input must be a TensorView");
  NVF_ERROR(mat2->isA<TensorView>(), "Second input must be a TensorView");
  NVF_ERROR(scale1->isA<TensorView>(), "Scale1 must be a TensorView");
  NVF_ERROR(scale2->isA<TensorView>(), "Scale2 must be a TensorView");
  NVF_ERROR(alpha->isA<TensorView>(), "Alpha must be a TensorView");
  NVF_ERROR(
      problem_sizes->isA<TensorView>(), "Problem sizes must be a TensorView");
  NVF_ERROR(
      expert_offsets->isA<TensorView>(), "Expert offsets must be a TensorView");
  NVF_ERROR(sf_offsets->isA<TensorView>(), "SF offsets must be a TensorView");

  addOutput(out_mat);
  addInput(mat1);
  addInput(mat2);
  addInput(scale1);
  addInput(scale2);
  addInput(alpha);
  addInput(problem_sizes);
  addInput(expert_offsets);
  addInput(sf_offsets);
}

std::string CutlassNvfp4GroupedMmaOp::toString(int indent_size) const {
  std::stringstream ss;
  indent(ss, indent_size) << out();
  ss << " = CutlassNvfp4GroupedMmaOp(";
  ss << "mat1=" << matrix1() << ", ";
  ss << "mat2=" << matrix2() << ", ";
  ss << "scale1=" << scale1() << ", ";
  ss << "scale2=" << scale2() << ", ";
  ss << "alpha=" << alpha() << ", ";
  ss << "problem_sizes=" << problemSizes() << ", ";
  ss << "expert_offsets=" << expertOffsets() << ", ";
  ss << "sf_offsets=" << scalingFactorOffsets() << ")\n";
  return ss.str();
}

std::string CutlassNvfp4GroupedMmaOp::toInlineString(int indent_size) const {
  NVF_THROW("Tensor op can not be printed inline.");
}

std::vector<PolymorphicValue> CutlassNvfp4GroupedMmaOp::evaluate(
    const ExpressionEvaluator& ee,
    const std::vector<PolymorphicValue>& inputs) const {
#if NVFUSER_CUTLASS_KERNEL_ENABLED
  const auto& mat1 = inputs[0].as<at::Tensor>();
  const auto& mat2 = inputs[1].as<at::Tensor>();
  const auto& scale1 = inputs[2].as<at::Tensor>();
  const auto& scale2 = inputs[3].as<at::Tensor>();
  const auto& alpha = inputs[4].as<at::Tensor>();
  const auto& problem_sizes = inputs[5].as<at::Tensor>();
  const auto& expert_offsets = inputs[6].as<at::Tensor>();
  const auto& sf_offsets = inputs[7].as<at::Tensor>();
  NVF_CHECK(
      mat1.scalar_type() == at::ScalarType::Float4_e2m1fn_x2 &&
      mat2.scalar_type() == at::ScalarType::Float4_e2m1fn_x2);

  // Validate problem_sizes tensor
  NVF_CHECK(problem_sizes.dim() == 2, "problem_sizes must be a 2D tensor");
  NVF_CHECK(
      problem_sizes.size(1) == 3,
      "problem_sizes must have shape (num_experts, 3)");
  int num_experts = problem_sizes.size(0);

  at::ScalarType out_dtype = data_type_to_aten(out()->dtype());
  const auto options =
      at::TensorOptions().device(mat1.device()).dtype(out_dtype);

  // Calculate proper stride tensors for the cutlass kernel
  // ab_strides: stride information for input matrices A and B
  // c_strides: stride information for output matrix C
  // Note: mat1 is packed fp4x2.
  int k = mat1.size(1) * 2;
  int n = mat2.size(2);
  auto ab_strides =
      at::empty({num_experts}, options.dtype(at::ScalarType::Long));
  auto c_strides =
      at::empty({num_experts}, options.dtype(at::ScalarType::Long));
  // FIXME: this could be done outside and provided as input to avoid two kernel
  // launches.
  ab_strides.fill_(k);
  c_strides.fill_(n);

  // Call the cutlass kernel, note that it expect g,n,k layout on mat2.
  at::Tensor result = cutlass_kernels::nvfp4_scaled_grouped_mm(
      mat1.view(at::ScalarType::Float4_e2m1fn_x2),
      mat2.transpose(-1, -2).view(at::ScalarType::Float4_e2m1fn_x2),
      scale1,
      scale2,
      alpha,
      ab_strides,
      c_strides,
      problem_sizes,
      expert_offsets,
      sf_offsets,
      out_dtype);

  if (const auto rfactor_did_idx = getRFactorDeviceDimensionIndex(out());
      rfactor_did_idx != -1) {
    result = result.unsqueeze(rfactor_did_idx);
  }
  return {result};
#else
  NVF_THROW("CutlassNvfp4GroupedMmaOp requires CUTLASS kernels to be enabled");
#endif
}

NVFUSER_DEFINE_CLONE_AND_CREATE(CutlassNvfp4GroupedMmaOp)

PreprocessGroupedMatmulInputSf::PreprocessGroupedMatmulInputSf(
    IrBuilderPasskey passkey,
    Val* output,
    Val* input,
    Val* input_offsets,
    Val* output_offsets,
    BlockScalingFactorLayout layout,
    Val* k,
    Val* g,
    Val* row_idx,
    Val* col_idx)
    : Expr(passkey) {
  addInput(input);
  addInput(input_offsets);
  addInput(output_offsets);
  addInput(k);
  addInput(g);
  addOutput(output);
  addDataAttribute(layout);
  if (row_idx != nullptr) {
    addAttribute(row_idx);
  }
  if (col_idx != nullptr) {
    addAttribute(col_idx);
  }
}

std::string PreprocessGroupedMatmulInputSf::toString(int indent_size) const {
  std::stringstream ss;
  indent(ss, indent_size) << output(0)->toString() << "\n";
  indent_size++;
  indent(ss, indent_size) << " = preprocessGroupedMatmulInputSf(\n";
  indent_size++;
  indent(ss, indent_size) << "input = " << in()->toString() << ",\n";
  indent(ss, indent_size) << "input_offsets = " << inputOffsets()->toString()
                          << ",\n";
  indent(ss, indent_size) << "output_offsets = " << outputOffsets()->toString()
                          << ",\n";
  indent(ss, indent_size) << "layout = "
                          << (layout() == BlockScalingFactorLayout::Block128x4
                                  ? "Block128x4"
                                  : "Unknown")
                          << "\n";
  indent_size--;
  indent(ss, indent_size) << ")\n";
  return ss.str();
}

std::string PreprocessGroupedMatmulInputSf::toInlineString(
    int indent_size) const {
  NVF_CHECK(false, "PreprocessGroupedMatmulInputSf can not be printed inline");
}

std::vector<PolymorphicValue> PreprocessGroupedMatmulInputSf::evaluate(
    const ExpressionEvaluator& ee,
    const std::vector<PolymorphicValue>& inputs) const {
  // This is a placeholder, currently we don't have a fallback kernel available
  NVF_THROW("PreprocessGroupedMatmulInputSf evaluation not yet implemented");
}

NVFUSER_DEFINE_CLONE_AND_CREATE(PreprocessGroupedMatmulInputSf)

// Details:
// Currently output_scales is the first input in the constructor even though
// it's the second output. This is because if it's the second output then we hit
// a bug in indexing. The stack trace can be seen here:
// https://gist.github.com/protonu/dc35024c1291625b2b7ce87baa39e2ae
// This happens when creating UnswitchPredicate, probably in the call to
// TensorIndexer::getPredicates. The incorrect predicate_domains for the tv
// in the call to getPredicateDomains.
BlockQuantizationOp::BlockQuantizationOp(
    IrBuilderPasskey passkey,
    Val* output_scales,
    Val* output,
    Val* input,
    Val* logical_index,
    Val* global_scale,
    int64_t block_size)
    : Expr(passkey) {
  addOutput(output);
  addOutput(output_scales);
  addInput(input);
  if (global_scale) {
    addInput(global_scale);
  }
  addAttribute(logical_index);
  addDataAttribute(block_size);
}

std::string BlockQuantizationOp::toString(int indent_size) const {
  std::stringstream ss;
  indent(ss, indent_size) << "(" << blockScales()->toString() << ",\n "
                          << quantizedOutput()->toString() << ")\n"
                          << " = block_quantize(" << in()->toString() << ")\n";
  return ss.str();
}

std::string BlockQuantizationOp::toInlineString(int indent_size) const {
  NVF_CHECK(false, "BlockQuantizationOp can not be printed inline");
}

std::vector<PolymorphicValue> BlockQuantizationOp::evaluate(
    const ExpressionEvaluator& ee,
    const std::vector<PolymorphicValue>& inputs) const {
  // This is a placeholder, currently we don't have a fallback kernel available
  NVF_THROW("BlockQuantizationOp evaluation not yet implemented");
}

NVFUSER_DEFINE_CLONE_AND_CREATE(BlockQuantizationOp)

} // namespace nvfuser<|MERGE_RESOLUTION|>--- conflicted
+++ resolved
@@ -4999,15 +4999,10 @@
   // can bind metadata and types correctly.
   const auto meta_u64 =
       at::TensorOptions().device(at::kMeta).dtype(at::kUInt64);
-<<<<<<< HEAD
-  auto rng_state = at::empty({2}, meta_u64); // philox_seed/rng_state
-  auto unused_offset = at::empty({}, meta_u64); // philox_offset/_unused (0-dim)
-=======
   // philox_seed/rng_state, see note:
   // https://github.com/pytorch/pytorch/blob/cdc8460f2c76f98ba30556e3f9358e857a2f22f0/aten/src/ATen/native/transformers/cuda/flash_attn/flash_api.cpp#L773-L778
   auto rng_state = at::empty({2}, meta_u64);
   auto rng_offset = at::empty({}, meta_u64);
->>>>>>> 06a21afa
   return std::make_tuple(
       query,
       logsumexp,
@@ -5016,11 +5011,7 @@
       c10::SymInt(seqlen_q),
       c10::SymInt(seqlen_q),
       rng_state,
-<<<<<<< HEAD
-      unused_offset,
-=======
       rng_offset,
->>>>>>> 06a21afa
       at::Tensor());
 }
 
