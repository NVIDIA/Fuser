--- conflicted
+++ resolved
@@ -5223,10 +5223,7 @@
 class RuntimeReductionFinder : kir::ConstIrVisitor {
  public:
   static bool exists(const Expr* expr) {
-<<<<<<< HEAD
-=======
     NVF_CHECK(expr->container()->isA<kir::Kernel>());
->>>>>>> 7a9dbc6d
     RuntimeReductionFinder finder;
     finder.handle(std::vector<const Expr*>{expr});
     return finder.is_found_;
@@ -5235,41 +5232,8 @@
  private:
   using kir::ConstIrVisitor::handle;
 
-<<<<<<< HEAD
-  // For ReductionOp and WelfordOp, look for block and grid reduction.
-  // For other reductions, runtime function is always called.
-  void dispatch(const Expr* expr) final {
-    // Lambda that extracts the TensorView from an op's output and
-    // returns true if its domain contains a block or grid reduction.
-    auto checkBlockGridReduction = [](const auto* op) -> bool {
-      TensorView* out_tv = nullptr;
-      if (auto tv_idx = dynamic_cast<kir::TensorIndex*>(op->out())) {
-        out_tv = tv_idx->view();
-      } else if (auto tv = dynamic_cast<TensorView*>(op->out())) {
-        out_tv = tv;
-      }
-      if (out_tv) {
-        const auto domain = out_tv->domain();
-        return domain->hasBlockReduction() || domain->hasGridReduction();
-      }
-      return false;
-    };
-
-    if (auto rop = dynamic_cast<const ReductionOp*>(expr)) {
-      if (checkBlockGridReduction(rop)) {
-        is_found_ = true;
-        return;
-      }
-    } else if (auto wop = dynamic_cast<const WelfordOp*>(expr)) {
-      if (checkBlockGridReduction(wop)) {
-        is_found_ = true;
-        return;
-      }
-    } else if (
-=======
   void dispatch(const Expr* expr) final {
     if (expr->isA<ReductionOp>() || expr->isA<WelfordOp>() ||
->>>>>>> 7a9dbc6d
         expr->isA<kir::GridReduction>() ||
         expr->isA<kir::GroupedGridReduction>() ||
         expr->isA<kir::GridWelford>() || expr->isA<kir::GroupedGridWelford>() ||
@@ -5277,10 +5241,6 @@
       is_found_ = true;
       return;
     }
-<<<<<<< HEAD
-
-=======
->>>>>>> 7a9dbc6d
     kir::ConstIrVisitor::dispatch(expr);
   }
 
