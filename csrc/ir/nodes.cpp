// clang-format off
/*
 * SPDX-FileCopyrightText: Copyright (c) 2023-present NVIDIA CORPORATION & AFFILIATES.
 * All rights reserved.
 * SPDX-License-Identifier: BSD-3-Clause
 */
// clang-format on
#include <device_lower/lower2device.h>
#include <disjoint_set.h>
#include <dynamic_transform.h>
#include <exceptions.h>
#include <host_ir/container.h>
#include <ir/cloner.h>
#include <ir/interface_nodes.h>
#include <ir/iostream.h>
#include <ir/utils.h>
#include <kernel.h>
#include <kernel_ir.h>
#include <logical_domain_map.h>
#include <ops/arith.h>
#include <transform_iter.h>
#include <transform_rfactor.h>
#include <transform_view.h>
#include <type.h>

#include <c10/util/irange.h>

#include <complex>
#include <iterator>
#include <numeric>
#include <regex>
#include <sstream>
#include <string>

namespace nvfuser {

FullOp::FullOp(IrBuilderPasskey passkey, Val* out, Val* fill_value)
    : Expr(passkey) {
  if (out->isA<TensorView>()) {
    auto tv_logical = out->as<TensorView>()->getLogicalDomain();
    for (auto id : tv_logical) {
      addInput(id->extent());
    }
  }
  addInput(fill_value);
  addOutput(out);
}

std::string FullOp::toString(int indent_size) const {
  std::stringstream ss;
  indent(ss, indent_size) << output(0)->toString() << "\n";
  indent_size++;
  indent(ss, indent_size) << " = full({";
  for (auto i : c10::irange(inputs().size())) {
    if (i == inputs().size() - 1) {
      ss << "}";
    }
    if (i > 0) {
      ss << ", ";
    }
    ss << input(i)->toInlineString(indent_size);
  }
  ss << ");\n";
  return ss.str();
}

std::string FullOp::toInlineString(int indent_size) const {
  NVF_CHECK(false, "Tensor op can not be printed inline");
}

std::vector<PolymorphicValue> FullOp::evaluate(
    const ExpressionEvaluator& ee,
    const std::vector<PolymorphicValue>& inputs) const {
  std::vector<int64_t> shape;
  for (auto i : c10::irange(inputs.size() - 1)) {
    shape.push_back(inputs.at(i).as<int64_t>());
  }
  DataType dtype = getFillValue()->getDataType().value();
  const auto options =
      at::TensorOptions().device(at::kCUDA).dtype(data_type_to_aten(dtype));
  using namespace PolymorphicValue_functions;
  return {at::full(shape, toScalar(inputs.back()), options)};
}

NVFUSER_DEFINE_CLONE_AND_CREATE(FullOp)

SelectOp::SelectOp(
    IrBuilderPasskey passkey,
    Val* out,
    Val* in,
    int64_t dim,
    Val* index)
    : Expr(passkey) {
  addInput(in);
  addInput(index);
  addOutput(out);
  addDataAttribute(dim);
}

std::string SelectOp::toString(int indent_size) const {
  std::stringstream ss;
  indent(ss, indent_size) << output(0)->toString() << "\n";
  indent_size++;
  indent(ss, indent_size) << " = select( " << input(0)->toString()
                          << ", axis = " << getIndexedID()
                          << ", index = " << input(1)->toString() << " )\n";
  return ss.str();
}

std::string SelectOp::toInlineString(int indent_size) const {
  NVF_CHECK(false, "Tensor op can not be printed inline");
}

IterDomain* SelectOp::getIndexedID() const {
  return TensorDomain::noReductions(
             ir_utils::getTvInput(this)->getLogicalDomain())
      .at(dim());
}

std::vector<PolymorphicValue> SelectOp::evaluate(
    const ExpressionEvaluator& ee,
    const std::vector<PolymorphicValue>& inputs) const {
  const auto& in = inputs.at(0).as<at::Tensor>();
  int64_t dimension = dim();
  int64_t index = (int64_t)inputs.at(1);
  return {in.select(dimension, index)};
}

NVFUSER_DEFINE_CLONE_AND_CREATE(SelectOp)

IndexSelectOp::IndexSelectOp(
    IrBuilderPasskey passkey,
    Val* out,
    Val* in,
    int64_t dim,
    Val* indices)
    : Expr(passkey) {
  addInput(in);
  addInput(indices);
  addOutput(out);
  addDataAttribute(dim);
}

std::string IndexSelectOp::toString(int indent_size) const {
  std::stringstream ss;
  indent(ss, indent_size) << output(0)->toString() << "\n";
  indent_size++;
  indent(ss, indent_size) << " = index_select( ";
  ss << input(0)->toString() << ", dim = " << dim() << ", "
     << input(1)->toString() << " )\n";
  return ss.str();
}

std::string IndexSelectOp::toInlineString(int indent_size) const {
  NVF_CHECK(false, "Tensor op can not be printed inline");
}

IterDomain* IndexSelectOp::getIndexedID() const {
  return TensorDomain::noReductions(
             ir_utils::getTvInput(this)->getLogicalDomain())
      .at(dim());
}

IterDomain* IndexSelectOp::getConsumerOfIndexedID() const {
  return ir_utils::getTvOutput(this)->getLogicalDomain().at(dim());
}

std::vector<PolymorphicValue> IndexSelectOp::evaluate(
    const ExpressionEvaluator& ee,
    const std::vector<PolymorphicValue>& inputs) const {
  const auto& in = inputs.at(0).as<at::Tensor>();
  int64_t dimension = dim();
  const auto& indices = inputs.at(1).as<at::Tensor>().squeeze();
  return {at::index_select(in, dimension, indices)};
}

NVFUSER_DEFINE_CLONE_AND_CREATE(IndexSelectOp)

TorchGatherOp::TorchGatherOp(
    IrBuilderPasskey passkey,
    Val* out,
    Val* in,
    int64_t dim,
    Val* indices,
    bool exact_sizes)
    : Expr(passkey) {
  addInput(in);
  addInput(indices);
  addOutput(out);
  addDataAttribute(dim);
  addDataAttribute(exact_sizes);
}

std::string TorchGatherOp::toString(int indent_size) const {
  std::stringstream ss;
  indent(ss, indent_size) << output(0)->toString() << "\n";
  indent_size++;
  indent(ss, indent_size) << " = "
                          << (exactSizes() ? "take_along_axis" : "torch_gather")
                          << "( " << input(0)->toString();
  if (exactSizes()) {
    ss << ", " << input(1)->toString() << ", dim = " << dim() << " )\n";
  } else {
    ss << ", dim = " << dim() << ", " << input(1)->toString() << " )\n";
  }
  return ss.str();
}

std::string TorchGatherOp::toInlineString(int indent_size) const {
  NVF_CHECK(false, "Tensor op can not be printed inline");
}

IterDomain* TorchGatherOp::getIndexedID() const {
  return TensorDomain::noReductions(lookupTv()->getLogicalDomain()).at(dim());
}

IterDomain* TorchGatherOp::getConsumerOfIndexedID() const {
  return ir_utils::getTvOutput(this)->getLogicalDomain().at(dim());
}

std::vector<PolymorphicValue> TorchGatherOp::evaluate(
    const ExpressionEvaluator& ee,
    const std::vector<PolymorphicValue>& inputs) const {
  const auto& input = inputs.at(0).as<at::Tensor>();
  const auto& index = inputs.at(1).as<at::Tensor>();
  auto dimension = dim();
  if (exactSizes()) {
    return {at::take_along_dim(input, index, dimension)};
  } else {
    return {at::gather(input, dimension, index)};
  }
}

NVFUSER_DEFINE_CLONE_AND_CREATE(TorchGatherOp)

ScatterOp::ScatterOp(
    IrBuilderPasskey passkey,
    ScatterOpType type,
    Val* out,
    Val* self,
    int64_t dim,
    Val* index,
    Val* src)
    : Expr(passkey) {
  addInput(self);
  addInput(index);
  addInput(src);
  addOutput(out);
  addDataAttribute(dim);
  addDataAttribute(type);
}

std::string ScatterOp::toString(int indent_size) const {
  std::stringstream ss;
  indent(ss, indent_size) << output(0)->toString() << "\n";
  indent_size++;
  indent(ss, indent_size) << " =" << getScatterOpType() << "(";
  ss << "self = " << selfTv()->toString() << ", dim = " << dim()
     << ", src = " << input(2)->toString() << ", idx = " << input(1)->toString()
     << " )\n";
  return ss.str();
}

std::string ScatterOp::toInlineString(int indent_size) const {
  NVF_CHECK(false, "Scatter op can not be printed inline");
}

IterDomain* ScatterOp::getIndexedID() const {
  return ir_utils::getTvOutput(this)->getLogicalDomain().at(dim());
}

std::vector<PolymorphicValue> ScatterOp::evaluate(
    const ExpressionEvaluator& ee,
    const std::vector<PolymorphicValue>& inputs) const {
  const auto& input = inputs.at(0).as<at::Tensor>();
  const auto& index = inputs.at(1).as<at::Tensor>();
  const auto& src = inputs.at(2).as<at::Tensor>();
  auto dimension = dim();
  return {at::scatter(input, dimension, index, src)};
}

NVFUSER_DEFINE_CLONE_AND_CREATE(ScatterOp)

IotaOp::IotaOp(
    IrBuilderPasskey passkey,
    Val* out,
    Val* length,
    Val* start,
    Val* step)
    : Expr(passkey) {
  NVF_CHECK(isIntegralType(*length->getDataType()));
  addInput(length);
  NVF_CHECK(start->getDataType() == step->getDataType());
  NVF_CHECK(start->getDataType() == out->getDataType());
  addInput(start);
  addInput(step);
  addOutput(out);
}

std::string IotaOp::toString(int indent_size) const {
  std::stringstream ss;
  indent(ss, indent_size) << output(0)->toString();
  ss << "\n";
  indent_size++;
  indent(ss, indent_size) << " = iota(" << length()->toString() << ", "
                          << start()->toString() << ", " << step()->toString()
                          << ", " << dtype() << ");\n";
  return ss.str();
}

std::string IotaOp::toInlineString(int indent_size) const {
  NVF_CHECK(false, "Tensor op can not be printed inline");
}

std::vector<PolymorphicValue> IotaOp::evaluate(
    const ExpressionEvaluator& ee,
    const std::vector<PolymorphicValue>& inputs) const {
  const auto options =
      at::TensorOptions().device(at::kCUDA).dtype(data_type_to_aten(dtype()));
  int64_t length = (int64_t)inputs.at(0);

  if (isIntegralType(dtype())) {
    int64_t start = (int64_t)inputs.at(1);
    int64_t step = (int64_t)inputs.at(2);
    int64_t end = start + step * length;
    return {at::arange(start, end, step, options)};
  } else if (isFloatingPointType(dtype())) {
    double start = (double)inputs.at(1);
    double step = (double)inputs.at(2);
    // Due to rounding error, it can be hard to guarantee the size of
    // the output of arange to be exactly length, so we generate a
    // larger tensor and truncate it to length.
    double end = start + step * ((double)length + 1);
    return {at::arange(start, end, step, options).narrow(0, 0, length)};
  } else {
    NVF_THROW("Unsupported dtype in IotaOp evaluator: ", dtype());
  }
}

NVFUSER_DEFINE_CLONE_AND_CREATE(IotaOp)

EyeOp::EyeOp(IrBuilderPasskey passkey, Val* out, DataType dtype)
    : Expr(passkey) {
  if (out->isA<TensorView>()) {
    addInput(out->as<TensorView>()->getLogicalDomain()[0]->extent());
    if (out->as<TensorView>()->getLogicalDomain()[1] !=
        out->as<TensorView>()->getLogicalDomain()[0]) {
      addInput(out->as<TensorView>()->getLogicalDomain()[1]->extent());
    }
  }
  addOutput(out);
  addDataAttribute(dtype);
}

std::string EyeOp::toString(int indent_size) const {
  std::stringstream ss;
  indent(ss, indent_size) << output(0)->toString() << "\n";
  indent_size++;
  indent(ss, indent_size) << " = eye(" << input(0)->toString() << ", "
                          << dtype() << ");\n";
  return ss.str();
}

std::string EyeOp::toInlineString(int indent_size) const {
  NVF_CHECK(false, "Tensor op can not be printed inline");
}
std::vector<PolymorphicValue> EyeOp::evaluate(
    const ExpressionEvaluator& ee,
    const std::vector<PolymorphicValue>& inputs) const {
  const auto options =
      at::TensorOptions().device(at::kCUDA).dtype(data_type_to_aten(dtype()));
  int64_t nrows = (int64_t)inputs.at(0);
  if (inputs.size() > 1) {
    int64_t ncols = (int64_t)inputs.at(1);
    return {at::eye(nrows, ncols, options)};
  } else {
    return {at::eye(nrows, options)};
  }
}

NVFUSER_DEFINE_CLONE_AND_CREATE(EyeOp)

UnaryOp::UnaryOp(IrBuilderPasskey passkey, UnaryOpType type, Val* out, Val* in)
    : Expr(passkey) {
  addOutput(out);
  addInput(in);
  addDataAttribute(type);
}

std::vector<PolymorphicValue> UnaryOp::evaluate(
    const ExpressionEvaluator& ee,
    const std::vector<PolymorphicValue>& inputs) const {
  using namespace PolymorphicValue_functions;

  const auto& in = inputs.at(0);
  if (!in.hasValue()) {
    return {std::monostate{}};
  }

  switch (getUnaryOpType()) {
    case UnaryOpType::Neg:
      return {-in};
    case UnaryOpType::Cast:
      if (in.is<at::Tensor>()) {
        return {PolymorphicValue(
            in.as<at::Tensor>().to(data_type_to_aten(out()->dtype())))};
      } else if (isIntegralType(*out()->getDataType())) {
        return {PolymorphicValue((int64_t)in)};
      } else if (isFloatingPointType(*out()->getDataType())) {
        return {PolymorphicValue((double)in)};
      } else if (out()->getDataType() == DataType::Bool) {
        return {PolymorphicValue((bool)in)};
      } else if (isComplexType(*out()->getDataType())) {
        return {PolymorphicValue((std::complex<double>)in)};
      } else {
        NVF_THROW("dtype not supported in evaluator: ", *out()->getDataType());
      }
    case UnaryOpType::Reciprocal:
      return {1.0 / in};
      break;
    case UnaryOpType::Abs:
      return {abs(in)};
      break;
    case UnaryOpType::LogicalNot:
      return {!in};
      break;
    case UnaryOpType::BitwiseNot:
      return {~in};
      break;
    case UnaryOpType::Erf:
      return {erf(in)};
      break;
    case UnaryOpType::ToUnsignedSmemAddr:
      return {(int64_t)(unsigned)in};
      break;
    case UnaryOpType::AdjustPartialLdMatrixAddrInTuring8:
    case UnaryOpType::AdjustPartialLdMatrixAddrInTuring16:
      return {in};
      break;
    case UnaryOpType::Dereference:
      if (*out()->getDataType() == DataType::Float) {
        return {PolymorphicValue((double)*(float*)in)};
      } else {
        NVF_THROW("dtype not supported in evaluator: ", *out()->getDataType());
      }
      break;
    case UnaryOpType::Sigmoid:
      return {in.as<at::Tensor>().sigmoid()};
      break;
    case UnaryOpType::Tanh:
      return {in.as<at::Tensor>().tanh()};
      break;
    case UnaryOpType::Relu:
      return {at::relu(in.as<at::Tensor>())};
      break;
    case UnaryOpType::Gelu:
      return {at::gelu(in.as<at::Tensor>())};
      break;
    case UnaryOpType::Exp:
      return {at::exp(in.as<at::Tensor>())};
      break;
    case UnaryOpType::Sin:
      return {in.as<at::Tensor>().sin()};
      break;
    case UnaryOpType::Signbit:
      return {signbit(in)};
      break;
    case UnaryOpType::Cos:
      return {in.as<at::Tensor>().cos()};
      break;
    case UnaryOpType::BitCast:
      NVF_CHECK(
          dataTypeSize(input(0)->dtype()) == dataTypeSize(out()->dtype()),
          "BitCast only works for types of the same size");
      if (isComplexType(input(0)->dtype()) &&
          std::holds_alternative<ArrayType>(out()->dtype().type)) {
        // view_as_real case.
        auto vec_type = std::get<ArrayType>(out()->dtype().type);
        auto inp_scalar_type = getTypeFromComplexType(input(0)->dtype());
        NVF_CHECK(
            *vec_type.type == inp_scalar_type,
            "Output type must be the same as the scalar type of the complex input.");
        NVF_CHECK(
            vec_type.size == 2,
            "Expected output to be array of size 2, found array of size ",
            vec_type.size);
        return {in.as<at::Tensor>()};
      } else {
        return {in.as<at::Tensor>().view(data_type_to_aten(out()->dtype()))};
      }
      break;
    case UnaryOpType::Rsqrt:
      return {in.as<at::Tensor>().rsqrt()};
      break;
    case UnaryOpType::Real:
      return {at::real(in.as<at::Tensor>())};
      break;
    case UnaryOpType::Imag:
      return {at::imag(in.as<at::Tensor>())};
      break;
    case UnaryOpType::Tan:
      return {in.as<at::Tensor>().tan()};
      break;
    case UnaryOpType::IsFinite:
      return {at::isfinite(in.as<at::Tensor>())};
      break;
    default:
      NVF_CHECK(
          false,
          "Unexpected operator type ",
          getUnaryOpType(),
          " in ",
          toString());
  }
}

void UnaryOp::printHelper(std::stringstream& ss, std::string input) const {
  auto op_type = getUnaryOpType();

  if (auto inline_uop = inline_op_str(op_type)) {
    ss << inline_uop.value() << input;
  } else {
    if (op_type == UnaryOpType::Cast) {
      std::optional<std::string> cast_str = cast_func_str(std::make_pair(
          in()->getDataType().value(), out()->getDataType().value()));
      NVF_ERROR(cast_str != std::nullopt, "Unsupported Cast");
      ss << cast_str.value();
    } else {
      ss << op_type;
      if (out()->getDataType().value() == DataType::Float &&
          needFloatSuffix(op_type)) {
        ss << "f";
      }
    }
    ss << "(" << input << ")";
  }
}

std::string UnaryOp::toString(int indent_size) const {
  std::stringstream ss;
  bool istvop = ir_utils::isTvOp(this);
  indent(ss, indent_size) << out()->toString();
  if (istvop) {
    ss << "\n";
    indent_size++;
    indent(ss, indent_size);
  }
  ss << " = ";
  printHelper(ss, in()->toString());
  ss << ";\n";
  return ss.str();
}

std::string UnaryOp::toInlineString(int indent_size) const {
  checkInlineable(this);
  std::stringstream ss;
  printHelper(ss, in()->toInlineString());
  return ss.str();
}

NVFUSER_DEFINE_CLONE_AND_CREATE(UnaryOp)

BinaryOp::BinaryOp(
    IrBuilderPasskey passkey,
    BinaryOpType type,
    Val* out,
    Val* lhs,
    Val* rhs)
    : Expr(passkey) {
  addOutput(out);
  addInput(lhs);
  addInput(rhs);
  addDataAttribute(type);
}

std::vector<PolymorphicValue> BinaryOp::evaluate(
    const ExpressionEvaluator& ee,
    const std::vector<PolymorphicValue>& inputs) const {
  using namespace PolymorphicValue_functions;
  const auto& lhs = inputs.at(0);
  const auto& rhs = inputs.at(1);

  switch (getBinaryOpType()) {
    case BinaryOpType::Add:
      return {lhs + rhs};
      break;
    case BinaryOpType::Sub:
      return {lhs - rhs};
      break;
    case BinaryOpType::Mul:
      return {lhs * rhs};
      break;
    case BinaryOpType::Div:
      return {lhs / rhs};
      break;
    case BinaryOpType::Mod:
      NVF_CHECK(rhs != 0);
      return {lhs % rhs};
      break;
    case BinaryOpType::Fmod:
      NVF_CHECK(rhs != 0);
      return {fmod(lhs, rhs)};
      break;
    case BinaryOpType::CeilDiv:
      NVF_CHECK(rhs != 0);
      return {ceildiv(lhs, rhs)};
      break;
    case BinaryOpType::LogicalAnd:
      return {lhs && rhs};
      break;
    case BinaryOpType::LogicalOr:
      return {lhs || rhs};
      break;
    case BinaryOpType::BitwiseAnd:
      return {lhs & rhs};
      break;
    case BinaryOpType::BitwiseOr:
      return {lhs | rhs};
      break;
    case BinaryOpType::BitwiseXor:
      return {lhs ^ rhs};
      break;
    case BinaryOpType::Eq:
      return {eq(lhs, rhs)};
      break;
    case BinaryOpType::NE:
      return {ne(lhs, rhs)};
      break;
    case BinaryOpType::GT:
      return {gt(lhs, rhs)};
      break;
    case BinaryOpType::GE:
      return {ge(lhs, rhs)};
      break;
    case BinaryOpType::LT:
      return {lt(lhs, rhs)};
      break;
    case BinaryOpType::LE:
      return {le(lhs, rhs)};
      break;
    case BinaryOpType::Max:
      return {max(lhs, rhs)};
      break;
    case BinaryOpType::Min:
      return {min(lhs, rhs)};
      break;
    case BinaryOpType::Gcd:
      return {gcd(lhs, rhs)};
      break;
    case BinaryOpType::Lshift:
      return {lhs << rhs};
      break;
    case BinaryOpType::Rshift:
      return {lhs >> rhs};
      break;
    case BinaryOpType::Complex:
      return {at::complex(lhs.as<at::Tensor>(), rhs.as<at::Tensor>())};
      break;
    case BinaryOpType::Pow:
      return {pow(lhs, rhs)};
      break;
    default:
      NVF_CHECK(
          false,
          "Unexpected operator type: ",
          getBinaryOpType(),
          " in ",
          toString());
  }
}

void BinaryOp::printHelper(
    std::stringstream& ss,
    int indent_size,
    std::string lhs,
    std::string rhs) const {
  bool istvop = ir_utils::isTvOp(this);
  auto op_type = getBinaryOpType();
  if (auto inline_bop = inline_op_str(op_type)) {
    ss << lhs;
    if (istvop) {
      ss << "\n";
      indent(ss, indent_size);
    }
    ss << " " << inline_bop.value() << " ";
    ss << rhs;
  } else {
    ss << op_type;
    if (out()->getDataType().value() == DataType::Float &&
        needFloatSuffix(op_type)) {
      ss << "f";
    }
    ss << "(" << lhs;
    if (istvop) {
      ss << "\n";
      indent(ss, indent_size);
    }
    ss << ", " << rhs << ")";
  }
}

std::string BinaryOp::toString(int indent_size) const {
  std::stringstream ss;
  bool istvop = ir_utils::isTvOp(this);
  indent(ss, indent_size) << out();

  // tensor operations tend to be long, break them up into multiple lines
  if (istvop) {
    ss << "\n";
    indent_size++;
    indent(ss, indent_size);
  }

  ss << " = ";
  printHelper(ss, indent_size, lhs()->toString(), rhs()->toString());
  ss << ";\n";
  return ss.str();
}

std::string BinaryOp::toInlineString(int indent_size) const {
  checkInlineable(this);
  std::stringstream ss;
  printHelper(
      ss, indent_size, lhs()->toInlineString(), rhs()->toInlineString());
  return ss.str();
}

NVFUSER_DEFINE_CLONE_AND_CREATE(BinaryOp)

TernaryOp::TernaryOp(
    IrBuilderPasskey passkey,
    TernaryOpType type,
    Val* out,
    Val* in1,
    Val* in2,
    Val* in3)
    : Expr(passkey) {
  addOutput(out);
  addInput(in1);
  addInput(in2);
  addInput(in3);
  addDataAttribute(type);
}

std::vector<PolymorphicValue> TernaryOp::evaluate(
    const ExpressionEvaluator& ee,
    const std::vector<PolymorphicValue>& inputs) const {
  using namespace PolymorphicValue_functions;
  const auto& a = inputs.at(0);
  const auto& b = inputs.at(1);
  const auto& c = inputs.at(2);
  switch (getTernaryOpType()) {
    case TernaryOpType::Clamp:
      return {std::min(std::max(a, b), c)};
      break;
    case TernaryOpType::Lerp:
      // This is the same lerp computed in helpers.cu
      // https://math.stackexchange.com/a/1798323
      return {(c < 0.5) ? a + c * (b - a) : b - (b - a) * (1.0 - c)};
      break;
    case TernaryOpType::Threshold:
      return {(a <= b) ? c : a};
      break;
    case TernaryOpType::Where:
      return {a.as<bool>() ? b : c};
      break;
    default:
      NVF_CHECK(
          false,
          "Unexpected operator type: ",
          getTernaryOpType(),
          " in ",
          toString());
  }
}

void TernaryOp::printHelper(
    std::stringstream& ss,
    int indent_size,
    std::string in1,
    std::string in2,
    std::string in3) const {
  bool istvop = ir_utils::isTvOp(this);
  ss << getTernaryOpType() << "(" << in1;
  if (istvop) {
    ss << "\n";
    indent(ss, indent_size);
  }
  ss << ", " << in2;
  if (istvop) {
    ss << "\n";
    indent(ss, indent_size);
  }
  ss << ", " << in3 << ")";
}

std::string TernaryOp::toString(int indent_size) const {
  std::stringstream ss;
  bool istvop = ir_utils::isTvOp(this);
  indent(ss, indent_size);
  ss << out()->toString();

  // tensor operations tend to be long, break them up into multiple lines
  if (istvop) {
    ss << "\n";
    indent_size++;
    indent(ss, indent_size);
  }

  ss << " = ";
  printHelper(
      ss, indent_size, in1()->toString(), in2()->toString(), in3()->toString());
  ss << ";\n";
  return ss.str();
}

std::string TernaryOp::toInlineString(int indent_size) const {
  checkInlineable(this);
  std::stringstream ss;
  printHelper(
      ss,
      indent_size,
      in1()->toInlineString(),
      in2()->toInlineString(),
      in3()->toInlineString());
  return ss.str();
}

NVFUSER_DEFINE_CLONE_AND_CREATE(TernaryOp)

ArrayConstruct::ArrayConstruct(
    IrBuilderPasskey passkey,
    Val* output,
    std::vector<Val*> inputs)
    : Expr(passkey) {
  NVF_ERROR(!inputs.empty(), "Cannot create an array with no members.");
  addOutput(output);
  DataType input_dtype = DataType::Null;
  for (auto in : inputs) {
    addInput(in);
    auto in_dtype_opt = in->getDataType();
    NVF_ERROR(in_dtype_opt.has_value());
    if (input_dtype == DataType::Null) {
      input_dtype = *in_dtype_opt;
    } else {
      NVF_CHECK(
          input_dtype == *in_dtype_opt,
          "All inputs to ArrayConstruct must have the same data type");
    }
  }
  auto expected_output_dtype =
      ArrayType{std::make_shared<DataType>(input_dtype), inputs.size()};
  NVF_CHECK(
      output->getDataType() == expected_output_dtype,
      "Output of ArrayConstruct must be an array of the same data type as the inputs");
}

std::string ArrayConstruct::toString(int indent_size) const {
  std::stringstream ss;
  indent(ss, indent_size) << out()->toString() << " = {"
                          << toDelimitedString(inputs()) << "}\n";
  return ss.str();
}

std::string ArrayConstruct::toInlineString(int indent_size) const {
  std::stringstream ss;
  ss << "{ " << toDelimitedInlineString(inputs()) << " }";
  return ss.str();
}

std::vector<PolymorphicValue> ArrayConstruct::evaluate(
    const ExpressionEvaluator& ee,
    const std::vector<PolymorphicValue>& inputs) const {
  return {PolymorphicValue(inputs)};
}

NVFUSER_DEFINE_CLONE_AND_CREATE(ArrayConstruct)

ReverseArray::ReverseArray(IrBuilderPasskey passkey, Val* output, Val* input)
    : Expr(passkey) {
  NVF_ERROR(
      std::holds_alternative<ArrayType>(input->dtype().type),
      "Cannot reverse a non-array type.");
  NVF_ERROR(
      std::holds_alternative<ArrayType>(output->dtype().type),
      "Cannot reverse a non-array type.");
  auto input_array_type = std::get<ArrayType>(input->dtype().type);
  auto output_array_type = std::get<ArrayType>(output->dtype().type);
  NVF_ERROR(
      input_array_type.type == output_array_type.type,
      "Cannot reverse an array of type ",
      input_array_type.type,
      " into an array of type ",
      output_array_type.type);
  NVF_ERROR(
      input_array_type.size == output_array_type.size,
      "Cannot reverse an array of size ",
      input_array_type.size,
      " into an array of size ",
      output_array_type.size);
  addOutput(output);
  addInput(input);
}

std::string ReverseArray::toString(int indent_size) const {
  std::stringstream ss;
  indent(ss, indent_size) << out()->toString() << " = ReverseArray("
                          << in()->toString() << ")\n";
  return ss.str();
}

std::string ReverseArray::toInlineString(int indent_size) const {
  std::stringstream ss;
  ss << "ReverseArray(" << in()->toInlineString() << ")";
  return ss.str();
}

std::vector<PolymorphicValue> ReverseArray::evaluate(
    const ExpressionEvaluator& ee,
    const std::vector<PolymorphicValue>& inputs) const {
  NVF_ERROR(inputs.size() == 1, "ReverseArray expects 1 input");
  PolymorphicValue array = inputs.at(0);
  auto& vec = array.as<std::vector>();
  std::reverse(vec.begin(), vec.end());
  return {std::move(array)};
}

NVFUSER_DEFINE_CLONE_AND_CREATE(ReverseArray)

GetItem::GetItem(IrBuilderPasskey passkey, Val* output, Val* array, Val* index)
    : Expr(passkey) {
  addOutput(output);
  addInput(array);
  addInput(index);
  NVF_ERROR(
      *(std::get<ArrayType>(array->dtype().type).type) == output->dtype(),
      "GetItem array input must have a data type");
}

std::string GetItem::toString(int indent_size) const {
  std::stringstream ss;
  indent(ss, indent_size) << out()->toString() << " = " << array()->toString()
                          << "[" << index()->toString() << "]\n";
  return ss.str();
}

std::string GetItem::toInlineString(int indent_size) const {
  std::stringstream ss;
  ss << "(" << array()->toInlineString() << ")[" << index()->toInlineString()
     << "]";
  return ss.str();
}

std::vector<PolymorphicValue> GetItem::evaluate(
    const ExpressionEvaluator& ee,
    const std::vector<PolymorphicValue>& inputs) const {
  NVF_ERROR(inputs.size() == 2, "GetItem expects 2 inputs");
  return {PolymorphicValue(inputs.at(0)[inputs.at(1)])};
}

NVFUSER_DEFINE_CLONE_AND_CREATE(GetItem)

StructConstruct::StructConstruct(
    IrBuilderPasskey passkey,
    Val* output,
    const std::vector<std::pair<std::string, Val*>>& fields)
    : Expr(passkey) {
  NVF_ERROR(!fields.empty(), "Cannot create a struct with no members.");
  auto output_dtype = std::get<StructType>(output->dtype().type);
  NVF_ERROR(
      output_dtype.fields.size() == fields.size(),
      "StructConstruct output must have the same number of fields as the inputs");
  auto it = output_dtype.fields.begin();
  for (const auto& field : fields) {
    NVF_ERROR(
        it->name == field.first,
        "StructConstruct field names must match the output");
    NVF_ERROR(
        *(it->type) == field.second->dtype(),
        "StructConstruct field ",
        field.first,
        " must have the same data type as the output");
    addDataAttribute(field.first);
    addInput(field.second);
    it++;
  }
  addOutput(output);
}

std::string StructConstruct::toString(int indent_size) const {
  std::stringstream ss;
  indent(ss, indent_size) << out()->toString() << " = { ";
  for (int64_t i : c10::irange((int64_t)inputs().size())) {
    if (i > 0) {
      ss << ", ";
    }
    ss << attribute<std::string>(i) << " = " << input(i)->toString();
  }
  ss << " }\n";
  return ss.str();
}

std::string StructConstruct::toInlineString(int indent_size) const {
  std::stringstream ss;
  ss << "{ ";
  for (int64_t i : c10::irange((int64_t)inputs().size())) {
    if (i > 0) {
      ss << ", ";
    }
    ss << attribute<std::string>(i) << " = " << input(i)->toInlineString();
  }
  ss << " }";
  return ss.str();
}

std::vector<PolymorphicValue> StructConstruct::evaluate(
    const ExpressionEvaluator& ee,
    const std::vector<PolymorphicValue>& inputs) const {
  NVF_ERROR(
      this->inputs().size() == inputs.size(),
      "StructConstruct expects ",
      this->inputs().size(),
      " inputs");
  PolymorphicValue struct_ =
      std::get<StructType>(output(0)->dtype().type).create();
  for (int64_t i : c10::irange((int64_t)inputs.size())) {
    struct_->*attribute<std::string>(i) = inputs.at(i);
  }
  return {std::move(struct_)};
}

NVFUSER_DEFINE_CLONE_AND_CREATE(StructConstruct)

GetAttr::GetAttr(
    IrBuilderPasskey passkey,
    Val* output,
    Val* struct_,
    std::string attr)
    : Expr(passkey) {
  NVF_ERROR(
      std::get<StructType>(struct_->dtype().type).fieldDataType(attr) ==
          output->dtype(),
      "Data type mismatch for GetAttr");
  addOutput(output);
  addInput(struct_);
  addDataAttribute(std::move(attr));
}

std::string GetAttr::toString(int indent_size) const {
  std::stringstream ss;
  indent(ss, indent_size) << out()->toString() << " = " << struct_()->toString()
                          << "." << attr() << "\n";
  return ss.str();
}

std::string GetAttr::toInlineString(int indent_size) const {
  std::stringstream ss;
  ss << "(" << struct_()->toInlineString() << ")." << attr();
  return ss.str();
}

std::vector<PolymorphicValue> GetAttr::evaluate(
    const ExpressionEvaluator& ee,
    const std::vector<PolymorphicValue>& inputs) const {
  NVF_ERROR(inputs.size() == 1, "GetAttr expects 1 input");
  return {inputs.at(0)->*attr()};
}

NVFUSER_DEFINE_CLONE_AND_CREATE(GetAttr)

GetMetaData::GetMetaData(IrBuilderPasskey passkey, Val* output, Val* input)
    : Expr(passkey) {
  addOutput(output);
  addInput(input);
  NVF_ERROR(
      out()->dtype() == metaDataTypeOf(in()),
      "Data type mismatch for GetMetaData")
}

std::string GetMetaData::toString(int indent_size) const {
  std::stringstream ss;
  indent(ss, indent_size) << out()->toString() << " = getMetaData("
                          << in()->toString() << ")\n";
  return ss.str();
}

std::string GetMetaData::toInlineString(int indent_size) const {
  std::stringstream ss;
  ss << "getMetaData(" << ir_utils::varName(in()) << ")";
  return ss.str();
}

NVFUSER_DEFINE_CLONE_AND_CREATE(GetMetaData)

TensorConstruct::TensorConstruct(
    IrBuilderPasskey passkey,
    TensorView* output,
    Val* input)
    : Expr(passkey) {
  addOutput(output);
  addInput(input);
}

std::string TensorConstruct::toString(int indent_size) const {
  std::stringstream ss;
  indent(ss, indent_size) << out()->toString() << " = TensorConstruct("
                          << in()->toString() << ")\n";
  return ss.str();
}

std::string TensorConstruct::toInlineString(int indent_size) const {
  NVF_CHECK(false, "Tensor op can not be printed inline");
}

std::vector<PolymorphicValue> TensorConstruct::evaluate(
    const ExpressionEvaluator& ee,
    const std::vector<PolymorphicValue>& inputs) const {
  NVF_ERROR(inputs.size() == 1, "TensorConstruct expects 1 input");
  using namespace PolymorphicValue_functions;
  return {toTensor(inputs.at(0))};
}

NVFUSER_DEFINE_CLONE_AND_CREATE(TensorConstruct)

RNGOp::RNGOp(
    IrBuilderPasskey passkey,
    RNGOpType type,
    Val* out,
    DataType dtype,
    std::vector<Val*> parameters,
    Val* philox_seed,
    Val* philox_offset,
    Val* philox_index)
    : Expr(passkey) {
  if (auto tv_out = dynamic_cast<TensorView*>(out)) {
    for (auto id : tv_out->getLogicalDomain()) {
      NVF_CHECK(!id->isReduction(), "Output of RNGOp can not have reduction");
      addInput(id->extent());
    }
  }
  for (auto v : parameters) {
    addInput(v);
  }
  if (philox_seed || philox_offset) {
    NVF_CHECK(
        philox_seed && philox_offset,
        "If either philox_seed or philox_offset is provided, the other must be also");
    addInput(philox_seed);
    addInput(philox_offset);
  }
  addOutput(out);
  RNGOp::Attributes attr{type, dtype, parameters.size()};
  addDataAttribute(attr);
  addAttribute(philox_index);
}

std::string RNGOp::toString(int indent_size) const {
  std::stringstream ss;
  indent(ss, indent_size);
  ss << output(0)->toString() << "\n";
  indent_size++;
  indent(ss, indent_size);
  ss << " = ";
  ss << getRNGOpType() << "({" << toDelimitedString(getShape()) << "}, ";
  if (!getParameters().empty()) {
    ss << toDelimitedString(getParameters()) << ", ";
  }
  ss << dtype();
  auto seed = getRNGSeedVal();
  if (seed) {
    ss << ", " << seed->toInlineString();
  }
  ss << ");\n";
  return ss.str();
}

std::string RNGOp::toInlineString(int indent_size) const {
  NVF_CHECK(false, "Tensor op can not be printed inline");
}

int64_t RNGOp::getOutputDims() const {
  int64_t ndims = 0;
  if (auto tv_out = dynamic_cast<TensorView*>(output(0))) {
    ndims = (int64_t)tv_out->getLogicalDomain().size();
  }
  return ndims;
}

NVFUSER_DEFINE_CLONE_AND_CREATE(RNGOp)

BroadcastOp::BroadcastOp(
    IrBuilderPasskey passkey,
    Val* out,
    Val* in,
    std::vector<bool> is_broadcast_dims)
    : Expr(passkey) {
  auto out_type = out->getValType().value();
  auto in_type = in->getValType().value();

  NVF_ERROR(
      (out_type == ValType::TensorView && in_type == ValType::TensorView) ||
          (out_type == ValType::TensorIndex && in_type == ValType::TensorIndex),
      "Cannot braodcast a non-tensor object.");

  addOutput(out);
  addInput(in);

  // Validate the broadcast flags when this expr is created with
  // TensorView. Broadcast with TensorIndex only appears after
  // lowering, so it should have already been validated.
  if (out->isA<TensorView>()) {
    NVF_ERROR(in->isA<TensorView>());
    auto in_tv = in->as<TensorView>();
    auto out_tv = out->as<TensorView>();
    auto in_dom = TensorDomain::noReductions(in_tv->getLogicalDomain());
    auto& out_dom = out_tv->getLogicalDomain();
    NVF_ERROR(
        is_broadcast_dims.size() == out_dom.size(),
        "The dimensions of output tensor and does not match with is_broadcast_dims");

    auto out_size = is_broadcast_dims.size();
    auto num_new_broadcasts = 0;
    for (const auto i : c10::irange(out_size)) {
      if (is_broadcast_dims[i]) {
        num_new_broadcasts++;
        auto id = out_dom[i];
        NVF_ERROR(
            id->isBroadcast(),
            "New broadcast dimension does not properly set its IterType.");
        NVF_ERROR(
            !id->hasExpandedExtent(),
            "New broadcast dimension can not be expanded.");
        NVF_ERROR(
            id->extent()->isOneInt(),
            "New broadcast dimension must have extent 1");
      } else {
        auto in_id = in_dom[i - num_new_broadcasts];
        auto out_id = out_dom[i];
        NVF_ERROR(
            in_id->sameAs(out_id), "IterDomain does not match in BroadcastOp");
      }
    }
    NVF_ERROR(
        out_size == in_dom.size() + num_new_broadcasts,
        "The dimensions of output tensor and does not match with is_broadcast_dims and input tensor");
  }

  addDataAttribute(std::move(is_broadcast_dims));
}

std::string BroadcastOp::toString(int indent_size) const {
  std::stringstream ss;
  indent(ss, indent_size) << out()->toString() << "\n";
  indent(ss, indent_size) << "   = broadcast( " << in()->toString() << " )\n";
  return ss.str();
}

std::string BroadcastOp::toInlineString(int indent_size) const {
  NVF_CHECK(false, "Tensor op can not be printed inline");
}

std::vector<PolymorphicValue> BroadcastOp::evaluate(
    const ExpressionEvaluator& ee,
    const std::vector<PolymorphicValue>& inputs) const {
  NVF_ERROR(
      inputs.size() == 1,
      "BroadcastOp expects exactly 1 input, but received ",
      inputs.size());
  std::vector<int64_t> out_shape;
  const auto& in = inputs.at(0).as<at::Tensor>();
  int64_t idx = 0;
  for (bool b : getBroadcastDimFlags()) {
    if (b) {
      out_shape.push_back(1);
    } else {
      out_shape.push_back(in.sizes()[idx++]);
    }
  }
  return {in.view(out_shape)};
}

NVFUSER_DEFINE_CLONE_AND_CREATE(BroadcastOp)

SqueezeOp::SqueezeOp(
    IrBuilderPasskey passkey,
    Val* out,
    Val* in,
    std::vector<bool> is_squeeze_dims)
    : Expr(passkey) {
  auto out_type = out->getValType().value();
  auto in_type = in->getValType().value();

  NVF_ERROR(
      in_type == ValType::TensorView,
      "Squeeze input must be a TensorView: ",
      in->toString());

  NVF_ERROR(
      out_type == ValType::TensorView,
      "Squeeze output must be a TensorView: ",
      in->toString());

  addOutput(out);
  addInput(in);

  // Validate the squeeze flags
  auto in_tv = in->as<TensorView>();
  auto out_tv = out->as<TensorView>();
  auto in_dom = TensorDomain::noReductions(in_tv->getLogicalDomain());
  auto& out_dom = out_tv->getLogicalDomain();
  NVF_ERROR(
      is_squeeze_dims.size() == in_dom.size(),
      "The dimensions of input tensor and does not match with is_squeeze_dims");

  int64_t in_size = (int64_t)is_squeeze_dims.size();
  auto num_removed_broadcasts = 0;
  for (const auto i : c10::irange(is_squeeze_dims.size())) {
    if (is_squeeze_dims[i]) {
      num_removed_broadcasts++;
      auto id = in_dom[i];
      NVF_ERROR(
          id->isBroadcast() || id->isSymbolic(),
          "Squeeze dimension should be either Symbolic or Broadcast. Found ",
          id->getIterType());
      if (id->isBroadcast()) {
        // Check concrete broadcast extent here. For Symbolic inputs, this check
        // will be deferred to concretization. See dynamic_transform.cpp
        NVF_ERROR(
            id->extent()->isConstScalar() &&
                id->extent()->evaluate().as<int64_t>() == 1,
            "Can not squeeze dimension(s) with size != 1.");
      }
    } else {
      auto in_id = in_dom[i];
      auto out_id = out_dom[i - num_removed_broadcasts];
      NVF_ERROR(
          in_id->sameAs(out_id), "IterDomain does not match in BroadcastOp");
    }
  }
  NVF_ERROR(
      in_size == out_tv->nDims() + num_removed_broadcasts,
      "The dimensions of output tensor and does not match with is_squeeze_dims and input tensor");

  addDataAttribute(std::move(is_squeeze_dims));
}

std::string SqueezeOp::toString(int indent_size) const {
  std::stringstream ss;
  indent(ss, indent_size) << out()->toString() << "\n";
  indent(ss, indent_size) << "   = squeeze( " << in()->toString() << " )\n";
  return ss.str();
}

std::string SqueezeOp::toInlineString(int indent_size) const {
  NVF_CHECK(false, "Tensor op can not be printed inline");
}

std::vector<PolymorphicValue> SqueezeOp::evaluate(
    const ExpressionEvaluator& ee,
    const std::vector<PolymorphicValue>& inputs) const {
  NVF_ERROR(
      inputs.size() == 1,
      "SqueezeOp expects exactly 1 input, but received ",
      inputs.size());
  std::vector<int64_t> out_shape;
  const auto& in = inputs.at(0).as<at::Tensor>();
  const auto& is_squeeze_dims = getSqueezeDimFlags();
  NVF_ERROR(
      (int64_t)is_squeeze_dims.size() == in.dim(),
      "The dimensions of input tensor and does not match with is_squeeze_dims");
  at::Tensor out = in;
  for (int64_t i : c10::irange((int64_t)is_squeeze_dims.size())) {
    if (is_squeeze_dims[i]) {
      if (in.stride(i) == 0) {
        // If the input dimension is expanded in this dimension, undo the expand
        // by slicing. This ensures that any broadcast dimensions will be
        // unexpanded when we do the final call to view()
        out = out.slice(i, 0, 1);
      }
    } else {
      out_shape.push_back(in.sizes()[i]);
    }
  }
  return {out.view(out_shape)};
}

void SqueezeOp::checkConcretization(Val* old_val, Val* new_val) const {
  Expr::checkConcretization(old_val, new_val); // does nullptr, vtype checks
  NVF_CHECK(
      old_val == in(),
      "Pre-concretized Val ",
      old_val->toString(),
      " does not match input TV ",
      in()->toString());
  auto old_tv = old_val->as<TensorView>();
  auto new_tv = new_val->as<
      TensorView>(); // NOLINT(clang-analyzer-core.CallAndMessage,-warnings-as-errors)
  auto old_logical = old_tv->getLogicalDomain();
  auto new_logical = new_tv->getLogicalDomain();
  NVF_CHECK(
      new_logical.size() == old_tv->getLogicalDomain().size(),
      "New TV ",
      new_tv->toString(),
      " has rfactor of length ",
      new_logical.size(),
      " but expected ",
      old_tv->getLogicalDomain().size());
  auto flags = getSqueezeDimFlags();
  for (auto i : c10::irange(flags.size())) {
    if (!flags.at(i)) {
      continue;
    }
    auto new_id = new_logical.at(i);
    // Check that squeezed dimension concretizes to Broadcast
    NVF_CHECK(
        new_id->getIterType() == IterType::Broadcast,
        "Squeezed IterDomain ",
        new_id->toString(),
        " must concretize to IterType::Broadcast but found ",
        new_id->toString());
    // NOTE: we do not check the extent here. Even if the extent is not a const
    // scalar we know that it would simplify to 1 for these inputs, since this
    // IterDomain is concretized to Broadcast.
  }
}

NVFUSER_DEFINE_CLONE_AND_CREATE(SqueezeOp)

ReductionOp::ReductionOp(
    IrBuilderPasskey passkey,
    BinaryOpType reduction_op_type,
    Val* init,
    Val* out,
    Val* in,
    bool is_allreduce)
    : Expr(passkey) {
  NVF_CHECK(
      out->getValType().value() == ValType::TensorView ||
      out->getValType().value() == ValType::TensorIndex);

  NVF_ERROR(
      (in->getValType() == ValType::TensorView &&
       out->getValType() == ValType::TensorView) ||
          (in->getValType() == ValType::TensorIndex &&
           out->getValType() == ValType::TensorIndex),
      "Reduction operation was created that does not have tensor inputs and outputs.");

  if (in->isA<TensorView>()) {
    NVF_ERROR(
        TensorDomain::noReductions(in->as<TensorView>()->getLogicalDomain())
                .size() == out->as<TensorView>()->getMaybeRootDomain().size(),
        "Reduction operation created with mismatched domains.");
  }
  NVF_ERROR(
      init->isConstScalar(),
      "Tried to create a reduction operation whith an initial value that isn't a constant.");

  addOutput(out);
  addInput(in);
  addAttribute(init);
  addDataAttribute(reduction_op_type);
  addDataAttribute(is_allreduce);
  addDataAttribute(false); // serial reduction
}

std::string ReductionOp::toString(int indent_size) const {
  std::stringstream ss;
  indent(ss, indent_size) << out() << "\n";
  indent(ss, indent_size) << "   = reduction( " << in()->toString()
                          << ", op = " << getReductionOpType()
                          << ", initial value = " << init()->toString()
                          << ", allreduce = "
                          << (isAllreduce() ? "true" : "false") << " )\n";
  return ss.str();
}

std::string ReductionOp::toInlineString(int indent_size) const {
  NVF_CHECK(false, "Tensor op can not be printed inline");
}

std::vector<PolymorphicValue> ReductionOp::evaluate(
    const ExpressionEvaluator& ee,
    const std::vector<PolymorphicValue>& inputs) const {
  const auto& input = inputs.at(0).as<at::Tensor>();
  const auto output = out()->as<TensorView>();

  NVF_ERROR(
      !output->hasRoot(),
      "Evaluation for rFactored reductions is not supported.");

  std::vector<int64_t> reduction_axes;
  for (const auto i : c10::irange(int64_t(output->getLogicalDomain().size()))) {
    auto ax = output->getLogicalDomain().at(i);
    if (ax->isReduction()) {
      reduction_axes.push_back(i);
    }
  }
  switch (getReductionOpType()) {
    case BinaryOpType::Add:
      return {at::sum(input, reduction_axes)};
      break;
    case BinaryOpType::Max:
      return {at::amax(input, reduction_axes)};
      break;
    case BinaryOpType::Min:
      return {at::amin(input, reduction_axes)};
      break;
    default:
      NVF_CHECK(
          false,
          "Unexpected operator type: ",
          getReductionOpType(),
          " in ",
          toString());
  }
}

NVFUSER_DEFINE_CLONE_AND_CREATE(ReductionOp)

GroupedReductionOp::GroupedReductionOp(
    IrBuilderPasskey passkey,
    std::vector<BinaryOpType> reduction_op_types,
    std::vector<Val*> init_vals,
    std::vector<Val*> outputs,
    std::vector<Val*> inputs,
    bool is_fused)
    : Expr(passkey) {
  for (auto out : outputs) {
    addOutput(out);
  }

  for (auto in : inputs) {
    addInput(in);
  }

  addDataAttribute(std::move(reduction_op_types));
  addDataAttribute(is_fused);

  for (auto init : init_vals) {
    addAttribute(init);
  }
}

std::string GroupedReductionOp::toString(int indent_size) const {
  std::stringstream ss;
  indent(ss, indent_size) << "GroupedReductionOp(\n";
  ++indent_size;
  for (const auto i : c10::irange(numHorizontallyGroupedExprs())) {
    indent(ss, indent_size)
        << output(i)->toString() << " = reduction( " << input(i)->toString()
        << ", op = " << getReductionOpType(i)
        << ", initial value = " << initVal(i)->toString() << " )\n";
  }
  indent(ss, indent_size) << "allreduce = "
                          << (isAllreduce() ? "true" : "false") << " )\n";
  return ss.str();
}

std::string GroupedReductionOp::toInlineString(int indent_size) const {
  NVF_CHECK(false, "Tensor op can not be printed inline");
}

int GroupedReductionOp::getExprIndexOfOutput(Val* output_val) const {
  auto it = std::find(outputs().begin(), outputs().end(), output_val);
  if (it != outputs().end()) {
    return (int)std::distance(outputs().begin(), it);
  }

  NVF_THROW("Not an output, ", output_val->toString(), ", of ", toString());
}

std::vector<PolymorphicValue> GroupedReductionOp::evaluate(
    const ExpressionEvaluator& ee,
    const std::vector<PolymorphicValue>& inputs) const {
  const auto num_reductions = numHorizontallyGroupedExprs();
  std::vector<PolymorphicValue> grouped_reduction_out;
  grouped_reduction_out.reserve(num_reductions);
  for (const auto i : c10::irange(num_reductions)) {
    const auto& in_tensor = inputs.at(i).as<at::Tensor>();
    const auto out_tv = output(i)->as<TensorView>();
    NVF_ERROR(
        !out_tv->hasRoot(),
        "Evaluation for rFactored reductions is not supported.");

    std::vector<int64_t> reduction_axes;
    for (const auto id :
         c10::irange(int64_t(out_tv->getLogicalDomain().size()))) {
      auto ax = out_tv->getLogicalDomain().at(id);
      if (ax->isReduction()) {
        reduction_axes.push_back(id);
      }
    }
    switch (getReductionOpType(i)) {
      case BinaryOpType::Add:
        grouped_reduction_out.emplace_back(at::sum(in_tensor, reduction_axes));
        break;
      case BinaryOpType::Max:
        grouped_reduction_out.emplace_back(at::amax(in_tensor, reduction_axes));
        break;
      default:
        NVF_CHECK(
            false,
            "Unexpected operator type: ",
            getReductionOpType(i),
            " in ",
            toString());
    }
  }
  return grouped_reduction_out;
}

NVFUSER_DEFINE_CLONE_AND_CREATE(GroupedReductionOp)

std::optional<WelfordTriplet::ValName> WelfordTriplet::getNameOf(
    Val* val) const {
  auto it = std::find(begin(), end(), val);
  if (it != end()) {
    return indexToValName((int)std::distance(begin(), it));
  }

  return std::optional<WelfordTriplet::ValName>();
}

bool WelfordTriplet::sameAs(const WelfordTriplet& other) const {
  return this == &other ||
      (avg()->sameAs(other.avg()) && var()->sameAs(other.var()) &&
       N()->sameAs(other.N()));
}

WelfordTriplet WelfordTriplet::clone(IrCloner* ir_cloner) const {
  return transform([&](const Val* val) { return ir_cloner->clone<Val>(val); });
}

std::vector<WelfordTriplet> WelfordTriplet::clone(
    const std::vector<WelfordTriplet>& src,
    IrCloner* ir_cloner) {
  std::vector<WelfordTriplet> cloned(src.size());
  for (const auto i : c10::irange(src.size())) {
    cloned.at(i) = src.at(i).clone(ir_cloner);
  }
  return cloned;
}

WelfordOp::WelfordOp(
    IrBuilderPasskey passkey,
    const WelfordTriplet& output,
    const WelfordTriplet& input,
    const WelfordTriplet& init,
    bool is_fused)
    : Expr(passkey) {
  // Previously, nullptr was accepted and implicitly replaced by
  // default values. Looks like we always pass some non-null values,
  // so removed the implicit default behavior for code simplicity.
  NVF_ERROR(output.avg() != nullptr);
  NVF_ERROR(output.var() != nullptr);
  NVF_ERROR(output.N() != nullptr);
  NVF_ERROR(init.avg() != nullptr);
  NVF_ERROR(init.var() != nullptr);
  NVF_ERROR(init.N() != nullptr);
  NVF_ERROR(input.avg() != nullptr);
  NVF_ERROR(input.var() != nullptr);
  NVF_ERROR(input.N() != nullptr);

  // Check output type
  NVF_ERROR(
      output.avg()->getValType().value() == ValType::TensorView ||
      output.avg()->getValType().value() == ValType::TensorIndex);
  NVF_ERROR(
      output.var()->getValType().value() == ValType::TensorView ||
      output.var()->getValType().value() == ValType::TensorIndex);
  NVF_ERROR(
      output.N()->getValType().value() == ValType::TensorView ||
      output.N()->getValType().value() == ValType::TensorIndex);
  NVF_ERROR(isIntegralType(output.N()->dtype()));

  // check initial value
  NVF_ERROR(init.N()->getValType().value() == ValType::Others);
  NVF_ERROR(isIntegralType(init.N()->dtype()));
  if (!init.N()->isZeroInt()) {
    // when initial count is zero, no initial variance or average is needed
    // initial value with a count of 1 is un-common enough that I'll push
    // the responsibility of creating all-zero var tensors to the user
    NVF_ERROR(
        init.avg()->getValType().value() == ValType::TensorView ||
        init.avg()->getValType().value() == ValType::TensorIndex);
    NVF_ERROR(
        init.var()->getValType().value() == ValType::TensorView ||
            init.var()->getValType().value() == ValType::TensorIndex,
        "Invalid initial var: ",
        init.var()->toString());
  }

  // check input
  NVF_ERROR(
      input.avg()->getValType().value() == ValType::TensorView ||
          input.avg()->getValType().value() == ValType::TensorIndex,
      input.avg()->getValType().value());
  NVF_ERROR(
      input.N()->getValType().value() == ValType::Others ||
      input.N()->getValType().value() == ValType::TensorView ||
      input.N()->getValType().value() == ValType::TensorIndex);
  NVF_ERROR(isIntegralType(input.N()->dtype()));
  if (!input.N()->isOneInt()) {
    // when input is only one value, only the value is required through avg
    // input the var part is implicitly 0 and codegen will handle that.
    NVF_ERROR(
        input.var()->getValType().value() == ValType::TensorView ||
        input.var()->getValType().value() == ValType::TensorIndex);
  } else {
    NVF_ERROR(
        input.var() == nullptr || input.var()->isZeroInt(),
        "Invalid var input, which must be either nullptr or scalar zero when the N input is one.");
  }

  addOutput(output.avg());
  addOutput(output.var());
  addOutput(output.N());

  addInput(input.avg());
  addInput(input.var());
  addInput(input.N());

  addAttribute(init.avg());
  addAttribute(init.var());
  addAttribute(init.N());
  addDataAttribute(is_fused);

  NVF_ERROR(attributes().size() == kNumAttrs);
}

WelfordOp::WelfordOp(
    IrBuilderPasskey passkey,
    Val* out_avg,
    Val* out_var,
    Val* out_N,
    Val* in_avg,
    Val* in_var,
    Val* in_N,
    Val* init_avg,
    Val* init_var,
    Val* init_N,
    bool is_fused)
    : WelfordOp(
          passkey,
          WelfordTriplet(out_avg, out_var, out_N),
          WelfordTriplet(in_avg, in_var, in_N),
          WelfordTriplet(init_avg, init_var, init_N),
          is_fused) {}

Val* WelfordOp::getInitValOfOutput(Val* output_val) const {
  auto val_name = outputTriplet().getNameOf(output_val);

  NVF_ERROR(
      val_name.has_value(),
      "Not an output val ",
      output_val->toString(),
      " of ",
      toString());

  return initTriplet().get(*val_name);
}

std::vector<Val*> WelfordOp::getInitVals() const {
  std::vector<Val*> init_vals({initAvg(), initVar(), initN()});
  return init_vals;
}

std::string WelfordOp::toString(int indent_size) const {
  std::stringstream ss;
  indent(ss, indent_size) << outAvg()->toString() << "(Avg),\n"
                          << outVar()->toString() << "(Var),\n"
                          << outN()->toString() << "(Count)"
                          << "\n = Welford ( ";
  if (singleValue()) {
    ss << inAvg()->toString() << "(Avg), ";
  } else {
    ss << inAvg()->toString() << "(Avg)\n  " << inVar()->toString()
       << "(Var)\n  " << inN()->toString() << "(Count)";
  }
  if (hasInit()) {
    ss << "\n  initial value = " << initAvg()->toString() << "(Avg)\n  "
       << initVar()->toString() << "(Var)\n  " << initN()->toString() << "(N)";
  }
  ss << "\n  allreduce = " << (isAllreduce() ? "true" : "false");
  ss << " )\n";
  return ss.str();
}

std::string WelfordOp::toInlineString(int indent_size) const {
  NVF_CHECK(false, "Tensor op can not be printed inline");
}

std::vector<PolymorphicValue> WelfordOp::evaluate(
    const ExpressionEvaluator& ee,
    const std::vector<PolymorphicValue>& inputs) const {
  NVF_ERROR(
      !hasInit(),
      "Evaluation for WelfordOp is not implemented for non-empty initial values.");
  const auto& in_tensor = inputs.at(0).as<at::Tensor>();
  const auto out_tv = out()->as<TensorView>();
  NVF_ERROR(
      !out_tv->hasRoot(),
      "Evaluation for WelfordOp is not supported when output is rFactored.");

  int64_t N = 1;
  std::vector<int64_t> reduction_axes;
  for (const auto i : c10::irange(int64_t(out_tv->getLogicalDomain().size()))) {
    auto ax = out_tv->getLogicalDomain().at(i);
    if (ax->isReduction()) {
      reduction_axes.push_back(i);
      N *= in_tensor.size(i);
    }
  }
  const auto [in_var, in_avg] =
      at::var_mean(in_tensor, reduction_axes, false, false);
  return {in_avg, in_var * N, N};
}

NVFUSER_DEFINE_CLONE_AND_CREATE(WelfordOp)

GroupedWelfordOp::GroupedWelfordOp(
    IrBuilderPasskey passkey,
    std::vector<WelfordTriplet> output_vals,
    std::vector<WelfordTriplet> input_vals,
    std::vector<WelfordTriplet> init_vals,
    bool is_allreduce)
    : Expr(passkey) {
  const auto num_grouped_ops = output_vals.size();

  NVF_ERROR(
      input_vals.size() == num_grouped_ops,
      "Invalid number of input arguments. Expected: ",
      num_grouped_ops,
      ", Given: ",
      input_vals.size());
  NVF_ERROR(
      init_vals.size() == num_grouped_ops,
      "Invalid number of N arguments. Expected: ",
      num_grouped_ops,
      ", Given: ",
      init_vals.size());

  for (const auto i : c10::irange(num_grouped_ops)) {
    // Check output type
    NVF_ERROR(
        output_vals[i].avg()->getValType().value() == ValType::TensorView ||
        output_vals[i].avg()->getValType().value() == ValType::TensorIndex);
    NVF_ERROR(
        output_vals[i].var()->getValType().value() == ValType::TensorView ||
        output_vals[i].var()->getValType().value() == ValType::TensorIndex);
    NVF_ERROR(
        output_vals[i].N()->getValType().value() == ValType::TensorView ||
        output_vals[i].N()->getValType().value() == ValType::TensorIndex);
    NVF_ERROR(isIntegralType(output_vals[i].N()->dtype()));

    // check initial value
    auto init_avg = init_vals[i].avg();
    auto init_var = init_vals[i].var();
    auto init_N = init_vals[i].N();
    NVF_ERROR(
        init_avg != nullptr && init_var != nullptr && init_N != nullptr,
        "nullptr init vals are not allowed");
    NVF_ERROR(init_N->getValType().value() == ValType::Others);
    NVF_ERROR(isIntegralType(init_N->dtype()));
    NVF_ERROR(
        init_avg->getValType().value() == ValType::TensorView ||
            init_avg->getValType().value() == ValType::TensorIndex ||
            (init_N->isZeroInt() &&
             init_avg->getValType().value() == ValType::Others),
        "Initial avg must be a tensor or, can be a scalar if initial N is zero.",
        " Initial avg: ",
        init_avg->toString(),
        ". Initial N: ",
        init_N->toString());
    NVF_ERROR(
        init_var->getValType().value() == ValType::TensorView ||
            init_var->getValType().value() == ValType::TensorIndex ||
            (init_N->isZeroInt() &&
             init_var->getValType().value() == ValType::Others),
        "Initial var must be a tensor or, can be a scalar if initial N is zero: ",
        init_var->toString());

    // check input
    auto in_avg = input_vals[i].avg();
    auto in_var = input_vals[i].var();
    auto in_N = input_vals[i].N();
    NVF_ERROR(
        in_avg != nullptr && in_var != nullptr && in_N != nullptr,
        "nullptr input vals are not allowed");
    NVF_ERROR(
        in_N->getValType().value() == ValType::Others ||
        in_N->getValType().value() == ValType::TensorView ||
        in_N->getValType().value() == ValType::TensorIndex);
    NVF_ERROR(isIntegralType(in_N->dtype()));
    NVF_ERROR(
        in_avg->getValType().value() == ValType::TensorView ||
            in_avg->getValType().value() == ValType::TensorIndex,
        "Invalid input avg argument type: ",
        in_avg->getValType().value());

    if (in_N->isOneInt()) {
      // when input is only one value, only the value is required through avg
      // input the var part must be implicitly 0
      NVF_ERROR(
          in_var->isZeroInt(),
          "Invalid var input, which must be scalar zero when the N input is one: ",
          in_var->toString());
    } else {
      NVF_ERROR(
          in_var->getValType().value() == ValType::TensorView ||
              in_var->getValType().value() == ValType::TensorIndex,
          in_var->getValType().value(),
          ", ",
          in_N->toString());
    }
  }

  addDataAttribute(is_allreduce);
  for (const auto i : c10::irange(num_grouped_ops)) {
    addOutput(output_vals[i].avg());
    addOutput(output_vals[i].var());
    addOutput(output_vals[i].N());
    addInput(input_vals[i].avg());
    addInput(input_vals[i].var());
    addInput(input_vals[i].N());
    addAttribute(init_vals[i].avg());
    addAttribute(init_vals[i].var());
    addAttribute(init_vals[i].N());
  }
}

std::string GroupedWelfordOp::toString(int indent_size) const {
  std::stringstream ss;
  indent(ss, indent_size) << "GroupedWelford(\n";
  ++indent_size;
  for (const auto i : c10::irange(numHorizontallyGroupedExprs())) {
    indent(ss, indent_size) << outAvg(i)->toString() << " (Avg),\n";
    indent(ss, indent_size) << outVar(i)->toString() << " (Var),\n";
    indent(ss, indent_size) << outN(i)->toString() << " (Count)\n";
    indent(ss, indent_size) << " = Welford ( ";
    ++indent_size;
    indent(ss, indent_size) << inAvg(i)->toString() << " (Avg),\n";
    indent(ss, indent_size) << inVar(i)->toString() << " (Var),\n";
    indent(ss, indent_size) << inN(i)->toString() << " (Count)\n";
    indent(ss, indent_size) << "initial value =\n";
    ++indent_size;
    indent(ss, indent_size) << initAvg(i)->toString() << " (Avg),\n";
    indent(ss, indent_size) << initVar(i)->toString() << " (Var),\n";
    indent(ss, indent_size) << initN(i)->toString() << " (Count) )\n";
    indent_size -= 2;
  }
  indent(ss, indent_size) << "allreduce = "
                          << (isAllreduce() ? "true" : "false") << " )\n";
  return ss.str();
}

std::string GroupedWelfordOp::toInlineString(int indent_size) const {
  NVF_CHECK(false, "Tensor op can not be printed inline");
}

int GroupedWelfordOp::getExprIndexOfOutput(Val* output_val) const {
  for (const auto expr_idx : c10::irange(numHorizontallyGroupedExprs())) {
    if (outputVals().at(expr_idx).getNameOf(output_val).has_value()) {
      return (int)expr_idx;
    }
  }

  NVF_THROW("Not an output, ", output_val->toString(), ", of ", toString());
}

Val* GroupedWelfordOp::getInitValOfOutput(Val* output_val) const {
  auto expr_index = getExprIndexOfOutput(output_val);

  auto val_name = outputVals().at(expr_index).getNameOf(output_val).value();

  return initVals().at(expr_index).get(val_name);
}

NVFUSER_DEFINE_CLONE_AND_CREATE(GroupedWelfordOp)

//==============================================================================================================================

MmaOp::MmaOp(
    IrBuilderPasskey passkey,
    Val* out,
    Val* in_a,
    Val* in_b,
    Val* init)
    : Expr(passkey) {
  NVF_ERROR(
      out->getValType().value() == ValType::TensorView ||
          out->getValType().value() == ValType::TensorIndex,
      out->getValType().value());

  NVF_ERROR(
      in_a->getValType().value() == ValType::TensorView ||
          in_a->getValType().value() == ValType::TensorIndex,
      in_a->getValType().value());

  NVF_ERROR(
      in_b->getValType().value() == ValType::TensorView ||
          in_b->getValType().value() == ValType::TensorIndex,
      in_b->getValType().value());

  addOutput(out);
  addInput(in_a);
  addInput(in_b);
  // ATTR_POS_INIT
  addAttribute(init);
  // ATTR_POS_MACRO
  addDataAttribute(MmaMacro::NoMMA);
  // ATTR_POS_M_AXES
  addDataAttribute(AxesData{});
  // ATTR_POS_N_AXES
  addDataAttribute(AxesData{});
  // ATTR_POS_K_AXES
  addDataAttribute(AxesData{});
  // ATTR_POS_BATCH_AXES
  addDataAttribute(AxesData{});

  MmaOpUtils::MmaOpDetails mma_details;
  // Detailed consistency checks for use case with TensorViews as
  // inputs/output
  if (in_a->isA<TensorView>() && in_b->isA<TensorView>() &&
      out->isA<TensorView>()) {
    mma_details = MmaOpUtils::getMmaOpDetails(
        out->as<TensorView>(), in_a->as<TensorView>(), in_b->as<TensorView>());
  }

  attribute<AxesData>(ATTR_POS_M_AXES) = std::move(mma_details.m_axes);
  attribute<AxesData>(ATTR_POS_N_AXES) = std::move(mma_details.n_axes);
  attribute<AxesData>(ATTR_POS_K_AXES) = std::move(mma_details.k_axes);
  attribute<AxesData>(ATTR_POS_BATCH_AXES) = std::move(mma_details.batch_axes);
}

MmaOp::MmaOp(
    IrBuilderPasskey passkey,
    Val* out,
    Val* in_a,
    Val* in_b,
    Val* init,
    const MmaMacro& macro)
    : MmaOp(passkey, out, in_a, in_b, init) {
  attribute<MmaMacro>(ATTR_POS_MACRO) = macro;
}

std::string MmaOp::toString(int indent_size) const {
  std::stringstream ss;
  indent(ss, indent_size) << out()->toString() << "\n";
  indent(ss, indent_size + 1) << " = mma(" << inA()->toString() << ",\n";
  indent(ss, indent_size + 1) << "       " << inB()->toString() << ")\n";
  return ss.str();
}

std::string MmaOp::toInlineString(int indent_size) const {
  NVF_CHECK(false, "Tensor op can not be printed inline");
}

void MmaOp::setMacro(MmaMacro macro) {
  NVF_ERROR(macro != MmaMacro::NoMMA, "Unspecified mma type");
  attribute<MmaMacro>(ATTR_POS_MACRO) = macro;
}

NVFUSER_DEFINE_CLONE_AND_CREATE(MmaOp)

ExpandOp::ExpandOp(
    IrBuilderPasskey passkey,
    TensorView* out,
    TensorView* in,
    std::vector<Val*> _expanded_extents)
    : Expr(passkey) {
  addOutput(out);
  addInput(in);
  for (auto expanded_extent : _expanded_extents) {
    NVF_ERROR(expanded_extent != nullptr);
    NVF_ERROR(
        expanded_extent->dtype() == DataType::Index,
        "Expanded extents must be of index type.");
    addInput(expanded_extent);
  }
}

std::string ExpandOp::toString(int indent_size) const {
  std::stringstream ss;
  indent(ss, indent_size) << out()->toString() << " = expand( " << in()
                          << ", {";
  ss << toDelimitedString(expanded_extents());
  ss << "} )\n";
  return ss.str();
}

std::string ExpandOp::toInlineString(int indent_size) const {
  NVF_CHECK(false, "Tensor op can not be printed inline");
}

std::vector<PolymorphicValue> ExpandOp::evaluate(
    const ExpressionEvaluator& ee,
    const std::vector<PolymorphicValue>& inputs) const {
  const auto& in = inputs.at(0).as<at::Tensor>();
  std::vector<int64_t> expanded_size;
  for (auto i : c10::irange(1, inputs.size())) {
    expanded_size.push_back((int64_t)inputs.at(i));
  }
  return {in.expand(expanded_size)};
}

NVFUSER_DEFINE_CLONE_AND_CREATE(ExpandOp)

ViewAsScalar::ViewAsScalar(
    IrBuilderPasskey passkey,
    Val* out,
    Val* in,
    IterDomain* vector_id)
    : Expr(passkey) {
  addOutput(out);
  addInput(in);
  addAttribute(vector_id);
}

std::string ViewAsScalar::toString(int indent_size) const {
  std::stringstream ss;
  indent(ss, indent_size) << out()->toString() << " = view_as_scalar( "
                          << in()->toString() << ", " << vector_id()->toString()
                          << " )\n";
  return ss.str();
}

std::string ViewAsScalar::toInlineString(int indent_size) const {
  NVF_CHECK(false, "Tensor op can not be printed inline");
}

std::vector<PolymorphicValue> ViewAsScalar::evaluate(
    const ExpressionEvaluator& ee,
    const std::vector<PolymorphicValue>& inputs) const {
  const at::Tensor& in = inputs.at(0).as<at::Tensor>();
  return {at::view_as_real(in)};
}

NVFUSER_DEFINE_CLONE_AND_CREATE(ViewAsScalar)

ViewOp::ViewOp(IrBuilderPasskey passkey, Val* out, Val* in) : Expr(passkey) {
  NVF_ERROR(
      in->isA<TensorView>(),
      in->toString(),
      " is expected to be a TensorView.");
  NVF_ERROR(
      out->isA<TensorView>(),
      out->toString(),
      " is expected to be a TensorView.");
  addOutput(out);
  addInput(in);
}

std::string ViewOp::toString(int indent_size) const {
  std::stringstream ss;
  indent(ss, indent_size) << out()->toString() << " = view( "
                          << in()->toString() << " )\n";
  return ss.str();
}

std::string ViewOp::toInlineString(int indent_size) const {
  NVF_CHECK(false, "Tensor op can not be printed inline");
}

std::vector<PolymorphicValue> ViewOp::evaluate(
    const ExpressionEvaluator& ee,
    const std::vector<PolymorphicValue>& inputs) const {
  NVF_ERROR(inputs.size() == 1);
  const at::Tensor& in_tensor = inputs[0].as<at::Tensor>();

  const std::vector<IterDomain*>& out_logical = out()->getLogicalDomain();
  std::vector<int64_t> out_shape;
  out_shape.reserve(out_logical.size());
  for (IterDomain* id : out_logical) {
    if (id->isDeviceDim()) {
      out_shape.push_back(1);
    } else {
      out_shape.push_back(
          ee.evaluate(id->getMaybeExpandedExtent()).as<int64_t>());
    }
  }

  // TODO: check allocation domain and contiguity.

  // Use `at::Tensor::reshape` instead of `at::Tensor::view` because `ViewOp`
  // doesn't always produce an alias. For example, when merging an expanded
  // `IterType::Broadcast` and an `IterType::Iteration`, `ViewOp` has to realize
  // the expand.
  return {in_tensor.reshape(out_shape)};
}

NVFUSER_DEFINE_CLONE_AND_CREATE(ViewOp)

LoadStoreOp::LoadStoreOp(
    IrBuilderPasskey passkey,
    LoadStoreOpType op_type,
    Val* out,
    Val* in,
    CacheOp cache_op)
    : Expr(passkey) {
  // Pick the default cache operator.
  if (op_type == LoadStoreOpType::CpAsync) {
    if (cache_op == CacheOp::Unspecified) {
      cache_op = CacheOp::AllLevels;
    }
    NVF_CHECK(
        cache_op == CacheOp::Global || cache_op == CacheOp::AllLevels,
        "cp.async only takes .ca or .cg. as cache operator");
  } else if (op_type == LoadStoreOpType::Set) {
    if (cache_op == CacheOp::Unspecified) {
      cache_op = CacheOp::Streaming;
    }
  } else {
    NVF_CHECK(
        cache_op == CacheOp::Unspecified,
        "Only Set and CpAsync take a cache operator.");
  }

  addOutput(out);
  addInput(in);
  addDataAttribute(op_type);
  addDataAttribute(cache_op);
}

std::vector<PolymorphicValue> LoadStoreOp::evaluate(
    const ExpressionEvaluator& ee,
    const std::vector<PolymorphicValue>& inputs) const {
  if (TensorView* out_tv = dynamic_cast<TensorView*>(out())) {
    if (out_tv->hasRoot()) {
      std::optional<std::vector<int64_t>> permutation =
          ir_utils::computePermutation(
              out_tv->getRootDomain(), out_tv->getLogicalDomain());
      NVF_ERROR(
          permutation.has_value(),
          "The logical domain of a Set.Permute is supposed to be a permutation of the root domain: ",
          out_tv->toString());
      NVF_ERROR(inputs.size() == 1);
      at::Tensor in_tensor = inputs[0].as<at::Tensor>();
      at::Tensor out_tensor = in_tensor.permute(*permutation);
      return {out_tensor};
    }
  }
  return inputs;
}

std::string LoadStoreOp::toString(int indent_size) const {
  std::stringstream ss;
  std::string optype = load_store_type2string(opType());
  std::string modifier = "";
  { // Get modifier
    TensorView* tv = dynamic_cast<TensorView*>(out());
    if (auto ti = dynamic_cast<kir::TensorIndex*>(out())) {
      tv = ti->view();
    }
    if (tv != nullptr && tv->hasRoot()) {
      modifier = ".Permute";
    }
  }
  indent(ss, indent_size) << out()->toString() << "\n";
  indent(ss, indent_size + 1)
      << " = " << optype << modifier << "( " << in()->toString();
  // Fusion IR does not have predicate
  if (container()->isA<kir::Kernel>() && predicate() != nullptr) {
    ss << ", " << std::endl;
    indent(ss, indent_size + 1)
        << std::string(optype.size() + 5, ' ') << predicate()->toInlineString();
  }
  if (cacheOp() != CacheOp::Unspecified) {
    ss << ", cache_op=" << cacheOp();
  }
  ss << " )\n";
  return ss.str();
}

std::string LoadStoreOp::toInlineString(int indent_size) const {
  NVF_CHECK(false, "Tensor op can not be printed inline");
}

NVFUSER_DEFINE_CLONE_AND_CREATE(LoadStoreOp)

IterDomainBuilder::IterDomainBuilder(Val* _start, Val* _extent)
    : start_(_start), extent_(_extent) {
  NVF_ERROR(
      start_ != nullptr && extent_ != nullptr,
      "Start and extent are required to build an iter domain.");
}

IterDomainBuilder::IterDomainBuilder(const IterDomain* id)
    : start_(id->start()),
      extent_(id->extent()),
      expanded_extent_(
          id->hasExpandedExtent() ? id->expandedExtent() : nullptr),
      stop_offset_(id->stopOffset()),
      parallel_type_(id->getParallelType()),
      iter_type_(id->getIterType()),
      is_rfactor_domain_(id->isRFactorProduct()),
      is_padded_dimension_(id->hasPaddingToMultipleOfWarp()),
      padded_to_size_(id->getMaybeSizeAfterPadding()) {}

IterDomainBuilder& IterDomainBuilder::resetSchedulingParams() {
  parallel_type_ = ParallelType::Serial;
  is_rfactor_domain_ = false;
  is_padded_dimension_ = false;
  padded_to_size_ = std::nullopt;
  return *this;
}

IterDomainBuilder& IterDomainBuilder::resetRfactor() {
  return is_rfactor_domain(false);
}

IterDomainBuilder& IterDomainBuilder::start(Val* _start) {
  start_ = _start;
  return *this;
}

IterDomainBuilder& IterDomainBuilder::extent(Val* _extent) {
  extent_ = _extent;
  return *this;
}

IterDomainBuilder& IterDomainBuilder::expanded_extent(Val* _expanded_extent) {
  expanded_extent_ = _expanded_extent;
  return *this;
}

IterDomainBuilder& IterDomainBuilder::stop_offset(Val* _stop_offset) {
  stop_offset_ = _stop_offset;
  return *this;
}

IterDomainBuilder& IterDomainBuilder::parallel_type(
    ParallelType _parallel_type) {
  parallel_type_ = _parallel_type;
  return *this;
}

IterDomainBuilder& IterDomainBuilder::iter_type(IterType _iter_type) {
  iter_type_ = _iter_type;
  return *this;
}

IterDomainBuilder& IterDomainBuilder::is_rfactor_domain(
    bool _is_rfactor_domain) {
  is_rfactor_domain_ = _is_rfactor_domain;
  return *this;
}

IterDomainBuilder& IterDomainBuilder::is_padded_dimension(
    bool _is_padded_dimension) {
  is_padded_dimension_ = _is_padded_dimension;
  return *this;
}

IterDomainBuilder& IterDomainBuilder::padded_to_size(
    std::optional<int64_t> _padded_to_size) {
  padded_to_size_ = _padded_to_size;
  return *this;
}

IterDomain* IterDomainBuilder::build() const {
  NVF_ERROR(
      start_ != nullptr && extent_ != nullptr,
      "Start and extent are required to build an iter domain.");
  return IrBuilder::createInContainer<IterDomain>(start_->container(), *this);
}

IterDomain::IterDomain(
    IrBuilderPasskey passkey,
    Val* start,
    Val* extent,
    Val* expanded_extent,
    Val* stop_offset,
    ParallelType parallel_type,
    IterType iter_type,
    bool is_rfactor_domain,
    bool is_padded_dimension,
    std::optional<int64_t> padded_to_size)
    : Val(passkey, ValType::IterDomain),
      start_(start),
      extent_(extent),
      expanded_extent_(expanded_extent),
      stop_offset_(
          stop_offset == nullptr ? passkey.ir_container_->zeroVal()
                                 : stop_offset),
      parallel_type_(parallel_type),
      iter_type_(iter_type),
      is_rfactor_domain_(is_rfactor_domain),
      is_padded_dimension_(is_padded_dimension),
      padded_to_size_(padded_to_size) {
  // NOTE: We previously asserted !(isRFactorProduct() && isBroadcast()), i.e.
  // that an IterDomain could not be both a broadcast and an logical domain.
  // However, since the introduction of the resize op, we now have a legitimate
  // case where this may be true; namely, whenever we resize an IterDomain to
  // size 1, we will mark it as Broadcast, but the resize must lie between root
  // and rfactor.

  NVF_ERROR(
      extent->dtype() == DataType::Index,
      "Cannot create an iter domain over an extent that is not an nvfuser_index_t but received ",
      extent->dtype(),
      " .");

  NVF_ERROR(
      expanded_extent == nullptr || expanded_extent->dtype() == DataType::Index,
      "Cannot create an iter domain over an expanded_extent that is not an nvfuser_index_t but received ",
      expanded_extent->dtype(),
      " .");

  NVF_ERROR(
      start->dtype() == DataType::Index,
      "Cannot create an iter domain with a start that is not an nvfuser_index_t but received ",
      start->dtype(),
      " .");

  NVF_ERROR(
      stop_offset_->dtype() == DataType::Index,
      "Cannot create an iter domain with a stop_offset_ that is not an nvfuser_index_t but received ",
      stop_offset_->dtype(),
      " .");
}

IterDomain::IterDomain(IrBuilderPasskey passkey, const IterDomainBuilder& args)

    : IterDomain(
          passkey,
          args.start_,
          args.extent_,
          args.expanded_extent_,
          args.stop_offset_,
          args.parallel_type_,
          args.iter_type_,
          args.is_rfactor_domain_,
          args.is_padded_dimension_,
          args.padded_to_size_) {}

IterDomain::IterDomain(const IterDomain* src, IrCloner* ir_cloner)
    : Val(src, ir_cloner),
      start_(ir_cloner->clone(src->start_)),
      extent_(ir_cloner->clone(src->extent_)),
      expanded_extent_(
          src->hasExpandedExtent() ? ir_cloner->clone(src->expandedExtent())
                                   : nullptr),
      stop_offset_(ir_cloner->clone(src->stop_offset_)),
      parallel_type_(src->parallel_type_),
      iter_type_(src->iter_type_),
      is_rfactor_domain_(src->is_rfactor_domain_),
      is_padded_dimension_(src->is_padded_dimension_),
      padded_to_size_(src->padded_to_size_) {}

NVFUSER_DEFINE_CLONE(IterDomain)

bool IterDomain::sameAs(const Statement* other) const {
  if (other == this) {
    return true;
  }

  if (!other->isA<IterDomain>()) {
    return false;
  }

  const IterDomain* other_id = other->as<IterDomain>();

  // Here're the data fields of IterDomain:
  // start_
  // extent_
  // expanded_extent_
  // stop_offset_
  // parallel_type_
  // iter_type_
  // is_rfactor_domain_
  // is_padded_dimension_
  // padded_to_size_

  // Do not take is_rfactor_domain_ into account. IterDomain's are
  // considered the same if they are rfactor or not.

  // TODO: Consider managing them as attributes

  return start()->sameAs(other_id->start()) &&
      extent()->sameAs(other_id->extent()) &&
      hasExpandedExtent() == other_id->hasExpandedExtent() &&
      (!hasExpandedExtent() ||
       expandedExtent()->sameAs(other_id->expandedExtent())) &&
      stopOffset()->sameAs(other_id->stopOffset()) &&
      getParallelType() == other_id->getParallelType() &&
      getIterType() == other_id->getIterType() &&
      hasPaddingToMultipleOfWarp() == other_id->hasPaddingToMultipleOfWarp() &&
      getMaybeSizeAfterPadding() == other_id->getMaybeSizeAfterPadding();
}

std::string IterDomain::toString(int indent_size) const {
  std::stringstream ss;
  ss << getIterType();
  ss << getParallelType();
  ss << name();
  ss << "{";
  if (!start()->isZeroInt()) {
    ss << start()->toInlineString() << " : ";
  }
  if (stop() != extent()) {
    ss << stop()->toInlineString() << " : ";
  }
  ss << extent()->toInlineString();
  if (hasExpandedExtent()) {
    ss << " ex " << expandedExtent()->toInlineString();
  }
  ss << "}";
  if (isRFactorProduct()) {
    ss << "rf";
  }
  if (hasPaddingToMultipleOfWarp()) {
    ss << "_p";
  }
  return ss.str();
}

std::string IterDomain::toInlineString(int indent_size) const {
  return toString(indent_size);
}

// Returns a new IterDomain matching properties of this except for
// is_rfactor_domain_
IterDomain* IterDomain::cloneWithoutRFactor(bool map_with_original) {
  auto cloned = IterDomainBuilder(this).resetRfactor().build();

  if (map_with_original) {
    fusion()->registerExactMapping(this, cloned);
  }

  return cloned;
}

/*static*/ std::vector<IterDomain*> IterDomain::clone(
    const std::vector<IterDomain*>& domains) {
  std::vector<IterDomain*> cloned_domains;
  std::transform(
      domains.begin(),
      domains.end(),
      std::back_inserter(cloned_domains),
      [](auto id) { return id->cloneWithoutRFactor(); });
  return cloned_domains;
}

// Merging does not propagate the start and stop values of the input
// domains to the merged output domain. The actual range of the
// domains is enforced by predicates. Note that since only root
// domains have valid start and stop, it's not possible to contiguous
// predication.
IterDomain* IterDomain::merge(
    IterDomain* outer,
    IterDomain* inner,
    bool rfactor_domain) {
  NVF_CHECK(
      outer->isReduction() == inner->isReduction(),
      "Merging IterDomains requires that their iteration types match. ",
      "Outer: ",
      outer->toString(),
      ", Inner: ",
      inner->toString());

  NVF_CHECK(
      !outer->isStride() && !inner->isStride(),
      "No support for merging stride domains");

  Val* merged_id_size = mul(outer->extent(), inner->extent());

  IterType itype = outer->getIterType();

  if (outer->isBroadcast() && inner->isBroadcast()) {
    itype = IterType::Broadcast;
  }

  if ((outer->isBroadcast() || inner->isBroadcast()) &&
      (outer->getIterType() == IterType::Iteration ||
       inner->getIterType() == IterType::Iteration)) {
    itype = IterType::Iteration;
  }

  if ((outer->isBroadcast() || inner->isBroadcast()) &&
      (outer->getIterType() == IterType::GatherScatter ||
       inner->getIterType() == IterType::GatherScatter)) {
    itype = IterType::GatherScatter;
  }

  Val* expanded_extent = nullptr;
  if (outer->hasExpandedExtent() || inner->hasExpandedExtent()) {
    if (outer->hasExpandedExtent() && inner->hasExpandedExtent()) {
      expanded_extent = mul(outer->expandedExtent(), inner->expandedExtent());
    } else if (outer->hasExpandedExtent() && !inner->hasExpandedExtent()) {
      if (inner->isBroadcast()) {
        expanded_extent = outer->expandedExtent();
      } else {
        expanded_extent = mul(outer->expandedExtent(), inner->extent());
      }
    } else if (outer->hasExpandedExtent() && inner->hasExpandedExtent()) {
      if (outer->isBroadcast()) {
        expanded_extent = inner->expandedExtent();
      } else {
        expanded_extent = mul(outer->extent(), inner->expandedExtent());
      }
    }
  }

  IterDomain* merged_id =
      IterDomainBuilder(outer->container()->zeroVal(), merged_id_size)
          .parallel_type(outer->getParallelType())
          .expanded_extent(expanded_extent)
          .iter_type(itype)
          .is_rfactor_domain(rfactor_domain)
          .build();

  IrBuilder::createInContainer<Merge>(
      outer->container(), merged_id, outer, inner);

  return merged_id;
}

std::pair<IterDomain*, IterDomain*> IterDomain::split(
    IterDomain* in,
    Val* factor,
    bool inner_split,
    bool rfactor_domain) {
  NVF_CHECK(
      factor->isIntegralScalar(), "Cannot split by non-integer value ", factor);

  // outer loop size
  Val* remainder = ceilDiv(in->extent(), factor);
  Val* expanded_remainder = nullptr;
  if (in->hasExpandedExtent()) {
    expanded_remainder = ceilDiv(in->expandedExtent(), factor);
  }

  // outer loop IterDomain
  IterDomain* ido =
      IterDomainBuilder(
          in->container()->zeroVal(), inner_split ? remainder : factor)
          .expanded_extent(
              in->hasExpandedExtent() && inner_split ? expanded_remainder
                                                     : nullptr)
          .parallel_type(in->getParallelType())
          .iter_type(in->getIterType())
          .is_rfactor_domain(rfactor_domain)
          .build();

  // inner loop IterDomain
  IterDomain* idi =
      IterDomainBuilder(
          in->container()->zeroVal(), inner_split ? factor : remainder)
          .expanded_extent(
              in->hasExpandedExtent() && !inner_split ? expanded_remainder
                                                      : nullptr)
          .parallel_type(in->getParallelType())
          .iter_type(in->getIterType())
          .is_rfactor_domain(rfactor_domain)
          .build();

  IrBuilder::createInContainer<Split>(
      in->container(), ido, idi, in, factor, inner_split);
  return {ido, idi};
}

std::pair<IterDomain*, IterDomain*> IterDomain::stridedSplit(int64_t factor) {
  // Use partial split so that only valid values are retained
  auto split_out = IterDomain::split(
      this,
      IrBuilder::createInContainer<Val>(container(), factor, DataType::Index),
      true,
      true);

  split_out.second->iter_type_ = IterType::Stride;
  split_out.first->is_rfactor_domain_ = true;
  split_out.second->is_rfactor_domain_ = true;
  return split_out;
}

std::pair<IterDomain*, IterDomain*> IterDomain::swizzle(
    SwizzleType swizzle_type,
    IterDomain* in_x,
    IterDomain* in_y) {
  NVF_CHECK(
      !in_x->extent()->isZeroInt() && !in_y->extent()->isZeroInt(),
      "Invalid swizzling of a empty dimension.");

  // TODO: reduction check on swizzle:
  NVF_CHECK(
      !in_x->isReduction() && !in_y->isReduction(),
      "swizzled reduction not yet supported");

  for (auto input : InputsOf::outputs({in_x, in_y})) {
    NVF_CHECK(
        !input->as<IterDomain>()->isBroadcast(),
        "swizzling broadcast axes not yet supported");
  }

  IterDomain* out_x = IterDomainBuilder(in_x).build();

  IterDomain* out_y = IterDomainBuilder(in_y).build();

  IrBuilder::createInContainer<Swizzle>(
      in_x->container(), out_x, out_y, in_x, in_y, swizzle_type);

  return std::make_pair(out_x, out_y);
}

std::pair<IterDomain*, IterDomain*> IterDomain::swizzle(
    Swizzle2DType swizzle_type,
    IterDomain* in_x,
    IterDomain* in_y,
    SwizzleMode swizzle_mode) {
  NVF_CHECK(
      !in_x->extent()->isZeroInt() && !in_y->extent()->isZeroInt(),
      "Invalid swizzling of a empty dimension.");

  // TODO: reduction check on swizzle:
  NVF_CHECK(
      !in_x->isReduction() && !in_y->isReduction(),
      "swizzled reduction not yet supported");

  for (auto input : InputsOf::outputs({in_x, in_y})) {
    NVF_CHECK(
        !input->as<IterDomain>()->isBroadcast(),
        "swizzling broadcast axes not yet supported");
  }

  IterDomain* out_x = IterDomainBuilder(in_x).build();

  IterDomain* out_y = IterDomainBuilder(in_y).build();

  IrBuilder::createInContainer<Swizzle2D>(
      in_x->container(), out_x, out_y, in_x, in_y, swizzle_type, swizzle_mode);

  return std::make_pair(out_x, out_y);
}

IterDomain* IterDomain::resize(
    IterDomain* in,
    Val* left_expansion,
    Val* right_expansion,
    bool mark_as_rfactor,
    std::optional<IterType> iter_type_opt) {
  NVF_CHECK(
      left_expansion->isIntegralScalar(),
      "Expansion factor must be an integer scalar: ",
      left_expansion->toString());
  NVF_CHECK(
      right_expansion->isIntegralScalar(),
      "Expansion factor must be an integer scalar: ",
      right_expansion->toString());

  if (left_expansion->isConstInt() && right_expansion->isConstInt()) {
    auto left = left_expansion->evaluate();
    auto right = right_expansion->evaluate();
    if (left == 0 && right == 0) {
      // This is a trivial resize. Check that we are not changing the IterType,
      // then return the input.
      NVF_CHECK(
          !iter_type_opt.has_value() ||
              iter_type_opt.value() == in->getIterType(),
          "If IterType is specified in pad with zero expansion then it must match input");
      return in;
    }
  }
  NVF_CHECK(
      in->getIterType() == IterType::Iteration ||
          in->getIterType() == IterType::Broadcast ||
          in->getIterType() == IterType::Symbolic,
      "Not a valid IterType: ",
      in->getIterType());

  NVF_CHECK(
      in->start()->isZeroInt(),
      "Non-zero start not supported: ",
      in->toString());
  NVF_CHECK(
      in->stopOffset()->isZeroInt(),
      "Non-zero stop offset not considered: ",
      in->toString());

  // The overall extent is (in->extent() + left_expansion +
  // right_expansion). This can be simplified for a slice op as
  // the right expansion should look like (slice_end_offset -
  // in->extent()), or (slice_end_offset + (- in->extent())), so the
  // overall extent is left_expansion + slice_end_offset.

  // Detect common slice patterns and return a simplified Val
  // representing (in->extent() + right_expansion) if possible
  auto simplify_input_extent_plus_right_expansion = [](Val* right_expansion,
                                                       Val* in_extent) -> Val* {
    auto bop = dynamic_cast<BinaryOp*>(right_expansion->definition());
    if (bop == nullptr) {
      return nullptr;
    }
    Val* sub_rhs = nullptr;
    if (bop->getBinaryOpType() == BinaryOpType::Sub) {
      sub_rhs = bop->rhs();
    } else if (bop->getBinaryOpType() == BinaryOpType::Add) {
      // Note that SimplifyingIrBuilder may turn (a - b) to (a + (- b))
      if (auto uop = dynamic_cast<UnaryOp*>(bop->rhs()->definition());
          uop != nullptr && uop->getUnaryOpType() == UnaryOpType::Neg) {
        sub_rhs = uop->in();
      }
    }
    if (sub_rhs == in_extent) {
      return bop->lhs();
    } else {
      return nullptr;
    }
  };

  Val* resized_id_size = nullptr;
  if (auto simplified_val = simplify_input_extent_plus_right_expansion(
          right_expansion, in->extent())) {
    resized_id_size =
        SimplifyingIrBuilder::addExpr(left_expansion, simplified_val);
  } else {
    resized_id_size = SimplifyingIrBuilder::addExpr(
        SimplifyingIrBuilder::addExpr(
            in->getMaybeExpandedExtent(), left_expansion),
        right_expansion);
  }

  // If output IterType is provided, use it. Otherwise, if we can prove the
  // resized extent is 1, set to Broadcast, if we can prove it is >1 set to
  // Iteration, and otherwise fall back to Symbolic.
  IterType iter_type = IterType::Symbolic;
  if (iter_type_opt.has_value()) {
    iter_type = iter_type_opt.value();
  } else if (left_expansion->isConstInt() && right_expansion->isConstInt()) {
    auto left = left_expansion->evaluate();
    auto right = right_expansion->evaluate();
    if (resized_id_size->isConstInt()) {
      // Means input extent is also known
      auto out_extent = resized_id_size->evaluate();
      iter_type = out_extent == 1 ? IterType::Broadcast : IterType::Iteration;
    } else if (left + right > 1) {
      // Input extent is non-negative, so we know out_extent > 1
      iter_type = IterType::Iteration;
    }
  }

  auto resized_id =
      IterDomainBuilder(
          in->container()->zeroVal(),
          // Set immediate constant size of 1 if resize produces broadcast
          iter_type == IterType::Broadcast ? in->fusion()->oneVal()
                                           : resized_id_size)
          .is_rfactor_domain(mark_as_rfactor)
          .iter_type(iter_type)
          .build();

  IrBuilder::createInContainer<Resize>(
      in->container(), resized_id, in, left_expansion, right_expansion);

  return resized_id;
}

// TODO: We should change parallelize interface to be on tensorview or at least
// vectorize should be done on tensorview. This would let us check that we don't
// vectorize to the left of the computeAt domain, and could allow us to do some
// simple validation of vectorize as it's inputs are right most and contiguous.
void IterDomain::parallelize(ParallelType t) {
  if (parallel_type_ == t) {
    // No op, don't do any more checks, it was already set to this value.
    return;
  }

  if (t == ParallelType::Unroll || isParallelTypeVectorize(t) ||
      t == ParallelType::Group) {
    NVF_CHECK(
        start()->isZeroInt() && extent()->isConstScalar(),
        "Vectorization, unrolling, unswitching and grouping are only supported with start = 0 and extent as a const int, but got ",
        "a start of ",
        start(),
        " and extent ",
        extent(),
        " .");
  }

  if (t == ParallelType::Group) {
    NVF_CHECK(
        getIterType() == IterType::Iteration ||
            getIterType() == IterType::GatherScatter,
        "Grouping IterDomain of non Iteration / GatherScatter type is not allowed. ",
        getIterType());
  }

  parallel_type_ = t;
}

bool IterDomain::maybePartial() const {
  return !start()->isZeroInt() || !stopOffset()->isZeroInt();
}

Val* IterDomain::stopOffset() const {
  return stop_offset_;
}

Val* IterDomain::stop() const {
  if (stopOffset()->isZeroInt()) {
    return extent();
  }

  return sub(extent(), stopOffset());
}

namespace {

void validateContiguity(
    const std::vector<IterDomain*>& allocation_domain,
    const std::vector<std::optional<bool>>& contiguity) {
  NVF_CHECK(
      contiguity.size() == allocation_domain.size(),
      "Invalid contiguity information provided, incorrect size. Received vector of size ",
      contiguity.size(),
      " but needed one of size ",
      allocation_domain.size());
  for (auto i : c10::irange(contiguity.size())) {
    bool expect_null =
        (allocation_domain.at(i)->isBroadcast() ||
         allocation_domain.at(i)->isReduction());
    NVF_CHECK(
        expect_null != contiguity.at(i).has_value(),
        "The contiguity of a broadcast/reduction dimension must be None. "
        "The contiguity of a non-broadcast/reduction dimension must be true/false");
  }
}

} // namespace

TensorDomain::TensorDomain(
    IrBuilderPasskey passkey,
    std::vector<IterDomain*> logical_domain,
    std::vector<std::optional<bool>> contiguity)
    : Val(passkey, ValType::TensorDomain, DataType::Null),
      logical_domain_(std::move(logical_domain)),
      loop_domain_(logical_domain_),
      contiguity_(
          contiguity.empty() ? getContiguityFilledWith(maybeAllocation(), false)
                             : std::move(contiguity)) {
  validateContiguity(maybeAllocation(), contiguity_);

  // resetDomains initializes other member variables, required by clang-tidy
  resetDomains();
}

TensorDomain::TensorDomain(
    IrBuilderPasskey passkey,
    std::vector<IterDomain*> logical_domain,
    std::vector<int64_t> stride_order,
    std::vector<std::optional<bool>> contiguity)
    : Val(passkey, ValType::TensorDomain, DataType::Null),
      logical_domain_(std::move(logical_domain)),
      loop_domain_(logical_domain_),
      contiguity_(
          contiguity.empty() ? getContiguityFilledWith(maybeAllocation(), false)
                             : std::move(contiguity)) {
  // setting the proper allocation domain
  if (!stride_order.empty()) {
    auto rank = logical_domain_.size();
    NVF_ERROR(
        rank == stride_order.size(), "Invalid size of stride_order vector");

    // checking stride_order is indeed a permutation
    std::vector<int64_t> inc_vec(rank);
    std::iota(inc_vec.begin(), inc_vec.end(), 0);
    NVF_ERROR(
        std::is_permutation(
            stride_order.begin(), stride_order.end(), inc_vec.begin()),
        "stride_order is not a valid: " + toDelimitedString(stride_order));

    allocation_domain_.resize(rank, nullptr);
    for (auto i : c10::irange(rank)) {
      allocation_domain_[rank - 1 - stride_order[i]] = logical_domain_[i];
    }
  }
  validateContiguity(maybeAllocation(), contiguity_);

  // resetDomains initializes other member variables, required by clang-tidy
  resetDomains();
}

TensorDomain::TensorDomain(
    IrBuilderPasskey passkey,
    std::vector<IterDomain*> logical_domain,
    std::vector<IterDomain*> loop_domain,
    std::vector<std::optional<bool>> contiguity)
    : Val(passkey, ValType::TensorDomain, DataType::Null),
      logical_domain_(std::move(logical_domain)),
      loop_domain_(std::move(loop_domain)),
      contiguity_(
          contiguity.empty() ? getContiguityFilledWith(maybeAllocation(), false)
                             : std::move(contiguity)) {
  validateContiguity(maybeAllocation(), contiguity_);

  NVF_CHECK(
      loop_domain_.empty() == logical_domain_.empty(),
      "logical domain and loop domain can only be both empty or neither empty");
  ir_utils::validateDomainEquivalence(
      logical_domain_, loop_domain_, additional_ids_);

  // resetDomains initializes other member variables, required by clang-tidy
  resetDomains();
}

TensorDomain::TensorDomain(
    IrBuilderPasskey passkey,
    std::vector<IterDomain*> root_domain,
    std::vector<IterDomain*> logical_domain,
    std::vector<IterDomain*> loop_domain,
    std::vector<std::optional<bool>> contiguity)
    : Val(passkey, ValType::TensorDomain, DataType::Null),
      root_domain_(std::move(root_domain)),
      logical_domain_(std::move(logical_domain)),
      loop_domain_(std::move(loop_domain)),
      contiguity_(
          contiguity.empty() ? getContiguityFilledWith(maybeAllocation(), false)
                             : std::move(contiguity)) {
  validateContiguity(maybeAllocation(), contiguity_);

  NVF_CHECK(
      loop_domain_.empty() == logical_domain_.empty(),
      "logical domain and loop domain can only be both empty or neither empty");
  ir_utils::validateDomainEquivalence(
      logical_domain_, loop_domain_, additional_ids_);
  if (!root_domain_.empty()) {
    ir_utils::validateDomainEquivalence(
        logical_domain_, root_domain_, additional_ids_);
  }

  // resetDomains initializes other member variables, required by clang-tidy
  resetDomains();
}

TensorDomain::TensorDomain(
    IrBuilderPasskey passkey,
    std::vector<IterDomain*> root_domain,
    std::vector<IterDomain*> logical_domain,
    std::vector<IterDomain*> allocation_domain,
    std::vector<IterDomain*> loop_domain,
    std::vector<std::optional<bool>> contiguity)
    : Val(passkey, ValType::TensorDomain, DataType::Null),
      root_domain_(std::move(root_domain)),
      logical_domain_(std::move(logical_domain)),
      allocation_domain_(std::move(allocation_domain)),
      loop_domain_(std::move(loop_domain)),
      initial_loop_domain_(loop_domain_),
      contiguity_(
          contiguity.empty() ? getContiguityFilledWith(maybeAllocation(), false)
                             : std::move(contiguity)) {
  validateContiguity(maybeAllocation(), contiguity_);

  NVF_CHECK(
      loop_domain_.empty() == logical_domain_.empty(),
      "logical domain and loop domain can only be both empty or neither empty");
  ir_utils::validateDomainEquivalence(
      logical_domain_, loop_domain_, additional_ids_);
  if (!root_domain_.empty()) {
    ir_utils::validateDomainEquivalence(
        logical_domain_, root_domain_, additional_ids_);
  }
  if (!allocation_domain_.empty()) {
    ir_utils::validateDomainEquivalence(
        logical_domain_, allocation_domain_, additional_ids_);
  }

  // resetDomains initializes other member variables, required by clang-tidy
  resetDomains();
}

TensorDomain::TensorDomain(IrBuilderPasskey passkey, const TensorDomain* src)
    : Val(passkey, ValType::TensorDomain, DataType::Null),
      root_domain_(src->root_domain_),
      logical_domain_(src->logical_domain_),
      allocation_domain_(src->allocation_domain_),
      loop_domain_(src->loop_domain_),
      initial_loop_domain_(src->initial_loop_domain_),
      additional_ids_(src->additional_ids_),
      no_bcast_domain_(src->no_bcast_domain_),
      no_reduction_domain_(src->no_reduction_domain_),
      contiguity_(src->contiguity_),
      has_reduction_(src->has_reduction_) {}

TensorDomain::TensorDomain(const TensorDomain* src, IrCloner* ir_cloner)
    : Val(src, ir_cloner),
      root_domain_(ir_cloner->clone(src->root_domain_)),
      logical_domain_(ir_cloner->clone(src->logical_domain_)),
      allocation_domain_(ir_cloner->clone(src->allocation_domain_)),
      loop_domain_(ir_cloner->clone(src->loop_domain_)),
      initial_loop_domain_(ir_cloner->clone(src->initial_loop_domain_)),
      additional_ids_(ir_cloner->clone(src->additional_ids_)),
      no_bcast_domain_(ir_cloner->clone(src->no_bcast_domain_)),
      no_reduction_domain_(ir_cloner->clone(src->no_reduction_domain_)),
      contiguity_(src->contiguity()),
      has_reduction_(src->has_reduction_) {}

NVFUSER_DEFINE_CLONE(TensorDomain)

bool TensorDomain::hasBlockBroadcast() const {
  return std::any_of(
      loop_domain_.begin(), loop_domain_.end(), [](IterDomain* id) {
        return id->isBroadcast() && id->isThreadDim();
      });
}

bool TensorDomain::hasGridBroadcast() const {
  return std::any_of(
      loop_domain_.begin(), loop_domain_.end(), [](IterDomain* id) {
        return id->isBroadcast() && id->isBlockDim();
      });
}

bool TensorDomain::operator==(const TensorDomain& other) const {
  // Checks equality of each class field. Should not be necessary to
  // check no_bcast_domain_ and no_reduction_domain_ as they are just
  // derived from domain_.
  return root_domain_ == other.root_domain_ &&
      loop_domain_ == other.loop_domain_ &&
      logical_domain_ == other.logical_domain_ &&
      allocation_domain_ == other.allocation_domain_ &&
      contiguity_ == other.contiguity_;
}

bool TensorDomain::sameAs(const Statement* const other) const {
  if (this == other) {
    return true;
  }

  if (!other->isA<TensorDomain>()) {
    return false;
  }

  const TensorDomain* other_td = other->as<TensorDomain>();

  if (nDims() != other_td->nDims()) {
    return false;
  }
  if (root().size() != other_td->root().size()) {
    return false;
  }
  if (logical().size() != other_td->logical().size()) {
    return false;
  }
  if (allocation().size() != other_td->allocation().size()) {
    return false;
  }

  for (const auto i : c10::irange(nDims())) {
    if (!(axis(i)->sameAs(other_td->axis(i)))) {
      return false;
    }
  }

  for (const auto i : c10::irange(root().size())) {
    if (!(root()[i]->sameAs(other_td->root()[i]))) {
      return false;
    }
  }

  for (const auto i : c10::irange(logical().size())) {
    if (!(logical()[i]->sameAs(other_td->logical()[i]))) {
      return false;
    }
  }

  for (const auto i : c10::irange(allocation().size())) {
    if (!(allocation()[i]->sameAs(other_td->allocation()[i]))) {
      return false;
    }
  }

  for (const auto i : c10::irange(loop().size())) {
    if (!(loop()[i]->sameAs(other_td->loop()[i]))) {
      return false;
    }
  }

  return true;
}

bool TensorDomain::sameAs(
    const std::vector<IterDomain*>& lhs,
    const std::vector<IterDomain*>& rhs) {
  if (lhs.size() != rhs.size()) {
    return false;
  }
  size_t i = 0;
  for (auto td_lhs : lhs) {
    if (!td_lhs->sameAs(rhs[i++])) {
      return false;
    }
  }
  return true;
}

std::string TensorDomain::toString(const int indent_size, const bool loop_only)
    const {
  std::stringstream ss;
  if (nDims() == 0) {
    indent(ss, indent_size) << "[ ]";
    return ss.str();
  }
  indent(ss, indent_size) << "[ " << toDelimitedString(loop()) << " ]";
  if (!loop_only) {
    if (hasRoot()) {
      ss << "," << std::endl;
      indent(ss, indent_size + 1)
          << "root=[ " << toDelimitedString(root()) << " ]";
    }
    ss << "," << std::endl;
    indent(ss, indent_size + 1)
        << "rfactor=[ " << toDelimitedString(logical()) << " ]";
    if (!allocation_domain_.empty()) {
      ss << "," << std::endl;
      indent(ss, indent_size + 1)
          << "allocation=[ " << toDelimitedString(allocation()) << " ]";
    }
  }
  return ss.str();
}

std::string TensorDomain::toString(const int indent_size) const {
  return toString(indent_size, /*loop_only=*/true);
}

std::string TensorDomain::toInlineString(int indent_size) const {
  return toString(indent_size);
}

void TensorDomain::setContiguity(
    const std::vector<std::optional<bool>>& contig) {
  NVF_ERROR(
      maybeAllocation().size() == contig.size(),
      "Invalid size of contiguity vector");
  for (auto i : c10::irange(contig.size())) {
    NVF_CHECK(
        maybeAllocation().at(i)->isBroadcast() != contig.at(i).has_value(),
        "The contiguity of a broadcast dimension must be None. "
        "The contiguity of a non-broadcast dimension must be true/false");
  }

  contiguity_ = contig;
}

std::vector<int64_t> TensorDomain::strideOrder() const {
  // short-circuit: no allocation domain; default stride-order
  if (allocation_domain_.empty()) {
    return {};
  }

  std::vector<int64_t> stride_order;
  stride_order.reserve(logical_domain_.size());

  for (size_t logical_idx : c10::irange(logical_domain_.size())) {
    IterDomain* logical_id = logical_domain_.at(logical_idx);
    auto alloc_iter = std::find(
        allocation_domain_.begin(), allocation_domain_.end(), logical_id);
    NVF_ERROR(
        alloc_iter != allocation_domain_.end(),
        "Unable to find logical IterDomain in allocation domain.");
    int64_t alloc_idx = std::distance(allocation_domain_.begin(), alloc_iter);
    stride_order.push_back((int64_t)logical_domain_.size() - 1 - alloc_idx);
  }

  return stride_order;
}

bool TensorDomain::hasBlockReduction() const {
  return std::any_of(
      loop_domain_.begin(), loop_domain_.end(), [](IterDomain* id) {
        return id->isReduction() && id->isThreadDim();
      });
}

bool TensorDomain::hasGridReduction() const {
  return std::any_of(
      loop_domain_.begin(), loop_domain_.end(), [](IterDomain* id) {
        return id->isReduction() && id->isBlockDim();
      });
}

bool TensorDomain::hasSymbolicAxis() const {
  // If there's any Symbolic axis, there must be one at the root or
  // logical domain.
  return (hasRoot() &&
          std::any_of(
              root().begin(),
              root().end(),
              [](auto id) {
                return id->getIterType() == IterType::Symbolic;
              })) ||
      std::any_of(logical().begin(), logical().end(), [](auto id) {
           return id->getIterType() == IterType::Symbolic;
         });
}

bool TensorDomain::hasViewLikeRFactor() const {
  if (!hasRoot()) {
    // Can't have view like rfactor if there is no logical domain
    return false;
  }

  // If there's an logical domain and no rfactor product is a reduction, this is
  // a view like rfactor
  return std::none_of(logical().begin(), logical().end(), [](IterDomain* id) {
    return (id->isReduction() || id->isStride()) && id->isRFactorProduct();
  });
}

bool TensorDomain::hasVectorize() const {
  return std::any_of(
      loop_domain_.begin(), loop_domain_.end(), [](IterDomain* id) {
        return id->getParallelType() == ParallelType::Vectorize ||
            id->getParallelType() == ParallelType::MisalignedVectorize;
      });
}

std::optional<int64_t> TensorDomain::getReductionAxis() const {
  auto it = std::find_if(
      loop_domain_.begin(), loop_domain_.end(), [](const auto& id) {
        return id->isReduction();
      });
  if (it == loop_domain_.end()) {
    return std::optional<int64_t>();
  } else {
    return std::optional<int64_t>(std::distance(loop_domain_.begin(), it));
  }
}

// i here is int, as we want to accept negative value and ::size_type can be a
// uint.
IterDomain* TensorDomain::axis(int64_t i) const {
  NVF_ERROR(nDims() > 0, "Tried to access an axis in a 0-dim domain");
  return loop_domain_[wrapDim(i)];
}

int64_t TensorDomain::posOf(IterDomain* id) const {
  NVF_ERROR(nDims() > 0, "Tried to find an axis in a 0-dim domain");
  int64_t i = 0;
  while (i < (int64_t)loop_domain_.size()) {
    if (loop_domain_[i] == id) {
      return i;
    }
    i++;
  }
  NVF_CHECK(false, "Provided id is not part of this domain.");
}

int64_t TensorDomain::rootPosOf(IterDomain* id) const {
  NVF_ERROR(
      !maybeRoot().empty(), "Tried to find an axis in a 0-dim root domain");
  auto it = std::find(maybeRoot().begin(), maybeRoot().end(), id);
  NVF_ERROR(it != maybeRoot().end(), "Provided id is not part of root domain.");
  return std::distance(maybeRoot().begin(), it);
}

void TensorDomain::broadcast(int64_t axis, Val* extent) {
  axis = nvfuser::wrapDim(axis, nDims() + 1);
  IterDomain* id = IterDomainBuilder(fusion()->zeroVal(), extent)
                       .iter_type(IterType::Broadcast)
                       .build();
  loop_domain_.insert(loop_domain_.begin() + axis, id);
  additional_ids_.push_back(id);
}

void TensorDomain::split(int64_t axis, Val* factor, bool inner_split) {
  NVF_ERROR(nDims() > 0, "Tried to do split on a 0-dim domain");
  axis = wrapDim(axis);

  IterDomain* id = this->axis(axis);

  auto split_ids = IterDomain::split(id, factor, inner_split);
  loop_domain_.erase(loop_domain_.begin() + axis);
  loop_domain_.insert(loop_domain_.begin() + axis, split_ids.second);
  loop_domain_.insert(loop_domain_.begin() + axis, split_ids.first);
  resetDomains();
}

// Merge "axis_o" and "axis_i" into 1 dimension
void TensorDomain::merge(int64_t axis_o, int64_t axis_i) {
  NVF_ERROR(nDims() > 0, "Tried to do merge on a 0-dim domain");
  axis_o = wrapDim(axis_o);
  axis_i = wrapDim(axis_i);

  NVF_CHECK(
      axis_o != axis_i,
      "Invalid merge detected, axes provided are the same axis.");

  IterDomain* first = axis(axis_o);
  IterDomain* second = axis(axis_i);

  IterDomain* merged_id = IterDomain::merge(first, second);

  // axis_o is the outer input of this merge but does not
  // automatically mean it's an outer domain in TensorDomain.
  auto td_outer_pos = axis_o < axis_i ? axis_o : axis_i;
  auto td_inner_pos = axis_o < axis_i ? axis_i : axis_o;

  loop_domain_.erase(loop_domain_.begin() + td_inner_pos);
  loop_domain_.erase(loop_domain_.begin() + td_outer_pos);
  loop_domain_.insert(loop_domain_.begin() + td_outer_pos, merged_id);
  resetDomains();
}

// Reorder axes according to map[old_pos] = new_pos
void TensorDomain::reorder(
    const std::unordered_map<int64_t, int64_t>& old2new_) {
  NVF_ERROR(
      nDims() != 0 || old2new_.empty(), "Tried to reorder a 0-dim domain");
  loop_domain_ = orderedAs(loop_domain_, old2new_);
  resetDomains();
}

std::vector<IterDomain*> TensorDomain::orderedAs(
    const std::vector<IterDomain*>& dom,
    const std::unordered_map<int64_t, int64_t>& old2new_) {
  NVF_ERROR(
      !dom.empty() || old2new_.empty(), "Tried to reorder a 0-dim domain");

  // Eventhough these checks are already in TensorView, we want to redo them as
  // we can enter this function from other places, not through TensorView

  auto new2old = ir_utils::normalizeOld2New(old2new_, (int64_t)dom.size());

  std::vector<IterDomain*> reordered_domain;
  std::transform(
      new2old.begin(),
      new2old.end(),
      std::back_inserter(reordered_domain),
      [dom](int64_t i) -> IterDomain* { return dom[i]; });

  return reordered_domain;
}

void TensorDomain::swizzle(SwizzleType swizzle_type, int64_t x, int64_t y) {
  NVF_ERROR(nDims() > 0, "Tried to do merge on a 0-dim domain");
  x = wrapDim(x);
  y = wrapDim(y);

  IterDomain* axis_x = axis(x);
  IterDomain* axis_y = axis(y);

  IterDomain* axis_out_x = nullptr;
  IterDomain* axis_out_y = nullptr;

  std::tie(axis_out_x, axis_out_y) =
      IterDomain::swizzle(swizzle_type, axis_x, axis_y);

  loop_domain_.erase(loop_domain_.begin() + x);
  loop_domain_.insert(loop_domain_.begin() + x, axis_out_x);

  loop_domain_.erase(loop_domain_.begin() + y);
  loop_domain_.insert(loop_domain_.begin() + y, axis_out_y);

  resetDomains();
}

void TensorDomain::swizzle(
    Swizzle2DType swizzle_type,
    int64_t x,
    int64_t y,
    SwizzleMode swizzle_mode) {
  NVF_ERROR(nDims() > 0, "Tried to do merge on a 0-dim domain");
  x = wrapDim(x);
  y = wrapDim(y);

  IterDomain* axis_x = axis(x);
  IterDomain* axis_y = axis(y);

  IterDomain* axis_out_x = nullptr;
  IterDomain* axis_out_y = nullptr;

  std::tie(axis_out_x, axis_out_y) =
      IterDomain::swizzle(swizzle_type, axis_x, axis_y, swizzle_mode);

  loop_domain_.erase(loop_domain_.begin() + x);
  loop_domain_.insert(loop_domain_.begin() + x, axis_out_x);

  loop_domain_.erase(loop_domain_.begin() + y);
  loop_domain_.insert(loop_domain_.begin() + y, axis_out_y);

  resetDomains();
}

std::vector<IterDomain*> TensorDomain::noReductions(
    const std::vector<IterDomain*>& td) {
  std::vector<IterDomain*> noReductionDomain;
  std::copy_if(
      td.begin(),
      td.end(),
      std::back_inserter(noReductionDomain),
      [](IterDomain* id) { return !id->isReduction() && !id->isStride(); });
  return noReductionDomain;
}

std::vector<IterDomain*> TensorDomain::noBroadcasts(
    const std::vector<IterDomain*>& td) {
  std::vector<IterDomain*> noBroadcastDomain;
  std::copy_if(
      td.begin(),
      td.end(),
      std::back_inserter(noBroadcastDomain),
      [](IterDomain* id) { return !id->isBroadcast(); });
  return noBroadcastDomain;
}

std::vector<IterDomain*> TensorDomain::noDevices(
    const std::vector<IterDomain*>& td) {
  std::vector<IterDomain*> noDeviceDomain;
  std::copy_if(
      td.begin(),
      td.end(),
      std::back_inserter(noDeviceDomain),
      [](IterDomain* id) { return !id->isDeviceDim(); });
  return noDeviceDomain;
}

/*static*/ std::vector<std::optional<bool>> TensorDomain::
    getContiguityFilledWith(
        const std::vector<IterDomain*>& allocation_domain,
        bool fill_value) {
  std::vector<std::optional<bool>> contiguity;
  contiguity.reserve(allocation_domain.size());
  for (auto id : allocation_domain) {
    if (id->isBroadcast() || id->isReduction()) {
      contiguity.emplace_back(std::nullopt);
    } else {
      contiguity.emplace_back(fill_value);
    }
  }
  return contiguity;
}

bool TensorDomain::hasBroadcast(const std::vector<IterDomain*>& td) {
  for (auto id : td) {
    if (id->isBroadcast()) {
      return true;
    }
  }
  return false;
}

bool TensorDomain::hasReduction(const std::vector<IterDomain*>& td) {
  for (auto id : td) {
    if (id->isReduction()) {
      return true;
    }
  }
  return false;
}

TensorDomain* TensorDomain::view(const AnalyzeViewResult& view_analysis) {
  NVF_ERROR(nDims() > 0, "Tried to view transform a 0-dim domain");
  return transformView(this, view_analysis);
}

TensorDomain* TensorDomain::flatten(int64_t start_dim, int64_t end_dim) {
  auto inp_domain = noReductions(logical());

  if (start_dim < 0) {
    start_dim += (int64_t)inp_domain.size();
  }
  if (end_dim < 0) {
    end_dim += (int64_t)inp_domain.size();
  }
  NVF_CHECK(
      start_dim >= 0 && start_dim < int64_t(inp_domain.size()),
      "Invalid start_dim ",
      start_dim);
  NVF_CHECK(
      end_dim >= 0 && end_dim < int64_t(inp_domain.size()),
      "Invalid end_dim ",
      end_dim);
  NVF_CHECK(start_dim <= end_dim, "start_dim must be <= end_dim");

  std::vector<IterDomain*> new_root_domain;
  new_root_domain.reserve(inp_domain.size());
  for (auto i : c10::irange((int64_t)inp_domain.size())) {
    bool is_rfactor_dim = i >= start_dim && i <= end_dim;
    auto inp_id = inp_domain[i];
    auto out_id = IterDomainBuilder(inp_id)
                      .is_rfactor_domain(is_rfactor_dim)
                      .extent(
                          (is_rfactor_dim && inp_id->hasExpandedExtent())
                              ? inp_id->expandedExtent()
                              : inp_id->extent())
                      .iter_type(
                          (is_rfactor_dim && inp_id->isBroadcast())
                              ? IterType::Iteration
                              : inp_id->getIterType())
                      .build();
    new_root_domain.push_back(out_id);
  }

  std::vector<IterDomain*> logical_domain;
  logical_domain.reserve(new_root_domain.size() - (end_dim - start_dim));
  for (auto i : c10::irange(start_dim)) {
    logical_domain.push_back(new_root_domain[i]);
  }

  IterDomain* merged_id = new_root_domain[start_dim];
  for (auto i : c10::irange(start_dim + 1, end_dim + 1)) {
    IterDomain* new_merged_id =
        IterDomainBuilder(
            merged_id->container()->zeroVal(),
            mul(merged_id->extent(), new_root_domain[i]->extent()))
            .is_rfactor_domain(true)
            .build();
    IrBuilder::create<Merge>(new_merged_id, merged_id, new_root_domain[i]);
    merged_id = new_merged_id;
  }
  logical_domain.push_back(merged_id);

  for (auto i : c10::irange(end_dim + 1, inp_domain.size())) {
    logical_domain.push_back(new_root_domain[i]);
  }

  return IrBuilder::create<TensorDomain>(
      new_root_domain,
      logical_domain,
      logical_domain,
      TensorDomain::getContiguityFilledWith(logical_domain, true));
}

// TODO: Rfactor a Welford

// pair is in order where second is the consumer of first
std::pair<TensorDomain*, TensorDomain*> TensorDomain::rFactor(
    const std::vector<int64_t>& axes_) {
  return TransformRFactor::runReplay(this, axes_);
}

void TensorDomain::setLoopDomain(std::vector<IterDomain*> new_loop_domain) {
  auto [logical_unreachable, loop_unreachable] = ir_utils::compareDomains(
      logical_domain_, new_loop_domain, additional_ids_);
  NVF_ERROR(
      !logical_unreachable,
      "Not all logical IDs are covered by loop domain. Loop: ",
      toDelimitedString(new_loop_domain),
      ". Logical: ",
      toDelimitedString(logical_domain_));
  loop_domain_ = std::move(new_loop_domain);
  initial_loop_domain_ = loop_domain_;
  resetDomains();
}

void TensorDomain::setAllocationDomain(
    std::vector<IterDomain*> new_allocation_domain,
    std::vector<std::optional<bool>> new_contiguity) {
  validateContiguity(new_allocation_domain, new_contiguity);

  ir_utils::validateDomainEquivalence(
      logical_domain_, new_allocation_domain, additional_ids_);

  allocation_domain_ = std::move(new_allocation_domain);
  contiguity_ = std::move(new_contiguity);
}

std::vector<IterDomain*> TensorDomain::allIDs() const {
  std::array<const std::vector<IterDomain*>*, 6> all_domains = {
      &logical_domain_,
      &root_domain_,
      &initial_loop_domain_,
      &loop_domain_,
      &allocation_domain_,
      &additional_ids_};
  VectorOfUniqueEntries<IterDomain*> discovered_ids;
  for (auto domain : all_domains) {
    discovered_ids.pushBack(*domain);
  }

  // We only care about IDs on the shortest path between domains
  std::unordered_multimap<IterDomain*, IterDomain*> out2in;
  for (auto i : c10::irange(all_domains.size() - 1)) {
    if (all_domains[i]->empty()) {
      continue;
    }
    for (auto j : c10::irange(i + 1, all_domains.size())) {
      if (all_domains[j]->empty()) {
        continue;
      }
      auto path = IRBFS::getExprsBetween(
          {all_domains[i]->begin(), all_domains[i]->end()},
          {all_domains[j]->begin(), all_domains[j]->end()},
          false);
      for (auto [expr, _] : path) {
        discovered_ids.pushBack(
            ir_utils::filterByType<IterDomain>(expr->outputs()));
        discovered_ids.pushBack(
            ir_utils::filterByType<IterDomain>(expr->inputs()));
        for (auto in : expr->inputs()) {
          for (auto out : expr->outputs()) {
            out2in.emplace(out->as<IterDomain>(), in->as<IterDomain>());
          }
        }
      }
    }
  }

  // Topological sort all IDs
  std::list<IterDomain*> ids_to_be_sorted(
      discovered_ids.begin(), discovered_ids.end());
  VectorOfUniqueEntries<IterDomain*> sorted_ids;
  while (!ids_to_be_sorted.empty()) {
    auto it = ids_to_be_sorted.begin();
    while (it != ids_to_be_sorted.end()) {
      auto in_it = out2in.find(*it);
      if (in_it == out2in.end() || sorted_ids.has(in_it->second)) {
        sorted_ids.pushBack(*it);
        it = ids_to_be_sorted.erase(it);
      } else {
        it++;
      }
    }
  }
  return sorted_ids.vector();
}

std::vector<Expr*> TensorDomain::allExprs() const {
  auto all_ids = allIDs();
  std::unordered_set<Val*> all_id_set{all_ids.begin(), all_ids.end()};

  VectorOfUniqueEntries<Expr*> exprs;
  for (auto id : all_ids) {
    auto def = id->definition();
    if (def == nullptr) {
      continue;
    }

    if (std::all_of(def->inputs().begin(), def->inputs().end(), [&](Val* inp) {
          return all_id_set.find(inp) != all_id_set.end();
        })) {
      exprs.pushBack(def);
    } else {
      NVF_ERROR(std::none_of(
          def->inputs().begin(), def->inputs().end(), [&](Val* inp) {
            return all_id_set.find(inp) != all_id_set.end();
          }));
    }
  }

  return exprs.vector();
}

Split::Split(
    IrBuilderPasskey passkey,
    IterDomain* outer,
    IterDomain* inner,
    IterDomain* in,
    Val* factor,
    bool inner_split)
    : Expr(passkey) {
  NVF_ERROR(
      factor->isIntegralScalar(),
      "Attempted to create a Split node with a non-integer factor.");
  addOutput(outer);
  addOutput(inner);
  addInput(in);
  // TODO add factor as an input, need to check Split::Split during validation
  // and need to check BestEffortReplay::findFirstMismatchedID addInput(factor);
  addAttribute(factor);
  addDataAttribute(inner_split);
}

Val* Split::isDivisible() const {
  return IrBuilder::isDivisibleExpr(in()->extent(), factor());
}

std::string Split::toString(int indent_size) const {
  std::stringstream ss;
  ss << (innerSplit() ? "Split: " : "Outer split: ");
  ss << in()->toString();
  ss << " by factor " << factor()->toString() << " -> ";
  ss << outer()->toString();
  ss << ", ";
  ss << inner()->toString();
  ss << "\n";
  return ss.str();
}

std::string Split::toInlineString(int indent_size) const {
  NVF_CHECK(false, "Split can not be printed inline");
}

NVFUSER_DEFINE_CLONE_AND_CREATE(Split)

Merge::Merge(
    IrBuilderPasskey passkey,
    IterDomain* out,
    IterDomain* outer,
    IterDomain* inner)
    : Expr(passkey) {
  addOutput(out);
  addInput(outer);
  addInput(inner);
}

std::string Merge::toString(int indent_size) const {
  std::stringstream ss;
  ss << "Merge: ";
  ss << outer()->toString();
  ss << " and ";
  ss << inner()->toString();
  ss << " -> ";
  ss << out()->toString();
  ss << "\n";
  return ss.str();
}

std::string Merge::toInlineString(int indent_size) const {
  NVF_CHECK(false, "Tensor op can not be printed inline");
}

NVFUSER_DEFINE_CLONE_AND_CREATE(Merge)

Swizzle::Swizzle(
    IrBuilderPasskey passkey,
    IterDomain* out_x,
    IterDomain* out_y,
    IterDomain* in_x,
    IterDomain* in_y,
    SwizzleType swizzle_type)
    : Expr(passkey) {
  addOutput(out_x);
  addOutput(out_y);
  addInput(in_x);
  addInput(in_y);
  addDataAttribute(swizzle_type);
}

std::string Swizzle::toString(int indent_size) const {
  std::stringstream ss;
  ss << swizzleType() << "(2D): ";
  ss << inX()->toString();
  ss << " , ";
  ss << inY()->toString();
  ss << " -> ";
  ss << outX()->toString();
  ss << " , ";
  ss << outY()->toString();
  ss << "\n";
  return ss.str();
}

std::string Swizzle::toInlineString(int indent_size) const {
  NVF_CHECK(false, "Tensor op can not be printed inline");
}

NVFUSER_DEFINE_CLONE_AND_CREATE(Swizzle)

Swizzle2D::Swizzle2D(
    IrBuilderPasskey passkey,
    IterDomain* out_x,
    IterDomain* out_y,
    IterDomain* in_x,
    IterDomain* in_y,
    Swizzle2DType swizzle_type,
    SwizzleMode swizzle_mode)
    : Expr(passkey) {
  addOutput(out_x);
  addOutput(out_y);
  addInput(in_x);
  addInput(in_y);
  addDataAttribute(swizzle_type);
  addDataAttribute(swizzle_mode);
}

std::string Swizzle2D::toString(int indent_size) const {
  std::stringstream ss;
  ss << swizzleType() << "(2D): ";
  ss << inX()->toString();
  ss << " , ";
  ss << inY()->toString();
  ss << " -> ";
  ss << outX()->toString();
  ss << " , ";
  ss << outY()->toString();
  ss << "\n";
  return ss.str();
}

std::string Swizzle2D::toInlineString(int indent_size) const {
  NVF_CHECK(false, "Tensor op can not be printed inline");
}

NVFUSER_DEFINE_CLONE_AND_CREATE(Swizzle2D)

Resize::Resize(
    IrBuilderPasskey passkey,
    IterDomain* out,
    IterDomain* in,
    Val* left,
    Val* right)
    : Expr(passkey) {
  addOutput(out);
  addInput(in);
  addAttribute(left);
  addAttribute(right);
}

std::string Resize::toString(int indent_size) const {
  std::stringstream ss;
  ss << "Resize: ";
  ss << in()->toString();
  ss << " by " << leftExpand()->toInlineString() << " and "
     << rightExpand()->toInlineString();
  ss << " -> ";
  ss << out()->toString();
  ss << "\n";
  return ss.str();
}

std::string Resize::toInlineString(int indent_size) const {
  NVF_CHECK(false, "Resize can not be printed inline");
}

NVFUSER_DEFINE_CLONE_AND_CREATE(Resize)

NamedScalar::NamedScalar(
    IrBuilderPasskey passkey,
    std::string name,
    DataType dtype)
    : Val(passkey, ValType::NamedScalar, dtype), name_(std::move(name)) {}

NamedScalar::NamedScalar(const NamedScalar* src, IrCloner* ir_cloner)
    : Val(src, ir_cloner), name_(src->name_) {}

NVFUSER_DEFINE_CLONE(NamedScalar)

bool NamedScalar::sameAs(const Statement* other) const {
  if (this == other) {
    return true;
  }
  if (!other->isA<NamedScalar>()) {
    return false;
  }
  return other->as<NamedScalar>()->name().compare(name()) == 0;
}

NamedScalar* NamedScalar::getParallelDim(ParallelType p_type) {
  NVF_ERROR(
      isParallelTypeThread(p_type),
      "Cannot get parallel dim of non thread type, received: ",
      p_type);
  NVF_ERROR(FusionGuard::getCurFusion() != nullptr);
  std::string parallel_dim = stringifyThreadSize(p_type);
  return IrBuilder::create<NamedScalar>(parallel_dim, DataType::Index);
}

NamedScalar* NamedScalar::getParallelIndex(ParallelType p_type) {
  NVF_ERROR(FusionGuard::getCurFusion() != nullptr);
  std::string parallel_ind = stringifyThread(p_type);
  return IrBuilder::create<NamedScalar>(parallel_ind, DataType::Index);
}

std::optional<ParallelType> NamedScalar::getParallelDim() const {
  if (stringifyThreadSize(ParallelType::TIDx).compare(name()) == 0) {
    return std::optional<ParallelType>(ParallelType::TIDx);
  } else if (stringifyThreadSize(ParallelType::TIDy).compare(name()) == 0) {
    return std::optional<ParallelType>(ParallelType::TIDy);
  } else if (stringifyThreadSize(ParallelType::TIDz).compare(name()) == 0) {
    return std::optional<ParallelType>(ParallelType::TIDz);
  } else if (stringifyThreadSize(ParallelType::BIDx).compare(name()) == 0) {
    return std::optional<ParallelType>(ParallelType::BIDx);
  } else if (stringifyThreadSize(ParallelType::BIDy).compare(name()) == 0) {
    return std::optional<ParallelType>(ParallelType::BIDy);
  } else if (stringifyThreadSize(ParallelType::BIDz).compare(name()) == 0) {
    return std::optional<ParallelType>(ParallelType::BIDz);
  }
  return std::nullopt;
}

std::optional<ParallelType> NamedScalar::getParallelIndex() const {
  if (stringifyThread(ParallelType::TIDx).compare(name()) == 0) {
    return std::optional<ParallelType>(ParallelType::TIDx);
  } else if (stringifyThread(ParallelType::TIDy).compare(name()) == 0) {
    return std::optional<ParallelType>(ParallelType::TIDy);
  } else if (stringifyThread(ParallelType::TIDz).compare(name()) == 0) {
    return std::optional<ParallelType>(ParallelType::TIDz);
  } else if (stringifyThread(ParallelType::BIDx).compare(name()) == 0) {
    return std::optional<ParallelType>(ParallelType::BIDx);
  } else if (stringifyThread(ParallelType::BIDy).compare(name()) == 0) {
    return std::optional<ParallelType>(ParallelType::BIDy);
  } else if (stringifyThread(ParallelType::BIDz).compare(name()) == 0) {
    return std::optional<ParallelType>(ParallelType::BIDz);
  }
  return std::nullopt;
}

PadOp::PadOp(
    IrBuilderPasskey passkey,
    TensorView* out,
    TensorView* inp,
    const std::vector<Val*>& pad_widths,
    Val* value)
    : Expr(passkey) {
  const auto ndims = TensorDomain::noReductions(inp->getLogicalDomain()).size();
  NVF_ERROR(
      pad_widths.size() % 2 == 0,
      "Invalid size of padding width vector: ",
      pad_widths.size(),
      ". Number of width vals must be even.");
  NVF_ERROR(
      pad_widths.size() == ndims * 2,
      "Invalid size of padding width vector: ",
      pad_widths.size(),
      ". All dimensions, padded or not, must have width vals. Use zero for non non-padded dimensions.");
  addOutput(out);
  addInput(inp);
  addInput(value);
  for (auto width : pad_widths) {
    NVF_CHECK(width != nullptr, "Padding width must not be nullptr");
    addInput(width);
  }
}

NVFUSER_DEFINE_CLONE_AND_CREATE(PadOp)

std::string PadOp::toString(int indent_size) const {
  std::stringstream ss;
  indent(ss, indent_size) << out()->toString() << "\n";
  indent(ss, indent_size) << "   = pad( " << in()->toString() << ", {"
                          << toDelimitedString(getPadWidths()) << "}"
                          << " )\n";
  return ss.str();
}

std::string PadOp::toInlineString(int indent_size) const {
  NVF_CHECK(false, "Tensor op can not be printed inline");
}

std::vector<int64_t> PadOp::getPaddedAxes() const {
  auto num_dims = (int64_t)out()->as<TensorView>()->getLogicalDomain().size();
  std::vector<int64_t> padded_axes;
  for (const auto i : c10::irange(num_dims)) {
    auto [left_pad, right_pad] = getPadWidths(i);
    // Filter out non-padded dimension
    if (left_pad->isZeroInt() && right_pad->isZeroInt()) {
      continue;
    }
    padded_axes.push_back(i);
  }
  return padded_axes;
}

std::vector<Val*> PadOp::getPadWidths() const {
  return {getPadWidthInputBegin(), getPadWidthInputEnd()};
}

std::pair<Val*, Val*> PadOp::getPadWidths(int64_t axis) const {
  auto num_dims = (int64_t)out()->as<TensorView>()->getLogicalDomain().size();
  axis = wrapDim(axis, num_dims);

  int64_t offset_even = (int64_t)axis * 2;
  int64_t offset_odd = offset_even + 1;
  return std::make_pair(
      (*(getPadWidthInputBegin() + offset_even))->as<Val>(),
      (*(getPadWidthInputBegin() + offset_odd))->as<Val>());
}

std::vector<PolymorphicValue> PadOp::evaluate(
    const ExpressionEvaluator& ee,
    const std::vector<PolymorphicValue>& inputs) const {
  const auto& in = inputs.at(0).as<at::Tensor>();

  std::vector<int64_t> pad_widths;
  auto pad_width_offset = getPadWidthInputOffset();
  auto num_dims = in.dim();

  for (auto i = num_dims - 1; i > -1; i--) {
    auto left_pad = (int64_t)inputs.at(pad_width_offset + 2 * i);
    auto right_pad = (int64_t)inputs.at(pad_width_offset + 2 * i + 1);
    pad_widths.push_back(left_pad);
    pad_widths.push_back(right_pad);
  }

  if (isComplexType(*out()->getDataType())) {
    std::complex<double> value =
        static_cast<std::complex<double>>(inputs.at(1));
    auto real = at::real(in);
    auto imag = at::imag(in);
    auto padded_real = at::pad(real, pad_widths, "constant", value.real());
    auto padded_imag = at::pad(imag, pad_widths, "constant", value.imag());
    return {at::complex(padded_real, padded_imag)};
  } else {
    double value = static_cast<double>(inputs.at(1));
    return {at::pad(in, pad_widths, "constant", value)};
  }
}

SliceOp::SliceOp(
    IrBuilderPasskey passkey,
    TensorView* out,
    TensorView* inp,
    const std::vector<Slice>& ranges)
    : Expr(passkey) {
  size_t ndims = TensorDomain::noReductions(inp->getLogicalDomain()).size();
  NVF_ERROR(
      ndims == ranges.size(),
      "The range vector must have the same number of Slice descriptors. Given: ",
      ranges.size(),
      ", Expected: ",
      ndims);

  addOutput(out);
  addInput(inp);
  for (const auto& range : ranges) {
    NVF_ERROR(range.start != nullptr, "nullptr not allowed");
    NVF_ERROR(range.stop != nullptr, "nullptr not allowed");
    NVF_ERROR(range.step != nullptr, "nullptr not allowed");
    addInput(range.start);
    addInput(range.stop);
    addInput(range.step);
  }
}

NVFUSER_DEFINE_CLONE_AND_CREATE(SliceOp)

std::string SliceOp::toString(int indent_size) const {
  std::stringstream ss;
  indent(ss, indent_size) << out()->toString() << "\n";
  indent(ss, indent_size) << "   = slice( " << in()->toString() << ", {";
  for (const auto& slice : getRanges()) {
    ss << " {"
       << toDelimitedString(std::vector<std::string>{
              slice.start->toString(),
              slice.stop->toString(),
              slice.step->toString()})
       << "}";
  }
  ss << " } )\n";
  return ss.str();
}

std::string SliceOp::toInlineString(int indent_size) const {
  NVF_CHECK(false, "Tensor op can not be printed inline");
}

std::vector<Slice> SliceOp::getRanges() const {
  const auto num_range_vals =
      std::distance(getRangeInputBegin(), getRangeInputEnd());
  NVF_ERROR(
      num_range_vals % 3 == 0,
      "Unexpected number of range vals: ",
      num_range_vals);
  auto ndims = num_range_vals / 3;
  std::vector<Slice> ranges(ndims);
  auto range_val_it = getRangeInputBegin();
  for (const auto i : c10::irange(ndims)) {
    ranges.at(i) = Slice{
        .start = *range_val_it,
        .stop = *(range_val_it + 1),
        .step = *(range_val_it + 2)};
    range_val_it += 3;
  }
  return ranges;
}

std::vector<PolymorphicValue> SliceOp::evaluate(
    const ExpressionEvaluator& ee,
    const std::vector<PolymorphicValue>& inputs) const {
  const auto& in = inputs.at(0).as<at::Tensor>();
  std::vector<at::indexing::TensorIndex> ranges;
  auto ranges_offset = getRangeInputOffset();
  auto num_dims = in.dim();
  for (const auto i : c10::irange(num_dims)) {
    auto start = (int64_t)inputs.at(ranges_offset + 3 * i);
    auto stop = (int64_t)inputs.at(ranges_offset + 3 * i + 1);
    auto step = (int64_t)inputs.at(ranges_offset + 3 * i + 2);
    ranges.emplace_back(at::indexing::Slice(start, stop, step));
  }
  return {in.index(ranges)};
}

CatOp::CatOp(
    IrBuilderPasskey passkey,
    Val* out,
    const std::vector<Val*>& inputs,
    int64_t concatenated_dim)
    : Expr(passkey) {
  addOutput(out);
  for (auto inp : inputs) {
    addInput(inp);
  }
  NVF_ERROR(
      concatenated_dim >= 0 &&
          concatenated_dim <
              static_cast<int64_t>(
                  ir_utils::getTv(out)->getLogicalDomain().size()),
      "Invalid dimension to concatenate: ",
      concatenated_dim);

  addDataAttribute(concatenated_dim);
}

CatOp::CatOp(
    IrBuilderPasskey passkey,
    Val* out,
    const std::vector<Val*>& inputs,
    int64_t concatenated_dim,
    Val* concatenated_domain_index,
    const std::vector<Val*>& preds)
    : Expr(passkey) {
  NVF_ERROR(
      passkey.ir_container_ != nullptr,
      "IrContainer must be provided to create a CatOp.");
  NVF_ERROR(
      passkey.ir_container_->isA<kir::Kernel>(),
      "Should only be used for Kernel container.");

  addOutput(out);
  for (auto inp : inputs) {
    addInput(inp);
  }
  addDataAttribute(concatenated_dim);
  addAttribute(concatenated_domain_index);
  for (auto pred : preds) {
    addAttribute(pred);
  }
}

NVFUSER_DEFINE_CLONE_AND_CREATE(CatOp)

std::string CatOp::toString(int indent_size) const {
  std::stringstream ss;
  indent(ss, indent_size) << output(0)->toString() << "\n";
  indent(ss, indent_size) << "   = cat( ";
  ss << toDelimitedString(inputs());
  ss << ", " << concatenatedDim();
  ss << " )\n";
  return ss.str();
}

std::string CatOp::toInlineString(int indent_size) const {
  NVF_CHECK(false, "Tensor op can not be printed inline");
}

Val* CatOp::getConcatenatedDomainIndex() const {
  NVF_ERROR(
      container()->isA<kir::Kernel>(),
      "Should only be used for Kernel container.");
  NVF_ERROR(!attributes().empty(), "No attribute found");
  NVF_ERROR(attribute(1) != nullptr, "nulllptr attribute is invalid");
  auto idx = attribute(1)->as<Val>();
  return idx;
}

Val* CatOp::getPred(int input_idx) const {
  NVF_ERROR(
      container()->isA<kir::Kernel>(),
      "Should only be used for Kernel container.");
  const auto num_input_tensors = static_cast<int64_t>(inputs().size());
  NVF_ERROR(input_idx < num_input_tensors, "Invalid input index: ", input_idx);
  const auto attr_idx = input_idx + 2;
  NVF_ERROR(
      attr_idx < static_cast<int64_t>(attributes().size()),
      "Invalid attribute index: ",
      attr_idx,
      ", number of attributes: ",
      attributes().size());
  auto attr = attributeVal(attr_idx);
  NVF_ERROR(attr != nullptr, "nullptr attribute is invalid");
  NVF_ERROR(
      attr->dtype() == DataType::Bool,
      "Attribute must be a Bool val: ",
      attr->toInlineString());
  auto pred = attr;
  return pred;
}

std::vector<PolymorphicValue> CatOp::evaluate(
    const ExpressionEvaluator& ee,
    std::unordered_map<const Val*, PolymorphicValue>& known_values) const {
  // CatOp is preceded by a PadOp internally.
  // For ATen evaluation, directly compute the unpadded inputs.
  std::vector<at::Tensor> unpadded_inputs;
  unpadded_inputs.reserve(inputs().size());
  int64_t concat_dim = concatenatedDim();
  for (Val* inp : inputs()) {
    NVF_CHECK(
        inp->definition() != nullptr && inp->definition()->isA<PadOp>(),
        "Expected CatOp to be preceded by a PadOp.");
    auto eval_i = ee.evaluate(inp->definition()->input(0), known_values);
    unpadded_inputs.push_back(eval_i.as<at::Tensor>());
  }
  return {at::cat(unpadded_inputs, concat_dim)};
}

MatmulOp::MatmulOp(IrBuilderPasskey passkey, Val* out, Val* in_a, Val* in_b)
    : Expr(passkey) {
  addOutput(out);
  addInput(in_a);
  addInput(in_b);
}

NVFUSER_DEFINE_CLONE_AND_CREATE(MatmulOp)

std::string MatmulOp::toString(int indent_size) const {
  std::stringstream ss;
  indent(ss, indent_size) << out()->toString() << "\n";
  indent(ss, indent_size + 1) << " = matmul(" << inA()->toString() << ",\n";
  indent(ss, indent_size + 1) << "          " << inB()->toString() << ")\n";
  return ss.str();
}

std::string MatmulOp::toInlineString(int indent_size) const {
  NVF_CHECK(false, "Tensor op can not be printed inline");
}

std::vector<PolymorphicValue> MatmulOp::evaluate(
    const ExpressionEvaluator& ee,
    const std::vector<PolymorphicValue>& inputs) const {
  const auto a = inputs.at(0).as<at::Tensor>();
  const auto b = inputs.at(1).as<at::Tensor>();
  return {at::matmul(a, b)};
}

LinearOp::LinearOp(
    IrBuilderPasskey passkey,
    Val* out,
    Val* in_a,
    Val* in_b,
    Val* bias)
    : Expr(passkey) {
  addOutput(out);
  addInput(in_a);
  addInput(in_b);

  if (bias != nullptr) {
    addInput(bias);
  }
}

NVFUSER_DEFINE_CLONE_AND_CREATE(LinearOp)

std::string LinearOp::toString(int indent_size) const {
  std::stringstream ss;
  indent(ss, indent_size) << out()->toString() << "\n";
  indent(ss, indent_size + 1) << " = linear(" << inA()->toString() << ",\n";
  indent(ss, indent_size + 1) << "          " << inB()->toString();
  if (has_bias()) {
    indent(ss, indent_size + 1) << ",\n          " << bias()->toString();
  }
  indent(ss, indent_size + 1) << ")\n";
  return ss.str();
}

std::string LinearOp::toInlineString(int indent_size) const {
  NVF_CHECK(false, "Tensor op can not be printed inline");
}

std::vector<PolymorphicValue> LinearOp::evaluate(
    const ExpressionEvaluator& ee,
    const std::vector<PolymorphicValue>& inputs) const {
  const auto in = inputs.at(0).as<at::Tensor>();
  auto weight = inputs.at(1).as<at::Tensor>();

  auto squeeze_device_dims = [](at::Tensor& t,
                                int64_t num_device_dims) -> void {
    // Record the initial shape for the error message.
    std::vector<int64_t> shape = t.sizes().vec();
    for ([[maybe_unused]] auto _ : c10::irange(num_device_dims)) {
      NVF_CHECK(
          t.size(0) == 1,
          "When the weight is >2D, expect its preceding dimensions and "
          "the bias's preceding dimensions to "
          "be DID-parallel and therefore size-1: ",
          shape);
      t = t.squeeze(0);
    }
  };

  // The squeezes and unsqueezes are currently required to support a sharded
  // linear layer. Remove them after #2563.
  auto num_device_dims = weight.dim() - 2;
  squeeze_device_dims(weight, num_device_dims);

  at::Tensor out;
  if (has_bias()) {
    auto bias = inputs.at(2).as<at::Tensor>();
    squeeze_device_dims(bias, num_device_dims);
    out = at::linear(in, weight, bias);
  } else {
    out = at::linear(in, weight);
  }

  for ([[maybe_unused]] auto _ : c10::irange(num_device_dims)) {
    out = out.unsqueeze(0);
  }
  return {out};
}

SdpaFwdOp::SdpaFwdOp(
    IrBuilderPasskey passkey,
    TensorView* output,
    TensorView* log_sumexp,
    TensorView* philox_seed,
    TensorView* philox_offset,
    Val* query,
    Val* key,
    Val* value,
    Val* dropout_p,
    Val* is_causal,
    Val* scale)
    : Expr(passkey) {
  addOutput(output);
  addOutput(log_sumexp);
  addOutput(philox_seed);
  addOutput(philox_offset);

  addInput(query);
  addInput(key);
  addInput(value);
  addInput(dropout_p);
  addInput(is_causal);
  if (scale != nullptr) {
    addInput(scale);
  }
}

NVFUSER_DEFINE_CLONE_AND_CREATE(SdpaFwdOp)

std::string SdpaFwdOp::toString(int indent_size) const {
  std::stringstream ss;
  indent(ss, indent_size) << attn_out()->toString() << "\n";
  indent(ss, indent_size + 1) << " = sdpa(" << query()->toString() << ",\n";
  indent(ss, indent_size + 1) << "          " << key()->toString() << ",\n";
  indent(ss, indent_size + 1) << "          " << value()->toString() << ",\n";
  indent(ss, indent_size + 1)
      << "          dropout_p = " << dropout_p()->toInlineString() << ",\n";
  indent(ss, indent_size + 1)
      << "          is_causal = " << is_causal()->toInlineString();
  if (scale() != nullptr) {
    indent(ss, indent_size + 1)
        << ",\n          scale = " << scale()->toInlineString();
  }
  indent(ss, indent_size + 1) << ")\n";
  return ss.str();
}

std::string SdpaFwdOp::toInlineString(int indent_size) const {
  NVF_CHECK(false, "Tensor op can not be printed inline");
}

std::vector<PolymorphicValue> SdpaFwdOp::evaluate(
    const ExpressionEvaluator& ee,
    const std::vector<PolymorphicValue>& inputs) const {
  auto query = inputs.at(0).as<at::Tensor>();
  auto key = inputs.at(1).as<at::Tensor>();
  auto value = inputs.at(2).as<at::Tensor>();

  const auto dropout_p = inputs.at(3).as<double>();
  const auto is_causal = inputs.at(4).as<bool>();

  // Temporary handling of DID parallelization see
  // https://github.com/NVIDIA/Fuser/issues/2563
  bool handle_device_dim = false;
  if (query.dim() == 5) {
    handle_device_dim = true;

    NVF_CHECK(key.dim() == 5 && value.dim() == 5);

    auto query_domain =
        TensorDomain::noReductions(this->query()->getLogicalDomain());
    auto key_domain =
        TensorDomain::noReductions(this->key()->getLogicalDomain());
    auto value_domain =
        TensorDomain::noReductions(this->value()->getLogicalDomain());
    NVF_CHECK(
        query_domain.front()->isDeviceDim(),
        "Only support DID parallelization on outermost axis");
    NVF_CHECK(
        key_domain.front()->isDeviceDim(),
        "Only support DID parallelization on outermost axis");
    NVF_CHECK(
        value_domain.front()->isDeviceDim(),
        "Only support DID parallelization on outermost axis");

    query = query.squeeze(0);
    key = key.squeeze(0);
    value = value.squeeze(0);
  }

  // Flash attention requires the last dimension to be padded to 8.
  // https://github.com/pytorch/pytorch/blob/c27882ffa8c1c7e4cf8ebc6c2f879e5b6c8814ad/aten/src/ATen/native/transformers/attention.cpp#L675-L677
  const auto last_dim_size = query.size(-1);
  auto pad_last_dim = [last_dim_size](
                          at::Tensor inp, int alignment_size) -> at::Tensor {
    if (last_dim_size % alignment_size == 0) {
      return inp;
    }
    auto pad_count = alignment_size - (last_dim_size % alignment_size);
    auto padded_inp = at::pad(inp, {0, pad_count});
    return padded_inp;
  };

  query = pad_last_dim(query, 8);
  key = pad_last_dim(key, 8);
  value = pad_last_dim(value, 8);

  // Conmpute scale using original size of last dimension
  double scale = inputs.size() > 5 ? inputs.back().as<double>()
                                   : 1.0 / std::sqrt(last_dim_size);

  // ATen reference:
  // https://github.com/pytorch/pytorch/blob/c27882ffa8c1c7e4cf8ebc6c2f879e5b6c8814ad/aten/src/ATen/native/transformers/attention.cpp#L680-L681
  auto
      [output,
       log_sumexp,
       cum_seq_q,
       cum_seq_k,
       query_seq_len,
       key_seq_len,
       philox_seed,
       philox_offset,
       debug_attn_mask] =
          at::_scaled_dot_product_flash_attention(
              query,
              key,
              value,
              dropout_p,
              is_causal,
              /*return_debug_mask=*/false,
              scale);

  // If the inputs were padded, slice the output to restore the original
  // size
  if (output.size(-1) != last_dim_size) {
    output = output.slice(-1, 0, last_dim_size);
  }

  // Add back the device dim axis for output.
  if (handle_device_dim) {
    output = output.unsqueeze(0);
    log_sumexp = log_sumexp.unsqueeze(0);
  }

  // We ignore cum_seq_q/k outputs since they are undefined tensors for
  // non-nested tensors. We do not store query/key_seq_len since they can be
  // computed in non-nested tensor directly. debug_attn_mask is ignored
  // since `return_debug_mask=false`.
  return {output, log_sumexp, philox_seed, philox_offset};
}

std::string Scope::toString(int indent_size) const {
  std::stringstream ss;
  for (auto expr : exprs()) {
    ss << expr->toString(indent_size);
  }
  return ss.str();
}

std::vector<Expr*>::iterator Scope::insert(
    std::vector<Expr*>::const_iterator pos,
    Expr* expr) {
  return exprs_.insert(pos, expr);
}

std::vector<Expr*>::iterator Scope::insert_before(Expr* ref, Expr* expr) {
  const auto it = std::find(exprs_.begin(), exprs_.end(), ref);
  NVF_ERROR(
      it != exprs_.end(),
      "Tried to insert ",
      expr,
      " before the reference: ",
      ref,
      " @ ",
      (size_t)ref,
      " however the reference was not found in this scope.");
  return insert(it, expr);
}

std::vector<Expr*>::iterator Scope::insert_after(Expr* ref, Expr* expr) {
  const auto it = std::find(exprs_.begin(), exprs_.end(), ref);
  NVF_ERROR(
      it != exprs_.end(),
      "Tried to insert ",
      expr,
      " after the reference: ",
      ref,
      " however the reference was not found in this scope.");
  return insert(it + 1, expr);
}

std::vector<Expr*>::iterator Scope::insert(size_t pos, Expr* expr) {
  const auto it = exprs_.begin() + (std::ptrdiff_t)pos;
  return insert(it, expr);
}

void Scope::erase(std::vector<Expr*>::const_iterator pos) {
  // Remove the scope of the expr if this is the scope
  C10_UNUSED auto expr = *pos;
  exprs_.erase(pos);
}

void Scope::erase(Expr* ref) {
  const auto it = std::find(exprs_.begin(), exprs_.end(), ref);
  if (it != exprs_.end()) {
    erase(it);
  }
}

void Scope::erase(size_t pos) {
  erase(exprs_.begin() + (std::ptrdiff_t)pos);
}

bool Scope::contains(Expr* expr) const {
  const auto it = std::find(exprs_.begin(), exprs_.end(), expr);
  return it != exprs_.end();
}

void Scope::clear() {
  exprs_.clear();
}

ForLoop::ForLoop(
    IrBuilderPasskey passkey,
    IterDomain* iter_domain,
    Val* index,
    Val* start,
    Val* stop,
    Val* step,
    bool vectorize,
    Val* vectorize_shift,
    bool unroll_required,
    CircularBufferLoopStage circular_buffer_loop_stage,
    int64_t circular_buffer_loop_stage_depth)
    : Expr(passkey) {
  NVF_ERROR(passkey.ir_container_ != nullptr);
  NVF_ERROR(
      passkey.ir_container_->isA<kir::Kernel>() ||
          passkey.ir_container_->isA<hir::HostIrContainer>(),
      "IR type only valid for Kernel or Host container.");
  NVF_ERROR(isIntegralType(index->dtype()));
  addInput(index);
  addInput(iter_domain);
  if (start == nullptr && iter_domain->isThread()) {
    start = NamedScalar::getParallelIndex(iter_domain->getParallelType());
  }
  if (step == nullptr) {
    if (iter_domain->isThread()) {
      step = NamedScalar::getParallelDim(iter_domain->getParallelType());
    } else {
      step = FusionGuard::getCurFusion()->oneVal();
    }
  }
  NVF_ERROR(
      index->dtype() == DataType::Index, "Loop index must be an index type.");
  NVF_ERROR(
      start == nullptr || start->dtype() == DataType::Index,
      "Loop start must be an index type.");
  NVF_ERROR(
      step->dtype() == DataType::Index, "Loop step must be an index type.");
  NVF_ERROR(
      stop == nullptr || stop->dtype() == DataType::Index,
      "Loop stop must be an index type.");
  addAttribute(start);
  addAttribute(stop);
  addAttribute(step);
  addDataAttribute(vectorize);
  addAttribute(vectorize_shift);
  addDataAttribute(unroll_required);
  addDataAttribute(circular_buffer_loop_stage);
<<<<<<< HEAD
  addDataAttribute(circular_buffer_loop_stage_depth);
  // Storing IR nodes as Attribute is not safe with IrCloner, but fortunately
  // kernel IR does not need this feature.
=======
  // Storing IR nodes as Attribute is not safe with IrCloner, but
  // fortunately kernel IR does not need this feature.
>>>>>>> 6155c06b
  addDataAttribute(Scope(this));
}

ForLoop::ForLoop(
    IrBuilderPasskey passkey,
    IterDomain* iter_domain,
    Val* index,
    CircularBufferLoopStage circular_buffer_loop_stage,
    int64_t circular_buffer_loop_stage_depth)
    : ForLoop(
          passkey,
          iter_domain,
          index,
          nullptr,
          nullptr,
          nullptr,
          !iter_domain->isBroadcast() &&
              isParallelTypeVectorize(iter_domain->getParallelType()),
          nullptr,
          false,
          circular_buffer_loop_stage,
          circular_buffer_loop_stage_depth) {}

ForLoop::ForLoop(IrBuilderPasskey passkey, IterDomain* iter_domain)
    : ForLoop(
          passkey,
          iter_domain,
          GpuLower::current()->getLoopIndexVariable(iter_domain),
          CircularBufferLoopStage::NotApplicable,
          0) {}

ForLoop::ForLoop(IrBuilderPasskey passkey, const ForLoop* other)
    : ForLoop(
          passkey,
          other->iter_domain(),
          other->index(),
          other->start(),
          other->stop(),
          other->step(),
          other->vectorize(),
          other->vectorize_shift(),
          other->isUnrollRequired(),
          other->circularBufferLoopStage(),
          other->circularBufferLoopStageDepth()) {}

std::string ForLoop::toString(int indent_size) const {
  std::stringstream ss;
  indent(ss, indent_size) << "FOR " << index()->toString() << " in "
                          << iter_domain()->toString() << ":\n"
                          << body().toString(indent_size + 1);
  return ss.str();
}

std::string ForLoop::toInlineString(int indent_size) const {
  NVF_CHECK(false, "Tensor op can not be printed inline");
}

bool ForLoop::isUnrollable() const {
  // Start and stop must be constant, must not be a broadcast
  // dimension, cannot be bound to a parallel dimension, must not be
  // vectorized.
  return start()->isConstScalar() && stop()->isConstScalar() &&
      !iter_domain()->isThread() && !iter_domain()->isDeviceDim() &&
      !iter_domain()->isBroadcast() && !vectorize();
}

bool ForLoop::isUnrolled() const {
  if (isUnrollRequired() && !isUnrollable()) {
    TORCH_WARN(
        "Unroll required but not possible. Register allocation disabled. Loop index: ",
        index()->toString());
    return false;
  }

  // Size-one loop will not be materialized as a loop, so return false
  if (start()->isZeroInt() && stop()->isOneInt()) {
    return false;
  }

  // Unroll if required.
  if (isUnrollRequired()) {
    return true;
  }

  // Don't unroll if not possible
  if (!isUnrollable()) {
    return false;
  }

  // Unrolling is technically possible but avoided
  if (iter_domain()->getParallelType() == ParallelType::Unswitch) {
    // Use ParallelType::Unroll if unrolling is desired. Note that
    // unswitched size-one loops are not unrolled as they are not
    // materialized as actual for-loops.
    return false;
  }

  return true;
}

Val* ForLoop::start() const {
  if (attributeVal(0) != nullptr) {
    return attributeVal(0);
  } else {
    // clang-tidy complains without this
    NVF_ERROR(iter_domain() != nullptr);
    return iter_domain()->start();
  }
}

Val* ForLoop::stop() const {
  if (attributeVal(1) != nullptr) {
    return attributeVal(1);
  } else {
    // clang-tidy complains without this
    NVF_ERROR(iter_domain() != nullptr);
    return iter_domain()->extent();
  }
}

Val* ForLoop::step() const {
  NVF_ERROR(attributeVal(2) != nullptr);
  return attributeVal(2);
}

Val* ForLoop::simplifiedStop() const {
  if (simplified_stop_ == nullptr) {
    simplified_stop_ = GpuLower::hasCurrent()
        ? GpuLower::current()->commonScalarMap().hoistScalar(stop(), {})
        : stop();
  }
  return simplified_stop_;
}

bool ForLoop::isTrivial() const {
  // These loops are not materialized
  if (vectorize() || iter_domain()->isBroadcast() ||
      iter_domain()->isStride() || iter_domain()->isMma() ||
      iter_domain()->isBulk() || iter_domain()->isDeviceDim()) {
    return true;
  }

  if (index()->isConstScalar() || index()->definition() != nullptr) {
    return true;
  }

  // By default, a parallelized loop would look like:
  //
  //   for (int x = threadIdx.x; x < stop; x += blockDim.x) {
  //     do_some_comp(x);
  //   }
  //
  // When stop is guaranteed to be smaller or equal to the number of
  // threads, the for-loop is not necessary. In the above case, we
  // would just generate the loop body without the for clause but
  // references to the loop index replaced by the loop start value.
  //
  // When the loop end is the same as the IterDomain extent, the
  // assumption can be safely made. This is more conservative than
  // necessary since the loop stop value just needs to be <= the
  // IterDomain extent. However, at this point, this conservative
  // analysis seems sufficient.
  if (stop() == iter_domain()->extent() && iter_domain()->isThread()) {
    return true;
  }

  // Extent-1 loop: for (int i = 0; i < 1; ++i) {
  if (start()->isZeroInt() && simplifiedStop()->isOneInt() &&
      step()->isOneInt()) {
    return true;
  }

  // Another extent-1 loop: for (int i = N - 1; i < N; ++i) {
  if (start()->definition() != nullptr &&
      start()->definition()->isA<BinaryOp>() &&
      start()->definition()->as<BinaryOp>()->getBinaryOpType() ==
          BinaryOpType::Sub &&
      start()->definition()->as<BinaryOp>()->lhs() == stop() &&
      start()->definition()->as<BinaryOp>()->rhs()->isOneInt()) {
    return true;
  }

  return false;
}

namespace {

//! A utility class to check if an expression of a particular type exists
class ExprFinder : kir::ConstIrVisitor {
 public:
  //! True if expr or any of its nested expressions is a type included in
  //! expr_types
  static bool exists(
      const Expr* expr,
      const std::unordered_set<std::type_index>& expr_types) {
    ExprFinder finder(expr_types);
    finder.handle(std::vector<const Expr*>{expr});
    return finder.is_found_;
  }

 private:
  ExprFinder(const std::unordered_set<std::type_index>& expr_types)
      : expr_types_(expr_types) {}

  using kir::ConstIrVisitor::handle;

  void dispatch(const Expr* expr) final {
    if (expr_types_.find(typeid(*expr)) != expr_types_.end()) {
      is_found_ = true;
      return;
    }
    kir::ConstIrVisitor::dispatch(expr);
  }

 private:
  const std::unordered_set<std::type_index>& expr_types_;
  bool is_found_ = false;
};

} // namespace

bool ForLoop::isGroup() const {
  //! True if loop is grouped. The IterDomain of the loop must have
  //! ParallelType::Group, but it isn't sufficient as the loop may be
  //! for an initialization expression, for which the loop shold not
  //! be grouped. Make sure a GroupedGridReduction is found.
  if (iter_domain()->getParallelType() != ParallelType::Group) {
    return false;
  }

  return ExprFinder::exists(
      this,
      {typeid(GroupedReductionOp),
       typeid(kir::GroupedGridReduction),
       typeid(kir::GroupedGridWelford)});
}

NVFUSER_DEFINE_CLONE_AND_CREATE(ForLoop)

SdpaBwdOp::SdpaBwdOp(
    IrBuilderPasskey passkey,
    TensorView* grad_query,
    TensorView* grad_key,
    TensorView* grad_value,
    TensorView* grad_output,
    TensorView* query,
    TensorView* key,
    TensorView* value,
    TensorView* output,
    TensorView* log_sumexp,
    Val* dropout_p,
    Val* is_causal,
    TensorView* philox_seed,
    TensorView* philox_offset,
    Val* scale)
    : Expr(passkey) {
  addOutput(grad_query);
  addOutput(grad_key);
  addOutput(grad_value);
  addInput(grad_output);
  addInput(query);
  addInput(key);
  addInput(value);
  addInput(output);
  addInput(log_sumexp);
  addInput(dropout_p);
  addInput(is_causal);
  addInput(philox_seed);
  addInput(philox_offset);
  if (scale != nullptr) {
    addInput(scale);
  }
}

NVFUSER_DEFINE_CLONE_AND_CREATE(SdpaBwdOp)

std::string SdpaBwdOp::toString(int indent_size) const {
  std::stringstream ss;
  indent(ss, indent_size) << grad_query()->toString() << ",\n";
  indent(ss, indent_size) << grad_key()->toString() << ",\n";
  indent(ss, indent_size) << grad_value()->toString() << "\n";
  indent(ss, indent_size + 1)
      << " = sdpa_bwd(" << grad_attn()->toString() << ",\n";
  indent(ss, indent_size + 1) << "          " << query()->toString() << ",\n";
  indent(ss, indent_size + 1) << "          " << key()->toString() << ",\n";
  indent(ss, indent_size + 1) << "          " << value()->toString() << ",\n";
  indent(ss, indent_size + 1)
      << "          " << attn_out()->toString() << ",\n";
  indent(ss, indent_size + 1)
      << "          logsum_exp = " << logsumexp()->toString() << ",\n";
  indent(ss, indent_size + 1)
      << "          dropout_p = " << dropout_p()->toInlineString() << ",\n";
  indent(ss, indent_size + 1)
      << "          is_causal = " << is_causal()->toInlineString() << ",\n";
  indent(ss, indent_size + 1)
      << "          philox_seed = " << philox_seed()->toString() << ",\n";
  indent(ss, indent_size + 1)
      << "          philox_offset = " << philox_offset()->toString() << ",\n";
  if (scale() != nullptr) {
    indent(ss, indent_size + 1)
        << ",\n          scale = " << scale()->toInlineString();
  }
  indent(ss, indent_size + 1) << ")\n";
  return ss.str();
}

std::string SdpaBwdOp::toInlineString(int indent_size) const {
  NVF_CHECK(false, "Tensor op can not be printed inline");
}

std::vector<PolymorphicValue> SdpaBwdOp::evaluate(
    const ExpressionEvaluator& ee,
    const std::vector<PolymorphicValue>& inputs) const {
  // Backward tensor inputs: grad_input, query, key, value, output,
  // logsumexp, max_q/k Temporary handling of DID parallelization. See
  // https://github.com/NVIDIA/Fuser/issues/2563
  bool first_dim_is_did = this->key()->as<TensorView>()->axis(0)->isDeviceDim();
  std::vector<at::Tensor> bwd_inputs;
  for (auto idx : c10::irange(6)) {
    auto in_tensor = inputs.at(idx).as<at::Tensor>();
    // Removing the size 1 from sharded axis from tensors.
    if (first_dim_is_did) {
      in_tensor = in_tensor.squeeze(0);
    }
    bwd_inputs.push_back(in_tensor);
  }
  const auto dropout_p = inputs.at(6).as<double>();
  const auto is_causal = inputs.at(7).as<bool>();
  const auto philox_seed = inputs.at(8).as<at::Tensor>();
  const auto philox_offset = inputs.at(9).as<at::Tensor>();

  // Flash attention requires the last dimension to be padded to 8.
  // https://github.com/pytorch/pytorch/blob/c27882ffa8c1c7e4cf8ebc6c2f879e5b6c8814ad/aten/src/ATen/native/transformers/attention.cpp#L675-L677
  const auto last_dim_size = bwd_inputs[0].size(-1);
  auto pad_last_dim = [last_dim_size](
                          at::Tensor inp, int alignment_size) -> at::Tensor {
    if (last_dim_size % alignment_size == 0) {
      return inp;
    }
    auto pad_count = alignment_size - (last_dim_size % alignment_size);
    auto padded_inp = at::pad(inp, {0, pad_count});
    return padded_inp;
  };

  // Conmpute scale using original size of last dimension
  double scale = inputs.size() > 10 ? inputs.back().as<double>()
                                    : 1.0 / std::sqrt(last_dim_size);

  // ATen reference:
  // https://github.com/pytorch/pytorch/blob/c27882ffa8c1c7e4cf8ebc6c2f879e5b6c8814ad/aten/src/ATen/native/transformers/attention.cpp#L680-L681
  // cum_seq_q/k are undefined tensors for non-nested input tensors.
  auto [grad_query, grad_key, grad_value] =
      at::_scaled_dot_product_flash_attention_backward(
          /*grad_output=*/pad_last_dim(bwd_inputs[0], 8),
          /*query=*/pad_last_dim(bwd_inputs[1], 8),
          /*key=*/pad_last_dim(bwd_inputs[2], 8),
          /*value=*/pad_last_dim(bwd_inputs[3], 8),
          /*output=*/pad_last_dim(bwd_inputs[4], 8),
          /*logsumexp=*/bwd_inputs[5],
          /*cum_seq_q=*/at::Tensor(),
          /*cum_seq_k=*/at::Tensor(),
          // Note: ATen implementation expects max_q/max_k as scalars.
          /*max_q=*/bwd_inputs[1].size(2),
          /*max_k=*/bwd_inputs[2].size(2),
          /*dropout_p=*/dropout_p,
          /*is_causal=*/is_causal,
          /*philox_seed=*/philox_seed,
          /*philox_offset=*/philox_offset,
          /*scale=*/scale);

  // If the inputs were padded, slice the gradsto restore the original size
  auto slice_last_dim = [last_dim_size](at::Tensor output) -> at::Tensor {
    if (output.size(-1) != last_dim_size) {
      return output;
    }
    return output.slice(-1, 0, last_dim_size);
  };

  // Add device dimension back to outputs.
  if (first_dim_is_did) {
    grad_query = grad_query.unsqueeze(0);
    grad_key = grad_key.unsqueeze(0);
    grad_value = grad_value.unsqueeze(0);
  }

  return {
      slice_last_dim(grad_query),
      slice_last_dim(grad_key),
      slice_last_dim(grad_value)};
}

} // namespace nvfuser<|MERGE_RESOLUTION|>--- conflicted
+++ resolved
@@ -4661,14 +4661,9 @@
   addAttribute(vectorize_shift);
   addDataAttribute(unroll_required);
   addDataAttribute(circular_buffer_loop_stage);
-<<<<<<< HEAD
   addDataAttribute(circular_buffer_loop_stage_depth);
-  // Storing IR nodes as Attribute is not safe with IrCloner, but fortunately
-  // kernel IR does not need this feature.
-=======
   // Storing IR nodes as Attribute is not safe with IrCloner, but
   // fortunately kernel IR does not need this feature.
->>>>>>> 6155c06b
   addDataAttribute(Scope(this));
 }
 
