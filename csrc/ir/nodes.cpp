--- conflicted
+++ resolved
@@ -3608,17 +3608,6 @@
 }
 
 void TensorDomain::setLoopDomain(std::vector<IterDomain*> new_loop_domain) {
-<<<<<<< HEAD
-  auto x = ir_utils::compareDomains(
-      logical_domain_, new_loop_domain, additional_ids_);
-  NVF_ERROR(ir_utils::compareDomains(
-                logical_domain_, new_loop_domain, additional_ids_)
-                .first.empty());
-  if (!x.second.empty()) {
-    std::cerr << "Unaccounted domains: " << toDelimitedString(x.second) << "\n";
-  }
-
-=======
   auto [logical_unreachable, loop_unreachable] = ir_utils::compareDomains(
       logical_domain_, new_loop_domain, additional_ids_);
   NVF_ERROR(
@@ -3627,7 +3616,6 @@
       toDelimitedString(new_loop_domain),
       ". Logical: ",
       toDelimitedString(logical_domain_));
->>>>>>> 3d82ae96
   loop_domain_ = std::move(new_loop_domain);
   initial_loop_domain_ = loop_domain_;
   resetDomains();
