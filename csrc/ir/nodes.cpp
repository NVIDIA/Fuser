// clang-format off
/*
 * SPDX-FileCopyrightText: Copyright (c) 2023-present NVIDIA CORPORATION & AFFILIATES.
 * All rights reserved.
 * SPDX-License-Identifier: BSD-3-Clause
 */
// clang-format on
#include <device_lower/lower2device.h>
#include <disjoint_set.h>
#include <dynamic_transform.h>
#include <ir/cloner.h>
#include <ir/interface_nodes.h>
#include <ir/iostream.h>
#include <ir/utils.h>
#include <kernel.h>
#include <kernel_ir.h>
#include <ops/arith.h>
#include <root_domain_map.h>
#include <transform_iter.h>
#include <transform_rfactor.h>
#include <transform_view.h>
#include <type.h>

#include <c10/util/irange.h>

#include <complex>
#include <iterator>
#include <numeric>
#include <regex>
#include <sstream>
#include <string>

namespace nvfuser {

FullOp::FullOp(IrBuilderPasskey passkey, Val* out, Val* fill_value)
    : Expr(passkey) {
  if (out->isA<TensorView>()) {
    auto tv_root = out->as<TensorView>()->getRootDomain();
    for (auto id : tv_root) {
      addInput(id->extent());
    }
  }
  addInput(fill_value);
  addOutput(out);
}

std::string FullOp::toString(int indent_size) const {
  std::stringstream ss;
  indent(ss, indent_size) << output(0)->toString() << "\n";
  indent_size++;
  indent(ss, indent_size) << " = full({";
  for (auto i : c10::irange(inputs().size())) {
    if (i == inputs().size() - 1) {
      ss << "}";
    }
    if (i > 0) {
      ss << ", ";
    }
    ss << input(i)->toInlineString(indent_size);
  }
  ss << ");\n";
  return ss.str();
}

std::string FullOp::toInlineString(int indent_size) const {
  TORCH_CHECK(false, "Tensor op can not be printed inline");
}

NVFUSER_DEFINE_CLONE_AND_CREATE(FullOp)

SelectOp::SelectOp(
    IrBuilderPasskey passkey,
    Val* out,
    Val* in,
    int64_t dim,
    Val* index)
    : Expr(passkey) {
  addInput(in);
  addInput(index);
  addOutput(out);
  addDataAttribute(dim);
}

std::string SelectOp::toString(int indent_size) const {
  std::stringstream ss;
  indent(ss, indent_size) << output(0)->toString() << "\n";
  indent_size++;
  indent(ss, indent_size) << " = select( " << input(0)->toString()
                          << ", axis = " << getIndexedID()
                          << ", index = " << input(1)->toString() << " )\n";
  return ss.str();
}

std::string SelectOp::toInlineString(int indent_size) const {
  TORCH_CHECK(false, "Tensor op can not be printed inline");
}

IterDomain* SelectOp::getIndexedID() const {
  return TensorDomain::noReductions(
             ir_utils::getTvInput(this)->getMaybeRFactorDomain())
      .at(dim());
}

NVFUSER_DEFINE_CLONE_AND_CREATE(SelectOp)

IndexSelectOp::IndexSelectOp(
    IrBuilderPasskey passkey,
    Val* out,
    Val* in,
    int64_t dim,
    Val* indices)
    : Expr(passkey) {
  addInput(in);
  addInput(indices);
  addOutput(out);
  addDataAttribute(dim);
}

std::string IndexSelectOp::toString(int indent_size) const {
  std::stringstream ss;
  indent(ss, indent_size) << output(0)->toString() << "\n";
  indent_size++;
  indent(ss, indent_size) << " = index_select( ";
  ss << input(0)->toString() << ", dim = " << dim() << ", "
     << input(1)->toString() << " )\n";
  return ss.str();
}

std::string IndexSelectOp::toInlineString(int indent_size) const {
  TORCH_CHECK(false, "Tensor op can not be printed inline");
}

IterDomain* IndexSelectOp::getIndexedID() const {
  return TensorDomain::noReductions(
             ir_utils::getTvInput(this)->getMaybeRFactorDomain())
      .at(dim());
}

IterDomain* IndexSelectOp::getConsumerOfIndexedID() const {
  return ir_utils::getTvOutput(this)->getRootDomain().at(dim());
}

NVFUSER_DEFINE_CLONE_AND_CREATE(IndexSelectOp)

TorchGatherOp::TorchGatherOp(
    IrBuilderPasskey passkey,
    Val* out,
    Val* in,
    int64_t dim,
    Val* indices,
    bool exact_sizes)
    : Expr(passkey) {
  addInput(in);
  addInput(indices);
  addOutput(out);
  addDataAttribute(dim);
  addDataAttribute(exact_sizes);
}

std::string TorchGatherOp::toString(int indent_size) const {
  std::stringstream ss;
  indent(ss, indent_size) << output(0)->toString() << "\n";
  indent_size++;
  indent(ss, indent_size) << " = "
                          << (exactSizes() ? "take_along_axis" : "torch_gather")
                          << "( " << input(0)->toString();
  if (exactSizes()) {
    ss << ", " << input(1)->toString() << ", dim = " << dim() << " )\n";
  } else {
    ss << ", dim = " << dim() << ", " << input(1)->toString() << " )\n";
  }
  return ss.str();
}

std::string TorchGatherOp::toInlineString(int indent_size) const {
  TORCH_CHECK(false, "Tensor op can not be printed inline");
}

IterDomain* TorchGatherOp::getIndexedID() const {
  return TensorDomain::noReductions(lookupTv()->getMaybeRFactorDomain())
      .at(dim());
}

IterDomain* TorchGatherOp::getConsumerOfIndexedID() const {
  return ir_utils::getTvOutput(this)->getRootDomain().at(dim());
}

NVFUSER_DEFINE_CLONE_AND_CREATE(TorchGatherOp)

ScatterOp::ScatterOp(
    IrBuilderPasskey passkey,
    ScatterOpType type,
    Val* out,
    Val* self,
    int64_t dim,
    Val* index,
    Val* src)
    : Expr(passkey) {
  addInput(self);
  addInput(index);
  addInput(src);
  addOutput(out);
  addDataAttribute(dim);
  addDataAttribute(type);
}

std::string ScatterOp::toString(int indent_size) const {
  std::stringstream ss;
  indent(ss, indent_size) << output(0)->toString() << "\n";
  indent_size++;
  indent(ss, indent_size) << " =" << getScatterOpType() << "(";
  ss << "self = " << selfTv()->toString() << ", dim = " << dim()
     << ", src = " << input(2)->toString() << ", idx = " << input(1)->toString()
     << " )\n";
  return ss.str();
}

std::string ScatterOp::toInlineString(int indent_size) const {
  TORCH_CHECK(false, "Scatter op can not be printed inline");
}

IterDomain* ScatterOp::getIndexedID() const {
  return ir_utils::getTvOutput(this)->getRootDomain().at(dim());
}

NVFUSER_DEFINE_CLONE_AND_CREATE(ScatterOp)

IotaOp::IotaOp(
    IrBuilderPasskey passkey,
    Val* out,
    Val* length,
    Val* start,
    Val* step)
    : Expr(passkey) {
  TORCH_CHECK(isIntegralType(*length->getDataType()));
  addInput(length);
  TORCH_CHECK(start->getDataType() == step->getDataType());
  TORCH_CHECK(start->getDataType() == out->getDataType());
  addInput(start);
  addInput(step);
  addOutput(out);
}

std::string IotaOp::toString(int indent_size) const {
  std::stringstream ss;
  indent(ss, indent_size) << output(0)->toString();
  ss << "\n";
  indent_size++;
  indent(ss, indent_size) << " = iota(" << length()->toString() << ", "
                          << start()->toString() << ", " << step()->toString()
                          << ", " << dtype() << ");\n";
  return ss.str();
}

std::string IotaOp::toInlineString(int indent_size) const {
  TORCH_CHECK(false, "Tensor op can not be printed inline");
}

NVFUSER_DEFINE_CLONE_AND_CREATE(IotaOp)

EyeOp::EyeOp(IrBuilderPasskey passkey, Val* out, DataType dtype)
    : Expr(passkey) {
  if (out->isA<TensorView>()) {
    addInput(out->as<TensorView>()->getRootDomain()[0]->extent());
    if (out->as<TensorView>()->getRootDomain()[1] !=
        out->as<TensorView>()->getRootDomain()[0]) {
      addInput(out->as<TensorView>()->getRootDomain()[1]->extent());
    }
  }
  addOutput(out);
  addDataAttribute(dtype);
}

std::string EyeOp::toString(int indent_size) const {
  std::stringstream ss;
  indent(ss, indent_size) << output(0)->toString() << "\n";
  indent_size++;
  indent(ss, indent_size) << " = eye(" << input(0)->toString() << ", "
                          << dtype() << ");\n";
  return ss.str();
}

std::string EyeOp::toInlineString(int indent_size) const {
  TORCH_CHECK(false, "Tensor op can not be printed inline");
}

NVFUSER_DEFINE_CLONE_AND_CREATE(EyeOp)

UnaryOp::UnaryOp(IrBuilderPasskey passkey, UnaryOpType type, Val* out, Val* in)
    : Expr(passkey) {
  addOutput(out);
  addInput(in);
  addDataAttribute(type);
}

std::vector<PolymorphicValue> UnaryOp::evaluate(
    const ExpressionEvaluator& ee,
    const std::vector<PolymorphicValue>& inputs) const {
  using namespace PolymorphicValue_functions;
  const auto& in = inputs.at(0);
  switch (getUnaryOpType()) {
    case UnaryOpType::Neg:
      return {-in};
    case UnaryOpType::Cast:
      if (isIntegralType(*out()->getDataType())) {
        return {PolymorphicValue((int64_t)in)};
      } else if (isFloatingPointType(*out()->getDataType())) {
        return {PolymorphicValue((double)in)};
      } else if (out()->getDataType() == DataType::Bool) {
        return {PolymorphicValue((bool)in)};
      } else if (isComplexType(*out()->getDataType())) {
        return {PolymorphicValue((std::complex<double>)in)};
      } else {
        TORCH_INTERNAL_ASSERT(
            false, "dtype not supported in evaluator: ", *out()->getDataType());
      }
    case UnaryOpType::Abs:
      return {abs(in)};
      break;
    case UnaryOpType::LogicalNot:
      return {!in};
      break;
    case UnaryOpType::BitwiseNot:
      return {~in};
      break;
    case UnaryOpType::Erf:
      return {erf(in)};
      break;
    case UnaryOpType::ToUnsignedSmemAddr:
      return {(int64_t)(unsigned)in};
      break;
    case UnaryOpType::Dereference:
      if (*out()->getDataType() == DataType::Float) {
        return {PolymorphicValue((double)*(float*)in)};
      } else {
        TORCH_INTERNAL_ASSERT(
            false, "dtype not supported in evaluator: ", *out()->getDataType());
      }
    default:
      TORCH_CHECK(
          false,
          "Unexpected operator type ",
          getUnaryOpType(),
          " in ",
          toString());
  }
}

void UnaryOp::printHelper(std::stringstream& ss, std::string input) const {
  auto op_type = getUnaryOpType();

  if (auto inline_uop = inline_op_str(op_type)) {
    ss << inline_uop.value() << input;
  } else {
    if (op_type == UnaryOpType::Cast) {
      std::optional<std::string> cast_str = cast_func_str(std::make_pair(
          in()->getDataType().value(), out()->getDataType().value()));
      TORCH_INTERNAL_ASSERT(cast_str != std::nullopt, "Unsupported Cast");
      ss << cast_str.value();
    } else {
      ss << op_type;
      if (out()->getDataType().value() == DataType::Float &&
          needFloatSuffix(op_type)) {
        ss << "f";
      }
    }
    ss << "(" << input << ")";
  }
}

std::string UnaryOp::toString(int indent_size) const {
  std::stringstream ss;
  bool istvop = ir_utils::isTvOp(this);
  indent(ss, indent_size) << out()->toString();
  if (istvop) {
    ss << "\n";
    indent_size++;
    indent(ss, indent_size);
  }
  ss << " = ";
  printHelper(ss, in()->toString());
  ss << ";\n";
  return ss.str();
}

std::string UnaryOp::toInlineString(int indent_size) const {
  checkInlineable(this);
  std::stringstream ss;
  printHelper(ss, in()->toInlineString());
  return ss.str();
}

NVFUSER_DEFINE_CLONE_AND_CREATE(UnaryOp)

BinaryOp::BinaryOp(
    IrBuilderPasskey passkey,
    BinaryOpType type,
    Val* out,
    Val* lhs,
    Val* rhs)
    : Expr(passkey) {
  addOutput(out);
  addInput(lhs);
  addInput(rhs);
  addDataAttribute(type);
}

std::vector<PolymorphicValue> BinaryOp::evaluate(
    const ExpressionEvaluator& ee,
    const std::vector<PolymorphicValue>& inputs) const {
  using namespace PolymorphicValue_functions;
  const auto& lhs = inputs.at(0);
  const auto& rhs = inputs.at(1);

  switch (getBinaryOpType()) {
    case BinaryOpType::Add:
      return {lhs + rhs};
      break;
    case BinaryOpType::Sub:
      return {lhs - rhs};
      break;
    case BinaryOpType::Mul:
      return {lhs * rhs};
      break;
    case BinaryOpType::Div:
      TORCH_CHECK(rhs != 0);
      return {lhs / rhs};
      break;
    case BinaryOpType::Mod:
      TORCH_CHECK(rhs != 0);
      return {lhs % rhs};
      break;
    case BinaryOpType::CeilDiv:
      TORCH_CHECK(rhs != 0);
      return {ceildiv(lhs, rhs)};
      break;
<<<<<<< HEAD
    case BinaryOpType::And:
      if (lhs.is<bool>() && rhs.is<bool>()) {
        return {lhs && rhs};
      }
      return {lhs & rhs};
      break;
    case BinaryOpType::Or:
      if (lhs.is<bool>() && rhs.is<bool>()) {
        return {lhs || rhs};
      }
      return {lhs | rhs};
      break;
    case BinaryOpType::Xor:
      if (lhs.is<bool>() && rhs.is<bool>()) {
        return {lhs != rhs};
      }
=======
    case BinaryOpType::LogicalAnd:
      return {lhs && rhs};
      break;
    case BinaryOpType::LogicalOr:
      return {lhs || rhs};
      break;
    case BinaryOpType::BitwiseAnd:
      return {lhs & rhs};
      break;
    case BinaryOpType::BitwiseOr:
      return {lhs | rhs};
      break;
    case BinaryOpType::BitwiseXor:
>>>>>>> b148f47e
      return {lhs ^ rhs};
      break;
    case BinaryOpType::Eq:
      return {lhs == rhs};
      break;
    case BinaryOpType::NE:
      return {lhs != rhs};
      break;
    case BinaryOpType::GT:
      return {lhs > rhs};
      break;
    case BinaryOpType::GE:
      return {lhs >= rhs};
      break;
    case BinaryOpType::LT:
      return {lhs < rhs};
      break;
    case BinaryOpType::LE:
      return {lhs <= rhs};
      break;
    case BinaryOpType::Max:
      return {max(lhs, rhs)};
      break;
    case BinaryOpType::Min:
      return {min(lhs, rhs)};
      break;
    case BinaryOpType::Gcd:
      return {gcd(lhs, rhs)};
      break;
    default:
      TORCH_CHECK(
          false,
          "Unexpected operator type: ",
          getBinaryOpType(),
          " in ",
          toString());
  }
}

void BinaryOp::printHelper(
    std::stringstream& ss,
    int indent_size,
    std::string lhs,
    std::string rhs) const {
  bool istvop = ir_utils::isTvOp(this);
  auto op_type = getBinaryOpType();
  if (auto inline_bop = inline_op_str(op_type)) {
    ss << lhs;
    if (istvop) {
      ss << "\n";
      indent(ss, indent_size);
    }
    ss << " " << inline_bop.value() << " ";
    ss << rhs;
  } else {
    ss << op_type;
    if (out()->getDataType().value() == DataType::Float &&
        needFloatSuffix(op_type)) {
      ss << "f";
    }
    ss << "(" << lhs;
    if (istvop) {
      ss << "\n";
      indent(ss, indent_size);
    }
    ss << ", " << rhs << ")";
  }
}

std::string BinaryOp::toString(int indent_size) const {
  std::stringstream ss;
  bool istvop = ir_utils::isTvOp(this);
  indent(ss, indent_size) << out();

  // tensor operations tend to be long, break them up into multiple lines
  if (istvop) {
    ss << "\n";
    indent_size++;
    indent(ss, indent_size);
  }

  ss << " = ";
  printHelper(ss, indent_size, lhs()->toString(), rhs()->toString());
  ss << ";\n";
  return ss.str();
}

std::string BinaryOp::toInlineString(int indent_size) const {
  checkInlineable(this);
  std::stringstream ss;
  printHelper(
      ss, indent_size, lhs()->toInlineString(), rhs()->toInlineString());
  return ss.str();
}

NVFUSER_DEFINE_CLONE_AND_CREATE(BinaryOp)

TernaryOp::TernaryOp(
    IrBuilderPasskey passkey,
    TernaryOpType type,
    Val* out,
    Val* in1,
    Val* in2,
    Val* in3)
    : Expr(passkey) {
  addOutput(out);
  addInput(in1);
  addInput(in2);
  addInput(in3);
  addDataAttribute(type);
}

std::vector<PolymorphicValue> TernaryOp::evaluate(
    const ExpressionEvaluator& ee,
    const std::vector<PolymorphicValue>& inputs) const {
  using namespace PolymorphicValue_functions;
  const auto& in1 = inputs.at(0);
  const auto& in2 = inputs.at(1);
  const auto& in3 = inputs.at(2);
  switch (getTernaryOpType()) {
    case TernaryOpType::Where:
      return {in1.as<bool>() ? in2 : in3};
      break;
    default:
      TORCH_CHECK(
          false,
          "Unexpected operator type: ",
          getTernaryOpType(),
          " in ",
          toString());
  }
}

void TernaryOp::printHelper(
    std::stringstream& ss,
    int indent_size,
    std::string in1,
    std::string in2,
    std::string in3) const {
  bool istvop = ir_utils::isTvOp(this);
  ss << getTernaryOpType() << "(" << in1;
  if (istvop) {
    ss << "\n";
    indent(ss, indent_size);
  }
  ss << ", " << in2;
  if (istvop) {
    ss << "\n";
    indent(ss, indent_size);
  }
  ss << ", " << in3 << ")";
}

std::string TernaryOp::toString(int indent_size) const {
  std::stringstream ss;
  bool istvop = ir_utils::isTvOp(this);
  indent(ss, indent_size);
  ss << out()->toString();

  // tensor operations tend to be long, break them up into multiple lines
  if (istvop) {
    ss << "\n";
    indent_size++;
    indent(ss, indent_size);
  }

  ss << " = ";
  printHelper(
      ss, indent_size, in1()->toString(), in2()->toString(), in3()->toString());
  ss << ";\n";
  return ss.str();
}

std::string TernaryOp::toInlineString(int indent_size) const {
  checkInlineable(this);
  std::stringstream ss;
  printHelper(
      ss,
      indent_size,
      in1()->toInlineString(),
      in2()->toInlineString(),
      in3()->toInlineString());
  return ss.str();
}

NVFUSER_DEFINE_CLONE_AND_CREATE(TernaryOp)

ArrayConstruct::ArrayConstruct(
    IrBuilderPasskey passkey,
    Val* output,
    std::vector<Val*> inputs)
    : Expr(passkey) {
  TORCH_INTERNAL_ASSERT(
      !inputs.empty(), "Cannot create an array with no members.");
  addOutput(output);
  DataType input_dtype = DataType::Null;
  for (auto in : inputs) {
    addInput(in);
    auto in_dtype_opt = in->getDataType();
    TORCH_INTERNAL_ASSERT(in_dtype_opt.has_value());
    if (input_dtype == DataType::Null) {
      input_dtype = *in_dtype_opt;
    } else {
      TORCH_CHECK(
          input_dtype == *in_dtype_opt,
          "All inputs to ArrayConstruct must have the same data type");
    }
  }
  auto expected_output_dtype =
      ArrayOf{std::make_shared<DataType>(input_dtype), inputs.size()};
  TORCH_CHECK(
      output->getDataType() == expected_output_dtype,
      "Output of ArrayConstruct must be an array of the same data type as the inputs");
}

std::string ArrayConstruct::toString(int indent_size) const {
  std::stringstream ss;
  indent(ss, indent_size) << out()->toString() << " = {"
                          << toDelimitedString(inputs()) << "}\n";
  return ss.str();
}

std::string ArrayConstruct::toInlineString(int indent_size) const {
  std::stringstream ss;
  ss << "{ " << toDelimitedInlineString(inputs()) << " }";
  return ss.str();
}

std::vector<PolymorphicValue> ArrayConstruct::evaluate(
    const ExpressionEvaluator& ee,
    const std::vector<PolymorphicValue>& inputs) const {
  return {PolymorphicValue(inputs)};
}

NVFUSER_DEFINE_CLONE_AND_CREATE(ArrayConstruct)

GetItem::GetItem(IrBuilderPasskey passkey, Val* output, Val* array, Val* index)
    : Expr(passkey) {
  addOutput(output);
  addInput(array);
  addInput(index);
  TORCH_INTERNAL_ASSERT(
      *(std::get<ArrayOf>(array->dtype().type).type) == output->dtype(),
      "GetItem array input must have a data type");
}

std::string GetItem::toString(int indent_size) const {
  std::stringstream ss;
  indent(ss, indent_size) << out()->toString() << " = " << array()->toString()
                          << "[" << index()->toString() << "]\n";
  return ss.str();
}

std::string GetItem::toInlineString(int indent_size) const {
  std::stringstream ss;
  ss << "(" << array()->toInlineString() << ")[" << index()->toInlineString()
     << "]";
  return ss.str();
}

std::vector<PolymorphicValue> GetItem::evaluate(
    const ExpressionEvaluator& ee,
    const std::vector<PolymorphicValue>& inputs) const {
  TORCH_INTERNAL_ASSERT(inputs.size() == 2, "GetItem expects 2 inputs");
  return {PolymorphicValue(inputs.at(0)[inputs.at(1)])};
}

NVFUSER_DEFINE_CLONE_AND_CREATE(GetItem)

GetAttr::GetAttr(
    IrBuilderPasskey passkey,
    Val* output,
    Val* struct_,
    std::string attr)
    : Expr(passkey) {
  TORCH_INTERNAL_ASSERT(
      NVFUSER_MAYBE_STAR std::get<StructOf>(struct_->dtype().type)
              .types.at(attr) == output->dtype(),
      "Data type mismatch for GetAttr");
  addOutput(output);
  addInput(struct_);
  addDataAttribute(std::move(attr));
}

std::string GetAttr::toString(int indent_size) const {
  std::stringstream ss;
  indent(ss, indent_size) << out()->toString() << " = " << struct_()->toString()
                          << "." << attr() << "\n";
  return ss.str();
}

std::string GetAttr::toInlineString(int indent_size) const {
  std::stringstream ss;
  ss << "(" << struct_()->toInlineString() << ")." << attr();
  return ss.str();
}

std::vector<PolymorphicValue> GetAttr::evaluate(
    const ExpressionEvaluator& ee,
    const std::vector<PolymorphicValue>& inputs) const {
  TORCH_INTERNAL_ASSERT(inputs.size() == 1, "GetAttr expects 1 input");
  return {inputs.at(0)[attr()]};
}

NVFUSER_DEFINE_CLONE_AND_CREATE(GetAttr)

GetMetaData::GetMetaData(IrBuilderPasskey passkey, Val* output, Val* input)
    : Expr(passkey) {
  addOutput(output);
  addInput(input);
  TORCH_INTERNAL_ASSERT(
      out()->dtype() == metaDataTypeOf(in()),
      "Data type mismatch for GetMetaData")
}

std::string GetMetaData::toString(int indent_size) const {
  std::stringstream ss;
  indent(ss, indent_size) << out()->toString() << " = getMetaData("
                          << in()->toString() << ")\n";
  return ss.str();
}

std::string GetMetaData::toInlineString(int indent_size) const {
  std::stringstream ss;
  ss << "getMetaData(" << in()->toInlineString() << ")";
  return ss.str();
}

NVFUSER_DEFINE_CLONE_AND_CREATE(GetMetaData)

TensorConstruct::TensorConstruct(
    IrBuilderPasskey passkey,
    TensorView* output,
    Val* input)
    : Expr(passkey) {
  addOutput(output);
  addInput(input);
}

std::string TensorConstruct::toString(int indent_size) const {
  std::stringstream ss;
  indent(ss, indent_size) << out()->toString() << " = TensorConstruct("
                          << in()->toString() << ")\n";
  return ss.str();
}

std::string TensorConstruct::toInlineString(int indent_size) const {
  TORCH_CHECK(false, "Tensor op can not be printed inline");
}

std::vector<PolymorphicValue> TensorConstruct::evaluate(
    const ExpressionEvaluator& ee,
    const std::vector<PolymorphicValue>& inputs) const {
  TORCH_INTERNAL_ASSERT(inputs.size() == 1, "TensorConstruct expects 1 input");
  using namespace PolymorphicValue_functions;
  return {toTensor(inputs.at(0))};
}

NVFUSER_DEFINE_CLONE_AND_CREATE(TensorConstruct)

RNGOp::RNGOp(
    IrBuilderPasskey passkey,
    RNGOpType type,
    Val* out,
    DataType dtype,
    std::vector<Val*> parameters,
    Val* philox_seed,
    Val* philox_offset,
    Val* philox_index)
    : Expr(passkey) {
  if (auto tv_out = dynamic_cast<TensorView*>(out)) {
    for (auto id : tv_out->getRootDomain()) {
      TORCH_CHECK(!id->isReduction(), "Output of RNGOp can not have reduction");
      addInput(id->extent());
    }
  }
  for (auto v : parameters) {
    addInput(v);
  }
  if (philox_seed || philox_offset) {
    TORCH_CHECK(
        philox_seed && philox_offset,
        "If either philox_seed or philox_offset is provided, the other must be also");
    addInput(philox_seed);
    addInput(philox_offset);
  }
  addOutput(out);
  RNGOp::Attributes attr{type, dtype, parameters.size()};
  addDataAttribute(attr);
  addAttribute(philox_index);
}

std::string RNGOp::toString(int indent_size) const {
  std::stringstream ss;
  indent(ss, indent_size);
  ss << output(0)->toString() << "\n";
  indent_size++;
  indent(ss, indent_size);
  ss << " = ";
  ss << getRNGOpType() << "({" << toDelimitedString(getShape()) << "}, ";
  if (!getParameters().empty()) {
    ss << toDelimitedString(getParameters()) << ", ";
  }
  ss << dtype();
  auto seed = getRNGSeedVal();
  if (seed) {
    ss << ", " << seed->toInlineString();
  }
  ss << ");\n";
  return ss.str();
}

std::string RNGOp::toInlineString(int indent_size) const {
  TORCH_CHECK(false, "Tensor op can not be printed inline");
}

int64_t RNGOp::getOutputDims() const {
  int64_t ndims = 0;
  if (auto tv_out = dynamic_cast<TensorView*>(output(0))) {
    ndims = (int64_t)tv_out->getRootDomain().size();
  }
  return ndims;
}

NVFUSER_DEFINE_CLONE_AND_CREATE(RNGOp)

BroadcastOp::BroadcastOp(
    IrBuilderPasskey passkey,
    Val* out,
    Val* in,
    std::vector<bool> is_broadcast_dims)
    : Expr(passkey) {
  auto out_type = out->getValType().value();
  auto in_type = in->getValType().value();

  TORCH_INTERNAL_ASSERT(
      (out_type == ValType::TensorView && in_type == ValType::TensorView) ||
          (out_type == ValType::TensorIndex && in_type == ValType::TensorIndex),
      "Cannot braodcast a non-tensor object.");

  addOutput(out);
  addInput(in);

  // Validate the broadcast flags when this expr is created with
  // TensorView. Broadcast with TensorIndex only appears after
  // lowering, so it should have already been validated.
  if (out->isA<TensorView>()) {
    TORCH_INTERNAL_ASSERT(in->isA<TensorView>());
    auto in_tv = in->as<TensorView>();
    auto out_tv = out->as<TensorView>();
    auto in_dom = TensorDomain::noReductions(in_tv->getMaybeRFactorDomain());
    auto& out_dom = out_tv->getRootDomain();
    TORCH_INTERNAL_ASSERT(
        is_broadcast_dims.size() == out_dom.size(),
        "The dimensions of output tensor and does not match with is_broadcast_dims");

    auto out_size = is_broadcast_dims.size();
    auto num_new_broadcasts = 0;
    for (const auto i : c10::irange(out_size)) {
      if (is_broadcast_dims[i]) {
        num_new_broadcasts++;
        auto id = out_dom[i];
        TORCH_INTERNAL_ASSERT(
            id->isBroadcast(),
            "New broadcast dimension does not properly set its IterType.");
        TORCH_INTERNAL_ASSERT(
            !id->hasExpandedExtent(),
            "New broadcast dimension can not be expanded.");
        TORCH_INTERNAL_ASSERT(
            id->extent()->isOneInt(),
            "New broadcast dimension must have extent 1");
      } else {
        auto in_id = in_dom[i - num_new_broadcasts];
        auto out_id = out_dom[i];
        TORCH_INTERNAL_ASSERT(
            in_id->sameAs(out_id), "IterDomain does not match in BroadcastOp");
      }
    }
    TORCH_INTERNAL_ASSERT(
        out_size == in_dom.size() + num_new_broadcasts,
        "The dimensions of output tensor and does not match with is_broadcast_dims and input tensor");
  }

  addDataAttribute(std::move(is_broadcast_dims));
}

std::string BroadcastOp::toString(int indent_size) const {
  std::stringstream ss;
  indent(ss, indent_size) << out()->toString() << "\n";
  indent(ss, indent_size) << "   = broadcast( " << in()->toString() << " )\n";
  return ss.str();
}

std::string BroadcastOp::toInlineString(int indent_size) const {
  TORCH_CHECK(false, "Tensor op can not be printed inline");
}

std::vector<PolymorphicValue> BroadcastOp::evaluate(
    const ExpressionEvaluator& ee,
    const std::vector<PolymorphicValue>& inputs) const {
  TORCH_INTERNAL_ASSERT(
      inputs.size() == 1,
      "BroadcastOp expects exactly 1 input, but received ",
      inputs.size());
  std::vector<int64_t> out_shape;
  const auto& in = inputs.at(0).as<at::Tensor>();
  int64_t idx = 0;
  for (bool b : getBroadcastDimFlags()) {
    if (b) {
      out_shape.push_back(1);
    } else {
      out_shape.push_back(in.sizes()[idx++]);
    }
  }
  return {in.view(out_shape)};
}

NVFUSER_DEFINE_CLONE_AND_CREATE(BroadcastOp)

SqueezeOp::SqueezeOp(
    IrBuilderPasskey passkey,
    Val* out,
    Val* in,
    std::vector<bool> is_squeeze_dims)
    : Expr(passkey) {
  auto out_type = out->getValType().value();
  auto in_type = in->getValType().value();

  TORCH_INTERNAL_ASSERT(
      in_type == ValType::TensorView,
      "Squeeze input must be a TensorView: ",
      in->toString());

  TORCH_INTERNAL_ASSERT(
      out_type == ValType::TensorView,
      "Squeeze output must be a TensorView: ",
      in->toString());

  addOutput(out);
  addInput(in);

  // Validate the squeeze flags
  auto in_tv = in->as<TensorView>();
  auto out_tv = out->as<TensorView>();
  auto in_dom = TensorDomain::noReductions(in_tv->getMaybeRFactorDomain());
  auto& out_dom = out_tv->getRootDomain();
  TORCH_INTERNAL_ASSERT(
      is_squeeze_dims.size() == in_dom.size(),
      "The dimensions of input tensor and does not match with is_squeeze_dims");

  auto in_size = is_squeeze_dims.size();
  auto num_removed_broadcasts = 0;
  for (const auto i : c10::irange(is_squeeze_dims.size())) {
    if (is_squeeze_dims[i]) {
      num_removed_broadcasts++;
      auto id = in_dom[i];
      TORCH_INTERNAL_ASSERT(
          id->isBroadcast() || id->isSymbolic(),
          "Squeeze dimension should be either Symbolic or Broadcast. Found ",
          id->getIterType());
      TORCH_INTERNAL_ASSERT(
          !id->hasExpandedExtent(), "Can not squeeze expanded dimension(s).");
      if (id->isBroadcast()) {
        // Check concrete broadcast extent here. For Symbolic inputs, this check
        // will be deferred to concretization. See dynamic_transform.cpp
        TORCH_INTERNAL_ASSERT(
            id->extent()->isOneInt(),
            "Can not squeeze dimension(s) with size != 1.");
      }
    } else {
      auto in_id = in_dom[i];
      auto out_id = out_dom[i - num_removed_broadcasts];
      TORCH_INTERNAL_ASSERT(
          in_id->sameAs(out_id), "IterDomain does not match in BroadcastOp");
    }
  }
  TORCH_INTERNAL_ASSERT(
      in_size == out_tv->nDims() + num_removed_broadcasts,
      "The dimensions of output tensor and does not match with is_squeeze_dims and input tensor");

  addDataAttribute(std::move(is_squeeze_dims));
}

std::string SqueezeOp::toString(int indent_size) const {
  std::stringstream ss;
  indent(ss, indent_size) << out()->toString() << "\n";
  indent(ss, indent_size) << "   = squeeze( " << in()->toString() << " )\n";
  return ss.str();
}

std::string SqueezeOp::toInlineString(int indent_size) const {
  TORCH_CHECK(false, "Tensor op can not be printed inline");
}

std::vector<PolymorphicValue> SqueezeOp::evaluate(
    const ExpressionEvaluator& ee,
    const std::vector<PolymorphicValue>& inputs) const {
  TORCH_INTERNAL_ASSERT(
      inputs.size() == 1,
      "SqueezeOp expects exactly 1 input, but received ",
      inputs.size());
  std::vector<int64_t> out_shape;
  const auto& in = inputs.at(0).as<at::Tensor>();
  const auto& is_squeeze_dims = getSqueezeDimFlags();
  TORCH_INTERNAL_ASSERT(
      (int64_t)is_squeeze_dims.size() == in.dim(),
      "The dimensions of input tensor and does not match with is_squeeze_dims");
  for (int64_t i : c10::irange((int64_t)is_squeeze_dims.size())) {
    if (!is_squeeze_dims[i]) {
      out_shape.push_back(in.sizes()[i]);
    }
  }
  return {in.view(out_shape)};
}

void SqueezeOp::checkConcretization(Val* old_val, Val* new_val) const {
  Expr::checkConcretization(old_val, new_val); // does nullptr, vtype checks
  TORCH_CHECK(
      old_val == in(),
      "Pre-concretized Val ",
      old_val->toString(),
      " does not match input TV ",
      in()->toString());
  auto old_tv = old_val->as<TensorView>();
  auto new_tv = new_val->as<
      TensorView>(); // NOLINT(clang-analyzer-core.CallAndMessage,-warnings-as-errors)
  auto old_rfactor = old_tv->getMaybeRFactorDomain();
  auto new_rfactor = new_tv->getMaybeRFactorDomain();
  TORCH_CHECK(
      new_rfactor.size() == old_tv->getMaybeRFactorDomain().size(),
      "New TV ",
      new_tv->toString(),
      " has rfactor of length ",
      new_rfactor.size(),
      " but expected ",
      old_tv->getMaybeRFactorDomain().size());
  auto flags = getSqueezeDimFlags();
  for (auto i : c10::irange(flags.size())) {
    if (!flags.at(i)) {
      continue;
    }
    auto new_id = new_rfactor.at(i);
    // Check that squeezed dimension concretizes to Broadcast
    TORCH_CHECK(
        new_id->getIterType() == IterType::Broadcast,
        "Squeezed IterDomain ",
        new_id->toString(),
        " must concretize to IterType::Broadcast but found ",
        new_id->toString());
    TORCH_CHECK(
        !new_id->hasExpandedExtent(), "Can not squeeze expanded dimension(s).");
    TORCH_CHECK(
        new_id->extent()->isOneInt(),
        "Can not squeeze dimension(s) with size != 1.");
  }
}

NVFUSER_DEFINE_CLONE_AND_CREATE(SqueezeOp)

ReductionOp::ReductionOp(
    IrBuilderPasskey passkey,
    BinaryOpType reduction_op_type,
    Val* init,
    Val* out,
    Val* in,
    bool is_allreduce)
    : Expr(passkey) {
  TORCH_CHECK(
      out->getValType().value() == ValType::TensorView ||
      out->getValType().value() == ValType::TensorIndex);

  TORCH_INTERNAL_ASSERT(
      (in->getValType() == ValType::TensorView &&
       out->getValType() == ValType::TensorView) ||
          (in->getValType() == ValType::TensorIndex &&
           out->getValType() == ValType::TensorIndex),
      "Reduction operation was created that does not have tensor inputs and outputs.");

  if (in->isA<TensorView>()) {
    TORCH_INTERNAL_ASSERT(
        TensorDomain::noReductions(
            in->as<TensorView>()->getMaybeRFactorDomain())
                .size() == out->as<TensorView>()->getRootDomain().size(),
        "Reduction operation created with mismatched domains.");
  }
  TORCH_INTERNAL_ASSERT(
      init->isConstScalar(),
      "Tried to create a reduction operation whith an initial value that isn't a constant.");

  addOutput(out);
  addInput(in);
  addAttribute(init);
  addDataAttribute(reduction_op_type);
  addDataAttribute(is_allreduce);
}

std::string ReductionOp::toString(int indent_size) const {
  std::stringstream ss;
  indent(ss, indent_size) << out() << "\n";
  indent(ss, indent_size) << "   = reduction( " << in()->toString()
                          << ", op = " << getReductionOpType()
                          << ", initial value = " << init()->toString()
                          << ", allreduce = "
                          << (isAllreduce() ? "true" : "false") << " )\n";
  return ss.str();
}

std::string ReductionOp::toInlineString(int indent_size) const {
  TORCH_CHECK(false, "Tensor op can not be printed inline");
}

NVFUSER_DEFINE_CLONE_AND_CREATE(ReductionOp)

GroupedReductionOp::GroupedReductionOp(
    IrBuilderPasskey passkey,
    std::vector<BinaryOpType> reduction_op_types,
    std::vector<Val*> init_vals,
    std::vector<Val*> outputs,
    std::vector<Val*> inputs,
    bool is_fused)
    : Expr(passkey) {
  for (auto out : outputs) {
    addOutput(out);
  }

  for (auto in : inputs) {
    addInput(in);
  }

  addDataAttribute(std::move(reduction_op_types));
  addDataAttribute(is_fused);

  for (auto init : init_vals) {
    addAttribute(init);
  }
}

std::string GroupedReductionOp::toString(int indent_size) const {
  std::stringstream ss;
  indent(ss, indent_size) << "GroupedReductionOp(\n";
  ++indent_size;
  for (const auto i : c10::irange(numHorizontallyGroupedExprs())) {
    indent(ss, indent_size)
        << output(i)->toString() << " = reduction( " << input(i)->toString()
        << ", op = " << getReductionOpType(i)
        << ", initial value = " << initVal(i)->toString() << " )\n";
  }
  indent(ss, indent_size) << "allreduce = "
                          << (isAllreduce() ? "true" : "false") << " )\n";
  return ss.str();
}

std::string GroupedReductionOp::toInlineString(int indent_size) const {
  TORCH_CHECK(false, "Tensor op can not be printed inline");
}

int GroupedReductionOp::getExprIndexOfOutput(Val* output_val) const {
  auto it = std::find(outputs().begin(), outputs().end(), output_val);
  if (it != outputs().end()) {
    return (int)std::distance(outputs().begin(), it);
  }

  TORCH_INTERNAL_ASSERT(
      false, "Not an output, ", output_val->toString(), ", of ", toString());
}

NVFUSER_DEFINE_CLONE_AND_CREATE(GroupedReductionOp)

std::optional<WelfordTriplet::ValName> WelfordTriplet::getNameOf(
    Val* val) const {
  auto it = std::find(begin(), end(), val);
  if (it != end()) {
    return indexToValName((int)std::distance(begin(), it));
  }

  return std::optional<WelfordTriplet::ValName>();
}

bool WelfordTriplet::sameAs(const WelfordTriplet& other) const {
  return this == &other ||
      (avg()->sameAs(other.avg()) && var()->sameAs(other.var()) &&
       N()->sameAs(other.N()));
}

WelfordTriplet WelfordTriplet::clone(IrCloner* ir_cloner) const {
  return transform([&](const Val* val) { return ir_cloner->clone<Val>(val); });
}

std::vector<WelfordTriplet> WelfordTriplet::clone(
    const std::vector<WelfordTriplet>& src,
    IrCloner* ir_cloner) {
  std::vector<WelfordTriplet> cloned(src.size());
  for (const auto i : c10::irange(src.size())) {
    cloned.at(i) = src.at(i).clone(ir_cloner);
  }
  return cloned;
}

WelfordOp::WelfordOp(
    IrBuilderPasskey passkey,
    const WelfordTriplet& output,
    const WelfordTriplet& input,
    const WelfordTriplet& init,
    bool is_fused)
    : Expr(passkey) {
  // Previously, nullptr was accepted and implicitly replaced by
  // default values. Looks like we always pass some non-null values,
  // so removed the implicit default behavior for code simplicity.
  TORCH_INTERNAL_ASSERT(output.avg() != nullptr);
  TORCH_INTERNAL_ASSERT(output.var() != nullptr);
  TORCH_INTERNAL_ASSERT(output.N() != nullptr);
  TORCH_INTERNAL_ASSERT(init.avg() != nullptr);
  TORCH_INTERNAL_ASSERT(init.var() != nullptr);
  TORCH_INTERNAL_ASSERT(init.N() != nullptr);
  TORCH_INTERNAL_ASSERT(input.avg() != nullptr);
  TORCH_INTERNAL_ASSERT(input.var() != nullptr);
  TORCH_INTERNAL_ASSERT(input.N() != nullptr);

  // Check output type
  TORCH_INTERNAL_ASSERT(
      output.avg()->getValType().value() == ValType::TensorView ||
      output.avg()->getValType().value() == ValType::TensorIndex);
  TORCH_INTERNAL_ASSERT(
      output.var()->getValType().value() == ValType::TensorView ||
      output.var()->getValType().value() == ValType::TensorIndex);
  TORCH_INTERNAL_ASSERT(
      output.N()->getValType().value() == ValType::TensorView ||
      output.N()->getValType().value() == ValType::TensorIndex);
  TORCH_INTERNAL_ASSERT(isIntegralType(output.N()->dtype()));

  // check initial value
  TORCH_INTERNAL_ASSERT(init.N()->getValType().value() == ValType::Others);
  TORCH_INTERNAL_ASSERT(isIntegralType(init.N()->dtype()));
  if (!init.N()->isZeroInt()) {
    // when initial count is zero, no initial variance or average is needed
    // initial value with a count of 1 is un-common enough that I'll push
    // the responsibility of creating all-zero var tensors to the user
    TORCH_INTERNAL_ASSERT(
        init.avg()->getValType().value() == ValType::TensorView ||
        init.avg()->getValType().value() == ValType::TensorIndex);
    TORCH_INTERNAL_ASSERT(
        init.var()->getValType().value() == ValType::TensorView ||
            init.var()->getValType().value() == ValType::TensorIndex,
        "Invalid initial var: ",
        init.var()->toString());
  }

  // check input
  TORCH_INTERNAL_ASSERT(
      input.avg()->getValType().value() == ValType::TensorView ||
          input.avg()->getValType().value() == ValType::TensorIndex,
      input.avg()->getValType().value());
  TORCH_INTERNAL_ASSERT(
      input.N()->getValType().value() == ValType::Others ||
      input.N()->getValType().value() == ValType::TensorView ||
      input.N()->getValType().value() == ValType::TensorIndex);
  TORCH_INTERNAL_ASSERT(isIntegralType(input.N()->dtype()));
  if (!input.N()->isOneInt()) {
    // when input is only one value, only the value is required through avg
    // input the var part is implicitly 0 and codegen will handle that.
    TORCH_INTERNAL_ASSERT(
        input.var()->getValType().value() == ValType::TensorView ||
        input.var()->getValType().value() == ValType::TensorIndex);
  } else {
    TORCH_INTERNAL_ASSERT(
        input.var() == nullptr || input.var()->isZeroInt(),
        "Invalid var input, which must be either nullptr or scalar zero when the N input is one.");
  }

  addOutput(output.avg());
  addOutput(output.var());
  addOutput(output.N());

  addInput(input.avg());
  addInput(input.var());
  addInput(input.N());

  addAttribute(init.avg());
  addAttribute(init.var());
  addAttribute(init.N());
  addDataAttribute(is_fused);

  TORCH_INTERNAL_ASSERT(attributes().size() == kNumAttrs);
}

WelfordOp::WelfordOp(
    IrBuilderPasskey passkey,
    Val* out_avg,
    Val* out_var,
    Val* out_N,
    Val* in_avg,
    Val* in_var,
    Val* in_N,
    Val* init_avg,
    Val* init_var,
    Val* init_N,
    bool is_fused)
    : WelfordOp(
          passkey,
          WelfordTriplet(out_avg, out_var, out_N),
          WelfordTriplet(in_avg, in_var, in_N),
          WelfordTriplet(init_avg, init_var, init_N),
          is_fused) {}

Val* WelfordOp::getInitValOfOutput(Val* output_val) const {
  auto val_name = outputTriplet().getNameOf(output_val);

  TORCH_INTERNAL_ASSERT(
      val_name.has_value(),
      "Not an output val ",
      output_val->toString(),
      " of ",
      toString());

  return initTriplet().get(*val_name);
}

std::vector<Val*> WelfordOp::getInitVals() const {
  std::vector<Val*> init_vals({initAvg(), initVar(), initN()});
  return init_vals;
}

std::string WelfordOp::toString(int indent_size) const {
  std::stringstream ss;
  indent(ss, indent_size) << outAvg()->toString() << "(Avg),\n"
                          << outVar()->toString() << "(Var),\n"
                          << outN()->toString() << "(Count)"
                          << "\n = Welford ( ";
  if (singleValue()) {
    ss << inAvg()->toString() << "(Avg), ";
  } else {
    ss << inAvg()->toString() << "(Avg)\n  " << inVar()->toString()
       << "(Var)\n  " << inN()->toString() << "(Count)";
  }
  if (hasInit()) {
    ss << "\n  initial value = " << initAvg()->toString() << "(Avg)\n  "
       << initVar()->toString() << "(Var)\n  " << initN()->toString() << "(N)";
  }
  ss << "\n  allreduce = " << (isAllreduce() ? "true" : "false");
  ss << " )\n";
  return ss.str();
}

std::string WelfordOp::toInlineString(int indent_size) const {
  TORCH_CHECK(false, "Tensor op can not be printed inline");
}

NVFUSER_DEFINE_CLONE_AND_CREATE(WelfordOp)

GroupedWelfordOp::GroupedWelfordOp(
    IrBuilderPasskey passkey,
    std::vector<WelfordTriplet> output_vals,
    std::vector<WelfordTriplet> input_vals,
    std::vector<WelfordTriplet> init_vals,
    bool is_allreduce)
    : Expr(passkey) {
  const auto num_grouped_ops = output_vals.size();

  TORCH_INTERNAL_ASSERT(
      input_vals.size() == num_grouped_ops,
      "Invalid number of input arguments. Expected: ",
      num_grouped_ops,
      ", Given: ",
      input_vals.size());
  TORCH_INTERNAL_ASSERT(
      init_vals.size() == num_grouped_ops,
      "Invalid number of N arguments. Expected: ",
      num_grouped_ops,
      ", Given: ",
      init_vals.size());

  for (const auto i : c10::irange(num_grouped_ops)) {
    // Check output type
    TORCH_INTERNAL_ASSERT(
        output_vals[i].avg()->getValType().value() == ValType::TensorView ||
        output_vals[i].avg()->getValType().value() == ValType::TensorIndex);
    TORCH_INTERNAL_ASSERT(
        output_vals[i].var()->getValType().value() == ValType::TensorView ||
        output_vals[i].var()->getValType().value() == ValType::TensorIndex);
    TORCH_INTERNAL_ASSERT(
        output_vals[i].N()->getValType().value() == ValType::TensorView ||
        output_vals[i].N()->getValType().value() == ValType::TensorIndex);
    TORCH_INTERNAL_ASSERT(isIntegralType(output_vals[i].N()->dtype()));

    // check initial value
    auto init_avg = init_vals[i].avg();
    auto init_var = init_vals[i].var();
    auto init_N = init_vals[i].N();
    TORCH_INTERNAL_ASSERT(
        init_avg != nullptr && init_var != nullptr && init_N != nullptr,
        "nullptr init vals are not allowed");
    TORCH_INTERNAL_ASSERT(init_N->getValType().value() == ValType::Others);
    TORCH_INTERNAL_ASSERT(isIntegralType(init_N->dtype()));
    TORCH_INTERNAL_ASSERT(
        init_avg->getValType().value() == ValType::TensorView ||
            init_avg->getValType().value() == ValType::TensorIndex ||
            (init_N->isZeroInt() &&
             init_avg->getValType().value() == ValType::Others),
        "Initial avg must be a tensor or, can be a scalar if initial N is zero.",
        " Initial avg: ",
        init_avg->toString(),
        ". Initial N: ",
        init_N->toString());
    TORCH_INTERNAL_ASSERT(
        init_var->getValType().value() == ValType::TensorView ||
            init_var->getValType().value() == ValType::TensorIndex ||
            (init_N->isZeroInt() &&
             init_var->getValType().value() == ValType::Others),
        "Initial var must be a tensor or, can be a scalar if initial N is zero: ",
        init_var->toString());

    // check input
    auto in_avg = input_vals[i].avg();
    auto in_var = input_vals[i].var();
    auto in_N = input_vals[i].N();
    TORCH_INTERNAL_ASSERT(
        in_avg != nullptr && in_var != nullptr && in_N != nullptr,
        "nullptr input vals are not allowed");
    TORCH_INTERNAL_ASSERT(
        in_N->getValType().value() == ValType::Others ||
        in_N->getValType().value() == ValType::TensorView ||
        in_N->getValType().value() == ValType::TensorIndex);
    TORCH_INTERNAL_ASSERT(isIntegralType(in_N->dtype()));
    TORCH_INTERNAL_ASSERT(
        in_avg->getValType().value() == ValType::TensorView ||
            in_avg->getValType().value() == ValType::TensorIndex,
        "Invalid input avg argument type: ",
        in_avg->getValType().value());

    if (in_N->isOneInt()) {
      // when input is only one value, only the value is required through avg
      // input the var part must be implicitly 0
      TORCH_INTERNAL_ASSERT(
          in_var->isZeroInt(),
          "Invalid var input, which must be scalar zero when the N input is one: ",
          in_var->toString());
    } else {
      TORCH_INTERNAL_ASSERT(
          in_var->getValType().value() == ValType::TensorView ||
              in_var->getValType().value() == ValType::TensorIndex,
          in_var->getValType().value(),
          ", ",
          in_N->toString());
    }
  }

  addDataAttribute(is_allreduce);
  for (const auto i : c10::irange(num_grouped_ops)) {
    addOutput(output_vals[i].avg());
    addOutput(output_vals[i].var());
    addOutput(output_vals[i].N());
    addInput(input_vals[i].avg());
    addInput(input_vals[i].var());
    addInput(input_vals[i].N());
    addAttribute(init_vals[i].avg());
    addAttribute(init_vals[i].var());
    addAttribute(init_vals[i].N());
  }
}

std::string GroupedWelfordOp::toString(int indent_size) const {
  std::stringstream ss;
  indent(ss, indent_size) << "GroupedWelford(\n";
  ++indent_size;
  for (const auto i : c10::irange(numHorizontallyGroupedExprs())) {
    indent(ss, indent_size) << outAvg(i)->toString() << " (Avg),\n";
    indent(ss, indent_size) << outVar(i)->toString() << " (Var),\n";
    indent(ss, indent_size) << outN(i)->toString() << " (Count)\n";
    indent(ss, indent_size) << " = Welford ( ";
    ++indent_size;
    indent(ss, indent_size) << inAvg(i)->toString() << " (Avg),\n";
    indent(ss, indent_size) << inVar(i)->toString() << " (Var),\n";
    indent(ss, indent_size) << inN(i)->toString() << " (Count)\n";
    indent(ss, indent_size) << "initial value =\n";
    ++indent_size;
    indent(ss, indent_size) << initAvg(i)->toString() << " (Avg),\n";
    indent(ss, indent_size) << initVar(i)->toString() << " (Var),\n";
    indent(ss, indent_size) << initN(i)->toString() << " (Count) )\n";
    indent_size -= 2;
  }
  indent(ss, indent_size) << "allreduce = "
                          << (isAllreduce() ? "true" : "false") << " )\n";
  return ss.str();
}

std::string GroupedWelfordOp::toInlineString(int indent_size) const {
  TORCH_CHECK(false, "Tensor op can not be printed inline");
}

int GroupedWelfordOp::getExprIndexOfOutput(Val* output_val) const {
  for (const auto expr_idx : c10::irange(numHorizontallyGroupedExprs())) {
    if (outputVals().at(expr_idx).getNameOf(output_val).has_value()) {
      return (int)expr_idx;
    }
  }

  TORCH_INTERNAL_ASSERT(
      false, "Not an output, ", output_val->toString(), ", of ", toString());
}

Val* GroupedWelfordOp::getInitValOfOutput(Val* output_val) const {
  auto expr_index = getExprIndexOfOutput(output_val);

  auto val_name = outputVals().at(expr_index).getNameOf(output_val).value();

  return initVals().at(expr_index).get(val_name);
}

NVFUSER_DEFINE_CLONE_AND_CREATE(GroupedWelfordOp)

//==============================================================================================================================

// MmaOp utils
namespace MmaOpUtils {

// The expected number of concrete domains for gemm
constexpr size_t expected_gemm_cdomains = 2;

// A helper structure used to gather all data created during analysis
struct MmaOpDetails {
  using AxesData = MmaOp::AxesData;
  // Concrete axes from A that are broadcast in B and are not
  //  reduction in output
  AxesData m_axes;
  // Concrete axes from B that are broadcast in A and are not
  //  reduction in output
  AxesData n_axes;
  // Concrete axes from A that are concrete in B and are
  //  reduction in output
  AxesData k_axes;
  // Concrete or broadcast axes that are present in all inputs
  //  and output
  AxesData batch_axes;
  // A placeholder for mma input layout
  std::optional<MmaOptions::MmaLayout> input_layout = std::nullopt;
};

// A helper structure with pieces of information about TensorView
struct TensorViewDetails {
  using AxesData = MmaOp::AxesData;
  // Broadcast domains
  AxesData bcasts;
  // Reduction domains
  AxesData rdomains;
  // Concrete domains
  AxesData cdomains;
};

// A helper for gathering details about TensorView object
TensorViewDetails getDetailsFor(const std::vector<IterDomain*>& dims) {
  TensorViewDetails details;
  for (auto pos : c10::irange((int64_t)dims.size())) {
    const auto axis = dims.at(pos);
    if (axis->isReduction()) {
      details.rdomains.push_back(pos);
      continue;
    }
    if (axis->isBroadcast()) {
      details.bcasts.push_back(pos);
      continue;
    }
    details.cdomains.push_back(pos);
  }
  return details;
}

MmaOptions::MmaLayout getInputLayout(
    const TensorViewDetails& in_a,
    const TensorViewDetails& in_b,
    const MmaOp::AxesData& m_axes,
    const MmaOp::AxesData& n_axes,
    const MmaOp::AxesData& k_axes) {
  // TT layout (b - broadcast, r - reduction):
  // A = [M, K, b]
  // B = [b, K, N]
  // C = [M, r, N] (root domain)
  if ((m_axes.front() < in_a.bcasts.front()) &&
      (k_axes.front() < in_a.bcasts.front()) &&
      (in_b.bcasts.front() < k_axes.front()) &&
      (in_b.bcasts.front() < n_axes.front())) {
    return MmaOptions::MmaLayout::TT;
  }
  // TN layout (b - broadcast, r - reduction):
  // A = [M, b, K]
  // B = [b, N, K]
  // C = [M, N, r] (root domain)
  if ((m_axes.front() < in_a.bcasts.front()) &&
      (in_a.bcasts.front() < k_axes.front()) &&
      (in_b.bcasts.front() < n_axes.front()) &&
      (in_b.bcasts.front() < k_axes.front())) {
    return MmaOptions::MmaLayout::TN;
  }
  // NT layout (b - broadcast, r - reduction):
  // A = [K, M, b]
  // B = [K, b, N]
  // C = [r, M, N] (root domain)
  if ((k_axes.front() < in_a.bcasts.front()) &&
      (m_axes.front() < in_a.bcasts.front()) &&
      (k_axes.front() < in_b.bcasts.front()) &&
      (in_b.bcasts.front() < n_axes.front())) {
    return MmaOptions::MmaLayout::NT;
  }
  // NN layout (b - broadcast, r - reduction):
  // A = [b, K, M]
  // B = [N, K, b]
  // C = [N, r, M] (root domain)
  if ((in_a.bcasts.front() < k_axes.front()) &&
      (k_axes.front() < m_axes.front()) && (n_axes.front() < k_axes.front()) &&
      (k_axes.front() < in_b.bcasts.front())) {
    return MmaOptions::MmaLayout::NN;
  }

  TORCH_INTERNAL_ASSERT(false, "Unsupported input layout");
}

MmaOpDetails getMmaOpDetails(
    TensorView* out,
    TensorView* in_a,
    TensorView* in_b) {
  const auto in_a_details = getDetailsFor(in_a->getMaybeRFactorDomain());
  const auto in_b_details = getDetailsFor(in_b->getMaybeRFactorDomain());
  const auto out_details = getDetailsFor(out->getRootDomain());

  using AxesData = MmaOp::AxesData;

  const auto getMOrNaxes = [](const AxesData& cdomains,
                              const AxesData& bcasts,
                              const AxesData& rdomains) {
    AxesData result;
    // For all concrete domains
    for (const auto& cdomain : cdomains) {
      // That are in broadcast domains but are not in reduction domains
      if ((std::find(bcasts.begin(), bcasts.end(), cdomain) != bcasts.end()) &&
          (std::find(rdomains.begin(), rdomains.end(), cdomain) ==
           rdomains.end())) {
        result.push_back(cdomain);
      }
    }
    return result;
  };

  const auto getKaxes = [](const AxesData& cdomains_a,
                           const AxesData& cdomains_b,
                           const AxesData& rdomains) {
    AxesData result;
    // For all concrete domains from in_a
    for (const auto& cdomain_a : cdomains_a) {
      // That are in concrete domains in in_b and are in reduction domains
      if ((std::find(cdomains_b.begin(), cdomains_b.end(), cdomain_a) !=
           cdomains_b.end()) &&
          (std::find(rdomains.begin(), rdomains.end(), cdomain_a) !=
           rdomains.end())) {
        result.push_back(cdomain_a);
      }
    }
    return result;
  };

  const auto getBatchAxes = [](const TensorViewDetails& in_a_details,
                               const TensorViewDetails& in_b_details,
                               const TensorViewDetails& out_details) {
    AxesData result;
    // Batch candidates:
    //  concrete domains that are in all of inputs and output
    for (const auto& domain : in_a_details.cdomains) {
      if ((std::find(
               in_b_details.cdomains.begin(),
               in_b_details.cdomains.end(),
               domain) != in_b_details.cdomains.end()) &&
          (std::find(
               out_details.cdomains.begin(),
               out_details.cdomains.end(),
               domain) != out_details.cdomains.end())) {
        result.push_back(domain);
      }
    }
    // Batch candidates:
    //  broadcast domains that are in all of inputs and output
    for (const auto& domain : in_a_details.bcasts) {
      if ((std::find(
               in_b_details.bcasts.begin(),
               in_b_details.bcasts.end(),
               domain) != in_b_details.bcasts.end()) &&
          (std::find(
               out_details.bcasts.begin(), out_details.bcasts.end(), domain) !=
           out_details.bcasts.end())) {
        result.push_back(domain);
      }
    }
    std::sort(result.begin(), result.end());
    return result;
  };

  const auto validateInputDetails = [](const TensorViewDetails& details,
                                       const std::string& desc) {
    TORCH_INTERNAL_ASSERT(
        !details.bcasts.empty(), desc, ": has no broadcast domains.");
    TORCH_INTERNAL_ASSERT(
        details.rdomains.empty(), desc, ": has reduction domains.");
    TORCH_INTERNAL_ASSERT(
        details.cdomains.size() >= expected_gemm_cdomains,
        desc,
        ": has unsupported number of concrete domains, expected at least ",
        expected_gemm_cdomains,
        ", got ",
        details.cdomains.size());
  };

  const auto validateOutputDetails = [](const TensorViewDetails& details,
                                        const std::string& desc) {
    // TODO: revise rules when add support for batch gemms
    TORCH_INTERNAL_ASSERT(
        details.bcasts.empty(), desc, ": has broadcast domains.");
    TORCH_INTERNAL_ASSERT(
        !details.rdomains.empty(), desc, ": has no reduction domains.");
    TORCH_INTERNAL_ASSERT(
        (details.cdomains.size() >= expected_gemm_cdomains),
        desc,
        ": has unsupported number of concrete domains, expected at least ",
        expected_gemm_cdomains,
        ", got ",
        details.cdomains.size());
  };

  validateInputDetails(in_a_details, "MmaOp input A");
  validateInputDetails(in_b_details, "MmaOp input B");
  validateOutputDetails(out_details, "MmaOp output");

  MmaOpDetails details;

  // For details, check MmaOpDetails
  details.m_axes = getMOrNaxes(
      in_a_details.cdomains, in_b_details.bcasts, out_details.rdomains);
  details.n_axes = getMOrNaxes(
      in_b_details.cdomains, in_a_details.bcasts, out_details.rdomains);
  details.k_axes = getKaxes(
      in_a_details.cdomains, in_b_details.cdomains, out_details.rdomains);
  details.batch_axes = getBatchAxes(in_a_details, in_b_details, out_details);

  TORCH_INTERNAL_ASSERT(
      !details.m_axes.empty(),
      "MmaOp inputs must define at least a single M dimension");
  TORCH_INTERNAL_ASSERT(
      !details.n_axes.empty(),
      "MmaOp inputs must define at least a single N dimension");
  TORCH_INTERNAL_ASSERT(
      !details.k_axes.empty(),
      "MmaOp inputs must define at least a single K dimension");

  // TODO: for tensor contraction / split-k uses of MmaOp different input layout
  // rules may be needed
  details.input_layout = getInputLayout(
      in_a_details,
      in_b_details,
      details.m_axes,
      details.n_axes,
      details.k_axes);

  return details;
}

}; // namespace MmaOpUtils

MmaOp::MmaOp(
    IrBuilderPasskey passkey,
    Val* out,
    Val* in_a,
    Val* in_b,
    Val* init)
    : Expr(passkey) {
  TORCH_INTERNAL_ASSERT(
      out->getValType().value() == ValType::TensorView ||
          out->getValType().value() == ValType::TensorIndex,
      out->getValType().value());

  TORCH_INTERNAL_ASSERT(
      in_a->getValType().value() == ValType::TensorView ||
          in_a->getValType().value() == ValType::TensorIndex,
      in_a->getValType().value());

  TORCH_INTERNAL_ASSERT(
      in_b->getValType().value() == ValType::TensorView ||
          in_b->getValType().value() == ValType::TensorIndex,
      in_b->getValType().value());

  addOutput(out);
  addInput(in_a);
  addInput(in_b);
  // ATTR_POS_INIT
  addAttribute(init);
  // ATTR_POS_OPTS
  addDataAttribute(OptionsInMma{});
  // ATTR_POS_M_AXES
  addDataAttribute(AxesData{});
  // ATTR_POS_N_AXES
  addDataAttribute(AxesData{});
  // ATTR_POS_K_AXES
  addDataAttribute(AxesData{});
  // ATTR_POS_BATCH_AXES
  addDataAttribute(AxesData{});
  // ATTR_POS_INPUT_LAYOUT
  addDataAttribute(MmaLayoutOpt{});

  MmaOpUtils::MmaOpDetails mma_details;
  // Detailed consistency checks for use case with TensorViews as
  // inputs/output
  if (in_a->isA<TensorView>() && in_b->isA<TensorView>() &&
      out->isA<TensorView>()) {
    mma_details = MmaOpUtils::getMmaOpDetails(
        out->as<TensorView>(), in_a->as<TensorView>(), in_b->as<TensorView>());
  }

  attribute<AxesData>(ATTR_POS_M_AXES) = std::move(mma_details.m_axes);
  attribute<AxesData>(ATTR_POS_N_AXES) = std::move(mma_details.n_axes);
  attribute<AxesData>(ATTR_POS_K_AXES) = std::move(mma_details.k_axes);
  attribute<AxesData>(ATTR_POS_BATCH_AXES) = std::move(mma_details.batch_axes);
  attribute<MmaLayoutOpt>(ATTR_POS_INPUT_LAYOUT) = mma_details.input_layout;
}

MmaOp::MmaOp(
    IrBuilderPasskey passkey,
    Val* out,
    Val* in_a,
    Val* in_b,
    Val* init,
    const OptionsInMma& options,
    const MmaLayoutOpt& input_layout)
    : MmaOp(passkey, out, in_a, in_b, init) {
  attribute<OptionsInMma>(ATTR_POS_OPTS) = options;

  const auto input_layout_ = attribute<MmaLayoutOpt>(ATTR_POS_INPUT_LAYOUT);
  if (input_layout_.has_value()) {
    TORCH_INTERNAL_ASSERT(input_layout.has_value());
    TORCH_INTERNAL_ASSERT(
        input_layout_.value() == input_layout.value(),
        "Input layout mismatch, infered attribute (",
        nvfuser::toString(input_layout_.value()),
        "), provided attribute (",
        nvfuser::toString(input_layout.value()),
        ")");
  } else {
    attribute<MmaLayoutOpt>(ATTR_POS_INPUT_LAYOUT) = input_layout;
  }
}

std::string MmaOp::toString(int indent_size) const {
  std::stringstream ss;
  indent(ss, indent_size) << out()->toString() << "\n";
  indent(ss, indent_size + 1) << " = mma(" << inA()->toString() << ",\n";
  indent(ss, indent_size + 1) << "       " << inB()->toString() << ")\n";
  return ss.str();
}

std::string MmaOp::toInlineString(int indent_size) const {
  TORCH_CHECK(false, "Tensor op can not be printed inline");
}

void MmaOp::configureOptions(MmaOptions options) {
  OptionsInMma& opt = attribute<OptionsInMma>(ATTR_POS_OPTS);
  TORCH_INTERNAL_ASSERT(
      options.macro != MmaOptions::MacroType::NoMMA,
      "Un-configured mma type from options.");
  TORCH_INTERNAL_ASSERT(
      options.accumulator_stride > 0, "Un-configured accumulator stride.");
  opt.accumulator_stride = options.accumulator_stride;
  opt.macro = options.macro;
}

NVFUSER_DEFINE_CLONE_AND_CREATE(MmaOp)

ExpandOp::ExpandOp(
    IrBuilderPasskey passkey,
    TensorView* out,
    TensorView* in,
    std::vector<Val*> _expanded_extents)
    : Expr(passkey) {
  addOutput(out);
  addInput(in);
  for (auto expanded_extent : _expanded_extents) {
    TORCH_INTERNAL_ASSERT(expanded_extent != nullptr);
    TORCH_INTERNAL_ASSERT(
        expanded_extent->dtype() == DataType::Int,
        "Expanded extents must be of Int type.");
    addInput(expanded_extent);
  }
}

std::string ExpandOp::toString(int indent_size) const {
  std::stringstream ss;
  indent(ss, indent_size) << out()->toString() << " = expand( " << in()
                          << ", {";
  ss << toDelimitedString(expanded_extents());
  ss << "} )\n";
  return ss.str();
}

std::string ExpandOp::toInlineString(int indent_size) const {
  TORCH_CHECK(false, "Tensor op can not be printed inline");
}

NVFUSER_DEFINE_CLONE_AND_CREATE(ExpandOp)

ShiftOp::ShiftOp(
    IrBuilderPasskey passkey,
    Val* out,
    Val* in,
    std::vector<int> offsets,
    std::vector<int> pad_width)
    : Expr(passkey) {
  // clang-tidy complains about out that it may be null.
  TORCH_INTERNAL_ASSERT(out != nullptr);
  TORCH_INTERNAL_ASSERT(in != nullptr);

  auto out_type = out->getValType().value();
  auto in_type = in->getValType().value();

  TORCH_INTERNAL_ASSERT(
      out_type == ValType::TensorView && in_type == ValType::TensorView,
      "Cannot shift a non-tensor object.");

  TORCH_INTERNAL_ASSERT(
      offsets.size() ==
          TensorDomain::noReductions(in->as<TensorView>()->getRootDomain())
              .size(),
      "Invalid offset vector: ",
      offsets);

  TORCH_INTERNAL_ASSERT(
      pad_width.size() ==
          TensorDomain::noReductions(in->as<TensorView>()->getRootDomain())
              .size(),
      "Invalid padding width vector: ",
      pad_width);

  addOutput(out);
  addInput(in);
  addDataAttribute(std::move(offsets));
  addDataAttribute(std::move(pad_width));
}

std::string ShiftOp::toString(int indent_size) const {
  std::stringstream ss;
  indent(ss, indent_size) << out()->toString() << " = shift( "
                          << in()->toString() << ", {" << offsets() << "}, {"
                          << padWidth() << "} )\n";
  return ss.str();
}

std::string ShiftOp::toInlineString(int indent_size) const {
  TORCH_CHECK(false, "Tensor op can not be printed inline");
}

NVFUSER_DEFINE_CLONE_AND_CREATE(ShiftOp)

GatherOp::GatherOp(
    IrBuilderPasskey passkey,
    Val* out,
    Val* in,
    std::vector<int> window_shape,
    std::vector<std::vector<int>> pad_width)
    : Expr(passkey) {
  // clang-tidy complains about out_ that it may be null.
  TORCH_INTERNAL_ASSERT(out != nullptr);
  TORCH_INTERNAL_ASSERT(in != nullptr);

  auto out_type = out->getValType().value();
  auto in_type = in->getValType().value();

  TORCH_INTERNAL_ASSERT(
      out_type == ValType::TensorView && in_type == ValType::TensorView,
      "Cannot shift a non-tensor object.");

  const auto ndims =
      TensorDomain::noReductions(in->as<TensorView>()->getRootDomain()).size();

  TORCH_INTERNAL_ASSERT(
      window_shape.size() == ndims,
      "Invalid window_shape vector: ",
      window_shape);
  TORCH_INTERNAL_ASSERT(
      pad_width.size() == ndims, "Invalid pad_width vector: ", pad_width);

  for (const auto& pad : pad_width) {
    TORCH_INTERNAL_ASSERT(
        pad.size() == 2, "Padding size for each axis must have two Int vals.");
  }

  addOutput(out);
  addInput(in);
  addDataAttribute(std::move(window_shape));
  addDataAttribute(std::move(pad_width));
}

std::string GatherOp::toString(int indent_size) const {
  std::stringstream ss;
  indent(ss, indent_size) << out()->toString() << " = gather( "
                          << in()->toString() << ", {";
  ss << toDelimitedString(windowShape()) << "}, {";
  bool no_comma = true;
  for (const auto& pad : padWidth()) {
    if (!no_comma) {
      ss << ", ";
    }
    ss << "{" << pad[0] << ", " << pad[1] << "}";
    no_comma = false;
  }
  ss << "} )\n";
  return ss.str();
}

std::string GatherOp::toInlineString(int indent_size) const {
  TORCH_CHECK(false, "Tensor op can not be printed inline");
}

int64_t GatherOp::gatherAxis(int64_t axis) const {
  if (axis < 0) {
    axis += (int64_t)out()->as<TensorView>()->nDims();
  }
  TORCH_INTERNAL_ASSERT(
      axis >= 0 && axis < (int64_t)windowShape().size(),
      "Invalid axis: ",
      axis);
  return (int64_t)windowShape().size() + axis;
}

NVFUSER_DEFINE_CLONE_AND_CREATE(GatherOp)

ViewAsScalar::ViewAsScalar(
    IrBuilderPasskey passkey,
    Val* out,
    Val* in,
    IterDomain* vector_id)
    : Expr(passkey) {
  addOutput(out);
  addInput(in);
  addAttribute(vector_id);
}

std::string ViewAsScalar::toString(int indent_size) const {
  std::stringstream ss;
  indent(ss, indent_size) << out()->toString() << " = view_as_scalar( "
                          << in()->toString() << ", " << vector_id()->toString()
                          << " )\n";
  return ss.str();
}

std::string ViewAsScalar::toInlineString(int indent_size) const {
  TORCH_CHECK(false, "Tensor op can not be printed inline");
}

NVFUSER_DEFINE_CLONE_AND_CREATE(ViewAsScalar)

ViewOp::ViewOp(IrBuilderPasskey passkey, Val* out, Val* in) : Expr(passkey) {
  addOutput(out);
  addInput(in);
}

std::string ViewOp::toString(int indent_size) const {
  std::stringstream ss;
  indent(ss, indent_size) << out()->toString() << " = view( "
                          << in()->toString() << " )\n";
  return ss.str();
}

std::string ViewOp::toInlineString(int indent_size) const {
  TORCH_CHECK(false, "Tensor op can not be printed inline");
}

NVFUSER_DEFINE_CLONE_AND_CREATE(ViewOp)

LoadStoreOp::LoadStoreOp(
    IrBuilderPasskey passkey,
    LoadStoreOpType op_type,
    Val* out,
    Val* in)
    : Expr(passkey) {
  addOutput(out);
  addInput(in);
  addDataAttribute(op_type);
}

std::vector<PolymorphicValue> LoadStoreOp::evaluate(
    const ExpressionEvaluator& ee,
    const std::vector<PolymorphicValue>& inputs) const {
  return inputs;
}

std::string LoadStoreOp::toString(int indent_size) const {
  std::stringstream ss;
  std::string optype = load_store_type2string(opType());
  std::string modifier = "";
  { // Get modifier
    TensorView* tv = dynamic_cast<TensorView*>(out());
    if (auto ti = dynamic_cast<kir::TensorIndex*>(out())) {
      tv = ti->view();
    }
    if (tv != nullptr && tv->hasRFactor()) {
      modifier = ".Permute";
    }
  }
  indent(ss, indent_size) << out()->toString() << "\n";
  indent(ss, indent_size + 1)
      << " = " << optype << modifier << "( " << in()->toString();
  // Fusion IR does not have predicate
  if (container()->isA<kir::Kernel>() && predicate() != nullptr) {
    ss << ", " << std::endl;
    indent(ss, indent_size + 1)
        << std::string(optype.size() + 5, ' ') << predicate()->toInlineString();
  }
  ss << " )\n";
  return ss.str();
}

std::string LoadStoreOp::toInlineString(int indent_size) const {
  TORCH_CHECK(false, "Tensor op can not be printed inline");
}

bool LoadStoreOp::hasInnerTranspose() const {
  if (auto out_tv = dynamic_cast<TensorView*>(out())) {
    return out_tv->hasRFactor() &&
        out_tv->getRootDomain().back() != out_tv->getRFactorDomain().back();
  }
  return false;
}

NVFUSER_DEFINE_CLONE_AND_CREATE(LoadStoreOp)

IterDomainBuilder::IterDomainBuilder(Val* _start, Val* _extent)
    : start_(_start), extent_(_extent) {
  TORCH_INTERNAL_ASSERT(
      start_ != nullptr && extent_ != nullptr,
      "Start and extent are required to build an iter domain.");
}

IterDomainBuilder::IterDomainBuilder(const IterDomain* id)
    : start_(id->start()),
      extent_(id->extent()),
      expanded_extent_(
          id->hasExpandedExtent() ? id->expandedExtent() : nullptr),
      stop_offset_(id->stopOffset()),
      parallel_type_(id->getParallelType()),
      iter_type_(id->getIterType()),
      is_rfactor_domain_(id->isRFactorProduct()),
      is_padded_dimension_(id->hasPaddingToMultipleOfWarp()),
      padded_to_size_(id->getMaybeSizeAfterPadding()),
      is_mma_swizzled_(id->isMmaSwizzled()) {}

IterDomainBuilder& IterDomainBuilder::resetSchedulingParams() {
  parallel_type_ = ParallelType::Serial;
  is_rfactor_domain_ = false;
  is_padded_dimension_ = false;
  padded_to_size_ = std::nullopt;
  is_mma_swizzled_ = false;
  return *this;
}

IterDomainBuilder& IterDomainBuilder::resetRfactor() {
  return is_rfactor_domain(false);
}

IterDomainBuilder& IterDomainBuilder::start(Val* _start) {
  start_ = _start;
  return *this;
}

IterDomainBuilder& IterDomainBuilder::extent(Val* _extent) {
  extent_ = _extent;
  return *this;
}

IterDomainBuilder& IterDomainBuilder::expanded_extent(Val* _expanded_extent) {
  expanded_extent_ = _expanded_extent;
  return *this;
}

IterDomainBuilder& IterDomainBuilder::stop_offset(Val* _stop_offset) {
  stop_offset_ = _stop_offset;
  return *this;
}

IterDomainBuilder& IterDomainBuilder::parallel_type(
    ParallelType _parallel_type) {
  parallel_type_ = _parallel_type;
  return *this;
}

IterDomainBuilder& IterDomainBuilder::iter_type(IterType _iter_type) {
  iter_type_ = _iter_type;
  return *this;
}

IterDomainBuilder& IterDomainBuilder::is_rfactor_domain(
    bool _is_rfactor_domain) {
  is_rfactor_domain_ = _is_rfactor_domain;
  return *this;
}

IterDomainBuilder& IterDomainBuilder::is_padded_dimension(
    bool _is_padded_dimension) {
  is_padded_dimension_ = _is_padded_dimension;
  return *this;
}

IterDomainBuilder& IterDomainBuilder::padded_to_size(
    std::optional<int64_t> _padded_to_size) {
  padded_to_size_ = _padded_to_size;
  return *this;
}

IterDomainBuilder& IterDomainBuilder::is_mma_swizzled(bool _is_mma_swizzled) {
  is_mma_swizzled_ = _is_mma_swizzled;
  return *this;
}

IterDomain* IterDomainBuilder::build() const {
  TORCH_INTERNAL_ASSERT(
      start_ != nullptr && extent_ != nullptr,
      "Start and extent are required to build an iter domain.");
  return IrBuilder::create<IterDomain>(start_->container(), *this);
}

IterDomain::IterDomain(
    IrBuilderPasskey passkey,
    Val* start,
    Val* extent,
    Val* expanded_extent,
    Val* stop_offset,
    ParallelType parallel_type,
    IterType iter_type,
    bool is_rfactor_domain,
    bool is_padded_dimension,
    std::optional<int64_t> padded_to_size,
    bool is_mma_swizzled)
    : Val(passkey, ValType::IterDomain),
      start_(start),
      extent_(extent),
      expanded_extent_(expanded_extent),
      stop_offset_(
          stop_offset == nullptr ? passkey.ir_container_->zeroVal()
                                 : stop_offset),
      parallel_type_(parallel_type),
      iter_type_(iter_type),
      is_rfactor_domain_(is_rfactor_domain),
      is_padded_dimension_(is_padded_dimension),
      padded_to_size_(padded_to_size),
      is_mma_swizzled_(is_mma_swizzled) {
  // NOTE: We previously asserted !(isRFactorProduct() && isBroadcast()), i.e.
  // that an IterDomain could not be both a broadcast and an rfactor domain.
  // However, since the introduction of the resize op, we now have a legitimate
  // case where this may be true; namely, whenever we resize an IterDomain to
  // size 1, we will mark it as Broadcast, but the resize must lie between root
  // and rfactor.

  TORCH_INTERNAL_ASSERT(
      extent->isIntegralScalar(),
      "Cannot create an iter domain over an extent that is not an int but received ",
      extent,
      " .");

  TORCH_INTERNAL_ASSERT(
      start->isIntegralScalar(),
      "Cannot create an iter domain with a start that is not an int but received ",
      start,
      " .");
}

IterDomain::IterDomain(IrBuilderPasskey passkey, const IterDomainBuilder& args)

    : IterDomain(
          passkey,
          args.start_,
          args.extent_,
          args.expanded_extent_,
          args.stop_offset_,
          args.parallel_type_,
          args.iter_type_,
          args.is_rfactor_domain_,
          args.is_padded_dimension_,
          args.padded_to_size_,
          args.is_mma_swizzled_) {}

IterDomain::IterDomain(const IterDomain* src, IrCloner* ir_cloner)
    : Val(src, ir_cloner),
      start_(ir_cloner->clone(src->start_)),
      extent_(ir_cloner->clone(src->extent_)),
      expanded_extent_(
          src->hasExpandedExtent() ? ir_cloner->clone(src->expandedExtent())
                                   : nullptr),
      stop_offset_(ir_cloner->clone(src->stop_offset_)),
      parallel_type_(src->parallel_type_),
      iter_type_(src->iter_type_),
      is_rfactor_domain_(src->is_rfactor_domain_),
      is_padded_dimension_(src->is_padded_dimension_),
      padded_to_size_(src->padded_to_size_),
      is_mma_swizzled_(src->is_mma_swizzled_) {}

NVFUSER_DEFINE_CLONE(IterDomain)

bool IterDomain::sameAs(const Statement* other) const {
  if (other == this) {
    return true;
  }

  if (!other->isA<IterDomain>()) {
    return false;
  }

  const IterDomain* other_id = other->as<IterDomain>();

  // Here're the data fields of IterDomain:
  // start_
  // extent_
  // expanded_extent_
  // stop_offset_
  // parallel_type_
  // iter_type_
  // is_rfactor_domain_
  // is_padded_dimension_
  // padded_to_size_
  // is_mma_swizzled_

  // Do not take is_rfactor_domain_ into account. IterDomain's are
  // considered the same if they are rfactor or not.

  // TODO: Consider managing them as attributes

  return start()->sameAs(other_id->start()) &&
      extent()->sameAs(other_id->extent()) &&
      hasExpandedExtent() == other_id->hasExpandedExtent() &&
      (!hasExpandedExtent() ||
       expandedExtent()->sameAs(other_id->expandedExtent())) &&
      stopOffset()->sameAs(other_id->stopOffset()) &&
      getParallelType() == other_id->getParallelType() &&
      getIterType() == other_id->getIterType() &&
      hasPaddingToMultipleOfWarp() == other_id->hasPaddingToMultipleOfWarp() &&
      getMaybeSizeAfterPadding() == other_id->getMaybeSizeAfterPadding() &&
      isMmaSwizzled() == other_id->isMmaSwizzled();
}

std::string IterDomain::toString(int indent_size) const {
  std::stringstream ss;
  ss << getIterType();
  ss << getParallelType();
  ss << name();
  ss << "{";
  if (!start()->isZeroInt()) {
    ss << start()->toInlineString() << " : ";
  }
  if (stop() != extent()) {
    ss << stop()->toInlineString() << " : ";
  }
  if (isBroadcast() && hasExpandedExtent()) {
    ss << expandedExtent()->toInlineString();
  } else {
    ss << extent()->toInlineString();
  }
  ss << "}";
  if (isRFactorProduct())
    ss << "rf";
  if (hasPaddingToMultipleOfWarp()) {
    ss << "_p";
  }
  return ss.str();
}

std::string IterDomain::toInlineString(int indent_size) const {
  return toString(indent_size);
}

// Returns a new IterDomain matching properties of this except for
// is_rfactor_domain_
IterDomain* IterDomain::cloneWithoutRFactor() const {
  auto cloned = IterDomainBuilder(this).resetRfactor().build();

  return cloned;
}

std::vector<IterDomain*> IterDomain::clone(
    const std::vector<IterDomain*>& domains) {
  std::vector<IterDomain*> cloned_domains;
  std::transform(
      domains.begin(),
      domains.end(),
      std::back_inserter(cloned_domains),
      [](auto id) { return id->cloneWithoutRFactor(); });
  return cloned_domains;
}

// Merging does not propagate the start and stop values of the input
// domains to the merged output domain. The actual range of the
// domains is enforced by predicates. Note that since only root
// domains have valid start and stop, it's not possible to contiguous
// predication.
IterDomain* IterDomain::merge(IterDomain* outer, IterDomain* inner) {
  TORCH_CHECK(
      outer->isReduction() == inner->isReduction(),
      "Merging IterDomains requires that their iteration types match. ",
      "Outer: ",
      outer->toString(),
      ", Inner: ",
      inner->toString());
  TORCH_CHECK(
      (outer->isGather() && inner->isGather()) ||
          (!outer->isGather() && !inner->isGather()),
      "Merging gather and non-gather domains is not supported.");

  TORCH_CHECK(
      !outer->isStride() && !inner->isStride(),
      "No support for merging stride domains");

  Val* merged_id_size = mul(outer->extent(), inner->extent());

  IterType itype = outer->getIterType();

  if (outer->isBroadcast() && inner->isBroadcast()) {
    itype = IterType::Broadcast;
  }

  if ((outer->isBroadcast() || inner->isBroadcast()) &&
      (outer->getIterType() == IterType::Iteration ||
       inner->getIterType() == IterType::Iteration)) {
    itype = IterType::Iteration;
  }

  if ((outer->isBroadcast() || inner->isBroadcast()) &&
      (outer->getIterType() == IterType::GatherScatter ||
       inner->getIterType() == IterType::GatherScatter)) {
    itype = IterType::GatherScatter;
  }

  Val* expanded_extent = nullptr;
  if (outer->hasExpandedExtent() || inner->hasExpandedExtent()) {
    if (outer->hasExpandedExtent() && inner->hasExpandedExtent()) {
      expanded_extent = mul(outer->expandedExtent(), inner->expandedExtent());
    } else if (outer->hasExpandedExtent() && !inner->hasExpandedExtent()) {
      if (inner->isBroadcast()) {
        expanded_extent = outer->expandedExtent();
      } else {
        expanded_extent = mul(outer->expandedExtent(), inner->extent());
      }
    } else if (outer->hasExpandedExtent() && inner->hasExpandedExtent()) {
      if (outer->isBroadcast()) {
        expanded_extent = inner->expandedExtent();
      } else {
        expanded_extent = mul(outer->extent(), inner->expandedExtent());
      }
    }
  }

  IterDomain* merged_id =
      IterDomainBuilder(outer->container()->zeroVal(), merged_id_size)
          .parallel_type(outer->getParallelType())
          .expanded_extent(expanded_extent)
          .iter_type(itype)
          .build();

  IrBuilder::create<Merge>(outer->container(), merged_id, outer, inner);

  return merged_id;
}

// Both outer and inner domains do not inherit start and stop
// values as they can't be split. The access range is enforced by
// predicates.
std::pair<IterDomain*, IterDomain*> IterDomain::split(
    IterDomain* in,
    Val* factor,
    bool inner_split,
    Val* start_offset,
    Val* stop_offset) {
  TORCH_CHECK(
      factor->isIntegralScalar(), "Cannot split by non-integer value ", factor);

  if (factor->getValType() == ValType::Others) {
    TORCH_CHECK(
        factor->isConstScalar() ||
            (FusionGuard::getCurFusion() == factor->fusion() &&
             factor->isFusionInput()),
        factor,
        " is not a constant nor an input. It must be one or the other to be used in a split.",
        " If you want a symbolic split based on a thread dimension please use IterDomain::split(IterDomain*, ParallelType);");
  } else if (factor->getValType() == ValType::NamedScalar) {
    TORCH_CHECK(
        factor->as<NamedScalar>()->getParallelDim() != std::nullopt,
        "Splitting a dimension by a named scalar is only supported on block or grid dimensions but received ",
        factor);
  }

  // outer loop size
  Val* remainder =
      ceilDiv(Split::extent(in->extent(), start_offset, stop_offset), factor);
  Val* expanded_remainder = nullptr;
  if (in->hasExpandedExtent()) {
    expanded_remainder = ceilDiv(
        Split::extent(in->expandedExtent(), start_offset, stop_offset), factor);
  }

  if ((start_offset != nullptr && !start_offset->isZeroInt()) ||
      (stop_offset != nullptr && !stop_offset->isZeroInt())) {
    TORCH_INTERNAL_ASSERT(
        in->definition() == nullptr,
        "Partial split is only allowed with root domains");
  }
  // outer loop IterDomain
  IterDomain* ido =
      IterDomainBuilder(
          in->container()->zeroVal(), inner_split ? remainder : factor)
          .expanded_extent(
              in->hasExpandedExtent() && inner_split ? expanded_remainder
                                                     : nullptr)
          .parallel_type(in->getParallelType())
          .iter_type(in->getIterType())
          .build();

  // inner loop IterDomain
  IterDomain* idi =
      IterDomainBuilder(
          in->container()->zeroVal(), inner_split ? factor : remainder)
          .expanded_extent(
              in->hasExpandedExtent() && !inner_split ? expanded_remainder
                                                      : nullptr)
          .parallel_type(in->getParallelType())
          .iter_type(in->getIterType())
          .build();

  IrBuilder::create<Split>(
      in->container(),
      ido,
      idi,
      in,
      factor,
      inner_split,
      start_offset,
      stop_offset);
  return {ido, idi};
}

std::pair<IterDomain*, IterDomain*> IterDomain::split(
    IterDomain* in,
    Val* factor,
    bool inner_split,
    bool trim_out_of_bounds) {
  auto start_offset = trim_out_of_bounds ? in->start() : nullptr;
  auto stop_offset = trim_out_of_bounds ? in->stopOffset() : nullptr;
  return IterDomain::split(in, factor, inner_split, start_offset, stop_offset);
}

std::pair<IterDomain*, IterDomain*> IterDomain::stridedSplit(int64_t factor) {
  // Use partial split so that only valid values are retained
  auto split_out = IterDomain::split(
      this, IrBuilder::create<Val>(container(), factor), true, true);

  split_out.second->iter_type_ = IterType::Stride;
  split_out.first->is_rfactor_domain_ = true;
  split_out.second->is_rfactor_domain_ = true;
  return split_out;
}

std::pair<IterDomain*, IterDomain*> IterDomain::swizzle(
    Swizzle2DType swizzle_type,
    IterDomain* in_x,
    IterDomain* in_y,
    SwizzleMode swizzle_mode) {
  TORCH_CHECK(
      !in_x->extent()->isZeroInt() && !in_y->extent()->isZeroInt(),
      "Invalid swizzling of a empty dimension.");

  // TODO: reduction check on swizzle:
  TORCH_CHECK(
      !in_x->isReduction() && !in_y->isReduction(),
      "swizzled reduction not yet supported");

  for (auto input : InputsOf::outputs(in_x->fusion(), {in_x, in_y})) {
    TORCH_CHECK(
        !input->as<IterDomain>()->isBroadcast(),
        "swizzling broadcast axes not yet supported");
  }

  // TODO: gather and shift check on swizzle
  TORCH_INTERNAL_ASSERT(
      !in_x->isGather() && !in_y->isGather(),
      "Swizzled gather not yet supported");

  IterDomain* out_x = IterDomainBuilder(in_x).build();

  IterDomain* out_y = IterDomainBuilder(in_y).build();

  IrBuilder::create<Swizzle2D>(
      in_x->container(), out_x, out_y, in_x, in_y, swizzle_type, swizzle_mode);

  return std::make_pair(out_x, out_y);
}

IterDomain* IterDomain::resize(
    IterDomain* in,
    Val* left_expansion,
    Val* right_expansion,
    bool mark_as_rfactor,
    std::optional<IterType> iter_type_opt) {
  TORCH_CHECK(
      left_expansion->isIntegralScalar(),
      "Expansion factor must be an integer scalar: ",
      left_expansion->toString());
  TORCH_CHECK(
      right_expansion->isIntegralScalar(),
      "Expansion factor must be an integer scalar: ",
      right_expansion->toString());

  TORCH_CHECK(
      in->getIterType() == IterType::Iteration ||
          in->getIterType() == IterType::Broadcast ||
          in->getIterType() == IterType::Symbolic || "Not a valid IterType: ",
      in->getIterType());

  TORCH_CHECK(
      in->start()->isZeroInt(),
      "Non-zero start not supported: ",
      in->toString());
  TORCH_CHECK(
      in->stopOffset()->isZeroInt(),
      "Non-zero stop offset not considered: ",
      in->toString());

  // The overall extent is (in->extent() + left_expansion +
  // right_expansion). This can be simplified for a slice op as
  // the right expansion should look like (slice_end_offset -
  // in->extent()), so the overall extent is left_expansion + slice_end_offset.
  Val* resized_id_size = nullptr;
  if (right_expansion->definition() != nullptr &&
      right_expansion->definition()->isA<BinaryOp>() &&
      right_expansion->definition()->as<BinaryOp>()->getBinaryOpType() ==
          BinaryOpType::Sub &&
      right_expansion->definition()->as<BinaryOp>()->rhs() == in->extent()) {
    resized_id_size = SimplifyingIrBuilder::addExpr(
        left_expansion, right_expansion->definition()->as<BinaryOp>()->lhs());
  } else {
    resized_id_size = SimplifyingIrBuilder::addExpr(
        SimplifyingIrBuilder::addExpr(in->extent(), left_expansion),
        right_expansion);
  }

  // If output IterType is provided, use it. Otherwise, if we can prove the
  // resized extent is 1, set to Broadcast, if we can prove it is >1 set to
  // Iteration, and otherwise fall back to Symbolic.
  IterType iter_type = IterType::Symbolic;
  if (iter_type_opt.has_value()) {
    iter_type = iter_type_opt.value();
  } else if (left_expansion->isConstInt() && right_expansion->isConstInt()) {
    if (resized_id_size->isConstInt()) {
      // Means input extent is also known
      auto out_extent = resized_id_size->evaluateInt();
      iter_type = out_extent == 1 ? IterType::Broadcast : IterType::Iteration;
    } else if (
        left_expansion->evaluateInt() + right_expansion->evaluateInt() > 1) {
      // Input extent is non-negative, so we know out_extent > 1
      iter_type = IterType::Iteration;
    }
  }

  auto resized_id =
      IterDomainBuilder(in->container()->zeroVal(), resized_id_size)
          .is_rfactor_domain(mark_as_rfactor)
          .iter_type(iter_type)
          .build();

  IrBuilder::create<Resize>(
      in->container(), resized_id, in, left_expansion, right_expansion);

  return resized_id;
}

// TODO: We should change parallelize interface to be on tensorview or at least
// vectorize should be done on tensorview. This would let us check that we don't
// vectorize to the left of the computeAt domain, and could allow us to do some
// simple validation of vectorize as it's inputs are right most and contiguous.
void IterDomain::parallelize(ParallelType t) {
  if (parallel_type_ == t) {
    // No op, don't do any more checks, it was already set to this value.
    return;
  }

  // assert check that we only parallelize a leaf domain.
  // leaf domains are domains that are not used by any other domains.
  if (t != ParallelType::Serial) {
    TORCH_CHECK(
        uses().empty(),
        "Only allowed to parallelize a leaf domain.",
        " Domain: ",
        toString(),
        ", Parallel type: ",
        t,
        definition() != nullptr ? ", Definition: " + definition()->toString()
                                : "");
  }

  if (t == ParallelType::Unroll || isParallelTypeVectorize(t) ||
      t == ParallelType::Group) {
    TORCH_CHECK(
        start()->isZeroInt() && extent()->isConstScalar(),
        "Vectorization, unrolling, unswitching and grouping are only supported with start = 0 and extent as a const int, but got ",
        "a start of ",
        start(),
        " and extent ",
        extent(),
        " .");
  }

  if (t == ParallelType::Group) {
    TORCH_CHECK(
        getIterType() == IterType::Iteration,
        "Grouping IterDomain of non Iteration type is not allowed. ",
        getIterType());
  }

  if (isMmaSwizzled()) {
    // Mma swizzled axes represent data representation within a warp
    //  so only allow updates that keep the parallelization within
    //  a warp.
    // Note && TODO: this check is actually used to allow indexing path
    //  to make copies of the iterdomains. We might eventually just want
    //  to lock these parallel types and not allowing any changes once
    //  they are swizzled.
    TORCH_CHECK(
        t == ParallelType::Vectorize || t == ParallelType::TIDx ||
            t == ParallelType::Serial || t == ParallelType::Mma,
        "Parallel type other than serial, tidx, vectorize not allowed for mma swizzled ids");
  }

  parallel_type_ = t;
}

bool IterDomain::maybePartial() const {
  return !start()->isZeroInt() || !stopOffset()->isZeroInt();
}

Val* IterDomain::stopOffset() const {
  return stop_offset_;
}

Val* IterDomain::stop() const {
  if (stopOffset()->isZeroInt()) {
    return extent();
  }

  return sub(extent(), stopOffset());
}

namespace {

void validateContiguity(
    const std::vector<IterDomain*>& allocation_domain,
    const std::vector<std::optional<bool>>& contiguity) {
  TORCH_CHECK(
      contiguity.size() == allocation_domain.size(),
      "Invalid contiguity information provided, incorrect size. Received vector of size ",
      contiguity.size(),
      " but needed one of size ",
      allocation_domain.size());
  for (auto i : c10::irange(contiguity.size())) {
    bool expect_null =
        (allocation_domain.at(i)->isBroadcast() ||
         allocation_domain.at(i)->isReduction());
    TORCH_CHECK(
        expect_null != contiguity.at(i).has_value(),
        "The contiguity of a broadcast/reduction dimension must be None. "
        "The contiguity of a non-broadcast/reduction dimension must be true/false");
  }
}

} // namespace

TensorDomain::TensorDomain(
    IrBuilderPasskey passkey,
    std::vector<IterDomain*> root_domain,
    std::vector<std::optional<bool>> contiguity)
    : Val(passkey, ValType::TensorDomain, DataType::Null),
      root_domain_(std::move(root_domain)),
      leaf_domain_(root_domain_),
      contiguity_(
          contiguity.empty() ? getContiguityFilledWith(maybeAllocation(), false)
                             : std::move(contiguity)),
      has_reduction_(false) {
  validateContiguity(maybeAllocation(), contiguity_);

  // Just due to clang-tidy, correct value set in resetDomains
  resetDomains();
}

TensorDomain::TensorDomain(
    IrBuilderPasskey passkey,
    std::vector<IterDomain*> root_domain,
    std::vector<IterDomain*> leaf_domain,
    std::vector<std::optional<bool>> contiguity)
    : Val(passkey, ValType::TensorDomain, DataType::Null),
      root_domain_(std::move(root_domain)),
      leaf_domain_(std::move(leaf_domain)),
      contiguity_(
          contiguity.empty() ? getContiguityFilledWith(maybeAllocation(), false)
                             : std::move(contiguity)) {
  validateContiguity(maybeAllocation(), contiguity_);

  if (!root_domain_.empty()) {
    TORCH_CHECK(!leaf_domain_.empty(), "Root domain is not empty but leaf is");
    ir_utils::validateDomainEquivalence(root_domain_, leaf_domain_);
  }

  // Just due to clang-tidy, correct value set in resetDomains
  has_reduction_ = false;
  resetDomains();
}

TensorDomain::TensorDomain(
    IrBuilderPasskey passkey,
    std::vector<IterDomain*> root_domain,
    std::vector<IterDomain*> rfactor_domain,
    std::vector<IterDomain*> leaf_domain,
    std::vector<std::optional<bool>> contiguity)
    : Val(passkey, ValType::TensorDomain, DataType::Null),
      root_domain_(std::move(root_domain)),
      rfactor_domain_(std::move(rfactor_domain)),
      leaf_domain_(std::move(leaf_domain)),
      contiguity_(
          contiguity.empty() ? getContiguityFilledWith(maybeAllocation(), false)
                             : std::move(contiguity)) {
  validateContiguity(maybeAllocation(), contiguity_);

  if (!root_domain_.empty()) {
    TORCH_CHECK(!leaf_domain_.empty(), "Root domain is not empty but leaf is");
    ir_utils::validateDomainEquivalence(root_domain_, leaf_domain_);
    if (!rfactor_domain_.empty()) {
      ir_utils::validateDomainEquivalence(root_domain_, rfactor_domain_);
      ir_utils::validateDomainEquivalence(rfactor_domain_, leaf_domain_);
    }
  }

  // Just due to clang-tidy, correct value set in resetDomains
  has_reduction_ = false;
  resetDomains();
}

TensorDomain::TensorDomain(
    IrBuilderPasskey passkey,
    std::vector<IterDomain*> root_domain,
    std::vector<IterDomain*> rfactor_domain,
    std::vector<IterDomain*> allocation_domain,
    std::vector<IterDomain*> leaf_domain,
    std::vector<std::optional<bool>> contiguity)
    : Val(passkey, ValType::TensorDomain, DataType::Null),
      root_domain_(std::move(root_domain)),
      rfactor_domain_(std::move(rfactor_domain)),
      allocation_domain_(std::move(allocation_domain)),
      leaf_domain_(std::move(leaf_domain)),
      contiguity_(
          contiguity.empty() ? getContiguityFilledWith(maybeAllocation(), false)
                             : std::move(contiguity)) {
  validateContiguity(maybeAllocation(), contiguity_);

  if (!root_domain_.empty()) {
    TORCH_CHECK(!leaf_domain_.empty(), "Root domain is not empty but leaf is");
    ir_utils::validateDomainEquivalence(root_domain_, leaf_domain_);
    if (!rfactor_domain_.empty()) {
      ir_utils::validateDomainEquivalence(root_domain_, rfactor_domain_);
      ir_utils::validateDomainEquivalence(rfactor_domain_, leaf_domain_);
    }
    if (!allocation_domain_.empty()) {
      ir_utils::validateDomainEquivalence(root_domain_, allocation_domain_);
      ir_utils::validateDomainEquivalence(allocation_domain_, leaf_domain_);
    }
  }

  // Just due to clang-tidy, correct value set in resetDomains
  has_reduction_ = false;
  resetDomains();
}

TensorDomain::TensorDomain(const TensorDomain* src, IrCloner* ir_cloner)
    : Val(src, ir_cloner),
      root_domain_(ir_cloner->clone(src->root_domain_)),
      rfactor_domain_(ir_cloner->clone(src->rfactor_domain_)),
      allocation_domain_(ir_cloner->clone(src->allocation_domain_)),
      leaf_domain_(ir_cloner->clone(src->leaf_domain_)),
      no_bcast_domain_(ir_cloner->clone(src->no_bcast_domain_)),
      no_reduction_domain_(ir_cloner->clone(src->no_reduction_domain_)),
      contiguity_(src->contiguity()),
      has_reduction_(src->has_reduction_) {}

NVFUSER_DEFINE_CLONE(TensorDomain)

bool TensorDomain::hasBlockBroadcast() const {
  return std::any_of(
      leaf_domain_.begin(), leaf_domain_.end(), [](IterDomain* id) {
        return id->isBroadcast() && id->isThreadDim();
      });
}

bool TensorDomain::hasGridBroadcast() const {
  return std::any_of(
      leaf_domain_.begin(), leaf_domain_.end(), [](IterDomain* id) {
        return id->isBroadcast() && id->isBlockDim();
      });
}

bool TensorDomain::operator==(const TensorDomain& other) const {
  // Checks equality of each class field. Should not be necessary to
  // check no_bcast_domain_ and no_reduction_domain_ as they are just
  // derived from domain_.
  return root_domain_ == other.root_domain_ &&
      leaf_domain_ == other.leaf_domain_ &&
      rfactor_domain_ == other.rfactor_domain_ &&
      allocation_domain_ == other.allocation_domain_ &&
      contiguity_ == other.contiguity_;
}

bool TensorDomain::sameAs(const Statement* const other) const {
  if (this == other) {
    return true;
  }

  if (!other->isA<TensorDomain>()) {
    return false;
  }

  const TensorDomain* other_td = other->as<TensorDomain>();

  if (nDims() != other_td->nDims()) {
    return false;
  }
  if (root().size() != other_td->root().size()) {
    return false;
  }
  if (rfactor().size() != other_td->rfactor().size()) {
    return false;
  }
  if (allocation().size() != other_td->allocation().size()) {
    return false;
  }

  for (const auto i : c10::irange(nDims())) {
    if (!(axis((int)i)->sameAs(other_td->axis((int)i)))) {
      return false;
    }
  }

  for (const auto i : c10::irange(root().size())) {
    if (!(root()[i]->sameAs(other_td->root()[i]))) {
      return false;
    }
  }

  for (const auto i : c10::irange(rfactor().size())) {
    if (!(rfactor()[i]->sameAs(other_td->rfactor()[i]))) {
      return false;
    }
  }

  for (const auto i : c10::irange(allocation().size())) {
    if (!(allocation()[i]->sameAs(other_td->allocation()[i]))) {
      return false;
    }
  }

  for (const auto i : c10::irange(leaf().size())) {
    if (!(leaf()[i]->sameAs(other_td->leaf()[i]))) {
      return false;
    }
  }

  return true;
}

bool TensorDomain::sameAs(
    const std::vector<IterDomain*>& lhs,
    const std::vector<IterDomain*>& rhs) {
  if (lhs.size() != rhs.size())
    return false;
  size_t i = 0;
  for (auto td_lhs : lhs) {
    if (!td_lhs->sameAs(rhs[i++]))
      return false;
  }
  return true;
}

std::string TensorDomain::toString(int indent_size) const {
  std::stringstream ss;
  if (nDims() == 0) {
    ss << "[ 0 ]";
    return ss.str();
  }
  ss << "[ " << toDelimitedString(leaf()) << " ]";
  return ss.str();
}

std::string TensorDomain::toInlineString(int indent_size) const {
  return toString(indent_size);
}

void TensorDomain::setContiguity(
    const std::vector<std::optional<bool>>& contig) {
  TORCH_INTERNAL_ASSERT(
      maybeAllocation().size() == contig.size(),
      "Invalid size of contiguity vector");
  for (auto i : c10::irange(contig.size())) {
    TORCH_CHECK(
        maybeAllocation().at(i)->isBroadcast() != contig.at(i).has_value(),
        "The contiguity of a broadcast dimension must be None. "
        "The contiguity of a non-broadcast dimension must be true/false");
  }

  contiguity_ = contig;
}

bool TensorDomain::hasBlockReduction() const {
  return std::any_of(
      leaf_domain_.begin(), leaf_domain_.end(), [](IterDomain* id) {
        return id->isReduction() && id->isThreadDim();
      });
}

bool TensorDomain::hasGridReduction() const {
  return std::any_of(
      leaf_domain_.begin(), leaf_domain_.end(), [](IterDomain* id) {
        return id->isReduction() && id->isBlockDim();
      });
}

bool TensorDomain::hasSymbolicAxis() const {
  // If there's any Symbolic axis, there must be one at the root or
  // rfactor domain.
  return std::any_of(
             root().begin(),
             root().end(),
             [](auto id) { return id->getIterType() == IterType::Symbolic; }) ||
      (hasRFactor() &&
       std::any_of(maybeRFactor().begin(), maybeRFactor().end(), [](auto id) {
         return id->getIterType() == IterType::Symbolic;
       }));
}

bool TensorDomain::hasViewLikeRFactor() const {
  if (!hasRFactor()) {
    // Can't have view like rfactor if there is no rfactor domain
    return false;
  }

  // If there's an rfactor domain and no rfactor product is a reduction, this is
  // a view like rfactor
  return std::none_of(
      maybeRFactor().begin(), maybeRFactor().end(), [](IterDomain* id) {
        return (id->isReduction() || id->isStride()) && id->isRFactorProduct();
      });
}

bool TensorDomain::hasVectorize() const {
  return std::any_of(
      leaf_domain_.begin(), leaf_domain_.end(), [](IterDomain* id) {
        return id->getParallelType() == ParallelType::Vectorize ||
            id->getParallelType() == ParallelType::MisalignedVectorize;
      });
}

std::optional<unsigned int> TensorDomain::getReductionAxis() const {
  auto it = std::find_if(
      leaf_domain_.begin(), leaf_domain_.end(), [](const auto& id) {
        return id->isReduction();
      });
  if (it == leaf_domain_.end()) {
    return std::optional<unsigned int>();
  } else {
    return std::optional<unsigned int>(std::distance(leaf_domain_.begin(), it));
  }
}

// i here is int, as we want to accept negative value and ::size_type can be a
// uint.
IterDomain* TensorDomain::axis(int i) const {
  TORCH_INTERNAL_ASSERT(
      nDims() > 0, "Tried to access an axis in a 0-dim domain");
  if (i < 0) {
    i += (int)nDims();
  }
  TORCH_CHECK(
      i >= 0 && (unsigned int)i < nDims(),
      "Tried to access axis ",
      i,
      " in domain ",
      this);
  return leaf_domain_[i];
}

int64_t TensorDomain::posOf(IterDomain* id) const {
  TORCH_INTERNAL_ASSERT(nDims() > 0, "Tried to find an axis in a 0-dim domain");
  int64_t i = 0;
  while (i < (int64_t)leaf_domain_.size()) {
    if (leaf_domain_[i] == id)
      return i;
    i++;
  }
  TORCH_CHECK(false, "Provided id is not part of this domain.");
}

int64_t TensorDomain::rootPosOf(IterDomain* id) const {
  TORCH_INTERNAL_ASSERT(
      !root_domain_.empty(), "Tried to find an axis in a 0-dim root domain");
  auto it = std::find(root_domain_.begin(), root_domain_.end(), id);
  TORCH_INTERNAL_ASSERT(
      it != root_domain_.end(), "Provided id is not part of root domain.");
  return std::distance(root_domain_.begin(), it);
}

void TensorDomain::split(
    int axis_,
    Val* factor,
    bool inner_split,
    bool trim_out_of_bounds) {
  TORCH_INTERNAL_ASSERT(nDims() > 0, "Tried to do split on a 0-dim domain");
  if (axis_ < 0)
    axis_ += (int)nDims();

  TORCH_INTERNAL_ASSERT(
      axis_ >= 0 && (unsigned int)axis_ < nDims(),
      "Tried to split on axis outside TensorDomain's range.");

  IterDomain* id = axis(axis_);

  // partial split is only allowed with root domains
  if (trim_out_of_bounds) {
    TORCH_INTERNAL_ASSERT(
        std::find(root().begin(), root().end(), id) != root().end(),
        "Partial split is only allowed with root domains");
  }

  TORCH_INTERNAL_ASSERT(
      !id->isMmaSwizzled(),
      "Further transformation on warp mapped id's not allowed.");

  auto split_ids =
      IterDomain::split(id, factor, inner_split, trim_out_of_bounds);
  leaf_domain_.erase(leaf_domain_.begin() + axis_);
  leaf_domain_.insert(leaf_domain_.begin() + axis_, split_ids.second);
  leaf_domain_.insert(leaf_domain_.begin() + axis_, split_ids.first);
  resetDomains();
}

// Merge "axis_o" and "axis_i" into 1 dimension
void TensorDomain::merge(int axis_o, int axis_i) {
  TORCH_INTERNAL_ASSERT(nDims() > 0, "Tried to do merge on a 0-dim domain");
  if (axis_o < 0)
    axis_o += (int)nDims();

  if (axis_i < 0)
    axis_i += (int)nDims();

  TORCH_CHECK(
      axis_o >= 0 && (unsigned int)axis_o < nDims() && axis_i >= 0 &&
          (unsigned int)axis_i < nDims(),
      "Invalid merge detected, either one or both axes are outside of TensorView's range.");

  TORCH_CHECK(
      axis_o != axis_i,
      "Invalid merge detected, axes provided are the same axis.");

  if (axis_o > axis_i) {
    auto tmp = axis_i;
    axis_i = axis_o;
    axis_o = tmp;
  }

  IterDomain* first = axis(axis_o);
  IterDomain* second = axis(axis_i);

  TORCH_INTERNAL_ASSERT(
      !first->isMmaSwizzled() && !second->isMmaSwizzled(),
      "Further transformation on warp mapped id's not allowed.");

  IterDomain* merged_id = IterDomain::merge(first, second);

  leaf_domain_.erase(leaf_domain_.begin() + axis_i);
  leaf_domain_.erase(leaf_domain_.begin() + axis_o);
  leaf_domain_.insert(leaf_domain_.begin() + axis_o, merged_id);
  resetDomains();
}

// Reorder axes according to map[old_pos] = new_pos
void TensorDomain::reorder(const std::unordered_map<int, int>& old2new_) {
  TORCH_INTERNAL_ASSERT(
      nDims() != 0 || old2new_.empty(), "Tried to reorder a 0-dim domain");
  leaf_domain_ = orderedAs(leaf_domain_, old2new_);
  resetDomains();
}

std::vector<IterDomain*> TensorDomain::orderedAs(
    const std::vector<IterDomain*>& dom,
    const std::unordered_map<int, int>& old2new_) {
  TORCH_INTERNAL_ASSERT(
      !dom.empty() || old2new_.empty(), "Tried to reorder a 0-dim domain");

  // Eventhough these checks are already in TensorView, we want to redo them as
  // we can enter this function from other places, not through TensorView

  auto new2old = ir_utils::normalizeOld2New(old2new_, dom.size());

  std::vector<IterDomain*> reordered_domain;
  std::transform(
      new2old.begin(),
      new2old.end(),
      std::back_inserter(reordered_domain),
      [dom](int i) -> IterDomain* { return dom[i]; });

  return reordered_domain;
}

void TensorDomain::swizzle(
    Swizzle2DType swizzle_type,
    int x,
    int y,
    SwizzleMode swizzle_mode) {
  TORCH_INTERNAL_ASSERT(nDims() > 0, "Tried to do merge on a 0-dim domain");

  TORCH_CHECK(
      x >= 0 && (unsigned int)x < nDims(),
      "Invalid swizzle detected, either one or both axes are outside of TensorView's range.");

  TORCH_CHECK(
      y >= 0 && (unsigned int)y < nDims(),
      "Invalid swizzle detected, either one or both axes are outside of TensorView's range.");

  IterDomain* axis_x = axis(x);
  IterDomain* axis_y = axis(y);

  IterDomain* axis_out_x = nullptr;
  IterDomain* axis_out_y = nullptr;

  std::tie(axis_out_x, axis_out_y) =
      IterDomain::swizzle(swizzle_type, axis_x, axis_y, swizzle_mode);

  leaf_domain_.erase(leaf_domain_.begin() + x);
  leaf_domain_.insert(leaf_domain_.begin() + x, axis_out_x);

  leaf_domain_.erase(leaf_domain_.begin() + y);
  leaf_domain_.insert(leaf_domain_.begin() + y, axis_out_y);

  resetDomains();
}

std::vector<IterDomain*> TensorDomain::noReductions(
    const std::vector<IterDomain*>& td) {
  std::vector<IterDomain*> noReductionDomain;
  std::copy_if(
      td.begin(),
      td.end(),
      std::back_inserter(noReductionDomain),
      [](IterDomain* id) { return !id->isReduction() && !id->isStride(); });
  return noReductionDomain;
}

std::vector<IterDomain*> TensorDomain::noBroadcasts(
    const std::vector<IterDomain*>& td) {
  std::vector<IterDomain*> noBroadcastDomain;
  std::copy_if(
      td.begin(),
      td.end(),
      std::back_inserter(noBroadcastDomain),
      [](IterDomain* id) { return !id->isBroadcast(); });
  return noBroadcastDomain;
}

std::vector<std::optional<bool>> TensorDomain::getContiguityFilledWith(
    const std::vector<IterDomain*>& rfactor_domain,
    bool fill_value) {
  std::vector<std::optional<bool>> contiguity;
  contiguity.reserve(rfactor_domain.size());
  for (auto id : rfactor_domain) {
    if (id->isBroadcast() || id->isReduction()) {
      contiguity.emplace_back(std::nullopt);
    } else {
      contiguity.emplace_back(fill_value);
    }
  }
  return contiguity;
}

bool TensorDomain::hasBroadcast(const std::vector<IterDomain*>& td) {
  for (auto id : td) {
    if (id->isBroadcast()) {
      return true;
    }
  }
  return false;
}

bool TensorDomain::hasReduction(const std::vector<IterDomain*>& td) {
  for (auto id : td) {
    if (id->isReduction()) {
      return true;
    }
  }
  return false;
}

TensorDomain* TensorDomain::view(const AnalyzeViewResult& view_analysis) {
  TORCH_INTERNAL_ASSERT(nDims() > 0, "Tried to view transform a 0-dim domain");
  return transformView(this, view_analysis);
}

TensorDomain* TensorDomain::flatten(int64_t start_dim, int64_t end_dim) {
  auto inp_domain = noReductions(maybeRFactor());

  if (start_dim < 0) {
    start_dim += (int64_t)inp_domain.size();
  }
  if (end_dim < 0) {
    end_dim += (int64_t)inp_domain.size();
  }
  TORCH_CHECK(
      start_dim >= 0 && start_dim < int64_t(inp_domain.size()),
      "Invalid start_dim ",
      start_dim);
  TORCH_CHECK(
      end_dim >= 0 && end_dim < int64_t(inp_domain.size()),
      "Invalid end_dim ",
      end_dim);
  TORCH_CHECK(start_dim <= end_dim, "start_dim must be <= end_dim");

  std::vector<IterDomain*> new_root_domain;
  new_root_domain.reserve(inp_domain.size());
  for (auto i : c10::irange(inp_domain.size())) {
    bool is_rfactor_dim = i >= size_t(start_dim) && i <= size_t(end_dim);
    auto inp_id = inp_domain[i];
    auto out_id = IterDomainBuilder(inp_id)
                      .is_rfactor_domain(is_rfactor_dim)
                      .extent(
                          (is_rfactor_dim && inp_id->hasExpandedExtent())
                              ? inp_id->expandedExtent()
                              : inp_id->extent())
                      .iter_type(
                          (is_rfactor_dim && inp_id->isBroadcast())
                              ? IterType::Iteration
                              : inp_id->getIterType())
                      .build();
    new_root_domain.push_back(out_id);
  }

  std::vector<IterDomain*> rfactor_domain;
  rfactor_domain.reserve(new_root_domain.size() - (end_dim - start_dim));
  for (auto i : c10::irange(start_dim)) {
    rfactor_domain.push_back(new_root_domain[i]);
  }

  IterDomain* merged_id = new_root_domain[start_dim];
  for (auto i : c10::irange(start_dim + 1, end_dim + 1)) {
    IterDomain* new_merged_id =
        IterDomainBuilder(
            merged_id->container()->zeroVal(),
            mul(merged_id->extent(), new_root_domain[i]->extent()))
            .is_rfactor_domain(true)
            .build();
    IrBuilder::create<Merge>(new_merged_id, merged_id, new_root_domain[i]);
    merged_id = new_merged_id;
  }
  rfactor_domain.push_back(merged_id);

  for (auto i : c10::irange(end_dim + 1, inp_domain.size())) {
    rfactor_domain.push_back(new_root_domain[i]);
  }

  return IrBuilder::create<TensorDomain>(
      new_root_domain,
      rfactor_domain,
      rfactor_domain,
      TensorDomain::getContiguityFilledWith(rfactor_domain, true));
}

// TODO: Rfactor a Welford

// pair is in order where second is the consumer of first
std::pair<TensorDomain*, TensorDomain*> TensorDomain::rFactor(
    const std::vector<int>& axes_) {
  return TransformRFactor::runReplay(this, axes_);
}

void TensorDomain::setAllocationDomain(
    std::vector<IterDomain*> new_allocation_domain,
    std::vector<std::optional<bool>> new_contiguity) {
  validateContiguity(new_allocation_domain, new_contiguity);

  ir_utils::validateDomainEquivalence(root_domain_, new_allocation_domain);
  ir_utils::validateDomainEquivalence(new_allocation_domain, leaf_domain_);

  allocation_domain_ = std::move(new_allocation_domain);
  contiguity_ = std::move(new_contiguity);
}

Split::Split(
    IrBuilderPasskey passkey,
    IterDomain* outer,
    IterDomain* inner,
    IterDomain* in,
    Val* factor,
    bool inner_split,
    Val* start_offset,
    Val* stop_offset)
    : Expr(passkey) {
  TORCH_INTERNAL_ASSERT(
      factor->isIntegralScalar(),
      "Attempted to create a Split node with a non-integer factor.");
  if (start_offset == nullptr) {
    start_offset = passkey.ir_container_->zeroVal();
  }
  if (stop_offset == nullptr) {
    stop_offset = passkey.ir_container_->zeroVal();
  }
  addOutput(outer);
  addOutput(inner);
  addInput(in);
  // TODO add factor as an input, need to check Split::Split during validation
  // and need to check BestEffortReplay::findFirstMismatchedID addInput(factor);
  addAttribute(factor);
  addDataAttribute(inner_split);
  addAttribute(start_offset);
  addAttribute(stop_offset);
}

std::string Split::toString(int indent_size) const {
  std::stringstream ss;
  ss << (innerSplit() ? "Split: " : "Outer split: ");
  ss << in()->toString();
  ss << " by factor " << factor()->toString() << " -> ";
  ss << outer()->toString();
  ss << ", ";
  ss << inner()->toString();
  if (startOffset()) {
    ss << ", start offset: ";
    ss << startOffset()->toString();
  }
  if (stopOffset()) {
    ss << ", stop offset: ";
    ss << stopOffset()->toString();
  }
  ss << "\n";
  return ss.str();
}

std::string Split::toInlineString(int indent_size) const {
  TORCH_CHECK(false, "Split can not be printed inline");
}

Val* Split::extent(Val* in_extent, Val* start_offset, Val* stop_offset) {
  TORCH_INTERNAL_ASSERT(in_extent != nullptr);

  if (start_offset != nullptr && !start_offset->isZeroInt()) {
    in_extent = sub(in_extent, start_offset);
  }

  if (stop_offset != nullptr && !stop_offset->isZeroInt()) {
    in_extent = sub(in_extent, stop_offset);
  }

  return in_extent;
}

NVFUSER_DEFINE_CLONE_AND_CREATE(Split)

Merge::Merge(
    IrBuilderPasskey passkey,
    IterDomain* out,
    IterDomain* outer,
    IterDomain* inner)
    : Expr(passkey) {
  addOutput(out);
  addInput(outer);
  addInput(inner);
}

std::string Merge::toString(int indent_size) const {
  std::stringstream ss;
  ss << "Merge: ";
  ss << outer()->toString();
  ss << " and ";
  ss << inner()->toString();
  ss << " -> ";
  ss << out()->toString();
  ss << "\n";
  return ss.str();
}

std::string Merge::toInlineString(int indent_size) const {
  TORCH_CHECK(false, "Tensor op can not be printed inline");
}

NVFUSER_DEFINE_CLONE_AND_CREATE(Merge)

Swizzle2D::Swizzle2D(
    IrBuilderPasskey passkey,
    IterDomain* out_x,
    IterDomain* out_y,
    IterDomain* in_x,
    IterDomain* in_y,
    Swizzle2DType swizzle_type,
    SwizzleMode swizzle_mode)
    : Expr(passkey) {
  addOutput(out_x);
  addOutput(out_y);
  addInput(in_x);
  addInput(in_y);
  addDataAttribute(swizzle_type);
  addDataAttribute(swizzle_mode);
}

std::string Swizzle2D::toString(int indent_size) const {
  std::stringstream ss;
  ss << swizzleType() << "(2D): ";
  ss << inX()->toString();
  ss << " , ";
  ss << inY()->toString();
  ss << " -> ";
  ss << outX()->toString();
  ss << " , ";
  ss << outY()->toString();
  ss << "\n";
  return ss.str();
}

std::string Swizzle2D::toInlineString(int indent_size) const {
  TORCH_CHECK(false, "Tensor op can not be printed inline");
}

NVFUSER_DEFINE_CLONE_AND_CREATE(Swizzle2D)

Resize::Resize(
    IrBuilderPasskey passkey,
    IterDomain* out,
    IterDomain* in,
    Val* left,
    Val* right)
    : Expr(passkey) {
  addOutput(out);
  addInput(in);
  addAttribute(left);
  addAttribute(right);
}

std::string Resize::toString(int indent_size) const {
  std::stringstream ss;
  ss << "Resize: ";
  ss << in()->toString();
  ss << " by " << leftExpand()->toInlineString() << " and "
     << rightExpand()->toInlineString();
  ss << " -> ";
  ss << out()->toString();
  ss << "\n";
  return ss.str();
}

std::string Resize::toInlineString(int indent_size) const {
  TORCH_CHECK(false, "Resize can not be printed inline");
}

NVFUSER_DEFINE_CLONE_AND_CREATE(Resize)

NamedScalar::NamedScalar(
    IrBuilderPasskey passkey,
    std::string name,
    DataType dtype)
    : Val(passkey, ValType::NamedScalar, dtype), name_(std::move(name)) {}

NamedScalar::NamedScalar(const NamedScalar* src, IrCloner* ir_cloner)
    : Val(src, ir_cloner), name_(src->name_) {}

NVFUSER_DEFINE_CLONE(NamedScalar)

bool NamedScalar::sameAs(const Statement* other) const {
  if (this == other) {
    return true;
  }
  if (!other->isA<NamedScalar>()) {
    return false;
  }
  return other->as<NamedScalar>()->name().compare(name()) == 0;
}

bool NamedScalar::isTensorSize() const {
  static const std::regex r(R"(T\d+\.\w*size\[\d+\])");
  return std::regex_match(name(), r);
}

NamedScalar* NamedScalar::getParallelDim(ParallelType p_type) {
  TORCH_INTERNAL_ASSERT(
      isParallelTypeThread(p_type),
      "Cannot get parallel dim of non thread type, received: ",
      p_type);
  TORCH_INTERNAL_ASSERT(FusionGuard::getCurFusion() != nullptr);
  std::string parallel_dim = stringifyThreadSize(p_type);
  return IrBuilder::create<NamedScalar>(parallel_dim, DataType::Int);
}

NamedScalar* NamedScalar::getParallelIndex(ParallelType p_type) {
  TORCH_INTERNAL_ASSERT(FusionGuard::getCurFusion() != nullptr);
  std::string parallel_ind = stringifyThread(p_type);
  return IrBuilder::create<NamedScalar>(parallel_ind, DataType::Int);
}

std::optional<ParallelType> NamedScalar::getParallelDim() const {
  if (stringifyThreadSize(ParallelType::TIDx).compare(name()) == 0) {
    return std::optional<ParallelType>(ParallelType::TIDx);
  } else if (stringifyThreadSize(ParallelType::TIDy).compare(name()) == 0) {
    return std::optional<ParallelType>(ParallelType::TIDy);
  } else if (stringifyThreadSize(ParallelType::TIDz).compare(name()) == 0) {
    return std::optional<ParallelType>(ParallelType::TIDz);
  } else if (stringifyThreadSize(ParallelType::BIDx).compare(name()) == 0) {
    return std::optional<ParallelType>(ParallelType::BIDx);
  } else if (stringifyThreadSize(ParallelType::BIDy).compare(name()) == 0) {
    return std::optional<ParallelType>(ParallelType::BIDy);
  } else if (stringifyThreadSize(ParallelType::BIDz).compare(name()) == 0) {
    return std::optional<ParallelType>(ParallelType::BIDz);
  }
  return std::nullopt;
}

std::optional<ParallelType> NamedScalar::getParallelIndex() const {
  if (stringifyThread(ParallelType::TIDx).compare(name()) == 0) {
    return std::optional<ParallelType>(ParallelType::TIDx);
  } else if (stringifyThread(ParallelType::TIDy).compare(name()) == 0) {
    return std::optional<ParallelType>(ParallelType::TIDy);
  } else if (stringifyThread(ParallelType::TIDz).compare(name()) == 0) {
    return std::optional<ParallelType>(ParallelType::TIDz);
  } else if (stringifyThread(ParallelType::BIDx).compare(name()) == 0) {
    return std::optional<ParallelType>(ParallelType::BIDx);
  } else if (stringifyThread(ParallelType::BIDy).compare(name()) == 0) {
    return std::optional<ParallelType>(ParallelType::BIDy);
  } else if (stringifyThread(ParallelType::BIDz).compare(name()) == 0) {
    return std::optional<ParallelType>(ParallelType::BIDz);
  }
  return std::nullopt;
}

PadOp::PadOp(
    IrBuilderPasskey passkey,
    TensorView* out,
    TensorView* inp,
    const std::vector<Val*>& pad_widths,
    Val* value)
    : Expr(passkey) {
  const auto ndims =
      TensorDomain::noReductions(inp->getMaybeRFactorDomain()).size();
  TORCH_INTERNAL_ASSERT(
      pad_widths.size() % 2 == 0,
      "Invalid size of padding width vector: ",
      pad_widths.size(),
      ". Number of width vals must be even.");
  TORCH_INTERNAL_ASSERT(
      pad_widths.size() == ndims * 2,
      "Invalid size of padding width vector: ",
      pad_widths.size(),
      ". All dimensions, padded or not, must have width vals. Use zero for non non-padded dimensions.");
  addOutput(out);
  addInput(inp);
  addInput(value);
  for (auto width : pad_widths) {
    TORCH_CHECK(width != nullptr, "Padding width must not be nullptr");
    addInput(width);
  }
}

NVFUSER_DEFINE_CLONE_AND_CREATE(PadOp)

std::string PadOp::toString(int indent_size) const {
  std::stringstream ss;
  indent(ss, indent_size) << out()->toString() << "\n";
  indent(ss, indent_size) << "   = pad( " << in()->toString() << ", {"
                          << toDelimitedString(getPadWidths()) << "}"
                          << " )\n";
  return ss.str();
}

std::string PadOp::toInlineString(int indent_size) const {
  TORCH_CHECK(false, "Tensor op can not be printed inline");
}

std::vector<int> PadOp::getPaddedAxes() const {
  auto num_dims = out()->as<TensorView>()->getRootDomain().size();
  std::vector<int> padded_axes;
  for (const auto i : c10::irange(num_dims)) {
    auto [left_pad, right_pad] = getPadWidths((int)i);
    // Filter out non-padded dimension
    if (left_pad->isZeroInt() && right_pad->isZeroInt()) {
      continue;
    }
    padded_axes.push_back((int)i);
  }
  return padded_axes;
}

std::vector<Val*> PadOp::getPadWidths() const {
  return {getPadWidthInputBegin(), getPadWidthInputEnd()};
}

std::pair<Val*, Val*> PadOp::getPadWidths(int axis) const {
  auto num_dims = (int)out()->as<TensorView>()->getRootDomain().size();

  if (axis < 0) {
    axis += num_dims;
  }

  TORCH_CHECK(axis >= 0 && axis < num_dims, "Invalid axis: ", axis);

  int64_t offset_even = (int64_t)axis * 2;
  int64_t offset_odd = offset_even + 1;
  return std::make_pair(
      (*(getPadWidthInputBegin() + offset_even))->as<Val>(),
      (*(getPadWidthInputBegin() + offset_odd))->as<Val>());
}

SliceOp::SliceOp(
    IrBuilderPasskey passkey,
    TensorView* out,
    TensorView* inp,
    const std::vector<Slice>& ranges)
    : Expr(passkey) {
  const auto ndims =
      TensorDomain::noReductions(inp->getMaybeRFactorDomain()).size();
  TORCH_INTERNAL_ASSERT(
      ndims == ranges.size(),
      "The range vector must have the same number of Slice descriptors. Given: ",
      ranges.size(),
      ", Expected: ",
      ndims);

  addOutput(out);
  addInput(inp);
  for (const auto& range : ranges) {
    TORCH_INTERNAL_ASSERT(range.start != nullptr, "nullptr not allowed");
    TORCH_INTERNAL_ASSERT(range.stop != nullptr, "nullptr not allowed");
    TORCH_INTERNAL_ASSERT(range.step != nullptr, "nullptr not allowed");
    addInput(range.start);
    addInput(range.stop);
    addInput(range.step);
  }
}

NVFUSER_DEFINE_CLONE_AND_CREATE(SliceOp)

std::string SliceOp::toString(int indent_size) const {
  std::stringstream ss;
  indent(ss, indent_size) << out()->toString() << "\n";
  indent(ss, indent_size) << "   = slice( " << in()->toString() << ", {";
  for (const auto& slice : getRanges()) {
    ss << " {"
       << toDelimitedString(std::vector<std::string>{
              slice.start->toString(),
              slice.stop->toString(),
              slice.step->toString()})
       << "}";
  }
  ss << " } )\n";
  return ss.str();
}

std::string SliceOp::toInlineString(int indent_size) const {
  TORCH_CHECK(false, "Tensor op can not be printed inline");
}

std::vector<Slice> SliceOp::getRanges() const {
  const auto num_range_vals =
      std::distance(getRangeInputBegin(), getRangeInputEnd());
  TORCH_INTERNAL_ASSERT(
      num_range_vals % 3 == 0,
      "Unexpected number of range vals: ",
      num_range_vals);
  auto ndims = num_range_vals / 3;
  std::vector<Slice> ranges(ndims);
  auto range_val_it = getRangeInputBegin();
  for (const auto i : c10::irange(ndims)) {
    ranges.at(i) = Slice{
        .start = *range_val_it,
        .stop = *(range_val_it + 1),
        .step = *(range_val_it + 2)};
    range_val_it += 3;
  }
  return ranges;
}

CatOp::CatOp(
    IrBuilderPasskey passkey,
    Val* out,
    const std::vector<Val*>& inputs,
    int64_t concatenated_dim)
    : Expr(passkey) {
  addOutput(out);
  for (auto inp : inputs) {
    addInput(inp);
  }
  TORCH_INTERNAL_ASSERT(
      concatenated_dim >= 0 &&
          concatenated_dim <
              static_cast<int>(ir_utils::getTv(out)->getRootDomain().size()),
      "Invalid dimension to concatenate: ",
      concatenated_dim);

  addDataAttribute(concatenated_dim);
}

CatOp::CatOp(
    IrBuilderPasskey passkey,
    Val* out,
    const std::vector<Val*>& inputs,
    int64_t concatenated_dim,
    Val* concatenated_domain_index,
    const std::vector<Val*>& preds)
    : Expr(passkey) {
  TORCH_INTERNAL_ASSERT(
      passkey.ir_container_ != nullptr,
      "IrContainer must be provided to create a CatOp.");
  TORCH_INTERNAL_ASSERT(
      passkey.ir_container_->isA<kir::Kernel>(),
      "Should only be used for Kernel container.");

  addOutput(out);
  for (auto inp : inputs) {
    addInput(inp);
  }
  addDataAttribute(concatenated_dim);
  addAttribute(concatenated_domain_index);
  for (auto pred : preds) {
    addAttribute(pred);
  }
}

NVFUSER_DEFINE_CLONE_AND_CREATE(CatOp)

std::string CatOp::toString(int indent_size) const {
  std::stringstream ss;
  indent(ss, indent_size) << output(0)->toString() << "\n";
  indent(ss, indent_size) << "   = cat( ";
  ss << toDelimitedString(inputs());
  ss << ", " << concatenatedDim();
  ss << " )\n";
  return ss.str();
}

std::string CatOp::toInlineString(int indent_size) const {
  TORCH_CHECK(false, "Tensor op can not be printed inline");
}

Val* CatOp::getConcatenatedDomainIndex() const {
  TORCH_INTERNAL_ASSERT(
      container()->isA<kir::Kernel>(),
      "Should only be used for Kernel container.");
  TORCH_INTERNAL_ASSERT(!attributes().empty(), "No attribute found");
  TORCH_INTERNAL_ASSERT(
      attribute(1) != nullptr, "nulllptr attribute is invalid");
  auto idx = attribute(1)->as<Val>();
  return idx;
}

Val* CatOp::getPred(int input_idx) const {
  TORCH_INTERNAL_ASSERT(
      container()->isA<kir::Kernel>(),
      "Should only be used for Kernel container.");
  const auto num_input_tensors = static_cast<int>(inputs().size());
  TORCH_INTERNAL_ASSERT(
      input_idx < num_input_tensors, "Invalid input index: ", input_idx);
  const auto attr_idx = input_idx + 2;
  TORCH_INTERNAL_ASSERT(
      attr_idx < static_cast<int>(attributes().size()),
      "Invalid attribute index: ",
      attr_idx,
      ", number of attributes: ",
      attributes().size());
  auto attr = attributeVal(attr_idx);
  TORCH_INTERNAL_ASSERT(attr != nullptr, "nullptr attribute is invalid");
  TORCH_INTERNAL_ASSERT(
      attr->dtype() == DataType::Bool,
      "Attribute must be a Bool val: ",
      attr->toInlineString());
  auto pred = attr;
  return pred;
}

} // namespace nvfuser<|MERGE_RESOLUTION|>--- conflicted
+++ resolved
@@ -434,24 +434,6 @@
       TORCH_CHECK(rhs != 0);
       return {ceildiv(lhs, rhs)};
       break;
-<<<<<<< HEAD
-    case BinaryOpType::And:
-      if (lhs.is<bool>() && rhs.is<bool>()) {
-        return {lhs && rhs};
-      }
-      return {lhs & rhs};
-      break;
-    case BinaryOpType::Or:
-      if (lhs.is<bool>() && rhs.is<bool>()) {
-        return {lhs || rhs};
-      }
-      return {lhs | rhs};
-      break;
-    case BinaryOpType::Xor:
-      if (lhs.is<bool>() && rhs.is<bool>()) {
-        return {lhs != rhs};
-      }
-=======
     case BinaryOpType::LogicalAnd:
       return {lhs && rhs};
       break;
@@ -465,7 +447,6 @@
       return {lhs | rhs};
       break;
     case BinaryOpType::BitwiseXor:
->>>>>>> b148f47e
       return {lhs ^ rhs};
       break;
     case BinaryOpType::Eq:
