// clang-format off
/*
 * SPDX-FileCopyrightText: Copyright (c) 2023-present NVIDIA CORPORATION & AFFILIATES.
 * All rights reserved.
 * SPDX-License-Identifier: BSD-3-Clause
 */
// clang-format on
#include <device_lower/lower2device.h>
#include <disjoint_set.h>
#include <dynamic_transform.h>
#include <exceptions.h>
#include <host_ir/container.h>
#include <ir/cloner.h>
#include <ir/interface_nodes.h>
#include <ir/iostream.h>
#include <ir/utils.h>
#include <kernel.h>
#include <kernel_ir.h>
#include <logical_domain_map.h>
#include <multidevice/utils.h>
#include <ops/arith.h>
#include <runtime/allocations.h>
#include <transform_iter.h>
#include <transform_rfactor.h>
#include <transform_view.h>
#include <type.h>

#include <c10/util/irange.h>
#include <torch/nn/options/embedding.h>

#include <complex>
#include <iterator>
#include <numeric>
#include <sstream>
#include <string>

namespace nvfuser {

FullOp::FullOp(IrBuilderPasskey passkey, Val* out, Val* fill_value)
    : Expr(passkey) {
  if (out->isA<TensorView>()) {
    auto tv_logical = out->as<TensorView>()->getLogicalDomain();
    for (auto id : tv_logical) {
      addInput(id->extent());
    }
  }
  addInput(fill_value);
  addOutput(out);
}

std::string FullOp::toString(int indent_size) const {
  std::stringstream ss;
  indent(ss, indent_size) << output(0)->toString() << "\n";
  indent_size++;
  indent(ss, indent_size) << " = full({";
  for (auto i : c10::irange(inputs().size())) {
    if (i == inputs().size() - 1) {
      ss << "}";
    }
    if (i > 0) {
      ss << ", ";
    }
    ss << input(i)->toInlineString(indent_size);
  }
  ss << ");\n";
  return ss.str();
}

std::string FullOp::toInlineString(int indent_size) const {
  NVF_CHECK(false, "Tensor op can not be printed inline");
}

std::vector<PolymorphicValue> FullOp::evaluate(
    const ExpressionEvaluator& ee,
    const std::vector<PolymorphicValue>& inputs) const {
  std::vector<int64_t> shape;
  for (auto i : c10::irange(inputs.size() - 1)) {
    shape.push_back(inputs.at(i).as<int64_t>());
  }
  DataType dtype = getFillValue()->getDataType().value();
  const auto options =
      at::TensorOptions().device(at::kCUDA).dtype(data_type_to_aten(dtype));
  using namespace PolymorphicValue_functions;
  return {at::full(shape, toScalar(inputs.back()), options)};
}

NVFUSER_DEFINE_CLONE_AND_CREATE(FullOp)

SelectOp::SelectOp(
    IrBuilderPasskey passkey,
    Val* out,
    Val* in,
    int64_t dim,
    Val* index)
    : Expr(passkey) {
  addInput(in);
  addInput(index);
  addOutput(out);
  addDataAttribute(dim);
}

std::string SelectOp::toString(int indent_size) const {
  std::stringstream ss;
  indent(ss, indent_size) << output(0)->toString() << "\n";
  indent_size++;
  indent(ss, indent_size) << " = select( " << input(0)->toString()
                          << ", axis = " << getIndexedID()
                          << ", index = " << input(1)->toString() << " )\n";
  return ss.str();
}

std::string SelectOp::toInlineString(int indent_size) const {
  NVF_CHECK(false, "Tensor op can not be printed inline");
}

IterDomain* SelectOp::getIndexedID() const {
  return TensorDomain::noReductions(
             ir_utils::getTvInput(this)->getLogicalDomain())
      .at(dim());
}

std::vector<PolymorphicValue> SelectOp::evaluate(
    const ExpressionEvaluator& ee,
    const std::vector<PolymorphicValue>& inputs) const {
  const auto& in = inputs.at(0).as<at::Tensor>();
  int64_t dimension = dim();
  int64_t index = (int64_t)inputs.at(1);
  return {in.select(dimension, index)};
}

NVFUSER_DEFINE_CLONE_AND_CREATE(SelectOp)

IndexSelectOp::IndexSelectOp(
    IrBuilderPasskey passkey,
    Val* out,
    Val* in,
    int64_t dim,
    Val* indices)
    : Expr(passkey) {
  addInput(in);
  addInput(indices);
  addOutput(out);
  addDataAttribute(dim);
}

std::string IndexSelectOp::toString(int indent_size) const {
  std::stringstream ss;
  indent(ss, indent_size) << output(0)->toString() << "\n";
  indent_size++;
  indent(ss, indent_size) << " = indexSelect( ";
  ss << input(0)->toString() << ", dim = " << dim() << ", "
     << input(1)->toString() << " )\n";
  return ss.str();
}

std::string IndexSelectOp::toInlineString(int indent_size) const {
  NVF_CHECK(false, "Tensor op can not be printed inline");
}

IterDomain* IndexSelectOp::getIndexedID() const {
  return TensorDomain::noReductions(
             ir_utils::getTvInput(this)->getLogicalDomain())
      .at(dim());
}

IterDomain* IndexSelectOp::getConsumerOfIndexedID() const {
  return ir_utils::getTvOutput(this)->getLogicalDomain().at(dim());
}

std::vector<PolymorphicValue> IndexSelectOp::evaluate(
    const ExpressionEvaluator& ee,
    const std::vector<PolymorphicValue>& inputs) const {
  const auto& in = inputs.at(0).as<at::Tensor>();
  int64_t dimension = dim();
  const auto& indices = inputs.at(1).as<at::Tensor>().squeeze();
  return {at::index_select(in, dimension, indices)};
}

NVFUSER_DEFINE_CLONE_AND_CREATE(IndexSelectOp)

<<<<<<< HEAD
IndexAccumulateOp::IndexAccumulateOp(
    IrBuilderPasskey passkey,
    Val* out,
    Val* acc,
    Val* index,
    Val* value)
    : Expr(passkey) {
  addInput(acc);
  addInput(index);
  addInput(value);
  addOutput(out);
}

std::string IndexAccumulateOp::toString(int indent_size) const {
  std::stringstream ss;
  indent(ss, indent_size) << output(0)->toString() << "\n";
  indent_size++;
  indent(ss, indent_size) << " = indexAccumulate( ";
  ss << input(0)->toString() << ", " << input(1)->toString() << ", "
     << input(2)->toString() << " )\n";
  return ss.str();
}

std::string IndexAccumulateOp::toInlineString(int indent_size) const {
  NVF_CHECK(false, "Tensor op can not be printed inline");
}

IterDomain* IndexAccumulateOp::getIndexedID() const {
  return TensorDomain::noReductions(
             ir_utils::getTvInput(this)->getLogicalDomain())
      .at(0);
}

IterDomain* IndexAccumulateOp::getConsumerOfIndexedID() const {
  return ir_utils::getTvOutput(this)->getLogicalDomain().at(0);
}

std::vector<PolymorphicValue> IndexAccumulateOp::evaluate(
    const ExpressionEvaluator& ee,
    const std::vector<PolymorphicValue>& inputs) const {
  return {at::index_put(
      inputs.at(0).as<at::Tensor>(),
      {inputs.at(1).as<at::Tensor>()},
      inputs.at(2).as<at::Tensor>(),
      true)};
}

NVFUSER_DEFINE_CLONE_AND_CREATE(IndexAccumulateOp)

TorchGatherOp::TorchGatherOp(
=======
GatherOp::GatherOp(
>>>>>>> 50f6ba63
    IrBuilderPasskey passkey,
    Val* out,
    Val* in,
    int64_t dim,
    Val* indices,
    bool exact_sizes)
    : Expr(passkey) {
  addInput(in);
  addInput(indices);
  addOutput(out);
  addDataAttribute(dim);
  addDataAttribute(exact_sizes);
}

std::string GatherOp::toString(int indent_size) const {
  std::stringstream ss;
  indent(ss, indent_size) << output(0)->toString() << "\n";
  indent_size++;
  indent(ss, indent_size) << " = "
                          << (exactSizes() ? "takeAlongAxis" : "torchGather")
                          << "( " << input(0)->toString();
  if (exactSizes()) {
    ss << ", " << input(1)->toString() << ", dim = " << dim() << " )\n";
  } else {
    ss << ", dim = " << dim() << ", " << input(1)->toString() << " )\n";
  }
  return ss.str();
}

std::string GatherOp::toInlineString(int indent_size) const {
  NVF_CHECK(false, "Tensor op can not be printed inline");
}

IterDomain* GatherOp::getIndexedID() const {
  return TensorDomain::noReductions(lookupTv()->getLogicalDomain()).at(dim());
}

IterDomain* GatherOp::getConsumerOfIndexedID() const {
  return ir_utils::getTvOutput(this)->getLogicalDomain().at(dim());
}

std::vector<PolymorphicValue> GatherOp::evaluate(
    const ExpressionEvaluator& ee,
    const std::vector<PolymorphicValue>& inputs) const {
  const auto& input = inputs.at(0).as<at::Tensor>();
  const auto& index = inputs.at(1).as<at::Tensor>();
  auto dimension = dim();
  if (exactSizes()) {
    return {at::take_along_dim(input, index, dimension)};
  } else {
    return {at::gather(input, dimension, index)};
  }
}

NVFUSER_DEFINE_CLONE_AND_CREATE(GatherOp)

ScatterOp::ScatterOp(
    IrBuilderPasskey passkey,
    ScatterOpType type,
    Val* out,
    Val* self,
    int64_t dim,
    Val* index,
    Val* src)
    : Expr(passkey) {
  addInput(self);
  addInput(index);
  addInput(src);
  addOutput(out);
  addDataAttribute(dim);
  addDataAttribute(type);
}

std::string ScatterOp::toString(int indent_size) const {
  std::stringstream ss;
  indent(ss, indent_size) << output(0)->toString() << "\n";
  indent_size++;
  indent(ss, indent_size) << " =" << getScatterOpType() << "(";
  ss << "self = " << selfTv()->toString() << ", dim = " << dim()
     << ", src = " << input(2)->toString() << ", idx = " << input(1)->toString()
     << " )\n";
  return ss.str();
}

std::string ScatterOp::toInlineString(int indent_size) const {
  NVF_CHECK(false, "Scatter op can not be printed inline");
}

IterDomain* ScatterOp::getIndexedID() const {
  return ir_utils::getTvOutput(this)->getLogicalDomain().at(dim());
}

std::vector<PolymorphicValue> ScatterOp::evaluate(
    const ExpressionEvaluator& ee,
    const std::vector<PolymorphicValue>& inputs) const {
  const auto& input = inputs.at(0).as<at::Tensor>();
  const auto& index = inputs.at(1).as<at::Tensor>();
  const auto& src = inputs.at(2).as<at::Tensor>();
  auto dimension = dim();
  return {at::scatter(input, dimension, index, src)};
}

NVFUSER_DEFINE_CLONE_AND_CREATE(ScatterOp)

IotaOp::IotaOp(
    IrBuilderPasskey passkey,
    Val* out,
    Val* length,
    Val* start,
    Val* step)
    : Expr(passkey) {
  NVF_CHECK(isIntegralType(*length->getDataType()));
  addInput(length);
  NVF_CHECK(start->getDataType() == step->getDataType());
  NVF_CHECK(start->getDataType() == out->getDataType());
  addInput(start);
  addInput(step);
  addOutput(out);
}

std::string IotaOp::toString(int indent_size) const {
  std::stringstream ss;
  indent(ss, indent_size) << output(0)->toString();
  ss << "\n";
  indent_size++;
  indent(ss, indent_size) << " = iota(" << length()->toString() << ", "
                          << start()->toString() << ", " << step()->toString()
                          << ", " << dtype() << ");\n";
  return ss.str();
}

std::string IotaOp::toInlineString(int indent_size) const {
  NVF_CHECK(false, "Tensor op can not be printed inline");
}

std::vector<PolymorphicValue> IotaOp::evaluate(
    const ExpressionEvaluator& ee,
    const std::vector<PolymorphicValue>& inputs) const {
  const auto options =
      at::TensorOptions().device(at::kCUDA).dtype(data_type_to_aten(dtype()));
  int64_t length = (int64_t)inputs.at(0);

  if (isIntegralType(dtype())) {
    int64_t start = (int64_t)inputs.at(1);
    int64_t step = (int64_t)inputs.at(2);
    int64_t end = start + step * length;
    return {at::arange(start, end, step, options)};
  } else if (isFloatingPointType(dtype())) {
    double start = (double)inputs.at(1);
    double step = (double)inputs.at(2);
    // Due to rounding error, it can be hard to guarantee the size of
    // the output of arange to be exactly length, so we generate a
    // larger tensor and truncate it to length.
    double end = start + step * ((double)length + 1);
    return {at::arange(start, end, step, options).narrow(0, 0, length)};
  } else {
    NVF_THROW("Unsupported dtype in IotaOp evaluator: ", dtype());
  }
}

NVFUSER_DEFINE_CLONE_AND_CREATE(IotaOp)

EyeOp::EyeOp(IrBuilderPasskey passkey, Val* out, DataType dtype)
    : Expr(passkey) {
  if (out->isA<TensorView>()) {
    addInput(out->as<TensorView>()->getLogicalDomain()[0]->extent());
    if (out->as<TensorView>()->getLogicalDomain()[1] !=
        out->as<TensorView>()->getLogicalDomain()[0]) {
      addInput(out->as<TensorView>()->getLogicalDomain()[1]->extent());
    }
  }
  addOutput(out);
  addDataAttribute(dtype);
}

std::string EyeOp::toString(int indent_size) const {
  std::stringstream ss;
  indent(ss, indent_size) << output(0)->toString() << "\n";
  indent_size++;
  indent(ss, indent_size) << " = eye(" << input(0)->toString() << ", "
                          << dtype() << ");\n";
  return ss.str();
}

std::string EyeOp::toInlineString(int indent_size) const {
  NVF_CHECK(false, "Tensor op can not be printed inline");
}
std::vector<PolymorphicValue> EyeOp::evaluate(
    const ExpressionEvaluator& ee,
    const std::vector<PolymorphicValue>& inputs) const {
  const auto options =
      at::TensorOptions().device(at::kCUDA).dtype(data_type_to_aten(dtype()));
  int64_t nrows = (int64_t)inputs.at(0);
  if (inputs.size() > 1) {
    int64_t ncols = (int64_t)inputs.at(1);
    return {at::eye(nrows, ncols, options)};
  } else {
    return {at::eye(nrows, options)};
  }
}

NVFUSER_DEFINE_CLONE_AND_CREATE(EyeOp)

UnaryOp::UnaryOp(IrBuilderPasskey passkey, UnaryOpType type, Val* out, Val* in)
    : Expr(passkey) {
  addOutput(out);
  addInput(in);
  addDataAttribute(type);
}

std::vector<PolymorphicValue> UnaryOp::evaluate(
    const ExpressionEvaluator& ee,
    const std::vector<PolymorphicValue>& inputs) const {
  using namespace PolymorphicValue_functions;

  const auto& in = inputs.at(0);
  if (!in.hasValue()) {
    return {std::monostate{}};
  }

  switch (getUnaryOpType()) {
    case UnaryOpType::Neg:
      return {-in};
    case UnaryOpType::Cast:
      if (in.is<at::Tensor>()) {
        return {PolymorphicValue(
            in.as<at::Tensor>().to(data_type_to_aten(out()->dtype())))};
      } else if (isIntegralType(*out()->getDataType())) {
        return {PolymorphicValue((int64_t)in)};
      } else if (isFloatingPointType(*out()->getDataType())) {
        return {PolymorphicValue((double)in)};
      } else if (out()->getDataType() == DataType::Bool) {
        return {PolymorphicValue((bool)in)};
      } else if (isComplexType(*out()->getDataType())) {
        return {PolymorphicValue((std::complex<double>)in)};
      } else {
        NVF_THROW("dtype not supported in evaluator: ", *out()->getDataType());
      }
    case UnaryOpType::Reciprocal:
      return {1.0 / in};
      break;
    case UnaryOpType::Abs:
      return {abs(in)};
      break;
    case UnaryOpType::LogicalNot:
      return {!in};
      break;
    case UnaryOpType::BitwiseNot:
      return {~in};
      break;
    case UnaryOpType::Erf:
      return {erf(in)};
      break;
    case UnaryOpType::ToUnsignedSmemAddr:
      return {(int64_t)(unsigned)in};
      break;
    case UnaryOpType::AdjustPartialLdMatrixAddrInTuring8:
    case UnaryOpType::AdjustPartialLdMatrixAddrInTuring16:
      return {in};
      break;
    case UnaryOpType::Dereference:
      if (*out()->getDataType() == DataType::Float) {
        return {PolymorphicValue((double)*(float*)in)};
      } else {
        NVF_THROW("dtype not supported in evaluator: ", *out()->getDataType());
      }
      break;
    case UnaryOpType::Sigmoid:
      return {in.as<at::Tensor>().sigmoid()};
      break;
    case UnaryOpType::Tanh:
      return {in.as<at::Tensor>().tanh()};
      break;
    case UnaryOpType::Relu:
      return {at::relu(in.as<at::Tensor>())};
      break;
    case UnaryOpType::Gelu:
      return {at::gelu(in.as<at::Tensor>())};
      break;
    case UnaryOpType::Exp:
      return {at::exp(in.as<at::Tensor>())};
      break;
    case UnaryOpType::Sin:
      return {in.as<at::Tensor>().sin()};
      break;
    case UnaryOpType::Signbit:
      return {signbit(in)};
      break;
    case UnaryOpType::Cos:
      return {in.as<at::Tensor>().cos()};
      break;
    case UnaryOpType::BitCast:
      NVF_CHECK(
          dataTypeSize(input(0)->dtype()) == dataTypeSize(out()->dtype()),
          "BitCast only works for types of the same size");
      if (isComplexType(input(0)->dtype()) &&
          std::holds_alternative<ArrayType>(out()->dtype().type)) {
        // view_as_real case.
        auto vec_type = std::get<ArrayType>(out()->dtype().type);
        auto inp_scalar_type = getTypeFromComplexType(input(0)->dtype());
        NVF_CHECK(
            *vec_type.type == inp_scalar_type,
            "Output type must be the same as the scalar type of the complex input.");
        NVF_CHECK(
            vec_type.size == 2,
            "Expected output to be array of size 2, found array of size ",
            vec_type.size);
        return {in.as<at::Tensor>()};
      } else {
        return {in.as<at::Tensor>().view(data_type_to_aten(out()->dtype()))};
      }
      break;
    case UnaryOpType::Rsqrt:
      return {in.as<at::Tensor>().rsqrt()};
      break;
    case UnaryOpType::Real:
      return {at::real(in.as<at::Tensor>())};
      break;
    case UnaryOpType::Imag:
      return {at::imag(in.as<at::Tensor>())};
      break;
    case UnaryOpType::Tan:
      return {in.as<at::Tensor>().tan()};
      break;
    case UnaryOpType::IsFinite:
      return {at::isfinite(in.as<at::Tensor>())};
      break;
    default:
      NVF_CHECK(
          false,
          "Unexpected operator type ",
          getUnaryOpType(),
          " in ",
          toString());
  }
}

void UnaryOp::printHelper(std::stringstream& ss, std::string input) const {
  auto op_type = getUnaryOpType();

  if (auto inline_uop = inline_op_str(op_type)) {
    ss << inline_uop.value() << input;
  } else {
    if (op_type == UnaryOpType::Cast) {
      std::optional<std::string> cast_str = cast_func_str(std::make_pair(
          in()->getDataType().value(), out()->getDataType().value()));
      NVF_ERROR(cast_str != std::nullopt, "Unsupported Cast");
      ss << cast_str.value();
    } else {
      ss << op_type;
      if (out()->getDataType().value() == DataType::Float &&
          needFloatSuffix(op_type)) {
        ss << "f";
      }
    }
    ss << "(" << input << ")";
  }
}

std::string UnaryOp::toString(int indent_size) const {
  std::stringstream ss;
  bool istvop = ir_utils::isTvOp(this);
  indent(ss, indent_size) << out()->toString();
  if (istvop) {
    ss << "\n";
    indent_size++;
    indent(ss, indent_size);
  }
  ss << " = ";
  printHelper(ss, in()->toString());
  ss << ";\n";
  return ss.str();
}

std::string UnaryOp::toInlineString(int indent_size) const {
  checkInlineable(this);
  std::stringstream ss;
  printHelper(ss, in()->toInlineString());
  return ss.str();
}

std::string UnaryOp::getGraphvizLabel() const {
  std::stringstream ss;
  ss << getOpString() << "(" << getUnaryOpType() << ")";
  return ss.str();
}

NVFUSER_DEFINE_CLONE_AND_CREATE(UnaryOp)

BinaryOp::BinaryOp(
    IrBuilderPasskey passkey,
    BinaryOpType type,
    Val* out,
    Val* lhs,
    Val* rhs)
    : Expr(passkey) {
  addOutput(out);
  addInput(lhs);
  addInput(rhs);
  addDataAttribute(type);
}

std::vector<PolymorphicValue> BinaryOp::evaluate(
    const ExpressionEvaluator& ee,
    const std::vector<PolymorphicValue>& inputs) const {
  using namespace PolymorphicValue_functions;
  const auto& lhs = inputs.at(0);
  const auto& rhs = inputs.at(1);

  switch (getBinaryOpType()) {
    case BinaryOpType::Add:
      return {lhs + rhs};
      break;
    case BinaryOpType::Sub:
      return {lhs - rhs};
      break;
    case BinaryOpType::Mul:
      return {lhs * rhs};
      break;
    case BinaryOpType::Div:
      NVF_CHECK(
          !rhs.is<int64_t>() || rhs != 0, "Integer division by zero detected");
      return {lhs / rhs};
      break;
    case BinaryOpType::Mod:
      NVF_CHECK(rhs != 0, "Modulo zero detected");
      return {lhs % rhs};
      break;
    case BinaryOpType::Fmod:
      NVF_CHECK(rhs != 0, "Float modulo zero detected");
      return {fmod(lhs, rhs)};
      break;
    case BinaryOpType::CeilDiv:
      NVF_CHECK(rhs != 0, "CeilDiv by zero detected");
      return {ceildiv(lhs, rhs)};
      break;
    case BinaryOpType::LogicalAnd:
      return {lhs && rhs};
      break;
    case BinaryOpType::LogicalOr:
      return {lhs || rhs};
      break;
    case BinaryOpType::BitwiseAnd:
      return {lhs & rhs};
      break;
    case BinaryOpType::BitwiseOr:
      return {lhs | rhs};
      break;
    case BinaryOpType::BitwiseXor:
      return {lhs ^ rhs};
      break;
    case BinaryOpType::Eq:
      return {eq(lhs, rhs)};
      break;
    case BinaryOpType::NE:
      return {ne(lhs, rhs)};
      break;
    case BinaryOpType::GT:
      return {gt(lhs, rhs)};
      break;
    case BinaryOpType::GE:
      return {ge(lhs, rhs)};
      break;
    case BinaryOpType::LT:
      return {lt(lhs, rhs)};
      break;
    case BinaryOpType::LE:
      return {le(lhs, rhs)};
      break;
    case BinaryOpType::Max:
      return {max(lhs, rhs)};
      break;
    case BinaryOpType::Min:
      return {min(lhs, rhs)};
      break;
    case BinaryOpType::Gcd:
      return {gcd(lhs, rhs)};
      break;
    case BinaryOpType::Lshift:
      return {lhs << rhs};
      break;
    case BinaryOpType::Rshift:
      return {lhs >> rhs};
      break;
    case BinaryOpType::Complex:
      return {at::complex(lhs.as<at::Tensor>(), rhs.as<at::Tensor>())};
      break;
    case BinaryOpType::Pow:
      return {pow(lhs, rhs)};
      break;
    default:
      NVF_CHECK(
          false,
          "Unexpected operator type: ",
          getBinaryOpType(),
          " in ",
          toString());
  }
}

void BinaryOp::printHelper(
    std::stringstream& ss,
    int indent_size,
    std::string lhs,
    std::string rhs) const {
  bool istvop = ir_utils::isTvOp(this);
  auto op_type = getBinaryOpType();
  if (auto inline_bop = inline_op_str(op_type)) {
    ss << lhs;
    if (istvop) {
      ss << "\n";
      indent(ss, indent_size);
    }
    ss << " " << inline_bop.value() << " ";
    ss << rhs;
  } else {
    ss << op_type;
    if (out()->getDataType().value() == DataType::Float &&
        needFloatSuffix(op_type)) {
      ss << "f";
    }
    ss << "(" << lhs;
    if (istvop) {
      ss << "\n";
      indent(ss, indent_size);
    }
    ss << ", " << rhs << ")";
  }
}

std::string BinaryOp::toString(int indent_size) const {
  std::stringstream ss;
  bool istvop = ir_utils::isTvOp(this);
  indent(ss, indent_size) << out();

  // tensor operations tend to be long, break them up into multiple lines
  if (istvop) {
    ss << "\n";
    indent_size++;
    indent(ss, indent_size);
  }

  ss << " = ";
  printHelper(ss, indent_size, lhs()->toString(), rhs()->toString());
  ss << ";\n";
  return ss.str();
}

std::string BinaryOp::toInlineString(int indent_size) const {
  checkInlineable(this);
  std::stringstream ss;
  printHelper(
      ss, indent_size, lhs()->toInlineString(), rhs()->toInlineString());
  return ss.str();
}

std::string BinaryOp::getGraphvizLabel() const {
  std::stringstream ss;
  ss << getOpString() << "(" << getBinaryOpType() << ")";
  return ss.str();
}

NVFUSER_DEFINE_CLONE_AND_CREATE(BinaryOp)

TernaryOp::TernaryOp(
    IrBuilderPasskey passkey,
    TernaryOpType type,
    Val* out,
    Val* in1,
    Val* in2,
    Val* in3)
    : Expr(passkey) {
  addOutput(out);
  addInput(in1);
  addInput(in2);
  addInput(in3);
  addDataAttribute(type);
}

std::vector<PolymorphicValue> TernaryOp::evaluate(
    const ExpressionEvaluator& ee,
    const std::vector<PolymorphicValue>& inputs) const {
  using namespace PolymorphicValue_functions;
  const auto& a = inputs.at(0);
  const auto& b = inputs.at(1);
  const auto& c = inputs.at(2);
  switch (getTernaryOpType()) {
    case TernaryOpType::Clamp:
      return {std::min(std::max(a, b), c)};
      break;
    case TernaryOpType::Lerp:
      // This is the same lerp computed in helpers.cu
      // https://math.stackexchange.com/a/1798323
      return {(c < 0.5) ? a + c * (b - a) : b - (b - a) * (1.0 - c)};
      break;
    case TernaryOpType::Threshold:
      return {(a <= b) ? c : a};
      break;
    case TernaryOpType::Where:
      return {a.as<bool>() ? b : c};
      break;
    default:
      NVF_CHECK(
          false,
          "Unexpected operator type: ",
          getTernaryOpType(),
          " in ",
          toString());
  }
}

void TernaryOp::printHelper(
    std::stringstream& ss,
    int indent_size,
    std::string in1,
    std::string in2,
    std::string in3) const {
  bool istvop = ir_utils::isTvOp(this);
  ss << getTernaryOpType() << "(" << in1;
  if (istvop) {
    ss << "\n";
    indent(ss, indent_size);
  }
  ss << ", " << in2;
  if (istvop) {
    ss << "\n";
    indent(ss, indent_size);
  }
  ss << ", " << in3 << ")";
}

std::string TernaryOp::toString(int indent_size) const {
  std::stringstream ss;
  bool istvop = ir_utils::isTvOp(this);
  indent(ss, indent_size);
  ss << out()->toString();

  // tensor operations tend to be long, break them up into multiple lines
  if (istvop) {
    ss << "\n";
    indent_size++;
    indent(ss, indent_size);
  }

  ss << " = ";
  printHelper(
      ss, indent_size, in1()->toString(), in2()->toString(), in3()->toString());
  ss << ";\n";
  return ss.str();
}

std::string TernaryOp::toInlineString(int indent_size) const {
  checkInlineable(this);
  std::stringstream ss;
  printHelper(
      ss,
      indent_size,
      in1()->toInlineString(),
      in2()->toInlineString(),
      in3()->toInlineString());
  return ss.str();
}

std::string TernaryOp::getGraphvizLabel() const {
  std::stringstream ss;
  ss << getOpString() << "(" << getTernaryOpType() << ")";
  return ss.str();
}

NVFUSER_DEFINE_CLONE_AND_CREATE(TernaryOp)

ArrayConstruct::ArrayConstruct(
    IrBuilderPasskey passkey,
    Val* output,
    std::vector<Val*> inputs)
    : Expr(passkey) {
  NVF_ERROR(!inputs.empty(), "Cannot create an array with no members.");
  addOutput(output);
  DataType input_dtype = DataType::Null;
  for (auto in : inputs) {
    addInput(in);
    auto in_dtype_opt = in->getDataType();
    NVF_ERROR(in_dtype_opt.has_value());
    if (input_dtype == DataType::Null) {
      input_dtype = *in_dtype_opt;
    } else {
      NVF_CHECK(
          input_dtype == *in_dtype_opt,
          "All inputs to ArrayConstruct must have the same data type");
    }
  }
  auto expected_output_dtype =
      ArrayType{std::make_shared<DataType>(input_dtype), inputs.size()};
  NVF_CHECK(
      output->getDataType() == expected_output_dtype,
      "Output of ArrayConstruct must be an array of the same data type as the inputs");
}

std::string ArrayConstruct::toString(int indent_size) const {
  std::stringstream ss;
  indent(ss, indent_size) << out()->toString() << " = {"
                          << toDelimitedString(inputs()) << "}\n";
  return ss.str();
}

std::string ArrayConstruct::toInlineString(int indent_size) const {
  std::stringstream ss;
  ss << "{ " << toDelimitedInlineString(inputs()) << " }";
  return ss.str();
}

std::vector<PolymorphicValue> ArrayConstruct::evaluate(
    const ExpressionEvaluator& ee,
    const std::vector<PolymorphicValue>& inputs) const {
  return {PolymorphicValue(inputs)};
}

NVFUSER_DEFINE_CLONE_AND_CREATE(ArrayConstruct)

ReverseArray::ReverseArray(IrBuilderPasskey passkey, Val* output, Val* input)
    : Expr(passkey) {
  NVF_ERROR(
      std::holds_alternative<ArrayType>(input->dtype().type),
      "Cannot reverse a non-array type.");
  NVF_ERROR(
      std::holds_alternative<ArrayType>(output->dtype().type),
      "Cannot reverse a non-array type.");
  auto input_array_type = std::get<ArrayType>(input->dtype().type);
  auto output_array_type = std::get<ArrayType>(output->dtype().type);
  NVF_ERROR(
      input_array_type.type == output_array_type.type,
      "Cannot reverse an array of type ",
      input_array_type.type,
      " into an array of type ",
      output_array_type.type);
  NVF_ERROR(
      input_array_type.size == output_array_type.size,
      "Cannot reverse an array of size ",
      input_array_type.size,
      " into an array of size ",
      output_array_type.size);
  addOutput(output);
  addInput(input);
}

std::string ReverseArray::toString(int indent_size) const {
  std::stringstream ss;
  indent(ss, indent_size) << out()->toString() << " = ReverseArray("
                          << in()->toString() << ")\n";
  return ss.str();
}

std::string ReverseArray::toInlineString(int indent_size) const {
  std::stringstream ss;
  ss << "ReverseArray(" << in()->toInlineString() << ")";
  return ss.str();
}

std::vector<PolymorphicValue> ReverseArray::evaluate(
    const ExpressionEvaluator& ee,
    const std::vector<PolymorphicValue>& inputs) const {
  NVF_ERROR(inputs.size() == 1, "ReverseArray expects 1 input");
  PolymorphicValue array = inputs.at(0);
  auto& vec = array.as<std::vector>();
  std::reverse(vec.begin(), vec.end());
  return {std::move(array)};
}

NVFUSER_DEFINE_CLONE_AND_CREATE(ReverseArray)

GetItem::GetItem(IrBuilderPasskey passkey, Val* output, Val* array, Val* index)
    : Expr(passkey) {
  addOutput(output);
  addInput(array);
  addInput(index);
  NVF_ERROR(
      *(std::get<ArrayType>(array->dtype().type).type) == output->dtype(),
      "GetItem array input must have a data type");
}

std::string GetItem::toString(int indent_size) const {
  std::stringstream ss;
  indent(ss, indent_size) << out()->toString() << " = " << array()->toString()
                          << "[" << index()->toString() << "]\n";
  return ss.str();
}

std::string GetItem::toInlineString(int indent_size) const {
  std::stringstream ss;
  ss << "(" << array()->toInlineString() << ")[" << index()->toInlineString()
     << "]";
  return ss.str();
}

std::vector<PolymorphicValue> GetItem::evaluate(
    const ExpressionEvaluator& ee,
    const std::vector<PolymorphicValue>& inputs) const {
  NVF_ERROR(inputs.size() == 2, "GetItem expects 2 inputs");
  return {PolymorphicValue(inputs.at(0)[inputs.at(1)])};
}

NVFUSER_DEFINE_CLONE_AND_CREATE(GetItem)

StructConstruct::StructConstruct(
    IrBuilderPasskey passkey,
    Val* output,
    const std::vector<std::pair<std::string, Val*>>& fields)
    : Expr(passkey) {
  NVF_ERROR(!fields.empty(), "Cannot create a struct with no members.");
  auto output_dtype = std::get<StructType>(output->dtype().type);
  NVF_ERROR(
      output_dtype.fields.size() == fields.size(),
      "StructConstruct output must have the same number of fields as the inputs");
  auto it = output_dtype.fields.begin();
  for (const auto& field : fields) {
    NVF_ERROR(
        it->name == field.first,
        "StructConstruct field names must match the output");
    NVF_ERROR(
        *(it->type) == field.second->dtype(),
        "StructConstruct field ",
        field.first,
        " must have the same data type as the output");
    addDataAttribute(field.first);
    addInput(field.second);
    it++;
  }
  addOutput(output);
}

std::string StructConstruct::toString(int indent_size) const {
  std::stringstream ss;
  indent(ss, indent_size) << out()->toString() << " = { ";
  for (int64_t i : c10::irange((int64_t)inputs().size())) {
    if (i > 0) {
      ss << ", ";
    }
    ss << attribute<std::string>(i) << " = " << input(i)->toString();
  }
  ss << " }\n";
  return ss.str();
}

std::string StructConstruct::toInlineString(int indent_size) const {
  std::stringstream ss;
  ss << "{ ";
  for (int64_t i : c10::irange((int64_t)inputs().size())) {
    if (i > 0) {
      ss << ", ";
    }
    ss << attribute<std::string>(i) << " = " << input(i)->toInlineString();
  }
  ss << " }";
  return ss.str();
}

std::vector<PolymorphicValue> StructConstruct::evaluate(
    const ExpressionEvaluator& ee,
    const std::vector<PolymorphicValue>& inputs) const {
  NVF_ERROR(
      this->inputs().size() == inputs.size(),
      "StructConstruct expects ",
      this->inputs().size(),
      " inputs");
  PolymorphicValue struct_ =
      std::get<StructType>(output(0)->dtype().type).create();
  for (int64_t i : c10::irange((int64_t)inputs.size())) {
    struct_->*attribute<std::string>(i) = inputs.at(i);
  }
  return {std::move(struct_)};
}

NVFUSER_DEFINE_CLONE_AND_CREATE(StructConstruct)

GetAttr::GetAttr(
    IrBuilderPasskey passkey,
    Val* output,
    Val* struct_,
    std::string attr)
    : Expr(passkey) {
  NVF_ERROR(
      std::get<StructType>(struct_->dtype().type).fieldDataType(attr) ==
          output->dtype(),
      "Data type mismatch for GetAttr");
  addOutput(output);
  addInput(struct_);
  addDataAttribute(std::move(attr));
}

std::string GetAttr::toString(int indent_size) const {
  std::stringstream ss;
  indent(ss, indent_size) << out()->toString() << " = " << struct_()->toString()
                          << "." << attr() << "\n";
  return ss.str();
}

std::string GetAttr::toInlineString(int indent_size) const {
  std::stringstream ss;
  ss << "(" << struct_()->toInlineString() << ")." << attr();
  return ss.str();
}

std::vector<PolymorphicValue> GetAttr::evaluate(
    const ExpressionEvaluator& ee,
    const std::vector<PolymorphicValue>& inputs) const {
  NVF_ERROR(inputs.size() == 1, "GetAttr expects 1 input");
  return {inputs.at(0)->*attr()};
}

NVFUSER_DEFINE_CLONE_AND_CREATE(GetAttr)

GetMetaData::GetMetaData(IrBuilderPasskey passkey, Val* output, Val* input)
    : Expr(passkey) {
  addOutput(output);
  addInput(input);
  NVF_ERROR(
      out()->dtype() == metaDataTypeOf(in()),
      "Data type mismatch for GetMetaData")
}

std::string GetMetaData::toString(int indent_size) const {
  std::stringstream ss;
  indent(ss, indent_size) << out()->toString() << " = getMetaData("
                          << in()->toString() << ")\n";
  return ss.str();
}

std::string GetMetaData::toInlineString(int indent_size) const {
  std::stringstream ss;
  ss << "getMetaData(" << ir_utils::varName(in()) << ")";
  return ss.str();
}

NVFUSER_DEFINE_CLONE_AND_CREATE(GetMetaData)

TensorConstruct::TensorConstruct(
    IrBuilderPasskey passkey,
    TensorView* output,
    Val* input)
    : Expr(passkey) {
  addOutput(output);
  addInput(input);
}

std::string TensorConstruct::toString(int indent_size) const {
  std::stringstream ss;
  indent(ss, indent_size) << out()->toString() << " = TensorConstruct("
                          << in()->toString() << ")\n";
  return ss.str();
}

std::string TensorConstruct::toInlineString(int indent_size) const {
  NVF_CHECK(false, "Tensor op can not be printed inline");
}

std::vector<PolymorphicValue> TensorConstruct::evaluate(
    const ExpressionEvaluator& ee,
    const std::vector<PolymorphicValue>& inputs) const {
  NVF_ERROR(inputs.size() == 1, "TensorConstruct expects 1 input");
  using namespace PolymorphicValue_functions;
  return {toTensor(inputs.at(0))};
}

NVFUSER_DEFINE_CLONE_AND_CREATE(TensorConstruct)

RNGOp::RNGOp(
    IrBuilderPasskey passkey,
    RNGOpType type,
    Val* out,
    DataType dtype,
    std::vector<Val*> parameters,
    Val* philox_seed,
    Val* philox_offset,
    Val* philox_index)
    : Expr(passkey) {
  if (auto tv_out = dynamic_cast<TensorView*>(out)) {
    for (auto id : tv_out->getLogicalDomain()) {
      NVF_CHECK(!id->isReduction(), "Output of RNGOp can not have reduction");
      addInput(id->extent());
    }
  }
  for (auto v : parameters) {
    addInput(v);
  }
  if (philox_seed || philox_offset) {
    NVF_CHECK(
        philox_seed && philox_offset,
        "If either philox_seed or philox_offset is provided, the other must be also");
    addInput(philox_seed);
    addInput(philox_offset);
  }
  addOutput(out);
  RNGOp::Attributes attr{type, dtype, parameters.size()};
  addDataAttribute(attr);
  addAttribute(philox_index);
}

std::string RNGOp::toString(int indent_size) const {
  std::stringstream ss;
  indent(ss, indent_size);
  ss << output(0)->toString() << "\n";
  indent_size++;
  indent(ss, indent_size);
  ss << " = ";
  ss << getRNGOpType() << "({" << toDelimitedString(getShape()) << "}, ";
  if (!getParameters().empty()) {
    ss << toDelimitedString(getParameters()) << ", ";
  }
  ss << dtype();
  auto seed = getRNGSeedVal();
  if (seed) {
    ss << ", " << seed->toInlineString();
  }
  ss << ");\n";
  return ss.str();
}

std::string RNGOp::toInlineString(int indent_size) const {
  NVF_CHECK(false, "Tensor op can not be printed inline");
}

int64_t RNGOp::getOutputDims() const {
  int64_t ndims = 0;
  if (auto tv_out = dynamic_cast<TensorView*>(output(0))) {
    ndims = (int64_t)tv_out->getLogicalDomain().size();
  }
  return ndims;
}

NVFUSER_DEFINE_CLONE_AND_CREATE(RNGOp)

BroadcastOp::BroadcastOp(
    IrBuilderPasskey passkey,
    Val* out,
    Val* in,
    std::vector<bool> is_broadcast_dims)
    : Expr(passkey) {
  auto out_type = out->getValType().value();
  auto in_type = in->getValType().value();

  NVF_ERROR(
      (out_type == ValType::TensorView && in_type == ValType::TensorView) ||
          (out_type == ValType::TensorIndex && in_type == ValType::TensorIndex),
      "Cannot braodcast a non-tensor object.");

  addOutput(out);
  addInput(in);

  // Validate the broadcast flags when this expr is created with
  // TensorView. Broadcast with TensorIndex only appears after
  // lowering, so it should have already been validated.
  if (out->isA<TensorView>()) {
    NVF_ERROR(in->isA<TensorView>());
    auto in_tv = in->as<TensorView>();
    auto out_tv = out->as<TensorView>();
    auto in_dom = TensorDomain::noReductions(in_tv->getLogicalDomain());
    auto& out_dom = out_tv->getLogicalDomain();
    NVF_ERROR(
        is_broadcast_dims.size() == out_dom.size(),
        "The dimensions of output tensor and does not match with is_broadcast_dims");

    auto out_size = is_broadcast_dims.size();
    auto num_new_broadcasts = 0;
    for (const auto i : c10::irange(out_size)) {
      if (is_broadcast_dims[i]) {
        num_new_broadcasts++;
        auto id = out_dom[i];
        NVF_ERROR(
            id->isBroadcast(),
            "New broadcast dimension does not properly set its IterType.");
        NVF_ERROR(
            !id->hasExpandedExtent(),
            "New broadcast dimension can not be expanded.");
        NVF_ERROR(
            id->extent()->isOneInt(),
            "New broadcast dimension must have extent 1");
      } else {
        auto in_id = in_dom[i - num_new_broadcasts];
        auto out_id = out_dom[i];
        NVF_ERROR(
            in_id->sameAs(out_id), "IterDomain does not match in BroadcastOp");
      }
    }
    NVF_ERROR(
        out_size == in_dom.size() + num_new_broadcasts,
        "The dimensions of output tensor and does not match with is_broadcast_dims and input tensor");
  }

  addDataAttribute(std::move(is_broadcast_dims));
}

std::string BroadcastOp::toString(int indent_size) const {
  std::stringstream ss;
  indent(ss, indent_size) << out()->toString() << "\n";
  indent(ss, indent_size) << "   = broadcast( " << in()->toString()
                          << ", flags = {";
  bool is_first = true;
  for (const auto f : getBroadcastDimFlags()) {
    if (!is_first) {
      ss << ", ";
    }
    ss << (f ? "true" : "false");
    is_first = false;
  }
  ss << "} )\n";
  return ss.str();
}

std::string BroadcastOp::toInlineString(int indent_size) const {
  NVF_CHECK(false, "Tensor op can not be printed inline");
}

std::vector<PolymorphicValue> BroadcastOp::evaluate(
    const ExpressionEvaluator& ee,
    const std::vector<PolymorphicValue>& inputs) const {
  NVF_ERROR(
      inputs.size() == 1,
      "BroadcastOp expects exactly 1 input, but received ",
      inputs.size());
  std::vector<int64_t> out_shape;
  const auto& in = inputs.at(0).as<at::Tensor>();
  int64_t idx = 0;
  for (bool b : getBroadcastDimFlags()) {
    if (b) {
      out_shape.push_back(1);
    } else {
      out_shape.push_back(in.sizes()[idx++]);
    }
  }
  return {in.view(out_shape)};
}

NVFUSER_DEFINE_CLONE_AND_CREATE(BroadcastOp)

SqueezeOp::SqueezeOp(
    IrBuilderPasskey passkey,
    Val* out,
    Val* in,
    std::vector<bool> is_squeeze_dims)
    : Expr(passkey) {
  auto out_type = out->getValType().value();
  auto in_type = in->getValType().value();

  NVF_ERROR(
      in_type == ValType::TensorView,
      "Squeeze input must be a TensorView: ",
      in->toString());

  NVF_ERROR(
      out_type == ValType::TensorView,
      "Squeeze output must be a TensorView: ",
      in->toString());

  addOutput(out);
  addInput(in);

  // Validate the squeeze flags
  auto in_tv = in->as<TensorView>();
  auto out_tv = out->as<TensorView>();
  auto in_dom = TensorDomain::noReductions(in_tv->getLogicalDomain());
  auto& out_dom = out_tv->getLogicalDomain();
  NVF_ERROR(
      is_squeeze_dims.size() == in_dom.size(),
      "The dimensions of input tensor and does not match with is_squeeze_dims");

  int64_t in_size = (int64_t)is_squeeze_dims.size();
  auto num_removed_broadcasts = 0;
  for (const auto i : c10::irange(is_squeeze_dims.size())) {
    if (is_squeeze_dims[i]) {
      num_removed_broadcasts++;
      auto id = in_dom[i];
      NVF_ERROR(
          id->isBroadcast() || id->isSymbolic(),
          "Squeeze dimension should be either Symbolic or Broadcast. Found ",
          id->getIterType());
      if (id->isBroadcast()) {
        // Check concrete broadcast extent here. For Symbolic inputs, this check
        // will be deferred to concretization. See dynamic_transform.cpp
        NVF_ERROR(
            id->extent()->isConstScalar() &&
                id->extent()->evaluate().as<int64_t>() == 1,
            "Can not squeeze dimension(s) with size != 1.");
      }
    } else {
      auto in_id = in_dom[i];
      auto out_id = out_dom[i - num_removed_broadcasts];
      NVF_ERROR(
          in_id->sameAs(out_id), "IterDomain does not match in BroadcastOp");
    }
  }
  NVF_ERROR(
      in_size == out_tv->nDims() + num_removed_broadcasts,
      "The dimensions of output tensor and does not match with is_squeeze_dims and input tensor");

  addDataAttribute(std::move(is_squeeze_dims));
}

std::string SqueezeOp::toString(int indent_size) const {
  std::stringstream ss;
  indent(ss, indent_size) << out()->toString() << "\n";
  indent(ss, indent_size) << "   = squeeze( " << in()->toString()
                          << ", flags = {";
  bool is_first = true;
  for (const auto f : getSqueezeDimFlags()) {
    if (!is_first) {
      ss << ", ";
    }
    ss << (f ? "true" : "false");
    is_first = false;
  }
  ss << "} )\n";
  return ss.str();
}

std::string SqueezeOp::toInlineString(int indent_size) const {
  NVF_CHECK(false, "Tensor op can not be printed inline");
}

std::vector<PolymorphicValue> SqueezeOp::evaluate(
    const ExpressionEvaluator& ee,
    const std::vector<PolymorphicValue>& inputs) const {
  NVF_ERROR(
      inputs.size() == 1,
      "SqueezeOp expects exactly 1 input, but received ",
      inputs.size());
  std::vector<int64_t> out_shape;
  const auto& in = inputs.at(0).as<at::Tensor>();
  const auto& is_squeeze_dims = getSqueezeDimFlags();
  NVF_ERROR(
      (int64_t)is_squeeze_dims.size() == in.dim(),
      "The dimensions of input tensor and does not match with is_squeeze_dims");
  at::Tensor out = in;
  for (int64_t i : c10::irange((int64_t)is_squeeze_dims.size())) {
    if (is_squeeze_dims[i]) {
      if (in.stride(i) == 0) {
        // If the input dimension is expanded in this dimension, undo the expand
        // by slicing. This ensures that any broadcast dimensions will be
        // unexpanded when we do the final call to view()
        out = out.slice(i, 0, 1);
      }
    } else {
      out_shape.push_back(in.sizes()[i]);
    }
  }
  return {out.view(out_shape)};
}

void SqueezeOp::checkConcretization(Val* old_val, Val* new_val) const {
  Expr::checkConcretization(old_val, new_val); // does nullptr, vtype checks
  NVF_CHECK(
      old_val == in(),
      "Pre-concretized Val ",
      old_val->toString(),
      " does not match input TV ",
      in()->toString());
  auto old_tv = old_val->as<TensorView>();
  auto new_tv = new_val->as<
      TensorView>(); // NOLINT(clang-analyzer-core.CallAndMessage,-warnings-as-errors)
  auto old_logical = old_tv->getLogicalDomain();
  auto new_logical = new_tv->getLogicalDomain();
  NVF_CHECK(
      new_logical.size() == old_tv->getLogicalDomain().size(),
      "New TV ",
      new_tv->toString(),
      " has rfactor of length ",
      new_logical.size(),
      " but expected ",
      old_tv->getLogicalDomain().size());
  auto flags = getSqueezeDimFlags();
  for (auto i : c10::irange(flags.size())) {
    if (!flags.at(i)) {
      continue;
    }
    auto new_id = new_logical.at(i);
    // Check that squeezed dimension concretizes to Broadcast
    NVF_CHECK(
        new_id->getIterType() == IterType::Broadcast,
        "Squeezed IterDomain ",
        new_id->toString(),
        " must concretize to IterType::Broadcast but found ",
        new_id->toString());
    // NOTE: we do not check the extent here. Even if the extent is not a const
    // scalar we know that it would simplify to 1 for these inputs, since this
    // IterDomain is concretized to Broadcast.
  }
}

NVFUSER_DEFINE_CLONE_AND_CREATE(SqueezeOp)

ReductionOp::ReductionOp(
    IrBuilderPasskey passkey,
    BinaryOpType reduction_op_type,
    Val* init,
    Val* out,
    Val* in,
    bool is_allreduce)
    : Expr(passkey) {
  NVF_CHECK(
      out->getValType().value() == ValType::TensorView ||
      out->getValType().value() == ValType::TensorIndex);

  NVF_ERROR(
      (in->getValType() == ValType::TensorView &&
       out->getValType() == ValType::TensorView) ||
          (in->getValType() == ValType::TensorIndex &&
           out->getValType() == ValType::TensorIndex),
      "Reduction operation was created that does not have tensor inputs and outputs.");

  if (in->isA<TensorView>()) {
    NVF_ERROR(
        TensorDomain::noReductions(in->as<TensorView>()->getLogicalDomain())
                .size() == out->as<TensorView>()->getMaybeRootDomain().size(),
        "Reduction operation created with mismatched domains.");
  }
  NVF_ERROR(
      init->isConstScalar(),
      "Tried to create a reduction operation whith an initial value that isn't a constant.");

  addOutput(out);
  addInput(in);
  addAttribute(init);
  addDataAttribute(reduction_op_type);
  addDataAttribute(is_allreduce);
  addDataAttribute(false); // serial reduction
}

std::string ReductionOp::toString(int indent_size) const {
  std::stringstream ss;
  indent(ss, indent_size) << out() << "\n";
  indent(ss, indent_size) << "   = reduction( " << in()->toString()
                          << ", op = " << getReductionOpType()
                          << ", initial value = " << init()->toString()
                          << ", allreduce = "
                          << (isAllreduce() ? "true" : "false") << " )\n";
  return ss.str();
}

std::string ReductionOp::toInlineString(int indent_size) const {
  NVF_CHECK(false, "Tensor op can not be printed inline");
}

std::vector<PolymorphicValue> ReductionOp::evaluate(
    const ExpressionEvaluator& ee,
    const std::vector<PolymorphicValue>& inputs) const {
  const auto& input = inputs.at(0).as<at::Tensor>();
  const auto output = out()->as<TensorView>();

  NVF_ERROR(
      !output->hasRoot(),
      "Evaluation for rFactored reductions is not supported.");

  std::vector<int64_t> reduction_axes;
  for (const auto i : c10::irange(int64_t(output->getLogicalDomain().size()))) {
    auto ax = output->getLogicalDomain().at(i);
    if (ax->isReduction()) {
      reduction_axes.push_back(i);
    }
  }
  switch (getReductionOpType()) {
    case BinaryOpType::Add:
      return {at::sum(input, reduction_axes)};
      break;
    case BinaryOpType::Max:
      return {at::amax(input, reduction_axes)};
      break;
    case BinaryOpType::Min:
      return {at::amin(input, reduction_axes)};
      break;
    default:
      NVF_CHECK(
          false,
          "Unexpected operator type: ",
          getReductionOpType(),
          " in ",
          toString());
  }
}

NVFUSER_DEFINE_CLONE_AND_CREATE(ReductionOp)

GroupedReductionOp::GroupedReductionOp(
    IrBuilderPasskey passkey,
    std::vector<BinaryOpType> reduction_op_types,
    std::vector<Val*> init_vals,
    std::vector<Val*> outputs,
    std::vector<Val*> inputs,
    bool is_fused)
    : Expr(passkey) {
  for (auto out : outputs) {
    addOutput(out);
  }

  for (auto in : inputs) {
    addInput(in);
  }

  addDataAttribute(std::move(reduction_op_types));
  addDataAttribute(is_fused);

  for (auto init : init_vals) {
    addAttribute(init);
  }
}

std::string GroupedReductionOp::toString(int indent_size) const {
  std::stringstream ss;
  indent(ss, indent_size) << "GroupedReductionOp(\n";
  ++indent_size;
  for (const auto i : c10::irange(numHorizontallyGroupedExprs())) {
    indent(ss, indent_size)
        << output(i)->toString() << " = reduction( " << input(i)->toString()
        << ", op = " << getReductionOpType(i)
        << ", initial value = " << initVal(i)->toString() << " )\n";
  }
  indent(ss, indent_size) << "allreduce = "
                          << (isAllreduce() ? "true" : "false") << " )\n";
  return ss.str();
}

std::string GroupedReductionOp::toInlineString(int indent_size) const {
  NVF_CHECK(false, "Tensor op can not be printed inline");
}

int GroupedReductionOp::getExprIndexOfOutput(Val* output_val) const {
  auto it = std::find(outputs().begin(), outputs().end(), output_val);
  if (it != outputs().end()) {
    return (int)std::distance(outputs().begin(), it);
  }

  NVF_THROW("Not an output, ", output_val->toString(), ", of ", toString());
}

std::vector<PolymorphicValue> GroupedReductionOp::evaluate(
    const ExpressionEvaluator& ee,
    const std::vector<PolymorphicValue>& inputs) const {
  const auto num_reductions = numHorizontallyGroupedExprs();
  std::vector<PolymorphicValue> grouped_reduction_out;
  grouped_reduction_out.reserve(num_reductions);
  for (const auto i : c10::irange(num_reductions)) {
    const auto& in_tensor = inputs.at(i).as<at::Tensor>();
    const auto out_tv = output(i)->as<TensorView>();
    NVF_ERROR(
        !out_tv->hasRoot(),
        "Evaluation for rFactored reductions is not supported.");

    std::vector<int64_t> reduction_axes;
    for (const auto id :
         c10::irange(int64_t(out_tv->getLogicalDomain().size()))) {
      auto ax = out_tv->getLogicalDomain().at(id);
      if (ax->isReduction()) {
        reduction_axes.push_back(id);
      }
    }
    switch (getReductionOpType(i)) {
      case BinaryOpType::Add:
        grouped_reduction_out.emplace_back(at::sum(in_tensor, reduction_axes));
        break;
      case BinaryOpType::Max:
        grouped_reduction_out.emplace_back(at::amax(in_tensor, reduction_axes));
        break;
      default:
        NVF_CHECK(
            false,
            "Unexpected operator type: ",
            getReductionOpType(i),
            " in ",
            toString());
    }
  }
  return grouped_reduction_out;
}

NVFUSER_DEFINE_CLONE_AND_CREATE(GroupedReductionOp)

std::optional<WelfordTriplet::ValName> WelfordTriplet::getNameOf(
    Val* val) const {
  auto it = std::find(begin(), end(), val);
  if (it != end()) {
    return indexToValName((int)std::distance(begin(), it));
  }

  return std::optional<WelfordTriplet::ValName>();
}

bool WelfordTriplet::sameAs(const WelfordTriplet& other) const {
  return this == &other ||
      (avg()->sameAs(other.avg()) && var()->sameAs(other.var()) &&
       N()->sameAs(other.N()));
}

WelfordTriplet WelfordTriplet::clone(IrCloner* ir_cloner) const {
  return transform([&](const Val* val) { return ir_cloner->clone<Val>(val); });
}

std::vector<WelfordTriplet> WelfordTriplet::clone(
    const std::vector<WelfordTriplet>& src,
    IrCloner* ir_cloner) {
  std::vector<WelfordTriplet> cloned(src.size());
  for (const auto i : c10::irange(src.size())) {
    cloned.at(i) = src.at(i).clone(ir_cloner);
  }
  return cloned;
}

WelfordOp::WelfordOp(
    IrBuilderPasskey passkey,
    const WelfordTriplet& output,
    const WelfordTriplet& input,
    const WelfordTriplet& init,
    bool is_fused)
    : Expr(passkey) {
  // Previously, nullptr was accepted and implicitly replaced by
  // default values. Looks like we always pass some non-null values,
  // so removed the implicit default behavior for code simplicity.
  NVF_ERROR(output.avg() != nullptr);
  NVF_ERROR(output.var() != nullptr);
  NVF_ERROR(output.N() != nullptr);
  NVF_ERROR(init.avg() != nullptr);
  NVF_ERROR(init.var() != nullptr);
  NVF_ERROR(init.N() != nullptr);
  NVF_ERROR(input.avg() != nullptr);
  NVF_ERROR(input.var() != nullptr);
  NVF_ERROR(input.N() != nullptr);

  // Check output type
  NVF_ERROR(
      output.avg()->getValType().value() == ValType::TensorView ||
      output.avg()->getValType().value() == ValType::TensorIndex);
  NVF_ERROR(
      output.var()->getValType().value() == ValType::TensorView ||
      output.var()->getValType().value() == ValType::TensorIndex);
  NVF_ERROR(
      output.N()->getValType().value() == ValType::TensorView ||
      output.N()->getValType().value() == ValType::TensorIndex);
  NVF_ERROR(isIntegralType(output.N()->dtype()));

  // check initial value
  NVF_ERROR(init.N()->getValType().value() == ValType::Others);
  NVF_ERROR(isIntegralType(init.N()->dtype()));
  if (!init.N()->isZeroInt()) {
    // when initial count is zero, no initial variance or average is needed
    // initial value with a count of 1 is un-common enough that I'll push
    // the responsibility of creating all-zero var tensors to the user
    NVF_ERROR(
        init.avg()->getValType().value() == ValType::TensorView ||
        init.avg()->getValType().value() == ValType::TensorIndex);
    NVF_ERROR(
        init.var()->getValType().value() == ValType::TensorView ||
            init.var()->getValType().value() == ValType::TensorIndex,
        "Invalid initial var: ",
        init.var()->toString());
  }

  // check input
  NVF_ERROR(
      input.avg()->getValType().value() == ValType::TensorView ||
          input.avg()->getValType().value() == ValType::TensorIndex,
      input.avg()->getValType().value());
  NVF_ERROR(
      input.N()->getValType().value() == ValType::Others ||
      input.N()->getValType().value() == ValType::TensorView ||
      input.N()->getValType().value() == ValType::TensorIndex);
  NVF_ERROR(isIntegralType(input.N()->dtype()));
  if (!input.N()->isOneInt()) {
    // when input is only one value, only the value is required through avg
    // input the var part is implicitly 0 and codegen will handle that.
    NVF_ERROR(
        input.var()->getValType().value() == ValType::TensorView ||
        input.var()->getValType().value() == ValType::TensorIndex);
  } else {
    NVF_ERROR(
        input.var() == nullptr || input.var()->isZeroInt(),
        "Invalid var input, which must be either nullptr or scalar zero when the N input is one.");
  }

  addOutput(output.avg());
  addOutput(output.var());
  addOutput(output.N());

  addInput(input.avg());
  addInput(input.var());
  addInput(input.N());

  addAttribute(init.avg());
  addAttribute(init.var());
  addAttribute(init.N());
  addDataAttribute(is_fused);

  NVF_ERROR(attributes().size() == kNumAttrs);
}

WelfordOp::WelfordOp(
    IrBuilderPasskey passkey,
    Val* out_avg,
    Val* out_var,
    Val* out_N,
    Val* in_avg,
    Val* in_var,
    Val* in_N,
    Val* init_avg,
    Val* init_var,
    Val* init_N,
    bool is_fused)
    : WelfordOp(
          passkey,
          WelfordTriplet(out_avg, out_var, out_N),
          WelfordTriplet(in_avg, in_var, in_N),
          WelfordTriplet(init_avg, init_var, init_N),
          is_fused) {}

Val* WelfordOp::getInitValOfOutput(Val* output_val) const {
  auto val_name = outputTriplet().getNameOf(output_val);

  NVF_ERROR(
      val_name.has_value(),
      "Not an output val ",
      output_val->toString(),
      " of ",
      toString());

  return initTriplet().get(*val_name);
}

std::vector<Val*> WelfordOp::getInitVals() const {
  std::vector<Val*> init_vals({initAvg(), initVar(), initN()});
  return init_vals;
}

std::string WelfordOp::toString(int indent_size) const {
  std::stringstream ss;
  indent(ss, indent_size) << outAvg()->toString() << "(Avg),\n"
                          << outVar()->toString() << "(Var),\n"
                          << outN()->toString() << "(Count)"
                          << "\n = Welford ( ";
  if (singleValue()) {
    ss << inAvg()->toString() << "(Avg), ";
  } else {
    ss << inAvg()->toString() << "(Avg)\n  " << inVar()->toString()
       << "(Var)\n  " << inN()->toString() << "(Count)";
  }
  if (hasInit()) {
    ss << "\n  initial value = " << initAvg()->toString() << "(Avg)\n  "
       << initVar()->toString() << "(Var)\n  " << initN()->toString() << "(N)";
  }
  ss << "\n  allreduce = " << (isAllreduce() ? "true" : "false");
  ss << " )\n";
  return ss.str();
}

std::string WelfordOp::toInlineString(int indent_size) const {
  NVF_CHECK(false, "Tensor op can not be printed inline");
}

std::vector<PolymorphicValue> WelfordOp::evaluate(
    const ExpressionEvaluator& ee,
    const std::vector<PolymorphicValue>& inputs) const {
  NVF_ERROR(
      !hasInit(),
      "Evaluation for WelfordOp is not implemented for non-empty initial values.");
  const auto& in_tensor = inputs.at(0).as<at::Tensor>();
  const auto out_tv = out()->as<TensorView>();
  NVF_ERROR(
      !out_tv->hasRoot(),
      "Evaluation for WelfordOp is not supported when output is rFactored.");

  int64_t N = 1;
  std::vector<int64_t> reduction_axes;
  for (const auto i : c10::irange(int64_t(out_tv->getLogicalDomain().size()))) {
    auto ax = out_tv->getLogicalDomain().at(i);
    if (ax->isReduction()) {
      reduction_axes.push_back(i);
      N *= in_tensor.size(i);
    }
  }
  const auto [in_var, in_avg] =
      at::var_mean(in_tensor, reduction_axes, false, false);
  return {in_avg, in_var * N, N};
}

NVFUSER_DEFINE_CLONE_AND_CREATE(WelfordOp)

GroupedWelfordOp::GroupedWelfordOp(
    IrBuilderPasskey passkey,
    std::vector<WelfordTriplet> output_vals,
    std::vector<WelfordTriplet> input_vals,
    std::vector<WelfordTriplet> init_vals,
    bool is_allreduce)
    : Expr(passkey) {
  const auto num_grouped_ops = output_vals.size();

  NVF_ERROR(
      input_vals.size() == num_grouped_ops,
      "Invalid number of input arguments. Expected: ",
      num_grouped_ops,
      ", Given: ",
      input_vals.size());
  NVF_ERROR(
      init_vals.size() == num_grouped_ops,
      "Invalid number of N arguments. Expected: ",
      num_grouped_ops,
      ", Given: ",
      init_vals.size());

  for (const auto i : c10::irange(num_grouped_ops)) {
    // Check output type
    NVF_ERROR(
        output_vals[i].avg()->getValType().value() == ValType::TensorView ||
        output_vals[i].avg()->getValType().value() == ValType::TensorIndex);
    NVF_ERROR(
        output_vals[i].var()->getValType().value() == ValType::TensorView ||
        output_vals[i].var()->getValType().value() == ValType::TensorIndex);
    NVF_ERROR(
        output_vals[i].N()->getValType().value() == ValType::TensorView ||
        output_vals[i].N()->getValType().value() == ValType::TensorIndex);
    NVF_ERROR(isIntegralType(output_vals[i].N()->dtype()));

    // check initial value
    auto init_avg = init_vals[i].avg();
    auto init_var = init_vals[i].var();
    auto init_N = init_vals[i].N();
    NVF_ERROR(
        init_avg != nullptr && init_var != nullptr && init_N != nullptr,
        "nullptr init vals are not allowed");
    NVF_ERROR(init_N->getValType().value() == ValType::Others);
    NVF_ERROR(isIntegralType(init_N->dtype()));
    NVF_ERROR(
        init_avg->getValType().value() == ValType::TensorView ||
            init_avg->getValType().value() == ValType::TensorIndex ||
            (init_N->isZeroInt() &&
             init_avg->getValType().value() == ValType::Others),
        "Initial avg must be a tensor or, can be a scalar if initial N is zero.",
        " Initial avg: ",
        init_avg->toString(),
        ". Initial N: ",
        init_N->toString());
    NVF_ERROR(
        init_var->getValType().value() == ValType::TensorView ||
            init_var->getValType().value() == ValType::TensorIndex ||
            (init_N->isZeroInt() &&
             init_var->getValType().value() == ValType::Others),
        "Initial var must be a tensor or, can be a scalar if initial N is zero: ",
        init_var->toString());

    // check input
    auto in_avg = input_vals[i].avg();
    auto in_var = input_vals[i].var();
    auto in_N = input_vals[i].N();
    NVF_ERROR(
        in_avg != nullptr && in_var != nullptr && in_N != nullptr,
        "nullptr input vals are not allowed");
    NVF_ERROR(
        in_N->getValType().value() == ValType::Others ||
        in_N->getValType().value() == ValType::TensorView ||
        in_N->getValType().value() == ValType::TensorIndex);
    NVF_ERROR(isIntegralType(in_N->dtype()));
    NVF_ERROR(
        in_avg->getValType().value() == ValType::TensorView ||
            in_avg->getValType().value() == ValType::TensorIndex,
        "Invalid input avg argument type: ",
        in_avg->getValType().value());

    if (in_N->isOneInt()) {
      // when input is only one value, only the value is required through avg
      // input the var part must be implicitly 0
      NVF_ERROR(
          in_var->isZeroInt(),
          "Invalid var input, which must be scalar zero when the N input is one: ",
          in_var->toString());
    } else {
      NVF_ERROR(
          in_var->getValType().value() == ValType::TensorView ||
              in_var->getValType().value() == ValType::TensorIndex,
          in_var->getValType().value(),
          ", ",
          in_N->toString());
    }
  }

  addDataAttribute(is_allreduce);
  for (const auto i : c10::irange(num_grouped_ops)) {
    addOutput(output_vals[i].avg());
    addOutput(output_vals[i].var());
    addOutput(output_vals[i].N());
    addInput(input_vals[i].avg());
    addInput(input_vals[i].var());
    addInput(input_vals[i].N());
    addAttribute(init_vals[i].avg());
    addAttribute(init_vals[i].var());
    addAttribute(init_vals[i].N());
  }
}

std::string GroupedWelfordOp::toString(int indent_size) const {
  std::stringstream ss;
  indent(ss, indent_size) << "GroupedWelford(\n";
  ++indent_size;
  for (const auto i : c10::irange(numHorizontallyGroupedExprs())) {
    indent(ss, indent_size) << outAvg(i)->toString() << " (Avg),\n";
    indent(ss, indent_size) << outVar(i)->toString() << " (Var),\n";
    indent(ss, indent_size) << outN(i)->toString() << " (Count)\n";
    indent(ss, indent_size) << " = Welford ( ";
    ++indent_size;
    indent(ss, indent_size) << inAvg(i)->toString() << " (Avg),\n";
    indent(ss, indent_size) << inVar(i)->toString() << " (Var),\n";
    indent(ss, indent_size) << inN(i)->toString() << " (Count)\n";
    indent(ss, indent_size) << "initial value =\n";
    ++indent_size;
    indent(ss, indent_size) << initAvg(i)->toString() << " (Avg),\n";
    indent(ss, indent_size) << initVar(i)->toString() << " (Var),\n";
    indent(ss, indent_size) << initN(i)->toString() << " (Count) )\n";
    indent_size -= 2;
  }
  indent(ss, indent_size) << "allreduce = "
                          << (isAllreduce() ? "true" : "false") << " )\n";
  return ss.str();
}

std::string GroupedWelfordOp::toInlineString(int indent_size) const {
  NVF_CHECK(false, "Tensor op can not be printed inline");
}

int GroupedWelfordOp::getExprIndexOfOutput(Val* output_val) const {
  for (const auto expr_idx : c10::irange(numHorizontallyGroupedExprs())) {
    if (outputVals().at(expr_idx).getNameOf(output_val).has_value()) {
      return (int)expr_idx;
    }
  }

  NVF_THROW("Not an output, ", output_val->toString(), ", of ", toString());
}

Val* GroupedWelfordOp::getInitValOfOutput(Val* output_val) const {
  auto expr_index = getExprIndexOfOutput(output_val);

  auto val_name = outputVals().at(expr_index).getNameOf(output_val).value();

  return initVals().at(expr_index).get(val_name);
}

NVFUSER_DEFINE_CLONE_AND_CREATE(GroupedWelfordOp)

//==============================================================================================================================

MmaOp::AxisMapping MmaOp::AxisMapping::trivialMapping(size_t dimension) {
  AxesData a_axes, b_axes;
  a_axes.reserve(dimension);
  b_axes.reserve(dimension);
  for (size_t i : c10::irange(dimension)) {
    a_axes.push_back((int64_t)i);
    b_axes.push_back((int64_t)i);
  }
  return {a_axes, b_axes};
}

MmaOp::MmaOp(
    IrBuilderPasskey passkey,
    Val* out,
    Val* in_a,
    Val* in_b,
    Val* init,
    const AxisMapping& axis_mapping)
    : Expr(passkey) {
  NVF_ERROR(
      out->getValType().value() == ValType::TensorView ||
          out->getValType().value() == ValType::TensorIndex,
      out->getValType().value());

  NVF_ERROR(
      in_a->getValType().value() == ValType::TensorView ||
          in_a->getValType().value() == ValType::TensorIndex,
      in_a->getValType().value());

  NVF_ERROR(
      in_b->getValType().value() == ValType::TensorView ||
          in_b->getValType().value() == ValType::TensorIndex,
      in_b->getValType().value());

  NVF_ERROR(
      axis_mapping.a_axes.size() == axis_mapping.b_axes.size(),
      "Must have the same number of axis positions in axis mapping for each operand");

  auto* out_tv = ir_utils::getTv(out);
  NVF_ERROR(
      axis_mapping.a_axes.size() == out_tv->getMaybeRootDomain().size(),
      "Must have the same number of axis positions in axis mapping as output root dimensions");

  addOutput(out);
  addInput(in_a);
  addInput(in_b);
  // ATTR_POS_INIT
  addAttribute(init);
  // ATTR_POS_MACRO
  addDataAttribute(MmaMacro::NoMMA);
  // ATTR_POS_AXIS_MAPPING
  addDataAttribute(axis_mapping);
}

MmaOp::MmaOp(
    IrBuilderPasskey passkey,
    Val* out,
    Val* in_a,
    Val* in_b,
    Val* init,
    const AxisMapping& axis_mapping,
    const MmaMacro& macro)
    : MmaOp(passkey, out, in_a, in_b, init, axis_mapping) {
  attribute<MmaMacro>(ATTR_POS_MACRO) = macro;
}

std::string MmaOp::toString(int indent_size) const {
  std::stringstream ss;
  indent(ss, indent_size) << out()->toString() << "\n";
  indent(ss, indent_size + 1) << " = mma(" << inA()->toString() << ",\n";
  indent(ss, indent_size + 1) << "       " << inB()->toString() << ")\n";
  return ss.str();
}

std::string MmaOp::toInlineString(int indent_size) const {
  NVF_CHECK(false, "Tensor op can not be printed inline");
}

void MmaOp::setMacro(MmaMacro macro) {
  NVF_ERROR(macro != MmaMacro::NoMMA, "Unspecified mma type");
  attribute<MmaMacro>(ATTR_POS_MACRO) = macro;
}

NVFUSER_DEFINE_CLONE_AND_CREATE(MmaOp)

ExpandOp::ExpandOp(
    IrBuilderPasskey passkey,
    TensorView* out,
    TensorView* in,
    std::vector<Val*> _expanded_extents)
    : Expr(passkey) {
  addOutput(out);
  addInput(in);
  for (auto expanded_extent : _expanded_extents) {
    NVF_ERROR(expanded_extent != nullptr);
    NVF_ERROR(
        expanded_extent->dtype() == DataType::Index,
        "Expanded extents must be of index type.");
    addInput(expanded_extent);
  }
}

std::string ExpandOp::toString(int indent_size) const {
  std::stringstream ss;
  indent(ss, indent_size) << out()->toString() << " = expand( " << in()
                          << ", {";
  ss << toDelimitedString(expanded_extents());
  ss << "} )\n";
  return ss.str();
}

std::string ExpandOp::toInlineString(int indent_size) const {
  NVF_CHECK(false, "Tensor op can not be printed inline");
}

std::vector<PolymorphicValue> ExpandOp::evaluate(
    const ExpressionEvaluator& ee,
    const std::vector<PolymorphicValue>& inputs) const {
  const auto& in = inputs.at(0).as<at::Tensor>();
  std::vector<int64_t> expanded_size;
  for (auto i : c10::irange(1, inputs.size())) {
    expanded_size.push_back((int64_t)inputs.at(i));
  }
  return {in.expand(expanded_size)};
}

NVFUSER_DEFINE_CLONE_AND_CREATE(ExpandOp)

RepeatOp::RepeatOp(IrBuilderPasskey passkey, TensorView* out, TensorView* in)
    : Expr(passkey) {
  auto in_domain = TensorDomain::noReductions(in->getLogicalDomain());
  const auto& out_domain = out->getLogicalDomain();

  NVF_ERROR(in_domain.size() == out_domain.size());

  NVF_ERROR(
      std::none_of(
          out->getLogicalDomain().begin(),
          out->getLogicalDomain().end(),
          [](IterDomain* out_logical_id) {
            return out_logical_id->isReduction();
          }),
      "Output should not have reduction IDs.");

  bool repetition_found = false;
  for (const auto i : c10::irange(in_domain.size())) {
    if (in_domain.at(i)->isBroadcast() && !out_domain.at(i)->isBroadcast()) {
      NVF_ERROR(!in_domain.at(i)->hasExpandedExtent());
      NVF_ERROR(in_domain.at(i)->extent()->isOneInt());
      repetition_found = true;
    }
  }

  NVF_ERROR(
      repetition_found,
      "No repetition dim found: ",
      out->toString(),
      ", ",
      in->toString());

  addOutput(out);
  addInput(in);
}

std::string RepeatOp::toString(int indent_size) const {
  std::stringstream ss;
  indent(ss, indent_size) << out()->toString() << " = repeat( " << in()
                          << " )\n";
  return ss.str();
}

std::string RepeatOp::toInlineString(int indent_size) const {
  NVF_CHECK(false, "Tensor op can not be printed inline");
}

std::vector<PolymorphicValue> RepeatOp::evaluate(
    const ExpressionEvaluator& ee,
    const std::vector<PolymorphicValue>& inputs) const {
  NVF_ERROR(
      inputs.size() == 1,
      "RepeatOp expects exactly 1 input, but received ",
      inputs.size());
  auto tensor = inputs.at(0).as<at::Tensor>();
  std::vector<int64_t> multipliers;
  multipliers.reserve(out()->getLogicalDomain().size());
  const auto c2p =
      PairwiseLogicalDomainMap(in(), out()).mapConsumerToProducer();
  for (const auto i : c10::irange(out()->getLogicalDomain().size())) {
    auto out_id = out()->getLogicalDomain().at(i);
    auto inp_id = c2p.at(out_id);
    auto out_extent = ee.evaluate(out_id->extent()).as<int64_t>();
    auto inp_extent = ee.evaluate(inp_id->extent()).as<int64_t>();
    NVF_ERROR(
        out_extent % inp_extent == 0,
        "For dimension ",
        i,
        ", the output extent (",
        out_extent,
        " should be a multiple of the input extent (",
        inp_extent,
        ").");
    multipliers.push_back(out_extent / inp_extent);
  }
  return {tensor.repeat(multipliers)};
}

NVFUSER_DEFINE_CLONE_AND_CREATE(RepeatOp)

ViewAsScalar::ViewAsScalar(
    IrBuilderPasskey passkey,
    Val* out,
    Val* in,
    IterDomain* vector_id)
    : Expr(passkey) {
  addOutput(out);
  addInput(in);
  addAttribute(vector_id);
}

std::string ViewAsScalar::toString(int indent_size) const {
  std::stringstream ss;
  indent(ss, indent_size) << out()->toString() << " = view_as_scalar( "
                          << in()->toString() << ", " << vector_id()->toString()
                          << " )\n";
  return ss.str();
}

std::string ViewAsScalar::toInlineString(int indent_size) const {
  NVF_CHECK(false, "Tensor op can not be printed inline");
}

std::vector<PolymorphicValue> ViewAsScalar::evaluate(
    const ExpressionEvaluator& ee,
    const std::vector<PolymorphicValue>& inputs) const {
  const at::Tensor& in = inputs.at(0).as<at::Tensor>();
  return {at::view_as_real(in)};
}

NVFUSER_DEFINE_CLONE_AND_CREATE(ViewAsScalar)

ViewOp::ViewOp(IrBuilderPasskey passkey, Val* out, Val* in) : Expr(passkey) {
  NVF_ERROR(
      in->isA<TensorView>(),
      in->toString(),
      " is expected to be a TensorView.");
  NVF_ERROR(
      out->isA<TensorView>(),
      out->toString(),
      " is expected to be a TensorView.");
  addOutput(out);
  addInput(in);
}

std::string ViewOp::toString(int indent_size) const {
  std::stringstream ss;
  indent(ss, indent_size) << out()->toString() << " = view( "
                          << in()->toString() << " )\n";
  return ss.str();
}

std::string ViewOp::toInlineString(int indent_size) const {
  NVF_CHECK(false, "Tensor op can not be printed inline");
}

std::vector<PolymorphicValue> ViewOp::evaluate(
    const ExpressionEvaluator& ee,
    const std::vector<PolymorphicValue>& inputs) const {
  NVF_ERROR(inputs.size() == 1);
  const at::Tensor& in_tensor = inputs[0].as<at::Tensor>();

  const std::vector<IterDomain*>& out_logical = out()->getLogicalDomain();
  std::vector<int64_t> out_shape;
  out_shape.reserve(out_logical.size());
  for (IterDomain* id : out_logical) {
    if (id->isDeviceDim()) {
      out_shape.push_back(1);
    } else {
      out_shape.push_back(
          ee.evaluate(id->getMaybeExpandedExtent()).as<int64_t>());
    }
  }

  // TODO: check allocation domain and contiguity.

  // Use `at::Tensor::reshape` instead of `at::Tensor::view` because `ViewOp`
  // doesn't always produce an alias. For example, when merging an expanded
  // `IterType::Broadcast` and an `IterType::Iteration`, `ViewOp` has to realize
  // the expand.
  return {in_tensor.reshape(out_shape)};
}

NVFUSER_DEFINE_CLONE_AND_CREATE(ViewOp)

LoadStoreOp::LoadStoreOp(
    IrBuilderPasskey passkey,
    LoadStoreOpType op_type,
    Val* out,
    Val* in,
    CacheOp cache_op)
    : Expr(passkey) {
  // Pick the default cache operator.
  if (op_type == LoadStoreOpType::CpAsync) {
    if (cache_op == CacheOp::Unspecified) {
      cache_op = CacheOp::AllLevels;
    }
    NVF_CHECK(
        cache_op == CacheOp::Global || cache_op == CacheOp::AllLevels,
        "cp.async only takes .ca or .cg. as cache operator");
  } else if (op_type == LoadStoreOpType::Set) {
    if (cache_op == CacheOp::Unspecified) {
      cache_op = CacheOp::Streaming;
    }
  } else {
    NVF_CHECK(
        cache_op == CacheOp::Unspecified,
        "Only Set and CpAsync take a cache operator.");
  }

  addOutput(out);
  addInput(in);
  addDataAttribute(op_type);
  addDataAttribute(cache_op);
}

std::vector<PolymorphicValue> LoadStoreOp::evaluate(
    const ExpressionEvaluator& ee,
    const std::vector<PolymorphicValue>& inputs) const {
  if (TensorView* out_tv = dynamic_cast<TensorView*>(out())) {
    if (out_tv->hasRoot()) {
      std::optional<std::vector<int64_t>> permutation =
          ir_utils::computePermutation(
              out_tv->getRootDomain(), out_tv->getLogicalDomain());
      NVF_ERROR(
          permutation.has_value(),
          "The logical domain of a Set.Permute is supposed to be a permutation of the root domain: ",
          out_tv->toString());
      NVF_ERROR(inputs.size() == 1);
      at::Tensor in_tensor = inputs[0].as<at::Tensor>();
      at::Tensor out_tensor = in_tensor.permute(*permutation);
      return {out_tensor};
    }
  }
  return inputs;
}

std::string LoadStoreOp::toString(int indent_size) const {
  std::stringstream ss;
  std::string optype = load_store_type2string(opType());
  std::string modifier = "";
  { // Get modifier
    TensorView* tv = dynamic_cast<TensorView*>(out());
    if (auto ti = dynamic_cast<kir::TensorIndex*>(out())) {
      tv = ti->view();
    }
    if (tv != nullptr && tv->hasRoot()) {
      modifier = ".Permute";
    }
  }
  indent(ss, indent_size) << out()->toString() << "\n";
  indent(ss, indent_size + 1)
      << " = " << optype << modifier << "( " << in()->toString();
  // Fusion IR does not have predicate
  if (container()->isA<kir::Kernel>() && predicate() != nullptr) {
    ss << ", " << std::endl;
    indent(ss, indent_size + 1)
        << std::string(optype.size() + 5, ' ') << predicate()->toInlineString();
  }
  if (cacheOp() != CacheOp::Unspecified) {
    ss << ", cache_op=" << cacheOp();
  }
  ss << " )\n";
  return ss.str();
}

std::string LoadStoreOp::toInlineString(int indent_size) const {
  NVF_CHECK(
      !(out()->isA<TensorView>() || in()->isA<TensorView>()),
      "Tensor op can not be printed inline");
  // Set is allowed to have a scalar, e.g. setting the iteration domain
  // of a tensor in pad.
  return in()->toInlineString();
}

NVFUSER_DEFINE_CLONE_AND_CREATE(LoadStoreOp)

IterDomainBuilder::IterDomainBuilder(Val* _start, Val* _extent)
    : start_(_start), extent_(_extent) {
  NVF_ERROR(
      start_ != nullptr && extent_ != nullptr,
      "Start and extent are required to build an iter domain.");
}

IterDomainBuilder::IterDomainBuilder(const IterDomain* id)
    : start_(id->start()),
      extent_(id->extent()),
      expanded_extent_(
          id->hasExpandedExtent() ? id->expandedExtent() : nullptr),
      stop_offset_(id->stopOffset()),
      parallel_type_(id->getParallelType()),
      iter_type_(id->getIterType()),
      is_rfactor_domain_(id->isRFactorProduct()),
      is_padded_dimension_(id->hasPaddingToMultipleOfWarp()),
      padded_to_size_(id->getMaybeSizeAfterPadding()) {}

IterDomainBuilder& IterDomainBuilder::resetSchedulingParams() {
  parallel_type_ = ParallelType::Serial;
  is_rfactor_domain_ = false;
  is_padded_dimension_ = false;
  padded_to_size_ = std::nullopt;
  return *this;
}

IterDomainBuilder& IterDomainBuilder::resetRfactor() {
  return is_rfactor_domain(false);
}

IterDomainBuilder& IterDomainBuilder::start(Val* _start) {
  start_ = _start;
  return *this;
}

IterDomainBuilder& IterDomainBuilder::extent(Val* _extent) {
  extent_ = _extent;
  return *this;
}

IterDomainBuilder& IterDomainBuilder::expanded_extent(Val* _expanded_extent) {
  expanded_extent_ = _expanded_extent;
  return *this;
}

IterDomainBuilder& IterDomainBuilder::stop_offset(Val* _stop_offset) {
  stop_offset_ = _stop_offset;
  return *this;
}

IterDomainBuilder& IterDomainBuilder::parallel_type(
    ParallelType _parallel_type) {
  parallel_type_ = _parallel_type;
  return *this;
}

IterDomainBuilder& IterDomainBuilder::iter_type(IterType _iter_type) {
  iter_type_ = _iter_type;
  return *this;
}

IterDomainBuilder& IterDomainBuilder::is_rfactor_domain(
    bool _is_rfactor_domain) {
  is_rfactor_domain_ = _is_rfactor_domain;
  return *this;
}

IterDomainBuilder& IterDomainBuilder::is_padded_dimension(
    bool _is_padded_dimension) {
  is_padded_dimension_ = _is_padded_dimension;
  return *this;
}

IterDomainBuilder& IterDomainBuilder::padded_to_size(
    std::optional<int64_t> _padded_to_size) {
  padded_to_size_ = _padded_to_size;
  return *this;
}

IterDomain* IterDomainBuilder::build() const {
  NVF_ERROR(
      start_ != nullptr && extent_ != nullptr,
      "Start and extent are required to build an iter domain.");
  return IrBuilder::createInContainer<IterDomain>(start_->container(), *this);
}

IterDomain::IterDomain(
    IrBuilderPasskey passkey,
    Val* start,
    Val* extent,
    Val* expanded_extent,
    Val* stop_offset,
    ParallelType parallel_type,
    IterType iter_type,
    bool is_rfactor_domain,
    bool is_padded_dimension,
    std::optional<int64_t> padded_to_size)
    : Val(passkey, ValType::IterDomain),
      start_(start),
      extent_(extent),
      expanded_extent_(expanded_extent),
      stop_offset_(
          stop_offset == nullptr ? passkey.ir_container_->zeroVal()
                                 : stop_offset),
      parallel_type_(parallel_type),
      iter_type_(iter_type),
      is_rfactor_domain_(is_rfactor_domain),
      is_padded_dimension_(is_padded_dimension),
      padded_to_size_(padded_to_size) {
  // NOTE: We previously asserted !(isRFactorProduct() && isBroadcast()), i.e.
  // that an IterDomain could not be both a broadcast and an logical domain.
  // However, since the introduction of the resize op, we now have a legitimate
  // case where this may be true; namely, whenever we resize an IterDomain to
  // size 1, we will mark it as Broadcast, but the resize must lie between root
  // and rfactor.

  NVF_ERROR(
      extent->dtype() == DataType::Index,
      "Cannot create an iter domain over an extent that is not an nvfuser_index_t but received ",
      extent->dtype(),
      " .");

  NVF_ERROR(
      expanded_extent == nullptr || expanded_extent->dtype() == DataType::Index,
      "Cannot create an iter domain over an expanded_extent that is not an nvfuser_index_t but received ",
      expanded_extent->dtype(),
      " .");

  NVF_ERROR(
      start->dtype() == DataType::Index,
      "Cannot create an iter domain with a start that is not an nvfuser_index_t but received ",
      start->dtype(),
      " .");

  NVF_ERROR(
      stop_offset_->dtype() == DataType::Index,
      "Cannot create an iter domain with a stop_offset_ that is not an nvfuser_index_t but received ",
      stop_offset_->dtype(),
      " .");
}

IterDomain::IterDomain(IrBuilderPasskey passkey, const IterDomainBuilder& args)

    : IterDomain(
          passkey,
          args.start_,
          args.extent_,
          args.expanded_extent_,
          args.stop_offset_,
          args.parallel_type_,
          args.iter_type_,
          args.is_rfactor_domain_,
          args.is_padded_dimension_,
          args.padded_to_size_) {}

IterDomain::IterDomain(const IterDomain* src, IrCloner* ir_cloner)
    : Val(src, ir_cloner),
      start_(ir_cloner->clone(src->start_)),
      extent_(ir_cloner->clone(src->extent_)),
      expanded_extent_(
          src->hasExpandedExtent() ? ir_cloner->clone(src->expandedExtent())
                                   : nullptr),
      stop_offset_(ir_cloner->clone(src->stop_offset_)),
      parallel_type_(src->parallel_type_),
      iter_type_(src->iter_type_),
      is_rfactor_domain_(src->is_rfactor_domain_),
      is_padded_dimension_(src->is_padded_dimension_),
      padded_to_size_(src->padded_to_size_) {}

NVFUSER_DEFINE_CLONE(IterDomain)

bool IterDomain::sameAs(const Statement* other) const {
  if (other == this) {
    return true;
  }

  if (!other->isA<IterDomain>()) {
    return false;
  }

  const IterDomain* other_id = other->as<IterDomain>();

  // Here're the data fields of IterDomain:
  // start_
  // extent_
  // expanded_extent_
  // stop_offset_
  // parallel_type_
  // iter_type_
  // is_rfactor_domain_
  // is_padded_dimension_
  // padded_to_size_

  // Do not take is_rfactor_domain_ into account. IterDomain's are
  // considered the same if they are rfactor or not.

  // TODO: Consider managing them as attributes

  return start()->sameAs(other_id->start()) &&
      extent()->sameAs(other_id->extent()) &&
      hasExpandedExtent() == other_id->hasExpandedExtent() &&
      (!hasExpandedExtent() ||
       expandedExtent()->sameAs(other_id->expandedExtent())) &&
      stopOffset()->sameAs(other_id->stopOffset()) &&
      getParallelType() == other_id->getParallelType() &&
      getIterType() == other_id->getIterType() &&
      hasPaddingToMultipleOfWarp() == other_id->hasPaddingToMultipleOfWarp() &&
      getMaybeSizeAfterPadding() == other_id->getMaybeSizeAfterPadding();
}

std::string IterDomain::toString(int indent_size) const {
  std::stringstream ss;
  ss << getIterType();
  ss << getParallelType();
  ss << name();
  ss << "{";
  if (!start()->isZeroInt()) {
    ss << start()->toInlineString() << " : ";
  }
  if (stop() != extent()) {
    ss << stop()->toInlineString() << " : ";
  }
  ss << extent()->toInlineString();
  if (hasExpandedExtent()) {
    ss << " ex " << expandedExtent()->toInlineString();
  }
  ss << "}";
  if (isRFactorProduct()) {
    ss << "rf";
  }
  if (hasPaddingToMultipleOfWarp()) {
    ss << "_p";
  }
  return ss.str();
}

std::string IterDomain::toInlineString(int indent_size) const {
  return toString(indent_size);
}

// Returns a new IterDomain matching properties of this except for
// is_rfactor_domain_
IterDomain* IterDomain::cloneWithoutRFactor(bool map_with_original) {
  auto cloned = IterDomainBuilder(this).resetRfactor().build();

  if (map_with_original) {
    fusion()->registerExactMapping(this, cloned);
  }

  return cloned;
}

/*static*/ std::vector<IterDomain*> IterDomain::clone(
    const std::vector<IterDomain*>& domains) {
  std::vector<IterDomain*> cloned_domains;
  std::transform(
      domains.begin(),
      domains.end(),
      std::back_inserter(cloned_domains),
      [](auto id) { return id->cloneWithoutRFactor(); });
  return cloned_domains;
}

// Merging does not propagate the start and stop values of the input
// domains to the merged output domain. The actual range of the
// domains is enforced by predicates. Note that since only root
// domains have valid start and stop, it's not possible to contiguous
// predication.
IterDomain* IterDomain::merge(
    IterDomain* outer,
    IterDomain* inner,
    std::optional<bool> rfactor_domain,
    std::optional<IterType> iter_type) {
  NVF_CHECK(
      outer->isReduction() == inner->isReduction(),
      "Merging IterDomains requires that their iteration types match. ",
      "Outer: ",
      outer->toString(),
      ", Inner: ",
      inner->toString());

  NVF_CHECK(
      !outer->isStride() && !inner->isStride(),
      "No support for merging stride domains");

  // By default, if not specified, don't create rfactor
  // outputs. Reshape transformations should propagate the flag, which
  // should explicitly specify the flag
  if (!rfactor_domain.has_value()) {
    rfactor_domain = false;
  }

  Val* merged_id_size =
      SimplifyingIrBuilder::mulExpr(outer->extent(), inner->extent());

  if (!iter_type.has_value()) {
    iter_type = outer->getIterType();

    if (outer->isBroadcast() && inner->isBroadcast()) {
      iter_type = IterType::Broadcast;
    }

    if ((outer->isBroadcast() || inner->isBroadcast()) &&
        (outer->getIterType() == IterType::Iteration ||
         inner->getIterType() == IterType::Iteration)) {
      iter_type = IterType::Iteration;
    }

    if ((outer->isBroadcast() || inner->isBroadcast()) &&
        (outer->getIterType() == IterType::GatherScatter ||
         inner->getIterType() == IterType::GatherScatter)) {
      iter_type = IterType::GatherScatter;
    }
  }

  Val* expanded_extent = nullptr;
  if (outer->hasExpandedExtent() || inner->hasExpandedExtent()) {
    if (outer->hasExpandedExtent() && inner->hasExpandedExtent()) {
      expanded_extent = mul(outer->expandedExtent(), inner->expandedExtent());
    } else if (outer->hasExpandedExtent() && !inner->hasExpandedExtent()) {
      if (inner->isBroadcast()) {
        expanded_extent = outer->expandedExtent();
      } else {
        expanded_extent = mul(outer->expandedExtent(), inner->extent());
      }
    } else if (!outer->hasExpandedExtent() && inner->hasExpandedExtent()) {
      if (outer->isBroadcast()) {
        expanded_extent = inner->expandedExtent();
      } else {
        expanded_extent = mul(outer->extent(), inner->expandedExtent());
      }
    }
  }

  IterDomain* merged_id =
      IterDomainBuilder(outer->container()->zeroVal(), merged_id_size)
          .parallel_type(outer->getParallelType())
          .expanded_extent(expanded_extent)
          .iter_type(*iter_type)
          .is_rfactor_domain(*rfactor_domain)
          .build();

  IrBuilder::createInContainer<Merge>(
      outer->container(), merged_id, outer, inner);

  return merged_id;
}

std::pair<IterDomain*, IterDomain*> IterDomain::split(
    IterDomain* in,
    Val* factor,
    bool inner_split,
    std::optional<bool> rfactor_domain,
    std::optional<IterType> outer_iter_type,
    std::optional<IterType> inner_iter_type) {
  NVF_CHECK(
      factor->isIntegralScalar(), "Cannot split by non-integer value ", factor);

  // outer loop size
  Val* remainder = SimplifyingIrBuilder::ceilDivExpr(in->extent(), factor);
  Val* expanded_remainder = nullptr;
  if (in->hasExpandedExtent()) {
    expanded_remainder =
        SimplifyingIrBuilder::ceilDivExpr(in->expandedExtent(), factor);
  }

  // By default, if not specified, don't create rfactor
  // outputs. Reshape transformations should propagate the flag, which
  // should explicitly specify the flag
  if (!rfactor_domain.has_value()) {
    rfactor_domain = false;
  }

  // If not specified, inherit these properties from the input iter domain
  if (!outer_iter_type.has_value()) {
    outer_iter_type = in->getIterType();
  }

  if (!inner_iter_type.has_value()) {
    inner_iter_type = in->getIterType();
  }

  // outer loop IterDomain
  IterDomain* ido =
      IterDomainBuilder(
          in->container()->zeroVal(), inner_split ? remainder : factor)
          .expanded_extent(
              in->hasExpandedExtent() && inner_split ? expanded_remainder
                                                     : nullptr)
          .parallel_type(in->getParallelType())
          .iter_type(*outer_iter_type)
          .is_rfactor_domain(*rfactor_domain)
          .build();

  // inner loop IterDomain
  IterDomain* idi =
      IterDomainBuilder(
          in->container()->zeroVal(), inner_split ? factor : remainder)
          .expanded_extent(
              in->hasExpandedExtent() && !inner_split ? expanded_remainder
                                                      : nullptr)
          .parallel_type(in->getParallelType())
          .iter_type(*inner_iter_type)
          .is_rfactor_domain(*rfactor_domain)
          .build();

  IrBuilder::createInContainer<Split>(
      in->container(), ido, idi, in, factor, inner_split);
  return {ido, idi};
}

std::pair<IterDomain*, IterDomain*> IterDomain::stridedSplit(int64_t factor) {
  // Use partial split so that only valid values are retained
  auto split_out = IterDomain::split(
      this,
      IrBuilder::createInContainer<Val>(container(), factor, DataType::Index),
      true,
      true);

  split_out.second->iter_type_ = IterType::Stride;
  split_out.first->is_rfactor_domain_ = true;
  split_out.second->is_rfactor_domain_ = true;
  return split_out;
}

std::pair<IterDomain*, IterDomain*> IterDomain::swizzle(
    SwizzleType swizzle_type,
    IterDomain* in_x,
    IterDomain* in_y) {
  NVF_CHECK(
      !in_x->extent()->isZeroInt() && !in_y->extent()->isZeroInt(),
      "Invalid swizzling of a empty dimension.");

  // TODO: reduction check on swizzle:
  NVF_CHECK(
      !in_x->isReduction() && !in_y->isReduction(),
      "swizzled reduction not yet supported");

  for (auto input : InputsOf::outputs({in_x, in_y})) {
    NVF_CHECK(
        !input->as<IterDomain>()->isBroadcast(),
        "swizzling broadcast axes not yet supported");
  }

  IterDomain* out_x = IterDomainBuilder(in_x).build();

  IterDomain* out_y = IterDomainBuilder(in_y).build();

  IrBuilder::createInContainer<Swizzle>(
      in_x->container(), out_x, out_y, in_x, in_y, swizzle_type);

  return std::make_pair(out_x, out_y);
}

std::pair<IterDomain*, IterDomain*> IterDomain::swizzle(
    Swizzle2DType swizzle_type,
    IterDomain* in_x,
    IterDomain* in_y,
    SwizzleMode swizzle_mode) {
  NVF_CHECK(
      !in_x->extent()->isZeroInt() && !in_y->extent()->isZeroInt(),
      "Invalid swizzling of a empty dimension.");

  // TODO: reduction check on swizzle:
  NVF_CHECK(
      !in_x->isReduction() && !in_y->isReduction(),
      "swizzled reduction not yet supported");

  for (auto input : InputsOf::outputs({in_x, in_y})) {
    NVF_CHECK(
        !input->as<IterDomain>()->isBroadcast(),
        "swizzling broadcast axes not yet supported");
  }

  IterDomain* out_x = IterDomainBuilder(in_x).build();

  IterDomain* out_y = IterDomainBuilder(in_y).build();

  IrBuilder::createInContainer<Swizzle2D>(
      in_x->container(), out_x, out_y, in_x, in_y, swizzle_type, swizzle_mode);

  return std::make_pair(out_x, out_y);
}

IterDomain* IterDomain::resize(
    IterDomain* in,
    Val* left_expansion,
    Val* right_expansion,
    bool mark_as_rfactor,
    std::optional<IterType> iter_type_opt) {
  NVF_CHECK(
      left_expansion->isIntegralScalar(),
      "Expansion factor must be an integer scalar: ",
      left_expansion->toString());
  NVF_CHECK(
      right_expansion->isIntegralScalar(),
      "Expansion factor must be an integer scalar: ",
      right_expansion->toString());

  if (left_expansion->isConstInt() && right_expansion->isConstInt()) {
    auto left = left_expansion->evaluate();
    auto right = right_expansion->evaluate();
    if (left == 0 && right == 0) {
      // This is a trivial resize. Check that we are not changing the IterType,
      // then return the input.
      NVF_CHECK(
          !iter_type_opt.has_value() ||
              iter_type_opt.value() == in->getIterType(),
          "If IterType is specified in pad with zero expansion then it must match input");
      return in;
    }
  }
  NVF_CHECK(
      in->getIterType() == IterType::Iteration ||
          in->getIterType() == IterType::Broadcast ||
          in->getIterType() == IterType::Symbolic,
      "Not a valid IterType: ",
      in->getIterType());

  NVF_CHECK(
      in->start()->isZeroInt(),
      "Non-zero start not supported: ",
      in->toString());
  NVF_CHECK(
      in->stopOffset()->isZeroInt(),
      "Non-zero stop offset not considered: ",
      in->toString());

  // The overall extent is (in->extent() + left_expansion +
  // right_expansion). This can be simplified for a slice op as
  // the right expansion should look like (slice_end_offset -
  // in->extent()), or (slice_end_offset + (- in->extent())), so the
  // overall extent is left_expansion + slice_end_offset.

  // Detect common slice patterns and return a simplified Val
  // representing (in->extent() + right_expansion) if possible
  auto simplify_input_extent_plus_right_expansion = [](Val* right_expansion,
                                                       Val* in_extent) -> Val* {
    auto bop = dynamic_cast<BinaryOp*>(right_expansion->definition());
    if (bop == nullptr) {
      return nullptr;
    }
    Val* sub_rhs = nullptr;
    if (bop->getBinaryOpType() == BinaryOpType::Sub) {
      sub_rhs = bop->rhs();
    } else if (bop->getBinaryOpType() == BinaryOpType::Add) {
      // Note that SimplifyingIrBuilder may turn (a - b) to (a + (- b))
      if (auto uop = dynamic_cast<UnaryOp*>(bop->rhs()->definition());
          uop != nullptr && uop->getUnaryOpType() == UnaryOpType::Neg) {
        sub_rhs = uop->in();
      }
    }
    if (sub_rhs == in_extent) {
      return bop->lhs();
    } else {
      return nullptr;
    }
  };

  Val* resized_id_size = nullptr;
  if (auto simplified_val = simplify_input_extent_plus_right_expansion(
          right_expansion, in->extent())) {
    resized_id_size =
        SimplifyingIrBuilder::addExpr(left_expansion, simplified_val);
  } else {
    resized_id_size = SimplifyingIrBuilder::addExpr(
        SimplifyingIrBuilder::addExpr(
            in->getMaybeExpandedExtent(), left_expansion),
        right_expansion);
  }

  // If output IterType is provided, use it. Otherwise, if we can prove the
  // resized extent is 1, set to Broadcast, if we can prove it is >1 set to
  // Iteration, and otherwise fall back to Symbolic.
  IterType iter_type = IterType::Symbolic;
  if (iter_type_opt.has_value()) {
    iter_type = iter_type_opt.value();
  } else if (left_expansion->isConstInt() && right_expansion->isConstInt()) {
    auto left = left_expansion->evaluate();
    auto right = right_expansion->evaluate();
    if (resized_id_size->isConstInt()) {
      // Means input extent is also known
      auto out_extent = resized_id_size->evaluate();
      iter_type = out_extent == 1 ? IterType::Broadcast : IterType::Iteration;
    } else if (left + right > 1) {
      // Input extent is non-negative, so we know out_extent > 1
      iter_type = IterType::Iteration;
    }
  }

  auto resized_id =
      IterDomainBuilder(
          in->container()->zeroVal(),
          // Set immediate constant size of 1 if resize produces broadcast
          iter_type == IterType::Broadcast ? in->fusion()->oneVal()
                                           : resized_id_size)
          .is_rfactor_domain(mark_as_rfactor)
          .iter_type(iter_type)
          .build();

  IrBuilder::createInContainer<Resize>(
      in->container(), resized_id, in, left_expansion, right_expansion);

  return resized_id;
}

// TODO: We should change parallelize interface to be on tensorview or at least
// vectorize should be done on tensorview. This would let us check that we don't
// vectorize to the left of the computeAt domain, and could allow us to do some
// simple validation of vectorize as it's inputs are right most and contiguous.
void IterDomain::parallelize(ParallelType t) {
  if (parallel_type_ == t) {
    // No op, don't do any more checks, it was already set to this value.
    return;
  }

  if (t == ParallelType::Unroll || isParallelTypeVectorize(t) ||
      t == ParallelType::Group) {
    NVF_CHECK(
        start()->isZeroInt() && extent()->isConstScalar(),
        "Vectorization, unrolling, unswitching and grouping are only supported with start = 0 and extent as a const int, but got ",
        "a start of ",
        start(),
        " and extent ",
        extent(),
        " .");
  }

  if (t == ParallelType::Group) {
    NVF_CHECK(
        getIterType() == IterType::Iteration ||
            getIterType() == IterType::GatherScatter,
        "Grouping IterDomain of non Iteration / GatherScatter type is not allowed. ",
        getIterType());
  }

  parallel_type_ = t;
}

bool IterDomain::maybePartial() const {
  return !start()->isZeroInt() || !stopOffset()->isZeroInt();
}

Val* IterDomain::stopOffset() const {
  return stop_offset_;
}

Val* IterDomain::stop() const {
  if (stopOffset()->isZeroInt()) {
    return extent();
  }

  return sub(extent(), stopOffset());
}

namespace {

void validateContiguity(
    const std::vector<IterDomain*>& allocation_domain,
    const std::vector<std::optional<bool>>& contiguity) {
  NVF_CHECK(
      contiguity.size() == allocation_domain.size(),
      "Invalid contiguity information provided, incorrect size. Received vector of size ",
      contiguity.size(),
      " but needed one of size ",
      allocation_domain.size());
  for (auto i : c10::irange(contiguity.size())) {
    bool expect_null =
        (allocation_domain.at(i)->isBroadcast() ||
         allocation_domain.at(i)->isReduction());
    NVF_CHECK(
        expect_null != contiguity.at(i).has_value(),
        "The contiguity of a broadcast/reduction dimension must be None. "
        "The contiguity of a non-broadcast/reduction dimension must be true/false. alloation_domain=[",
        toDelimitedString(allocation_domain),
        "], contiguity=[",
        toDelimitedString(contiguity),
        "]");
  }
}

// Check if loop_domain is a valid domain with no
// redundancy. The logical domain is used as a reference to find if
// there's any ID that's not covered by the new loop domain.
void validateLoopDomain(
    const std::vector<IterDomain*>& logical_domain,
    const std::vector<IterDomain*>& loop_domain,
    const std::vector<IterDomain*>& additional_ids) {
  // Skip if there's any symbolic ID
  if (std::any_of(
          logical_domain.begin(),
          logical_domain.end(),
          [](IterDomain* id) { return id->isSymbolic(); }) ||
      std::any_of(
          loop_domain.begin(),
          loop_domain.end(),
          [](IterDomain* id) { return id->isSymbolic(); }) ||
      std::any_of(
          additional_ids.begin(), additional_ids.end(), [](IterDomain* id) {
            return id->isSymbolic();
          })) {
    return;
  }

  std::vector<IterDomain*> reference;
  reference.reserve(logical_domain.size() + additional_ids.size());
  reference.insert(
      reference.end(), logical_domain.begin(), logical_domain.end());
  // additional_ids are also considered part of the refernece domain
  reference.insert(
      reference.end(), additional_ids.begin(), additional_ids.end());

  auto [redundant_ids, _, unreachable_reference_ids] =
      ir_utils::compareDomainWithReference(loop_domain, reference);

  auto empty_or_broadcast = [](const auto& ids) {
    return std::all_of(ids.begin(), ids.end(), [](IterDomain* id) {
      return id->isBroadcast();
    });
  };

  NVF_ERROR(
      empty_or_broadcast(redundant_ids),
      "Trying to set a loop domain with non-broadcast redundant IDs: ",
      toDelimitedString(redundant_ids));

  NVF_ERROR(
      empty_or_broadcast(unreachable_reference_ids),
      "Not all logical IDs are covered by loop domain. Loop: ",
      toDelimitedString(loop_domain),
      ". Unreachable logical IDs: ",
      toDelimitedString(unreachable_reference_ids));
}

} // namespace

TensorDomain::TensorDomain(
    IrBuilderPasskey passkey,
    std::vector<IterDomain*> logical_domain,
    std::vector<std::optional<bool>> contiguity)
    : Val(passkey, ValType::TensorDomain, DataType::Null),
      logical_domain_(std::move(logical_domain)),
      loop_domain_(logical_domain_),
      contiguity_(
          contiguity.empty() ? getContiguityFilledWith(maybeAllocation(), false)
                             : std::move(contiguity)) {
  validateContiguity(maybeAllocation(), contiguity_);

  // resetDomains initializes other member variables, required by clang-tidy
  resetDomains();
}

TensorDomain::TensorDomain(
    IrBuilderPasskey passkey,
    std::vector<IterDomain*> logical_domain,
    std::vector<int64_t> stride_order,
    std::vector<std::optional<bool>> contiguity)
    : Val(passkey, ValType::TensorDomain, DataType::Null),
      logical_domain_(std::move(logical_domain)),
      loop_domain_(logical_domain_),
      contiguity_(
          contiguity.empty() ? getContiguityFilledWith(maybeAllocation(), false)
                             : std::move(contiguity)) {
  // setting the proper allocation domain
  if (!stride_order.empty()) {
    auto rank = logical_domain_.size();
    NVF_ERROR(
        rank == stride_order.size(), "Invalid size of stride_order vector");

    // checking stride_order is indeed a permutation
    std::vector<int64_t> inc_vec(rank);
    std::iota(inc_vec.begin(), inc_vec.end(), 0);
    NVF_ERROR(
        std::is_permutation(
            stride_order.begin(), stride_order.end(), inc_vec.begin()),
        "stride_order is not a valid: " + toDelimitedString(stride_order));

    allocation_domain_.resize(rank, nullptr);
    for (auto i : c10::irange(rank)) {
      allocation_domain_[rank - 1 - stride_order[i]] = logical_domain_[i];
    }
  }
  validateContiguity(maybeAllocation(), contiguity_);

  // resetDomains initializes other member variables, required by clang-tidy
  resetDomains();
}

TensorDomain::TensorDomain(
    IrBuilderPasskey passkey,
    std::vector<IterDomain*> logical_domain,
    std::vector<IterDomain*> loop_domain,
    std::vector<std::optional<bool>> contiguity)
    : Val(passkey, ValType::TensorDomain, DataType::Null),
      logical_domain_(std::move(logical_domain)),
      loop_domain_(std::move(loop_domain)),
      contiguity_(
          contiguity.empty() ? getContiguityFilledWith(maybeAllocation(), false)
                             : std::move(contiguity)) {
  validateContiguity(maybeAllocation(), contiguity_);

  NVF_CHECK(
      loop_domain_.empty() == logical_domain_.empty(),
      "logical domain and loop domain can only be both empty or neither empty");
  validateLoopDomain(logical_domain_, loop_domain_, additional_ids_);

  // resetDomains initializes other member variables, required by clang-tidy
  resetDomains();
}

TensorDomain::TensorDomain(
    IrBuilderPasskey passkey,
    std::vector<IterDomain*> root_domain,
    std::vector<IterDomain*> logical_domain,
    std::vector<IterDomain*> loop_domain,
    std::vector<std::optional<bool>> contiguity)
    : Val(passkey, ValType::TensorDomain, DataType::Null),
      root_domain_(std::move(root_domain)),
      logical_domain_(std::move(logical_domain)),
      loop_domain_(std::move(loop_domain)),
      contiguity_(
          contiguity.empty() ? getContiguityFilledWith(maybeAllocation(), false)
                             : std::move(contiguity)) {
  validateContiguity(maybeAllocation(), contiguity_);

  NVF_CHECK(
      loop_domain_.empty() == logical_domain_.empty(),
      "logical domain and loop domain can only be both empty or neither empty");
  validateLoopDomain(logical_domain_, loop_domain_, additional_ids_);
  if (!root_domain_.empty()) {
    ir_utils::validateDomainEquivalence(
        logical_domain_, root_domain_, additional_ids_);
  }

  // resetDomains initializes other member variables, required by clang-tidy
  resetDomains();
}

TensorDomain::TensorDomain(
    IrBuilderPasskey passkey,
    std::vector<IterDomain*> root_domain,
    std::vector<IterDomain*> logical_domain,
    std::vector<IterDomain*> allocation_domain,
    std::vector<IterDomain*> loop_domain,
    std::vector<std::optional<bool>> contiguity,
    std::vector<IterDomain*> additional_ids)
    : Val(passkey, ValType::TensorDomain, DataType::Null),
      root_domain_(std::move(root_domain)),
      logical_domain_(std::move(logical_domain)),
      allocation_domain_(std::move(allocation_domain)),
      loop_domain_(std::move(loop_domain)),
      initial_loop_domain_(loop_domain_),
      additional_ids_(std::move(additional_ids)),
      contiguity_(
          contiguity.empty() ? getContiguityFilledWith(maybeAllocation(), false)
                             : std::move(contiguity)) {
  validateContiguity(maybeAllocation(), contiguity_);

  NVF_CHECK(
      loop_domain_.empty() == logical_domain_.empty(),
      "logical domain and loop domain can only be both empty or neither empty");
  validateLoopDomain(logical_domain_, loop_domain_, additional_ids_);
  if (!root_domain_.empty()) {
    ir_utils::validateDomainEquivalence(
        logical_domain_, root_domain_, additional_ids_);
  }
  if (!allocation_domain_.empty()) {
    ir_utils::validateDomainEquivalence(
        logical_domain_, allocation_domain_, additional_ids_);
  }

  // resetDomains initializes other member variables, required by clang-tidy
  resetDomains();
}

TensorDomain::TensorDomain(IrBuilderPasskey passkey, const TensorDomain* src)
    : Val(passkey, ValType::TensorDomain, DataType::Null),
      root_domain_(src->root_domain_),
      logical_domain_(src->logical_domain_),
      allocation_domain_(src->allocation_domain_),
      loop_domain_(src->loop_domain_),
      initial_loop_domain_(src->initial_loop_domain_),
      additional_ids_(src->additional_ids_),
      no_bcast_domain_(src->no_bcast_domain_),
      no_reduction_domain_(src->no_reduction_domain_),
      contiguity_(src->contiguity_),
      has_reduction_(src->has_reduction_) {}

TensorDomain::TensorDomain(const TensorDomain* src, IrCloner* ir_cloner)
    : Val(src, ir_cloner),
      root_domain_(ir_cloner->clone(src->root_domain_)),
      logical_domain_(ir_cloner->clone(src->logical_domain_)),
      allocation_domain_(ir_cloner->clone(src->allocation_domain_)),
      loop_domain_(ir_cloner->clone(src->loop_domain_)),
      initial_loop_domain_(ir_cloner->clone(src->initial_loop_domain_)),
      additional_ids_(ir_cloner->clone(src->additional_ids_)),
      no_bcast_domain_(ir_cloner->clone(src->no_bcast_domain_)),
      no_reduction_domain_(ir_cloner->clone(src->no_reduction_domain_)),
      contiguity_(src->contiguity()),
      has_reduction_(src->has_reduction_) {}

NVFUSER_DEFINE_CLONE(TensorDomain)

bool TensorDomain::hasBlockBroadcast() const {
  return std::any_of(
      loop_domain_.begin(), loop_domain_.end(), [](IterDomain* id) {
        return id->isBroadcast() && id->isThreadDim();
      });
}

bool TensorDomain::hasGridBroadcast() const {
  return std::any_of(
      loop_domain_.begin(), loop_domain_.end(), [](IterDomain* id) {
        return id->isBroadcast() && id->isBlockDim();
      });
}

bool TensorDomain::operator==(const TensorDomain& other) const {
  // Checks equality of each class field. Should not be necessary to
  // check no_bcast_domain_ and no_reduction_domain_ as they are just
  // derived from domain_.
  return root_domain_ == other.root_domain_ &&
      loop_domain_ == other.loop_domain_ &&
      logical_domain_ == other.logical_domain_ &&
      allocation_domain_ == other.allocation_domain_ &&
      contiguity_ == other.contiguity_;
}

bool TensorDomain::sameAs(const Statement* const other) const {
  if (this == other) {
    return true;
  }

  if (!other->isA<TensorDomain>()) {
    return false;
  }

  const TensorDomain* other_td = other->as<TensorDomain>();

  if (nDims() != other_td->nDims()) {
    return false;
  }
  if (root().size() != other_td->root().size()) {
    return false;
  }
  if (logical().size() != other_td->logical().size()) {
    return false;
  }
  if (allocation().size() != other_td->allocation().size()) {
    return false;
  }

  for (const auto i : c10::irange(nDims())) {
    if (!(axis(i)->sameAs(other_td->axis(i)))) {
      return false;
    }
  }

  for (const auto i : c10::irange(root().size())) {
    if (!(root()[i]->sameAs(other_td->root()[i]))) {
      return false;
    }
  }

  for (const auto i : c10::irange(logical().size())) {
    if (!(logical()[i]->sameAs(other_td->logical()[i]))) {
      return false;
    }
  }

  for (const auto i : c10::irange(allocation().size())) {
    if (!(allocation()[i]->sameAs(other_td->allocation()[i]))) {
      return false;
    }
  }

  for (const auto i : c10::irange(loop().size())) {
    if (!(loop()[i]->sameAs(other_td->loop()[i]))) {
      return false;
    }
  }

  return true;
}

bool TensorDomain::sameAs(
    const std::vector<IterDomain*>& lhs,
    const std::vector<IterDomain*>& rhs) {
  if (lhs.size() != rhs.size()) {
    return false;
  }
  size_t i = 0;
  for (auto td_lhs : lhs) {
    if (!td_lhs->sameAs(rhs[i++])) {
      return false;
    }
  }
  return true;
}

std::string TensorDomain::toString(const int indent_size, const bool loop_only)
    const {
  std::stringstream ss;
  if (loop_only) {
    indent(ss, indent_size) << "[" << toDelimitedString(loop()) << "]";
  } else {
    indent(ss, indent_size)
        << "logical=[" << toDelimitedString(logical()) << "]" << std::endl;
    if (hasRoot()) {
      indent(ss, indent_size + 1)
          << "root=[" << toDelimitedString(root()) << "]" << std::endl;
    }
    indent(ss, indent_size + 1)
        << "loop=[" << toDelimitedString(loop()) << "]" << std::endl;
    if (hasAllocation()) {
      indent(ss, indent_size + 1)
          << "allocation=[" << toDelimitedString(allocation()) << "]"
          << std::endl;
    }
  }
  return ss.str();
}

std::string TensorDomain::toString(const int indent_size) const {
  return toString(indent_size, /*loop_only=*/true);
}

std::string TensorDomain::toInlineString(int indent_size) const {
  return toString(indent_size);
}

void TensorDomain::setContiguity(
    const std::vector<std::optional<bool>>& contig) {
  NVF_ERROR(
      maybeAllocation().size() == contig.size(),
      "Invalid size of contiguity vector");
  for (auto i : c10::irange(contig.size())) {
    NVF_CHECK(
        maybeAllocation().at(i)->isBroadcast() != contig.at(i).has_value(),
        "The contiguity of a broadcast dimension must be None. "
        "The contiguity of a non-broadcast dimension must be true/false");
  }

  contiguity_ = contig;
}

std::vector<int64_t> TensorDomain::strideOrder() const {
  // short-circuit: no allocation domain; default stride-order
  if (allocation_domain_.empty()) {
    return {};
  }

  std::vector<int64_t> stride_order;
  stride_order.reserve(logical_domain_.size());

  for (size_t logical_idx : c10::irange(logical_domain_.size())) {
    IterDomain* logical_id = logical_domain_.at(logical_idx);
    auto alloc_iter = std::find(
        allocation_domain_.begin(), allocation_domain_.end(), logical_id);
    NVF_ERROR(
        alloc_iter != allocation_domain_.end(),
        "Unable to find logical IterDomain in allocation domain.");
    int64_t alloc_idx = std::distance(allocation_domain_.begin(), alloc_iter);
    stride_order.push_back((int64_t)logical_domain_.size() - 1 - alloc_idx);
  }

  return stride_order;
}

bool TensorDomain::hasBlockReduction() const {
  return std::any_of(
      loop_domain_.begin(), loop_domain_.end(), [](IterDomain* id) {
        return id->isReduction() && id->isThreadDim();
      });
}

bool TensorDomain::hasGridReduction() const {
  return std::any_of(
      loop_domain_.begin(), loop_domain_.end(), [](IterDomain* id) {
        return id->isReduction() && id->isBlockDim();
      });
}

bool TensorDomain::hasSymbolicAxis() const {
  // If there's any Symbolic axis, there must be one at the root or
  // logical domain.
  return (hasRoot() &&
          std::any_of(
              root().begin(),
              root().end(),
              [](auto id) {
                return id->getIterType() == IterType::Symbolic;
              })) ||
      std::any_of(logical().begin(), logical().end(), [](auto id) {
           return id->getIterType() == IterType::Symbolic;
         });
}

bool TensorDomain::hasViewLikeRFactor() const {
  if (!hasRoot()) {
    // Can't have view like rfactor if there is no logical domain
    return false;
  }

  // If there's an logical domain and no rfactor product is a reduction, this is
  // a view like rfactor
  return std::none_of(logical().begin(), logical().end(), [](IterDomain* id) {
    return (id->isReduction() || id->isStride()) && id->isRFactorProduct();
  });
}

bool TensorDomain::hasVectorize() const {
  return std::any_of(
      loop_domain_.begin(), loop_domain_.end(), [](IterDomain* id) {
        return id->getParallelType() == ParallelType::Vectorize ||
            id->getParallelType() == ParallelType::MisalignedVectorize;
      });
}

std::optional<int64_t> TensorDomain::getReductionAxis() const {
  auto it = std::find_if(
      loop_domain_.begin(), loop_domain_.end(), [](const auto& id) {
        return id->isReduction();
      });
  if (it == loop_domain_.end()) {
    return std::optional<int64_t>();
  } else {
    return std::optional<int64_t>(std::distance(loop_domain_.begin(), it));
  }
}

// i here is int, as we want to accept negative value and ::size_type can be a
// uint.
IterDomain* TensorDomain::axis(int64_t i) const {
  NVF_ERROR(nDims() > 0, "Tried to access an axis in a 0-dim domain");
  return loop_domain_[wrapDim(i)];
}

int64_t TensorDomain::posOf(IterDomain* id) const {
  NVF_ERROR(nDims() > 0, "Tried to find an axis in a 0-dim domain");
  int64_t i = 0;
  while (i < (int64_t)loop_domain_.size()) {
    if (loop_domain_[i] == id) {
      return i;
    }
    i++;
  }
  NVF_CHECK(false, "Provided id is not part of this domain.");
}

int64_t TensorDomain::rootPosOf(IterDomain* id) const {
  NVF_ERROR(
      !maybeRoot().empty(), "Tried to find an axis in a 0-dim root domain");
  auto it = std::find(maybeRoot().begin(), maybeRoot().end(), id);
  NVF_ERROR(it != maybeRoot().end(), "Provided id is not part of root domain.");
  return std::distance(maybeRoot().begin(), it);
}

void TensorDomain::broadcast(int64_t axis, Val* extent) {
  axis = nvfuser::wrapDim(axis, nDims() + 1);
  IterDomain* id = IterDomainBuilder(fusion()->zeroVal(), extent)
                       .iter_type(IterType::Broadcast)
                       .build();
  loop_domain_.insert(loop_domain_.begin() + axis, id);
  additional_ids_.push_back(id);
}

void TensorDomain::split(int64_t axis, Val* factor, bool inner_split) {
  NVF_ERROR(nDims() > 0, "Tried to do split on a 0-dim domain");
  axis = wrapDim(axis);

  IterDomain* id = this->axis(axis);

  auto split_ids = IterDomain::split(id, factor, inner_split);
  loop_domain_.erase(loop_domain_.begin() + axis);
  loop_domain_.insert(loop_domain_.begin() + axis, split_ids.second);
  loop_domain_.insert(loop_domain_.begin() + axis, split_ids.first);
  resetDomains();
}

// Merge "axis_o" and "axis_i" into 1 dimension
void TensorDomain::merge(int64_t axis_o, int64_t axis_i) {
  NVF_ERROR(nDims() > 0, "Tried to do merge on a 0-dim domain");
  axis_o = wrapDim(axis_o);
  axis_i = wrapDim(axis_i);

  NVF_CHECK(
      axis_o != axis_i,
      "Invalid merge detected, axes provided are the same axis.");

  IterDomain* first = axis(axis_o);
  IterDomain* second = axis(axis_i);

  IterDomain* merged_id = IterDomain::merge(first, second);

  // axis_o is the outer input of this merge but does not
  // automatically mean it's an outer domain in TensorDomain.
  auto td_outer_pos = axis_o < axis_i ? axis_o : axis_i;
  auto td_inner_pos = axis_o < axis_i ? axis_i : axis_o;

  loop_domain_.erase(loop_domain_.begin() + td_inner_pos);
  loop_domain_.erase(loop_domain_.begin() + td_outer_pos);
  loop_domain_.insert(loop_domain_.begin() + td_outer_pos, merged_id);
  resetDomains();
}

// Reorder axes according to map[old_pos] = new_pos
void TensorDomain::reorder(
    const std::unordered_map<int64_t, int64_t>& old2new_) {
  NVF_ERROR(
      nDims() != 0 || old2new_.empty(), "Tried to reorder a 0-dim domain");
  loop_domain_ = orderedAs(loop_domain_, old2new_);
  resetDomains();
}

std::vector<IterDomain*> TensorDomain::orderedAs(
    const std::vector<IterDomain*>& dom,
    const std::unordered_map<int64_t, int64_t>& old2new_) {
  NVF_ERROR(
      !dom.empty() || old2new_.empty(), "Tried to reorder a 0-dim domain");

  // Eventhough these checks are already in TensorView, we want to redo them as
  // we can enter this function from other places, not through TensorView

  auto new2old = ir_utils::normalizeOld2New(old2new_, (int64_t)dom.size());

  std::vector<IterDomain*> reordered_domain;
  std::transform(
      new2old.begin(),
      new2old.end(),
      std::back_inserter(reordered_domain),
      [dom](int64_t i) -> IterDomain* { return dom[i]; });

  return reordered_domain;
}

void TensorDomain::swizzle(SwizzleType swizzle_type, int64_t x, int64_t y) {
  NVF_ERROR(nDims() > 0, "Tried to do merge on a 0-dim domain");
  x = wrapDim(x);
  y = wrapDim(y);

  IterDomain* axis_x = axis(x);
  IterDomain* axis_y = axis(y);

  IterDomain* axis_out_x = nullptr;
  IterDomain* axis_out_y = nullptr;

  std::tie(axis_out_x, axis_out_y) =
      IterDomain::swizzle(swizzle_type, axis_x, axis_y);

  loop_domain_.erase(loop_domain_.begin() + x);
  loop_domain_.insert(loop_domain_.begin() + x, axis_out_x);

  loop_domain_.erase(loop_domain_.begin() + y);
  loop_domain_.insert(loop_domain_.begin() + y, axis_out_y);

  resetDomains();
}

void TensorDomain::swizzle(
    Swizzle2DType swizzle_type,
    int64_t x,
    int64_t y,
    SwizzleMode swizzle_mode) {
  NVF_ERROR(nDims() > 0, "Tried to do merge on a 0-dim domain");
  x = wrapDim(x);
  y = wrapDim(y);

  IterDomain* axis_x = axis(x);
  IterDomain* axis_y = axis(y);

  IterDomain* axis_out_x = nullptr;
  IterDomain* axis_out_y = nullptr;

  std::tie(axis_out_x, axis_out_y) =
      IterDomain::swizzle(swizzle_type, axis_x, axis_y, swizzle_mode);

  loop_domain_.erase(loop_domain_.begin() + x);
  loop_domain_.insert(loop_domain_.begin() + x, axis_out_x);

  loop_domain_.erase(loop_domain_.begin() + y);
  loop_domain_.insert(loop_domain_.begin() + y, axis_out_y);

  resetDomains();
}

void TensorDomain::resize(
    int64_t axis,
    Val* left_expansion,
    Val* right_expansion,
    std::optional<IterType> iter_type) {
  NVF_ERROR(nDims() > 0, "Tried to do resize on a 0-dim domain");
  axis = wrapDim(axis);

  IterDomain* id = this->axis(axis);

  auto resized_id = IterDomain::resize(
      id,
      left_expansion,
      right_expansion,
      /*mark_as_rfactor=*/false,
      iter_type);
  loop_domain_.at(axis) = resized_id;
  resetDomains();
}

std::vector<IterDomain*> TensorDomain::noReductions(
    const std::vector<IterDomain*>& td) {
  std::vector<IterDomain*> noReductionDomain;
  std::copy_if(
      td.begin(),
      td.end(),
      std::back_inserter(noReductionDomain),
      [](IterDomain* id) { return !id->isReduction() && !id->isStride(); });
  return noReductionDomain;
}

std::vector<IterDomain*> TensorDomain::noBroadcasts(
    const std::vector<IterDomain*>& td) {
  std::vector<IterDomain*> noBroadcastDomain;
  std::copy_if(
      td.begin(),
      td.end(),
      std::back_inserter(noBroadcastDomain),
      [](IterDomain* id) { return !id->isBroadcast(); });
  return noBroadcastDomain;
}

std::vector<IterDomain*> TensorDomain::noDevices(
    const std::vector<IterDomain*>& td) {
  std::vector<IterDomain*> noDeviceDomain;
  std::copy_if(
      td.begin(),
      td.end(),
      std::back_inserter(noDeviceDomain),
      [](IterDomain* id) { return !id->isDeviceDim(); });
  return noDeviceDomain;
}

/*static*/ std::vector<std::optional<bool>> TensorDomain::
    getContiguityFilledWith(
        const std::vector<IterDomain*>& allocation_domain,
        bool fill_value) {
  std::vector<std::optional<bool>> contiguity;
  contiguity.reserve(allocation_domain.size());
  for (auto id : allocation_domain) {
    if (id->isBroadcast() || id->isReduction()) {
      contiguity.emplace_back(std::nullopt);
    } else {
      contiguity.emplace_back(fill_value);
    }
  }
  return contiguity;
}

bool TensorDomain::hasBroadcast(const std::vector<IterDomain*>& td) {
  for (auto id : td) {
    if (id->isBroadcast()) {
      return true;
    }
  }
  return false;
}

bool TensorDomain::hasReduction(const std::vector<IterDomain*>& td) {
  for (auto id : td) {
    if (id->isReduction()) {
      return true;
    }
  }
  return false;
}

TensorDomain* TensorDomain::view(const AnalyzeViewResult& view_analysis) {
  NVF_ERROR(nDims() > 0, "Tried to view transform a 0-dim domain");
  return transformView(this, view_analysis);
}

TensorDomain* TensorDomain::flatten(int64_t start_dim, int64_t end_dim) {
  auto inp_domain = noReductions(logical());

  if (start_dim < 0) {
    start_dim += (int64_t)inp_domain.size();
  }
  if (end_dim < 0) {
    end_dim += (int64_t)inp_domain.size();
  }
  NVF_CHECK(
      start_dim >= 0 && start_dim < int64_t(inp_domain.size()),
      "Invalid start_dim ",
      start_dim);
  NVF_CHECK(
      end_dim >= 0 && end_dim < int64_t(inp_domain.size()),
      "Invalid end_dim ",
      end_dim);
  NVF_CHECK(start_dim <= end_dim, "start_dim must be <= end_dim");

  std::vector<IterDomain*> new_root_domain;
  new_root_domain.reserve(inp_domain.size());
  for (auto i : c10::irange((int64_t)inp_domain.size())) {
    bool is_rfactor_dim = i >= start_dim && i <= end_dim;
    auto inp_id = inp_domain[i];
    auto out_id = IterDomainBuilder(inp_id)
                      .is_rfactor_domain(is_rfactor_dim)
                      .extent(
                          (is_rfactor_dim && inp_id->hasExpandedExtent())
                              ? inp_id->expandedExtent()
                              : inp_id->extent())
                      .iter_type(
                          (is_rfactor_dim && inp_id->isBroadcast())
                              ? IterType::Iteration
                              : inp_id->getIterType())
                      .expanded_extent(nullptr)
                      .build();
    new_root_domain.push_back(out_id);
  }

  std::vector<IterDomain*> logical_domain;
  logical_domain.reserve(new_root_domain.size() - (end_dim - start_dim));
  for (auto i : c10::irange(start_dim)) {
    logical_domain.push_back(new_root_domain[i]);
  }

  IterDomain* merged_id = new_root_domain[start_dim];
  for (auto i : c10::irange(start_dim + 1, end_dim + 1)) {
    IterDomain* new_merged_id =
        IterDomainBuilder(
            merged_id->container()->zeroVal(),
            mul(merged_id->extent(), new_root_domain[i]->extent()))
            .is_rfactor_domain(true)
            .build();
    IrBuilder::create<Merge>(new_merged_id, merged_id, new_root_domain[i]);
    merged_id = new_merged_id;
  }
  logical_domain.push_back(merged_id);

  for (auto i : c10::irange(end_dim + 1, inp_domain.size())) {
    logical_domain.push_back(new_root_domain[i]);
  }

  return IrBuilder::create<TensorDomain>(
      new_root_domain,
      logical_domain,
      logical_domain,
      TensorDomain::getContiguityFilledWith(logical_domain, true));
}

// TODO: Rfactor a Welford

// pair is in order where second is the consumer of first
std::pair<TensorDomain*, TensorDomain*> TensorDomain::rFactor(
    const std::vector<int64_t>& axes_) {
  return TransformRFactor::runReplay(this, axes_);
}

void TensorDomain::setLoopDomain(std::vector<IterDomain*> new_loop_domain) {
  validateLoopDomain(logical(), new_loop_domain, additionalIDs());
  loop_domain_ = std::move(new_loop_domain);
  initial_loop_domain_ = loop_domain_;
  resetDomains();
}

void TensorDomain::setAllocationDomain(
    std::vector<IterDomain*> new_allocation_domain,
    std::vector<std::optional<bool>> new_contiguity) {
  validateContiguity(new_allocation_domain, new_contiguity);

  ir_utils::validateDomainEquivalence(
      logical_domain_, new_allocation_domain, additional_ids_);

  allocation_domain_ = std::move(new_allocation_domain);
  contiguity_ = std::move(new_contiguity);
}

std::vector<IterDomain*> TensorDomain::allIDs() const {
  std::array<const std::vector<IterDomain*>*, 6> all_domains = {
      &loop_domain_,
      &logical_domain_,
      &root_domain_,
      &initial_loop_domain_,
      &allocation_domain_,
      &additional_ids_};
  VectorOfUniqueEntries<IterDomain*> discovered_ids;
  for (auto domain : all_domains) {
    discovered_ids.pushBack(*domain);
  }

  // We only care about IDs on the shortest path between domains
  std::unordered_multimap<IterDomain*, IterDomain*> out2in;
  for (auto i : c10::irange(all_domains.size() - 1)) {
    if (all_domains[i]->empty()) {
      continue;
    }
    for (auto j : c10::irange(i + 1, all_domains.size())) {
      if (all_domains[j]->empty()) {
        continue;
      }
      auto path = getExprsBetween<IRBFS>(
                      {all_domains[i]->begin(), all_domains[i]->end()},
                      {all_domains[j]->begin(), all_domains[j]->end()},
                      false)
                      .first;
      for (auto [expr, _] : path) {
        discovered_ids.pushBack(
            ir_utils::filterByType<IterDomain>(expr->outputs()));
        discovered_ids.pushBack(
            ir_utils::filterByType<IterDomain>(expr->inputs()));
        for (auto in : expr->inputs()) {
          for (auto out : expr->outputs()) {
            out2in.emplace(out->as<IterDomain>(), in->as<IterDomain>());
          }
        }
      }
    }
  }

  // Topological sort all IDs
  std::list<IterDomain*> ids_to_be_sorted(
      discovered_ids.begin(), discovered_ids.end());
  VectorOfUniqueEntries<IterDomain*> sorted_ids;
  while (!ids_to_be_sorted.empty()) {
    auto it = ids_to_be_sorted.begin();
    while (it != ids_to_be_sorted.end()) {
      auto range = out2in.equal_range(*it);
      if (std::all_of(range.first, range.second, [&](const auto& kv) {
            return sorted_ids.has(kv.second);
          })) {
        sorted_ids.pushBack(*it);
        it = ids_to_be_sorted.erase(it);
      } else {
        it++;
      }
    }
  }
  return sorted_ids.vector();
}

std::vector<Expr*> TensorDomain::allExprs() const {
  auto all_ids = allIDs();
  std::unordered_set<Val*> all_id_set{all_ids.begin(), all_ids.end()};

  VectorOfUniqueEntries<Expr*> exprs;
  for (auto id : all_ids) {
    auto def = id->definition();
    if (def == nullptr) {
      continue;
    }

    if (std::all_of(def->inputs().begin(), def->inputs().end(), [&](Val* inp) {
          return all_id_set.find(inp) != all_id_set.end();
        })) {
      exprs.pushBack(def);
    } else {
      NVF_ERROR(std::none_of(
          def->inputs().begin(), def->inputs().end(), [&](Val* inp) {
            return all_id_set.find(inp) != all_id_set.end();
          }));
    }
  }

  return exprs.vector();
}

std::vector<Statement*> TensorDomain::allStatements() const {
  auto all_ids = allIDs();
  std::unordered_set<Val*> all_id_set{all_ids.begin(), all_ids.end()};

  VectorOfUniqueEntries<Statement*> stmts;
  for (auto id : all_ids) {
    // Visit definition if available and all inputs are already visited
    auto def = id->definition();
    if (def != nullptr) {
      if (std::all_of(
              def->inputs().begin(), def->inputs().end(), [&](Val* inp) {
                return all_id_set.find(inp) != all_id_set.end();
              })) {
        stmts.pushBack(def);
      } else {
        NVF_ERROR(std::none_of(
            def->inputs().begin(), def->inputs().end(), [&](Val* inp) {
              return all_id_set.find(inp) != all_id_set.end();
            }));
      }
    }

    stmts.pushBack(id);
  }

  return stmts.vector();
}

Split::Split(
    IrBuilderPasskey passkey,
    IterDomain* outer,
    IterDomain* inner,
    IterDomain* in,
    Val* factor,
    bool inner_split)
    : Expr(passkey) {
  NVF_ERROR(
      factor->isIntegralScalar(),
      "Attempted to create a Split node with a non-integer factor.");
  addOutput(outer);
  addOutput(inner);
  addInput(in);
  // TODO add factor as an input, need to check Split::Split during validation
  // and need to check BestEffortReplay::findFirstMismatchedID addInput(factor);
  addAttribute(factor);
  addDataAttribute(inner_split);
}

Val* Split::isDivisible() const {
  return IrBuilder::isDivisibleExpr(in()->extent(), factor());
}

std::string Split::toString(int indent_size) const {
  std::stringstream ss;
  ss << (innerSplit() ? "Split: " : "Outer split: ");
  ss << in()->toString();
  ss << " by factor " << factor()->toString() << " -> ";
  ss << outer()->toString();
  ss << ", ";
  ss << inner()->toString();
  ss << "\n";
  return ss.str();
}

std::string Split::toInlineString(int indent_size) const {
  NVF_CHECK(false, "Split can not be printed inline");
}

NVFUSER_DEFINE_CLONE_AND_CREATE(Split)

Merge::Merge(
    IrBuilderPasskey passkey,
    IterDomain* out,
    IterDomain* outer,
    IterDomain* inner)
    : Expr(passkey) {
  addOutput(out);
  addInput(outer);
  addInput(inner);
}

std::string Merge::toString(int indent_size) const {
  std::stringstream ss;
  ss << "Merge: ";
  ss << outer()->toString();
  ss << " and ";
  ss << inner()->toString();
  ss << " -> ";
  ss << out()->toString();
  ss << "\n";
  return ss.str();
}

std::string Merge::toInlineString(int indent_size) const {
  NVF_CHECK(false, "Tensor op can not be printed inline");
}

NVFUSER_DEFINE_CLONE_AND_CREATE(Merge)

Swizzle::Swizzle(
    IrBuilderPasskey passkey,
    IterDomain* out_x,
    IterDomain* out_y,
    IterDomain* in_x,
    IterDomain* in_y,
    SwizzleType swizzle_type)
    : Expr(passkey) {
  addOutput(out_x);
  addOutput(out_y);
  addInput(in_x);
  addInput(in_y);
  addDataAttribute(swizzle_type);
}

std::string Swizzle::toString(int indent_size) const {
  std::stringstream ss;
  ss << swizzleType() << "(2D): ";
  ss << inX()->toString();
  ss << " , ";
  ss << inY()->toString();
  ss << " -> ";
  ss << outX()->toString();
  ss << " , ";
  ss << outY()->toString();
  ss << "\n";
  return ss.str();
}

std::string Swizzle::toInlineString(int indent_size) const {
  NVF_CHECK(false, "Tensor op can not be printed inline");
}

NVFUSER_DEFINE_CLONE_AND_CREATE(Swizzle)

Swizzle2D::Swizzle2D(
    IrBuilderPasskey passkey,
    IterDomain* out_x,
    IterDomain* out_y,
    IterDomain* in_x,
    IterDomain* in_y,
    Swizzle2DType swizzle_type,
    SwizzleMode swizzle_mode)
    : Expr(passkey) {
  addOutput(out_x);
  addOutput(out_y);
  addInput(in_x);
  addInput(in_y);
  addDataAttribute(swizzle_type);
  addDataAttribute(swizzle_mode);
}

std::string Swizzle2D::toString(int indent_size) const {
  std::stringstream ss;
  ss << swizzleType() << "(2D): ";
  ss << inX()->toString();
  ss << " , ";
  ss << inY()->toString();
  ss << " -> ";
  ss << outX()->toString();
  ss << " , ";
  ss << outY()->toString();
  ss << "\n";
  return ss.str();
}

std::string Swizzle2D::toInlineString(int indent_size) const {
  NVF_CHECK(false, "Tensor op can not be printed inline");
}

NVFUSER_DEFINE_CLONE_AND_CREATE(Swizzle2D)

Resize::Resize(
    IrBuilderPasskey passkey,
    IterDomain* out,
    IterDomain* in,
    Val* left,
    Val* right)
    : Expr(passkey) {
  addOutput(out);
  addInput(in);
  addAttribute(left);
  addAttribute(right);
}

std::string Resize::toString(int indent_size) const {
  std::stringstream ss;
  ss << "Resize: ";
  ss << in()->toString();
  ss << " by " << leftExpand()->toInlineString() << " and "
     << rightExpand()->toInlineString();
  ss << " -> ";
  ss << out()->toString();
  ss << "\n";
  return ss.str();
}

std::string Resize::toInlineString(int indent_size) const {
  NVF_CHECK(false, "Resize can not be printed inline");
}

NVFUSER_DEFINE_CLONE_AND_CREATE(Resize)

NamedScalar::NamedScalar(
    IrBuilderPasskey passkey,
    std::string name,
    DataType dtype)
    : Val(passkey, ValType::NamedScalar, dtype), name_(std::move(name)) {}

NamedScalar::NamedScalar(const NamedScalar* src, IrCloner* ir_cloner)
    : Val(src, ir_cloner), name_(src->name_) {}

NVFUSER_DEFINE_CLONE(NamedScalar)

bool NamedScalar::sameAs(const Statement* other) const {
  if (this == other) {
    return true;
  }
  if (!other->isA<NamedScalar>()) {
    return false;
  }
  return other->as<NamedScalar>()->name().compare(name()) == 0;
}

NamedScalar* NamedScalar::getParallelDim(ParallelType p_type) {
  NVF_ERROR(
      isParallelTypeThread(p_type),
      "Cannot get parallel dim of non thread type, received: ",
      p_type);
  NVF_ERROR(FusionGuard::getCurFusion() != nullptr);
  std::string parallel_dim = stringifyThreadSize(p_type);
  return IrBuilder::create<NamedScalar>(parallel_dim, DataType::Index);
}

NamedScalar* NamedScalar::getParallelIndex(ParallelType p_type) {
  NVF_ERROR(FusionGuard::getCurFusion() != nullptr);
  std::string parallel_ind = stringifyThread(p_type);
  return IrBuilder::create<NamedScalar>(parallel_ind, DataType::Index);
}

std::optional<ParallelType> NamedScalar::getParallelDim() const {
  if (stringifyThreadSize(ParallelType::TIDx).compare(name()) == 0) {
    return std::optional<ParallelType>(ParallelType::TIDx);
  } else if (stringifyThreadSize(ParallelType::TIDy).compare(name()) == 0) {
    return std::optional<ParallelType>(ParallelType::TIDy);
  } else if (stringifyThreadSize(ParallelType::TIDz).compare(name()) == 0) {
    return std::optional<ParallelType>(ParallelType::TIDz);
  } else if (stringifyThreadSize(ParallelType::BIDx).compare(name()) == 0) {
    return std::optional<ParallelType>(ParallelType::BIDx);
  } else if (stringifyThreadSize(ParallelType::BIDy).compare(name()) == 0) {
    return std::optional<ParallelType>(ParallelType::BIDy);
  } else if (stringifyThreadSize(ParallelType::BIDz).compare(name()) == 0) {
    return std::optional<ParallelType>(ParallelType::BIDz);
  }
  return std::nullopt;
}

std::optional<ParallelType> NamedScalar::getParallelIndex() const {
  if (stringifyThread(ParallelType::TIDx).compare(name()) == 0) {
    return std::optional<ParallelType>(ParallelType::TIDx);
  } else if (stringifyThread(ParallelType::TIDy).compare(name()) == 0) {
    return std::optional<ParallelType>(ParallelType::TIDy);
  } else if (stringifyThread(ParallelType::TIDz).compare(name()) == 0) {
    return std::optional<ParallelType>(ParallelType::TIDz);
  } else if (stringifyThread(ParallelType::BIDx).compare(name()) == 0) {
    return std::optional<ParallelType>(ParallelType::BIDx);
  } else if (stringifyThread(ParallelType::BIDy).compare(name()) == 0) {
    return std::optional<ParallelType>(ParallelType::BIDy);
  } else if (stringifyThread(ParallelType::BIDz).compare(name()) == 0) {
    return std::optional<ParallelType>(ParallelType::BIDz);
  }
  return std::nullopt;
}

PadOp::PadOp(
    IrBuilderPasskey passkey,
    TensorView* out,
    TensorView* inp,
    const std::vector<Val*>& pad_widths,
    Val* value)
    : Expr(passkey) {
  const auto ndims = TensorDomain::noReductions(inp->getLogicalDomain()).size();
  NVF_ERROR(
      pad_widths.size() % 2 == 0,
      "Invalid size of padding width vector: ",
      pad_widths.size(),
      ". Number of width vals must be even.");
  NVF_ERROR(
      pad_widths.size() == ndims * 2,
      "Invalid size of padding width vector: ",
      pad_widths.size(),
      ". All dimensions, padded or not, must have width vals. Use zero for non non-padded dimensions.");
  addOutput(out);
  addInput(inp);
  addInput(value);
  for (auto width : pad_widths) {
    NVF_CHECK(width != nullptr, "Padding width must not be nullptr");
    addInput(width);
  }
}

NVFUSER_DEFINE_CLONE_AND_CREATE(PadOp)

std::string PadOp::toString(int indent_size) const {
  std::stringstream ss;
  indent(ss, indent_size) << out()->toString() << "\n";
  indent(ss, indent_size) << "   = pad( " << in()->toString() << ", {"
                          << toDelimitedString(getPadWidths()) << "}"
                          << " )\n";
  return ss.str();
}

std::string PadOp::toInlineString(int indent_size) const {
  NVF_CHECK(false, "Tensor op can not be printed inline");
}

std::vector<int64_t> PadOp::getPaddedAxes() const {
  auto num_dims = (int64_t)out()->as<TensorView>()->getLogicalDomain().size();
  std::vector<int64_t> padded_axes;
  for (const auto i : c10::irange(num_dims)) {
    auto [left_pad, right_pad] = getPadWidths(i);
    // Filter out non-padded dimension
    if (left_pad->isZeroInt() && right_pad->isZeroInt()) {
      continue;
    }
    padded_axes.push_back(i);
  }
  return padded_axes;
}

std::vector<Val*> PadOp::getPadWidths() const {
  return {getPadWidthInputBegin(), getPadWidthInputEnd()};
}

std::pair<Val*, Val*> PadOp::getPadWidths(int64_t axis) const {
  auto num_dims = (int64_t)out()->as<TensorView>()->getLogicalDomain().size();
  axis = wrapDim(axis, num_dims);

  int64_t offset_even = (int64_t)axis * 2;
  int64_t offset_odd = offset_even + 1;
  return std::make_pair(
      (*(getPadWidthInputBegin() + offset_even))->as<Val>(),
      (*(getPadWidthInputBegin() + offset_odd))->as<Val>());
}

std::vector<PolymorphicValue> PadOp::evaluate(
    const ExpressionEvaluator& ee,
    const std::vector<PolymorphicValue>& inputs) const {
  const auto& in = inputs.at(0).as<at::Tensor>();

  std::vector<int64_t> pad_widths;
  auto pad_width_offset = getPadWidthInputOffset();
  auto num_dims = in.dim();

  for (auto i = num_dims - 1; i > -1; i--) {
    auto left_pad = (int64_t)inputs.at(pad_width_offset + 2 * i);
    auto right_pad = (int64_t)inputs.at(pad_width_offset + 2 * i + 1);
    pad_widths.push_back(left_pad);
    pad_widths.push_back(right_pad);
  }

  if (isComplexType(*out()->getDataType())) {
    std::complex<double> value =
        static_cast<std::complex<double>>(inputs.at(1));
    auto real = at::real(in);
    auto imag = at::imag(in);
    auto padded_real = at::pad(real, pad_widths, "constant", value.real());
    auto padded_imag = at::pad(imag, pad_widths, "constant", value.imag());
    return {at::complex(padded_real, padded_imag)};
  } else {
    double value = static_cast<double>(inputs.at(1));
    return {at::pad(in, pad_widths, "constant", value)};
  }
}

SliceOp::SliceOp(
    IrBuilderPasskey passkey,
    TensorView* out,
    TensorView* inp,
    const std::vector<Slice>& ranges)
    : Expr(passkey) {
  size_t ndims = TensorDomain::noReductions(inp->getLogicalDomain()).size();
  NVF_ERROR(
      ndims == ranges.size(),
      "The range vector must have the same number of Slice descriptors. Given: ",
      ranges.size(),
      ", Expected: ",
      ndims);

  addOutput(out);
  addInput(inp);
  for (const auto& range : ranges) {
    NVF_ERROR(range.start != nullptr, "nullptr not allowed");
    NVF_ERROR(range.stop != nullptr, "nullptr not allowed");
    NVF_ERROR(range.step != nullptr, "nullptr not allowed");
    addInput(range.start);
    addInput(range.stop);
    addInput(range.step);
  }
}

NVFUSER_DEFINE_CLONE_AND_CREATE(SliceOp)

std::string SliceOp::toString(int indent_size) const {
  std::stringstream ss;
  indent(ss, indent_size) << out()->toString() << "\n";
  indent(ss, indent_size) << "   = slice( " << in()->toString() << ", {";
  for (const auto& slice : getRanges()) {
    ss << " {"
       << toDelimitedString(std::vector<std::string>{
              slice.start->toString(),
              slice.stop->toString(),
              slice.step->toString()})
       << "}";
  }
  ss << " } )\n";
  return ss.str();
}

std::string SliceOp::toInlineString(int indent_size) const {
  NVF_CHECK(false, "Tensor op can not be printed inline");
}

std::vector<Slice> SliceOp::getRanges() const {
  const auto num_range_vals =
      std::distance(getRangeInputBegin(), getRangeInputEnd());
  NVF_ERROR(
      num_range_vals % 3 == 0,
      "Unexpected number of range vals: ",
      num_range_vals);
  auto ndims = num_range_vals / 3;
  std::vector<Slice> ranges(ndims);
  auto range_val_it = getRangeInputBegin();
  for (const auto i : c10::irange(ndims)) {
    ranges.at(i) = Slice{
        .start = *range_val_it,
        .stop = *(range_val_it + 1),
        .step = *(range_val_it + 2)};
    range_val_it += 3;
  }
  return ranges;
}

std::vector<PolymorphicValue> SliceOp::evaluate(
    const ExpressionEvaluator& ee,
    const std::vector<PolymorphicValue>& inputs) const {
  const auto& in = inputs.at(0).as<at::Tensor>();
  std::vector<at::indexing::TensorIndex> ranges;
  auto ranges_offset = getRangeInputOffset();
  auto num_dims = in.dim();
  for (const auto i : c10::irange(num_dims)) {
    auto start = (int64_t)inputs.at(ranges_offset + 3 * i);
    auto stop = (int64_t)inputs.at(ranges_offset + 3 * i + 1);
    auto step = (int64_t)inputs.at(ranges_offset + 3 * i + 2);
    ranges.emplace_back(at::indexing::Slice(start, stop, step));
  }
  return {in.index(ranges)};
}

CatOp::CatOp(
    IrBuilderPasskey passkey,
    Val* out,
    const std::vector<Val*>& inputs,
    int64_t concatenated_dim)
    : Expr(passkey) {
  addOutput(out);
  for (auto inp : inputs) {
    addInput(inp);
  }
  NVF_ERROR(
      concatenated_dim >= 0 &&
          concatenated_dim <
              static_cast<int64_t>(
                  ir_utils::getTv(out)->getLogicalDomain().size()),
      "Invalid dimension to concatenate: ",
      concatenated_dim);

  addDataAttribute(concatenated_dim);
}

CatOp::CatOp(
    IrBuilderPasskey passkey,
    Val* out,
    const std::vector<Val*>& inputs,
    int64_t concatenated_dim,
    Val* concatenated_domain_index,
    const std::vector<Val*>& preds)
    : Expr(passkey) {
  NVF_ERROR(
      passkey.ir_container_ != nullptr,
      "IrContainer must be provided to create a CatOp.");
  NVF_ERROR(
      passkey.ir_container_->isA<kir::Kernel>(),
      "Should only be used for Kernel container.");

  addOutput(out);
  for (auto inp : inputs) {
    addInput(inp);
  }
  addDataAttribute(concatenated_dim);
  addAttribute(concatenated_domain_index);
  for (auto pred : preds) {
    addAttribute(pred);
  }
}

NVFUSER_DEFINE_CLONE_AND_CREATE(CatOp)

std::string CatOp::toString(int indent_size) const {
  std::stringstream ss;
  indent(ss, indent_size) << output(0)->toString() << "\n";
  indent(ss, indent_size) << "   = cat( ";
  ss << toDelimitedString(inputs());
  ss << ", " << concatenatedDim();
  ss << " )\n";
  return ss.str();
}

std::string CatOp::toInlineString(int indent_size) const {
  NVF_CHECK(false, "Tensor op can not be printed inline");
}

Val* CatOp::getConcatenatedDomainIndex() const {
  NVF_ERROR(
      container()->isA<kir::Kernel>(),
      "Should only be used for Kernel container.");
  NVF_ERROR(!attributes().empty(), "No attribute found");
  NVF_ERROR(attribute(1) != nullptr, "nulllptr attribute is invalid");
  auto idx = attribute(1)->as<Val>();
  return idx;
}

Val* CatOp::getPred(int input_idx) const {
  NVF_ERROR(
      container()->isA<kir::Kernel>(),
      "Should only be used for Kernel container.");
  const auto num_input_tensors = static_cast<int64_t>(inputs().size());
  NVF_ERROR(input_idx < num_input_tensors, "Invalid input index: ", input_idx);
  const auto attr_idx = input_idx + 2;
  NVF_ERROR(
      attr_idx < static_cast<int64_t>(attributes().size()),
      "Invalid attribute index: ",
      attr_idx,
      ", number of attributes: ",
      attributes().size());
  auto attr = attributeVal(attr_idx);
  NVF_ERROR(attr != nullptr, "nullptr attribute is invalid");
  NVF_ERROR(
      attr->dtype() == DataType::Bool,
      "Attribute must be a Bool val: ",
      attr->toInlineString());
  auto pred = attr;
  return pred;
}

std::vector<PolymorphicValue> CatOp::evaluate(
    const ExpressionEvaluator& ee,
    std::unordered_map<const Val*, PolymorphicValue>& known_values) const {
  // CatOp is preceded by a PadOp internally.
  // For ATen evaluation, directly compute the unpadded inputs.
  std::vector<at::Tensor> unpadded_inputs;
  unpadded_inputs.reserve(inputs().size());
  int64_t concat_dim = concatenatedDim();
  for (Val* inp : inputs()) {
    NVF_CHECK(
        inp->definition() != nullptr && inp->definition()->isA<PadOp>(),
        "Expected CatOp to be preceded by a PadOp.");
    auto eval_i = ee.evaluate(inp->definition()->input(0), known_values);
    unpadded_inputs.push_back(eval_i.as<at::Tensor>());
  }
  return {at::cat(unpadded_inputs, concat_dim)};
}

MatmulOp::MatmulOp(IrBuilderPasskey passkey, Val* out, Val* in_a, Val* in_b)
    : Expr(passkey) {
  addOutput(out);
  addInput(in_a);
  addInput(in_b);
}

NVFUSER_DEFINE_CLONE_AND_CREATE(MatmulOp)

std::string MatmulOp::toString(int indent_size) const {
  std::stringstream ss;
  indent(ss, indent_size) << out()->toString() << "\n";
  indent(ss, indent_size + 1) << " = matmul(" << inA()->toString() << ",\n";
  indent(ss, indent_size + 1) << "          " << inB()->toString() << ")\n";
  return ss.str();
}

std::string MatmulOp::toInlineString(int indent_size) const {
  NVF_CHECK(false, "Tensor op can not be printed inline");
}

namespace {
// When the contracting dimension is sharded, each device has a partial
// matmul output and is followed by an allreduce. For loop split, this is
// represented as an rfactored reduction. For example, for matmul, the local
// logical domain after the rfactor is: i{DIDx}, i{M}, i{N}, r{K//d}. Unsqueeze
// the rfactored DID axis to correctly bind with the logical domain. See
// tests/python/test_multidevice.py/test_matmul_allreduce_loop_split
int64_t getRFactorDeviceDimensionIndex(const TensorView* tv) {
  // Filter out reduction dimensions so the index to `logical` directly maps to
  // an at::Tensor axis.
  auto logical = TensorDomain::noReductions(tv->getLogicalDomain());
  int64_t rfactor_did_idx = -1;
  for (auto idx : c10::irange(static_cast<int64_t>(logical.size()))) {
    IterDomain* id = logical.at(idx);
    if (id->isRFactorProduct() && id->isDeviceDim()) {
      NVF_ERROR(
          rfactor_did_idx == -1,
          "Expected only 1 rfactored DID iterdomain, found at least 2 in ",
          logical);
      rfactor_did_idx = idx;
    }
  }

  return rfactor_did_idx;
}
} // namespace

std::vector<PolymorphicValue> MatmulOp::evaluate(
    const ExpressionEvaluator& ee,
    const std::vector<PolymorphicValue>& inputs) const {
  const auto a = inputs.at(0).as<at::Tensor>();
  const auto b = inputs.at(1).as<at::Tensor>();

  auto matmul_out = at::matmul(a, b);

  if (const auto rfactor_did_idx = getRFactorDeviceDimensionIndex(out());
      rfactor_did_idx != -1) {
    matmul_out = matmul_out.unsqueeze(rfactor_did_idx);
  }

  const auto& [sizes, strides] = inferShapeOfOutput(out(), ee);
  auto meta_out = at::detail::empty_strided_meta(sizes, strides, a.dtype());

  if (meta_out.is_contiguous()) {
    return {matmul_out};
  }

  auto strided_matmul_out = at::empty_strided(sizes, strides, a.options());
  strided_matmul_out = strided_matmul_out.copy_(matmul_out);
  return {strided_matmul_out};
}

LinearOp::LinearOp(
    IrBuilderPasskey passkey,
    Val* out,
    Val* in_a,
    Val* in_b,
    Val* bias)
    : Expr(passkey) {
  addOutput(out);
  addInput(in_a);
  addInput(in_b);

  if (bias != nullptr) {
    addInput(bias);
  }
}

NVFUSER_DEFINE_CLONE_AND_CREATE(LinearOp)

std::string LinearOp::toString(int indent_size) const {
  std::stringstream ss;
  indent(ss, indent_size) << out()->toString() << "\n";
  indent(ss, indent_size + 1) << " = linear(" << inA()->toString() << ",\n";
  indent(ss, indent_size + 1) << "          " << inB()->toString();
  if (has_bias()) {
    indent(ss, indent_size + 1) << ",\n          " << bias()->toString();
  }
  indent(ss, indent_size + 1) << ")\n";
  return ss.str();
}

std::string LinearOp::toInlineString(int indent_size) const {
  NVF_CHECK(false, "Tensor op can not be printed inline");
}

std::vector<PolymorphicValue> LinearOp::evaluate(
    const ExpressionEvaluator& ee,
    const std::vector<PolymorphicValue>& inputs) const {
  const auto in = inputs.at(0).as<at::Tensor>();
  auto weight = inputs.at(1).as<at::Tensor>();

  auto squeeze_device_dims = [](at::Tensor& t,
                                int64_t num_device_dims) -> void {
    // Record the initial shape for the error message.
    std::vector<int64_t> shape = t.sizes().vec();
    for ([[maybe_unused]] auto _ : c10::irange(num_device_dims)) {
      NVF_CHECK(
          t.size(0) == 1,
          "When the weight is >2D, expect its preceding dimensions and "
          "the bias's preceding dimensions to "
          "be DID-parallel and therefore size-1: ",
          shape);
      t = t.squeeze(0);
    }
  };

  // The squeezes and unsqueezes are currently required to support a sharded
  // linear layer. Remove them after #2563.
  auto num_device_dims = weight.dim() - 2;
  squeeze_device_dims(weight, num_device_dims);

  at::Tensor out_tensor;
  if (has_bias()) {
    auto bias = inputs.at(2).as<at::Tensor>();
    squeeze_device_dims(bias, num_device_dims);
    out_tensor = at::linear(in, weight, bias);
  } else {
    out_tensor = at::linear(in, weight);
  }

  for ([[maybe_unused]] auto _ : c10::irange(num_device_dims)) {
    out_tensor = out_tensor.unsqueeze(0);
  }

  // Handle rFactor DIDs similar to MatmulOp::evaluate.
  if (const auto rfactor_did_idx = getRFactorDeviceDimensionIndex(out());
      rfactor_did_idx != -1) {
    out_tensor = out_tensor.unsqueeze(rfactor_did_idx);
  }

  return {out_tensor};
}

SdpaFwdOp::SdpaFwdOp(
    IrBuilderPasskey passkey,
    TensorView* output,
    TensorView* log_sumexp,
    TensorView* philox_seed,
    TensorView* philox_offset,
    Val* query,
    Val* key,
    Val* value,
    Val* dropout_p,
    Val* is_causal,
    Val* scale)
    : Expr(passkey) {
  addOutput(output);
  addOutput(log_sumexp);
  addOutput(philox_seed);
  addOutput(philox_offset);

  addInput(query);
  addInput(key);
  addInput(value);
  addInput(dropout_p);
  addInput(is_causal);
  if (scale != nullptr) {
    addInput(scale);
  }
}

NVFUSER_DEFINE_CLONE_AND_CREATE(SdpaFwdOp)

std::string SdpaFwdOp::toString(int indent_size) const {
  std::stringstream ss;
  indent(ss, indent_size) << attn_out()->toString() << ",\n";
  indent(ss, indent_size) << logsumexp()->toString() << ",\n";
  indent(ss, indent_size) << philox_seed()->toString() << ",\n";
  indent(ss, indent_size) << philox_offset()->toString() << "\n";
  indent(ss, indent_size + 1) << " = sdpa(" << query()->toString() << ",\n";
  indent(ss, indent_size + 1) << "          " << key()->toString() << ",\n";
  indent(ss, indent_size + 1) << "          " << value()->toString() << ",\n";
  indent(ss, indent_size + 1)
      << "          dropout_p = " << dropout_p()->toInlineString() << ",\n";
  indent(ss, indent_size + 1)
      << "          is_causal = " << is_causal()->toInlineString();
  if (scale() != nullptr) {
    indent(ss, indent_size + 1)
        << ",\n          scale = " << scale()->toInlineString();
  }
  indent(ss, indent_size + 1) << ")\n";
  return ss.str();
}

std::string SdpaFwdOp::toInlineString(int indent_size) const {
  NVF_CHECK(false, "Tensor op can not be printed inline");
}

std::vector<PolymorphicValue> SdpaFwdOp::evaluate(
    const ExpressionEvaluator& ee,
    const std::vector<PolymorphicValue>& inputs) const {
  auto query = inputs.at(0).as<at::Tensor>();
  auto key = inputs.at(1).as<at::Tensor>();
  auto value = inputs.at(2).as<at::Tensor>();

  const auto dropout_p = inputs.at(3).as<double>();
  const auto is_causal = inputs.at(4).as<bool>();

  // Temporary handling of DID parallelization see
  // https://github.com/NVIDIA/Fuser/issues/2563
  bool handle_device_dim = false;
  if (query.dim() == 5) {
    handle_device_dim = true;

    NVF_CHECK(key.dim() == 5 && value.dim() == 5);

    auto query_domain =
        TensorDomain::noReductions(this->query()->getLogicalDomain());
    auto key_domain =
        TensorDomain::noReductions(this->key()->getLogicalDomain());
    auto value_domain =
        TensorDomain::noReductions(this->value()->getLogicalDomain());
    NVF_CHECK(
        query_domain.front()->isDeviceDim(),
        "Only support DID parallelization on outermost axis");
    NVF_CHECK(
        key_domain.front()->isDeviceDim(),
        "Only support DID parallelization on outermost axis");
    NVF_CHECK(
        value_domain.front()->isDeviceDim(),
        "Only support DID parallelization on outermost axis");

    query = query.squeeze(0);
    key = key.squeeze(0);
    value = value.squeeze(0);
  }

  // Flash attention requires the last dimension to be padded to 8.
  // https://github.com/pytorch/pytorch/blob/c27882ffa8c1c7e4cf8ebc6c2f879e5b6c8814ad/aten/src/ATen/native/transformers/attention.cpp#L675-L677
  const auto last_dim_size = query.size(-1);
  auto pad_last_dim = [last_dim_size](
                          at::Tensor inp, int alignment_size) -> at::Tensor {
    if (last_dim_size % alignment_size == 0) {
      return inp;
    }
    auto pad_count = alignment_size - (last_dim_size % alignment_size);
    auto padded_inp = at::pad(inp, {0, pad_count});
    return padded_inp;
  };

  query = pad_last_dim(query, 8);
  key = pad_last_dim(key, 8);
  value = pad_last_dim(value, 8);

  // Conmpute scale using original size of last dimension
  double scale = inputs.size() > 5 ? inputs.back().as<double>()
                                   : 1.0 / std::sqrt(last_dim_size);

  // ATen reference:
  // https://github.com/pytorch/pytorch/blob/c27882ffa8c1c7e4cf8ebc6c2f879e5b6c8814ad/aten/src/ATen/native/transformers/attention.cpp#L680-L681
  auto
      [output,
       log_sumexp,
       cum_seq_q,
       cum_seq_k,
       query_seq_len,
       key_seq_len,
       philox_seed,
       philox_offset,
       debug_attn_mask] =
          at::_scaled_dot_product_flash_attention(
              query,
              key,
              value,
              dropout_p,
              is_causal,
              /*return_debug_mask=*/false,
              scale);

  // If the inputs were padded, slice the output to restore the original
  // size
  if (output.size(-1) != last_dim_size) {
    output = output.slice(-1, 0, last_dim_size);
  }

  // Add back the device dim axis for output.
  if (handle_device_dim) {
    output = output.unsqueeze(0);
    log_sumexp = log_sumexp.unsqueeze(0);
  }

  // We ignore cum_seq_q/k outputs since they are undefined tensors for
  // non-nested tensors. We do not store query/key_seq_len since they can be
  // computed in non-nested tensor directly. debug_attn_mask is ignored
  // since `return_debug_mask=false`.
  return {output, log_sumexp, philox_seed, philox_offset};
}

std::string Scope::toString(int indent_size) const {
  std::stringstream ss;
  for (auto expr : exprs()) {
    ss << expr->toString(indent_size);
  }
  return ss.str();
}

std::vector<Expr*>::iterator Scope::insert(
    std::vector<Expr*>::const_iterator pos,
    Expr* expr) {
  return exprs_.insert(pos, expr);
}

std::vector<Expr*>::iterator Scope::insert_before(Expr* ref, Expr* expr) {
  const auto it = std::find(exprs_.begin(), exprs_.end(), ref);
  NVF_ERROR(
      it != exprs_.end(),
      "Tried to insert ",
      expr,
      " before the reference: ",
      ref,
      " @ ",
      (size_t)ref,
      " however the reference was not found in this scope.");
  return insert(it, expr);
}

std::vector<Expr*>::iterator Scope::insert_after(Expr* ref, Expr* expr) {
  const auto it = std::find(exprs_.begin(), exprs_.end(), ref);
  NVF_ERROR(
      it != exprs_.end(),
      "Tried to insert ",
      expr,
      " after the reference: ",
      ref,
      " however the reference was not found in this scope.");
  return insert(it + 1, expr);
}

std::vector<Expr*>::iterator Scope::insert(size_t pos, Expr* expr) {
  const auto it = exprs_.begin() + (std::ptrdiff_t)pos;
  return insert(it, expr);
}

void Scope::erase(std::vector<Expr*>::const_iterator pos) {
  // Remove the scope of the expr if this is the scope
  [[maybe_unused]] auto expr = *pos;
  exprs_.erase(pos);
}

void Scope::erase(Expr* ref) {
  const auto it = std::find(exprs_.begin(), exprs_.end(), ref);
  if (it != exprs_.end()) {
    erase(it);
  }
}

void Scope::erase(size_t pos) {
  erase(exprs_.begin() + (std::ptrdiff_t)pos);
}

bool Scope::contains(Expr* expr) const {
  const auto it = std::find(exprs_.begin(), exprs_.end(), expr);
  return it != exprs_.end();
}

void Scope::clear() {
  exprs_.clear();
}

ForLoop::ForLoop(
    IrBuilderPasskey passkey,
    IterDomain* iter_domain,
    Val* index,
    Val* start,
    Val* stop,
    Val* step,
    bool vectorize,
    Val* vectorize_shift,
    bool unroll_required,
    CircularBufferLoopStage circular_buffer_loop_stage,
    int64_t circular_buffer_loop_stage_depth)
    : Expr(passkey) {
  NVF_ERROR(passkey.ir_container_ != nullptr);
  NVF_ERROR(
      passkey.ir_container_->isA<kir::Kernel>() ||
          passkey.ir_container_->isA<hir::HostIrContainer>(),
      "IR type only valid for Kernel or Host container.");
  NVF_ERROR(isIntegralType(index->dtype()));
  addInput(index);
  addInput(iter_domain);
  if (start == nullptr && iter_domain->isThread()) {
    start = NamedScalar::getParallelIndex(iter_domain->getParallelType());
  }
  if (step == nullptr) {
    if (iter_domain->isThread()) {
      step = NamedScalar::getParallelDim(iter_domain->getParallelType());
    } else {
      step = FusionGuard::getCurFusion()->oneVal();
    }
  }
  NVF_ERROR(
      index->dtype() == DataType::Index, "Loop index must be an index type.");
  NVF_ERROR(
      start == nullptr || start->dtype() == DataType::Index,
      "Loop start must be an index type.");
  NVF_ERROR(
      step->dtype() == DataType::Index, "Loop step must be an index type.");
  NVF_ERROR(
      stop == nullptr || stop->dtype() == DataType::Index,
      "Loop stop must be an index type.");
  addAttribute(start);
  addAttribute(stop);
  addAttribute(step);
  addDataAttribute(vectorize);
  addAttribute(vectorize_shift);
  addDataAttribute(unroll_required);
  addDataAttribute(circular_buffer_loop_stage);
  addDataAttribute(circular_buffer_loop_stage_depth);
  // Storing IR nodes as Attribute is not safe with IrCloner, but
  // fortunately kernel IR does not need this feature.
  addDataAttribute(Scope(this));
}

ForLoop::ForLoop(
    IrBuilderPasskey passkey,
    IterDomain* iter_domain,
    Val* index,
    CircularBufferLoopStage circular_buffer_loop_stage,
    int64_t circular_buffer_loop_stage_depth)
    : ForLoop(
          passkey,
          iter_domain,
          index,
          nullptr,
          nullptr,
          nullptr,
          !iter_domain->isBroadcast() &&
              isParallelTypeVectorize(iter_domain->getParallelType()),
          nullptr,
          false,
          circular_buffer_loop_stage,
          circular_buffer_loop_stage_depth) {}

ForLoop::ForLoop(IrBuilderPasskey passkey, IterDomain* iter_domain)
    : ForLoop(
          passkey,
          iter_domain,
          GpuLower::current()->getLoopIndexVariable(iter_domain),
          CircularBufferLoopStage::NotApplicable,
          0) {}

ForLoop::ForLoop(IrBuilderPasskey passkey, const ForLoop* other)
    : ForLoop(
          passkey,
          other->iter_domain(),
          other->index(),
          other->start(),
          other->stop(),
          other->step(),
          other->vectorize(),
          other->vectorize_shift(),
          other->isUnrollRequired(),
          other->circularBufferLoopStage(),
          other->circularBufferLoopStageDepth()) {}

std::string ForLoop::toString(int indent_size) const {
  std::stringstream ss;
  indent(ss, indent_size) << "FOR " << index()->toString() << " in "
                          << iter_domain()->toString() << ":\n"
                          << body().toString(indent_size + 1);
  return ss.str();
}

std::string ForLoop::toInlineString(int indent_size) const {
  NVF_CHECK(false, "Tensor op can not be printed inline");
}

bool ForLoop::isUnrollable() const {
  // Start and stop must be constant, must not be a broadcast
  // dimension, cannot be bound to a parallel dimension, must not be
  // vectorized.
  return start()->isConstScalar() && stop()->isConstScalar() &&
      !iter_domain()->isThread() && !iter_domain()->isDeviceDim() &&
      !iter_domain()->isBroadcast() && !vectorize();
}

bool ForLoop::isUnrolled() const {
  if (isUnrollRequired() && !isUnrollable()) {
    TORCH_WARN(
        "Unroll required but not possible. Register allocation disabled. Loop index: ",
        index()->toString());
    return false;
  }

  // Size-one loop will not be materialized as a loop, so return false
  if (start()->isZeroInt() && stop()->isOneInt()) {
    return false;
  }

  // Unroll if required.
  if (isUnrollRequired()) {
    return true;
  }

  // Don't unroll if not possible
  if (!isUnrollable()) {
    return false;
  }

  // Unrolling is technically possible but avoided
  if (iter_domain()->getParallelType() == ParallelType::Unswitch) {
    // Use ParallelType::Unroll if unrolling is desired. Note that
    // unswitched size-one loops are not unrolled as they are not
    // materialized as actual for-loops.
    return false;
  }

  if (hasRuntimeReductionFunctions()) {
    return false;
  }

  return true;
}

Val* ForLoop::start() const {
  if (attributeVal(0) != nullptr) {
    return attributeVal(0);
  } else {
    // clang-tidy complains without this
    NVF_ERROR(iter_domain() != nullptr);
    return iter_domain()->start();
  }
}

Val* ForLoop::stop() const {
  if (attributeVal(1) != nullptr) {
    return attributeVal(1);
  } else {
    // clang-tidy complains without this
    NVF_ERROR(iter_domain() != nullptr);
    return iter_domain()->extent();
  }
}

Val* ForLoop::step() const {
  NVF_ERROR(attributeVal(2) != nullptr);
  return attributeVal(2);
}

Val* ForLoop::simplifiedStop() const {
  if (simplified_stop_ == nullptr) {
    simplified_stop_ = GpuLower::hasCurrent()
        ? GpuLower::current()->commonScalarMap().hoistScalar(stop(), {})
        : stop();
  }
  return simplified_stop_;
}

bool ForLoop::isTrivial() const {
  // These loops are not materialized
  if (vectorize() || iter_domain()->isBroadcast() ||
      iter_domain()->isStride() || iter_domain()->isMma() ||
      iter_domain()->isBulk() || iter_domain()->isDeviceDim()) {
    return true;
  }

  if (index()->isConstScalar() || index()->definition() != nullptr) {
    return true;
  }

  // By default, a parallelized loop would look like:
  //
  //   for (int x = threadIdx.x; x < stop; x += blockDim.x) {
  //     do_some_comp(x);
  //   }
  //
  // When stop is guaranteed to be smaller or equal to the number of
  // threads, the for-loop is not necessary. In the above case, we
  // would just generate the loop body without the for clause but
  // references to the loop index replaced by the loop start value.
  //
  // When the loop end is the same as the IterDomain extent, the
  // assumption can be safely made. This is more conservative than
  // necessary since the loop stop value just needs to be <= the
  // IterDomain extent. However, at this point, this conservative
  // analysis seems sufficient.
  if (stop() == iter_domain()->extent() && iter_domain()->isThread()) {
    return true;
  }

  // Extent-1 loop: for (int i = 0; i < 1; ++i) {
  if (start()->isZeroInt() && simplifiedStop()->isOneInt() &&
      step()->isOneInt()) {
    return true;
  }

  // Another extent-1 loop: for (int i = N - 1; i < N; ++i) {
  if (start()->definition() != nullptr &&
      start()->definition()->isA<BinaryOp>() &&
      start()->definition()->as<BinaryOp>()->getBinaryOpType() ==
          BinaryOpType::Sub &&
      start()->definition()->as<BinaryOp>()->lhs() == stop() &&
      start()->definition()->as<BinaryOp>()->rhs()->isOneInt()) {
    return true;
  }

  if (start()->isConstScalar() && simplifiedStop()->isConstScalar() &&
      start()->evaluate().as<int64_t>() + 1 ==
          simplifiedStop()->evaluate().as<int64_t>() &&
      step()->isOneInt()) {
    return true;
  }

  return false;
}

namespace {

//! A utility class to check if an expression of a particular type exists
class ExprFinder : kir::ConstIrVisitor {
 public:
  //! True if expr or any of its nested expressions is a type included in
  //! expr_types
  static bool exists(
      const Expr* expr,
      const std::unordered_set<std::type_index>& expr_types) {
    ExprFinder finder(expr_types);
    finder.handle(std::vector<const Expr*>{expr});
    return finder.is_found_;
  }

 private:
  ExprFinder(const std::unordered_set<std::type_index>& expr_types)
      : expr_types_(expr_types) {}

  using kir::ConstIrVisitor::handle;

  void dispatch(const Expr* expr) final {
    if (expr_types_.find(typeid(*expr)) != expr_types_.end()) {
      is_found_ = true;
      return;
    }
    kir::ConstIrVisitor::dispatch(expr);
  }

 private:
  const std::unordered_set<std::type_index>& expr_types_;
  bool is_found_ = false;
};

} // namespace

bool ForLoop::isGroup() const {
  //! True if loop is grouped. The IterDomain of the loop must have
  //! ParallelType::Group, but it isn't sufficient as the loop may be
  //! for an initialization expression, for which the loop shold not
  //! be grouped. Make sure a GroupedGridReduction is found.
  if (iter_domain()->getParallelType() != ParallelType::Group) {
    return false;
  }

  return ExprFinder::exists(
      this,
      {typeid(GroupedReductionOp),
       typeid(kir::GroupedGridReduction),
       typeid(kir::GroupedGridWelford)});
}

namespace {

//! A utility class to check if runtime reduction exists
class RuntimeReductionFinder : kir::ConstIrVisitor {
 public:
  static bool exists(const Expr* expr) {
    NVF_CHECK(expr->container()->isA<kir::Kernel>());
    RuntimeReductionFinder finder;
    finder.handle(std::vector<const Expr*>{expr});
    return finder.is_found_;
  }

 private:
  using kir::ConstIrVisitor::handle;

  void dispatch(const Expr* expr) final {
    if (expr->isA<ReductionOp>() || expr->isA<WelfordOp>() ||
        expr->isA<kir::GridReduction>() ||
        expr->isA<kir::GroupedGridReduction>() ||
        expr->isA<kir::GridWelford>() || expr->isA<kir::GroupedGridWelford>() ||
        expr->isA<GroupedReductionOp>()) {
      is_found_ = true;
      return;
    }
    kir::ConstIrVisitor::dispatch(expr);
  }

 private:
  bool is_found_ = false;
};

} // namespace

bool ForLoop::hasRuntimeReductionFunctions() const {
  return RuntimeReductionFinder::exists(this);
}

NVFUSER_DEFINE_CLONE_AND_CREATE(ForLoop)

SdpaBwdOp::SdpaBwdOp(
    IrBuilderPasskey passkey,
    TensorView* grad_query,
    TensorView* grad_key,
    TensorView* grad_value,
    TensorView* grad_output,
    TensorView* query,
    TensorView* key,
    TensorView* value,
    TensorView* output,
    TensorView* log_sumexp,
    Val* dropout_p,
    Val* is_causal,
    TensorView* philox_seed,
    TensorView* philox_offset,
    Val* scale)
    : Expr(passkey) {
  addOutput(grad_query);
  addOutput(grad_key);
  addOutput(grad_value);
  addInput(grad_output);
  addInput(query);
  addInput(key);
  addInput(value);
  addInput(output);
  addInput(log_sumexp);
  addInput(dropout_p);
  addInput(is_causal);
  addInput(philox_seed);
  addInput(philox_offset);
  if (scale != nullptr) {
    addInput(scale);
  }
}

NVFUSER_DEFINE_CLONE_AND_CREATE(SdpaBwdOp)

std::string SdpaBwdOp::toString(int indent_size) const {
  std::stringstream ss;
  indent(ss, indent_size) << grad_query()->toString() << ",\n";
  indent(ss, indent_size) << grad_key()->toString() << ",\n";
  indent(ss, indent_size) << grad_value()->toString() << "\n";
  indent(ss, indent_size + 1)
      << " = sdpa_bwd(" << grad_attn()->toString() << ",\n";
  indent(ss, indent_size + 1) << "          " << query()->toString() << ",\n";
  indent(ss, indent_size + 1) << "          " << key()->toString() << ",\n";
  indent(ss, indent_size + 1) << "          " << value()->toString() << ",\n";
  indent(ss, indent_size + 1)
      << "          " << attn_out()->toString() << ",\n";
  indent(ss, indent_size + 1)
      << "          logsum_exp = " << logsumexp()->toString() << ",\n";
  indent(ss, indent_size + 1)
      << "          dropout_p = " << dropout_p()->toInlineString() << ",\n";
  indent(ss, indent_size + 1)
      << "          is_causal = " << is_causal()->toInlineString() << ",\n";
  indent(ss, indent_size + 1)
      << "          philox_seed = " << philox_seed()->toString() << ",\n";
  indent(ss, indent_size + 1)
      << "          philox_offset = " << philox_offset()->toString() << ",\n";
  if (scale() != nullptr) {
    indent(ss, indent_size + 1)
        << ",\n          scale = " << scale()->toInlineString();
  }
  indent(ss, indent_size + 1) << ")\n";
  return ss.str();
}

std::string SdpaBwdOp::toInlineString(int indent_size) const {
  NVF_CHECK(false, "Tensor op can not be printed inline");
}

std::vector<PolymorphicValue> SdpaBwdOp::evaluate(
    const ExpressionEvaluator& ee,
    const std::vector<PolymorphicValue>& inputs) const {
  // Backward tensor inputs: grad_input, query, key, value, output,
  // logsumexp, max_q/k Temporary handling of DID parallelization. See
  // https://github.com/NVIDIA/Fuser/issues/2563
  bool first_dim_is_did = this->key()->as<TensorView>()->axis(0)->isDeviceDim();
  auto out_grad = inputs[0].as<at::Tensor>();
  if (first_dim_is_did) {
    NVF_CHECK(out_grad.dim() == 5, "Expected 5D but found ", out_grad.sizes());
  } else {
    NVF_CHECK(out_grad.dim() == 4, "Expected 4D but found ", out_grad.sizes());
  }

  std::vector<at::Tensor> bwd_inputs;
  for (auto idx : c10::irange(6)) {
    auto in_tensor = inputs.at(idx).as<at::Tensor>();
    // Removing the size 1 from sharded axis from tensors.
    if (first_dim_is_did) {
      in_tensor = in_tensor.squeeze(0);
    }
    bwd_inputs.push_back(in_tensor);
  }
  const auto dropout_p = inputs.at(6).as<double>();
  const auto is_causal = inputs.at(7).as<bool>();
  const auto philox_seed = inputs.at(8).as<at::Tensor>();
  const auto philox_offset = inputs.at(9).as<at::Tensor>();

  // Flash attention requires the last dimension to be padded to 8.
  // https://github.com/pytorch/pytorch/blob/c27882ffa8c1c7e4cf8ebc6c2f879e5b6c8814ad/aten/src/ATen/native/transformers/attention.cpp#L675-L677
  const auto last_dim_size = bwd_inputs[0].size(-1);
  auto pad_last_dim = [last_dim_size](
                          at::Tensor inp, int alignment_size) -> at::Tensor {
    if (last_dim_size % alignment_size == 0) {
      return inp;
    }
    auto pad_count = alignment_size - (last_dim_size % alignment_size);
    auto padded_inp = at::pad(inp, {0, pad_count});
    return padded_inp;
  };

  // Conmpute scale using original size of last dimension
  double scale = inputs.size() > 10 ? inputs.back().as<double>()
                                    : 1.0 / std::sqrt(last_dim_size);

  // ATen reference:
  // https://github.com/pytorch/pytorch/blob/c27882ffa8c1c7e4cf8ebc6c2f879e5b6c8814ad/aten/src/ATen/native/transformers/attention.cpp#L680-L681
  // cum_seq_q/k are undefined tensors for non-nested input tensors.
  auto [grad_query, grad_key, grad_value] =
      at::_scaled_dot_product_flash_attention_backward(
          /*grad_output=*/pad_last_dim(bwd_inputs[0], 8),
          /*query=*/pad_last_dim(bwd_inputs[1], 8),
          /*key=*/pad_last_dim(bwd_inputs[2], 8),
          /*value=*/pad_last_dim(bwd_inputs[3], 8),
          /*output=*/pad_last_dim(bwd_inputs[4], 8),
          /*logsumexp=*/bwd_inputs[5],
          /*cum_seq_q=*/at::Tensor(),
          /*cum_seq_k=*/at::Tensor(),
          // Note: ATen implementation expects max_q/max_k as scalars.
          /*max_q=*/bwd_inputs[1].size(2),
          /*max_k=*/bwd_inputs[2].size(2),
          /*dropout_p=*/dropout_p,
          /*is_causal=*/is_causal,
          /*philox_seed=*/philox_seed,
          /*philox_offset=*/philox_offset,
          /*scale=*/scale);

  // If the inputs were padded, slice the gradsto restore the original size
  auto slice_last_dim = [last_dim_size](at::Tensor output) -> at::Tensor {
    if (output.size(-1) != last_dim_size) {
      return output;
    }
    return output.slice(-1, 0, last_dim_size);
  };

  // Add device dimension back to outputs.
  if (first_dim_is_did) {
    grad_query = grad_query.unsqueeze(0);
    grad_key = grad_key.unsqueeze(0);
    grad_value = grad_value.unsqueeze(0);
  }

  return {
      slice_last_dim(grad_query),
      slice_last_dim(grad_key),
      slice_last_dim(grad_value)};
}

EmbeddingFwdOp::EmbeddingFwdOp(
    IrBuilderPasskey passkey,
    TensorView* output,
    TensorView* input,
    TensorView* weight,
    Val* padding_idx,
    Val* max_norm,
    Val* norm_type,
    Val* scale_grad_by_freq,
    Val* sparse)
    : Expr(passkey) {
  addOutput(output);

  addInput(input);
  addInput(weight);
  addInput(norm_type);
  addInput(scale_grad_by_freq);
  addInput(sparse);
  if (padding_idx != nullptr) {
    addInput(padding_idx);
    addDataAttribute(true);
  } else {
    addDataAttribute(false);
  }
  if (max_norm != nullptr) {
    addInput(max_norm);
    addDataAttribute(true);
  } else {
    addDataAttribute(false);
  }
}

NVFUSER_DEFINE_CLONE_AND_CREATE(EmbeddingFwdOp)

std::string EmbeddingFwdOp::toString(int indent_size) const {
  std::stringstream ss;
  indent(ss, indent_size) << out()->toString() << ",\n";
  indent(ss, indent_size + 1) << " = embedding(" << in()->toString() << ",\n";
  indent(ss, indent_size + 1) << "          " << weight()->toString() << ",\n";
  if (padding_idx() != nullptr) {
    indent(ss, indent_size + 1)
        << "          padding_idx = " << padding_idx()->toString() << ",\n";
  }
  if (max_norm() != nullptr) {
    indent(ss, indent_size + 1)
        << "          max_norm = " << max_norm()->toString() << ",\n";
  }
  indent(ss, indent_size + 1)
      << "          norm_type = " << norm_type()->toString() << ",\n";
  indent(ss, indent_size + 1)
      << "          scale_grad_by_freq = "
      << scale_grad_by_freq()->toInlineString() << ",\n";
  indent(ss, indent_size + 1)
      << "          sparse = " << sparse()->toInlineString() << ")\n";
  return ss.str();
}

std::string EmbeddingFwdOp::toInlineString(int indent_size) const {
  NVF_CHECK(false, "Tensor op can not be printed inline");
}

std::vector<PolymorphicValue> EmbeddingFwdOp::evaluate(
    const ExpressionEvaluator& ee,
    const std::vector<PolymorphicValue>& inputs) const {
  auto input = inputs.at(0).as<at::Tensor>();
  auto weight = inputs.at(1).as<at::Tensor>();
  auto norm_type = inputs.at(2).as<double>();
  auto scale_grad_by_freq = inputs.at(3).as<bool>();
  auto sparse = inputs.at(4).as<bool>();
  std::optional<int64_t> padding_idx = std::nullopt;
  if (has_padding_idx()) {
    padding_idx = inputs.at(5).as<int64_t>();
  }
  std::optional<double> max_norm = std::nullopt;
  if (has_max_norm()) {
    auto idx = 5 + has_padding_idx();
    max_norm = inputs.at(idx).as<double>();
  }

  namespace F = torch::nn::functional;
  return {F::embedding(
      input,
      weight,
      F::EmbeddingFuncOptions()
          .padding_idx(padding_idx)
          .max_norm(max_norm)
          .norm_type(norm_type)
          .scale_grad_by_freq(scale_grad_by_freq)
          .sparse(sparse))};
}
} // namespace nvfuser<|MERGE_RESOLUTION|>--- conflicted
+++ resolved
@@ -178,7 +178,6 @@
 
 NVFUSER_DEFINE_CLONE_AND_CREATE(IndexSelectOp)
 
-<<<<<<< HEAD
 IndexAccumulateOp::IndexAccumulateOp(
     IrBuilderPasskey passkey,
     Val* out,
@@ -228,10 +227,7 @@
 
 NVFUSER_DEFINE_CLONE_AND_CREATE(IndexAccumulateOp)
 
-TorchGatherOp::TorchGatherOp(
-=======
 GatherOp::GatherOp(
->>>>>>> 50f6ba63
     IrBuilderPasskey passkey,
     Val* out,
     Val* in,
