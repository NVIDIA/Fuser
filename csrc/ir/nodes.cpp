// clang-format off
/*
 * SPDX-FileCopyrightText: Copyright (c) 2023-present NVIDIA CORPORATION & AFFILIATES.
 * All rights reserved.
 * SPDX-License-Identifier: BSD-3-Clause
 */
// clang-format on
#include <algorithm>
#include <complex>
#include <iterator>
#include <numeric>
#include <sstream>
#include <string>

#include <ATen/cuda/CUDAContextLight.h>
#include <c10/cuda/CUDAGraphsC10Utils.h>
#include <torch/nn/functional/embedding.h>
#include <torch/nn/options/embedding.h>

#include <device_lower/lower2device.h>
#include <disjoint_set.h>
#include <dynamic_transform.h>
#include <exceptions.h>
#include <host_ir/container.h>
#include <ir/cloner.h>
#include <ir/interface_nodes.h>
#include <ir/iostream.h>
#include <ir/utils.h>
#include <kernel.h>
#include <kernel_ir.h>
#include <logical_domain_map.h>
#include <multidevice/utils.h>
#include <ops/arith.h>
#include <runtime/allocations.h>
#include <transform_iter.h>
#include <transform_rfactor.h>
#include <transform_view.h>
#include <type.h>
#if NVFUSER_CUTLASS_KERNEL_ENABLED
#include <nvf_cutlass.h>
#endif

namespace nvfuser {

FullOp::FullOp(IrBuilderPasskey passkey, Val* out, Val* fill_value)
    : Expr(passkey) {
  if (out->isA<TensorView>()) {
    auto tv_logical = out->as<TensorView>()->getLogicalDomain();
    for (auto id : tv_logical) {
      addInput(id->extent());
    }
  }
  addInput(fill_value);
  addOutput(out);
}

std::string FullOp::toString(int indent_size) const {
  std::stringstream ss;
  indent(ss, indent_size) << output(0)->toString() << "\n";
  indent_size++;
  indent(ss, indent_size) << " = full({";
  for (auto i : arange(inputs().size())) {
    if (i == inputs().size() - 1) {
      ss << "}";
    }
    if (i > 0) {
      ss << ", ";
    }
    ss << input(i)->toInlineString(indent_size);
  }
  ss << ");\n";
  return ss.str();
}

std::string FullOp::toInlineString(int indent_size) const {
  NVF_CHECK(false, "Tensor op can not be printed inline");
}

std::vector<PolymorphicValue> FullOp::evaluate(
    const ExpressionEvaluator& ee,
    const std::vector<PolymorphicValue>& inputs) const {
  std::vector<int64_t> shape;
  for (auto i : arange(inputs.size() - 1)) {
    shape.push_back(inputs.at(i).as<int64_t>());
  }
  DataType dtype = getFillValue()->getDataType().value();
  const auto options =
      at::TensorOptions().device(at::kCUDA).dtype(data_type_to_aten(dtype));
  using namespace PolymorphicValue_functions;
  return {at::full(shape, toScalar(inputs.back()), options)};
}

NVFUSER_DEFINE_CLONE_AND_CREATE(FullOp)

SelectOp::SelectOp(
    IrBuilderPasskey passkey,
    Val* out,
    Val* in,
    int64_t dim,
    Val* index)
    : Expr(passkey) {
  addInput(in);
  addInput(index);
  addOutput(out);
  addDataAttribute(dim);
}

std::string SelectOp::toString(int indent_size) const {
  std::stringstream ss;
  indent(ss, indent_size) << output(0)->toString() << "\n";
  indent_size++;
  indent(ss, indent_size) << " = select( " << input(0)->toString()
                          << ", axis = " << getIndexedID()
                          << ", index = " << input(1)->toString() << " )\n";
  return ss.str();
}

std::string SelectOp::toInlineString(int indent_size) const {
  NVF_CHECK(false, "Tensor op can not be printed inline");
}

IterDomain* SelectOp::getIndexedID() const {
  return TensorDomain::noReductions(
             ir_utils::getTvInput(this)->getLogicalDomain())
      .at(dim());
}

std::vector<PolymorphicValue> SelectOp::evaluate(
    const ExpressionEvaluator& ee,
    const std::vector<PolymorphicValue>& inputs) const {
  const auto& in = inputs.at(0).as<at::Tensor>();
  int64_t dimension = dim();
  int64_t index = (int64_t)inputs.at(1);
  return {in.select(dimension, index)};
}

NVFUSER_DEFINE_CLONE_AND_CREATE(SelectOp)

IndexSelectOp::IndexSelectOp(
    IrBuilderPasskey passkey,
    Val* out,
    Val* in,
    int64_t dim,
    Val* indices)
    : Expr(passkey) {
  addInput(in);
  addInput(indices);
  addOutput(out);
  addDataAttribute(dim);
}

std::string IndexSelectOp::toString(int indent_size) const {
  std::stringstream ss;
  indent(ss, indent_size) << output(0)->toString() << "\n";
  indent_size++;
  indent(ss, indent_size) << " = indexSelect( ";
  ss << input(0)->toString() << ", dim = " << dim() << ", "
     << input(1)->toString() << " )\n";
  return ss.str();
}

std::string IndexSelectOp::toInlineString(int indent_size) const {
  NVF_CHECK(false, "Tensor op can not be printed inline");
}

IterDomain* IndexSelectOp::getIndexedID() const {
  return TensorDomain::noReductions(
             ir_utils::getTvInput(this)->getLogicalDomain())
      .at(dim());
}

IterDomain* IndexSelectOp::getConsumerOfIndexedID() const {
  return ir_utils::getTvOutput(this)->getLogicalDomain().at(dim());
}

std::vector<PolymorphicValue> IndexSelectOp::evaluate(
    const ExpressionEvaluator& ee,
    const std::vector<PolymorphicValue>& inputs) const {
  const auto& in = inputs.at(0).as<at::Tensor>();
  int64_t dimension = dim();
  const auto& indices = inputs.at(1).as<at::Tensor>().squeeze();
  return {at::index_select(in, dimension, indices)};
}

NVFUSER_DEFINE_CLONE_AND_CREATE(IndexSelectOp)

IndexPutAccumulateOp::IndexPutAccumulateOp(
    IrBuilderPasskey passkey,
    Val* out,
    Val* acc,
    Val* index,
    Val* value)
    : Expr(passkey) {
  addInput(acc);
  addInput(index);
  addInput(value);
  addOutput(out);
}

std::string IndexPutAccumulateOp::toString(int indent_size) const {
  std::stringstream ss;
  indent(ss, indent_size) << output(0)->toString() << "\n";
  indent_size++;
  indent(ss, indent_size) << " = indexPutAccumulate( ";
  ss << input(0)->toString() << ", " << input(1)->toString() << ", "
     << input(2)->toString() << " )\n";
  return ss.str();
}

std::string IndexPutAccumulateOp::toInlineString(int indent_size) const {
  NVF_CHECK(false, "Tensor op can not be printed inline");
}

IterDomain* IndexPutAccumulateOp::getIndexingIDOfValue() const {
  return TensorDomain::noReductions(valueTv()->getLogicalDomain()).front();
}

IterDomain* IndexPutAccumulateOp::getIndexingID() const {
  return TensorDomain::noReductions(indexTv()->getLogicalDomain()).front();
}

std::vector<PolymorphicValue> IndexPutAccumulateOp::evaluate(
    const ExpressionEvaluator& ee,
    const std::vector<PolymorphicValue>& inputs) const {
  return {at::index_put(
      /*self=*/inputs.at(0).as<at::Tensor>(),
      /*indices=*/{inputs.at(1).as<at::Tensor>()},
      /*values=*/inputs.at(2).as<at::Tensor>(),
      /*accumulate=*/true)};
}

NVFUSER_DEFINE_CLONE_AND_CREATE(IndexPutAccumulateOp)

GatherOp::GatherOp(
    IrBuilderPasskey passkey,
    Val* out,
    Val* in,
    int64_t dim,
    Val* indices,
    bool exact_sizes)
    : Expr(passkey) {
  addInput(in);
  addInput(indices);
  addOutput(out);
  addDataAttribute(dim);
  addDataAttribute(exact_sizes);
}

std::string GatherOp::toString(int indent_size) const {
  std::stringstream ss;
  indent(ss, indent_size) << output(0)->toString() << "\n";
  indent_size++;
  indent(ss, indent_size) << " = "
                          << (exactSizes() ? "takeAlongAxis" : "torchGather")
                          << "( " << input(0)->toString();
  if (exactSizes()) {
    ss << ", " << input(1)->toString() << ", dim = " << dim() << " )\n";
  } else {
    ss << ", dim = " << dim() << ", " << input(1)->toString() << " )\n";
  }
  return ss.str();
}

std::string GatherOp::toInlineString(int indent_size) const {
  NVF_CHECK(false, "Tensor op can not be printed inline");
}

IterDomain* GatherOp::getIndexedID() const {
  return TensorDomain::noReductions(lookupTv()->getLogicalDomain()).at(dim());
}

IterDomain* GatherOp::getConsumerOfIndexedID() const {
  return ir_utils::getTvOutput(this)->getLogicalDomain().at(dim());
}

std::vector<PolymorphicValue> GatherOp::evaluate(
    const ExpressionEvaluator& ee,
    const std::vector<PolymorphicValue>& inputs) const {
  const auto& input = inputs.at(0).as<at::Tensor>();
  const auto& index = inputs.at(1).as<at::Tensor>();
  auto dimension = dim();
  if (exactSizes()) {
    return {at::take_along_dim(input, index, dimension)};
  } else {
    return {at::gather(input, dimension, index)};
  }
}

NVFUSER_DEFINE_CLONE_AND_CREATE(GatherOp)

ScatterOp::ScatterOp(
    IrBuilderPasskey passkey,
    Val* out,
    Val* self,
    int64_t dim,
    Val* index,
    Val* src,
    bool exact_sizes,
    std::optional<BinaryOpType> accumulate_op)
    : Expr(passkey) {
  addInput(self);
  addInput(index);
  addInput(src);
  addOutput(out);
  addDataAttribute(dim);
  addDataAttribute(exact_sizes);
  // is this accumulate?
  addDataAttribute(accumulate_op.has_value());
  if (accumulate_op.has_value()) {
    addDataAttribute(accumulate_op.value());
  }
}

std::string ScatterOp::toString(int indent_size) const {
  std::stringstream ss;
  indent(ss, indent_size) << output(0)->toString() << "\n";
  indent_size++;
  indent(ss, indent_size) << " = scatter(";
  ss << "in = " << in()->toString() << ", dim = " << dim()
     << ", src = " << src()->toString() << ", idx = " << index()->toString();
  if (accumulate()) {
    ss << ", accumulate = " << accumulateOp();
  }
  ss << " )\n";
  return ss.str();
}

std::string ScatterOp::toInlineString(int indent_size) const {
  NVF_CHECK(false, "Scatter op can not be printed inline");
}

IterDomain* ScatterOp::getIndexedID() const {
  return ir_utils::getTvOutput(this)->getLogicalDomain().at(dim());
}

std::vector<PolymorphicValue> ScatterOp::evaluate(
    const ExpressionEvaluator& ee,
    const std::vector<PolymorphicValue>& inputs) const {
  const auto& input = inputs.at(0).as<at::Tensor>();
  const auto& index = inputs.at(1).as<at::Tensor>();
  auto dimension = dim();
  if (accumulate()) {
    // Use at::scatter if the src is scalar since at::scatter_reduce
    // doesn't seem to support scalar src. Note that it seems it's
    // deprecated and only supports add and multiply.
    if (src()->isA<TensorView>()) {
      std::string accumulate_op_str;
      switch (accumulateOp()) {
        case BinaryOpType::Add:
          accumulate_op_str = "sum";
          break;
        case BinaryOpType::Mul:
          accumulate_op_str = "prod";
          break;
        case BinaryOpType::Max:
          accumulate_op_str = "amax";
          break;
        case BinaryOpType::Min:
          accumulate_op_str = "amin";
          break;
        default:
          NVF_THROW("Unsupported accumulation op: ", accumulateOp());
      }
      return {at::scatter_reduce(
          input,
          dimension,
          index,
          inputs.at(2).as<at::Tensor>(),
          accumulate_op_str)};
    } else {
      std::string accumulate_op_str;
      switch (accumulateOp()) {
        case BinaryOpType::Add:
          accumulate_op_str = "add";
          break;
        case BinaryOpType::Mul:
          accumulate_op_str = "multiply";
          break;
        default:
          NVF_THROW("Unsupported accumulation op: ", accumulateOp());
      }
      return {at::scatter(
          input,
          dimension,
          index,
          PolymorphicValue_functions::toScalar(inputs.at(2)),
          accumulate_op_str)};
    }
  } else {
    if (src()->isA<TensorView>()) {
      return {
          at::scatter(input, dimension, index, inputs.at(2).as<at::Tensor>())};
    } else {
      return {at::scatter(
          input,
          dimension,
          index,
          PolymorphicValue_functions::toScalar(inputs.at(2)))};
    }
  }
}

NVFUSER_DEFINE_CLONE_AND_CREATE(ScatterOp)

IotaOp::IotaOp(
    IrBuilderPasskey passkey,
    Val* out,
    Val* length,
    Val* start,
    Val* step)
    : Expr(passkey) {
  NVF_CHECK(isIntegralType(*length->getDataType()));
  addInput(length);
  NVF_CHECK(start->getDataType() == step->getDataType());
  NVF_CHECK(start->getDataType() == out->getDataType());
  addInput(start);
  addInput(step);
  addOutput(out);
}

std::string IotaOp::toString(int indent_size) const {
  std::stringstream ss;
  indent(ss, indent_size) << output(0)->toString();
  ss << "\n";
  indent_size++;
  indent(ss, indent_size) << " = iota(" << length()->toString() << ", "
                          << start()->toString() << ", " << step()->toString()
                          << ", " << dtype() << ");\n";
  return ss.str();
}

std::string IotaOp::toInlineString(int indent_size) const {
  NVF_CHECK(false, "Tensor op can not be printed inline");
}

std::vector<PolymorphicValue> IotaOp::evaluate(
    const ExpressionEvaluator& ee,
    const std::vector<PolymorphicValue>& inputs) const {
  const auto options =
      at::TensorOptions().device(at::kCUDA).dtype(data_type_to_aten(dtype()));
  int64_t length = (int64_t)inputs.at(0);

  if (isIntegralType(dtype())) {
    int64_t start = (int64_t)inputs.at(1);
    int64_t step = (int64_t)inputs.at(2);
    int64_t end = start + step * length;
    return {at::arange(start, end, step, options)};
  } else if (isFloatingPointType(dtype())) {
    double start = (double)inputs.at(1);
    double step = (double)inputs.at(2);
    // Due to rounding error, it can be hard to guarantee the size of
    // the output of arange to be exactly length, so we generate a
    // larger tensor and truncate it to length.
    double end = start + step * ((double)length + 1);
    return {at::arange(start, end, step, options).narrow(0, 0, length)};
  } else {
    NVF_THROW("Unsupported dtype in IotaOp evaluator: ", dtype());
  }
}

NVFUSER_DEFINE_CLONE_AND_CREATE(IotaOp)

EyeOp::EyeOp(IrBuilderPasskey passkey, Val* out, DataType dtype)
    : Expr(passkey) {
  if (out->isA<TensorView>()) {
    addInput(out->as<TensorView>()->getLogicalDomain()[0]->extent());
    if (out->as<TensorView>()->getLogicalDomain()[1] !=
        out->as<TensorView>()->getLogicalDomain()[0]) {
      addInput(out->as<TensorView>()->getLogicalDomain()[1]->extent());
    }
  }
  addOutput(out);
  addDataAttribute(dtype);
}

std::string EyeOp::toString(int indent_size) const {
  std::stringstream ss;
  indent(ss, indent_size) << output(0)->toString() << "\n";
  indent_size++;
  indent(ss, indent_size) << " = eye(" << input(0)->toString() << ", "
                          << dtype() << ");\n";
  return ss.str();
}

std::string EyeOp::toInlineString(int indent_size) const {
  NVF_CHECK(false, "Tensor op can not be printed inline");
}
std::vector<PolymorphicValue> EyeOp::evaluate(
    const ExpressionEvaluator& ee,
    const std::vector<PolymorphicValue>& inputs) const {
  const auto options =
      at::TensorOptions().device(at::kCUDA).dtype(data_type_to_aten(dtype()));
  int64_t nrows = (int64_t)inputs.at(0);
  if (inputs.size() > 1) {
    int64_t ncols = (int64_t)inputs.at(1);
    return {at::eye(nrows, ncols, options)};
  } else {
    return {at::eye(nrows, options)};
  }
}

NVFUSER_DEFINE_CLONE_AND_CREATE(EyeOp)

UnaryOp::UnaryOp(IrBuilderPasskey passkey, UnaryOpType type, Val* out, Val* in)
    : Expr(passkey) {
  addOutput(out);
  addInput(in);
  addDataAttribute(type);
}

std::vector<PolymorphicValue> UnaryOp::evaluate(
    const ExpressionEvaluator& ee,
    const std::vector<PolymorphicValue>& inputs) const {
  using namespace PolymorphicValue_functions;

  const auto& in = inputs.at(0);
  if (!in.hasValue()) {
    return {std::monostate{}};
  }

  switch (getUnaryOpType()) {
    case UnaryOpType::Neg:
      return {-in};
    case UnaryOpType::Cast:
      if (in.is<at::Tensor>()) {
        return {PolymorphicValue(
            in.as<at::Tensor>().to(data_type_to_aten(out()->dtype())))};
      } else if (isIntegralType(*out()->getDataType())) {
        return {PolymorphicValue((int64_t)in)};
      } else if (isFloatingPointType(*out()->getDataType())) {
        return {PolymorphicValue((double)in)};
      } else if (out()->getDataType() == DataType::Bool) {
        return {PolymorphicValue((bool)in)};
      } else if (isComplexType(*out()->getDataType())) {
        return {PolymorphicValue((std::complex<double>)in)};
      } else {
        NVF_THROW("dtype not supported in evaluator: ", *out()->getDataType());
      }
    case UnaryOpType::Reciprocal:
      return {1.0 / in};
      break;
    case UnaryOpType::Abs:
      return {abs(in)};
      break;
    case UnaryOpType::LogicalNot:
      return {!in};
      break;
    case UnaryOpType::BitwiseNot:
      return {~in};
      break;
    case UnaryOpType::BitCeil:
      return {static_cast<int64_t>(
          std::bit_ceil(static_cast<uint64_t>(in.as<int64_t>())))};
      break;
    case UnaryOpType::Erf:
      return {erf(in)};
      break;
    case UnaryOpType::ToUnsignedSmemAddr:
      return {(int64_t)(unsigned)in};
      break;
    case UnaryOpType::AdjustPartialLdMatrixAddrInTuring8:
    case UnaryOpType::AdjustPartialLdMatrixAddrInTuring16:
      return {in};
      break;
    case UnaryOpType::Dereference:
      if (*out()->getDataType() == DataType::Float) {
        return {PolymorphicValue((double)*(float*)in)};
      } else {
        NVF_THROW("dtype not supported in evaluator: ", *out()->getDataType());
      }
      break;
    case UnaryOpType::Sigmoid:
      return {in.as<at::Tensor>().sigmoid()};
      break;
    case UnaryOpType::Tanh:
      return {in.as<at::Tensor>().tanh()};
      break;
    case UnaryOpType::Relu:
      return {at::relu(in.as<at::Tensor>())};
      break;
    case UnaryOpType::Gelu:
      return {at::gelu(in.as<at::Tensor>())};
      break;
    case UnaryOpType::Exp:
      return {at::exp(in.as<at::Tensor>())};
      break;
    case UnaryOpType::Sin:
      return {in.as<at::Tensor>().sin()};
      break;
    case UnaryOpType::Signbit:
      return {signbit(in)};
      break;
    case UnaryOpType::Cos:
      return {in.as<at::Tensor>().cos()};
      break;
    case UnaryOpType::BitCast:
      NVF_CHECK(
          dataTypeSizeByte(input(0)->dtype()) ==
              dataTypeSizeByte(out()->dtype()),
          "BitCast only works for types of the same size");
      if (isComplexType(input(0)->dtype()) &&
          std::holds_alternative<ArrayType>(out()->dtype().type)) {
        // view_as_real case.
        auto vec_type = std::get<ArrayType>(out()->dtype().type);
        auto inp_scalar_type = getTypeFromComplexType(input(0)->dtype());
        NVF_CHECK(
            *vec_type.type == inp_scalar_type,
            "Output type must be the same as the scalar type of the complex "
            "input.");
        NVF_CHECK(
            vec_type.size == 2,
            "Expected output to be array of size 2, found array of size ",
            vec_type.size);
        return {in.as<at::Tensor>()};
      } else {
        return {in.as<at::Tensor>().view(data_type_to_aten(out()->dtype()))};
      }
      break;
    case UnaryOpType::Rsqrt:
      return {in.as<at::Tensor>().rsqrt()};
      break;
    case UnaryOpType::Real:
      return {at::real(in.as<at::Tensor>())};
      break;
    case UnaryOpType::Imag:
      return {at::imag(in.as<at::Tensor>())};
      break;
    case UnaryOpType::Tan:
      return {in.as<at::Tensor>().tan()};
      break;
    case UnaryOpType::IsFinite:
      return {at::isfinite(in.as<at::Tensor>())};
      break;
    default:
      NVF_CHECK(
          false,
          "Unexpected operator type ",
          getUnaryOpType(),
          " in ",
          toString());
  }
}

void UnaryOp::printHelper(std::stringstream& ss, std::string input) const {
  auto op_type = getUnaryOpType();

  if (auto inline_uop = inline_op_str(op_type)) {
    ss << inline_uop.value() << input;
  } else {
    if (op_type == UnaryOpType::Cast) {
      std::optional<std::string> cast_str = cast_func_str(std::make_pair(
          in()->getDataType().value(), out()->getDataType().value()));
      NVF_ERROR(cast_str != std::nullopt, "Unsupported Cast");
      ss << cast_str.value();
    } else {
      ss << op_type;
      if (out()->getDataType().value() == DataType::Float &&
          needFloatSuffix(op_type)) {
        ss << "f";
      }
    }
    ss << "(" << input << ")";
  }
}

std::string UnaryOp::toString(int indent_size) const {
  std::stringstream ss;
  bool istvop = ir_utils::isTvOp(this);
  indent(ss, indent_size) << out()->toString();
  if (istvop) {
    ss << "\n";
    indent_size++;
    indent(ss, indent_size);
  }
  ss << " = ";
  printHelper(ss, in()->toString());
  ss << ";\n";
  return ss.str();
}

std::string UnaryOp::toInlineString(int indent_size) const {
  checkInlineable(this);
  std::stringstream ss;
  printHelper(ss, in()->toInlineString());
  return ss.str();
}

std::string UnaryOp::getGraphvizLabel() const {
  std::stringstream ss;
  ss << getOpString() << "(" << getUnaryOpType() << ")";
  return ss.str();
}

NVFUSER_DEFINE_CLONE_AND_CREATE(UnaryOp)

BinaryOp::BinaryOp(
    IrBuilderPasskey passkey,
    BinaryOpType type,
    Val* out,
    Val* lhs,
    Val* rhs)
    : Expr(passkey) {
  addOutput(out);
  addInput(lhs);
  addInput(rhs);
  addDataAttribute(type);
}

std::vector<PolymorphicValue> BinaryOp::evaluate(
    const ExpressionEvaluator& ee,
    const std::vector<PolymorphicValue>& inputs) const {
  using namespace PolymorphicValue_functions;
  const auto& lhs = inputs.at(0);
  const auto& rhs = inputs.at(1);

  switch (getBinaryOpType()) {
    case BinaryOpType::Add:
      return {lhs + rhs};
      break;
    case BinaryOpType::Sub:
      return {lhs - rhs};
      break;
    case BinaryOpType::Mul:
      return {lhs * rhs};
      break;
    case BinaryOpType::Div:
      NVF_CHECK(
          !rhs.is<int64_t>() || rhs != 0, "Integer division by zero detected");
      return {lhs / rhs};
      break;
    case BinaryOpType::Mod:
      NVF_CHECK(rhs != 0, "Modulo zero detected");
      return {lhs % rhs};
      break;
    case BinaryOpType::Fmod:
      NVF_CHECK(rhs != 0, "Float modulo zero detected");
      return {fmod(lhs, rhs)};
      break;
    case BinaryOpType::CeilDiv:
      NVF_CHECK(rhs != 0, "CeilDiv by zero detected");
      return {ceildiv(lhs, rhs)};
      break;
    case BinaryOpType::LogicalAnd:
      return {lhs && rhs};
      break;
    case BinaryOpType::LogicalOr:
      return {lhs || rhs};
      break;
    case BinaryOpType::BitwiseAnd:
      return {lhs & rhs};
      break;
    case BinaryOpType::BitwiseOr:
      return {lhs | rhs};
      break;
    case BinaryOpType::BitwiseXor:
      return {lhs ^ rhs};
      break;
    case BinaryOpType::Eq:
      return {eq(lhs, rhs)};
      break;
    case BinaryOpType::NE:
      return {ne(lhs, rhs)};
      break;
    case BinaryOpType::GT:
      return {gt(lhs, rhs)};
      break;
    case BinaryOpType::GE:
      return {ge(lhs, rhs)};
      break;
    case BinaryOpType::LT:
      return {lt(lhs, rhs)};
      break;
    case BinaryOpType::LE:
      return {le(lhs, rhs)};
      break;
    case BinaryOpType::FMax:
      return {fmax(lhs, rhs)};
    case BinaryOpType::Max:
      return {max(lhs, rhs)};
      break;
    case BinaryOpType::FMin:
      return {fmin(lhs, rhs)};
    case BinaryOpType::Min:
      return {min(lhs, rhs)};
      break;
    case BinaryOpType::Gcd:
      return {gcd(lhs, rhs)};
      break;
    case BinaryOpType::Lshift:
      return {lhs << rhs};
      break;
    case BinaryOpType::Rshift:
      return {lhs >> rhs};
      break;
    case BinaryOpType::Complex:
      return {at::complex(lhs.as<at::Tensor>(), rhs.as<at::Tensor>())};
      break;
    case BinaryOpType::Pow:
      return {pow(lhs, rhs)};
      break;
    default:
      NVF_CHECK(
          false,
          "Unexpected operator type: ",
          getBinaryOpType(),
          " in ",
          toString());
  }
}

void BinaryOp::printHelper(
    std::stringstream& ss,
    int indent_size,
    std::string lhs,
    std::string rhs) const {
  bool istvop = ir_utils::isTvOp(this);
  auto op_type = getBinaryOpType();
  if (auto inline_bop = inline_op_str(op_type)) {
    ss << lhs;
    if (istvop) {
      ss << "\n";
      indent(ss, indent_size);
    }
    ss << " " << inline_bop.value() << " ";
    ss << rhs;
  } else {
    ss << op_type;
    if (out()->getDataType().value() == DataType::Float &&
        needFloatSuffix(op_type)) {
      ss << "f";
    }
    ss << "(" << lhs;
    if (istvop) {
      ss << "\n";
      indent(ss, indent_size);
    }
    ss << ", " << rhs << ")";
  }
}

std::string BinaryOp::toString(int indent_size) const {
  std::stringstream ss;
  bool istvop = ir_utils::isTvOp(this);
  indent(ss, indent_size) << out();

  // tensor operations tend to be long, break them up into multiple lines
  if (istvop) {
    ss << "\n";
    indent_size++;
    indent(ss, indent_size);
  }

  ss << " = ";
  printHelper(ss, indent_size, lhs()->toString(), rhs()->toString());
  ss << ";\n";
  return ss.str();
}

std::string BinaryOp::toInlineString(int indent_size) const {
  checkInlineable(this);
  std::stringstream ss;
  printHelper(
      ss, indent_size, lhs()->toInlineString(), rhs()->toInlineString());
  return ss.str();
}

std::string BinaryOp::getGraphvizLabel() const {
  std::stringstream ss;
  ss << getOpString() << "(" << getBinaryOpType() << ")";
  return ss.str();
}

NVFUSER_DEFINE_CLONE_AND_CREATE(BinaryOp)

TernaryOp::TernaryOp(
    IrBuilderPasskey passkey,
    TernaryOpType type,
    Val* out,
    Val* in1,
    Val* in2,
    Val* in3)
    : Expr(passkey) {
  addOutput(out);
  addInput(in1);
  addInput(in2);
  addInput(in3);
  addDataAttribute(type);
}

std::vector<PolymorphicValue> TernaryOp::evaluate(
    const ExpressionEvaluator& ee,
    const std::vector<PolymorphicValue>& inputs) const {
  using namespace PolymorphicValue_functions;
  const auto& a = inputs.at(0);
  const auto& b = inputs.at(1);
  const auto& c = inputs.at(2);
  switch (getTernaryOpType()) {
    case TernaryOpType::Clamp:
      return {std::min(std::max(a, b), c)};
      break;
    case TernaryOpType::Lerp:
      // This is the same lerp computed in helpers.cu
      // https://math.stackexchange.com/a/1798323
      return {(c < 0.5) ? a + c * (b - a) : b - (b - a) * (1.0 - c)};
      break;
    case TernaryOpType::Threshold:
      return {(a <= b) ? c : a};
      break;
    case TernaryOpType::Where:
      return {where(a, b, c)};
      break;
    default:
      NVF_CHECK(
          false,
          "Unexpected operator type: ",
          getTernaryOpType(),
          " in ",
          toString());
  }
}

void TernaryOp::printHelper(
    std::stringstream& ss,
    int indent_size,
    std::string in1,
    std::string in2,
    std::string in3) const {
  bool istvop = ir_utils::isTvOp(this);
  ss << getTernaryOpType() << "(" << in1;
  if (istvop) {
    ss << "\n";
    indent(ss, indent_size);
  }
  ss << ", " << in2;
  if (istvop) {
    ss << "\n";
    indent(ss, indent_size);
  }
  ss << ", " << in3 << ")";
}

std::string TernaryOp::toString(int indent_size) const {
  std::stringstream ss;
  bool istvop = ir_utils::isTvOp(this);
  indent(ss, indent_size);
  ss << out()->toString();

  // tensor operations tend to be long, break them up into multiple lines
  if (istvop) {
    ss << "\n";
    indent_size++;
    indent(ss, indent_size);
  }

  ss << " = ";
  printHelper(
      ss, indent_size, in1()->toString(), in2()->toString(), in3()->toString());
  ss << ";\n";
  return ss.str();
}

std::string TernaryOp::toInlineString(int indent_size) const {
  checkInlineable(this);
  std::stringstream ss;
  printHelper(
      ss,
      indent_size,
      in1()->toInlineString(),
      in2()->toInlineString(),
      in3()->toInlineString());
  return ss.str();
}

std::string TernaryOp::getGraphvizLabel() const {
  std::stringstream ss;
  ss << getOpString() << "(" << getTernaryOpType() << ")";
  return ss.str();
}

NVFUSER_DEFINE_CLONE_AND_CREATE(TernaryOp)

ArrayConstruct::ArrayConstruct(
    IrBuilderPasskey passkey,
    Val* output,
    std::vector<Val*> inputs)
    : Expr(passkey) {
  NVF_ERROR(!inputs.empty(), "Cannot create an array with no members.");
  addOutput(output);
  DataType input_dtype = DataType::Null;
  for (auto in : inputs) {
    addInput(in);
    auto in_dtype_opt = in->getDataType();
    NVF_ERROR(in_dtype_opt.has_value());
    if (input_dtype == DataType::Null) {
      input_dtype = *in_dtype_opt;
    } else {
      NVF_CHECK(
          input_dtype == *in_dtype_opt,
          "All inputs to ArrayConstruct must have the same data type");
    }
  }
  auto expected_output_dtype =
      ArrayType{std::make_shared<DataType>(input_dtype), inputs.size()};
  NVF_CHECK(
      output->getDataType() == expected_output_dtype,
      "Output of ArrayConstruct must be an array of the same data type as the "
      "inputs");
}

std::string ArrayConstruct::toString(int indent_size) const {
  std::stringstream ss;
  indent(ss, indent_size) << out()->toString() << " = {"
                          << toDelimitedString(inputs()) << "}\n";
  return ss.str();
}

std::string ArrayConstruct::toInlineString(int indent_size) const {
  std::stringstream ss;
  ss << "{ " << toDelimitedInlineString(inputs()) << " }";
  return ss.str();
}

std::vector<PolymorphicValue> ArrayConstruct::evaluate(
    const ExpressionEvaluator& ee,
    const std::vector<PolymorphicValue>& inputs) const {
  return {PolymorphicValue(inputs)};
}

NVFUSER_DEFINE_CLONE_AND_CREATE(ArrayConstruct)

ReverseArray::ReverseArray(IrBuilderPasskey passkey, Val* output, Val* input)
    : Expr(passkey) {
  NVF_ERROR(
      std::holds_alternative<ArrayType>(input->dtype().type),
      "Cannot reverse a non-array type.");
  NVF_ERROR(
      std::holds_alternative<ArrayType>(output->dtype().type),
      "Cannot reverse a non-array type.");
  auto input_array_type = std::get<ArrayType>(input->dtype().type);
  auto output_array_type = std::get<ArrayType>(output->dtype().type);
  NVF_ERROR(
      input_array_type.type == output_array_type.type,
      "Cannot reverse an array of type ",
      input_array_type.type,
      " into an array of type ",
      output_array_type.type);
  NVF_ERROR(
      input_array_type.size == output_array_type.size,
      "Cannot reverse an array of size ",
      input_array_type.size,
      " into an array of size ",
      output_array_type.size);
  addOutput(output);
  addInput(input);
}

std::string ReverseArray::toString(int indent_size) const {
  std::stringstream ss;
  indent(ss, indent_size) << out()->toString() << " = ReverseArray("
                          << in()->toString() << ")\n";
  return ss.str();
}

std::string ReverseArray::toInlineString(int indent_size) const {
  std::stringstream ss;
  ss << "ReverseArray(" << in()->toInlineString() << ")";
  return ss.str();
}

std::vector<PolymorphicValue> ReverseArray::evaluate(
    const ExpressionEvaluator& ee,
    const std::vector<PolymorphicValue>& inputs) const {
  NVF_ERROR(inputs.size() == 1, "ReverseArray expects 1 input");
  PolymorphicValue array = inputs.at(0);
  auto& vec = array.as<std::vector>();
  std::reverse(vec.begin(), vec.end());
  return {std::move(array)};
}

NVFUSER_DEFINE_CLONE_AND_CREATE(ReverseArray)

GetItem::GetItem(IrBuilderPasskey passkey, Val* output, Val* array, Val* index)
    : Expr(passkey) {
  addOutput(output);
  addInput(array);
  addInput(index);
  NVF_ERROR(
      *(std::get<ArrayType>(array->dtype().type).type) == output->dtype(),
      "GetItem array input must have a data type");
}

std::string GetItem::toString(int indent_size) const {
  std::stringstream ss;
  indent(ss, indent_size) << out()->toString() << " = " << array()->toString()
                          << "[" << index()->toString() << "]\n";
  return ss.str();
}

std::string GetItem::toInlineString(int indent_size) const {
  std::stringstream ss;
  ss << "(" << array()->toInlineString() << ")[" << index()->toInlineString()
     << "]";
  return ss.str();
}

std::vector<PolymorphicValue> GetItem::evaluate(
    const ExpressionEvaluator& ee,
    const std::vector<PolymorphicValue>& inputs) const {
  NVF_ERROR(inputs.size() == 2, "GetItem expects 2 inputs");
  return {PolymorphicValue(inputs.at(0)[inputs.at(1)])};
}

NVFUSER_DEFINE_CLONE_AND_CREATE(GetItem)

StructConstruct::StructConstruct(
    IrBuilderPasskey passkey,
    Val* output,
    const std::vector<std::pair<std::string, Val*>>& fields)
    : Expr(passkey) {
  NVF_ERROR(!fields.empty(), "Cannot create a struct with no members.");
  auto output_dtype = std::get<StructType>(output->dtype().type);
  NVF_ERROR(
      output_dtype.fields.size() == fields.size(),
      "StructConstruct output must have the same number of fields as the "
      "inputs");
  auto it = output_dtype.fields.begin();
  for (const auto& field : fields) {
    NVF_ERROR(
        it->name == field.first,
        "StructConstruct field names must match the output");
    NVF_ERROR(
        *(it->type) == field.second->dtype(),
        "StructConstruct field ",
        field.first,
        " must have the same data type as the output");
    addDataAttribute(field.first);
    addInput(field.second);
    it++;
  }
  addOutput(output);
}

std::string StructConstruct::toString(int indent_size) const {
  std::stringstream ss;
  indent(ss, indent_size) << out()->toString() << " = { ";
  for (int64_t i : arange((int64_t)inputs().size())) {
    if (i > 0) {
      ss << ", ";
    }
    ss << attribute<std::string>(i) << " = " << input(i)->toString();
  }
  ss << " }\n";
  return ss.str();
}

std::string StructConstruct::toInlineString(int indent_size) const {
  std::stringstream ss;
  ss << "{ ";
  for (int64_t i : arange((int64_t)inputs().size())) {
    if (i > 0) {
      ss << ", ";
    }
    ss << attribute<std::string>(i) << " = " << input(i)->toInlineString();
  }
  ss << " }";
  return ss.str();
}

std::vector<PolymorphicValue> StructConstruct::evaluate(
    const ExpressionEvaluator& ee,
    const std::vector<PolymorphicValue>& inputs) const {
  NVF_ERROR(
      this->inputs().size() == inputs.size(),
      "StructConstruct expects ",
      this->inputs().size(),
      " inputs");
  PolymorphicValue struct_ =
      std::get<StructType>(output(0)->dtype().type).create();
  for (int64_t i : arange((int64_t)inputs.size())) {
    struct_->*attribute<std::string>(i) = inputs.at(i);
  }
  return {std::move(struct_)};
}

NVFUSER_DEFINE_CLONE_AND_CREATE(StructConstruct)

GetAttr::GetAttr(
    IrBuilderPasskey passkey,
    Val* output,
    Val* struct_,
    std::string attr)
    : Expr(passkey) {
  NVF_ERROR(
      std::get<StructType>(struct_->dtype().type).fieldDataType(attr) ==
          output->dtype(),
      "Data type mismatch for GetAttr");
  addOutput(output);
  addInput(struct_);
  addDataAttribute(std::move(attr));
}

std::string GetAttr::toString(int indent_size) const {
  std::stringstream ss;
  indent(ss, indent_size) << out()->toString() << " = " << struct_()->toString()
                          << "." << attr() << "\n";
  return ss.str();
}

std::string GetAttr::toInlineString(int indent_size) const {
  std::stringstream ss;
  ss << "(" << struct_()->toInlineString() << ")." << attr();
  return ss.str();
}

std::vector<PolymorphicValue> GetAttr::evaluate(
    const ExpressionEvaluator& ee,
    const std::vector<PolymorphicValue>& inputs) const {
  NVF_ERROR(inputs.size() == 1, "GetAttr expects 1 input");
  return {inputs.at(0)->*attr()};
}

NVFUSER_DEFINE_CLONE_AND_CREATE(GetAttr)

GetMetaData::GetMetaData(IrBuilderPasskey passkey, Val* output, Val* input)
    : Expr(passkey) {
  addOutput(output);
  addInput(input);
  NVF_ERROR(
      out()->dtype() == metaDataTypeOf(in()),
      "Data type mismatch for GetMetaData")
}

std::string GetMetaData::toString(int indent_size) const {
  std::stringstream ss;
  indent(ss, indent_size) << out()->toString() << " = getMetaData("
                          << in()->toString() << ")\n";
  return ss.str();
}

std::string GetMetaData::toInlineString(int indent_size) const {
  std::stringstream ss;
  ss << "getMetaData(" << ir_utils::varName(in()) << ")";
  return ss.str();
}

NVFUSER_DEFINE_CLONE_AND_CREATE(GetMetaData)

TensorConstruct::TensorConstruct(
    IrBuilderPasskey passkey,
    TensorView* output,
    Val* input)
    : Expr(passkey) {
  addOutput(output);
  addInput(input);
}

std::string TensorConstruct::toString(int indent_size) const {
  std::stringstream ss;
  indent(ss, indent_size) << out()->toString() << " = TensorConstruct("
                          << in()->toString() << ")\n";
  return ss.str();
}

std::string TensorConstruct::toInlineString(int indent_size) const {
  NVF_CHECK(false, "Tensor op can not be printed inline");
}

std::vector<PolymorphicValue> TensorConstruct::evaluate(
    const ExpressionEvaluator& ee,
    const std::vector<PolymorphicValue>& inputs) const {
  NVF_ERROR(inputs.size() == 1, "TensorConstruct expects 1 input");
  using namespace PolymorphicValue_functions;
  return {toTensor(inputs.at(0))};
}

NVFUSER_DEFINE_CLONE_AND_CREATE(TensorConstruct)

RNGOp::RNGOp(
    IrBuilderPasskey passkey,
    RNGOpType type,
    Val* out,
    DataType dtype,
    std::vector<Val*> parameters,
    Val* philox_seed,
    Val* philox_offset,
    Val* philox_index)
    : Expr(passkey) {
  if (auto tv_out = dynamic_cast<TensorView*>(out)) {
    for (auto id : tv_out->getLogicalDomain()) {
      NVF_CHECK(!id->isReduction(), "Output of RNGOp can not have reduction");
      addInput(id->extent());
    }
  }
  for (auto v : parameters) {
    addInput(v);
  }
  if (philox_seed || philox_offset) {
    NVF_CHECK(
        philox_seed && philox_offset,
        "If either philox_seed or philox_offset is provided, the other must be "
        "also");
    addInput(philox_seed);
    addInput(philox_offset);
  }
  addOutput(out);
  RNGOp::Attributes attr{type, dtype, parameters.size()};
  addDataAttribute(attr);
  // adding nullptr to attributes triggers assert. Though I question if this
  // should be the default behavior and any use of attributes should check for
  // nullptr instead.
  if (philox_index) {
    addAttribute(philox_index);
  }
}

std::string RNGOp::toString(int indent_size) const {
  std::stringstream ss;
  indent(ss, indent_size);
  ss << output(0)->toString() << "\n";
  indent_size++;
  indent(ss, indent_size);
  ss << " = ";
  ss << getRNGOpType() << "({" << toDelimitedString(getShape()) << "}, ";
  if (!getParameters().empty()) {
    ss << toDelimitedString(getParameters()) << ", ";
  }
  ss << dtype();
  auto seed = getRNGSeedVal();
  if (seed) {
    ss << ", " << seed->toInlineString();
  }
  ss << ");\n";
  return ss.str();
}

std::string RNGOp::toInlineString(int indent_size) const {
  NVF_CHECK(false, "Tensor op can not be printed inline");
}

int64_t RNGOp::getOutputDims() const {
  int64_t ndims = 0;
  if (auto tv_out = dynamic_cast<TensorView*>(output(0))) {
    ndims = (int64_t)tv_out->getLogicalDomain().size();
  }
  return ndims;
}

NVFUSER_DEFINE_CLONE_AND_CREATE(RNGOp)

BroadcastOp::BroadcastOp(
    IrBuilderPasskey passkey,
    Val* out,
    Val* in,
    std::vector<bool> is_broadcast_dims)
    : Expr(passkey) {
  auto out_type = out->getValType().value();
  auto in_type = in->getValType().value();

  NVF_ERROR(
      (out_type == ValType::TensorView && in_type == ValType::TensorView) ||
          (out_type == ValType::TensorIndex && in_type == ValType::TensorIndex),
      "Cannot braodcast a non-tensor object.");

  addOutput(out);
  addInput(in);

  // Validate the broadcast flags when this expr is created with
  // TensorView. Broadcast with TensorIndex only appears after
  // lowering, so it should have already been validated.
  if (out->isA<TensorView>()) {
    NVF_ERROR(in->isA<TensorView>());
    auto in_tv = in->as<TensorView>();
    auto out_tv = out->as<TensorView>();
    auto in_dom = TensorDomain::noReductions(in_tv->getLogicalDomain());
    auto& out_dom = out_tv->getLogicalDomain();
    NVF_ERROR(
        is_broadcast_dims.size() == out_dom.size(),
        "The dimensions of output tensor and does not match with "
        "is_broadcast_dims");

    auto out_size = is_broadcast_dims.size();
    auto num_new_broadcasts = 0;
    for (const auto i : arange(out_size)) {
      if (is_broadcast_dims[i]) {
        num_new_broadcasts++;
        auto id = out_dom[i];
        NVF_ERROR(
            id->isBroadcast(),
            "New broadcast dimension does not properly set its IterType.");
        NVF_ERROR(
            !id->hasExpandedExtent(),
            "New broadcast dimension can not be expanded.");
        NVF_ERROR(
            id->extent()->isOneInt(),
            "New broadcast dimension must have extent 1");
      } else {
        auto in_id = in_dom[i - num_new_broadcasts];
        auto out_id = out_dom[i];
        NVF_ERROR(
            in_id->sameAs(out_id), "IterDomain does not match in BroadcastOp");
      }
    }
    NVF_ERROR(
        out_size == in_dom.size() + num_new_broadcasts,
        "The dimensions of output tensor and does not match with "
        "is_broadcast_dims and input tensor");
  }

  addDataAttribute(std::move(is_broadcast_dims));
}

std::string BroadcastOp::toString(int indent_size) const {
  std::stringstream ss;
  indent(ss, indent_size) << out()->toString() << "\n";
  indent(ss, indent_size) << "   = broadcast( " << in()->toString()
                          << ", flags = {";
  bool is_first = true;
  for (const auto f : getBroadcastDimFlags()) {
    if (!is_first) {
      ss << ", ";
    }
    ss << (f ? "true" : "false");
    is_first = false;
  }
  ss << "} )\n";
  return ss.str();
}

std::string BroadcastOp::toInlineString(int indent_size) const {
  NVF_CHECK(false, "Tensor op can not be printed inline");
}

std::vector<PolymorphicValue> BroadcastOp::evaluate(
    const ExpressionEvaluator& ee,
    const std::vector<PolymorphicValue>& inputs) const {
  NVF_ERROR(
      inputs.size() == 1,
      "BroadcastOp expects exactly 1 input, but received ",
      inputs.size());
  std::vector<int64_t> out_shape;
  const auto& in = inputs.at(0).as<at::Tensor>();
  int64_t idx = 0;
  for (bool b : getBroadcastDimFlags()) {
    if (b) {
      out_shape.push_back(1);
    } else {
      out_shape.push_back(in.sizes()[idx++]);
    }
  }
  return {in.view(out_shape)};
}

NVFUSER_DEFINE_CLONE_AND_CREATE(BroadcastOp)

SqueezeOp::SqueezeOp(
    IrBuilderPasskey passkey,
    Val* out,
    Val* in,
    std::vector<bool> is_squeeze_dims)
    : Expr(passkey) {
  auto out_type = out->getValType().value();
  auto in_type = in->getValType().value();

  NVF_ERROR(
      in_type == ValType::TensorView,
      "Squeeze input must be a TensorView: ",
      in->toString());

  NVF_ERROR(
      out_type == ValType::TensorView,
      "Squeeze output must be a TensorView: ",
      in->toString());

  addOutput(out);
  addInput(in);

  // Validate the squeeze flags
  auto in_tv = in->as<TensorView>();
  auto out_tv = out->as<TensorView>();
  auto in_dom = TensorDomain::noReductions(in_tv->getLogicalDomain());
  auto& out_dom = out_tv->getLogicalDomain();
  NVF_ERROR(
      is_squeeze_dims.size() == in_dom.size(),
      "The dimensions of input tensor and does not match with is_squeeze_dims");

  int64_t in_size = (int64_t)is_squeeze_dims.size();
  auto num_removed_broadcasts = 0;
  for (const auto i : arange(is_squeeze_dims.size())) {
    if (is_squeeze_dims[i]) {
      num_removed_broadcasts++;
      auto id = in_dom[i];
      NVF_ERROR(
          id->isBroadcast() || id->isSymbolic(),
          "Squeeze dimension should be either Symbolic or Broadcast. Found ",
          id->getIterType());
      if (id->isBroadcast()) {
        // Check concrete broadcast extent here. For Symbolic inputs, this check
        // will be deferred to concretization. See dynamic_transform.cpp
        NVF_ERROR(
            id->extent()->isConstScalar() &&
                id->extent()->evaluate().as<int64_t>() == 1,
            "Can not squeeze dimension(s) with size != 1.");
      }
    } else {
      auto in_id = in_dom[i];
      auto out_id = out_dom[i - num_removed_broadcasts];
      NVF_ERROR(
          in_id->sameAs(out_id), "IterDomain does not match in BroadcastOp");
    }
  }
  NVF_ERROR(
      in_size == out_tv->nDims() + num_removed_broadcasts,
      "The dimensions of output tensor and does not match with is_squeeze_dims "
      "and input tensor");

  addDataAttribute(std::move(is_squeeze_dims));
}

std::string SqueezeOp::toString(int indent_size) const {
  std::stringstream ss;
  indent(ss, indent_size) << out()->toString() << "\n";
  indent(ss, indent_size) << "   = squeeze( " << in()->toString()
                          << ", flags = {";
  bool is_first = true;
  for (const auto f : getSqueezeDimFlags()) {
    if (!is_first) {
      ss << ", ";
    }
    ss << (f ? "true" : "false");
    is_first = false;
  }
  ss << "} )\n";
  return ss.str();
}

std::string SqueezeOp::toInlineString(int indent_size) const {
  NVF_CHECK(false, "Tensor op can not be printed inline");
}

std::vector<PolymorphicValue> SqueezeOp::evaluate(
    const ExpressionEvaluator& ee,
    const std::vector<PolymorphicValue>& inputs) const {
  NVF_ERROR(
      inputs.size() == 1,
      "SqueezeOp expects exactly 1 input, but received ",
      inputs.size());
  std::vector<int64_t> out_shape;
  const auto& in = inputs.at(0).as<at::Tensor>();
  const auto& is_squeeze_dims = getSqueezeDimFlags();
  NVF_ERROR(
      (int64_t)is_squeeze_dims.size() == in.dim(),
      "The dimensions of input tensor and does not match with is_squeeze_dims");
  at::Tensor out = in;
  for (int64_t i : arange((int64_t)is_squeeze_dims.size())) {
    if (is_squeeze_dims[i]) {
      if (in.stride(i) == 0) {
        // If the input dimension is expanded in this dimension, undo the expand
        // by slicing. This ensures that any broadcast dimensions will be
        // unexpanded when we do the final call to view()
        out = out.slice(i, 0, 1);
      }
    } else {
      out_shape.push_back(in.sizes()[i]);
    }
  }
  return {out.view(out_shape)};
}

void SqueezeOp::checkConcretization(Val* old_val, Val* new_val) const {
  Expr::checkConcretization(old_val, new_val); // does nullptr, vtype checks
  NVF_CHECK(
      old_val == in(),
      "Pre-concretized Val ",
      old_val->toString(),
      " does not match input TV ",
      in()->toString());
  auto old_tv = old_val->as<TensorView>();
  auto new_tv = new_val->as<
      TensorView>(); // NOLINT(clang-analyzer-core.CallAndMessage,-warnings-as-errors)
  auto old_logical = old_tv->getLogicalDomain();
  auto new_logical = new_tv->getLogicalDomain();
  NVF_CHECK(
      new_logical.size() == old_tv->getLogicalDomain().size(),
      "New TV ",
      new_tv->toString(),
      " has rfactor of length ",
      new_logical.size(),
      " but expected ",
      old_tv->getLogicalDomain().size());
  auto flags = getSqueezeDimFlags();
  for (auto i : arange(flags.size())) {
    if (!flags.at(i)) {
      continue;
    }
    auto new_id = new_logical.at(i);
    // Check that squeezed dimension concretizes to Broadcast
    NVF_CHECK(
        new_id->getIterType() == IterType::Broadcast,
        "Squeezed IterDomain ",
        new_id->toString(),
        " must concretize to IterType::Broadcast but found ",
        new_id->toString());
    // NOTE: we do not check the extent here. Even if the extent is not a const
    // scalar we know that it would simplify to 1 for these inputs, since this
    // IterDomain is concretized to Broadcast.
  }
}

NVFUSER_DEFINE_CLONE_AND_CREATE(SqueezeOp)

ReductionOp::ReductionOp(
    IrBuilderPasskey passkey,
    BinaryOpType reduction_op_type,
    Val* init,
    Val* out,
    Val* in,
    bool is_allreduce)
    : Expr(passkey) {
  NVF_CHECK(
      out->getValType().value() == ValType::TensorView ||
      out->getValType().value() == ValType::TensorIndex);

  NVF_ERROR(
      (in->getValType() == ValType::TensorView &&
       out->getValType() == ValType::TensorView) ||
          (in->getValType() == ValType::TensorIndex &&
           out->getValType() == ValType::TensorIndex),
      "Reduction operation was created that does not have tensor inputs and "
      "outputs.");

  if (in->isA<TensorView>()) {
    NVF_ERROR(
        TensorDomain::noReductions(in->as<TensorView>()->getLogicalDomain())
                .size() == out->as<TensorView>()->getMaybeRootDomain().size(),
        "Reduction operation created with mismatched domains.");
  }
  NVF_ERROR(
      init->isConstScalar(),
      "Tried to create a reduction operation whith an initial value that isn't "
      "a constant.");

  addOutput(out);
  addInput(in);
  addAttribute(init);
  addDataAttribute(reduction_op_type);
  addDataAttribute(is_allreduce);
  addDataAttribute(false); // serial reduction
}

std::string ReductionOp::toString(int indent_size) const {
  std::stringstream ss;
  indent(ss, indent_size) << out() << "\n";
  indent(ss, indent_size) << "   = reduction( " << in()->toString()
                          << ", op = " << getReductionOpType()
                          << ", initial value = " << init()->toString()
                          << ", allreduce = "
                          << (isAllreduce() ? "true" : "false") << " )\n";
  return ss.str();
}

std::string ReductionOp::toInlineString(int indent_size) const {
  NVF_CHECK(false, "Tensor op can not be printed inline");
}

std::vector<PolymorphicValue> ReductionOp::evaluate(
    const ExpressionEvaluator& ee,
    const std::vector<PolymorphicValue>& inputs) const {
  const auto& input = inputs.at(0).as<at::Tensor>();
  const auto output = out()->as<TensorView>();

  NVF_ERROR(
      !output->hasRoot(),
      "Evaluation for rFactored reductions is not supported.");

  std::vector<int64_t> reduction_axes;
  for (const auto i : arange(int64_t(output->getLogicalDomain().size()))) {
    auto ax = output->getLogicalDomain().at(i);
    if (ax->isReduction()) {
      reduction_axes.push_back(i);
    }
  }
  switch (getReductionOpType()) {
    case BinaryOpType::Add:
      return {at::sum(input, reduction_axes)};
      break;
    case BinaryOpType::FMax: {
      // Emulate fmax/fmin NAN behavior, which removes NANs except in the case
      // where the whole set is NANs.
      auto all_nans = at::all(at::isnan(input), reduction_axes);
      auto removed_nans = at::nan_to_num(
          input, /*nan=*/-std::numeric_limits<double>::infinity());
      return {at::where(
          all_nans,
          std::numeric_limits<double>::quiet_NaN(),
          at::amax(removed_nans, reduction_axes))};
    } break;
    case BinaryOpType::Max:
      return {at::amax(input, reduction_axes)};
      break;
    case BinaryOpType::FMin: {
      auto all_nans = at::all(at::isnan(input), reduction_axes);
      auto removed_nans = at::nan_to_num(
          input, /*nan=*/std::numeric_limits<double>::infinity());
      return {at::where(
          all_nans,
          std::numeric_limits<double>::quiet_NaN(),
          at::amin(removed_nans, reduction_axes))};
    } break;
    case BinaryOpType::Min:
      return {at::amin(input, reduction_axes)};
      break;
    default:
      NVF_CHECK(
          false,
          "Unexpected operator type: ",
          getReductionOpType(),
          " in ",
          toString());
  }
}

NVFUSER_DEFINE_CLONE_AND_CREATE(ReductionOp)

GroupedReductionOp::GroupedReductionOp(
    IrBuilderPasskey passkey,
    std::vector<BinaryOpType> reduction_op_types,
    std::vector<Val*> init_vals,
    std::vector<Val*> outputs,
    std::vector<Val*> inputs,
    bool is_fused)
    : Expr(passkey) {
  for (auto out : outputs) {
    addOutput(out);
  }

  for (auto in : inputs) {
    addInput(in);
  }

  addDataAttribute(std::move(reduction_op_types));
  addDataAttribute(is_fused);

  for (auto init : init_vals) {
    addAttribute(init);
  }
}

std::string GroupedReductionOp::toString(int indent_size) const {
  std::stringstream ss;
  indent(ss, indent_size) << "GroupedReductionOp(\n";
  ++indent_size;
  for (const auto i : arange(numHorizontallyGroupedExprs())) {
    indent(ss, indent_size)
        << output(i)->toString() << " = reduction( " << input(i)->toString()
        << ", op = " << getReductionOpType(i)
        << ", initial value = " << initVal(i)->toString() << " )\n";
  }
  indent(ss, indent_size) << "allreduce = "
                          << (isAllreduce() ? "true" : "false") << " )\n";
  return ss.str();
}

std::string GroupedReductionOp::toInlineString(int indent_size) const {
  NVF_CHECK(false, "Tensor op can not be printed inline");
}

int GroupedReductionOp::getExprIndexOfOutput(Val* output_val) const {
  auto it = std::find(outputs().begin(), outputs().end(), output_val);
  if (it != outputs().end()) {
    return (int)std::distance(outputs().begin(), it);
  }

  NVF_THROW("Not an output, ", output_val->toString(), ", of ", toString());
}

std::vector<PolymorphicValue> GroupedReductionOp::evaluate(
    const ExpressionEvaluator& ee,
    const std::vector<PolymorphicValue>& inputs) const {
  const auto num_reductions = numHorizontallyGroupedExprs();
  std::vector<PolymorphicValue> grouped_reduction_out;
  grouped_reduction_out.reserve(num_reductions);
  for (const auto i : arange(num_reductions)) {
    const auto& in_tensor = inputs.at(i).as<at::Tensor>();
    const auto out_tv = output(i)->as<TensorView>();
    NVF_ERROR(
        !out_tv->hasRoot(),
        "Evaluation for rFactored reductions is not supported.");

    std::vector<int64_t> reduction_axes;
    for (const auto id : arange(int64_t(out_tv->getLogicalDomain().size()))) {
      auto ax = out_tv->getLogicalDomain().at(id);
      if (ax->isReduction()) {
        reduction_axes.push_back(id);
      }
    }
    switch (getReductionOpType(i)) {
      case BinaryOpType::Add:
        grouped_reduction_out.emplace_back(at::sum(in_tensor, reduction_axes));
        break;
      case BinaryOpType::Max:
        grouped_reduction_out.emplace_back(at::amax(in_tensor, reduction_axes));
        break;
      default:
        NVF_CHECK(
            false,
            "Unexpected operator type: ",
            getReductionOpType(i),
            " in ",
            toString());
    }
  }
  return grouped_reduction_out;
}

NVFUSER_DEFINE_CLONE_AND_CREATE(GroupedReductionOp)

std::optional<WelfordTriplet::ValName> WelfordTriplet::getNameOf(
    Val* val) const {
  auto it = std::find(begin(), end(), val);
  if (it != end()) {
    return indexToValName((int)std::distance(begin(), it));
  }

  return std::optional<WelfordTriplet::ValName>();
}

bool WelfordTriplet::sameAs(const WelfordTriplet& other) const {
  return this == &other ||
      (avg()->sameAs(other.avg()) && var()->sameAs(other.var()) &&
       N()->sameAs(other.N()));
}

WelfordTriplet WelfordTriplet::clone(IrCloner* ir_cloner) const {
  return transform([&](const Val* val) { return ir_cloner->clone<Val>(val); });
}

std::vector<WelfordTriplet> WelfordTriplet::clone(
    const std::vector<WelfordTriplet>& src,
    IrCloner* ir_cloner) {
  std::vector<WelfordTriplet> cloned(src.size());
  for (const auto i : arange(src.size())) {
    cloned.at(i) = src.at(i).clone(ir_cloner);
  }
  return cloned;
}

WelfordOp::WelfordOp(
    IrBuilderPasskey passkey,
    const WelfordTriplet& output,
    const WelfordTriplet& input,
    const WelfordTriplet& init,
    bool is_fused)
    : Expr(passkey) {
  // Previously, nullptr was accepted and implicitly replaced by
  // default values. Looks like we always pass some non-null values,
  // so removed the implicit default behavior for code simplicity.
  NVF_ERROR(output.avg() != nullptr);
  NVF_ERROR(output.var() != nullptr);
  NVF_ERROR(output.N() != nullptr);
  NVF_ERROR(init.avg() != nullptr);
  NVF_ERROR(init.var() != nullptr);
  NVF_ERROR(init.N() != nullptr);
  NVF_ERROR(input.avg() != nullptr);
  NVF_ERROR(input.var() != nullptr);
  NVF_ERROR(input.N() != nullptr);

  // Check output type
  NVF_ERROR(
      output.avg()->getValType().value() == ValType::TensorView ||
      output.avg()->getValType().value() == ValType::TensorIndex);
  NVF_ERROR(
      output.var()->getValType().value() == ValType::TensorView ||
      output.var()->getValType().value() == ValType::TensorIndex);
  NVF_ERROR(
      output.N()->getValType().value() == ValType::TensorView ||
      output.N()->getValType().value() == ValType::TensorIndex);
  NVF_ERROR(isIntegralType(output.N()->dtype()));

  // check initial value
  NVF_ERROR(init.N()->getValType().value() == ValType::Others);
  NVF_ERROR(isIntegralType(init.N()->dtype()));
  if (!init.N()->isZeroInt()) {
    // when initial count is zero, no initial variance or average is needed
    // initial value with a count of 1 is un-common enough that I'll push
    // the responsibility of creating all-zero var tensors to the user
    NVF_ERROR(
        init.avg()->getValType().value() == ValType::TensorView ||
        init.avg()->getValType().value() == ValType::TensorIndex);
    NVF_ERROR(
        init.var()->getValType().value() == ValType::TensorView ||
            init.var()->getValType().value() == ValType::TensorIndex,
        "Invalid initial var: ",
        init.var()->toString());
  }

  // check input
  NVF_ERROR(
      input.avg()->getValType().value() == ValType::TensorView ||
          input.avg()->getValType().value() == ValType::TensorIndex,
      input.avg()->getValType().value());
  NVF_ERROR(
      input.N()->getValType().value() == ValType::Others ||
      input.N()->getValType().value() == ValType::TensorView ||
      input.N()->getValType().value() == ValType::TensorIndex);
  NVF_ERROR(isIntegralType(input.N()->dtype()));
  if (!input.N()->isOneInt()) {
    // when input is only one value, only the value is required through avg
    // input the var part is implicitly 0 and codegen will handle that.
    NVF_ERROR(
        input.var()->getValType().value() == ValType::TensorView ||
        input.var()->getValType().value() == ValType::TensorIndex);
  } else {
    NVF_ERROR(
        input.var() == nullptr || input.var()->isZeroInt(),
        "Invalid var input, which must be either nullptr or scalar zero when "
        "the N input is one.");
  }

  addOutput(output.avg());
  addOutput(output.var());
  addOutput(output.N());

  addInput(input.avg());
  addInput(input.var());
  addInput(input.N());

  addAttribute(init.avg());
  addAttribute(init.var());
  addAttribute(init.N());
  addDataAttribute(is_fused);

  NVF_ERROR(attributes().size() == kNumAttrs);
}

WelfordOp::WelfordOp(
    IrBuilderPasskey passkey,
    Val* out_avg,
    Val* out_var,
    Val* out_N,
    Val* in_avg,
    Val* in_var,
    Val* in_N,
    Val* init_avg,
    Val* init_var,
    Val* init_N,
    bool is_fused)
    : WelfordOp(
          passkey,
          WelfordTriplet(out_avg, out_var, out_N),
          WelfordTriplet(in_avg, in_var, in_N),
          WelfordTriplet(init_avg, init_var, init_N),
          is_fused) {}

Val* WelfordOp::getInitValOfOutput(Val* output_val) const {
  auto val_name = outputTriplet().getNameOf(output_val);

  NVF_ERROR(
      val_name.has_value(),
      "Not an output val ",
      output_val->toString(),
      " of ",
      toString());

  return initTriplet().get(*val_name);
}

std::vector<Val*> WelfordOp::getInitVals() const {
  std::vector<Val*> init_vals({initAvg(), initVar(), initN()});
  return init_vals;
}

std::string WelfordOp::toString(int indent_size) const {
  std::stringstream ss;
  indent(ss, indent_size) << outAvg()->toString() << "(Avg),\n"
                          << outVar()->toString() << "(Var),\n"
                          << outN()->toString() << "(Count)"
                          << "\n = Welford ( ";
  if (singleValue()) {
    ss << inAvg()->toString() << "(Avg), ";
  } else {
    ss << inAvg()->toString() << "(Avg)\n  " << inVar()->toString()
       << "(Var)\n  " << inN()->toString() << "(Count)";
  }
  if (hasInit()) {
    ss << "\n  initial value = " << initAvg()->toString() << "(Avg)\n  "
       << initVar()->toString() << "(Var)\n  " << initN()->toString() << "(N)";
  }
  ss << "\n  allreduce = " << (isAllreduce() ? "true" : "false");
  ss << " )\n";
  return ss.str();
}

std::string WelfordOp::toInlineString(int indent_size) const {
  NVF_CHECK(false, "Tensor op can not be printed inline");
}

std::vector<PolymorphicValue> WelfordOp::evaluate(
    const ExpressionEvaluator& ee,
    const std::vector<PolymorphicValue>& inputs) const {
  NVF_ERROR(
      !hasInit(),
      "Evaluation for WelfordOp is not implemented for non-empty initial "
      "values.");
  const auto& in_tensor = inputs.at(0).as<at::Tensor>();
  const auto out_tv = out()->as<TensorView>();
  NVF_ERROR(
      !out_tv->hasRoot(),
      "Evaluation for WelfordOp is not supported when output is rFactored.");

  int64_t N = 1;
  std::vector<int64_t> reduction_axes;
  for (const auto i : arange(int64_t(out_tv->getLogicalDomain().size()))) {
    auto ax = out_tv->getLogicalDomain().at(i);
    if (ax->isReduction()) {
      reduction_axes.push_back(i);
      N *= in_tensor.size(i);
    }
  }
  const auto [in_var, in_avg] =
      at::var_mean(in_tensor, reduction_axes, false, false);
  return {in_avg, in_var * N, N};
}

NVFUSER_DEFINE_CLONE_AND_CREATE(WelfordOp)

GroupedWelfordOp::GroupedWelfordOp(
    IrBuilderPasskey passkey,
    std::vector<WelfordTriplet> output_vals,
    std::vector<WelfordTriplet> input_vals,
    std::vector<WelfordTriplet> init_vals,
    bool is_allreduce)
    : Expr(passkey) {
  const auto num_grouped_ops = output_vals.size();

  NVF_ERROR(
      input_vals.size() == num_grouped_ops,
      "Invalid number of input arguments. Expected: ",
      num_grouped_ops,
      ", Given: ",
      input_vals.size());
  NVF_ERROR(
      init_vals.size() == num_grouped_ops,
      "Invalid number of N arguments. Expected: ",
      num_grouped_ops,
      ", Given: ",
      init_vals.size());

  for (const auto i : arange(num_grouped_ops)) {
    // Check output type
    NVF_ERROR(
        output_vals[i].avg()->getValType().value() == ValType::TensorView ||
        output_vals[i].avg()->getValType().value() == ValType::TensorIndex);
    NVF_ERROR(
        output_vals[i].var()->getValType().value() == ValType::TensorView ||
        output_vals[i].var()->getValType().value() == ValType::TensorIndex);
    NVF_ERROR(
        output_vals[i].N()->getValType().value() == ValType::TensorView ||
        output_vals[i].N()->getValType().value() == ValType::TensorIndex);
    NVF_ERROR(isIntegralType(output_vals[i].N()->dtype()));

    // check initial value
    auto init_avg = init_vals[i].avg();
    auto init_var = init_vals[i].var();
    auto init_N = init_vals[i].N();
    NVF_ERROR(
        init_avg != nullptr && init_var != nullptr && init_N != nullptr,
        "nullptr init vals are not allowed");
    NVF_ERROR(init_N->getValType().value() == ValType::Others);
    NVF_ERROR(isIntegralType(init_N->dtype()));
    NVF_ERROR(
        init_avg->getValType().value() == ValType::TensorView ||
            init_avg->getValType().value() == ValType::TensorIndex ||
            (init_N->isZeroInt() &&
             init_avg->getValType().value() == ValType::Others),
        "Initial avg must be a tensor or, can be a scalar if initial N is "
        "zero.",
        " Initial avg: ",
        init_avg->toString(),
        ". Initial N: ",
        init_N->toString());
    NVF_ERROR(
        init_var->getValType().value() == ValType::TensorView ||
            init_var->getValType().value() == ValType::TensorIndex ||
            (init_N->isZeroInt() &&
             init_var->getValType().value() == ValType::Others),
        "Initial var must be a tensor or, can be a scalar if initial N is "
        "zero: ",
        init_var->toString());

    // check input
    auto in_avg = input_vals[i].avg();
    auto in_var = input_vals[i].var();
    auto in_N = input_vals[i].N();
    NVF_ERROR(
        in_avg != nullptr && in_var != nullptr && in_N != nullptr,
        "nullptr input vals are not allowed");
    NVF_ERROR(
        in_N->getValType().value() == ValType::Others ||
        in_N->getValType().value() == ValType::TensorView ||
        in_N->getValType().value() == ValType::TensorIndex);
    NVF_ERROR(isIntegralType(in_N->dtype()));
    NVF_ERROR(
        in_avg->getValType().value() == ValType::TensorView ||
            in_avg->getValType().value() == ValType::TensorIndex,
        "Invalid input avg argument type: ",
        in_avg->getValType().value());

    if (in_N->isOneInt()) {
      // when input is only one value, only the value is required through avg
      // input the var part must be implicitly 0
      NVF_ERROR(
          in_var->isZeroInt(),
          "Invalid var input, which must be scalar zero when the N input is "
          "one: ",
          in_var->toString());
    } else {
      NVF_ERROR(
          in_var->getValType().value() == ValType::TensorView ||
              in_var->getValType().value() == ValType::TensorIndex,
          in_var->getValType().value(),
          ", ",
          in_N->toString());
    }
  }

  addDataAttribute(is_allreduce);
  for (const auto i : arange(num_grouped_ops)) {
    addOutput(output_vals[i].avg());
    addOutput(output_vals[i].var());
    addOutput(output_vals[i].N());
    addInput(input_vals[i].avg());
    addInput(input_vals[i].var());
    addInput(input_vals[i].N());
    addAttribute(init_vals[i].avg());
    addAttribute(init_vals[i].var());
    addAttribute(init_vals[i].N());
  }
}

std::string GroupedWelfordOp::toString(int indent_size) const {
  std::stringstream ss;
  indent(ss, indent_size) << "GroupedWelford(\n";
  ++indent_size;
  for (const auto i : arange(numHorizontallyGroupedExprs())) {
    indent(ss, indent_size) << outAvg(i)->toString() << " (Avg),\n";
    indent(ss, indent_size) << outVar(i)->toString() << " (Var),\n";
    indent(ss, indent_size) << outN(i)->toString() << " (Count)\n";
    indent(ss, indent_size) << " = Welford ( ";
    ++indent_size;
    indent(ss, indent_size) << inAvg(i)->toString() << " (Avg),\n";
    indent(ss, indent_size) << inVar(i)->toString() << " (Var),\n";
    indent(ss, indent_size) << inN(i)->toString() << " (Count)\n";
    indent(ss, indent_size) << "initial value =\n";
    ++indent_size;
    indent(ss, indent_size) << initAvg(i)->toString() << " (Avg),\n";
    indent(ss, indent_size) << initVar(i)->toString() << " (Var),\n";
    indent(ss, indent_size) << initN(i)->toString() << " (Count) )\n";
    indent_size -= 2;
  }
  indent(ss, indent_size) << "allreduce = "
                          << (isAllreduce() ? "true" : "false") << " )\n";
  return ss.str();
}

std::string GroupedWelfordOp::toInlineString(int indent_size) const {
  NVF_CHECK(false, "Tensor op can not be printed inline");
}

int GroupedWelfordOp::getExprIndexOfOutput(Val* output_val) const {
  for (const auto expr_idx : arange(numHorizontallyGroupedExprs())) {
    if (outputVals().at(expr_idx).getNameOf(output_val).has_value()) {
      return (int)expr_idx;
    }
  }

  NVF_THROW("Not an output, ", output_val->toString(), ", of ", toString());
}

Val* GroupedWelfordOp::getInitValOfOutput(Val* output_val) const {
  auto expr_index = getExprIndexOfOutput(output_val);

  auto val_name = outputVals().at(expr_index).getNameOf(output_val).value();

  return initVals().at(expr_index).get(val_name);
}

NVFUSER_DEFINE_CLONE_AND_CREATE(GroupedWelfordOp)

//==============================================================================================================================

MmaOp::MmaOp(
    IrBuilderPasskey passkey,
    Val* out,
    Val* in_a,
    Val* in_b,
    Val* init)
    : Expr(passkey) {
  NVF_ERROR(
      out->getValType().value() == ValType::TensorView ||
          out->getValType().value() == ValType::TensorIndex,
      out->getValType().value());

  NVF_ERROR(
      in_a->getValType().value() == ValType::TensorView ||
          in_a->getValType().value() == ValType::TensorIndex,
      in_a->getValType().value());

  NVF_ERROR(
      in_b->getValType().value() == ValType::TensorView ||
          in_b->getValType().value() == ValType::TensorIndex,
      in_b->getValType().value());

  addOutput(out);
  addInput(in_a);
  addInput(in_b);
  // ATTR_POS_INIT
  addAttribute(init);
  // ATTR_POS_MACRO
  addDataAttribute(MmaMacro::NoMMA);
}

MmaOp::MmaOp(
    IrBuilderPasskey passkey,
    Val* out,
    Val* in_a,
    Val* in_b,
    Val* init,
    const MmaMacro& macro)
    : MmaOp(passkey, out, in_a, in_b, init) {
  attribute<MmaMacro>(ATTR_POS_MACRO) = macro;
}

std::string MmaOp::toString(int indent_size) const {
  std::stringstream ss;
  indent(ss, indent_size) << out()->toString() << "\n";
  indent(ss, indent_size + 1) << " = mma(" << inA()->toString() << ",\n";
  indent(ss, indent_size + 1) << "       " << inB()->toString() << ")\n";
  return ss.str();
}

std::string MmaOp::toInlineString(int indent_size) const {
  NVF_CHECK(false, "Tensor op can not be printed inline");
}

void MmaOp::setMacro(MmaMacro macro) {
  NVF_ERROR(macro != MmaMacro::NoMMA, "Unspecified mma type");
  attribute<MmaMacro>(ATTR_POS_MACRO) = macro;
}

NVFUSER_DEFINE_CLONE_AND_CREATE(MmaOp)

ExpandOp::ExpandOp(
    IrBuilderPasskey passkey,
    TensorView* out,
    TensorView* in,
    const std::vector<Val*>& expanded_extents)
    : Expr(passkey) {
  addOutput(out);
  addInput(in);
  for (auto* expanded_extent : expanded_extents) {
    NVF_ERROR(expanded_extent != nullptr);
    NVF_ERROR_EQ(
        expanded_extent->dtype(), DataType::Index, "Found ", expanded_extent);
    addInput(expanded_extent);
  }
}

std::string ExpandOp::toString(int indent_size) const {
  std::stringstream ss;
  indent(ss, indent_size) << out()->toString() << " = expand( " << in() << " )"
                          << std::endl;
  return ss.str();
}

std::string ExpandOp::toInlineString(int indent_size) const {
  NVF_CHECK(false, "Tensor op can not be printed inline");
}

std::vector<PolymorphicValue> ExpandOp::evaluate(
    const ExpressionEvaluator& ee,
    const std::vector<PolymorphicValue>& inputs) const {
  const auto& in = inputs.at(0).as<at::Tensor>();
  const auto& [out_shape, _] = inferShapeOfOutput(out(), ee);
  return {in.expand(out_shape)};
}

NVFUSER_DEFINE_CLONE_AND_CREATE(ExpandOp)

RepeatOp::RepeatOp(IrBuilderPasskey passkey, TensorView* out, TensorView* in)
    : Expr(passkey) {
  auto in_domain = TensorDomain::noReductions(in->getLogicalDomain());
  const auto& out_domain = out->getLogicalDomain();

  NVF_ERROR(in_domain.size() == out_domain.size());

  NVF_ERROR(
      std::none_of(
          out->getLogicalDomain().begin(),
          out->getLogicalDomain().end(),
          [](IterDomain* out_logical_id) {
            return out_logical_id->isReduction();
          }),
      "Output should not have reduction IDs.");

  bool repetition_found = false;
  for (const auto i : arange(in_domain.size())) {
    if (in_domain.at(i)->isBroadcast() && !out_domain.at(i)->isBroadcast()) {
      NVF_ERROR(!in_domain.at(i)->hasExpandedExtent());
      NVF_ERROR(in_domain.at(i)->extent()->isOneInt());
      repetition_found = true;
    }
  }

  NVF_ERROR(
      repetition_found,
      "No repetition dim found: ",
      out->toString(),
      ", ",
      in->toString());

  addOutput(out);
  addInput(in);
}

std::string RepeatOp::toString(int indent_size) const {
  std::stringstream ss;
  indent(ss, indent_size) << out()->toString() << " = repeat( " << in()
                          << " )\n";
  return ss.str();
}

std::string RepeatOp::toInlineString(int indent_size) const {
  NVF_CHECK(false, "Tensor op can not be printed inline");
}

std::vector<PolymorphicValue> RepeatOp::evaluate(
    const ExpressionEvaluator& ee,
    const std::vector<PolymorphicValue>& inputs) const {
  NVF_ERROR(
      inputs.size() == 1,
      "RepeatOp expects exactly 1 input, but received ",
      inputs.size());
  auto tensor = inputs.at(0).as<at::Tensor>();
  std::vector<int64_t> multipliers;
  multipliers.reserve(out()->getLogicalDomain().size());
  const auto c2p =
      PairwiseLogicalDomainMap(in(), out()).mapConsumerToProducer();
  for (const auto i : arange(out()->getLogicalDomain().size())) {
    auto out_id = out()->getLogicalDomain().at(i);
    auto inp_id = c2p.at(out_id);
    auto out_extent = ee.evaluate(out_id->extent()).as<int64_t>();
    auto inp_extent = ee.evaluate(inp_id->extent()).as<int64_t>();
    NVF_ERROR(
        out_extent % inp_extent == 0,
        "For dimension ",
        i,
        ", the output extent (",
        out_extent,
        " should be a multiple of the input extent (",
        inp_extent,
        ").");
    multipliers.push_back(out_extent / inp_extent);
  }
  return {tensor.repeat(multipliers)};
}

NVFUSER_DEFINE_CLONE_AND_CREATE(RepeatOp)

ViewAsScalar::ViewAsScalar(
    IrBuilderPasskey passkey,
    Val* out,
    Val* in,
    IterDomain* vector_id)
    : Expr(passkey) {
  addOutput(out);
  addInput(in);
  addAttribute(vector_id);
}

std::string ViewAsScalar::toString(int indent_size) const {
  std::stringstream ss;
  indent(ss, indent_size) << out()->toString() << " = view_as_scalar( "
                          << in()->toString() << ", " << vector_id()->toString()
                          << " )\n";
  return ss.str();
}

std::string ViewAsScalar::toInlineString(int indent_size) const {
  NVF_CHECK(false, "Tensor op can not be printed inline");
}

std::vector<PolymorphicValue> ViewAsScalar::evaluate(
    const ExpressionEvaluator& ee,
    const std::vector<PolymorphicValue>& inputs) const {
  const at::Tensor& in = inputs.at(0).as<at::Tensor>();
  return {at::view_as_real(in)};
}

NVFUSER_DEFINE_CLONE_AND_CREATE(ViewAsScalar)

ReshapeOp::ReshapeOp(IrBuilderPasskey passkey, Val* out, Val* in)
    : Expr(passkey) {
  NVF_ERROR(
      in->isA<TensorView>(),
      in->toString(),
      " is expected to be a TensorView.");
  NVF_ERROR(
      out->isA<TensorView>(),
      out->toString(),
      " is expected to be a TensorView.");
  addOutput(out);
  addInput(in);
}

std::string ReshapeOp::toString(int indent_size) const {
  std::stringstream ss;
  indent(ss, indent_size) << out()->toString() << " = view( "
                          << in()->toString() << " )\n";
  return ss.str();
}

std::string ReshapeOp::toInlineString(int indent_size) const {
  NVF_CHECK(false, "Tensor op can not be printed inline");
}

std::vector<PolymorphicValue> ReshapeOp::evaluate(
    const ExpressionEvaluator& ee,
    const std::vector<PolymorphicValue>& inputs) const {
  NVF_ERROR(inputs.size() == 1);
  const at::Tensor& in_tensor = inputs[0].as<at::Tensor>();

  const auto& [out_shape, _] = inferShapeOfOutput(out(), ee);
  // TODO: check allocation domain and contiguity.

  // Use `at::Tensor::reshape` instead of `at::Tensor::view` because `ReshapeOp`
  // doesn't always produce an alias. For example, when merging an expanded
  // `IterType::Broadcast` and an `IterType::Iteration`, `ReshapeOp` has to
  // realize the expand.
  return {in_tensor.reshape(out_shape)};
}

NVFUSER_DEFINE_CLONE_AND_CREATE(ReshapeOp)

LoadStoreOp::LoadStoreOp(
    IrBuilderPasskey passkey,
    LoadStoreOpType op_type,
    Val* out,
    Val* in,
    CacheOp cache_op)
    : Expr(passkey) {
  // Pick the default cache operator.
  if (op_type == LoadStoreOpType::CpAsync) {
    if (cache_op == CacheOp::Unspecified) {
      cache_op = CacheOp::AllLevels;
    }
    NVF_CHECK(
        cache_op == CacheOp::Global || cache_op == CacheOp::AllLevels,
        "cp.async only takes .ca or .cg. as cache operator");
  } else if (op_type == LoadStoreOpType::Set) {
    if (cache_op == CacheOp::Unspecified) {
      cache_op = CacheOp::Streaming;
    }
  } else {
    NVF_CHECK(
        cache_op == CacheOp::Unspecified,
        "Only Set and CpAsync take a cache operator.");
  }

  addOutput(out);
  addInput(in);
  addDataAttribute(op_type);
  addDataAttribute(cache_op);
}

std::vector<PolymorphicValue> LoadStoreOp::evaluate(
    const ExpressionEvaluator& ee,
    const std::vector<PolymorphicValue>& inputs) const {
  if (TensorView* out_tv = dynamic_cast<TensorView*>(out())) {
    if (out_tv->hasRoot()) {
      std::optional<std::vector<int64_t>> permutation =
          ir_utils::computePermutation(
              out_tv->getRootDomain(), out_tv->getLogicalDomain());
      NVF_ERROR(
          permutation.has_value(),
          "The logical domain of a Set.Permute is supposed to be a permutation"
          " of the root domain: ",
          out_tv);
      NVF_ERROR(inputs.size() == 1);
      at::Tensor in_tensor = inputs[0].as<at::Tensor>();
      at::Tensor out_tensor = in_tensor.permute(*permutation);
      return {out_tensor};
    }
  }
  return inputs;
}

std::string LoadStoreOp::toString(int indent_size) const {
  std::stringstream ss;
  std::string optype = load_store_type2string(opType());
  std::string modifier = "";
  { // Get modifier
    auto* tv = dynamic_cast<TensorView*>(out());
    if (auto ti = dynamic_cast<kir::TensorIndex*>(out())) {
      tv = ti->view();
    }
    if (tv != nullptr && tv->hasRoot()) {
      modifier = ".Permute";
    }
  }
  indent(ss, indent_size) << out()->toString() << "\n";
  indent(ss, indent_size + 1)
      << " = " << optype << modifier << "( " << in()->toString();
  // Fusion IR does not have predicate
  if (container()->isA<kir::Kernel>() && predicate() != nullptr) {
    ss << ", " << std::endl;
    indent(ss, indent_size + 1)
        << std::string(optype.size() + 5, ' ') << predicate()->toInlineString();
  }
  if (cacheOp() != CacheOp::Unspecified) {
    ss << ", cache_op=" << cacheOp();
  }
  ss << " )\n";
  return ss.str();
}

std::string LoadStoreOp::toInlineString(int indent_size) const {
  NVF_CHECK(
      !(out()->isA<TensorView>() || in()->isA<TensorView>()),
      "Tensor op can not be printed inline");
  // Set is allowed to have a scalar, e.g. setting the iteration domain
  // of a tensor in pad.
  return in()->toInlineString();
}

NVFUSER_DEFINE_CLONE_AND_CREATE(LoadStoreOp)

IterDomainBuilder::IterDomainBuilder(Val* _start, Val* _extent)
    : start_(_start), extent_(_extent) {
  NVF_ERROR(
      start_ != nullptr && extent_ != nullptr,
      "Start and extent are required to build an iter domain.");
}

IterDomainBuilder::IterDomainBuilder(const IterDomain* id)
    : start_(id->start()),
      extent_(id->extent()),
      expanded_extent_(
          id->hasExpandedExtent() ? id->expandedExtent() : nullptr),
      stop_offset_(id->stopOffset()),
      parallel_type_(id->getParallelType()),
      iter_type_(id->getIterType()),
      is_rfactor_domain_(id->isRFactorProduct()),
      is_padded_dimension_(id->hasPaddingToMultipleOfWarp()),
      is_clustered_dimension_(id->isClusteredBlockDim()),
      padded_to_size_(id->getMaybeSizeAfterPadding()) {}

IterDomainBuilder& IterDomainBuilder::resetSchedulingParams() {
  parallel_type_ = ParallelType::Serial;
  is_rfactor_domain_ = false;
  is_padded_dimension_ = false;
  is_clustered_dimension_ = false;
  padded_to_size_ = std::nullopt;
  return *this;
}

IterDomainBuilder& IterDomainBuilder::resetRfactor() {
  return is_rfactor_domain(false);
}

IterDomainBuilder& IterDomainBuilder::start(Val* _start) {
  start_ = _start;
  return *this;
}

IterDomainBuilder& IterDomainBuilder::extent(Val* _extent) {
  extent_ = _extent;
  return *this;
}

IterDomainBuilder& IterDomainBuilder::expanded_extent(Val* _expanded_extent) {
  expanded_extent_ = _expanded_extent;
  return *this;
}

IterDomainBuilder& IterDomainBuilder::stop_offset(Val* _stop_offset) {
  stop_offset_ = _stop_offset;
  return *this;
}

IterDomainBuilder& IterDomainBuilder::parallel_type(
    ParallelType _parallel_type) {
  parallel_type_ = _parallel_type;
  return *this;
}

IterDomainBuilder& IterDomainBuilder::iter_type(IterType _iter_type) {
  iter_type_ = _iter_type;
  return *this;
}

IterDomainBuilder& IterDomainBuilder::is_rfactor_domain(
    bool _is_rfactor_domain) {
  is_rfactor_domain_ = _is_rfactor_domain;
  return *this;
}

IterDomainBuilder& IterDomainBuilder::is_padded_dimension(
    bool _is_padded_dimension) {
  is_padded_dimension_ = _is_padded_dimension;
  return *this;
}

IterDomainBuilder& IterDomainBuilder::padded_to_size(
    std::optional<int64_t> _padded_to_size) {
  padded_to_size_ = _padded_to_size;
  return *this;
}

IterDomain* IterDomainBuilder::build() const {
  NVF_ERROR(
      start_ != nullptr && extent_ != nullptr,
      "Start and extent are required to build an iter domain.");
  return IrBuilder::createInContainer<IterDomain>(start_->container(), *this);
}

IterDomain::IterDomain(
    IrBuilderPasskey passkey,
    Val* start,
    Val* extent,
    Val* expanded_extent,
    Val* stop_offset,
    ParallelType parallel_type,
    IterType iter_type,
    bool is_rfactor_domain,
    bool is_padded_dimension,
    bool is_clustered_blocks,
    std::optional<int64_t> padded_to_size)
    : Val(passkey, ValType::IterDomain),
      start_(start),
      extent_(extent),
      expanded_extent_(expanded_extent),
      stop_offset_(
          stop_offset == nullptr ? passkey.ir_container_->zeroVal()
                                 : stop_offset),
      parallel_type_(parallel_type),
      iter_type_(iter_type),
      is_rfactor_domain_(is_rfactor_domain),
      is_padded_dimension_(is_padded_dimension),
      is_clustered_dimension_(is_clustered_blocks),
      padded_to_size_(padded_to_size) {
  // NOTE: We previously asserted !(isRFactorProduct() && isBroadcast()), i.e.
  // that an IterDomain could not be both a broadcast and an logical domain.
  // However, since the introduction of the resize op, we now have a legitimate
  // case where this may be true; namely, whenever we resize an IterDomain to
  // size 1, we will mark it as Broadcast, but the resize must lie between root
  // and rfactor.

  NVF_ERROR(
      extent->dtype() == DataType::Index,
      "Cannot create an iter domain over an extent that is not an "
      "nvfuser_index_t but received ",
      extent->dtype(),
      " .");

  NVF_ERROR(
      expanded_extent == nullptr || expanded_extent->dtype() == DataType::Index,
      "Cannot create an iter domain over an expanded_extent that is not an "
      "nvfuser_index_t but received ",
      expanded_extent->dtype(),
      " .");

  NVF_ERROR(
      start->dtype() == DataType::Index,
      "Cannot create an iter domain with a start that is not an "
      "nvfuser_index_t but received ",
      start->dtype(),
      " .");

  NVF_ERROR(
      stop_offset_->dtype() == DataType::Index,
      "Cannot create an iter domain with a stop_offset_ that is not an "
      "nvfuser_index_t but received ",
      stop_offset_->dtype(),
      " .");
}

IterDomain::IterDomain(IrBuilderPasskey passkey, const IterDomainBuilder& args)

    : IterDomain(
          passkey,
          args.start_,
          args.extent_,
          args.expanded_extent_,
          args.stop_offset_,
          args.parallel_type_,
          args.iter_type_,
          args.is_rfactor_domain_,
          args.is_padded_dimension_,
          args.is_clustered_dimension_,
          args.padded_to_size_) {}

IterDomain::IterDomain(const IterDomain* src, IrCloner* ir_cloner)
    : Val(src, ir_cloner),
      start_(ir_cloner->clone(src->start_)),
      extent_(ir_cloner->clone(src->extent_)),
      expanded_extent_(
          src->hasExpandedExtent() ? ir_cloner->clone(src->expandedExtent())
                                   : nullptr),
      stop_offset_(ir_cloner->clone(src->stop_offset_)),
      parallel_type_(src->parallel_type_),
      iter_type_(src->iter_type_),
      is_rfactor_domain_(src->is_rfactor_domain_),
      is_padded_dimension_(src->is_padded_dimension_),
      is_clustered_dimension_(src->is_clustered_dimension_),
      padded_to_size_(src->padded_to_size_) {}

NVFUSER_DEFINE_CLONE(IterDomain)

bool IterDomain::sameAs(const Statement* other) const {
  if (other == this) {
    return true;
  }

  if (!other->isA<IterDomain>()) {
    return false;
  }

  const auto* other_id = other->as<IterDomain>();

  // Here're the data fields of IterDomain:
  // start_
  // extent_
  // expanded_extent_
  // stop_offset_
  // parallel_type_
  // iter_type_
  // is_rfactor_domain_
  // is_padded_dimension_
  // padded_to_size_

  // Do not take is_rfactor_domain_ into account. IterDomain's are
  // considered the same if they are rfactor or not.

  // TODO: Consider managing them as attributes

  return start()->sameAs(other_id->start()) &&
      extent()->sameAs(other_id->extent()) &&
      hasExpandedExtent() == other_id->hasExpandedExtent() &&
      (!hasExpandedExtent() ||
       expandedExtent()->sameAs(other_id->expandedExtent())) &&
      stopOffset()->sameAs(other_id->stopOffset()) &&
      getParallelType() == other_id->getParallelType() &&
      getIterType() == other_id->getIterType() &&
      hasPaddingToMultipleOfWarp() == other_id->hasPaddingToMultipleOfWarp() &&
      isClusteredBlockDim() == other_id->isClusteredBlockDim() &&
      getMaybeSizeAfterPadding() == other_id->getMaybeSizeAfterPadding();
}

std::string IterDomain::toString(int indent_size) const {
  std::stringstream ss;
  ss << getIterType();
  ss << getParallelType();
  ss << name();
  ss << "{";
  if (!start()->isZeroInt()) {
    ss << start()->toInlineString() << " : ";
  }
  if (stop() != extent()) {
    ss << stop()->toInlineString() << " : ";
  }
  ss << extent()->toInlineString();
  if (hasExpandedExtent()) {
    ss << " ex " << expandedExtent()->toInlineString();
  }
  ss << "}";
  if (isRFactorProduct()) {
    ss << "rf";
  }
  if (hasPaddingToMultipleOfWarp()) {
    ss << "_p";
  }
  if (isClusteredBlockDim()) {
    ss << "_c";
  }
  return ss.str();
}

std::string IterDomain::toInlineString(int indent_size) const {
  return toString(indent_size);
}

// Returns a new IterDomain matching properties of this except for
// is_rfactor_domain_
IterDomain* IterDomain::cloneWithoutRFactor(bool map_with_original) {
  auto cloned = IterDomainBuilder(this).resetRfactor().build();

  if (map_with_original) {
    fusion()->registerExactMapping(this, cloned);
  }

  return cloned;
}

/*static*/ std::vector<IterDomain*> IterDomain::clone(
    const std::vector<IterDomain*>& domains) {
  std::vector<IterDomain*> cloned_domains;
  std::transform(
      domains.begin(),
      domains.end(),
      std::back_inserter(cloned_domains),
      [](auto id) { return id->cloneWithoutRFactor(); });
  return cloned_domains;
}

// Merging does not propagate the start and stop values of the input
// domains to the merged output domain. The actual range of the
// domains is enforced by predicates. Note that since only root
// domains have valid start and stop, it's not possible to contiguous
// predication.
IterDomain* IterDomain::merge(
    IterDomain* outer,
    IterDomain* inner,
    std::optional<bool> rfactor_domain,
    std::optional<IterType> iter_type) {
  NVF_CHECK(
      outer->isReduction() == inner->isReduction(),
      "Merging IterDomains requires that their iteration types match. ",
      "Outer: ",
      outer->toString(),
      ", Inner: ",
      inner->toString());

  NVF_CHECK(
      !outer->isStride() && !inner->isStride(),
      "No support for merging stride domains");

  // By default, if not specified, don't create rfactor
  // outputs. Reshape transformations should propagate the flag, which
  // should explicitly specify the flag
  if (!rfactor_domain.has_value()) {
    rfactor_domain = false;
  }

  Val* merged_id_size =
      SimplifyingIrBuilder::mulExpr(outer->extent(), inner->extent());

  if (!iter_type.has_value()) {
    iter_type = outer->getIterType();

    if (outer->isBroadcast() && inner->isBroadcast()) {
      iter_type = IterType::Broadcast;
    }

    if ((outer->isBroadcast() || inner->isBroadcast()) &&
        (outer->getIterType() == IterType::Iteration ||
         inner->getIterType() == IterType::Iteration)) {
      iter_type = IterType::Iteration;
    }

    if ((outer->isBroadcast() || inner->isBroadcast()) &&
        (outer->getIterType() == IterType::GatherScatter ||
         inner->getIterType() == IterType::GatherScatter)) {
      iter_type = IterType::GatherScatter;
    }
  }

  Val* expanded_extent = nullptr;
  if (outer->hasExpandedExtent() || inner->hasExpandedExtent()) {
    if (outer->hasExpandedExtent() && inner->hasExpandedExtent()) {
      expanded_extent = mul(outer->expandedExtent(), inner->expandedExtent());
    } else if (outer->hasExpandedExtent() && !inner->hasExpandedExtent()) {
      if (inner->isBroadcast()) {
        expanded_extent = outer->expandedExtent();
      } else {
        expanded_extent = mul(outer->expandedExtent(), inner->extent());
      }
    } else if (!outer->hasExpandedExtent() && inner->hasExpandedExtent()) {
      if (outer->isBroadcast()) {
        expanded_extent = inner->expandedExtent();
      } else {
        expanded_extent = mul(outer->extent(), inner->expandedExtent());
      }
    }
  }

  IterDomain* merged_id =
      IterDomainBuilder(outer->container()->zeroVal(), merged_id_size)
          .parallel_type(outer->getParallelType())
          .expanded_extent(expanded_extent)
          .iter_type(*iter_type)
          .is_rfactor_domain(*rfactor_domain)
          .build();

  IrBuilder::createInContainer<Merge>(
      outer->container(), merged_id, outer, inner);

  return merged_id;
}

std::pair<IterDomain*, IterDomain*> IterDomain::split(
    IterDomain* in,
    Val* factor,
    bool inner_split,
    std::optional<bool> rfactor_domain,
    std::optional<IterType> outer_iter_type,
    std::optional<IterType> inner_iter_type) {
  NVF_CHECK(
      factor->isIntegralScalar(), "Cannot split by non-integer value ", factor);

  // outer loop size
  Val* remainder = SimplifyingIrBuilder::ceilDivExpr(in->extent(), factor);
  Val* expanded_remainder = nullptr;
  if (in->hasExpandedExtent()) {
    expanded_remainder =
        SimplifyingIrBuilder::ceilDivExpr(in->expandedExtent(), factor);
  }

  // By default, if not specified, don't create rfactor
  // outputs. Reshape transformations should propagate the flag, which
  // should explicitly specify the flag
  if (!rfactor_domain.has_value()) {
    rfactor_domain = false;
  }

  // If not specified, inherit these properties from the input iter domain
  if (!outer_iter_type.has_value()) {
    outer_iter_type = in->getIterType();
  }

  if (!inner_iter_type.has_value()) {
    inner_iter_type = in->getIterType();
  }

  // outer loop IterDomain
  IterDomain* ido =
      IterDomainBuilder(
          in->container()->zeroVal(), inner_split ? remainder : factor)
          .expanded_extent(
              in->hasExpandedExtent() && inner_split ? expanded_remainder
                                                     : nullptr)
          .parallel_type(in->getParallelType())
          .iter_type(*outer_iter_type)
          .is_rfactor_domain(*rfactor_domain)
          .build();

  // inner loop IterDomain
  IterDomain* idi =
      IterDomainBuilder(
          in->container()->zeroVal(), inner_split ? factor : remainder)
          .expanded_extent(
              in->hasExpandedExtent() && !inner_split ? expanded_remainder
                                                      : nullptr)
          .parallel_type(in->getParallelType())
          .iter_type(*inner_iter_type)
          .is_rfactor_domain(*rfactor_domain)
          .build();

  IrBuilder::createInContainer<Split>(
      in->container(), ido, idi, in, factor, inner_split);
  return {ido, idi};
}

std::pair<IterDomain*, IterDomain*> IterDomain::stridedSplit(int64_t factor) {
  // Use partial split so that only valid values are retained
  auto split_out = IterDomain::split(
      this,
      IrBuilder::createInContainer<Val>(container(), factor, DataType::Index),
      true,
      true);

  split_out.second->iter_type_ = IterType::Stride;
  split_out.first->is_rfactor_domain_ = true;
  split_out.second->is_rfactor_domain_ = true;
  return split_out;
}

std::pair<IterDomain*, IterDomain*> IterDomain::swizzle(
    SwizzleType swizzle_type,
    IterDomain* in_x,
    IterDomain* in_y) {
  NVF_CHECK(
      !in_x->extent()->isZeroInt() && !in_y->extent()->isZeroInt(),
      "Invalid swizzling of a empty dimension.");

  // TODO: reduction check on swizzle:
  NVF_CHECK(
      !in_x->isReduction() && !in_y->isReduction(),
      "swizzled reduction not yet supported");

  for (auto input : InputsOf::outputs({in_x, in_y})) {
    NVF_CHECK(
        !input->as<IterDomain>()->isBroadcast(),
        "swizzling broadcast axes not yet supported");
  }

  IterDomain* out_x = IterDomainBuilder(in_x).build();

  IterDomain* out_y = IterDomainBuilder(in_y).build();

  IrBuilder::createInContainer<Swizzle>(
      in_x->container(), out_x, out_y, in_x, in_y, swizzle_type);

  return std::make_pair(out_x, out_y);
}

std::pair<IterDomain*, IterDomain*> IterDomain::swizzle(
    Swizzle2DType swizzle_type,
    IterDomain* in_x,
    IterDomain* in_y,
    SwizzleMode swizzle_mode) {
  NVF_CHECK(
      !in_x->extent()->isZeroInt() && !in_y->extent()->isZeroInt(),
      "Invalid swizzling of a empty dimension.");

  // TODO: reduction check on swizzle:
  NVF_CHECK(
      !in_x->isReduction() && !in_y->isReduction(),
      "swizzled reduction not yet supported");

  for (auto input : InputsOf::outputs({in_x, in_y})) {
    NVF_CHECK(
        !input->as<IterDomain>()->isBroadcast(),
        "swizzling broadcast axes not yet supported");
  }

  IterDomain* out_x = IterDomainBuilder(in_x).build();

  IterDomain* out_y = IterDomainBuilder(in_y).build();

  IrBuilder::createInContainer<Swizzle2D>(
      in_x->container(), out_x, out_y, in_x, in_y, swizzle_type, swizzle_mode);

  return std::make_pair(out_x, out_y);
}

IterDomain* IterDomain::resize(
    IterDomain* in,
    Val* left_expansion,
    Val* right_expansion,
    bool mark_as_rfactor,
    std::optional<IterType> iter_type_opt) {
  NVF_CHECK(
      left_expansion->isIntegralScalar(),
      "Expansion factor must be an integer scalar: ",
      left_expansion->toString());
  NVF_CHECK(
      right_expansion->isIntegralScalar(),
      "Expansion factor must be an integer scalar: ",
      right_expansion->toString());

  if (left_expansion->isConstInt() && right_expansion->isConstInt()) {
    auto left = left_expansion->evaluate();
    auto right = right_expansion->evaluate();
    if (left == 0 && right == 0) {
      // This is a trivial resize. Check that we are not changing the IterType,
      // then return the input.
      NVF_CHECK(
          !iter_type_opt.has_value() ||
              iter_type_opt.value() == in->getIterType(),
          "If IterType is specified in pad with zero expansion then it must "
          "match input");
      return in;
    }
  }
  NVF_CHECK(
      in->getIterType() == IterType::Iteration ||
          in->getIterType() == IterType::Broadcast ||
          in->getIterType() == IterType::Symbolic,
      "Not a valid IterType: ",
      in->getIterType());

  NVF_CHECK(
      in->start()->isZeroInt(),
      "Non-zero start not supported: ",
      in->toString());
  NVF_CHECK(
      in->stopOffset()->isZeroInt(),
      "Non-zero stop offset not considered: ",
      in->toString());

  // The overall extent is (in_extent + left_expansion +
  // right_expansion). This can be simplified for a slice op as
  // the right expansion should look like (slice_end_offset -
  // in_extent), or (slice_end_offset + (- in_extent)), so the
  // overall extent is left_expansion + slice_end_offset.

  // Detect common slice patterns and return a simplified Val
  // representing (in_extent + right_expansion) if possible
  auto simplify_input_extent_plus_right_expansion = [](Val* right_expansion,
                                                       Val* in_extent) -> Val* {
    auto bop = dynamic_cast<BinaryOp*>(right_expansion->definition());
    if (bop == nullptr) {
      return nullptr;
    }
    Val* sub_rhs = nullptr;
    if (bop->getBinaryOpType() == BinaryOpType::Sub) {
      sub_rhs = bop->rhs();
    } else if (bop->getBinaryOpType() == BinaryOpType::Add) {
      // Note that SimplifyingIrBuilder may turn (a - b) to (a + (- b))
      if (auto uop = dynamic_cast<UnaryOp*>(bop->rhs()->definition());
          uop != nullptr && uop->getUnaryOpType() == UnaryOpType::Neg) {
        sub_rhs = uop->in();
      }
    }
    if (sub_rhs == in_extent) {
      return bop->lhs();
    } else {
      return nullptr;
    }
  };

  Val* resized_id_size = nullptr;
  if (auto simplified_val = simplify_input_extent_plus_right_expansion(
          right_expansion, in->getMaybeExpandedExtent())) {
    resized_id_size =
        SimplifyingIrBuilder::addExpr(left_expansion, simplified_val);
  } else {
    resized_id_size = SimplifyingIrBuilder::addExpr(
        SimplifyingIrBuilder::addExpr(
            in->getMaybeExpandedExtent(), left_expansion),
        right_expansion);
  }

  // If output IterType is provided, use it. Otherwise, if we can prove the
  // resized extent is 1, set to Broadcast, if we can prove it is >1 set to
  // Iteration, and otherwise fall back to Symbolic.
  auto iter_type = IterType::Symbolic;
  if (iter_type_opt.has_value()) {
    iter_type = iter_type_opt.value();
  } else if (left_expansion->isConstInt() && right_expansion->isConstInt()) {
    auto left = left_expansion->evaluate();
    auto right = right_expansion->evaluate();
    if (resized_id_size->isConstInt()) {
      // Means input extent is also known
      auto out_extent = resized_id_size->evaluate();
      iter_type = out_extent == 1 ? IterType::Broadcast : IterType::Iteration;
    } else if (left + right > 1) {
      // Input extent is non-negative, so we know out_extent > 1
      iter_type = IterType::Iteration;
    }
  }

  auto resized_id =
      IterDomainBuilder(
          in->container()->zeroVal(),
          // Set immediate constant size of 1 if resize produces broadcast
          iter_type == IterType::Broadcast ? in->fusion()->oneVal()
                                           : resized_id_size)
          .is_rfactor_domain(mark_as_rfactor)
          .iter_type(iter_type)
          .build();

  IrBuilder::createInContainer<Resize>(
      in->container(), resized_id, in, left_expansion, right_expansion);

  return resized_id;
}

// TODO: We should change parallelize interface to be on tensorview or at least
// vectorize should be done on tensorview. This would let us check that we don't
// vectorize to the left of the computeAt domain, and could allow us to do some
// simple validation of vectorize as it's inputs are right most and contiguous.
void IterDomain::parallelize(ParallelType t) {
  if (parallel_type_ == t) {
    // No op, don't do any more checks, it was already set to this value.
    return;
  }

  if (t == ParallelType::Unroll || isParallelTypeVectorize(t) ||
      t == ParallelType::Group) {
    NVF_CHECK(
        start()->isZeroInt() && extent()->isConstScalar(),
        "Vectorization, unrolling, unswitching and grouping are only supported "
        "with start = 0 and extent as a const int, but got ",
        "a start of ",
        start(),
        " and extent ",
        extent()->toInlineString(),
        " .");
  }

  if (t == ParallelType::Group) {
    NVF_CHECK(
        getIterType() == IterType::Iteration ||
            getIterType() == IterType::GatherScatter,
        "Grouping IterDomain of non Iteration / GatherScatter type is not "
        "allowed. ",
        getIterType());
  }

  parallel_type_ = t;
}

bool IterDomain::maybePartial() const {
  return !start()->isZeroInt() || !stopOffset()->isZeroInt();
}

Val* IterDomain::stopOffset() const {
  return stop_offset_;
}

Val* IterDomain::stop() const {
  if (stopOffset()->isZeroInt()) {
    return extent();
  }

  return sub(extent(), stopOffset());
}

namespace {
void validateContiguity(
    const std::vector<IterDomain*>& allocation_domain,
    const std::vector<std::optional<bool>>& contiguity) {
  NVF_CHECK(
      contiguity.size() == allocation_domain.size(),
      "Invalid contiguity information provided, incorrect size. Received "
      "vector of size ",
      contiguity.size(),
      " but needed one of size ",
      allocation_domain.size());
  for (auto i : arange(contiguity.size())) {
    bool expect_null =
        (allocation_domain.at(i)->isBroadcast() ||
         allocation_domain.at(i)->isReduction());
    NVF_CHECK(
        expect_null != contiguity.at(i).has_value(),
        "The contiguity of a broadcast/reduction dimension must be None. "
        "The contiguity of a non-broadcast/reduction dimension must be "
        "true/false. alloation_domain=[",
        toDelimitedString(allocation_domain),
        "], contiguity=[",
        toDelimitedString(contiguity),
        "]");
  }
}

// Check if loop_domain is a valid domain with no
// redundancy. The logical domain is used as a reference to find if
// there's any ID that's not covered by the new loop domain.
void validateLoopDomain(
    const std::vector<IterDomain*>& logical_domain,
    const std::vector<IterDomain*>& loop_domain,
    const std::vector<IterDomain*>& additional_ids) {
  // Skip if there's any symbolic ID
  if (std::any_of(
          logical_domain.begin(),
          logical_domain.end(),
          [](IterDomain* id) { return id->isSymbolic(); }) ||
      std::any_of(
          loop_domain.begin(),
          loop_domain.end(),
          [](IterDomain* id) { return id->isSymbolic(); }) ||
      std::any_of(
          additional_ids.begin(), additional_ids.end(), [](IterDomain* id) {
            return id->isSymbolic();
          })) {
    return;
  }

  std::vector<IterDomain*> reference;
  reference.reserve(logical_domain.size() + additional_ids.size());
  reference.insert(
      reference.end(), logical_domain.begin(), logical_domain.end());
  // additional_ids are also considered part of the reference domain
  reference.insert(
      reference.end(), additional_ids.begin(), additional_ids.end());

  auto [redundant_ids, _, unreachable_reference_ids] =
      ir_utils::compareDomainWithReference(loop_domain, reference);

  auto empty_or_broadcast = [](const auto& ids) {
    return std::all_of(ids.begin(), ids.end(), [](IterDomain* id) {
      return id->isBroadcast();
    });
  };

  NVF_ERROR(
      empty_or_broadcast(redundant_ids),
      "Trying to set a loop domain with non-broadcast redundant IDs: ",
      toDelimitedString(redundant_ids));

  NVF_ERROR(
      empty_or_broadcast(unreachable_reference_ids),
      "Not all logical IDs are covered by loop domain. Loop: ",
      toDelimitedString(loop_domain),
      ". Unreachable logical IDs: ",
      toDelimitedString(unreachable_reference_ids));
}

} // namespace

TensorDomain::TensorDomain(
    IrBuilderPasskey passkey,
    std::vector<IterDomain*> logical_domain,
    std::vector<std::optional<bool>> contiguity)
    : Val(passkey, ValType::TensorDomain, DataType::Null),
      logical_domain_(std::move(logical_domain)),
      loop_domain_(logical_domain_),
      initial_loop_domain_(loop_domain_),
      contiguity_(
          contiguity.empty() ? getContiguityFilledWith(maybeAllocation(), false)
                             : std::move(contiguity)) {
  validateContiguity(maybeAllocation(), contiguity_);
}

TensorDomain::TensorDomain(
    IrBuilderPasskey passkey,
    std::vector<IterDomain*> logical_domain,
    std::vector<int64_t> stride_order,
    std::vector<std::optional<bool>> contiguity)
    : Val(passkey, ValType::TensorDomain, DataType::Null),
      logical_domain_(std::move(logical_domain)),
      loop_domain_(logical_domain_),
      initial_loop_domain_(loop_domain_),
      contiguity_(
          contiguity.empty() ? getContiguityFilledWith(maybeAllocation(), false)
                             : std::move(contiguity)) {
  // setting the proper allocation domain
  if (!stride_order.empty()) {
    auto rank = logical_domain_.size();
    NVF_ERROR(
        rank == stride_order.size(), "Invalid size of stride_order vector");

    // checking stride_order is indeed a permutation
    std::vector<int64_t> inc_vec(rank);
    std::iota(inc_vec.begin(), inc_vec.end(), 0);
    NVF_ERROR(
        std::is_permutation(
            stride_order.begin(), stride_order.end(), inc_vec.begin()),
        "stride_order is not a valid: " + toDelimitedString(stride_order));

    allocation_domain_.resize(rank, nullptr);
    for (auto i : arange(rank)) {
      allocation_domain_[rank - 1 - stride_order[i]] = logical_domain_[i];
    }
  }
  validateContiguity(maybeAllocation(), contiguity_);
}

TensorDomain::TensorDomain(
    IrBuilderPasskey passkey,
    std::vector<IterDomain*> logical_domain,
    std::vector<IterDomain*> loop_domain,
    std::vector<std::optional<bool>> contiguity,
    bool skip_loop_validation)
    : Val(passkey, ValType::TensorDomain, DataType::Null),
      logical_domain_(std::move(logical_domain)),
      loop_domain_(std::move(loop_domain)),
      initial_loop_domain_(loop_domain_),
      contiguity_(
          contiguity.empty() ? getContiguityFilledWith(maybeAllocation(), false)
                             : std::move(contiguity)) {
  validateContiguity(maybeAllocation(), contiguity_);

  if (!skip_loop_validation) {
    NVF_CHECK(
        loop_domain_.empty() == logical_domain_.empty(),
        "logical domain and loop domain can only be both empty or neither "
        "empty");
    validateLoopDomain(logical_domain_, loop_domain_, additional_ids_);
  }
}

TensorDomain::TensorDomain(
    IrBuilderPasskey passkey,
    std::vector<IterDomain*> root_domain,
    std::vector<IterDomain*> logical_domain,
    std::vector<IterDomain*> loop_domain,
    std::vector<std::optional<bool>> contiguity)
    : Val(passkey, ValType::TensorDomain, DataType::Null),
      root_domain_(std::move(root_domain)),
      logical_domain_(std::move(logical_domain)),
      loop_domain_(std::move(loop_domain)),
      initial_loop_domain_(loop_domain_),
      contiguity_(
          contiguity.empty() ? getContiguityFilledWith(maybeAllocation(), false)
                             : std::move(contiguity)) {
  validateContiguity(maybeAllocation(), contiguity_);

  NVF_CHECK(
      loop_domain_.empty() == logical_domain_.empty(),
      "logical domain and loop domain can only be both empty or neither empty");
  validateLoopDomain(logical_domain_, loop_domain_, additional_ids_);
  if (!root_domain_.empty()) {
    ir_utils::validateDomainEquivalence(
        logical_domain_, root_domain_, additional_ids_);
  }
}

TensorDomain::TensorDomain(
    IrBuilderPasskey passkey,
    std::vector<IterDomain*> root_domain,
    std::vector<IterDomain*> logical_domain,
    std::vector<IterDomain*> allocation_domain,
    std::vector<IterDomain*> loop_domain,
    std::vector<std::optional<bool>> contiguity,
    std::vector<IterDomain*> additional_ids)
    : Val(passkey, ValType::TensorDomain, DataType::Null),
      root_domain_(std::move(root_domain)),
      logical_domain_(std::move(logical_domain)),
      allocation_domain_(std::move(allocation_domain)),
      loop_domain_(std::move(loop_domain)),
      initial_loop_domain_(loop_domain_),
      additional_ids_(std::move(additional_ids)),
      contiguity_(
          contiguity.empty() ? getContiguityFilledWith(maybeAllocation(), false)
                             : std::move(contiguity)) {
  validateContiguity(maybeAllocation(), contiguity_);

  NVF_CHECK(
      loop_domain_.empty() == logical_domain_.empty(),
      "logical domain and loop domain can only be both empty or neither empty");
  validateLoopDomain(logical_domain_, loop_domain_, additional_ids_);
  if (!root_domain_.empty()) {
    ir_utils::validateDomainEquivalence(
        logical_domain_, root_domain_, additional_ids_);
  }
  if (!allocation_domain_.empty()) {
    ir_utils::validateDomainEquivalence(
        logical_domain_, allocation_domain_, additional_ids_);
  }
}

TensorDomain::TensorDomain(
    IrBuilderPasskey passkey,
    std::vector<IterDomain*> root_domain,
    std::vector<IterDomain*> logical_domain,
    std::vector<IterDomain*> allocation_domain,
    std::vector<IterDomain*> loop_domain,
    std::optional<std::vector<IterDomain*>> alternate_loop_domain,
    std::vector<std::optional<bool>> contiguity,
    std::vector<IterDomain*> additional_ids,
    bool skip_validation)
    : Val(passkey, ValType::TensorDomain, DataType::Null),
      root_domain_(std::move(root_domain)),
      logical_domain_(std::move(logical_domain)),
      allocation_domain_(std::move(allocation_domain)),
      loop_domain_(std::move(loop_domain)),
      alternate_loop_domain_(alternate_loop_domain),
      initial_loop_domain_(loop_domain_),
      additional_ids_(std::move(additional_ids)),
      contiguity_(
          contiguity.empty() ? getContiguityFilledWith(maybeAllocation(), false)
                             : std::move(contiguity)) {
  validateContiguity(maybeAllocation(), contiguity_);

  NVF_CHECK(
      loop_domain_.empty() == logical_domain_.empty(),
      "logical domain and loop domain can only be both empty or neither empty");

  if (!skip_validation) {
    validateLoopDomain(logical_domain_, loop_domain_, additional_ids_);
    if (!root_domain_.empty()) {
      ir_utils::validateDomainEquivalence(
          logical_domain_, root_domain_, additional_ids_);
    }
    if (!allocation_domain_.empty()) {
      ir_utils::validateDomainEquivalence(
          logical_domain_, allocation_domain_, additional_ids_);
    }
    if (alternate_loop_domain_.has_value()) {
      validateLoopDomain(
          logical_domain_, alternate_loop_domain_.value(), additional_ids_);
    }
  }
}

TensorDomain::TensorDomain(IrBuilderPasskey passkey, const TensorDomain* src)
    : Val(passkey, ValType::TensorDomain, DataType::Null),
      root_domain_(src->root_domain_),
      logical_domain_(src->logical_domain_),
      allocation_domain_(src->allocation_domain_),
      loop_domain_(src->loop_domain_),
      alternate_loop_domain_(src->alternate_loop_domain_),
      initial_loop_domain_(src->initial_loop_domain_),
      additional_ids_(src->additional_ids_),
      contiguity_(src->contiguity_) {}

TensorDomain::TensorDomain(const TensorDomain* src, IrCloner* ir_cloner)
    : Val(src, ir_cloner),
      root_domain_(ir_cloner->clone(src->root_domain_)),
      logical_domain_(ir_cloner->clone(src->logical_domain_)),
      allocation_domain_(ir_cloner->clone(src->allocation_domain_)),
      loop_domain_(ir_cloner->clone(src->loop_domain_)),
      alternate_loop_domain_(ir_cloner->clone(src->alternate_loop_domain_)),
      initial_loop_domain_(ir_cloner->clone(src->initial_loop_domain_)),
      additional_ids_(ir_cloner->clone(src->additional_ids_)),
      contiguity_(src->contiguity()) {}

NVFUSER_DEFINE_CLONE(TensorDomain)

bool TensorDomain::hasBlockBroadcast() const {
  return std::any_of(
      loop_domain_.begin(), loop_domain_.end(), [](IterDomain* id) {
        return id->isBroadcast() && id->isThreadDim();
      });
}

bool TensorDomain::hasReduction() const {
  return std::any_of(
      loop_domain_.begin(), loop_domain_.end(), [](IterDomain* id) {
        return id->isReduction();
      });
}

bool TensorDomain::hasBroadcast() const {
  return std::any_of(
      loop_domain_.begin(), loop_domain_.end(), [](IterDomain* id) {
        return id->isBroadcast();
      });
}

bool TensorDomain::hasGridBroadcast() const {
  return std::any_of(
      loop_domain_.begin(), loop_domain_.end(), [](IterDomain* id) {
        return id->isBroadcast() && id->isBlockDim();
      });
}

bool TensorDomain::operator==(const TensorDomain& other) const {
  // Checks equality of each class field. Derived domains such as reduction or
  // broadcast views are computed on demand from these fields.
  return root_domain_ == other.root_domain_ &&
      loop_domain_ == other.loop_domain_ &&
      alternate_loop_domain_ == other.alternate_loop_domain_ &&
      logical_domain_ == other.logical_domain_ &&
      allocation_domain_ == other.allocation_domain_ &&
      contiguity_ == other.contiguity_;
}

bool TensorDomain::sameAs(const Statement* const other) const {
  if (this == other) {
    return true;
  }

  if (!other->isA<TensorDomain>()) {
    return false;
  }

  const auto* other_td = other->as<TensorDomain>();

  if (nDims() != other_td->nDims()) {
    return false;
  }
  if (root().size() != other_td->root().size()) {
    return false;
  }
  if (logical().size() != other_td->logical().size()) {
    return false;
  }
  if (allocation().size() != other_td->allocation().size()) {
    return false;
  }

  for (const auto i : arange(nDims())) {
    if (!(axis(i)->sameAs(other_td->axis(i)))) {
      return false;
    }
  }

  for (const auto i : arange(root().size())) {
    if (!(root()[i]->sameAs(other_td->root()[i]))) {
      return false;
    }
  }

  for (const auto i : arange(logical().size())) {
    if (!(logical()[i]->sameAs(other_td->logical()[i]))) {
      return false;
    }
  }

  for (const auto i : arange(allocation().size())) {
    if (!(allocation()[i]->sameAs(other_td->allocation()[i]))) {
      return false;
    }
  }

  for (const auto i : arange(loop().size())) {
    if (!(loop()[i]->sameAs(other_td->loop()[i]))) {
      return false;
    }
  }

  // this_td has_value is not the same as other_td
  if (alternateLoop().has_value() != other_td->alternateLoop().has_value()) {
    return false;
  }

  // has_value is false for both this_td and other_td
  if (!alternateLoop().has_value() && !other_td->alternateLoop().has_value()) {
    return true;
  }

  // has_value is true for both this_td and other_td, so verify that all
  // iterDomains are the same.
  return std::ranges::all_of(
      std::ranges::iota_view{0LL, (int64_t)alternateLoop().value().size()},
      [&](int64_t i) {
        return alternateLoop().value()[i]->sameAs(
            other_td->alternateLoop().value()[i]);
      });
}

bool TensorDomain::sameAs(
    const std::vector<IterDomain*>& lhs,
    const std::vector<IterDomain*>& rhs) {
  if (lhs.size() != rhs.size()) {
    return false;
  }
  size_t i = 0;
  for (auto td_lhs : lhs) {
    if (!td_lhs->sameAs(rhs[i++])) {
      return false;
    }
  }
  return true;
}

std::string TensorDomain::toString(const int indent_size, const bool loop_only)
    const {
  std::stringstream ss;
  if (loop_only) {
    indent(ss, indent_size) << "[" << toDelimitedString(loop()) << "]";
  } else {
    indent(ss, indent_size)
        << "logical=[" << toDelimitedString(logical()) << "]" << std::endl;
    if (hasRoot()) {
      indent(ss, indent_size + 1)
          << "root=[" << toDelimitedString(root()) << "]" << std::endl;
    }
    indent(ss, indent_size + 1)
        << "loop=[" << toDelimitedString(loop()) << "]" << std::endl;
    if (hasAllocation()) {
      indent(ss, indent_size + 1)
          << "allocation=[" << toDelimitedString(allocation()) << "]"
          << std::endl;
    }
    if (alternateLoop().has_value()) {
      indent(ss, indent_size + 1)
          << "alternate_loop=[" << toDelimitedString(alternateLoop().value())
          << "]" << std::endl;
    }
  }
  return ss.str();
}

std::string TensorDomain::toString(const int indent_size) const {
  return toString(indent_size, /*loop_only=*/true);
}

std::string TensorDomain::toInlineString(int indent_size) const {
  return toString(indent_size);
}

void TensorDomain::setContiguity(
    const std::vector<std::optional<bool>>& contig) {
  validateContiguity(maybeAllocation(), contig);
  contiguity_ = contig;
}

std::vector<int64_t> TensorDomain::strideOrder() const {
  // short-circuit: no allocation domain; default stride-order
  if (allocation_domain_.empty()) {
    return {};
  }

  // The allocation domain is set by the loop domain not by permuting the
  // logical domain.
  if (loop_domain_ == allocation_domain_) {
    return {};
  }

  NVF_ERROR(logical_domain_.size() == allocation_domain_.size());

  std::vector<int64_t> stride_order;
  stride_order.reserve(logical_domain_.size());

  for (size_t logical_idx : arange(logical_domain_.size())) {
    IterDomain* logical_id = logical_domain_.at(logical_idx);
    auto alloc_iter = std::find(
        allocation_domain_.begin(), allocation_domain_.end(), logical_id);
    NVF_ERROR(
        alloc_iter != allocation_domain_.end(),
        "Unable to find logical IterDomain in allocation domain.");
    int64_t alloc_idx = std::distance(allocation_domain_.begin(), alloc_iter);
    stride_order.push_back((int64_t)logical_domain_.size() - 1 - alloc_idx);
  }

  return stride_order;
}

bool TensorDomain::hasBlockReduction() const {
  return std::any_of(
      loop_domain_.begin(), loop_domain_.end(), [](IterDomain* id) {
        return id->isReduction() && id->isThreadDim();
      });
}

bool TensorDomain::hasGridReduction() const {
  return std::any_of(
      loop_domain_.begin(), loop_domain_.end(), [](IterDomain* id) {
        return id->isReduction() && id->isBlockDim() &&
            !id->isClusteredBlockDim();
      });
}

bool TensorDomain::hasClusterReduction() const {
  return std::any_of(
      loop_domain_.begin(), loop_domain_.end(), [](IterDomain* id) {
        return id->isReduction() && id->isBlockDim() &&
            id->isClusteredBlockDim();
      });
}

bool TensorDomain::hasSymbolicAxis() const {
  // If there's any Symbolic axis, there must be one at the root or
  // logical domain.
  return (hasRoot() &&
          std::any_of(
              root().begin(),
              root().end(),
              [](auto id) {
                return id->getIterType() == IterType::Symbolic;
              })) ||
      std::any_of(logical().begin(), logical().end(), [](auto id) {
           return id->getIterType() == IterType::Symbolic;
         });
}

bool TensorDomain::hasViewLikeRFactor() const {
  if (!hasRoot()) {
    // Can't have view like rfactor if there is no logical domain
    return false;
  }

  // If there's an logical domain and no rfactor product is a reduction, this is
  // a view like rfactor
  return std::none_of(logical().begin(), logical().end(), [](IterDomain* id) {
    return (id->isReduction() || id->isStride()) && id->isRFactorProduct();
  });
}

bool TensorDomain::hasVectorize() const {
  return std::any_of(
      loop_domain_.begin(), loop_domain_.end(), [](IterDomain* id) {
        return isParallelTypeVectorize(id->getParallelType());
      });
}

std::optional<int64_t> TensorDomain::getReductionAxis() const {
  auto it = std::find_if(
      loop_domain_.begin(), loop_domain_.end(), [](const auto& id) {
        return id->isReduction();
      });
  if (it == loop_domain_.end()) {
    return std::optional<int64_t>();
  } else {
    return std::optional<int64_t>(std::distance(loop_domain_.begin(), it));
  }
}

// i here is int, as we want to accept negative value and ::size_type can be a
// uint.
IterDomain* TensorDomain::axis(int64_t i) const {
  NVF_ERROR(nDims() > 0, "Tried to access an axis in a 0-dim domain");
  return loop_domain_[wrapDim(i)];
}

int64_t TensorDomain::posOf(IterDomain* id) const {
  NVF_ERROR(nDims() > 0, "Tried to find an axis in a 0-dim domain");
  int64_t i = 0;
  while (i < (int64_t)loop_domain_.size()) {
    if (loop_domain_[i] == id) {
      return i;
    }
    i++;
  }
  NVF_CHECK(false, "Provided id is not part of this domain.");
}

int64_t TensorDomain::rootPosOf(IterDomain* id) const {
  NVF_ERROR(
      !maybeRoot().empty(), "Tried to find an axis in a 0-dim root domain");
  auto it = std::find(maybeRoot().begin(), maybeRoot().end(), id);
  NVF_ERROR(it != maybeRoot().end(), "Provided id is not part of root domain.");
  return std::distance(maybeRoot().begin(), it);
}

void TensorDomain::broadcast(int64_t axis, Val* extent) {
  axis = nvfuser::wrapDim(axis, nDims() + 1);
  IterDomain* id = IterDomainBuilder(fusion()->zeroVal(), extent)
                       .iter_type(IterType::Broadcast)
                       .build();
  loop_domain_.insert(loop_domain_.begin() + axis, id);
  additional_ids_.push_back(id);
}

void TensorDomain::split(int64_t axis, Val* factor, bool inner_split) {
  NVF_ERROR(nDims() > 0, "Tried to do split on a 0-dim domain");
  axis = wrapDim(axis);

  IterDomain* id = this->axis(axis);

  auto split_ids = IterDomain::split(id, factor, inner_split);
  loop_domain_.erase(loop_domain_.begin() + axis);
  loop_domain_.insert(loop_domain_.begin() + axis, split_ids.second);
  loop_domain_.insert(loop_domain_.begin() + axis, split_ids.first);
}

// Merge "axis_o" and "axis_i" into 1 dimension
void TensorDomain::merge(int64_t axis_o, int64_t axis_i) {
  NVF_ERROR(nDims() > 0, "Tried to do merge on a 0-dim domain");
  axis_o = wrapDim(axis_o);
  axis_i = wrapDim(axis_i);

  NVF_CHECK(
      axis_o != axis_i,
      "Invalid merge detected, axes provided are the same axis.");

  IterDomain* first = axis(axis_o);
  IterDomain* second = axis(axis_i);

  IterDomain* merged_id = IterDomain::merge(first, second);

  // axis_o is the outer input of this merge but does not
  // automatically mean it's an outer domain in TensorDomain.
  auto td_outer_pos = axis_o < axis_i ? axis_o : axis_i;
  auto td_inner_pos = axis_o < axis_i ? axis_i : axis_o;

  loop_domain_.erase(loop_domain_.begin() + td_inner_pos);
  loop_domain_.erase(loop_domain_.begin() + td_outer_pos);
  loop_domain_.insert(loop_domain_.begin() + td_outer_pos, merged_id);
}

// Reorder axes according to map[old_pos] = new_pos
void TensorDomain::reorder(
    const std::unordered_map<int64_t, int64_t>& old2new_) {
  NVF_ERROR(
      nDims() != 0 || old2new_.empty(), "Tried to reorder a 0-dim domain");
  loop_domain_ = orderedAs(loop_domain_, old2new_);
}

std::vector<IterDomain*> TensorDomain::orderedAs(
    const std::vector<IterDomain*>& dom,
    const std::unordered_map<int64_t, int64_t>& old2new_) {
  NVF_ERROR(
      !dom.empty() || old2new_.empty(), "Tried to reorder a 0-dim domain");

  // Eventhough these checks are already in TensorView, we want to redo them as
  // we can enter this function from other places, not through TensorView

  auto new2old = ir_utils::normalizeOld2New(old2new_, (int64_t)dom.size());

  std::vector<IterDomain*> reordered_domain;
  std::transform(
      new2old.begin(),
      new2old.end(),
      std::back_inserter(reordered_domain),
      [dom](int64_t i) -> IterDomain* { return dom[i]; });

  return reordered_domain;
}

void TensorDomain::swizzle(SwizzleType swizzle_type, int64_t x, int64_t y) {
  NVF_ERROR(nDims() > 0, "Tried to do merge on a 0-dim domain");
  x = wrapDim(x);
  y = wrapDim(y);

  IterDomain* axis_x = axis(x);
  IterDomain* axis_y = axis(y);

  IterDomain* axis_out_x = nullptr;
  IterDomain* axis_out_y = nullptr;

  std::tie(axis_out_x, axis_out_y) =
      IterDomain::swizzle(swizzle_type, axis_x, axis_y);

  loop_domain_.erase(loop_domain_.begin() + x);
  loop_domain_.insert(loop_domain_.begin() + x, axis_out_x);

  loop_domain_.erase(loop_domain_.begin() + y);
  loop_domain_.insert(loop_domain_.begin() + y, axis_out_y);
}

void TensorDomain::swizzle(
    Swizzle2DType swizzle_type,
    int64_t x,
    int64_t y,
    SwizzleMode swizzle_mode) {
  NVF_ERROR(nDims() > 0, "Tried to do merge on a 0-dim domain");
  x = wrapDim(x);
  y = wrapDim(y);

  IterDomain* axis_x = axis(x);
  IterDomain* axis_y = axis(y);

  IterDomain* axis_out_x = nullptr;
  IterDomain* axis_out_y = nullptr;

  std::tie(axis_out_x, axis_out_y) =
      IterDomain::swizzle(swizzle_type, axis_x, axis_y, swizzle_mode);

  loop_domain_.erase(loop_domain_.begin() + x);
  loop_domain_.insert(loop_domain_.begin() + x, axis_out_x);

  loop_domain_.erase(loop_domain_.begin() + y);
  loop_domain_.insert(loop_domain_.begin() + y, axis_out_y);
}

void TensorDomain::resize(
    int64_t axis,
    Val* left_expansion,
    Val* right_expansion,
    std::optional<IterType> iter_type) {
  NVF_ERROR(nDims() > 0, "Tried to do resize on a 0-dim domain");
  axis = wrapDim(axis);

  IterDomain* id = this->axis(axis);

  auto resized_id = IterDomain::resize(
      id,
      left_expansion,
      right_expansion,
      /*mark_as_rfactor=*/false,
      iter_type);
  loop_domain_.at(axis) = resized_id;
}

std::vector<IterDomain*> TensorDomain::noReductions(
    const std::vector<IterDomain*>& td) {
  std::vector<IterDomain*> noReductionDomain;
  std::copy_if(
      td.begin(),
      td.end(),
      std::back_inserter(noReductionDomain),
      [](IterDomain* id) { return !id->isReduction() && !id->isStride(); });
  return noReductionDomain;
}

std::vector<IterDomain*> TensorDomain::noBroadcasts(
    const std::vector<IterDomain*>& td) {
  std::vector<IterDomain*> noBroadcastDomain;
  std::copy_if(
      td.begin(),
      td.end(),
      std::back_inserter(noBroadcastDomain),
      [](IterDomain* id) { return !id->isBroadcast(); });
  return noBroadcastDomain;
}

std::vector<IterDomain*> TensorDomain::noDevices(
    const std::vector<IterDomain*>& td) {
  std::vector<IterDomain*> noDeviceDomain;
  std::copy_if(
      td.begin(),
      td.end(),
      std::back_inserter(noDeviceDomain),
      [](IterDomain* id) { return !id->isDeviceDim(); });
  return noDeviceDomain;
}

/*static*/ std::vector<std::optional<bool>> TensorDomain::
    getContiguityFilledWith(
        const std::vector<IterDomain*>& allocation_domain,
        bool fill_value) {
  std::vector<std::optional<bool>> contiguity;
  contiguity.reserve(allocation_domain.size());
  for (auto id : allocation_domain) {
    if (id->isBroadcast() || id->isReduction()) {
      contiguity.push_back(std::nullopt);
    } else {
      contiguity.emplace_back(fill_value);
    }
  }
  return contiguity;
}

bool TensorDomain::hasBroadcast(const std::vector<IterDomain*>& td) {
  for (auto id : td) {
    if (id->isBroadcast()) {
      return true;
    }
  }
  return false;
}

bool TensorDomain::hasReduction(const std::vector<IterDomain*>& td) {
  for (auto id : td) {
    if (id->isReduction()) {
      return true;
    }
  }
  return false;
}

TensorDomain* TensorDomain::view(const AnalyzeViewResult& view_analysis) {
  NVF_ERROR(nDims() > 0, "Tried to view transform a 0-dim domain");
  return transformView(this, view_analysis);
}

TensorDomain* TensorDomain::flatten(int64_t start_dim, int64_t end_dim) {
  auto inp_domain = noReductions(logical());

  if (start_dim < 0) {
    start_dim += (int64_t)inp_domain.size();
  }
  if (end_dim < 0) {
    end_dim += (int64_t)inp_domain.size();
  }
  NVF_CHECK(
      start_dim >= 0 && start_dim < int64_t(inp_domain.size()),
      "Invalid start_dim ",
      start_dim);
  NVF_CHECK(
      end_dim >= 0 && end_dim < int64_t(inp_domain.size()),
      "Invalid end_dim ",
      end_dim);
  NVF_CHECK(start_dim <= end_dim, "start_dim must be <= end_dim");

  std::vector<IterDomain*> new_root_domain;
  new_root_domain.reserve(inp_domain.size());
  for (auto i : arange((int64_t)inp_domain.size())) {
    bool is_rfactor_dim = i >= start_dim && i <= end_dim;
    auto inp_id = inp_domain[i];
    auto out_id = IterDomainBuilder(inp_id)
                      .is_rfactor_domain(is_rfactor_dim)
                      .extent(
                          (is_rfactor_dim && inp_id->hasExpandedExtent())
                              ? inp_id->expandedExtent()
                              : inp_id->extent())
                      .iter_type(
                          (is_rfactor_dim && inp_id->isBroadcast())
                              ? IterType::Iteration
                              : inp_id->getIterType())
                      .expanded_extent(nullptr)
                      .build();
    new_root_domain.push_back(out_id);
  }

  std::vector<IterDomain*> logical_domain;
  logical_domain.reserve(new_root_domain.size() - (end_dim - start_dim));
  for (auto i : arange(start_dim)) {
    logical_domain.push_back(new_root_domain[i]);
  }

  IterDomain* merged_id = new_root_domain[start_dim];
  for (auto i : arange(start_dim + 1, end_dim + 1)) {
    merged_id = IterDomain::merge(
        merged_id, new_root_domain.at(i), /*rfactor_domain=*/true);
  }
  logical_domain.push_back(merged_id);

  for (auto i : arange(end_dim + 1, inp_domain.size())) {
    logical_domain.push_back(new_root_domain[i]);
  }

  return IrBuilder::create<TensorDomain>(
      new_root_domain,
      logical_domain,
      logical_domain,
      TensorDomain::getContiguityFilledWith(logical_domain, true));
}

// TODO: Rfactor a Welford

// pair is in order where second is the consumer of first
std::pair<TensorDomain*, TensorDomain*> TensorDomain::rFactor(
    const std::vector<int64_t>& axes_) {
  return TransformRFactor::runReplay(this, axes_);
}

void TensorDomain::setLoopDomain(std::vector<IterDomain*> new_loop_domain) {
  validateLoopDomain(logical(), new_loop_domain, additionalIDs());
  loop_domain_ = std::move(new_loop_domain);
  initial_loop_domain_ = loop_domain_;
}

void TensorDomain::setAlternateLoopDomain(
    std::vector<IterDomain*> new_loop_domain) {
  validateLoopDomain(logical(), new_loop_domain, additionalIDs());
  alternate_loop_domain_ = std::move(new_loop_domain);
}

void TensorDomain::setAllocationDomain(
    std::vector<IterDomain*> new_allocation_domain,
    std::vector<std::optional<bool>> new_contiguity,
    bool skip_validation) {
  validateContiguity(new_allocation_domain, new_contiguity);

  if (!skip_validation) {
    ir_utils::validateDomainEquivalence(
        logical_domain_, new_allocation_domain, additional_ids_);
  }

  allocation_domain_ = std::move(new_allocation_domain);
  contiguity_ = std::move(new_contiguity);
}

std::vector<const std::vector<IterDomain*>*> TensorDomain::allDomains() const {
  std::vector<const std::vector<IterDomain*>*> all_domains = {
      &loop_domain_,
      &logical_domain_,
      &root_domain_,
      &initial_loop_domain_,
      &allocation_domain_,
      &additional_ids_};
  if (alternate_loop_domain_.has_value()) {
    all_domains.push_back(&alternate_loop_domain_.value());
  }
  return all_domains;
}

std::vector<IterDomain*> TensorDomain::allIDs() const {
  const std::vector<const std::vector<IterDomain*>*> all_domains = allDomains();
  VectorOfUniqueEntries<IterDomain*> discovered_ids;
  for (auto domain : all_domains) {
    discovered_ids.pushBack(*domain);
  }

  // We only care about IDs on the shortest path between domains
  std::unordered_multimap<IterDomain*, IterDomain*> out2in;
  for (auto i : arange(all_domains.size() - 1)) {
    if (all_domains[i]->empty()) {
      continue;
    }
    for (auto j : arange(i + 1, all_domains.size())) {
      if (all_domains[j]->empty()) {
        continue;
      }
      auto path = getExprsBetween<IRBFS>(
                      {all_domains[i]->begin(), all_domains[i]->end()},
                      {all_domains[j]->begin(), all_domains[j]->end()},
                      false)
                      .first;
      for (auto [expr, _] : path) {
        discovered_ids.pushBack(
            ir_utils::filterByType<IterDomain>(expr->outputs()));
        discovered_ids.pushBack(
            ir_utils::filterByType<IterDomain>(expr->inputs()));
        for (auto in : expr->inputs()) {
          for (auto out : expr->outputs()) {
            out2in.emplace(out->as<IterDomain>(), in->as<IterDomain>());
          }
        }
      }
    }
  }

  // Topological sort all IDs
  std::list<IterDomain*> ids_to_be_sorted(
      discovered_ids.begin(), discovered_ids.end());
  VectorOfUniqueEntries<IterDomain*> sorted_ids;
  while (!ids_to_be_sorted.empty()) {
    auto it = ids_to_be_sorted.begin();
    while (it != ids_to_be_sorted.end()) {
      auto range = out2in.equal_range(*it);
      if (std::all_of(range.first, range.second, [&](const auto& kv) {
            return sorted_ids.has(kv.second);
          })) {
        sorted_ids.pushBack(*it);
        it = ids_to_be_sorted.erase(it);
      } else {
        it++;
      }
    }
  }
  return sorted_ids.vector();
}

std::vector<Expr*> TensorDomain::allExprs() const {
  auto all_ids = allIDs();
  std::unordered_set<Val*> all_id_set{all_ids.begin(), all_ids.end()};

  VectorOfUniqueEntries<Expr*> exprs;
  for (auto id : all_ids) {
    auto def = id->definition();
    if (def == nullptr) {
      continue;
    }

    if (std::all_of(def->inputs().begin(), def->inputs().end(), [&](Val* inp) {
          return all_id_set.find(inp) != all_id_set.end();
        })) {
      exprs.pushBack(def);
    } else {
      NVF_ERROR(std::none_of(
          def->inputs().begin(), def->inputs().end(), [&](Val* inp) {
            return all_id_set.find(inp) != all_id_set.end();
          }));
    }
  }

  return exprs.vector();
}

std::vector<Statement*> TensorDomain::allStatements() const {
  auto all_ids = allIDs();
  std::unordered_set<Val*> all_id_set{all_ids.begin(), all_ids.end()};

  VectorOfUniqueEntries<Statement*> stmts;
  for (auto id : all_ids) {
    // Visit definition if available and all inputs are already visited
    auto def = id->definition();
    if (def != nullptr) {
      if (std::all_of(
              def->inputs().begin(), def->inputs().end(), [&](Val* inp) {
                return all_id_set.find(inp) != all_id_set.end();
              })) {
        stmts.pushBack(def);
      } else {
        NVF_ERROR(std::none_of(
            def->inputs().begin(), def->inputs().end(), [&](Val* inp) {
              return all_id_set.find(inp) != all_id_set.end();
            }));
      }
    }

    stmts.pushBack(id);
  }

  return stmts.vector();
}

Split::Split(
    IrBuilderPasskey passkey,
    IterDomain* outer,
    IterDomain* inner,
    IterDomain* in,
    Val* factor,
    bool inner_split)
    : Expr(passkey) {
  NVF_ERROR(
      factor->isIntegralScalar(),
      "Attempted to create a Split node with a non-integer factor.");
  addOutput(outer);
  addOutput(inner);
  addInput(in);
  // TODO add factor as an input, need to check Split::Split during validation
  // and need to check BestEffortReplay::findFirstMismatchedID addInput(factor);
  addAttribute(factor);
  addDataAttribute(inner_split);
}

Val* Split::isDivisible() const {
  return IrBuilder::isDivisibleExpr(in()->extent(), factor());
}

std::string Split::toString(int indent_size) const {
  std::stringstream ss;
  ss << (innerSplit() ? "Split: " : "Outer split: ");
  ss << in()->toString();
  ss << " by factor " << factor()->toString() << " -> ";
  ss << outer()->toString();
  ss << ", ";
  ss << inner()->toString();
  ss << "\n";
  return ss.str();
}

std::string Split::toInlineString(int indent_size) const {
  NVF_CHECK(false, "Split can not be printed inline");
}

NVFUSER_DEFINE_CLONE_AND_CREATE(Split)

Merge::Merge(
    IrBuilderPasskey passkey,
    IterDomain* out,
    IterDomain* outer,
    IterDomain* inner)
    : Expr(passkey) {
  addOutput(out);
  addInput(outer);
  addInput(inner);
}

std::string Merge::toString(int indent_size) const {
  std::stringstream ss;
  ss << "Merge: ";
  ss << outer()->toString();
  ss << " and ";
  ss << inner()->toString();
  ss << " -> ";
  ss << out()->toString();
  ss << "\n";
  return ss.str();
}

std::string Merge::toInlineString(int indent_size) const {
  NVF_CHECK(false, "Tensor op can not be printed inline");
}

NVFUSER_DEFINE_CLONE_AND_CREATE(Merge)

Swizzle::Swizzle(
    IrBuilderPasskey passkey,
    IterDomain* out_x,
    IterDomain* out_y,
    IterDomain* in_x,
    IterDomain* in_y,
    SwizzleType swizzle_type)
    : Expr(passkey) {
  addOutput(out_x);
  addOutput(out_y);
  addInput(in_x);
  addInput(in_y);
  addDataAttribute(swizzle_type);
}

std::string Swizzle::toString(int indent_size) const {
  std::stringstream ss;
  ss << swizzleType() << "(2D): ";
  ss << inX()->toString();
  ss << " , ";
  ss << inY()->toString();
  ss << " -> ";
  ss << outX()->toString();
  ss << " , ";
  ss << outY()->toString();
  ss << "\n";
  return ss.str();
}

std::string Swizzle::toInlineString(int indent_size) const {
  NVF_CHECK(false, "Tensor op can not be printed inline");
}

NVFUSER_DEFINE_CLONE_AND_CREATE(Swizzle)

Swizzle2D::Swizzle2D(
    IrBuilderPasskey passkey,
    IterDomain* out_x,
    IterDomain* out_y,
    IterDomain* in_x,
    IterDomain* in_y,
    Swizzle2DType swizzle_type,
    SwizzleMode swizzle_mode)
    : Expr(passkey) {
  addOutput(out_x);
  addOutput(out_y);
  addInput(in_x);
  addInput(in_y);
  addDataAttribute(swizzle_type);
  addDataAttribute(swizzle_mode);
}

std::string Swizzle2D::toString(int indent_size) const {
  std::stringstream ss;
  ss << swizzleType() << "(2D): ";
  ss << inX()->toString();
  ss << " , ";
  ss << inY()->toString();
  ss << " -> ";
  ss << outX()->toString();
  ss << " , ";
  ss << outY()->toString();
  ss << "\n";
  return ss.str();
}

std::string Swizzle2D::toInlineString(int indent_size) const {
  NVF_CHECK(false, "Tensor op can not be printed inline");
}

NVFUSER_DEFINE_CLONE_AND_CREATE(Swizzle2D)

Resize::Resize(
    IrBuilderPasskey passkey,
    IterDomain* out,
    IterDomain* in,
    Val* left,
    Val* right)
    : Expr(passkey) {
  addOutput(out);
  addInput(in);
  addAttribute(left);
  addAttribute(right);
}

std::string Resize::toString(int indent_size) const {
  std::stringstream ss;
  ss << "Resize: ";
  ss << in()->toString();
  ss << " by " << leftExpand()->toInlineString() << " and "
     << rightExpand()->toInlineString();
  ss << " -> ";
  ss << out()->toString();
  ss << "\n";
  return ss.str();
}

std::string Resize::toInlineString(int indent_size) const {
  NVF_CHECK(false, "Resize can not be printed inline");
}

NVFUSER_DEFINE_CLONE_AND_CREATE(Resize)

NamedScalar::NamedScalar(
    IrBuilderPasskey passkey,
    std::string name,
    DataType dtype)
    : Val(passkey, ValType::NamedScalar, dtype), name_(std::move(name)) {}

NamedScalar::NamedScalar(const NamedScalar* src, IrCloner* ir_cloner)
    : Val(src, ir_cloner), name_(src->name_) {}

NVFUSER_DEFINE_CLONE(NamedScalar)

bool NamedScalar::sameAs(const Statement* other) const {
  if (this == other) {
    return true;
  }
  if (!other->isA<NamedScalar>()) {
    return false;
  }
  return other->as<NamedScalar>()->name().compare(name()) == 0;
}

NamedScalar* NamedScalar::getParallelDim(ParallelType p_type) {
  NVF_ERROR(
      isParallelTypeThread(p_type),
      "Cannot get parallel dim of non thread type, received: ",
      p_type);
  NVF_ERROR(FusionGuard::getCurFusion() != nullptr);
  std::string parallel_dim = stringifyThreadSize(p_type);
  return IrBuilder::create<NamedScalar>(parallel_dim, DataType::Index);
}

NamedScalar* NamedScalar::getParallelIndex(ParallelType p_type) {
  NVF_ERROR(FusionGuard::getCurFusion() != nullptr);
  std::string parallel_ind = stringifyThread(p_type);
  return IrBuilder::create<NamedScalar>(parallel_ind, DataType::Index);
}

std::optional<ParallelType> NamedScalar::getParallelDim() const {
  if (stringifyThreadSize(ParallelType::TIDx).compare(name()) == 0) {
    return ParallelType::TIDx;
  } else if (stringifyThreadSize(ParallelType::TIDy).compare(name()) == 0) {
    return ParallelType::TIDy;
  } else if (stringifyThreadSize(ParallelType::TIDz).compare(name()) == 0) {
    return ParallelType::TIDz;
  } else if (stringifyThreadSize(ParallelType::BIDx).compare(name()) == 0) {
    return ParallelType::BIDx;
  } else if (stringifyThreadSize(ParallelType::BIDy).compare(name()) == 0) {
    return ParallelType::BIDy;
  } else if (stringifyThreadSize(ParallelType::BIDz).compare(name()) == 0) {
    return ParallelType::BIDz;
  }
  return std::nullopt;
}

std::optional<ParallelType> NamedScalar::getParallelIndex() const {
  if (stringifyThread(ParallelType::TIDx).compare(name()) == 0) {
    return ParallelType::TIDx;
  } else if (stringifyThread(ParallelType::TIDy).compare(name()) == 0) {
    return ParallelType::TIDy;
  } else if (stringifyThread(ParallelType::TIDz).compare(name()) == 0) {
    return ParallelType::TIDz;
  } else if (stringifyThread(ParallelType::BIDx).compare(name()) == 0) {
    return ParallelType::BIDx;
  } else if (stringifyThread(ParallelType::BIDy).compare(name()) == 0) {
    return ParallelType::BIDy;
  } else if (stringifyThread(ParallelType::BIDz).compare(name()) == 0) {
    return ParallelType::BIDz;
  }
  return std::nullopt;
}

PadOp::PadOp(
    IrBuilderPasskey passkey,
    TensorView* out,
    TensorView* inp,
    const std::vector<Val*>& pad_widths,
    Val* value)
    : Expr(passkey) {
  const auto ndims = TensorDomain::noReductions(inp->getLogicalDomain()).size();
  NVF_ERROR(
      pad_widths.size() % 2 == 0,
      "Invalid size of padding width vector: ",
      pad_widths.size(),
      ". Number of width vals must be even.");
  NVF_ERROR(
      pad_widths.size() == ndims * 2,
      "Invalid size of padding width vector: ",
      pad_widths.size(),
      ". All dimensions, padded or not, must have width vals. Use zero for non "
      "non-padded dimensions.");
  addOutput(out);
  addInput(inp);
  addInput(value);
  for (auto width : pad_widths) {
    NVF_CHECK(width != nullptr, "Padding width must not be nullptr");
    addInput(width);
  }
}

NVFUSER_DEFINE_CLONE_AND_CREATE(PadOp)

std::string PadOp::toString(int indent_size) const {
  std::stringstream ss;
  indent(ss, indent_size) << out()->toString() << "\n";
  indent(ss, indent_size) << "   = pad( " << in()->toString() << ", {"
                          << toDelimitedString(getPadWidths()) << "} )\n";
  return ss.str();
}

std::string PadOp::toInlineString(int indent_size) const {
  NVF_CHECK(false, "Tensor op can not be printed inline");
}

std::vector<int64_t> PadOp::getPaddedAxes() const {
  auto num_dims = (int64_t)out()->as<TensorView>()->getLogicalDomain().size();
  std::vector<int64_t> padded_axes;
  for (const auto i : arange(num_dims)) {
    auto [left_pad, right_pad] = getPadWidths(i);
    // Filter out non-padded dimension
    if (left_pad->isZeroInt() && right_pad->isZeroInt()) {
      continue;
    }
    padded_axes.push_back(i);
  }
  return padded_axes;
}

std::vector<Val*> PadOp::getPadWidths() const {
  return {getPadWidthInputBegin(), getPadWidthInputEnd()};
}

std::pair<Val*, Val*> PadOp::getPadWidths(int64_t axis) const {
  auto num_dims = (int64_t)out()->as<TensorView>()->getLogicalDomain().size();
  axis = wrapDim(axis, num_dims);

  int64_t offset_even = (int64_t)axis * 2;
  int64_t offset_odd = offset_even + 1;
  return std::make_pair(
      (*(getPadWidthInputBegin() + offset_even))->as<Val>(),
      (*(getPadWidthInputBegin() + offset_odd))->as<Val>());
}

std::vector<PolymorphicValue> PadOp::evaluate(
    const ExpressionEvaluator& ee,
    const std::vector<PolymorphicValue>& inputs) const {
  const auto& in = inputs.at(0).as<at::Tensor>();

  std::vector<int64_t> pad_widths;
  auto pad_width_offset = getPadWidthInputOffset();
  auto num_dims = in.dim();

  for (auto i = num_dims - 1; i > -1; i--) {
    auto left_pad = (int64_t)inputs.at(pad_width_offset + 2 * i);
    auto right_pad = (int64_t)inputs.at(pad_width_offset + 2 * i + 1);
    pad_widths.push_back(left_pad);
    pad_widths.push_back(right_pad);
  }

  if (isComplexType(*out()->getDataType())) {
    std::complex<double> value =
        static_cast<std::complex<double>>(inputs.at(1));
    auto real = at::real(in);
    auto imag = at::imag(in);
    auto padded_real = at::pad(real, pad_widths, "constant", value.real());
    auto padded_imag = at::pad(imag, pad_widths, "constant", value.imag());
    return {at::complex(padded_real, padded_imag)};
  } else {
    double value = static_cast<double>(inputs.at(1));
    return {at::pad(in, pad_widths, "constant", value)};
  }
}

SliceOp::SliceOp(
    IrBuilderPasskey passkey,
    TensorView* out,
    TensorView* inp,
    const std::vector<Slice>& ranges)
    : Expr(passkey) {
  size_t ndims = TensorDomain::noReductions(inp->getLogicalDomain()).size();
  NVF_ERROR(
      ndims == ranges.size(),
      "The range vector must have the same number of Slice descriptors. "
      "Given: ",
      ranges.size(),
      ", Expected: ",
      ndims);

  addOutput(out);
  addInput(inp);
  for (const auto& range : ranges) {
    NVF_ERROR(range.start != nullptr, "nullptr not allowed");
    NVF_ERROR(range.stop != nullptr, "nullptr not allowed");
    NVF_ERROR(range.step != nullptr, "nullptr not allowed");
    addInput(range.start);
    addInput(range.stop);
    addInput(range.step);
  }
}

NVFUSER_DEFINE_CLONE_AND_CREATE(SliceOp)

std::string SliceOp::toString(int indent_size) const {
  std::stringstream ss;
  indent(ss, indent_size) << out()->toString() << "\n";
  indent(ss, indent_size) << "   = slice( " << in()->toString() << ", {";
  for (const auto& slice : getRanges()) {
    ss << " {"
       << toDelimitedString(std::vector<std::string>{
              slice.start->toString(),
              slice.stop->toString(),
              slice.step->toString()})
       << "}";
  }
  ss << " } )\n";
  return ss.str();
}

std::string SliceOp::toInlineString(int indent_size) const {
  NVF_CHECK(false, "Tensor op can not be printed inline");
}

std::vector<Slice> SliceOp::getRanges() const {
  const auto num_range_vals =
      std::distance(getRangeInputBegin(), getRangeInputEnd());
  NVF_ERROR(
      num_range_vals % 3 == 0,
      "Unexpected number of range vals: ",
      num_range_vals);
  auto ndims = num_range_vals / 3;
  std::vector<Slice> ranges(ndims);
  auto range_val_it = getRangeInputBegin();
  for (const auto i : arange(ndims)) {
    ranges.at(i) = Slice{
        .start = *range_val_it,
        .stop = *(range_val_it + 1),
        .step = *(range_val_it + 2)};
    range_val_it += 3;
  }
  return ranges;
}

std::vector<PolymorphicValue> SliceOp::evaluate(
    const ExpressionEvaluator& ee,
    const std::vector<PolymorphicValue>& inputs) const {
  const auto& in = inputs.at(0).as<at::Tensor>();
  std::vector<at::indexing::TensorIndex> ranges;
  auto ranges_offset = getRangeInputOffset();
  auto num_dims = in.dim();
  for (const auto i : arange(num_dims)) {
    auto start = (int64_t)inputs.at(ranges_offset + 3 * i);
    auto stop = (int64_t)inputs.at(ranges_offset + 3 * i + 1);
    auto step = (int64_t)inputs.at(ranges_offset + 3 * i + 2);
    ranges.emplace_back(at::indexing::Slice(start, stop, step));
  }
  return {in.index(ranges)};
}

CatOp::CatOp(
    IrBuilderPasskey passkey,
    Val* out,
    const std::vector<Val*>& inputs,
    int64_t concatenated_dim)
    : Expr(passkey) {
  addOutput(out);
  for (auto inp : inputs) {
    addInput(inp);
  }
  NVF_ERROR(
      concatenated_dim >= 0 &&
          concatenated_dim <
              static_cast<int64_t>(
                  ir_utils::getTv(out)->getLogicalDomain().size()),
      "Invalid dimension to concatenate: ",
      concatenated_dim);

  addDataAttribute(concatenated_dim);
}

CatOp::CatOp(
    IrBuilderPasskey passkey,
    Val* out,
    const std::vector<Val*>& inputs,
    int64_t concatenated_dim,
    Val* concatenated_domain_index,
    const std::vector<Val*>& preds)
    : Expr(passkey) {
  NVF_ERROR(
      passkey.ir_container_ != nullptr,
      "IrContainer must be provided to create a CatOp.");
  NVF_ERROR(
      passkey.ir_container_->isA<kir::Kernel>(),
      "Should only be used for Kernel container.");

  addOutput(out);
  for (auto inp : inputs) {
    addInput(inp);
  }
  addDataAttribute(concatenated_dim);
  addAttribute(concatenated_domain_index);
  for (auto pred : preds) {
    addAttribute(pred);
  }
}

NVFUSER_DEFINE_CLONE_AND_CREATE(CatOp)

std::string CatOp::toString(int indent_size) const {
  std::stringstream ss;
  indent(ss, indent_size) << output(0)->toString() << "\n";
  indent(ss, indent_size) << "   = cat( ";
  ss << toDelimitedString(inputs());
  ss << ", " << concatenatedDim();
  ss << " )\n";
  return ss.str();
}

std::string CatOp::toInlineString(int indent_size) const {
  NVF_CHECK(false, "Tensor op can not be printed inline");
}

Val* CatOp::getConcatenatedDomainIndex() const {
  NVF_ERROR(
      container()->isA<kir::Kernel>(),
      "Should only be used for Kernel container.");
  NVF_ERROR(!attributes().empty(), "No attribute found");
  NVF_ERROR(attribute(1) != nullptr, "nulllptr attribute is invalid");
  auto idx = attribute(1)->as<Val>();
  return idx;
}

Val* CatOp::getPred(int input_idx) const {
  NVF_ERROR(
      container()->isA<kir::Kernel>(),
      "Should only be used for Kernel container.");
  const auto num_input_tensors = static_cast<int64_t>(inputs().size());
  NVF_ERROR(input_idx < num_input_tensors, "Invalid input index: ", input_idx);
  const auto attr_idx = input_idx + 2;
  NVF_ERROR(
      attr_idx < static_cast<int64_t>(attributes().size()),
      "Invalid attribute index: ",
      attr_idx,
      ", number of attributes: ",
      attributes().size());
  auto attr = attributeVal(attr_idx);
  NVF_ERROR(attr != nullptr, "nullptr attribute is invalid");
  NVF_ERROR(
      attr->dtype() == DataType::Bool,
      "Attribute must be a Bool val: ",
      attr->toInlineString());
  auto pred = attr;
  return pred;
}

std::vector<PolymorphicValue> CatOp::evaluate(
    const ExpressionEvaluator& ee,
    std::unordered_map<const Val*, PolymorphicValue>& known_values) const {
  // CatOp is preceded by a PadOp internally.
  // For ATen evaluation, directly compute the unpadded inputs.
  std::vector<at::Tensor> unpadded_inputs;
  unpadded_inputs.reserve(inputs().size());
  int64_t concat_dim = concatenatedDim();
  for (Val* inp : inputs()) {
    NVF_CHECK(
        inp->definition() != nullptr && inp->definition()->isA<PadOp>(),
        "Expected CatOp to be preceded by a PadOp.");
    auto eval_i = ee.evaluate(inp->definition()->input(0), known_values);
    unpadded_inputs.push_back(eval_i.as<at::Tensor>());
  }
  return {at::cat(unpadded_inputs, concat_dim)};
}

MatmulOp::MatmulOp(IrBuilderPasskey passkey, Val* out, Val* in_a, Val* in_b)
    : Expr(passkey) {
  addOutput(out);
  addInput(in_a);
  addInput(in_b);
}

NVFUSER_DEFINE_CLONE_AND_CREATE(MatmulOp)

std::string MatmulOp::toString(int indent_size) const {
  std::stringstream ss;
  indent(ss, indent_size) << out()->toString() << "\n";
  indent(ss, indent_size + 1) << " = matmul(" << inA()->toString() << ",\n";
  indent(ss, indent_size + 1) << "          " << inB()->toString() << ")\n";
  return ss.str();
}

std::string MatmulOp::toInlineString(int indent_size) const {
  NVF_CHECK(false, "Tensor op can not be printed inline");
}

namespace {
// When the contracting dimension is sharded, each device has a partial
// matmul output and is followed by an allreduce. For loop split, this is
// represented as an rfactored reduction. For example, for matmul, the local
// logical domain after the rfactor is: i{DIDx}, i{M}, i{N}, r{K//d}.
// Unsqueeze the rfactored DID axis to correctly bind with the logical domain.
// See tests/python/test_multidevice.py/test_matmul_allreduce_loop_split
int64_t getRFactorDeviceDimensionIndex(const TensorView* tv) {
  // Filter out reduction dimensions so the index to `logical` directly maps to
  // an at::Tensor axis.
  auto logical = TensorDomain::noReductions(tv->getLogicalDomain());
  int64_t rfactor_did_idx = -1;
  for (auto idx : arange(static_cast<int64_t>(logical.size()))) {
    IterDomain* id = logical.at(idx);
    if (id->isRFactorProduct() && id->isDeviceDim()) {
      NVF_ERROR(
          rfactor_did_idx == -1,
          "Expected only 1 rfactored DID iterdomain, found at least 2 in ",
          logical);
      rfactor_did_idx = idx;
    }
  }

  return rfactor_did_idx;
}
} // namespace

std::vector<PolymorphicValue> MatmulOp::evaluate(
    const ExpressionEvaluator& ee,
    const std::vector<PolymorphicValue>& inputs) const {
  const auto a = inputs.at(0).as<at::Tensor>();
  const auto b = inputs.at(1).as<at::Tensor>();

  at::Tensor matmul_out;
  // aten::dot does not support meta device. Matmul lowers to dot for 1D @ 1D.
  const bool uses_dot = (a.dim() == 1 && b.dim() == 1);
  if (uses_dot && (a.is_meta() || b.is_meta())) {
    const auto out_scalar_type = at::result_type(a, b);
    auto out_opts = a.options().dtype(out_scalar_type).device(at::kMeta);
    matmul_out = at::empty({}, out_opts);
  } else {
    matmul_out = at::matmul(a, b);
  }

  if (const auto rfactor_did_idx = getRFactorDeviceDimensionIndex(out());
      rfactor_did_idx != -1) {
    matmul_out = matmul_out.unsqueeze(rfactor_did_idx);
  }
  return {matmul_out};
}

LinearOp::LinearOp(
    IrBuilderPasskey passkey,
    Val* out,
    Val* in_a,
    Val* in_b,
    Val* bias)
    : Expr(passkey) {
  addOutput(out);
  addInput(in_a);
  addInput(in_b);

  if (bias != nullptr) {
    addInput(bias);
  }
}

NVFUSER_DEFINE_CLONE_AND_CREATE(LinearOp)

std::string LinearOp::toString(int indent_size) const {
  std::stringstream ss;
  indent(ss, indent_size) << out()->toString() << "\n";
  indent(ss, indent_size + 1) << " = linear(" << inA()->toString() << ",\n";
  indent(ss, indent_size + 1) << "          " << inB()->toString();
  if (hasBias()) {
    indent(ss, indent_size + 1) << ",\n          " << bias()->toString();
  }
  indent(ss, indent_size + 1) << ")\n";
  return ss.str();
}

std::string LinearOp::toInlineString(int indent_size) const {
  NVF_CHECK(false, "Tensor op can not be printed inline");
}

std::vector<PolymorphicValue> LinearOp::evaluate(
    const ExpressionEvaluator& ee,
    const std::vector<PolymorphicValue>& inputs) const {
  const auto in = inputs.at(0).as<at::Tensor>();
  auto weight = inputs.at(1).as<at::Tensor>();

  auto squeeze_device_dims = [](at::Tensor& t,
                                int64_t num_device_dims) -> void {
    // Record the initial shape for the error message.
    std::vector<int64_t> shape = t.sizes().vec();
    for ([[maybe_unused]] auto _ : arange(num_device_dims)) {
      NVF_CHECK(
          t.size(0) == 1,
          "When the weight is >2D, expect its preceding dimensions and "
          "the bias's preceding dimensions to "
          "be DID-parallel and therefore size-1: ",
          shape);
      t = t.squeeze(0);
    }
  };

  // The squeezes and unsqueezes are currently required to support a sharded
  // linear layer. Remove them after #2563.
  auto num_device_dims = weight.dim() - 2;
  squeeze_device_dims(weight, num_device_dims);

  at::Tensor out_tensor;
  if (hasBias()) {
    auto bias = inputs.at(2).as<at::Tensor>();
    squeeze_device_dims(bias, num_device_dims);
    out_tensor = at::linear(in, weight, bias);
  } else {
    out_tensor = at::linear(in, weight);
  }

  for ([[maybe_unused]] auto _ : arange(num_device_dims)) {
    out_tensor = out_tensor.unsqueeze(0);
  }

  // Handle rFactor DIDs similar to MatmulOp::evaluate.
  if (const auto rfactor_did_idx = getRFactorDeviceDimensionIndex(out());
      rfactor_did_idx != -1) {
    out_tensor = out_tensor.unsqueeze(rfactor_did_idx);
  }

  return {out_tensor};
}

SdpaFwdOp::SdpaFwdOp(
    IrBuilderPasskey passkey,
    TensorView* output,
    TensorView* log_sumexp,
    TensorView* philox_seed,
    TensorView* philox_offset,
    Val* query,
    Val* key,
    Val* value,
    Val* dropout_p,
    Val* is_causal,
    Val* scale)
    : Expr(passkey) {
  addOutput(output);
  addOutput(log_sumexp);
  addOutput(philox_seed);
  addOutput(philox_offset);

  addInput(query);
  addInput(key);
  addInput(value);
  addInput(dropout_p);
  addInput(is_causal);
  if (scale != nullptr) {
    addInput(scale);
  }
}

NVFUSER_DEFINE_CLONE_AND_CREATE(SdpaFwdOp)

std::string SdpaFwdOp::toString(int indent_size) const {
  std::stringstream ss;
  indent(ss, indent_size) << attn_out()->toString() << ",\n";
  indent(ss, indent_size) << logsumexp()->toString() << ",\n";
  indent(ss, indent_size) << philox_seed()->toString() << ",\n";
  indent(ss, indent_size) << philox_offset()->toString() << "\n";
  indent(ss, indent_size + 1) << " = sdpa(" << query()->toString() << ",\n";
  indent(ss, indent_size + 1) << "          " << key()->toString() << ",\n";
  indent(ss, indent_size + 1) << "          " << value()->toString() << ",\n";
  indent(ss, indent_size + 1)
      << "          dropout_p = " << dropout_p()->toInlineString() << ",\n";
  indent(ss, indent_size + 1)
      << "          is_causal = " << is_causal()->toInlineString();
  if (scale() != nullptr) {
    indent(ss, indent_size + 1)
        << ",\n          scale = " << scale()->toInlineString();
  }
  indent(ss, indent_size + 1) << ")\n";
  return ss.str();
}

std::string SdpaFwdOp::toInlineString(int indent_size) const {
  NVF_CHECK(false, "Tensor op can not be printed inline");
}

namespace spda_meta {

std::tuple<
    at::Tensor,
    at::Tensor,
    at::Tensor,
    at::Tensor,
    c10::SymInt,
    c10::SymInt,
    at::Tensor,
    at::Tensor,
    at::Tensor>
_scaled_dot_product_flash_attention_meta(const at::Tensor& query) {
  const auto sizes = query.sizes();
  const int batch_size = sizes[0];
  int num_heads = sizes[1];
  int seqlen_q = sizes[2];
  auto logsumexp = at::empty(
      {batch_size, num_heads, seqlen_q}, query.options().dtype(at::kFloat));
  // Produce defined meta tensors for philox outputs so downstream segments
  // can bind metadata and types correctly.
  const auto meta_u64 =
      at::TensorOptions().device(at::kMeta).dtype(at::kUInt64);
  auto rng_state = at::empty({2}, meta_u64); // philox_seed/rng_state
  auto unused_offset = at::empty({}, meta_u64); // philox_offset/_unused (0-dim)
  return std::make_tuple(
      query,
      logsumexp,
      at::Tensor(),
      at::Tensor(),
      c10::SymInt(seqlen_q),
      c10::SymInt(seqlen_q),
      rng_state,
      unused_offset,
      at::Tensor());
}

} // namespace spda_meta

std::vector<PolymorphicValue> SdpaFwdOp::evaluate(
    const ExpressionEvaluator& ee,
    const std::vector<PolymorphicValue>& inputs) const {
  auto query = inputs.at(0).as<at::Tensor>();
  auto key = inputs.at(1).as<at::Tensor>();
  auto value = inputs.at(2).as<at::Tensor>();

  const auto dropout_p = inputs.at(3).as<double>();
  const auto is_causal = inputs.at(4).as<bool>();

  // Temporary handling of DID parallelization see
  // https://github.com/NVIDIA/Fuser/issues/2563
  bool handle_device_dim = false;
  if (query.dim() == 5) {
    handle_device_dim = true;

    NVF_CHECK(key.dim() == 5 && value.dim() == 5);

    auto query_domain =
        TensorDomain::noReductions(this->query()->getLogicalDomain());
    auto key_domain =
        TensorDomain::noReductions(this->key()->getLogicalDomain());
    auto value_domain =
        TensorDomain::noReductions(this->value()->getLogicalDomain());
    NVF_CHECK(
        query_domain.front()->isDeviceDim(),
        "Only support DID parallelization on outermost axis");
    NVF_CHECK(
        key_domain.front()->isDeviceDim(),
        "Only support DID parallelization on outermost axis");
    NVF_CHECK(
        value_domain.front()->isDeviceDim(),
        "Only support DID parallelization on outermost axis");

    query = query.squeeze(0);
    key = key.squeeze(0);
    value = value.squeeze(0);
  }

  // Flash attention requires the last dimension to be padded to 8.
  // https://github.com/pytorch/pytorch/blob/c27882ffa8c1c7e4cf8ebc6c2f879e5b6c8814ad/aten/src/ATen/native/transformers/attention.cpp#L675-L677
  const auto last_dim_size = query.size(-1);
  auto pad_last_dim = [last_dim_size](
                          at::Tensor inp, int alignment_size) -> at::Tensor {
    if (last_dim_size % alignment_size == 0) {
      return inp;
    }
    auto pad_count = alignment_size - (last_dim_size % alignment_size);
    auto padded_inp = at::pad(inp, {0, pad_count});
    return padded_inp;
  };

  query = pad_last_dim(query, 8);
  key = pad_last_dim(key, 8);
  value = pad_last_dim(value, 8);

  // Conmpute scale using original size of last dimension
  double scale = inputs.size() > 5 ? inputs.back().as<double>()
                                   : 1.0 / std::sqrt(last_dim_size);

  // ATen reference:
  // https://github.com/pytorch/pytorch/blob/c27882ffa8c1c7e4cf8ebc6c2f879e5b6c8814ad/aten/src/ATen/native/transformers/attention.cpp#L680-L681
  auto
      [output,
       log_sumexp,
       cum_seq_q,
       cum_seq_k,
       query_seq_len,
       key_seq_len,
       philox_seed,
       philox_offset,
       debug_attn_mask] = query.is_meta()
      ? spda_meta::_scaled_dot_product_flash_attention_meta(query)
      : at::_scaled_dot_product_flash_attention(
            query,
            key,
            value,
            dropout_p,
            is_causal,
            /*return_debug_mask=*/false,
            scale);

  // If the inputs were padded, slice the output to restore the original
  // size
  if (output.size(-1) != last_dim_size) {
    output = output.slice(-1, 0, last_dim_size);
  }

  // Add back the device dim axis for output.
  if (handle_device_dim) {
    output = output.unsqueeze(0);
    log_sumexp = log_sumexp.unsqueeze(0);
  }

  // We ignore cum_seq_q/k outputs since they are undefined tensors for
  // non-nested tensors. We do not store query/key_seq_len since they can be
  // computed in non-nested tensor directly. debug_attn_mask is ignored
  // since `return_debug_mask=false`.
  return {output, log_sumexp, philox_seed, philox_offset};
}

std::string Scope::toString(int indent_size) const {
  std::stringstream ss;
  for (auto expr : exprs()) {
    ss << expr->toString(indent_size);
  }
  return ss.str();
}

std::vector<Expr*>::iterator Scope::insert(
    std::vector<Expr*>::const_iterator pos,
    Expr* expr) {
  return exprs_.insert(pos, expr);
}

std::vector<Expr*>::iterator Scope::insert_before(Expr* ref, Expr* expr) {
  const auto it = std::find(exprs_.begin(), exprs_.end(), ref);
  NVF_ERROR(
      it != exprs_.end(),
      "Tried to insert ",
      expr,
      " before the reference: ",
      ref,
      " @ ",
      (size_t)ref,
      " however the reference was not found in this scope.");
  return insert(it, expr);
}

std::vector<Expr*>::iterator Scope::insert_after(Expr* ref, Expr* expr) {
  const auto it = std::find(exprs_.begin(), exprs_.end(), ref);
  NVF_ERROR(
      it != exprs_.end(),
      "Tried to insert ",
      expr,
      " after the reference: ",
      ref,
      " however the reference was not found in this scope.");
  return insert(it + 1, expr);
}

std::vector<Expr*>::iterator Scope::insert(size_t pos, Expr* expr) {
  const auto it = exprs_.begin() + (std::ptrdiff_t)pos;
  return insert(it, expr);
}

void Scope::erase(std::vector<Expr*>::const_iterator pos) {
  // Remove the scope of the expr if this is the scope
  [[maybe_unused]] auto expr = *pos;
  exprs_.erase(pos);
}

void Scope::erase(Expr* ref) {
  const auto it = std::find(exprs_.begin(), exprs_.end(), ref);
  if (it != exprs_.end()) {
    erase(it);
  }
}

void Scope::erase(size_t pos) {
  erase(exprs_.begin() + (std::ptrdiff_t)pos);
}

bool Scope::contains(Expr* expr) const {
  const auto it = std::find(exprs_.begin(), exprs_.end(), expr);
  return it != exprs_.end();
}

void Scope::clear() {
  exprs_.clear();
}

SdpaBwdOp::SdpaBwdOp(
    IrBuilderPasskey passkey,
    TensorView* grad_query,
    TensorView* grad_key,
    TensorView* grad_value,
    TensorView* grad_output,
    TensorView* query,
    TensorView* key,
    TensorView* value,
    TensorView* output,
    TensorView* log_sumexp,
    Val* dropout_p,
    Val* is_causal,
    TensorView* philox_seed,
    TensorView* philox_offset,
    Val* scale)
    : Expr(passkey) {
  addOutput(grad_query);
  addOutput(grad_key);
  addOutput(grad_value);
  addInput(grad_output);
  addInput(query);
  addInput(key);
  addInput(value);
  addInput(output);
  addInput(log_sumexp);
  addInput(dropout_p);
  addInput(is_causal);
  addInput(philox_seed);
  addInput(philox_offset);
  if (scale != nullptr) {
    addInput(scale);
  }
}

NVFUSER_DEFINE_CLONE_AND_CREATE(SdpaBwdOp)

std::string SdpaBwdOp::toString(int indent_size) const {
  std::stringstream ss;
  indent(ss, indent_size) << grad_query()->toString() << ",\n";
  indent(ss, indent_size) << grad_key()->toString() << ",\n";
  indent(ss, indent_size) << grad_value()->toString() << "\n";
  indent(ss, indent_size + 1)
      << " = sdpa_bwd(" << grad_attn()->toString() << ",\n";
  indent(ss, indent_size + 1) << "          " << query()->toString() << ",\n";
  indent(ss, indent_size + 1) << "          " << key()->toString() << ",\n";
  indent(ss, indent_size + 1) << "          " << value()->toString() << ",\n";
  indent(ss, indent_size + 1)
      << "          " << attn_out()->toString() << ",\n";
  indent(ss, indent_size + 1)
      << "          logsum_exp = " << logsumexp()->toString() << ",\n";
  indent(ss, indent_size + 1)
      << "          dropout_p = " << dropout_p()->toInlineString() << ",\n";
  indent(ss, indent_size + 1)
      << "          is_causal = " << is_causal()->toInlineString() << ",\n";
  indent(ss, indent_size + 1)
      << "          philox_seed = " << philox_seed()->toString() << ",\n";
  indent(ss, indent_size + 1)
      << "          philox_offset = " << philox_offset()->toString() << ",\n";
  if (scale() != nullptr) {
    indent(ss, indent_size + 1)
        << ",\n          scale = " << scale()->toInlineString();
  }
  indent(ss, indent_size + 1) << ")\n";
  return ss.str();
}

std::string SdpaBwdOp::toInlineString(int indent_size) const {
  NVF_CHECK(false, "Tensor op can not be printed inline");
}

std::vector<PolymorphicValue> SdpaBwdOp::evaluate(
    const ExpressionEvaluator& ee,
    const std::vector<PolymorphicValue>& inputs) const {
  // Backward tensor inputs: grad_input, query, key, value, output,
  // logsumexp, max_q/k Temporary handling of DID parallelization. See
  // https://github.com/NVIDIA/Fuser/issues/2563
  auto query_domain =
      TensorDomain::noReductions(this->query()->getLogicalDomain());
  bool first_dim_is_did = query_domain.front()->isDeviceDim();
  auto out_grad = inputs[0].as<at::Tensor>();
  if (first_dim_is_did) {
    NVF_CHECK(out_grad.dim() == 5, "Expected 5D but found ", out_grad.sizes());
  } else {
    NVF_CHECK(out_grad.dim() == 4, "Expected 4D but found ", out_grad.sizes());
  }

  std::vector<at::Tensor> bwd_inputs;
  for (auto idx : arange(6)) {
    auto in_tensor = inputs.at(idx).as<at::Tensor>();
    // Removing the size 1 from sharded axis from tensors.
    if (first_dim_is_did) {
      in_tensor = in_tensor.squeeze(0);
    }
    bwd_inputs.push_back(in_tensor);
  }
  const auto dropout_p = inputs.at(6).as<double>();
  const auto is_causal = inputs.at(7).as<bool>();

  // Flash attention requires the last dimension to be padded to 8.
  // https://github.com/pytorch/pytorch/blob/c27882ffa8c1c7e4cf8ebc6c2f879e5b6c8814ad/aten/src/ATen/native/transformers/attention.cpp#L675-L677
  const auto last_dim_size = bwd_inputs[0].size(-1);
  auto pad_last_dim = [last_dim_size](
                          at::Tensor inp, int alignment_size) -> at::Tensor {
    if (last_dim_size % alignment_size == 0) {
      return inp;
    }
    auto pad_count = alignment_size - (last_dim_size % alignment_size);
    auto padded_inp = at::pad(inp, {0, pad_count});
    return padded_inp;
  };

  // Conmpute scale using original size of last dimension
  double scale = inputs.size() > 10 ? inputs.back().as<double>()
                                    : 1.0 / std::sqrt(last_dim_size);

  // ATen reference:
  // https://github.com/pytorch/pytorch/blob/c27882ffa8c1c7e4cf8ebc6c2f879e5b6c8814ad/aten/src/ATen/native/transformers/attention.cpp#L680-L681
  // cum_seq_q/k are undefined tensors for non-nested input tensors.
  at::Tensor grad_query, grad_key, grad_value;
  if (bwd_inputs[0].is_meta()) {
    // Meta path: produce tensors with correct shapes/strides
    grad_query = at::empty_like(bwd_inputs[1]);
    grad_key = at::empty_like(bwd_inputs[2]);
    grad_value = at::empty_like(bwd_inputs[3]);
  } else {
    const auto philox_seed = inputs.at(8).as<at::Tensor>();
    const auto philox_offset = inputs.at(9).as<at::Tensor>();
    std::tie(grad_query, grad_key, grad_value) =
        at::_scaled_dot_product_flash_attention_backward(
            /*grad_output=*/pad_last_dim(bwd_inputs[0], 8),
            /*query=*/pad_last_dim(bwd_inputs[1], 8),
            /*key=*/pad_last_dim(bwd_inputs[2], 8),
            /*value=*/pad_last_dim(bwd_inputs[3], 8),
            /*output=*/pad_last_dim(bwd_inputs[4], 8),
            /*logsumexp=*/bwd_inputs[5],
            /*cum_seq_q=*/at::Tensor(),
            /*cum_seq_k=*/at::Tensor(),
            // Note: ATen implementation expects max_q/max_k as scalars.
            /*max_q=*/bwd_inputs[1].size(2),
            /*max_k=*/bwd_inputs[2].size(2),
            /*dropout_p=*/dropout_p,
            /*is_causal=*/is_causal,
            /*philox_seed=*/philox_seed,
            /*philox_offset=*/philox_offset,
            /*scale=*/scale);
  }

  // If the inputs were padded, slice the grads to restore the original size
  auto slice_last_dim = [last_dim_size](at::Tensor output) -> at::Tensor {
    if (output.size(-1) != last_dim_size) {
      return output.slice(-1, 0, last_dim_size);
    }
    return output;
  };

  // Add device dimension back to outputs.
  if (first_dim_is_did) {
    grad_query = grad_query.unsqueeze(0);
    grad_key = grad_key.unsqueeze(0);
    grad_value = grad_value.unsqueeze(0);
  }

  return {
      slice_last_dim(grad_query),
      slice_last_dim(grad_key),
      slice_last_dim(grad_value)};
}

EmbeddingFwdOp::EmbeddingFwdOp(
    IrBuilderPasskey passkey,
    TensorView* output,
    TensorView* input,
    TensorView* weight,
    Val* padding_idx,
    Val* max_norm,
    Val* norm_type,
    Val* scale_grad_by_freq,
    Val* sparse)
    : Expr(passkey) {
  addOutput(output);

  addInput(input);
  addInput(weight);
  addInput(norm_type);
  addInput(scale_grad_by_freq);
  addInput(sparse);
  if (padding_idx != nullptr) {
    addInput(padding_idx);
    addDataAttribute(true);
  } else {
    addDataAttribute(false);
  }
  if (max_norm != nullptr) {
    addInput(max_norm);
    addDataAttribute(true);
  } else {
    addDataAttribute(false);
  }
}

NVFUSER_DEFINE_CLONE_AND_CREATE(EmbeddingFwdOp)

std::string EmbeddingFwdOp::toString(int indent_size) const {
  std::stringstream ss;
  indent(ss, indent_size) << out()->toString() << ",\n";
  indent(ss, indent_size + 1) << " = embedding(" << in()->toString() << ",\n";
  indent(ss, indent_size + 1) << "          " << weight()->toString() << ",\n";
  if (padding_idx() != nullptr) {
    indent(ss, indent_size + 1)
        << "          padding_idx = " << padding_idx()->toString() << ",\n";
  }
  if (max_norm() != nullptr) {
    indent(ss, indent_size + 1)
        << "          max_norm = " << max_norm()->toString() << ",\n";
  }
  indent(ss, indent_size + 1)
      << "          norm_type = " << norm_type()->toString() << ",\n";
  indent(ss, indent_size + 1)
      << "          scale_grad_by_freq = "
      << scale_grad_by_freq()->toInlineString() << ",\n";
  indent(ss, indent_size + 1)
      << "          sparse = " << sparse()->toInlineString() << ")\n";
  return ss.str();
}

std::string EmbeddingFwdOp::toInlineString(int indent_size) const {
  NVF_CHECK(false, "Tensor op can not be printed inline");
}

std::vector<PolymorphicValue> EmbeddingFwdOp::evaluate(
    const ExpressionEvaluator& ee,
    const std::vector<PolymorphicValue>& inputs) const {
  auto input = inputs.at(0).as<at::Tensor>();
  auto weight = inputs.at(1).as<at::Tensor>();
  auto norm_type = inputs.at(2).as<double>();
  auto scale_grad_by_freq = inputs.at(3).as<bool>();
  auto sparse = inputs.at(4).as<bool>();
  std::optional<int64_t> padding_idx = std::nullopt;
  if (has_padding_idx()) {
    padding_idx = inputs.at(5).as<int64_t>();
  }
  std::optional<double> max_norm = std::nullopt;
  if (has_max_norm()) {
    auto idx = 5 + has_padding_idx();
    max_norm = inputs.at(idx).as<double>();
  }

  // Meta-safe path: when either input or weight is a Meta tensor, avoid
  // calling into ATen embedding (which dispatches to index_select) and
  // instead synthesize the output shape and strides directly on Meta.
  if (input.is_meta() || weight.is_meta()) {
    std::vector<int64_t> out_sizes;
    out_sizes.reserve(input.dim() + 1);
    for (int64_t d = 0; d < input.dim(); ++d) {
      out_sizes.push_back(input.size(d));
    }
    // Embedding expands the last dimension to embedding_dim = weight.size(1)
    NVF_CHECK(
        weight.dim() >= 2,
        "Embedding weight must be at least 2D [num_embeddings, embedding_dim], "
        "but got dim=",
        weight.dim());
    out_sizes.push_back(weight.size(1));
    auto out = at::empty(
        out_sizes, at::TensorOptions().device(at::kMeta).dtype(weight.dtype()));
    return {out};
  }

  namespace F = torch::nn::functional;
  return {F::embedding(
      input,
      weight,
      F::EmbeddingFuncOptions()
          .padding_idx(padding_idx)
          .max_norm(max_norm)
          .norm_type(norm_type)
          .scale_grad_by_freq(scale_grad_by_freq)
          .sparse(sparse))};
}

ArgsortOp::ArgsortOp(
    IrBuilderPasskey passkey,
    Val* out,
    Val* in,
    int64_t dim,
    bool descending,
    bool stable)
    : Expr(passkey) {
  addOutput(out);
  addInput(in);
  addDataAttribute(dim);
  addDataAttribute(descending);
  addDataAttribute(stable);
}

std::string ArgsortOp::toString(int indent_size) const {
  std::stringstream ss;
  indent(ss, indent_size) << out()->toString() << " = argsort( "
                          << in()->toString() << ", dim = " << dim()
                          << ", descending = "
                          << (isDescending() ? "True" : "False")
                          << ", stable = " << (isStable() ? "True" : "False")
                          << " )\n";
  return ss.str();
}

std::string ArgsortOp::toInlineString(int indent_size) const {
  NVF_CHECK(false, "Tensor op can not be printed inline");
}

std::vector<PolymorphicValue> ArgsortOp::evaluate(
    const ExpressionEvaluator& ee,
    const std::vector<PolymorphicValue>& inputs) const {
  NVF_ERROR(
      inputs.size() == 1,
      "ArgsortOp expects 1 input but received ",
      inputs.size());

  const auto& in = inputs[0];
  NVF_ERROR(
      in.is<at::Tensor>(),
      "ArgsortOp expects tensor input but got ",
      in.type().name());

  // at::argsort signature is:
  // Tensor argsort(const Tensor &self, bool stable, int64_t dim, bool
  // descending)
  auto result =
      at::argsort(in.as<at::Tensor>(), isStable(), dim(), isDescending());

  return {result};
}

NVFUSER_DEFINE_CLONE_AND_CREATE(ArgsortOp)

TopKOp::TopKOp(
    IrBuilderPasskey passkey,
    Val* out_values,
    Val* out_indices,
    Val* in,
    Val* k,
    int64_t dim,
    bool largest,
    bool sorted)
    : Expr(passkey) {
  addOutput(out_values);
  addOutput(out_indices);
  addInput(in);
  addInput(k);
  addDataAttribute(dim);
  addDataAttribute(largest);
  addDataAttribute(sorted);
}

std::string TopKOp::toString(int indent_size) const {
  std::stringstream ss;
  indent(ss, indent_size) << "( " << outValues()->toString() << ", "
                          << outIndices()->toString() << " ) = topk( "
                          << in()->toString() << ", " << k()->toString()
                          << ", dim = " << dim()
                          << ", largest = " << (isLargest() ? "True" : "False")
                          << ", sorted = " << (isSorted() ? "True" : "False")
                          << " )\n";
  return ss.str();
}

std::string TopKOp::toInlineString(int indent_size) const {
  NVF_CHECK(false, "Tensor op can not be printed inline");
}

std::vector<PolymorphicValue> TopKOp::evaluate(
    const ExpressionEvaluator& ee,
    const std::vector<PolymorphicValue>& inputs) const {
  const auto& in = inputs[0];
  NVF_ERROR(
      in.is<at::Tensor>(),
      "TopKOp expects tensor input at position 0 but got ",
      in.type().name());

  const auto& k = inputs[1];
  NVF_ERROR(
      k.is<int64_t>(),
      "TopKOp expects int64_t input at position 1 as k but got ",
      k.type().name());

  // at::topk signature is:
  // std::tuple<Tensor, Tensor> topk(const Tensor &self, int64_t k, int64_t dim,
  // bool largest, bool sorted)
  auto result = at::topk(
      in.as<at::Tensor>(), k.as<int64_t>(), dim(), isLargest(), isSorted());

  // at::topk returns a tuple of (values, indices)
  return {std::get<0>(result), std::get<1>(result)};
}

NVFUSER_DEFINE_CLONE_AND_CREATE(TopKOp)

GroupedMmaOp::GroupedMmaOp(
    IrBuilderPasskey passkey,
    Val* out_mat,
    Val* out_scale,
    Val* out_gamma,
    Val* mat1,
    Val* mat2,
    Val* offsets,
    Val* scale1,
    Val* scale2,
    Val* alpha,
    Val* bias,
    Val* beta)
    : Expr(passkey) {
  NVF_ERROR(out_mat->isA<TensorView>(), "Output matrix must be a TensorView");
  NVF_ERROR(mat1->isA<TensorView>(), "First input must be a TensorView");
  NVF_ERROR(mat2->isA<TensorView>(), "Second input must be a TensorView");
  NVF_ERROR(offsets->isA<TensorView>(), "Offsets must be a TensorView");
  addOutput(out_mat);
  if (out_scale != nullptr) {
    NVF_ERROR(
        out_scale->isA<TensorView>(), "Output scale must be a TensorView");
    addOutput(out_scale);
  }
  if (out_gamma != nullptr) {
    NVF_ERROR(out_scale != nullptr, "Output gamma requires output scale");
    NVF_ERROR(
        out_gamma->isA<TensorView>(), "Output gamma must be a TensorView");
    addOutput(out_gamma);
  }
  addInput(mat1);
  addInput(mat2);
  addInput(offsets);

  int64_t offset = 3;
  int64_t scale_offset = -1;
  int64_t alpha_offset = -1;
  int64_t bias_offset = -1;
  int64_t beta_offset = -1;

  bool has_scale1 = scale1 != nullptr;
  if (has_scale1) {
    NVF_CHECK(
        scale1->isA<TensorView>(),
        "`scale1` must be a TensorView, but got: ",
        scale1);
    NVF_CHECK(scale2->isA<TensorView>(), "Scale2 must be a TensorView");
    addInput(scale1);
    addInput(scale2);
    scale_offset = offset;
    offset += 2;
  }

  bool has_alpha = alpha != nullptr;
  if (has_alpha) {
    NVF_CHECK(
        alpha->isA<TensorView>(),
        "`alpha` must be a TensorView, but got: ",
        alpha);
    addInput(alpha);
    alpha_offset = offset++;
  }

  bool has_bias = bias != nullptr;
  if (has_bias) {
    NVF_CHECK(
        bias->isA<TensorView>(),
        "`bias` must be a TensorView, but got: ",
        bias);
    addInput(bias);
    bias_offset = offset++;
  }

  bool has_beta = beta != nullptr;
  if (has_beta) {
    NVF_CHECK(
        beta->isA<TensorView>(),
        "`beta` must be a TensorView, but got: ",
        beta);
    addInput(beta);
    beta_offset = offset++;
  }

  addDataAttribute(scale_offset);
  addDataAttribute(alpha_offset);
  addDataAttribute(bias_offset);
  addDataAttribute(beta_offset);
}

std::string GroupedMmaOp::toString(int indent_size) const {
  std::stringstream ss;
  indent(ss, indent_size) << out();
  if (outScale() != nullptr) {
    ss << ", " << outScale();
  }
  if (outGamma() != nullptr) {
    ss << ", " << outGamma();
  }
  ss << " = GroupedMmaOp(" << "mat1=" << matrix1() << ", "
     << "mat2=" << matrix2() << ", " << "offsets=" << offsets();
  if (hasScale()) {
    ss << ", " << "scale1=" << scale1() << ", " << "scale2=" << scale2();
  }
  if (hasAlpha()) {
    ss << ", " << "alpha=" << alpha();
  }
  if (hasBias()) {
    ss << ", " << "bias=" << bias();
  }
  if (hasBeta()) {
    ss << ", " << "beta=" << beta();
  }
  ss << ")\n";
  return ss.str();
}

std::string GroupedMmaOp::toInlineString(int indent_size) const {
  NVF_THROW("Tensor op can not be printed inline.");
}

std::vector<PolymorphicValue> GroupedMmaOp::evaluate(
    const ExpressionEvaluator& ee,
    const std::vector<PolymorphicValue>& inputs) const {
<<<<<<< HEAD
  // Meta-device fast path outside of torch version guard
  if (inputs.size() >= 3 && inputs[0].is<at::Tensor>() &&
      inputs[1].is<at::Tensor>() && inputs[2].is<at::Tensor>()) {
    const auto& mat1_meta_check = inputs[0].as<at::Tensor>();
    const auto& mat2_meta_check = inputs[1].as<at::Tensor>();
    const auto& offsets_meta_check = inputs[2].as<at::Tensor>();
    if (mat1_meta_check.is_meta() || mat2_meta_check.is_meta() ||
        offsets_meta_check.is_meta()) {
      const int64_t num_groups = offsets_meta_check.numel();
      std::vector<int64_t> result_sizes;
      if (mat1_meta_check.dim() == 2 && mat2_meta_check.dim() == 2) {
        result_sizes = {
            num_groups, mat1_meta_check.size(0), mat2_meta_check.size(-1)};
      } else if (mat1_meta_check.dim() == 3 && mat2_meta_check.dim() == 2) {
        result_sizes = {mat1_meta_check.size(1), mat2_meta_check.size(-1)};
      } else if (mat1_meta_check.dim() == 2 && mat2_meta_check.dim() == 3) {
        result_sizes = {mat1_meta_check.size(0), mat2_meta_check.size(-1)};
      } else {
        NVF_THROW(
            "Expect ranks to be <2, 2>, <3, 2> or <2, 3>. Got: mat1 = ",
            mat1_meta_check.sizes(),
            " and mat2 = ",
            mat2_meta_check.sizes());
      }

      auto options = mat1_meta_check.options()
                         .device(c10::Device(c10::kMeta))
                         .dtype(data_type_to_aten(out()->dtype()));
      at::Tensor result = at::empty(result_sizes, options);

      if (const auto rfactor_did_idx = getRFactorDeviceDimensionIndex(out());
          rfactor_did_idx != -1) {
        result = result.unsqueeze(rfactor_did_idx);
      }

      return {result};
    }
  }
#if NVF_TORCH_VERSION_NO_LESS(2, 8, 0)
=======
>>>>>>> a717462b
  NVF_ERROR(
      inputs[0].is<at::Tensor>(),
      "GroupedMmaOp expects tensor input at position 0 but got ",
      inputs[0].type().name());

  NVF_ERROR(
      inputs[1].is<at::Tensor>(),
      "GroupedMmaOp expects tensor input at position 1 but got ",
      inputs[1].type().name());

  NVF_ERROR(
      inputs[2].is<at::Tensor>(),
      "GroupedMmaOp expects tensor input at position 2 but got ",
      inputs[2].type().name());

  auto mat1 = inputs[0].as<at::Tensor>();
  auto mat2 = inputs[1].as<at::Tensor>();
  auto offsets = inputs[2].as<at::Tensor>();

  at::Tensor alpha;
  at::Tensor bias;
  at::Tensor beta;
  if (hasAlpha()) {
    int alpha_offset = alphaOffset();
    NVF_ERROR(
        inputs[alpha_offset].is<at::Tensor>(),
        "GroupedMmaOp expects tensor alpha at position ",
        alpha_offset,
        " but got ",
        inputs[alpha_offset].type().name());
    alpha = inputs[alpha_offset].as<at::Tensor>();
  }
  if (hasBias()) {
    int bias_offset = biasOffset();
    NVF_ERROR(
        inputs[bias_offset].is<at::Tensor>(),
        "GroupedMmaOp expects tensor bias at position ",
        bias_offset,
        " but got ",
        inputs[bias_offset].type().name());
    bias = inputs[bias_offset].as<at::Tensor>();
  }
  if (hasBeta()) {
    int beta_offset = betaOffset();
    NVF_ERROR(
        inputs[beta_offset].is<at::Tensor>(),
        "GroupedMmaOp expects tensor beta at position ",
        beta_offset,
        " but got ",
        inputs[beta_offset].type().name());
    beta = inputs[beta_offset].as<at::Tensor>();
  }

  // This lambda returns the raw result, which will be postprocessed by the
  // caller, e.g., converting the data type and adding rFactor dimensions.
  auto result = [&]() -> at::Tensor {
    if (hasScale()) {
#if NVF_TORCH_VERSION_NO_LESS(2, 8, 0)
      NVF_ERROR(
          inputs[3].is<at::Tensor>(),
          "GroupedMmaOp expects tensor input at position 3 but got ",
          inputs[3].type().name());
      NVF_ERROR(
          inputs[4].is<at::Tensor>(),
          "GroupedMmaOp expects tensor input at position 4 but got ",
          inputs[4].type().name());

      auto scale1 = inputs[scale1Offset()].as<at::Tensor>();
      auto scale2 = inputs[scale2Offset()].as<at::Tensor>();
      // Note: at::_scaled_grouped_mm requires k dimension to be the fastest on
      // both input matrices.
      auto mat1_k_last = mat1.contiguous();
      auto mat2_k_last = mat2.transpose(-1, -2).contiguous().transpose(-1, -2);

      // at::_scaled_grouped_mm limitation
      NVF_CHECK(
          scale1.size(-1) == 1 && scale2.size(-2) == 1,
          "Scale1 and scale2 must have size 1 at the k dimension. Got ",
          scale1.sizes(),
          " and ",
          scale2.sizes());
      // scale factor handling
      // see NOTE -- [ Grouped Matrix Multiplication semantics ]
      if (TensorDomain::noReductions(out()->getLogicalDomain()).size() == 3) {
        // case 1, aten API expects collapsed 1D scale with group dimension on
        // the slower side.
        scale1 = scale1.reshape(-1);
        scale2 = scale2.reshape(-1);
      } else {
        // case 2 and 3, aten doesn't allow broadcast on k dimension. squeeze k
        // out.
        scale1 = scale1.squeeze(-1);
        scale2 = scale2.squeeze(-2);
      }
      // undefined alpha, bias is not supported by aten API
      NVF_ERROR(!alpha.defined(), "alpha is not supported yet");
      NVF_ERROR(!beta.defined(), "beta is not supported yet");
      NVF_ERROR(!bias.defined(), "bias is not supported yet");
      // NOTE: at::_scaled_grouped_mm only supports bfloat16 as output at this
      // moment, otherwise we should have requested the output dtype directly
      // instead of casting the output afterwards.
      return at::_scaled_grouped_mm(
          mat1_k_last,
          mat2_k_last,
          scale1,
          scale2,
          offsets,
          /*bias=*/std::nullopt,
          /*alpha=*/std::nullopt,
          at::ScalarType::BFloat16);
#else
      NVF_THROW("at::_scaled_grouped_mm does not exist prior to PyTorch 2.8.");
#endif
    }

#if NVFUSER_CUTLASS_KERNEL_ENABLED
    const bool supported_by_cutlass_kernel =
        at::cuda::getCurrentDeviceProperties()->major == 10 &&
        mat1.dim() == 2 && mat2.dim() == 3 && mat1.is_contiguous() &&
        mat2.transpose(-1, -2).is_contiguous();
    if (supported_by_cutlass_kernel) {
      mat2 = mat2.transpose(-1, -2);
      NVF_ERROR(mat2.is_contiguous());
      // [m, k] x [g, n, k]; both contiguous
      const auto k = mat1.size(-1);
      const auto n = mat2.size(1);
      at::Tensor group_sizes = at::diff(
          offsets,
          /*n=*/1,
          /*dim=*/-1,
          /*prepend=*/
          at::zeros({1}, at::dtype(at::kInt).device(offsets.device())));
      at::Tensor ab_strides = at::full_like(offsets, k, at::dtype(at::kLong));
      at::Tensor c_strides = at::full_like(offsets, n, at::dtype(at::kLong));
      at::Tensor problem_sizes =
          at::stack({group_sizes, c_strides, ab_strides}, /*dim=*/-1)
              .to(at::kInt);
      offsets = at::cat(
          {at::zeros({1}, at::dtype(at::kInt).device(offsets.device())),
           offsets.slice(0, 0, -1)});
      return cutlass_kernels::grouped_mm(
          mat1, mat2, ab_strides, c_strides, problem_sizes, offsets);
    }
#endif

    // undefined bias is not supported by aten API
    NVF_ERROR(!alpha.defined(), "alpha is not supported yet");
    NVF_ERROR(!beta.defined(), "beta is not supported yet");
    NVF_ERROR(!bias.defined(), "bias is not supported yet");

    // Compute numbers of tokens per group from offsets.
    NVF_CHECK_EQ(
        c10::cuda::currentStreamCaptureStatusMayInitCtx(),
        c10::cuda::CaptureStatus::None,
        "GroupedMmaOp's fallback implementation below doesn't support CUDA "
        "graph capturing. The shapes of individual matmuls depend on "
        "`offsets`, which is data dependent.");
    at::Tensor offsets_cpu = offsets.cpu();
    NVF_ERROR_EQ(offsets_cpu.dtype(), at::kInt);
    const int* data_ptr = offsets_cpu.data_ptr<int>();
    const int64_t num_groups = offsets_cpu.numel();
    std::vector<int64_t> group_sizes(data_ptr, data_ptr + num_groups);
    for (int64_t i : arange(1, num_groups) | std::views::reverse) {
      group_sizes[i] -= group_sizes[i - 1];
    }

    std::vector<at::Tensor> group_mat1s;
    std::vector<at::Tensor> group_mat2s;
    at::Tensor result;
    std::vector<at::Tensor> group_outs;
    if (mat1.dim() == 2 && mat2.dim() == 2) {
      // [m, k] @ [k, n] => [g, m, n]
      group_mat1s = mat1.split(group_sizes, -1);
      group_mat2s = mat2.split(group_sizes, 0);
      result =
          at::empty({num_groups, mat1.size(0), mat2.size(-1)}, mat1.options());
      group_outs = result.unbind();
    } else if (mat1.dim() == 3 && mat2.dim() == 2) {
      // [g, m, k] @ [k, n] => [m, n]
      group_mat1s = mat1.unbind();
      group_mat2s = mat2.split(group_sizes, -1);
      result = at::empty({mat1.size(1), mat2.size(-1)}, mat1.options());
      group_outs = result.split(group_sizes, -1);
    } else if (mat1.dim() == 2 && mat2.dim() == 3) {
      // [m, k] @ [g, k, n] => [m, n]
      group_mat1s = mat1.split(group_sizes, 0);
      group_mat2s = mat2.unbind();
      result = at::empty({mat1.size(0), mat2.size(-1)}, mat1.options());
      group_outs = result.split(group_sizes, 0);
    } else {
      NVF_THROW(
          "Expect ranks to be <2, 2>, <3, 2> or <2, 3>. Got: mat1 = ",
          mat1.sizes(),
          " and mat2 = ",
          mat2.sizes());
    }

    for (auto [group_mat1, group_mat2, group_out] :
         zip(group_mat1s, group_mat2s, group_outs)) {
      at::matmul_out(group_out, group_mat1, group_mat2);
    }
    return result;
  }();

  // Post-processing
  result = result.to(data_type_to_aten(out()->dtype()));

  if (const auto rfactor_did_idx = getRFactorDeviceDimensionIndex(out());
      rfactor_did_idx != -1) {
    result = result.unsqueeze(rfactor_did_idx);
  }

  return {result};
}

IterDomain* GroupedMmaOp::getKDimOfMatrix1() const {
  // mat1 is [g, m, k] or [m, k]
  const auto& logical_domain =
      TensorDomain::noReductions(matrix1()->getLogicalDomain());
  return logical_domain.at(logical_domain.size() - 1);
}

IterDomain* GroupedMmaOp::getKDimOfMatrix2() const {
  // mat2 is [g, k, n] or [k, n]
  const auto& logical_domain =
      TensorDomain::noReductions(matrix2()->getLogicalDomain());
  return logical_domain.at(logical_domain.size() - 1);
}

namespace {
IterDomain* returnFirstIfRankThree(const TensorView* tv) {
  const auto& logical_domain =
      TensorDomain::noReductions(tv->getLogicalDomain());
  if (logical_domain.size() == 3) {
    return logical_domain.at(0);
  } else {
    return nullptr;
  }
}
} // namespace

IterDomain* GroupedMmaOp::getGroupDimOfMatrix1() const {
  // matrix1 is [g, m, k] or [m, k]
  return returnFirstIfRankThree(matrix1());
}

IterDomain* GroupedMmaOp::getGroupDimOfMatrix2() const {
  // matrix2 is [g, k, n] or [k, n]
  return returnFirstIfRankThree(matrix2());
}

IterDomain* GroupedMmaOp::getGroupDimOfOutput() const {
  // output is [g, m, n] or [m, n]
  return returnFirstIfRankThree(out());
}

NVFUSER_DEFINE_CLONE_AND_CREATE(GroupedMmaOp)

ScaledMmaOp::ScaledMmaOp(
    IrBuilderPasskey passkey,
    Val* out_mat,
    Val* out_scale,
    Val* out_gamma,
    Val* mat1,
    Val* mat2,
    Val* scale1,
    Val* scale2,
    Val* alpha,
    Val* bias,
    Val* beta)
    : Expr(passkey) {
  NVF_ERROR(out_mat->isA<TensorView>(), "Output matrix must be a TensorView");
  NVF_ERROR(mat1->isA<TensorView>(), "First input must be a TensorView");
  NVF_ERROR(mat2->isA<TensorView>(), "Second input must be a TensorView");
  addOutput(out_mat);
  if (out_scale != nullptr) {
    NVF_ERROR(
        out_scale->isA<TensorView>(), "Output scale must be a TensorView");
    addOutput(out_scale);
  }
  if (out_gamma != nullptr) {
    NVF_ERROR(out_scale != nullptr, "Output gamma requires output scale");
    NVF_ERROR(
        out_gamma->isA<TensorView>(), "Output gamma must be a TensorView");
    addOutput(out_gamma);
  }
  addInput(mat1);
  addInput(mat2);
  NVF_ERROR(scale1->isA<TensorView>(), "First input must be a TensorView");
  NVF_ERROR(scale2->isA<TensorView>(), "Second input must be a TensorView");
  addInput(scale1);
  addInput(scale2);

  int64_t offset = 4;
  int64_t alpha_offset = -1;
  int64_t bias_offset = -1;
  int64_t beta_offset = -1;

  bool has_alpha = alpha != nullptr;
  if (has_alpha) {
    NVF_CHECK(
        alpha->isA<TensorView>(),
        "`alpha` must be a TensorView, but got: ",
        alpha);
    addInput(alpha);
    alpha_offset = offset++;
  }

  bool has_bias = bias != nullptr;
  if (has_bias) {
    NVF_CHECK(
        bias->isA<TensorView>(),
        "`bias` must be a TensorView, but got: ",
        bias);
    addInput(bias);
    bias_offset = offset++;
  }

  bool has_beta = beta != nullptr;
  if (has_beta) {
    NVF_CHECK(
        beta->isA<TensorView>(),
        "`beta` must be a TensorView, but got: ",
        beta);
    addInput(beta);
    beta_offset = offset++;
  }

  // Store the offsets as attributes
  addDataAttribute(alpha_offset);
  addDataAttribute(bias_offset);
  addDataAttribute(beta_offset);
}

std::string ScaledMmaOp::toString(int indent_size) const {
  std::stringstream ss;
  indent(ss, indent_size) << out();
  if (outScale() != nullptr) {
    ss << ", " << outScale();
  }
  if (outGamma() != nullptr) {
    ss << ", " << outGamma();
  }
  ss << " = ScaledMmaOp(";
  ss << "mat1=" << matrix1() << ", ";
  ss << "mat2=" << matrix2() << ", ";
  ss << "scale1=" << scale1() << ", ";
  ss << "scale2=" << scale2() << "";
  if (hasAlpha()) {
    ss << ", alpha=" << alpha();
  }
  if (hasBias()) {
    ss << ", bias=" << bias();
  }
  if (hasBeta()) {
    ss << ", beta=" << beta();
  }
  ss << ")\n";
  return ss.str();
}

std::string ScaledMmaOp::toInlineString(int indent_size) const {
  NVF_THROW("Tensor op can not be printed inline.");
}

std::vector<PolymorphicValue> ScaledMmaOp::evaluate(
    const ExpressionEvaluator& ee,
    const std::vector<PolymorphicValue>& inputs) const {
  [[maybe_unused]] const auto& mat1 = inputs[0].as<at::Tensor>();
  [[maybe_unused]] const auto& mat2 = inputs[1].as<at::Tensor>();
  [[maybe_unused]] const auto& scale1 = inputs[2].as<at::Tensor>();
  [[maybe_unused]] const auto& scale2 = inputs[3].as<at::Tensor>();

  at::Tensor alpha;
  at::Tensor bias;
  at::Tensor beta;
  if (hasAlpha()) {
    int alpha_offset = alphaOffset();
    NVF_ERROR(
        inputs[alpha_offset].is<at::Tensor>(),
        "ScaledMmaOp expects tensor alpha at position ",
        alpha_offset,
        " but got ",
        inputs[alpha_offset].type().name());
    alpha = inputs[alpha_offset].as<at::Tensor>();
  }
  if (hasBias()) {
    int bias_offset = biasOffset();
    NVF_ERROR(
        inputs[bias_offset].is<at::Tensor>(),
        "ScaledMmaOp expects tensor bias at position ",
        bias_offset,
        " but got ",
        inputs[bias_offset].type().name());
    bias = inputs[bias_offset].as<at::Tensor>();
  }
  if (hasBeta()) {
    int beta_offset = betaOffset();
    NVF_ERROR(
        inputs[beta_offset].is<at::Tensor>(),
        "ScaledMmaOp expects tensor beta at position ",
        beta_offset,
        " but got ",
        inputs[beta_offset].type().name());
    beta = inputs[beta_offset].as<at::Tensor>();
  }

  at::Tensor result;
#if NVFUSER_CUTLASS_KERNEL_ENABLED
  {
    at::ScalarType out_scalar_type = data_type_to_aten(out()->dtype());
    at::Tensor mat1_view = mat1;
    // nvfp4_scaled_mm expected layout
    at::Tensor mat2_view = mat2.t();

    DataType in_dtype = matrix1()->dtype();

    // NOTE: cutlass nvfp4 kernel doesn't support bias, beta or quantized output
    if (!bias.defined() && !beta.defined() && outputs().size() == 1) {
      bool cutlass_can_run = true;
      // NOTE: this felt ugly. I should go fix up the validate input
      try {
        cutlass_kernels::validateInputsNvfp4ScaledMm(
            mat1_view, mat2_view, scale1, scale2, alpha);
      } catch (...) {
        cutlass_can_run = false;
      }

      if (cutlass_can_run) {
        result = cutlass_kernels::nvfp4_scaled_mm(
            mat1_view,
            mat2_view,
            scale1,
            scale2,
            alpha,
            out_scalar_type,
            /*skip_checks=*/true);
      }
    }
  }
#endif

#if NVF_TORCH_VERSION_NO_LESS(2, 8, 0)
  if (!result.defined()) {
    // TODO: interface with scaled matrix multiplication cutlass kernel. For
    // now, we'll fallback with aten kernels at::_scaled_mm has implementation
    // limitations:
    NVF_CHECK(!beta.defined(), "beta in ScaledMmaOp is not supported yet");
    NVF_CHECK(
        outScale() == nullptr,
        "output block scaling factor in ScaledMmaOp is not supported yet");
    NVF_CHECK(
        outGamma() == nullptr,
        "output global scaling factor in ScaledMmaOp is not supported yet");
    result = at::_scaled_mm(
        mat1,
        mat2,
        scale1,
        scale2,
        bias.defined() ? std::optional<at::Tensor>(bias) : std::nullopt,
        alpha.defined() ? std::optional<at::Tensor>(alpha) : std::nullopt,
        data_type_to_aten(out()->dtype()));
  }
#endif

  NVF_CHECK(result.defined(), "Couldn't find fallback kernel for scaled_mm");

  if (const auto rfactor_did_idx = getRFactorDeviceDimensionIndex(out());
      rfactor_did_idx != -1) {
    result = result.unsqueeze(rfactor_did_idx);
  }

  return {result};
}

NVFUSER_DEFINE_CLONE_AND_CREATE(ScaledMmaOp)

ScanOp::ScanOp(
    IrBuilderPasskey passkey,
    BinaryOpType op_type,
    Val* init,
    Val* out,
    Val* in,
    int64_t dim)
    : Expr(passkey) {
  addOutput(out);
  addInput(in);
  addAttribute(init);
  addDataAttribute(op_type);
  addDataAttribute(dim);
}

std::string ScanOp::toString(int indent_size) const {
  std::stringstream ss;
  indent(ss, indent_size) << out()->toString();
  ss << "\n";
  indent(ss, indent_size + 1) << " = scan(" << in()->toString() << ",\n";
  indent(ss, indent_size + 1) << "        dim=" << dim() << ",\n";
  indent(ss, indent_size + 1) << "        op_type=" << opType() << ",\n";
  indent(ss, indent_size + 1)
      << "        init=" << init()->toInlineString() << ")\n";
  return ss.str();
}

std::string ScanOp::toInlineString(int indent_size) const {
  NVF_THROW("Tensor op can not be printed inline");
}

std::vector<PolymorphicValue> ScanOp::evaluate(
    const ExpressionEvaluator& ee,
    const std::vector<PolymorphicValue>& inputs) const {
  auto input = inputs.at(0).as<at::Tensor>();

  NVF_ERROR(inputs.size() == 1);

  // Meta-safe path: when input is a Meta tensor, avoid invoking ATen ops that
  // may not have Meta kernels (e.g., cummin). Instead, synthesize an output
  // tensor on Meta with the correct shape/strides and dtype.
  if (input.is_meta()) {
    const at::ScalarType out_dtype = data_type_to_aten(out()->dtype());
    auto out_meta = at::empty_strided(
        input.sizes(),
        input.strides(),
        at::TensorOptions().device(at::kMeta).dtype(out_dtype));
    return {out_meta};
  }

  at::Tensor out_t;
  switch (opType()) {
    case BinaryOpType::Add:
      out_t = at::cumsum(input, dim());
      break;
    case BinaryOpType::FMax:
    case BinaryOpType::Max:
      out_t = std::get<0>(at::cummax(input, dim()));
      break;
    case BinaryOpType::FMin:
    case BinaryOpType::Min:
      out_t = std::get<0>(at::cummin(input, dim()));
      break;
    case BinaryOpType::Mul:
      out_t = at::cumprod(input, dim());
      break;
    default:
      NVF_THROW("Unhandled opType() ", opType());
  }

  at::ScalarType out_dtype = data_type_to_aten(out()->dtype());
  if (out_t.dtype() != out_dtype) {
    out_t = out_t.to(out_dtype);
  }

  return {out_t};
}

NVFUSER_DEFINE_CLONE_AND_CREATE(ScanOp)

CutlassNvfp4GroupedMmaOp::CutlassNvfp4GroupedMmaOp(
    IrBuilderPasskey passkey,
    Val* out_mat,
    Val* mat1,
    Val* mat2,
    Val* scale1,
    Val* scale2,
    Val* alpha,
    Val* problem_sizes,
    Val* expert_offsets,
    Val* sf_offsets)
    : Expr(passkey) {
  NVF_ERROR(out_mat->isA<TensorView>(), "Output matrix must be a TensorView");
  NVF_ERROR(mat1->isA<TensorView>(), "First input must be a TensorView");
  NVF_ERROR(mat2->isA<TensorView>(), "Second input must be a TensorView");
  NVF_ERROR(scale1->isA<TensorView>(), "Scale1 must be a TensorView");
  NVF_ERROR(scale2->isA<TensorView>(), "Scale2 must be a TensorView");
  NVF_ERROR(alpha->isA<TensorView>(), "Alpha must be a TensorView");
  NVF_ERROR(
      problem_sizes->isA<TensorView>(), "Problem sizes must be a TensorView");
  NVF_ERROR(
      expert_offsets->isA<TensorView>(), "Expert offsets must be a TensorView");
  NVF_ERROR(sf_offsets->isA<TensorView>(), "SF offsets must be a TensorView");

  addOutput(out_mat);
  addInput(mat1);
  addInput(mat2);
  addInput(scale1);
  addInput(scale2);
  addInput(alpha);
  addInput(problem_sizes);
  addInput(expert_offsets);
  addInput(sf_offsets);
}

std::string CutlassNvfp4GroupedMmaOp::toString(int indent_size) const {
  std::stringstream ss;
  indent(ss, indent_size) << out();
  ss << " = CutlassNvfp4GroupedMmaOp(";
  ss << "mat1=" << matrix1() << ", ";
  ss << "mat2=" << matrix2() << ", ";
  ss << "scale1=" << scale1() << ", ";
  ss << "scale2=" << scale2() << ", ";
  ss << "alpha=" << alpha() << ", ";
  ss << "problem_sizes=" << problemSizes() << ", ";
  ss << "expert_offsets=" << expertOffsets() << ", ";
  ss << "sf_offsets=" << scalingFactorOffsets() << ")\n";
  return ss.str();
}

std::string CutlassNvfp4GroupedMmaOp::toInlineString(int indent_size) const {
  NVF_THROW("Tensor op can not be printed inline.");
}

std::vector<PolymorphicValue> CutlassNvfp4GroupedMmaOp::evaluate(
    const ExpressionEvaluator& ee,
    const std::vector<PolymorphicValue>& inputs) const {
#if NVFUSER_CUTLASS_KERNEL_ENABLED
  const auto& mat1 = inputs[0].as<at::Tensor>();
  const auto& mat2 = inputs[1].as<at::Tensor>();
  const auto& scale1 = inputs[2].as<at::Tensor>();
  const auto& scale2 = inputs[3].as<at::Tensor>();
  const auto& alpha = inputs[4].as<at::Tensor>();
  const auto& problem_sizes = inputs[5].as<at::Tensor>();
  const auto& expert_offsets = inputs[6].as<at::Tensor>();
  const auto& sf_offsets = inputs[7].as<at::Tensor>();
  NVF_CHECK(
      mat1.scalar_type() == at::ScalarType::Float4_e2m1fn_x2 &&
      mat2.scalar_type() == at::ScalarType::Float4_e2m1fn_x2);

  // Validate problem_sizes tensor
  NVF_CHECK(problem_sizes.dim() == 2, "problem_sizes must be a 2D tensor");
  NVF_CHECK(
      problem_sizes.size(1) == 3,
      "problem_sizes must have shape (num_experts, 3)");
  int num_experts = problem_sizes.size(0);

  at::ScalarType out_dtype = data_type_to_aten(out()->dtype());
  const auto options =
      at::TensorOptions().device(mat1.device()).dtype(out_dtype);

  // Calculate proper stride tensors for the cutlass kernel
  // ab_strides: stride information for input matrices A and B
  // c_strides: stride information for output matrix C
  // Note: mat1 is packed fp4x2.
  int k = mat1.size(1) * 2;
  int n = mat2.size(2);
  auto ab_strides =
      at::empty({num_experts}, options.dtype(at::ScalarType::Long));
  auto c_strides =
      at::empty({num_experts}, options.dtype(at::ScalarType::Long));
  // FIXME: this could be done outside and provided as input to avoid two kernel
  // launches.
  ab_strides.fill_(k);
  c_strides.fill_(n);

  // Call the cutlass kernel, note that it expect g,n,k layout on mat2.
  at::Tensor result = cutlass_kernels::nvfp4_scaled_grouped_mm(
      mat1.view(at::ScalarType::Float4_e2m1fn_x2),
      mat2.transpose(-1, -2).view(at::ScalarType::Float4_e2m1fn_x2),
      scale1,
      scale2,
      alpha,
      ab_strides,
      c_strides,
      problem_sizes,
      expert_offsets,
      sf_offsets,
      out_dtype);

  if (const auto rfactor_did_idx = getRFactorDeviceDimensionIndex(out());
      rfactor_did_idx != -1) {
    result = result.unsqueeze(rfactor_did_idx);
  }
  return {result};
#else
  NVF_THROW("CutlassNvfp4GroupedMmaOp requires CUTLASS kernels to be enabled");
#endif
}

NVFUSER_DEFINE_CLONE_AND_CREATE(CutlassNvfp4GroupedMmaOp)

PreprocessGroupedMatmulInputSf::PreprocessGroupedMatmulInputSf(
    IrBuilderPasskey passkey,
    Val* output,
    Val* input,
    Val* input_offsets,
    Val* output_offsets,
    BlockScalingFactorLayout layout,
    Val* k,
    Val* g,
    Val* row_idx,
    Val* col_idx)
    : Expr(passkey) {
  addInput(input);
  addInput(input_offsets);
  addInput(output_offsets);
  addInput(k);
  addInput(g);
  addOutput(output);
  addDataAttribute(layout);
  if (row_idx != nullptr) {
    addAttribute(row_idx);
  }
  if (col_idx != nullptr) {
    addAttribute(col_idx);
  }
}

std::string PreprocessGroupedMatmulInputSf::toString(int indent_size) const {
  std::stringstream ss;
  indent(ss, indent_size) << output(0)->toString() << "\n";
  indent_size++;
  indent(ss, indent_size) << " = preprocessGroupedMatmulInputSf(\n";
  indent_size++;
  indent(ss, indent_size) << "input = " << in()->toString() << ",\n";
  indent(ss, indent_size) << "input_offsets = " << inputOffsets()->toString()
                          << ",\n";
  indent(ss, indent_size) << "output_offsets = " << outputOffsets()->toString()
                          << ",\n";
  indent(ss, indent_size) << "layout = "
                          << (layout() == BlockScalingFactorLayout::Block128x4
                                  ? "Block128x4"
                                  : "Unknown")
                          << "\n";
  indent_size--;
  indent(ss, indent_size) << ")\n";
  return ss.str();
}

std::string PreprocessGroupedMatmulInputSf::toInlineString(
    int indent_size) const {
  NVF_CHECK(false, "PreprocessGroupedMatmulInputSf can not be printed inline");
}

std::vector<PolymorphicValue> PreprocessGroupedMatmulInputSf::evaluate(
    const ExpressionEvaluator& ee,
    const std::vector<PolymorphicValue>& inputs) const {
  // This is a placeholder, currently we don't have a fallback kernel available
  NVF_THROW("PreprocessGroupedMatmulInputSf evaluation not yet implemented");
}

NVFUSER_DEFINE_CLONE_AND_CREATE(PreprocessGroupedMatmulInputSf)

} // namespace nvfuser<|MERGE_RESOLUTION|>--- conflicted
+++ resolved
@@ -5708,7 +5708,6 @@
 std::vector<PolymorphicValue> GroupedMmaOp::evaluate(
     const ExpressionEvaluator& ee,
     const std::vector<PolymorphicValue>& inputs) const {
-<<<<<<< HEAD
   // Meta-device fast path outside of torch version guard
   if (inputs.size() >= 3 && inputs[0].is<at::Tensor>() &&
       inputs[1].is<at::Tensor>() && inputs[2].is<at::Tensor>()) {
@@ -5747,9 +5746,7 @@
       return {result};
     }
   }
-#if NVF_TORCH_VERSION_NO_LESS(2, 8, 0)
-=======
->>>>>>> a717462b
+
   NVF_ERROR(
       inputs[0].is<at::Tensor>(),
       "GroupedMmaOp expects tensor input at position 0 but got ",
