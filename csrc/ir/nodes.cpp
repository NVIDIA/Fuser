--- conflicted
+++ resolved
@@ -177,11 +177,7 @@
 
 NVFUSER_DEFINE_CLONE_AND_CREATE(IndexSelectOp)
 
-<<<<<<< HEAD
-IndexAccumulateOp::IndexAccumulateOp(
-=======
 IndexPutAccumulateOp::IndexPutAccumulateOp(
->>>>>>> 5dac8bd9
     IrBuilderPasskey passkey,
     Val* out,
     Val* acc,
@@ -194,53 +190,16 @@
   addOutput(out);
 }
 
-<<<<<<< HEAD
-std::string IndexAccumulateOp::toString(int indent_size) const {
-  std::stringstream ss;
-  indent(ss, indent_size) << output(0)->toString() << "\n";
-  indent_size++;
-  indent(ss, indent_size) << " = indexAccumulate( ";
-=======
 std::string IndexPutAccumulateOp::toString(int indent_size) const {
   std::stringstream ss;
   indent(ss, indent_size) << output(0)->toString() << "\n";
   indent_size++;
   indent(ss, indent_size) << " = indexPutAccumulate( ";
->>>>>>> 5dac8bd9
   ss << input(0)->toString() << ", " << input(1)->toString() << ", "
      << input(2)->toString() << " )\n";
   return ss.str();
 }
 
-<<<<<<< HEAD
-std::string IndexAccumulateOp::toInlineString(int indent_size) const {
-  NVF_CHECK(false, "Tensor op can not be printed inline");
-}
-
-IterDomain* IndexAccumulateOp::getIndexedID() const {
-  return TensorDomain::noReductions(
-             ir_utils::getTvInput(this)->getLogicalDomain())
-      .at(0);
-}
-
-IterDomain* IndexAccumulateOp::getConsumerOfIndexedID() const {
-  return ir_utils::getTvOutput(this)->getLogicalDomain().at(0);
-}
-
-std::vector<PolymorphicValue> IndexAccumulateOp::evaluate(
-    const ExpressionEvaluator& ee,
-    const std::vector<PolymorphicValue>& inputs) const {
-  return {at::index_put(
-      inputs.at(0).as<at::Tensor>(),
-      {inputs.at(1).as<at::Tensor>()},
-      inputs.at(2).as<at::Tensor>(),
-      true)};
-}
-
-NVFUSER_DEFINE_CLONE_AND_CREATE(IndexAccumulateOp)
-
-TorchGatherOp::TorchGatherOp(
-=======
 std::string IndexPutAccumulateOp::toInlineString(int indent_size) const {
   NVF_CHECK(false, "Tensor op can not be printed inline");
 }
@@ -266,7 +225,6 @@
 NVFUSER_DEFINE_CLONE_AND_CREATE(IndexPutAccumulateOp)
 
 GatherOp::GatherOp(
->>>>>>> 5dac8bd9
     IrBuilderPasskey passkey,
     Val* out,
     Val* in,
