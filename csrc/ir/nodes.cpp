--- conflicted
+++ resolved
@@ -5163,361 +5163,6 @@
   exprs_.clear();
 }
 
-<<<<<<< HEAD
-ForLoop::ForLoop(
-    IrBuilderPasskey passkey,
-    IterDomain* iter_domain,
-    Val* index,
-    Val* start,
-    Val* stop,
-    Val* step,
-    bool vectorize,
-    Val* vectorize_shift,
-    bool unroll_required,
-    CircularBufferLoopStage circular_buffer_loop_stage,
-    int64_t circular_buffer_loop_stage_depth)
-    : Expr(passkey) {
-  NVF_ERROR(passkey.ir_container_ != nullptr);
-  NVF_ERROR(
-      passkey.ir_container_->isA<kir::Kernel>() ||
-          passkey.ir_container_->isA<hir::HostIrContainer>(),
-      "IR type only valid for Kernel or Host container.");
-  NVF_ERROR(isIntegralType(index->dtype()));
-  addInput(index);
-  addInput(iter_domain);
-  if (start == nullptr && iter_domain->isThread()) {
-    start = NamedScalar::getParallelIndex(iter_domain->getParallelType());
-  }
-  if (step == nullptr) {
-    if (iter_domain->isThread()) {
-      step = NamedScalar::getParallelDim(iter_domain->getParallelType());
-    } else {
-      step = FusionGuard::getCurFusion()->oneVal();
-    }
-  }
-  NVF_ERROR(
-      index->dtype() == DataType::Index, "Loop index must be an index type.");
-  NVF_ERROR(
-      start == nullptr || start->dtype() == DataType::Index,
-      "Loop start must be an index type.");
-  NVF_ERROR(
-      step->dtype() == DataType::Index, "Loop step must be an index type.");
-  NVF_ERROR(
-      stop == nullptr || stop->dtype() == DataType::Index,
-      "Loop stop must be an index type.");
-  addAttribute(start);
-  addAttribute(stop);
-  addAttribute(step);
-  addDataAttribute(vectorize);
-  addAttribute(vectorize_shift);
-  addDataAttribute(unroll_required);
-  addDataAttribute(circular_buffer_loop_stage);
-  addDataAttribute(circular_buffer_loop_stage_depth);
-  // Storing IR nodes as Attribute is not safe with IrCloner, but
-  // fortunately kernel IR does not need this feature.
-  addDataAttribute(Scope(this));
-}
-
-ForLoop::ForLoop(
-    IrBuilderPasskey passkey,
-    IterDomain* iter_domain,
-    Val* index,
-    CircularBufferLoopStage circular_buffer_loop_stage,
-    int64_t circular_buffer_loop_stage_depth)
-    : ForLoop(
-          passkey,
-          iter_domain,
-          index,
-          nullptr,
-          nullptr,
-          nullptr,
-          !iter_domain->isBroadcast() &&
-              isParallelTypeVectorize(iter_domain->getParallelType()),
-          nullptr,
-          false,
-          circular_buffer_loop_stage,
-          circular_buffer_loop_stage_depth) {}
-
-ForLoop::ForLoop(IrBuilderPasskey passkey, IterDomain* iter_domain)
-    : ForLoop(
-          passkey,
-          iter_domain,
-          GpuLower::current()->getLoopIndexVariable(iter_domain),
-          CircularBufferLoopStage::NotApplicable,
-          0) {}
-
-ForLoop::ForLoop(IrBuilderPasskey passkey, const ForLoop* other)
-    : ForLoop(
-          passkey,
-          other->iter_domain(),
-          other->index(),
-          other->start(),
-          other->stop(),
-          other->step(),
-          other->vectorize(),
-          other->vectorize_shift(),
-          other->isUnrollRequired(),
-          other->circularBufferLoopStage(),
-          other->circularBufferLoopStageDepth()) {}
-
-std::string ForLoop::toString(int indent_size) const {
-  std::stringstream ss;
-  indent(ss, indent_size) << "FOR " << index()->toString() << " in "
-                          << iter_domain()->toString() << ":\n"
-                          << body().toString(indent_size + 1);
-  return ss.str();
-}
-
-std::string ForLoop::toInlineString(int indent_size) const {
-  NVF_CHECK(false, "Tensor op can not be printed inline");
-}
-
-bool ForLoop::isUnrollable() const {
-  // Start and stop must be constant, must not be a broadcast
-  // dimension, cannot be bound to a parallel dimension, must not be
-  // vectorized.
-  return start()->isConstScalar() && stop()->isConstScalar() &&
-      !iter_domain()->isThread() && !iter_domain()->isDeviceDim() &&
-      !iter_domain()->isBroadcast() && !vectorize();
-}
-
-bool ForLoop::isUnrolled() const {
-  if (isUnrollRequired() && !isUnrollable()) {
-    // Broadcast and vectorized loops are not generated and do not
-    // matter if unrolled or not.
-    if (!iter_domain()->isBroadcast() && !vectorize()) {
-      TORCH_WARN(
-          "Unroll required but not possible. Register allocation disabled. "
-          "Loop index: ",
-          index()->toString(),
-          ", ",
-          toString());
-    }
-    return false;
-  }
-
-  // Size-one loop will not be materialized as a loop, so return false
-  if (start()->isZeroInt() && stop()->isOneInt()) {
-    return false;
-  }
-
-  // Unroll if required.
-  if (isUnrollRequired()) {
-    return true;
-  }
-
-  // Don't unroll if not possible
-  if (!isUnrollable()) {
-    return false;
-  }
-
-  // Unrolling is technically possible but avoided
-  if (iter_domain()->getParallelType() == ParallelType::Unswitch) {
-    // Use ParallelType::Unroll if unrolling is desired. Note that
-    // unswitched size-one loops are not unrolled as they are not
-    // materialized as actual for-loops.
-    return false;
-  }
-
-  if (hasRuntimeReductionFunctions()) {
-    return false;
-  }
-
-  return true;
-}
-
-Val* ForLoop::start() const {
-  if (attributeVal(0) != nullptr) {
-    return attributeVal(0);
-  } else {
-    // clang-tidy complains without this
-    NVF_ERROR(iter_domain() != nullptr);
-    return iter_domain()->start();
-  }
-}
-
-Val* ForLoop::stop() const {
-  if (attributeVal(1) != nullptr) {
-    return attributeVal(1);
-  } else {
-    // clang-tidy complains without this
-    NVF_ERROR(iter_domain() != nullptr);
-    return iter_domain()->extent();
-  }
-}
-
-Val* ForLoop::step() const {
-  NVF_ERROR(attributeVal(2) != nullptr);
-  return attributeVal(2);
-}
-
-Val* ForLoop::simplifiedStop() const {
-  if (simplified_stop_ == nullptr) {
-    simplified_stop_ = GpuLower::hasCurrent()
-        ? GpuLower::current()->commonScalarMap().hoistScalar(stop(), {})
-        : stop();
-  }
-  return simplified_stop_;
-}
-
-bool ForLoop::isTrivial() const {
-  // These loops are not materialized
-  if (vectorize() || iter_domain()->isBroadcast() ||
-      iter_domain()->isStride() || iter_domain()->isMma() ||
-      iter_domain()->isBulk() || iter_domain()->isDeviceDim()) {
-    return true;
-  }
-
-  if (index()->isConstScalar() || index()->definition() != nullptr) {
-    return true;
-  }
-
-  // By default, a parallelized loop would look like:
-  //
-  //   for (int x = threadIdx.x; x < stop; x += blockDim.x) {
-  //     do_some_comp(x);
-  //   }
-  //
-  // When stop is guaranteed to be smaller or equal to the number of
-  // threads, the for-loop is not necessary. In the above case, we
-  // would just generate the loop body without the for clause but
-  // references to the loop index replaced by the loop start value.
-  //
-  // When the loop end is the same as the IterDomain extent, the
-  // assumption can be safely made. This is more conservative than
-  // necessary since the loop stop value just needs to be <= the
-  // IterDomain extent. However, at this point, this conservative
-  // analysis seems sufficient.
-  if (stop() == iter_domain()->extent() && iter_domain()->isThread()) {
-    return true;
-  }
-
-  // Extent-1 loop: for (int i = 0; i < 1; ++i) {
-  if (start()->isZeroInt() && simplifiedStop()->isOneInt() &&
-      step()->isOneInt()) {
-    return true;
-  }
-
-  // Another extent-1 loop: for (int i = N - 1; i < N; ++i) {
-  if (start()->definition() != nullptr &&
-      start()->definition()->isA<BinaryOp>() &&
-      start()->definition()->as<BinaryOp>()->getBinaryOpType() ==
-          BinaryOpType::Sub &&
-      start()->definition()->as<BinaryOp>()->lhs() == stop() &&
-      start()->definition()->as<BinaryOp>()->rhs()->isOneInt()) {
-    return true;
-  }
-
-  if (start()->isConstScalar() && simplifiedStop()->isConstScalar() &&
-      start()->evaluate().as<int64_t>() + 1 ==
-          simplifiedStop()->evaluate().as<int64_t>() &&
-      step()->isOneInt()) {
-    return true;
-  }
-
-  return false;
-}
-
-namespace {
-//! A utility class to check if an expression of a particular type exists
-class ExprFinder : kir::ConstIrVisitor {
- public:
-  //! True if expr or any of its nested expressions is a type included in
-  //! expr_types
-  static bool exists(
-      const Expr* expr,
-      const std::unordered_set<std::type_index>& expr_types) {
-    ExprFinder finder(expr_types);
-    finder.handle(std::vector<const Expr*>{expr});
-    return finder.is_found_;
-  }
-
- private:
-  ExprFinder(const std::unordered_set<std::type_index>& expr_types)
-      : expr_types_(expr_types) {}
-
-  using kir::ConstIrVisitor::handle;
-
-  void dispatch(const Expr* expr) final {
-    if (expr_types_.find(typeid(*expr)) != expr_types_.end()) {
-      is_found_ = true;
-      return;
-    }
-    kir::ConstIrVisitor::dispatch(expr);
-  }
-
- private:
-  const std::unordered_set<std::type_index>& expr_types_;
-  bool is_found_ = false;
-};
-
-} // namespace
-
-bool ForLoop::isGroup() const {
-  //! True if loop is grouped. The IterDomain of the loop must have
-  //! ParallelType::Group, but it isn't sufficient as the loop may be
-  //! for an initialization expression, for which the loop shold not
-  //! be grouped. Make sure a GroupedGridReduction is found.
-  if (iter_domain()->getParallelType() != ParallelType::Group) {
-    return false;
-  }
-
-  return ExprFinder::exists(
-      this,
-      {typeid(GroupedReductionOp),
-       typeid(kir::GroupedGridReduction),
-       typeid(kir::GroupedGridWelford)});
-}
-
-namespace {
-//! A utility class to check if runtime reduction exists
-class RuntimeReductionFinder : kir::ConstIrVisitor {
- public:
-  static bool exists(const Expr* expr) {
-    NVF_CHECK(expr->container()->isA<kir::Kernel>());
-    RuntimeReductionFinder finder;
-    finder.handle(std::vector<const Expr*>{expr});
-    return finder.is_found_;
-  }
-
- private:
-  using kir::ConstIrVisitor::handle;
-
-  void dispatch(const Expr* expr) final {
-    if (expr->isA<ReductionOp>() || expr->isA<WelfordOp>() ||
-        expr->isA<kir::GridReduction>() ||
-        expr->isA<kir::GroupedGridReduction>() ||
-        expr->isA<kir::GridWelford>() || expr->isA<kir::GroupedGridWelford>() ||
-        expr->isA<GroupedReductionOp>()) {
-      is_found_ = true;
-      return;
-    }
-    kir::ConstIrVisitor::dispatch(expr);
-  }
-
- private:
-  bool is_found_ = false;
-};
-
-IterDomain* returnFirstIfRankThree(const TensorView* tv) {
-  const auto& logical_domain =
-      TensorDomain::noReductions(tv->getLogicalDomain());
-  if (logical_domain.size() == 3) {
-    return logical_domain.at(0);
-  } else {
-    return nullptr;
-  }
-}
-} // namespace
-
-bool ForLoop::hasRuntimeReductionFunctions() const {
-  return RuntimeReductionFinder::exists(this);
-}
-
-NVFUSER_DEFINE_CLONE_AND_CREATE(ForLoop)
-
-=======
->>>>>>> 459ee703
 SdpaBwdOp::SdpaBwdOp(
     IrBuilderPasskey passkey,
     TensorView* grad_query,
