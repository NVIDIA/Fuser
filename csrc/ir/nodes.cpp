// clang-format off
/*
 * SPDX-FileCopyrightText: Copyright (c) 2023-present NVIDIA CORPORATION & AFFILIATES.
 * All rights reserved.
 * SPDX-License-Identifier: BSD-3-Clause
 */
// clang-format on
#include <device_lower/lower2device.h>
#include <disjoint_set.h>
#include <dynamic_transform.h>
#include <exceptions.h>
#include <host_ir/container.h>
#include <ir/cloner.h>
#include <ir/interface_nodes.h>
#include <ir/iostream.h>
#include <ir/utils.h>
#include <kernel.h>
#include <kernel_ir.h>
#include <logical_domain_map.h>
#include <ops/arith.h>
#include <transform_iter.h>
#include <transform_rfactor.h>
#include <transform_view.h>
#include <type.h>

#include <c10/util/irange.h>

#include <complex>
#include <iterator>
#include <numeric>
#include <regex>
#include <sstream>
#include <string>

namespace nvfuser {

FullOp::FullOp(IrBuilderPasskey passkey, Val* out, Val* fill_value)
    : Expr(passkey) {
  if (out->isA<TensorView>()) {
    auto tv_logical = out->as<TensorView>()->getLogicalDomain();
    for (auto id : tv_logical) {
      addInput(id->extent());
    }
  }
  addInput(fill_value);
  addOutput(out);
}

std::string FullOp::toString(int indent_size) const {
  std::stringstream ss;
  indent(ss, indent_size) << output(0)->toString() << "\n";
  indent_size++;
  indent(ss, indent_size) << " = full({";
  for (auto i : c10::irange(inputs().size())) {
    if (i == inputs().size() - 1) {
      ss << "}";
    }
    if (i > 0) {
      ss << ", ";
    }
    ss << input(i)->toInlineString(indent_size);
  }
  ss << ");\n";
  return ss.str();
}

std::string FullOp::toInlineString(int indent_size) const {
  NVF_CHECK(false, "Tensor op can not be printed inline");
}

std::vector<PolymorphicValue> FullOp::evaluate(
    const ExpressionEvaluator& ee,
    const std::vector<PolymorphicValue>& inputs) const {
  std::vector<int64_t> shape;
  for (auto i : c10::irange(inputs.size() - 1)) {
    shape.push_back(inputs.at(i).as<int64_t>());
  }
  DataType dtype = getFillValue()->getDataType().value();
  const auto options =
      at::TensorOptions().device(at::kCUDA).dtype(data_type_to_aten(dtype));
  using namespace PolymorphicValue_functions;
  return {at::full(shape, toScalar(inputs.back()), options)};
}

NVFUSER_DEFINE_CLONE_AND_CREATE(FullOp)

SelectOp::SelectOp(
    IrBuilderPasskey passkey,
    Val* out,
    Val* in,
    int64_t dim,
    Val* index)
    : Expr(passkey) {
  addInput(in);
  addInput(index);
  addOutput(out);
  addDataAttribute(dim);
}

std::string SelectOp::toString(int indent_size) const {
  std::stringstream ss;
  indent(ss, indent_size) << output(0)->toString() << "\n";
  indent_size++;
  indent(ss, indent_size) << " = select( " << input(0)->toString()
                          << ", axis = " << getIndexedID()
                          << ", index = " << input(1)->toString() << " )\n";
  return ss.str();
}

std::string SelectOp::toInlineString(int indent_size) const {
  NVF_CHECK(false, "Tensor op can not be printed inline");
}

IterDomain* SelectOp::getIndexedID() const {
  return TensorDomain::noReductions(
             ir_utils::getTvInput(this)->getLogicalDomain())
      .at(dim());
}

std::vector<PolymorphicValue> SelectOp::evaluate(
    const ExpressionEvaluator& ee,
    const std::vector<PolymorphicValue>& inputs) const {
  const auto& in = inputs.at(0).as<at::Tensor>();
  int64_t dimension = dim();
  int64_t index = (int64_t)inputs.at(1);
  return {in.select(dimension, index)};
}

NVFUSER_DEFINE_CLONE_AND_CREATE(SelectOp)

IndexSelectOp::IndexSelectOp(
    IrBuilderPasskey passkey,
    Val* out,
    Val* in,
    int64_t dim,
    Val* indices)
    : Expr(passkey) {
  addInput(in);
  addInput(indices);
  addOutput(out);
  addDataAttribute(dim);
}

std::string IndexSelectOp::toString(int indent_size) const {
  std::stringstream ss;
  indent(ss, indent_size) << output(0)->toString() << "\n";
  indent_size++;
  indent(ss, indent_size) << " = index_select( ";
  ss << input(0)->toString() << ", dim = " << dim() << ", "
     << input(1)->toString() << " )\n";
  return ss.str();
}

std::string IndexSelectOp::toInlineString(int indent_size) const {
  NVF_CHECK(false, "Tensor op can not be printed inline");
}

IterDomain* IndexSelectOp::getIndexedID() const {
  return TensorDomain::noReductions(
             ir_utils::getTvInput(this)->getLogicalDomain())
      .at(dim());
}

IterDomain* IndexSelectOp::getConsumerOfIndexedID() const {
  return ir_utils::getTvOutput(this)->getLogicalDomain().at(dim());
}

std::vector<PolymorphicValue> IndexSelectOp::evaluate(
    const ExpressionEvaluator& ee,
    const std::vector<PolymorphicValue>& inputs) const {
  const auto& in = inputs.at(0).as<at::Tensor>();
  int64_t dimension = dim();
  const auto& indices = inputs.at(1).as<at::Tensor>().squeeze();
  return {at::index_select(in, dimension, indices)};
}

NVFUSER_DEFINE_CLONE_AND_CREATE(IndexSelectOp)

TorchGatherOp::TorchGatherOp(
    IrBuilderPasskey passkey,
    Val* out,
    Val* in,
    int64_t dim,
    Val* indices,
    bool exact_sizes)
    : Expr(passkey) {
  addInput(in);
  addInput(indices);
  addOutput(out);
  addDataAttribute(dim);
  addDataAttribute(exact_sizes);
}

std::string TorchGatherOp::toString(int indent_size) const {
  std::stringstream ss;
  indent(ss, indent_size) << output(0)->toString() << "\n";
  indent_size++;
  indent(ss, indent_size) << " = "
                          << (exactSizes() ? "take_along_axis" : "torch_gather")
                          << "( " << input(0)->toString();
  if (exactSizes()) {
    ss << ", " << input(1)->toString() << ", dim = " << dim() << " )\n";
  } else {
    ss << ", dim = " << dim() << ", " << input(1)->toString() << " )\n";
  }
  return ss.str();
}

std::string TorchGatherOp::toInlineString(int indent_size) const {
  NVF_CHECK(false, "Tensor op can not be printed inline");
}

IterDomain* TorchGatherOp::getIndexedID() const {
  return TensorDomain::noReductions(lookupTv()->getLogicalDomain()).at(dim());
}

IterDomain* TorchGatherOp::getConsumerOfIndexedID() const {
  return ir_utils::getTvOutput(this)->getLogicalDomain().at(dim());
}

std::vector<PolymorphicValue> TorchGatherOp::evaluate(
    const ExpressionEvaluator& ee,
    const std::vector<PolymorphicValue>& inputs) const {
  const auto& input = inputs.at(0).as<at::Tensor>();
  const auto& index = inputs.at(1).as<at::Tensor>();
  auto dimension = dim();
  if (exactSizes()) {
    return {at::take_along_dim(input, index, dimension)};
  } else {
    return {at::gather(input, dimension, index)};
  }
}

NVFUSER_DEFINE_CLONE_AND_CREATE(TorchGatherOp)

ScatterOp::ScatterOp(
    IrBuilderPasskey passkey,
    ScatterOpType type,
    Val* out,
    Val* self,
    int64_t dim,
    Val* index,
    Val* src)
    : Expr(passkey) {
  addInput(self);
  addInput(index);
  addInput(src);
  addOutput(out);
  addDataAttribute(dim);
  addDataAttribute(type);
}

std::string ScatterOp::toString(int indent_size) const {
  std::stringstream ss;
  indent(ss, indent_size) << output(0)->toString() << "\n";
  indent_size++;
  indent(ss, indent_size) << " =" << getScatterOpType() << "(";
  ss << "self = " << selfTv()->toString() << ", dim = " << dim()
     << ", src = " << input(2)->toString() << ", idx = " << input(1)->toString()
     << " )\n";
  return ss.str();
}

std::string ScatterOp::toInlineString(int indent_size) const {
  NVF_CHECK(false, "Scatter op can not be printed inline");
}

IterDomain* ScatterOp::getIndexedID() const {
  return ir_utils::getTvOutput(this)->getLogicalDomain().at(dim());
}

std::vector<PolymorphicValue> ScatterOp::evaluate(
    const ExpressionEvaluator& ee,
    const std::vector<PolymorphicValue>& inputs) const {
  const auto& input = inputs.at(0).as<at::Tensor>();
  const auto& index = inputs.at(1).as<at::Tensor>();
  const auto& src = inputs.at(2).as<at::Tensor>();
  auto dimension = dim();
  return {at::scatter(input, dimension, index, src)};
}

NVFUSER_DEFINE_CLONE_AND_CREATE(ScatterOp)

IotaOp::IotaOp(
    IrBuilderPasskey passkey,
    Val* out,
    Val* length,
    Val* start,
    Val* step)
    : Expr(passkey) {
  NVF_CHECK(isIntegralType(*length->getDataType()));
  addInput(length);
  NVF_CHECK(start->getDataType() == step->getDataType());
  NVF_CHECK(start->getDataType() == out->getDataType());
  addInput(start);
  addInput(step);
  addOutput(out);
}

std::string IotaOp::toString(int indent_size) const {
  std::stringstream ss;
  indent(ss, indent_size) << output(0)->toString();
  ss << "\n";
  indent_size++;
  indent(ss, indent_size) << " = iota(" << length()->toString() << ", "
                          << start()->toString() << ", " << step()->toString()
                          << ", " << dtype() << ");\n";
  return ss.str();
}

std::string IotaOp::toInlineString(int indent_size) const {
  NVF_CHECK(false, "Tensor op can not be printed inline");
}

std::vector<PolymorphicValue> IotaOp::evaluate(
    const ExpressionEvaluator& ee,
    const std::vector<PolymorphicValue>& inputs) const {
  const auto options =
      at::TensorOptions().device(at::kCUDA).dtype(data_type_to_aten(dtype()));
  int64_t length = (int64_t)inputs.at(0);

  if (isIntegralType(dtype())) {
    int64_t start = (int64_t)inputs.at(1);
    int64_t step = (int64_t)inputs.at(2);
    int64_t end = start + step * length;
    return {at::arange(start, end, step, options)};
  } else if (isFloatingPointType(dtype())) {
    double start = (double)inputs.at(1);
    double step = (double)inputs.at(2);
    // Due to rounding error, it can be hard to guarantee the size of
    // the output of arange to be exactly length, so we generate a
    // larger tensor and truncate it to length.
    double end = start + step * ((double)length + 1);
    return {at::arange(start, end, step, options).narrow(0, 0, length)};
  } else {
    NVF_ERROR(false, "Unsupported dtype in IotaOp evaluator: ", dtype());
  }
}

NVFUSER_DEFINE_CLONE_AND_CREATE(IotaOp)

EyeOp::EyeOp(IrBuilderPasskey passkey, Val* out, DataType dtype)
    : Expr(passkey) {
  if (out->isA<TensorView>()) {
    addInput(out->as<TensorView>()->getLogicalDomain()[0]->extent());
    if (out->as<TensorView>()->getLogicalDomain()[1] !=
        out->as<TensorView>()->getLogicalDomain()[0]) {
      addInput(out->as<TensorView>()->getLogicalDomain()[1]->extent());
    }
  }
  addOutput(out);
  addDataAttribute(dtype);
}

std::string EyeOp::toString(int indent_size) const {
  std::stringstream ss;
  indent(ss, indent_size) << output(0)->toString() << "\n";
  indent_size++;
  indent(ss, indent_size) << " = eye(" << input(0)->toString() << ", "
                          << dtype() << ");\n";
  return ss.str();
}

std::string EyeOp::toInlineString(int indent_size) const {
  NVF_CHECK(false, "Tensor op can not be printed inline");
}
std::vector<PolymorphicValue> EyeOp::evaluate(
    const ExpressionEvaluator& ee,
    const std::vector<PolymorphicValue>& inputs) const {
  const auto options =
      at::TensorOptions().device(at::kCUDA).dtype(data_type_to_aten(dtype()));
  int64_t nrows = (int64_t)inputs.at(0);
  if (inputs.size() > 1) {
    int64_t ncols = (int64_t)inputs.at(1);
    return {at::eye(nrows, ncols, options)};
  } else {
    return {at::eye(nrows, options)};
  }
}

NVFUSER_DEFINE_CLONE_AND_CREATE(EyeOp)

UnaryOp::UnaryOp(IrBuilderPasskey passkey, UnaryOpType type, Val* out, Val* in)
    : Expr(passkey) {
  addOutput(out);
  addInput(in);
  addDataAttribute(type);
}

std::vector<PolymorphicValue> UnaryOp::evaluate(
    const ExpressionEvaluator& ee,
    const std::vector<PolymorphicValue>& inputs) const {
  using namespace PolymorphicValue_functions;

  const auto& in = inputs.at(0);
  if (!in.hasValue()) {
    return {std::monostate{}};
  }

  switch (getUnaryOpType()) {
    case UnaryOpType::Neg:
      return {-in};
    case UnaryOpType::Cast:
      if (in.is<at::Tensor>()) {
        return {PolymorphicValue(
            in.as<at::Tensor>().to(data_type_to_aten(out()->dtype())))};
      } else if (isIntegralType(*out()->getDataType())) {
        return {PolymorphicValue((int64_t)in)};
      } else if (isFloatingPointType(*out()->getDataType())) {
        return {PolymorphicValue((double)in)};
      } else if (out()->getDataType() == DataType::Bool) {
        return {PolymorphicValue((bool)in)};
      } else if (isComplexType(*out()->getDataType())) {
        return {PolymorphicValue((std::complex<double>)in)};
      } else {
        NVF_ERROR(
            false, "dtype not supported in evaluator: ", *out()->getDataType());
      }
    case UnaryOpType::Reciprocal:
      return {1.0 / in};
      break;
    case UnaryOpType::Abs:
      return {abs(in)};
      break;
    case UnaryOpType::LogicalNot:
      return {!in};
      break;
    case UnaryOpType::BitwiseNot:
      return {~in};
      break;
    case UnaryOpType::Erf:
      return {erf(in)};
      break;
    case UnaryOpType::ToUnsignedSmemAddr:
      return {(int64_t)(unsigned)in};
      break;
    case UnaryOpType::AdjustPartialLdMatrixAddrInTuring8:
    case UnaryOpType::AdjustPartialLdMatrixAddrInTuring16:
      return {in};
      break;
    case UnaryOpType::Dereference:
      if (*out()->getDataType() == DataType::Float) {
        return {PolymorphicValue((double)*(float*)in)};
      } else {
        NVF_ERROR(
            false, "dtype not supported in evaluator: ", *out()->getDataType());
      }
      break;
    case UnaryOpType::Sigmoid:
      return {in.as<at::Tensor>().sigmoid()};
      break;
    case UnaryOpType::Tanh:
      return {in.as<at::Tensor>().tanh()};
      break;
    case UnaryOpType::Relu:
      return {at::relu(in.as<at::Tensor>())};
      break;
    case UnaryOpType::Gelu:
      return {at::gelu(in.as<at::Tensor>())};
      break;
    case UnaryOpType::Exp:
      return {at::exp(in.as<at::Tensor>())};
      break;
    case UnaryOpType::Sin:
      return {in.as<at::Tensor>().sin()};
      break;
    case UnaryOpType::Signbit:
      return {signbit(in)};
      break;
    case UnaryOpType::Cos:
      return {in.as<at::Tensor>().cos()};
      break;
    case UnaryOpType::BitCast:
      NVF_CHECK(
          dataTypeSize(input(0)->dtype()) == dataTypeSize(out()->dtype()),
          "BitCast only works for types of the same size");
      if (isComplexType(input(0)->dtype()) &&
          std::holds_alternative<ArrayType>(out()->dtype().type)) {
        // view_as_real case.
        auto vec_type = std::get<ArrayType>(out()->dtype().type);
        auto inp_scalar_type = getTypeFromComplexType(input(0)->dtype());
        NVF_CHECK(
            *vec_type.type == inp_scalar_type,
            "Output type must be the same as the scalar type of the complex input.");
        NVF_CHECK(
            vec_type.size == 2,
            "Expected output to be array of size 2, found array of size ",
            vec_type.size);
        return {in.as<at::Tensor>()};
      } else {
        return {in.as<at::Tensor>().view(data_type_to_aten(out()->dtype()))};
      }
      break;
    case UnaryOpType::Rsqrt:
      return {in.as<at::Tensor>().rsqrt()};
      break;
    case UnaryOpType::Real:
      return {at::real(in.as<at::Tensor>())};
      break;
    case UnaryOpType::Imag:
      return {at::imag(in.as<at::Tensor>())};
      break;
    case UnaryOpType::Tan:
      return {in.as<at::Tensor>().tan()};
      break;
    case UnaryOpType::IsFinite:
      return {at::isfinite(in.as<at::Tensor>())};
      break;
    default:
      NVF_CHECK(
          false,
          "Unexpected operator type ",
          getUnaryOpType(),
          " in ",
          toString());
  }
}

void UnaryOp::printHelper(std::stringstream& ss, std::string input) const {
  auto op_type = getUnaryOpType();

  if (auto inline_uop = inline_op_str(op_type)) {
    ss << inline_uop.value() << input;
  } else {
    if (op_type == UnaryOpType::Cast) {
      std::optional<std::string> cast_str = cast_func_str(std::make_pair(
          in()->getDataType().value(), out()->getDataType().value()));
      NVF_ERROR(cast_str != std::nullopt, "Unsupported Cast");
      ss << cast_str.value();
    } else {
      ss << op_type;
      if (out()->getDataType().value() == DataType::Float &&
          needFloatSuffix(op_type)) {
        ss << "f";
      }
    }
    ss << "(" << input << ")";
  }
}

std::string UnaryOp::toString(int indent_size) const {
  std::stringstream ss;
  bool istvop = ir_utils::isTvOp(this);
  indent(ss, indent_size) << out()->toString();
  if (istvop) {
    ss << "\n";
    indent_size++;
    indent(ss, indent_size);
  }
  ss << " = ";
  printHelper(ss, in()->toString());
  ss << ";\n";
  return ss.str();
}

std::string UnaryOp::toInlineString(int indent_size) const {
  checkInlineable(this);
  std::stringstream ss;
  printHelper(ss, in()->toInlineString());
  return ss.str();
}

NVFUSER_DEFINE_CLONE_AND_CREATE(UnaryOp)

BinaryOp::BinaryOp(
    IrBuilderPasskey passkey,
    BinaryOpType type,
    Val* out,
    Val* lhs,
    Val* rhs)
    : Expr(passkey) {
  addOutput(out);
  addInput(lhs);
  addInput(rhs);
  addDataAttribute(type);
}

std::vector<PolymorphicValue> BinaryOp::evaluate(
    const ExpressionEvaluator& ee,
    const std::vector<PolymorphicValue>& inputs) const {
  using namespace PolymorphicValue_functions;
  const auto& lhs = inputs.at(0);
  const auto& rhs = inputs.at(1);

  switch (getBinaryOpType()) {
    case BinaryOpType::Add:
      return {lhs + rhs};
      break;
    case BinaryOpType::Sub:
      return {lhs - rhs};
      break;
    case BinaryOpType::Mul:
      return {lhs * rhs};
      break;
    case BinaryOpType::Div:
      return {lhs / rhs};
      break;
    case BinaryOpType::Mod:
      NVF_CHECK(rhs != 0);
      return {lhs % rhs};
      break;
    case BinaryOpType::Fmod:
      NVF_CHECK(rhs != 0);
      return {fmod(lhs, rhs)};
      break;
    case BinaryOpType::CeilDiv:
      NVF_CHECK(rhs != 0);
      return {ceildiv(lhs, rhs)};
      break;
    case BinaryOpType::LogicalAnd:
      return {lhs && rhs};
      break;
    case BinaryOpType::LogicalOr:
      return {lhs || rhs};
      break;
    case BinaryOpType::BitwiseAnd:
      return {lhs & rhs};
      break;
    case BinaryOpType::BitwiseOr:
      return {lhs | rhs};
      break;
    case BinaryOpType::BitwiseXor:
      return {lhs ^ rhs};
      break;
    case BinaryOpType::Eq:
      return {eq(lhs, rhs)};
      break;
    case BinaryOpType::NE:
      return {ne(lhs, rhs)};
      break;
    case BinaryOpType::GT:
      return {gt(lhs, rhs)};
      break;
    case BinaryOpType::GE:
      return {ge(lhs, rhs)};
      break;
    case BinaryOpType::LT:
      return {lt(lhs, rhs)};
      break;
    case BinaryOpType::LE:
      return {le(lhs, rhs)};
      break;
    case BinaryOpType::Max:
      return {max(lhs, rhs)};
      break;
    case BinaryOpType::Min:
      return {min(lhs, rhs)};
      break;
    case BinaryOpType::Gcd:
      return {gcd(lhs, rhs)};
      break;
    case BinaryOpType::Lshift:
      return {lhs << rhs};
      break;
    case BinaryOpType::Rshift:
      return {lhs >> rhs};
      break;
    case BinaryOpType::Complex:
      return {at::complex(lhs.as<at::Tensor>(), rhs.as<at::Tensor>())};
      break;
    default:
      NVF_CHECK(
          false,
          "Unexpected operator type: ",
          getBinaryOpType(),
          " in ",
          toString());
  }
}

void BinaryOp::printHelper(
    std::stringstream& ss,
    int indent_size,
    std::string lhs,
    std::string rhs) const {
  bool istvop = ir_utils::isTvOp(this);
  auto op_type = getBinaryOpType();
  if (auto inline_bop = inline_op_str(op_type)) {
    ss << lhs;
    if (istvop) {
      ss << "\n";
      indent(ss, indent_size);
    }
    ss << " " << inline_bop.value() << " ";
    ss << rhs;
  } else {
    ss << op_type;
    if (out()->getDataType().value() == DataType::Float &&
        needFloatSuffix(op_type)) {
      ss << "f";
    }
    ss << "(" << lhs;
    if (istvop) {
      ss << "\n";
      indent(ss, indent_size);
    }
    ss << ", " << rhs << ")";
  }
}

std::string BinaryOp::toString(int indent_size) const {
  std::stringstream ss;
  bool istvop = ir_utils::isTvOp(this);
  indent(ss, indent_size) << out();

  // tensor operations tend to be long, break them up into multiple lines
  if (istvop) {
    ss << "\n";
    indent_size++;
    indent(ss, indent_size);
  }

  ss << " = ";
  printHelper(ss, indent_size, lhs()->toString(), rhs()->toString());
  ss << ";\n";
  return ss.str();
}

std::string BinaryOp::toInlineString(int indent_size) const {
  checkInlineable(this);
  std::stringstream ss;
  printHelper(
      ss, indent_size, lhs()->toInlineString(), rhs()->toInlineString());
  return ss.str();
}

NVFUSER_DEFINE_CLONE_AND_CREATE(BinaryOp)

TernaryOp::TernaryOp(
    IrBuilderPasskey passkey,
    TernaryOpType type,
    Val* out,
    Val* in1,
    Val* in2,
    Val* in3)
    : Expr(passkey) {
  addOutput(out);
  addInput(in1);
  addInput(in2);
  addInput(in3);
  addDataAttribute(type);
}

std::vector<PolymorphicValue> TernaryOp::evaluate(
    const ExpressionEvaluator& ee,
    const std::vector<PolymorphicValue>& inputs) const {
  using namespace PolymorphicValue_functions;
  const auto& a = inputs.at(0);
  const auto& b = inputs.at(1);
  const auto& c = inputs.at(2);
  switch (getTernaryOpType()) {
    case TernaryOpType::Clamp:
      return {std::min(std::max(a, b), c)};
      break;
    case TernaryOpType::Lerp:
      // This is the same lerp computed in helpers.cu
      // https://math.stackexchange.com/a/1798323
      return {(c < 0.5) ? a + c * (b - a) : b - (b - a) * (1.0 - c)};
      break;
    case TernaryOpType::Threshold:
      return {(a <= b) ? c : a};
      break;
    case TernaryOpType::Where:
      return {a.as<bool>() ? b : c};
      break;
    default:
      NVF_CHECK(
          false,
          "Unexpected operator type: ",
          getTernaryOpType(),
          " in ",
          toString());
  }
}

void TernaryOp::printHelper(
    std::stringstream& ss,
    int indent_size,
    std::string in1,
    std::string in2,
    std::string in3) const {
  bool istvop = ir_utils::isTvOp(this);
  ss << getTernaryOpType() << "(" << in1;
  if (istvop) {
    ss << "\n";
    indent(ss, indent_size);
  }
  ss << ", " << in2;
  if (istvop) {
    ss << "\n";
    indent(ss, indent_size);
  }
  ss << ", " << in3 << ")";
}

std::string TernaryOp::toString(int indent_size) const {
  std::stringstream ss;
  bool istvop = ir_utils::isTvOp(this);
  indent(ss, indent_size);
  ss << out()->toString();

  // tensor operations tend to be long, break them up into multiple lines
  if (istvop) {
    ss << "\n";
    indent_size++;
    indent(ss, indent_size);
  }

  ss << " = ";
  printHelper(
      ss, indent_size, in1()->toString(), in2()->toString(), in3()->toString());
  ss << ";\n";
  return ss.str();
}

std::string TernaryOp::toInlineString(int indent_size) const {
  checkInlineable(this);
  std::stringstream ss;
  printHelper(
      ss,
      indent_size,
      in1()->toInlineString(),
      in2()->toInlineString(),
      in3()->toInlineString());
  return ss.str();
}

NVFUSER_DEFINE_CLONE_AND_CREATE(TernaryOp)

ArrayConstruct::ArrayConstruct(
    IrBuilderPasskey passkey,
    Val* output,
    std::vector<Val*> inputs)
    : Expr(passkey) {
  NVF_ERROR(!inputs.empty(), "Cannot create an array with no members.");
  addOutput(output);
  DataType input_dtype = DataType::Null;
  for (auto in : inputs) {
    addInput(in);
    auto in_dtype_opt = in->getDataType();
    NVF_ERROR(in_dtype_opt.has_value());
    if (input_dtype == DataType::Null) {
      input_dtype = *in_dtype_opt;
    } else {
      NVF_CHECK(
          input_dtype == *in_dtype_opt,
          "All inputs to ArrayConstruct must have the same data type");
    }
  }
  auto expected_output_dtype =
      ArrayType{std::make_shared<DataType>(input_dtype), inputs.size()};
  NVF_CHECK(
      output->getDataType() == expected_output_dtype,
      "Output of ArrayConstruct must be an array of the same data type as the inputs");
}

std::string ArrayConstruct::toString(int indent_size) const {
  std::stringstream ss;
  indent(ss, indent_size) << out()->toString() << " = {"
                          << toDelimitedString(inputs()) << "}\n";
  return ss.str();
}

std::string ArrayConstruct::toInlineString(int indent_size) const {
  std::stringstream ss;
  ss << "{ " << toDelimitedInlineString(inputs()) << " }";
  return ss.str();
}

std::vector<PolymorphicValue> ArrayConstruct::evaluate(
    const ExpressionEvaluator& ee,
    const std::vector<PolymorphicValue>& inputs) const {
  return {PolymorphicValue(inputs)};
}

NVFUSER_DEFINE_CLONE_AND_CREATE(ArrayConstruct)

ReverseArray::ReverseArray(IrBuilderPasskey passkey, Val* output, Val* input)
    : Expr(passkey) {
  NVF_ERROR(
      std::holds_alternative<ArrayType>(input->dtype().type),
      "Cannot reverse a non-array type.");
  NVF_ERROR(
      std::holds_alternative<ArrayType>(output->dtype().type),
      "Cannot reverse a non-array type.");
  auto input_array_type = std::get<ArrayType>(input->dtype().type);
  auto output_array_type = std::get<ArrayType>(output->dtype().type);
  NVF_ERROR(
      input_array_type.type == output_array_type.type,
      "Cannot reverse an array of type ",
      input_array_type.type,
      " into an array of type ",
      output_array_type.type);
  NVF_ERROR(
      input_array_type.size == output_array_type.size,
      "Cannot reverse an array of size ",
      input_array_type.size,
      " into an array of size ",
      output_array_type.size);
  addOutput(output);
  addInput(input);
}

std::string ReverseArray::toString(int indent_size) const {
  std::stringstream ss;
  indent(ss, indent_size) << out()->toString() << " = ReverseArray("
                          << in()->toString() << ")\n";
  return ss.str();
}

std::string ReverseArray::toInlineString(int indent_size) const {
  std::stringstream ss;
  ss << "ReverseArray(" << in()->toInlineString() << ")";
  return ss.str();
}

std::vector<PolymorphicValue> ReverseArray::evaluate(
    const ExpressionEvaluator& ee,
    const std::vector<PolymorphicValue>& inputs) const {
  NVF_ERROR(inputs.size() == 1, "ReverseArray expects 1 input");
  PolymorphicValue array = inputs.at(0);
  auto& vec = array.as<std::vector>();
  std::reverse(vec.begin(), vec.end());
  return {std::move(array)};
}

NVFUSER_DEFINE_CLONE_AND_CREATE(ReverseArray)

GetItem::GetItem(IrBuilderPasskey passkey, Val* output, Val* array, Val* index)
    : Expr(passkey) {
  addOutput(output);
  addInput(array);
  addInput(index);
  NVF_ERROR(
      *(std::get<ArrayType>(array->dtype().type).type) == output->dtype(),
      "GetItem array input must have a data type");
}

std::string GetItem::toString(int indent_size) const {
  std::stringstream ss;
  indent(ss, indent_size) << out()->toString() << " = " << array()->toString()
                          << "[" << index()->toString() << "]\n";
  return ss.str();
}

std::string GetItem::toInlineString(int indent_size) const {
  std::stringstream ss;
  ss << "(" << array()->toInlineString() << ")[" << index()->toInlineString()
     << "]";
  return ss.str();
}

std::vector<PolymorphicValue> GetItem::evaluate(
    const ExpressionEvaluator& ee,
    const std::vector<PolymorphicValue>& inputs) const {
  NVF_ERROR(inputs.size() == 2, "GetItem expects 2 inputs");
  return {PolymorphicValue(inputs.at(0)[inputs.at(1)])};
}

NVFUSER_DEFINE_CLONE_AND_CREATE(GetItem)

StructConstruct::StructConstruct(
    IrBuilderPasskey passkey,
    Val* output,
    const std::vector<std::pair<std::string, Val*>>& fields)
    : Expr(passkey) {
  NVF_ERROR(!fields.empty(), "Cannot create a struct with no members.");
  auto output_dtype = std::get<StructType>(output->dtype().type);
  NVF_ERROR(
      output_dtype.fields.size() == fields.size(),
      "StructConstruct output must have the same number of fields as the inputs");
  auto it = output_dtype.fields.begin();
  for (const auto& field : fields) {
    NVF_ERROR(
        it->name == field.first,
        "StructConstruct field names must match the output");
    NVF_ERROR(
        *(it->type) == field.second->dtype(),
        "StructConstruct field ",
        field.first,
        " must have the same data type as the output");
    addDataAttribute(field.first);
    addInput(field.second);
    it++;
  }
  addOutput(output);
}

std::string StructConstruct::toString(int indent_size) const {
  std::stringstream ss;
  indent(ss, indent_size) << out()->toString() << " = { ";
  for (int64_t i : c10::irange((int64_t)inputs().size())) {
    if (i > 0) {
      ss << ", ";
    }
    ss << attribute<std::string>(i) << " = " << input(i)->toString();
  }
  ss << " }\n";
  return ss.str();
}

std::string StructConstruct::toInlineString(int indent_size) const {
  std::stringstream ss;
  ss << "{ ";
  for (int64_t i : c10::irange((int64_t)inputs().size())) {
    if (i > 0) {
      ss << ", ";
    }
    ss << attribute<std::string>(i) << " = " << input(i)->toInlineString();
  }
  ss << " }";
  return ss.str();
}

std::vector<PolymorphicValue> StructConstruct::evaluate(
    const ExpressionEvaluator& ee,
    const std::vector<PolymorphicValue>& inputs) const {
  NVF_ERROR(
      this->inputs().size() == inputs.size(),
      "StructConstruct expects ",
      this->inputs().size(),
      " inputs");
  PolymorphicValue struct_ =
      std::get<StructType>(output(0)->dtype().type).create();
  for (int64_t i : c10::irange((int64_t)inputs.size())) {
    struct_->*attribute<std::string>(i) = inputs.at(i);
  }
  return {std::move(struct_)};
}

NVFUSER_DEFINE_CLONE_AND_CREATE(StructConstruct)

GetAttr::GetAttr(
    IrBuilderPasskey passkey,
    Val* output,
    Val* struct_,
    std::string attr)
    : Expr(passkey) {
  NVF_ERROR(
      std::get<StructType>(struct_->dtype().type).fieldDataType(attr) ==
          output->dtype(),
      "Data type mismatch for GetAttr");
  addOutput(output);
  addInput(struct_);
  addDataAttribute(std::move(attr));
}

std::string GetAttr::toString(int indent_size) const {
  std::stringstream ss;
  indent(ss, indent_size) << out()->toString() << " = " << struct_()->toString()
                          << "." << attr() << "\n";
  return ss.str();
}

std::string GetAttr::toInlineString(int indent_size) const {
  std::stringstream ss;
  ss << "(" << struct_()->toInlineString() << ")." << attr();
  return ss.str();
}

std::vector<PolymorphicValue> GetAttr::evaluate(
    const ExpressionEvaluator& ee,
    const std::vector<PolymorphicValue>& inputs) const {
  NVF_ERROR(inputs.size() == 1, "GetAttr expects 1 input");
  return {inputs.at(0)->*attr()};
}

NVFUSER_DEFINE_CLONE_AND_CREATE(GetAttr)

GetMetaData::GetMetaData(IrBuilderPasskey passkey, Val* output, Val* input)
    : Expr(passkey) {
  addOutput(output);
  addInput(input);
  NVF_ERROR(
      out()->dtype() == metaDataTypeOf(in()),
      "Data type mismatch for GetMetaData")
}

std::string GetMetaData::toString(int indent_size) const {
  std::stringstream ss;
  indent(ss, indent_size) << out()->toString() << " = getMetaData("
                          << in()->toString() << ")\n";
  return ss.str();
}

std::string GetMetaData::toInlineString(int indent_size) const {
  std::stringstream ss;
  ss << "getMetaData(" << ir_utils::varName(in()) << ")";
  return ss.str();
}

NVFUSER_DEFINE_CLONE_AND_CREATE(GetMetaData)

TensorConstruct::TensorConstruct(
    IrBuilderPasskey passkey,
    TensorView* output,
    Val* input)
    : Expr(passkey) {
  addOutput(output);
  addInput(input);
}

std::string TensorConstruct::toString(int indent_size) const {
  std::stringstream ss;
  indent(ss, indent_size) << out()->toString() << " = TensorConstruct("
                          << in()->toString() << ")\n";
  return ss.str();
}

std::string TensorConstruct::toInlineString(int indent_size) const {
  NVF_CHECK(false, "Tensor op can not be printed inline");
}

std::vector<PolymorphicValue> TensorConstruct::evaluate(
    const ExpressionEvaluator& ee,
    const std::vector<PolymorphicValue>& inputs) const {
  NVF_ERROR(inputs.size() == 1, "TensorConstruct expects 1 input");
  using namespace PolymorphicValue_functions;
  return {toTensor(inputs.at(0))};
}

NVFUSER_DEFINE_CLONE_AND_CREATE(TensorConstruct)

RNGOp::RNGOp(
    IrBuilderPasskey passkey,
    RNGOpType type,
    Val* out,
    DataType dtype,
    std::vector<Val*> parameters,
    Val* philox_seed,
    Val* philox_offset,
    Val* philox_index)
    : Expr(passkey) {
  if (auto tv_out = dynamic_cast<TensorView*>(out)) {
    for (auto id : tv_out->getLogicalDomain()) {
      NVF_CHECK(!id->isReduction(), "Output of RNGOp can not have reduction");
      addInput(id->extent());
    }
  }
  for (auto v : parameters) {
    addInput(v);
  }
  if (philox_seed || philox_offset) {
    NVF_CHECK(
        philox_seed && philox_offset,
        "If either philox_seed or philox_offset is provided, the other must be also");
    addInput(philox_seed);
    addInput(philox_offset);
  }
  addOutput(out);
  RNGOp::Attributes attr{type, dtype, parameters.size()};
  addDataAttribute(attr);
  addAttribute(philox_index);
}

std::string RNGOp::toString(int indent_size) const {
  std::stringstream ss;
  indent(ss, indent_size);
  ss << output(0)->toString() << "\n";
  indent_size++;
  indent(ss, indent_size);
  ss << " = ";
  ss << getRNGOpType() << "({" << toDelimitedString(getShape()) << "}, ";
  if (!getParameters().empty()) {
    ss << toDelimitedString(getParameters()) << ", ";
  }
  ss << dtype();
  auto seed = getRNGSeedVal();
  if (seed) {
    ss << ", " << seed->toInlineString();
  }
  ss << ");\n";
  return ss.str();
}

std::string RNGOp::toInlineString(int indent_size) const {
  NVF_CHECK(false, "Tensor op can not be printed inline");
}

int64_t RNGOp::getOutputDims() const {
  int64_t ndims = 0;
  if (auto tv_out = dynamic_cast<TensorView*>(output(0))) {
    ndims = (int64_t)tv_out->getLogicalDomain().size();
  }
  return ndims;
}

NVFUSER_DEFINE_CLONE_AND_CREATE(RNGOp)

BroadcastOp::BroadcastOp(
    IrBuilderPasskey passkey,
    Val* out,
    Val* in,
    std::vector<bool> is_broadcast_dims)
    : Expr(passkey) {
  auto out_type = out->getValType().value();
  auto in_type = in->getValType().value();

  NVF_ERROR(
      (out_type == ValType::TensorView && in_type == ValType::TensorView) ||
          (out_type == ValType::TensorIndex && in_type == ValType::TensorIndex),
      "Cannot braodcast a non-tensor object.");

  addOutput(out);
  addInput(in);

  // Validate the broadcast flags when this expr is created with
  // TensorView. Broadcast with TensorIndex only appears after
  // lowering, so it should have already been validated.
  if (out->isA<TensorView>()) {
    NVF_ERROR(in->isA<TensorView>());
    auto in_tv = in->as<TensorView>();
    auto out_tv = out->as<TensorView>();
    auto in_dom = TensorDomain::noReductions(in_tv->getLogicalDomain());
    auto& out_dom = out_tv->getLogicalDomain();
    NVF_ERROR(
        is_broadcast_dims.size() == out_dom.size(),
        "The dimensions of output tensor and does not match with is_broadcast_dims");

    auto out_size = is_broadcast_dims.size();
    auto num_new_broadcasts = 0;
    for (const auto i : c10::irange(out_size)) {
      if (is_broadcast_dims[i]) {
        num_new_broadcasts++;
        auto id = out_dom[i];
        NVF_ERROR(
            id->isBroadcast(),
            "New broadcast dimension does not properly set its IterType.");
        NVF_ERROR(
            !id->hasExpandedExtent(),
            "New broadcast dimension can not be expanded.");
        NVF_ERROR(
            id->extent()->isOneInt(),
            "New broadcast dimension must have extent 1");
      } else {
        auto in_id = in_dom[i - num_new_broadcasts];
        auto out_id = out_dom[i];
        NVF_ERROR(
            in_id->sameAs(out_id), "IterDomain does not match in BroadcastOp");
      }
    }
    NVF_ERROR(
        out_size == in_dom.size() + num_new_broadcasts,
        "The dimensions of output tensor and does not match with is_broadcast_dims and input tensor");
  }

  addDataAttribute(std::move(is_broadcast_dims));
}

std::string BroadcastOp::toString(int indent_size) const {
  std::stringstream ss;
  indent(ss, indent_size) << out()->toString() << "\n";
  indent(ss, indent_size) << "   = broadcast( " << in()->toString() << " )\n";
  return ss.str();
}

std::string BroadcastOp::toInlineString(int indent_size) const {
  NVF_CHECK(false, "Tensor op can not be printed inline");
}

std::vector<PolymorphicValue> BroadcastOp::evaluate(
    const ExpressionEvaluator& ee,
    const std::vector<PolymorphicValue>& inputs) const {
  NVF_ERROR(
      inputs.size() == 1,
      "BroadcastOp expects exactly 1 input, but received ",
      inputs.size());
  std::vector<int64_t> out_shape;
  const auto& in = inputs.at(0).as<at::Tensor>();
  int64_t idx = 0;
  for (bool b : getBroadcastDimFlags()) {
    if (b) {
      out_shape.push_back(1);
    } else {
      out_shape.push_back(in.sizes()[idx++]);
    }
  }
  return {in.view(out_shape)};
}

NVFUSER_DEFINE_CLONE_AND_CREATE(BroadcastOp)

SqueezeOp::SqueezeOp(
    IrBuilderPasskey passkey,
    Val* out,
    Val* in,
    std::vector<bool> is_squeeze_dims)
    : Expr(passkey) {
  auto out_type = out->getValType().value();
  auto in_type = in->getValType().value();

  NVF_ERROR(
      in_type == ValType::TensorView,
      "Squeeze input must be a TensorView: ",
      in->toString());

  NVF_ERROR(
      out_type == ValType::TensorView,
      "Squeeze output must be a TensorView: ",
      in->toString());

  addOutput(out);
  addInput(in);

  // Validate the squeeze flags
  auto in_tv = in->as<TensorView>();
  auto out_tv = out->as<TensorView>();
  auto in_dom = TensorDomain::noReductions(in_tv->getLogicalDomain());
  auto& out_dom = out_tv->getLogicalDomain();
  NVF_ERROR(
      is_squeeze_dims.size() == in_dom.size(),
      "The dimensions of input tensor and does not match with is_squeeze_dims");

  int64_t in_size = (int64_t)is_squeeze_dims.size();
  auto num_removed_broadcasts = 0;
  for (const auto i : c10::irange(is_squeeze_dims.size())) {
    if (is_squeeze_dims[i]) {
      num_removed_broadcasts++;
      auto id = in_dom[i];
      NVF_ERROR(
          id->isBroadcast() || id->isSymbolic(),
          "Squeeze dimension should be either Symbolic or Broadcast. Found ",
          id->getIterType());
      if (id->isBroadcast()) {
        // Check concrete broadcast extent here. For Symbolic inputs, this check
        // will be deferred to concretization. See dynamic_transform.cpp
        NVF_ERROR(
            id->extent()->isConstScalar() &&
                id->extent()->evaluate().as<int64_t>() == 1,
            "Can not squeeze dimension(s) with size != 1.");
      }
    } else {
      auto in_id = in_dom[i];
      auto out_id = out_dom[i - num_removed_broadcasts];
      NVF_ERROR(
          in_id->sameAs(out_id), "IterDomain does not match in BroadcastOp");
    }
  }
  NVF_ERROR(
      in_size == out_tv->nDims() + num_removed_broadcasts,
      "The dimensions of output tensor and does not match with is_squeeze_dims and input tensor");

  addDataAttribute(std::move(is_squeeze_dims));
}

std::string SqueezeOp::toString(int indent_size) const {
  std::stringstream ss;
  indent(ss, indent_size) << out()->toString() << "\n";
  indent(ss, indent_size) << "   = squeeze( " << in()->toString() << " )\n";
  return ss.str();
}

std::string SqueezeOp::toInlineString(int indent_size) const {
  NVF_CHECK(false, "Tensor op can not be printed inline");
}

std::vector<PolymorphicValue> SqueezeOp::evaluate(
    const ExpressionEvaluator& ee,
    const std::vector<PolymorphicValue>& inputs) const {
  NVF_ERROR(
      inputs.size() == 1,
      "SqueezeOp expects exactly 1 input, but received ",
      inputs.size());
  std::vector<int64_t> out_shape;
  const auto& in = inputs.at(0).as<at::Tensor>();
  const auto& is_squeeze_dims = getSqueezeDimFlags();
  NVF_ERROR(
      (int64_t)is_squeeze_dims.size() == in.dim(),
      "The dimensions of input tensor and does not match with is_squeeze_dims");
  at::Tensor out = in;
  for (int64_t i : c10::irange((int64_t)is_squeeze_dims.size())) {
    if (is_squeeze_dims[i]) {
      if (in.stride(i) == 0) {
        // If the input dimension is expanded in this dimension, undo the expand
        // by slicing. This ensures that any broadcast dimensions will be
        // unexpanded when we do the final call to view()
        out = out.slice(i, 0, 1);
      }
    } else {
      out_shape.push_back(in.sizes()[i]);
    }
  }
  return {out.view(out_shape)};
}

void SqueezeOp::checkConcretization(Val* old_val, Val* new_val) const {
  Expr::checkConcretization(old_val, new_val); // does nullptr, vtype checks
  NVF_CHECK(
      old_val == in(),
      "Pre-concretized Val ",
      old_val->toString(),
      " does not match input TV ",
      in()->toString());
  auto old_tv = old_val->as<TensorView>();
  auto new_tv = new_val->as<
      TensorView>(); // NOLINT(clang-analyzer-core.CallAndMessage,-warnings-as-errors)
  auto old_logical = old_tv->getLogicalDomain();
  auto new_logical = new_tv->getLogicalDomain();
  NVF_CHECK(
      new_logical.size() == old_tv->getLogicalDomain().size(),
      "New TV ",
      new_tv->toString(),
      " has rfactor of length ",
      new_logical.size(),
      " but expected ",
      old_tv->getLogicalDomain().size());
  auto flags = getSqueezeDimFlags();
  for (auto i : c10::irange(flags.size())) {
    if (!flags.at(i)) {
      continue;
    }
    auto new_id = new_logical.at(i);
    // Check that squeezed dimension concretizes to Broadcast
    NVF_CHECK(
        new_id->getIterType() == IterType::Broadcast,
        "Squeezed IterDomain ",
        new_id->toString(),
        " must concretize to IterType::Broadcast but found ",
        new_id->toString());
    // NOTE: we do not check the extent here. Even if the extent is not a const
    // scalar we know that it would simplify to 1 for these inputs, since this
    // IterDomain is concretized to Broadcast.
  }
}

NVFUSER_DEFINE_CLONE_AND_CREATE(SqueezeOp)

ReductionOp::ReductionOp(
    IrBuilderPasskey passkey,
    BinaryOpType reduction_op_type,
    Val* init,
    Val* out,
    Val* in,
    bool is_allreduce)
    : Expr(passkey) {
  NVF_CHECK(
      out->getValType().value() == ValType::TensorView ||
      out->getValType().value() == ValType::TensorIndex);

  NVF_ERROR(
      (in->getValType() == ValType::TensorView &&
       out->getValType() == ValType::TensorView) ||
          (in->getValType() == ValType::TensorIndex &&
           out->getValType() == ValType::TensorIndex),
      "Reduction operation was created that does not have tensor inputs and outputs.");

  if (in->isA<TensorView>()) {
    NVF_ERROR(
        TensorDomain::noReductions(in->as<TensorView>()->getLogicalDomain())
                .size() == out->as<TensorView>()->getMaybeRootDomain().size(),
        "Reduction operation created with mismatched domains.");
  }
  NVF_ERROR(
      init->isConstScalar(),
      "Tried to create a reduction operation whith an initial value that isn't a constant.");

  addOutput(out);
  addInput(in);
  addAttribute(init);
  addDataAttribute(reduction_op_type);
  addDataAttribute(is_allreduce);
  addDataAttribute(false); // serial reduction
}

std::string ReductionOp::toString(int indent_size) const {
  std::stringstream ss;
  indent(ss, indent_size) << out() << "\n";
  indent(ss, indent_size) << "   = reduction( " << in()->toString()
                          << ", op = " << getReductionOpType()
                          << ", initial value = " << init()->toString()
                          << ", allreduce = "
                          << (isAllreduce() ? "true" : "false") << " )\n";
  return ss.str();
}

std::string ReductionOp::toInlineString(int indent_size) const {
  NVF_CHECK(false, "Tensor op can not be printed inline");
}

std::vector<PolymorphicValue> ReductionOp::evaluate(
    const ExpressionEvaluator& ee,
    const std::vector<PolymorphicValue>& inputs) const {
  const auto& input = inputs.at(0).as<at::Tensor>();
  const auto output = out()->as<TensorView>();

  NVF_ERROR(
      !output->hasRoot(),
      "Evaluation for rFactored reductions is not supported.");

  std::vector<int64_t> reduction_axes;
  for (const auto i : c10::irange(int64_t(output->getLogicalDomain().size()))) {
    auto ax = output->getLogicalDomain().at(i);
    if (ax->isReduction()) {
      reduction_axes.push_back(i);
    }
  }
  switch (getReductionOpType()) {
    case BinaryOpType::Add:
      return {at::sum(input, reduction_axes)};
      break;
    case BinaryOpType::Max:
      return {at::amax(input, reduction_axes)};
      break;
    case BinaryOpType::Min:
      return {at::amin(input, reduction_axes)};
      break;
    default:
      NVF_CHECK(
          false,
          "Unexpected operator type: ",
          getReductionOpType(),
          " in ",
          toString());
  }
}

NVFUSER_DEFINE_CLONE_AND_CREATE(ReductionOp)

GroupedReductionOp::GroupedReductionOp(
    IrBuilderPasskey passkey,
    std::vector<BinaryOpType> reduction_op_types,
    std::vector<Val*> init_vals,
    std::vector<Val*> outputs,
    std::vector<Val*> inputs,
    bool is_fused)
    : Expr(passkey) {
  for (auto out : outputs) {
    addOutput(out);
  }

  for (auto in : inputs) {
    addInput(in);
  }

  addDataAttribute(std::move(reduction_op_types));
  addDataAttribute(is_fused);

  for (auto init : init_vals) {
    addAttribute(init);
  }
}

std::string GroupedReductionOp::toString(int indent_size) const {
  std::stringstream ss;
  indent(ss, indent_size) << "GroupedReductionOp(\n";
  ++indent_size;
  for (const auto i : c10::irange(numHorizontallyGroupedExprs())) {
    indent(ss, indent_size)
        << output(i)->toString() << " = reduction( " << input(i)->toString()
        << ", op = " << getReductionOpType(i)
        << ", initial value = " << initVal(i)->toString() << " )\n";
  }
  indent(ss, indent_size) << "allreduce = "
                          << (isAllreduce() ? "true" : "false") << " )\n";
  return ss.str();
}

std::string GroupedReductionOp::toInlineString(int indent_size) const {
  NVF_CHECK(false, "Tensor op can not be printed inline");
}

int GroupedReductionOp::getExprIndexOfOutput(Val* output_val) const {
  auto it = std::find(outputs().begin(), outputs().end(), output_val);
  if (it != outputs().end()) {
    return (int)std::distance(outputs().begin(), it);
  }

  NVF_ERROR(
      false, "Not an output, ", output_val->toString(), ", of ", toString());
}

std::vector<PolymorphicValue> GroupedReductionOp::evaluate(
    const ExpressionEvaluator& ee,
    const std::vector<PolymorphicValue>& inputs) const {
  const auto num_reductions = numHorizontallyGroupedExprs();
  std::vector<PolymorphicValue> grouped_reduction_out;
  grouped_reduction_out.reserve(num_reductions);
  for (const auto i : c10::irange(num_reductions)) {
    const auto& in_tensor = inputs.at(i).as<at::Tensor>();
    const auto out_tv = output(i)->as<TensorView>();
    NVF_ERROR(
        !out_tv->hasRoot(),
        "Evaluation for rFactored reductions is not supported.");

    std::vector<int64_t> reduction_axes;
    for (const auto id :
         c10::irange(int64_t(out_tv->getLogicalDomain().size()))) {
      auto ax = out_tv->getLogicalDomain().at(id);
      if (ax->isReduction()) {
        reduction_axes.push_back(id);
      }
    }
    switch (getReductionOpType(i)) {
      case BinaryOpType::Add:
        grouped_reduction_out.emplace_back(at::sum(in_tensor, reduction_axes));
        break;
      case BinaryOpType::Max:
        grouped_reduction_out.emplace_back(at::amax(in_tensor, reduction_axes));
        break;
      default:
        NVF_CHECK(
            false,
            "Unexpected operator type: ",
            getReductionOpType(i),
            " in ",
            toString());
    }
  }
  return grouped_reduction_out;
}

NVFUSER_DEFINE_CLONE_AND_CREATE(GroupedReductionOp)

std::optional<WelfordTriplet::ValName> WelfordTriplet::getNameOf(
    Val* val) const {
  auto it = std::find(begin(), end(), val);
  if (it != end()) {
    return indexToValName((int)std::distance(begin(), it));
  }

  return std::optional<WelfordTriplet::ValName>();
}

bool WelfordTriplet::sameAs(const WelfordTriplet& other) const {
  return this == &other ||
      (avg()->sameAs(other.avg()) && var()->sameAs(other.var()) &&
       N()->sameAs(other.N()));
}

WelfordTriplet WelfordTriplet::clone(IrCloner* ir_cloner) const {
  return transform([&](const Val* val) { return ir_cloner->clone<Val>(val); });
}

std::vector<WelfordTriplet> WelfordTriplet::clone(
    const std::vector<WelfordTriplet>& src,
    IrCloner* ir_cloner) {
  std::vector<WelfordTriplet> cloned(src.size());
  for (const auto i : c10::irange(src.size())) {
    cloned.at(i) = src.at(i).clone(ir_cloner);
  }
  return cloned;
}

WelfordOp::WelfordOp(
    IrBuilderPasskey passkey,
    const WelfordTriplet& output,
    const WelfordTriplet& input,
    const WelfordTriplet& init,
    bool is_fused)
    : Expr(passkey) {
  // Previously, nullptr was accepted and implicitly replaced by
  // default values. Looks like we always pass some non-null values,
  // so removed the implicit default behavior for code simplicity.
  NVF_ERROR(output.avg() != nullptr);
  NVF_ERROR(output.var() != nullptr);
  NVF_ERROR(output.N() != nullptr);
  NVF_ERROR(init.avg() != nullptr);
  NVF_ERROR(init.var() != nullptr);
  NVF_ERROR(init.N() != nullptr);
  NVF_ERROR(input.avg() != nullptr);
  NVF_ERROR(input.var() != nullptr);
  NVF_ERROR(input.N() != nullptr);

  // Check output type
  NVF_ERROR(
      output.avg()->getValType().value() == ValType::TensorView ||
      output.avg()->getValType().value() == ValType::TensorIndex);
  NVF_ERROR(
      output.var()->getValType().value() == ValType::TensorView ||
      output.var()->getValType().value() == ValType::TensorIndex);
  NVF_ERROR(
      output.N()->getValType().value() == ValType::TensorView ||
      output.N()->getValType().value() == ValType::TensorIndex);
  NVF_ERROR(isIntegralType(output.N()->dtype()));

  // check initial value
  NVF_ERROR(init.N()->getValType().value() == ValType::Others);
  NVF_ERROR(isIntegralType(init.N()->dtype()));
  if (!init.N()->isZeroInt()) {
    // when initial count is zero, no initial variance or average is needed
    // initial value with a count of 1 is un-common enough that I'll push
    // the responsibility of creating all-zero var tensors to the user
    NVF_ERROR(
        init.avg()->getValType().value() == ValType::TensorView ||
        init.avg()->getValType().value() == ValType::TensorIndex);
    NVF_ERROR(
        init.var()->getValType().value() == ValType::TensorView ||
            init.var()->getValType().value() == ValType::TensorIndex,
        "Invalid initial var: ",
        init.var()->toString());
  }

  // check input
  NVF_ERROR(
      input.avg()->getValType().value() == ValType::TensorView ||
          input.avg()->getValType().value() == ValType::TensorIndex,
      input.avg()->getValType().value());
  NVF_ERROR(
      input.N()->getValType().value() == ValType::Others ||
      input.N()->getValType().value() == ValType::TensorView ||
      input.N()->getValType().value() == ValType::TensorIndex);
  NVF_ERROR(isIntegralType(input.N()->dtype()));
  if (!input.N()->isOneInt()) {
    // when input is only one value, only the value is required through avg
    // input the var part is implicitly 0 and codegen will handle that.
    NVF_ERROR(
        input.var()->getValType().value() == ValType::TensorView ||
        input.var()->getValType().value() == ValType::TensorIndex);
  } else {
    NVF_ERROR(
        input.var() == nullptr || input.var()->isZeroInt(),
        "Invalid var input, which must be either nullptr or scalar zero when the N input is one.");
  }

  addOutput(output.avg());
  addOutput(output.var());
  addOutput(output.N());

  addInput(input.avg());
  addInput(input.var());
  addInput(input.N());

  addAttribute(init.avg());
  addAttribute(init.var());
  addAttribute(init.N());
  addDataAttribute(is_fused);

  NVF_ERROR(attributes().size() == kNumAttrs);
}

WelfordOp::WelfordOp(
    IrBuilderPasskey passkey,
    Val* out_avg,
    Val* out_var,
    Val* out_N,
    Val* in_avg,
    Val* in_var,
    Val* in_N,
    Val* init_avg,
    Val* init_var,
    Val* init_N,
    bool is_fused)
    : WelfordOp(
          passkey,
          WelfordTriplet(out_avg, out_var, out_N),
          WelfordTriplet(in_avg, in_var, in_N),
          WelfordTriplet(init_avg, init_var, init_N),
          is_fused) {}

Val* WelfordOp::getInitValOfOutput(Val* output_val) const {
  auto val_name = outputTriplet().getNameOf(output_val);

  NVF_ERROR(
      val_name.has_value(),
      "Not an output val ",
      output_val->toString(),
      " of ",
      toString());

  return initTriplet().get(*val_name);
}

std::vector<Val*> WelfordOp::getInitVals() const {
  std::vector<Val*> init_vals({initAvg(), initVar(), initN()});
  return init_vals;
}

std::string WelfordOp::toString(int indent_size) const {
  std::stringstream ss;
  indent(ss, indent_size) << outAvg()->toString() << "(Avg),\n"
                          << outVar()->toString() << "(Var),\n"
                          << outN()->toString() << "(Count)"
                          << "\n = Welford ( ";
  if (singleValue()) {
    ss << inAvg()->toString() << "(Avg), ";
  } else {
    ss << inAvg()->toString() << "(Avg)\n  " << inVar()->toString()
       << "(Var)\n  " << inN()->toString() << "(Count)";
  }
  if (hasInit()) {
    ss << "\n  initial value = " << initAvg()->toString() << "(Avg)\n  "
       << initVar()->toString() << "(Var)\n  " << initN()->toString() << "(N)";
  }
  ss << "\n  allreduce = " << (isAllreduce() ? "true" : "false");
  ss << " )\n";
  return ss.str();
}

std::string WelfordOp::toInlineString(int indent_size) const {
  NVF_CHECK(false, "Tensor op can not be printed inline");
}

std::vector<PolymorphicValue> WelfordOp::evaluate(
    const ExpressionEvaluator& ee,
    const std::vector<PolymorphicValue>& inputs) const {
  NVF_ERROR(
      !hasInit(),
      "Evaluation for WelfordOp is not implemented for non-empty initial values.");
  const auto& in_tensor = inputs.at(0).as<at::Tensor>();
  const auto out_tv = out()->as<TensorView>();
  NVF_ERROR(
      !out_tv->hasRoot(),
      "Evaluation for WelfordOp is not supported when output is rFactored.");

  int64_t N = 1;
  std::vector<int64_t> reduction_axes;
  for (const auto i : c10::irange(int64_t(out_tv->getLogicalDomain().size()))) {
    auto ax = out_tv->getLogicalDomain().at(i);
    if (ax->isReduction()) {
      reduction_axes.push_back(i);
      N *= in_tensor.size(i);
    }
  }
  const auto [in_var, in_avg] =
      at::var_mean(in_tensor, reduction_axes, false, false);
  return {in_avg, in_var * N, N};
}

NVFUSER_DEFINE_CLONE_AND_CREATE(WelfordOp)

GroupedWelfordOp::GroupedWelfordOp(
    IrBuilderPasskey passkey,
    std::vector<WelfordTriplet> output_vals,
    std::vector<WelfordTriplet> input_vals,
    std::vector<WelfordTriplet> init_vals,
    bool is_allreduce)
    : Expr(passkey) {
  const auto num_grouped_ops = output_vals.size();

  NVF_ERROR(
      input_vals.size() == num_grouped_ops,
      "Invalid number of input arguments. Expected: ",
      num_grouped_ops,
      ", Given: ",
      input_vals.size());
  NVF_ERROR(
      init_vals.size() == num_grouped_ops,
      "Invalid number of N arguments. Expected: ",
      num_grouped_ops,
      ", Given: ",
      init_vals.size());

  for (const auto i : c10::irange(num_grouped_ops)) {
    // Check output type
    NVF_ERROR(
        output_vals[i].avg()->getValType().value() == ValType::TensorView ||
        output_vals[i].avg()->getValType().value() == ValType::TensorIndex);
    NVF_ERROR(
        output_vals[i].var()->getValType().value() == ValType::TensorView ||
        output_vals[i].var()->getValType().value() == ValType::TensorIndex);
    NVF_ERROR(
        output_vals[i].N()->getValType().value() == ValType::TensorView ||
        output_vals[i].N()->getValType().value() == ValType::TensorIndex);
    NVF_ERROR(isIntegralType(output_vals[i].N()->dtype()));

    // check initial value
    auto init_avg = init_vals[i].avg();
    auto init_var = init_vals[i].var();
    auto init_N = init_vals[i].N();
    NVF_ERROR(
        init_avg != nullptr && init_var != nullptr && init_N != nullptr,
        "nullptr init vals are not allowed");
    NVF_ERROR(init_N->getValType().value() == ValType::Others);
    NVF_ERROR(isIntegralType(init_N->dtype()));
    NVF_ERROR(
        init_avg->getValType().value() == ValType::TensorView ||
            init_avg->getValType().value() == ValType::TensorIndex ||
            (init_N->isZeroInt() &&
             init_avg->getValType().value() == ValType::Others),
        "Initial avg must be a tensor or, can be a scalar if initial N is zero.",
        " Initial avg: ",
        init_avg->toString(),
        ". Initial N: ",
        init_N->toString());
    NVF_ERROR(
        init_var->getValType().value() == ValType::TensorView ||
            init_var->getValType().value() == ValType::TensorIndex ||
            (init_N->isZeroInt() &&
             init_var->getValType().value() == ValType::Others),
        "Initial var must be a tensor or, can be a scalar if initial N is zero: ",
        init_var->toString());

    // check input
    auto in_avg = input_vals[i].avg();
    auto in_var = input_vals[i].var();
    auto in_N = input_vals[i].N();
    NVF_ERROR(
        in_avg != nullptr && in_var != nullptr && in_N != nullptr,
        "nullptr input vals are not allowed");
    NVF_ERROR(
        in_N->getValType().value() == ValType::Others ||
        in_N->getValType().value() == ValType::TensorView ||
        in_N->getValType().value() == ValType::TensorIndex);
    NVF_ERROR(isIntegralType(in_N->dtype()));
    NVF_ERROR(
        in_avg->getValType().value() == ValType::TensorView ||
            in_avg->getValType().value() == ValType::TensorIndex,
        "Invalid input avg argument type: ",
        in_avg->getValType().value());

    if (in_N->isOneInt()) {
      // when input is only one value, only the value is required through avg
      // input the var part must be implicitly 0
      NVF_ERROR(
          in_var->isZeroInt(),
          "Invalid var input, which must be scalar zero when the N input is one: ",
          in_var->toString());
    } else {
      NVF_ERROR(
          in_var->getValType().value() == ValType::TensorView ||
              in_var->getValType().value() == ValType::TensorIndex,
          in_var->getValType().value(),
          ", ",
          in_N->toString());
    }
  }

  addDataAttribute(is_allreduce);
  for (const auto i : c10::irange(num_grouped_ops)) {
    addOutput(output_vals[i].avg());
    addOutput(output_vals[i].var());
    addOutput(output_vals[i].N());
    addInput(input_vals[i].avg());
    addInput(input_vals[i].var());
    addInput(input_vals[i].N());
    addAttribute(init_vals[i].avg());
    addAttribute(init_vals[i].var());
    addAttribute(init_vals[i].N());
  }
}

std::string GroupedWelfordOp::toString(int indent_size) const {
  std::stringstream ss;
  indent(ss, indent_size) << "GroupedWelford(\n";
  ++indent_size;
  for (const auto i : c10::irange(numHorizontallyGroupedExprs())) {
    indent(ss, indent_size) << outAvg(i)->toString() << " (Avg),\n";
    indent(ss, indent_size) << outVar(i)->toString() << " (Var),\n";
    indent(ss, indent_size) << outN(i)->toString() << " (Count)\n";
    indent(ss, indent_size) << " = Welford ( ";
    ++indent_size;
    indent(ss, indent_size) << inAvg(i)->toString() << " (Avg),\n";
    indent(ss, indent_size) << inVar(i)->toString() << " (Var),\n";
    indent(ss, indent_size) << inN(i)->toString() << " (Count)\n";
    indent(ss, indent_size) << "initial value =\n";
    ++indent_size;
    indent(ss, indent_size) << initAvg(i)->toString() << " (Avg),\n";
    indent(ss, indent_size) << initVar(i)->toString() << " (Var),\n";
    indent(ss, indent_size) << initN(i)->toString() << " (Count) )\n";
    indent_size -= 2;
  }
  indent(ss, indent_size) << "allreduce = "
                          << (isAllreduce() ? "true" : "false") << " )\n";
  return ss.str();
}

std::string GroupedWelfordOp::toInlineString(int indent_size) const {
  NVF_CHECK(false, "Tensor op can not be printed inline");
}

int GroupedWelfordOp::getExprIndexOfOutput(Val* output_val) const {
  for (const auto expr_idx : c10::irange(numHorizontallyGroupedExprs())) {
    if (outputVals().at(expr_idx).getNameOf(output_val).has_value()) {
      return (int)expr_idx;
    }
  }

  NVF_ERROR(
      false, "Not an output, ", output_val->toString(), ", of ", toString());
}

Val* GroupedWelfordOp::getInitValOfOutput(Val* output_val) const {
  auto expr_index = getExprIndexOfOutput(output_val);

  auto val_name = outputVals().at(expr_index).getNameOf(output_val).value();

  return initVals().at(expr_index).get(val_name);
}

NVFUSER_DEFINE_CLONE_AND_CREATE(GroupedWelfordOp)

//==============================================================================================================================

MmaOp::MmaOp(
    IrBuilderPasskey passkey,
    Val* out,
    Val* in_a,
    Val* in_b,
    Val* init)
    : Expr(passkey) {
  NVF_ERROR(
      out->getValType().value() == ValType::TensorView ||
          out->getValType().value() == ValType::TensorIndex,
      out->getValType().value());

  NVF_ERROR(
      in_a->getValType().value() == ValType::TensorView ||
          in_a->getValType().value() == ValType::TensorIndex,
      in_a->getValType().value());

  NVF_ERROR(
      in_b->getValType().value() == ValType::TensorView ||
          in_b->getValType().value() == ValType::TensorIndex,
      in_b->getValType().value());

  addOutput(out);
  addInput(in_a);
  addInput(in_b);
  // ATTR_POS_INIT
  addAttribute(init);
  // ATTR_POS_MACRO
  addDataAttribute(MmaMacro::NoMMA);
  // ATTR_POS_M_AXES
  addDataAttribute(AxesData{});
  // ATTR_POS_N_AXES
  addDataAttribute(AxesData{});
  // ATTR_POS_K_AXES
  addDataAttribute(AxesData{});
  // ATTR_POS_BATCH_AXES
  addDataAttribute(AxesData{});

  MmaOpUtils::MmaOpDetails mma_details;
  // Detailed consistency checks for use case with TensorViews as
  // inputs/output
  if (in_a->isA<TensorView>() && in_b->isA<TensorView>() &&
      out->isA<TensorView>()) {
    mma_details = MmaOpUtils::getMmaOpDetails(
        out->as<TensorView>(), in_a->as<TensorView>(), in_b->as<TensorView>());
  }

  attribute<AxesData>(ATTR_POS_M_AXES) = std::move(mma_details.m_axes);
  attribute<AxesData>(ATTR_POS_N_AXES) = std::move(mma_details.n_axes);
  attribute<AxesData>(ATTR_POS_K_AXES) = std::move(mma_details.k_axes);
  attribute<AxesData>(ATTR_POS_BATCH_AXES) = std::move(mma_details.batch_axes);
}

MmaOp::MmaOp(
    IrBuilderPasskey passkey,
    Val* out,
    Val* in_a,
    Val* in_b,
    Val* init,
    const MmaMacro& macro)
    : MmaOp(passkey, out, in_a, in_b, init) {
  attribute<MmaMacro>(ATTR_POS_MACRO) = macro;
}

std::string MmaOp::toString(int indent_size) const {
  std::stringstream ss;
  indent(ss, indent_size) << out()->toString() << "\n";
  indent(ss, indent_size + 1) << " = mma(" << inA()->toString() << ",\n";
  indent(ss, indent_size + 1) << "       " << inB()->toString() << ")\n";
  return ss.str();
}

std::string MmaOp::toInlineString(int indent_size) const {
  NVF_CHECK(false, "Tensor op can not be printed inline");
}

void MmaOp::setMacro(MmaMacro macro) {
  NVF_ERROR(macro != MmaMacro::NoMMA, "Unspecified mma type");
  attribute<MmaMacro>(ATTR_POS_MACRO) = macro;
}

NVFUSER_DEFINE_CLONE_AND_CREATE(MmaOp)

ExpandOp::ExpandOp(
    IrBuilderPasskey passkey,
    TensorView* out,
    TensorView* in,
    std::vector<Val*> _expanded_extents)
    : Expr(passkey) {
  addOutput(out);
  addInput(in);
  for (auto expanded_extent : _expanded_extents) {
    NVF_ERROR(expanded_extent != nullptr);
    NVF_ERROR(
        expanded_extent->dtype() == DataType::Index,
        "Expanded extents must be of index type.");
    addInput(expanded_extent);
  }
}

std::string ExpandOp::toString(int indent_size) const {
  std::stringstream ss;
  indent(ss, indent_size) << out()->toString() << " = expand( " << in()
                          << ", {";
  ss << toDelimitedString(expanded_extents());
  ss << "} )\n";
  return ss.str();
}

std::string ExpandOp::toInlineString(int indent_size) const {
  NVF_CHECK(false, "Tensor op can not be printed inline");
}

std::vector<PolymorphicValue> ExpandOp::evaluate(
    const ExpressionEvaluator& ee,
    const std::vector<PolymorphicValue>& inputs) const {
  const auto& in = inputs.at(0).as<at::Tensor>();
  std::vector<int64_t> expanded_size;
  for (auto i : c10::irange(1, inputs.size())) {
    expanded_size.push_back((int64_t)inputs.at(i));
  }
  return {in.expand(expanded_size)};
}

NVFUSER_DEFINE_CLONE_AND_CREATE(ExpandOp)

ViewAsScalar::ViewAsScalar(
    IrBuilderPasskey passkey,
    Val* out,
    Val* in,
    IterDomain* vector_id)
    : Expr(passkey) {
  addOutput(out);
  addInput(in);
  addAttribute(vector_id);
}

std::string ViewAsScalar::toString(int indent_size) const {
  std::stringstream ss;
  indent(ss, indent_size) << out()->toString() << " = view_as_scalar( "
                          << in()->toString() << ", " << vector_id()->toString()
                          << " )\n";
  return ss.str();
}

std::string ViewAsScalar::toInlineString(int indent_size) const {
  NVF_CHECK(false, "Tensor op can not be printed inline");
}

std::vector<PolymorphicValue> ViewAsScalar::evaluate(
    const ExpressionEvaluator& ee,
    const std::vector<PolymorphicValue>& inputs) const {
  const at::Tensor& in = inputs.at(0).as<at::Tensor>();
  return {at::view_as_real(in)};
}

NVFUSER_DEFINE_CLONE_AND_CREATE(ViewAsScalar)

ViewOp::ViewOp(IrBuilderPasskey passkey, Val* out, Val* in) : Expr(passkey) {
  NVF_ERROR(
      in->isA<TensorView>(),
      in->toString(),
      " is expected to be a TensorView.");
  NVF_ERROR(
      out->isA<TensorView>(),
      out->toString(),
      " is expected to be a TensorView.");
  addOutput(out);
  addInput(in);
}

std::string ViewOp::toString(int indent_size) const {
  std::stringstream ss;
  indent(ss, indent_size) << out()->toString() << " = view( "
                          << in()->toString() << " )\n";
  return ss.str();
}

std::string ViewOp::toInlineString(int indent_size) const {
  NVF_CHECK(false, "Tensor op can not be printed inline");
}

std::vector<PolymorphicValue> ViewOp::evaluate(
    const ExpressionEvaluator& ee,
    const std::vector<PolymorphicValue>& inputs) const {
  NVF_ERROR(inputs.size() == 1);
  const at::Tensor& in_tensor = inputs[0].as<at::Tensor>();

  const std::vector<IterDomain*>& out_logical = out()->getLogicalDomain();
  std::vector<int64_t> out_shape;
  out_shape.reserve(out_logical.size());
  for (IterDomain* id : out_logical) {
    if (id->isDeviceDim()) {
      out_shape.push_back(1);
    } else {
      out_shape.push_back(
          ee.evaluate(id->getMaybeExpandedExtent()).as<int64_t>());
    }
  }

  // TODO: check allocation domain and contiguity.

  // Use `at::Tensor::reshape` instead of `at::Tensor::view` because `ViewOp`
  // doesn't always produce an alias. For example, when merging an expanded
  // `IterType::Broadcast` and an `IterType::Iteration`, `ViewOp` has to realize
  // the expand.
  return {in_tensor.reshape(out_shape)};
}

NVFUSER_DEFINE_CLONE_AND_CREATE(ViewOp)

LoadStoreOp::LoadStoreOp(
    IrBuilderPasskey passkey,
    LoadStoreOpType op_type,
    Val* out,
    Val* in,
    CacheOp cache_op)
    : Expr(passkey) {
  // Pick the default cache operator.
  if (op_type == LoadStoreOpType::CpAsync) {
    if (cache_op == CacheOp::Unspecified) {
      cache_op = CacheOp::AllLevels;
    }
    NVF_CHECK(
        cache_op == CacheOp::Global || cache_op == CacheOp::AllLevels,
        "cp.async only takes .ca or .cg. as cache operator");
  } else if (op_type == LoadStoreOpType::Set) {
    if (cache_op == CacheOp::Unspecified) {
      cache_op = CacheOp::Streaming;
    }
  } else {
    NVF_CHECK(
        cache_op == CacheOp::Unspecified,
        "Only Set and CpAsync take a cache operator.");
  }

  addOutput(out);
  addInput(in);
  addDataAttribute(op_type);
  addDataAttribute(cache_op);
}

std::vector<PolymorphicValue> LoadStoreOp::evaluate(
    const ExpressionEvaluator& ee,
    const std::vector<PolymorphicValue>& inputs) const {
  if (TensorView* out_tv = dynamic_cast<TensorView*>(out())) {
    if (out_tv->hasRoot()) {
      std::optional<std::vector<int64_t>> permutation =
          ir_utils::computePermutation(
              out_tv->getRootDomain(), out_tv->getLogicalDomain());
      NVF_ERROR(
          permutation.has_value(),
          "The logical domain of a Set.Permute is supposed to be a permutation of the root domain: ",
          out_tv->toString());
      NVF_ERROR(inputs.size() == 1);
      at::Tensor in_tensor = inputs[0].as<at::Tensor>();
      at::Tensor out_tensor = in_tensor.permute(*permutation);
      return {out_tensor};
    }
  }
  return inputs;
}

std::string LoadStoreOp::toString(int indent_size) const {
  std::stringstream ss;
  std::string optype = load_store_type2string(opType());
  std::string modifier = "";
  { // Get modifier
    TensorView* tv = dynamic_cast<TensorView*>(out());
    if (auto ti = dynamic_cast<kir::TensorIndex*>(out())) {
      tv = ti->view();
    }
    if (tv != nullptr && tv->hasRoot()) {
      modifier = ".Permute";
    }
  }
  indent(ss, indent_size) << out()->toString() << "\n";
  indent(ss, indent_size + 1)
      << " = " << optype << modifier << "( " << in()->toString();
  // Fusion IR does not have predicate
  if (container()->isA<kir::Kernel>() && predicate() != nullptr) {
    ss << ", " << std::endl;
    indent(ss, indent_size + 1)
        << std::string(optype.size() + 5, ' ') << predicate()->toInlineString();
  }
  if (cacheOp() != CacheOp::Unspecified) {
    ss << ", cache_op=" << cacheOp();
  }
  ss << " )\n";
  return ss.str();
}

std::string LoadStoreOp::toInlineString(int indent_size) const {
  NVF_CHECK(false, "Tensor op can not be printed inline");
}

NVFUSER_DEFINE_CLONE_AND_CREATE(LoadStoreOp)

IterDomainBuilder::IterDomainBuilder(Val* _start, Val* _extent)
    : start_(_start), extent_(_extent) {
  NVF_ERROR(
      start_ != nullptr && extent_ != nullptr,
      "Start and extent are required to build an iter domain.");
}

IterDomainBuilder::IterDomainBuilder(const IterDomain* id)
    : start_(id->start()),
      extent_(id->extent()),
      expanded_extent_(
          id->hasExpandedExtent() ? id->expandedExtent() : nullptr),
      stop_offset_(id->stopOffset()),
      parallel_type_(id->getParallelType()),
      iter_type_(id->getIterType()),
      is_rfactor_domain_(id->isRFactorProduct()),
      is_padded_dimension_(id->hasPaddingToMultipleOfWarp()),
      padded_to_size_(id->getMaybeSizeAfterPadding()) {}

IterDomainBuilder& IterDomainBuilder::resetSchedulingParams() {
  parallel_type_ = ParallelType::Serial;
  is_rfactor_domain_ = false;
  is_padded_dimension_ = false;
  padded_to_size_ = std::nullopt;
  return *this;
}

IterDomainBuilder& IterDomainBuilder::resetRfactor() {
  return is_rfactor_domain(false);
}

IterDomainBuilder& IterDomainBuilder::start(Val* _start) {
  start_ = _start;
  return *this;
}

IterDomainBuilder& IterDomainBuilder::extent(Val* _extent) {
  extent_ = _extent;
  return *this;
}

IterDomainBuilder& IterDomainBuilder::expanded_extent(Val* _expanded_extent) {
  expanded_extent_ = _expanded_extent;
  return *this;
}

IterDomainBuilder& IterDomainBuilder::stop_offset(Val* _stop_offset) {
  stop_offset_ = _stop_offset;
  return *this;
}

IterDomainBuilder& IterDomainBuilder::parallel_type(
    ParallelType _parallel_type) {
  parallel_type_ = _parallel_type;
  return *this;
}

IterDomainBuilder& IterDomainBuilder::iter_type(IterType _iter_type) {
  iter_type_ = _iter_type;
  return *this;
}

IterDomainBuilder& IterDomainBuilder::is_rfactor_domain(
    bool _is_rfactor_domain) {
  is_rfactor_domain_ = _is_rfactor_domain;
  return *this;
}

IterDomainBuilder& IterDomainBuilder::is_padded_dimension(
    bool _is_padded_dimension) {
  is_padded_dimension_ = _is_padded_dimension;
  return *this;
}

IterDomainBuilder& IterDomainBuilder::padded_to_size(
    std::optional<int64_t> _padded_to_size) {
  padded_to_size_ = _padded_to_size;
  return *this;
}

IterDomain* IterDomainBuilder::build() const {
  NVF_ERROR(
      start_ != nullptr && extent_ != nullptr,
      "Start and extent are required to build an iter domain.");
  return IrBuilder::createInContainer<IterDomain>(start_->container(), *this);
}

IterDomain::IterDomain(
    IrBuilderPasskey passkey,
    Val* start,
    Val* extent,
    Val* expanded_extent,
    Val* stop_offset,
    ParallelType parallel_type,
    IterType iter_type,
    bool is_rfactor_domain,
    bool is_padded_dimension,
    std::optional<int64_t> padded_to_size)
    : Val(passkey, ValType::IterDomain),
      start_(start),
      extent_(extent),
      expanded_extent_(expanded_extent),
      stop_offset_(
          stop_offset == nullptr ? passkey.ir_container_->zeroVal()
                                 : stop_offset),
      parallel_type_(parallel_type),
      iter_type_(iter_type),
      is_rfactor_domain_(is_rfactor_domain),
      is_padded_dimension_(is_padded_dimension),
      padded_to_size_(padded_to_size) {
  // NOTE: We previously asserted !(isRFactorProduct() && isBroadcast()), i.e.
  // that an IterDomain could not be both a broadcast and an logical domain.
  // However, since the introduction of the resize op, we now have a legitimate
  // case where this may be true; namely, whenever we resize an IterDomain to
  // size 1, we will mark it as Broadcast, but the resize must lie between root
  // and rfactor.

  NVF_ERROR(
      extent->dtype() == DataType::Index,
      "Cannot create an iter domain over an extent that is not an nvfuser_index_t but received ",
      extent->dtype(),
      " .");

  NVF_ERROR(
      expanded_extent == nullptr || expanded_extent->dtype() == DataType::Index,
      "Cannot create an iter domain over an expanded_extent that is not an nvfuser_index_t but received ",
      expanded_extent->dtype(),
      " .");

  NVF_ERROR(
      start->dtype() == DataType::Index,
      "Cannot create an iter domain with a start that is not an nvfuser_index_t but received ",
      start->dtype(),
      " .");

  NVF_ERROR(
      stop_offset_->dtype() == DataType::Index,
      "Cannot create an iter domain with a stop_offset_ that is not an nvfuser_index_t but received ",
      stop_offset_->dtype(),
      " .");
}

IterDomain::IterDomain(IrBuilderPasskey passkey, const IterDomainBuilder& args)

    : IterDomain(
          passkey,
          args.start_,
          args.extent_,
          args.expanded_extent_,
          args.stop_offset_,
          args.parallel_type_,
          args.iter_type_,
          args.is_rfactor_domain_,
          args.is_padded_dimension_,
          args.padded_to_size_) {}

IterDomain::IterDomain(const IterDomain* src, IrCloner* ir_cloner)
    : Val(src, ir_cloner),
      start_(ir_cloner->clone(src->start_)),
      extent_(ir_cloner->clone(src->extent_)),
      expanded_extent_(
          src->hasExpandedExtent() ? ir_cloner->clone(src->expandedExtent())
                                   : nullptr),
      stop_offset_(ir_cloner->clone(src->stop_offset_)),
      parallel_type_(src->parallel_type_),
      iter_type_(src->iter_type_),
      is_rfactor_domain_(src->is_rfactor_domain_),
      is_padded_dimension_(src->is_padded_dimension_),
      padded_to_size_(src->padded_to_size_) {}

NVFUSER_DEFINE_CLONE(IterDomain)

bool IterDomain::sameAs(const Statement* other) const {
  if (other == this) {
    return true;
  }

  if (!other->isA<IterDomain>()) {
    return false;
  }

  const IterDomain* other_id = other->as<IterDomain>();

  // Here're the data fields of IterDomain:
  // start_
  // extent_
  // expanded_extent_
  // stop_offset_
  // parallel_type_
  // iter_type_
  // is_rfactor_domain_
  // is_padded_dimension_
  // padded_to_size_

  // Do not take is_rfactor_domain_ into account. IterDomain's are
  // considered the same if they are rfactor or not.

  // TODO: Consider managing them as attributes

  return start()->sameAs(other_id->start()) &&
      extent()->sameAs(other_id->extent()) &&
      hasExpandedExtent() == other_id->hasExpandedExtent() &&
      (!hasExpandedExtent() ||
       expandedExtent()->sameAs(other_id->expandedExtent())) &&
      stopOffset()->sameAs(other_id->stopOffset()) &&
      getParallelType() == other_id->getParallelType() &&
      getIterType() == other_id->getIterType() &&
      hasPaddingToMultipleOfWarp() == other_id->hasPaddingToMultipleOfWarp() &&
      getMaybeSizeAfterPadding() == other_id->getMaybeSizeAfterPadding();
}

std::string IterDomain::toString(int indent_size) const {
  std::stringstream ss;
  ss << getIterType();
  ss << getParallelType();
  ss << name();
  ss << "{";
  if (!start()->isZeroInt()) {
    ss << start()->toInlineString() << " : ";
  }
  if (stop() != extent()) {
    ss << stop()->toInlineString() << " : ";
  }
  ss << extent()->toInlineString();
  if (hasExpandedExtent()) {
    ss << " ex " << expandedExtent()->toInlineString();
  }
  ss << "}";
  if (isRFactorProduct()) {
    ss << "rf";
  }
  if (hasPaddingToMultipleOfWarp()) {
    ss << "_p";
  }
  return ss.str();
}

std::string IterDomain::toInlineString(int indent_size) const {
  return toString(indent_size);
}

// Returns a new IterDomain matching properties of this except for
// is_rfactor_domain_
IterDomain* IterDomain::cloneWithoutRFactor() const {
  auto cloned = IterDomainBuilder(this).resetRfactor().build();

  return cloned;
}

/*static*/ std::vector<IterDomain*> IterDomain::clone(
    const std::vector<IterDomain*>& domains) {
  std::vector<IterDomain*> cloned_domains;
  std::transform(
      domains.begin(),
      domains.end(),
      std::back_inserter(cloned_domains),
      [](auto id) { return id->cloneWithoutRFactor(); });
  return cloned_domains;
}

// Merging does not propagate the start and stop values of the input
// domains to the merged output domain. The actual range of the
// domains is enforced by predicates. Note that since only root
// domains have valid start and stop, it's not possible to contiguous
// predication.
IterDomain* IterDomain::merge(
    IterDomain* outer,
    IterDomain* inner,
    bool rfactor_domain) {
  NVF_CHECK(
      outer->isReduction() == inner->isReduction(),
      "Merging IterDomains requires that their iteration types match. ",
      "Outer: ",
      outer->toString(),
      ", Inner: ",
      inner->toString());

  NVF_CHECK(
      !outer->isStride() && !inner->isStride(),
      "No support for merging stride domains");

  Val* merged_id_size = mul(outer->extent(), inner->extent());

  IterType itype = outer->getIterType();

  if (outer->isBroadcast() && inner->isBroadcast()) {
    itype = IterType::Broadcast;
  }

  if ((outer->isBroadcast() || inner->isBroadcast()) &&
      (outer->getIterType() == IterType::Iteration ||
       inner->getIterType() == IterType::Iteration)) {
    itype = IterType::Iteration;
  }

  if ((outer->isBroadcast() || inner->isBroadcast()) &&
      (outer->getIterType() == IterType::GatherScatter ||
       inner->getIterType() == IterType::GatherScatter)) {
    itype = IterType::GatherScatter;
  }

  Val* expanded_extent = nullptr;
  if (outer->hasExpandedExtent() || inner->hasExpandedExtent()) {
    if (outer->hasExpandedExtent() && inner->hasExpandedExtent()) {
      expanded_extent = mul(outer->expandedExtent(), inner->expandedExtent());
    } else if (outer->hasExpandedExtent() && !inner->hasExpandedExtent()) {
      if (inner->isBroadcast()) {
        expanded_extent = outer->expandedExtent();
      } else {
        expanded_extent = mul(outer->expandedExtent(), inner->extent());
      }
    } else if (outer->hasExpandedExtent() && inner->hasExpandedExtent()) {
      if (outer->isBroadcast()) {
        expanded_extent = inner->expandedExtent();
      } else {
        expanded_extent = mul(outer->extent(), inner->expandedExtent());
      }
    }
  }

  IterDomain* merged_id =
      IterDomainBuilder(outer->container()->zeroVal(), merged_id_size)
          .parallel_type(outer->getParallelType())
          .expanded_extent(expanded_extent)
          .iter_type(itype)
          .is_rfactor_domain(rfactor_domain)
          .build();

  IrBuilder::createInContainer<Merge>(
      outer->container(), merged_id, outer, inner);

  return merged_id;
}

std::pair<IterDomain*, IterDomain*> IterDomain::split(
    IterDomain* in,
    Val* factor,
    bool inner_split,
    bool rfactor_domain) {
  NVF_CHECK(
      factor->isIntegralScalar(), "Cannot split by non-integer value ", factor);

  // outer loop size
  Val* remainder = ceilDiv(in->extent(), factor);
  Val* expanded_remainder = nullptr;
  if (in->hasExpandedExtent()) {
    expanded_remainder = ceilDiv(in->expandedExtent(), factor);
  }

  // outer loop IterDomain
  IterDomain* ido =
      IterDomainBuilder(
          in->container()->zeroVal(), inner_split ? remainder : factor)
          .expanded_extent(
              in->hasExpandedExtent() && inner_split ? expanded_remainder
                                                     : nullptr)
          .parallel_type(in->getParallelType())
          .iter_type(in->getIterType())
          .is_rfactor_domain(rfactor_domain)
          .build();

  // inner loop IterDomain
  IterDomain* idi =
      IterDomainBuilder(
          in->container()->zeroVal(), inner_split ? factor : remainder)
          .expanded_extent(
              in->hasExpandedExtent() && !inner_split ? expanded_remainder
                                                      : nullptr)
          .parallel_type(in->getParallelType())
          .iter_type(in->getIterType())
          .is_rfactor_domain(rfactor_domain)
          .build();

  IrBuilder::createInContainer<Split>(
      in->container(), ido, idi, in, factor, inner_split);
  return {ido, idi};
}

std::pair<IterDomain*, IterDomain*> IterDomain::stridedSplit(int64_t factor) {
  // Use partial split so that only valid values are retained
  auto split_out = IterDomain::split(
      this,
      IrBuilder::createInContainer<Val>(container(), factor, DataType::Index),
      true,
      true);

  split_out.second->iter_type_ = IterType::Stride;
  split_out.first->is_rfactor_domain_ = true;
  split_out.second->is_rfactor_domain_ = true;
  return split_out;
}

std::pair<IterDomain*, IterDomain*> IterDomain::swizzle(
    SwizzleType swizzle_type,
    IterDomain* in_x,
    IterDomain* in_y) {
  NVF_CHECK(
      !in_x->extent()->isZeroInt() && !in_y->extent()->isZeroInt(),
      "Invalid swizzling of a empty dimension.");

  // TODO: reduction check on swizzle:
  NVF_CHECK(
      !in_x->isReduction() && !in_y->isReduction(),
      "swizzled reduction not yet supported");

  for (auto input : InputsOf::outputs({in_x, in_y})) {
    NVF_CHECK(
        !input->as<IterDomain>()->isBroadcast(),
        "swizzling broadcast axes not yet supported");
  }

  IterDomain* out_x = IterDomainBuilder(in_x).build();

  IterDomain* out_y = IterDomainBuilder(in_y).build();

  IrBuilder::createInContainer<Swizzle>(
      in_x->container(), out_x, out_y, in_x, in_y, swizzle_type);

  return std::make_pair(out_x, out_y);
}

std::pair<IterDomain*, IterDomain*> IterDomain::swizzle(
    Swizzle2DType swizzle_type,
    IterDomain* in_x,
    IterDomain* in_y,
    SwizzleMode swizzle_mode) {
  NVF_CHECK(
      !in_x->extent()->isZeroInt() && !in_y->extent()->isZeroInt(),
      "Invalid swizzling of a empty dimension.");

  // TODO: reduction check on swizzle:
  NVF_CHECK(
      !in_x->isReduction() && !in_y->isReduction(),
      "swizzled reduction not yet supported");

  for (auto input : InputsOf::outputs({in_x, in_y})) {
    NVF_CHECK(
        !input->as<IterDomain>()->isBroadcast(),
        "swizzling broadcast axes not yet supported");
  }

  IterDomain* out_x = IterDomainBuilder(in_x).build();

  IterDomain* out_y = IterDomainBuilder(in_y).build();

  IrBuilder::createInContainer<Swizzle2D>(
      in_x->container(), out_x, out_y, in_x, in_y, swizzle_type, swizzle_mode);

  return std::make_pair(out_x, out_y);
}

IterDomain* IterDomain::resize(
    IterDomain* in,
    Val* left_expansion,
    Val* right_expansion,
    bool mark_as_rfactor,
    std::optional<IterType> iter_type_opt) {
  NVF_CHECK(
      left_expansion->isIntegralScalar(),
      "Expansion factor must be an integer scalar: ",
      left_expansion->toString());
  NVF_CHECK(
      right_expansion->isIntegralScalar(),
      "Expansion factor must be an integer scalar: ",
      right_expansion->toString());

  if (left_expansion->isConstInt() && right_expansion->isConstInt()) {
    auto left = left_expansion->evaluate();
    auto right = right_expansion->evaluate();
    if (left == 0 && right == 0) {
      // This is a trivial resize. Check that we are not changing the IterType,
      // then return the input.
      NVF_CHECK(
          !iter_type_opt.has_value() ||
              iter_type_opt.value() == in->getIterType(),
          "If IterType is specified in pad with zero expansion then it must match input");
      return in;
    }
  }
  NVF_CHECK(
      in->getIterType() == IterType::Iteration ||
          in->getIterType() == IterType::Broadcast ||
          in->getIterType() == IterType::Symbolic,
      "Not a valid IterType: ",
      in->getIterType());

  NVF_CHECK(
      in->start()->isZeroInt(),
      "Non-zero start not supported: ",
      in->toString());
  NVF_CHECK(
      in->stopOffset()->isZeroInt(),
      "Non-zero stop offset not considered: ",
      in->toString());

  // The overall extent is (in->extent() + left_expansion +
  // right_expansion). This can be simplified for a slice op as
  // the right expansion should look like (slice_end_offset -
  // in->extent()), or (slice_end_offset + (- in->extent())), so the
  // overall extent is left_expansion + slice_end_offset.

  // Detect common slice patterns and return a simplified Val
  // representing (in->extent() + right_expansion) if possible
  auto simplify_input_extent_plus_right_expansion = [](Val* right_expansion,
                                                       Val* in_extent) -> Val* {
    auto bop = dynamic_cast<BinaryOp*>(right_expansion->definition());
    if (bop == nullptr) {
      return nullptr;
    }
    Val* sub_rhs = nullptr;
    if (bop->getBinaryOpType() == BinaryOpType::Sub) {
      sub_rhs = bop->rhs();
    } else if (bop->getBinaryOpType() == BinaryOpType::Add) {
      // Note that SimplifyingIrBuilder may turn (a - b) to (a + (- b))
      if (auto uop = dynamic_cast<UnaryOp*>(bop->rhs()->definition());
          uop != nullptr && uop->getUnaryOpType() == UnaryOpType::Neg) {
        sub_rhs = uop->in();
      }
    }
    if (sub_rhs == in_extent) {
      return bop->lhs();
    } else {
      return nullptr;
    }
  };

  Val* resized_id_size = nullptr;
  if (auto simplified_val = simplify_input_extent_plus_right_expansion(
          right_expansion, in->extent())) {
    resized_id_size =
        SimplifyingIrBuilder::addExpr(left_expansion, simplified_val);
  } else {
    resized_id_size = SimplifyingIrBuilder::addExpr(
        SimplifyingIrBuilder::addExpr(
            in->getMaybeExpandedExtent(), left_expansion),
        right_expansion);
  }

  // If output IterType is provided, use it. Otherwise, if we can prove the
  // resized extent is 1, set to Broadcast, if we can prove it is >1 set to
  // Iteration, and otherwise fall back to Symbolic.
  IterType iter_type = IterType::Symbolic;
  if (iter_type_opt.has_value()) {
    iter_type = iter_type_opt.value();
  } else if (left_expansion->isConstInt() && right_expansion->isConstInt()) {
    auto left = left_expansion->evaluate();
    auto right = right_expansion->evaluate();
    if (resized_id_size->isConstInt()) {
      // Means input extent is also known
      auto out_extent = resized_id_size->evaluate();
      iter_type = out_extent == 1 ? IterType::Broadcast : IterType::Iteration;
    } else if (left + right > 1) {
      // Input extent is non-negative, so we know out_extent > 1
      iter_type = IterType::Iteration;
    }
  }

  auto resized_id =
      IterDomainBuilder(
          in->container()->zeroVal(),
          // Set immediate constant size of 1 if resize produces broadcast
          iter_type == IterType::Broadcast ? in->fusion()->oneVal()
                                           : resized_id_size)
          .is_rfactor_domain(mark_as_rfactor)
          .iter_type(iter_type)
          .build();

  IrBuilder::createInContainer<Resize>(
      in->container(), resized_id, in, left_expansion, right_expansion);

  return resized_id;
}

// TODO: We should change parallelize interface to be on tensorview or at least
// vectorize should be done on tensorview. This would let us check that we don't
// vectorize to the left of the computeAt domain, and could allow us to do some
// simple validation of vectorize as it's inputs are right most and contiguous.
void IterDomain::parallelize(ParallelType t) {
  if (parallel_type_ == t) {
    // No op, don't do any more checks, it was already set to this value.
    return;
  }

  if (t == ParallelType::Unroll || isParallelTypeVectorize(t) ||
      t == ParallelType::Group) {
    NVF_CHECK(
        start()->isZeroInt() && extent()->isConstScalar(),
        "Vectorization, unrolling, unswitching and grouping are only supported with start = 0 and extent as a const int, but got ",
        "a start of ",
        start(),
        " and extent ",
        extent(),
        " .");
  }

  if (t == ParallelType::Group) {
    NVF_CHECK(
        getIterType() == IterType::Iteration ||
            getIterType() == IterType::GatherScatter,
        "Grouping IterDomain of non Iteration / GatherScatter type is not allowed. ",
        getIterType());
  }

  parallel_type_ = t;
}

bool IterDomain::maybePartial() const {
  return !start()->isZeroInt() || !stopOffset()->isZeroInt();
}

Val* IterDomain::stopOffset() const {
  return stop_offset_;
}

Val* IterDomain::stop() const {
  if (stopOffset()->isZeroInt()) {
    return extent();
  }

  return sub(extent(), stopOffset());
}

namespace {

void validateContiguity(
    const std::vector<IterDomain*>& allocation_domain,
    const std::vector<std::optional<bool>>& contiguity) {
  NVF_CHECK(
      contiguity.size() == allocation_domain.size(),
      "Invalid contiguity information provided, incorrect size. Received vector of size ",
      contiguity.size(),
      " but needed one of size ",
      allocation_domain.size());
  for (auto i : c10::irange(contiguity.size())) {
    bool expect_null =
        (allocation_domain.at(i)->isBroadcast() ||
         allocation_domain.at(i)->isReduction());
    NVF_CHECK(
        expect_null != contiguity.at(i).has_value(),
        "The contiguity of a broadcast/reduction dimension must be None. "
        "The contiguity of a non-broadcast/reduction dimension must be true/false");
  }
}

} // namespace

TensorDomain::TensorDomain(
    IrBuilderPasskey passkey,
    std::vector<IterDomain*> logical_domain,
    std::vector<std::optional<bool>> contiguity)
    : Val(passkey, ValType::TensorDomain, DataType::Null),
      logical_domain_(std::move(logical_domain)),
      loop_domain_(logical_domain_),
      contiguity_(
          contiguity.empty() ? getContiguityFilledWith(maybeAllocation(), false)
                             : std::move(contiguity)) {
  validateContiguity(maybeAllocation(), contiguity_);

  // resetDomains initializes other member variables, required by clang-tidy
  resetDomains();
}

TensorDomain::TensorDomain(
    IrBuilderPasskey passkey,
    std::vector<IterDomain*> logical_domain,
    std::vector<int64_t> stride_order,
    std::vector<std::optional<bool>> contiguity)
    : Val(passkey, ValType::TensorDomain, DataType::Null),
      logical_domain_(std::move(logical_domain)),
      loop_domain_(logical_domain_),
      contiguity_(
          contiguity.empty() ? getContiguityFilledWith(maybeAllocation(), false)
                             : std::move(contiguity)) {
  // setting the proper allocation domain
  if (!stride_order.empty()) {
    auto rank = logical_domain_.size();
    NVF_ERROR(
        rank == stride_order.size(), "Invalid size of stride_order vector");

    // checking stride_order is indeed a permutation
    std::vector<int64_t> inc_vec(rank);
    std::iota(inc_vec.begin(), inc_vec.end(), 0);
    NVF_ERROR(
        std::is_permutation(
            stride_order.begin(), stride_order.end(), inc_vec.begin()),
        "stride_order is not a valid: " + toDelimitedString(stride_order));

    allocation_domain_.resize(rank, nullptr);
    for (auto i : c10::irange(rank)) {
      allocation_domain_[rank - 1 - stride_order[i]] = logical_domain_[i];
    }
  }
  validateContiguity(maybeAllocation(), contiguity_);

  // resetDomains initializes other member variables, required by clang-tidy
  resetDomains();
}

TensorDomain::TensorDomain(
    IrBuilderPasskey passkey,
    std::vector<IterDomain*> logical_domain,
    std::vector<IterDomain*> loop_domain,
    std::vector<std::optional<bool>> contiguity)
    : Val(passkey, ValType::TensorDomain, DataType::Null),
      logical_domain_(std::move(logical_domain)),
      loop_domain_(std::move(loop_domain)),
      contiguity_(
          contiguity.empty() ? getContiguityFilledWith(maybeAllocation(), false)
                             : std::move(contiguity)) {
  validateContiguity(maybeAllocation(), contiguity_);

  NVF_CHECK(
      loop_domain_.empty() == logical_domain_.empty(),
      "logical domain and loop domain can only be both empty or neither empty");
  ir_utils::validateDomainEquivalence(
      logical_domain_, loop_domain_, additional_ids_);

  // resetDomains initializes other member variables, required by clang-tidy
  resetDomains();
}

TensorDomain::TensorDomain(
    IrBuilderPasskey passkey,
    std::vector<IterDomain*> root_domain,
    std::vector<IterDomain*> logical_domain,
    std::vector<IterDomain*> loop_domain,
    std::vector<std::optional<bool>> contiguity)
    : Val(passkey, ValType::TensorDomain, DataType::Null),
      root_domain_(std::move(root_domain)),
      logical_domain_(std::move(logical_domain)),
      loop_domain_(std::move(loop_domain)),
      contiguity_(
          contiguity.empty() ? getContiguityFilledWith(maybeAllocation(), false)
                             : std::move(contiguity)) {
  validateContiguity(maybeAllocation(), contiguity_);

  NVF_CHECK(
      loop_domain_.empty() == logical_domain_.empty(),
      "logical domain and loop domain can only be both empty or neither empty");
  ir_utils::validateDomainEquivalence(
      logical_domain_, loop_domain_, additional_ids_);
  if (!root_domain_.empty()) {
    ir_utils::validateDomainEquivalence(
        logical_domain_, root_domain_, additional_ids_);
  }

  // resetDomains initializes other member variables, required by clang-tidy
  resetDomains();
}

TensorDomain::TensorDomain(
    IrBuilderPasskey passkey,
    std::vector<IterDomain*> root_domain,
    std::vector<IterDomain*> logical_domain,
    std::vector<IterDomain*> allocation_domain,
    std::vector<IterDomain*> loop_domain,
    std::vector<std::optional<bool>> contiguity)
    : Val(passkey, ValType::TensorDomain, DataType::Null),
      root_domain_(std::move(root_domain)),
      logical_domain_(std::move(logical_domain)),
      allocation_domain_(std::move(allocation_domain)),
      loop_domain_(std::move(loop_domain)),
      contiguity_(
          contiguity.empty() ? getContiguityFilledWith(maybeAllocation(), false)
                             : std::move(contiguity)) {
  validateContiguity(maybeAllocation(), contiguity_);

  NVF_CHECK(
      loop_domain_.empty() == logical_domain_.empty(),
      "logical domain and loop domain can only be both empty or neither empty");
  ir_utils::validateDomainEquivalence(
      logical_domain_, loop_domain_, additional_ids_);
  if (!root_domain_.empty()) {
    ir_utils::validateDomainEquivalence(
        logical_domain_, root_domain_, additional_ids_);
  }
  if (!allocation_domain_.empty()) {
    ir_utils::validateDomainEquivalence(
        logical_domain_, allocation_domain_, additional_ids_);
  }

  // resetDomains initializes other member variables, required by clang-tidy
  resetDomains();
}

TensorDomain::TensorDomain(IrBuilderPasskey passkey, const TensorDomain* src)
    : Val(passkey, ValType::TensorDomain, DataType::Null),
      root_domain_(src->root_domain_),
      logical_domain_(src->logical_domain_),
      allocation_domain_(src->allocation_domain_),
      loop_domain_(src->loop_domain_),
      additional_ids_(src->additional_ids_),
      no_bcast_domain_(src->no_bcast_domain_),
      no_reduction_domain_(src->no_reduction_domain_),
      contiguity_(src->contiguity_),
      has_reduction_(src->has_reduction_) {}

TensorDomain::TensorDomain(const TensorDomain* src, IrCloner* ir_cloner)
    : Val(src, ir_cloner),
      root_domain_(ir_cloner->clone(src->root_domain_)),
      logical_domain_(ir_cloner->clone(src->logical_domain_)),
      allocation_domain_(ir_cloner->clone(src->allocation_domain_)),
      loop_domain_(ir_cloner->clone(src->loop_domain_)),
      additional_ids_(ir_cloner->clone(src->additional_ids_)),
      no_bcast_domain_(ir_cloner->clone(src->no_bcast_domain_)),
      no_reduction_domain_(ir_cloner->clone(src->no_reduction_domain_)),
      contiguity_(src->contiguity()),
      has_reduction_(src->has_reduction_) {}

NVFUSER_DEFINE_CLONE(TensorDomain)

bool TensorDomain::hasBlockBroadcast() const {
  return std::any_of(
      loop_domain_.begin(), loop_domain_.end(), [](IterDomain* id) {
        return id->isBroadcast() && id->isThreadDim();
      });
}

bool TensorDomain::hasGridBroadcast() const {
  return std::any_of(
      loop_domain_.begin(), loop_domain_.end(), [](IterDomain* id) {
        return id->isBroadcast() && id->isBlockDim();
      });
}

bool TensorDomain::operator==(const TensorDomain& other) const {
  // Checks equality of each class field. Should not be necessary to
  // check no_bcast_domain_ and no_reduction_domain_ as they are just
  // derived from domain_.
  return root_domain_ == other.root_domain_ &&
      loop_domain_ == other.loop_domain_ &&
      logical_domain_ == other.logical_domain_ &&
      allocation_domain_ == other.allocation_domain_ &&
      contiguity_ == other.contiguity_;
}

bool TensorDomain::sameAs(const Statement* const other) const {
  if (this == other) {
    return true;
  }

  if (!other->isA<TensorDomain>()) {
    return false;
  }

  const TensorDomain* other_td = other->as<TensorDomain>();

  if (nDims() != other_td->nDims()) {
    return false;
  }
  if (root().size() != other_td->root().size()) {
    return false;
  }
  if (logical().size() != other_td->logical().size()) {
    return false;
  }
  if (allocation().size() != other_td->allocation().size()) {
    return false;
  }

  for (const auto i : c10::irange(nDims())) {
    if (!(axis(i)->sameAs(other_td->axis(i)))) {
      return false;
    }
  }

  for (const auto i : c10::irange(root().size())) {
    if (!(root()[i]->sameAs(other_td->root()[i]))) {
      return false;
    }
  }

  for (const auto i : c10::irange(logical().size())) {
    if (!(logical()[i]->sameAs(other_td->logical()[i]))) {
      return false;
    }
  }

  for (const auto i : c10::irange(allocation().size())) {
    if (!(allocation()[i]->sameAs(other_td->allocation()[i]))) {
      return false;
    }
  }

  for (const auto i : c10::irange(loop().size())) {
    if (!(loop()[i]->sameAs(other_td->loop()[i]))) {
      return false;
    }
  }

  return true;
}

bool TensorDomain::sameAs(
    const std::vector<IterDomain*>& lhs,
    const std::vector<IterDomain*>& rhs) {
  if (lhs.size() != rhs.size()) {
    return false;
  }
  size_t i = 0;
  for (auto td_lhs : lhs) {
    if (!td_lhs->sameAs(rhs[i++])) {
      return false;
    }
  }
  return true;
}

std::string TensorDomain::toString(const int indent_size, const bool loop_only)
    const {
  std::stringstream ss;
  if (nDims() == 0) {
    indent(ss, indent_size) << "[ ]";
    return ss.str();
  }
  indent(ss, indent_size) << "[ " << toDelimitedString(loop()) << " ]";
  if (!loop_only) {
    if (hasRoot()) {
      ss << "," << std::endl;
      indent(ss, indent_size + 1)
          << "root=[ " << toDelimitedString(root()) << " ]";
    }
    ss << "," << std::endl;
    indent(ss, indent_size + 1)
        << "rfactor=[ " << toDelimitedString(logical()) << " ]";
    if (!allocation_domain_.empty()) {
      ss << "," << std::endl;
      indent(ss, indent_size + 1)
          << "allocation=[ " << toDelimitedString(allocation()) << " ]";
    }
  }
  return ss.str();
}

std::string TensorDomain::toString(const int indent_size) const {
  return toString(indent_size, /*loop_only=*/true);
}

std::string TensorDomain::toInlineString(int indent_size) const {
  return toString(indent_size);
}

void TensorDomain::setContiguity(
    const std::vector<std::optional<bool>>& contig) {
  NVF_ERROR(
      maybeAllocation().size() == contig.size(),
      "Invalid size of contiguity vector");
  for (auto i : c10::irange(contig.size())) {
    NVF_CHECK(
        maybeAllocation().at(i)->isBroadcast() != contig.at(i).has_value(),
        "The contiguity of a broadcast dimension must be None. "
        "The contiguity of a non-broadcast dimension must be true/false");
  }

  contiguity_ = contig;
}

bool TensorDomain::hasBlockReduction() const {
  return std::any_of(
      loop_domain_.begin(), loop_domain_.end(), [](IterDomain* id) {
        return id->isReduction() && id->isThreadDim();
      });
}

bool TensorDomain::hasGridReduction() const {
  return std::any_of(
      loop_domain_.begin(), loop_domain_.end(), [](IterDomain* id) {
        return id->isReduction() && id->isBlockDim();
      });
}

bool TensorDomain::hasSymbolicAxis() const {
  // If there's any Symbolic axis, there must be one at the root or
  // logical domain.
  return (hasRoot() &&
          std::any_of(
              root().begin(),
              root().end(),
              [](auto id) {
                return id->getIterType() == IterType::Symbolic;
              })) ||
      std::any_of(logical().begin(), logical().end(), [](auto id) {
           return id->getIterType() == IterType::Symbolic;
         });
}

bool TensorDomain::hasViewLikeRFactor() const {
  if (!hasRoot()) {
    // Can't have view like rfactor if there is no logical domain
    return false;
  }

  // If there's an logical domain and no rfactor product is a reduction, this is
  // a view like rfactor
  return std::none_of(logical().begin(), logical().end(), [](IterDomain* id) {
    return (id->isReduction() || id->isStride()) && id->isRFactorProduct();
  });
}

bool TensorDomain::hasVectorize() const {
  return std::any_of(
      loop_domain_.begin(), loop_domain_.end(), [](IterDomain* id) {
        return id->getParallelType() == ParallelType::Vectorize ||
            id->getParallelType() == ParallelType::MisalignedVectorize;
      });
}

std::optional<int64_t> TensorDomain::getReductionAxis() const {
  auto it = std::find_if(
      loop_domain_.begin(), loop_domain_.end(), [](const auto& id) {
        return id->isReduction();
      });
  if (it == loop_domain_.end()) {
    return std::optional<int64_t>();
  } else {
    return std::optional<int64_t>(std::distance(loop_domain_.begin(), it));
  }
}

// i here is int, as we want to accept negative value and ::size_type can be a
// uint.
IterDomain* TensorDomain::axis(int64_t i) const {
  NVF_ERROR(nDims() > 0, "Tried to access an axis in a 0-dim domain");
  return loop_domain_[wrapDim(i)];
}

int64_t TensorDomain::posOf(IterDomain* id) const {
  NVF_ERROR(nDims() > 0, "Tried to find an axis in a 0-dim domain");
  int64_t i = 0;
  while (i < (int64_t)loop_domain_.size()) {
    if (loop_domain_[i] == id) {
      return i;
    }
    i++;
  }
  NVF_CHECK(false, "Provided id is not part of this domain.");
}

int64_t TensorDomain::rootPosOf(IterDomain* id) const {
  NVF_ERROR(
      !maybeRoot().empty(), "Tried to find an axis in a 0-dim root domain");
  auto it = std::find(maybeRoot().begin(), maybeRoot().end(), id);
  NVF_ERROR(it != maybeRoot().end(), "Provided id is not part of root domain.");
  return std::distance(maybeRoot().begin(), it);
}

void TensorDomain::broadcast(int64_t axis, Val* extent) {
  axis = nvfuser::wrapDim(axis, nDims() + 1);
  IterDomain* id = IterDomainBuilder(fusion()->zeroVal(), extent)
                       .iter_type(IterType::Broadcast)
                       .build();
  loop_domain_.insert(loop_domain_.begin() + axis, id);
  additional_ids_.push_back(id);
}

void TensorDomain::split(int64_t axis, Val* factor, bool inner_split) {
  NVF_ERROR(nDims() > 0, "Tried to do split on a 0-dim domain");
  axis = wrapDim(axis);

  IterDomain* id = this->axis(axis);

  auto split_ids = IterDomain::split(id, factor, inner_split);
  loop_domain_.erase(loop_domain_.begin() + axis);
  loop_domain_.insert(loop_domain_.begin() + axis, split_ids.second);
  loop_domain_.insert(loop_domain_.begin() + axis, split_ids.first);
  resetDomains();
}

// Merge "axis_o" and "axis_i" into 1 dimension
void TensorDomain::merge(int64_t axis_o, int64_t axis_i) {
  NVF_ERROR(nDims() > 0, "Tried to do merge on a 0-dim domain");
  axis_o = wrapDim(axis_o);
  axis_i = wrapDim(axis_i);

  NVF_CHECK(
      axis_o != axis_i,
      "Invalid merge detected, axes provided are the same axis.");

  IterDomain* first = axis(axis_o);
  IterDomain* second = axis(axis_i);

  IterDomain* merged_id = IterDomain::merge(first, second);

  // axis_o is the outer input of this merge but does not
  // automatically mean it's an outer domain in TensorDomain.
  auto td_outer_pos = axis_o < axis_i ? axis_o : axis_i;
  auto td_inner_pos = axis_o < axis_i ? axis_i : axis_o;

  loop_domain_.erase(loop_domain_.begin() + td_inner_pos);
  loop_domain_.erase(loop_domain_.begin() + td_outer_pos);
  loop_domain_.insert(loop_domain_.begin() + td_outer_pos, merged_id);
  resetDomains();
}

// Reorder axes according to map[old_pos] = new_pos
void TensorDomain::reorder(
    const std::unordered_map<int64_t, int64_t>& old2new_) {
  NVF_ERROR(
      nDims() != 0 || old2new_.empty(), "Tried to reorder a 0-dim domain");
  loop_domain_ = orderedAs(loop_domain_, old2new_);
  resetDomains();
}

std::vector<IterDomain*> TensorDomain::orderedAs(
    const std::vector<IterDomain*>& dom,
    const std::unordered_map<int64_t, int64_t>& old2new_) {
  NVF_ERROR(
      !dom.empty() || old2new_.empty(), "Tried to reorder a 0-dim domain");

  // Eventhough these checks are already in TensorView, we want to redo them as
  // we can enter this function from other places, not through TensorView

  auto new2old = ir_utils::normalizeOld2New(old2new_, (int64_t)dom.size());

  std::vector<IterDomain*> reordered_domain;
  std::transform(
      new2old.begin(),
      new2old.end(),
      std::back_inserter(reordered_domain),
      [dom](int64_t i) -> IterDomain* { return dom[i]; });

  return reordered_domain;
}

void TensorDomain::swizzle(SwizzleType swizzle_type, int64_t x, int64_t y) {
  NVF_ERROR(nDims() > 0, "Tried to do merge on a 0-dim domain");
  x = wrapDim(x);
  y = wrapDim(y);

  IterDomain* axis_x = axis(x);
  IterDomain* axis_y = axis(y);

  IterDomain* axis_out_x = nullptr;
  IterDomain* axis_out_y = nullptr;

  std::tie(axis_out_x, axis_out_y) =
      IterDomain::swizzle(swizzle_type, axis_x, axis_y);

  loop_domain_.erase(loop_domain_.begin() + x);
  loop_domain_.insert(loop_domain_.begin() + x, axis_out_x);

  loop_domain_.erase(loop_domain_.begin() + y);
  loop_domain_.insert(loop_domain_.begin() + y, axis_out_y);

  resetDomains();
}

void TensorDomain::swizzle(
    Swizzle2DType swizzle_type,
    int64_t x,
    int64_t y,
    SwizzleMode swizzle_mode) {
  NVF_ERROR(nDims() > 0, "Tried to do merge on a 0-dim domain");
  x = wrapDim(x);
  y = wrapDim(y);

  IterDomain* axis_x = axis(x);
  IterDomain* axis_y = axis(y);

  IterDomain* axis_out_x = nullptr;
  IterDomain* axis_out_y = nullptr;

  std::tie(axis_out_x, axis_out_y) =
      IterDomain::swizzle(swizzle_type, axis_x, axis_y, swizzle_mode);

  loop_domain_.erase(loop_domain_.begin() + x);
  loop_domain_.insert(loop_domain_.begin() + x, axis_out_x);

  loop_domain_.erase(loop_domain_.begin() + y);
  loop_domain_.insert(loop_domain_.begin() + y, axis_out_y);

  resetDomains();
}

std::vector<IterDomain*> TensorDomain::noReductions(
    const std::vector<IterDomain*>& td) {
  std::vector<IterDomain*> noReductionDomain;
  std::copy_if(
      td.begin(),
      td.end(),
      std::back_inserter(noReductionDomain),
      [](IterDomain* id) { return !id->isReduction() && !id->isStride(); });
  return noReductionDomain;
}

std::vector<IterDomain*> TensorDomain::noBroadcasts(
    const std::vector<IterDomain*>& td) {
  std::vector<IterDomain*> noBroadcastDomain;
  std::copy_if(
      td.begin(),
      td.end(),
      std::back_inserter(noBroadcastDomain),
      [](IterDomain* id) { return !id->isBroadcast(); });
  return noBroadcastDomain;
}

std::vector<IterDomain*> TensorDomain::noDevices(
    const std::vector<IterDomain*>& td) {
  std::vector<IterDomain*> noDeviceDomain;
  std::copy_if(
      td.begin(),
      td.end(),
      std::back_inserter(noDeviceDomain),
      [](IterDomain* id) { return !id->isDeviceDim(); });
  return noDeviceDomain;
}

/*static*/ std::vector<std::optional<bool>> TensorDomain::
    getContiguityFilledWith(
        const std::vector<IterDomain*>& allocation_domain,
        bool fill_value) {
  std::vector<std::optional<bool>> contiguity;
  contiguity.reserve(allocation_domain.size());
  for (auto id : allocation_domain) {
    if (id->isBroadcast() || id->isReduction()) {
      contiguity.emplace_back(std::nullopt);
    } else {
      contiguity.emplace_back(fill_value);
    }
  }
  return contiguity;
}

bool TensorDomain::hasBroadcast(const std::vector<IterDomain*>& td) {
  for (auto id : td) {
    if (id->isBroadcast()) {
      return true;
    }
  }
  return false;
}

bool TensorDomain::hasReduction(const std::vector<IterDomain*>& td) {
  for (auto id : td) {
    if (id->isReduction()) {
      return true;
    }
  }
  return false;
}

TensorDomain* TensorDomain::view(const AnalyzeViewResult& view_analysis) {
  NVF_ERROR(nDims() > 0, "Tried to view transform a 0-dim domain");
  return transformView(this, view_analysis);
}

TensorDomain* TensorDomain::flatten(int64_t start_dim, int64_t end_dim) {
  auto inp_domain = noReductions(logical());

  if (start_dim < 0) {
    start_dim += (int64_t)inp_domain.size();
  }
  if (end_dim < 0) {
    end_dim += (int64_t)inp_domain.size();
  }
  NVF_CHECK(
      start_dim >= 0 && start_dim < int64_t(inp_domain.size()),
      "Invalid start_dim ",
      start_dim);
  NVF_CHECK(
      end_dim >= 0 && end_dim < int64_t(inp_domain.size()),
      "Invalid end_dim ",
      end_dim);
  NVF_CHECK(start_dim <= end_dim, "start_dim must be <= end_dim");

  std::vector<IterDomain*> new_root_domain;
  new_root_domain.reserve(inp_domain.size());
  for (auto i : c10::irange((int64_t)inp_domain.size())) {
    bool is_rfactor_dim = i >= start_dim && i <= end_dim;
    auto inp_id = inp_domain[i];
    auto out_id = IterDomainBuilder(inp_id)
                      .is_rfactor_domain(is_rfactor_dim)
                      .extent(
                          (is_rfactor_dim && inp_id->hasExpandedExtent())
                              ? inp_id->expandedExtent()
                              : inp_id->extent())
                      .iter_type(
                          (is_rfactor_dim && inp_id->isBroadcast())
                              ? IterType::Iteration
                              : inp_id->getIterType())
                      .build();
    new_root_domain.push_back(out_id);
  }

  std::vector<IterDomain*> logical_domain;
  logical_domain.reserve(new_root_domain.size() - (end_dim - start_dim));
  for (auto i : c10::irange(start_dim)) {
    logical_domain.push_back(new_root_domain[i]);
  }

  IterDomain* merged_id = new_root_domain[start_dim];
  for (auto i : c10::irange(start_dim + 1, end_dim + 1)) {
    IterDomain* new_merged_id =
        IterDomainBuilder(
            merged_id->container()->zeroVal(),
            mul(merged_id->extent(), new_root_domain[i]->extent()))
            .is_rfactor_domain(true)
            .build();
    IrBuilder::create<Merge>(new_merged_id, merged_id, new_root_domain[i]);
    merged_id = new_merged_id;
  }
  logical_domain.push_back(merged_id);

  for (auto i : c10::irange(end_dim + 1, inp_domain.size())) {
    logical_domain.push_back(new_root_domain[i]);
  }

  return IrBuilder::create<TensorDomain>(
      new_root_domain,
      logical_domain,
      logical_domain,
      TensorDomain::getContiguityFilledWith(logical_domain, true));
}

// TODO: Rfactor a Welford

// pair is in order where second is the consumer of first
std::pair<TensorDomain*, TensorDomain*> TensorDomain::rFactor(
    const std::vector<int64_t>& axes_) {
  return TransformRFactor::runReplay(this, axes_);
}

void TensorDomain::setLoopDomain(std::vector<IterDomain*> new_loop_domain) {
  ir_utils::validateDomainEquivalence(
      logical_domain_, new_loop_domain, additional_ids_);
  loop_domain_ = std::move(new_loop_domain);
  resetDomains();
}

void TensorDomain::setAllocationDomain(
    std::vector<IterDomain*> new_allocation_domain,
    std::vector<std::optional<bool>> new_contiguity) {
  validateContiguity(new_allocation_domain, new_contiguity);

  ir_utils::validateDomainEquivalence(
      logical_domain_, new_allocation_domain, additional_ids_);

  allocation_domain_ = std::move(new_allocation_domain);
  contiguity_ = std::move(new_contiguity);
}

std::vector<IterDomain*> TensorDomain::allIDs() const {
  std::array<const std::vector<IterDomain*>*, 5> all_domains = {
      &logical_domain_,
      &root_domain_,
      &allocation_domain_,
      &loop_domain_,
      &additional_ids_};
  VectorOfUniqueEntries<IterDomain*> discovered_ids;
  for (auto domain : all_domains) {
    discovered_ids.pushBack(*domain);
  }

  // We only care about IDs on the shortest path between domains
  std::unordered_multimap<IterDomain*, IterDomain*> out2in;
  for (auto i : c10::irange(all_domains.size() - 1)) {
    if (all_domains[i]->empty()) {
      continue;
    }
    for (auto j : c10::irange(i + 1, all_domains.size())) {
      if (all_domains[j]->empty()) {
        continue;
      }
      auto path = IRBFS::getExprsBetween(
          {all_domains[i]->begin(), all_domains[i]->end()},
          {all_domains[j]->begin(), all_domains[j]->end()},
          false);
      for (auto [expr, _] : path) {
        discovered_ids.pushBack(
            ir_utils::filterByType<IterDomain>(expr->outputs()));
        discovered_ids.pushBack(
            ir_utils::filterByType<IterDomain>(expr->inputs()));
        for (auto in : expr->inputs()) {
          for (auto out : expr->outputs()) {
            out2in.emplace(out->as<IterDomain>(), in->as<IterDomain>());
          }
        }
      }
    }
  }

  // Topological sort all IDs
  std::list<IterDomain*> ids_to_be_sorted(
      discovered_ids.begin(), discovered_ids.end());
  VectorOfUniqueEntries<IterDomain*> sorted_ids;
  while (!ids_to_be_sorted.empty()) {
    auto it = ids_to_be_sorted.begin();
    while (it != ids_to_be_sorted.end()) {
      auto in_it = out2in.find(*it);
      if (in_it == out2in.end() || sorted_ids.has(in_it->second)) {
        sorted_ids.pushBack(*it);
        it = ids_to_be_sorted.erase(it);
      } else {
        it++;
      }
    }
  }
  return sorted_ids.vector();
}

Split::Split(
    IrBuilderPasskey passkey,
    IterDomain* outer,
    IterDomain* inner,
    IterDomain* in,
    Val* factor,
    bool inner_split)
    : Expr(passkey) {
  NVF_ERROR(
      factor->isIntegralScalar(),
      "Attempted to create a Split node with a non-integer factor.");
  addOutput(outer);
  addOutput(inner);
  addInput(in);
  // TODO add factor as an input, need to check Split::Split during validation
  // and need to check BestEffortReplay::findFirstMismatchedID addInput(factor);
  addAttribute(factor);
  addDataAttribute(inner_split);
}

std::string Split::toString(int indent_size) const {
  std::stringstream ss;
  ss << (innerSplit() ? "Split: " : "Outer split: ");
  ss << in()->toString();
  ss << " by factor " << factor()->toString() << " -> ";
  ss << outer()->toString();
  ss << ", ";
  ss << inner()->toString();
  ss << "\n";
  return ss.str();
}

std::string Split::toInlineString(int indent_size) const {
  NVF_CHECK(false, "Split can not be printed inline");
}

NVFUSER_DEFINE_CLONE_AND_CREATE(Split)

Merge::Merge(
    IrBuilderPasskey passkey,
    IterDomain* out,
    IterDomain* outer,
    IterDomain* inner)
    : Expr(passkey) {
  addOutput(out);
  addInput(outer);
  addInput(inner);
}

std::string Merge::toString(int indent_size) const {
  std::stringstream ss;
  ss << "Merge: ";
  ss << outer()->toString();
  ss << " and ";
  ss << inner()->toString();
  ss << " -> ";
  ss << out()->toString();
  ss << "\n";
  return ss.str();
}

std::string Merge::toInlineString(int indent_size) const {
  NVF_CHECK(false, "Tensor op can not be printed inline");
}

NVFUSER_DEFINE_CLONE_AND_CREATE(Merge)

Swizzle::Swizzle(
    IrBuilderPasskey passkey,
    IterDomain* out_x,
    IterDomain* out_y,
    IterDomain* in_x,
    IterDomain* in_y,
    SwizzleType swizzle_type)
    : Expr(passkey) {
  addOutput(out_x);
  addOutput(out_y);
  addInput(in_x);
  addInput(in_y);
  addDataAttribute(swizzle_type);
}

std::string Swizzle::toString(int indent_size) const {
  std::stringstream ss;
  ss << swizzleType() << "(2D): ";
  ss << inX()->toString();
  ss << " , ";
  ss << inY()->toString();
  ss << " -> ";
  ss << outX()->toString();
  ss << " , ";
  ss << outY()->toString();
  ss << "\n";
  return ss.str();
}

std::string Swizzle::toInlineString(int indent_size) const {
  NVF_CHECK(false, "Tensor op can not be printed inline");
}

NVFUSER_DEFINE_CLONE_AND_CREATE(Swizzle)

Swizzle2D::Swizzle2D(
    IrBuilderPasskey passkey,
    IterDomain* out_x,
    IterDomain* out_y,
    IterDomain* in_x,
    IterDomain* in_y,
    Swizzle2DType swizzle_type,
    SwizzleMode swizzle_mode)
    : Expr(passkey) {
  addOutput(out_x);
  addOutput(out_y);
  addInput(in_x);
  addInput(in_y);
  addDataAttribute(swizzle_type);
  addDataAttribute(swizzle_mode);
}

std::string Swizzle2D::toString(int indent_size) const {
  std::stringstream ss;
  ss << swizzleType() << "(2D): ";
  ss << inX()->toString();
  ss << " , ";
  ss << inY()->toString();
  ss << " -> ";
  ss << outX()->toString();
  ss << " , ";
  ss << outY()->toString();
  ss << "\n";
  return ss.str();
}

std::string Swizzle2D::toInlineString(int indent_size) const {
  NVF_CHECK(false, "Tensor op can not be printed inline");
}

NVFUSER_DEFINE_CLONE_AND_CREATE(Swizzle2D)

Resize::Resize(
    IrBuilderPasskey passkey,
    IterDomain* out,
    IterDomain* in,
    Val* left,
    Val* right)
    : Expr(passkey) {
  addOutput(out);
  addInput(in);
  addAttribute(left);
  addAttribute(right);
}

std::string Resize::toString(int indent_size) const {
  std::stringstream ss;
  ss << "Resize: ";
  ss << in()->toString();
  ss << " by " << leftExpand()->toInlineString() << " and "
     << rightExpand()->toInlineString();
  ss << " -> ";
  ss << out()->toString();
  ss << "\n";
  return ss.str();
}

std::string Resize::toInlineString(int indent_size) const {
  NVF_CHECK(false, "Resize can not be printed inline");
}

NVFUSER_DEFINE_CLONE_AND_CREATE(Resize)

NamedScalar::NamedScalar(
    IrBuilderPasskey passkey,
    std::string name,
    DataType dtype)
    : Val(passkey, ValType::NamedScalar, dtype), name_(std::move(name)) {}

NamedScalar::NamedScalar(const NamedScalar* src, IrCloner* ir_cloner)
    : Val(src, ir_cloner), name_(src->name_) {}

NVFUSER_DEFINE_CLONE(NamedScalar)

bool NamedScalar::sameAs(const Statement* other) const {
  if (this == other) {
    return true;
  }
  if (!other->isA<NamedScalar>()) {
    return false;
  }
  return other->as<NamedScalar>()->name().compare(name()) == 0;
}

NamedScalar* NamedScalar::getParallelDim(ParallelType p_type) {
  NVF_ERROR(
      isParallelTypeThread(p_type),
      "Cannot get parallel dim of non thread type, received: ",
      p_type);
  NVF_ERROR(FusionGuard::getCurFusion() != nullptr);
  std::string parallel_dim = stringifyThreadSize(p_type);
  return IrBuilder::create<NamedScalar>(parallel_dim, DataType::Index);
}

NamedScalar* NamedScalar::getParallelIndex(ParallelType p_type) {
  NVF_ERROR(FusionGuard::getCurFusion() != nullptr);
  std::string parallel_ind = stringifyThread(p_type);
  return IrBuilder::create<NamedScalar>(parallel_ind, DataType::Index);
}

std::optional<ParallelType> NamedScalar::getParallelDim() const {
  if (stringifyThreadSize(ParallelType::TIDx).compare(name()) == 0) {
    return std::optional<ParallelType>(ParallelType::TIDx);
  } else if (stringifyThreadSize(ParallelType::TIDy).compare(name()) == 0) {
    return std::optional<ParallelType>(ParallelType::TIDy);
  } else if (stringifyThreadSize(ParallelType::TIDz).compare(name()) == 0) {
    return std::optional<ParallelType>(ParallelType::TIDz);
  } else if (stringifyThreadSize(ParallelType::BIDx).compare(name()) == 0) {
    return std::optional<ParallelType>(ParallelType::BIDx);
  } else if (stringifyThreadSize(ParallelType::BIDy).compare(name()) == 0) {
    return std::optional<ParallelType>(ParallelType::BIDy);
  } else if (stringifyThreadSize(ParallelType::BIDz).compare(name()) == 0) {
    return std::optional<ParallelType>(ParallelType::BIDz);
  }
  return std::nullopt;
}

std::optional<ParallelType> NamedScalar::getParallelIndex() const {
  if (stringifyThread(ParallelType::TIDx).compare(name()) == 0) {
    return std::optional<ParallelType>(ParallelType::TIDx);
  } else if (stringifyThread(ParallelType::TIDy).compare(name()) == 0) {
    return std::optional<ParallelType>(ParallelType::TIDy);
  } else if (stringifyThread(ParallelType::TIDz).compare(name()) == 0) {
    return std::optional<ParallelType>(ParallelType::TIDz);
  } else if (stringifyThread(ParallelType::BIDx).compare(name()) == 0) {
    return std::optional<ParallelType>(ParallelType::BIDx);
  } else if (stringifyThread(ParallelType::BIDy).compare(name()) == 0) {
    return std::optional<ParallelType>(ParallelType::BIDy);
  } else if (stringifyThread(ParallelType::BIDz).compare(name()) == 0) {
    return std::optional<ParallelType>(ParallelType::BIDz);
  }
  return std::nullopt;
}

PadOp::PadOp(
    IrBuilderPasskey passkey,
    TensorView* out,
    TensorView* inp,
    const std::vector<Val*>& pad_widths,
    Val* value)
    : Expr(passkey) {
  const auto ndims = TensorDomain::noReductions(inp->getLogicalDomain()).size();
  NVF_ERROR(
      pad_widths.size() % 2 == 0,
      "Invalid size of padding width vector: ",
      pad_widths.size(),
      ". Number of width vals must be even.");
  NVF_ERROR(
      pad_widths.size() == ndims * 2,
      "Invalid size of padding width vector: ",
      pad_widths.size(),
      ". All dimensions, padded or not, must have width vals. Use zero for non non-padded dimensions.");
  addOutput(out);
  addInput(inp);
  addInput(value);
  for (auto width : pad_widths) {
    NVF_CHECK(width != nullptr, "Padding width must not be nullptr");
    addInput(width);
  }
}

NVFUSER_DEFINE_CLONE_AND_CREATE(PadOp)

std::string PadOp::toString(int indent_size) const {
  std::stringstream ss;
  indent(ss, indent_size) << out()->toString() << "\n";
  indent(ss, indent_size) << "   = pad( " << in()->toString() << ", {"
                          << toDelimitedString(getPadWidths()) << "}"
                          << " )\n";
  return ss.str();
}

std::string PadOp::toInlineString(int indent_size) const {
  NVF_CHECK(false, "Tensor op can not be printed inline");
}

std::vector<int64_t> PadOp::getPaddedAxes() const {
  auto num_dims = (int64_t)out()->as<TensorView>()->getLogicalDomain().size();
  std::vector<int64_t> padded_axes;
  for (const auto i : c10::irange(num_dims)) {
    auto [left_pad, right_pad] = getPadWidths(i);
    // Filter out non-padded dimension
    if (left_pad->isZeroInt() && right_pad->isZeroInt()) {
      continue;
    }
    padded_axes.push_back(i);
  }
  return padded_axes;
}

std::vector<Val*> PadOp::getPadWidths() const {
  return {getPadWidthInputBegin(), getPadWidthInputEnd()};
}

std::pair<Val*, Val*> PadOp::getPadWidths(int64_t axis) const {
  auto num_dims = (int64_t)out()->as<TensorView>()->getLogicalDomain().size();
  axis = wrapDim(axis, num_dims);

  int64_t offset_even = (int64_t)axis * 2;
  int64_t offset_odd = offset_even + 1;
  return std::make_pair(
      (*(getPadWidthInputBegin() + offset_even))->as<Val>(),
      (*(getPadWidthInputBegin() + offset_odd))->as<Val>());
}

std::vector<PolymorphicValue> PadOp::evaluate(
    const ExpressionEvaluator& ee,
    const std::vector<PolymorphicValue>& inputs) const {
  const auto& in = inputs.at(0).as<at::Tensor>();

  std::vector<int64_t> pad_widths;
  auto pad_width_offset = getPadWidthInputOffset();
  auto num_dims = in.dim();

  for (auto i = num_dims - 1; i > -1; i--) {
    auto left_pad = (int64_t)inputs.at(pad_width_offset + 2 * i);
    auto right_pad = (int64_t)inputs.at(pad_width_offset + 2 * i + 1);
    pad_widths.push_back(left_pad);
    pad_widths.push_back(right_pad);
  }

  if (isComplexType(*out()->getDataType())) {
    std::complex<double> value =
        static_cast<std::complex<double>>(inputs.at(1));
    auto real = at::real(in);
    auto imag = at::imag(in);
    auto padded_real = at::pad(real, pad_widths, "constant", value.real());
    auto padded_imag = at::pad(imag, pad_widths, "constant", value.imag());
    return {at::complex(padded_real, padded_imag)};
  } else {
    double value = static_cast<double>(inputs.at(1));
    return {at::pad(in, pad_widths, "constant", value)};
  }
}

SliceOp::SliceOp(
    IrBuilderPasskey passkey,
    TensorView* out,
    TensorView* inp,
    const std::vector<Slice>& ranges)
    : Expr(passkey) {
  const auto ndims = TensorDomain::noReductions(inp->getLogicalDomain()).size();
  NVF_ERROR(
      ndims == ranges.size(),
      "The range vector must have the same number of Slice descriptors. Given: ",
      ranges.size(),
      ", Expected: ",
      ndims);

  addOutput(out);
  addInput(inp);
  for (const auto& range : ranges) {
    NVF_ERROR(range.start != nullptr, "nullptr not allowed");
    NVF_ERROR(range.stop != nullptr, "nullptr not allowed");
    NVF_ERROR(range.step != nullptr, "nullptr not allowed");
    addInput(range.start);
    addInput(range.stop);
    addInput(range.step);
  }
}

NVFUSER_DEFINE_CLONE_AND_CREATE(SliceOp)

std::string SliceOp::toString(int indent_size) const {
  std::stringstream ss;
  indent(ss, indent_size) << out()->toString() << "\n";
  indent(ss, indent_size) << "   = slice( " << in()->toString() << ", {";
  for (const auto& slice : getRanges()) {
    ss << " {"
       << toDelimitedString(std::vector<std::string>{
              slice.start->toString(),
              slice.stop->toString(),
              slice.step->toString()})
       << "}";
  }
  ss << " } )\n";
  return ss.str();
}

std::string SliceOp::toInlineString(int indent_size) const {
  NVF_CHECK(false, "Tensor op can not be printed inline");
}

std::vector<Slice> SliceOp::getRanges() const {
  const auto num_range_vals =
      std::distance(getRangeInputBegin(), getRangeInputEnd());
  NVF_ERROR(
      num_range_vals % 3 == 0,
      "Unexpected number of range vals: ",
      num_range_vals);
  auto ndims = num_range_vals / 3;
  std::vector<Slice> ranges(ndims);
  auto range_val_it = getRangeInputBegin();
  for (const auto i : c10::irange(ndims)) {
    ranges.at(i) = Slice{
        .start = *range_val_it,
        .stop = *(range_val_it + 1),
        .step = *(range_val_it + 2)};
    range_val_it += 3;
  }
  return ranges;
}

std::vector<PolymorphicValue> SliceOp::evaluate(
    const ExpressionEvaluator& ee,
    const std::vector<PolymorphicValue>& inputs) const {
  const auto& in = inputs.at(0).as<at::Tensor>();
  std::vector<at::indexing::TensorIndex> ranges;
  auto ranges_offset = getRangeInputOffset();
  auto num_dims = in.dim();
  for (const auto i : c10::irange(num_dims)) {
    auto start = (int64_t)inputs.at(ranges_offset + 3 * i);
    auto stop = (int64_t)inputs.at(ranges_offset + 3 * i + 1);
    auto step = (int64_t)inputs.at(ranges_offset + 3 * i + 2);
    ranges.emplace_back(at::indexing::Slice(start, stop, step));
  }
  return {in.index(ranges)};
}

CatOp::CatOp(
    IrBuilderPasskey passkey,
    Val* out,
    const std::vector<Val*>& inputs,
    int64_t concatenated_dim)
    : Expr(passkey) {
  addOutput(out);
  for (auto inp : inputs) {
    addInput(inp);
  }
  NVF_ERROR(
      concatenated_dim >= 0 &&
          concatenated_dim <
              static_cast<int64_t>(
                  ir_utils::getTv(out)->getLogicalDomain().size()),
      "Invalid dimension to concatenate: ",
      concatenated_dim);

  addDataAttribute(concatenated_dim);
}

CatOp::CatOp(
    IrBuilderPasskey passkey,
    Val* out,
    const std::vector<Val*>& inputs,
    int64_t concatenated_dim,
    Val* concatenated_domain_index,
    const std::vector<Val*>& preds)
    : Expr(passkey) {
  NVF_ERROR(
      passkey.ir_container_ != nullptr,
      "IrContainer must be provided to create a CatOp.");
  NVF_ERROR(
      passkey.ir_container_->isA<kir::Kernel>(),
      "Should only be used for Kernel container.");

  addOutput(out);
  for (auto inp : inputs) {
    addInput(inp);
  }
  addDataAttribute(concatenated_dim);
  addAttribute(concatenated_domain_index);
  for (auto pred : preds) {
    addAttribute(pred);
  }
}

NVFUSER_DEFINE_CLONE_AND_CREATE(CatOp)

std::string CatOp::toString(int indent_size) const {
  std::stringstream ss;
  indent(ss, indent_size) << output(0)->toString() << "\n";
  indent(ss, indent_size) << "   = cat( ";
  ss << toDelimitedString(inputs());
  ss << ", " << concatenatedDim();
  ss << " )\n";
  return ss.str();
}

std::string CatOp::toInlineString(int indent_size) const {
  NVF_CHECK(false, "Tensor op can not be printed inline");
}

Val* CatOp::getConcatenatedDomainIndex() const {
  NVF_ERROR(
      container()->isA<kir::Kernel>(),
      "Should only be used for Kernel container.");
  NVF_ERROR(!attributes().empty(), "No attribute found");
  NVF_ERROR(attribute(1) != nullptr, "nulllptr attribute is invalid");
  auto idx = attribute(1)->as<Val>();
  return idx;
}

Val* CatOp::getPred(int input_idx) const {
  NVF_ERROR(
      container()->isA<kir::Kernel>(),
      "Should only be used for Kernel container.");
  const auto num_input_tensors = static_cast<int64_t>(inputs().size());
  NVF_ERROR(input_idx < num_input_tensors, "Invalid input index: ", input_idx);
  const auto attr_idx = input_idx + 2;
  NVF_ERROR(
      attr_idx < static_cast<int64_t>(attributes().size()),
      "Invalid attribute index: ",
      attr_idx,
      ", number of attributes: ",
      attributes().size());
  auto attr = attributeVal(attr_idx);
  NVF_ERROR(attr != nullptr, "nullptr attribute is invalid");
  NVF_ERROR(
      attr->dtype() == DataType::Bool,
      "Attribute must be a Bool val: ",
      attr->toInlineString());
  auto pred = attr;
  return pred;
}

std::vector<PolymorphicValue> CatOp::evaluate(
    const ExpressionEvaluator& ee,
    std::unordered_map<const Val*, PolymorphicValue>& known_values) const {
  // CatOp is preceded by a PadOp internally.
  // For ATen evaluation, directly compute the unpadded inputs.
  std::vector<at::Tensor> unpadded_inputs;
  unpadded_inputs.reserve(inputs().size());
  int64_t concat_dim = concatenatedDim();
  for (Val* inp : inputs()) {
    NVF_CHECK(
        inp->definition() != nullptr && inp->definition()->isA<PadOp>(),
        "Expected CatOp to be preceded by a PadOp.");
    auto eval_i = ee.evaluate(inp->definition()->input(0), known_values);
    unpadded_inputs.push_back(eval_i.as<at::Tensor>());
  }
  return {at::cat(unpadded_inputs, concat_dim)};
}

MatmulOp::MatmulOp(IrBuilderPasskey passkey, Val* out, Val* in_a, Val* in_b)
    : Expr(passkey) {
  addOutput(out);
  addInput(in_a);
  addInput(in_b);
}

NVFUSER_DEFINE_CLONE_AND_CREATE(MatmulOp)

std::string MatmulOp::toString(int indent_size) const {
  std::stringstream ss;
  indent(ss, indent_size) << out()->toString() << "\n";
  indent(ss, indent_size + 1) << " = matmul(" << inA()->toString() << ",\n";
  indent(ss, indent_size + 1) << "          " << inB()->toString() << ")\n";
  return ss.str();
}

std::string MatmulOp::toInlineString(int indent_size) const {
  NVF_CHECK(false, "Tensor op can not be printed inline");
}

std::vector<PolymorphicValue> MatmulOp::evaluate(
    const ExpressionEvaluator& ee,
    const std::vector<PolymorphicValue>& inputs) const {
  const auto a = inputs.at(0).as<at::Tensor>();
  const auto b = inputs.at(1).as<at::Tensor>();
  return {at::matmul(a, b)};
}

LinearOp::LinearOp(
    IrBuilderPasskey passkey,
    Val* out,
    Val* in_a,
    Val* in_b,
    Val* bias)
    : Expr(passkey) {
  addOutput(out);
  addInput(in_a);
  addInput(in_b);

  if (bias != nullptr) {
    addInput(bias);
  }
}

NVFUSER_DEFINE_CLONE_AND_CREATE(LinearOp)

std::string LinearOp::toString(int indent_size) const {
  std::stringstream ss;
  indent(ss, indent_size) << out()->toString() << "\n";
  indent(ss, indent_size + 1) << " = linear(" << inA()->toString() << ",\n";
  indent(ss, indent_size + 1) << "          " << inB()->toString();
  if (has_bias()) {
    indent(ss, indent_size + 1) << ",\n          " << bias()->toString();
  }
  indent(ss, indent_size + 1) << ")\n";
  return ss.str();
}

std::string LinearOp::toInlineString(int indent_size) const {
  NVF_CHECK(false, "Tensor op can not be printed inline");
}

std::vector<PolymorphicValue> LinearOp::evaluate(
    const ExpressionEvaluator& ee,
    const std::vector<PolymorphicValue>& inputs) const {
  const auto a = inputs.at(0).as<at::Tensor>();
  const auto b = inputs.at(1).as<at::Tensor>();

  if (has_bias()) {
    const auto bias = inputs.at(2).as<at::Tensor>();
    return {at::linear(a, b, bias)};
  }
  return {at::linear(a, b)};
}

SdpaFwdOp::SdpaFwdOp(
    IrBuilderPasskey passkey,
    TensorView* output,
    TensorView* log_sumexp,
    TensorView* philox_seed,
    TensorView* philox_offset,
    Val* query,
    Val* key,
    Val* value,
    Val* dropout_p,
    Val* is_causal,
    Val* scale)
    : Expr(passkey) {
  addOutput(output);
  addOutput(log_sumexp);
  addOutput(philox_seed);
  addOutput(philox_offset);

  addInput(query);
  addInput(key);
  addInput(value);
  addInput(dropout_p);
  addInput(is_causal);
  if (scale != nullptr) {
    addInput(scale);
  }
}

NVFUSER_DEFINE_CLONE_AND_CREATE(SdpaFwdOp)

std::string SdpaFwdOp::toString(int indent_size) const {
  std::stringstream ss;
  indent(ss, indent_size) << attn_out()->toString() << "\n";
  indent(ss, indent_size + 1) << " = sdpa(" << query()->toString() << ",\n";
  indent(ss, indent_size + 1) << "          " << key()->toString() << ",\n";
  indent(ss, indent_size + 1) << "          " << value()->toString() << ",\n";
  indent(ss, indent_size + 1)
      << "          dropout_p = " << dropout_p()->toInlineString() << ",\n";
  indent(ss, indent_size + 1)
      << "          is_causal = " << is_causal()->toInlineString();
  if (scale() != nullptr) {
    indent(ss, indent_size + 1)
        << ",\n          scale = " << scale()->toInlineString();
  }
  indent(ss, indent_size + 1) << ")\n";
  return ss.str();
}

std::string SdpaFwdOp::toInlineString(int indent_size) const {
  NVF_CHECK(false, "Tensor op can not be printed inline");
}

std::vector<PolymorphicValue> SdpaFwdOp::evaluate(
    const ExpressionEvaluator& ee,
    const std::vector<PolymorphicValue>& inputs) const {
  auto query = inputs.at(0).as<at::Tensor>();
  auto key = inputs.at(1).as<at::Tensor>();
  auto value = inputs.at(2).as<at::Tensor>();

  const auto dropout_p = inputs.at(3).as<double>();
  const auto is_causal = inputs.at(4).as<bool>();

  // Temporary handling of DID parallelization see
  // https://github.com/NVIDIA/Fuser/issues/2563
  bool handle_device_dim = false;
  if (query.dim() == 5) {
    NVF_CHECK(key.dim() == 5 && value.dim() == 5);
    handle_device_dim = true;
    query = query.squeeze(0);
    key = key.squeeze(0);
    value = value.squeeze(0);
  }

  // Flash attention requires the last dimension to be padded to 8.
  // https://github.com/pytorch/pytorch/blob/c27882ffa8c1c7e4cf8ebc6c2f879e5b6c8814ad/aten/src/ATen/native/transformers/attention.cpp#L675-L677
  const auto last_dim_size = query.size(-1);
  auto pad_last_dim = [last_dim_size](
                          at::Tensor inp, int alignment_size) -> at::Tensor {
    if (last_dim_size % alignment_size == 0) {
      return inp;
    }
    auto pad_count = alignment_size - (last_dim_size % alignment_size);
    auto padded_inp = at::pad(inp, {0, pad_count});
    return padded_inp;
  };

  query = pad_last_dim(query, 8);
  key = pad_last_dim(key, 8);
  value = pad_last_dim(value, 8);

  // Conmpute scale using original size of last dimension
  double scale = inputs.size() > 5 ? inputs.back().as<double>()
                                   : 1.0 / std::sqrt(last_dim_size);

  // ATen reference:
  // https://github.com/pytorch/pytorch/blob/c27882ffa8c1c7e4cf8ebc6c2f879e5b6c8814ad/aten/src/ATen/native/transformers/attention.cpp#L680-L681
  auto
      [output,
       log_sumexp,
       cum_seq_q,
       cum_seq_k,
       query_seq_len,
       key_seq_len,
       philox_seed,
       philox_offset,
       debug_attn_mask] =
          at::_scaled_dot_product_flash_attention(
              query,
              key,
              value,
              dropout_p,
              is_causal,
              /*return_debug_mask=*/false,
              scale);

  // If the inputs were padded, slice the output to restore the original size
  if (output.size(-1) != last_dim_size) {
    output = output.slice(-1, 0, last_dim_size);
  }

  // Add back the device dim axis for output.
  if (handle_device_dim) {
    output = output.unsqueeze(0);
    log_sumexp = log_sumexp.unsqueeze(0);
  }

  // We ignore cum_seq_q/k outputs since they are undefined tensors for
  // non-nested tensors. We do not store query/key_seq_len since they can be
  // computed in non-nested tensor directly. debug_attn_mask is ignored since
  // `return_debug_mask=false`.
  return {output, log_sumexp, philox_seed, philox_offset};
}

std::string Scope::toString(int indent_size) const {
  std::stringstream ss;
  for (auto expr : exprs()) {
    ss << expr->toString(indent_size);
  }
  return ss.str();
}

std::vector<Expr*>::iterator Scope::insert(
    std::vector<Expr*>::const_iterator pos,
    Expr* expr) {
  return exprs_.insert(pos, expr);
}

std::vector<Expr*>::iterator Scope::insert_before(Expr* ref, Expr* expr) {
  const auto it = std::find(exprs_.begin(), exprs_.end(), ref);
  NVF_ERROR(
      it != exprs_.end(),
      "Tried to insert ",
      expr,
      " before the reference: ",
      ref,
      " @ ",
      (size_t)ref,
      " however the reference was not found in this scope.");
  return insert(it, expr);
}

std::vector<Expr*>::iterator Scope::insert_after(Expr* ref, Expr* expr) {
  const auto it = std::find(exprs_.begin(), exprs_.end(), ref);
  NVF_ERROR(
      it != exprs_.end(),
      "Tried to insert ",
      expr,
      " after the reference: ",
      ref,
      " however the reference was not found in this scope.");
  return insert(it + 1, expr);
}

std::vector<Expr*>::iterator Scope::insert(size_t pos, Expr* expr) {
  const auto it = exprs_.begin() + (std::ptrdiff_t)pos;
  return insert(it, expr);
}

void Scope::erase(std::vector<Expr*>::const_iterator pos) {
  // Remove the scope of the expr if this is the scope
  C10_UNUSED auto expr = *pos;
  exprs_.erase(pos);
}

void Scope::erase(Expr* ref) {
  const auto it = std::find(exprs_.begin(), exprs_.end(), ref);
  if (it != exprs_.end()) {
    erase(it);
  }
}

void Scope::erase(size_t pos) {
  erase(exprs_.begin() + (std::ptrdiff_t)pos);
}

bool Scope::contains(Expr* expr) const {
  const auto it = std::find(exprs_.begin(), exprs_.end(), expr);
  return it != exprs_.end();
}

void Scope::clear() {
  exprs_.clear();
}

ForLoop::ForLoop(
    IrBuilderPasskey passkey,
    IterDomain* iter_domain,
    Val* index,
    Val* start,
    Val* stop,
    Val* step,
    bool vectorize,
    Val* vectorize_shift,
    bool unroll_required,
    CircularBufferLoopStage circular_buffer_loop_stage)
    : Expr(passkey) {
  NVF_ERROR(passkey.ir_container_ != nullptr);
  NVF_ERROR(
      passkey.ir_container_->isA<kir::Kernel>() ||
          passkey.ir_container_->isA<hir::HostIrContainer>(),
      "IR type only valid for Kernel or Host container.");
  NVF_ERROR(isIntegralType(index->dtype()));
  addInput(index);
  addInput(iter_domain);
  if (start == nullptr && iter_domain->isThread()) {
    start = NamedScalar::getParallelIndex(iter_domain->getParallelType());
  }
  if (step == nullptr) {
    if (iter_domain->isThread()) {
      step = NamedScalar::getParallelDim(iter_domain->getParallelType());
    } else {
      step = FusionGuard::getCurFusion()->oneVal();
    }
  }
  NVF_ERROR(
      index->dtype() == DataType::Index, "Loop index must be an index type.");
  NVF_ERROR(
      start == nullptr || start->dtype() == DataType::Index,
      "Loop start must be an index type.");
  NVF_ERROR(
      step->dtype() == DataType::Index, "Loop step must be an index type.");
  NVF_ERROR(
      stop == nullptr || stop->dtype() == DataType::Index,
      "Loop stop must be an index type.");
  addAttribute(start);
  addAttribute(stop);
  addAttribute(step);
  addDataAttribute(vectorize);
  addAttribute(vectorize_shift);
  addDataAttribute(unroll_required);
  addDataAttribute(circular_buffer_loop_stage);
  // Storing IR nodes as Attribute is not safe with IrCloner, but fortunately
  // kernel IR does not need this feature.
  addDataAttribute(Scope(this));
}

ForLoop::ForLoop(
    IrBuilderPasskey passkey,
    IterDomain* iter_domain,
    Val* index,
    CircularBufferLoopStage circular_buffer_loop_stage)
    : ForLoop(
          passkey,
          iter_domain,
          index,
          nullptr,
          nullptr,
          nullptr,
          !iter_domain->isBroadcast() &&
              isParallelTypeVectorize(iter_domain->getParallelType()),
          nullptr,
          false,
          circular_buffer_loop_stage) {}

ForLoop::ForLoop(IrBuilderPasskey passkey, IterDomain* iter_domain)
    : ForLoop(
          passkey,
          iter_domain,
          GpuLower::current()->caMap()->getIndexVariable(iter_domain),
          CircularBufferLoopStage::NotApplicable) {}

ForLoop::ForLoop(IrBuilderPasskey passkey, const ForLoop* other)
    : ForLoop(
          passkey,
          other->iter_domain(),
          other->index(),
          other->start(),
          other->stop(),
          other->step(),
          other->vectorize(),
          other->vectorize_shift(),
          other->isUnrollRequired(),
          other->circularBufferLoopStage()) {}

std::string ForLoop::toString(int indent_size) const {
  std::stringstream ss;
  indent(ss, indent_size) << "FOR " << index()->toString() << " in "
                          << iter_domain()->toString() << ":\n"
                          << body().toString(indent_size + 1);
  return ss.str();
}

std::string ForLoop::toInlineString(int indent_size) const {
  NVF_CHECK(false, "Tensor op can not be printed inline");
}

bool ForLoop::isUnrollable() const {
  // Start and stop must be constant, must not be a broadcast
  // dimension, cannot be bound to a parallel dimension, must not be
  // vectorized.
  return start()->isConstScalar() && stop()->isConstScalar() &&
      !iter_domain()->isThread() && !iter_domain()->isDeviceDim() &&
      !iter_domain()->isBroadcast() && !vectorize();
}

bool ForLoop::isUnrolled() const {
  if (isUnrollRequired() && !isUnrollable()) {
    TORCH_WARN(
        "Unroll required but not possible. Register allocation disabled. Loop index: ",
        index()->toString());
    return false;
  }

  // Size-one loop will not be materialized as a loop, so return false
  if (start()->isZeroInt() && stop()->isOneInt()) {
    return false;
  }

  // Unroll if required.
  if (isUnrollRequired()) {
    return true;
  }

  // Don't unroll if not possible
  if (!isUnrollable()) {
    return false;
  }

  // Unrolling is technically possible but avoided
  if (iter_domain()->getParallelType() == ParallelType::Unswitch) {
    // Use ParallelType::Unroll if unrolling is desired. Note that
    // unswitched size-one loops are not unrolled as they are not
    // materialized as actual for-loops.
    return false;
  }

  return true;
}

Val* ForLoop::start() const {
  if (attributeVal(0) != nullptr) {
    return attributeVal(0);
  } else {
    // clang-tidy complains without this
    NVF_ERROR(iter_domain() != nullptr);
    return iter_domain()->start();
  }
}

Val* ForLoop::stop() const {
  if (attributeVal(1) != nullptr) {
    return attributeVal(1);
  } else {
    // clang-tidy complains without this
    NVF_ERROR(iter_domain() != nullptr);
    return iter_domain()->extent();
  }
}

Val* ForLoop::step() const {
  NVF_ERROR(attributeVal(2) != nullptr);
  return attributeVal(2);
}

Val* ForLoop::simplifiedStop() const {
  if (simplified_stop_ == nullptr) {
<<<<<<< HEAD
    if (stop()->isConstScalar()) {
      simplified_stop_ = stop();
    } else {
      simplified_stop_ =
          GpuLower::current()->commonScalarMap().hoistScalar(stop(), {});
    }
=======
    simplified_stop_ = GpuLower::hasCurrent()
        ? GpuLower::current()->commonScalarMap().hoistScalar(stop(), {})
        : stop();
>>>>>>> 1d1aa093
  }
  return simplified_stop_;
}

bool ForLoop::isTrivial() const {
  // These loops are not materialized
  if (vectorize() || iter_domain()->isBroadcast() ||
      iter_domain()->isStride() || iter_domain()->isMma() ||
      iter_domain()->isBulk() || iter_domain()->isDeviceDim()) {
    return true;
  }

  if (index()->isConstScalar() || index()->definition() != nullptr) {
    return true;
  }

  // By default, a parallelized loop would look like:
  //
  //   for (int x = threadIdx.x; x < stop; x += blockDim.x) {
  //     do_some_comp(x);
  //   }
  //
  // When stop is guaranteed to be smaller or equal to the number of
  // threads, the for-loop is not necessary. In the above case, we
  // would just generate the loop body without the for clause but
  // references to the loop index replaced by the loop start value.
  //
  // When the loop end is the same as the IterDomain extent, the
  // assumption can be safely made. This is more conservative than
  // necessary since the loop stop value just needs to be <= the
  // IterDomain extent. However, at this point, this conservative
  // analysis seems sufficient.
  if (stop() == iter_domain()->extent() && iter_domain()->isThread()) {
    return true;
  }

  // Extent-1 loop: for (int i = 0; i < 1; ++i) {
  if (start()->isZeroInt() && simplifiedStop()->isOneInt() &&
      step()->isOneInt()) {
    return true;
  }

  // Another extent-1 loop: for (int i = N - 1; i < N; ++i) {
  if (start()->definition() != nullptr &&
      start()->definition()->isA<BinaryOp>() &&
      start()->definition()->as<BinaryOp>()->getBinaryOpType() ==
          BinaryOpType::Sub &&
      start()->definition()->as<BinaryOp>()->lhs() == stop() &&
      start()->definition()->as<BinaryOp>()->rhs()->isOneInt()) {
    return true;
  }

  return false;
}

namespace {

//! A utility class to check if an expression of a particular type exists
class ExprFinder : kir::ConstIrVisitor {
 public:
  //! True if expr or any of its nested expressions is a type included in
  //! expr_types
  static bool exists(
      const Expr* expr,
      const std::unordered_set<std::type_index>& expr_types) {
    ExprFinder finder(expr_types);
    finder.handle(std::vector<const Expr*>{expr});
    return finder.is_found_;
  }

 private:
  ExprFinder(const std::unordered_set<std::type_index>& expr_types)
      : expr_types_(expr_types) {}

  using kir::ConstIrVisitor::handle;

  void dispatch(const Expr* expr) final {
    if (expr_types_.find(typeid(*expr)) != expr_types_.end()) {
      is_found_ = true;
      return;
    }
    kir::ConstIrVisitor::dispatch(expr);
  }

 private:
  const std::unordered_set<std::type_index>& expr_types_;
  bool is_found_ = false;
};

} // namespace

bool ForLoop::isGroup() const {
  //! True if loop is grouped. The IterDomain of the loop must have
  //! ParallelType::Group, but it isn't sufficient as the loop may be
  //! for an initialization expression, for which the loop shold not
  //! be grouped. Make sure a GroupedGridReduction is found.
  if (iter_domain()->getParallelType() != ParallelType::Group) {
    return false;
  }

  return ExprFinder::exists(
      this,
      {typeid(GroupedReductionOp),
       typeid(kir::GroupedGridReduction),
       typeid(kir::GroupedGridWelford)});
}

NVFUSER_DEFINE_CLONE_AND_CREATE(ForLoop)

SdpaBwdOp::SdpaBwdOp(
    IrBuilderPasskey passkey,
    TensorView* grad_query,
    TensorView* grad_key,
    TensorView* grad_value,
    TensorView* grad_output,
    TensorView* query,
    TensorView* key,
    TensorView* value,
    TensorView* output,
    TensorView* log_sumexp,
    Val* dropout_p,
    Val* is_causal,
    TensorView* philox_seed,
    TensorView* philox_offset,
    Val* scale)
    : Expr(passkey) {
  addOutput(grad_query);
  addOutput(grad_key);
  addOutput(grad_value);
  addInput(grad_output);
  addInput(query);
  addInput(key);
  addInput(value);
  addInput(output);
  addInput(log_sumexp);
  addInput(dropout_p);
  addInput(is_causal);
  addInput(philox_seed);
  addInput(philox_offset);
  if (scale != nullptr) {
    addInput(scale);
  }
}

NVFUSER_DEFINE_CLONE_AND_CREATE(SdpaBwdOp)

std::string SdpaBwdOp::toString(int indent_size) const {
  std::stringstream ss;
  indent(ss, indent_size) << grad_query()->toString() << ",\n";
  indent(ss, indent_size) << grad_key()->toString() << ",\n";
  indent(ss, indent_size) << grad_value()->toString() << "\n";
  indent(ss, indent_size + 1)
      << " = sdpa_bwd(" << grad_attn()->toString() << ",\n";
  indent(ss, indent_size + 1) << "          " << query()->toString() << ",\n";
  indent(ss, indent_size + 1) << "          " << key()->toString() << ",\n";
  indent(ss, indent_size + 1) << "          " << value()->toString() << ",\n";
  indent(ss, indent_size + 1)
      << "          " << attn_out()->toString() << ",\n";
  indent(ss, indent_size + 1)
      << "          logsum_exp = " << logsumexp()->toString() << ",\n";
  indent(ss, indent_size + 1)
      << "          dropout_p = " << dropout_p()->toInlineString() << ",\n";
  indent(ss, indent_size + 1)
      << "          is_causal = " << is_causal()->toInlineString() << ",\n";
  indent(ss, indent_size + 1)
      << "          philox_seed = " << philox_seed()->toString() << ",\n";
  indent(ss, indent_size + 1)
      << "          philox_offset = " << philox_offset()->toString() << ",\n";
  if (scale() != nullptr) {
    indent(ss, indent_size + 1)
        << ",\n          scale = " << scale()->toInlineString();
  }
  indent(ss, indent_size + 1) << ")\n";
  return ss.str();
}

std::string SdpaBwdOp::toInlineString(int indent_size) const {
  NVF_CHECK(false, "Tensor op can not be printed inline");
}

std::vector<PolymorphicValue> SdpaBwdOp::evaluate(
    const ExpressionEvaluator& ee,
    const std::vector<PolymorphicValue>& inputs) const {
  // Backward tensor inputs: grad_input, query, key, value, output, logsumexp,
  // max_q/k
  std::vector<at::Tensor> bwd_inputs;
  for (auto idx : c10::irange(6)) {
    bwd_inputs.emplace_back(inputs.at(idx).as<at::Tensor>());
  }
  const auto dropout_p = inputs.at(6).as<double>();
  const auto is_causal = inputs.at(7).as<bool>();
  const auto philox_seed = inputs.at(8).as<at::Tensor>();
  const auto philox_offset = inputs.at(9).as<at::Tensor>();

  // Flash attention requires the last dimension to be padded to 8.
  // https://github.com/pytorch/pytorch/blob/c27882ffa8c1c7e4cf8ebc6c2f879e5b6c8814ad/aten/src/ATen/native/transformers/attention.cpp#L675-L677
  const auto last_dim_size = bwd_inputs[0].size(-1);
  auto pad_last_dim = [last_dim_size](
                          at::Tensor inp, int alignment_size) -> at::Tensor {
    if (last_dim_size % alignment_size == 0) {
      return inp;
    }
    auto pad_count = alignment_size - (last_dim_size % alignment_size);
    auto padded_inp = at::pad(inp, {0, pad_count});
    return padded_inp;
  };

  // Conmpute scale using original size of last dimension
  double scale = inputs.size() > 10 ? inputs.back().as<double>()
                                    : 1.0 / std::sqrt(last_dim_size);

  // ATen reference:
  // https://github.com/pytorch/pytorch/blob/c27882ffa8c1c7e4cf8ebc6c2f879e5b6c8814ad/aten/src/ATen/native/transformers/attention.cpp#L680-L681
  // cum_seq_q/k are undefined tensors for non-nested input tensors.
  auto [grad_query, grad_key, grad_value] =
      at::_scaled_dot_product_flash_attention_backward(
          /*grad_output=*/pad_last_dim(bwd_inputs[0], 8),
          /*query=*/pad_last_dim(bwd_inputs[1], 8),
          /*key=*/pad_last_dim(bwd_inputs[2], 8),
          /*value=*/pad_last_dim(bwd_inputs[3], 8),
          /*output=*/pad_last_dim(bwd_inputs[4], 8),
          /*logsumexp=*/bwd_inputs[5],
          /*cum_seq_q=*/at::Tensor(),
          /*cum_seq_k=*/at::Tensor(),
          // Note: ATen implementation expects max_q/max_k as scalars.
          /*max_q=*/bwd_inputs[1].size(2),
          /*max_k=*/bwd_inputs[2].size(2),
          /*dropout_p=*/dropout_p,
          /*is_causal=*/is_causal,
          /*philox_seed=*/philox_seed,
          /*philox_offset=*/philox_offset,
          /*scale=*/scale);

  // If the inputs were padded, slice the gradsto restore the original size
  auto slice_last_dim = [last_dim_size](at::Tensor output) -> at::Tensor {
    if (output.size(-1) != last_dim_size) {
      return output;
    }
    return output.slice(-1, 0, last_dim_size);
  };

  return {
      slice_last_dim(grad_query),
      slice_last_dim(grad_key),
      slice_last_dim(grad_value)};
}

} // namespace nvfuser<|MERGE_RESOLUTION|>--- conflicted
+++ resolved
@@ -4671,18 +4671,9 @@
 
 Val* ForLoop::simplifiedStop() const {
   if (simplified_stop_ == nullptr) {
-<<<<<<< HEAD
-    if (stop()->isConstScalar()) {
-      simplified_stop_ = stop();
-    } else {
-      simplified_stop_ =
-          GpuLower::current()->commonScalarMap().hoistScalar(stop(), {});
-    }
-=======
     simplified_stop_ = GpuLower::hasCurrent()
         ? GpuLower::current()->commonScalarMap().hoistScalar(stop(), {})
         : stop();
->>>>>>> 1d1aa093
   }
   return simplified_stop_;
 }
