// clang-format off
/*
 * SPDX-FileCopyrightText: Copyright (c) 2023-present NVIDIA CORPORATION & AFFILIATES.
 * All rights reserved.
 * SPDX-License-Identifier: BSD-3-Clause
 */
// clang-format on
#include <device_lower/lower2device.h>
#include <disjoint_set.h>
#include <dynamic_transform.h>
#include <exceptions.h>
#include <host_ir/container.h>
#include <ir/cloner.h>
#include <ir/interface_nodes.h>
#include <ir/iostream.h>
#include <ir/utils.h>
#include <kernel.h>
#include <kernel_ir.h>
#include <logical_domain_map.h>
#include <multidevice/utils.h>
#include <ops/arith.h>
#include <runtime/allocations.h>
#include <transform_iter.h>
#include <transform_rfactor.h>
#include <transform_view.h>
#include <type.h>

#include <c10/util/irange.h>
#include <torch/nn/options/embedding.h>

#include <complex>
#include <iterator>
#include <numeric>
#include <sstream>
#include <string>

namespace nvfuser {

FullOp::FullOp(IrBuilderPasskey passkey, Val* out, Val* fill_value)
    : Expr(passkey) {
  if (out->isA<TensorView>()) {
    auto tv_logical = out->as<TensorView>()->getLogicalDomain();
    for (auto id : tv_logical) {
      addInput(id->extent());
    }
  }
  addInput(fill_value);
  addOutput(out);
}

std::string FullOp::toString(int indent_size) const {
  std::stringstream ss;
  indent(ss, indent_size) << output(0)->toString() << "\n";
  indent_size++;
  indent(ss, indent_size) << " = full({";
  for (auto i : c10::irange(inputs().size())) {
    if (i == inputs().size() - 1) {
      ss << "}";
    }
    if (i > 0) {
      ss << ", ";
    }
    ss << input(i)->toInlineString(indent_size);
  }
  ss << ");\n";
  return ss.str();
}

std::string FullOp::toInlineString(int indent_size) const {
  NVF_CHECK(false, "Tensor op can not be printed inline");
}

std::vector<PolymorphicValue> FullOp::evaluate(
    const ExpressionEvaluator& ee,
    const std::vector<PolymorphicValue>& inputs) const {
  std::vector<int64_t> shape;
  for (auto i : c10::irange(inputs.size() - 1)) {
    shape.push_back(inputs.at(i).as<int64_t>());
  }
  DataType dtype = getFillValue()->getDataType().value();
  const auto options =
      at::TensorOptions().device(at::kCUDA).dtype(data_type_to_aten(dtype));
  using namespace PolymorphicValue_functions;
  return {at::full(shape, toScalar(inputs.back()), options)};
}

NVFUSER_DEFINE_CLONE_AND_CREATE(FullOp)

SelectOp::SelectOp(
    IrBuilderPasskey passkey,
    Val* out,
    Val* in,
    int64_t dim,
    Val* index)
    : Expr(passkey) {
  addInput(in);
  addInput(index);
  addOutput(out);
  addDataAttribute(dim);
}

std::string SelectOp::toString(int indent_size) const {
  std::stringstream ss;
  indent(ss, indent_size) << output(0)->toString() << "\n";
  indent_size++;
  indent(ss, indent_size) << " = select( " << input(0)->toString()
                          << ", axis = " << getIndexedID()
                          << ", index = " << input(1)->toString() << " )\n";
  return ss.str();
}

std::string SelectOp::toInlineString(int indent_size) const {
  NVF_CHECK(false, "Tensor op can not be printed inline");
}

IterDomain* SelectOp::getIndexedID() const {
  return TensorDomain::noReductions(
             ir_utils::getTvInput(this)->getLogicalDomain())
      .at(dim());
}

std::vector<PolymorphicValue> SelectOp::evaluate(
    const ExpressionEvaluator& ee,
    const std::vector<PolymorphicValue>& inputs) const {
  const auto& in = inputs.at(0).as<at::Tensor>();
  int64_t dimension = dim();
  int64_t index = (int64_t)inputs.at(1);
  return {in.select(dimension, index)};
}

NVFUSER_DEFINE_CLONE_AND_CREATE(SelectOp)

IndexSelectOp::IndexSelectOp(
    IrBuilderPasskey passkey,
    Val* out,
    Val* in,
    int64_t dim,
    Val* indices)
    : Expr(passkey) {
  addInput(in);
  addInput(indices);
  addOutput(out);
  addDataAttribute(dim);
}

std::string IndexSelectOp::toString(int indent_size) const {
  std::stringstream ss;
  indent(ss, indent_size) << output(0)->toString() << "\n";
  indent_size++;
  indent(ss, indent_size) << " = indexSelect( ";
  ss << input(0)->toString() << ", dim = " << dim() << ", "
     << input(1)->toString() << " )\n";
  return ss.str();
}

std::string IndexSelectOp::toInlineString(int indent_size) const {
  NVF_CHECK(false, "Tensor op can not be printed inline");
}

IterDomain* IndexSelectOp::getIndexedID() const {
  return TensorDomain::noReductions(
             ir_utils::getTvInput(this)->getLogicalDomain())
      .at(dim());
}

IterDomain* IndexSelectOp::getConsumerOfIndexedID() const {
  return ir_utils::getTvOutput(this)->getLogicalDomain().at(dim());
}

std::vector<PolymorphicValue> IndexSelectOp::evaluate(
    const ExpressionEvaluator& ee,
    const std::vector<PolymorphicValue>& inputs) const {
  const auto& in = inputs.at(0).as<at::Tensor>();
  int64_t dimension = dim();
  const auto& indices = inputs.at(1).as<at::Tensor>().squeeze();
  return {at::index_select(in, dimension, indices)};
}

NVFUSER_DEFINE_CLONE_AND_CREATE(IndexSelectOp)

TorchGatherOp::TorchGatherOp(
    IrBuilderPasskey passkey,
    Val* out,
    Val* in,
    int64_t dim,
    Val* indices,
    bool exact_sizes)
    : Expr(passkey) {
  addInput(in);
  addInput(indices);
  addOutput(out);
  addDataAttribute(dim);
  addDataAttribute(exact_sizes);
}

std::string TorchGatherOp::toString(int indent_size) const {
  std::stringstream ss;
  indent(ss, indent_size) << output(0)->toString() << "\n";
  indent_size++;
  indent(ss, indent_size) << " = "
                          << (exactSizes() ? "takeAlongAxis" : "torchGather")
                          << "( " << input(0)->toString();
  if (exactSizes()) {
    ss << ", " << input(1)->toString() << ", dim = " << dim() << " )\n";
  } else {
    ss << ", dim = " << dim() << ", " << input(1)->toString() << " )\n";
  }
  return ss.str();
}

std::string TorchGatherOp::toInlineString(int indent_size) const {
  NVF_CHECK(false, "Tensor op can not be printed inline");
}

IterDomain* TorchGatherOp::getIndexedID() const {
  return TensorDomain::noReductions(lookupTv()->getLogicalDomain()).at(dim());
}

IterDomain* TorchGatherOp::getConsumerOfIndexedID() const {
  return ir_utils::getTvOutput(this)->getLogicalDomain().at(dim());
}

std::vector<PolymorphicValue> TorchGatherOp::evaluate(
    const ExpressionEvaluator& ee,
    const std::vector<PolymorphicValue>& inputs) const {
  const auto& input = inputs.at(0).as<at::Tensor>();
  const auto& index = inputs.at(1).as<at::Tensor>();
  auto dimension = dim();
  if (exactSizes()) {
    return {at::take_along_dim(input, index, dimension)};
  } else {
    return {at::gather(input, dimension, index)};
  }
}

NVFUSER_DEFINE_CLONE_AND_CREATE(TorchGatherOp)

ScatterOp::ScatterOp(
    IrBuilderPasskey passkey,
    ScatterOpType type,
    Val* out,
    Val* self,
    int64_t dim,
    Val* index,
    Val* src)
    : Expr(passkey) {
  addInput(self);
  addInput(index);
  addInput(src);
  addOutput(out);
  addDataAttribute(dim);
  addDataAttribute(type);
}

std::string ScatterOp::toString(int indent_size) const {
  std::stringstream ss;
  indent(ss, indent_size) << output(0)->toString() << "\n";
  indent_size++;
  indent(ss, indent_size) << " =" << getScatterOpType() << "(";
  ss << "self = " << selfTv()->toString() << ", dim = " << dim()
     << ", src = " << input(2)->toString() << ", idx = " << input(1)->toString()
     << " )\n";
  return ss.str();
}

std::string ScatterOp::toInlineString(int indent_size) const {
  NVF_CHECK(false, "Scatter op can not be printed inline");
}

IterDomain* ScatterOp::getIndexedID() const {
  return ir_utils::getTvOutput(this)->getLogicalDomain().at(dim());
}

std::vector<PolymorphicValue> ScatterOp::evaluate(
    const ExpressionEvaluator& ee,
    const std::vector<PolymorphicValue>& inputs) const {
  const auto& input = inputs.at(0).as<at::Tensor>();
  const auto& index = inputs.at(1).as<at::Tensor>();
  const auto& src = inputs.at(2).as<at::Tensor>();
  auto dimension = dim();
  return {at::scatter(input, dimension, index, src)};
}

NVFUSER_DEFINE_CLONE_AND_CREATE(ScatterOp)

IotaOp::IotaOp(
    IrBuilderPasskey passkey,
    Val* out,
    Val* length,
    Val* start,
    Val* step)
    : Expr(passkey) {
  NVF_CHECK(isIntegralType(*length->getDataType()));
  addInput(length);
  NVF_CHECK(start->getDataType() == step->getDataType());
  NVF_CHECK(start->getDataType() == out->getDataType());
  addInput(start);
  addInput(step);
  addOutput(out);
}

std::string IotaOp::toString(int indent_size) const {
  std::stringstream ss;
  indent(ss, indent_size) << output(0)->toString();
  ss << "\n";
  indent_size++;
  indent(ss, indent_size) << " = iota(" << length()->toString() << ", "
                          << start()->toString() << ", " << step()->toString()
                          << ", " << dtype() << ");\n";
  return ss.str();
}

std::string IotaOp::toInlineString(int indent_size) const {
  NVF_CHECK(false, "Tensor op can not be printed inline");
}

std::vector<PolymorphicValue> IotaOp::evaluate(
    const ExpressionEvaluator& ee,
    const std::vector<PolymorphicValue>& inputs) const {
  const auto options =
      at::TensorOptions().device(at::kCUDA).dtype(data_type_to_aten(dtype()));
  int64_t length = (int64_t)inputs.at(0);

  if (isIntegralType(dtype())) {
    int64_t start = (int64_t)inputs.at(1);
    int64_t step = (int64_t)inputs.at(2);
    int64_t end = start + step * length;
    return {at::arange(start, end, step, options)};
  } else if (isFloatingPointType(dtype())) {
    double start = (double)inputs.at(1);
    double step = (double)inputs.at(2);
    // Due to rounding error, it can be hard to guarantee the size of
    // the output of arange to be exactly length, so we generate a
    // larger tensor and truncate it to length.
    double end = start + step * ((double)length + 1);
    return {at::arange(start, end, step, options).narrow(0, 0, length)};
  } else {
    NVF_THROW("Unsupported dtype in IotaOp evaluator: ", dtype());
  }
}

NVFUSER_DEFINE_CLONE_AND_CREATE(IotaOp)

EyeOp::EyeOp(IrBuilderPasskey passkey, Val* out, DataType dtype)
    : Expr(passkey) {
  if (out->isA<TensorView>()) {
    addInput(out->as<TensorView>()->getLogicalDomain()[0]->extent());
    if (out->as<TensorView>()->getLogicalDomain()[1] !=
        out->as<TensorView>()->getLogicalDomain()[0]) {
      addInput(out->as<TensorView>()->getLogicalDomain()[1]->extent());
    }
  }
  addOutput(out);
  addDataAttribute(dtype);
}

std::string EyeOp::toString(int indent_size) const {
  std::stringstream ss;
  indent(ss, indent_size) << output(0)->toString() << "\n";
  indent_size++;
  indent(ss, indent_size) << " = eye(" << input(0)->toString() << ", "
                          << dtype() << ");\n";
  return ss.str();
}

std::string EyeOp::toInlineString(int indent_size) const {
  NVF_CHECK(false, "Tensor op can not be printed inline");
}
std::vector<PolymorphicValue> EyeOp::evaluate(
    const ExpressionEvaluator& ee,
    const std::vector<PolymorphicValue>& inputs) const {
  const auto options =
      at::TensorOptions().device(at::kCUDA).dtype(data_type_to_aten(dtype()));
  int64_t nrows = (int64_t)inputs.at(0);
  if (inputs.size() > 1) {
    int64_t ncols = (int64_t)inputs.at(1);
    return {at::eye(nrows, ncols, options)};
  } else {
    return {at::eye(nrows, options)};
  }
}

NVFUSER_DEFINE_CLONE_AND_CREATE(EyeOp)

UnaryOp::UnaryOp(IrBuilderPasskey passkey, UnaryOpType type, Val* out, Val* in)
    : Expr(passkey) {
  addOutput(out);
  addInput(in);
  addDataAttribute(type);
}

std::vector<PolymorphicValue> UnaryOp::evaluate(
    const ExpressionEvaluator& ee,
    const std::vector<PolymorphicValue>& inputs) const {
  using namespace PolymorphicValue_functions;

  const auto& in = inputs.at(0);
  if (!in.hasValue()) {
    return {std::monostate{}};
  }

  switch (getUnaryOpType()) {
    case UnaryOpType::Neg:
      return {-in};
    case UnaryOpType::Cast:
      if (in.is<at::Tensor>()) {
        return {PolymorphicValue(
            in.as<at::Tensor>().to(data_type_to_aten(out()->dtype())))};
      } else if (isIntegralType(*out()->getDataType())) {
        return {PolymorphicValue((int64_t)in)};
      } else if (isFloatingPointType(*out()->getDataType())) {
        return {PolymorphicValue((double)in)};
      } else if (out()->getDataType() == DataType::Bool) {
        return {PolymorphicValue((bool)in)};
      } else if (isComplexType(*out()->getDataType())) {
        return {PolymorphicValue((std::complex<double>)in)};
      } else {
        NVF_THROW("dtype not supported in evaluator: ", *out()->getDataType());
      }
    case UnaryOpType::Reciprocal:
      return {1.0 / in};
      break;
    case UnaryOpType::Abs:
      return {abs(in)};
      break;
    case UnaryOpType::LogicalNot:
      return {!in};
      break;
    case UnaryOpType::BitwiseNot:
      return {~in};
      break;
    case UnaryOpType::Erf:
      return {erf(in)};
      break;
    case UnaryOpType::ToUnsignedSmemAddr:
      return {(int64_t)(unsigned)in};
      break;
    case UnaryOpType::AdjustPartialLdMatrixAddrInTuring8:
    case UnaryOpType::AdjustPartialLdMatrixAddrInTuring16:
      return {in};
      break;
    case UnaryOpType::Dereference:
      if (*out()->getDataType() == DataType::Float) {
        return {PolymorphicValue((double)*(float*)in)};
      } else {
        NVF_THROW("dtype not supported in evaluator: ", *out()->getDataType());
      }
      break;
    case UnaryOpType::Sigmoid:
      return {in.as<at::Tensor>().sigmoid()};
      break;
    case UnaryOpType::Tanh:
      return {in.as<at::Tensor>().tanh()};
      break;
    case UnaryOpType::Relu:
      return {at::relu(in.as<at::Tensor>())};
      break;
    case UnaryOpType::Gelu:
      return {at::gelu(in.as<at::Tensor>())};
      break;
    case UnaryOpType::Exp:
      return {at::exp(in.as<at::Tensor>())};
      break;
    case UnaryOpType::Sin:
      return {in.as<at::Tensor>().sin()};
      break;
    case UnaryOpType::Signbit:
      return {signbit(in)};
      break;
    case UnaryOpType::Cos:
      return {in.as<at::Tensor>().cos()};
      break;
    case UnaryOpType::BitCast:
      NVF_CHECK(
          dataTypeSize(input(0)->dtype()) == dataTypeSize(out()->dtype()),
          "BitCast only works for types of the same size");
      if (isComplexType(input(0)->dtype()) &&
          std::holds_alternative<ArrayType>(out()->dtype().type)) {
        // view_as_real case.
        auto vec_type = std::get<ArrayType>(out()->dtype().type);
        auto inp_scalar_type = getTypeFromComplexType(input(0)->dtype());
        NVF_CHECK(
            *vec_type.type == inp_scalar_type,
            "Output type must be the same as the scalar type of the complex input.");
        NVF_CHECK(
            vec_type.size == 2,
            "Expected output to be array of size 2, found array of size ",
            vec_type.size);
        return {in.as<at::Tensor>()};
      } else {
        return {in.as<at::Tensor>().view(data_type_to_aten(out()->dtype()))};
      }
      break;
    case UnaryOpType::Rsqrt:
      return {in.as<at::Tensor>().rsqrt()};
      break;
    case UnaryOpType::Real:
      return {at::real(in.as<at::Tensor>())};
      break;
    case UnaryOpType::Imag:
      return {at::imag(in.as<at::Tensor>())};
      break;
    case UnaryOpType::Tan:
      return {in.as<at::Tensor>().tan()};
      break;
    case UnaryOpType::IsFinite:
      return {at::isfinite(in.as<at::Tensor>())};
      break;
    default:
      NVF_CHECK(
          false,
          "Unexpected operator type ",
          getUnaryOpType(),
          " in ",
          toString());
  }
}

void UnaryOp::printHelper(std::stringstream& ss, std::string input) const {
  auto op_type = getUnaryOpType();

  if (auto inline_uop = inline_op_str(op_type)) {
    ss << inline_uop.value() << input;
  } else {
    if (op_type == UnaryOpType::Cast) {
      std::optional<std::string> cast_str = cast_func_str(std::make_pair(
          in()->getDataType().value(), out()->getDataType().value()));
      NVF_ERROR(cast_str != std::nullopt, "Unsupported Cast");
      ss << cast_str.value();
    } else {
      ss << op_type;
      if (out()->getDataType().value() == DataType::Float &&
          needFloatSuffix(op_type)) {
        ss << "f";
      }
    }
    ss << "(" << input << ")";
  }
}

std::string UnaryOp::toString(int indent_size) const {
  std::stringstream ss;
  bool istvop = ir_utils::isTvOp(this);
  indent(ss, indent_size) << out()->toString();
  if (istvop) {
    ss << "\n";
    indent_size++;
    indent(ss, indent_size);
  }
  ss << " = ";
  printHelper(ss, in()->toString());
  ss << ";\n";
  return ss.str();
}

std::string UnaryOp::toInlineString(int indent_size) const {
  checkInlineable(this);
  std::stringstream ss;
  printHelper(ss, in()->toInlineString());
  return ss.str();
}

std::string UnaryOp::getGraphvizLabel() const {
  std::stringstream ss;
  ss << getOpString() << "(" << getUnaryOpType() << ")";
  return ss.str();
}

NVFUSER_DEFINE_CLONE_AND_CREATE(UnaryOp)

BinaryOp::BinaryOp(
    IrBuilderPasskey passkey,
    BinaryOpType type,
    Val* out,
    Val* lhs,
    Val* rhs)
    : Expr(passkey) {
  addOutput(out);
  addInput(lhs);
  addInput(rhs);
  addDataAttribute(type);
}

std::vector<PolymorphicValue> BinaryOp::evaluate(
    const ExpressionEvaluator& ee,
    const std::vector<PolymorphicValue>& inputs) const {
  using namespace PolymorphicValue_functions;
  const auto& lhs = inputs.at(0);
  const auto& rhs = inputs.at(1);

  switch (getBinaryOpType()) {
    case BinaryOpType::Add:
      return {lhs + rhs};
      break;
    case BinaryOpType::Sub:
      return {lhs - rhs};
      break;
    case BinaryOpType::Mul:
      return {lhs * rhs};
      break;
    case BinaryOpType::Div:
      return {lhs / rhs};
      break;
    case BinaryOpType::Mod:
      NVF_CHECK(rhs != 0);
      return {lhs % rhs};
      break;
    case BinaryOpType::Fmod:
      NVF_CHECK(rhs != 0);
      return {fmod(lhs, rhs)};
      break;
    case BinaryOpType::CeilDiv:
      NVF_CHECK(rhs != 0);
      return {ceildiv(lhs, rhs)};
      break;
    case BinaryOpType::LogicalAnd:
      return {lhs && rhs};
      break;
    case BinaryOpType::LogicalOr:
      return {lhs || rhs};
      break;
    case BinaryOpType::BitwiseAnd:
      return {lhs & rhs};
      break;
    case BinaryOpType::BitwiseOr:
      return {lhs | rhs};
      break;
    case BinaryOpType::BitwiseXor:
      return {lhs ^ rhs};
      break;
    case BinaryOpType::Eq:
      return {eq(lhs, rhs)};
      break;
    case BinaryOpType::NE:
      return {ne(lhs, rhs)};
      break;
    case BinaryOpType::GT:
      return {gt(lhs, rhs)};
      break;
    case BinaryOpType::GE:
      return {ge(lhs, rhs)};
      break;
    case BinaryOpType::LT:
      return {lt(lhs, rhs)};
      break;
    case BinaryOpType::LE:
      return {le(lhs, rhs)};
      break;
    case BinaryOpType::Max:
      return {max(lhs, rhs)};
      break;
    case BinaryOpType::Min:
      return {min(lhs, rhs)};
      break;
    case BinaryOpType::Gcd:
      return {gcd(lhs, rhs)};
      break;
    case BinaryOpType::Lshift:
      return {lhs << rhs};
      break;
    case BinaryOpType::Rshift:
      return {lhs >> rhs};
      break;
    case BinaryOpType::Complex:
      return {at::complex(lhs.as<at::Tensor>(), rhs.as<at::Tensor>())};
      break;
    case BinaryOpType::Pow:
      return {pow(lhs, rhs)};
      break;
    default:
      NVF_CHECK(
          false,
          "Unexpected operator type: ",
          getBinaryOpType(),
          " in ",
          toString());
  }
}

void BinaryOp::printHelper(
    std::stringstream& ss,
    int indent_size,
    std::string lhs,
    std::string rhs) const {
  bool istvop = ir_utils::isTvOp(this);
  auto op_type = getBinaryOpType();
  if (auto inline_bop = inline_op_str(op_type)) {
    ss << lhs;
    if (istvop) {
      ss << "\n";
      indent(ss, indent_size);
    }
    ss << " " << inline_bop.value() << " ";
    ss << rhs;
  } else {
    ss << op_type;
    if (out()->getDataType().value() == DataType::Float &&
        needFloatSuffix(op_type)) {
      ss << "f";
    }
    ss << "(" << lhs;
    if (istvop) {
      ss << "\n";
      indent(ss, indent_size);
    }
    ss << ", " << rhs << ")";
  }
}

std::string BinaryOp::toString(int indent_size) const {
  std::stringstream ss;
  bool istvop = ir_utils::isTvOp(this);
  indent(ss, indent_size) << out();

  // tensor operations tend to be long, break them up into multiple lines
  if (istvop) {
    ss << "\n";
    indent_size++;
    indent(ss, indent_size);
  }

  ss << " = ";
  printHelper(ss, indent_size, lhs()->toString(), rhs()->toString());
  ss << ";\n";
  return ss.str();
}

std::string BinaryOp::toInlineString(int indent_size) const {
  checkInlineable(this);
  std::stringstream ss;
  printHelper(
      ss, indent_size, lhs()->toInlineString(), rhs()->toInlineString());
  return ss.str();
}

std::string BinaryOp::getGraphvizLabel() const {
  std::stringstream ss;
  ss << getOpString() << "(" << getBinaryOpType() << ")";
  return ss.str();
}

NVFUSER_DEFINE_CLONE_AND_CREATE(BinaryOp)

TernaryOp::TernaryOp(
    IrBuilderPasskey passkey,
    TernaryOpType type,
    Val* out,
    Val* in1,
    Val* in2,
    Val* in3)
    : Expr(passkey) {
  addOutput(out);
  addInput(in1);
  addInput(in2);
  addInput(in3);
  addDataAttribute(type);
}

std::vector<PolymorphicValue> TernaryOp::evaluate(
    const ExpressionEvaluator& ee,
    const std::vector<PolymorphicValue>& inputs) const {
  using namespace PolymorphicValue_functions;
  const auto& a = inputs.at(0);
  const auto& b = inputs.at(1);
  const auto& c = inputs.at(2);
  switch (getTernaryOpType()) {
    case TernaryOpType::Clamp:
      return {std::min(std::max(a, b), c)};
      break;
    case TernaryOpType::Lerp:
      // This is the same lerp computed in helpers.cu
      // https://math.stackexchange.com/a/1798323
      return {(c < 0.5) ? a + c * (b - a) : b - (b - a) * (1.0 - c)};
      break;
    case TernaryOpType::Threshold:
      return {(a <= b) ? c : a};
      break;
    case TernaryOpType::Where:
      return {a.as<bool>() ? b : c};
      break;
    default:
      NVF_CHECK(
          false,
          "Unexpected operator type: ",
          getTernaryOpType(),
          " in ",
          toString());
  }
}

void TernaryOp::printHelper(
    std::stringstream& ss,
    int indent_size,
    std::string in1,
    std::string in2,
    std::string in3) const {
  bool istvop = ir_utils::isTvOp(this);
  ss << getTernaryOpType() << "(" << in1;
  if (istvop) {
    ss << "\n";
    indent(ss, indent_size);
  }
  ss << ", " << in2;
  if (istvop) {
    ss << "\n";
    indent(ss, indent_size);
  }
  ss << ", " << in3 << ")";
}

std::string TernaryOp::toString(int indent_size) const {
  std::stringstream ss;
  bool istvop = ir_utils::isTvOp(this);
  indent(ss, indent_size);
  ss << out()->toString();

  // tensor operations tend to be long, break them up into multiple lines
  if (istvop) {
    ss << "\n";
    indent_size++;
    indent(ss, indent_size);
  }

  ss << " = ";
  printHelper(
      ss, indent_size, in1()->toString(), in2()->toString(), in3()->toString());
  ss << ";\n";
  return ss.str();
}

std::string TernaryOp::toInlineString(int indent_size) const {
  checkInlineable(this);
  std::stringstream ss;
  printHelper(
      ss,
      indent_size,
      in1()->toInlineString(),
      in2()->toInlineString(),
      in3()->toInlineString());
  return ss.str();
}

std::string TernaryOp::getGraphvizLabel() const {
  std::stringstream ss;
  ss << getOpString() << "(" << getTernaryOpType() << ")";
  return ss.str();
}

NVFUSER_DEFINE_CLONE_AND_CREATE(TernaryOp)

ArrayConstruct::ArrayConstruct(
    IrBuilderPasskey passkey,
    Val* output,
    std::vector<Val*> inputs)
    : Expr(passkey) {
  NVF_ERROR(!inputs.empty(), "Cannot create an array with no members.");
  addOutput(output);
  DataType input_dtype = DataType::Null;
  for (auto in : inputs) {
    addInput(in);
    auto in_dtype_opt = in->getDataType();
    NVF_ERROR(in_dtype_opt.has_value());
    if (input_dtype == DataType::Null) {
      input_dtype = *in_dtype_opt;
    } else {
      NVF_CHECK(
          input_dtype == *in_dtype_opt,
          "All inputs to ArrayConstruct must have the same data type");
    }
  }
  auto expected_output_dtype =
      ArrayType{std::make_shared<DataType>(input_dtype), inputs.size()};
  NVF_CHECK(
      output->getDataType() == expected_output_dtype,
      "Output of ArrayConstruct must be an array of the same data type as the inputs");
}

std::string ArrayConstruct::toString(int indent_size) const {
  std::stringstream ss;
  indent(ss, indent_size) << out()->toString() << " = {"
                          << toDelimitedString(inputs()) << "}\n";
  return ss.str();
}

std::string ArrayConstruct::toInlineString(int indent_size) const {
  std::stringstream ss;
  ss << "{ " << toDelimitedInlineString(inputs()) << " }";
  return ss.str();
}

std::vector<PolymorphicValue> ArrayConstruct::evaluate(
    const ExpressionEvaluator& ee,
    const std::vector<PolymorphicValue>& inputs) const {
  return {PolymorphicValue(inputs)};
}

NVFUSER_DEFINE_CLONE_AND_CREATE(ArrayConstruct)

ReverseArray::ReverseArray(IrBuilderPasskey passkey, Val* output, Val* input)
    : Expr(passkey) {
  NVF_ERROR(
      std::holds_alternative<ArrayType>(input->dtype().type),
      "Cannot reverse a non-array type.");
  NVF_ERROR(
      std::holds_alternative<ArrayType>(output->dtype().type),
      "Cannot reverse a non-array type.");
  auto input_array_type = std::get<ArrayType>(input->dtype().type);
  auto output_array_type = std::get<ArrayType>(output->dtype().type);
  NVF_ERROR(
      input_array_type.type == output_array_type.type,
      "Cannot reverse an array of type ",
      input_array_type.type,
      " into an array of type ",
      output_array_type.type);
  NVF_ERROR(
      input_array_type.size == output_array_type.size,
      "Cannot reverse an array of size ",
      input_array_type.size,
      " into an array of size ",
      output_array_type.size);
  addOutput(output);
  addInput(input);
}

std::string ReverseArray::toString(int indent_size) const {
  std::stringstream ss;
  indent(ss, indent_size) << out()->toString() << " = ReverseArray("
                          << in()->toString() << ")\n";
  return ss.str();
}

std::string ReverseArray::toInlineString(int indent_size) const {
  std::stringstream ss;
  ss << "ReverseArray(" << in()->toInlineString() << ")";
  return ss.str();
}

std::vector<PolymorphicValue> ReverseArray::evaluate(
    const ExpressionEvaluator& ee,
    const std::vector<PolymorphicValue>& inputs) const {
  NVF_ERROR(inputs.size() == 1, "ReverseArray expects 1 input");
  PolymorphicValue array = inputs.at(0);
  auto& vec = array.as<std::vector>();
  std::reverse(vec.begin(), vec.end());
  return {std::move(array)};
}

NVFUSER_DEFINE_CLONE_AND_CREATE(ReverseArray)

GetItem::GetItem(IrBuilderPasskey passkey, Val* output, Val* array, Val* index)
    : Expr(passkey) {
  addOutput(output);
  addInput(array);
  addInput(index);
  NVF_ERROR(
      *(std::get<ArrayType>(array->dtype().type).type) == output->dtype(),
      "GetItem array input must have a data type");
}

std::string GetItem::toString(int indent_size) const {
  std::stringstream ss;
  indent(ss, indent_size) << out()->toString() << " = " << array()->toString()
                          << "[" << index()->toString() << "]\n";
  return ss.str();
}

std::string GetItem::toInlineString(int indent_size) const {
  std::stringstream ss;
  ss << "(" << array()->toInlineString() << ")[" << index()->toInlineString()
     << "]";
  return ss.str();
}

std::vector<PolymorphicValue> GetItem::evaluate(
    const ExpressionEvaluator& ee,
    const std::vector<PolymorphicValue>& inputs) const {
  NVF_ERROR(inputs.size() == 2, "GetItem expects 2 inputs");
  return {PolymorphicValue(inputs.at(0)[inputs.at(1)])};
}

NVFUSER_DEFINE_CLONE_AND_CREATE(GetItem)

StructConstruct::StructConstruct(
    IrBuilderPasskey passkey,
    Val* output,
    const std::vector<std::pair<std::string, Val*>>& fields)
    : Expr(passkey) {
  NVF_ERROR(!fields.empty(), "Cannot create a struct with no members.");
  auto output_dtype = std::get<StructType>(output->dtype().type);
  NVF_ERROR(
      output_dtype.fields.size() == fields.size(),
      "StructConstruct output must have the same number of fields as the inputs");
  auto it = output_dtype.fields.begin();
  for (const auto& field : fields) {
    NVF_ERROR(
        it->name == field.first,
        "StructConstruct field names must match the output");
    NVF_ERROR(
        *(it->type) == field.second->dtype(),
        "StructConstruct field ",
        field.first,
        " must have the same data type as the output");
    addDataAttribute(field.first);
    addInput(field.second);
    it++;
  }
  addOutput(output);
}

std::string StructConstruct::toString(int indent_size) const {
  std::stringstream ss;
  indent(ss, indent_size) << out()->toString() << " = { ";
  for (int64_t i : c10::irange((int64_t)inputs().size())) {
    if (i > 0) {
      ss << ", ";
    }
    ss << attribute<std::string>(i) << " = " << input(i)->toString();
  }
  ss << " }\n";
  return ss.str();
}

std::string StructConstruct::toInlineString(int indent_size) const {
  std::stringstream ss;
  ss << "{ ";
  for (int64_t i : c10::irange((int64_t)inputs().size())) {
    if (i > 0) {
      ss << ", ";
    }
    ss << attribute<std::string>(i) << " = " << input(i)->toInlineString();
  }
  ss << " }";
  return ss.str();
}

std::vector<PolymorphicValue> StructConstruct::evaluate(
    const ExpressionEvaluator& ee,
    const std::vector<PolymorphicValue>& inputs) const {
  NVF_ERROR(
      this->inputs().size() == inputs.size(),
      "StructConstruct expects ",
      this->inputs().size(),
      " inputs");
  PolymorphicValue struct_ =
      std::get<StructType>(output(0)->dtype().type).create();
  for (int64_t i : c10::irange((int64_t)inputs.size())) {
    struct_->*attribute<std::string>(i) = inputs.at(i);
  }
  return {std::move(struct_)};
}

NVFUSER_DEFINE_CLONE_AND_CREATE(StructConstruct)

GetAttr::GetAttr(
    IrBuilderPasskey passkey,
    Val* output,
    Val* struct_,
    std::string attr)
    : Expr(passkey) {
  NVF_ERROR(
      std::get<StructType>(struct_->dtype().type).fieldDataType(attr) ==
          output->dtype(),
      "Data type mismatch for GetAttr");
  addOutput(output);
  addInput(struct_);
  addDataAttribute(std::move(attr));
}

std::string GetAttr::toString(int indent_size) const {
  std::stringstream ss;
  indent(ss, indent_size) << out()->toString() << " = " << struct_()->toString()
                          << "." << attr() << "\n";
  return ss.str();
}

std::string GetAttr::toInlineString(int indent_size) const {
  std::stringstream ss;
  ss << "(" << struct_()->toInlineString() << ")." << attr();
  return ss.str();
}

std::vector<PolymorphicValue> GetAttr::evaluate(
    const ExpressionEvaluator& ee,
    const std::vector<PolymorphicValue>& inputs) const {
  NVF_ERROR(inputs.size() == 1, "GetAttr expects 1 input");
  return {inputs.at(0)->*attr()};
}

NVFUSER_DEFINE_CLONE_AND_CREATE(GetAttr)

GetMetaData::GetMetaData(IrBuilderPasskey passkey, Val* output, Val* input)
    : Expr(passkey) {
  addOutput(output);
  addInput(input);
  NVF_ERROR(
      out()->dtype() == metaDataTypeOf(in()),
      "Data type mismatch for GetMetaData")
}

std::string GetMetaData::toString(int indent_size) const {
  std::stringstream ss;
  indent(ss, indent_size) << out()->toString() << " = getMetaData("
                          << in()->toString() << ")\n";
  return ss.str();
}

std::string GetMetaData::toInlineString(int indent_size) const {
  std::stringstream ss;
  ss << "getMetaData(" << ir_utils::varName(in()) << ")";
  return ss.str();
}

NVFUSER_DEFINE_CLONE_AND_CREATE(GetMetaData)

TensorConstruct::TensorConstruct(
    IrBuilderPasskey passkey,
    TensorView* output,
    Val* input)
    : Expr(passkey) {
  addOutput(output);
  addInput(input);
}

std::string TensorConstruct::toString(int indent_size) const {
  std::stringstream ss;
  indent(ss, indent_size) << out()->toString() << " = TensorConstruct("
                          << in()->toString() << ")\n";
  return ss.str();
}

std::string TensorConstruct::toInlineString(int indent_size) const {
  NVF_CHECK(false, "Tensor op can not be printed inline");
}

std::vector<PolymorphicValue> TensorConstruct::evaluate(
    const ExpressionEvaluator& ee,
    const std::vector<PolymorphicValue>& inputs) const {
  NVF_ERROR(inputs.size() == 1, "TensorConstruct expects 1 input");
  using namespace PolymorphicValue_functions;
  return {toTensor(inputs.at(0))};
}

NVFUSER_DEFINE_CLONE_AND_CREATE(TensorConstruct)

RNGOp::RNGOp(
    IrBuilderPasskey passkey,
    RNGOpType type,
    Val* out,
    DataType dtype,
    std::vector<Val*> parameters,
    Val* philox_seed,
    Val* philox_offset,
    Val* philox_index)
    : Expr(passkey) {
  if (auto tv_out = dynamic_cast<TensorView*>(out)) {
    for (auto id : tv_out->getLogicalDomain()) {
      NVF_CHECK(!id->isReduction(), "Output of RNGOp can not have reduction");
      addInput(id->extent());
    }
  }
  for (auto v : parameters) {
    addInput(v);
  }
  if (philox_seed || philox_offset) {
    NVF_CHECK(
        philox_seed && philox_offset,
        "If either philox_seed or philox_offset is provided, the other must be also");
    addInput(philox_seed);
    addInput(philox_offset);
  }
  addOutput(out);
  RNGOp::Attributes attr{type, dtype, parameters.size()};
  addDataAttribute(attr);
  addAttribute(philox_index);
}

std::string RNGOp::toString(int indent_size) const {
  std::stringstream ss;
  indent(ss, indent_size);
  ss << output(0)->toString() << "\n";
  indent_size++;
  indent(ss, indent_size);
  ss << " = ";
  ss << getRNGOpType() << "({" << toDelimitedString(getShape()) << "}, ";
  if (!getParameters().empty()) {
    ss << toDelimitedString(getParameters()) << ", ";
  }
  ss << dtype();
  auto seed = getRNGSeedVal();
  if (seed) {
    ss << ", " << seed->toInlineString();
  }
  ss << ");\n";
  return ss.str();
}

std::string RNGOp::toInlineString(int indent_size) const {
  NVF_CHECK(false, "Tensor op can not be printed inline");
}

int64_t RNGOp::getOutputDims() const {
  int64_t ndims = 0;
  if (auto tv_out = dynamic_cast<TensorView*>(output(0))) {
    ndims = (int64_t)tv_out->getLogicalDomain().size();
  }
  return ndims;
}

NVFUSER_DEFINE_CLONE_AND_CREATE(RNGOp)

BroadcastOp::BroadcastOp(
    IrBuilderPasskey passkey,
    Val* out,
    Val* in,
    std::vector<bool> is_broadcast_dims)
    : Expr(passkey) {
  auto out_type = out->getValType().value();
  auto in_type = in->getValType().value();

  NVF_ERROR(
      (out_type == ValType::TensorView && in_type == ValType::TensorView) ||
          (out_type == ValType::TensorIndex && in_type == ValType::TensorIndex),
      "Cannot braodcast a non-tensor object.");

  addOutput(out);
  addInput(in);

  // Validate the broadcast flags when this expr is created with
  // TensorView. Broadcast with TensorIndex only appears after
  // lowering, so it should have already been validated.
  if (out->isA<TensorView>()) {
    NVF_ERROR(in->isA<TensorView>());
    auto in_tv = in->as<TensorView>();
    auto out_tv = out->as<TensorView>();
    auto in_dom = TensorDomain::noReductions(in_tv->getLogicalDomain());
    auto& out_dom = out_tv->getLogicalDomain();
    NVF_ERROR(
        is_broadcast_dims.size() == out_dom.size(),
        "The dimensions of output tensor and does not match with is_broadcast_dims");

    auto out_size = is_broadcast_dims.size();
    auto num_new_broadcasts = 0;
    for (const auto i : c10::irange(out_size)) {
      if (is_broadcast_dims[i]) {
        num_new_broadcasts++;
        auto id = out_dom[i];
        NVF_ERROR(
            id->isBroadcast(),
            "New broadcast dimension does not properly set its IterType.");
        NVF_ERROR(
            !id->hasExpandedExtent(),
            "New broadcast dimension can not be expanded.");
        NVF_ERROR(
            id->extent()->isOneInt(),
            "New broadcast dimension must have extent 1");
      } else {
        auto in_id = in_dom[i - num_new_broadcasts];
        auto out_id = out_dom[i];
        NVF_ERROR(
            in_id->sameAs(out_id), "IterDomain does not match in BroadcastOp");
      }
    }
    NVF_ERROR(
        out_size == in_dom.size() + num_new_broadcasts,
        "The dimensions of output tensor and does not match with is_broadcast_dims and input tensor");
  }

  addDataAttribute(std::move(is_broadcast_dims));
}

std::string BroadcastOp::toString(int indent_size) const {
  std::stringstream ss;
  indent(ss, indent_size) << out()->toString() << "\n";
  indent(ss, indent_size) << "   = broadcast( " << in()->toString()
                          << ", flags = {";
  bool is_first = true;
  for (const auto f : getBroadcastDimFlags()) {
    if (!is_first) {
      ss << ", ";
    }
    ss << (f ? "true" : "false");
    is_first = false;
  }
  ss << "} )\n";
  return ss.str();
}

std::string BroadcastOp::toInlineString(int indent_size) const {
  NVF_CHECK(false, "Tensor op can not be printed inline");
}

std::vector<PolymorphicValue> BroadcastOp::evaluate(
    const ExpressionEvaluator& ee,
    const std::vector<PolymorphicValue>& inputs) const {
  NVF_ERROR(
      inputs.size() == 1,
      "BroadcastOp expects exactly 1 input, but received ",
      inputs.size());
  std::vector<int64_t> out_shape;
  const auto& in = inputs.at(0).as<at::Tensor>();
  int64_t idx = 0;
  for (bool b : getBroadcastDimFlags()) {
    if (b) {
      out_shape.push_back(1);
    } else {
      out_shape.push_back(in.sizes()[idx++]);
    }
  }
  return {in.view(out_shape)};
}

NVFUSER_DEFINE_CLONE_AND_CREATE(BroadcastOp)

SqueezeOp::SqueezeOp(
    IrBuilderPasskey passkey,
    Val* out,
    Val* in,
    std::vector<bool> is_squeeze_dims)
    : Expr(passkey) {
  auto out_type = out->getValType().value();
  auto in_type = in->getValType().value();

  NVF_ERROR(
      in_type == ValType::TensorView,
      "Squeeze input must be a TensorView: ",
      in->toString());

  NVF_ERROR(
      out_type == ValType::TensorView,
      "Squeeze output must be a TensorView: ",
      in->toString());

  addOutput(out);
  addInput(in);

  // Validate the squeeze flags
  auto in_tv = in->as<TensorView>();
  auto out_tv = out->as<TensorView>();
  auto in_dom = TensorDomain::noReductions(in_tv->getLogicalDomain());
  auto& out_dom = out_tv->getLogicalDomain();
  NVF_ERROR(
      is_squeeze_dims.size() == in_dom.size(),
      "The dimensions of input tensor and does not match with is_squeeze_dims");

  int64_t in_size = (int64_t)is_squeeze_dims.size();
  auto num_removed_broadcasts = 0;
  for (const auto i : c10::irange(is_squeeze_dims.size())) {
    if (is_squeeze_dims[i]) {
      num_removed_broadcasts++;
      auto id = in_dom[i];
      NVF_ERROR(
          id->isBroadcast() || id->isSymbolic(),
          "Squeeze dimension should be either Symbolic or Broadcast. Found ",
          id->getIterType());
      if (id->isBroadcast()) {
        // Check concrete broadcast extent here. For Symbolic inputs, this check
        // will be deferred to concretization. See dynamic_transform.cpp
        NVF_ERROR(
            id->extent()->isConstScalar() &&
                id->extent()->evaluate().as<int64_t>() == 1,
            "Can not squeeze dimension(s) with size != 1.");
      }
    } else {
      auto in_id = in_dom[i];
      auto out_id = out_dom[i - num_removed_broadcasts];
      NVF_ERROR(
          in_id->sameAs(out_id), "IterDomain does not match in BroadcastOp");
    }
  }
  NVF_ERROR(
      in_size == out_tv->nDims() + num_removed_broadcasts,
      "The dimensions of output tensor and does not match with is_squeeze_dims and input tensor");

  addDataAttribute(std::move(is_squeeze_dims));
}

std::string SqueezeOp::toString(int indent_size) const {
  std::stringstream ss;
  indent(ss, indent_size) << out()->toString() << "\n";
  indent(ss, indent_size) << "   = squeeze( " << in()->toString() << " )\n";
  return ss.str();
}

std::string SqueezeOp::toInlineString(int indent_size) const {
  NVF_CHECK(false, "Tensor op can not be printed inline");
}

std::vector<PolymorphicValue> SqueezeOp::evaluate(
    const ExpressionEvaluator& ee,
    const std::vector<PolymorphicValue>& inputs) const {
  NVF_ERROR(
      inputs.size() == 1,
      "SqueezeOp expects exactly 1 input, but received ",
      inputs.size());
  std::vector<int64_t> out_shape;
  const auto& in = inputs.at(0).as<at::Tensor>();
  const auto& is_squeeze_dims = getSqueezeDimFlags();
  NVF_ERROR(
      (int64_t)is_squeeze_dims.size() == in.dim(),
      "The dimensions of input tensor and does not match with is_squeeze_dims");
  at::Tensor out = in;
  for (int64_t i : c10::irange((int64_t)is_squeeze_dims.size())) {
    if (is_squeeze_dims[i]) {
      if (in.stride(i) == 0) {
        // If the input dimension is expanded in this dimension, undo the expand
        // by slicing. This ensures that any broadcast dimensions will be
        // unexpanded when we do the final call to view()
        out = out.slice(i, 0, 1);
      }
    } else {
      out_shape.push_back(in.sizes()[i]);
    }
  }
  return {out.view(out_shape)};
}

void SqueezeOp::checkConcretization(Val* old_val, Val* new_val) const {
  Expr::checkConcretization(old_val, new_val); // does nullptr, vtype checks
  NVF_CHECK(
      old_val == in(),
      "Pre-concretized Val ",
      old_val->toString(),
      " does not match input TV ",
      in()->toString());
  auto old_tv = old_val->as<TensorView>();
  auto new_tv = new_val->as<
      TensorView>(); // NOLINT(clang-analyzer-core.CallAndMessage,-warnings-as-errors)
  auto old_logical = old_tv->getLogicalDomain();
  auto new_logical = new_tv->getLogicalDomain();
  NVF_CHECK(
      new_logical.size() == old_tv->getLogicalDomain().size(),
      "New TV ",
      new_tv->toString(),
      " has rfactor of length ",
      new_logical.size(),
      " but expected ",
      old_tv->getLogicalDomain().size());
  auto flags = getSqueezeDimFlags();
  for (auto i : c10::irange(flags.size())) {
    if (!flags.at(i)) {
      continue;
    }
    auto new_id = new_logical.at(i);
    // Check that squeezed dimension concretizes to Broadcast
    NVF_CHECK(
        new_id->getIterType() == IterType::Broadcast,
        "Squeezed IterDomain ",
        new_id->toString(),
        " must concretize to IterType::Broadcast but found ",
        new_id->toString());
    // NOTE: we do not check the extent here. Even if the extent is not a const
    // scalar we know that it would simplify to 1 for these inputs, since this
    // IterDomain is concretized to Broadcast.
  }
}

NVFUSER_DEFINE_CLONE_AND_CREATE(SqueezeOp)

ReductionOp::ReductionOp(
    IrBuilderPasskey passkey,
    BinaryOpType reduction_op_type,
    Val* init,
    Val* out,
    Val* in,
    bool is_allreduce)
    : Expr(passkey) {
  NVF_CHECK(
      out->getValType().value() == ValType::TensorView ||
      out->getValType().value() == ValType::TensorIndex);

  NVF_ERROR(
      (in->getValType() == ValType::TensorView &&
       out->getValType() == ValType::TensorView) ||
          (in->getValType() == ValType::TensorIndex &&
           out->getValType() == ValType::TensorIndex),
      "Reduction operation was created that does not have tensor inputs and outputs.");

  if (in->isA<TensorView>()) {
    NVF_ERROR(
        TensorDomain::noReductions(in->as<TensorView>()->getLogicalDomain())
                .size() == out->as<TensorView>()->getMaybeRootDomain().size(),
        "Reduction operation created with mismatched domains.");
  }
  NVF_ERROR(
      init->isConstScalar(),
      "Tried to create a reduction operation whith an initial value that isn't a constant.");

  addOutput(out);
  addInput(in);
  addAttribute(init);
  addDataAttribute(reduction_op_type);
  addDataAttribute(is_allreduce);
  addDataAttribute(false); // serial reduction
}

std::string ReductionOp::toString(int indent_size) const {
  std::stringstream ss;
  indent(ss, indent_size) << out() << "\n";
  indent(ss, indent_size) << "   = reduction( " << in()->toString()
                          << ", op = " << getReductionOpType()
                          << ", initial value = " << init()->toString()
                          << ", allreduce = "
                          << (isAllreduce() ? "true" : "false") << " )\n";
  return ss.str();
}

std::string ReductionOp::toInlineString(int indent_size) const {
  NVF_CHECK(false, "Tensor op can not be printed inline");
}

std::vector<PolymorphicValue> ReductionOp::evaluate(
    const ExpressionEvaluator& ee,
    const std::vector<PolymorphicValue>& inputs) const {
  const auto& input = inputs.at(0).as<at::Tensor>();
  const auto output = out()->as<TensorView>();

  NVF_ERROR(
      !output->hasRoot(),
      "Evaluation for rFactored reductions is not supported.");

  std::vector<int64_t> reduction_axes;
  for (const auto i : c10::irange(int64_t(output->getLogicalDomain().size()))) {
    auto ax = output->getLogicalDomain().at(i);
    if (ax->isReduction()) {
      reduction_axes.push_back(i);
    }
  }
  switch (getReductionOpType()) {
    case BinaryOpType::Add:
      return {at::sum(input, reduction_axes)};
      break;
    case BinaryOpType::Max:
      return {at::amax(input, reduction_axes)};
      break;
    case BinaryOpType::Min:
      return {at::amin(input, reduction_axes)};
      break;
    default:
      NVF_CHECK(
          false,
          "Unexpected operator type: ",
          getReductionOpType(),
          " in ",
          toString());
  }
}

NVFUSER_DEFINE_CLONE_AND_CREATE(ReductionOp)

GroupedReductionOp::GroupedReductionOp(
    IrBuilderPasskey passkey,
    std::vector<BinaryOpType> reduction_op_types,
    std::vector<Val*> init_vals,
    std::vector<Val*> outputs,
    std::vector<Val*> inputs,
    bool is_fused)
    : Expr(passkey) {
  for (auto out : outputs) {
    addOutput(out);
  }

  for (auto in : inputs) {
    addInput(in);
  }

  addDataAttribute(std::move(reduction_op_types));
  addDataAttribute(is_fused);

  for (auto init : init_vals) {
    addAttribute(init);
  }
}

std::string GroupedReductionOp::toString(int indent_size) const {
  std::stringstream ss;
  indent(ss, indent_size) << "GroupedReductionOp(\n";
  ++indent_size;
  for (const auto i : c10::irange(numHorizontallyGroupedExprs())) {
    indent(ss, indent_size)
        << output(i)->toString() << " = reduction( " << input(i)->toString()
        << ", op = " << getReductionOpType(i)
        << ", initial value = " << initVal(i)->toString() << " )\n";
  }
  indent(ss, indent_size) << "allreduce = "
                          << (isAllreduce() ? "true" : "false") << " )\n";
  return ss.str();
}

std::string GroupedReductionOp::toInlineString(int indent_size) const {
  NVF_CHECK(false, "Tensor op can not be printed inline");
}

int GroupedReductionOp::getExprIndexOfOutput(Val* output_val) const {
  auto it = std::find(outputs().begin(), outputs().end(), output_val);
  if (it != outputs().end()) {
    return (int)std::distance(outputs().begin(), it);
  }

  NVF_THROW("Not an output, ", output_val->toString(), ", of ", toString());
}

std::vector<PolymorphicValue> GroupedReductionOp::evaluate(
    const ExpressionEvaluator& ee,
    const std::vector<PolymorphicValue>& inputs) const {
  const auto num_reductions = numHorizontallyGroupedExprs();
  std::vector<PolymorphicValue> grouped_reduction_out;
  grouped_reduction_out.reserve(num_reductions);
  for (const auto i : c10::irange(num_reductions)) {
    const auto& in_tensor = inputs.at(i).as<at::Tensor>();
    const auto out_tv = output(i)->as<TensorView>();
    NVF_ERROR(
        !out_tv->hasRoot(),
        "Evaluation for rFactored reductions is not supported.");

    std::vector<int64_t> reduction_axes;
    for (const auto id :
         c10::irange(int64_t(out_tv->getLogicalDomain().size()))) {
      auto ax = out_tv->getLogicalDomain().at(id);
      if (ax->isReduction()) {
        reduction_axes.push_back(id);
      }
    }
    switch (getReductionOpType(i)) {
      case BinaryOpType::Add:
        grouped_reduction_out.emplace_back(at::sum(in_tensor, reduction_axes));
        break;
      case BinaryOpType::Max:
        grouped_reduction_out.emplace_back(at::amax(in_tensor, reduction_axes));
        break;
      default:
        NVF_CHECK(
            false,
            "Unexpected operator type: ",
            getReductionOpType(i),
            " in ",
            toString());
    }
  }
  return grouped_reduction_out;
}

NVFUSER_DEFINE_CLONE_AND_CREATE(GroupedReductionOp)

std::optional<WelfordTriplet::ValName> WelfordTriplet::getNameOf(
    Val* val) const {
  auto it = std::find(begin(), end(), val);
  if (it != end()) {
    return indexToValName((int)std::distance(begin(), it));
  }

  return std::optional<WelfordTriplet::ValName>();
}

bool WelfordTriplet::sameAs(const WelfordTriplet& other) const {
  return this == &other ||
      (avg()->sameAs(other.avg()) && var()->sameAs(other.var()) &&
       N()->sameAs(other.N()));
}

WelfordTriplet WelfordTriplet::clone(IrCloner* ir_cloner) const {
  return transform([&](const Val* val) { return ir_cloner->clone<Val>(val); });
}

std::vector<WelfordTriplet> WelfordTriplet::clone(
    const std::vector<WelfordTriplet>& src,
    IrCloner* ir_cloner) {
  std::vector<WelfordTriplet> cloned(src.size());
  for (const auto i : c10::irange(src.size())) {
    cloned.at(i) = src.at(i).clone(ir_cloner);
  }
  return cloned;
}

WelfordOp::WelfordOp(
    IrBuilderPasskey passkey,
    const WelfordTriplet& output,
    const WelfordTriplet& input,
    const WelfordTriplet& init,
    bool is_fused)
    : Expr(passkey) {
  // Previously, nullptr was accepted and implicitly replaced by
  // default values. Looks like we always pass some non-null values,
  // so removed the implicit default behavior for code simplicity.
  NVF_ERROR(output.avg() != nullptr);
  NVF_ERROR(output.var() != nullptr);
  NVF_ERROR(output.N() != nullptr);
  NVF_ERROR(init.avg() != nullptr);
  NVF_ERROR(init.var() != nullptr);
  NVF_ERROR(init.N() != nullptr);
  NVF_ERROR(input.avg() != nullptr);
  NVF_ERROR(input.var() != nullptr);
  NVF_ERROR(input.N() != nullptr);

  // Check output type
  NVF_ERROR(
      output.avg()->getValType().value() == ValType::TensorView ||
      output.avg()->getValType().value() == ValType::TensorIndex);
  NVF_ERROR(
      output.var()->getValType().value() == ValType::TensorView ||
      output.var()->getValType().value() == ValType::TensorIndex);
  NVF_ERROR(
      output.N()->getValType().value() == ValType::TensorView ||
      output.N()->getValType().value() == ValType::TensorIndex);
  NVF_ERROR(isIntegralType(output.N()->dtype()));

  // check initial value
  NVF_ERROR(init.N()->getValType().value() == ValType::Others);
  NVF_ERROR(isIntegralType(init.N()->dtype()));
  if (!init.N()->isZeroInt()) {
    // when initial count is zero, no initial variance or average is needed
    // initial value with a count of 1 is un-common enough that I'll push
    // the responsibility of creating all-zero var tensors to the user
    NVF_ERROR(
        init.avg()->getValType().value() == ValType::TensorView ||
        init.avg()->getValType().value() == ValType::TensorIndex);
    NVF_ERROR(
        init.var()->getValType().value() == ValType::TensorView ||
            init.var()->getValType().value() == ValType::TensorIndex,
        "Invalid initial var: ",
        init.var()->toString());
  }

  // check input
  NVF_ERROR(
      input.avg()->getValType().value() == ValType::TensorView ||
          input.avg()->getValType().value() == ValType::TensorIndex,
      input.avg()->getValType().value());
  NVF_ERROR(
      input.N()->getValType().value() == ValType::Others ||
      input.N()->getValType().value() == ValType::TensorView ||
      input.N()->getValType().value() == ValType::TensorIndex);
  NVF_ERROR(isIntegralType(input.N()->dtype()));
  if (!input.N()->isOneInt()) {
    // when input is only one value, only the value is required through avg
    // input the var part is implicitly 0 and codegen will handle that.
    NVF_ERROR(
        input.var()->getValType().value() == ValType::TensorView ||
        input.var()->getValType().value() == ValType::TensorIndex);
  } else {
    NVF_ERROR(
        input.var() == nullptr || input.var()->isZeroInt(),
        "Invalid var input, which must be either nullptr or scalar zero when the N input is one.");
  }

  addOutput(output.avg());
  addOutput(output.var());
  addOutput(output.N());

  addInput(input.avg());
  addInput(input.var());
  addInput(input.N());

  addAttribute(init.avg());
  addAttribute(init.var());
  addAttribute(init.N());
  addDataAttribute(is_fused);

  NVF_ERROR(attributes().size() == kNumAttrs);
}

WelfordOp::WelfordOp(
    IrBuilderPasskey passkey,
    Val* out_avg,
    Val* out_var,
    Val* out_N,
    Val* in_avg,
    Val* in_var,
    Val* in_N,
    Val* init_avg,
    Val* init_var,
    Val* init_N,
    bool is_fused)
    : WelfordOp(
          passkey,
          WelfordTriplet(out_avg, out_var, out_N),
          WelfordTriplet(in_avg, in_var, in_N),
          WelfordTriplet(init_avg, init_var, init_N),
          is_fused) {}

Val* WelfordOp::getInitValOfOutput(Val* output_val) const {
  auto val_name = outputTriplet().getNameOf(output_val);

  NVF_ERROR(
      val_name.has_value(),
      "Not an output val ",
      output_val->toString(),
      " of ",
      toString());

  return initTriplet().get(*val_name);
}

std::vector<Val*> WelfordOp::getInitVals() const {
  std::vector<Val*> init_vals({initAvg(), initVar(), initN()});
  return init_vals;
}

std::string WelfordOp::toString(int indent_size) const {
  std::stringstream ss;
  indent(ss, indent_size) << outAvg()->toString() << "(Avg),\n"
                          << outVar()->toString() << "(Var),\n"
                          << outN()->toString() << "(Count)"
                          << "\n = Welford ( ";
  if (singleValue()) {
    ss << inAvg()->toString() << "(Avg), ";
  } else {
    ss << inAvg()->toString() << "(Avg)\n  " << inVar()->toString()
       << "(Var)\n  " << inN()->toString() << "(Count)";
  }
  if (hasInit()) {
    ss << "\n  initial value = " << initAvg()->toString() << "(Avg)\n  "
       << initVar()->toString() << "(Var)\n  " << initN()->toString() << "(N)";
  }
  ss << "\n  allreduce = " << (isAllreduce() ? "true" : "false");
  ss << " )\n";
  return ss.str();
}

std::string WelfordOp::toInlineString(int indent_size) const {
  NVF_CHECK(false, "Tensor op can not be printed inline");
}

std::vector<PolymorphicValue> WelfordOp::evaluate(
    const ExpressionEvaluator& ee,
    const std::vector<PolymorphicValue>& inputs) const {
  NVF_ERROR(
      !hasInit(),
      "Evaluation for WelfordOp is not implemented for non-empty initial values.");
  const auto& in_tensor = inputs.at(0).as<at::Tensor>();
  const auto out_tv = out()->as<TensorView>();
  NVF_ERROR(
      !out_tv->hasRoot(),
      "Evaluation for WelfordOp is not supported when output is rFactored.");

  int64_t N = 1;
  std::vector<int64_t> reduction_axes;
  for (const auto i : c10::irange(int64_t(out_tv->getLogicalDomain().size()))) {
    auto ax = out_tv->getLogicalDomain().at(i);
    if (ax->isReduction()) {
      reduction_axes.push_back(i);
      N *= in_tensor.size(i);
    }
  }
  const auto [in_var, in_avg] =
      at::var_mean(in_tensor, reduction_axes, false, false);
  return {in_avg, in_var * N, N};
}

NVFUSER_DEFINE_CLONE_AND_CREATE(WelfordOp)

GroupedWelfordOp::GroupedWelfordOp(
    IrBuilderPasskey passkey,
    std::vector<WelfordTriplet> output_vals,
    std::vector<WelfordTriplet> input_vals,
    std::vector<WelfordTriplet> init_vals,
    bool is_allreduce)
    : Expr(passkey) {
  const auto num_grouped_ops = output_vals.size();

  NVF_ERROR(
      input_vals.size() == num_grouped_ops,
      "Invalid number of input arguments. Expected: ",
      num_grouped_ops,
      ", Given: ",
      input_vals.size());
  NVF_ERROR(
      init_vals.size() == num_grouped_ops,
      "Invalid number of N arguments. Expected: ",
      num_grouped_ops,
      ", Given: ",
      init_vals.size());

  for (const auto i : c10::irange(num_grouped_ops)) {
    // Check output type
    NVF_ERROR(
        output_vals[i].avg()->getValType().value() == ValType::TensorView ||
        output_vals[i].avg()->getValType().value() == ValType::TensorIndex);
    NVF_ERROR(
        output_vals[i].var()->getValType().value() == ValType::TensorView ||
        output_vals[i].var()->getValType().value() == ValType::TensorIndex);
    NVF_ERROR(
        output_vals[i].N()->getValType().value() == ValType::TensorView ||
        output_vals[i].N()->getValType().value() == ValType::TensorIndex);
    NVF_ERROR(isIntegralType(output_vals[i].N()->dtype()));

    // check initial value
    auto init_avg = init_vals[i].avg();
    auto init_var = init_vals[i].var();
    auto init_N = init_vals[i].N();
    NVF_ERROR(
        init_avg != nullptr && init_var != nullptr && init_N != nullptr,
        "nullptr init vals are not allowed");
    NVF_ERROR(init_N->getValType().value() == ValType::Others);
    NVF_ERROR(isIntegralType(init_N->dtype()));
    NVF_ERROR(
        init_avg->getValType().value() == ValType::TensorView ||
            init_avg->getValType().value() == ValType::TensorIndex ||
            (init_N->isZeroInt() &&
             init_avg->getValType().value() == ValType::Others),
        "Initial avg must be a tensor or, can be a scalar if initial N is zero.",
        " Initial avg: ",
        init_avg->toString(),
        ". Initial N: ",
        init_N->toString());
    NVF_ERROR(
        init_var->getValType().value() == ValType::TensorView ||
            init_var->getValType().value() == ValType::TensorIndex ||
            (init_N->isZeroInt() &&
             init_var->getValType().value() == ValType::Others),
        "Initial var must be a tensor or, can be a scalar if initial N is zero: ",
        init_var->toString());

    // check input
    auto in_avg = input_vals[i].avg();
    auto in_var = input_vals[i].var();
    auto in_N = input_vals[i].N();
    NVF_ERROR(
        in_avg != nullptr && in_var != nullptr && in_N != nullptr,
        "nullptr input vals are not allowed");
    NVF_ERROR(
        in_N->getValType().value() == ValType::Others ||
        in_N->getValType().value() == ValType::TensorView ||
        in_N->getValType().value() == ValType::TensorIndex);
    NVF_ERROR(isIntegralType(in_N->dtype()));
    NVF_ERROR(
        in_avg->getValType().value() == ValType::TensorView ||
            in_avg->getValType().value() == ValType::TensorIndex,
        "Invalid input avg argument type: ",
        in_avg->getValType().value());

    if (in_N->isOneInt()) {
      // when input is only one value, only the value is required through avg
      // input the var part must be implicitly 0
      NVF_ERROR(
          in_var->isZeroInt(),
          "Invalid var input, which must be scalar zero when the N input is one: ",
          in_var->toString());
    } else {
      NVF_ERROR(
          in_var->getValType().value() == ValType::TensorView ||
              in_var->getValType().value() == ValType::TensorIndex,
          in_var->getValType().value(),
          ", ",
          in_N->toString());
    }
  }

  addDataAttribute(is_allreduce);
  for (const auto i : c10::irange(num_grouped_ops)) {
    addOutput(output_vals[i].avg());
    addOutput(output_vals[i].var());
    addOutput(output_vals[i].N());
    addInput(input_vals[i].avg());
    addInput(input_vals[i].var());
    addInput(input_vals[i].N());
    addAttribute(init_vals[i].avg());
    addAttribute(init_vals[i].var());
    addAttribute(init_vals[i].N());
  }
}

std::string GroupedWelfordOp::toString(int indent_size) const {
  std::stringstream ss;
  indent(ss, indent_size) << "GroupedWelford(\n";
  ++indent_size;
  for (const auto i : c10::irange(numHorizontallyGroupedExprs())) {
    indent(ss, indent_size) << outAvg(i)->toString() << " (Avg),\n";
    indent(ss, indent_size) << outVar(i)->toString() << " (Var),\n";
    indent(ss, indent_size) << outN(i)->toString() << " (Count)\n";
    indent(ss, indent_size) << " = Welford ( ";
    ++indent_size;
    indent(ss, indent_size) << inAvg(i)->toString() << " (Avg),\n";
    indent(ss, indent_size) << inVar(i)->toString() << " (Var),\n";
    indent(ss, indent_size) << inN(i)->toString() << " (Count)\n";
    indent(ss, indent_size) << "initial value =\n";
    ++indent_size;
    indent(ss, indent_size) << initAvg(i)->toString() << " (Avg),\n";
    indent(ss, indent_size) << initVar(i)->toString() << " (Var),\n";
    indent(ss, indent_size) << initN(i)->toString() << " (Count) )\n";
    indent_size -= 2;
  }
  indent(ss, indent_size) << "allreduce = "
                          << (isAllreduce() ? "true" : "false") << " )\n";
  return ss.str();
}

std::string GroupedWelfordOp::toInlineString(int indent_size) const {
  NVF_CHECK(false, "Tensor op can not be printed inline");
}

int GroupedWelfordOp::getExprIndexOfOutput(Val* output_val) const {
  for (const auto expr_idx : c10::irange(numHorizontallyGroupedExprs())) {
    if (outputVals().at(expr_idx).getNameOf(output_val).has_value()) {
      return (int)expr_idx;
    }
  }

  NVF_THROW("Not an output, ", output_val->toString(), ", of ", toString());
}

Val* GroupedWelfordOp::getInitValOfOutput(Val* output_val) const {
  auto expr_index = getExprIndexOfOutput(output_val);

  auto val_name = outputVals().at(expr_index).getNameOf(output_val).value();

  return initVals().at(expr_index).get(val_name);
}

NVFUSER_DEFINE_CLONE_AND_CREATE(GroupedWelfordOp)

//==============================================================================================================================

MmaOp::AxisMapping MmaOp::AxisMapping::trivialMapping(size_t dimension) {
  AxesData a_axes, b_axes;
  a_axes.reserve(dimension);
  b_axes.reserve(dimension);
  for (size_t i : c10::irange(dimension)) {
    a_axes.push_back((int64_t)i);
    b_axes.push_back((int64_t)i);
  }
  return {a_axes, b_axes};
}

MmaOp::MmaOp(
    IrBuilderPasskey passkey,
    Val* out,
    Val* in_a,
    Val* in_b,
    Val* init,
    const AxisMapping& axis_mapping)
    : Expr(passkey) {
  NVF_ERROR(
      out->getValType().value() == ValType::TensorView ||
          out->getValType().value() == ValType::TensorIndex,
      out->getValType().value());

  NVF_ERROR(
      in_a->getValType().value() == ValType::TensorView ||
          in_a->getValType().value() == ValType::TensorIndex,
      in_a->getValType().value());

  NVF_ERROR(
      in_b->getValType().value() == ValType::TensorView ||
          in_b->getValType().value() == ValType::TensorIndex,
      in_b->getValType().value());

  NVF_ERROR(
      axis_mapping.a_axes.size() == axis_mapping.b_axes.size(),
      "Must have the same number of axis positions in axis mapping for each operand");

  auto* out_tv = ir_utils::getTv(out);
  NVF_ERROR(
      axis_mapping.a_axes.size() == out_tv->getMaybeRootDomain().size(),
      "Must have the same number of axis positions in axis mapping as output root dimensions");

  addOutput(out);
  addInput(in_a);
  addInput(in_b);
  // ATTR_POS_INIT
  addAttribute(init);
  // ATTR_POS_MACRO
  addDataAttribute(MmaMacro::NoMMA);
  // ATTR_POS_AXIS_MAPPING
  addDataAttribute(axis_mapping);
}

MmaOp::MmaOp(
    IrBuilderPasskey passkey,
    Val* out,
    Val* in_a,
    Val* in_b,
    Val* init,
    const AxisMapping& axis_mapping,
    const MmaMacro& macro)
    : MmaOp(passkey, out, in_a, in_b, init, axis_mapping) {
  attribute<MmaMacro>(ATTR_POS_MACRO) = macro;
}

std::string MmaOp::toString(int indent_size) const {
  std::stringstream ss;
  indent(ss, indent_size) << out()->toString() << "\n";
  indent(ss, indent_size + 1) << " = mma(" << inA()->toString() << ",\n";
  indent(ss, indent_size + 1) << "       " << inB()->toString() << ")\n";
  return ss.str();
}

std::string MmaOp::toInlineString(int indent_size) const {
  NVF_CHECK(false, "Tensor op can not be printed inline");
}

void MmaOp::setMacro(MmaMacro macro) {
  NVF_ERROR(macro != MmaMacro::NoMMA, "Unspecified mma type");
  attribute<MmaMacro>(ATTR_POS_MACRO) = macro;
}

NVFUSER_DEFINE_CLONE_AND_CREATE(MmaOp)

ExpandOp::ExpandOp(
    IrBuilderPasskey passkey,
    TensorView* out,
    TensorView* in,
    std::vector<Val*> _expanded_extents)
    : Expr(passkey) {
  addOutput(out);
  addInput(in);
  for (auto expanded_extent : _expanded_extents) {
    NVF_ERROR(expanded_extent != nullptr);
    NVF_ERROR(
        expanded_extent->dtype() == DataType::Index,
        "Expanded extents must be of index type.");
    addInput(expanded_extent);
  }
}

std::string ExpandOp::toString(int indent_size) const {
  std::stringstream ss;
  indent(ss, indent_size) << out()->toString() << " = expand( " << in()
                          << ", {";
  ss << toDelimitedString(expanded_extents());
  ss << "} )\n";
  return ss.str();
}

std::string ExpandOp::toInlineString(int indent_size) const {
  NVF_CHECK(false, "Tensor op can not be printed inline");
}

std::vector<PolymorphicValue> ExpandOp::evaluate(
    const ExpressionEvaluator& ee,
    const std::vector<PolymorphicValue>& inputs) const {
  const auto& in = inputs.at(0).as<at::Tensor>();
  std::vector<int64_t> expanded_size;
  for (auto i : c10::irange(1, inputs.size())) {
    expanded_size.push_back((int64_t)inputs.at(i));
  }
  return {in.expand(expanded_size)};
}

NVFUSER_DEFINE_CLONE_AND_CREATE(ExpandOp)

RepeatOp::RepeatOp(IrBuilderPasskey passkey, TensorView* out, TensorView* in)
    : Expr(passkey) {
  auto in_domain = TensorDomain::noReductions(in->getLogicalDomain());
  const auto& out_domain = out->getLogicalDomain();

  NVF_ERROR(in_domain.size() == out_domain.size());

  NVF_ERROR(
      std::none_of(
          out->getLogicalDomain().begin(),
          out->getLogicalDomain().end(),
          [](IterDomain* out_logical_id) {
            return out_logical_id->isReduction();
          }),
      "Output should not have reduction IDs.");

  bool repetition_found = false;
  for (const auto i : c10::irange(in_domain.size())) {
    if (in_domain.at(i)->isBroadcast() && !out_domain.at(i)->isBroadcast()) {
      NVF_ERROR(!in_domain.at(i)->hasExpandedExtent());
      NVF_ERROR(in_domain.at(i)->extent()->isOneInt());
      repetition_found = true;
    }
  }

  NVF_ERROR(
      repetition_found,
      "No repetition dim found: ",
      out->toString(),
      ", ",
      in->toString());

  addOutput(out);
  addInput(in);
}

std::string RepeatOp::toString(int indent_size) const {
  std::stringstream ss;
  indent(ss, indent_size) << out()->toString() << " = repeat( " << in()
                          << " )\n";
  return ss.str();
}

std::string RepeatOp::toInlineString(int indent_size) const {
  NVF_CHECK(false, "Tensor op can not be printed inline");
}

std::vector<PolymorphicValue> RepeatOp::evaluate(
    const ExpressionEvaluator& ee,
    const std::vector<PolymorphicValue>& inputs) const {
  NVF_ERROR(
      inputs.size() == 1,
      "RepeatOp expects exactly 1 input, but received ",
      inputs.size());
  auto tensor = inputs.at(0).as<at::Tensor>();
  std::vector<int64_t> multipliers;
  multipliers.reserve(out()->getLogicalDomain().size());
  const auto c2p =
      PairwiseLogicalDomainMap(in(), out()).mapConsumerToProducer();
  for (const auto i : c10::irange(out()->getLogicalDomain().size())) {
    auto out_id = out()->getLogicalDomain().at(i);
    auto inp_id = c2p.at(out_id);
    auto out_extent = ee.evaluate(out_id->extent()).as<int64_t>();
    auto inp_extent = ee.evaluate(inp_id->extent()).as<int64_t>();
    NVF_ERROR(
        out_extent % inp_extent == 0,
        "For dimension ",
        i,
        ", the output extent (",
        out_extent,
        " should be a multiple of the input extent (",
        inp_extent,
        ").");
    multipliers.push_back(out_extent / inp_extent);
  }
  return {tensor.repeat(multipliers)};
}

NVFUSER_DEFINE_CLONE_AND_CREATE(RepeatOp)

ViewAsScalar::ViewAsScalar(
    IrBuilderPasskey passkey,
    Val* out,
    Val* in,
    IterDomain* vector_id)
    : Expr(passkey) {
  addOutput(out);
  addInput(in);
  addAttribute(vector_id);
}

std::string ViewAsScalar::toString(int indent_size) const {
  std::stringstream ss;
  indent(ss, indent_size) << out()->toString() << " = view_as_scalar( "
                          << in()->toString() << ", " << vector_id()->toString()
                          << " )\n";
  return ss.str();
}

std::string ViewAsScalar::toInlineString(int indent_size) const {
  NVF_CHECK(false, "Tensor op can not be printed inline");
}

std::vector<PolymorphicValue> ViewAsScalar::evaluate(
    const ExpressionEvaluator& ee,
    const std::vector<PolymorphicValue>& inputs) const {
  const at::Tensor& in = inputs.at(0).as<at::Tensor>();
  return {at::view_as_real(in)};
}

NVFUSER_DEFINE_CLONE_AND_CREATE(ViewAsScalar)

ViewOp::ViewOp(IrBuilderPasskey passkey, Val* out, Val* in) : Expr(passkey) {
  NVF_ERROR(
      in->isA<TensorView>(),
      in->toString(),
      " is expected to be a TensorView.");
  NVF_ERROR(
      out->isA<TensorView>(),
      out->toString(),
      " is expected to be a TensorView.");
  addOutput(out);
  addInput(in);
}

std::string ViewOp::toString(int indent_size) const {
  std::stringstream ss;
  indent(ss, indent_size) << out()->toString() << " = view( "
                          << in()->toString() << " )\n";
  return ss.str();
}

std::string ViewOp::toInlineString(int indent_size) const {
  NVF_CHECK(false, "Tensor op can not be printed inline");
}

std::vector<PolymorphicValue> ViewOp::evaluate(
    const ExpressionEvaluator& ee,
    const std::vector<PolymorphicValue>& inputs) const {
  NVF_ERROR(inputs.size() == 1);
  const at::Tensor& in_tensor = inputs[0].as<at::Tensor>();

  const std::vector<IterDomain*>& out_logical = out()->getLogicalDomain();
  std::vector<int64_t> out_shape;
  out_shape.reserve(out_logical.size());
  for (IterDomain* id : out_logical) {
    if (id->isDeviceDim()) {
      out_shape.push_back(1);
    } else {
      out_shape.push_back(
          ee.evaluate(id->getMaybeExpandedExtent()).as<int64_t>());
    }
  }

  // TODO: check allocation domain and contiguity.

  // Use `at::Tensor::reshape` instead of `at::Tensor::view` because `ViewOp`
  // doesn't always produce an alias. For example, when merging an expanded
  // `IterType::Broadcast` and an `IterType::Iteration`, `ViewOp` has to realize
  // the expand.
  return {in_tensor.reshape(out_shape)};
}

NVFUSER_DEFINE_CLONE_AND_CREATE(ViewOp)

LoadStoreOp::LoadStoreOp(
    IrBuilderPasskey passkey,
    LoadStoreOpType op_type,
    Val* out,
    Val* in,
    CacheOp cache_op)
    : Expr(passkey) {
  // Pick the default cache operator.
  if (op_type == LoadStoreOpType::CpAsync) {
    if (cache_op == CacheOp::Unspecified) {
      cache_op = CacheOp::AllLevels;
    }
    NVF_CHECK(
        cache_op == CacheOp::Global || cache_op == CacheOp::AllLevels,
        "cp.async only takes .ca or .cg. as cache operator");
  } else if (op_type == LoadStoreOpType::Set) {
    if (cache_op == CacheOp::Unspecified) {
      cache_op = CacheOp::Streaming;
    }
  } else {
    NVF_CHECK(
        cache_op == CacheOp::Unspecified,
        "Only Set and CpAsync take a cache operator.");
  }

  addOutput(out);
  addInput(in);
  addDataAttribute(op_type);
  addDataAttribute(cache_op);
}

std::vector<PolymorphicValue> LoadStoreOp::evaluate(
    const ExpressionEvaluator& ee,
    const std::vector<PolymorphicValue>& inputs) const {
  if (TensorView* out_tv = dynamic_cast<TensorView*>(out())) {
    if (out_tv->hasRoot()) {
      std::optional<std::vector<int64_t>> permutation =
          ir_utils::computePermutation(
              out_tv->getRootDomain(), out_tv->getLogicalDomain());
      NVF_ERROR(
          permutation.has_value(),
          "The logical domain of a Set.Permute is supposed to be a permutation of the root domain: ",
          out_tv->toString());
      NVF_ERROR(inputs.size() == 1);
      at::Tensor in_tensor = inputs[0].as<at::Tensor>();
      at::Tensor out_tensor = in_tensor.permute(*permutation);
      return {out_tensor};
    }
  }
  return inputs;
}

std::string LoadStoreOp::toString(int indent_size) const {
  std::stringstream ss;
  std::string optype = load_store_type2string(opType());
  std::string modifier = "";
  { // Get modifier
    TensorView* tv = dynamic_cast<TensorView*>(out());
    if (auto ti = dynamic_cast<kir::TensorIndex*>(out())) {
      tv = ti->view();
    }
    if (tv != nullptr && tv->hasRoot()) {
      modifier = ".Permute";
    }
  }
  indent(ss, indent_size) << out()->toString() << "\n";
  indent(ss, indent_size + 1)
      << " = " << optype << modifier << "( " << in()->toString();
  // Fusion IR does not have predicate
  if (container()->isA<kir::Kernel>() && predicate() != nullptr) {
    ss << ", " << std::endl;
    indent(ss, indent_size + 1)
        << std::string(optype.size() + 5, ' ') << predicate()->toInlineString();
  }
  if (cacheOp() != CacheOp::Unspecified) {
    ss << ", cache_op=" << cacheOp();
  }
  ss << " )\n";
  return ss.str();
}

std::string LoadStoreOp::toInlineString(int indent_size) const {
  NVF_CHECK(
      !(out()->isA<TensorView>() || in()->isA<TensorView>()),
      "Tensor op can not be printed inline");
  // Set is allowed to have a scalar, e.g. setting the iteration domain
  // of a tensor in pad.
  return in()->toInlineString();
}

NVFUSER_DEFINE_CLONE_AND_CREATE(LoadStoreOp)

IterDomainBuilder::IterDomainBuilder(Val* _start, Val* _extent)
    : start_(_start), extent_(_extent) {
  NVF_ERROR(
      start_ != nullptr && extent_ != nullptr,
      "Start and extent are required to build an iter domain.");
}

IterDomainBuilder::IterDomainBuilder(const IterDomain* id)
    : start_(id->start()),
      extent_(id->extent()),
      expanded_extent_(
          id->hasExpandedExtent() ? id->expandedExtent() : nullptr),
      stop_offset_(id->stopOffset()),
      parallel_type_(id->getParallelType()),
      iter_type_(id->getIterType()),
      is_rfactor_domain_(id->isRFactorProduct()),
      is_padded_dimension_(id->hasPaddingToMultipleOfWarp()),
      padded_to_size_(id->getMaybeSizeAfterPadding()) {}

IterDomainBuilder& IterDomainBuilder::resetSchedulingParams() {
  parallel_type_ = ParallelType::Serial;
  is_rfactor_domain_ = false;
  is_padded_dimension_ = false;
  padded_to_size_ = std::nullopt;
  return *this;
}

IterDomainBuilder& IterDomainBuilder::resetRfactor() {
  return is_rfactor_domain(false);
}

IterDomainBuilder& IterDomainBuilder::start(Val* _start) {
  start_ = _start;
  return *this;
}

IterDomainBuilder& IterDomainBuilder::extent(Val* _extent) {
  extent_ = _extent;
  return *this;
}

IterDomainBuilder& IterDomainBuilder::expanded_extent(Val* _expanded_extent) {
  expanded_extent_ = _expanded_extent;
  return *this;
}

IterDomainBuilder& IterDomainBuilder::stop_offset(Val* _stop_offset) {
  stop_offset_ = _stop_offset;
  return *this;
}

IterDomainBuilder& IterDomainBuilder::parallel_type(
    ParallelType _parallel_type) {
  parallel_type_ = _parallel_type;
  return *this;
}

IterDomainBuilder& IterDomainBuilder::iter_type(IterType _iter_type) {
  iter_type_ = _iter_type;
  return *this;
}

IterDomainBuilder& IterDomainBuilder::is_rfactor_domain(
    bool _is_rfactor_domain) {
  is_rfactor_domain_ = _is_rfactor_domain;
  return *this;
}

IterDomainBuilder& IterDomainBuilder::is_padded_dimension(
    bool _is_padded_dimension) {
  is_padded_dimension_ = _is_padded_dimension;
  return *this;
}

IterDomainBuilder& IterDomainBuilder::padded_to_size(
    std::optional<int64_t> _padded_to_size) {
  padded_to_size_ = _padded_to_size;
  return *this;
}

IterDomain* IterDomainBuilder::build() const {
  NVF_ERROR(
      start_ != nullptr && extent_ != nullptr,
      "Start and extent are required to build an iter domain.");
  return IrBuilder::createInContainer<IterDomain>(start_->container(), *this);
}

IterDomain::IterDomain(
    IrBuilderPasskey passkey,
    Val* start,
    Val* extent,
    Val* expanded_extent,
    Val* stop_offset,
    ParallelType parallel_type,
    IterType iter_type,
    bool is_rfactor_domain,
    bool is_padded_dimension,
    std::optional<int64_t> padded_to_size)
    : Val(passkey, ValType::IterDomain),
      start_(start),
      extent_(extent),
      expanded_extent_(expanded_extent),
      stop_offset_(
          stop_offset == nullptr ? passkey.ir_container_->zeroVal()
                                 : stop_offset),
      parallel_type_(parallel_type),
      iter_type_(iter_type),
      is_rfactor_domain_(is_rfactor_domain),
      is_padded_dimension_(is_padded_dimension),
      padded_to_size_(padded_to_size) {
  // NOTE: We previously asserted !(isRFactorProduct() && isBroadcast()), i.e.
  // that an IterDomain could not be both a broadcast and an logical domain.
  // However, since the introduction of the resize op, we now have a legitimate
  // case where this may be true; namely, whenever we resize an IterDomain to
  // size 1, we will mark it as Broadcast, but the resize must lie between root
  // and rfactor.

  NVF_ERROR(
      extent->dtype() == DataType::Index,
      "Cannot create an iter domain over an extent that is not an nvfuser_index_t but received ",
      extent->dtype(),
      " .");

  NVF_ERROR(
      expanded_extent == nullptr || expanded_extent->dtype() == DataType::Index,
      "Cannot create an iter domain over an expanded_extent that is not an nvfuser_index_t but received ",
      expanded_extent->dtype(),
      " .");

  NVF_ERROR(
      start->dtype() == DataType::Index,
      "Cannot create an iter domain with a start that is not an nvfuser_index_t but received ",
      start->dtype(),
      " .");

  NVF_ERROR(
      stop_offset_->dtype() == DataType::Index,
      "Cannot create an iter domain with a stop_offset_ that is not an nvfuser_index_t but received ",
      stop_offset_->dtype(),
      " .");
}

IterDomain::IterDomain(IrBuilderPasskey passkey, const IterDomainBuilder& args)

    : IterDomain(
          passkey,
          args.start_,
          args.extent_,
          args.expanded_extent_,
          args.stop_offset_,
          args.parallel_type_,
          args.iter_type_,
          args.is_rfactor_domain_,
          args.is_padded_dimension_,
          args.padded_to_size_) {}

IterDomain::IterDomain(const IterDomain* src, IrCloner* ir_cloner)
    : Val(src, ir_cloner),
      start_(ir_cloner->clone(src->start_)),
      extent_(ir_cloner->clone(src->extent_)),
      expanded_extent_(
          src->hasExpandedExtent() ? ir_cloner->clone(src->expandedExtent())
                                   : nullptr),
      stop_offset_(ir_cloner->clone(src->stop_offset_)),
      parallel_type_(src->parallel_type_),
      iter_type_(src->iter_type_),
      is_rfactor_domain_(src->is_rfactor_domain_),
      is_padded_dimension_(src->is_padded_dimension_),
      padded_to_size_(src->padded_to_size_) {}

NVFUSER_DEFINE_CLONE(IterDomain)

bool IterDomain::sameAs(const Statement* other) const {
  if (other == this) {
    return true;
  }

  if (!other->isA<IterDomain>()) {
    return false;
  }

  const IterDomain* other_id = other->as<IterDomain>();

  // Here're the data fields of IterDomain:
  // start_
  // extent_
  // expanded_extent_
  // stop_offset_
  // parallel_type_
  // iter_type_
  // is_rfactor_domain_
  // is_padded_dimension_
  // padded_to_size_

  // Do not take is_rfactor_domain_ into account. IterDomain's are
  // considered the same if they are rfactor or not.

  // TODO: Consider managing them as attributes

  return start()->sameAs(other_id->start()) &&
      extent()->sameAs(other_id->extent()) &&
      hasExpandedExtent() == other_id->hasExpandedExtent() &&
      (!hasExpandedExtent() ||
       expandedExtent()->sameAs(other_id->expandedExtent())) &&
      stopOffset()->sameAs(other_id->stopOffset()) &&
      getParallelType() == other_id->getParallelType() &&
      getIterType() == other_id->getIterType() &&
      hasPaddingToMultipleOfWarp() == other_id->hasPaddingToMultipleOfWarp() &&
      getMaybeSizeAfterPadding() == other_id->getMaybeSizeAfterPadding();
}

std::string IterDomain::toString(int indent_size) const {
  std::stringstream ss;
  ss << getIterType();
  ss << getParallelType();
  ss << name();
  ss << "{";
  if (!start()->isZeroInt()) {
    ss << start()->toInlineString() << " : ";
  }
  if (stop() != extent()) {
    ss << stop()->toInlineString() << " : ";
  }
  ss << extent()->toInlineString();
  if (hasExpandedExtent()) {
    ss << " ex " << expandedExtent()->toInlineString();
  }
  ss << "}";
  if (isRFactorProduct()) {
    ss << "rf";
  }
  if (hasPaddingToMultipleOfWarp()) {
    ss << "_p";
  }
  return ss.str();
}

std::string IterDomain::toInlineString(int indent_size) const {
  return toString(indent_size);
}

// Returns a new IterDomain matching properties of this except for
// is_rfactor_domain_
IterDomain* IterDomain::cloneWithoutRFactor(bool map_with_original) {
  auto cloned = IterDomainBuilder(this).resetRfactor().build();

  if (map_with_original) {
    fusion()->registerExactMapping(this, cloned);
  }

  return cloned;
}

/*static*/ std::vector<IterDomain*> IterDomain::clone(
    const std::vector<IterDomain*>& domains) {
  std::vector<IterDomain*> cloned_domains;
  std::transform(
      domains.begin(),
      domains.end(),
      std::back_inserter(cloned_domains),
      [](auto id) { return id->cloneWithoutRFactor(); });
  return cloned_domains;
}

// Merging does not propagate the start and stop values of the input
// domains to the merged output domain. The actual range of the
// domains is enforced by predicates. Note that since only root
// domains have valid start and stop, it's not possible to contiguous
// predication.
IterDomain* IterDomain::merge(
    IterDomain* outer,
    IterDomain* inner,
    std::optional<bool> rfactor_domain,
    std::optional<IterType> iter_type) {
  NVF_CHECK(
      outer->isReduction() == inner->isReduction(),
      "Merging IterDomains requires that their iteration types match. ",
      "Outer: ",
      outer->toString(),
      ", Inner: ",
      inner->toString());

  NVF_CHECK(
      !outer->isStride() && !inner->isStride(),
      "No support for merging stride domains");

  // By default, if not specified, don't create rfactor
  // outputs. Reshape transformations should propagate the flag, which
  // should explicitly specify the flag
  if (!rfactor_domain.has_value()) {
    rfactor_domain = false;
  }

  Val* merged_id_size =
      SimplifyingIrBuilder::mulExpr(outer->extent(), inner->extent());

  if (!iter_type.has_value()) {
    iter_type = outer->getIterType();

    if (outer->isBroadcast() && inner->isBroadcast()) {
      iter_type = IterType::Broadcast;
    }

    if ((outer->isBroadcast() || inner->isBroadcast()) &&
        (outer->getIterType() == IterType::Iteration ||
         inner->getIterType() == IterType::Iteration)) {
      iter_type = IterType::Iteration;
    }

    if ((outer->isBroadcast() || inner->isBroadcast()) &&
        (outer->getIterType() == IterType::GatherScatter ||
         inner->getIterType() == IterType::GatherScatter)) {
      iter_type = IterType::GatherScatter;
    }
  }

  Val* expanded_extent = nullptr;
  if (outer->hasExpandedExtent() || inner->hasExpandedExtent()) {
    if (outer->hasExpandedExtent() && inner->hasExpandedExtent()) {
      expanded_extent = mul(outer->expandedExtent(), inner->expandedExtent());
    } else if (outer->hasExpandedExtent() && !inner->hasExpandedExtent()) {
      if (inner->isBroadcast()) {
        expanded_extent = outer->expandedExtent();
      } else {
        expanded_extent = mul(outer->expandedExtent(), inner->extent());
      }
    } else if (!outer->hasExpandedExtent() && inner->hasExpandedExtent()) {
      if (outer->isBroadcast()) {
        expanded_extent = inner->expandedExtent();
      } else {
        expanded_extent = mul(outer->extent(), inner->expandedExtent());
      }
    }
  }

  IterDomain* merged_id =
      IterDomainBuilder(outer->container()->zeroVal(), merged_id_size)
          .parallel_type(outer->getParallelType())
          .expanded_extent(expanded_extent)
          .iter_type(*iter_type)
          .is_rfactor_domain(*rfactor_domain)
          .build();

  IrBuilder::createInContainer<Merge>(
      outer->container(), merged_id, outer, inner);

  return merged_id;
}

std::pair<IterDomain*, IterDomain*> IterDomain::split(
    IterDomain* in,
    Val* factor,
    bool inner_split,
    std::optional<bool> rfactor_domain,
    std::optional<IterType> outer_iter_type,
    std::optional<IterType> inner_iter_type) {
  NVF_CHECK(
      factor->isIntegralScalar(), "Cannot split by non-integer value ", factor);

  // outer loop size
  Val* remainder = SimplifyingIrBuilder::ceilDivExpr(in->extent(), factor);
  Val* expanded_remainder = nullptr;
  if (in->hasExpandedExtent()) {
    expanded_remainder =
        SimplifyingIrBuilder::ceilDivExpr(in->expandedExtent(), factor);
  }

  // By default, if not specified, don't create rfactor
  // outputs. Reshape transformations should propagate the flag, which
  // should explicitly specify the flag
  if (!rfactor_domain.has_value()) {
    rfactor_domain = false;
  }

  // If not specified, inherit these properties from the input iter domain
  if (!outer_iter_type.has_value()) {
    outer_iter_type = in->getIterType();
  }

  if (!inner_iter_type.has_value()) {
    inner_iter_type = in->getIterType();
  }

  // outer loop IterDomain
  IterDomain* ido =
      IterDomainBuilder(
          in->container()->zeroVal(), inner_split ? remainder : factor)
          .expanded_extent(
              in->hasExpandedExtent() && inner_split ? expanded_remainder
                                                     : nullptr)
          .parallel_type(in->getParallelType())
          .iter_type(*outer_iter_type)
          .is_rfactor_domain(*rfactor_domain)
          .build();

  // inner loop IterDomain
  IterDomain* idi =
      IterDomainBuilder(
          in->container()->zeroVal(), inner_split ? factor : remainder)
          .expanded_extent(
              in->hasExpandedExtent() && !inner_split ? expanded_remainder
                                                      : nullptr)
          .parallel_type(in->getParallelType())
          .iter_type(*inner_iter_type)
          .is_rfactor_domain(*rfactor_domain)
          .build();

  IrBuilder::createInContainer<Split>(
      in->container(), ido, idi, in, factor, inner_split);
  return {ido, idi};
}

std::pair<IterDomain*, IterDomain*> IterDomain::stridedSplit(int64_t factor) {
  // Use partial split so that only valid values are retained
  auto split_out = IterDomain::split(
      this,
      IrBuilder::createInContainer<Val>(container(), factor, DataType::Index),
      true,
      true);

  split_out.second->iter_type_ = IterType::Stride;
  split_out.first->is_rfactor_domain_ = true;
  split_out.second->is_rfactor_domain_ = true;
  return split_out;
}

std::pair<IterDomain*, IterDomain*> IterDomain::swizzle(
    SwizzleType swizzle_type,
    IterDomain* in_x,
    IterDomain* in_y) {
  NVF_CHECK(
      !in_x->extent()->isZeroInt() && !in_y->extent()->isZeroInt(),
      "Invalid swizzling of a empty dimension.");

  // TODO: reduction check on swizzle:
  NVF_CHECK(
      !in_x->isReduction() && !in_y->isReduction(),
      "swizzled reduction not yet supported");

  for (auto input : InputsOf::outputs({in_x, in_y})) {
    NVF_CHECK(
        !input->as<IterDomain>()->isBroadcast(),
        "swizzling broadcast axes not yet supported");
  }

  IterDomain* out_x = IterDomainBuilder(in_x).build();

  IterDomain* out_y = IterDomainBuilder(in_y).build();

  IrBuilder::createInContainer<Swizzle>(
      in_x->container(), out_x, out_y, in_x, in_y, swizzle_type);

  return std::make_pair(out_x, out_y);
}

std::pair<IterDomain*, IterDomain*> IterDomain::swizzle(
    Swizzle2DType swizzle_type,
    IterDomain* in_x,
    IterDomain* in_y,
    SwizzleMode swizzle_mode) {
  NVF_CHECK(
      !in_x->extent()->isZeroInt() && !in_y->extent()->isZeroInt(),
      "Invalid swizzling of a empty dimension.");

  // TODO: reduction check on swizzle:
  NVF_CHECK(
      !in_x->isReduction() && !in_y->isReduction(),
      "swizzled reduction not yet supported");

  for (auto input : InputsOf::outputs({in_x, in_y})) {
    NVF_CHECK(
        !input->as<IterDomain>()->isBroadcast(),
        "swizzling broadcast axes not yet supported");
  }

  IterDomain* out_x = IterDomainBuilder(in_x).build();

  IterDomain* out_y = IterDomainBuilder(in_y).build();

  IrBuilder::createInContainer<Swizzle2D>(
      in_x->container(), out_x, out_y, in_x, in_y, swizzle_type, swizzle_mode);

  return std::make_pair(out_x, out_y);
}

IterDomain* IterDomain::resize(
    IterDomain* in,
    Val* left_expansion,
    Val* right_expansion,
    bool mark_as_rfactor,
    std::optional<IterType> iter_type_opt) {
  NVF_CHECK(
      left_expansion->isIntegralScalar(),
      "Expansion factor must be an integer scalar: ",
      left_expansion->toString());
  NVF_CHECK(
      right_expansion->isIntegralScalar(),
      "Expansion factor must be an integer scalar: ",
      right_expansion->toString());

  if (left_expansion->isConstInt() && right_expansion->isConstInt()) {
    auto left = left_expansion->evaluate();
    auto right = right_expansion->evaluate();
    if (left == 0 && right == 0) {
      // This is a trivial resize. Check that we are not changing the IterType,
      // then return the input.
      NVF_CHECK(
          !iter_type_opt.has_value() ||
              iter_type_opt.value() == in->getIterType(),
          "If IterType is specified in pad with zero expansion then it must match input");
      return in;
    }
  }
  NVF_CHECK(
      in->getIterType() == IterType::Iteration ||
          in->getIterType() == IterType::Broadcast ||
          in->getIterType() == IterType::Symbolic,
      "Not a valid IterType: ",
      in->getIterType());

  NVF_CHECK(
      in->start()->isZeroInt(),
      "Non-zero start not supported: ",
      in->toString());
  NVF_CHECK(
      in->stopOffset()->isZeroInt(),
      "Non-zero stop offset not considered: ",
      in->toString());

  // The overall extent is (in->extent() + left_expansion +
  // right_expansion). This can be simplified for a slice op as
  // the right expansion should look like (slice_end_offset -
  // in->extent()), or (slice_end_offset + (- in->extent())), so the
  // overall extent is left_expansion + slice_end_offset.

  // Detect common slice patterns and return a simplified Val
  // representing (in->extent() + right_expansion) if possible
  auto simplify_input_extent_plus_right_expansion = [](Val* right_expansion,
                                                       Val* in_extent) -> Val* {
    auto bop = dynamic_cast<BinaryOp*>(right_expansion->definition());
    if (bop == nullptr) {
      return nullptr;
    }
    Val* sub_rhs = nullptr;
    if (bop->getBinaryOpType() == BinaryOpType::Sub) {
      sub_rhs = bop->rhs();
    } else if (bop->getBinaryOpType() == BinaryOpType::Add) {
      // Note that SimplifyingIrBuilder may turn (a - b) to (a + (- b))
      if (auto uop = dynamic_cast<UnaryOp*>(bop->rhs()->definition());
          uop != nullptr && uop->getUnaryOpType() == UnaryOpType::Neg) {
        sub_rhs = uop->in();
      }
    }
    if (sub_rhs == in_extent) {
      return bop->lhs();
    } else {
      return nullptr;
    }
  };

  Val* resized_id_size = nullptr;
  if (auto simplified_val = simplify_input_extent_plus_right_expansion(
          right_expansion, in->extent())) {
    resized_id_size =
        SimplifyingIrBuilder::addExpr(left_expansion, simplified_val);
  } else {
    resized_id_size = SimplifyingIrBuilder::addExpr(
        SimplifyingIrBuilder::addExpr(
            in->getMaybeExpandedExtent(), left_expansion),
        right_expansion);
  }

  // If output IterType is provided, use it. Otherwise, if we can prove the
  // resized extent is 1, set to Broadcast, if we can prove it is >1 set to
  // Iteration, and otherwise fall back to Symbolic.
  IterType iter_type = IterType::Symbolic;
  if (iter_type_opt.has_value()) {
    iter_type = iter_type_opt.value();
  } else if (left_expansion->isConstInt() && right_expansion->isConstInt()) {
    auto left = left_expansion->evaluate();
    auto right = right_expansion->evaluate();
    if (resized_id_size->isConstInt()) {
      // Means input extent is also known
      auto out_extent = resized_id_size->evaluate();
      iter_type = out_extent == 1 ? IterType::Broadcast : IterType::Iteration;
    } else if (left + right > 1) {
      // Input extent is non-negative, so we know out_extent > 1
      iter_type = IterType::Iteration;
    }
  }

  auto resized_id =
      IterDomainBuilder(
          in->container()->zeroVal(),
          // Set immediate constant size of 1 if resize produces broadcast
          iter_type == IterType::Broadcast ? in->fusion()->oneVal()
                                           : resized_id_size)
          .is_rfactor_domain(mark_as_rfactor)
          .iter_type(iter_type)
          .build();

  IrBuilder::createInContainer<Resize>(
      in->container(), resized_id, in, left_expansion, right_expansion);

  return resized_id;
}

// TODO: We should change parallelize interface to be on tensorview or at least
// vectorize should be done on tensorview. This would let us check that we don't
// vectorize to the left of the computeAt domain, and could allow us to do some
// simple validation of vectorize as it's inputs are right most and contiguous.
void IterDomain::parallelize(ParallelType t) {
  if (parallel_type_ == t) {
    // No op, don't do any more checks, it was already set to this value.
    return;
  }

  if (t == ParallelType::Unroll || isParallelTypeVectorize(t) ||
      t == ParallelType::Group) {
    NVF_CHECK(
        start()->isZeroInt() && extent()->isConstScalar(),
        "Vectorization, unrolling, unswitching and grouping are only supported with start = 0 and extent as a const int, but got ",
        "a start of ",
        start(),
        " and extent ",
        extent(),
        " .");
  }

  if (t == ParallelType::Group) {
    NVF_CHECK(
        getIterType() == IterType::Iteration ||
            getIterType() == IterType::GatherScatter,
        "Grouping IterDomain of non Iteration / GatherScatter type is not allowed. ",
        getIterType());
  }

  parallel_type_ = t;
}

bool IterDomain::maybePartial() const {
  return !start()->isZeroInt() || !stopOffset()->isZeroInt();
}

Val* IterDomain::stopOffset() const {
  return stop_offset_;
}

Val* IterDomain::stop() const {
  if (stopOffset()->isZeroInt()) {
    return extent();
  }

  return sub(extent(), stopOffset());
}

namespace {

void validateContiguity(
    const std::vector<IterDomain*>& allocation_domain,
    const std::vector<std::optional<bool>>& contiguity) {
  NVF_CHECK(
      contiguity.size() == allocation_domain.size(),
      "Invalid contiguity information provided, incorrect size. Received vector of size ",
      contiguity.size(),
      " but needed one of size ",
      allocation_domain.size());
  for (auto i : c10::irange(contiguity.size())) {
    bool expect_null =
        (allocation_domain.at(i)->isBroadcast() ||
         allocation_domain.at(i)->isReduction());
    NVF_CHECK(
        expect_null != contiguity.at(i).has_value(),
        "The contiguity of a broadcast/reduction dimension must be None. "
        "The contiguity of a non-broadcast/reduction dimension must be true/false. alloation_domain=[",
        toDelimitedString(allocation_domain),
        "], contiguity=[",
        toDelimitedString(contiguity),
        "]");
  }
}

// Check if loop_domain is a valid domain with no
// redundancy. The logical domain is used as a reference to find if
// there's any ID that's not covered by the new loop domain.
void validateLoopDomain(
    const std::vector<IterDomain*>& logical_domain,
    const std::vector<IterDomain*>& loop_domain,
    const std::vector<IterDomain*>& additional_ids) {
  // Skip if there's any symbolic ID
  if (std::any_of(
          logical_domain.begin(),
          logical_domain.end(),
          [](IterDomain* id) { return id->isSymbolic(); }) ||
      std::any_of(
          loop_domain.begin(),
          loop_domain.end(),
          [](IterDomain* id) { return id->isSymbolic(); }) ||
      std::any_of(
          additional_ids.begin(), additional_ids.end(), [](IterDomain* id) {
            return id->isSymbolic();
          })) {
    return;
  }

  std::vector<IterDomain*> reference;
  reference.reserve(logical_domain.size() + additional_ids.size());
  reference.insert(
      reference.end(), logical_domain.begin(), logical_domain.end());
  // additional_ids are also considered part of the refernece domain
  reference.insert(
      reference.end(), additional_ids.begin(), additional_ids.end());

  auto [redundant_ids, _, unreachable_reference_ids] =
      ir_utils::compareDomainWithReference(loop_domain, reference);

  auto empty_or_broadcast = [](const auto& ids) {
    return std::all_of(ids.begin(), ids.end(), [](IterDomain* id) {
      return id->isBroadcast();
    });
  };

  NVF_ERROR(
      empty_or_broadcast(redundant_ids),
      "Trying to set a loop domain with non-broadcast redundant IDs: ",
      toDelimitedString(redundant_ids));

  NVF_ERROR(
      empty_or_broadcast(unreachable_reference_ids),
      "Not all logical IDs are covered by loop domain. Loop: ",
      toDelimitedString(loop_domain),
      ". Unreachable logical IDs: ",
      toDelimitedString(unreachable_reference_ids));
}

} // namespace

TensorDomain::TensorDomain(
    IrBuilderPasskey passkey,
    std::vector<IterDomain*> logical_domain,
    std::vector<std::optional<bool>> contiguity)
    : Val(passkey, ValType::TensorDomain, DataType::Null),
      logical_domain_(std::move(logical_domain)),
      loop_domain_(logical_domain_),
      contiguity_(
          contiguity.empty() ? getContiguityFilledWith(maybeAllocation(), false)
                             : std::move(contiguity)) {
  validateContiguity(maybeAllocation(), contiguity_);

  // resetDomains initializes other member variables, required by clang-tidy
  resetDomains();
}

TensorDomain::TensorDomain(
    IrBuilderPasskey passkey,
    std::vector<IterDomain*> logical_domain,
    std::vector<int64_t> stride_order,
    std::vector<std::optional<bool>> contiguity)
    : Val(passkey, ValType::TensorDomain, DataType::Null),
      logical_domain_(std::move(logical_domain)),
      loop_domain_(logical_domain_),
      contiguity_(
          contiguity.empty() ? getContiguityFilledWith(maybeAllocation(), false)
                             : std::move(contiguity)) {
  // setting the proper allocation domain
  if (!stride_order.empty()) {
    auto rank = logical_domain_.size();
    NVF_ERROR(
        rank == stride_order.size(), "Invalid size of stride_order vector");

    // checking stride_order is indeed a permutation
    std::vector<int64_t> inc_vec(rank);
    std::iota(inc_vec.begin(), inc_vec.end(), 0);
    NVF_ERROR(
        std::is_permutation(
            stride_order.begin(), stride_order.end(), inc_vec.begin()),
        "stride_order is not a valid: " + toDelimitedString(stride_order));

    allocation_domain_.resize(rank, nullptr);
    for (auto i : c10::irange(rank)) {
      allocation_domain_[rank - 1 - stride_order[i]] = logical_domain_[i];
    }
  }
  validateContiguity(maybeAllocation(), contiguity_);

  // resetDomains initializes other member variables, required by clang-tidy
  resetDomains();
}

TensorDomain::TensorDomain(
    IrBuilderPasskey passkey,
    std::vector<IterDomain*> logical_domain,
    std::vector<IterDomain*> loop_domain,
    std::vector<std::optional<bool>> contiguity)
    : Val(passkey, ValType::TensorDomain, DataType::Null),
      logical_domain_(std::move(logical_domain)),
      loop_domain_(std::move(loop_domain)),
      contiguity_(
          contiguity.empty() ? getContiguityFilledWith(maybeAllocation(), false)
                             : std::move(contiguity)) {
  validateContiguity(maybeAllocation(), contiguity_);

  NVF_CHECK(
      loop_domain_.empty() == logical_domain_.empty(),
      "logical domain and loop domain can only be both empty or neither empty");
  validateLoopDomain(logical_domain_, loop_domain_, additional_ids_);

  // resetDomains initializes other member variables, required by clang-tidy
  resetDomains();
}

TensorDomain::TensorDomain(
    IrBuilderPasskey passkey,
    std::vector<IterDomain*> root_domain,
    std::vector<IterDomain*> logical_domain,
    std::vector<IterDomain*> loop_domain,
    std::vector<std::optional<bool>> contiguity)
    : Val(passkey, ValType::TensorDomain, DataType::Null),
      root_domain_(std::move(root_domain)),
      logical_domain_(std::move(logical_domain)),
      loop_domain_(std::move(loop_domain)),
      contiguity_(
          contiguity.empty() ? getContiguityFilledWith(maybeAllocation(), false)
                             : std::move(contiguity)) {
  validateContiguity(maybeAllocation(), contiguity_);

  NVF_CHECK(
      loop_domain_.empty() == logical_domain_.empty(),
      "logical domain and loop domain can only be both empty or neither empty");
  validateLoopDomain(logical_domain_, loop_domain_, additional_ids_);
  if (!root_domain_.empty()) {
    ir_utils::validateDomainEquivalence(
        logical_domain_, root_domain_, additional_ids_);
  }

  // resetDomains initializes other member variables, required by clang-tidy
  resetDomains();
}

TensorDomain::TensorDomain(
    IrBuilderPasskey passkey,
    std::vector<IterDomain*> root_domain,
    std::vector<IterDomain*> logical_domain,
    std::vector<IterDomain*> allocation_domain,
    std::vector<IterDomain*> loop_domain,
    std::vector<std::optional<bool>> contiguity,
    std::vector<IterDomain*> additional_ids)
    : Val(passkey, ValType::TensorDomain, DataType::Null),
      root_domain_(std::move(root_domain)),
      logical_domain_(std::move(logical_domain)),
      allocation_domain_(std::move(allocation_domain)),
      loop_domain_(std::move(loop_domain)),
      initial_loop_domain_(loop_domain_),
      additional_ids_(std::move(additional_ids)),
      contiguity_(
          contiguity.empty() ? getContiguityFilledWith(maybeAllocation(), false)
                             : std::move(contiguity)) {
  validateContiguity(maybeAllocation(), contiguity_);

  NVF_CHECK(
      loop_domain_.empty() == logical_domain_.empty(),
      "logical domain and loop domain can only be both empty or neither empty");
  validateLoopDomain(logical_domain_, loop_domain_, additional_ids_);
  if (!root_domain_.empty()) {
    ir_utils::validateDomainEquivalence(
        logical_domain_, root_domain_, additional_ids_);
  }
  if (!allocation_domain_.empty()) {
    ir_utils::validateDomainEquivalence(
        logical_domain_, allocation_domain_, additional_ids_);
  }

  // resetDomains initializes other member variables, required by clang-tidy
  resetDomains();
}

TensorDomain::TensorDomain(IrBuilderPasskey passkey, const TensorDomain* src)
    : Val(passkey, ValType::TensorDomain, DataType::Null),
      root_domain_(src->root_domain_),
      logical_domain_(src->logical_domain_),
      allocation_domain_(src->allocation_domain_),
      loop_domain_(src->loop_domain_),
      initial_loop_domain_(src->initial_loop_domain_),
      additional_ids_(src->additional_ids_),
      no_bcast_domain_(src->no_bcast_domain_),
      no_reduction_domain_(src->no_reduction_domain_),
      contiguity_(src->contiguity_),
      has_reduction_(src->has_reduction_) {}

TensorDomain::TensorDomain(const TensorDomain* src, IrCloner* ir_cloner)
    : Val(src, ir_cloner),
      root_domain_(ir_cloner->clone(src->root_domain_)),
      logical_domain_(ir_cloner->clone(src->logical_domain_)),
      allocation_domain_(ir_cloner->clone(src->allocation_domain_)),
      loop_domain_(ir_cloner->clone(src->loop_domain_)),
      initial_loop_domain_(ir_cloner->clone(src->initial_loop_domain_)),
      additional_ids_(ir_cloner->clone(src->additional_ids_)),
      no_bcast_domain_(ir_cloner->clone(src->no_bcast_domain_)),
      no_reduction_domain_(ir_cloner->clone(src->no_reduction_domain_)),
      contiguity_(src->contiguity()),
      has_reduction_(src->has_reduction_) {}

NVFUSER_DEFINE_CLONE(TensorDomain)

bool TensorDomain::hasBlockBroadcast() const {
  return std::any_of(
      loop_domain_.begin(), loop_domain_.end(), [](IterDomain* id) {
        return id->isBroadcast() && id->isThreadDim();
      });
}

bool TensorDomain::hasGridBroadcast() const {
  return std::any_of(
      loop_domain_.begin(), loop_domain_.end(), [](IterDomain* id) {
        return id->isBroadcast() && id->isBlockDim();
      });
}

bool TensorDomain::operator==(const TensorDomain& other) const {
  // Checks equality of each class field. Should not be necessary to
  // check no_bcast_domain_ and no_reduction_domain_ as they are just
  // derived from domain_.
  return root_domain_ == other.root_domain_ &&
      loop_domain_ == other.loop_domain_ &&
      logical_domain_ == other.logical_domain_ &&
      allocation_domain_ == other.allocation_domain_ &&
      contiguity_ == other.contiguity_;
}

bool TensorDomain::sameAs(const Statement* const other) const {
  if (this == other) {
    return true;
  }

  if (!other->isA<TensorDomain>()) {
    return false;
  }

  const TensorDomain* other_td = other->as<TensorDomain>();

  if (nDims() != other_td->nDims()) {
    return false;
  }
  if (root().size() != other_td->root().size()) {
    return false;
  }
  if (logical().size() != other_td->logical().size()) {
    return false;
  }
  if (allocation().size() != other_td->allocation().size()) {
    return false;
  }

  for (const auto i : c10::irange(nDims())) {
    if (!(axis(i)->sameAs(other_td->axis(i)))) {
      return false;
    }
  }

  for (const auto i : c10::irange(root().size())) {
    if (!(root()[i]->sameAs(other_td->root()[i]))) {
      return false;
    }
  }

  for (const auto i : c10::irange(logical().size())) {
    if (!(logical()[i]->sameAs(other_td->logical()[i]))) {
      return false;
    }
  }

  for (const auto i : c10::irange(allocation().size())) {
    if (!(allocation()[i]->sameAs(other_td->allocation()[i]))) {
      return false;
    }
  }

  for (const auto i : c10::irange(loop().size())) {
    if (!(loop()[i]->sameAs(other_td->loop()[i]))) {
      return false;
    }
  }

  return true;
}

bool TensorDomain::sameAs(
    const std::vector<IterDomain*>& lhs,
    const std::vector<IterDomain*>& rhs) {
  if (lhs.size() != rhs.size()) {
    return false;
  }
  size_t i = 0;
  for (auto td_lhs : lhs) {
    if (!td_lhs->sameAs(rhs[i++])) {
      return false;
    }
  }
  return true;
}

std::string TensorDomain::toString(const int indent_size, const bool loop_only)
    const {
  std::stringstream ss;
  if (loop_only) {
    indent(ss, indent_size) << "[" << toDelimitedString(loop()) << "]";
  } else {
    indent(ss, indent_size)
        << "logical=[" << toDelimitedString(logical()) << "]" << std::endl;
    if (hasRoot()) {
      indent(ss, indent_size + 1)
          << "root=[" << toDelimitedString(root()) << "]" << std::endl;
    }
    indent(ss, indent_size + 1)
        << "loop=[" << toDelimitedString(loop()) << "]" << std::endl;
    if (hasAllocation()) {
      indent(ss, indent_size + 1)
          << "allocation=[" << toDelimitedString(allocation()) << "]"
          << std::endl;
    }
  }
  return ss.str();
}

std::string TensorDomain::toString(const int indent_size) const {
  return toString(indent_size, /*loop_only=*/true);
}

std::string TensorDomain::toInlineString(int indent_size) const {
  return toString(indent_size);
}

void TensorDomain::setContiguity(
    const std::vector<std::optional<bool>>& contig) {
  NVF_ERROR(
      maybeAllocation().size() == contig.size(),
      "Invalid size of contiguity vector");
  for (auto i : c10::irange(contig.size())) {
    NVF_CHECK(
        maybeAllocation().at(i)->isBroadcast() != contig.at(i).has_value(),
        "The contiguity of a broadcast dimension must be None. "
        "The contiguity of a non-broadcast dimension must be true/false");
  }

  contiguity_ = contig;
}

std::vector<int64_t> TensorDomain::strideOrder() const {
  // short-circuit: no allocation domain; default stride-order
  if (allocation_domain_.empty()) {
    return {};
  }

  std::vector<int64_t> stride_order;
  stride_order.reserve(logical_domain_.size());

  for (size_t logical_idx : c10::irange(logical_domain_.size())) {
    IterDomain* logical_id = logical_domain_.at(logical_idx);
    auto alloc_iter = std::find(
        allocation_domain_.begin(), allocation_domain_.end(), logical_id);
    NVF_ERROR(
        alloc_iter != allocation_domain_.end(),
        "Unable to find logical IterDomain in allocation domain.");
    int64_t alloc_idx = std::distance(allocation_domain_.begin(), alloc_iter);
    stride_order.push_back((int64_t)logical_domain_.size() - 1 - alloc_idx);
  }

  return stride_order;
}

bool TensorDomain::hasBlockReduction() const {
  return std::any_of(
      loop_domain_.begin(), loop_domain_.end(), [](IterDomain* id) {
        return id->isReduction() && id->isThreadDim();
      });
}

bool TensorDomain::hasGridReduction() const {
  return std::any_of(
      loop_domain_.begin(), loop_domain_.end(), [](IterDomain* id) {
        return id->isReduction() && id->isBlockDim();
      });
}

bool TensorDomain::hasSymbolicAxis() const {
  // If there's any Symbolic axis, there must be one at the root or
  // logical domain.
  return (hasRoot() &&
          std::any_of(
              root().begin(),
              root().end(),
              [](auto id) {
                return id->getIterType() == IterType::Symbolic;
              })) ||
      std::any_of(logical().begin(), logical().end(), [](auto id) {
           return id->getIterType() == IterType::Symbolic;
         });
}

bool TensorDomain::hasViewLikeRFactor() const {
  if (!hasRoot()) {
    // Can't have view like rfactor if there is no logical domain
    return false;
  }

  // If there's an logical domain and no rfactor product is a reduction, this is
  // a view like rfactor
  return std::none_of(logical().begin(), logical().end(), [](IterDomain* id) {
    return (id->isReduction() || id->isStride()) && id->isRFactorProduct();
  });
}

bool TensorDomain::hasVectorize() const {
  return std::any_of(
      loop_domain_.begin(), loop_domain_.end(), [](IterDomain* id) {
        return id->getParallelType() == ParallelType::Vectorize ||
            id->getParallelType() == ParallelType::MisalignedVectorize;
      });
}

std::optional<int64_t> TensorDomain::getReductionAxis() const {
  auto it = std::find_if(
      loop_domain_.begin(), loop_domain_.end(), [](const auto& id) {
        return id->isReduction();
      });
  if (it == loop_domain_.end()) {
    return std::optional<int64_t>();
  } else {
    return std::optional<int64_t>(std::distance(loop_domain_.begin(), it));
  }
}

// i here is int, as we want to accept negative value and ::size_type can be a
// uint.
IterDomain* TensorDomain::axis(int64_t i) const {
  NVF_ERROR(nDims() > 0, "Tried to access an axis in a 0-dim domain");
  return loop_domain_[wrapDim(i)];
}

int64_t TensorDomain::posOf(IterDomain* id) const {
  NVF_ERROR(nDims() > 0, "Tried to find an axis in a 0-dim domain");
  int64_t i = 0;
  while (i < (int64_t)loop_domain_.size()) {
    if (loop_domain_[i] == id) {
      return i;
    }
    i++;
  }
  NVF_CHECK(false, "Provided id is not part of this domain.");
}

int64_t TensorDomain::rootPosOf(IterDomain* id) const {
  NVF_ERROR(
      !maybeRoot().empty(), "Tried to find an axis in a 0-dim root domain");
  auto it = std::find(maybeRoot().begin(), maybeRoot().end(), id);
  NVF_ERROR(it != maybeRoot().end(), "Provided id is not part of root domain.");
  return std::distance(maybeRoot().begin(), it);
}

void TensorDomain::broadcast(int64_t axis, Val* extent) {
  axis = nvfuser::wrapDim(axis, nDims() + 1);
  IterDomain* id = IterDomainBuilder(fusion()->zeroVal(), extent)
                       .iter_type(IterType::Broadcast)
                       .build();
  loop_domain_.insert(loop_domain_.begin() + axis, id);
  additional_ids_.push_back(id);
}

void TensorDomain::split(int64_t axis, Val* factor, bool inner_split) {
  NVF_ERROR(nDims() > 0, "Tried to do split on a 0-dim domain");
  axis = wrapDim(axis);

  IterDomain* id = this->axis(axis);

  auto split_ids = IterDomain::split(id, factor, inner_split);
  loop_domain_.erase(loop_domain_.begin() + axis);
  loop_domain_.insert(loop_domain_.begin() + axis, split_ids.second);
  loop_domain_.insert(loop_domain_.begin() + axis, split_ids.first);
  resetDomains();
}

// Merge "axis_o" and "axis_i" into 1 dimension
void TensorDomain::merge(int64_t axis_o, int64_t axis_i) {
  NVF_ERROR(nDims() > 0, "Tried to do merge on a 0-dim domain");
  axis_o = wrapDim(axis_o);
  axis_i = wrapDim(axis_i);

  NVF_CHECK(
      axis_o != axis_i,
      "Invalid merge detected, axes provided are the same axis.");

  IterDomain* first = axis(axis_o);
  IterDomain* second = axis(axis_i);

  IterDomain* merged_id = IterDomain::merge(first, second);

  // axis_o is the outer input of this merge but does not
  // automatically mean it's an outer domain in TensorDomain.
  auto td_outer_pos = axis_o < axis_i ? axis_o : axis_i;
  auto td_inner_pos = axis_o < axis_i ? axis_i : axis_o;

  loop_domain_.erase(loop_domain_.begin() + td_inner_pos);
  loop_domain_.erase(loop_domain_.begin() + td_outer_pos);
  loop_domain_.insert(loop_domain_.begin() + td_outer_pos, merged_id);
  resetDomains();
}

// Reorder axes according to map[old_pos] = new_pos
void TensorDomain::reorder(
    const std::unordered_map<int64_t, int64_t>& old2new_) {
  NVF_ERROR(
      nDims() != 0 || old2new_.empty(), "Tried to reorder a 0-dim domain");
  loop_domain_ = orderedAs(loop_domain_, old2new_);
  resetDomains();
}

std::vector<IterDomain*> TensorDomain::orderedAs(
    const std::vector<IterDomain*>& dom,
    const std::unordered_map<int64_t, int64_t>& old2new_) {
  NVF_ERROR(
      !dom.empty() || old2new_.empty(), "Tried to reorder a 0-dim domain");

  // Eventhough these checks are already in TensorView, we want to redo them as
  // we can enter this function from other places, not through TensorView

  auto new2old = ir_utils::normalizeOld2New(old2new_, (int64_t)dom.size());

  std::vector<IterDomain*> reordered_domain;
  std::transform(
      new2old.begin(),
      new2old.end(),
      std::back_inserter(reordered_domain),
      [dom](int64_t i) -> IterDomain* { return dom[i]; });

  return reordered_domain;
}

void TensorDomain::swizzle(SwizzleType swizzle_type, int64_t x, int64_t y) {
  NVF_ERROR(nDims() > 0, "Tried to do merge on a 0-dim domain");
  x = wrapDim(x);
  y = wrapDim(y);

  IterDomain* axis_x = axis(x);
  IterDomain* axis_y = axis(y);

  IterDomain* axis_out_x = nullptr;
  IterDomain* axis_out_y = nullptr;

  std::tie(axis_out_x, axis_out_y) =
      IterDomain::swizzle(swizzle_type, axis_x, axis_y);

  loop_domain_.erase(loop_domain_.begin() + x);
  loop_domain_.insert(loop_domain_.begin() + x, axis_out_x);

  loop_domain_.erase(loop_domain_.begin() + y);
  loop_domain_.insert(loop_domain_.begin() + y, axis_out_y);

  resetDomains();
}

void TensorDomain::swizzle(
    Swizzle2DType swizzle_type,
    int64_t x,
    int64_t y,
    SwizzleMode swizzle_mode) {
  NVF_ERROR(nDims() > 0, "Tried to do merge on a 0-dim domain");
  x = wrapDim(x);
  y = wrapDim(y);

  IterDomain* axis_x = axis(x);
  IterDomain* axis_y = axis(y);

  IterDomain* axis_out_x = nullptr;
  IterDomain* axis_out_y = nullptr;

  std::tie(axis_out_x, axis_out_y) =
      IterDomain::swizzle(swizzle_type, axis_x, axis_y, swizzle_mode);

  loop_domain_.erase(loop_domain_.begin() + x);
  loop_domain_.insert(loop_domain_.begin() + x, axis_out_x);

  loop_domain_.erase(loop_domain_.begin() + y);
  loop_domain_.insert(loop_domain_.begin() + y, axis_out_y);

  resetDomains();
}

std::vector<IterDomain*> TensorDomain::noReductions(
    const std::vector<IterDomain*>& td) {
  std::vector<IterDomain*> noReductionDomain;
  std::copy_if(
      td.begin(),
      td.end(),
      std::back_inserter(noReductionDomain),
      [](IterDomain* id) { return !id->isReduction() && !id->isStride(); });
  return noReductionDomain;
}

std::vector<IterDomain*> TensorDomain::noBroadcasts(
    const std::vector<IterDomain*>& td) {
  std::vector<IterDomain*> noBroadcastDomain;
  std::copy_if(
      td.begin(),
      td.end(),
      std::back_inserter(noBroadcastDomain),
      [](IterDomain* id) { return !id->isBroadcast(); });
  return noBroadcastDomain;
}

std::vector<IterDomain*> TensorDomain::noDevices(
    const std::vector<IterDomain*>& td) {
  std::vector<IterDomain*> noDeviceDomain;
  std::copy_if(
      td.begin(),
      td.end(),
      std::back_inserter(noDeviceDomain),
      [](IterDomain* id) { return !id->isDeviceDim(); });
  return noDeviceDomain;
}

/*static*/ std::vector<std::optional<bool>> TensorDomain::
    getContiguityFilledWith(
        const std::vector<IterDomain*>& allocation_domain,
        bool fill_value) {
  std::vector<std::optional<bool>> contiguity;
  contiguity.reserve(allocation_domain.size());
  for (auto id : allocation_domain) {
    if (id->isBroadcast() || id->isReduction()) {
      contiguity.emplace_back(std::nullopt);
    } else {
      contiguity.emplace_back(fill_value);
    }
  }
  return contiguity;
}

bool TensorDomain::hasBroadcast(const std::vector<IterDomain*>& td) {
  for (auto id : td) {
    if (id->isBroadcast()) {
      return true;
    }
  }
  return false;
}

bool TensorDomain::hasReduction(const std::vector<IterDomain*>& td) {
  for (auto id : td) {
    if (id->isReduction()) {
      return true;
    }
  }
  return false;
}

TensorDomain* TensorDomain::view(const AnalyzeViewResult& view_analysis) {
  NVF_ERROR(nDims() > 0, "Tried to view transform a 0-dim domain");
  return transformView(this, view_analysis);
}

TensorDomain* TensorDomain::flatten(int64_t start_dim, int64_t end_dim) {
  auto inp_domain = noReductions(logical());

  if (start_dim < 0) {
    start_dim += (int64_t)inp_domain.size();
  }
  if (end_dim < 0) {
    end_dim += (int64_t)inp_domain.size();
  }
  NVF_CHECK(
      start_dim >= 0 && start_dim < int64_t(inp_domain.size()),
      "Invalid start_dim ",
      start_dim);
  NVF_CHECK(
      end_dim >= 0 && end_dim < int64_t(inp_domain.size()),
      "Invalid end_dim ",
      end_dim);
  NVF_CHECK(start_dim <= end_dim, "start_dim must be <= end_dim");

  std::vector<IterDomain*> new_root_domain;
  new_root_domain.reserve(inp_domain.size());
  for (auto i : c10::irange((int64_t)inp_domain.size())) {
    bool is_rfactor_dim = i >= start_dim && i <= end_dim;
    auto inp_id = inp_domain[i];
    auto out_id = IterDomainBuilder(inp_id)
                      .is_rfactor_domain(is_rfactor_dim)
                      .extent(
                          (is_rfactor_dim && inp_id->hasExpandedExtent())
                              ? inp_id->expandedExtent()
                              : inp_id->extent())
                      .iter_type(
                          (is_rfactor_dim && inp_id->isBroadcast())
                              ? IterType::Iteration
                              : inp_id->getIterType())
                      .expanded_extent(nullptr)
                      .build();
    new_root_domain.push_back(out_id);
  }

  std::vector<IterDomain*> logical_domain;
  logical_domain.reserve(new_root_domain.size() - (end_dim - start_dim));
  for (auto i : c10::irange(start_dim)) {
    logical_domain.push_back(new_root_domain[i]);
  }

  IterDomain* merged_id = new_root_domain[start_dim];
  for (auto i : c10::irange(start_dim + 1, end_dim + 1)) {
    IterDomain* new_merged_id =
        IterDomainBuilder(
            merged_id->container()->zeroVal(),
            mul(merged_id->extent(), new_root_domain[i]->extent()))
            .is_rfactor_domain(true)
            .build();
    IrBuilder::create<Merge>(new_merged_id, merged_id, new_root_domain[i]);
    merged_id = new_merged_id;
  }
  logical_domain.push_back(merged_id);

  for (auto i : c10::irange(end_dim + 1, inp_domain.size())) {
    logical_domain.push_back(new_root_domain[i]);
  }

  return IrBuilder::create<TensorDomain>(
      new_root_domain,
      logical_domain,
      logical_domain,
      TensorDomain::getContiguityFilledWith(logical_domain, true));
}

// TODO: Rfactor a Welford

// pair is in order where second is the consumer of first
std::pair<TensorDomain*, TensorDomain*> TensorDomain::rFactor(
    const std::vector<int64_t>& axes_) {
  return TransformRFactor::runReplay(this, axes_);
}

void TensorDomain::setLoopDomain(std::vector<IterDomain*> new_loop_domain) {
  validateLoopDomain(logical(), new_loop_domain, additionalIDs());
  loop_domain_ = std::move(new_loop_domain);
  initial_loop_domain_ = loop_domain_;
  resetDomains();
}

void TensorDomain::setAllocationDomain(
    std::vector<IterDomain*> new_allocation_domain,
    std::vector<std::optional<bool>> new_contiguity) {
  validateContiguity(new_allocation_domain, new_contiguity);

  ir_utils::validateDomainEquivalence(
      logical_domain_, new_allocation_domain, additional_ids_);

  allocation_domain_ = std::move(new_allocation_domain);
  contiguity_ = std::move(new_contiguity);
}

std::vector<IterDomain*> TensorDomain::allIDs() const {
  std::array<const std::vector<IterDomain*>*, 6> all_domains = {
      &loop_domain_,
      &logical_domain_,
      &root_domain_,
      &initial_loop_domain_,
      &allocation_domain_,
      &additional_ids_};
  VectorOfUniqueEntries<IterDomain*> discovered_ids;
  for (auto domain : all_domains) {
    discovered_ids.pushBack(*domain);
  }

  // We only care about IDs on the shortest path between domains
  std::unordered_multimap<IterDomain*, IterDomain*> out2in;
  for (auto i : c10::irange(all_domains.size() - 1)) {
    if (all_domains[i]->empty()) {
      continue;
    }
    for (auto j : c10::irange(i + 1, all_domains.size())) {
      if (all_domains[j]->empty()) {
        continue;
      }
      auto path = getExprsBetween<IRBFS>(
                      {all_domains[i]->begin(), all_domains[i]->end()},
                      {all_domains[j]->begin(), all_domains[j]->end()},
                      false)
                      .first;
      for (auto [expr, _] : path) {
        discovered_ids.pushBack(
            ir_utils::filterByType<IterDomain>(expr->outputs()));
        discovered_ids.pushBack(
            ir_utils::filterByType<IterDomain>(expr->inputs()));
        for (auto in : expr->inputs()) {
          for (auto out : expr->outputs()) {
            out2in.emplace(out->as<IterDomain>(), in->as<IterDomain>());
          }
        }
      }
    }
  }

  // Topological sort all IDs
  std::list<IterDomain*> ids_to_be_sorted(
      discovered_ids.begin(), discovered_ids.end());
  VectorOfUniqueEntries<IterDomain*> sorted_ids;
  while (!ids_to_be_sorted.empty()) {
    auto it = ids_to_be_sorted.begin();
    while (it != ids_to_be_sorted.end()) {
      auto range = out2in.equal_range(*it);
      if (std::all_of(range.first, range.second, [&](const auto& kv) {
            return sorted_ids.has(kv.second);
          })) {
        sorted_ids.pushBack(*it);
        it = ids_to_be_sorted.erase(it);
      } else {
        it++;
      }
    }
  }
  return sorted_ids.vector();
}

std::vector<Expr*> TensorDomain::allExprs() const {
  auto all_ids = allIDs();
  std::unordered_set<Val*> all_id_set{all_ids.begin(), all_ids.end()};

  VectorOfUniqueEntries<Expr*> exprs;
  for (auto id : all_ids) {
    auto def = id->definition();
    if (def == nullptr) {
      continue;
    }

    if (std::all_of(def->inputs().begin(), def->inputs().end(), [&](Val* inp) {
          return all_id_set.find(inp) != all_id_set.end();
        })) {
      exprs.pushBack(def);
    } else {
      NVF_ERROR(std::none_of(
          def->inputs().begin(), def->inputs().end(), [&](Val* inp) {
            return all_id_set.find(inp) != all_id_set.end();
          }));
    }
  }

  return exprs.vector();
}

std::vector<Statement*> TensorDomain::allStatements() const {
  auto all_ids = allIDs();
  std::unordered_set<Val*> all_id_set{all_ids.begin(), all_ids.end()};

  VectorOfUniqueEntries<Statement*> stmts;
  for (auto id : all_ids) {
    // Visit definition if available and all inputs are already visited
    auto def = id->definition();
    if (def != nullptr) {
      if (std::all_of(
              def->inputs().begin(), def->inputs().end(), [&](Val* inp) {
                return all_id_set.find(inp) != all_id_set.end();
              })) {
        stmts.pushBack(def);
      } else {
        NVF_ERROR(std::none_of(
            def->inputs().begin(), def->inputs().end(), [&](Val* inp) {
              return all_id_set.find(inp) != all_id_set.end();
            }));
      }
    }

    stmts.pushBack(id);
  }

  return stmts.vector();
}

Split::Split(
    IrBuilderPasskey passkey,
    IterDomain* outer,
    IterDomain* inner,
    IterDomain* in,
    Val* factor,
    bool inner_split)
    : Expr(passkey) {
  NVF_ERROR(
      factor->isIntegralScalar(),
      "Attempted to create a Split node with a non-integer factor.");
  addOutput(outer);
  addOutput(inner);
  addInput(in);
  // TODO add factor as an input, need to check Split::Split during validation
  // and need to check BestEffortReplay::findFirstMismatchedID addInput(factor);
  addAttribute(factor);
  addDataAttribute(inner_split);
}

Val* Split::isDivisible() const {
  return IrBuilder::isDivisibleExpr(in()->extent(), factor());
}

std::string Split::toString(int indent_size) const {
  std::stringstream ss;
  ss << (innerSplit() ? "Split: " : "Outer split: ");
  ss << in()->toString();
  ss << " by factor " << factor()->toString() << " -> ";
  ss << outer()->toString();
  ss << ", ";
  ss << inner()->toString();
  ss << "\n";
  return ss.str();
}

std::string Split::toInlineString(int indent_size) const {
  NVF_CHECK(false, "Split can not be printed inline");
}

NVFUSER_DEFINE_CLONE_AND_CREATE(Split)

Merge::Merge(
    IrBuilderPasskey passkey,
    IterDomain* out,
    IterDomain* outer,
    IterDomain* inner)
    : Expr(passkey) {
  addOutput(out);
  addInput(outer);
  addInput(inner);
}

std::string Merge::toString(int indent_size) const {
  std::stringstream ss;
  ss << "Merge: ";
  ss << outer()->toString();
  ss << " and ";
  ss << inner()->toString();
  ss << " -> ";
  ss << out()->toString();
  ss << "\n";
  return ss.str();
}

std::string Merge::toInlineString(int indent_size) const {
  NVF_CHECK(false, "Tensor op can not be printed inline");
}

NVFUSER_DEFINE_CLONE_AND_CREATE(Merge)

Swizzle::Swizzle(
    IrBuilderPasskey passkey,
    IterDomain* out_x,
    IterDomain* out_y,
    IterDomain* in_x,
    IterDomain* in_y,
    SwizzleType swizzle_type)
    : Expr(passkey) {
  addOutput(out_x);
  addOutput(out_y);
  addInput(in_x);
  addInput(in_y);
  addDataAttribute(swizzle_type);
}

std::string Swizzle::toString(int indent_size) const {
  std::stringstream ss;
  ss << swizzleType() << "(2D): ";
  ss << inX()->toString();
  ss << " , ";
  ss << inY()->toString();
  ss << " -> ";
  ss << outX()->toString();
  ss << " , ";
  ss << outY()->toString();
  ss << "\n";
  return ss.str();
}

std::string Swizzle::toInlineString(int indent_size) const {
  NVF_CHECK(false, "Tensor op can not be printed inline");
}

NVFUSER_DEFINE_CLONE_AND_CREATE(Swizzle)

Swizzle2D::Swizzle2D(
    IrBuilderPasskey passkey,
    IterDomain* out_x,
    IterDomain* out_y,
    IterDomain* in_x,
    IterDomain* in_y,
    Swizzle2DType swizzle_type,
    SwizzleMode swizzle_mode)
    : Expr(passkey) {
  addOutput(out_x);
  addOutput(out_y);
  addInput(in_x);
  addInput(in_y);
  addDataAttribute(swizzle_type);
  addDataAttribute(swizzle_mode);
}

std::string Swizzle2D::toString(int indent_size) const {
  std::stringstream ss;
  ss << swizzleType() << "(2D): ";
  ss << inX()->toString();
  ss << " , ";
  ss << inY()->toString();
  ss << " -> ";
  ss << outX()->toString();
  ss << " , ";
  ss << outY()->toString();
  ss << "\n";
  return ss.str();
}

std::string Swizzle2D::toInlineString(int indent_size) const {
  NVF_CHECK(false, "Tensor op can not be printed inline");
}

NVFUSER_DEFINE_CLONE_AND_CREATE(Swizzle2D)

Resize::Resize(
    IrBuilderPasskey passkey,
    IterDomain* out,
    IterDomain* in,
    Val* left,
    Val* right)
    : Expr(passkey) {
  addOutput(out);
  addInput(in);
  addAttribute(left);
  addAttribute(right);
}

std::string Resize::toString(int indent_size) const {
  std::stringstream ss;
  ss << "Resize: ";
  ss << in()->toString();
  ss << " by " << leftExpand()->toInlineString() << " and "
     << rightExpand()->toInlineString();
  ss << " -> ";
  ss << out()->toString();
  ss << "\n";
  return ss.str();
}

std::string Resize::toInlineString(int indent_size) const {
  NVF_CHECK(false, "Resize can not be printed inline");
}

NVFUSER_DEFINE_CLONE_AND_CREATE(Resize)

NamedScalar::NamedScalar(
    IrBuilderPasskey passkey,
    std::string name,
    DataType dtype)
    : Val(passkey, ValType::NamedScalar, dtype), name_(std::move(name)) {}

NamedScalar::NamedScalar(const NamedScalar* src, IrCloner* ir_cloner)
    : Val(src, ir_cloner), name_(src->name_) {}

NVFUSER_DEFINE_CLONE(NamedScalar)

bool NamedScalar::sameAs(const Statement* other) const {
  if (this == other) {
    return true;
  }
  if (!other->isA<NamedScalar>()) {
    return false;
  }
  return other->as<NamedScalar>()->name().compare(name()) == 0;
}

NamedScalar* NamedScalar::getParallelDim(ParallelType p_type) {
  NVF_ERROR(
      isParallelTypeThread(p_type),
      "Cannot get parallel dim of non thread type, received: ",
      p_type);
  NVF_ERROR(FusionGuard::getCurFusion() != nullptr);
  std::string parallel_dim = stringifyThreadSize(p_type);
  return IrBuilder::create<NamedScalar>(parallel_dim, DataType::Index);
}

NamedScalar* NamedScalar::getParallelIndex(ParallelType p_type) {
  NVF_ERROR(FusionGuard::getCurFusion() != nullptr);
  std::string parallel_ind = stringifyThread(p_type);
  return IrBuilder::create<NamedScalar>(parallel_ind, DataType::Index);
}

std::optional<ParallelType> NamedScalar::getParallelDim() const {
  if (stringifyThreadSize(ParallelType::TIDx).compare(name()) == 0) {
    return std::optional<ParallelType>(ParallelType::TIDx);
  } else if (stringifyThreadSize(ParallelType::TIDy).compare(name()) == 0) {
    return std::optional<ParallelType>(ParallelType::TIDy);
  } else if (stringifyThreadSize(ParallelType::TIDz).compare(name()) == 0) {
    return std::optional<ParallelType>(ParallelType::TIDz);
  } else if (stringifyThreadSize(ParallelType::BIDx).compare(name()) == 0) {
    return std::optional<ParallelType>(ParallelType::BIDx);
  } else if (stringifyThreadSize(ParallelType::BIDy).compare(name()) == 0) {
    return std::optional<ParallelType>(ParallelType::BIDy);
  } else if (stringifyThreadSize(ParallelType::BIDz).compare(name()) == 0) {
    return std::optional<ParallelType>(ParallelType::BIDz);
  }
  return std::nullopt;
}

std::optional<ParallelType> NamedScalar::getParallelIndex() const {
  if (stringifyThread(ParallelType::TIDx).compare(name()) == 0) {
    return std::optional<ParallelType>(ParallelType::TIDx);
  } else if (stringifyThread(ParallelType::TIDy).compare(name()) == 0) {
    return std::optional<ParallelType>(ParallelType::TIDy);
  } else if (stringifyThread(ParallelType::TIDz).compare(name()) == 0) {
    return std::optional<ParallelType>(ParallelType::TIDz);
  } else if (stringifyThread(ParallelType::BIDx).compare(name()) == 0) {
    return std::optional<ParallelType>(ParallelType::BIDx);
  } else if (stringifyThread(ParallelType::BIDy).compare(name()) == 0) {
    return std::optional<ParallelType>(ParallelType::BIDy);
  } else if (stringifyThread(ParallelType::BIDz).compare(name()) == 0) {
    return std::optional<ParallelType>(ParallelType::BIDz);
  }
  return std::nullopt;
}

PadOp::PadOp(
    IrBuilderPasskey passkey,
    TensorView* out,
    TensorView* inp,
    const std::vector<Val*>& pad_widths,
    Val* value)
    : Expr(passkey) {
  const auto ndims = TensorDomain::noReductions(inp->getLogicalDomain()).size();
  NVF_ERROR(
      pad_widths.size() % 2 == 0,
      "Invalid size of padding width vector: ",
      pad_widths.size(),
      ". Number of width vals must be even.");
  NVF_ERROR(
      pad_widths.size() == ndims * 2,
      "Invalid size of padding width vector: ",
      pad_widths.size(),
      ". All dimensions, padded or not, must have width vals. Use zero for non non-padded dimensions.");
  addOutput(out);
  addInput(inp);
  addInput(value);
  for (auto width : pad_widths) {
    NVF_CHECK(width != nullptr, "Padding width must not be nullptr");
    addInput(width);
  }
}

NVFUSER_DEFINE_CLONE_AND_CREATE(PadOp)

std::string PadOp::toString(int indent_size) const {
  std::stringstream ss;
  indent(ss, indent_size) << out()->toString() << "\n";
  indent(ss, indent_size) << "   = pad( " << in()->toString() << ", {"
                          << toDelimitedString(getPadWidths()) << "}"
                          << " )\n";
  return ss.str();
}

std::string PadOp::toInlineString(int indent_size) const {
  NVF_CHECK(false, "Tensor op can not be printed inline");
}

std::vector<int64_t> PadOp::getPaddedAxes() const {
  auto num_dims = (int64_t)out()->as<TensorView>()->getLogicalDomain().size();
  std::vector<int64_t> padded_axes;
  for (const auto i : c10::irange(num_dims)) {
    auto [left_pad, right_pad] = getPadWidths(i);
    // Filter out non-padded dimension
    if (left_pad->isZeroInt() && right_pad->isZeroInt()) {
      continue;
    }
    padded_axes.push_back(i);
  }
  return padded_axes;
}

std::vector<Val*> PadOp::getPadWidths() const {
  return {getPadWidthInputBegin(), getPadWidthInputEnd()};
}

std::pair<Val*, Val*> PadOp::getPadWidths(int64_t axis) const {
  auto num_dims = (int64_t)out()->as<TensorView>()->getLogicalDomain().size();
  axis = wrapDim(axis, num_dims);

  int64_t offset_even = (int64_t)axis * 2;
  int64_t offset_odd = offset_even + 1;
  return std::make_pair(
      (*(getPadWidthInputBegin() + offset_even))->as<Val>(),
      (*(getPadWidthInputBegin() + offset_odd))->as<Val>());
}

std::vector<PolymorphicValue> PadOp::evaluate(
    const ExpressionEvaluator& ee,
    const std::vector<PolymorphicValue>& inputs) const {
  const auto& in = inputs.at(0).as<at::Tensor>();

  std::vector<int64_t> pad_widths;
  auto pad_width_offset = getPadWidthInputOffset();
  auto num_dims = in.dim();

  for (auto i = num_dims - 1; i > -1; i--) {
    auto left_pad = (int64_t)inputs.at(pad_width_offset + 2 * i);
    auto right_pad = (int64_t)inputs.at(pad_width_offset + 2 * i + 1);
    pad_widths.push_back(left_pad);
    pad_widths.push_back(right_pad);
  }

  if (isComplexType(*out()->getDataType())) {
    std::complex<double> value =
        static_cast<std::complex<double>>(inputs.at(1));
    auto real = at::real(in);
    auto imag = at::imag(in);
    auto padded_real = at::pad(real, pad_widths, "constant", value.real());
    auto padded_imag = at::pad(imag, pad_widths, "constant", value.imag());
    return {at::complex(padded_real, padded_imag)};
  } else {
    double value = static_cast<double>(inputs.at(1));
    return {at::pad(in, pad_widths, "constant", value)};
  }
}

SliceOp::SliceOp(
    IrBuilderPasskey passkey,
    TensorView* out,
    TensorView* inp,
    const std::vector<Slice>& ranges)
    : Expr(passkey) {
  size_t ndims = TensorDomain::noReductions(inp->getLogicalDomain()).size();
  NVF_ERROR(
      ndims == ranges.size(),
      "The range vector must have the same number of Slice descriptors. Given: ",
      ranges.size(),
      ", Expected: ",
      ndims);

  addOutput(out);
  addInput(inp);
  for (const auto& range : ranges) {
    NVF_ERROR(range.start != nullptr, "nullptr not allowed");
    NVF_ERROR(range.stop != nullptr, "nullptr not allowed");
    NVF_ERROR(range.step != nullptr, "nullptr not allowed");
    addInput(range.start);
    addInput(range.stop);
    addInput(range.step);
  }
}

NVFUSER_DEFINE_CLONE_AND_CREATE(SliceOp)

std::string SliceOp::toString(int indent_size) const {
  std::stringstream ss;
  indent(ss, indent_size) << out()->toString() << "\n";
  indent(ss, indent_size) << "   = slice( " << in()->toString() << ", {";
  for (const auto& slice : getRanges()) {
    ss << " {"
       << toDelimitedString(std::vector<std::string>{
              slice.start->toString(),
              slice.stop->toString(),
              slice.step->toString()})
       << "}";
  }
  ss << " } )\n";
  return ss.str();
}

std::string SliceOp::toInlineString(int indent_size) const {
  NVF_CHECK(false, "Tensor op can not be printed inline");
}

std::vector<Slice> SliceOp::getRanges() const {
  const auto num_range_vals =
      std::distance(getRangeInputBegin(), getRangeInputEnd());
  NVF_ERROR(
      num_range_vals % 3 == 0,
      "Unexpected number of range vals: ",
      num_range_vals);
  auto ndims = num_range_vals / 3;
  std::vector<Slice> ranges(ndims);
  auto range_val_it = getRangeInputBegin();
  for (const auto i : c10::irange(ndims)) {
    ranges.at(i) = Slice{
        .start = *range_val_it,
        .stop = *(range_val_it + 1),
        .step = *(range_val_it + 2)};
    range_val_it += 3;
  }
  return ranges;
}

std::vector<PolymorphicValue> SliceOp::evaluate(
    const ExpressionEvaluator& ee,
    const std::vector<PolymorphicValue>& inputs) const {
  const auto& in = inputs.at(0).as<at::Tensor>();
  std::vector<at::indexing::TensorIndex> ranges;
  auto ranges_offset = getRangeInputOffset();
  auto num_dims = in.dim();
  for (const auto i : c10::irange(num_dims)) {
    auto start = (int64_t)inputs.at(ranges_offset + 3 * i);
    auto stop = (int64_t)inputs.at(ranges_offset + 3 * i + 1);
    auto step = (int64_t)inputs.at(ranges_offset + 3 * i + 2);
    ranges.emplace_back(at::indexing::Slice(start, stop, step));
  }
  return {in.index(ranges)};
}

CatOp::CatOp(
    IrBuilderPasskey passkey,
    Val* out,
    const std::vector<Val*>& inputs,
    int64_t concatenated_dim)
    : Expr(passkey) {
  addOutput(out);
  for (auto inp : inputs) {
    addInput(inp);
  }
  NVF_ERROR(
      concatenated_dim >= 0 &&
          concatenated_dim <
              static_cast<int64_t>(
                  ir_utils::getTv(out)->getLogicalDomain().size()),
      "Invalid dimension to concatenate: ",
      concatenated_dim);

  addDataAttribute(concatenated_dim);
}

CatOp::CatOp(
    IrBuilderPasskey passkey,
    Val* out,
    const std::vector<Val*>& inputs,
    int64_t concatenated_dim,
    Val* concatenated_domain_index,
    const std::vector<Val*>& preds)
    : Expr(passkey) {
  NVF_ERROR(
      passkey.ir_container_ != nullptr,
      "IrContainer must be provided to create a CatOp.");
  NVF_ERROR(
      passkey.ir_container_->isA<kir::Kernel>(),
      "Should only be used for Kernel container.");

  addOutput(out);
  for (auto inp : inputs) {
    addInput(inp);
  }
  addDataAttribute(concatenated_dim);
  addAttribute(concatenated_domain_index);
  for (auto pred : preds) {
    addAttribute(pred);
  }
}

NVFUSER_DEFINE_CLONE_AND_CREATE(CatOp)

std::string CatOp::toString(int indent_size) const {
  std::stringstream ss;
  indent(ss, indent_size) << output(0)->toString() << "\n";
  indent(ss, indent_size) << "   = cat( ";
  ss << toDelimitedString(inputs());
  ss << ", " << concatenatedDim();
  ss << " )\n";
  return ss.str();
}

std::string CatOp::toInlineString(int indent_size) const {
  NVF_CHECK(false, "Tensor op can not be printed inline");
}

Val* CatOp::getConcatenatedDomainIndex() const {
  NVF_ERROR(
      container()->isA<kir::Kernel>(),
      "Should only be used for Kernel container.");
  NVF_ERROR(!attributes().empty(), "No attribute found");
  NVF_ERROR(attribute(1) != nullptr, "nulllptr attribute is invalid");
  auto idx = attribute(1)->as<Val>();
  return idx;
}

Val* CatOp::getPred(int input_idx) const {
  NVF_ERROR(
      container()->isA<kir::Kernel>(),
      "Should only be used for Kernel container.");
  const auto num_input_tensors = static_cast<int64_t>(inputs().size());
  NVF_ERROR(input_idx < num_input_tensors, "Invalid input index: ", input_idx);
  const auto attr_idx = input_idx + 2;
  NVF_ERROR(
      attr_idx < static_cast<int64_t>(attributes().size()),
      "Invalid attribute index: ",
      attr_idx,
      ", number of attributes: ",
      attributes().size());
  auto attr = attributeVal(attr_idx);
  NVF_ERROR(attr != nullptr, "nullptr attribute is invalid");
  NVF_ERROR(
      attr->dtype() == DataType::Bool,
      "Attribute must be a Bool val: ",
      attr->toInlineString());
  auto pred = attr;
  return pred;
}

std::vector<PolymorphicValue> CatOp::evaluate(
    const ExpressionEvaluator& ee,
    std::unordered_map<const Val*, PolymorphicValue>& known_values) const {
  // CatOp is preceded by a PadOp internally.
  // For ATen evaluation, directly compute the unpadded inputs.
  std::vector<at::Tensor> unpadded_inputs;
  unpadded_inputs.reserve(inputs().size());
  int64_t concat_dim = concatenatedDim();
  for (Val* inp : inputs()) {
    NVF_CHECK(
        inp->definition() != nullptr && inp->definition()->isA<PadOp>(),
        "Expected CatOp to be preceded by a PadOp.");
    auto eval_i = ee.evaluate(inp->definition()->input(0), known_values);
    unpadded_inputs.push_back(eval_i.as<at::Tensor>());
  }
  return {at::cat(unpadded_inputs, concat_dim)};
}

MatmulOp::MatmulOp(IrBuilderPasskey passkey, Val* out, Val* in_a, Val* in_b)
    : Expr(passkey) {
  addOutput(out);
  addInput(in_a);
  addInput(in_b);
}

NVFUSER_DEFINE_CLONE_AND_CREATE(MatmulOp)

std::string MatmulOp::toString(int indent_size) const {
  std::stringstream ss;
  indent(ss, indent_size) << out()->toString() << "\n";
  indent(ss, indent_size + 1) << " = matmul(" << inA()->toString() << ",\n";
  indent(ss, indent_size + 1) << "          " << inB()->toString() << ")\n";
  return ss.str();
}

std::string MatmulOp::toInlineString(int indent_size) const {
  NVF_CHECK(false, "Tensor op can not be printed inline");
}

namespace {
// When the contracting dimension is sharded, each device has a partial
// matmul output and is followed by an allreduce. For loop split, this is
// represented as an rfactored reduction. For example, for matmul, the local
// logical domain after the rfactor is: i{DIDx}, i{M}, i{N}, r{K//d}. Unsqueeze
// the rfactored DID axis to correctly bind with the logical domain. See
// tests/python/test_multidevice.py/test_matmul_allreduce_loop_split
int64_t getRFactorDeviceDimensionIndex(const TensorView* tv) {
  // Filter out reduction dimensions so the index to `logical` directly maps to
  // an at::Tensor axis.
  auto logical = TensorDomain::noReductions(tv->getLogicalDomain());
  int64_t rfactor_did_idx = -1;
  for (auto idx : c10::irange(static_cast<int64_t>(logical.size()))) {
<<<<<<< HEAD
    if (!logical.at(idx)->isRFactorProduct()) {
      continue;
    }

    if (!logical.at(idx)->isDeviceDim()) {
      continue;
    }

    NVF_ERROR(
        rfactor_did_idx == -1,
        "Expected only 1 rfactored DID iterdomain, found at least 2 in ",
        logical);
    rfactor_did_idx = idx;
=======
    IterDomain* id = logical.at(idx);
    if (id->isRFactorProduct() && id->isDeviceDim()) {
      NVF_ERROR(
          rfactor_did_idx == -1,
          "Expected only 1 rfactored DID iterdomain, found at least 2 in ",
          logical);
      rfactor_did_idx = idx;
    }
>>>>>>> fd00c23d
  }

  return rfactor_did_idx;
}
} // namespace

std::vector<PolymorphicValue> MatmulOp::evaluate(
    const ExpressionEvaluator& ee,
    const std::vector<PolymorphicValue>& inputs) const {
  const auto a = inputs.at(0).as<at::Tensor>();
  const auto b = inputs.at(1).as<at::Tensor>();

  auto matmul_out = at::matmul(a, b);

  if (const auto rfactor_did_idx = getRFactorDeviceDimensionIndex(out());
      rfactor_did_idx != -1) {
    matmul_out = matmul_out.unsqueeze(rfactor_did_idx);
  }

  const auto& [sizes, strides] = inferShapeOfOutput(out(), ee);
  auto meta_out = at::detail::empty_strided_meta(sizes, strides, a.dtype());

  if (meta_out.is_contiguous()) {
    return {matmul_out};
  }

  auto strided_matmul_out = at::empty_strided(sizes, strides, a.options());
  strided_matmul_out = strided_matmul_out.copy_(matmul_out);
  return {strided_matmul_out};
}

LinearOp::LinearOp(
    IrBuilderPasskey passkey,
    Val* out,
    Val* in_a,
    Val* in_b,
    Val* bias)
    : Expr(passkey) {
  addOutput(out);
  addInput(in_a);
  addInput(in_b);

  if (bias != nullptr) {
    addInput(bias);
  }
}

NVFUSER_DEFINE_CLONE_AND_CREATE(LinearOp)

std::string LinearOp::toString(int indent_size) const {
  std::stringstream ss;
  indent(ss, indent_size) << out()->toString() << "\n";
  indent(ss, indent_size + 1) << " = linear(" << inA()->toString() << ",\n";
  indent(ss, indent_size + 1) << "          " << inB()->toString();
  if (has_bias()) {
    indent(ss, indent_size + 1) << ",\n          " << bias()->toString();
  }
  indent(ss, indent_size + 1) << ")\n";
  return ss.str();
}

std::string LinearOp::toInlineString(int indent_size) const {
  NVF_CHECK(false, "Tensor op can not be printed inline");
}

std::vector<PolymorphicValue> LinearOp::evaluate(
    const ExpressionEvaluator& ee,
    const std::vector<PolymorphicValue>& inputs) const {
  const auto in = inputs.at(0).as<at::Tensor>();
  auto weight = inputs.at(1).as<at::Tensor>();

  auto squeeze_device_dims = [](at::Tensor& t,
                                int64_t num_device_dims) -> void {
    // Record the initial shape for the error message.
    std::vector<int64_t> shape = t.sizes().vec();
    for ([[maybe_unused]] auto _ : c10::irange(num_device_dims)) {
      NVF_CHECK(
          t.size(0) == 1,
          "When the weight is >2D, expect its preceding dimensions and "
          "the bias's preceding dimensions to "
          "be DID-parallel and therefore size-1: ",
          shape);
      t = t.squeeze(0);
    }
  };

  // The squeezes and unsqueezes are currently required to support a sharded
  // linear layer. Remove them after #2563.
  auto num_device_dims = weight.dim() - 2;
  squeeze_device_dims(weight, num_device_dims);

  at::Tensor out_tensor;
  if (has_bias()) {
    auto bias = inputs.at(2).as<at::Tensor>();
    squeeze_device_dims(bias, num_device_dims);
    out_tensor = at::linear(in, weight, bias);
  } else {
    out_tensor = at::linear(in, weight);
  }

  for ([[maybe_unused]] auto _ : c10::irange(num_device_dims)) {
    out_tensor = out_tensor.unsqueeze(0);
  }

  // Handle rFactor DIDs similar to MatmulOp::evaluate.
  if (const auto rfactor_did_idx = getRFactorDeviceDimensionIndex(out());
      rfactor_did_idx != -1) {
    out_tensor = out_tensor.unsqueeze(rfactor_did_idx);
  }

  return {out_tensor};
}

SdpaFwdOp::SdpaFwdOp(
    IrBuilderPasskey passkey,
    TensorView* output,
    TensorView* log_sumexp,
    TensorView* philox_seed,
    TensorView* philox_offset,
    Val* query,
    Val* key,
    Val* value,
    Val* dropout_p,
    Val* is_causal,
    Val* scale)
    : Expr(passkey) {
  addOutput(output);
  addOutput(log_sumexp);
  addOutput(philox_seed);
  addOutput(philox_offset);

  addInput(query);
  addInput(key);
  addInput(value);
  addInput(dropout_p);
  addInput(is_causal);
  if (scale != nullptr) {
    addInput(scale);
  }
}

NVFUSER_DEFINE_CLONE_AND_CREATE(SdpaFwdOp)

std::string SdpaFwdOp::toString(int indent_size) const {
  std::stringstream ss;
  indent(ss, indent_size) << attn_out()->toString() << ",\n";
  indent(ss, indent_size) << logsumexp()->toString() << ",\n";
  indent(ss, indent_size) << philox_seed()->toString() << ",\n";
  indent(ss, indent_size) << philox_offset()->toString() << "\n";
  indent(ss, indent_size + 1) << " = sdpa(" << query()->toString() << ",\n";
  indent(ss, indent_size + 1) << "          " << key()->toString() << ",\n";
  indent(ss, indent_size + 1) << "          " << value()->toString() << ",\n";
  indent(ss, indent_size + 1)
      << "          dropout_p = " << dropout_p()->toInlineString() << ",\n";
  indent(ss, indent_size + 1)
      << "          is_causal = " << is_causal()->toInlineString();
  if (scale() != nullptr) {
    indent(ss, indent_size + 1)
        << ",\n          scale = " << scale()->toInlineString();
  }
  indent(ss, indent_size + 1) << ")\n";
  return ss.str();
}

std::string SdpaFwdOp::toInlineString(int indent_size) const {
  NVF_CHECK(false, "Tensor op can not be printed inline");
}

std::vector<PolymorphicValue> SdpaFwdOp::evaluate(
    const ExpressionEvaluator& ee,
    const std::vector<PolymorphicValue>& inputs) const {
  auto query = inputs.at(0).as<at::Tensor>();
  auto key = inputs.at(1).as<at::Tensor>();
  auto value = inputs.at(2).as<at::Tensor>();

  const auto dropout_p = inputs.at(3).as<double>();
  const auto is_causal = inputs.at(4).as<bool>();

  // Temporary handling of DID parallelization see
  // https://github.com/NVIDIA/Fuser/issues/2563
  bool handle_device_dim = false;
  if (query.dim() == 5) {
    handle_device_dim = true;

    NVF_CHECK(key.dim() == 5 && value.dim() == 5);

    auto query_domain =
        TensorDomain::noReductions(this->query()->getLogicalDomain());
    auto key_domain =
        TensorDomain::noReductions(this->key()->getLogicalDomain());
    auto value_domain =
        TensorDomain::noReductions(this->value()->getLogicalDomain());
    NVF_CHECK(
        query_domain.front()->isDeviceDim(),
        "Only support DID parallelization on outermost axis");
    NVF_CHECK(
        key_domain.front()->isDeviceDim(),
        "Only support DID parallelization on outermost axis");
    NVF_CHECK(
        value_domain.front()->isDeviceDim(),
        "Only support DID parallelization on outermost axis");

    query = query.squeeze(0);
    key = key.squeeze(0);
    value = value.squeeze(0);
  }

  // Flash attention requires the last dimension to be padded to 8.
  // https://github.com/pytorch/pytorch/blob/c27882ffa8c1c7e4cf8ebc6c2f879e5b6c8814ad/aten/src/ATen/native/transformers/attention.cpp#L675-L677
  const auto last_dim_size = query.size(-1);
  auto pad_last_dim = [last_dim_size](
                          at::Tensor inp, int alignment_size) -> at::Tensor {
    if (last_dim_size % alignment_size == 0) {
      return inp;
    }
    auto pad_count = alignment_size - (last_dim_size % alignment_size);
    auto padded_inp = at::pad(inp, {0, pad_count});
    return padded_inp;
  };

  query = pad_last_dim(query, 8);
  key = pad_last_dim(key, 8);
  value = pad_last_dim(value, 8);

  // Conmpute scale using original size of last dimension
  double scale = inputs.size() > 5 ? inputs.back().as<double>()
                                   : 1.0 / std::sqrt(last_dim_size);

  // ATen reference:
  // https://github.com/pytorch/pytorch/blob/c27882ffa8c1c7e4cf8ebc6c2f879e5b6c8814ad/aten/src/ATen/native/transformers/attention.cpp#L680-L681
  auto
      [output,
       log_sumexp,
       cum_seq_q,
       cum_seq_k,
       query_seq_len,
       key_seq_len,
       philox_seed,
       philox_offset,
       debug_attn_mask] =
          at::_scaled_dot_product_flash_attention(
              query,
              key,
              value,
              dropout_p,
              is_causal,
              /*return_debug_mask=*/false,
              scale);

  // If the inputs were padded, slice the output to restore the original
  // size
  if (output.size(-1) != last_dim_size) {
    output = output.slice(-1, 0, last_dim_size);
  }

  // Add back the device dim axis for output.
  if (handle_device_dim) {
    output = output.unsqueeze(0);
    log_sumexp = log_sumexp.unsqueeze(0);
  }

  // We ignore cum_seq_q/k outputs since they are undefined tensors for
  // non-nested tensors. We do not store query/key_seq_len since they can be
  // computed in non-nested tensor directly. debug_attn_mask is ignored
  // since `return_debug_mask=false`.
  return {output, log_sumexp, philox_seed, philox_offset};
}

std::string Scope::toString(int indent_size) const {
  std::stringstream ss;
  for (auto expr : exprs()) {
    ss << expr->toString(indent_size);
  }
  return ss.str();
}

std::vector<Expr*>::iterator Scope::insert(
    std::vector<Expr*>::const_iterator pos,
    Expr* expr) {
  return exprs_.insert(pos, expr);
}

std::vector<Expr*>::iterator Scope::insert_before(Expr* ref, Expr* expr) {
  const auto it = std::find(exprs_.begin(), exprs_.end(), ref);
  NVF_ERROR(
      it != exprs_.end(),
      "Tried to insert ",
      expr,
      " before the reference: ",
      ref,
      " @ ",
      (size_t)ref,
      " however the reference was not found in this scope.");
  return insert(it, expr);
}

std::vector<Expr*>::iterator Scope::insert_after(Expr* ref, Expr* expr) {
  const auto it = std::find(exprs_.begin(), exprs_.end(), ref);
  NVF_ERROR(
      it != exprs_.end(),
      "Tried to insert ",
      expr,
      " after the reference: ",
      ref,
      " however the reference was not found in this scope.");
  return insert(it + 1, expr);
}

std::vector<Expr*>::iterator Scope::insert(size_t pos, Expr* expr) {
  const auto it = exprs_.begin() + (std::ptrdiff_t)pos;
  return insert(it, expr);
}

void Scope::erase(std::vector<Expr*>::const_iterator pos) {
  // Remove the scope of the expr if this is the scope
  [[maybe_unused]] auto expr = *pos;
  exprs_.erase(pos);
}

void Scope::erase(Expr* ref) {
  const auto it = std::find(exprs_.begin(), exprs_.end(), ref);
  if (it != exprs_.end()) {
    erase(it);
  }
}

void Scope::erase(size_t pos) {
  erase(exprs_.begin() + (std::ptrdiff_t)pos);
}

bool Scope::contains(Expr* expr) const {
  const auto it = std::find(exprs_.begin(), exprs_.end(), expr);
  return it != exprs_.end();
}

void Scope::clear() {
  exprs_.clear();
}

ForLoop::ForLoop(
    IrBuilderPasskey passkey,
    IterDomain* iter_domain,
    Val* index,
    Val* start,
    Val* stop,
    Val* step,
    bool vectorize,
    Val* vectorize_shift,
    bool unroll_required,
    CircularBufferLoopStage circular_buffer_loop_stage,
    int64_t circular_buffer_loop_stage_depth)
    : Expr(passkey) {
  NVF_ERROR(passkey.ir_container_ != nullptr);
  NVF_ERROR(
      passkey.ir_container_->isA<kir::Kernel>() ||
          passkey.ir_container_->isA<hir::HostIrContainer>(),
      "IR type only valid for Kernel or Host container.");
  NVF_ERROR(isIntegralType(index->dtype()));
  addInput(index);
  addInput(iter_domain);
  if (start == nullptr && iter_domain->isThread()) {
    start = NamedScalar::getParallelIndex(iter_domain->getParallelType());
  }
  if (step == nullptr) {
    if (iter_domain->isThread()) {
      step = NamedScalar::getParallelDim(iter_domain->getParallelType());
    } else {
      step = FusionGuard::getCurFusion()->oneVal();
    }
  }
  NVF_ERROR(
      index->dtype() == DataType::Index, "Loop index must be an index type.");
  NVF_ERROR(
      start == nullptr || start->dtype() == DataType::Index,
      "Loop start must be an index type.");
  NVF_ERROR(
      step->dtype() == DataType::Index, "Loop step must be an index type.");
  NVF_ERROR(
      stop == nullptr || stop->dtype() == DataType::Index,
      "Loop stop must be an index type.");
  addAttribute(start);
  addAttribute(stop);
  addAttribute(step);
  addDataAttribute(vectorize);
  addAttribute(vectorize_shift);
  addDataAttribute(unroll_required);
  addDataAttribute(circular_buffer_loop_stage);
  addDataAttribute(circular_buffer_loop_stage_depth);
  // Storing IR nodes as Attribute is not safe with IrCloner, but
  // fortunately kernel IR does not need this feature.
  addDataAttribute(Scope(this));
}

ForLoop::ForLoop(
    IrBuilderPasskey passkey,
    IterDomain* iter_domain,
    Val* index,
    CircularBufferLoopStage circular_buffer_loop_stage,
    int64_t circular_buffer_loop_stage_depth)
    : ForLoop(
          passkey,
          iter_domain,
          index,
          nullptr,
          nullptr,
          nullptr,
          !iter_domain->isBroadcast() &&
              isParallelTypeVectorize(iter_domain->getParallelType()),
          nullptr,
          false,
          circular_buffer_loop_stage,
          circular_buffer_loop_stage_depth) {}

ForLoop::ForLoop(IrBuilderPasskey passkey, IterDomain* iter_domain)
    : ForLoop(
          passkey,
          iter_domain,
          GpuLower::current()->getLoopIndexVariable(iter_domain),
          CircularBufferLoopStage::NotApplicable,
          0) {}

ForLoop::ForLoop(IrBuilderPasskey passkey, const ForLoop* other)
    : ForLoop(
          passkey,
          other->iter_domain(),
          other->index(),
          other->start(),
          other->stop(),
          other->step(),
          other->vectorize(),
          other->vectorize_shift(),
          other->isUnrollRequired(),
          other->circularBufferLoopStage(),
          other->circularBufferLoopStageDepth()) {}

std::string ForLoop::toString(int indent_size) const {
  std::stringstream ss;
  indent(ss, indent_size) << "FOR " << index()->toString() << " in "
                          << iter_domain()->toString() << ":\n"
                          << body().toString(indent_size + 1);
  return ss.str();
}

std::string ForLoop::toInlineString(int indent_size) const {
  NVF_CHECK(false, "Tensor op can not be printed inline");
}

bool ForLoop::isUnrollable() const {
  // Start and stop must be constant, must not be a broadcast
  // dimension, cannot be bound to a parallel dimension, must not be
  // vectorized.
  return start()->isConstScalar() && stop()->isConstScalar() &&
      !iter_domain()->isThread() && !iter_domain()->isDeviceDim() &&
      !iter_domain()->isBroadcast() && !vectorize();
}

bool ForLoop::isUnrolled() const {
  if (isUnrollRequired() && !isUnrollable()) {
    TORCH_WARN(
        "Unroll required but not possible. Register allocation disabled. Loop index: ",
        index()->toString());
    return false;
  }

  // Size-one loop will not be materialized as a loop, so return false
  if (start()->isZeroInt() && stop()->isOneInt()) {
    return false;
  }

  // Unroll if required.
  if (isUnrollRequired()) {
    return true;
  }

  // Don't unroll if not possible
  if (!isUnrollable()) {
    return false;
  }

  // Unrolling is technically possible but avoided
  if (iter_domain()->getParallelType() == ParallelType::Unswitch) {
    // Use ParallelType::Unroll if unrolling is desired. Note that
    // unswitched size-one loops are not unrolled as they are not
    // materialized as actual for-loops.
    return false;
  }

  return true;
}

Val* ForLoop::start() const {
  if (attributeVal(0) != nullptr) {
    return attributeVal(0);
  } else {
    // clang-tidy complains without this
    NVF_ERROR(iter_domain() != nullptr);
    return iter_domain()->start();
  }
}

Val* ForLoop::stop() const {
  if (attributeVal(1) != nullptr) {
    return attributeVal(1);
  } else {
    // clang-tidy complains without this
    NVF_ERROR(iter_domain() != nullptr);
    return iter_domain()->extent();
  }
}

Val* ForLoop::step() const {
  NVF_ERROR(attributeVal(2) != nullptr);
  return attributeVal(2);
}

Val* ForLoop::simplifiedStop() const {
  if (simplified_stop_ == nullptr) {
    simplified_stop_ = GpuLower::hasCurrent()
        ? GpuLower::current()->commonScalarMap().hoistScalar(stop(), {})
        : stop();
  }
  return simplified_stop_;
}

bool ForLoop::isTrivial() const {
  // These loops are not materialized
  if (vectorize() || iter_domain()->isBroadcast() ||
      iter_domain()->isStride() || iter_domain()->isMma() ||
      iter_domain()->isBulk() || iter_domain()->isDeviceDim()) {
    return true;
  }

  if (index()->isConstScalar() || index()->definition() != nullptr) {
    return true;
  }

  // By default, a parallelized loop would look like:
  //
  //   for (int x = threadIdx.x; x < stop; x += blockDim.x) {
  //     do_some_comp(x);
  //   }
  //
  // When stop is guaranteed to be smaller or equal to the number of
  // threads, the for-loop is not necessary. In the above case, we
  // would just generate the loop body without the for clause but
  // references to the loop index replaced by the loop start value.
  //
  // When the loop end is the same as the IterDomain extent, the
  // assumption can be safely made. This is more conservative than
  // necessary since the loop stop value just needs to be <= the
  // IterDomain extent. However, at this point, this conservative
  // analysis seems sufficient.
  if (stop() == iter_domain()->extent() && iter_domain()->isThread()) {
    return true;
  }

  // Extent-1 loop: for (int i = 0; i < 1; ++i) {
  if (start()->isZeroInt() && simplifiedStop()->isOneInt() &&
      step()->isOneInt()) {
    return true;
  }

  // Another extent-1 loop: for (int i = N - 1; i < N; ++i) {
  if (start()->definition() != nullptr &&
      start()->definition()->isA<BinaryOp>() &&
      start()->definition()->as<BinaryOp>()->getBinaryOpType() ==
          BinaryOpType::Sub &&
      start()->definition()->as<BinaryOp>()->lhs() == stop() &&
      start()->definition()->as<BinaryOp>()->rhs()->isOneInt()) {
    return true;
  }

  if (start()->isConstScalar() && simplifiedStop()->isConstScalar() &&
      start()->evaluate().as<int64_t>() + 1 ==
          simplifiedStop()->evaluate().as<int64_t>() &&
      step()->isOneInt()) {
    return true;
  }

  return false;
}

namespace {

//! A utility class to check if an expression of a particular type exists
class ExprFinder : kir::ConstIrVisitor {
 public:
  //! True if expr or any of its nested expressions is a type included in
  //! expr_types
  static bool exists(
      const Expr* expr,
      const std::unordered_set<std::type_index>& expr_types) {
    ExprFinder finder(expr_types);
    finder.handle(std::vector<const Expr*>{expr});
    return finder.is_found_;
  }

 private:
  ExprFinder(const std::unordered_set<std::type_index>& expr_types)
      : expr_types_(expr_types) {}

  using kir::ConstIrVisitor::handle;

  void dispatch(const Expr* expr) final {
    if (expr_types_.find(typeid(*expr)) != expr_types_.end()) {
      is_found_ = true;
      return;
    }
    kir::ConstIrVisitor::dispatch(expr);
  }

 private:
  const std::unordered_set<std::type_index>& expr_types_;
  bool is_found_ = false;
};

} // namespace

bool ForLoop::isGroup() const {
  //! True if loop is grouped. The IterDomain of the loop must have
  //! ParallelType::Group, but it isn't sufficient as the loop may be
  //! for an initialization expression, for which the loop shold not
  //! be grouped. Make sure a GroupedGridReduction is found.
  if (iter_domain()->getParallelType() != ParallelType::Group) {
    return false;
  }

  return ExprFinder::exists(
      this,
      {typeid(GroupedReductionOp),
       typeid(kir::GroupedGridReduction),
       typeid(kir::GroupedGridWelford)});
}

NVFUSER_DEFINE_CLONE_AND_CREATE(ForLoop)

SdpaBwdOp::SdpaBwdOp(
    IrBuilderPasskey passkey,
    TensorView* grad_query,
    TensorView* grad_key,
    TensorView* grad_value,
    TensorView* grad_output,
    TensorView* query,
    TensorView* key,
    TensorView* value,
    TensorView* output,
    TensorView* log_sumexp,
    Val* dropout_p,
    Val* is_causal,
    TensorView* philox_seed,
    TensorView* philox_offset,
    Val* scale)
    : Expr(passkey) {
  addOutput(grad_query);
  addOutput(grad_key);
  addOutput(grad_value);
  addInput(grad_output);
  addInput(query);
  addInput(key);
  addInput(value);
  addInput(output);
  addInput(log_sumexp);
  addInput(dropout_p);
  addInput(is_causal);
  addInput(philox_seed);
  addInput(philox_offset);
  if (scale != nullptr) {
    addInput(scale);
  }
}

NVFUSER_DEFINE_CLONE_AND_CREATE(SdpaBwdOp)

std::string SdpaBwdOp::toString(int indent_size) const {
  std::stringstream ss;
  indent(ss, indent_size) << grad_query()->toString() << ",\n";
  indent(ss, indent_size) << grad_key()->toString() << ",\n";
  indent(ss, indent_size) << grad_value()->toString() << "\n";
  indent(ss, indent_size + 1)
      << " = sdpa_bwd(" << grad_attn()->toString() << ",\n";
  indent(ss, indent_size + 1) << "          " << query()->toString() << ",\n";
  indent(ss, indent_size + 1) << "          " << key()->toString() << ",\n";
  indent(ss, indent_size + 1) << "          " << value()->toString() << ",\n";
  indent(ss, indent_size + 1)
      << "          " << attn_out()->toString() << ",\n";
  indent(ss, indent_size + 1)
      << "          logsum_exp = " << logsumexp()->toString() << ",\n";
  indent(ss, indent_size + 1)
      << "          dropout_p = " << dropout_p()->toInlineString() << ",\n";
  indent(ss, indent_size + 1)
      << "          is_causal = " << is_causal()->toInlineString() << ",\n";
  indent(ss, indent_size + 1)
      << "          philox_seed = " << philox_seed()->toString() << ",\n";
  indent(ss, indent_size + 1)
      << "          philox_offset = " << philox_offset()->toString() << ",\n";
  if (scale() != nullptr) {
    indent(ss, indent_size + 1)
        << ",\n          scale = " << scale()->toInlineString();
  }
  indent(ss, indent_size + 1) << ")\n";
  return ss.str();
}

std::string SdpaBwdOp::toInlineString(int indent_size) const {
  NVF_CHECK(false, "Tensor op can not be printed inline");
}

std::vector<PolymorphicValue> SdpaBwdOp::evaluate(
    const ExpressionEvaluator& ee,
    const std::vector<PolymorphicValue>& inputs) const {
  // Backward tensor inputs: grad_input, query, key, value, output,
  // logsumexp, max_q/k Temporary handling of DID parallelization. See
  // https://github.com/NVIDIA/Fuser/issues/2563
  bool first_dim_is_did = this->key()->as<TensorView>()->axis(0)->isDeviceDim();
  auto out_grad = inputs[0].as<at::Tensor>();
  if (first_dim_is_did) {
    NVF_CHECK(out_grad.dim() == 5, "Expected 5D but found ", out_grad.sizes());
  } else {
    NVF_CHECK(out_grad.dim() == 4, "Expected 4D but found ", out_grad.sizes());
  }

  std::vector<at::Tensor> bwd_inputs;
  for (auto idx : c10::irange(6)) {
    auto in_tensor = inputs.at(idx).as<at::Tensor>();
    // Removing the size 1 from sharded axis from tensors.
    if (first_dim_is_did) {
      in_tensor = in_tensor.squeeze(0);
    }
    bwd_inputs.push_back(in_tensor);
  }
  const auto dropout_p = inputs.at(6).as<double>();
  const auto is_causal = inputs.at(7).as<bool>();
  const auto philox_seed = inputs.at(8).as<at::Tensor>();
  const auto philox_offset = inputs.at(9).as<at::Tensor>();

  // Flash attention requires the last dimension to be padded to 8.
  // https://github.com/pytorch/pytorch/blob/c27882ffa8c1c7e4cf8ebc6c2f879e5b6c8814ad/aten/src/ATen/native/transformers/attention.cpp#L675-L677
  const auto last_dim_size = bwd_inputs[0].size(-1);
  auto pad_last_dim = [last_dim_size](
                          at::Tensor inp, int alignment_size) -> at::Tensor {
    if (last_dim_size % alignment_size == 0) {
      return inp;
    }
    auto pad_count = alignment_size - (last_dim_size % alignment_size);
    auto padded_inp = at::pad(inp, {0, pad_count});
    return padded_inp;
  };

  // Conmpute scale using original size of last dimension
  double scale = inputs.size() > 10 ? inputs.back().as<double>()
                                    : 1.0 / std::sqrt(last_dim_size);

  // ATen reference:
  // https://github.com/pytorch/pytorch/blob/c27882ffa8c1c7e4cf8ebc6c2f879e5b6c8814ad/aten/src/ATen/native/transformers/attention.cpp#L680-L681
  // cum_seq_q/k are undefined tensors for non-nested input tensors.
  auto [grad_query, grad_key, grad_value] =
      at::_scaled_dot_product_flash_attention_backward(
          /*grad_output=*/pad_last_dim(bwd_inputs[0], 8),
          /*query=*/pad_last_dim(bwd_inputs[1], 8),
          /*key=*/pad_last_dim(bwd_inputs[2], 8),
          /*value=*/pad_last_dim(bwd_inputs[3], 8),
          /*output=*/pad_last_dim(bwd_inputs[4], 8),
          /*logsumexp=*/bwd_inputs[5],
          /*cum_seq_q=*/at::Tensor(),
          /*cum_seq_k=*/at::Tensor(),
          // Note: ATen implementation expects max_q/max_k as scalars.
          /*max_q=*/bwd_inputs[1].size(2),
          /*max_k=*/bwd_inputs[2].size(2),
          /*dropout_p=*/dropout_p,
          /*is_causal=*/is_causal,
          /*philox_seed=*/philox_seed,
          /*philox_offset=*/philox_offset,
          /*scale=*/scale);

  // If the inputs were padded, slice the gradsto restore the original size
  auto slice_last_dim = [last_dim_size](at::Tensor output) -> at::Tensor {
    if (output.size(-1) != last_dim_size) {
      return output;
    }
    return output.slice(-1, 0, last_dim_size);
  };

  // Add device dimension back to outputs.
  if (first_dim_is_did) {
    grad_query = grad_query.unsqueeze(0);
    grad_key = grad_key.unsqueeze(0);
    grad_value = grad_value.unsqueeze(0);
  }

  return {
      slice_last_dim(grad_query),
      slice_last_dim(grad_key),
      slice_last_dim(grad_value)};
}

EmbeddingFwdOp::EmbeddingFwdOp(
    IrBuilderPasskey passkey,
    TensorView* output,
    TensorView* input,
    TensorView* weight,
    Val* padding_idx,
    Val* max_norm,
    Val* norm_type,
    Val* scale_grad_by_freq,
    Val* sparse)
    : Expr(passkey) {
  addOutput(output);

  addInput(input);
  addInput(weight);
  addInput(norm_type);
  addInput(scale_grad_by_freq);
  addInput(sparse);
  if (padding_idx != nullptr) {
    addInput(padding_idx);
    addDataAttribute(true);
  } else {
    addDataAttribute(false);
  }
  if (max_norm != nullptr) {
    addInput(max_norm);
    addDataAttribute(true);
  } else {
    addDataAttribute(false);
  }
}

NVFUSER_DEFINE_CLONE_AND_CREATE(EmbeddingFwdOp)

std::string EmbeddingFwdOp::toString(int indent_size) const {
  std::stringstream ss;
  indent(ss, indent_size) << out()->toString() << ",\n";
  indent(ss, indent_size + 1) << " = embedding(" << in()->toString() << ",\n";
  indent(ss, indent_size + 1) << "          " << weight()->toString() << ",\n";
  if (padding_idx() != nullptr) {
    indent(ss, indent_size + 1)
        << "          padding_idx = " << padding_idx()->toString() << ",\n";
  }
  if (max_norm() != nullptr) {
    indent(ss, indent_size + 1)
        << "          max_norm = " << max_norm()->toString() << ",\n";
  }
  indent(ss, indent_size + 1)
      << "          norm_type = " << norm_type()->toString() << ",\n";
  indent(ss, indent_size + 1)
      << "          scale_grad_by_freq = "
      << scale_grad_by_freq()->toInlineString() << ",\n";
  indent(ss, indent_size + 1)
      << "          sparse = " << sparse()->toInlineString() << ")\n";
  return ss.str();
}

std::string EmbeddingFwdOp::toInlineString(int indent_size) const {
  NVF_CHECK(false, "Tensor op can not be printed inline");
}

std::vector<PolymorphicValue> EmbeddingFwdOp::evaluate(
    const ExpressionEvaluator& ee,
    const std::vector<PolymorphicValue>& inputs) const {
  auto input = inputs.at(0).as<at::Tensor>();
  auto weight = inputs.at(1).as<at::Tensor>();
  auto norm_type = inputs.at(2).as<double>();
  auto scale_grad_by_freq = inputs.at(3).as<bool>();
  auto sparse = inputs.at(4).as<bool>();
  std::optional<int64_t> padding_idx = std::nullopt;
  if (has_padding_idx()) {
    padding_idx = inputs.at(5).as<int64_t>();
  }
  std::optional<double> max_norm = std::nullopt;
  if (has_max_norm()) {
    auto idx = 5 + has_padding_idx();
    max_norm = inputs.at(idx).as<double>();
  }

  namespace F = torch::nn::functional;
  return {F::embedding(
      input,
      weight,
      F::EmbeddingFuncOptions()
          .padding_idx(padding_idx)
          .max_norm(max_norm)
          .norm_type(norm_type)
          .scale_grad_by_freq(scale_grad_by_freq)
          .sparse(sparse))};
}
} // namespace nvfuser<|MERGE_RESOLUTION|>--- conflicted
+++ resolved
@@ -4545,21 +4545,6 @@
   auto logical = TensorDomain::noReductions(tv->getLogicalDomain());
   int64_t rfactor_did_idx = -1;
   for (auto idx : c10::irange(static_cast<int64_t>(logical.size()))) {
-<<<<<<< HEAD
-    if (!logical.at(idx)->isRFactorProduct()) {
-      continue;
-    }
-
-    if (!logical.at(idx)->isDeviceDim()) {
-      continue;
-    }
-
-    NVF_ERROR(
-        rfactor_did_idx == -1,
-        "Expected only 1 rfactored DID iterdomain, found at least 2 in ",
-        logical);
-    rfactor_did_idx = idx;
-=======
     IterDomain* id = logical.at(idx);
     if (id->isRFactorProduct() && id->isDeviceDim()) {
       NVF_ERROR(
@@ -4568,7 +4553,6 @@
           logical);
       rfactor_did_idx = idx;
     }
->>>>>>> fd00c23d
   }
 
   return rfactor_did_idx;
