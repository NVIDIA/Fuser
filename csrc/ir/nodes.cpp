--- conflicted
+++ resolved
@@ -2521,19 +2521,11 @@
 
 // Returns a new IterDomain matching properties of this except for
 // is_rfactor_domain_
-<<<<<<< HEAD
-IterDomain* IterDomain::cloneWithoutRFactor(bool map) const {
-  auto cloned = IterDomainBuilder(this).resetRfactor().build();
-
-  if (map) {
-    fusion()->registerIterDomainMapping(this, cloned);
-=======
 IterDomain* IterDomain::cloneWithoutRFactor(bool map_with_original) {
   auto cloned = IterDomainBuilder(this).resetRfactor().build();
 
   if (map_with_original) {
     fusion()->registerExactMapping(this, cloned);
->>>>>>> 2de00084
   }
 
   return cloned;
