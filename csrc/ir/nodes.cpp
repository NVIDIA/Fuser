// clang-format off
/*
 * SPDX-FileCopyrightText: Copyright (c) 2023-present NVIDIA CORPORATION & AFFILIATES.
 * All rights reserved.
 * SPDX-License-Identifier: BSD-3-Clause
 */
// clang-format on
#include <device_lower/lower2device.h>
#include <disjoint_set.h>
#include <dynamic_transform.h>
#include <exceptions.h>
#include <host_ir/container.h>
#include <ir/cloner.h>
#include <ir/interface_nodes.h>
#include <ir/iostream.h>
#include <ir/utils.h>
#include <kernel.h>
#include <kernel_ir.h>
#include <logical_domain_map.h>
#include <multidevice/utils.h>
#include <ops/arith.h>
#include <runtime/allocations.h>
#include <transform_iter.h>
#include <transform_rfactor.h>
#include <transform_view.h>
#include <type.h>

#include <torch/nn/options/embedding.h>

#include <complex>
#include <iterator>
#include <numeric>
#include <sstream>
#include <string>

namespace nvfuser {

FullOp::FullOp(IrBuilderPasskey passkey, Val* out, Val* fill_value)
    : Expr(passkey) {
  if (out->isA<TensorView>()) {
    auto tv_logical = out->as<TensorView>()->getLogicalDomain();
    for (auto id : tv_logical) {
      addInput(id->extent());
    }
  }
  addInput(fill_value);
  addOutput(out);
}

std::string FullOp::toString(int indent_size) const {
  std::stringstream ss;
  indent(ss, indent_size) << output(0)->toString() << "\n";
  indent_size++;
  indent(ss, indent_size) << " = full({";
  for (auto i : arange(inputs().size())) {
    if (i == inputs().size() - 1) {
      ss << "}";
    }
    if (i > 0) {
      ss << ", ";
    }
    ss << input(i)->toInlineString(indent_size);
  }
  ss << ");\n";
  return ss.str();
}

std::string FullOp::toInlineString(int indent_size) const {
  NVF_CHECK(false, "Tensor op can not be printed inline");
}

std::vector<PolymorphicValue> FullOp::evaluate(
    const ExpressionEvaluator& ee,
    const std::vector<PolymorphicValue>& inputs) const {
  std::vector<int64_t> shape;
  for (auto i : arange(inputs.size() - 1)) {
    shape.push_back(inputs.at(i).as<int64_t>());
  }
  DataType dtype = getFillValue()->getDataType().value();
  const auto options =
      at::TensorOptions().device(at::kCUDA).dtype(data_type_to_aten(dtype));
  using namespace PolymorphicValue_functions;
  return {at::full(shape, toScalar(inputs.back()), options)};
}

NVFUSER_DEFINE_CLONE_AND_CREATE(FullOp)

SelectOp::SelectOp(
    IrBuilderPasskey passkey,
    Val* out,
    Val* in,
    int64_t dim,
    Val* index)
    : Expr(passkey) {
  addInput(in);
  addInput(index);
  addOutput(out);
  addDataAttribute(dim);
}

std::string SelectOp::toString(int indent_size) const {
  std::stringstream ss;
  indent(ss, indent_size) << output(0)->toString() << "\n";
  indent_size++;
  indent(ss, indent_size) << " = select( " << input(0)->toString()
                          << ", axis = " << getIndexedID()
                          << ", index = " << input(1)->toString() << " )\n";
  return ss.str();
}

std::string SelectOp::toInlineString(int indent_size) const {
  NVF_CHECK(false, "Tensor op can not be printed inline");
}

IterDomain* SelectOp::getIndexedID() const {
  return TensorDomain::noReductions(
             ir_utils::getTvInput(this)->getLogicalDomain())
      .at(dim());
}

std::vector<PolymorphicValue> SelectOp::evaluate(
    const ExpressionEvaluator& ee,
    const std::vector<PolymorphicValue>& inputs) const {
  const auto& in = inputs.at(0).as<at::Tensor>();
  int64_t dimension = dim();
  int64_t index = (int64_t)inputs.at(1);
  return {in.select(dimension, index)};
}

NVFUSER_DEFINE_CLONE_AND_CREATE(SelectOp)

IndexSelectOp::IndexSelectOp(
    IrBuilderPasskey passkey,
    Val* out,
    Val* in,
    int64_t dim,
    Val* indices)
    : Expr(passkey) {
  addInput(in);
  addInput(indices);
  addOutput(out);
  addDataAttribute(dim);
}

std::string IndexSelectOp::toString(int indent_size) const {
  std::stringstream ss;
  indent(ss, indent_size) << output(0)->toString() << "\n";
  indent_size++;
  indent(ss, indent_size) << " = indexSelect( ";
  ss << input(0)->toString() << ", dim = " << dim() << ", "
     << input(1)->toString() << " )\n";
  return ss.str();
}

std::string IndexSelectOp::toInlineString(int indent_size) const {
  NVF_CHECK(false, "Tensor op can not be printed inline");
}

IterDomain* IndexSelectOp::getIndexedID() const {
  return TensorDomain::noReductions(
             ir_utils::getTvInput(this)->getLogicalDomain())
      .at(dim());
}

IterDomain* IndexSelectOp::getConsumerOfIndexedID() const {
  return ir_utils::getTvOutput(this)->getLogicalDomain().at(dim());
}

std::vector<PolymorphicValue> IndexSelectOp::evaluate(
    const ExpressionEvaluator& ee,
    const std::vector<PolymorphicValue>& inputs) const {
  const auto& in = inputs.at(0).as<at::Tensor>();
  int64_t dimension = dim();
  const auto& indices = inputs.at(1).as<at::Tensor>().squeeze();
  return {at::index_select(in, dimension, indices)};
}

NVFUSER_DEFINE_CLONE_AND_CREATE(IndexSelectOp)

IndexPutAccumulateOp::IndexPutAccumulateOp(
    IrBuilderPasskey passkey,
    Val* out,
    Val* acc,
    Val* index,
    Val* value)
    : Expr(passkey) {
  addInput(acc);
  addInput(index);
  addInput(value);
  addOutput(out);
}

std::string IndexPutAccumulateOp::toString(int indent_size) const {
  std::stringstream ss;
  indent(ss, indent_size) << output(0)->toString() << "\n";
  indent_size++;
  indent(ss, indent_size) << " = indexPutAccumulate( ";
  ss << input(0)->toString() << ", " << input(1)->toString() << ", "
     << input(2)->toString() << " )\n";
  return ss.str();
}

std::string IndexPutAccumulateOp::toInlineString(int indent_size) const {
  NVF_CHECK(false, "Tensor op can not be printed inline");
}

IterDomain* IndexPutAccumulateOp::getIndexingIDOfValue() const {
  return TensorDomain::noReductions(valueTv()->getLogicalDomain()).front();
}

IterDomain* IndexPutAccumulateOp::getIndexingID() const {
  return TensorDomain::noReductions(indexTv()->getLogicalDomain()).front();
}

std::vector<PolymorphicValue> IndexPutAccumulateOp::evaluate(
    const ExpressionEvaluator& ee,
    const std::vector<PolymorphicValue>& inputs) const {
  return {at::index_put(
      /*self=*/inputs.at(0).as<at::Tensor>(),
      // NOTE: aten API doesn't allow the broadcast dimension
      /*indices=*/{inputs.at(1).as<at::Tensor>().squeeze(-1)},
      /*values=*/inputs.at(2).as<at::Tensor>(),
      /*accumulate=*/true)};
}

NVFUSER_DEFINE_CLONE_AND_CREATE(IndexPutAccumulateOp)

GatherOp::GatherOp(
    IrBuilderPasskey passkey,
    Val* out,
    Val* in,
    int64_t dim,
    Val* indices,
    bool exact_sizes)
    : Expr(passkey) {
  addInput(in);
  addInput(indices);
  addOutput(out);
  addDataAttribute(dim);
  addDataAttribute(exact_sizes);
}

std::string GatherOp::toString(int indent_size) const {
  std::stringstream ss;
  indent(ss, indent_size) << output(0)->toString() << "\n";
  indent_size++;
  indent(ss, indent_size) << " = "
                          << (exactSizes() ? "takeAlongAxis" : "torchGather")
                          << "( " << input(0)->toString();
  if (exactSizes()) {
    ss << ", " << input(1)->toString() << ", dim = " << dim() << " )\n";
  } else {
    ss << ", dim = " << dim() << ", " << input(1)->toString() << " )\n";
  }
  return ss.str();
}

std::string GatherOp::toInlineString(int indent_size) const {
  NVF_CHECK(false, "Tensor op can not be printed inline");
}

IterDomain* GatherOp::getIndexedID() const {
  return TensorDomain::noReductions(lookupTv()->getLogicalDomain()).at(dim());
}

IterDomain* GatherOp::getConsumerOfIndexedID() const {
  return ir_utils::getTvOutput(this)->getLogicalDomain().at(dim());
}

std::vector<PolymorphicValue> GatherOp::evaluate(
    const ExpressionEvaluator& ee,
    const std::vector<PolymorphicValue>& inputs) const {
  const auto& input = inputs.at(0).as<at::Tensor>();
  const auto& index = inputs.at(1).as<at::Tensor>();
  auto dimension = dim();
  if (exactSizes()) {
    return {at::take_along_dim(input, index, dimension)};
  } else {
    return {at::gather(input, dimension, index)};
  }
}

NVFUSER_DEFINE_CLONE_AND_CREATE(GatherOp)

ScatterOp::ScatterOp(
    IrBuilderPasskey passkey,
    ScatterOpType type,
    Val* out,
    Val* self,
    int64_t dim,
    Val* index,
    Val* src)
    : Expr(passkey) {
  addInput(self);
  addInput(index);
  addInput(src);
  addOutput(out);
  addDataAttribute(dim);
  addDataAttribute(type);
}

std::string ScatterOp::toString(int indent_size) const {
  std::stringstream ss;
  indent(ss, indent_size) << output(0)->toString() << "\n";
  indent_size++;
  indent(ss, indent_size) << " =" << getScatterOpType() << "(";
  ss << "self = " << selfTv()->toString() << ", dim = " << dim()
     << ", src = " << input(2)->toString() << ", idx = " << input(1)->toString()
     << " )\n";
  return ss.str();
}

std::string ScatterOp::toInlineString(int indent_size) const {
  NVF_CHECK(false, "Scatter op can not be printed inline");
}

IterDomain* ScatterOp::getIndexedID() const {
  return ir_utils::getTvOutput(this)->getLogicalDomain().at(dim());
}

std::vector<PolymorphicValue> ScatterOp::evaluate(
    const ExpressionEvaluator& ee,
    const std::vector<PolymorphicValue>& inputs) const {
  const auto& input = inputs.at(0).as<at::Tensor>();
  const auto& index = inputs.at(1).as<at::Tensor>();
  const auto& src = inputs.at(2).as<at::Tensor>();
  auto dimension = dim();
  return {at::scatter(input, dimension, index, src)};
}

NVFUSER_DEFINE_CLONE_AND_CREATE(ScatterOp)

IotaOp::IotaOp(
    IrBuilderPasskey passkey,
    Val* out,
    Val* length,
    Val* start,
    Val* step)
    : Expr(passkey) {
  NVF_CHECK(isIntegralType(*length->getDataType()));
  addInput(length);
  NVF_CHECK(start->getDataType() == step->getDataType());
  NVF_CHECK(start->getDataType() == out->getDataType());
  addInput(start);
  addInput(step);
  addOutput(out);
}

std::string IotaOp::toString(int indent_size) const {
  std::stringstream ss;
  indent(ss, indent_size) << output(0)->toString();
  ss << "\n";
  indent_size++;
  indent(ss, indent_size) << " = iota(" << length()->toString() << ", "
                          << start()->toString() << ", " << step()->toString()
                          << ", " << dtype() << ");\n";
  return ss.str();
}

std::string IotaOp::toInlineString(int indent_size) const {
  NVF_CHECK(false, "Tensor op can not be printed inline");
}

std::vector<PolymorphicValue> IotaOp::evaluate(
    const ExpressionEvaluator& ee,
    const std::vector<PolymorphicValue>& inputs) const {
  const auto options =
      at::TensorOptions().device(at::kCUDA).dtype(data_type_to_aten(dtype()));
  int64_t length = (int64_t)inputs.at(0);

  if (isIntegralType(dtype())) {
    int64_t start = (int64_t)inputs.at(1);
    int64_t step = (int64_t)inputs.at(2);
    int64_t end = start + step * length;
    return {at::arange(start, end, step, options)};
  } else if (isFloatingPointType(dtype())) {
    double start = (double)inputs.at(1);
    double step = (double)inputs.at(2);
    // Due to rounding error, it can be hard to guarantee the size of
    // the output of arange to be exactly length, so we generate a
    // larger tensor and truncate it to length.
    double end = start + step * ((double)length + 1);
    return {at::arange(start, end, step, options).narrow(0, 0, length)};
  } else {
    NVF_THROW("Unsupported dtype in IotaOp evaluator: ", dtype());
  }
}

NVFUSER_DEFINE_CLONE_AND_CREATE(IotaOp)

EyeOp::EyeOp(IrBuilderPasskey passkey, Val* out, DataType dtype)
    : Expr(passkey) {
  if (out->isA<TensorView>()) {
    addInput(out->as<TensorView>()->getLogicalDomain()[0]->extent());
    if (out->as<TensorView>()->getLogicalDomain()[1] !=
        out->as<TensorView>()->getLogicalDomain()[0]) {
      addInput(out->as<TensorView>()->getLogicalDomain()[1]->extent());
    }
  }
  addOutput(out);
  addDataAttribute(dtype);
}

std::string EyeOp::toString(int indent_size) const {
  std::stringstream ss;
  indent(ss, indent_size) << output(0)->toString() << "\n";
  indent_size++;
  indent(ss, indent_size) << " = eye(" << input(0)->toString() << ", "
                          << dtype() << ");\n";
  return ss.str();
}

std::string EyeOp::toInlineString(int indent_size) const {
  NVF_CHECK(false, "Tensor op can not be printed inline");
}
std::vector<PolymorphicValue> EyeOp::evaluate(
    const ExpressionEvaluator& ee,
    const std::vector<PolymorphicValue>& inputs) const {
  const auto options =
      at::TensorOptions().device(at::kCUDA).dtype(data_type_to_aten(dtype()));
  int64_t nrows = (int64_t)inputs.at(0);
  if (inputs.size() > 1) {
    int64_t ncols = (int64_t)inputs.at(1);
    return {at::eye(nrows, ncols, options)};
  } else {
    return {at::eye(nrows, options)};
  }
}

NVFUSER_DEFINE_CLONE_AND_CREATE(EyeOp)

UnaryOp::UnaryOp(IrBuilderPasskey passkey, UnaryOpType type, Val* out, Val* in)
    : Expr(passkey) {
  addOutput(out);
  addInput(in);
  addDataAttribute(type);
}

std::vector<PolymorphicValue> UnaryOp::evaluate(
    const ExpressionEvaluator& ee,
    const std::vector<PolymorphicValue>& inputs) const {
  using namespace PolymorphicValue_functions;

  const auto& in = inputs.at(0);
  if (!in.hasValue()) {
    return {std::monostate{}};
  }

  switch (getUnaryOpType()) {
    case UnaryOpType::Neg:
      return {-in};
    case UnaryOpType::Cast:
      if (in.is<at::Tensor>()) {
        return {PolymorphicValue(
            in.as<at::Tensor>().to(data_type_to_aten(out()->dtype())))};
      } else if (isIntegralType(*out()->getDataType())) {
        return {PolymorphicValue((int64_t)in)};
      } else if (isFloatingPointType(*out()->getDataType())) {
        return {PolymorphicValue((double)in)};
      } else if (out()->getDataType() == DataType::Bool) {
        return {PolymorphicValue((bool)in)};
      } else if (isComplexType(*out()->getDataType())) {
        return {PolymorphicValue((std::complex<double>)in)};
      } else {
        NVF_THROW("dtype not supported in evaluator: ", *out()->getDataType());
      }
    case UnaryOpType::Reciprocal:
      return {1.0 / in};
      break;
    case UnaryOpType::Abs:
      return {abs(in)};
      break;
    case UnaryOpType::LogicalNot:
      return {!in};
      break;
    case UnaryOpType::BitwiseNot:
      return {~in};
      break;
    case UnaryOpType::BitCeil:
      return {static_cast<int64_t>(
          std::bit_ceil(static_cast<uint64_t>(in.as<int64_t>())))};
      break;
    case UnaryOpType::Erf:
      return {erf(in)};
      break;
    case UnaryOpType::ToUnsignedSmemAddr:
      return {(int64_t)(unsigned)in};
      break;
    case UnaryOpType::AdjustPartialLdMatrixAddrInTuring8:
    case UnaryOpType::AdjustPartialLdMatrixAddrInTuring16:
      return {in};
      break;
    case UnaryOpType::Dereference:
      if (*out()->getDataType() == DataType::Float) {
        return {PolymorphicValue((double)*(float*)in)};
      } else {
        NVF_THROW("dtype not supported in evaluator: ", *out()->getDataType());
      }
      break;
    case UnaryOpType::Sigmoid:
      return {in.as<at::Tensor>().sigmoid()};
      break;
    case UnaryOpType::Tanh:
      return {in.as<at::Tensor>().tanh()};
      break;
    case UnaryOpType::Relu:
      return {at::relu(in.as<at::Tensor>())};
      break;
    case UnaryOpType::Gelu:
      return {at::gelu(in.as<at::Tensor>())};
      break;
    case UnaryOpType::Exp:
      return {at::exp(in.as<at::Tensor>())};
      break;
    case UnaryOpType::Sin:
      return {in.as<at::Tensor>().sin()};
      break;
    case UnaryOpType::Signbit:
      return {signbit(in)};
      break;
    case UnaryOpType::Cos:
      return {in.as<at::Tensor>().cos()};
      break;
    case UnaryOpType::BitCast:
      NVF_CHECK(
          dataTypeSize(input(0)->dtype()) == dataTypeSize(out()->dtype()),
          "BitCast only works for types of the same size");
      if (isComplexType(input(0)->dtype()) &&
          std::holds_alternative<ArrayType>(out()->dtype().type)) {
        // view_as_real case.
        auto vec_type = std::get<ArrayType>(out()->dtype().type);
        auto inp_scalar_type = getTypeFromComplexType(input(0)->dtype());
        NVF_CHECK(
            *vec_type.type == inp_scalar_type,
            "Output type must be the same as the scalar type of the complex "
            "input.");
        NVF_CHECK(
            vec_type.size == 2,
            "Expected output to be array of size 2, found array of size ",
            vec_type.size);
        return {in.as<at::Tensor>()};
      } else {
        return {in.as<at::Tensor>().view(data_type_to_aten(out()->dtype()))};
      }
      break;
    case UnaryOpType::Rsqrt:
      return {in.as<at::Tensor>().rsqrt()};
      break;
    case UnaryOpType::Real:
      return {at::real(in.as<at::Tensor>())};
      break;
    case UnaryOpType::Imag:
      return {at::imag(in.as<at::Tensor>())};
      break;
    case UnaryOpType::Tan:
      return {in.as<at::Tensor>().tan()};
      break;
    case UnaryOpType::IsFinite:
      return {at::isfinite(in.as<at::Tensor>())};
      break;
    default:
      NVF_CHECK(
          false,
          "Unexpected operator type ",
          getUnaryOpType(),
          " in ",
          toString());
  }
}

void UnaryOp::printHelper(std::stringstream& ss, std::string input) const {
  auto op_type = getUnaryOpType();

  if (auto inline_uop = inline_op_str(op_type)) {
    ss << inline_uop.value() << input;
  } else {
    if (op_type == UnaryOpType::Cast) {
      std::optional<std::string> cast_str = cast_func_str(std::make_pair(
          in()->getDataType().value(), out()->getDataType().value()));
      NVF_ERROR(cast_str != std::nullopt, "Unsupported Cast");
      ss << cast_str.value();
    } else {
      ss << op_type;
      if (out()->getDataType().value() == DataType::Float &&
          needFloatSuffix(op_type)) {
        ss << "f";
      }
    }
    ss << "(" << input << ")";
  }
}

std::string UnaryOp::toString(int indent_size) const {
  std::stringstream ss;
  bool istvop = ir_utils::isTvOp(this);
  indent(ss, indent_size) << out()->toString();
  if (istvop) {
    ss << "\n";
    indent_size++;
    indent(ss, indent_size);
  }
  ss << " = ";
  printHelper(ss, in()->toString());
  ss << ";\n";
  return ss.str();
}

std::string UnaryOp::toInlineString(int indent_size) const {
  checkInlineable(this);
  std::stringstream ss;
  printHelper(ss, in()->toInlineString());
  return ss.str();
}

std::string UnaryOp::getGraphvizLabel() const {
  std::stringstream ss;
  ss << getOpString() << "(" << getUnaryOpType() << ")";
  return ss.str();
}

NVFUSER_DEFINE_CLONE_AND_CREATE(UnaryOp)

BinaryOp::BinaryOp(
    IrBuilderPasskey passkey,
    BinaryOpType type,
    Val* out,
    Val* lhs,
    Val* rhs)
    : Expr(passkey) {
  addOutput(out);
  addInput(lhs);
  addInput(rhs);
  addDataAttribute(type);
}

std::vector<PolymorphicValue> BinaryOp::evaluate(
    const ExpressionEvaluator& ee,
    const std::vector<PolymorphicValue>& inputs) const {
  using namespace PolymorphicValue_functions;
  const auto& lhs = inputs.at(0);
  const auto& rhs = inputs.at(1);

  switch (getBinaryOpType()) {
    case BinaryOpType::Add:
      return {lhs + rhs};
      break;
    case BinaryOpType::Sub:
      return {lhs - rhs};
      break;
    case BinaryOpType::Mul:
      return {lhs * rhs};
      break;
    case BinaryOpType::Div:
      NVF_CHECK(
          !rhs.is<int64_t>() || rhs != 0, "Integer division by zero detected");
      return {lhs / rhs};
      break;
    case BinaryOpType::Mod:
      NVF_CHECK(rhs != 0, "Modulo zero detected");
      return {lhs % rhs};
      break;
    case BinaryOpType::Fmod:
      NVF_CHECK(rhs != 0, "Float modulo zero detected");
      return {fmod(lhs, rhs)};
      break;
    case BinaryOpType::CeilDiv:
      NVF_CHECK(rhs != 0, "CeilDiv by zero detected");
      return {ceildiv(lhs, rhs)};
      break;
    case BinaryOpType::LogicalAnd:
      return {lhs && rhs};
      break;
    case BinaryOpType::LogicalOr:
      return {lhs || rhs};
      break;
    case BinaryOpType::BitwiseAnd:
      return {lhs & rhs};
      break;
    case BinaryOpType::BitwiseOr:
      return {lhs | rhs};
      break;
    case BinaryOpType::BitwiseXor:
      return {lhs ^ rhs};
      break;
    case BinaryOpType::Eq:
      return {eq(lhs, rhs)};
      break;
    case BinaryOpType::NE:
      return {ne(lhs, rhs)};
      break;
    case BinaryOpType::GT:
      return {gt(lhs, rhs)};
      break;
    case BinaryOpType::GE:
      return {ge(lhs, rhs)};
      break;
    case BinaryOpType::LT:
      return {lt(lhs, rhs)};
      break;
    case BinaryOpType::LE:
      return {le(lhs, rhs)};
      break;
    case BinaryOpType::Max:
      return {max(lhs, rhs)};
      break;
    case BinaryOpType::Min:
      return {min(lhs, rhs)};
      break;
    case BinaryOpType::Gcd:
      return {gcd(lhs, rhs)};
      break;
    case BinaryOpType::Lshift:
      return {lhs << rhs};
      break;
    case BinaryOpType::Rshift:
      return {lhs >> rhs};
      break;
    case BinaryOpType::Complex:
      return {at::complex(lhs.as<at::Tensor>(), rhs.as<at::Tensor>())};
      break;
    case BinaryOpType::Pow:
      return {pow(lhs, rhs)};
      break;
    default:
      NVF_CHECK(
          false,
          "Unexpected operator type: ",
          getBinaryOpType(),
          " in ",
          toString());
  }
}

void BinaryOp::printHelper(
    std::stringstream& ss,
    int indent_size,
    std::string lhs,
    std::string rhs) const {
  bool istvop = ir_utils::isTvOp(this);
  auto op_type = getBinaryOpType();
  if (auto inline_bop = inline_op_str(op_type)) {
    ss << lhs;
    if (istvop) {
      ss << "\n";
      indent(ss, indent_size);
    }
    ss << " " << inline_bop.value() << " ";
    ss << rhs;
  } else {
    ss << op_type;
    if (out()->getDataType().value() == DataType::Float &&
        needFloatSuffix(op_type)) {
      ss << "f";
    }
    ss << "(" << lhs;
    if (istvop) {
      ss << "\n";
      indent(ss, indent_size);
    }
    ss << ", " << rhs << ")";
  }
}

std::string BinaryOp::toString(int indent_size) const {
  std::stringstream ss;
  bool istvop = ir_utils::isTvOp(this);
  indent(ss, indent_size) << out();

  // tensor operations tend to be long, break them up into multiple lines
  if (istvop) {
    ss << "\n";
    indent_size++;
    indent(ss, indent_size);
  }

  ss << " = ";
  printHelper(ss, indent_size, lhs()->toString(), rhs()->toString());
  ss << ";\n";
  return ss.str();
}

std::string BinaryOp::toInlineString(int indent_size) const {
  checkInlineable(this);
  std::stringstream ss;
  printHelper(
      ss, indent_size, lhs()->toInlineString(), rhs()->toInlineString());
  return ss.str();
}

std::string BinaryOp::getGraphvizLabel() const {
  std::stringstream ss;
  ss << getOpString() << "(" << getBinaryOpType() << ")";
  return ss.str();
}

NVFUSER_DEFINE_CLONE_AND_CREATE(BinaryOp)

TernaryOp::TernaryOp(
    IrBuilderPasskey passkey,
    TernaryOpType type,
    Val* out,
    Val* in1,
    Val* in2,
    Val* in3)
    : Expr(passkey) {
  addOutput(out);
  addInput(in1);
  addInput(in2);
  addInput(in3);
  addDataAttribute(type);
}

std::vector<PolymorphicValue> TernaryOp::evaluate(
    const ExpressionEvaluator& ee,
    const std::vector<PolymorphicValue>& inputs) const {
  using namespace PolymorphicValue_functions;
  const auto& a = inputs.at(0);
  const auto& b = inputs.at(1);
  const auto& c = inputs.at(2);
  switch (getTernaryOpType()) {
    case TernaryOpType::Clamp:
      return {std::min(std::max(a, b), c)};
      break;
    case TernaryOpType::Lerp:
      // This is the same lerp computed in helpers.cu
      // https://math.stackexchange.com/a/1798323
      return {(c < 0.5) ? a + c * (b - a) : b - (b - a) * (1.0 - c)};
      break;
    case TernaryOpType::Threshold:
      return {(a <= b) ? c : a};
      break;
    case TernaryOpType::Where:
      return {a.as<bool>() ? b : c};
      break;
    default:
      NVF_CHECK(
          false,
          "Unexpected operator type: ",
          getTernaryOpType(),
          " in ",
          toString());
  }
}

void TernaryOp::printHelper(
    std::stringstream& ss,
    int indent_size,
    std::string in1,
    std::string in2,
    std::string in3) const {
  bool istvop = ir_utils::isTvOp(this);
  ss << getTernaryOpType() << "(" << in1;
  if (istvop) {
    ss << "\n";
    indent(ss, indent_size);
  }
  ss << ", " << in2;
  if (istvop) {
    ss << "\n";
    indent(ss, indent_size);
  }
  ss << ", " << in3 << ")";
}

std::string TernaryOp::toString(int indent_size) const {
  std::stringstream ss;
  bool istvop = ir_utils::isTvOp(this);
  indent(ss, indent_size);
  ss << out()->toString();

  // tensor operations tend to be long, break them up into multiple lines
  if (istvop) {
    ss << "\n";
    indent_size++;
    indent(ss, indent_size);
  }

  ss << " = ";
  printHelper(
      ss, indent_size, in1()->toString(), in2()->toString(), in3()->toString());
  ss << ";\n";
  return ss.str();
}

std::string TernaryOp::toInlineString(int indent_size) const {
  checkInlineable(this);
  std::stringstream ss;
  printHelper(
      ss,
      indent_size,
      in1()->toInlineString(),
      in2()->toInlineString(),
      in3()->toInlineString());
  return ss.str();
}

std::string TernaryOp::getGraphvizLabel() const {
  std::stringstream ss;
  ss << getOpString() << "(" << getTernaryOpType() << ")";
  return ss.str();
}

NVFUSER_DEFINE_CLONE_AND_CREATE(TernaryOp)

ArrayConstruct::ArrayConstruct(
    IrBuilderPasskey passkey,
    Val* output,
    std::vector<Val*> inputs)
    : Expr(passkey) {
  NVF_ERROR(!inputs.empty(), "Cannot create an array with no members.");
  addOutput(output);
  DataType input_dtype = DataType::Null;
  for (auto in : inputs) {
    addInput(in);
    auto in_dtype_opt = in->getDataType();
    NVF_ERROR(in_dtype_opt.has_value());
    if (input_dtype == DataType::Null) {
      input_dtype = *in_dtype_opt;
    } else {
      NVF_CHECK(
          input_dtype == *in_dtype_opt,
          "All inputs to ArrayConstruct must have the same data type");
    }
  }
  auto expected_output_dtype =
      ArrayType{std::make_shared<DataType>(input_dtype), inputs.size()};
  NVF_CHECK(
      output->getDataType() == expected_output_dtype,
      "Output of ArrayConstruct must be an array of the same data type as the "
      "inputs");
}

std::string ArrayConstruct::toString(int indent_size) const {
  std::stringstream ss;
  indent(ss, indent_size) << out()->toString() << " = {"
                          << toDelimitedString(inputs()) << "}\n";
  return ss.str();
}

std::string ArrayConstruct::toInlineString(int indent_size) const {
  std::stringstream ss;
  ss << "{ " << toDelimitedInlineString(inputs()) << " }";
  return ss.str();
}

std::vector<PolymorphicValue> ArrayConstruct::evaluate(
    const ExpressionEvaluator& ee,
    const std::vector<PolymorphicValue>& inputs) const {
  return {PolymorphicValue(inputs)};
}

NVFUSER_DEFINE_CLONE_AND_CREATE(ArrayConstruct)

ReverseArray::ReverseArray(IrBuilderPasskey passkey, Val* output, Val* input)
    : Expr(passkey) {
  NVF_ERROR(
      std::holds_alternative<ArrayType>(input->dtype().type),
      "Cannot reverse a non-array type.");
  NVF_ERROR(
      std::holds_alternative<ArrayType>(output->dtype().type),
      "Cannot reverse a non-array type.");
  auto input_array_type = std::get<ArrayType>(input->dtype().type);
  auto output_array_type = std::get<ArrayType>(output->dtype().type);
  NVF_ERROR(
      input_array_type.type == output_array_type.type,
      "Cannot reverse an array of type ",
      input_array_type.type,
      " into an array of type ",
      output_array_type.type);
  NVF_ERROR(
      input_array_type.size == output_array_type.size,
      "Cannot reverse an array of size ",
      input_array_type.size,
      " into an array of size ",
      output_array_type.size);
  addOutput(output);
  addInput(input);
}

std::string ReverseArray::toString(int indent_size) const {
  std::stringstream ss;
  indent(ss, indent_size) << out()->toString() << " = ReverseArray("
                          << in()->toString() << ")\n";
  return ss.str();
}

std::string ReverseArray::toInlineString(int indent_size) const {
  std::stringstream ss;
  ss << "ReverseArray(" << in()->toInlineString() << ")";
  return ss.str();
}

std::vector<PolymorphicValue> ReverseArray::evaluate(
    const ExpressionEvaluator& ee,
    const std::vector<PolymorphicValue>& inputs) const {
  NVF_ERROR(inputs.size() == 1, "ReverseArray expects 1 input");
  PolymorphicValue array = inputs.at(0);
  auto& vec = array.as<std::vector>();
  std::reverse(vec.begin(), vec.end());
  return {std::move(array)};
}

NVFUSER_DEFINE_CLONE_AND_CREATE(ReverseArray)

GetItem::GetItem(IrBuilderPasskey passkey, Val* output, Val* array, Val* index)
    : Expr(passkey) {
  addOutput(output);
  addInput(array);
  addInput(index);
  NVF_ERROR(
      *(std::get<ArrayType>(array->dtype().type).type) == output->dtype(),
      "GetItem array input must have a data type");
}

std::string GetItem::toString(int indent_size) const {
  std::stringstream ss;
  indent(ss, indent_size) << out()->toString() << " = " << array()->toString()
                          << "[" << index()->toString() << "]\n";
  return ss.str();
}

std::string GetItem::toInlineString(int indent_size) const {
  std::stringstream ss;
  ss << "(" << array()->toInlineString() << ")[" << index()->toInlineString()
     << "]";
  return ss.str();
}

std::vector<PolymorphicValue> GetItem::evaluate(
    const ExpressionEvaluator& ee,
    const std::vector<PolymorphicValue>& inputs) const {
  NVF_ERROR(inputs.size() == 2, "GetItem expects 2 inputs");
  return {PolymorphicValue(inputs.at(0)[inputs.at(1)])};
}

NVFUSER_DEFINE_CLONE_AND_CREATE(GetItem)

StructConstruct::StructConstruct(
    IrBuilderPasskey passkey,
    Val* output,
    const std::vector<std::pair<std::string, Val*>>& fields)
    : Expr(passkey) {
  NVF_ERROR(!fields.empty(), "Cannot create a struct with no members.");
  auto output_dtype = std::get<StructType>(output->dtype().type);
  NVF_ERROR(
      output_dtype.fields.size() == fields.size(),
      "StructConstruct output must have the same number of fields as the "
      "inputs");
  auto it = output_dtype.fields.begin();
  for (const auto& field : fields) {
    NVF_ERROR(
        it->name == field.first,
        "StructConstruct field names must match the output");
    NVF_ERROR(
        *(it->type) == field.second->dtype(),
        "StructConstruct field ",
        field.first,
        " must have the same data type as the output");
    addDataAttribute(field.first);
    addInput(field.second);
    it++;
  }
  addOutput(output);
}

std::string StructConstruct::toString(int indent_size) const {
  std::stringstream ss;
  indent(ss, indent_size) << out()->toString() << " = { ";
  for (int64_t i : arange((int64_t)inputs().size())) {
    if (i > 0) {
      ss << ", ";
    }
    ss << attribute<std::string>(i) << " = " << input(i)->toString();
  }
  ss << " }\n";
  return ss.str();
}

std::string StructConstruct::toInlineString(int indent_size) const {
  std::stringstream ss;
  ss << "{ ";
  for (int64_t i : arange((int64_t)inputs().size())) {
    if (i > 0) {
      ss << ", ";
    }
    ss << attribute<std::string>(i) << " = " << input(i)->toInlineString();
  }
  ss << " }";
  return ss.str();
}

std::vector<PolymorphicValue> StructConstruct::evaluate(
    const ExpressionEvaluator& ee,
    const std::vector<PolymorphicValue>& inputs) const {
  NVF_ERROR(
      this->inputs().size() == inputs.size(),
      "StructConstruct expects ",
      this->inputs().size(),
      " inputs");
  PolymorphicValue struct_ =
      std::get<StructType>(output(0)->dtype().type).create();
  for (int64_t i : arange((int64_t)inputs.size())) {
    struct_->*attribute<std::string>(i) = inputs.at(i);
  }
  return {std::move(struct_)};
}

NVFUSER_DEFINE_CLONE_AND_CREATE(StructConstruct)

GetAttr::GetAttr(
    IrBuilderPasskey passkey,
    Val* output,
    Val* struct_,
    std::string attr)
    : Expr(passkey) {
  NVF_ERROR(
      std::get<StructType>(struct_->dtype().type).fieldDataType(attr) ==
          output->dtype(),
      "Data type mismatch for GetAttr");
  addOutput(output);
  addInput(struct_);
  addDataAttribute(std::move(attr));
}

std::string GetAttr::toString(int indent_size) const {
  std::stringstream ss;
  indent(ss, indent_size) << out()->toString() << " = " << struct_()->toString()
                          << "." << attr() << "\n";
  return ss.str();
}

std::string GetAttr::toInlineString(int indent_size) const {
  std::stringstream ss;
  ss << "(" << struct_()->toInlineString() << ")." << attr();
  return ss.str();
}

std::vector<PolymorphicValue> GetAttr::evaluate(
    const ExpressionEvaluator& ee,
    const std::vector<PolymorphicValue>& inputs) const {
  NVF_ERROR(inputs.size() == 1, "GetAttr expects 1 input");
  return {inputs.at(0)->*attr()};
}

NVFUSER_DEFINE_CLONE_AND_CREATE(GetAttr)

GetMetaData::GetMetaData(IrBuilderPasskey passkey, Val* output, Val* input)
    : Expr(passkey) {
  addOutput(output);
  addInput(input);
  NVF_ERROR(
      out()->dtype() == metaDataTypeOf(in()),
      "Data type mismatch for GetMetaData")
}

std::string GetMetaData::toString(int indent_size) const {
  std::stringstream ss;
  indent(ss, indent_size) << out()->toString() << " = getMetaData("
                          << in()->toString() << ")\n";
  return ss.str();
}

std::string GetMetaData::toInlineString(int indent_size) const {
  std::stringstream ss;
  ss << "getMetaData(" << ir_utils::varName(in()) << ")";
  return ss.str();
}

NVFUSER_DEFINE_CLONE_AND_CREATE(GetMetaData)

TensorConstruct::TensorConstruct(
    IrBuilderPasskey passkey,
    TensorView* output,
    Val* input)
    : Expr(passkey) {
  addOutput(output);
  addInput(input);
}

std::string TensorConstruct::toString(int indent_size) const {
  std::stringstream ss;
  indent(ss, indent_size) << out()->toString() << " = TensorConstruct("
                          << in()->toString() << ")\n";
  return ss.str();
}

std::string TensorConstruct::toInlineString(int indent_size) const {
  NVF_CHECK(false, "Tensor op can not be printed inline");
}

std::vector<PolymorphicValue> TensorConstruct::evaluate(
    const ExpressionEvaluator& ee,
    const std::vector<PolymorphicValue>& inputs) const {
  NVF_ERROR(inputs.size() == 1, "TensorConstruct expects 1 input");
  using namespace PolymorphicValue_functions;
  return {toTensor(inputs.at(0))};
}

NVFUSER_DEFINE_CLONE_AND_CREATE(TensorConstruct)

RNGOp::RNGOp(
    IrBuilderPasskey passkey,
    RNGOpType type,
    Val* out,
    DataType dtype,
    std::vector<Val*> parameters,
    Val* philox_seed,
    Val* philox_offset,
    Val* philox_index)
    : Expr(passkey) {
  if (auto tv_out = dynamic_cast<TensorView*>(out)) {
    for (auto id : tv_out->getLogicalDomain()) {
      NVF_CHECK(!id->isReduction(), "Output of RNGOp can not have reduction");
      addInput(id->extent());
    }
  }
  for (auto v : parameters) {
    addInput(v);
  }
  if (philox_seed || philox_offset) {
    NVF_CHECK(
        philox_seed && philox_offset,
        "If either philox_seed or philox_offset is provided, the other must be "
        "also");
    addInput(philox_seed);
    addInput(philox_offset);
  }
  addOutput(out);
  RNGOp::Attributes attr{type, dtype, parameters.size()};
  addDataAttribute(attr);
  addAttribute(philox_index);
}

std::string RNGOp::toString(int indent_size) const {
  std::stringstream ss;
  indent(ss, indent_size);
  ss << output(0)->toString() << "\n";
  indent_size++;
  indent(ss, indent_size);
  ss << " = ";
  ss << getRNGOpType() << "({" << toDelimitedString(getShape()) << "}, ";
  if (!getParameters().empty()) {
    ss << toDelimitedString(getParameters()) << ", ";
  }
  ss << dtype();
  auto seed = getRNGSeedVal();
  if (seed) {
    ss << ", " << seed->toInlineString();
  }
  ss << ");\n";
  return ss.str();
}

std::string RNGOp::toInlineString(int indent_size) const {
  NVF_CHECK(false, "Tensor op can not be printed inline");
}

int64_t RNGOp::getOutputDims() const {
  int64_t ndims = 0;
  if (auto tv_out = dynamic_cast<TensorView*>(output(0))) {
    ndims = (int64_t)tv_out->getLogicalDomain().size();
  }
  return ndims;
}

NVFUSER_DEFINE_CLONE_AND_CREATE(RNGOp)

BroadcastOp::BroadcastOp(
    IrBuilderPasskey passkey,
    Val* out,
    Val* in,
    std::vector<bool> is_broadcast_dims)
    : Expr(passkey) {
  auto out_type = out->getValType().value();
  auto in_type = in->getValType().value();

  NVF_ERROR(
      (out_type == ValType::TensorView && in_type == ValType::TensorView) ||
          (out_type == ValType::TensorIndex && in_type == ValType::TensorIndex),
      "Cannot braodcast a non-tensor object.");

  addOutput(out);
  addInput(in);

  // Validate the broadcast flags when this expr is created with
  // TensorView. Broadcast with TensorIndex only appears after
  // lowering, so it should have already been validated.
  if (out->isA<TensorView>()) {
    NVF_ERROR(in->isA<TensorView>());
    auto in_tv = in->as<TensorView>();
    auto out_tv = out->as<TensorView>();
    auto in_dom = TensorDomain::noReductions(in_tv->getLogicalDomain());
    auto& out_dom = out_tv->getLogicalDomain();
    NVF_ERROR(
        is_broadcast_dims.size() == out_dom.size(),
        "The dimensions of output tensor and does not match with "
        "is_broadcast_dims");

    auto out_size = is_broadcast_dims.size();
    auto num_new_broadcasts = 0;
    for (const auto i : arange(out_size)) {
      if (is_broadcast_dims[i]) {
        num_new_broadcasts++;
        auto id = out_dom[i];
        NVF_ERROR(
            id->isBroadcast(),
            "New broadcast dimension does not properly set its IterType.");
        NVF_ERROR(
            !id->hasExpandedExtent(),
            "New broadcast dimension can not be expanded.");
        NVF_ERROR(
            id->extent()->isOneInt(),
            "New broadcast dimension must have extent 1");
      } else {
        auto in_id = in_dom[i - num_new_broadcasts];
        auto out_id = out_dom[i];
        NVF_ERROR(
            in_id->sameAs(out_id), "IterDomain does not match in BroadcastOp");
      }
    }
    NVF_ERROR(
        out_size == in_dom.size() + num_new_broadcasts,
        "The dimensions of output tensor and does not match with "
        "is_broadcast_dims and input tensor");
  }

  addDataAttribute(std::move(is_broadcast_dims));
}

std::string BroadcastOp::toString(int indent_size) const {
  std::stringstream ss;
  indent(ss, indent_size) << out()->toString() << "\n";
  indent(ss, indent_size) << "   = broadcast( " << in()->toString()
                          << ", flags = {";
  bool is_first = true;
  for (const auto f : getBroadcastDimFlags()) {
    if (!is_first) {
      ss << ", ";
    }
    ss << (f ? "true" : "false");
    is_first = false;
  }
  ss << "} )\n";
  return ss.str();
}

std::string BroadcastOp::toInlineString(int indent_size) const {
  NVF_CHECK(false, "Tensor op can not be printed inline");
}

std::vector<PolymorphicValue> BroadcastOp::evaluate(
    const ExpressionEvaluator& ee,
    const std::vector<PolymorphicValue>& inputs) const {
  NVF_ERROR(
      inputs.size() == 1,
      "BroadcastOp expects exactly 1 input, but received ",
      inputs.size());
  std::vector<int64_t> out_shape;
  const auto& in = inputs.at(0).as<at::Tensor>();
  int64_t idx = 0;
  for (bool b : getBroadcastDimFlags()) {
    if (b) {
      out_shape.push_back(1);
    } else {
      out_shape.push_back(in.sizes()[idx++]);
    }
  }
  return {in.view(out_shape)};
}

NVFUSER_DEFINE_CLONE_AND_CREATE(BroadcastOp)

SqueezeOp::SqueezeOp(
    IrBuilderPasskey passkey,
    Val* out,
    Val* in,
    std::vector<bool> is_squeeze_dims)
    : Expr(passkey) {
  auto out_type = out->getValType().value();
  auto in_type = in->getValType().value();

  NVF_ERROR(
      in_type == ValType::TensorView,
      "Squeeze input must be a TensorView: ",
      in->toString());

  NVF_ERROR(
      out_type == ValType::TensorView,
      "Squeeze output must be a TensorView: ",
      in->toString());

  addOutput(out);
  addInput(in);

  // Validate the squeeze flags
  auto in_tv = in->as<TensorView>();
  auto out_tv = out->as<TensorView>();
  auto in_dom = TensorDomain::noReductions(in_tv->getLogicalDomain());
  auto& out_dom = out_tv->getLogicalDomain();
  NVF_ERROR(
      is_squeeze_dims.size() == in_dom.size(),
      "The dimensions of input tensor and does not match with is_squeeze_dims");

  int64_t in_size = (int64_t)is_squeeze_dims.size();
  auto num_removed_broadcasts = 0;
  for (const auto i : arange(is_squeeze_dims.size())) {
    if (is_squeeze_dims[i]) {
      num_removed_broadcasts++;
      auto id = in_dom[i];
      NVF_ERROR(
          id->isBroadcast() || id->isSymbolic(),
          "Squeeze dimension should be either Symbolic or Broadcast. Found ",
          id->getIterType());
      if (id->isBroadcast()) {
        // Check concrete broadcast extent here. For Symbolic inputs, this check
        // will be deferred to concretization. See dynamic_transform.cpp
        NVF_ERROR(
            id->extent()->isConstScalar() &&
                id->extent()->evaluate().as<int64_t>() == 1,
            "Can not squeeze dimension(s) with size != 1.");
      }
    } else {
      auto in_id = in_dom[i];
      auto out_id = out_dom[i - num_removed_broadcasts];
      NVF_ERROR(
          in_id->sameAs(out_id), "IterDomain does not match in BroadcastOp");
    }
  }
  NVF_ERROR(
      in_size == out_tv->nDims() + num_removed_broadcasts,
      "The dimensions of output tensor and does not match with is_squeeze_dims "
      "and input tensor");

  addDataAttribute(std::move(is_squeeze_dims));
}

std::string SqueezeOp::toString(int indent_size) const {
  std::stringstream ss;
  indent(ss, indent_size) << out()->toString() << "\n";
  indent(ss, indent_size) << "   = squeeze( " << in()->toString()
                          << ", flags = {";
  bool is_first = true;
  for (const auto f : getSqueezeDimFlags()) {
    if (!is_first) {
      ss << ", ";
    }
    ss << (f ? "true" : "false");
    is_first = false;
  }
  ss << "} )\n";
  return ss.str();
}

std::string SqueezeOp::toInlineString(int indent_size) const {
  NVF_CHECK(false, "Tensor op can not be printed inline");
}

std::vector<PolymorphicValue> SqueezeOp::evaluate(
    const ExpressionEvaluator& ee,
    const std::vector<PolymorphicValue>& inputs) const {
  NVF_ERROR(
      inputs.size() == 1,
      "SqueezeOp expects exactly 1 input, but received ",
      inputs.size());
  std::vector<int64_t> out_shape;
  const auto& in = inputs.at(0).as<at::Tensor>();
  const auto& is_squeeze_dims = getSqueezeDimFlags();
  NVF_ERROR(
      (int64_t)is_squeeze_dims.size() == in.dim(),
      "The dimensions of input tensor and does not match with is_squeeze_dims");
  at::Tensor out = in;
  for (int64_t i : arange((int64_t)is_squeeze_dims.size())) {
    if (is_squeeze_dims[i]) {
      if (in.stride(i) == 0) {
        // If the input dimension is expanded in this dimension, undo the expand
        // by slicing. This ensures that any broadcast dimensions will be
        // unexpanded when we do the final call to view()
        out = out.slice(i, 0, 1);
      }
    } else {
      out_shape.push_back(in.sizes()[i]);
    }
  }
  return {out.view(out_shape)};
}

void SqueezeOp::checkConcretization(Val* old_val, Val* new_val) const {
  Expr::checkConcretization(old_val, new_val); // does nullptr, vtype checks
  NVF_CHECK(
      old_val == in(),
      "Pre-concretized Val ",
      old_val->toString(),
      " does not match input TV ",
      in()->toString());
  auto old_tv = old_val->as<TensorView>();
  auto new_tv = new_val->as<
      TensorView>(); // NOLINT(clang-analyzer-core.CallAndMessage,-warnings-as-errors)
  auto old_logical = old_tv->getLogicalDomain();
  auto new_logical = new_tv->getLogicalDomain();
  NVF_CHECK(
      new_logical.size() == old_tv->getLogicalDomain().size(),
      "New TV ",
      new_tv->toString(),
      " has rfactor of length ",
      new_logical.size(),
      " but expected ",
      old_tv->getLogicalDomain().size());
  auto flags = getSqueezeDimFlags();
  for (auto i : arange(flags.size())) {
    if (!flags.at(i)) {
      continue;
    }
    auto new_id = new_logical.at(i);
    // Check that squeezed dimension concretizes to Broadcast
    NVF_CHECK(
        new_id->getIterType() == IterType::Broadcast,
        "Squeezed IterDomain ",
        new_id->toString(),
        " must concretize to IterType::Broadcast but found ",
        new_id->toString());
    // NOTE: we do not check the extent here. Even if the extent is not a const
    // scalar we know that it would simplify to 1 for these inputs, since this
    // IterDomain is concretized to Broadcast.
  }
}

NVFUSER_DEFINE_CLONE_AND_CREATE(SqueezeOp)

ReductionOp::ReductionOp(
    IrBuilderPasskey passkey,
    BinaryOpType reduction_op_type,
    Val* init,
    Val* out,
    Val* in,
    bool is_allreduce)
    : Expr(passkey) {
  NVF_CHECK(
      out->getValType().value() == ValType::TensorView ||
      out->getValType().value() == ValType::TensorIndex);

  NVF_ERROR(
      (in->getValType() == ValType::TensorView &&
       out->getValType() == ValType::TensorView) ||
          (in->getValType() == ValType::TensorIndex &&
           out->getValType() == ValType::TensorIndex),
      "Reduction operation was created that does not have tensor inputs and "
      "outputs.");

  if (in->isA<TensorView>()) {
    NVF_ERROR(
        TensorDomain::noReductions(in->as<TensorView>()->getLogicalDomain())
                .size() == out->as<TensorView>()->getMaybeRootDomain().size(),
        "Reduction operation created with mismatched domains.");
  }
  NVF_ERROR(
      init->isConstScalar(),
      "Tried to create a reduction operation whith an initial value that isn't "
      "a constant.");

  addOutput(out);
  addInput(in);
  addAttribute(init);
  addDataAttribute(reduction_op_type);
  addDataAttribute(is_allreduce);
  addDataAttribute(false); // serial reduction
}

std::string ReductionOp::toString(int indent_size) const {
  std::stringstream ss;
  indent(ss, indent_size) << out() << "\n";
  indent(ss, indent_size) << "   = reduction( " << in()->toString()
                          << ", op = " << getReductionOpType()
                          << ", initial value = " << init()->toString()
                          << ", allreduce = "
                          << (isAllreduce() ? "true" : "false") << " )\n";
  return ss.str();
}

std::string ReductionOp::toInlineString(int indent_size) const {
  NVF_CHECK(false, "Tensor op can not be printed inline");
}

std::vector<PolymorphicValue> ReductionOp::evaluate(
    const ExpressionEvaluator& ee,
    const std::vector<PolymorphicValue>& inputs) const {
  const auto& input = inputs.at(0).as<at::Tensor>();
  const auto output = out()->as<TensorView>();

  NVF_ERROR(
      !output->hasRoot(),
      "Evaluation for rFactored reductions is not supported.");

  std::vector<int64_t> reduction_axes;
  for (const auto i : arange(int64_t(output->getLogicalDomain().size()))) {
    auto ax = output->getLogicalDomain().at(i);
    if (ax->isReduction()) {
      reduction_axes.push_back(i);
    }
  }
  switch (getReductionOpType()) {
    case BinaryOpType::Add:
      return {at::sum(input, reduction_axes)};
      break;
    case BinaryOpType::Max:
      return {at::amax(input, reduction_axes)};
      break;
    case BinaryOpType::Min:
      return {at::amin(input, reduction_axes)};
      break;
    default:
      NVF_CHECK(
          false,
          "Unexpected operator type: ",
          getReductionOpType(),
          " in ",
          toString());
  }
}

NVFUSER_DEFINE_CLONE_AND_CREATE(ReductionOp)

GroupedReductionOp::GroupedReductionOp(
    IrBuilderPasskey passkey,
    std::vector<BinaryOpType> reduction_op_types,
    std::vector<Val*> init_vals,
    std::vector<Val*> outputs,
    std::vector<Val*> inputs,
    bool is_fused)
    : Expr(passkey) {
  for (auto out : outputs) {
    addOutput(out);
  }

  for (auto in : inputs) {
    addInput(in);
  }

  addDataAttribute(std::move(reduction_op_types));
  addDataAttribute(is_fused);

  for (auto init : init_vals) {
    addAttribute(init);
  }
}

std::string GroupedReductionOp::toString(int indent_size) const {
  std::stringstream ss;
  indent(ss, indent_size) << "GroupedReductionOp(\n";
  ++indent_size;
  for (const auto i : arange(numHorizontallyGroupedExprs())) {
    indent(ss, indent_size)
        << output(i)->toString() << " = reduction( " << input(i)->toString()
        << ", op = " << getReductionOpType(i)
        << ", initial value = " << initVal(i)->toString() << " )\n";
  }
  indent(ss, indent_size) << "allreduce = "
                          << (isAllreduce() ? "true" : "false") << " )\n";
  return ss.str();
}

std::string GroupedReductionOp::toInlineString(int indent_size) const {
  NVF_CHECK(false, "Tensor op can not be printed inline");
}

int GroupedReductionOp::getExprIndexOfOutput(Val* output_val) const {
  auto it = std::find(outputs().begin(), outputs().end(), output_val);
  if (it != outputs().end()) {
    return (int)std::distance(outputs().begin(), it);
  }

  NVF_THROW("Not an output, ", output_val->toString(), ", of ", toString());
}

std::vector<PolymorphicValue> GroupedReductionOp::evaluate(
    const ExpressionEvaluator& ee,
    const std::vector<PolymorphicValue>& inputs) const {
  const auto num_reductions = numHorizontallyGroupedExprs();
  std::vector<PolymorphicValue> grouped_reduction_out;
  grouped_reduction_out.reserve(num_reductions);
  for (const auto i : arange(num_reductions)) {
    const auto& in_tensor = inputs.at(i).as<at::Tensor>();
    const auto out_tv = output(i)->as<TensorView>();
    NVF_ERROR(
        !out_tv->hasRoot(),
        "Evaluation for rFactored reductions is not supported.");

    std::vector<int64_t> reduction_axes;
    for (const auto id : arange(int64_t(out_tv->getLogicalDomain().size()))) {
      auto ax = out_tv->getLogicalDomain().at(id);
      if (ax->isReduction()) {
        reduction_axes.push_back(id);
      }
    }
    switch (getReductionOpType(i)) {
      case BinaryOpType::Add:
        grouped_reduction_out.emplace_back(at::sum(in_tensor, reduction_axes));
        break;
      case BinaryOpType::Max:
        grouped_reduction_out.emplace_back(at::amax(in_tensor, reduction_axes));
        break;
      default:
        NVF_CHECK(
            false,
            "Unexpected operator type: ",
            getReductionOpType(i),
            " in ",
            toString());
    }
  }
  return grouped_reduction_out;
}

NVFUSER_DEFINE_CLONE_AND_CREATE(GroupedReductionOp)

std::optional<WelfordTriplet::ValName> WelfordTriplet::getNameOf(
    Val* val) const {
  auto it = std::find(begin(), end(), val);
  if (it != end()) {
    return indexToValName((int)std::distance(begin(), it));
  }

  return std::optional<WelfordTriplet::ValName>();
}

bool WelfordTriplet::sameAs(const WelfordTriplet& other) const {
  return this == &other ||
      (avg()->sameAs(other.avg()) && var()->sameAs(other.var()) &&
       N()->sameAs(other.N()));
}

WelfordTriplet WelfordTriplet::clone(IrCloner* ir_cloner) const {
  return transform([&](const Val* val) { return ir_cloner->clone<Val>(val); });
}

std::vector<WelfordTriplet> WelfordTriplet::clone(
    const std::vector<WelfordTriplet>& src,
    IrCloner* ir_cloner) {
  std::vector<WelfordTriplet> cloned(src.size());
  for (const auto i : arange(src.size())) {
    cloned.at(i) = src.at(i).clone(ir_cloner);
  }
  return cloned;
}

WelfordOp::WelfordOp(
    IrBuilderPasskey passkey,
    const WelfordTriplet& output,
    const WelfordTriplet& input,
    const WelfordTriplet& init,
    bool is_fused)
    : Expr(passkey) {
  // Previously, nullptr was accepted and implicitly replaced by
  // default values. Looks like we always pass some non-null values,
  // so removed the implicit default behavior for code simplicity.
  NVF_ERROR(output.avg() != nullptr);
  NVF_ERROR(output.var() != nullptr);
  NVF_ERROR(output.N() != nullptr);
  NVF_ERROR(init.avg() != nullptr);
  NVF_ERROR(init.var() != nullptr);
  NVF_ERROR(init.N() != nullptr);
  NVF_ERROR(input.avg() != nullptr);
  NVF_ERROR(input.var() != nullptr);
  NVF_ERROR(input.N() != nullptr);

  // Check output type
  NVF_ERROR(
      output.avg()->getValType().value() == ValType::TensorView ||
      output.avg()->getValType().value() == ValType::TensorIndex);
  NVF_ERROR(
      output.var()->getValType().value() == ValType::TensorView ||
      output.var()->getValType().value() == ValType::TensorIndex);
  NVF_ERROR(
      output.N()->getValType().value() == ValType::TensorView ||
      output.N()->getValType().value() == ValType::TensorIndex);
  NVF_ERROR(isIntegralType(output.N()->dtype()));

  // check initial value
  NVF_ERROR(init.N()->getValType().value() == ValType::Others);
  NVF_ERROR(isIntegralType(init.N()->dtype()));
  if (!init.N()->isZeroInt()) {
    // when initial count is zero, no initial variance or average is needed
    // initial value with a count of 1 is un-common enough that I'll push
    // the responsibility of creating all-zero var tensors to the user
    NVF_ERROR(
        init.avg()->getValType().value() == ValType::TensorView ||
        init.avg()->getValType().value() == ValType::TensorIndex);
    NVF_ERROR(
        init.var()->getValType().value() == ValType::TensorView ||
            init.var()->getValType().value() == ValType::TensorIndex,
        "Invalid initial var: ",
        init.var()->toString());
  }

  // check input
  NVF_ERROR(
      input.avg()->getValType().value() == ValType::TensorView ||
          input.avg()->getValType().value() == ValType::TensorIndex,
      input.avg()->getValType().value());
  NVF_ERROR(
      input.N()->getValType().value() == ValType::Others ||
      input.N()->getValType().value() == ValType::TensorView ||
      input.N()->getValType().value() == ValType::TensorIndex);
  NVF_ERROR(isIntegralType(input.N()->dtype()));
  if (!input.N()->isOneInt()) {
    // when input is only one value, only the value is required through avg
    // input the var part is implicitly 0 and codegen will handle that.
    NVF_ERROR(
        input.var()->getValType().value() == ValType::TensorView ||
        input.var()->getValType().value() == ValType::TensorIndex);
  } else {
    NVF_ERROR(
        input.var() == nullptr || input.var()->isZeroInt(),
        "Invalid var input, which must be either nullptr or scalar zero when "
        "the N input is one.");
  }

  addOutput(output.avg());
  addOutput(output.var());
  addOutput(output.N());

  addInput(input.avg());
  addInput(input.var());
  addInput(input.N());

  addAttribute(init.avg());
  addAttribute(init.var());
  addAttribute(init.N());
  addDataAttribute(is_fused);

  NVF_ERROR(attributes().size() == kNumAttrs);
}

WelfordOp::WelfordOp(
    IrBuilderPasskey passkey,
    Val* out_avg,
    Val* out_var,
    Val* out_N,
    Val* in_avg,
    Val* in_var,
    Val* in_N,
    Val* init_avg,
    Val* init_var,
    Val* init_N,
    bool is_fused)
    : WelfordOp(
          passkey,
          WelfordTriplet(out_avg, out_var, out_N),
          WelfordTriplet(in_avg, in_var, in_N),
          WelfordTriplet(init_avg, init_var, init_N),
          is_fused) {}

Val* WelfordOp::getInitValOfOutput(Val* output_val) const {
  auto val_name = outputTriplet().getNameOf(output_val);

  NVF_ERROR(
      val_name.has_value(),
      "Not an output val ",
      output_val->toString(),
      " of ",
      toString());

  return initTriplet().get(*val_name);
}

std::vector<Val*> WelfordOp::getInitVals() const {
  std::vector<Val*> init_vals({initAvg(), initVar(), initN()});
  return init_vals;
}

std::string WelfordOp::toString(int indent_size) const {
  std::stringstream ss;
  indent(ss, indent_size) << outAvg()->toString() << "(Avg),\n"
                          << outVar()->toString() << "(Var),\n"
                          << outN()->toString() << "(Count)"
                          << "\n = Welford ( ";
  if (singleValue()) {
    ss << inAvg()->toString() << "(Avg), ";
  } else {
    ss << inAvg()->toString() << "(Avg)\n  " << inVar()->toString()
       << "(Var)\n  " << inN()->toString() << "(Count)";
  }
  if (hasInit()) {
    ss << "\n  initial value = " << initAvg()->toString() << "(Avg)\n  "
       << initVar()->toString() << "(Var)\n  " << initN()->toString() << "(N)";
  }
  ss << "\n  allreduce = " << (isAllreduce() ? "true" : "false");
  ss << " )\n";
  return ss.str();
}

std::string WelfordOp::toInlineString(int indent_size) const {
  NVF_CHECK(false, "Tensor op can not be printed inline");
}

std::vector<PolymorphicValue> WelfordOp::evaluate(
    const ExpressionEvaluator& ee,
    const std::vector<PolymorphicValue>& inputs) const {
  NVF_ERROR(
      !hasInit(),
      "Evaluation for WelfordOp is not implemented for non-empty initial "
      "values.");
  const auto& in_tensor = inputs.at(0).as<at::Tensor>();
  const auto out_tv = out()->as<TensorView>();
  NVF_ERROR(
      !out_tv->hasRoot(),
      "Evaluation for WelfordOp is not supported when output is rFactored.");

  int64_t N = 1;
  std::vector<int64_t> reduction_axes;
  for (const auto i : arange(int64_t(out_tv->getLogicalDomain().size()))) {
    auto ax = out_tv->getLogicalDomain().at(i);
    if (ax->isReduction()) {
      reduction_axes.push_back(i);
      N *= in_tensor.size(i);
    }
  }
  const auto [in_var, in_avg] =
      at::var_mean(in_tensor, reduction_axes, false, false);
  return {in_avg, in_var * N, N};
}

NVFUSER_DEFINE_CLONE_AND_CREATE(WelfordOp)

GroupedWelfordOp::GroupedWelfordOp(
    IrBuilderPasskey passkey,
    std::vector<WelfordTriplet> output_vals,
    std::vector<WelfordTriplet> input_vals,
    std::vector<WelfordTriplet> init_vals,
    bool is_allreduce)
    : Expr(passkey) {
  const auto num_grouped_ops = output_vals.size();

  NVF_ERROR(
      input_vals.size() == num_grouped_ops,
      "Invalid number of input arguments. Expected: ",
      num_grouped_ops,
      ", Given: ",
      input_vals.size());
  NVF_ERROR(
      init_vals.size() == num_grouped_ops,
      "Invalid number of N arguments. Expected: ",
      num_grouped_ops,
      ", Given: ",
      init_vals.size());

  for (const auto i : arange(num_grouped_ops)) {
    // Check output type
    NVF_ERROR(
        output_vals[i].avg()->getValType().value() == ValType::TensorView ||
        output_vals[i].avg()->getValType().value() == ValType::TensorIndex);
    NVF_ERROR(
        output_vals[i].var()->getValType().value() == ValType::TensorView ||
        output_vals[i].var()->getValType().value() == ValType::TensorIndex);
    NVF_ERROR(
        output_vals[i].N()->getValType().value() == ValType::TensorView ||
        output_vals[i].N()->getValType().value() == ValType::TensorIndex);
    NVF_ERROR(isIntegralType(output_vals[i].N()->dtype()));

    // check initial value
    auto init_avg = init_vals[i].avg();
    auto init_var = init_vals[i].var();
    auto init_N = init_vals[i].N();
    NVF_ERROR(
        init_avg != nullptr && init_var != nullptr && init_N != nullptr,
        "nullptr init vals are not allowed");
    NVF_ERROR(init_N->getValType().value() == ValType::Others);
    NVF_ERROR(isIntegralType(init_N->dtype()));
    NVF_ERROR(
        init_avg->getValType().value() == ValType::TensorView ||
            init_avg->getValType().value() == ValType::TensorIndex ||
            (init_N->isZeroInt() &&
             init_avg->getValType().value() == ValType::Others),
        "Initial avg must be a tensor or, can be a scalar if initial N is "
        "zero.",
        " Initial avg: ",
        init_avg->toString(),
        ". Initial N: ",
        init_N->toString());
    NVF_ERROR(
        init_var->getValType().value() == ValType::TensorView ||
            init_var->getValType().value() == ValType::TensorIndex ||
            (init_N->isZeroInt() &&
             init_var->getValType().value() == ValType::Others),
        "Initial var must be a tensor or, can be a scalar if initial N is "
        "zero: ",
        init_var->toString());

    // check input
    auto in_avg = input_vals[i].avg();
    auto in_var = input_vals[i].var();
    auto in_N = input_vals[i].N();
    NVF_ERROR(
        in_avg != nullptr && in_var != nullptr && in_N != nullptr,
        "nullptr input vals are not allowed");
    NVF_ERROR(
        in_N->getValType().value() == ValType::Others ||
        in_N->getValType().value() == ValType::TensorView ||
        in_N->getValType().value() == ValType::TensorIndex);
    NVF_ERROR(isIntegralType(in_N->dtype()));
    NVF_ERROR(
        in_avg->getValType().value() == ValType::TensorView ||
            in_avg->getValType().value() == ValType::TensorIndex,
        "Invalid input avg argument type: ",
        in_avg->getValType().value());

    if (in_N->isOneInt()) {
      // when input is only one value, only the value is required through avg
      // input the var part must be implicitly 0
      NVF_ERROR(
          in_var->isZeroInt(),
          "Invalid var input, which must be scalar zero when the N input is "
          "one: ",
          in_var->toString());
    } else {
      NVF_ERROR(
          in_var->getValType().value() == ValType::TensorView ||
              in_var->getValType().value() == ValType::TensorIndex,
          in_var->getValType().value(),
          ", ",
          in_N->toString());
    }
  }

  addDataAttribute(is_allreduce);
  for (const auto i : arange(num_grouped_ops)) {
    addOutput(output_vals[i].avg());
    addOutput(output_vals[i].var());
    addOutput(output_vals[i].N());
    addInput(input_vals[i].avg());
    addInput(input_vals[i].var());
    addInput(input_vals[i].N());
    addAttribute(init_vals[i].avg());
    addAttribute(init_vals[i].var());
    addAttribute(init_vals[i].N());
  }
}

std::string GroupedWelfordOp::toString(int indent_size) const {
  std::stringstream ss;
  indent(ss, indent_size) << "GroupedWelford(\n";
  ++indent_size;
  for (const auto i : arange(numHorizontallyGroupedExprs())) {
    indent(ss, indent_size) << outAvg(i)->toString() << " (Avg),\n";
    indent(ss, indent_size) << outVar(i)->toString() << " (Var),\n";
    indent(ss, indent_size) << outN(i)->toString() << " (Count)\n";
    indent(ss, indent_size) << " = Welford ( ";
    ++indent_size;
    indent(ss, indent_size) << inAvg(i)->toString() << " (Avg),\n";
    indent(ss, indent_size) << inVar(i)->toString() << " (Var),\n";
    indent(ss, indent_size) << inN(i)->toString() << " (Count)\n";
    indent(ss, indent_size) << "initial value =\n";
    ++indent_size;
    indent(ss, indent_size) << initAvg(i)->toString() << " (Avg),\n";
    indent(ss, indent_size) << initVar(i)->toString() << " (Var),\n";
    indent(ss, indent_size) << initN(i)->toString() << " (Count) )\n";
    indent_size -= 2;
  }
  indent(ss, indent_size) << "allreduce = "
                          << (isAllreduce() ? "true" : "false") << " )\n";
  return ss.str();
}

std::string GroupedWelfordOp::toInlineString(int indent_size) const {
  NVF_CHECK(false, "Tensor op can not be printed inline");
}

int GroupedWelfordOp::getExprIndexOfOutput(Val* output_val) const {
  for (const auto expr_idx : arange(numHorizontallyGroupedExprs())) {
    if (outputVals().at(expr_idx).getNameOf(output_val).has_value()) {
      return (int)expr_idx;
    }
  }

  NVF_THROW("Not an output, ", output_val->toString(), ", of ", toString());
}

Val* GroupedWelfordOp::getInitValOfOutput(Val* output_val) const {
  auto expr_index = getExprIndexOfOutput(output_val);

  auto val_name = outputVals().at(expr_index).getNameOf(output_val).value();

  return initVals().at(expr_index).get(val_name);
}

NVFUSER_DEFINE_CLONE_AND_CREATE(GroupedWelfordOp)

//==============================================================================================================================

MmaOp::MmaOp(
    IrBuilderPasskey passkey,
    Val* out,
    Val* in_a,
    Val* in_b,
    Val* init)
    : Expr(passkey) {
  NVF_ERROR(
      out->getValType().value() == ValType::TensorView ||
          out->getValType().value() == ValType::TensorIndex,
      out->getValType().value());

  NVF_ERROR(
      in_a->getValType().value() == ValType::TensorView ||
          in_a->getValType().value() == ValType::TensorIndex,
      in_a->getValType().value());

  NVF_ERROR(
      in_b->getValType().value() == ValType::TensorView ||
          in_b->getValType().value() == ValType::TensorIndex,
      in_b->getValType().value());

  addOutput(out);
  addInput(in_a);
  addInput(in_b);
  // ATTR_POS_INIT
  addAttribute(init);
  // ATTR_POS_MACRO
  addDataAttribute(MmaMacro::NoMMA);
}

MmaOp::MmaOp(
    IrBuilderPasskey passkey,
    Val* out,
    Val* in_a,
    Val* in_b,
    Val* init,
    const MmaMacro& macro)
    : MmaOp(passkey, out, in_a, in_b, init) {
  attribute<MmaMacro>(ATTR_POS_MACRO) = macro;
}

std::string MmaOp::toString(int indent_size) const {
  std::stringstream ss;
  indent(ss, indent_size) << out()->toString() << "\n";
  indent(ss, indent_size + 1) << " = mma(" << inA()->toString() << ",\n";
  indent(ss, indent_size + 1) << "       " << inB()->toString() << ")\n";
  return ss.str();
}

std::string MmaOp::toInlineString(int indent_size) const {
  NVF_CHECK(false, "Tensor op can not be printed inline");
}

void MmaOp::setMacro(MmaMacro macro) {
  NVF_ERROR(macro != MmaMacro::NoMMA, "Unspecified mma type");
  attribute<MmaMacro>(ATTR_POS_MACRO) = macro;
}

NVFUSER_DEFINE_CLONE_AND_CREATE(MmaOp)

ExpandOp::ExpandOp(
    IrBuilderPasskey passkey,
    TensorView* out,
    TensorView* in,
    std::vector<Val*> _expanded_extents)
    : Expr(passkey) {
  addOutput(out);
  addInput(in);
  for (auto expanded_extent : _expanded_extents) {
    NVF_ERROR(expanded_extent != nullptr);
    NVF_ERROR(
        expanded_extent->dtype() == DataType::Index,
        "Expanded extents must be of index type.");
    addInput(expanded_extent);
  }
}

std::string ExpandOp::toString(int indent_size) const {
  std::stringstream ss;
  indent(ss, indent_size) << out()->toString() << " = expand( " << in()
                          << ", {";
  ss << toDelimitedString(expanded_extents());
  ss << "} )\n";
  return ss.str();
}

std::string ExpandOp::toInlineString(int indent_size) const {
  NVF_CHECK(false, "Tensor op can not be printed inline");
}

std::vector<PolymorphicValue> ExpandOp::evaluate(
    const ExpressionEvaluator& ee,
    const std::vector<PolymorphicValue>& inputs) const {
  const auto& in = inputs.at(0).as<at::Tensor>();
  std::vector<int64_t> expanded_size;
  for (auto i : arange(1, inputs.size())) {
    expanded_size.push_back((int64_t)inputs.at(i));
  }
  return {in.expand(expanded_size)};
}

NVFUSER_DEFINE_CLONE_AND_CREATE(ExpandOp)

RepeatOp::RepeatOp(IrBuilderPasskey passkey, TensorView* out, TensorView* in)
    : Expr(passkey) {
  auto in_domain = TensorDomain::noReductions(in->getLogicalDomain());
  const auto& out_domain = out->getLogicalDomain();

  NVF_ERROR(in_domain.size() == out_domain.size());

  NVF_ERROR(
      std::none_of(
          out->getLogicalDomain().begin(),
          out->getLogicalDomain().end(),
          [](IterDomain* out_logical_id) {
            return out_logical_id->isReduction();
          }),
      "Output should not have reduction IDs.");

  bool repetition_found = false;
  for (const auto i : arange(in_domain.size())) {
    if (in_domain.at(i)->isBroadcast() && !out_domain.at(i)->isBroadcast()) {
      NVF_ERROR(!in_domain.at(i)->hasExpandedExtent());
      NVF_ERROR(in_domain.at(i)->extent()->isOneInt());
      repetition_found = true;
    }
  }

  NVF_ERROR(
      repetition_found,
      "No repetition dim found: ",
      out->toString(),
      ", ",
      in->toString());

  addOutput(out);
  addInput(in);
}

std::string RepeatOp::toString(int indent_size) const {
  std::stringstream ss;
  indent(ss, indent_size) << out()->toString() << " = repeat( " << in()
                          << " )\n";
  return ss.str();
}

std::string RepeatOp::toInlineString(int indent_size) const {
  NVF_CHECK(false, "Tensor op can not be printed inline");
}

std::vector<PolymorphicValue> RepeatOp::evaluate(
    const ExpressionEvaluator& ee,
    const std::vector<PolymorphicValue>& inputs) const {
  NVF_ERROR(
      inputs.size() == 1,
      "RepeatOp expects exactly 1 input, but received ",
      inputs.size());
  auto tensor = inputs.at(0).as<at::Tensor>();
  std::vector<int64_t> multipliers;
  multipliers.reserve(out()->getLogicalDomain().size());
  const auto c2p =
      PairwiseLogicalDomainMap(in(), out()).mapConsumerToProducer();
  for (const auto i : arange(out()->getLogicalDomain().size())) {
    auto out_id = out()->getLogicalDomain().at(i);
    auto inp_id = c2p.at(out_id);
    auto out_extent = ee.evaluate(out_id->extent()).as<int64_t>();
    auto inp_extent = ee.evaluate(inp_id->extent()).as<int64_t>();
    NVF_ERROR(
        out_extent % inp_extent == 0,
        "For dimension ",
        i,
        ", the output extent (",
        out_extent,
        " should be a multiple of the input extent (",
        inp_extent,
        ").");
    multipliers.push_back(out_extent / inp_extent);
  }
  return {tensor.repeat(multipliers)};
}

NVFUSER_DEFINE_CLONE_AND_CREATE(RepeatOp)

ViewAsScalar::ViewAsScalar(
    IrBuilderPasskey passkey,
    Val* out,
    Val* in,
    IterDomain* vector_id)
    : Expr(passkey) {
  addOutput(out);
  addInput(in);
  addAttribute(vector_id);
}

std::string ViewAsScalar::toString(int indent_size) const {
  std::stringstream ss;
  indent(ss, indent_size) << out()->toString() << " = view_as_scalar( "
                          << in()->toString() << ", " << vector_id()->toString()
                          << " )\n";
  return ss.str();
}

std::string ViewAsScalar::toInlineString(int indent_size) const {
  NVF_CHECK(false, "Tensor op can not be printed inline");
}

std::vector<PolymorphicValue> ViewAsScalar::evaluate(
    const ExpressionEvaluator& ee,
    const std::vector<PolymorphicValue>& inputs) const {
  const at::Tensor& in = inputs.at(0).as<at::Tensor>();
  return {at::view_as_real(in)};
}

NVFUSER_DEFINE_CLONE_AND_CREATE(ViewAsScalar)

ViewOp::ViewOp(IrBuilderPasskey passkey, Val* out, Val* in) : Expr(passkey) {
  NVF_ERROR(
      in->isA<TensorView>(),
      in->toString(),
      " is expected to be a TensorView.");
  NVF_ERROR(
      out->isA<TensorView>(),
      out->toString(),
      " is expected to be a TensorView.");
  addOutput(out);
  addInput(in);
}

std::string ViewOp::toString(int indent_size) const {
  std::stringstream ss;
  indent(ss, indent_size) << out()->toString() << " = view( "
                          << in()->toString() << " )\n";
  return ss.str();
}

std::string ViewOp::toInlineString(int indent_size) const {
  NVF_CHECK(false, "Tensor op can not be printed inline");
}

std::vector<PolymorphicValue> ViewOp::evaluate(
    const ExpressionEvaluator& ee,
    const std::vector<PolymorphicValue>& inputs) const {
  NVF_ERROR(inputs.size() == 1);
  const at::Tensor& in_tensor = inputs[0].as<at::Tensor>();

  const auto& [out_shape, _] = inferShapeOfOutput(out(), ee);
  // TODO: check allocation domain and contiguity.

  // Use `at::Tensor::reshape` instead of `at::Tensor::view` because `ViewOp`
  // doesn't always produce an alias. For example, when merging an expanded
  // `IterType::Broadcast` and an `IterType::Iteration`, `ViewOp` has to realize
  // the expand.
  return {in_tensor.reshape(out_shape)};
}

NVFUSER_DEFINE_CLONE_AND_CREATE(ViewOp)

LoadStoreOp::LoadStoreOp(
    IrBuilderPasskey passkey,
    LoadStoreOpType op_type,
    Val* out,
    Val* in,
    CacheOp cache_op)
    : Expr(passkey) {
  // Pick the default cache operator.
  if (op_type == LoadStoreOpType::CpAsync) {
    if (cache_op == CacheOp::Unspecified) {
      cache_op = CacheOp::AllLevels;
    }
    NVF_CHECK(
        cache_op == CacheOp::Global || cache_op == CacheOp::AllLevels,
        "cp.async only takes .ca or .cg. as cache operator");
  } else if (op_type == LoadStoreOpType::Set) {
    if (cache_op == CacheOp::Unspecified) {
      cache_op = CacheOp::Streaming;
    }
  } else {
    NVF_CHECK(
        cache_op == CacheOp::Unspecified,
        "Only Set and CpAsync take a cache operator.");
  }

  addOutput(out);
  addInput(in);
  addDataAttribute(op_type);
  addDataAttribute(cache_op);
}

std::vector<PolymorphicValue> LoadStoreOp::evaluate(
    const ExpressionEvaluator& ee,
    const std::vector<PolymorphicValue>& inputs) const {
  if (TensorView* out_tv = dynamic_cast<TensorView*>(out())) {
    if (out_tv->hasRoot()) {
      std::optional<std::vector<int64_t>> permutation =
          ir_utils::computePermutation(
              out_tv->getRootDomain(), out_tv->getLogicalDomain());
      NVF_ERROR(
          permutation.has_value(),
          "The logical domain of a Set.Permute is supposed to be a permutation"
          " of the root domain: ",
          out_tv);
      NVF_ERROR(inputs.size() == 1);
      at::Tensor in_tensor = inputs[0].as<at::Tensor>();
      at::Tensor out_tensor = in_tensor.permute(*permutation);
      return {out_tensor};
    }
  }
  return inputs;
}

std::string LoadStoreOp::toString(int indent_size) const {
  std::stringstream ss;
  std::string optype = load_store_type2string(opType());
  std::string modifier = "";
  { // Get modifier
    TensorView* tv = dynamic_cast<TensorView*>(out());
    if (auto ti = dynamic_cast<kir::TensorIndex*>(out())) {
      tv = ti->view();
    }
    if (tv != nullptr && tv->hasRoot()) {
      modifier = ".Permute";
    }
  }
  indent(ss, indent_size) << out()->toString() << "\n";
  indent(ss, indent_size + 1)
      << " = " << optype << modifier << "( " << in()->toString();
  // Fusion IR does not have predicate
  if (container()->isA<kir::Kernel>() && predicate() != nullptr) {
    ss << ", " << std::endl;
    indent(ss, indent_size + 1)
        << std::string(optype.size() + 5, ' ') << predicate()->toInlineString();
  }
  if (cacheOp() != CacheOp::Unspecified) {
    ss << ", cache_op=" << cacheOp();
  }
  ss << " )\n";
  return ss.str();
}

std::string LoadStoreOp::toInlineString(int indent_size) const {
  NVF_CHECK(
      !(out()->isA<TensorView>() || in()->isA<TensorView>()),
      "Tensor op can not be printed inline");
  // Set is allowed to have a scalar, e.g. setting the iteration domain
  // of a tensor in pad.
  return in()->toInlineString();
}

NVFUSER_DEFINE_CLONE_AND_CREATE(LoadStoreOp)

IterDomainBuilder::IterDomainBuilder(Val* _start, Val* _extent)
    : start_(_start), extent_(_extent) {
  NVF_ERROR(
      start_ != nullptr && extent_ != nullptr,
      "Start and extent are required to build an iter domain.");
}

IterDomainBuilder::IterDomainBuilder(const IterDomain* id)
    : start_(id->start()),
      extent_(id->extent()),
      expanded_extent_(
          id->hasExpandedExtent() ? id->expandedExtent() : nullptr),
      stop_offset_(id->stopOffset()),
      parallel_type_(id->getParallelType()),
      iter_type_(id->getIterType()),
      is_rfactor_domain_(id->isRFactorProduct()),
      is_padded_dimension_(id->hasPaddingToMultipleOfWarp()),
      padded_to_size_(id->getMaybeSizeAfterPadding()) {}

IterDomainBuilder& IterDomainBuilder::resetSchedulingParams() {
  parallel_type_ = ParallelType::Serial;
  is_rfactor_domain_ = false;
  is_padded_dimension_ = false;
  padded_to_size_ = std::nullopt;
  return *this;
}

IterDomainBuilder& IterDomainBuilder::resetRfactor() {
  return is_rfactor_domain(false);
}

IterDomainBuilder& IterDomainBuilder::start(Val* _start) {
  start_ = _start;
  return *this;
}

IterDomainBuilder& IterDomainBuilder::extent(Val* _extent) {
  extent_ = _extent;
  return *this;
}

IterDomainBuilder& IterDomainBuilder::expanded_extent(Val* _expanded_extent) {
  expanded_extent_ = _expanded_extent;
  return *this;
}

IterDomainBuilder& IterDomainBuilder::stop_offset(Val* _stop_offset) {
  stop_offset_ = _stop_offset;
  return *this;
}

IterDomainBuilder& IterDomainBuilder::parallel_type(
    ParallelType _parallel_type) {
  parallel_type_ = _parallel_type;
  return *this;
}

IterDomainBuilder& IterDomainBuilder::iter_type(IterType _iter_type) {
  iter_type_ = _iter_type;
  return *this;
}

IterDomainBuilder& IterDomainBuilder::is_rfactor_domain(
    bool _is_rfactor_domain) {
  is_rfactor_domain_ = _is_rfactor_domain;
  return *this;
}

IterDomainBuilder& IterDomainBuilder::is_padded_dimension(
    bool _is_padded_dimension) {
  is_padded_dimension_ = _is_padded_dimension;
  return *this;
}

IterDomainBuilder& IterDomainBuilder::padded_to_size(
    std::optional<int64_t> _padded_to_size) {
  padded_to_size_ = _padded_to_size;
  return *this;
}

IterDomain* IterDomainBuilder::build() const {
  NVF_ERROR(
      start_ != nullptr && extent_ != nullptr,
      "Start and extent are required to build an iter domain.");
  return IrBuilder::createInContainer<IterDomain>(start_->container(), *this);
}

IterDomain::IterDomain(
    IrBuilderPasskey passkey,
    Val* start,
    Val* extent,
    Val* expanded_extent,
    Val* stop_offset,
    ParallelType parallel_type,
    IterType iter_type,
    bool is_rfactor_domain,
    bool is_padded_dimension,
    std::optional<int64_t> padded_to_size)
    : Val(passkey, ValType::IterDomain),
      start_(start),
      extent_(extent),
      expanded_extent_(expanded_extent),
      stop_offset_(
          stop_offset == nullptr ? passkey.ir_container_->zeroVal()
                                 : stop_offset),
      parallel_type_(parallel_type),
      iter_type_(iter_type),
      is_rfactor_domain_(is_rfactor_domain),
      is_padded_dimension_(is_padded_dimension),
      padded_to_size_(padded_to_size) {
  // NOTE: We previously asserted !(isRFactorProduct() && isBroadcast()), i.e.
  // that an IterDomain could not be both a broadcast and an logical domain.
  // However, since the introduction of the resize op, we now have a legitimate
  // case where this may be true; namely, whenever we resize an IterDomain to
  // size 1, we will mark it as Broadcast, but the resize must lie between root
  // and rfactor.

  NVF_ERROR(
      extent->dtype() == DataType::Index,
      "Cannot create an iter domain over an extent that is not an "
      "nvfuser_index_t but received ",
      extent->dtype(),
      " .");

  NVF_ERROR(
      expanded_extent == nullptr || expanded_extent->dtype() == DataType::Index,
      "Cannot create an iter domain over an expanded_extent that is not an "
      "nvfuser_index_t but received ",
      expanded_extent->dtype(),
      " .");

  NVF_ERROR(
      start->dtype() == DataType::Index,
      "Cannot create an iter domain with a start that is not an "
      "nvfuser_index_t but received ",
      start->dtype(),
      " .");

  NVF_ERROR(
      stop_offset_->dtype() == DataType::Index,
      "Cannot create an iter domain with a stop_offset_ that is not an "
      "nvfuser_index_t but received ",
      stop_offset_->dtype(),
      " .");
}

IterDomain::IterDomain(IrBuilderPasskey passkey, const IterDomainBuilder& args)

    : IterDomain(
          passkey,
          args.start_,
          args.extent_,
          args.expanded_extent_,
          args.stop_offset_,
          args.parallel_type_,
          args.iter_type_,
          args.is_rfactor_domain_,
          args.is_padded_dimension_,
          args.padded_to_size_) {}

IterDomain::IterDomain(const IterDomain* src, IrCloner* ir_cloner)
    : Val(src, ir_cloner),
      start_(ir_cloner->clone(src->start_)),
      extent_(ir_cloner->clone(src->extent_)),
      expanded_extent_(
          src->hasExpandedExtent() ? ir_cloner->clone(src->expandedExtent())
                                   : nullptr),
      stop_offset_(ir_cloner->clone(src->stop_offset_)),
      parallel_type_(src->parallel_type_),
      iter_type_(src->iter_type_),
      is_rfactor_domain_(src->is_rfactor_domain_),
      is_padded_dimension_(src->is_padded_dimension_),
      padded_to_size_(src->padded_to_size_) {}

NVFUSER_DEFINE_CLONE(IterDomain)

bool IterDomain::sameAs(const Statement* other) const {
  if (other == this) {
    return true;
  }

  if (!other->isA<IterDomain>()) {
    return false;
  }

  const IterDomain* other_id = other->as<IterDomain>();

  // Here're the data fields of IterDomain:
  // start_
  // extent_
  // expanded_extent_
  // stop_offset_
  // parallel_type_
  // iter_type_
  // is_rfactor_domain_
  // is_padded_dimension_
  // padded_to_size_

  // Do not take is_rfactor_domain_ into account. IterDomain's are
  // considered the same if they are rfactor or not.

  // TODO: Consider managing them as attributes

  return start()->sameAs(other_id->start()) &&
      extent()->sameAs(other_id->extent()) &&
      hasExpandedExtent() == other_id->hasExpandedExtent() &&
      (!hasExpandedExtent() ||
       expandedExtent()->sameAs(other_id->expandedExtent())) &&
      stopOffset()->sameAs(other_id->stopOffset()) &&
      getParallelType() == other_id->getParallelType() &&
      getIterType() == other_id->getIterType() &&
      hasPaddingToMultipleOfWarp() == other_id->hasPaddingToMultipleOfWarp() &&
      getMaybeSizeAfterPadding() == other_id->getMaybeSizeAfterPadding();
}

std::string IterDomain::toString(int indent_size) const {
  std::stringstream ss;
  ss << getIterType();
  ss << getParallelType();
  ss << name();
  ss << "{";
  if (!start()->isZeroInt()) {
    ss << start()->toInlineString() << " : ";
  }
  if (stop() != extent()) {
    ss << stop()->toInlineString() << " : ";
  }
  ss << extent()->toInlineString();
  if (hasExpandedExtent()) {
    ss << " ex " << expandedExtent()->toInlineString();
  }
  ss << "}";
  if (isRFactorProduct()) {
    ss << "rf";
  }
  if (hasPaddingToMultipleOfWarp()) {
    ss << "_p";
  }
  return ss.str();
}

std::string IterDomain::toInlineString(int indent_size) const {
  return toString(indent_size);
}

// Returns a new IterDomain matching properties of this except for
// is_rfactor_domain_
IterDomain* IterDomain::cloneWithoutRFactor(bool map_with_original) {
  auto cloned = IterDomainBuilder(this).resetRfactor().build();

  if (map_with_original) {
    fusion()->registerExactMapping(this, cloned);
  }

  return cloned;
}

/*static*/ std::vector<IterDomain*> IterDomain::clone(
    const std::vector<IterDomain*>& domains) {
  std::vector<IterDomain*> cloned_domains;
  std::transform(
      domains.begin(),
      domains.end(),
      std::back_inserter(cloned_domains),
      [](auto id) { return id->cloneWithoutRFactor(); });
  return cloned_domains;
}

// Merging does not propagate the start and stop values of the input
// domains to the merged output domain. The actual range of the
// domains is enforced by predicates. Note that since only root
// domains have valid start and stop, it's not possible to contiguous
// predication.
IterDomain* IterDomain::merge(
    IterDomain* outer,
    IterDomain* inner,
    std::optional<bool> rfactor_domain,
    std::optional<IterType> iter_type) {
  NVF_CHECK(
      outer->isReduction() == inner->isReduction(),
      "Merging IterDomains requires that their iteration types match. ",
      "Outer: ",
      outer->toString(),
      ", Inner: ",
      inner->toString());

  NVF_CHECK(
      !outer->isStride() && !inner->isStride(),
      "No support for merging stride domains");

  // By default, if not specified, don't create rfactor
  // outputs. Reshape transformations should propagate the flag, which
  // should explicitly specify the flag
  if (!rfactor_domain.has_value()) {
    rfactor_domain = false;
  }

  Val* merged_id_size =
      SimplifyingIrBuilder::mulExpr(outer->extent(), inner->extent());

  if (!iter_type.has_value()) {
    iter_type = outer->getIterType();

    if (outer->isBroadcast() && inner->isBroadcast()) {
      iter_type = IterType::Broadcast;
    }

    if ((outer->isBroadcast() || inner->isBroadcast()) &&
        (outer->getIterType() == IterType::Iteration ||
         inner->getIterType() == IterType::Iteration)) {
      iter_type = IterType::Iteration;
    }

    if ((outer->isBroadcast() || inner->isBroadcast()) &&
        (outer->getIterType() == IterType::GatherScatter ||
         inner->getIterType() == IterType::GatherScatter)) {
      iter_type = IterType::GatherScatter;
    }
  }

  Val* expanded_extent = nullptr;
  if (outer->hasExpandedExtent() || inner->hasExpandedExtent()) {
    if (outer->hasExpandedExtent() && inner->hasExpandedExtent()) {
      expanded_extent = mul(outer->expandedExtent(), inner->expandedExtent());
    } else if (outer->hasExpandedExtent() && !inner->hasExpandedExtent()) {
      if (inner->isBroadcast()) {
        expanded_extent = outer->expandedExtent();
      } else {
        expanded_extent = mul(outer->expandedExtent(), inner->extent());
      }
    } else if (!outer->hasExpandedExtent() && inner->hasExpandedExtent()) {
      if (outer->isBroadcast()) {
        expanded_extent = inner->expandedExtent();
      } else {
        expanded_extent = mul(outer->extent(), inner->expandedExtent());
      }
    }
  }

  IterDomain* merged_id =
      IterDomainBuilder(outer->container()->zeroVal(), merged_id_size)
          .parallel_type(outer->getParallelType())
          .expanded_extent(expanded_extent)
          .iter_type(*iter_type)
          .is_rfactor_domain(*rfactor_domain)
          .build();

  IrBuilder::createInContainer<Merge>(
      outer->container(), merged_id, outer, inner);

  return merged_id;
}

std::pair<IterDomain*, IterDomain*> IterDomain::split(
    IterDomain* in,
    Val* factor,
    bool inner_split,
    std::optional<bool> rfactor_domain,
    std::optional<IterType> outer_iter_type,
    std::optional<IterType> inner_iter_type) {
  NVF_CHECK(
      factor->isIntegralScalar(), "Cannot split by non-integer value ", factor);

  // outer loop size
  Val* remainder = SimplifyingIrBuilder::ceilDivExpr(in->extent(), factor);
  Val* expanded_remainder = nullptr;
  if (in->hasExpandedExtent()) {
    expanded_remainder =
        SimplifyingIrBuilder::ceilDivExpr(in->expandedExtent(), factor);
  }

  // By default, if not specified, don't create rfactor
  // outputs. Reshape transformations should propagate the flag, which
  // should explicitly specify the flag
  if (!rfactor_domain.has_value()) {
    rfactor_domain = false;
  }

  // If not specified, inherit these properties from the input iter domain
  if (!outer_iter_type.has_value()) {
    outer_iter_type = in->getIterType();
  }

  if (!inner_iter_type.has_value()) {
    inner_iter_type = in->getIterType();
  }

  // outer loop IterDomain
  IterDomain* ido =
      IterDomainBuilder(
          in->container()->zeroVal(), inner_split ? remainder : factor)
          .expanded_extent(
              in->hasExpandedExtent() && inner_split ? expanded_remainder
                                                     : nullptr)
          .parallel_type(in->getParallelType())
          .iter_type(*outer_iter_type)
          .is_rfactor_domain(*rfactor_domain)
          .build();

  // inner loop IterDomain
  IterDomain* idi =
      IterDomainBuilder(
          in->container()->zeroVal(), inner_split ? factor : remainder)
          .expanded_extent(
              in->hasExpandedExtent() && !inner_split ? expanded_remainder
                                                      : nullptr)
          .parallel_type(in->getParallelType())
          .iter_type(*inner_iter_type)
          .is_rfactor_domain(*rfactor_domain)
          .build();

  IrBuilder::createInContainer<Split>(
      in->container(), ido, idi, in, factor, inner_split);
  return {ido, idi};
}

std::pair<IterDomain*, IterDomain*> IterDomain::stridedSplit(int64_t factor) {
  // Use partial split so that only valid values are retained
  auto split_out = IterDomain::split(
      this,
      IrBuilder::createInContainer<Val>(container(), factor, DataType::Index),
      true,
      true);

  split_out.second->iter_type_ = IterType::Stride;
  split_out.first->is_rfactor_domain_ = true;
  split_out.second->is_rfactor_domain_ = true;
  return split_out;
}

std::pair<IterDomain*, IterDomain*> IterDomain::swizzle(
    SwizzleType swizzle_type,
    IterDomain* in_x,
    IterDomain* in_y) {
  NVF_CHECK(
      !in_x->extent()->isZeroInt() && !in_y->extent()->isZeroInt(),
      "Invalid swizzling of a empty dimension.");

  // TODO: reduction check on swizzle:
  NVF_CHECK(
      !in_x->isReduction() && !in_y->isReduction(),
      "swizzled reduction not yet supported");

  for (auto input : InputsOf::outputs({in_x, in_y})) {
    NVF_CHECK(
        !input->as<IterDomain>()->isBroadcast(),
        "swizzling broadcast axes not yet supported");
  }

  IterDomain* out_x = IterDomainBuilder(in_x).build();

  IterDomain* out_y = IterDomainBuilder(in_y).build();

  IrBuilder::createInContainer<Swizzle>(
      in_x->container(), out_x, out_y, in_x, in_y, swizzle_type);

  return std::make_pair(out_x, out_y);
}

std::pair<IterDomain*, IterDomain*> IterDomain::swizzle(
    Swizzle2DType swizzle_type,
    IterDomain* in_x,
    IterDomain* in_y,
    SwizzleMode swizzle_mode) {
  NVF_CHECK(
      !in_x->extent()->isZeroInt() && !in_y->extent()->isZeroInt(),
      "Invalid swizzling of a empty dimension.");

  // TODO: reduction check on swizzle:
  NVF_CHECK(
      !in_x->isReduction() && !in_y->isReduction(),
      "swizzled reduction not yet supported");

  for (auto input : InputsOf::outputs({in_x, in_y})) {
    NVF_CHECK(
        !input->as<IterDomain>()->isBroadcast(),
        "swizzling broadcast axes not yet supported");
  }

  IterDomain* out_x = IterDomainBuilder(in_x).build();

  IterDomain* out_y = IterDomainBuilder(in_y).build();

  IrBuilder::createInContainer<Swizzle2D>(
      in_x->container(), out_x, out_y, in_x, in_y, swizzle_type, swizzle_mode);

  return std::make_pair(out_x, out_y);
}

IterDomain* IterDomain::resize(
    IterDomain* in,
    Val* left_expansion,
    Val* right_expansion,
    bool mark_as_rfactor,
    std::optional<IterType> iter_type_opt) {
  NVF_CHECK(
      left_expansion->isIntegralScalar(),
      "Expansion factor must be an integer scalar: ",
      left_expansion->toString());
  NVF_CHECK(
      right_expansion->isIntegralScalar(),
      "Expansion factor must be an integer scalar: ",
      right_expansion->toString());

  if (left_expansion->isConstInt() && right_expansion->isConstInt()) {
    auto left = left_expansion->evaluate();
    auto right = right_expansion->evaluate();
    if (left == 0 && right == 0) {
      // This is a trivial resize. Check that we are not changing the IterType,
      // then return the input.
      NVF_CHECK(
          !iter_type_opt.has_value() ||
              iter_type_opt.value() == in->getIterType(),
          "If IterType is specified in pad with zero expansion then it must "
          "match input");
      return in;
    }
  }
  NVF_CHECK(
      in->getIterType() == IterType::Iteration ||
          in->getIterType() == IterType::Broadcast ||
          in->getIterType() == IterType::Symbolic,
      "Not a valid IterType: ",
      in->getIterType());

  NVF_CHECK(
      in->start()->isZeroInt(),
      "Non-zero start not supported: ",
      in->toString());
  NVF_CHECK(
      in->stopOffset()->isZeroInt(),
      "Non-zero stop offset not considered: ",
      in->toString());

  // The overall extent is (in->extent() + left_expansion +
  // right_expansion). This can be simplified for a slice op as
  // the right expansion should look like (slice_end_offset -
  // in->extent()), or (slice_end_offset + (- in->extent())), so the
  // overall extent is left_expansion + slice_end_offset.

  // Detect common slice patterns and return a simplified Val
  // representing (in->extent() + right_expansion) if possible
  auto simplify_input_extent_plus_right_expansion = [](Val* right_expansion,
                                                       Val* in_extent) -> Val* {
    auto bop = dynamic_cast<BinaryOp*>(right_expansion->definition());
    if (bop == nullptr) {
      return nullptr;
    }
    Val* sub_rhs = nullptr;
    if (bop->getBinaryOpType() == BinaryOpType::Sub) {
      sub_rhs = bop->rhs();
    } else if (bop->getBinaryOpType() == BinaryOpType::Add) {
      // Note that SimplifyingIrBuilder may turn (a - b) to (a + (- b))
      if (auto uop = dynamic_cast<UnaryOp*>(bop->rhs()->definition());
          uop != nullptr && uop->getUnaryOpType() == UnaryOpType::Neg) {
        sub_rhs = uop->in();
      }
    }
    if (sub_rhs == in_extent) {
      return bop->lhs();
    } else {
      return nullptr;
    }
  };

  Val* resized_id_size = nullptr;
  if (auto simplified_val = simplify_input_extent_plus_right_expansion(
          right_expansion, in->extent())) {
    resized_id_size =
        SimplifyingIrBuilder::addExpr(left_expansion, simplified_val);
  } else {
    resized_id_size = SimplifyingIrBuilder::addExpr(
        SimplifyingIrBuilder::addExpr(
            in->getMaybeExpandedExtent(), left_expansion),
        right_expansion);
  }

  // If output IterType is provided, use it. Otherwise, if we can prove the
  // resized extent is 1, set to Broadcast, if we can prove it is >1 set to
  // Iteration, and otherwise fall back to Symbolic.
  IterType iter_type = IterType::Symbolic;
  if (iter_type_opt.has_value()) {
    iter_type = iter_type_opt.value();
  } else if (left_expansion->isConstInt() && right_expansion->isConstInt()) {
    auto left = left_expansion->evaluate();
    auto right = right_expansion->evaluate();
    if (resized_id_size->isConstInt()) {
      // Means input extent is also known
      auto out_extent = resized_id_size->evaluate();
      iter_type = out_extent == 1 ? IterType::Broadcast : IterType::Iteration;
    } else if (left + right > 1) {
      // Input extent is non-negative, so we know out_extent > 1
      iter_type = IterType::Iteration;
    }
  }

  auto resized_id =
      IterDomainBuilder(
          in->container()->zeroVal(),
          // Set immediate constant size of 1 if resize produces broadcast
          iter_type == IterType::Broadcast ? in->fusion()->oneVal()
                                           : resized_id_size)
          .is_rfactor_domain(mark_as_rfactor)
          .iter_type(iter_type)
          .build();

  IrBuilder::createInContainer<Resize>(
      in->container(), resized_id, in, left_expansion, right_expansion);

  return resized_id;
}

// TODO: We should change parallelize interface to be on tensorview or at least
// vectorize should be done on tensorview. This would let us check that we don't
// vectorize to the left of the computeAt domain, and could allow us to do some
// simple validation of vectorize as it's inputs are right most and contiguous.
void IterDomain::parallelize(ParallelType t) {
  if (parallel_type_ == t) {
    // No op, don't do any more checks, it was already set to this value.
    return;
  }

  if (t == ParallelType::Unroll || isParallelTypeVectorize(t) ||
      t == ParallelType::Group) {
    NVF_CHECK(
        start()->isZeroInt() && extent()->isConstScalar(),
        "Vectorization, unrolling, unswitching and grouping are only supported "
        "with start = 0 and extent as a const int, but got ",
        "a start of ",
        start(),
        " and extent ",
        extent()->toInlineString(),
        " .");
  }

  if (t == ParallelType::Group) {
    NVF_CHECK(
        getIterType() == IterType::Iteration ||
            getIterType() == IterType::GatherScatter,
        "Grouping IterDomain of non Iteration / GatherScatter type is not "
        "allowed. ",
        getIterType());
  }

  parallel_type_ = t;
}

bool IterDomain::maybePartial() const {
  return !start()->isZeroInt() || !stopOffset()->isZeroInt();
}

Val* IterDomain::stopOffset() const {
  return stop_offset_;
}

Val* IterDomain::stop() const {
  if (stopOffset()->isZeroInt()) {
    return extent();
  }

  return sub(extent(), stopOffset());
}

namespace {

void validateContiguity(
    const std::vector<IterDomain*>& allocation_domain,
    const std::vector<std::optional<bool>>& contiguity) {
  NVF_CHECK(
      contiguity.size() == allocation_domain.size(),
      "Invalid contiguity information provided, incorrect size. Received "
      "vector of size ",
      contiguity.size(),
      " but needed one of size ",
      allocation_domain.size());
  for (auto i : arange(contiguity.size())) {
    bool expect_null =
        (allocation_domain.at(i)->isBroadcast() ||
         allocation_domain.at(i)->isReduction());
    NVF_CHECK(
        expect_null != contiguity.at(i).has_value(),
        "The contiguity of a broadcast/reduction dimension must be None. "
        "The contiguity of a non-broadcast/reduction dimension must be "
        "true/false. alloation_domain=[",
        toDelimitedString(allocation_domain),
        "], contiguity=[",
        toDelimitedString(contiguity),
        "]");
  }
}

// Check if loop_domain is a valid domain with no
// redundancy. The logical domain is used as a reference to find if
// there's any ID that's not covered by the new loop domain.
void validateLoopDomain(
    const std::vector<IterDomain*>& logical_domain,
    const std::vector<IterDomain*>& loop_domain,
    const std::vector<IterDomain*>& additional_ids) {
  // Skip if there's any symbolic ID
  if (std::any_of(
          logical_domain.begin(),
          logical_domain.end(),
          [](IterDomain* id) { return id->isSymbolic(); }) ||
      std::any_of(
          loop_domain.begin(),
          loop_domain.end(),
          [](IterDomain* id) { return id->isSymbolic(); }) ||
      std::any_of(
          additional_ids.begin(), additional_ids.end(), [](IterDomain* id) {
            return id->isSymbolic();
          })) {
    return;
  }

  std::vector<IterDomain*> reference;
  reference.reserve(logical_domain.size() + additional_ids.size());
  reference.insert(
      reference.end(), logical_domain.begin(), logical_domain.end());
  // additional_ids are also considered part of the refernece domain
  reference.insert(
      reference.end(), additional_ids.begin(), additional_ids.end());

  auto [redundant_ids, _, unreachable_reference_ids] =
      ir_utils::compareDomainWithReference(loop_domain, reference);

  auto empty_or_broadcast = [](const auto& ids) {
    return std::all_of(ids.begin(), ids.end(), [](IterDomain* id) {
      return id->isBroadcast();
    });
  };

  NVF_ERROR(
      empty_or_broadcast(redundant_ids),
      "Trying to set a loop domain with non-broadcast redundant IDs: ",
      toDelimitedString(redundant_ids));

  NVF_ERROR(
      empty_or_broadcast(unreachable_reference_ids),
      "Not all logical IDs are covered by loop domain. Loop: ",
      toDelimitedString(loop_domain),
      ". Unreachable logical IDs: ",
      toDelimitedString(unreachable_reference_ids));
}

} // namespace

TensorDomain::TensorDomain(
    IrBuilderPasskey passkey,
    std::vector<IterDomain*> logical_domain,
    std::vector<std::optional<bool>> contiguity)
    : Val(passkey, ValType::TensorDomain, DataType::Null),
      logical_domain_(std::move(logical_domain)),
      loop_domain_(logical_domain_),
      contiguity_(
          contiguity.empty() ? getContiguityFilledWith(maybeAllocation(), false)
                             : std::move(contiguity)) {
  validateContiguity(maybeAllocation(), contiguity_);

  // resetDomains initializes other member variables, required by clang-tidy
  resetDomains();
}

TensorDomain::TensorDomain(
    IrBuilderPasskey passkey,
    std::vector<IterDomain*> logical_domain,
    std::vector<int64_t> stride_order,
    std::vector<std::optional<bool>> contiguity)
    : Val(passkey, ValType::TensorDomain, DataType::Null),
      logical_domain_(std::move(logical_domain)),
      loop_domain_(logical_domain_),
      contiguity_(
          contiguity.empty() ? getContiguityFilledWith(maybeAllocation(), false)
                             : std::move(contiguity)) {
  // setting the proper allocation domain
  if (!stride_order.empty()) {
    auto rank = logical_domain_.size();
    NVF_ERROR(
        rank == stride_order.size(), "Invalid size of stride_order vector");

    // checking stride_order is indeed a permutation
    std::vector<int64_t> inc_vec(rank);
    std::iota(inc_vec.begin(), inc_vec.end(), 0);
    NVF_ERROR(
        std::is_permutation(
            stride_order.begin(), stride_order.end(), inc_vec.begin()),
        "stride_order is not a valid: " + toDelimitedString(stride_order));

    allocation_domain_.resize(rank, nullptr);
    for (auto i : arange(rank)) {
      allocation_domain_[rank - 1 - stride_order[i]] = logical_domain_[i];
    }
  }
  validateContiguity(maybeAllocation(), contiguity_);

  // resetDomains initializes other member variables, required by clang-tidy
  resetDomains();
}

TensorDomain::TensorDomain(
    IrBuilderPasskey passkey,
    std::vector<IterDomain*> logical_domain,
    std::vector<IterDomain*> loop_domain,
    std::vector<std::optional<bool>> contiguity)
    : Val(passkey, ValType::TensorDomain, DataType::Null),
      logical_domain_(std::move(logical_domain)),
      loop_domain_(std::move(loop_domain)),
      contiguity_(
          contiguity.empty() ? getContiguityFilledWith(maybeAllocation(), false)
                             : std::move(contiguity)) {
  validateContiguity(maybeAllocation(), contiguity_);

  NVF_CHECK(
      loop_domain_.empty() == logical_domain_.empty(),
      "logical domain and loop domain can only be both empty or neither empty");
  validateLoopDomain(logical_domain_, loop_domain_, additional_ids_);

  // resetDomains initializes other member variables, required by clang-tidy
  resetDomains();
}

TensorDomain::TensorDomain(
    IrBuilderPasskey passkey,
    std::vector<IterDomain*> root_domain,
    std::vector<IterDomain*> logical_domain,
    std::vector<IterDomain*> loop_domain,
    std::vector<std::optional<bool>> contiguity)
    : Val(passkey, ValType::TensorDomain, DataType::Null),
      root_domain_(std::move(root_domain)),
      logical_domain_(std::move(logical_domain)),
      loop_domain_(std::move(loop_domain)),
      contiguity_(
          contiguity.empty() ? getContiguityFilledWith(maybeAllocation(), false)
                             : std::move(contiguity)) {
  validateContiguity(maybeAllocation(), contiguity_);

  NVF_CHECK(
      loop_domain_.empty() == logical_domain_.empty(),
      "logical domain and loop domain can only be both empty or neither empty");
  validateLoopDomain(logical_domain_, loop_domain_, additional_ids_);
  if (!root_domain_.empty()) {
    ir_utils::validateDomainEquivalence(
        logical_domain_, root_domain_, additional_ids_);
  }

  // resetDomains initializes other member variables, required by clang-tidy
  resetDomains();
}

TensorDomain::TensorDomain(
    IrBuilderPasskey passkey,
    std::vector<IterDomain*> root_domain,
    std::vector<IterDomain*> logical_domain,
    std::vector<IterDomain*> allocation_domain,
    std::vector<IterDomain*> loop_domain,
    std::vector<std::optional<bool>> contiguity,
    std::vector<IterDomain*> additional_ids)
    : Val(passkey, ValType::TensorDomain, DataType::Null),
      root_domain_(std::move(root_domain)),
      logical_domain_(std::move(logical_domain)),
      allocation_domain_(std::move(allocation_domain)),
      loop_domain_(std::move(loop_domain)),
      initial_loop_domain_(loop_domain_),
      additional_ids_(std::move(additional_ids)),
      contiguity_(
          contiguity.empty() ? getContiguityFilledWith(maybeAllocation(), false)
                             : std::move(contiguity)) {
  validateContiguity(maybeAllocation(), contiguity_);

  NVF_CHECK(
      loop_domain_.empty() == logical_domain_.empty(),
      "logical domain and loop domain can only be both empty or neither empty");
  validateLoopDomain(logical_domain_, loop_domain_, additional_ids_);
  if (!root_domain_.empty()) {
    ir_utils::validateDomainEquivalence(
        logical_domain_, root_domain_, additional_ids_);
  }
  if (!allocation_domain_.empty()) {
    ir_utils::validateDomainEquivalence(
        logical_domain_, allocation_domain_, additional_ids_);
  }

  // resetDomains initializes other member variables, required by clang-tidy
  resetDomains();
}

TensorDomain::TensorDomain(IrBuilderPasskey passkey, const TensorDomain* src)
    : Val(passkey, ValType::TensorDomain, DataType::Null),
      root_domain_(src->root_domain_),
      logical_domain_(src->logical_domain_),
      allocation_domain_(src->allocation_domain_),
      loop_domain_(src->loop_domain_),
      initial_loop_domain_(src->initial_loop_domain_),
      additional_ids_(src->additional_ids_),
      no_bcast_domain_(src->no_bcast_domain_),
      no_reduction_domain_(src->no_reduction_domain_),
      contiguity_(src->contiguity_),
      has_reduction_(src->has_reduction_) {}

TensorDomain::TensorDomain(const TensorDomain* src, IrCloner* ir_cloner)
    : Val(src, ir_cloner),
      root_domain_(ir_cloner->clone(src->root_domain_)),
      logical_domain_(ir_cloner->clone(src->logical_domain_)),
      allocation_domain_(ir_cloner->clone(src->allocation_domain_)),
      loop_domain_(ir_cloner->clone(src->loop_domain_)),
      initial_loop_domain_(ir_cloner->clone(src->initial_loop_domain_)),
      additional_ids_(ir_cloner->clone(src->additional_ids_)),
      no_bcast_domain_(ir_cloner->clone(src->no_bcast_domain_)),
      no_reduction_domain_(ir_cloner->clone(src->no_reduction_domain_)),
      contiguity_(src->contiguity()),
      has_reduction_(src->has_reduction_) {}

NVFUSER_DEFINE_CLONE(TensorDomain)

bool TensorDomain::hasBlockBroadcast() const {
  return std::any_of(
      loop_domain_.begin(), loop_domain_.end(), [](IterDomain* id) {
        return id->isBroadcast() && id->isThreadDim();
      });
}

bool TensorDomain::hasGridBroadcast() const {
  return std::any_of(
      loop_domain_.begin(), loop_domain_.end(), [](IterDomain* id) {
        return id->isBroadcast() && id->isBlockDim();
      });
}

bool TensorDomain::operator==(const TensorDomain& other) const {
  // Checks equality of each class field. Should not be necessary to
  // check no_bcast_domain_ and no_reduction_domain_ as they are just
  // derived from domain_.
  return root_domain_ == other.root_domain_ &&
      loop_domain_ == other.loop_domain_ &&
      logical_domain_ == other.logical_domain_ &&
      allocation_domain_ == other.allocation_domain_ &&
      contiguity_ == other.contiguity_;
}

bool TensorDomain::sameAs(const Statement* const other) const {
  if (this == other) {
    return true;
  }

  if (!other->isA<TensorDomain>()) {
    return false;
  }

  const TensorDomain* other_td = other->as<TensorDomain>();

  if (nDims() != other_td->nDims()) {
    return false;
  }
  if (root().size() != other_td->root().size()) {
    return false;
  }
  if (logical().size() != other_td->logical().size()) {
    return false;
  }
  if (allocation().size() != other_td->allocation().size()) {
    return false;
  }

  for (const auto i : arange(nDims())) {
    if (!(axis(i)->sameAs(other_td->axis(i)))) {
      return false;
    }
  }

  for (const auto i : arange(root().size())) {
    if (!(root()[i]->sameAs(other_td->root()[i]))) {
      return false;
    }
  }

  for (const auto i : arange(logical().size())) {
    if (!(logical()[i]->sameAs(other_td->logical()[i]))) {
      return false;
    }
  }

  for (const auto i : arange(allocation().size())) {
    if (!(allocation()[i]->sameAs(other_td->allocation()[i]))) {
      return false;
    }
  }

  for (const auto i : arange(loop().size())) {
    if (!(loop()[i]->sameAs(other_td->loop()[i]))) {
      return false;
    }
  }

  return true;
}

bool TensorDomain::sameAs(
    const std::vector<IterDomain*>& lhs,
    const std::vector<IterDomain*>& rhs) {
  if (lhs.size() != rhs.size()) {
    return false;
  }
  size_t i = 0;
  for (auto td_lhs : lhs) {
    if (!td_lhs->sameAs(rhs[i++])) {
      return false;
    }
  }
  return true;
}

std::string TensorDomain::toString(const int indent_size, const bool loop_only)
    const {
  std::stringstream ss;
  if (loop_only) {
    indent(ss, indent_size) << "[" << toDelimitedString(loop()) << "]";
  } else {
    indent(ss, indent_size)
        << "logical=[" << toDelimitedString(logical()) << "]" << std::endl;
    if (hasRoot()) {
      indent(ss, indent_size + 1)
          << "root=[" << toDelimitedString(root()) << "]" << std::endl;
    }
    indent(ss, indent_size + 1)
        << "loop=[" << toDelimitedString(loop()) << "]" << std::endl;
    if (hasAllocation()) {
      indent(ss, indent_size + 1)
          << "allocation=[" << toDelimitedString(allocation()) << "]"
          << std::endl;
    }
  }
  return ss.str();
}

std::string TensorDomain::toString(const int indent_size) const {
  return toString(indent_size, /*loop_only=*/true);
}

std::string TensorDomain::toInlineString(int indent_size) const {
  return toString(indent_size);
}

void TensorDomain::setContiguity(
    const std::vector<std::optional<bool>>& contig) {
  NVF_ERROR(
      maybeAllocation().size() == contig.size(),
      "Invalid size of contiguity vector");
  for (auto i : arange(contig.size())) {
    NVF_CHECK(
        maybeAllocation().at(i)->isBroadcast() != contig.at(i).has_value(),
        "The contiguity of a broadcast dimension must be None. "
        "The contiguity of a non-broadcast dimension must be true/false");
  }

  contiguity_ = contig;
}

std::vector<int64_t> TensorDomain::strideOrder() const {
  // short-circuit: no allocation domain; default stride-order
  if (allocation_domain_.empty()) {
    return {};
  }

  std::vector<int64_t> stride_order;
  stride_order.reserve(logical_domain_.size());

  for (size_t logical_idx : arange(logical_domain_.size())) {
    IterDomain* logical_id = logical_domain_.at(logical_idx);
    auto alloc_iter = std::find(
        allocation_domain_.begin(), allocation_domain_.end(), logical_id);
    NVF_ERROR(
        alloc_iter != allocation_domain_.end(),
        "Unable to find logical IterDomain in allocation domain.");
    int64_t alloc_idx = std::distance(allocation_domain_.begin(), alloc_iter);
    stride_order.push_back((int64_t)logical_domain_.size() - 1 - alloc_idx);
  }

  return stride_order;
}

bool TensorDomain::hasBlockReduction() const {
  return std::any_of(
      loop_domain_.begin(), loop_domain_.end(), [](IterDomain* id) {
        return id->isReduction() && id->isThreadDim();
      });
}

bool TensorDomain::hasGridReduction() const {
  return std::any_of(
      loop_domain_.begin(), loop_domain_.end(), [](IterDomain* id) {
        return id->isReduction() && id->isBlockDim();
      });
}

bool TensorDomain::hasSymbolicAxis() const {
  // If there's any Symbolic axis, there must be one at the root or
  // logical domain.
  return (hasRoot() &&
          std::any_of(
              root().begin(),
              root().end(),
              [](auto id) {
                return id->getIterType() == IterType::Symbolic;
              })) ||
      std::any_of(logical().begin(), logical().end(), [](auto id) {
           return id->getIterType() == IterType::Symbolic;
         });
}

bool TensorDomain::hasViewLikeRFactor() const {
  if (!hasRoot()) {
    // Can't have view like rfactor if there is no logical domain
    return false;
  }

  // If there's an logical domain and no rfactor product is a reduction, this is
  // a view like rfactor
  return std::none_of(logical().begin(), logical().end(), [](IterDomain* id) {
    return (id->isReduction() || id->isStride()) && id->isRFactorProduct();
  });
}

bool TensorDomain::hasVectorize() const {
  return std::any_of(
      loop_domain_.begin(), loop_domain_.end(), [](IterDomain* id) {
        return isParallelTypeVectorize(id->getParallelType());
      });
}

std::optional<int64_t> TensorDomain::getReductionAxis() const {
  auto it = std::find_if(
      loop_domain_.begin(), loop_domain_.end(), [](const auto& id) {
        return id->isReduction();
      });
  if (it == loop_domain_.end()) {
    return std::optional<int64_t>();
  } else {
    return std::optional<int64_t>(std::distance(loop_domain_.begin(), it));
  }
}

// i here is int, as we want to accept negative value and ::size_type can be a
// uint.
IterDomain* TensorDomain::axis(int64_t i) const {
  NVF_ERROR(nDims() > 0, "Tried to access an axis in a 0-dim domain");
  return loop_domain_[wrapDim(i)];
}

int64_t TensorDomain::posOf(IterDomain* id) const {
  NVF_ERROR(nDims() > 0, "Tried to find an axis in a 0-dim domain");
  int64_t i = 0;
  while (i < (int64_t)loop_domain_.size()) {
    if (loop_domain_[i] == id) {
      return i;
    }
    i++;
  }
  NVF_CHECK(false, "Provided id is not part of this domain.");
}

int64_t TensorDomain::rootPosOf(IterDomain* id) const {
  NVF_ERROR(
      !maybeRoot().empty(), "Tried to find an axis in a 0-dim root domain");
  auto it = std::find(maybeRoot().begin(), maybeRoot().end(), id);
  NVF_ERROR(it != maybeRoot().end(), "Provided id is not part of root domain.");
  return std::distance(maybeRoot().begin(), it);
}

void TensorDomain::broadcast(int64_t axis, Val* extent) {
  axis = nvfuser::wrapDim(axis, nDims() + 1);
  IterDomain* id = IterDomainBuilder(fusion()->zeroVal(), extent)
                       .iter_type(IterType::Broadcast)
                       .build();
  loop_domain_.insert(loop_domain_.begin() + axis, id);
  additional_ids_.push_back(id);
}

void TensorDomain::split(int64_t axis, Val* factor, bool inner_split) {
  NVF_ERROR(nDims() > 0, "Tried to do split on a 0-dim domain");
  axis = wrapDim(axis);

  IterDomain* id = this->axis(axis);

  auto split_ids = IterDomain::split(id, factor, inner_split);
  loop_domain_.erase(loop_domain_.begin() + axis);
  loop_domain_.insert(loop_domain_.begin() + axis, split_ids.second);
  loop_domain_.insert(loop_domain_.begin() + axis, split_ids.first);
  resetDomains();
}

// Merge "axis_o" and "axis_i" into 1 dimension
void TensorDomain::merge(int64_t axis_o, int64_t axis_i) {
  NVF_ERROR(nDims() > 0, "Tried to do merge on a 0-dim domain");
  axis_o = wrapDim(axis_o);
  axis_i = wrapDim(axis_i);

  NVF_CHECK(
      axis_o != axis_i,
      "Invalid merge detected, axes provided are the same axis.");

  IterDomain* first = axis(axis_o);
  IterDomain* second = axis(axis_i);

  IterDomain* merged_id = IterDomain::merge(first, second);

  // axis_o is the outer input of this merge but does not
  // automatically mean it's an outer domain in TensorDomain.
  auto td_outer_pos = axis_o < axis_i ? axis_o : axis_i;
  auto td_inner_pos = axis_o < axis_i ? axis_i : axis_o;

  loop_domain_.erase(loop_domain_.begin() + td_inner_pos);
  loop_domain_.erase(loop_domain_.begin() + td_outer_pos);
  loop_domain_.insert(loop_domain_.begin() + td_outer_pos, merged_id);
  resetDomains();
}

// Reorder axes according to map[old_pos] = new_pos
void TensorDomain::reorder(
    const std::unordered_map<int64_t, int64_t>& old2new_) {
  NVF_ERROR(
      nDims() != 0 || old2new_.empty(), "Tried to reorder a 0-dim domain");
  loop_domain_ = orderedAs(loop_domain_, old2new_);
  resetDomains();
}

std::vector<IterDomain*> TensorDomain::orderedAs(
    const std::vector<IterDomain*>& dom,
    const std::unordered_map<int64_t, int64_t>& old2new_) {
  NVF_ERROR(
      !dom.empty() || old2new_.empty(), "Tried to reorder a 0-dim domain");

  // Eventhough these checks are already in TensorView, we want to redo them as
  // we can enter this function from other places, not through TensorView

  auto new2old = ir_utils::normalizeOld2New(old2new_, (int64_t)dom.size());

  std::vector<IterDomain*> reordered_domain;
  std::transform(
      new2old.begin(),
      new2old.end(),
      std::back_inserter(reordered_domain),
      [dom](int64_t i) -> IterDomain* { return dom[i]; });

  return reordered_domain;
}

void TensorDomain::swizzle(SwizzleType swizzle_type, int64_t x, int64_t y) {
  NVF_ERROR(nDims() > 0, "Tried to do merge on a 0-dim domain");
  x = wrapDim(x);
  y = wrapDim(y);

  IterDomain* axis_x = axis(x);
  IterDomain* axis_y = axis(y);

  IterDomain* axis_out_x = nullptr;
  IterDomain* axis_out_y = nullptr;

  std::tie(axis_out_x, axis_out_y) =
      IterDomain::swizzle(swizzle_type, axis_x, axis_y);

  loop_domain_.erase(loop_domain_.begin() + x);
  loop_domain_.insert(loop_domain_.begin() + x, axis_out_x);

  loop_domain_.erase(loop_domain_.begin() + y);
  loop_domain_.insert(loop_domain_.begin() + y, axis_out_y);

  resetDomains();
}

void TensorDomain::swizzle(
    Swizzle2DType swizzle_type,
    int64_t x,
    int64_t y,
    SwizzleMode swizzle_mode) {
  NVF_ERROR(nDims() > 0, "Tried to do merge on a 0-dim domain");
  x = wrapDim(x);
  y = wrapDim(y);

  IterDomain* axis_x = axis(x);
  IterDomain* axis_y = axis(y);

  IterDomain* axis_out_x = nullptr;
  IterDomain* axis_out_y = nullptr;

  std::tie(axis_out_x, axis_out_y) =
      IterDomain::swizzle(swizzle_type, axis_x, axis_y, swizzle_mode);

  loop_domain_.erase(loop_domain_.begin() + x);
  loop_domain_.insert(loop_domain_.begin() + x, axis_out_x);

  loop_domain_.erase(loop_domain_.begin() + y);
  loop_domain_.insert(loop_domain_.begin() + y, axis_out_y);

  resetDomains();
}

void TensorDomain::resize(
    int64_t axis,
    Val* left_expansion,
    Val* right_expansion,
    std::optional<IterType> iter_type) {
  NVF_ERROR(nDims() > 0, "Tried to do resize on a 0-dim domain");
  axis = wrapDim(axis);

  IterDomain* id = this->axis(axis);

  auto resized_id = IterDomain::resize(
      id,
      left_expansion,
      right_expansion,
      /*mark_as_rfactor=*/false,
      iter_type);
  loop_domain_.at(axis) = resized_id;
  resetDomains();
}

std::vector<IterDomain*> TensorDomain::noReductions(
    const std::vector<IterDomain*>& td) {
  std::vector<IterDomain*> noReductionDomain;
  std::copy_if(
      td.begin(),
      td.end(),
      std::back_inserter(noReductionDomain),
      [](IterDomain* id) { return !id->isReduction() && !id->isStride(); });
  return noReductionDomain;
}

std::vector<IterDomain*> TensorDomain::noBroadcasts(
    const std::vector<IterDomain*>& td) {
  std::vector<IterDomain*> noBroadcastDomain;
  std::copy_if(
      td.begin(),
      td.end(),
      std::back_inserter(noBroadcastDomain),
      [](IterDomain* id) { return !id->isBroadcast(); });
  return noBroadcastDomain;
}

std::vector<IterDomain*> TensorDomain::noDevices(
    const std::vector<IterDomain*>& td) {
  std::vector<IterDomain*> noDeviceDomain;
  std::copy_if(
      td.begin(),
      td.end(),
      std::back_inserter(noDeviceDomain),
      [](IterDomain* id) { return !id->isDeviceDim(); });
  return noDeviceDomain;
}

/*static*/ std::vector<std::optional<bool>> TensorDomain::
    getContiguityFilledWith(
        const std::vector<IterDomain*>& allocation_domain,
        bool fill_value) {
  std::vector<std::optional<bool>> contiguity;
  contiguity.reserve(allocation_domain.size());
  for (auto id : allocation_domain) {
    if (id->isBroadcast() || id->isReduction()) {
      contiguity.emplace_back(std::nullopt);
    } else {
      contiguity.emplace_back(fill_value);
    }
  }
  return contiguity;
}

bool TensorDomain::hasBroadcast(const std::vector<IterDomain*>& td) {
  for (auto id : td) {
    if (id->isBroadcast()) {
      return true;
    }
  }
  return false;
}

bool TensorDomain::hasReduction(const std::vector<IterDomain*>& td) {
  for (auto id : td) {
    if (id->isReduction()) {
      return true;
    }
  }
  return false;
}

TensorDomain* TensorDomain::view(const AnalyzeViewResult& view_analysis) {
  NVF_ERROR(nDims() > 0, "Tried to view transform a 0-dim domain");
  return transformView(this, view_analysis);
}

TensorDomain* TensorDomain::flatten(int64_t start_dim, int64_t end_dim) {
  auto inp_domain = noReductions(logical());

  if (start_dim < 0) {
    start_dim += (int64_t)inp_domain.size();
  }
  if (end_dim < 0) {
    end_dim += (int64_t)inp_domain.size();
  }
  NVF_CHECK(
      start_dim >= 0 && start_dim < int64_t(inp_domain.size()),
      "Invalid start_dim ",
      start_dim);
  NVF_CHECK(
      end_dim >= 0 && end_dim < int64_t(inp_domain.size()),
      "Invalid end_dim ",
      end_dim);
  NVF_CHECK(start_dim <= end_dim, "start_dim must be <= end_dim");

  std::vector<IterDomain*> new_root_domain;
  new_root_domain.reserve(inp_domain.size());
  for (auto i : arange((int64_t)inp_domain.size())) {
    bool is_rfactor_dim = i >= start_dim && i <= end_dim;
    auto inp_id = inp_domain[i];
    auto out_id = IterDomainBuilder(inp_id)
                      .is_rfactor_domain(is_rfactor_dim)
                      .extent(
                          (is_rfactor_dim && inp_id->hasExpandedExtent())
                              ? inp_id->expandedExtent()
                              : inp_id->extent())
                      .iter_type(
                          (is_rfactor_dim && inp_id->isBroadcast())
                              ? IterType::Iteration
                              : inp_id->getIterType())
                      .expanded_extent(nullptr)
                      .build();
    new_root_domain.push_back(out_id);
  }

  std::vector<IterDomain*> logical_domain;
  logical_domain.reserve(new_root_domain.size() - (end_dim - start_dim));
  for (auto i : arange(start_dim)) {
    logical_domain.push_back(new_root_domain[i]);
  }

  IterDomain* merged_id = new_root_domain[start_dim];
  for (auto i : arange(start_dim + 1, end_dim + 1)) {
    IterDomain* new_merged_id =
        IterDomainBuilder(
            merged_id->container()->zeroVal(),
            mul(merged_id->extent(), new_root_domain[i]->extent()))
            .is_rfactor_domain(true)
            .build();
    IrBuilder::create<Merge>(new_merged_id, merged_id, new_root_domain[i]);
    merged_id = new_merged_id;
  }
  logical_domain.push_back(merged_id);

  for (auto i : arange(end_dim + 1, inp_domain.size())) {
    logical_domain.push_back(new_root_domain[i]);
  }

  return IrBuilder::create<TensorDomain>(
      new_root_domain,
      logical_domain,
      logical_domain,
      TensorDomain::getContiguityFilledWith(logical_domain, true));
}

// TODO: Rfactor a Welford

// pair is in order where second is the consumer of first
std::pair<TensorDomain*, TensorDomain*> TensorDomain::rFactor(
    const std::vector<int64_t>& axes_) {
  return TransformRFactor::runReplay(this, axes_);
}

void TensorDomain::setLoopDomain(std::vector<IterDomain*> new_loop_domain) {
  validateLoopDomain(logical(), new_loop_domain, additionalIDs());
  loop_domain_ = std::move(new_loop_domain);
  initial_loop_domain_ = loop_domain_;
  resetDomains();
}

void TensorDomain::setAllocationDomain(
    std::vector<IterDomain*> new_allocation_domain,
    std::vector<std::optional<bool>> new_contiguity) {
  validateContiguity(new_allocation_domain, new_contiguity);

  ir_utils::validateDomainEquivalence(
      logical_domain_, new_allocation_domain, additional_ids_);

  allocation_domain_ = std::move(new_allocation_domain);
  contiguity_ = std::move(new_contiguity);
}

std::vector<IterDomain*> TensorDomain::allIDs() const {
  std::array<const std::vector<IterDomain*>*, 6> all_domains = {
      &loop_domain_,
      &logical_domain_,
      &root_domain_,
      &initial_loop_domain_,
      &allocation_domain_,
      &additional_ids_};
  VectorOfUniqueEntries<IterDomain*> discovered_ids;
  for (auto domain : all_domains) {
    discovered_ids.pushBack(*domain);
  }

  // We only care about IDs on the shortest path between domains
  std::unordered_multimap<IterDomain*, IterDomain*> out2in;
  for (auto i : arange(all_domains.size() - 1)) {
    if (all_domains[i]->empty()) {
      continue;
    }
    for (auto j : arange(i + 1, all_domains.size())) {
      if (all_domains[j]->empty()) {
        continue;
      }
      auto path = getExprsBetween<IRBFS>(
                      {all_domains[i]->begin(), all_domains[i]->end()},
                      {all_domains[j]->begin(), all_domains[j]->end()},
                      false)
                      .first;
      for (auto [expr, _] : path) {
        discovered_ids.pushBack(
            ir_utils::filterByType<IterDomain>(expr->outputs()));
        discovered_ids.pushBack(
            ir_utils::filterByType<IterDomain>(expr->inputs()));
        for (auto in : expr->inputs()) {
          for (auto out : expr->outputs()) {
            out2in.emplace(out->as<IterDomain>(), in->as<IterDomain>());
          }
        }
      }
    }
  }

  // Topological sort all IDs
  std::list<IterDomain*> ids_to_be_sorted(
      discovered_ids.begin(), discovered_ids.end());
  VectorOfUniqueEntries<IterDomain*> sorted_ids;
  while (!ids_to_be_sorted.empty()) {
    auto it = ids_to_be_sorted.begin();
    while (it != ids_to_be_sorted.end()) {
      auto range = out2in.equal_range(*it);
      if (std::all_of(range.first, range.second, [&](const auto& kv) {
            return sorted_ids.has(kv.second);
          })) {
        sorted_ids.pushBack(*it);
        it = ids_to_be_sorted.erase(it);
      } else {
        it++;
      }
    }
  }
  return sorted_ids.vector();
}

std::vector<Expr*> TensorDomain::allExprs() const {
  auto all_ids = allIDs();
  std::unordered_set<Val*> all_id_set{all_ids.begin(), all_ids.end()};

  VectorOfUniqueEntries<Expr*> exprs;
  for (auto id : all_ids) {
    auto def = id->definition();
    if (def == nullptr) {
      continue;
    }

    if (std::all_of(def->inputs().begin(), def->inputs().end(), [&](Val* inp) {
          return all_id_set.find(inp) != all_id_set.end();
        })) {
      exprs.pushBack(def);
    } else {
      NVF_ERROR(std::none_of(
          def->inputs().begin(), def->inputs().end(), [&](Val* inp) {
            return all_id_set.find(inp) != all_id_set.end();
          }));
    }
  }

  return exprs.vector();
}

std::vector<Statement*> TensorDomain::allStatements() const {
  auto all_ids = allIDs();
  std::unordered_set<Val*> all_id_set{all_ids.begin(), all_ids.end()};

  VectorOfUniqueEntries<Statement*> stmts;
  for (auto id : all_ids) {
    // Visit definition if available and all inputs are already visited
    auto def = id->definition();
    if (def != nullptr) {
      if (std::all_of(
              def->inputs().begin(), def->inputs().end(), [&](Val* inp) {
                return all_id_set.find(inp) != all_id_set.end();
              })) {
        stmts.pushBack(def);
      } else {
        NVF_ERROR(std::none_of(
            def->inputs().begin(), def->inputs().end(), [&](Val* inp) {
              return all_id_set.find(inp) != all_id_set.end();
            }));
      }
    }

    stmts.pushBack(id);
  }

  return stmts.vector();
}

Split::Split(
    IrBuilderPasskey passkey,
    IterDomain* outer,
    IterDomain* inner,
    IterDomain* in,
    Val* factor,
    bool inner_split)
    : Expr(passkey) {
  NVF_ERROR(
      factor->isIntegralScalar(),
      "Attempted to create a Split node with a non-integer factor.");
  addOutput(outer);
  addOutput(inner);
  addInput(in);
  // TODO add factor as an input, need to check Split::Split during validation
  // and need to check BestEffortReplay::findFirstMismatchedID addInput(factor);
  addAttribute(factor);
  addDataAttribute(inner_split);
}

Val* Split::isDivisible() const {
  return IrBuilder::isDivisibleExpr(in()->extent(), factor());
}

std::string Split::toString(int indent_size) const {
  std::stringstream ss;
  ss << (innerSplit() ? "Split: " : "Outer split: ");
  ss << in()->toString();
  ss << " by factor " << factor()->toString() << " -> ";
  ss << outer()->toString();
  ss << ", ";
  ss << inner()->toString();
  ss << "\n";
  return ss.str();
}

std::string Split::toInlineString(int indent_size) const {
  NVF_CHECK(false, "Split can not be printed inline");
}

NVFUSER_DEFINE_CLONE_AND_CREATE(Split)

Merge::Merge(
    IrBuilderPasskey passkey,
    IterDomain* out,
    IterDomain* outer,
    IterDomain* inner)
    : Expr(passkey) {
  addOutput(out);
  addInput(outer);
  addInput(inner);
}

std::string Merge::toString(int indent_size) const {
  std::stringstream ss;
  ss << "Merge: ";
  ss << outer()->toString();
  ss << " and ";
  ss << inner()->toString();
  ss << " -> ";
  ss << out()->toString();
  ss << "\n";
  return ss.str();
}

std::string Merge::toInlineString(int indent_size) const {
  NVF_CHECK(false, "Tensor op can not be printed inline");
}

NVFUSER_DEFINE_CLONE_AND_CREATE(Merge)

Swizzle::Swizzle(
    IrBuilderPasskey passkey,
    IterDomain* out_x,
    IterDomain* out_y,
    IterDomain* in_x,
    IterDomain* in_y,
    SwizzleType swizzle_type)
    : Expr(passkey) {
  addOutput(out_x);
  addOutput(out_y);
  addInput(in_x);
  addInput(in_y);
  addDataAttribute(swizzle_type);
}

std::string Swizzle::toString(int indent_size) const {
  std::stringstream ss;
  ss << swizzleType() << "(2D): ";
  ss << inX()->toString();
  ss << " , ";
  ss << inY()->toString();
  ss << " -> ";
  ss << outX()->toString();
  ss << " , ";
  ss << outY()->toString();
  ss << "\n";
  return ss.str();
}

std::string Swizzle::toInlineString(int indent_size) const {
  NVF_CHECK(false, "Tensor op can not be printed inline");
}

NVFUSER_DEFINE_CLONE_AND_CREATE(Swizzle)

Swizzle2D::Swizzle2D(
    IrBuilderPasskey passkey,
    IterDomain* out_x,
    IterDomain* out_y,
    IterDomain* in_x,
    IterDomain* in_y,
    Swizzle2DType swizzle_type,
    SwizzleMode swizzle_mode)
    : Expr(passkey) {
  addOutput(out_x);
  addOutput(out_y);
  addInput(in_x);
  addInput(in_y);
  addDataAttribute(swizzle_type);
  addDataAttribute(swizzle_mode);
}

std::string Swizzle2D::toString(int indent_size) const {
  std::stringstream ss;
  ss << swizzleType() << "(2D): ";
  ss << inX()->toString();
  ss << " , ";
  ss << inY()->toString();
  ss << " -> ";
  ss << outX()->toString();
  ss << " , ";
  ss << outY()->toString();
  ss << "\n";
  return ss.str();
}

std::string Swizzle2D::toInlineString(int indent_size) const {
  NVF_CHECK(false, "Tensor op can not be printed inline");
}

NVFUSER_DEFINE_CLONE_AND_CREATE(Swizzle2D)

Resize::Resize(
    IrBuilderPasskey passkey,
    IterDomain* out,
    IterDomain* in,
    Val* left,
    Val* right)
    : Expr(passkey) {
  addOutput(out);
  addInput(in);
  addAttribute(left);
  addAttribute(right);
}

std::string Resize::toString(int indent_size) const {
  std::stringstream ss;
  ss << "Resize: ";
  ss << in()->toString();
  ss << " by " << leftExpand()->toInlineString() << " and "
     << rightExpand()->toInlineString();
  ss << " -> ";
  ss << out()->toString();
  ss << "\n";
  return ss.str();
}

std::string Resize::toInlineString(int indent_size) const {
  NVF_CHECK(false, "Resize can not be printed inline");
}

NVFUSER_DEFINE_CLONE_AND_CREATE(Resize)

NamedScalar::NamedScalar(
    IrBuilderPasskey passkey,
    std::string name,
    DataType dtype)
    : Val(passkey, ValType::NamedScalar, dtype), name_(std::move(name)) {}

NamedScalar::NamedScalar(const NamedScalar* src, IrCloner* ir_cloner)
    : Val(src, ir_cloner), name_(src->name_) {}

NVFUSER_DEFINE_CLONE(NamedScalar)

bool NamedScalar::sameAs(const Statement* other) const {
  if (this == other) {
    return true;
  }
  if (!other->isA<NamedScalar>()) {
    return false;
  }
  return other->as<NamedScalar>()->name().compare(name()) == 0;
}

NamedScalar* NamedScalar::getParallelDim(ParallelType p_type) {
  NVF_ERROR(
      isParallelTypeThread(p_type),
      "Cannot get parallel dim of non thread type, received: ",
      p_type);
  NVF_ERROR(FusionGuard::getCurFusion() != nullptr);
  std::string parallel_dim = stringifyThreadSize(p_type);
  return IrBuilder::create<NamedScalar>(parallel_dim, DataType::Index);
}

NamedScalar* NamedScalar::getParallelIndex(ParallelType p_type) {
  NVF_ERROR(FusionGuard::getCurFusion() != nullptr);
  std::string parallel_ind = stringifyThread(p_type);
  return IrBuilder::create<NamedScalar>(parallel_ind, DataType::Index);
}

std::optional<ParallelType> NamedScalar::getParallelDim() const {
  if (stringifyThreadSize(ParallelType::TIDx).compare(name()) == 0) {
    return ParallelType::TIDx;
  } else if (stringifyThreadSize(ParallelType::TIDy).compare(name()) == 0) {
    return ParallelType::TIDy;
  } else if (stringifyThreadSize(ParallelType::TIDz).compare(name()) == 0) {
    return ParallelType::TIDz;
  } else if (stringifyThreadSize(ParallelType::BIDx).compare(name()) == 0) {
    return ParallelType::BIDx;
  } else if (stringifyThreadSize(ParallelType::BIDy).compare(name()) == 0) {
    return ParallelType::BIDy;
  } else if (stringifyThreadSize(ParallelType::BIDz).compare(name()) == 0) {
    return ParallelType::BIDz;
  }
  return std::nullopt;
}

std::optional<ParallelType> NamedScalar::getParallelIndex() const {
  if (stringifyThread(ParallelType::TIDx).compare(name()) == 0) {
    return ParallelType::TIDx;
  } else if (stringifyThread(ParallelType::TIDy).compare(name()) == 0) {
    return ParallelType::TIDy;
  } else if (stringifyThread(ParallelType::TIDz).compare(name()) == 0) {
    return ParallelType::TIDz;
  } else if (stringifyThread(ParallelType::BIDx).compare(name()) == 0) {
    return ParallelType::BIDx;
  } else if (stringifyThread(ParallelType::BIDy).compare(name()) == 0) {
    return ParallelType::BIDy;
  } else if (stringifyThread(ParallelType::BIDz).compare(name()) == 0) {
    return ParallelType::BIDz;
  }
  return std::nullopt;
}

PadOp::PadOp(
    IrBuilderPasskey passkey,
    TensorView* out,
    TensorView* inp,
    const std::vector<Val*>& pad_widths,
    Val* value)
    : Expr(passkey) {
  const auto ndims = TensorDomain::noReductions(inp->getLogicalDomain()).size();
  NVF_ERROR(
      pad_widths.size() % 2 == 0,
      "Invalid size of padding width vector: ",
      pad_widths.size(),
      ". Number of width vals must be even.");
  NVF_ERROR(
      pad_widths.size() == ndims * 2,
      "Invalid size of padding width vector: ",
      pad_widths.size(),
      ". All dimensions, padded or not, must have width vals. Use zero for non "
      "non-padded dimensions.");
  addOutput(out);
  addInput(inp);
  addInput(value);
  for (auto width : pad_widths) {
    NVF_CHECK(width != nullptr, "Padding width must not be nullptr");
    addInput(width);
  }
}

NVFUSER_DEFINE_CLONE_AND_CREATE(PadOp)

std::string PadOp::toString(int indent_size) const {
  std::stringstream ss;
  indent(ss, indent_size) << out()->toString() << "\n";
  indent(ss, indent_size) << "   = pad( " << in()->toString() << ", {"
                          << toDelimitedString(getPadWidths()) << "}"
                          << " )\n";
  return ss.str();
}

std::string PadOp::toInlineString(int indent_size) const {
  NVF_CHECK(false, "Tensor op can not be printed inline");
}

std::vector<int64_t> PadOp::getPaddedAxes() const {
  auto num_dims = (int64_t)out()->as<TensorView>()->getLogicalDomain().size();
  std::vector<int64_t> padded_axes;
  for (const auto i : arange(num_dims)) {
    auto [left_pad, right_pad] = getPadWidths(i);
    // Filter out non-padded dimension
    if (left_pad->isZeroInt() && right_pad->isZeroInt()) {
      continue;
    }
    padded_axes.push_back(i);
  }
  return padded_axes;
}

std::vector<Val*> PadOp::getPadWidths() const {
  return {getPadWidthInputBegin(), getPadWidthInputEnd()};
}

std::pair<Val*, Val*> PadOp::getPadWidths(int64_t axis) const {
  auto num_dims = (int64_t)out()->as<TensorView>()->getLogicalDomain().size();
  axis = wrapDim(axis, num_dims);

  int64_t offset_even = (int64_t)axis * 2;
  int64_t offset_odd = offset_even + 1;
  return std::make_pair(
      (*(getPadWidthInputBegin() + offset_even))->as<Val>(),
      (*(getPadWidthInputBegin() + offset_odd))->as<Val>());
}

std::vector<PolymorphicValue> PadOp::evaluate(
    const ExpressionEvaluator& ee,
    const std::vector<PolymorphicValue>& inputs) const {
  const auto& in = inputs.at(0).as<at::Tensor>();

  std::vector<int64_t> pad_widths;
  auto pad_width_offset = getPadWidthInputOffset();
  auto num_dims = in.dim();

  for (auto i = num_dims - 1; i > -1; i--) {
    auto left_pad = (int64_t)inputs.at(pad_width_offset + 2 * i);
    auto right_pad = (int64_t)inputs.at(pad_width_offset + 2 * i + 1);
    pad_widths.push_back(left_pad);
    pad_widths.push_back(right_pad);
  }

  if (isComplexType(*out()->getDataType())) {
    std::complex<double> value =
        static_cast<std::complex<double>>(inputs.at(1));
    auto real = at::real(in);
    auto imag = at::imag(in);
    auto padded_real = at::pad(real, pad_widths, "constant", value.real());
    auto padded_imag = at::pad(imag, pad_widths, "constant", value.imag());
    return {at::complex(padded_real, padded_imag)};
  } else {
    double value = static_cast<double>(inputs.at(1));
    return {at::pad(in, pad_widths, "constant", value)};
  }
}

SliceOp::SliceOp(
    IrBuilderPasskey passkey,
    TensorView* out,
    TensorView* inp,
    const std::vector<Slice>& ranges)
    : Expr(passkey) {
  size_t ndims = TensorDomain::noReductions(inp->getLogicalDomain()).size();
  NVF_ERROR(
      ndims == ranges.size(),
      "The range vector must have the same number of Slice descriptors. "
      "Given: ",
      ranges.size(),
      ", Expected: ",
      ndims);

  addOutput(out);
  addInput(inp);
  for (const auto& range : ranges) {
    NVF_ERROR(range.start != nullptr, "nullptr not allowed");
    NVF_ERROR(range.stop != nullptr, "nullptr not allowed");
    NVF_ERROR(range.step != nullptr, "nullptr not allowed");
    addInput(range.start);
    addInput(range.stop);
    addInput(range.step);
  }
}

NVFUSER_DEFINE_CLONE_AND_CREATE(SliceOp)

std::string SliceOp::toString(int indent_size) const {
  std::stringstream ss;
  indent(ss, indent_size) << out()->toString() << "\n";
  indent(ss, indent_size) << "   = slice( " << in()->toString() << ", {";
  for (const auto& slice : getRanges()) {
    ss << " {"
       << toDelimitedString(std::vector<std::string>{
              slice.start->toString(),
              slice.stop->toString(),
              slice.step->toString()})
       << "}";
  }
  ss << " } )\n";
  return ss.str();
}

std::string SliceOp::toInlineString(int indent_size) const {
  NVF_CHECK(false, "Tensor op can not be printed inline");
}

std::vector<Slice> SliceOp::getRanges() const {
  const auto num_range_vals =
      std::distance(getRangeInputBegin(), getRangeInputEnd());
  NVF_ERROR(
      num_range_vals % 3 == 0,
      "Unexpected number of range vals: ",
      num_range_vals);
  auto ndims = num_range_vals / 3;
  std::vector<Slice> ranges(ndims);
  auto range_val_it = getRangeInputBegin();
  for (const auto i : arange(ndims)) {
    ranges.at(i) = Slice{
        .start = *range_val_it,
        .stop = *(range_val_it + 1),
        .step = *(range_val_it + 2)};
    range_val_it += 3;
  }
  return ranges;
}

std::vector<PolymorphicValue> SliceOp::evaluate(
    const ExpressionEvaluator& ee,
    const std::vector<PolymorphicValue>& inputs) const {
  const auto& in = inputs.at(0).as<at::Tensor>();
  std::vector<at::indexing::TensorIndex> ranges;
  auto ranges_offset = getRangeInputOffset();
  auto num_dims = in.dim();
  for (const auto i : arange(num_dims)) {
    auto start = (int64_t)inputs.at(ranges_offset + 3 * i);
    auto stop = (int64_t)inputs.at(ranges_offset + 3 * i + 1);
    auto step = (int64_t)inputs.at(ranges_offset + 3 * i + 2);
    ranges.emplace_back(at::indexing::Slice(start, stop, step));
  }
  return {in.index(ranges)};
}

CatOp::CatOp(
    IrBuilderPasskey passkey,
    Val* out,
    const std::vector<Val*>& inputs,
    int64_t concatenated_dim)
    : Expr(passkey) {
  addOutput(out);
  for (auto inp : inputs) {
    addInput(inp);
  }
  NVF_ERROR(
      concatenated_dim >= 0 &&
          concatenated_dim <
              static_cast<int64_t>(
                  ir_utils::getTv(out)->getLogicalDomain().size()),
      "Invalid dimension to concatenate: ",
      concatenated_dim);

  addDataAttribute(concatenated_dim);
}

CatOp::CatOp(
    IrBuilderPasskey passkey,
    Val* out,
    const std::vector<Val*>& inputs,
    int64_t concatenated_dim,
    Val* concatenated_domain_index,
    const std::vector<Val*>& preds)
    : Expr(passkey) {
  NVF_ERROR(
      passkey.ir_container_ != nullptr,
      "IrContainer must be provided to create a CatOp.");
  NVF_ERROR(
      passkey.ir_container_->isA<kir::Kernel>(),
      "Should only be used for Kernel container.");

  addOutput(out);
  for (auto inp : inputs) {
    addInput(inp);
  }
  addDataAttribute(concatenated_dim);
  addAttribute(concatenated_domain_index);
  for (auto pred : preds) {
    addAttribute(pred);
  }
}

NVFUSER_DEFINE_CLONE_AND_CREATE(CatOp)

std::string CatOp::toString(int indent_size) const {
  std::stringstream ss;
  indent(ss, indent_size) << output(0)->toString() << "\n";
  indent(ss, indent_size) << "   = cat( ";
  ss << toDelimitedString(inputs());
  ss << ", " << concatenatedDim();
  ss << " )\n";
  return ss.str();
}

std::string CatOp::toInlineString(int indent_size) const {
  NVF_CHECK(false, "Tensor op can not be printed inline");
}

Val* CatOp::getConcatenatedDomainIndex() const {
  NVF_ERROR(
      container()->isA<kir::Kernel>(),
      "Should only be used for Kernel container.");
  NVF_ERROR(!attributes().empty(), "No attribute found");
  NVF_ERROR(attribute(1) != nullptr, "nulllptr attribute is invalid");
  auto idx = attribute(1)->as<Val>();
  return idx;
}

Val* CatOp::getPred(int input_idx) const {
  NVF_ERROR(
      container()->isA<kir::Kernel>(),
      "Should only be used for Kernel container.");
  const auto num_input_tensors = static_cast<int64_t>(inputs().size());
  NVF_ERROR(input_idx < num_input_tensors, "Invalid input index: ", input_idx);
  const auto attr_idx = input_idx + 2;
  NVF_ERROR(
      attr_idx < static_cast<int64_t>(attributes().size()),
      "Invalid attribute index: ",
      attr_idx,
      ", number of attributes: ",
      attributes().size());
  auto attr = attributeVal(attr_idx);
  NVF_ERROR(attr != nullptr, "nullptr attribute is invalid");
  NVF_ERROR(
      attr->dtype() == DataType::Bool,
      "Attribute must be a Bool val: ",
      attr->toInlineString());
  auto pred = attr;
  return pred;
}

std::vector<PolymorphicValue> CatOp::evaluate(
    const ExpressionEvaluator& ee,
    std::unordered_map<const Val*, PolymorphicValue>& known_values) const {
  // CatOp is preceded by a PadOp internally.
  // For ATen evaluation, directly compute the unpadded inputs.
  std::vector<at::Tensor> unpadded_inputs;
  unpadded_inputs.reserve(inputs().size());
  int64_t concat_dim = concatenatedDim();
  for (Val* inp : inputs()) {
    NVF_CHECK(
        inp->definition() != nullptr && inp->definition()->isA<PadOp>(),
        "Expected CatOp to be preceded by a PadOp.");
    auto eval_i = ee.evaluate(inp->definition()->input(0), known_values);
    unpadded_inputs.push_back(eval_i.as<at::Tensor>());
  }
  return {at::cat(unpadded_inputs, concat_dim)};
}

MatmulOp::MatmulOp(IrBuilderPasskey passkey, Val* out, Val* in_a, Val* in_b)
    : Expr(passkey) {
  addOutput(out);
  addInput(in_a);
  addInput(in_b);
}

NVFUSER_DEFINE_CLONE_AND_CREATE(MatmulOp)

std::string MatmulOp::toString(int indent_size) const {
  std::stringstream ss;
  indent(ss, indent_size) << out()->toString() << "\n";
  indent(ss, indent_size + 1) << " = matmul(" << inA()->toString() << ",\n";
  indent(ss, indent_size + 1) << "          " << inB()->toString() << ")\n";
  return ss.str();
}

std::string MatmulOp::toInlineString(int indent_size) const {
  NVF_CHECK(false, "Tensor op can not be printed inline");
}

namespace {
// When the contracting dimension is sharded, each device has a partial
// matmul output and is followed by an allreduce. For loop split, this is
// represented as an rfactored reduction. For example, for matmul, the local
// logical domain after the rfactor is: i{DIDx}, i{M}, i{N}, r{K//d}. Unsqueeze
// the rfactored DID axis to correctly bind with the logical domain. See
// tests/python/test_multidevice.py/test_matmul_allreduce_loop_split
int64_t getRFactorDeviceDimensionIndex(const TensorView* tv) {
  // Filter out reduction dimensions so the index to `logical` directly maps to
  // an at::Tensor axis.
  auto logical = TensorDomain::noReductions(tv->getLogicalDomain());
  int64_t rfactor_did_idx = -1;
  for (auto idx : arange(static_cast<int64_t>(logical.size()))) {
    IterDomain* id = logical.at(idx);
    if (id->isRFactorProduct() && id->isDeviceDim()) {
      NVF_ERROR(
          rfactor_did_idx == -1,
          "Expected only 1 rfactored DID iterdomain, found at least 2 in ",
          logical);
      rfactor_did_idx = idx;
    }
  }

  return rfactor_did_idx;
}
} // namespace

std::vector<PolymorphicValue> MatmulOp::evaluate(
    const ExpressionEvaluator& ee,
    const std::vector<PolymorphicValue>& inputs) const {
  const auto a = inputs.at(0).as<at::Tensor>();
  const auto b = inputs.at(1).as<at::Tensor>();

  auto matmul_out = at::matmul(a, b);

  if (const auto rfactor_did_idx = getRFactorDeviceDimensionIndex(out());
      rfactor_did_idx != -1) {
    matmul_out = matmul_out.unsqueeze(rfactor_did_idx);
  }

  const auto& [sizes, strides] = inferShapeOfOutput(out(), ee);
  auto meta_out = at::detail::empty_strided_meta(sizes, strides, a.dtype());

  if (meta_out.is_contiguous()) {
    return {matmul_out};
  }

  auto strided_matmul_out = at::empty_strided(sizes, strides, a.options());
  strided_matmul_out = strided_matmul_out.copy_(matmul_out);
  return {strided_matmul_out};
}

LinearOp::LinearOp(
    IrBuilderPasskey passkey,
    Val* out,
    Val* in_a,
    Val* in_b,
    Val* bias)
    : Expr(passkey) {
  addOutput(out);
  addInput(in_a);
  addInput(in_b);

  if (bias != nullptr) {
    addInput(bias);
  }
}

NVFUSER_DEFINE_CLONE_AND_CREATE(LinearOp)

std::string LinearOp::toString(int indent_size) const {
  std::stringstream ss;
  indent(ss, indent_size) << out()->toString() << "\n";
  indent(ss, indent_size + 1) << " = linear(" << inA()->toString() << ",\n";
  indent(ss, indent_size + 1) << "          " << inB()->toString();
  if (hasBias()) {
    indent(ss, indent_size + 1) << ",\n          " << bias()->toString();
  }
  indent(ss, indent_size + 1) << ")\n";
  return ss.str();
}

std::string LinearOp::toInlineString(int indent_size) const {
  NVF_CHECK(false, "Tensor op can not be printed inline");
}

std::vector<PolymorphicValue> LinearOp::evaluate(
    const ExpressionEvaluator& ee,
    const std::vector<PolymorphicValue>& inputs) const {
  const auto in = inputs.at(0).as<at::Tensor>();
  auto weight = inputs.at(1).as<at::Tensor>();

  auto squeeze_device_dims = [](at::Tensor& t,
                                int64_t num_device_dims) -> void {
    // Record the initial shape for the error message.
    std::vector<int64_t> shape = t.sizes().vec();
    for ([[maybe_unused]] auto _ : arange(num_device_dims)) {
      NVF_CHECK(
          t.size(0) == 1,
          "When the weight is >2D, expect its preceding dimensions and "
          "the bias's preceding dimensions to "
          "be DID-parallel and therefore size-1: ",
          shape);
      t = t.squeeze(0);
    }
  };

  // The squeezes and unsqueezes are currently required to support a sharded
  // linear layer. Remove them after #2563.
  auto num_device_dims = weight.dim() - 2;
  squeeze_device_dims(weight, num_device_dims);

  at::Tensor out_tensor;
  if (hasBias()) {
    auto bias = inputs.at(2).as<at::Tensor>();
    squeeze_device_dims(bias, num_device_dims);
    out_tensor = at::linear(in, weight, bias);
  } else {
    out_tensor = at::linear(in, weight);
  }

  for ([[maybe_unused]] auto _ : arange(num_device_dims)) {
    out_tensor = out_tensor.unsqueeze(0);
  }

  // Handle rFactor DIDs similar to MatmulOp::evaluate.
  if (const auto rfactor_did_idx = getRFactorDeviceDimensionIndex(out());
      rfactor_did_idx != -1) {
    out_tensor = out_tensor.unsqueeze(rfactor_did_idx);
  }

  return {out_tensor};
}

SdpaFwdOp::SdpaFwdOp(
    IrBuilderPasskey passkey,
    TensorView* output,
    TensorView* log_sumexp,
    TensorView* philox_seed,
    TensorView* philox_offset,
    Val* query,
    Val* key,
    Val* value,
    Val* dropout_p,
    Val* is_causal,
    Val* scale)
    : Expr(passkey) {
  addOutput(output);
  addOutput(log_sumexp);
  addOutput(philox_seed);
  addOutput(philox_offset);

  addInput(query);
  addInput(key);
  addInput(value);
  addInput(dropout_p);
  addInput(is_causal);
  if (scale != nullptr) {
    addInput(scale);
  }
}

NVFUSER_DEFINE_CLONE_AND_CREATE(SdpaFwdOp)

std::string SdpaFwdOp::toString(int indent_size) const {
  std::stringstream ss;
  indent(ss, indent_size) << attn_out()->toString() << ",\n";
  indent(ss, indent_size) << logsumexp()->toString() << ",\n";
  indent(ss, indent_size) << philox_seed()->toString() << ",\n";
  indent(ss, indent_size) << philox_offset()->toString() << "\n";
  indent(ss, indent_size + 1) << " = sdpa(" << query()->toString() << ",\n";
  indent(ss, indent_size + 1) << "          " << key()->toString() << ",\n";
  indent(ss, indent_size + 1) << "          " << value()->toString() << ",\n";
  indent(ss, indent_size + 1)
      << "          dropout_p = " << dropout_p()->toInlineString() << ",\n";
  indent(ss, indent_size + 1)
      << "          is_causal = " << is_causal()->toInlineString();
  if (scale() != nullptr) {
    indent(ss, indent_size + 1)
        << ",\n          scale = " << scale()->toInlineString();
  }
  indent(ss, indent_size + 1) << ")\n";
  return ss.str();
}

std::string SdpaFwdOp::toInlineString(int indent_size) const {
  NVF_CHECK(false, "Tensor op can not be printed inline");
}

std::vector<PolymorphicValue> SdpaFwdOp::evaluate(
    const ExpressionEvaluator& ee,
    const std::vector<PolymorphicValue>& inputs) const {
  auto query = inputs.at(0).as<at::Tensor>();
  auto key = inputs.at(1).as<at::Tensor>();
  auto value = inputs.at(2).as<at::Tensor>();

  const auto dropout_p = inputs.at(3).as<double>();
  const auto is_causal = inputs.at(4).as<bool>();

  // Temporary handling of DID parallelization see
  // https://github.com/NVIDIA/Fuser/issues/2563
  bool handle_device_dim = false;
  if (query.dim() == 5) {
    handle_device_dim = true;

    NVF_CHECK(key.dim() == 5 && value.dim() == 5);

    auto query_domain =
        TensorDomain::noReductions(this->query()->getLogicalDomain());
    auto key_domain =
        TensorDomain::noReductions(this->key()->getLogicalDomain());
    auto value_domain =
        TensorDomain::noReductions(this->value()->getLogicalDomain());
    NVF_CHECK(
        query_domain.front()->isDeviceDim(),
        "Only support DID parallelization on outermost axis");
    NVF_CHECK(
        key_domain.front()->isDeviceDim(),
        "Only support DID parallelization on outermost axis");
    NVF_CHECK(
        value_domain.front()->isDeviceDim(),
        "Only support DID parallelization on outermost axis");

    query = query.squeeze(0);
    key = key.squeeze(0);
    value = value.squeeze(0);
  }

  // Flash attention requires the last dimension to be padded to 8.
  // https://github.com/pytorch/pytorch/blob/c27882ffa8c1c7e4cf8ebc6c2f879e5b6c8814ad/aten/src/ATen/native/transformers/attention.cpp#L675-L677
  const auto last_dim_size = query.size(-1);
  auto pad_last_dim = [last_dim_size](
                          at::Tensor inp, int alignment_size) -> at::Tensor {
    if (last_dim_size % alignment_size == 0) {
      return inp;
    }
    auto pad_count = alignment_size - (last_dim_size % alignment_size);
    auto padded_inp = at::pad(inp, {0, pad_count});
    return padded_inp;
  };

  query = pad_last_dim(query, 8);
  key = pad_last_dim(key, 8);
  value = pad_last_dim(value, 8);

  // Conmpute scale using original size of last dimension
  double scale = inputs.size() > 5 ? inputs.back().as<double>()
                                   : 1.0 / std::sqrt(last_dim_size);

  // ATen reference:
  // https://github.com/pytorch/pytorch/blob/c27882ffa8c1c7e4cf8ebc6c2f879e5b6c8814ad/aten/src/ATen/native/transformers/attention.cpp#L680-L681
  auto
      [output,
       log_sumexp,
       cum_seq_q,
       cum_seq_k,
       query_seq_len,
       key_seq_len,
       philox_seed,
       philox_offset,
       debug_attn_mask] =
          at::_scaled_dot_product_flash_attention(
              query,
              key,
              value,
              dropout_p,
              is_causal,
              /*return_debug_mask=*/false,
              scale);

  // If the inputs were padded, slice the output to restore the original
  // size
  if (output.size(-1) != last_dim_size) {
    output = output.slice(-1, 0, last_dim_size);
  }

  // Add back the device dim axis for output.
  if (handle_device_dim) {
    output = output.unsqueeze(0);
    log_sumexp = log_sumexp.unsqueeze(0);
  }

  // We ignore cum_seq_q/k outputs since they are undefined tensors for
  // non-nested tensors. We do not store query/key_seq_len since they can be
  // computed in non-nested tensor directly. debug_attn_mask is ignored
  // since `return_debug_mask=false`.
  return {output, log_sumexp, philox_seed, philox_offset};
}

std::string Scope::toString(int indent_size) const {
  std::stringstream ss;
  for (auto expr : exprs()) {
    ss << expr->toString(indent_size);
  }
  return ss.str();
}

std::vector<Expr*>::iterator Scope::insert(
    std::vector<Expr*>::const_iterator pos,
    Expr* expr) {
  return exprs_.insert(pos, expr);
}

std::vector<Expr*>::iterator Scope::insert_before(Expr* ref, Expr* expr) {
  const auto it = std::find(exprs_.begin(), exprs_.end(), ref);
  NVF_ERROR(
      it != exprs_.end(),
      "Tried to insert ",
      expr,
      " before the reference: ",
      ref,
      " @ ",
      (size_t)ref,
      " however the reference was not found in this scope.");
  return insert(it, expr);
}

std::vector<Expr*>::iterator Scope::insert_after(Expr* ref, Expr* expr) {
  const auto it = std::find(exprs_.begin(), exprs_.end(), ref);
  NVF_ERROR(
      it != exprs_.end(),
      "Tried to insert ",
      expr,
      " after the reference: ",
      ref,
      " however the reference was not found in this scope.");
  return insert(it + 1, expr);
}

std::vector<Expr*>::iterator Scope::insert(size_t pos, Expr* expr) {
  const auto it = exprs_.begin() + (std::ptrdiff_t)pos;
  return insert(it, expr);
}

void Scope::erase(std::vector<Expr*>::const_iterator pos) {
  // Remove the scope of the expr if this is the scope
  [[maybe_unused]] auto expr = *pos;
  exprs_.erase(pos);
}

void Scope::erase(Expr* ref) {
  const auto it = std::find(exprs_.begin(), exprs_.end(), ref);
  if (it != exprs_.end()) {
    erase(it);
  }
}

void Scope::erase(size_t pos) {
  erase(exprs_.begin() + (std::ptrdiff_t)pos);
}

bool Scope::contains(Expr* expr) const {
  const auto it = std::find(exprs_.begin(), exprs_.end(), expr);
  return it != exprs_.end();
}

void Scope::clear() {
  exprs_.clear();
}

ForLoop::ForLoop(
    IrBuilderPasskey passkey,
    IterDomain* iter_domain,
    Val* index,
    Val* start,
    Val* stop,
    Val* step,
    bool vectorize,
    Val* vectorize_shift,
    bool unroll_required,
    CircularBufferLoopStage circular_buffer_loop_stage,
    int64_t circular_buffer_loop_stage_depth)
    : Expr(passkey) {
  NVF_ERROR(passkey.ir_container_ != nullptr);
  NVF_ERROR(
      passkey.ir_container_->isA<kir::Kernel>() ||
          passkey.ir_container_->isA<hir::HostIrContainer>(),
      "IR type only valid for Kernel or Host container.");
  NVF_ERROR(isIntegralType(index->dtype()));
  addInput(index);
  addInput(iter_domain);
  if (start == nullptr && iter_domain->isThread()) {
    start = NamedScalar::getParallelIndex(iter_domain->getParallelType());
  }
  if (step == nullptr) {
    if (iter_domain->isThread()) {
      step = NamedScalar::getParallelDim(iter_domain->getParallelType());
    } else {
      step = FusionGuard::getCurFusion()->oneVal();
    }
  }
  NVF_ERROR(
      index->dtype() == DataType::Index, "Loop index must be an index type.");
  NVF_ERROR(
      start == nullptr || start->dtype() == DataType::Index,
      "Loop start must be an index type.");
  NVF_ERROR(
      step->dtype() == DataType::Index, "Loop step must be an index type.");
  NVF_ERROR(
      stop == nullptr || stop->dtype() == DataType::Index,
      "Loop stop must be an index type.");
  addAttribute(start);
  addAttribute(stop);
  addAttribute(step);
  addDataAttribute(vectorize);
  addAttribute(vectorize_shift);
  addDataAttribute(unroll_required);
  addDataAttribute(circular_buffer_loop_stage);
  addDataAttribute(circular_buffer_loop_stage_depth);
  // Storing IR nodes as Attribute is not safe with IrCloner, but
  // fortunately kernel IR does not need this feature.
  addDataAttribute(Scope(this));
}

ForLoop::ForLoop(
    IrBuilderPasskey passkey,
    IterDomain* iter_domain,
    Val* index,
    CircularBufferLoopStage circular_buffer_loop_stage,
    int64_t circular_buffer_loop_stage_depth)
    : ForLoop(
          passkey,
          iter_domain,
          index,
          nullptr,
          nullptr,
          nullptr,
          !iter_domain->isBroadcast() &&
              isParallelTypeVectorize(iter_domain->getParallelType()),
          nullptr,
          false,
          circular_buffer_loop_stage,
          circular_buffer_loop_stage_depth) {}

ForLoop::ForLoop(IrBuilderPasskey passkey, IterDomain* iter_domain)
    : ForLoop(
          passkey,
          iter_domain,
          GpuLower::current()->getLoopIndexVariable(iter_domain),
          CircularBufferLoopStage::NotApplicable,
          0) {}

ForLoop::ForLoop(IrBuilderPasskey passkey, const ForLoop* other)
    : ForLoop(
          passkey,
          other->iter_domain(),
          other->index(),
          other->start(),
          other->stop(),
          other->step(),
          other->vectorize(),
          other->vectorize_shift(),
          other->isUnrollRequired(),
          other->circularBufferLoopStage(),
          other->circularBufferLoopStageDepth()) {}

std::string ForLoop::toString(int indent_size) const {
  std::stringstream ss;
  indent(ss, indent_size) << "FOR " << index()->toString() << " in "
                          << iter_domain()->toString() << ":\n"
                          << body().toString(indent_size + 1);
  return ss.str();
}

std::string ForLoop::toInlineString(int indent_size) const {
  NVF_CHECK(false, "Tensor op can not be printed inline");
}

bool ForLoop::isUnrollable() const {
  // Start and stop must be constant, must not be a broadcast
  // dimension, cannot be bound to a parallel dimension, must not be
  // vectorized.
  return start()->isConstScalar() && stop()->isConstScalar() &&
      !iter_domain()->isThread() && !iter_domain()->isDeviceDim() &&
      !iter_domain()->isBroadcast() && !vectorize();
}

bool ForLoop::isUnrolled() const {
  if (isUnrollRequired() && !isUnrollable()) {
    // Broadcast and vectorized loops are not generated and do not
    // matter if unrolled or not.
    if (!iter_domain()->isBroadcast() && !vectorize()) {
      TORCH_WARN(
          "Unroll required but not possible. Register allocation disabled. "
          "Loop index: ",
          index()->toString(),
          ", ",
          toString());
    }
    return false;
  }

  // Size-one loop will not be materialized as a loop, so return false
  if (start()->isZeroInt() && stop()->isOneInt()) {
    return false;
  }

  // Unroll if required.
  if (isUnrollRequired()) {
    return true;
  }

  // Don't unroll if not possible
  if (!isUnrollable()) {
    return false;
  }

  // Unrolling is technically possible but avoided
  if (iter_domain()->getParallelType() == ParallelType::Unswitch) {
    // Use ParallelType::Unroll if unrolling is desired. Note that
    // unswitched size-one loops are not unrolled as they are not
    // materialized as actual for-loops.
    return false;
  }

  if (hasRuntimeReductionFunctions()) {
    return false;
  }

  return true;
}

Val* ForLoop::start() const {
  if (attributeVal(0) != nullptr) {
    return attributeVal(0);
  } else {
    // clang-tidy complains without this
    NVF_ERROR(iter_domain() != nullptr);
    return iter_domain()->start();
  }
}

Val* ForLoop::stop() const {
  if (attributeVal(1) != nullptr) {
    return attributeVal(1);
  } else {
    // clang-tidy complains without this
    NVF_ERROR(iter_domain() != nullptr);
    return iter_domain()->extent();
  }
}

Val* ForLoop::step() const {
  NVF_ERROR(attributeVal(2) != nullptr);
  return attributeVal(2);
}

Val* ForLoop::simplifiedStop() const {
  if (simplified_stop_ == nullptr) {
    simplified_stop_ = GpuLower::hasCurrent()
        ? GpuLower::current()->commonScalarMap().hoistScalar(stop(), {})
        : stop();
  }
  return simplified_stop_;
}

bool ForLoop::isTrivial() const {
  // These loops are not materialized
  if (vectorize() || iter_domain()->isBroadcast() ||
      iter_domain()->isStride() || iter_domain()->isMma() ||
      iter_domain()->isBulk() || iter_domain()->isDeviceDim()) {
    return true;
  }

  if (index()->isConstScalar() || index()->definition() != nullptr) {
    return true;
  }

  // By default, a parallelized loop would look like:
  //
  //   for (int x = threadIdx.x; x < stop; x += blockDim.x) {
  //     do_some_comp(x);
  //   }
  //
  // When stop is guaranteed to be smaller or equal to the number of
  // threads, the for-loop is not necessary. In the above case, we
  // would just generate the loop body without the for clause but
  // references to the loop index replaced by the loop start value.
  //
  // When the loop end is the same as the IterDomain extent, the
  // assumption can be safely made. This is more conservative than
  // necessary since the loop stop value just needs to be <= the
  // IterDomain extent. However, at this point, this conservative
  // analysis seems sufficient.
  if (stop() == iter_domain()->extent() && iter_domain()->isThread()) {
    return true;
  }

  // Extent-1 loop: for (int i = 0; i < 1; ++i) {
  if (start()->isZeroInt() && simplifiedStop()->isOneInt() &&
      step()->isOneInt()) {
    return true;
  }

  // Another extent-1 loop: for (int i = N - 1; i < N; ++i) {
  if (start()->definition() != nullptr &&
      start()->definition()->isA<BinaryOp>() &&
      start()->definition()->as<BinaryOp>()->getBinaryOpType() ==
          BinaryOpType::Sub &&
      start()->definition()->as<BinaryOp>()->lhs() == stop() &&
      start()->definition()->as<BinaryOp>()->rhs()->isOneInt()) {
    return true;
  }

  if (start()->isConstScalar() && simplifiedStop()->isConstScalar() &&
      start()->evaluate().as<int64_t>() + 1 ==
          simplifiedStop()->evaluate().as<int64_t>() &&
      step()->isOneInt()) {
    return true;
  }

  return false;
}

namespace {

//! A utility class to check if an expression of a particular type exists
class ExprFinder : kir::ConstIrVisitor {
 public:
  //! True if expr or any of its nested expressions is a type included in
  //! expr_types
  static bool exists(
      const Expr* expr,
      const std::unordered_set<std::type_index>& expr_types) {
    ExprFinder finder(expr_types);
    finder.handle(std::vector<const Expr*>{expr});
    return finder.is_found_;
  }

 private:
  ExprFinder(const std::unordered_set<std::type_index>& expr_types)
      : expr_types_(expr_types) {}

  using kir::ConstIrVisitor::handle;

  void dispatch(const Expr* expr) final {
    if (expr_types_.find(typeid(*expr)) != expr_types_.end()) {
      is_found_ = true;
      return;
    }
    kir::ConstIrVisitor::dispatch(expr);
  }

 private:
  const std::unordered_set<std::type_index>& expr_types_;
  bool is_found_ = false;
};

} // namespace

bool ForLoop::isGroup() const {
  //! True if loop is grouped. The IterDomain of the loop must have
  //! ParallelType::Group, but it isn't sufficient as the loop may be
  //! for an initialization expression, for which the loop shold not
  //! be grouped. Make sure a GroupedGridReduction is found.
  if (iter_domain()->getParallelType() != ParallelType::Group) {
    return false;
  }

  return ExprFinder::exists(
      this,
      {typeid(GroupedReductionOp),
       typeid(kir::GroupedGridReduction),
       typeid(kir::GroupedGridWelford)});
}

namespace {

//! A utility class to check if runtime reduction exists
class RuntimeReductionFinder : kir::ConstIrVisitor {
 public:
  static bool exists(const Expr* expr) {
    NVF_CHECK(expr->container()->isA<kir::Kernel>());
    RuntimeReductionFinder finder;
    finder.handle(std::vector<const Expr*>{expr});
    return finder.is_found_;
  }

 private:
  using kir::ConstIrVisitor::handle;

  void dispatch(const Expr* expr) final {
    if (expr->isA<ReductionOp>() || expr->isA<WelfordOp>() ||
        expr->isA<kir::GridReduction>() ||
        expr->isA<kir::GroupedGridReduction>() ||
        expr->isA<kir::GridWelford>() || expr->isA<kir::GroupedGridWelford>() ||
        expr->isA<GroupedReductionOp>()) {
      is_found_ = true;
      return;
    }
    kir::ConstIrVisitor::dispatch(expr);
  }

 private:
  bool is_found_ = false;
};

} // namespace

bool ForLoop::hasRuntimeReductionFunctions() const {
  return RuntimeReductionFinder::exists(this);
}

NVFUSER_DEFINE_CLONE_AND_CREATE(ForLoop)

SdpaBwdOp::SdpaBwdOp(
    IrBuilderPasskey passkey,
    TensorView* grad_query,
    TensorView* grad_key,
    TensorView* grad_value,
    TensorView* grad_output,
    TensorView* query,
    TensorView* key,
    TensorView* value,
    TensorView* output,
    TensorView* log_sumexp,
    Val* dropout_p,
    Val* is_causal,
    TensorView* philox_seed,
    TensorView* philox_offset,
    Val* scale)
    : Expr(passkey) {
  addOutput(grad_query);
  addOutput(grad_key);
  addOutput(grad_value);
  addInput(grad_output);
  addInput(query);
  addInput(key);
  addInput(value);
  addInput(output);
  addInput(log_sumexp);
  addInput(dropout_p);
  addInput(is_causal);
  addInput(philox_seed);
  addInput(philox_offset);
  if (scale != nullptr) {
    addInput(scale);
  }
}

NVFUSER_DEFINE_CLONE_AND_CREATE(SdpaBwdOp)

std::string SdpaBwdOp::toString(int indent_size) const {
  std::stringstream ss;
  indent(ss, indent_size) << grad_query()->toString() << ",\n";
  indent(ss, indent_size) << grad_key()->toString() << ",\n";
  indent(ss, indent_size) << grad_value()->toString() << "\n";
  indent(ss, indent_size + 1)
      << " = sdpa_bwd(" << grad_attn()->toString() << ",\n";
  indent(ss, indent_size + 1) << "          " << query()->toString() << ",\n";
  indent(ss, indent_size + 1) << "          " << key()->toString() << ",\n";
  indent(ss, indent_size + 1) << "          " << value()->toString() << ",\n";
  indent(ss, indent_size + 1)
      << "          " << attn_out()->toString() << ",\n";
  indent(ss, indent_size + 1)
      << "          logsum_exp = " << logsumexp()->toString() << ",\n";
  indent(ss, indent_size + 1)
      << "          dropout_p = " << dropout_p()->toInlineString() << ",\n";
  indent(ss, indent_size + 1)
      << "          is_causal = " << is_causal()->toInlineString() << ",\n";
  indent(ss, indent_size + 1)
      << "          philox_seed = " << philox_seed()->toString() << ",\n";
  indent(ss, indent_size + 1)
      << "          philox_offset = " << philox_offset()->toString() << ",\n";
  if (scale() != nullptr) {
    indent(ss, indent_size + 1)
        << ",\n          scale = " << scale()->toInlineString();
  }
  indent(ss, indent_size + 1) << ")\n";
  return ss.str();
}

std::string SdpaBwdOp::toInlineString(int indent_size) const {
  NVF_CHECK(false, "Tensor op can not be printed inline");
}

std::vector<PolymorphicValue> SdpaBwdOp::evaluate(
    const ExpressionEvaluator& ee,
    const std::vector<PolymorphicValue>& inputs) const {
  // Backward tensor inputs: grad_input, query, key, value, output,
  // logsumexp, max_q/k Temporary handling of DID parallelization. See
  // https://github.com/NVIDIA/Fuser/issues/2563
  auto query_domain =
      TensorDomain::noReductions(this->query()->getLogicalDomain());
  bool first_dim_is_did = query_domain.front()->isDeviceDim();
  auto out_grad = inputs[0].as<at::Tensor>();
  if (first_dim_is_did) {
    NVF_CHECK(out_grad.dim() == 5, "Expected 5D but found ", out_grad.sizes());
  } else {
    NVF_CHECK(out_grad.dim() == 4, "Expected 4D but found ", out_grad.sizes());
  }

  std::vector<at::Tensor> bwd_inputs;
  for (auto idx : arange(6)) {
    auto in_tensor = inputs.at(idx).as<at::Tensor>();
    // Removing the size 1 from sharded axis from tensors.
    if (first_dim_is_did) {
      in_tensor = in_tensor.squeeze(0);
    }
    bwd_inputs.push_back(in_tensor);
  }
  const auto dropout_p = inputs.at(6).as<double>();
  const auto is_causal = inputs.at(7).as<bool>();
  const auto philox_seed = inputs.at(8).as<at::Tensor>();
  const auto philox_offset = inputs.at(9).as<at::Tensor>();

  // Flash attention requires the last dimension to be padded to 8.
  // https://github.com/pytorch/pytorch/blob/c27882ffa8c1c7e4cf8ebc6c2f879e5b6c8814ad/aten/src/ATen/native/transformers/attention.cpp#L675-L677
  const auto last_dim_size = bwd_inputs[0].size(-1);
  auto pad_last_dim = [last_dim_size](
                          at::Tensor inp, int alignment_size) -> at::Tensor {
    if (last_dim_size % alignment_size == 0) {
      return inp;
    }
    auto pad_count = alignment_size - (last_dim_size % alignment_size);
    auto padded_inp = at::pad(inp, {0, pad_count});
    return padded_inp;
  };

  // Conmpute scale using original size of last dimension
  double scale = inputs.size() > 10 ? inputs.back().as<double>()
                                    : 1.0 / std::sqrt(last_dim_size);

  // ATen reference:
  // https://github.com/pytorch/pytorch/blob/c27882ffa8c1c7e4cf8ebc6c2f879e5b6c8814ad/aten/src/ATen/native/transformers/attention.cpp#L680-L681
  // cum_seq_q/k are undefined tensors for non-nested input tensors.
  auto [grad_query, grad_key, grad_value] =
      at::_scaled_dot_product_flash_attention_backward(
          /*grad_output=*/pad_last_dim(bwd_inputs[0], 8),
          /*query=*/pad_last_dim(bwd_inputs[1], 8),
          /*key=*/pad_last_dim(bwd_inputs[2], 8),
          /*value=*/pad_last_dim(bwd_inputs[3], 8),
          /*output=*/pad_last_dim(bwd_inputs[4], 8),
          /*logsumexp=*/bwd_inputs[5],
          /*cum_seq_q=*/at::Tensor(),
          /*cum_seq_k=*/at::Tensor(),
          // Note: ATen implementation expects max_q/max_k as scalars.
          /*max_q=*/bwd_inputs[1].size(2),
          /*max_k=*/bwd_inputs[2].size(2),
          /*dropout_p=*/dropout_p,
          /*is_causal=*/is_causal,
          /*philox_seed=*/philox_seed,
          /*philox_offset=*/philox_offset,
          /*scale=*/scale);

  // If the inputs were padded, slice the gradsto restore the original size
  auto slice_last_dim = [last_dim_size](at::Tensor output) -> at::Tensor {
    if (output.size(-1) != last_dim_size) {
      return output;
    }
    return output.slice(-1, 0, last_dim_size);
  };

  // Add device dimension back to outputs.
  if (first_dim_is_did) {
    grad_query = grad_query.unsqueeze(0);
    grad_key = grad_key.unsqueeze(0);
    grad_value = grad_value.unsqueeze(0);
  }

  return {
      slice_last_dim(grad_query),
      slice_last_dim(grad_key),
      slice_last_dim(grad_value)};
}

EmbeddingFwdOp::EmbeddingFwdOp(
    IrBuilderPasskey passkey,
    TensorView* output,
    TensorView* input,
    TensorView* weight,
    Val* padding_idx,
    Val* max_norm,
    Val* norm_type,
    Val* scale_grad_by_freq,
    Val* sparse)
    : Expr(passkey) {
  addOutput(output);

  addInput(input);
  addInput(weight);
  addInput(norm_type);
  addInput(scale_grad_by_freq);
  addInput(sparse);
  if (padding_idx != nullptr) {
    addInput(padding_idx);
    addDataAttribute(true);
  } else {
    addDataAttribute(false);
  }
  if (max_norm != nullptr) {
    addInput(max_norm);
    addDataAttribute(true);
  } else {
    addDataAttribute(false);
  }
}

NVFUSER_DEFINE_CLONE_AND_CREATE(EmbeddingFwdOp)

std::string EmbeddingFwdOp::toString(int indent_size) const {
  std::stringstream ss;
  indent(ss, indent_size) << out()->toString() << ",\n";
  indent(ss, indent_size + 1) << " = embedding(" << in()->toString() << ",\n";
  indent(ss, indent_size + 1) << "          " << weight()->toString() << ",\n";
  if (padding_idx() != nullptr) {
    indent(ss, indent_size + 1)
        << "          padding_idx = " << padding_idx()->toString() << ",\n";
  }
  if (max_norm() != nullptr) {
    indent(ss, indent_size + 1)
        << "          max_norm = " << max_norm()->toString() << ",\n";
  }
  indent(ss, indent_size + 1)
      << "          norm_type = " << norm_type()->toString() << ",\n";
  indent(ss, indent_size + 1)
      << "          scale_grad_by_freq = "
      << scale_grad_by_freq()->toInlineString() << ",\n";
  indent(ss, indent_size + 1)
      << "          sparse = " << sparse()->toInlineString() << ")\n";
  return ss.str();
}

std::string EmbeddingFwdOp::toInlineString(int indent_size) const {
  NVF_CHECK(false, "Tensor op can not be printed inline");
}

std::vector<PolymorphicValue> EmbeddingFwdOp::evaluate(
    const ExpressionEvaluator& ee,
    const std::vector<PolymorphicValue>& inputs) const {
  auto input = inputs.at(0).as<at::Tensor>();
  auto weight = inputs.at(1).as<at::Tensor>();
  auto norm_type = inputs.at(2).as<double>();
  auto scale_grad_by_freq = inputs.at(3).as<bool>();
  auto sparse = inputs.at(4).as<bool>();
  std::optional<int64_t> padding_idx = std::nullopt;
  if (has_padding_idx()) {
    padding_idx = inputs.at(5).as<int64_t>();
  }
  std::optional<double> max_norm = std::nullopt;
  if (has_max_norm()) {
    auto idx = 5 + has_padding_idx();
    max_norm = inputs.at(idx).as<double>();
  }

  namespace F = torch::nn::functional;
  return {F::embedding(
      input,
      weight,
      F::EmbeddingFuncOptions()
          .padding_idx(padding_idx)
          .max_norm(max_norm)
          .norm_type(norm_type)
          .scale_grad_by_freq(scale_grad_by_freq)
          .sparse(sparse))};
}

ArgsortOp::ArgsortOp(
    IrBuilderPasskey passkey,
    Val* out,
    Val* in,
    int64_t dim,
    bool descending,
    bool stable)
    : Expr(passkey) {
  addOutput(out);
  addInput(in);
  addDataAttribute(dim);
  addDataAttribute(descending);
  addDataAttribute(stable);
}

std::string ArgsortOp::toString(int indent_size) const {
  std::stringstream ss;
  indent(ss, indent_size) << out()->toString() << " = argsort( "
                          << in()->toString() << ", dim = " << dim()
                          << ", descending = "
                          << (isDescending() ? "True" : "False")
                          << ", stable = " << (isStable() ? "True" : "False")
                          << " )\n";
  return ss.str();
}

std::string ArgsortOp::toInlineString(int indent_size) const {
  NVF_CHECK(false, "Tensor op can not be printed inline");
}

std::vector<PolymorphicValue> ArgsortOp::evaluate(
    const ExpressionEvaluator& ee,
    const std::vector<PolymorphicValue>& inputs) const {
  NVF_ERROR(
      inputs.size() == 1,
      "ArgsortOp expects 1 input but received ",
      inputs.size());

  const auto& in = inputs[0];
  NVF_ERROR(
      in.is<at::Tensor>(),
      "ArgsortOp expects tensor input but got ",
      in.type().name());

  // at::argsort signature is:
  // Tensor argsort(const Tensor &self, bool stable, int64_t dim, bool
  // descending)
  auto result =
      at::argsort(in.as<at::Tensor>(), isStable(), dim(), isDescending());

  return {result};
}

NVFUSER_DEFINE_CLONE_AND_CREATE(ArgsortOp)

<<<<<<< HEAD
BatchedMMOp::BatchedMMOp(
    IrBuilderPasskey passkey,
    Val* out,
    Val* mat1,
    Val* mat2)
    : Expr(passkey) {
  addOutput(out);
  addInput(mat1);
  addInput(mat2);
}

std::string BatchedMMOp::toString(int indent_size) const {
  std::stringstream ss;
  indent(ss, indent_size) << out()->toString() << " = bmm( "
                          << mat1()->toString() << ", " << mat2()->toString()
=======
TopKOp::TopKOp(
    IrBuilderPasskey passkey,
    Val* out_values,
    Val* out_indices,
    Val* in,
    Val* k,
    int64_t dim,
    bool largest,
    bool sorted)
    : Expr(passkey) {
  addOutput(out_values);
  addOutput(out_indices);
  addInput(in);
  addInput(k);
  addDataAttribute(dim);
  addDataAttribute(largest);
  addDataAttribute(sorted);
}

std::string TopKOp::toString(int indent_size) const {
  std::stringstream ss;
  indent(ss, indent_size) << "( " << outValues()->toString() << ", "
                          << outIndices()->toString() << " ) = topk( "
                          << in()->toString() << ", " << k()->toString()
                          << ", dim = " << dim()
                          << ", largest = " << (isLargest() ? "True" : "False")
                          << ", sorted = " << (isSorted() ? "True" : "False")
>>>>>>> de292852
                          << " )\n";
  return ss.str();
}

<<<<<<< HEAD
std::string BatchedMMOp::toInlineString(int indent_size) const {
  NVF_CHECK(false, "Tensor op can not be printed inline");
}

std::vector<PolymorphicValue> BatchedMMOp::evaluate(
    const ExpressionEvaluator& ee,
    const std::vector<PolymorphicValue>& inputs) const {
  NVF_ERROR(
      inputs.size() == 2,
      "BatchedMMOp expects 2 inputs but received ",
      inputs.size());

  const auto& mat1 = inputs[0];
  const auto& mat2 = inputs[1];

  NVF_ERROR(
      mat1.is<at::Tensor>(),
      "BatchedMMOp expects tensor input at position 0 but got ",
      mat1.type().name());

  NVF_ERROR(
      mat2.is<at::Tensor>(),
      "BatchedMMOp expects tensor input at position 1 but got ",
      mat2.type().name());

  // at::bmm signature is:
  // Tensor bmm(const Tensor &self, const Tensor &mat2)
  auto result = at::bmm(mat1.as<at::Tensor>(), mat2.as<at::Tensor>());

  return {result};
}

IterDomain* BatchedMMOp::getKIDOfMat1() const {
  return TensorDomain::noReductions(mat1()->getLogicalDomain()).at(2);
}

IterDomain* BatchedMMOp::getKIDOfMat2() const {
  return TensorDomain::noReductions(mat2()->getLogicalDomain()).at(1);
}

NVFUSER_DEFINE_CLONE_AND_CREATE(BatchedMMOp)
=======
std::string TopKOp::toInlineString(int indent_size) const {
  NVF_CHECK(false, "Tensor op can not be printed inline");
}

std::vector<PolymorphicValue> TopKOp::evaluate(
    const ExpressionEvaluator& ee,
    const std::vector<PolymorphicValue>& inputs) const {
  const auto& in = inputs[0];
  NVF_ERROR(
      in.is<at::Tensor>(),
      "TopKOp expects tensor input at position 0 but got ",
      in.type().name());

  const auto& k = inputs[1];
  NVF_ERROR(
      k.is<int64_t>(),
      "TopKOp expects int64_t input at position 1 as k but got ",
      k.type().name());

  // at::topk signature is:
  // std::tuple<Tensor, Tensor> topk(const Tensor &self, int64_t k, int64_t dim,
  // bool largest, bool sorted)
  auto result = at::topk(
      in.as<at::Tensor>(), k.as<int64_t>(), dim(), isLargest(), isSorted());

  // at::topk returns a tuple of (values, indices)
  return {std::get<0>(result), std::get<1>(result)};
}

NVFUSER_DEFINE_CLONE_AND_CREATE(TopKOp)
>>>>>>> de292852

} // namespace nvfuser<|MERGE_RESOLUTION|>--- conflicted
+++ resolved
@@ -5616,7 +5616,6 @@
 
 NVFUSER_DEFINE_CLONE_AND_CREATE(ArgsortOp)
 
-<<<<<<< HEAD
 BatchedMMOp::BatchedMMOp(
     IrBuilderPasskey passkey,
     Val* out,
@@ -5632,7 +5631,10 @@
   std::stringstream ss;
   indent(ss, indent_size) << out()->toString() << " = bmm( "
                           << mat1()->toString() << ", " << mat2()->toString()
-=======
+                          << " )\n";
+  return ss.str();
+}
+
 TopKOp::TopKOp(
     IrBuilderPasskey passkey,
     Val* out_values,
@@ -5652,6 +5654,48 @@
   addDataAttribute(sorted);
 }
 
+std::string BatchedMMOp::toInlineString(int indent_size) const {
+  NVF_CHECK(false, "Tensor op can not be printed inline");
+}
+
+std::vector<PolymorphicValue> BatchedMMOp::evaluate(
+    const ExpressionEvaluator& ee,
+    const std::vector<PolymorphicValue>& inputs) const {
+  NVF_ERROR(
+      inputs.size() == 2,
+      "BatchedMMOp expects 2 inputs but received ",
+      inputs.size());
+
+  const auto& mat1 = inputs[0];
+  const auto& mat2 = inputs[1];
+
+  NVF_ERROR(
+      mat1.is<at::Tensor>(),
+      "BatchedMMOp expects tensor input at position 0 but got ",
+      mat1.type().name());
+
+  NVF_ERROR(
+      mat2.is<at::Tensor>(),
+      "BatchedMMOp expects tensor input at position 1 but got ",
+      mat2.type().name());
+
+  // at::bmm signature is:
+  // Tensor bmm(const Tensor &self, const Tensor &mat2)
+  auto result = at::bmm(mat1.as<at::Tensor>(), mat2.as<at::Tensor>());
+
+  return {result};
+}
+
+IterDomain* BatchedMMOp::getKIDOfMat1() const {
+  return TensorDomain::noReductions(mat1()->getLogicalDomain()).at(2);
+}
+
+IterDomain* BatchedMMOp::getKIDOfMat2() const {
+  return TensorDomain::noReductions(mat2()->getLogicalDomain()).at(1);
+}
+
+NVFUSER_DEFINE_CLONE_AND_CREATE(BatchedMMOp)
+
 std::string TopKOp::toString(int indent_size) const {
   std::stringstream ss;
   indent(ss, indent_size) << "( " << outValues()->toString() << ", "
@@ -5660,54 +5704,10 @@
                           << ", dim = " << dim()
                           << ", largest = " << (isLargest() ? "True" : "False")
                           << ", sorted = " << (isSorted() ? "True" : "False")
->>>>>>> de292852
                           << " )\n";
   return ss.str();
 }
 
-<<<<<<< HEAD
-std::string BatchedMMOp::toInlineString(int indent_size) const {
-  NVF_CHECK(false, "Tensor op can not be printed inline");
-}
-
-std::vector<PolymorphicValue> BatchedMMOp::evaluate(
-    const ExpressionEvaluator& ee,
-    const std::vector<PolymorphicValue>& inputs) const {
-  NVF_ERROR(
-      inputs.size() == 2,
-      "BatchedMMOp expects 2 inputs but received ",
-      inputs.size());
-
-  const auto& mat1 = inputs[0];
-  const auto& mat2 = inputs[1];
-
-  NVF_ERROR(
-      mat1.is<at::Tensor>(),
-      "BatchedMMOp expects tensor input at position 0 but got ",
-      mat1.type().name());
-
-  NVF_ERROR(
-      mat2.is<at::Tensor>(),
-      "BatchedMMOp expects tensor input at position 1 but got ",
-      mat2.type().name());
-
-  // at::bmm signature is:
-  // Tensor bmm(const Tensor &self, const Tensor &mat2)
-  auto result = at::bmm(mat1.as<at::Tensor>(), mat2.as<at::Tensor>());
-
-  return {result};
-}
-
-IterDomain* BatchedMMOp::getKIDOfMat1() const {
-  return TensorDomain::noReductions(mat1()->getLogicalDomain()).at(2);
-}
-
-IterDomain* BatchedMMOp::getKIDOfMat2() const {
-  return TensorDomain::noReductions(mat2()->getLogicalDomain()).at(1);
-}
-
-NVFUSER_DEFINE_CLONE_AND_CREATE(BatchedMMOp)
-=======
 std::string TopKOp::toInlineString(int indent_size) const {
   NVF_CHECK(false, "Tensor op can not be printed inline");
 }
@@ -5738,6 +5738,5 @@
 }
 
 NVFUSER_DEFINE_CLONE_AND_CREATE(TopKOp)
->>>>>>> de292852
 
 } // namespace nvfuser