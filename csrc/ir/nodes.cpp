// clang-format off
/*
 * SPDX-FileCopyrightText: Copyright (c) 2023-present NVIDIA CORPORATION & AFFILIATES.
 * All rights reserved.
 * SPDX-License-Identifier: BSD-3-Clause
 */
// clang-format on
#include <device_lower/lower2device.h>
#include <disjoint_set.h>
#include <dynamic_transform.h>
#include <exceptions.h>
#include <host_ir/container.h>
#include <ir/cloner.h>
#include <ir/interface_nodes.h>
#include <ir/iostream.h>
#include <ir/utils.h>
#include <kernel.h>
#include <kernel_ir.h>
#include <logical_domain_map.h>
#include <multidevice/utils.h>
#include <ops/arith.h>
#include <runtime/allocations.h>
#include <transform_iter.h>
#include <transform_rfactor.h>
#include <transform_view.h>
#include <type.h>

#include <torch/nn/options/embedding.h>

#include <complex>
#include <iterator>
#include <numeric>
#include <sstream>
#include <string>

namespace nvfuser {

FullOp::FullOp(IrBuilderPasskey passkey, Val* out, Val* fill_value)
    : Expr(passkey) {
  if (out->isA<TensorView>()) {
    auto tv_logical = out->as<TensorView>()->getLogicalDomain();
    for (auto id : tv_logical) {
      addInput(id->extent());
    }
  }
  addInput(fill_value);
  addOutput(out);
}

std::string FullOp::toString(int indent_size) const {
  std::stringstream ss;
  indent(ss, indent_size) << output(0)->toString() << "\n";
  indent_size++;
  indent(ss, indent_size) << " = full({";
  for (auto i : arange(inputs().size())) {
    if (i == inputs().size() - 1) {
      ss << "}";
    }
    if (i > 0) {
      ss << ", ";
    }
    ss << input(i)->toInlineString(indent_size);
  }
  ss << ");\n";
  return ss.str();
}

std::string FullOp::toInlineString(int indent_size) const {
  NVF_CHECK(false, "Tensor op can not be printed inline");
}

std::vector<PolymorphicValue> FullOp::evaluate(
    const ExpressionEvaluator& ee,
    const std::vector<PolymorphicValue>& inputs) const {
  std::vector<int64_t> shape;
  for (auto i : arange(inputs.size() - 1)) {
    shape.push_back(inputs.at(i).as<int64_t>());
  }
  DataType dtype = getFillValue()->getDataType().value();
  const auto options =
      at::TensorOptions().device(at::kCUDA).dtype(data_type_to_aten(dtype));
  using namespace PolymorphicValue_functions;
  return {at::full(shape, toScalar(inputs.back()), options)};
}

NVFUSER_DEFINE_CLONE_AND_CREATE(FullOp)

SelectOp::SelectOp(
    IrBuilderPasskey passkey,
    Val* out,
    Val* in,
    int64_t dim,
    Val* index)
    : Expr(passkey) {
  addInput(in);
  addInput(index);
  addOutput(out);
  addDataAttribute(dim);
}

std::string SelectOp::toString(int indent_size) const {
  std::stringstream ss;
  indent(ss, indent_size) << output(0)->toString() << "\n";
  indent_size++;
  indent(ss, indent_size) << " = select( " << input(0)->toString()
                          << ", axis = " << getIndexedID()
                          << ", index = " << input(1)->toString() << " )\n";
  return ss.str();
}

std::string SelectOp::toInlineString(int indent_size) const {
  NVF_CHECK(false, "Tensor op can not be printed inline");
}

IterDomain* SelectOp::getIndexedID() const {
  return TensorDomain::noReductions(
             ir_utils::getTvInput(this)->getLogicalDomain())
      .at(dim());
}

std::vector<PolymorphicValue> SelectOp::evaluate(
    const ExpressionEvaluator& ee,
    const std::vector<PolymorphicValue>& inputs) const {
  const auto& in = inputs.at(0).as<at::Tensor>();
  int64_t dimension = dim();
  int64_t index = (int64_t)inputs.at(1);
  return {in.select(dimension, index)};
}

NVFUSER_DEFINE_CLONE_AND_CREATE(SelectOp)

IndexSelectOp::IndexSelectOp(
    IrBuilderPasskey passkey,
    Val* out,
    Val* in,
    int64_t dim,
    Val* indices)
    : Expr(passkey) {
  addInput(in);
  addInput(indices);
  addOutput(out);
  addDataAttribute(dim);
}

std::string IndexSelectOp::toString(int indent_size) const {
  std::stringstream ss;
  indent(ss, indent_size) << output(0)->toString() << "\n";
  indent_size++;
  indent(ss, indent_size) << " = indexSelect( ";
  ss << input(0)->toString() << ", dim = " << dim() << ", "
     << input(1)->toString() << " )\n";
  return ss.str();
}

std::string IndexSelectOp::toInlineString(int indent_size) const {
  NVF_CHECK(false, "Tensor op can not be printed inline");
}

IterDomain* IndexSelectOp::getIndexedID() const {
  return TensorDomain::noReductions(
             ir_utils::getTvInput(this)->getLogicalDomain())
      .at(dim());
}

IterDomain* IndexSelectOp::getConsumerOfIndexedID() const {
  return ir_utils::getTvOutput(this)->getLogicalDomain().at(dim());
}

std::vector<PolymorphicValue> IndexSelectOp::evaluate(
    const ExpressionEvaluator& ee,
    const std::vector<PolymorphicValue>& inputs) const {
  const auto& in = inputs.at(0).as<at::Tensor>();
  int64_t dimension = dim();
  const auto& indices = inputs.at(1).as<at::Tensor>().squeeze();
  return {at::index_select(in, dimension, indices)};
}

NVFUSER_DEFINE_CLONE_AND_CREATE(IndexSelectOp)

GatherOp::GatherOp(
    IrBuilderPasskey passkey,
    Val* out,
    Val* in,
    int64_t dim,
    Val* indices,
    bool exact_sizes)
    : Expr(passkey) {
  addInput(in);
  addInput(indices);
  addOutput(out);
  addDataAttribute(dim);
  addDataAttribute(exact_sizes);
}

std::string GatherOp::toString(int indent_size) const {
  std::stringstream ss;
  indent(ss, indent_size) << output(0)->toString() << "\n";
  indent_size++;
  indent(ss, indent_size) << " = "
                          << (exactSizes() ? "takeAlongAxis" : "torchGather")
                          << "( " << input(0)->toString();
  if (exactSizes()) {
    ss << ", " << input(1)->toString() << ", dim = " << dim() << " )\n";
  } else {
    ss << ", dim = " << dim() << ", " << input(1)->toString() << " )\n";
  }
  return ss.str();
}

std::string GatherOp::toInlineString(int indent_size) const {
  NVF_CHECK(false, "Tensor op can not be printed inline");
}

IterDomain* GatherOp::getIndexedID() const {
  return TensorDomain::noReductions(lookupTv()->getLogicalDomain()).at(dim());
}

IterDomain* GatherOp::getConsumerOfIndexedID() const {
  return ir_utils::getTvOutput(this)->getLogicalDomain().at(dim());
}

std::vector<PolymorphicValue> GatherOp::evaluate(
    const ExpressionEvaluator& ee,
    const std::vector<PolymorphicValue>& inputs) const {
  const auto& input = inputs.at(0).as<at::Tensor>();
  const auto& index = inputs.at(1).as<at::Tensor>();
  auto dimension = dim();
  if (exactSizes()) {
    return {at::take_along_dim(input, index, dimension)};
  } else {
    return {at::gather(input, dimension, index)};
  }
}

NVFUSER_DEFINE_CLONE_AND_CREATE(GatherOp)

ScatterOp::ScatterOp(
    IrBuilderPasskey passkey,
    ScatterOpType type,
    Val* out,
    Val* self,
    int64_t dim,
    Val* index,
    Val* src)
    : Expr(passkey) {
  addInput(self);
  addInput(index);
  addInput(src);
  addOutput(out);
  addDataAttribute(dim);
  addDataAttribute(type);
}

std::string ScatterOp::toString(int indent_size) const {
  std::stringstream ss;
  indent(ss, indent_size) << output(0)->toString() << "\n";
  indent_size++;
  indent(ss, indent_size) << " =" << getScatterOpType() << "(";
  ss << "self = " << selfTv()->toString() << ", dim = " << dim()
     << ", src = " << input(2)->toString() << ", idx = " << input(1)->toString()
     << " )\n";
  return ss.str();
}

std::string ScatterOp::toInlineString(int indent_size) const {
  NVF_CHECK(false, "Scatter op can not be printed inline");
}

IterDomain* ScatterOp::getIndexedID() const {
  return ir_utils::getTvOutput(this)->getLogicalDomain().at(dim());
}

std::vector<PolymorphicValue> ScatterOp::evaluate(
    const ExpressionEvaluator& ee,
    const std::vector<PolymorphicValue>& inputs) const {
  const auto& input = inputs.at(0).as<at::Tensor>();
  const auto& index = inputs.at(1).as<at::Tensor>();
  const auto& src = inputs.at(2).as<at::Tensor>();
  auto dimension = dim();
  return {at::scatter(input, dimension, index, src)};
}

NVFUSER_DEFINE_CLONE_AND_CREATE(ScatterOp)

IotaOp::IotaOp(
    IrBuilderPasskey passkey,
    Val* out,
    Val* length,
    Val* start,
    Val* step)
    : Expr(passkey) {
  NVF_CHECK(isIntegralType(*length->getDataType()));
  addInput(length);
  NVF_CHECK(start->getDataType() == step->getDataType());
  NVF_CHECK(start->getDataType() == out->getDataType());
  addInput(start);
  addInput(step);
  addOutput(out);
}

std::string IotaOp::toString(int indent_size) const {
  std::stringstream ss;
  indent(ss, indent_size) << output(0)->toString();
  ss << "\n";
  indent_size++;
  indent(ss, indent_size) << " = iota(" << length()->toString() << ", "
                          << start()->toString() << ", " << step()->toString()
                          << ", " << dtype() << ");\n";
  return ss.str();
}

std::string IotaOp::toInlineString(int indent_size) const {
  NVF_CHECK(false, "Tensor op can not be printed inline");
}

std::vector<PolymorphicValue> IotaOp::evaluate(
    const ExpressionEvaluator& ee,
    const std::vector<PolymorphicValue>& inputs) const {
  const auto options =
      at::TensorOptions().device(at::kCUDA).dtype(data_type_to_aten(dtype()));
  int64_t length = (int64_t)inputs.at(0);

  if (isIntegralType(dtype())) {
    int64_t start = (int64_t)inputs.at(1);
    int64_t step = (int64_t)inputs.at(2);
    int64_t end = start + step * length;
    return {at::arange(start, end, step, options)};
  } else if (isFloatingPointType(dtype())) {
    double start = (double)inputs.at(1);
    double step = (double)inputs.at(2);
    // Due to rounding error, it can be hard to guarantee the size of
    // the output of arange to be exactly length, so we generate a
    // larger tensor and truncate it to length.
    double end = start + step * ((double)length + 1);
    return {at::arange(start, end, step, options).narrow(0, 0, length)};
  } else {
    NVF_THROW("Unsupported dtype in IotaOp evaluator: ", dtype());
  }
}

NVFUSER_DEFINE_CLONE_AND_CREATE(IotaOp)

EyeOp::EyeOp(IrBuilderPasskey passkey, Val* out, DataType dtype)
    : Expr(passkey) {
  if (out->isA<TensorView>()) {
    addInput(out->as<TensorView>()->getLogicalDomain()[0]->extent());
    if (out->as<TensorView>()->getLogicalDomain()[1] !=
        out->as<TensorView>()->getLogicalDomain()[0]) {
      addInput(out->as<TensorView>()->getLogicalDomain()[1]->extent());
    }
  }
  addOutput(out);
  addDataAttribute(dtype);
}

std::string EyeOp::toString(int indent_size) const {
  std::stringstream ss;
  indent(ss, indent_size) << output(0)->toString() << "\n";
  indent_size++;
  indent(ss, indent_size) << " = eye(" << input(0)->toString() << ", "
                          << dtype() << ");\n";
  return ss.str();
}

std::string EyeOp::toInlineString(int indent_size) const {
  NVF_CHECK(false, "Tensor op can not be printed inline");
}
std::vector<PolymorphicValue> EyeOp::evaluate(
    const ExpressionEvaluator& ee,
    const std::vector<PolymorphicValue>& inputs) const {
  const auto options =
      at::TensorOptions().device(at::kCUDA).dtype(data_type_to_aten(dtype()));
  int64_t nrows = (int64_t)inputs.at(0);
  if (inputs.size() > 1) {
    int64_t ncols = (int64_t)inputs.at(1);
    return {at::eye(nrows, ncols, options)};
  } else {
    return {at::eye(nrows, options)};
  }
}

NVFUSER_DEFINE_CLONE_AND_CREATE(EyeOp)

UnaryOp::UnaryOp(IrBuilderPasskey passkey, UnaryOpType type, Val* out, Val* in)
    : Expr(passkey) {
  addOutput(out);
  addInput(in);
  addDataAttribute(type);
}

std::vector<PolymorphicValue> UnaryOp::evaluate(
    const ExpressionEvaluator& ee,
    const std::vector<PolymorphicValue>& inputs) const {
  using namespace PolymorphicValue_functions;

  const auto& in = inputs.at(0);
  if (!in.hasValue()) {
    return {std::monostate{}};
  }

  switch (getUnaryOpType()) {
    case UnaryOpType::Neg:
      return {-in};
    case UnaryOpType::Cast:
      if (in.is<at::Tensor>()) {
        return {PolymorphicValue(
            in.as<at::Tensor>().to(data_type_to_aten(out()->dtype())))};
      } else if (isIntegralType(*out()->getDataType())) {
        return {PolymorphicValue((int64_t)in)};
      } else if (isFloatingPointType(*out()->getDataType())) {
        return {PolymorphicValue((double)in)};
      } else if (out()->getDataType() == DataType::Bool) {
        return {PolymorphicValue((bool)in)};
      } else if (isComplexType(*out()->getDataType())) {
        return {PolymorphicValue((std::complex<double>)in)};
      } else {
        NVF_THROW("dtype not supported in evaluator: ", *out()->getDataType());
      }
    case UnaryOpType::Reciprocal:
      return {1.0 / in};
      break;
    case UnaryOpType::Abs:
      return {abs(in)};
      break;
    case UnaryOpType::LogicalNot:
      return {!in};
      break;
    case UnaryOpType::BitwiseNot:
      return {~in};
      break;
    case UnaryOpType::BitCeil:
      return {static_cast<int64_t>(
          std::bit_ceil(static_cast<uint64_t>(in.as<int64_t>())))};
      break;
    case UnaryOpType::Erf:
      return {erf(in)};
      break;
    case UnaryOpType::ToUnsignedSmemAddr:
      return {(int64_t)(unsigned)in};
      break;
    case UnaryOpType::AdjustPartialLdMatrixAddrInTuring8:
    case UnaryOpType::AdjustPartialLdMatrixAddrInTuring16:
      return {in};
      break;
    case UnaryOpType::Dereference:
      if (*out()->getDataType() == DataType::Float) {
        return {PolymorphicValue((double)*(float*)in)};
      } else {
        NVF_THROW("dtype not supported in evaluator: ", *out()->getDataType());
      }
      break;
    case UnaryOpType::Sigmoid:
      return {in.as<at::Tensor>().sigmoid()};
      break;
    case UnaryOpType::Tanh:
      return {in.as<at::Tensor>().tanh()};
      break;
    case UnaryOpType::Relu:
      return {at::relu(in.as<at::Tensor>())};
      break;
    case UnaryOpType::Gelu:
      return {at::gelu(in.as<at::Tensor>())};
      break;
    case UnaryOpType::Exp:
      return {at::exp(in.as<at::Tensor>())};
      break;
    case UnaryOpType::Sin:
      return {in.as<at::Tensor>().sin()};
      break;
    case UnaryOpType::Signbit:
      return {signbit(in)};
      break;
    case UnaryOpType::Cos:
      return {in.as<at::Tensor>().cos()};
      break;
    case UnaryOpType::BitCast:
      NVF_CHECK(
          dataTypeSize(input(0)->dtype()) == dataTypeSize(out()->dtype()),
          "BitCast only works for types of the same size");
      if (isComplexType(input(0)->dtype()) &&
          std::holds_alternative<ArrayType>(out()->dtype().type)) {
        // view_as_real case.
        auto vec_type = std::get<ArrayType>(out()->dtype().type);
        auto inp_scalar_type = getTypeFromComplexType(input(0)->dtype());
        NVF_CHECK(
            *vec_type.type == inp_scalar_type,
            "Output type must be the same as the scalar type of the complex input.");
        NVF_CHECK(
            vec_type.size == 2,
            "Expected output to be array of size 2, found array of size ",
            vec_type.size);
        return {in.as<at::Tensor>()};
      } else {
        return {in.as<at::Tensor>().view(data_type_to_aten(out()->dtype()))};
      }
      break;
    case UnaryOpType::Rsqrt:
      return {in.as<at::Tensor>().rsqrt()};
      break;
    case UnaryOpType::Real:
      return {at::real(in.as<at::Tensor>())};
      break;
    case UnaryOpType::Imag:
      return {at::imag(in.as<at::Tensor>())};
      break;
    case UnaryOpType::Tan:
      return {in.as<at::Tensor>().tan()};
      break;
    case UnaryOpType::IsFinite:
      return {at::isfinite(in.as<at::Tensor>())};
      break;
    default:
      NVF_CHECK(
          false,
          "Unexpected operator type ",
          getUnaryOpType(),
          " in ",
          toString());
  }
}

void UnaryOp::printHelper(std::stringstream& ss, std::string input) const {
  auto op_type = getUnaryOpType();

  if (auto inline_uop = inline_op_str(op_type)) {
    ss << inline_uop.value() << input;
  } else {
    if (op_type == UnaryOpType::Cast) {
      std::optional<std::string> cast_str = cast_func_str(std::make_pair(
          in()->getDataType().value(), out()->getDataType().value()));
      NVF_ERROR(cast_str != std::nullopt, "Unsupported Cast");
      ss << cast_str.value();
    } else {
      ss << op_type;
      if (out()->getDataType().value() == DataType::Float &&
          needFloatSuffix(op_type)) {
        ss << "f";
      }
    }
    ss << "(" << input << ")";
  }
}

std::string UnaryOp::toString(int indent_size) const {
  std::stringstream ss;
  bool istvop = ir_utils::isTvOp(this);
  indent(ss, indent_size) << out()->toString();
  if (istvop) {
    ss << "\n";
    indent_size++;
    indent(ss, indent_size);
  }
  ss << " = ";
  printHelper(ss, in()->toString());
  ss << ";\n";
  return ss.str();
}

std::string UnaryOp::toInlineString(int indent_size) const {
  checkInlineable(this);
  std::stringstream ss;
  printHelper(ss, in()->toInlineString());
  return ss.str();
}

std::string UnaryOp::getGraphvizLabel() const {
  std::stringstream ss;
  ss << getOpString() << "(" << getUnaryOpType() << ")";
  return ss.str();
}

NVFUSER_DEFINE_CLONE_AND_CREATE(UnaryOp)

BinaryOp::BinaryOp(
    IrBuilderPasskey passkey,
    BinaryOpType type,
    Val* out,
    Val* lhs,
    Val* rhs)
    : Expr(passkey) {
  addOutput(out);
  addInput(lhs);
  addInput(rhs);
  addDataAttribute(type);
}

std::vector<PolymorphicValue> BinaryOp::evaluate(
    const ExpressionEvaluator& ee,
    const std::vector<PolymorphicValue>& inputs) const {
  using namespace PolymorphicValue_functions;
  const auto& lhs = inputs.at(0);
  const auto& rhs = inputs.at(1);

  switch (getBinaryOpType()) {
    case BinaryOpType::Add:
      return {lhs + rhs};
      break;
    case BinaryOpType::Sub:
      return {lhs - rhs};
      break;
    case BinaryOpType::Mul:
      return {lhs * rhs};
      break;
    case BinaryOpType::Div:
      NVF_CHECK(
          !rhs.is<int64_t>() || rhs != 0, "Integer division by zero detected");
      return {lhs / rhs};
      break;
    case BinaryOpType::Mod:
      NVF_CHECK(rhs != 0, "Modulo zero detected");
      return {lhs % rhs};
      break;
    case BinaryOpType::Fmod:
      NVF_CHECK(rhs != 0, "Float modulo zero detected");
      return {fmod(lhs, rhs)};
      break;
    case BinaryOpType::CeilDiv:
      NVF_CHECK(rhs != 0, "CeilDiv by zero detected");
      return {ceildiv(lhs, rhs)};
      break;
    case BinaryOpType::LogicalAnd:
      return {lhs && rhs};
      break;
    case BinaryOpType::LogicalOr:
      return {lhs || rhs};
      break;
    case BinaryOpType::BitwiseAnd:
      return {lhs & rhs};
      break;
    case BinaryOpType::BitwiseOr:
      return {lhs | rhs};
      break;
    case BinaryOpType::BitwiseXor:
      return {lhs ^ rhs};
      break;
    case BinaryOpType::Eq:
      return {eq(lhs, rhs)};
      break;
    case BinaryOpType::NE:
      return {ne(lhs, rhs)};
      break;
    case BinaryOpType::GT:
      return {gt(lhs, rhs)};
      break;
    case BinaryOpType::GE:
      return {ge(lhs, rhs)};
      break;
    case BinaryOpType::LT:
      return {lt(lhs, rhs)};
      break;
    case BinaryOpType::LE:
      return {le(lhs, rhs)};
      break;
    case BinaryOpType::Max:
      return {max(lhs, rhs)};
      break;
    case BinaryOpType::Min:
      return {min(lhs, rhs)};
      break;
    case BinaryOpType::Gcd:
      return {gcd(lhs, rhs)};
      break;
    case BinaryOpType::Lshift:
      return {lhs << rhs};
      break;
    case BinaryOpType::Rshift:
      return {lhs >> rhs};
      break;
    case BinaryOpType::Complex:
      return {at::complex(lhs.as<at::Tensor>(), rhs.as<at::Tensor>())};
      break;
    case BinaryOpType::Pow:
      return {pow(lhs, rhs)};
      break;
    default:
      NVF_CHECK(
          false,
          "Unexpected operator type: ",
          getBinaryOpType(),
          " in ",
          toString());
  }
}

void BinaryOp::printHelper(
    std::stringstream& ss,
    int indent_size,
    std::string lhs,
    std::string rhs) const {
  bool istvop = ir_utils::isTvOp(this);
  auto op_type = getBinaryOpType();
  if (auto inline_bop = inline_op_str(op_type)) {
    ss << lhs;
    if (istvop) {
      ss << "\n";
      indent(ss, indent_size);
    }
    ss << " " << inline_bop.value() << " ";
    ss << rhs;
  } else {
    ss << op_type;
    if (out()->getDataType().value() == DataType::Float &&
        needFloatSuffix(op_type)) {
      ss << "f";
    }
    ss << "(" << lhs;
    if (istvop) {
      ss << "\n";
      indent(ss, indent_size);
    }
    ss << ", " << rhs << ")";
  }
}

std::string BinaryOp::toString(int indent_size) const {
  std::stringstream ss;
  bool istvop = ir_utils::isTvOp(this);
  indent(ss, indent_size) << out();

  // tensor operations tend to be long, break them up into multiple lines
  if (istvop) {
    ss << "\n";
    indent_size++;
    indent(ss, indent_size);
  }

  ss << " = ";
  printHelper(ss, indent_size, lhs()->toString(), rhs()->toString());
  ss << ";\n";
  return ss.str();
}

std::string BinaryOp::toInlineString(int indent_size) const {
  checkInlineable(this);
  std::stringstream ss;
  printHelper(
      ss, indent_size, lhs()->toInlineString(), rhs()->toInlineString());
  return ss.str();
}

std::string BinaryOp::getGraphvizLabel() const {
  std::stringstream ss;
  ss << getOpString() << "(" << getBinaryOpType() << ")";
  return ss.str();
}

NVFUSER_DEFINE_CLONE_AND_CREATE(BinaryOp)

TernaryOp::TernaryOp(
    IrBuilderPasskey passkey,
    TernaryOpType type,
    Val* out,
    Val* in1,
    Val* in2,
    Val* in3)
    : Expr(passkey) {
  addOutput(out);
  addInput(in1);
  addInput(in2);
  addInput(in3);
  addDataAttribute(type);
}

std::vector<PolymorphicValue> TernaryOp::evaluate(
    const ExpressionEvaluator& ee,
    const std::vector<PolymorphicValue>& inputs) const {
  using namespace PolymorphicValue_functions;
  const auto& a = inputs.at(0);
  const auto& b = inputs.at(1);
  const auto& c = inputs.at(2);
  switch (getTernaryOpType()) {
    case TernaryOpType::Clamp:
      return {std::min(std::max(a, b), c)};
      break;
    case TernaryOpType::Lerp:
      // This is the same lerp computed in helpers.cu
      // https://math.stackexchange.com/a/1798323
      return {(c < 0.5) ? a + c * (b - a) : b - (b - a) * (1.0 - c)};
      break;
    case TernaryOpType::Threshold:
      return {(a <= b) ? c : a};
      break;
    case TernaryOpType::Where:
      return {a.as<bool>() ? b : c};
      break;
    default:
      NVF_CHECK(
          false,
          "Unexpected operator type: ",
          getTernaryOpType(),
          " in ",
          toString());
  }
}

void TernaryOp::printHelper(
    std::stringstream& ss,
    int indent_size,
    std::string in1,
    std::string in2,
    std::string in3) const {
  bool istvop = ir_utils::isTvOp(this);
  ss << getTernaryOpType() << "(" << in1;
  if (istvop) {
    ss << "\n";
    indent(ss, indent_size);
  }
  ss << ", " << in2;
  if (istvop) {
    ss << "\n";
    indent(ss, indent_size);
  }
  ss << ", " << in3 << ")";
}

std::string TernaryOp::toString(int indent_size) const {
  std::stringstream ss;
  bool istvop = ir_utils::isTvOp(this);
  indent(ss, indent_size);
  ss << out()->toString();

  // tensor operations tend to be long, break them up into multiple lines
  if (istvop) {
    ss << "\n";
    indent_size++;
    indent(ss, indent_size);
  }

  ss << " = ";
  printHelper(
      ss, indent_size, in1()->toString(), in2()->toString(), in3()->toString());
  ss << ";\n";
  return ss.str();
}

std::string TernaryOp::toInlineString(int indent_size) const {
  checkInlineable(this);
  std::stringstream ss;
  printHelper(
      ss,
      indent_size,
      in1()->toInlineString(),
      in2()->toInlineString(),
      in3()->toInlineString());
  return ss.str();
}

std::string TernaryOp::getGraphvizLabel() const {
  std::stringstream ss;
  ss << getOpString() << "(" << getTernaryOpType() << ")";
  return ss.str();
}

NVFUSER_DEFINE_CLONE_AND_CREATE(TernaryOp)

ArrayConstruct::ArrayConstruct(
    IrBuilderPasskey passkey,
    Val* output,
    std::vector<Val*> inputs)
    : Expr(passkey) {
  NVF_ERROR(!inputs.empty(), "Cannot create an array with no members.");
  addOutput(output);
  DataType input_dtype = DataType::Null;
  for (auto in : inputs) {
    addInput(in);
    auto in_dtype_opt = in->getDataType();
    NVF_ERROR(in_dtype_opt.has_value());
    if (input_dtype == DataType::Null) {
      input_dtype = *in_dtype_opt;
    } else {
      NVF_CHECK(
          input_dtype == *in_dtype_opt,
          "All inputs to ArrayConstruct must have the same data type");
    }
  }
  auto expected_output_dtype =
      ArrayType{std::make_shared<DataType>(input_dtype), inputs.size()};
  NVF_CHECK(
      output->getDataType() == expected_output_dtype,
      "Output of ArrayConstruct must be an array of the same data type as the inputs");
}

std::string ArrayConstruct::toString(int indent_size) const {
  std::stringstream ss;
  indent(ss, indent_size) << out()->toString() << " = {"
                          << toDelimitedString(inputs()) << "}\n";
  return ss.str();
}

std::string ArrayConstruct::toInlineString(int indent_size) const {
  std::stringstream ss;
  ss << "{ " << toDelimitedInlineString(inputs()) << " }";
  return ss.str();
}

std::vector<PolymorphicValue> ArrayConstruct::evaluate(
    const ExpressionEvaluator& ee,
    const std::vector<PolymorphicValue>& inputs) const {
  return {PolymorphicValue(inputs)};
}

NVFUSER_DEFINE_CLONE_AND_CREATE(ArrayConstruct)

ReverseArray::ReverseArray(IrBuilderPasskey passkey, Val* output, Val* input)
    : Expr(passkey) {
  NVF_ERROR(
      std::holds_alternative<ArrayType>(input->dtype().type),
      "Cannot reverse a non-array type.");
  NVF_ERROR(
      std::holds_alternative<ArrayType>(output->dtype().type),
      "Cannot reverse a non-array type.");
  auto input_array_type = std::get<ArrayType>(input->dtype().type);
  auto output_array_type = std::get<ArrayType>(output->dtype().type);
  NVF_ERROR(
      input_array_type.type == output_array_type.type,
      "Cannot reverse an array of type ",
      input_array_type.type,
      " into an array of type ",
      output_array_type.type);
  NVF_ERROR(
      input_array_type.size == output_array_type.size,
      "Cannot reverse an array of size ",
      input_array_type.size,
      " into an array of size ",
      output_array_type.size);
  addOutput(output);
  addInput(input);
}

std::string ReverseArray::toString(int indent_size) const {
  std::stringstream ss;
  indent(ss, indent_size) << out()->toString() << " = ReverseArray("
                          << in()->toString() << ")\n";
  return ss.str();
}

std::string ReverseArray::toInlineString(int indent_size) const {
  std::stringstream ss;
  ss << "ReverseArray(" << in()->toInlineString() << ")";
  return ss.str();
}

std::vector<PolymorphicValue> ReverseArray::evaluate(
    const ExpressionEvaluator& ee,
    const std::vector<PolymorphicValue>& inputs) const {
  NVF_ERROR(inputs.size() == 1, "ReverseArray expects 1 input");
  PolymorphicValue array = inputs.at(0);
  auto& vec = array.as<std::vector>();
  std::reverse(vec.begin(), vec.end());
  return {std::move(array)};
}

NVFUSER_DEFINE_CLONE_AND_CREATE(ReverseArray)

GetItem::GetItem(IrBuilderPasskey passkey, Val* output, Val* array, Val* index)
    : Expr(passkey) {
  addOutput(output);
  addInput(array);
  addInput(index);
  NVF_ERROR(
      *(std::get<ArrayType>(array->dtype().type).type) == output->dtype(),
      "GetItem array input must have a data type");
}

std::string GetItem::toString(int indent_size) const {
  std::stringstream ss;
  indent(ss, indent_size) << out()->toString() << " = " << array()->toString()
                          << "[" << index()->toString() << "]\n";
  return ss.str();
}

std::string GetItem::toInlineString(int indent_size) const {
  std::stringstream ss;
  ss << "(" << array()->toInlineString() << ")[" << index()->toInlineString()
     << "]";
  return ss.str();
}

std::vector<PolymorphicValue> GetItem::evaluate(
    const ExpressionEvaluator& ee,
    const std::vector<PolymorphicValue>& inputs) const {
  NVF_ERROR(inputs.size() == 2, "GetItem expects 2 inputs");
  return {PolymorphicValue(inputs.at(0)[inputs.at(1)])};
}

NVFUSER_DEFINE_CLONE_AND_CREATE(GetItem)

StructConstruct::StructConstruct(
    IrBuilderPasskey passkey,
    Val* output,
    const std::vector<std::pair<std::string, Val*>>& fields)
    : Expr(passkey) {
  NVF_ERROR(!fields.empty(), "Cannot create a struct with no members.");
  auto output_dtype = std::get<StructType>(output->dtype().type);
  NVF_ERROR(
      output_dtype.fields.size() == fields.size(),
      "StructConstruct output must have the same number of fields as the inputs");
  auto it = output_dtype.fields.begin();
  for (const auto& field : fields) {
    NVF_ERROR(
        it->name == field.first,
        "StructConstruct field names must match the output");
    NVF_ERROR(
        *(it->type) == field.second->dtype(),
        "StructConstruct field ",
        field.first,
        " must have the same data type as the output");
    addDataAttribute(field.first);
    addInput(field.second);
    it++;
  }
  addOutput(output);
}

std::string StructConstruct::toString(int indent_size) const {
  std::stringstream ss;
  indent(ss, indent_size) << out()->toString() << " = { ";
  for (int64_t i : arange((int64_t)inputs().size())) {
    if (i > 0) {
      ss << ", ";
    }
    ss << attribute<std::string>(i) << " = " << input(i)->toString();
  }
  ss << " }\n";
  return ss.str();
}

std::string StructConstruct::toInlineString(int indent_size) const {
  std::stringstream ss;
  ss << "{ ";
  for (int64_t i : arange((int64_t)inputs().size())) {
    if (i > 0) {
      ss << ", ";
    }
    ss << attribute<std::string>(i) << " = " << input(i)->toInlineString();
  }
  ss << " }";
  return ss.str();
}

std::vector<PolymorphicValue> StructConstruct::evaluate(
    const ExpressionEvaluator& ee,
    const std::vector<PolymorphicValue>& inputs) const {
  NVF_ERROR(
      this->inputs().size() == inputs.size(),
      "StructConstruct expects ",
      this->inputs().size(),
      " inputs");
  PolymorphicValue struct_ =
      std::get<StructType>(output(0)->dtype().type).create();
  for (int64_t i : arange((int64_t)inputs.size())) {
    struct_->*attribute<std::string>(i) = inputs.at(i);
  }
  return {std::move(struct_)};
}

NVFUSER_DEFINE_CLONE_AND_CREATE(StructConstruct)

GetAttr::GetAttr(
    IrBuilderPasskey passkey,
    Val* output,
    Val* struct_,
    std::string attr)
    : Expr(passkey) {
  NVF_ERROR(
      std::get<StructType>(struct_->dtype().type).fieldDataType(attr) ==
          output->dtype(),
      "Data type mismatch for GetAttr");
  addOutput(output);
  addInput(struct_);
  addDataAttribute(std::move(attr));
}

std::string GetAttr::toString(int indent_size) const {
  std::stringstream ss;
  indent(ss, indent_size) << out()->toString() << " = " << struct_()->toString()
                          << "." << attr() << "\n";
  return ss.str();
}

std::string GetAttr::toInlineString(int indent_size) const {
  std::stringstream ss;
  ss << "(" << struct_()->toInlineString() << ")." << attr();
  return ss.str();
}

std::vector<PolymorphicValue> GetAttr::evaluate(
    const ExpressionEvaluator& ee,
    const std::vector<PolymorphicValue>& inputs) const {
  NVF_ERROR(inputs.size() == 1, "GetAttr expects 1 input");
  return {inputs.at(0)->*attr()};
}

NVFUSER_DEFINE_CLONE_AND_CREATE(GetAttr)

GetMetaData::GetMetaData(IrBuilderPasskey passkey, Val* output, Val* input)
    : Expr(passkey) {
  addOutput(output);
  addInput(input);
  NVF_ERROR(
      out()->dtype() == metaDataTypeOf(in()),
      "Data type mismatch for GetMetaData")
}

std::string GetMetaData::toString(int indent_size) const {
  std::stringstream ss;
  indent(ss, indent_size) << out()->toString() << " = getMetaData("
                          << in()->toString() << ")\n";
  return ss.str();
}

std::string GetMetaData::toInlineString(int indent_size) const {
  std::stringstream ss;
  ss << "getMetaData(" << ir_utils::varName(in()) << ")";
  return ss.str();
}

NVFUSER_DEFINE_CLONE_AND_CREATE(GetMetaData)

TensorConstruct::TensorConstruct(
    IrBuilderPasskey passkey,
    TensorView* output,
    Val* input)
    : Expr(passkey) {
  addOutput(output);
  addInput(input);
}

std::string TensorConstruct::toString(int indent_size) const {
  std::stringstream ss;
  indent(ss, indent_size) << out()->toString() << " = TensorConstruct("
                          << in()->toString() << ")\n";
  return ss.str();
}

std::string TensorConstruct::toInlineString(int indent_size) const {
  NVF_CHECK(false, "Tensor op can not be printed inline");
}

std::vector<PolymorphicValue> TensorConstruct::evaluate(
    const ExpressionEvaluator& ee,
    const std::vector<PolymorphicValue>& inputs) const {
  NVF_ERROR(inputs.size() == 1, "TensorConstruct expects 1 input");
  using namespace PolymorphicValue_functions;
  return {toTensor(inputs.at(0))};
}

NVFUSER_DEFINE_CLONE_AND_CREATE(TensorConstruct)

RNGOp::RNGOp(
    IrBuilderPasskey passkey,
    RNGOpType type,
    Val* out,
    DataType dtype,
    std::vector<Val*> parameters,
    Val* philox_seed,
    Val* philox_offset,
    Val* philox_index)
    : Expr(passkey) {
  if (auto tv_out = dynamic_cast<TensorView*>(out)) {
    for (auto id : tv_out->getLogicalDomain()) {
      NVF_CHECK(!id->isReduction(), "Output of RNGOp can not have reduction");
      addInput(id->extent());
    }
  }
  for (auto v : parameters) {
    addInput(v);
  }
  if (philox_seed || philox_offset) {
    NVF_CHECK(
        philox_seed && philox_offset,
        "If either philox_seed or philox_offset is provided, the other must be also");
    addInput(philox_seed);
    addInput(philox_offset);
  }
  addOutput(out);
  RNGOp::Attributes attr{type, dtype, parameters.size()};
  addDataAttribute(attr);
  addAttribute(philox_index);
}

std::string RNGOp::toString(int indent_size) const {
  std::stringstream ss;
  indent(ss, indent_size);
  ss << output(0)->toString() << "\n";
  indent_size++;
  indent(ss, indent_size);
  ss << " = ";
  ss << getRNGOpType() << "({" << toDelimitedString(getShape()) << "}, ";
  if (!getParameters().empty()) {
    ss << toDelimitedString(getParameters()) << ", ";
  }
  ss << dtype();
  auto seed = getRNGSeedVal();
  if (seed) {
    ss << ", " << seed->toInlineString();
  }
  ss << ");\n";
  return ss.str();
}

std::string RNGOp::toInlineString(int indent_size) const {
  NVF_CHECK(false, "Tensor op can not be printed inline");
}

int64_t RNGOp::getOutputDims() const {
  int64_t ndims = 0;
  if (auto tv_out = dynamic_cast<TensorView*>(output(0))) {
    ndims = (int64_t)tv_out->getLogicalDomain().size();
  }
  return ndims;
}

NVFUSER_DEFINE_CLONE_AND_CREATE(RNGOp)

BroadcastOp::BroadcastOp(
    IrBuilderPasskey passkey,
    Val* out,
    Val* in,
    std::vector<bool> is_broadcast_dims)
    : Expr(passkey) {
  auto out_type = out->getValType().value();
  auto in_type = in->getValType().value();

  NVF_ERROR(
      (out_type == ValType::TensorView && in_type == ValType::TensorView) ||
          (out_type == ValType::TensorIndex && in_type == ValType::TensorIndex),
      "Cannot braodcast a non-tensor object.");

  addOutput(out);
  addInput(in);

  // Validate the broadcast flags when this expr is created with
  // TensorView. Broadcast with TensorIndex only appears after
  // lowering, so it should have already been validated.
  if (out->isA<TensorView>()) {
    NVF_ERROR(in->isA<TensorView>());
    auto in_tv = in->as<TensorView>();
    auto out_tv = out->as<TensorView>();
    auto in_dom = TensorDomain::noReductions(in_tv->getLogicalDomain());
    auto& out_dom = out_tv->getLogicalDomain();
    NVF_ERROR(
        is_broadcast_dims.size() == out_dom.size(),
        "The dimensions of output tensor and does not match with is_broadcast_dims");

    auto out_size = is_broadcast_dims.size();
    auto num_new_broadcasts = 0;
    for (const auto i : arange(out_size)) {
      if (is_broadcast_dims[i]) {
        num_new_broadcasts++;
        auto id = out_dom[i];
        NVF_ERROR(
            id->isBroadcast(),
            "New broadcast dimension does not properly set its IterType.");
        NVF_ERROR(
            !id->hasExpandedExtent(),
            "New broadcast dimension can not be expanded.");
        NVF_ERROR(
            id->extent()->isOneInt(),
            "New broadcast dimension must have extent 1");
      } else {
        auto in_id = in_dom[i - num_new_broadcasts];
        auto out_id = out_dom[i];
        NVF_ERROR(
            in_id->sameAs(out_id), "IterDomain does not match in BroadcastOp");
      }
    }
    NVF_ERROR(
        out_size == in_dom.size() + num_new_broadcasts,
        "The dimensions of output tensor and does not match with is_broadcast_dims and input tensor");
  }

  addDataAttribute(std::move(is_broadcast_dims));
}

std::string BroadcastOp::toString(int indent_size) const {
  std::stringstream ss;
  indent(ss, indent_size) << out()->toString() << "\n";
  indent(ss, indent_size) << "   = broadcast( " << in()->toString()
                          << ", flags = {";
  bool is_first = true;
  for (const auto f : getBroadcastDimFlags()) {
    if (!is_first) {
      ss << ", ";
    }
    ss << (f ? "true" : "false");
    is_first = false;
  }
  ss << "} )\n";
  return ss.str();
}

std::string BroadcastOp::toInlineString(int indent_size) const {
  NVF_CHECK(false, "Tensor op can not be printed inline");
}

std::vector<PolymorphicValue> BroadcastOp::evaluate(
    const ExpressionEvaluator& ee,
    const std::vector<PolymorphicValue>& inputs) const {
  NVF_ERROR(
      inputs.size() == 1,
      "BroadcastOp expects exactly 1 input, but received ",
      inputs.size());
  std::vector<int64_t> out_shape;
  const auto& in = inputs.at(0).as<at::Tensor>();
  int64_t idx = 0;
  for (bool b : getBroadcastDimFlags()) {
    if (b) {
      out_shape.push_back(1);
    } else {
      out_shape.push_back(in.sizes()[idx++]);
    }
  }
  return {in.view(out_shape)};
}

NVFUSER_DEFINE_CLONE_AND_CREATE(BroadcastOp)

SqueezeOp::SqueezeOp(
    IrBuilderPasskey passkey,
    Val* out,
    Val* in,
    std::vector<bool> is_squeeze_dims)
    : Expr(passkey) {
  auto out_type = out->getValType().value();
  auto in_type = in->getValType().value();

  NVF_ERROR(
      in_type == ValType::TensorView,
      "Squeeze input must be a TensorView: ",
      in->toString());

  NVF_ERROR(
      out_type == ValType::TensorView,
      "Squeeze output must be a TensorView: ",
      in->toString());

  addOutput(out);
  addInput(in);

  // Validate the squeeze flags
  auto in_tv = in->as<TensorView>();
  auto out_tv = out->as<TensorView>();
  auto in_dom = TensorDomain::noReductions(in_tv->getLogicalDomain());
  auto& out_dom = out_tv->getLogicalDomain();
  NVF_ERROR(
      is_squeeze_dims.size() == in_dom.size(),
      "The dimensions of input tensor and does not match with is_squeeze_dims");

  int64_t in_size = (int64_t)is_squeeze_dims.size();
  auto num_removed_broadcasts = 0;
  for (const auto i : arange(is_squeeze_dims.size())) {
    if (is_squeeze_dims[i]) {
      num_removed_broadcasts++;
      auto id = in_dom[i];
      NVF_ERROR(
          id->isBroadcast() || id->isSymbolic(),
          "Squeeze dimension should be either Symbolic or Broadcast. Found ",
          id->getIterType());
      if (id->isBroadcast()) {
        // Check concrete broadcast extent here. For Symbolic inputs, this check
        // will be deferred to concretization. See dynamic_transform.cpp
        NVF_ERROR(
            id->extent()->isConstScalar() &&
                id->extent()->evaluate().as<int64_t>() == 1,
            "Can not squeeze dimension(s) with size != 1.");
      }
    } else {
      auto in_id = in_dom[i];
      auto out_id = out_dom[i - num_removed_broadcasts];
      NVF_ERROR(
          in_id->sameAs(out_id), "IterDomain does not match in BroadcastOp");
    }
  }
  NVF_ERROR(
      in_size == out_tv->nDims() + num_removed_broadcasts,
      "The dimensions of output tensor and does not match with is_squeeze_dims and input tensor");

  addDataAttribute(std::move(is_squeeze_dims));
}

std::string SqueezeOp::toString(int indent_size) const {
  std::stringstream ss;
  indent(ss, indent_size) << out()->toString() << "\n";
  indent(ss, indent_size) << "   = squeeze( " << in()->toString()
                          << ", flags = {";
  bool is_first = true;
  for (const auto f : getSqueezeDimFlags()) {
    if (!is_first) {
      ss << ", ";
    }
    ss << (f ? "true" : "false");
    is_first = false;
  }
  ss << "} )\n";
  return ss.str();
}

std::string SqueezeOp::toInlineString(int indent_size) const {
  NVF_CHECK(false, "Tensor op can not be printed inline");
}

std::vector<PolymorphicValue> SqueezeOp::evaluate(
    const ExpressionEvaluator& ee,
    const std::vector<PolymorphicValue>& inputs) const {
  NVF_ERROR(
      inputs.size() == 1,
      "SqueezeOp expects exactly 1 input, but received ",
      inputs.size());
  std::vector<int64_t> out_shape;
  const auto& in = inputs.at(0).as<at::Tensor>();
  const auto& is_squeeze_dims = getSqueezeDimFlags();
  NVF_ERROR(
      (int64_t)is_squeeze_dims.size() == in.dim(),
      "The dimensions of input tensor and does not match with is_squeeze_dims");
  at::Tensor out = in;
  for (int64_t i : arange((int64_t)is_squeeze_dims.size())) {
    if (is_squeeze_dims[i]) {
      if (in.stride(i) == 0) {
        // If the input dimension is expanded in this dimension, undo the expand
        // by slicing. This ensures that any broadcast dimensions will be
        // unexpanded when we do the final call to view()
        out = out.slice(i, 0, 1);
      }
    } else {
      out_shape.push_back(in.sizes()[i]);
    }
  }
  return {out.view(out_shape)};
}

void SqueezeOp::checkConcretization(Val* old_val, Val* new_val) const {
  Expr::checkConcretization(old_val, new_val); // does nullptr, vtype checks
  NVF_CHECK(
      old_val == in(),
      "Pre-concretized Val ",
      old_val->toString(),
      " does not match input TV ",
      in()->toString());
  auto old_tv = old_val->as<TensorView>();
  auto new_tv = new_val->as<
      TensorView>(); // NOLINT(clang-analyzer-core.CallAndMessage,-warnings-as-errors)
  auto old_logical = old_tv->getLogicalDomain();
  auto new_logical = new_tv->getLogicalDomain();
  NVF_CHECK(
      new_logical.size() == old_tv->getLogicalDomain().size(),
      "New TV ",
      new_tv->toString(),
      " has rfactor of length ",
      new_logical.size(),
      " but expected ",
      old_tv->getLogicalDomain().size());
  auto flags = getSqueezeDimFlags();
  for (auto i : arange(flags.size())) {
    if (!flags.at(i)) {
      continue;
    }
    auto new_id = new_logical.at(i);
    // Check that squeezed dimension concretizes to Broadcast
    NVF_CHECK(
        new_id->getIterType() == IterType::Broadcast,
        "Squeezed IterDomain ",
        new_id->toString(),
        " must concretize to IterType::Broadcast but found ",
        new_id->toString());
    // NOTE: we do not check the extent here. Even if the extent is not a const
    // scalar we know that it would simplify to 1 for these inputs, since this
    // IterDomain is concretized to Broadcast.
  }
}

NVFUSER_DEFINE_CLONE_AND_CREATE(SqueezeOp)

ReductionOp::ReductionOp(
    IrBuilderPasskey passkey,
    BinaryOpType reduction_op_type,
    Val* init,
    Val* out,
    Val* in,
    bool is_allreduce)
    : Expr(passkey) {
  NVF_CHECK(
      out->getValType().value() == ValType::TensorView ||
      out->getValType().value() == ValType::TensorIndex);

  NVF_ERROR(
      (in->getValType() == ValType::TensorView &&
       out->getValType() == ValType::TensorView) ||
          (in->getValType() == ValType::TensorIndex &&
           out->getValType() == ValType::TensorIndex),
      "Reduction operation was created that does not have tensor inputs and outputs.");

  if (in->isA<TensorView>()) {
    NVF_ERROR(
        TensorDomain::noReductions(in->as<TensorView>()->getLogicalDomain())
                .size() == out->as<TensorView>()->getMaybeRootDomain().size(),
        "Reduction operation created with mismatched domains.");
  }
  NVF_ERROR(
      init->isConstScalar(),
      "Tried to create a reduction operation whith an initial value that isn't a constant.");

  addOutput(out);
  addInput(in);
  addAttribute(init);
  addDataAttribute(reduction_op_type);
  addDataAttribute(is_allreduce);
  addDataAttribute(false); // serial reduction
}

std::string ReductionOp::toString(int indent_size) const {
  std::stringstream ss;
  indent(ss, indent_size) << out() << "\n";
  indent(ss, indent_size) << "   = reduction( " << in()->toString()
                          << ", op = " << getReductionOpType()
                          << ", initial value = " << init()->toString()
                          << ", allreduce = "
                          << (isAllreduce() ? "true" : "false") << " )\n";
  return ss.str();
}

std::string ReductionOp::toInlineString(int indent_size) const {
  NVF_CHECK(false, "Tensor op can not be printed inline");
}

std::vector<PolymorphicValue> ReductionOp::evaluate(
    const ExpressionEvaluator& ee,
    const std::vector<PolymorphicValue>& inputs) const {
  const auto& input = inputs.at(0).as<at::Tensor>();
  const auto output = out()->as<TensorView>();

  NVF_ERROR(
      !output->hasRoot(),
      "Evaluation for rFactored reductions is not supported.");

  std::vector<int64_t> reduction_axes;
  for (const auto i : arange(int64_t(output->getLogicalDomain().size()))) {
    auto ax = output->getLogicalDomain().at(i);
    if (ax->isReduction()) {
      reduction_axes.push_back(i);
    }
  }
  switch (getReductionOpType()) {
    case BinaryOpType::Add:
      return {at::sum(input, reduction_axes)};
      break;
    case BinaryOpType::Max:
      return {at::amax(input, reduction_axes)};
      break;
    case BinaryOpType::Min:
      return {at::amin(input, reduction_axes)};
      break;
    default:
      NVF_CHECK(
          false,
          "Unexpected operator type: ",
          getReductionOpType(),
          " in ",
          toString());
  }
}

NVFUSER_DEFINE_CLONE_AND_CREATE(ReductionOp)

GroupedReductionOp::GroupedReductionOp(
    IrBuilderPasskey passkey,
    std::vector<BinaryOpType> reduction_op_types,
    std::vector<Val*> init_vals,
    std::vector<Val*> outputs,
    std::vector<Val*> inputs,
    bool is_fused)
    : Expr(passkey) {
  for (auto out : outputs) {
    addOutput(out);
  }

  for (auto in : inputs) {
    addInput(in);
  }

  addDataAttribute(std::move(reduction_op_types));
  addDataAttribute(is_fused);

  for (auto init : init_vals) {
    addAttribute(init);
  }
}

std::string GroupedReductionOp::toString(int indent_size) const {
  std::stringstream ss;
  indent(ss, indent_size) << "GroupedReductionOp(\n";
  ++indent_size;
  for (const auto i : arange(numHorizontallyGroupedExprs())) {
    indent(ss, indent_size)
        << output(i)->toString() << " = reduction( " << input(i)->toString()
        << ", op = " << getReductionOpType(i)
        << ", initial value = " << initVal(i)->toString() << " )\n";
  }
  indent(ss, indent_size) << "allreduce = "
                          << (isAllreduce() ? "true" : "false") << " )\n";
  return ss.str();
}

std::string GroupedReductionOp::toInlineString(int indent_size) const {
  NVF_CHECK(false, "Tensor op can not be printed inline");
}

int GroupedReductionOp::getExprIndexOfOutput(Val* output_val) const {
  auto it = std::find(outputs().begin(), outputs().end(), output_val);
  if (it != outputs().end()) {
    return (int)std::distance(outputs().begin(), it);
  }

  NVF_THROW("Not an output, ", output_val->toString(), ", of ", toString());
}

std::vector<PolymorphicValue> GroupedReductionOp::evaluate(
    const ExpressionEvaluator& ee,
    const std::vector<PolymorphicValue>& inputs) const {
  const auto num_reductions = numHorizontallyGroupedExprs();
  std::vector<PolymorphicValue> grouped_reduction_out;
  grouped_reduction_out.reserve(num_reductions);
  for (const auto i : arange(num_reductions)) {
    const auto& in_tensor = inputs.at(i).as<at::Tensor>();
    const auto out_tv = output(i)->as<TensorView>();
    NVF_ERROR(
        !out_tv->hasRoot(),
        "Evaluation for rFactored reductions is not supported.");

    std::vector<int64_t> reduction_axes;
    for (const auto id : arange(int64_t(out_tv->getLogicalDomain().size()))) {
      auto ax = out_tv->getLogicalDomain().at(id);
      if (ax->isReduction()) {
        reduction_axes.push_back(id);
      }
    }
    switch (getReductionOpType(i)) {
      case BinaryOpType::Add:
        grouped_reduction_out.emplace_back(at::sum(in_tensor, reduction_axes));
        break;
      case BinaryOpType::Max:
        grouped_reduction_out.emplace_back(at::amax(in_tensor, reduction_axes));
        break;
      default:
        NVF_CHECK(
            false,
            "Unexpected operator type: ",
            getReductionOpType(i),
            " in ",
            toString());
    }
  }
  return grouped_reduction_out;
}

NVFUSER_DEFINE_CLONE_AND_CREATE(GroupedReductionOp)

std::optional<WelfordTriplet::ValName> WelfordTriplet::getNameOf(
    Val* val) const {
  auto it = std::find(begin(), end(), val);
  if (it != end()) {
    return indexToValName((int)std::distance(begin(), it));
  }

  return std::optional<WelfordTriplet::ValName>();
}

bool WelfordTriplet::sameAs(const WelfordTriplet& other) const {
  return this == &other ||
      (avg()->sameAs(other.avg()) && var()->sameAs(other.var()) &&
       N()->sameAs(other.N()));
}

WelfordTriplet WelfordTriplet::clone(IrCloner* ir_cloner) const {
  return transform([&](const Val* val) { return ir_cloner->clone<Val>(val); });
}

std::vector<WelfordTriplet> WelfordTriplet::clone(
    const std::vector<WelfordTriplet>& src,
    IrCloner* ir_cloner) {
  std::vector<WelfordTriplet> cloned(src.size());
  for (const auto i : arange(src.size())) {
    cloned.at(i) = src.at(i).clone(ir_cloner);
  }
  return cloned;
}

WelfordOp::WelfordOp(
    IrBuilderPasskey passkey,
    const WelfordTriplet& output,
    const WelfordTriplet& input,
    const WelfordTriplet& init,
    bool is_fused)
    : Expr(passkey) {
  // Previously, nullptr was accepted and implicitly replaced by
  // default values. Looks like we always pass some non-null values,
  // so removed the implicit default behavior for code simplicity.
  NVF_ERROR(output.avg() != nullptr);
  NVF_ERROR(output.var() != nullptr);
  NVF_ERROR(output.N() != nullptr);
  NVF_ERROR(init.avg() != nullptr);
  NVF_ERROR(init.var() != nullptr);
  NVF_ERROR(init.N() != nullptr);
  NVF_ERROR(input.avg() != nullptr);
  NVF_ERROR(input.var() != nullptr);
  NVF_ERROR(input.N() != nullptr);

  // Check output type
  NVF_ERROR(
      output.avg()->getValType().value() == ValType::TensorView ||
      output.avg()->getValType().value() == ValType::TensorIndex);
  NVF_ERROR(
      output.var()->getValType().value() == ValType::TensorView ||
      output.var()->getValType().value() == ValType::TensorIndex);
  NVF_ERROR(
      output.N()->getValType().value() == ValType::TensorView ||
      output.N()->getValType().value() == ValType::TensorIndex);
  NVF_ERROR(isIntegralType(output.N()->dtype()));

  // check initial value
  NVF_ERROR(init.N()->getValType().value() == ValType::Others);
  NVF_ERROR(isIntegralType(init.N()->dtype()));
  if (!init.N()->isZeroInt()) {
    // when initial count is zero, no initial variance or average is needed
    // initial value with a count of 1 is un-common enough that I'll push
    // the responsibility of creating all-zero var tensors to the user
    NVF_ERROR(
        init.avg()->getValType().value() == ValType::TensorView ||
        init.avg()->getValType().value() == ValType::TensorIndex);
    NVF_ERROR(
        init.var()->getValType().value() == ValType::TensorView ||
            init.var()->getValType().value() == ValType::TensorIndex,
        "Invalid initial var: ",
        init.var()->toString());
  }

  // check input
  NVF_ERROR(
      input.avg()->getValType().value() == ValType::TensorView ||
          input.avg()->getValType().value() == ValType::TensorIndex,
      input.avg()->getValType().value());
  NVF_ERROR(
      input.N()->getValType().value() == ValType::Others ||
      input.N()->getValType().value() == ValType::TensorView ||
      input.N()->getValType().value() == ValType::TensorIndex);
  NVF_ERROR(isIntegralType(input.N()->dtype()));
  if (!input.N()->isOneInt()) {
    // when input is only one value, only the value is required through avg
    // input the var part is implicitly 0 and codegen will handle that.
    NVF_ERROR(
        input.var()->getValType().value() == ValType::TensorView ||
        input.var()->getValType().value() == ValType::TensorIndex);
  } else {
    NVF_ERROR(
        input.var() == nullptr || input.var()->isZeroInt(),
        "Invalid var input, which must be either nullptr or scalar zero when the N input is one.");
  }

  addOutput(output.avg());
  addOutput(output.var());
  addOutput(output.N());

  addInput(input.avg());
  addInput(input.var());
  addInput(input.N());

  addAttribute(init.avg());
  addAttribute(init.var());
  addAttribute(init.N());
  addDataAttribute(is_fused);

  NVF_ERROR(attributes().size() == kNumAttrs);
}

WelfordOp::WelfordOp(
    IrBuilderPasskey passkey,
    Val* out_avg,
    Val* out_var,
    Val* out_N,
    Val* in_avg,
    Val* in_var,
    Val* in_N,
    Val* init_avg,
    Val* init_var,
    Val* init_N,
    bool is_fused)
    : WelfordOp(
          passkey,
          WelfordTriplet(out_avg, out_var, out_N),
          WelfordTriplet(in_avg, in_var, in_N),
          WelfordTriplet(init_avg, init_var, init_N),
          is_fused) {}

Val* WelfordOp::getInitValOfOutput(Val* output_val) const {
  auto val_name = outputTriplet().getNameOf(output_val);

  NVF_ERROR(
      val_name.has_value(),
      "Not an output val ",
      output_val->toString(),
      " of ",
      toString());

  return initTriplet().get(*val_name);
}

std::vector<Val*> WelfordOp::getInitVals() const {
  std::vector<Val*> init_vals({initAvg(), initVar(), initN()});
  return init_vals;
}

std::string WelfordOp::toString(int indent_size) const {
  std::stringstream ss;
  indent(ss, indent_size) << outAvg()->toString() << "(Avg),\n"
                          << outVar()->toString() << "(Var),\n"
                          << outN()->toString() << "(Count)"
                          << "\n = Welford ( ";
  if (singleValue()) {
    ss << inAvg()->toString() << "(Avg), ";
  } else {
    ss << inAvg()->toString() << "(Avg)\n  " << inVar()->toString()
       << "(Var)\n  " << inN()->toString() << "(Count)";
  }
  if (hasInit()) {
    ss << "\n  initial value = " << initAvg()->toString() << "(Avg)\n  "
       << initVar()->toString() << "(Var)\n  " << initN()->toString() << "(N)";
  }
  ss << "\n  allreduce = " << (isAllreduce() ? "true" : "false");
  ss << " )\n";
  return ss.str();
}

std::string WelfordOp::toInlineString(int indent_size) const {
  NVF_CHECK(false, "Tensor op can not be printed inline");
}

std::vector<PolymorphicValue> WelfordOp::evaluate(
    const ExpressionEvaluator& ee,
    const std::vector<PolymorphicValue>& inputs) const {
  NVF_ERROR(
      !hasInit(),
      "Evaluation for WelfordOp is not implemented for non-empty initial values.");
  const auto& in_tensor = inputs.at(0).as<at::Tensor>();
  const auto out_tv = out()->as<TensorView>();
  NVF_ERROR(
      !out_tv->hasRoot(),
      "Evaluation for WelfordOp is not supported when output is rFactored.");

  int64_t N = 1;
  std::vector<int64_t> reduction_axes;
  for (const auto i : arange(int64_t(out_tv->getLogicalDomain().size()))) {
    auto ax = out_tv->getLogicalDomain().at(i);
    if (ax->isReduction()) {
      reduction_axes.push_back(i);
      N *= in_tensor.size(i);
    }
  }
  const auto [in_var, in_avg] =
      at::var_mean(in_tensor, reduction_axes, false, false);
  return {in_avg, in_var * N, N};
}

NVFUSER_DEFINE_CLONE_AND_CREATE(WelfordOp)

GroupedWelfordOp::GroupedWelfordOp(
    IrBuilderPasskey passkey,
    std::vector<WelfordTriplet> output_vals,
    std::vector<WelfordTriplet> input_vals,
    std::vector<WelfordTriplet> init_vals,
    bool is_allreduce)
    : Expr(passkey) {
  const auto num_grouped_ops = output_vals.size();

  NVF_ERROR(
      input_vals.size() == num_grouped_ops,
      "Invalid number of input arguments. Expected: ",
      num_grouped_ops,
      ", Given: ",
      input_vals.size());
  NVF_ERROR(
      init_vals.size() == num_grouped_ops,
      "Invalid number of N arguments. Expected: ",
      num_grouped_ops,
      ", Given: ",
      init_vals.size());

  for (const auto i : arange(num_grouped_ops)) {
    // Check output type
    NVF_ERROR(
        output_vals[i].avg()->getValType().value() == ValType::TensorView ||
        output_vals[i].avg()->getValType().value() == ValType::TensorIndex);
    NVF_ERROR(
        output_vals[i].var()->getValType().value() == ValType::TensorView ||
        output_vals[i].var()->getValType().value() == ValType::TensorIndex);
    NVF_ERROR(
        output_vals[i].N()->getValType().value() == ValType::TensorView ||
        output_vals[i].N()->getValType().value() == ValType::TensorIndex);
    NVF_ERROR(isIntegralType(output_vals[i].N()->dtype()));

    // check initial value
    auto init_avg = init_vals[i].avg();
    auto init_var = init_vals[i].var();
    auto init_N = init_vals[i].N();
    NVF_ERROR(
        init_avg != nullptr && init_var != nullptr && init_N != nullptr,
        "nullptr init vals are not allowed");
    NVF_ERROR(init_N->getValType().value() == ValType::Others);
    NVF_ERROR(isIntegralType(init_N->dtype()));
    NVF_ERROR(
        init_avg->getValType().value() == ValType::TensorView ||
            init_avg->getValType().value() == ValType::TensorIndex ||
            (init_N->isZeroInt() &&
             init_avg->getValType().value() == ValType::Others),
        "Initial avg must be a tensor or, can be a scalar if initial N is zero.",
        " Initial avg: ",
        init_avg->toString(),
        ". Initial N: ",
        init_N->toString());
    NVF_ERROR(
        init_var->getValType().value() == ValType::TensorView ||
            init_var->getValType().value() == ValType::TensorIndex ||
            (init_N->isZeroInt() &&
             init_var->getValType().value() == ValType::Others),
        "Initial var must be a tensor or, can be a scalar if initial N is zero: ",
        init_var->toString());

    // check input
    auto in_avg = input_vals[i].avg();
    auto in_var = input_vals[i].var();
    auto in_N = input_vals[i].N();
    NVF_ERROR(
        in_avg != nullptr && in_var != nullptr && in_N != nullptr,
        "nullptr input vals are not allowed");
    NVF_ERROR(
        in_N->getValType().value() == ValType::Others ||
        in_N->getValType().value() == ValType::TensorView ||
        in_N->getValType().value() == ValType::TensorIndex);
    NVF_ERROR(isIntegralType(in_N->dtype()));
    NVF_ERROR(
        in_avg->getValType().value() == ValType::TensorView ||
            in_avg->getValType().value() == ValType::TensorIndex,
        "Invalid input avg argument type: ",
        in_avg->getValType().value());

    if (in_N->isOneInt()) {
      // when input is only one value, only the value is required through avg
      // input the var part must be implicitly 0
      NVF_ERROR(
          in_var->isZeroInt(),
          "Invalid var input, which must be scalar zero when the N input is one: ",
          in_var->toString());
    } else {
      NVF_ERROR(
          in_var->getValType().value() == ValType::TensorView ||
              in_var->getValType().value() == ValType::TensorIndex,
          in_var->getValType().value(),
          ", ",
          in_N->toString());
    }
  }

  addDataAttribute(is_allreduce);
  for (const auto i : arange(num_grouped_ops)) {
    addOutput(output_vals[i].avg());
    addOutput(output_vals[i].var());
    addOutput(output_vals[i].N());
    addInput(input_vals[i].avg());
    addInput(input_vals[i].var());
    addInput(input_vals[i].N());
    addAttribute(init_vals[i].avg());
    addAttribute(init_vals[i].var());
    addAttribute(init_vals[i].N());
  }
}

std::string GroupedWelfordOp::toString(int indent_size) const {
  std::stringstream ss;
  indent(ss, indent_size) << "GroupedWelford(\n";
  ++indent_size;
  for (const auto i : arange(numHorizontallyGroupedExprs())) {
    indent(ss, indent_size) << outAvg(i)->toString() << " (Avg),\n";
    indent(ss, indent_size) << outVar(i)->toString() << " (Var),\n";
    indent(ss, indent_size) << outN(i)->toString() << " (Count)\n";
    indent(ss, indent_size) << " = Welford ( ";
    ++indent_size;
    indent(ss, indent_size) << inAvg(i)->toString() << " (Avg),\n";
    indent(ss, indent_size) << inVar(i)->toString() << " (Var),\n";
    indent(ss, indent_size) << inN(i)->toString() << " (Count)\n";
    indent(ss, indent_size) << "initial value =\n";
    ++indent_size;
    indent(ss, indent_size) << initAvg(i)->toString() << " (Avg),\n";
    indent(ss, indent_size) << initVar(i)->toString() << " (Var),\n";
    indent(ss, indent_size) << initN(i)->toString() << " (Count) )\n";
    indent_size -= 2;
  }
  indent(ss, indent_size) << "allreduce = "
                          << (isAllreduce() ? "true" : "false") << " )\n";
  return ss.str();
}

std::string GroupedWelfordOp::toInlineString(int indent_size) const {
  NVF_CHECK(false, "Tensor op can not be printed inline");
}

int GroupedWelfordOp::getExprIndexOfOutput(Val* output_val) const {
  for (const auto expr_idx : arange(numHorizontallyGroupedExprs())) {
    if (outputVals().at(expr_idx).getNameOf(output_val).has_value()) {
      return (int)expr_idx;
    }
  }

  NVF_THROW("Not an output, ", output_val->toString(), ", of ", toString());
}

Val* GroupedWelfordOp::getInitValOfOutput(Val* output_val) const {
  auto expr_index = getExprIndexOfOutput(output_val);

  auto val_name = outputVals().at(expr_index).getNameOf(output_val).value();

  return initVals().at(expr_index).get(val_name);
}

NVFUSER_DEFINE_CLONE_AND_CREATE(GroupedWelfordOp)

//==============================================================================================================================

<<<<<<< HEAD
=======
MmaOp::AxisMapping MmaOp::AxisMapping::trivialMapping(size_t dimension) {
  AxesData a_axes, b_axes;
  a_axes.reserve(dimension);
  b_axes.reserve(dimension);
  for (size_t i : arange(dimension)) {
    a_axes.push_back((int64_t)i);
    b_axes.push_back((int64_t)i);
  }
  return {a_axes, b_axes};
}

>>>>>>> 854de793
MmaOp::MmaOp(
    IrBuilderPasskey passkey,
    Val* out,
    Val* in_a,
    Val* in_b,
    Val* init)
    : Expr(passkey) {
  NVF_ERROR(
      out->getValType().value() == ValType::TensorView ||
          out->getValType().value() == ValType::TensorIndex,
      out->getValType().value());

  NVF_ERROR(
      in_a->getValType().value() == ValType::TensorView ||
          in_a->getValType().value() == ValType::TensorIndex,
      in_a->getValType().value());

  NVF_ERROR(
      in_b->getValType().value() == ValType::TensorView ||
          in_b->getValType().value() == ValType::TensorIndex,
      in_b->getValType().value());

  addOutput(out);
  addInput(in_a);
  addInput(in_b);
  // ATTR_POS_INIT
  addAttribute(init);
  // ATTR_POS_MACRO
  addDataAttribute(MmaMacro::NoMMA);
}

MmaOp::MmaOp(
    IrBuilderPasskey passkey,
    Val* out,
    Val* in_a,
    Val* in_b,
    Val* init,
    const MmaMacro& macro)
    : MmaOp(passkey, out, in_a, in_b, init) {
  attribute<MmaMacro>(ATTR_POS_MACRO) = macro;
}

std::string MmaOp::toString(int indent_size) const {
  std::stringstream ss;
  indent(ss, indent_size) << out()->toString() << "\n";
  indent(ss, indent_size + 1) << " = mma(" << inA()->toString() << ",\n";
  indent(ss, indent_size + 1) << "       " << inB()->toString() << ")\n";
  return ss.str();
}

std::string MmaOp::toInlineString(int indent_size) const {
  NVF_CHECK(false, "Tensor op can not be printed inline");
}

void MmaOp::setMacro(MmaMacro macro) {
  NVF_ERROR(macro != MmaMacro::NoMMA, "Unspecified mma type");
  attribute<MmaMacro>(ATTR_POS_MACRO) = macro;
}

NVFUSER_DEFINE_CLONE_AND_CREATE(MmaOp)

ExpandOp::ExpandOp(
    IrBuilderPasskey passkey,
    TensorView* out,
    TensorView* in,
    std::vector<Val*> _expanded_extents)
    : Expr(passkey) {
  addOutput(out);
  addInput(in);
  for (auto expanded_extent : _expanded_extents) {
    NVF_ERROR(expanded_extent != nullptr);
    NVF_ERROR(
        expanded_extent->dtype() == DataType::Index,
        "Expanded extents must be of index type.");
    addInput(expanded_extent);
  }
}

std::string ExpandOp::toString(int indent_size) const {
  std::stringstream ss;
  indent(ss, indent_size) << out()->toString() << " = expand( " << in()
                          << ", {";
  ss << toDelimitedString(expanded_extents());
  ss << "} )\n";
  return ss.str();
}

std::string ExpandOp::toInlineString(int indent_size) const {
  NVF_CHECK(false, "Tensor op can not be printed inline");
}

std::vector<PolymorphicValue> ExpandOp::evaluate(
    const ExpressionEvaluator& ee,
    const std::vector<PolymorphicValue>& inputs) const {
  const auto& in = inputs.at(0).as<at::Tensor>();
  std::vector<int64_t> expanded_size;
  for (auto i : arange(1, inputs.size())) {
    expanded_size.push_back((int64_t)inputs.at(i));
  }
  return {in.expand(expanded_size)};
}

NVFUSER_DEFINE_CLONE_AND_CREATE(ExpandOp)

RepeatOp::RepeatOp(IrBuilderPasskey passkey, TensorView* out, TensorView* in)
    : Expr(passkey) {
  auto in_domain = TensorDomain::noReductions(in->getLogicalDomain());
  const auto& out_domain = out->getLogicalDomain();

  NVF_ERROR(in_domain.size() == out_domain.size());

  NVF_ERROR(
      std::none_of(
          out->getLogicalDomain().begin(),
          out->getLogicalDomain().end(),
          [](IterDomain* out_logical_id) {
            return out_logical_id->isReduction();
          }),
      "Output should not have reduction IDs.");

  bool repetition_found = false;
  for (const auto i : arange(in_domain.size())) {
    if (in_domain.at(i)->isBroadcast() && !out_domain.at(i)->isBroadcast()) {
      NVF_ERROR(!in_domain.at(i)->hasExpandedExtent());
      NVF_ERROR(in_domain.at(i)->extent()->isOneInt());
      repetition_found = true;
    }
  }

  NVF_ERROR(
      repetition_found,
      "No repetition dim found: ",
      out->toString(),
      ", ",
      in->toString());

  addOutput(out);
  addInput(in);
}

std::string RepeatOp::toString(int indent_size) const {
  std::stringstream ss;
  indent(ss, indent_size) << out()->toString() << " = repeat( " << in()
                          << " )\n";
  return ss.str();
}

std::string RepeatOp::toInlineString(int indent_size) const {
  NVF_CHECK(false, "Tensor op can not be printed inline");
}

std::vector<PolymorphicValue> RepeatOp::evaluate(
    const ExpressionEvaluator& ee,
    const std::vector<PolymorphicValue>& inputs) const {
  NVF_ERROR(
      inputs.size() == 1,
      "RepeatOp expects exactly 1 input, but received ",
      inputs.size());
  auto tensor = inputs.at(0).as<at::Tensor>();
  std::vector<int64_t> multipliers;
  multipliers.reserve(out()->getLogicalDomain().size());
  const auto c2p =
      PairwiseLogicalDomainMap(in(), out()).mapConsumerToProducer();
  for (const auto i : arange(out()->getLogicalDomain().size())) {
    auto out_id = out()->getLogicalDomain().at(i);
    auto inp_id = c2p.at(out_id);
    auto out_extent = ee.evaluate(out_id->extent()).as<int64_t>();
    auto inp_extent = ee.evaluate(inp_id->extent()).as<int64_t>();
    NVF_ERROR(
        out_extent % inp_extent == 0,
        "For dimension ",
        i,
        ", the output extent (",
        out_extent,
        " should be a multiple of the input extent (",
        inp_extent,
        ").");
    multipliers.push_back(out_extent / inp_extent);
  }
  return {tensor.repeat(multipliers)};
}

NVFUSER_DEFINE_CLONE_AND_CREATE(RepeatOp)

ViewAsScalar::ViewAsScalar(
    IrBuilderPasskey passkey,
    Val* out,
    Val* in,
    IterDomain* vector_id)
    : Expr(passkey) {
  addOutput(out);
  addInput(in);
  addAttribute(vector_id);
}

std::string ViewAsScalar::toString(int indent_size) const {
  std::stringstream ss;
  indent(ss, indent_size) << out()->toString() << " = view_as_scalar( "
                          << in()->toString() << ", " << vector_id()->toString()
                          << " )\n";
  return ss.str();
}

std::string ViewAsScalar::toInlineString(int indent_size) const {
  NVF_CHECK(false, "Tensor op can not be printed inline");
}

std::vector<PolymorphicValue> ViewAsScalar::evaluate(
    const ExpressionEvaluator& ee,
    const std::vector<PolymorphicValue>& inputs) const {
  const at::Tensor& in = inputs.at(0).as<at::Tensor>();
  return {at::view_as_real(in)};
}

NVFUSER_DEFINE_CLONE_AND_CREATE(ViewAsScalar)

ViewOp::ViewOp(IrBuilderPasskey passkey, Val* out, Val* in) : Expr(passkey) {
  NVF_ERROR(
      in->isA<TensorView>(),
      in->toString(),
      " is expected to be a TensorView.");
  NVF_ERROR(
      out->isA<TensorView>(),
      out->toString(),
      " is expected to be a TensorView.");
  addOutput(out);
  addInput(in);
}

std::string ViewOp::toString(int indent_size) const {
  std::stringstream ss;
  indent(ss, indent_size) << out()->toString() << " = view( "
                          << in()->toString() << " )\n";
  return ss.str();
}

std::string ViewOp::toInlineString(int indent_size) const {
  NVF_CHECK(false, "Tensor op can not be printed inline");
}

std::vector<PolymorphicValue> ViewOp::evaluate(
    const ExpressionEvaluator& ee,
    const std::vector<PolymorphicValue>& inputs) const {
  NVF_ERROR(inputs.size() == 1);
  const at::Tensor& in_tensor = inputs[0].as<at::Tensor>();

  const std::vector<IterDomain*>& out_logical = out()->getLogicalDomain();
  std::vector<int64_t> out_shape;
  out_shape.reserve(out_logical.size());
  for (IterDomain* id : out_logical) {
    if (id->isDeviceDim()) {
      out_shape.push_back(1);
    } else {
      out_shape.push_back(
          ee.evaluate(id->getMaybeExpandedExtent()).as<int64_t>());
    }
  }

  // TODO: check allocation domain and contiguity.

  // Use `at::Tensor::reshape` instead of `at::Tensor::view` because `ViewOp`
  // doesn't always produce an alias. For example, when merging an expanded
  // `IterType::Broadcast` and an `IterType::Iteration`, `ViewOp` has to realize
  // the expand.
  return {in_tensor.reshape(out_shape)};
}

NVFUSER_DEFINE_CLONE_AND_CREATE(ViewOp)

LoadStoreOp::LoadStoreOp(
    IrBuilderPasskey passkey,
    LoadStoreOpType op_type,
    Val* out,
    Val* in,
    CacheOp cache_op)
    : Expr(passkey) {
  // Pick the default cache operator.
  if (op_type == LoadStoreOpType::CpAsync) {
    if (cache_op == CacheOp::Unspecified) {
      cache_op = CacheOp::AllLevels;
    }
    NVF_CHECK(
        cache_op == CacheOp::Global || cache_op == CacheOp::AllLevels,
        "cp.async only takes .ca or .cg. as cache operator");
  } else if (op_type == LoadStoreOpType::Set) {
    if (cache_op == CacheOp::Unspecified) {
      cache_op = CacheOp::Streaming;
    }
  } else {
    NVF_CHECK(
        cache_op == CacheOp::Unspecified,
        "Only Set and CpAsync take a cache operator.");
  }

  addOutput(out);
  addInput(in);
  addDataAttribute(op_type);
  addDataAttribute(cache_op);
}

std::vector<PolymorphicValue> LoadStoreOp::evaluate(
    const ExpressionEvaluator& ee,
    const std::vector<PolymorphicValue>& inputs) const {
  if (TensorView* out_tv = dynamic_cast<TensorView*>(out())) {
    if (out_tv->hasRoot()) {
      std::optional<std::vector<int64_t>> permutation =
          ir_utils::computePermutation(
              out_tv->getRootDomain(), out_tv->getLogicalDomain());
      NVF_ERROR(
          permutation.has_value(),
          "The logical domain of a Set.Permute is supposed to be a permutation of the root domain: ",
          out_tv->toString());
      NVF_ERROR(inputs.size() == 1);
      at::Tensor in_tensor = inputs[0].as<at::Tensor>();
      at::Tensor out_tensor = in_tensor.permute(*permutation);
      return {out_tensor};
    }
  }
  return inputs;
}

std::string LoadStoreOp::toString(int indent_size) const {
  std::stringstream ss;
  std::string optype = load_store_type2string(opType());
  std::string modifier = "";
  { // Get modifier
    TensorView* tv = dynamic_cast<TensorView*>(out());
    if (auto ti = dynamic_cast<kir::TensorIndex*>(out())) {
      tv = ti->view();
    }
    if (tv != nullptr && tv->hasRoot()) {
      modifier = ".Permute";
    }
  }
  indent(ss, indent_size) << out()->toString() << "\n";
  indent(ss, indent_size + 1)
      << " = " << optype << modifier << "( " << in()->toString();
  // Fusion IR does not have predicate
  if (container()->isA<kir::Kernel>() && predicate() != nullptr) {
    ss << ", " << std::endl;
    indent(ss, indent_size + 1)
        << std::string(optype.size() + 5, ' ') << predicate()->toInlineString();
  }
  if (cacheOp() != CacheOp::Unspecified) {
    ss << ", cache_op=" << cacheOp();
  }
  ss << " )\n";
  return ss.str();
}

std::string LoadStoreOp::toInlineString(int indent_size) const {
  NVF_CHECK(
      !(out()->isA<TensorView>() || in()->isA<TensorView>()),
      "Tensor op can not be printed inline");
  // Set is allowed to have a scalar, e.g. setting the iteration domain
  // of a tensor in pad.
  return in()->toInlineString();
}

NVFUSER_DEFINE_CLONE_AND_CREATE(LoadStoreOp)

IterDomainBuilder::IterDomainBuilder(Val* _start, Val* _extent)
    : start_(_start), extent_(_extent) {
  NVF_ERROR(
      start_ != nullptr && extent_ != nullptr,
      "Start and extent are required to build an iter domain.");
}

IterDomainBuilder::IterDomainBuilder(const IterDomain* id)
    : start_(id->start()),
      extent_(id->extent()),
      expanded_extent_(
          id->hasExpandedExtent() ? id->expandedExtent() : nullptr),
      stop_offset_(id->stopOffset()),
      parallel_type_(id->getParallelType()),
      iter_type_(id->getIterType()),
      is_rfactor_domain_(id->isRFactorProduct()),
      is_padded_dimension_(id->hasPaddingToMultipleOfWarp()),
      padded_to_size_(id->getMaybeSizeAfterPadding()) {}

IterDomainBuilder& IterDomainBuilder::resetSchedulingParams() {
  parallel_type_ = ParallelType::Serial;
  is_rfactor_domain_ = false;
  is_padded_dimension_ = false;
  padded_to_size_ = std::nullopt;
  return *this;
}

IterDomainBuilder& IterDomainBuilder::resetRfactor() {
  return is_rfactor_domain(false);
}

IterDomainBuilder& IterDomainBuilder::start(Val* _start) {
  start_ = _start;
  return *this;
}

IterDomainBuilder& IterDomainBuilder::extent(Val* _extent) {
  extent_ = _extent;
  return *this;
}

IterDomainBuilder& IterDomainBuilder::expanded_extent(Val* _expanded_extent) {
  expanded_extent_ = _expanded_extent;
  return *this;
}

IterDomainBuilder& IterDomainBuilder::stop_offset(Val* _stop_offset) {
  stop_offset_ = _stop_offset;
  return *this;
}

IterDomainBuilder& IterDomainBuilder::parallel_type(
    ParallelType _parallel_type) {
  parallel_type_ = _parallel_type;
  return *this;
}

IterDomainBuilder& IterDomainBuilder::iter_type(IterType _iter_type) {
  iter_type_ = _iter_type;
  return *this;
}

IterDomainBuilder& IterDomainBuilder::is_rfactor_domain(
    bool _is_rfactor_domain) {
  is_rfactor_domain_ = _is_rfactor_domain;
  return *this;
}

IterDomainBuilder& IterDomainBuilder::is_padded_dimension(
    bool _is_padded_dimension) {
  is_padded_dimension_ = _is_padded_dimension;
  return *this;
}

IterDomainBuilder& IterDomainBuilder::padded_to_size(
    std::optional<int64_t> _padded_to_size) {
  padded_to_size_ = _padded_to_size;
  return *this;
}

IterDomain* IterDomainBuilder::build() const {
  NVF_ERROR(
      start_ != nullptr && extent_ != nullptr,
      "Start and extent are required to build an iter domain.");
  return IrBuilder::createInContainer<IterDomain>(start_->container(), *this);
}

IterDomain::IterDomain(
    IrBuilderPasskey passkey,
    Val* start,
    Val* extent,
    Val* expanded_extent,
    Val* stop_offset,
    ParallelType parallel_type,
    IterType iter_type,
    bool is_rfactor_domain,
    bool is_padded_dimension,
    std::optional<int64_t> padded_to_size)
    : Val(passkey, ValType::IterDomain),
      start_(start),
      extent_(extent),
      expanded_extent_(expanded_extent),
      stop_offset_(
          stop_offset == nullptr ? passkey.ir_container_->zeroVal()
                                 : stop_offset),
      parallel_type_(parallel_type),
      iter_type_(iter_type),
      is_rfactor_domain_(is_rfactor_domain),
      is_padded_dimension_(is_padded_dimension),
      padded_to_size_(padded_to_size) {
  // NOTE: We previously asserted !(isRFactorProduct() && isBroadcast()), i.e.
  // that an IterDomain could not be both a broadcast and an logical domain.
  // However, since the introduction of the resize op, we now have a legitimate
  // case where this may be true; namely, whenever we resize an IterDomain to
  // size 1, we will mark it as Broadcast, but the resize must lie between root
  // and rfactor.

  NVF_ERROR(
      extent->dtype() == DataType::Index,
      "Cannot create an iter domain over an extent that is not an nvfuser_index_t but received ",
      extent->dtype(),
      " .");

  NVF_ERROR(
      expanded_extent == nullptr || expanded_extent->dtype() == DataType::Index,
      "Cannot create an iter domain over an expanded_extent that is not an nvfuser_index_t but received ",
      expanded_extent->dtype(),
      " .");

  NVF_ERROR(
      start->dtype() == DataType::Index,
      "Cannot create an iter domain with a start that is not an nvfuser_index_t but received ",
      start->dtype(),
      " .");

  NVF_ERROR(
      stop_offset_->dtype() == DataType::Index,
      "Cannot create an iter domain with a stop_offset_ that is not an nvfuser_index_t but received ",
      stop_offset_->dtype(),
      " .");
}

IterDomain::IterDomain(IrBuilderPasskey passkey, const IterDomainBuilder& args)

    : IterDomain(
          passkey,
          args.start_,
          args.extent_,
          args.expanded_extent_,
          args.stop_offset_,
          args.parallel_type_,
          args.iter_type_,
          args.is_rfactor_domain_,
          args.is_padded_dimension_,
          args.padded_to_size_) {}

IterDomain::IterDomain(const IterDomain* src, IrCloner* ir_cloner)
    : Val(src, ir_cloner),
      start_(ir_cloner->clone(src->start_)),
      extent_(ir_cloner->clone(src->extent_)),
      expanded_extent_(
          src->hasExpandedExtent() ? ir_cloner->clone(src->expandedExtent())
                                   : nullptr),
      stop_offset_(ir_cloner->clone(src->stop_offset_)),
      parallel_type_(src->parallel_type_),
      iter_type_(src->iter_type_),
      is_rfactor_domain_(src->is_rfactor_domain_),
      is_padded_dimension_(src->is_padded_dimension_),
      padded_to_size_(src->padded_to_size_) {}

NVFUSER_DEFINE_CLONE(IterDomain)

bool IterDomain::sameAs(const Statement* other) const {
  if (other == this) {
    return true;
  }

  if (!other->isA<IterDomain>()) {
    return false;
  }

  const IterDomain* other_id = other->as<IterDomain>();

  // Here're the data fields of IterDomain:
  // start_
  // extent_
  // expanded_extent_
  // stop_offset_
  // parallel_type_
  // iter_type_
  // is_rfactor_domain_
  // is_padded_dimension_
  // padded_to_size_

  // Do not take is_rfactor_domain_ into account. IterDomain's are
  // considered the same if they are rfactor or not.

  // TODO: Consider managing them as attributes

  return start()->sameAs(other_id->start()) &&
      extent()->sameAs(other_id->extent()) &&
      hasExpandedExtent() == other_id->hasExpandedExtent() &&
      (!hasExpandedExtent() ||
       expandedExtent()->sameAs(other_id->expandedExtent())) &&
      stopOffset()->sameAs(other_id->stopOffset()) &&
      getParallelType() == other_id->getParallelType() &&
      getIterType() == other_id->getIterType() &&
      hasPaddingToMultipleOfWarp() == other_id->hasPaddingToMultipleOfWarp() &&
      getMaybeSizeAfterPadding() == other_id->getMaybeSizeAfterPadding();
}

std::string IterDomain::toString(int indent_size) const {
  std::stringstream ss;
  ss << getIterType();
  ss << getParallelType();
  ss << name();
  ss << "{";
  if (!start()->isZeroInt()) {
    ss << start()->toInlineString() << " : ";
  }
  if (stop() != extent()) {
    ss << stop()->toInlineString() << " : ";
  }
  ss << extent()->toInlineString();
  if (hasExpandedExtent()) {
    ss << " ex " << expandedExtent()->toInlineString();
  }
  ss << "}";
  if (isRFactorProduct()) {
    ss << "rf";
  }
  if (hasPaddingToMultipleOfWarp()) {
    ss << "_p";
  }
  return ss.str();
}

std::string IterDomain::toInlineString(int indent_size) const {
  return toString(indent_size);
}

// Returns a new IterDomain matching properties of this except for
// is_rfactor_domain_
IterDomain* IterDomain::cloneWithoutRFactor(bool map_with_original) {
  auto cloned = IterDomainBuilder(this).resetRfactor().build();

  if (map_with_original) {
    fusion()->registerExactMapping(this, cloned);
  }

  return cloned;
}

/*static*/ std::vector<IterDomain*> IterDomain::clone(
    const std::vector<IterDomain*>& domains) {
  std::vector<IterDomain*> cloned_domains;
  std::transform(
      domains.begin(),
      domains.end(),
      std::back_inserter(cloned_domains),
      [](auto id) { return id->cloneWithoutRFactor(); });
  return cloned_domains;
}

// Merging does not propagate the start and stop values of the input
// domains to the merged output domain. The actual range of the
// domains is enforced by predicates. Note that since only root
// domains have valid start and stop, it's not possible to contiguous
// predication.
IterDomain* IterDomain::merge(
    IterDomain* outer,
    IterDomain* inner,
    std::optional<bool> rfactor_domain,
    std::optional<IterType> iter_type) {
  NVF_CHECK(
      outer->isReduction() == inner->isReduction(),
      "Merging IterDomains requires that their iteration types match. ",
      "Outer: ",
      outer->toString(),
      ", Inner: ",
      inner->toString());

  NVF_CHECK(
      !outer->isStride() && !inner->isStride(),
      "No support for merging stride domains");

  // By default, if not specified, don't create rfactor
  // outputs. Reshape transformations should propagate the flag, which
  // should explicitly specify the flag
  if (!rfactor_domain.has_value()) {
    rfactor_domain = false;
  }

  Val* merged_id_size =
      SimplifyingIrBuilder::mulExpr(outer->extent(), inner->extent());

  if (!iter_type.has_value()) {
    iter_type = outer->getIterType();

    if (outer->isBroadcast() && inner->isBroadcast()) {
      iter_type = IterType::Broadcast;
    }

    if ((outer->isBroadcast() || inner->isBroadcast()) &&
        (outer->getIterType() == IterType::Iteration ||
         inner->getIterType() == IterType::Iteration)) {
      iter_type = IterType::Iteration;
    }

    if ((outer->isBroadcast() || inner->isBroadcast()) &&
        (outer->getIterType() == IterType::GatherScatter ||
         inner->getIterType() == IterType::GatherScatter)) {
      iter_type = IterType::GatherScatter;
    }
  }

  Val* expanded_extent = nullptr;
  if (outer->hasExpandedExtent() || inner->hasExpandedExtent()) {
    if (outer->hasExpandedExtent() && inner->hasExpandedExtent()) {
      expanded_extent = mul(outer->expandedExtent(), inner->expandedExtent());
    } else if (outer->hasExpandedExtent() && !inner->hasExpandedExtent()) {
      if (inner->isBroadcast()) {
        expanded_extent = outer->expandedExtent();
      } else {
        expanded_extent = mul(outer->expandedExtent(), inner->extent());
      }
    } else if (!outer->hasExpandedExtent() && inner->hasExpandedExtent()) {
      if (outer->isBroadcast()) {
        expanded_extent = inner->expandedExtent();
      } else {
        expanded_extent = mul(outer->extent(), inner->expandedExtent());
      }
    }
  }

  IterDomain* merged_id =
      IterDomainBuilder(outer->container()->zeroVal(), merged_id_size)
          .parallel_type(outer->getParallelType())
          .expanded_extent(expanded_extent)
          .iter_type(*iter_type)
          .is_rfactor_domain(*rfactor_domain)
          .build();

  IrBuilder::createInContainer<Merge>(
      outer->container(), merged_id, outer, inner);

  return merged_id;
}

std::pair<IterDomain*, IterDomain*> IterDomain::split(
    IterDomain* in,
    Val* factor,
    bool inner_split,
    std::optional<bool> rfactor_domain,
    std::optional<IterType> outer_iter_type,
    std::optional<IterType> inner_iter_type) {
  NVF_CHECK(
      factor->isIntegralScalar(), "Cannot split by non-integer value ", factor);

  // outer loop size
  Val* remainder = SimplifyingIrBuilder::ceilDivExpr(in->extent(), factor);
  Val* expanded_remainder = nullptr;
  if (in->hasExpandedExtent()) {
    expanded_remainder =
        SimplifyingIrBuilder::ceilDivExpr(in->expandedExtent(), factor);
  }

  // By default, if not specified, don't create rfactor
  // outputs. Reshape transformations should propagate the flag, which
  // should explicitly specify the flag
  if (!rfactor_domain.has_value()) {
    rfactor_domain = false;
  }

  // If not specified, inherit these properties from the input iter domain
  if (!outer_iter_type.has_value()) {
    outer_iter_type = in->getIterType();
  }

  if (!inner_iter_type.has_value()) {
    inner_iter_type = in->getIterType();
  }

  // outer loop IterDomain
  IterDomain* ido =
      IterDomainBuilder(
          in->container()->zeroVal(), inner_split ? remainder : factor)
          .expanded_extent(
              in->hasExpandedExtent() && inner_split ? expanded_remainder
                                                     : nullptr)
          .parallel_type(in->getParallelType())
          .iter_type(*outer_iter_type)
          .is_rfactor_domain(*rfactor_domain)
          .build();

  // inner loop IterDomain
  IterDomain* idi =
      IterDomainBuilder(
          in->container()->zeroVal(), inner_split ? factor : remainder)
          .expanded_extent(
              in->hasExpandedExtent() && !inner_split ? expanded_remainder
                                                      : nullptr)
          .parallel_type(in->getParallelType())
          .iter_type(*inner_iter_type)
          .is_rfactor_domain(*rfactor_domain)
          .build();

  IrBuilder::createInContainer<Split>(
      in->container(), ido, idi, in, factor, inner_split);
  return {ido, idi};
}

std::pair<IterDomain*, IterDomain*> IterDomain::stridedSplit(int64_t factor) {
  // Use partial split so that only valid values are retained
  auto split_out = IterDomain::split(
      this,
      IrBuilder::createInContainer<Val>(container(), factor, DataType::Index),
      true,
      true);

  split_out.second->iter_type_ = IterType::Stride;
  split_out.first->is_rfactor_domain_ = true;
  split_out.second->is_rfactor_domain_ = true;
  return split_out;
}

std::pair<IterDomain*, IterDomain*> IterDomain::swizzle(
    SwizzleType swizzle_type,
    IterDomain* in_x,
    IterDomain* in_y) {
  NVF_CHECK(
      !in_x->extent()->isZeroInt() && !in_y->extent()->isZeroInt(),
      "Invalid swizzling of a empty dimension.");

  // TODO: reduction check on swizzle:
  NVF_CHECK(
      !in_x->isReduction() && !in_y->isReduction(),
      "swizzled reduction not yet supported");

  for (auto input : InputsOf::outputs({in_x, in_y})) {
    NVF_CHECK(
        !input->as<IterDomain>()->isBroadcast(),
        "swizzling broadcast axes not yet supported");
  }

  IterDomain* out_x = IterDomainBuilder(in_x).build();

  IterDomain* out_y = IterDomainBuilder(in_y).build();

  IrBuilder::createInContainer<Swizzle>(
      in_x->container(), out_x, out_y, in_x, in_y, swizzle_type);

  return std::make_pair(out_x, out_y);
}

std::pair<IterDomain*, IterDomain*> IterDomain::swizzle(
    Swizzle2DType swizzle_type,
    IterDomain* in_x,
    IterDomain* in_y,
    SwizzleMode swizzle_mode) {
  NVF_CHECK(
      !in_x->extent()->isZeroInt() && !in_y->extent()->isZeroInt(),
      "Invalid swizzling of a empty dimension.");

  // TODO: reduction check on swizzle:
  NVF_CHECK(
      !in_x->isReduction() && !in_y->isReduction(),
      "swizzled reduction not yet supported");

  for (auto input : InputsOf::outputs({in_x, in_y})) {
    NVF_CHECK(
        !input->as<IterDomain>()->isBroadcast(),
        "swizzling broadcast axes not yet supported");
  }

  IterDomain* out_x = IterDomainBuilder(in_x).build();

  IterDomain* out_y = IterDomainBuilder(in_y).build();

  IrBuilder::createInContainer<Swizzle2D>(
      in_x->container(), out_x, out_y, in_x, in_y, swizzle_type, swizzle_mode);

  return std::make_pair(out_x, out_y);
}

IterDomain* IterDomain::resize(
    IterDomain* in,
    Val* left_expansion,
    Val* right_expansion,
    bool mark_as_rfactor,
    std::optional<IterType> iter_type_opt) {
  NVF_CHECK(
      left_expansion->isIntegralScalar(),
      "Expansion factor must be an integer scalar: ",
      left_expansion->toString());
  NVF_CHECK(
      right_expansion->isIntegralScalar(),
      "Expansion factor must be an integer scalar: ",
      right_expansion->toString());

  if (left_expansion->isConstInt() && right_expansion->isConstInt()) {
    auto left = left_expansion->evaluate();
    auto right = right_expansion->evaluate();
    if (left == 0 && right == 0) {
      // This is a trivial resize. Check that we are not changing the IterType,
      // then return the input.
      NVF_CHECK(
          !iter_type_opt.has_value() ||
              iter_type_opt.value() == in->getIterType(),
          "If IterType is specified in pad with zero expansion then it must match input");
      return in;
    }
  }
  NVF_CHECK(
      in->getIterType() == IterType::Iteration ||
          in->getIterType() == IterType::Broadcast ||
          in->getIterType() == IterType::Symbolic,
      "Not a valid IterType: ",
      in->getIterType());

  NVF_CHECK(
      in->start()->isZeroInt(),
      "Non-zero start not supported: ",
      in->toString());
  NVF_CHECK(
      in->stopOffset()->isZeroInt(),
      "Non-zero stop offset not considered: ",
      in->toString());

  // The overall extent is (in->extent() + left_expansion +
  // right_expansion). This can be simplified for a slice op as
  // the right expansion should look like (slice_end_offset -
  // in->extent()), or (slice_end_offset + (- in->extent())), so the
  // overall extent is left_expansion + slice_end_offset.

  // Detect common slice patterns and return a simplified Val
  // representing (in->extent() + right_expansion) if possible
  auto simplify_input_extent_plus_right_expansion = [](Val* right_expansion,
                                                       Val* in_extent) -> Val* {
    auto bop = dynamic_cast<BinaryOp*>(right_expansion->definition());
    if (bop == nullptr) {
      return nullptr;
    }
    Val* sub_rhs = nullptr;
    if (bop->getBinaryOpType() == BinaryOpType::Sub) {
      sub_rhs = bop->rhs();
    } else if (bop->getBinaryOpType() == BinaryOpType::Add) {
      // Note that SimplifyingIrBuilder may turn (a - b) to (a + (- b))
      if (auto uop = dynamic_cast<UnaryOp*>(bop->rhs()->definition());
          uop != nullptr && uop->getUnaryOpType() == UnaryOpType::Neg) {
        sub_rhs = uop->in();
      }
    }
    if (sub_rhs == in_extent) {
      return bop->lhs();
    } else {
      return nullptr;
    }
  };

  Val* resized_id_size = nullptr;
  if (auto simplified_val = simplify_input_extent_plus_right_expansion(
          right_expansion, in->extent())) {
    resized_id_size =
        SimplifyingIrBuilder::addExpr(left_expansion, simplified_val);
  } else {
    resized_id_size = SimplifyingIrBuilder::addExpr(
        SimplifyingIrBuilder::addExpr(
            in->getMaybeExpandedExtent(), left_expansion),
        right_expansion);
  }

  // If output IterType is provided, use it. Otherwise, if we can prove the
  // resized extent is 1, set to Broadcast, if we can prove it is >1 set to
  // Iteration, and otherwise fall back to Symbolic.
  IterType iter_type = IterType::Symbolic;
  if (iter_type_opt.has_value()) {
    iter_type = iter_type_opt.value();
  } else if (left_expansion->isConstInt() && right_expansion->isConstInt()) {
    auto left = left_expansion->evaluate();
    auto right = right_expansion->evaluate();
    if (resized_id_size->isConstInt()) {
      // Means input extent is also known
      auto out_extent = resized_id_size->evaluate();
      iter_type = out_extent == 1 ? IterType::Broadcast : IterType::Iteration;
    } else if (left + right > 1) {
      // Input extent is non-negative, so we know out_extent > 1
      iter_type = IterType::Iteration;
    }
  }

  auto resized_id =
      IterDomainBuilder(
          in->container()->zeroVal(),
          // Set immediate constant size of 1 if resize produces broadcast
          iter_type == IterType::Broadcast ? in->fusion()->oneVal()
                                           : resized_id_size)
          .is_rfactor_domain(mark_as_rfactor)
          .iter_type(iter_type)
          .build();

  IrBuilder::createInContainer<Resize>(
      in->container(), resized_id, in, left_expansion, right_expansion);

  return resized_id;
}

// TODO: We should change parallelize interface to be on tensorview or at least
// vectorize should be done on tensorview. This would let us check that we don't
// vectorize to the left of the computeAt domain, and could allow us to do some
// simple validation of vectorize as it's inputs are right most and contiguous.
void IterDomain::parallelize(ParallelType t) {
  if (parallel_type_ == t) {
    // No op, don't do any more checks, it was already set to this value.
    return;
  }

  if (t == ParallelType::Unroll || isParallelTypeVectorize(t) ||
      t == ParallelType::Group) {
    NVF_CHECK(
        start()->isZeroInt() && extent()->isConstScalar(),
        "Vectorization, unrolling, unswitching and grouping are only supported with start = 0 and extent as a const int, but got ",
        "a start of ",
        start(),
        " and extent ",
        extent(),
        " .");
  }

  if (t == ParallelType::Group) {
    NVF_CHECK(
        getIterType() == IterType::Iteration ||
            getIterType() == IterType::GatherScatter,
        "Grouping IterDomain of non Iteration / GatherScatter type is not allowed. ",
        getIterType());
  }

  parallel_type_ = t;
}

bool IterDomain::maybePartial() const {
  return !start()->isZeroInt() || !stopOffset()->isZeroInt();
}

Val* IterDomain::stopOffset() const {
  return stop_offset_;
}

Val* IterDomain::stop() const {
  if (stopOffset()->isZeroInt()) {
    return extent();
  }

  return sub(extent(), stopOffset());
}

namespace {

void validateContiguity(
    const std::vector<IterDomain*>& allocation_domain,
    const std::vector<std::optional<bool>>& contiguity) {
  NVF_CHECK(
      contiguity.size() == allocation_domain.size(),
      "Invalid contiguity information provided, incorrect size. Received vector of size ",
      contiguity.size(),
      " but needed one of size ",
      allocation_domain.size());
  for (auto i : arange(contiguity.size())) {
    bool expect_null =
        (allocation_domain.at(i)->isBroadcast() ||
         allocation_domain.at(i)->isReduction());
    NVF_CHECK(
        expect_null != contiguity.at(i).has_value(),
        "The contiguity of a broadcast/reduction dimension must be None. "
        "The contiguity of a non-broadcast/reduction dimension must be true/false. alloation_domain=[",
        toDelimitedString(allocation_domain),
        "], contiguity=[",
        toDelimitedString(contiguity),
        "]");
  }
}

// Check if loop_domain is a valid domain with no
// redundancy. The logical domain is used as a reference to find if
// there's any ID that's not covered by the new loop domain.
void validateLoopDomain(
    const std::vector<IterDomain*>& logical_domain,
    const std::vector<IterDomain*>& loop_domain,
    const std::vector<IterDomain*>& additional_ids) {
  // Skip if there's any symbolic ID
  if (std::any_of(
          logical_domain.begin(),
          logical_domain.end(),
          [](IterDomain* id) { return id->isSymbolic(); }) ||
      std::any_of(
          loop_domain.begin(),
          loop_domain.end(),
          [](IterDomain* id) { return id->isSymbolic(); }) ||
      std::any_of(
          additional_ids.begin(), additional_ids.end(), [](IterDomain* id) {
            return id->isSymbolic();
          })) {
    return;
  }

  std::vector<IterDomain*> reference;
  reference.reserve(logical_domain.size() + additional_ids.size());
  reference.insert(
      reference.end(), logical_domain.begin(), logical_domain.end());
  // additional_ids are also considered part of the refernece domain
  reference.insert(
      reference.end(), additional_ids.begin(), additional_ids.end());

  auto [redundant_ids, _, unreachable_reference_ids] =
      ir_utils::compareDomainWithReference(loop_domain, reference);

  auto empty_or_broadcast = [](const auto& ids) {
    return std::all_of(ids.begin(), ids.end(), [](IterDomain* id) {
      return id->isBroadcast();
    });
  };

  NVF_ERROR(
      empty_or_broadcast(redundant_ids),
      "Trying to set a loop domain with non-broadcast redundant IDs: ",
      toDelimitedString(redundant_ids));

  NVF_ERROR(
      empty_or_broadcast(unreachable_reference_ids),
      "Not all logical IDs are covered by loop domain. Loop: ",
      toDelimitedString(loop_domain),
      ". Unreachable logical IDs: ",
      toDelimitedString(unreachable_reference_ids));
}

} // namespace

TensorDomain::TensorDomain(
    IrBuilderPasskey passkey,
    std::vector<IterDomain*> logical_domain,
    std::vector<std::optional<bool>> contiguity)
    : Val(passkey, ValType::TensorDomain, DataType::Null),
      logical_domain_(std::move(logical_domain)),
      loop_domain_(logical_domain_),
      contiguity_(
          contiguity.empty() ? getContiguityFilledWith(maybeAllocation(), false)
                             : std::move(contiguity)) {
  validateContiguity(maybeAllocation(), contiguity_);

  // resetDomains initializes other member variables, required by clang-tidy
  resetDomains();
}

TensorDomain::TensorDomain(
    IrBuilderPasskey passkey,
    std::vector<IterDomain*> logical_domain,
    std::vector<int64_t> stride_order,
    std::vector<std::optional<bool>> contiguity)
    : Val(passkey, ValType::TensorDomain, DataType::Null),
      logical_domain_(std::move(logical_domain)),
      loop_domain_(logical_domain_),
      contiguity_(
          contiguity.empty() ? getContiguityFilledWith(maybeAllocation(), false)
                             : std::move(contiguity)) {
  // setting the proper allocation domain
  if (!stride_order.empty()) {
    auto rank = logical_domain_.size();
    NVF_ERROR(
        rank == stride_order.size(), "Invalid size of stride_order vector");

    // checking stride_order is indeed a permutation
    std::vector<int64_t> inc_vec(rank);
    std::iota(inc_vec.begin(), inc_vec.end(), 0);
    NVF_ERROR(
        std::is_permutation(
            stride_order.begin(), stride_order.end(), inc_vec.begin()),
        "stride_order is not a valid: " + toDelimitedString(stride_order));

    allocation_domain_.resize(rank, nullptr);
    for (auto i : arange(rank)) {
      allocation_domain_[rank - 1 - stride_order[i]] = logical_domain_[i];
    }
  }
  validateContiguity(maybeAllocation(), contiguity_);

  // resetDomains initializes other member variables, required by clang-tidy
  resetDomains();
}

TensorDomain::TensorDomain(
    IrBuilderPasskey passkey,
    std::vector<IterDomain*> logical_domain,
    std::vector<IterDomain*> loop_domain,
    std::vector<std::optional<bool>> contiguity)
    : Val(passkey, ValType::TensorDomain, DataType::Null),
      logical_domain_(std::move(logical_domain)),
      loop_domain_(std::move(loop_domain)),
      contiguity_(
          contiguity.empty() ? getContiguityFilledWith(maybeAllocation(), false)
                             : std::move(contiguity)) {
  validateContiguity(maybeAllocation(), contiguity_);

  NVF_CHECK(
      loop_domain_.empty() == logical_domain_.empty(),
      "logical domain and loop domain can only be both empty or neither empty");
  validateLoopDomain(logical_domain_, loop_domain_, additional_ids_);

  // resetDomains initializes other member variables, required by clang-tidy
  resetDomains();
}

TensorDomain::TensorDomain(
    IrBuilderPasskey passkey,
    std::vector<IterDomain*> root_domain,
    std::vector<IterDomain*> logical_domain,
    std::vector<IterDomain*> loop_domain,
    std::vector<std::optional<bool>> contiguity)
    : Val(passkey, ValType::TensorDomain, DataType::Null),
      root_domain_(std::move(root_domain)),
      logical_domain_(std::move(logical_domain)),
      loop_domain_(std::move(loop_domain)),
      contiguity_(
          contiguity.empty() ? getContiguityFilledWith(maybeAllocation(), false)
                             : std::move(contiguity)) {
  validateContiguity(maybeAllocation(), contiguity_);

  NVF_CHECK(
      loop_domain_.empty() == logical_domain_.empty(),
      "logical domain and loop domain can only be both empty or neither empty");
  validateLoopDomain(logical_domain_, loop_domain_, additional_ids_);
  if (!root_domain_.empty()) {
    ir_utils::validateDomainEquivalence(
        logical_domain_, root_domain_, additional_ids_);
  }

  // resetDomains initializes other member variables, required by clang-tidy
  resetDomains();
}

TensorDomain::TensorDomain(
    IrBuilderPasskey passkey,
    std::vector<IterDomain*> root_domain,
    std::vector<IterDomain*> logical_domain,
    std::vector<IterDomain*> allocation_domain,
    std::vector<IterDomain*> loop_domain,
    std::vector<std::optional<bool>> contiguity,
    std::vector<IterDomain*> additional_ids)
    : Val(passkey, ValType::TensorDomain, DataType::Null),
      root_domain_(std::move(root_domain)),
      logical_domain_(std::move(logical_domain)),
      allocation_domain_(std::move(allocation_domain)),
      loop_domain_(std::move(loop_domain)),
      initial_loop_domain_(loop_domain_),
      additional_ids_(std::move(additional_ids)),
      contiguity_(
          contiguity.empty() ? getContiguityFilledWith(maybeAllocation(), false)
                             : std::move(contiguity)) {
  validateContiguity(maybeAllocation(), contiguity_);

  NVF_CHECK(
      loop_domain_.empty() == logical_domain_.empty(),
      "logical domain and loop domain can only be both empty or neither empty");
  validateLoopDomain(logical_domain_, loop_domain_, additional_ids_);
  if (!root_domain_.empty()) {
    ir_utils::validateDomainEquivalence(
        logical_domain_, root_domain_, additional_ids_);
  }
  if (!allocation_domain_.empty()) {
    ir_utils::validateDomainEquivalence(
        logical_domain_, allocation_domain_, additional_ids_);
  }

  // resetDomains initializes other member variables, required by clang-tidy
  resetDomains();
}

TensorDomain::TensorDomain(IrBuilderPasskey passkey, const TensorDomain* src)
    : Val(passkey, ValType::TensorDomain, DataType::Null),
      root_domain_(src->root_domain_),
      logical_domain_(src->logical_domain_),
      allocation_domain_(src->allocation_domain_),
      loop_domain_(src->loop_domain_),
      initial_loop_domain_(src->initial_loop_domain_),
      additional_ids_(src->additional_ids_),
      no_bcast_domain_(src->no_bcast_domain_),
      no_reduction_domain_(src->no_reduction_domain_),
      contiguity_(src->contiguity_),
      has_reduction_(src->has_reduction_) {}

TensorDomain::TensorDomain(const TensorDomain* src, IrCloner* ir_cloner)
    : Val(src, ir_cloner),
      root_domain_(ir_cloner->clone(src->root_domain_)),
      logical_domain_(ir_cloner->clone(src->logical_domain_)),
      allocation_domain_(ir_cloner->clone(src->allocation_domain_)),
      loop_domain_(ir_cloner->clone(src->loop_domain_)),
      initial_loop_domain_(ir_cloner->clone(src->initial_loop_domain_)),
      additional_ids_(ir_cloner->clone(src->additional_ids_)),
      no_bcast_domain_(ir_cloner->clone(src->no_bcast_domain_)),
      no_reduction_domain_(ir_cloner->clone(src->no_reduction_domain_)),
      contiguity_(src->contiguity()),
      has_reduction_(src->has_reduction_) {}

NVFUSER_DEFINE_CLONE(TensorDomain)

bool TensorDomain::hasBlockBroadcast() const {
  return std::any_of(
      loop_domain_.begin(), loop_domain_.end(), [](IterDomain* id) {
        return id->isBroadcast() && id->isThreadDim();
      });
}

bool TensorDomain::hasGridBroadcast() const {
  return std::any_of(
      loop_domain_.begin(), loop_domain_.end(), [](IterDomain* id) {
        return id->isBroadcast() && id->isBlockDim();
      });
}

bool TensorDomain::operator==(const TensorDomain& other) const {
  // Checks equality of each class field. Should not be necessary to
  // check no_bcast_domain_ and no_reduction_domain_ as they are just
  // derived from domain_.
  return root_domain_ == other.root_domain_ &&
      loop_domain_ == other.loop_domain_ &&
      logical_domain_ == other.logical_domain_ &&
      allocation_domain_ == other.allocation_domain_ &&
      contiguity_ == other.contiguity_;
}

bool TensorDomain::sameAs(const Statement* const other) const {
  if (this == other) {
    return true;
  }

  if (!other->isA<TensorDomain>()) {
    return false;
  }

  const TensorDomain* other_td = other->as<TensorDomain>();

  if (nDims() != other_td->nDims()) {
    return false;
  }
  if (root().size() != other_td->root().size()) {
    return false;
  }
  if (logical().size() != other_td->logical().size()) {
    return false;
  }
  if (allocation().size() != other_td->allocation().size()) {
    return false;
  }

  for (const auto i : arange(nDims())) {
    if (!(axis(i)->sameAs(other_td->axis(i)))) {
      return false;
    }
  }

  for (const auto i : arange(root().size())) {
    if (!(root()[i]->sameAs(other_td->root()[i]))) {
      return false;
    }
  }

  for (const auto i : arange(logical().size())) {
    if (!(logical()[i]->sameAs(other_td->logical()[i]))) {
      return false;
    }
  }

  for (const auto i : arange(allocation().size())) {
    if (!(allocation()[i]->sameAs(other_td->allocation()[i]))) {
      return false;
    }
  }

  for (const auto i : arange(loop().size())) {
    if (!(loop()[i]->sameAs(other_td->loop()[i]))) {
      return false;
    }
  }

  return true;
}

bool TensorDomain::sameAs(
    const std::vector<IterDomain*>& lhs,
    const std::vector<IterDomain*>& rhs) {
  if (lhs.size() != rhs.size()) {
    return false;
  }
  size_t i = 0;
  for (auto td_lhs : lhs) {
    if (!td_lhs->sameAs(rhs[i++])) {
      return false;
    }
  }
  return true;
}

std::string TensorDomain::toString(const int indent_size, const bool loop_only)
    const {
  std::stringstream ss;
  if (loop_only) {
    indent(ss, indent_size) << "[" << toDelimitedString(loop()) << "]";
  } else {
    indent(ss, indent_size)
        << "logical=[" << toDelimitedString(logical()) << "]" << std::endl;
    if (hasRoot()) {
      indent(ss, indent_size + 1)
          << "root=[" << toDelimitedString(root()) << "]" << std::endl;
    }
    indent(ss, indent_size + 1)
        << "loop=[" << toDelimitedString(loop()) << "]" << std::endl;
    if (hasAllocation()) {
      indent(ss, indent_size + 1)
          << "allocation=[" << toDelimitedString(allocation()) << "]"
          << std::endl;
    }
  }
  return ss.str();
}

std::string TensorDomain::toString(const int indent_size) const {
  return toString(indent_size, /*loop_only=*/true);
}

std::string TensorDomain::toInlineString(int indent_size) const {
  return toString(indent_size);
}

void TensorDomain::setContiguity(
    const std::vector<std::optional<bool>>& contig) {
  NVF_ERROR(
      maybeAllocation().size() == contig.size(),
      "Invalid size of contiguity vector");
  for (auto i : arange(contig.size())) {
    NVF_CHECK(
        maybeAllocation().at(i)->isBroadcast() != contig.at(i).has_value(),
        "The contiguity of a broadcast dimension must be None. "
        "The contiguity of a non-broadcast dimension must be true/false");
  }

  contiguity_ = contig;
}

std::vector<int64_t> TensorDomain::strideOrder() const {
  // short-circuit: no allocation domain; default stride-order
  if (allocation_domain_.empty()) {
    return {};
  }

  std::vector<int64_t> stride_order;
  stride_order.reserve(logical_domain_.size());

  for (size_t logical_idx : arange(logical_domain_.size())) {
    IterDomain* logical_id = logical_domain_.at(logical_idx);
    auto alloc_iter = std::find(
        allocation_domain_.begin(), allocation_domain_.end(), logical_id);
    NVF_ERROR(
        alloc_iter != allocation_domain_.end(),
        "Unable to find logical IterDomain in allocation domain.");
    int64_t alloc_idx = std::distance(allocation_domain_.begin(), alloc_iter);
    stride_order.push_back((int64_t)logical_domain_.size() - 1 - alloc_idx);
  }

  return stride_order;
}

bool TensorDomain::hasBlockReduction() const {
  return std::any_of(
      loop_domain_.begin(), loop_domain_.end(), [](IterDomain* id) {
        return id->isReduction() && id->isThreadDim();
      });
}

bool TensorDomain::hasGridReduction() const {
  return std::any_of(
      loop_domain_.begin(), loop_domain_.end(), [](IterDomain* id) {
        return id->isReduction() && id->isBlockDim();
      });
}

bool TensorDomain::hasSymbolicAxis() const {
  // If there's any Symbolic axis, there must be one at the root or
  // logical domain.
  return (hasRoot() &&
          std::any_of(
              root().begin(),
              root().end(),
              [](auto id) {
                return id->getIterType() == IterType::Symbolic;
              })) ||
      std::any_of(logical().begin(), logical().end(), [](auto id) {
           return id->getIterType() == IterType::Symbolic;
         });
}

bool TensorDomain::hasViewLikeRFactor() const {
  if (!hasRoot()) {
    // Can't have view like rfactor if there is no logical domain
    return false;
  }

  // If there's an logical domain and no rfactor product is a reduction, this is
  // a view like rfactor
  return std::none_of(logical().begin(), logical().end(), [](IterDomain* id) {
    return (id->isReduction() || id->isStride()) && id->isRFactorProduct();
  });
}

bool TensorDomain::hasVectorize() const {
  return std::any_of(
      loop_domain_.begin(), loop_domain_.end(), [](IterDomain* id) {
        return isParallelTypeVectorize(id->getParallelType());
      });
}

std::optional<int64_t> TensorDomain::getReductionAxis() const {
  auto it = std::find_if(
      loop_domain_.begin(), loop_domain_.end(), [](const auto& id) {
        return id->isReduction();
      });
  if (it == loop_domain_.end()) {
    return std::optional<int64_t>();
  } else {
    return std::optional<int64_t>(std::distance(loop_domain_.begin(), it));
  }
}

// i here is int, as we want to accept negative value and ::size_type can be a
// uint.
IterDomain* TensorDomain::axis(int64_t i) const {
  NVF_ERROR(nDims() > 0, "Tried to access an axis in a 0-dim domain");
  return loop_domain_[wrapDim(i)];
}

int64_t TensorDomain::posOf(IterDomain* id) const {
  NVF_ERROR(nDims() > 0, "Tried to find an axis in a 0-dim domain");
  int64_t i = 0;
  while (i < (int64_t)loop_domain_.size()) {
    if (loop_domain_[i] == id) {
      return i;
    }
    i++;
  }
  NVF_CHECK(false, "Provided id is not part of this domain.");
}

int64_t TensorDomain::rootPosOf(IterDomain* id) const {
  NVF_ERROR(
      !maybeRoot().empty(), "Tried to find an axis in a 0-dim root domain");
  auto it = std::find(maybeRoot().begin(), maybeRoot().end(), id);
  NVF_ERROR(it != maybeRoot().end(), "Provided id is not part of root domain.");
  return std::distance(maybeRoot().begin(), it);
}

void TensorDomain::broadcast(int64_t axis, Val* extent) {
  axis = nvfuser::wrapDim(axis, nDims() + 1);
  IterDomain* id = IterDomainBuilder(fusion()->zeroVal(), extent)
                       .iter_type(IterType::Broadcast)
                       .build();
  loop_domain_.insert(loop_domain_.begin() + axis, id);
  additional_ids_.push_back(id);
}

void TensorDomain::split(int64_t axis, Val* factor, bool inner_split) {
  NVF_ERROR(nDims() > 0, "Tried to do split on a 0-dim domain");
  axis = wrapDim(axis);

  IterDomain* id = this->axis(axis);

  auto split_ids = IterDomain::split(id, factor, inner_split);
  loop_domain_.erase(loop_domain_.begin() + axis);
  loop_domain_.insert(loop_domain_.begin() + axis, split_ids.second);
  loop_domain_.insert(loop_domain_.begin() + axis, split_ids.first);
  resetDomains();
}

// Merge "axis_o" and "axis_i" into 1 dimension
void TensorDomain::merge(int64_t axis_o, int64_t axis_i) {
  NVF_ERROR(nDims() > 0, "Tried to do merge on a 0-dim domain");
  axis_o = wrapDim(axis_o);
  axis_i = wrapDim(axis_i);

  NVF_CHECK(
      axis_o != axis_i,
      "Invalid merge detected, axes provided are the same axis.");

  IterDomain* first = axis(axis_o);
  IterDomain* second = axis(axis_i);

  IterDomain* merged_id = IterDomain::merge(first, second);

  // axis_o is the outer input of this merge but does not
  // automatically mean it's an outer domain in TensorDomain.
  auto td_outer_pos = axis_o < axis_i ? axis_o : axis_i;
  auto td_inner_pos = axis_o < axis_i ? axis_i : axis_o;

  loop_domain_.erase(loop_domain_.begin() + td_inner_pos);
  loop_domain_.erase(loop_domain_.begin() + td_outer_pos);
  loop_domain_.insert(loop_domain_.begin() + td_outer_pos, merged_id);
  resetDomains();
}

// Reorder axes according to map[old_pos] = new_pos
void TensorDomain::reorder(
    const std::unordered_map<int64_t, int64_t>& old2new_) {
  NVF_ERROR(
      nDims() != 0 || old2new_.empty(), "Tried to reorder a 0-dim domain");
  loop_domain_ = orderedAs(loop_domain_, old2new_);
  resetDomains();
}

std::vector<IterDomain*> TensorDomain::orderedAs(
    const std::vector<IterDomain*>& dom,
    const std::unordered_map<int64_t, int64_t>& old2new_) {
  NVF_ERROR(
      !dom.empty() || old2new_.empty(), "Tried to reorder a 0-dim domain");

  // Eventhough these checks are already in TensorView, we want to redo them as
  // we can enter this function from other places, not through TensorView

  auto new2old = ir_utils::normalizeOld2New(old2new_, (int64_t)dom.size());

  std::vector<IterDomain*> reordered_domain;
  std::transform(
      new2old.begin(),
      new2old.end(),
      std::back_inserter(reordered_domain),
      [dom](int64_t i) -> IterDomain* { return dom[i]; });

  return reordered_domain;
}

void TensorDomain::swizzle(SwizzleType swizzle_type, int64_t x, int64_t y) {
  NVF_ERROR(nDims() > 0, "Tried to do merge on a 0-dim domain");
  x = wrapDim(x);
  y = wrapDim(y);

  IterDomain* axis_x = axis(x);
  IterDomain* axis_y = axis(y);

  IterDomain* axis_out_x = nullptr;
  IterDomain* axis_out_y = nullptr;

  std::tie(axis_out_x, axis_out_y) =
      IterDomain::swizzle(swizzle_type, axis_x, axis_y);

  loop_domain_.erase(loop_domain_.begin() + x);
  loop_domain_.insert(loop_domain_.begin() + x, axis_out_x);

  loop_domain_.erase(loop_domain_.begin() + y);
  loop_domain_.insert(loop_domain_.begin() + y, axis_out_y);

  resetDomains();
}

void TensorDomain::swizzle(
    Swizzle2DType swizzle_type,
    int64_t x,
    int64_t y,
    SwizzleMode swizzle_mode) {
  NVF_ERROR(nDims() > 0, "Tried to do merge on a 0-dim domain");
  x = wrapDim(x);
  y = wrapDim(y);

  IterDomain* axis_x = axis(x);
  IterDomain* axis_y = axis(y);

  IterDomain* axis_out_x = nullptr;
  IterDomain* axis_out_y = nullptr;

  std::tie(axis_out_x, axis_out_y) =
      IterDomain::swizzle(swizzle_type, axis_x, axis_y, swizzle_mode);

  loop_domain_.erase(loop_domain_.begin() + x);
  loop_domain_.insert(loop_domain_.begin() + x, axis_out_x);

  loop_domain_.erase(loop_domain_.begin() + y);
  loop_domain_.insert(loop_domain_.begin() + y, axis_out_y);

  resetDomains();
}

void TensorDomain::resize(
    int64_t axis,
    Val* left_expansion,
    Val* right_expansion,
    std::optional<IterType> iter_type) {
  NVF_ERROR(nDims() > 0, "Tried to do resize on a 0-dim domain");
  axis = wrapDim(axis);

  IterDomain* id = this->axis(axis);

  auto resized_id = IterDomain::resize(
      id,
      left_expansion,
      right_expansion,
      /*mark_as_rfactor=*/false,
      iter_type);
  loop_domain_.at(axis) = resized_id;
  resetDomains();
}

std::vector<IterDomain*> TensorDomain::noReductions(
    const std::vector<IterDomain*>& td) {
  std::vector<IterDomain*> noReductionDomain;
  std::copy_if(
      td.begin(),
      td.end(),
      std::back_inserter(noReductionDomain),
      [](IterDomain* id) { return !id->isReduction() && !id->isStride(); });
  return noReductionDomain;
}

std::vector<IterDomain*> TensorDomain::noBroadcasts(
    const std::vector<IterDomain*>& td) {
  std::vector<IterDomain*> noBroadcastDomain;
  std::copy_if(
      td.begin(),
      td.end(),
      std::back_inserter(noBroadcastDomain),
      [](IterDomain* id) { return !id->isBroadcast(); });
  return noBroadcastDomain;
}

std::vector<IterDomain*> TensorDomain::noDevices(
    const std::vector<IterDomain*>& td) {
  std::vector<IterDomain*> noDeviceDomain;
  std::copy_if(
      td.begin(),
      td.end(),
      std::back_inserter(noDeviceDomain),
      [](IterDomain* id) { return !id->isDeviceDim(); });
  return noDeviceDomain;
}

/*static*/ std::vector<std::optional<bool>> TensorDomain::
    getContiguityFilledWith(
        const std::vector<IterDomain*>& allocation_domain,
        bool fill_value) {
  std::vector<std::optional<bool>> contiguity;
  contiguity.reserve(allocation_domain.size());
  for (auto id : allocation_domain) {
    if (id->isBroadcast() || id->isReduction()) {
      contiguity.emplace_back(std::nullopt);
    } else {
      contiguity.emplace_back(fill_value);
    }
  }
  return contiguity;
}

bool TensorDomain::hasBroadcast(const std::vector<IterDomain*>& td) {
  for (auto id : td) {
    if (id->isBroadcast()) {
      return true;
    }
  }
  return false;
}

bool TensorDomain::hasReduction(const std::vector<IterDomain*>& td) {
  for (auto id : td) {
    if (id->isReduction()) {
      return true;
    }
  }
  return false;
}

TensorDomain* TensorDomain::view(const AnalyzeViewResult& view_analysis) {
  NVF_ERROR(nDims() > 0, "Tried to view transform a 0-dim domain");
  return transformView(this, view_analysis);
}

TensorDomain* TensorDomain::flatten(int64_t start_dim, int64_t end_dim) {
  auto inp_domain = noReductions(logical());

  if (start_dim < 0) {
    start_dim += (int64_t)inp_domain.size();
  }
  if (end_dim < 0) {
    end_dim += (int64_t)inp_domain.size();
  }
  NVF_CHECK(
      start_dim >= 0 && start_dim < int64_t(inp_domain.size()),
      "Invalid start_dim ",
      start_dim);
  NVF_CHECK(
      end_dim >= 0 && end_dim < int64_t(inp_domain.size()),
      "Invalid end_dim ",
      end_dim);
  NVF_CHECK(start_dim <= end_dim, "start_dim must be <= end_dim");

  std::vector<IterDomain*> new_root_domain;
  new_root_domain.reserve(inp_domain.size());
  for (auto i : arange((int64_t)inp_domain.size())) {
    bool is_rfactor_dim = i >= start_dim && i <= end_dim;
    auto inp_id = inp_domain[i];
    auto out_id = IterDomainBuilder(inp_id)
                      .is_rfactor_domain(is_rfactor_dim)
                      .extent(
                          (is_rfactor_dim && inp_id->hasExpandedExtent())
                              ? inp_id->expandedExtent()
                              : inp_id->extent())
                      .iter_type(
                          (is_rfactor_dim && inp_id->isBroadcast())
                              ? IterType::Iteration
                              : inp_id->getIterType())
                      .expanded_extent(nullptr)
                      .build();
    new_root_domain.push_back(out_id);
  }

  std::vector<IterDomain*> logical_domain;
  logical_domain.reserve(new_root_domain.size() - (end_dim - start_dim));
  for (auto i : arange(start_dim)) {
    logical_domain.push_back(new_root_domain[i]);
  }

  IterDomain* merged_id = new_root_domain[start_dim];
  for (auto i : arange(start_dim + 1, end_dim + 1)) {
    IterDomain* new_merged_id =
        IterDomainBuilder(
            merged_id->container()->zeroVal(),
            mul(merged_id->extent(), new_root_domain[i]->extent()))
            .is_rfactor_domain(true)
            .build();
    IrBuilder::create<Merge>(new_merged_id, merged_id, new_root_domain[i]);
    merged_id = new_merged_id;
  }
  logical_domain.push_back(merged_id);

  for (auto i : arange(end_dim + 1, inp_domain.size())) {
    logical_domain.push_back(new_root_domain[i]);
  }

  return IrBuilder::create<TensorDomain>(
      new_root_domain,
      logical_domain,
      logical_domain,
      TensorDomain::getContiguityFilledWith(logical_domain, true));
}

// TODO: Rfactor a Welford

// pair is in order where second is the consumer of first
std::pair<TensorDomain*, TensorDomain*> TensorDomain::rFactor(
    const std::vector<int64_t>& axes_) {
  return TransformRFactor::runReplay(this, axes_);
}

void TensorDomain::setLoopDomain(std::vector<IterDomain*> new_loop_domain) {
  validateLoopDomain(logical(), new_loop_domain, additionalIDs());
  loop_domain_ = std::move(new_loop_domain);
  initial_loop_domain_ = loop_domain_;
  resetDomains();
}

void TensorDomain::setAllocationDomain(
    std::vector<IterDomain*> new_allocation_domain,
    std::vector<std::optional<bool>> new_contiguity) {
  validateContiguity(new_allocation_domain, new_contiguity);

  ir_utils::validateDomainEquivalence(
      logical_domain_, new_allocation_domain, additional_ids_);

  allocation_domain_ = std::move(new_allocation_domain);
  contiguity_ = std::move(new_contiguity);
}

std::vector<IterDomain*> TensorDomain::allIDs() const {
  std::array<const std::vector<IterDomain*>*, 6> all_domains = {
      &loop_domain_,
      &logical_domain_,
      &root_domain_,
      &initial_loop_domain_,
      &allocation_domain_,
      &additional_ids_};
  VectorOfUniqueEntries<IterDomain*> discovered_ids;
  for (auto domain : all_domains) {
    discovered_ids.pushBack(*domain);
  }

  // We only care about IDs on the shortest path between domains
  std::unordered_multimap<IterDomain*, IterDomain*> out2in;
  for (auto i : arange(all_domains.size() - 1)) {
    if (all_domains[i]->empty()) {
      continue;
    }
    for (auto j : arange(i + 1, all_domains.size())) {
      if (all_domains[j]->empty()) {
        continue;
      }
      auto path = getExprsBetween<IRBFS>(
                      {all_domains[i]->begin(), all_domains[i]->end()},
                      {all_domains[j]->begin(), all_domains[j]->end()},
                      false)
                      .first;
      for (auto [expr, _] : path) {
        discovered_ids.pushBack(
            ir_utils::filterByType<IterDomain>(expr->outputs()));
        discovered_ids.pushBack(
            ir_utils::filterByType<IterDomain>(expr->inputs()));
        for (auto in : expr->inputs()) {
          for (auto out : expr->outputs()) {
            out2in.emplace(out->as<IterDomain>(), in->as<IterDomain>());
          }
        }
      }
    }
  }

  // Topological sort all IDs
  std::list<IterDomain*> ids_to_be_sorted(
      discovered_ids.begin(), discovered_ids.end());
  VectorOfUniqueEntries<IterDomain*> sorted_ids;
  while (!ids_to_be_sorted.empty()) {
    auto it = ids_to_be_sorted.begin();
    while (it != ids_to_be_sorted.end()) {
      auto range = out2in.equal_range(*it);
      if (std::all_of(range.first, range.second, [&](const auto& kv) {
            return sorted_ids.has(kv.second);
          })) {
        sorted_ids.pushBack(*it);
        it = ids_to_be_sorted.erase(it);
      } else {
        it++;
      }
    }
  }
  return sorted_ids.vector();
}

std::vector<Expr*> TensorDomain::allExprs() const {
  auto all_ids = allIDs();
  std::unordered_set<Val*> all_id_set{all_ids.begin(), all_ids.end()};

  VectorOfUniqueEntries<Expr*> exprs;
  for (auto id : all_ids) {
    auto def = id->definition();
    if (def == nullptr) {
      continue;
    }

    if (std::all_of(def->inputs().begin(), def->inputs().end(), [&](Val* inp) {
          return all_id_set.find(inp) != all_id_set.end();
        })) {
      exprs.pushBack(def);
    } else {
      NVF_ERROR(std::none_of(
          def->inputs().begin(), def->inputs().end(), [&](Val* inp) {
            return all_id_set.find(inp) != all_id_set.end();
          }));
    }
  }

  return exprs.vector();
}

std::vector<Statement*> TensorDomain::allStatements() const {
  auto all_ids = allIDs();
  std::unordered_set<Val*> all_id_set{all_ids.begin(), all_ids.end()};

  VectorOfUniqueEntries<Statement*> stmts;
  for (auto id : all_ids) {
    // Visit definition if available and all inputs are already visited
    auto def = id->definition();
    if (def != nullptr) {
      if (std::all_of(
              def->inputs().begin(), def->inputs().end(), [&](Val* inp) {
                return all_id_set.find(inp) != all_id_set.end();
              })) {
        stmts.pushBack(def);
      } else {
        NVF_ERROR(std::none_of(
            def->inputs().begin(), def->inputs().end(), [&](Val* inp) {
              return all_id_set.find(inp) != all_id_set.end();
            }));
      }
    }

    stmts.pushBack(id);
  }

  return stmts.vector();
}

Split::Split(
    IrBuilderPasskey passkey,
    IterDomain* outer,
    IterDomain* inner,
    IterDomain* in,
    Val* factor,
    bool inner_split)
    : Expr(passkey) {
  NVF_ERROR(
      factor->isIntegralScalar(),
      "Attempted to create a Split node with a non-integer factor.");
  addOutput(outer);
  addOutput(inner);
  addInput(in);
  // TODO add factor as an input, need to check Split::Split during validation
  // and need to check BestEffortReplay::findFirstMismatchedID addInput(factor);
  addAttribute(factor);
  addDataAttribute(inner_split);
}

Val* Split::isDivisible() const {
  return IrBuilder::isDivisibleExpr(in()->extent(), factor());
}

std::string Split::toString(int indent_size) const {
  std::stringstream ss;
  ss << (innerSplit() ? "Split: " : "Outer split: ");
  ss << in()->toString();
  ss << " by factor " << factor()->toString() << " -> ";
  ss << outer()->toString();
  ss << ", ";
  ss << inner()->toString();
  ss << "\n";
  return ss.str();
}

std::string Split::toInlineString(int indent_size) const {
  NVF_CHECK(false, "Split can not be printed inline");
}

NVFUSER_DEFINE_CLONE_AND_CREATE(Split)

Merge::Merge(
    IrBuilderPasskey passkey,
    IterDomain* out,
    IterDomain* outer,
    IterDomain* inner)
    : Expr(passkey) {
  addOutput(out);
  addInput(outer);
  addInput(inner);
}

std::string Merge::toString(int indent_size) const {
  std::stringstream ss;
  ss << "Merge: ";
  ss << outer()->toString();
  ss << " and ";
  ss << inner()->toString();
  ss << " -> ";
  ss << out()->toString();
  ss << "\n";
  return ss.str();
}

std::string Merge::toInlineString(int indent_size) const {
  NVF_CHECK(false, "Tensor op can not be printed inline");
}

NVFUSER_DEFINE_CLONE_AND_CREATE(Merge)

Swizzle::Swizzle(
    IrBuilderPasskey passkey,
    IterDomain* out_x,
    IterDomain* out_y,
    IterDomain* in_x,
    IterDomain* in_y,
    SwizzleType swizzle_type)
    : Expr(passkey) {
  addOutput(out_x);
  addOutput(out_y);
  addInput(in_x);
  addInput(in_y);
  addDataAttribute(swizzle_type);
}

std::string Swizzle::toString(int indent_size) const {
  std::stringstream ss;
  ss << swizzleType() << "(2D): ";
  ss << inX()->toString();
  ss << " , ";
  ss << inY()->toString();
  ss << " -> ";
  ss << outX()->toString();
  ss << " , ";
  ss << outY()->toString();
  ss << "\n";
  return ss.str();
}

std::string Swizzle::toInlineString(int indent_size) const {
  NVF_CHECK(false, "Tensor op can not be printed inline");
}

NVFUSER_DEFINE_CLONE_AND_CREATE(Swizzle)

Swizzle2D::Swizzle2D(
    IrBuilderPasskey passkey,
    IterDomain* out_x,
    IterDomain* out_y,
    IterDomain* in_x,
    IterDomain* in_y,
    Swizzle2DType swizzle_type,
    SwizzleMode swizzle_mode)
    : Expr(passkey) {
  addOutput(out_x);
  addOutput(out_y);
  addInput(in_x);
  addInput(in_y);
  addDataAttribute(swizzle_type);
  addDataAttribute(swizzle_mode);
}

std::string Swizzle2D::toString(int indent_size) const {
  std::stringstream ss;
  ss << swizzleType() << "(2D): ";
  ss << inX()->toString();
  ss << " , ";
  ss << inY()->toString();
  ss << " -> ";
  ss << outX()->toString();
  ss << " , ";
  ss << outY()->toString();
  ss << "\n";
  return ss.str();
}

std::string Swizzle2D::toInlineString(int indent_size) const {
  NVF_CHECK(false, "Tensor op can not be printed inline");
}

NVFUSER_DEFINE_CLONE_AND_CREATE(Swizzle2D)

Resize::Resize(
    IrBuilderPasskey passkey,
    IterDomain* out,
    IterDomain* in,
    Val* left,
    Val* right)
    : Expr(passkey) {
  addOutput(out);
  addInput(in);
  addAttribute(left);
  addAttribute(right);
}

std::string Resize::toString(int indent_size) const {
  std::stringstream ss;
  ss << "Resize: ";
  ss << in()->toString();
  ss << " by " << leftExpand()->toInlineString() << " and "
     << rightExpand()->toInlineString();
  ss << " -> ";
  ss << out()->toString();
  ss << "\n";
  return ss.str();
}

std::string Resize::toInlineString(int indent_size) const {
  NVF_CHECK(false, "Resize can not be printed inline");
}

NVFUSER_DEFINE_CLONE_AND_CREATE(Resize)

NamedScalar::NamedScalar(
    IrBuilderPasskey passkey,
    std::string name,
    DataType dtype)
    : Val(passkey, ValType::NamedScalar, dtype), name_(std::move(name)) {}

NamedScalar::NamedScalar(const NamedScalar* src, IrCloner* ir_cloner)
    : Val(src, ir_cloner), name_(src->name_) {}

NVFUSER_DEFINE_CLONE(NamedScalar)

bool NamedScalar::sameAs(const Statement* other) const {
  if (this == other) {
    return true;
  }
  if (!other->isA<NamedScalar>()) {
    return false;
  }
  return other->as<NamedScalar>()->name().compare(name()) == 0;
}

NamedScalar* NamedScalar::getParallelDim(ParallelType p_type) {
  NVF_ERROR(
      isParallelTypeThread(p_type),
      "Cannot get parallel dim of non thread type, received: ",
      p_type);
  NVF_ERROR(FusionGuard::getCurFusion() != nullptr);
  std::string parallel_dim = stringifyThreadSize(p_type);
  return IrBuilder::create<NamedScalar>(parallel_dim, DataType::Index);
}

NamedScalar* NamedScalar::getParallelIndex(ParallelType p_type) {
  NVF_ERROR(FusionGuard::getCurFusion() != nullptr);
  std::string parallel_ind = stringifyThread(p_type);
  return IrBuilder::create<NamedScalar>(parallel_ind, DataType::Index);
}

std::optional<ParallelType> NamedScalar::getParallelDim() const {
  if (stringifyThreadSize(ParallelType::TIDx).compare(name()) == 0) {
    return std::optional<ParallelType>(ParallelType::TIDx);
  } else if (stringifyThreadSize(ParallelType::TIDy).compare(name()) == 0) {
    return std::optional<ParallelType>(ParallelType::TIDy);
  } else if (stringifyThreadSize(ParallelType::TIDz).compare(name()) == 0) {
    return std::optional<ParallelType>(ParallelType::TIDz);
  } else if (stringifyThreadSize(ParallelType::BIDx).compare(name()) == 0) {
    return std::optional<ParallelType>(ParallelType::BIDx);
  } else if (stringifyThreadSize(ParallelType::BIDy).compare(name()) == 0) {
    return std::optional<ParallelType>(ParallelType::BIDy);
  } else if (stringifyThreadSize(ParallelType::BIDz).compare(name()) == 0) {
    return std::optional<ParallelType>(ParallelType::BIDz);
  }
  return std::nullopt;
}

std::optional<ParallelType> NamedScalar::getParallelIndex() const {
  if (stringifyThread(ParallelType::TIDx).compare(name()) == 0) {
    return std::optional<ParallelType>(ParallelType::TIDx);
  } else if (stringifyThread(ParallelType::TIDy).compare(name()) == 0) {
    return std::optional<ParallelType>(ParallelType::TIDy);
  } else if (stringifyThread(ParallelType::TIDz).compare(name()) == 0) {
    return std::optional<ParallelType>(ParallelType::TIDz);
  } else if (stringifyThread(ParallelType::BIDx).compare(name()) == 0) {
    return std::optional<ParallelType>(ParallelType::BIDx);
  } else if (stringifyThread(ParallelType::BIDy).compare(name()) == 0) {
    return std::optional<ParallelType>(ParallelType::BIDy);
  } else if (stringifyThread(ParallelType::BIDz).compare(name()) == 0) {
    return std::optional<ParallelType>(ParallelType::BIDz);
  }
  return std::nullopt;
}

PadOp::PadOp(
    IrBuilderPasskey passkey,
    TensorView* out,
    TensorView* inp,
    const std::vector<Val*>& pad_widths,
    Val* value)
    : Expr(passkey) {
  const auto ndims = TensorDomain::noReductions(inp->getLogicalDomain()).size();
  NVF_ERROR(
      pad_widths.size() % 2 == 0,
      "Invalid size of padding width vector: ",
      pad_widths.size(),
      ". Number of width vals must be even.");
  NVF_ERROR(
      pad_widths.size() == ndims * 2,
      "Invalid size of padding width vector: ",
      pad_widths.size(),
      ". All dimensions, padded or not, must have width vals. Use zero for non non-padded dimensions.");
  addOutput(out);
  addInput(inp);
  addInput(value);
  for (auto width : pad_widths) {
    NVF_CHECK(width != nullptr, "Padding width must not be nullptr");
    addInput(width);
  }
}

NVFUSER_DEFINE_CLONE_AND_CREATE(PadOp)

std::string PadOp::toString(int indent_size) const {
  std::stringstream ss;
  indent(ss, indent_size) << out()->toString() << "\n";
  indent(ss, indent_size) << "   = pad( " << in()->toString() << ", {"
                          << toDelimitedString(getPadWidths()) << "}"
                          << " )\n";
  return ss.str();
}

std::string PadOp::toInlineString(int indent_size) const {
  NVF_CHECK(false, "Tensor op can not be printed inline");
}

std::vector<int64_t> PadOp::getPaddedAxes() const {
  auto num_dims = (int64_t)out()->as<TensorView>()->getLogicalDomain().size();
  std::vector<int64_t> padded_axes;
  for (const auto i : arange(num_dims)) {
    auto [left_pad, right_pad] = getPadWidths(i);
    // Filter out non-padded dimension
    if (left_pad->isZeroInt() && right_pad->isZeroInt()) {
      continue;
    }
    padded_axes.push_back(i);
  }
  return padded_axes;
}

std::vector<Val*> PadOp::getPadWidths() const {
  return {getPadWidthInputBegin(), getPadWidthInputEnd()};
}

std::pair<Val*, Val*> PadOp::getPadWidths(int64_t axis) const {
  auto num_dims = (int64_t)out()->as<TensorView>()->getLogicalDomain().size();
  axis = wrapDim(axis, num_dims);

  int64_t offset_even = (int64_t)axis * 2;
  int64_t offset_odd = offset_even + 1;
  return std::make_pair(
      (*(getPadWidthInputBegin() + offset_even))->as<Val>(),
      (*(getPadWidthInputBegin() + offset_odd))->as<Val>());
}

std::vector<PolymorphicValue> PadOp::evaluate(
    const ExpressionEvaluator& ee,
    const std::vector<PolymorphicValue>& inputs) const {
  const auto& in = inputs.at(0).as<at::Tensor>();

  std::vector<int64_t> pad_widths;
  auto pad_width_offset = getPadWidthInputOffset();
  auto num_dims = in.dim();

  for (auto i = num_dims - 1; i > -1; i--) {
    auto left_pad = (int64_t)inputs.at(pad_width_offset + 2 * i);
    auto right_pad = (int64_t)inputs.at(pad_width_offset + 2 * i + 1);
    pad_widths.push_back(left_pad);
    pad_widths.push_back(right_pad);
  }

  if (isComplexType(*out()->getDataType())) {
    std::complex<double> value =
        static_cast<std::complex<double>>(inputs.at(1));
    auto real = at::real(in);
    auto imag = at::imag(in);
    auto padded_real = at::pad(real, pad_widths, "constant", value.real());
    auto padded_imag = at::pad(imag, pad_widths, "constant", value.imag());
    return {at::complex(padded_real, padded_imag)};
  } else {
    double value = static_cast<double>(inputs.at(1));
    return {at::pad(in, pad_widths, "constant", value)};
  }
}

SliceOp::SliceOp(
    IrBuilderPasskey passkey,
    TensorView* out,
    TensorView* inp,
    const std::vector<Slice>& ranges)
    : Expr(passkey) {
  size_t ndims = TensorDomain::noReductions(inp->getLogicalDomain()).size();
  NVF_ERROR(
      ndims == ranges.size(),
      "The range vector must have the same number of Slice descriptors. Given: ",
      ranges.size(),
      ", Expected: ",
      ndims);

  addOutput(out);
  addInput(inp);
  for (const auto& range : ranges) {
    NVF_ERROR(range.start != nullptr, "nullptr not allowed");
    NVF_ERROR(range.stop != nullptr, "nullptr not allowed");
    NVF_ERROR(range.step != nullptr, "nullptr not allowed");
    addInput(range.start);
    addInput(range.stop);
    addInput(range.step);
  }
}

NVFUSER_DEFINE_CLONE_AND_CREATE(SliceOp)

std::string SliceOp::toString(int indent_size) const {
  std::stringstream ss;
  indent(ss, indent_size) << out()->toString() << "\n";
  indent(ss, indent_size) << "   = slice( " << in()->toString() << ", {";
  for (const auto& slice : getRanges()) {
    ss << " {"
       << toDelimitedString(std::vector<std::string>{
              slice.start->toString(),
              slice.stop->toString(),
              slice.step->toString()})
       << "}";
  }
  ss << " } )\n";
  return ss.str();
}

std::string SliceOp::toInlineString(int indent_size) const {
  NVF_CHECK(false, "Tensor op can not be printed inline");
}

std::vector<Slice> SliceOp::getRanges() const {
  const auto num_range_vals =
      std::distance(getRangeInputBegin(), getRangeInputEnd());
  NVF_ERROR(
      num_range_vals % 3 == 0,
      "Unexpected number of range vals: ",
      num_range_vals);
  auto ndims = num_range_vals / 3;
  std::vector<Slice> ranges(ndims);
  auto range_val_it = getRangeInputBegin();
  for (const auto i : arange(ndims)) {
    ranges.at(i) = Slice{
        .start = *range_val_it,
        .stop = *(range_val_it + 1),
        .step = *(range_val_it + 2)};
    range_val_it += 3;
  }
  return ranges;
}

std::vector<PolymorphicValue> SliceOp::evaluate(
    const ExpressionEvaluator& ee,
    const std::vector<PolymorphicValue>& inputs) const {
  const auto& in = inputs.at(0).as<at::Tensor>();
  std::vector<at::indexing::TensorIndex> ranges;
  auto ranges_offset = getRangeInputOffset();
  auto num_dims = in.dim();
  for (const auto i : arange(num_dims)) {
    auto start = (int64_t)inputs.at(ranges_offset + 3 * i);
    auto stop = (int64_t)inputs.at(ranges_offset + 3 * i + 1);
    auto step = (int64_t)inputs.at(ranges_offset + 3 * i + 2);
    ranges.emplace_back(at::indexing::Slice(start, stop, step));
  }
  return {in.index(ranges)};
}

CatOp::CatOp(
    IrBuilderPasskey passkey,
    Val* out,
    const std::vector<Val*>& inputs,
    int64_t concatenated_dim)
    : Expr(passkey) {
  addOutput(out);
  for (auto inp : inputs) {
    addInput(inp);
  }
  NVF_ERROR(
      concatenated_dim >= 0 &&
          concatenated_dim <
              static_cast<int64_t>(
                  ir_utils::getTv(out)->getLogicalDomain().size()),
      "Invalid dimension to concatenate: ",
      concatenated_dim);

  addDataAttribute(concatenated_dim);
}

CatOp::CatOp(
    IrBuilderPasskey passkey,
    Val* out,
    const std::vector<Val*>& inputs,
    int64_t concatenated_dim,
    Val* concatenated_domain_index,
    const std::vector<Val*>& preds)
    : Expr(passkey) {
  NVF_ERROR(
      passkey.ir_container_ != nullptr,
      "IrContainer must be provided to create a CatOp.");
  NVF_ERROR(
      passkey.ir_container_->isA<kir::Kernel>(),
      "Should only be used for Kernel container.");

  addOutput(out);
  for (auto inp : inputs) {
    addInput(inp);
  }
  addDataAttribute(concatenated_dim);
  addAttribute(concatenated_domain_index);
  for (auto pred : preds) {
    addAttribute(pred);
  }
}

NVFUSER_DEFINE_CLONE_AND_CREATE(CatOp)

std::string CatOp::toString(int indent_size) const {
  std::stringstream ss;
  indent(ss, indent_size) << output(0)->toString() << "\n";
  indent(ss, indent_size) << "   = cat( ";
  ss << toDelimitedString(inputs());
  ss << ", " << concatenatedDim();
  ss << " )\n";
  return ss.str();
}

std::string CatOp::toInlineString(int indent_size) const {
  NVF_CHECK(false, "Tensor op can not be printed inline");
}

Val* CatOp::getConcatenatedDomainIndex() const {
  NVF_ERROR(
      container()->isA<kir::Kernel>(),
      "Should only be used for Kernel container.");
  NVF_ERROR(!attributes().empty(), "No attribute found");
  NVF_ERROR(attribute(1) != nullptr, "nulllptr attribute is invalid");
  auto idx = attribute(1)->as<Val>();
  return idx;
}

Val* CatOp::getPred(int input_idx) const {
  NVF_ERROR(
      container()->isA<kir::Kernel>(),
      "Should only be used for Kernel container.");
  const auto num_input_tensors = static_cast<int64_t>(inputs().size());
  NVF_ERROR(input_idx < num_input_tensors, "Invalid input index: ", input_idx);
  const auto attr_idx = input_idx + 2;
  NVF_ERROR(
      attr_idx < static_cast<int64_t>(attributes().size()),
      "Invalid attribute index: ",
      attr_idx,
      ", number of attributes: ",
      attributes().size());
  auto attr = attributeVal(attr_idx);
  NVF_ERROR(attr != nullptr, "nullptr attribute is invalid");
  NVF_ERROR(
      attr->dtype() == DataType::Bool,
      "Attribute must be a Bool val: ",
      attr->toInlineString());
  auto pred = attr;
  return pred;
}

std::vector<PolymorphicValue> CatOp::evaluate(
    const ExpressionEvaluator& ee,
    std::unordered_map<const Val*, PolymorphicValue>& known_values) const {
  // CatOp is preceded by a PadOp internally.
  // For ATen evaluation, directly compute the unpadded inputs.
  std::vector<at::Tensor> unpadded_inputs;
  unpadded_inputs.reserve(inputs().size());
  int64_t concat_dim = concatenatedDim();
  for (Val* inp : inputs()) {
    NVF_CHECK(
        inp->definition() != nullptr && inp->definition()->isA<PadOp>(),
        "Expected CatOp to be preceded by a PadOp.");
    auto eval_i = ee.evaluate(inp->definition()->input(0), known_values);
    unpadded_inputs.push_back(eval_i.as<at::Tensor>());
  }
  return {at::cat(unpadded_inputs, concat_dim)};
}

MatmulOp::MatmulOp(IrBuilderPasskey passkey, Val* out, Val* in_a, Val* in_b)
    : Expr(passkey) {
  addOutput(out);
  addInput(in_a);
  addInput(in_b);
}

NVFUSER_DEFINE_CLONE_AND_CREATE(MatmulOp)

std::string MatmulOp::toString(int indent_size) const {
  std::stringstream ss;
  indent(ss, indent_size) << out()->toString() << "\n";
  indent(ss, indent_size + 1) << " = matmul(" << inA()->toString() << ",\n";
  indent(ss, indent_size + 1) << "          " << inB()->toString() << ")\n";
  return ss.str();
}

std::string MatmulOp::toInlineString(int indent_size) const {
  NVF_CHECK(false, "Tensor op can not be printed inline");
}

namespace {
// When the contracting dimension is sharded, each device has a partial
// matmul output and is followed by an allreduce. For loop split, this is
// represented as an rfactored reduction. For example, for matmul, the local
// logical domain after the rfactor is: i{DIDx}, i{M}, i{N}, r{K//d}. Unsqueeze
// the rfactored DID axis to correctly bind with the logical domain. See
// tests/python/test_multidevice.py/test_matmul_allreduce_loop_split
int64_t getRFactorDeviceDimensionIndex(const TensorView* tv) {
  // Filter out reduction dimensions so the index to `logical` directly maps to
  // an at::Tensor axis.
  auto logical = TensorDomain::noReductions(tv->getLogicalDomain());
  int64_t rfactor_did_idx = -1;
  for (auto idx : arange(static_cast<int64_t>(logical.size()))) {
    IterDomain* id = logical.at(idx);
    if (id->isRFactorProduct() && id->isDeviceDim()) {
      NVF_ERROR(
          rfactor_did_idx == -1,
          "Expected only 1 rfactored DID iterdomain, found at least 2 in ",
          logical);
      rfactor_did_idx = idx;
    }
  }

  return rfactor_did_idx;
}
} // namespace

std::vector<PolymorphicValue> MatmulOp::evaluate(
    const ExpressionEvaluator& ee,
    const std::vector<PolymorphicValue>& inputs) const {
  const auto a = inputs.at(0).as<at::Tensor>();
  const auto b = inputs.at(1).as<at::Tensor>();

  auto matmul_out = at::matmul(a, b);

  if (const auto rfactor_did_idx = getRFactorDeviceDimensionIndex(out());
      rfactor_did_idx != -1) {
    matmul_out = matmul_out.unsqueeze(rfactor_did_idx);
  }

  const auto& [sizes, strides] = inferShapeOfOutput(out(), ee);
  auto meta_out = at::detail::empty_strided_meta(sizes, strides, a.dtype());

  if (meta_out.is_contiguous()) {
    return {matmul_out};
  }

  auto strided_matmul_out = at::empty_strided(sizes, strides, a.options());
  strided_matmul_out = strided_matmul_out.copy_(matmul_out);
  return {strided_matmul_out};
}

LinearOp::LinearOp(
    IrBuilderPasskey passkey,
    Val* out,
    Val* in_a,
    Val* in_b,
    Val* bias)
    : Expr(passkey) {
  addOutput(out);
  addInput(in_a);
  addInput(in_b);

  if (bias != nullptr) {
    addInput(bias);
  }
}

NVFUSER_DEFINE_CLONE_AND_CREATE(LinearOp)

std::string LinearOp::toString(int indent_size) const {
  std::stringstream ss;
  indent(ss, indent_size) << out()->toString() << "\n";
  indent(ss, indent_size + 1) << " = linear(" << inA()->toString() << ",\n";
  indent(ss, indent_size + 1) << "          " << inB()->toString();
  if (has_bias()) {
    indent(ss, indent_size + 1) << ",\n          " << bias()->toString();
  }
  indent(ss, indent_size + 1) << ")\n";
  return ss.str();
}

std::string LinearOp::toInlineString(int indent_size) const {
  NVF_CHECK(false, "Tensor op can not be printed inline");
}

std::vector<PolymorphicValue> LinearOp::evaluate(
    const ExpressionEvaluator& ee,
    const std::vector<PolymorphicValue>& inputs) const {
  const auto in = inputs.at(0).as<at::Tensor>();
  auto weight = inputs.at(1).as<at::Tensor>();

  auto squeeze_device_dims = [](at::Tensor& t,
                                int64_t num_device_dims) -> void {
    // Record the initial shape for the error message.
    std::vector<int64_t> shape = t.sizes().vec();
    for ([[maybe_unused]] auto _ : arange(num_device_dims)) {
      NVF_CHECK(
          t.size(0) == 1,
          "When the weight is >2D, expect its preceding dimensions and "
          "the bias's preceding dimensions to "
          "be DID-parallel and therefore size-1: ",
          shape);
      t = t.squeeze(0);
    }
  };

  // The squeezes and unsqueezes are currently required to support a sharded
  // linear layer. Remove them after #2563.
  auto num_device_dims = weight.dim() - 2;
  squeeze_device_dims(weight, num_device_dims);

  at::Tensor out_tensor;
  if (has_bias()) {
    auto bias = inputs.at(2).as<at::Tensor>();
    squeeze_device_dims(bias, num_device_dims);
    out_tensor = at::linear(in, weight, bias);
  } else {
    out_tensor = at::linear(in, weight);
  }

  for ([[maybe_unused]] auto _ : arange(num_device_dims)) {
    out_tensor = out_tensor.unsqueeze(0);
  }

  // Handle rFactor DIDs similar to MatmulOp::evaluate.
  if (const auto rfactor_did_idx = getRFactorDeviceDimensionIndex(out());
      rfactor_did_idx != -1) {
    out_tensor = out_tensor.unsqueeze(rfactor_did_idx);
  }

  return {out_tensor};
}

SdpaFwdOp::SdpaFwdOp(
    IrBuilderPasskey passkey,
    TensorView* output,
    TensorView* log_sumexp,
    TensorView* philox_seed,
    TensorView* philox_offset,
    Val* query,
    Val* key,
    Val* value,
    Val* dropout_p,
    Val* is_causal,
    Val* scale)
    : Expr(passkey) {
  addOutput(output);
  addOutput(log_sumexp);
  addOutput(philox_seed);
  addOutput(philox_offset);

  addInput(query);
  addInput(key);
  addInput(value);
  addInput(dropout_p);
  addInput(is_causal);
  if (scale != nullptr) {
    addInput(scale);
  }
}

NVFUSER_DEFINE_CLONE_AND_CREATE(SdpaFwdOp)

std::string SdpaFwdOp::toString(int indent_size) const {
  std::stringstream ss;
  indent(ss, indent_size) << attn_out()->toString() << ",\n";
  indent(ss, indent_size) << logsumexp()->toString() << ",\n";
  indent(ss, indent_size) << philox_seed()->toString() << ",\n";
  indent(ss, indent_size) << philox_offset()->toString() << "\n";
  indent(ss, indent_size + 1) << " = sdpa(" << query()->toString() << ",\n";
  indent(ss, indent_size + 1) << "          " << key()->toString() << ",\n";
  indent(ss, indent_size + 1) << "          " << value()->toString() << ",\n";
  indent(ss, indent_size + 1)
      << "          dropout_p = " << dropout_p()->toInlineString() << ",\n";
  indent(ss, indent_size + 1)
      << "          is_causal = " << is_causal()->toInlineString();
  if (scale() != nullptr) {
    indent(ss, indent_size + 1)
        << ",\n          scale = " << scale()->toInlineString();
  }
  indent(ss, indent_size + 1) << ")\n";
  return ss.str();
}

std::string SdpaFwdOp::toInlineString(int indent_size) const {
  NVF_CHECK(false, "Tensor op can not be printed inline");
}

std::vector<PolymorphicValue> SdpaFwdOp::evaluate(
    const ExpressionEvaluator& ee,
    const std::vector<PolymorphicValue>& inputs) const {
  auto query = inputs.at(0).as<at::Tensor>();
  auto key = inputs.at(1).as<at::Tensor>();
  auto value = inputs.at(2).as<at::Tensor>();

  const auto dropout_p = inputs.at(3).as<double>();
  const auto is_causal = inputs.at(4).as<bool>();

  // Temporary handling of DID parallelization see
  // https://github.com/NVIDIA/Fuser/issues/2563
  bool handle_device_dim = false;
  if (query.dim() == 5) {
    handle_device_dim = true;

    NVF_CHECK(key.dim() == 5 && value.dim() == 5);

    auto query_domain =
        TensorDomain::noReductions(this->query()->getLogicalDomain());
    auto key_domain =
        TensorDomain::noReductions(this->key()->getLogicalDomain());
    auto value_domain =
        TensorDomain::noReductions(this->value()->getLogicalDomain());
    NVF_CHECK(
        query_domain.front()->isDeviceDim(),
        "Only support DID parallelization on outermost axis");
    NVF_CHECK(
        key_domain.front()->isDeviceDim(),
        "Only support DID parallelization on outermost axis");
    NVF_CHECK(
        value_domain.front()->isDeviceDim(),
        "Only support DID parallelization on outermost axis");

    query = query.squeeze(0);
    key = key.squeeze(0);
    value = value.squeeze(0);
  }

  // Flash attention requires the last dimension to be padded to 8.
  // https://github.com/pytorch/pytorch/blob/c27882ffa8c1c7e4cf8ebc6c2f879e5b6c8814ad/aten/src/ATen/native/transformers/attention.cpp#L675-L677
  const auto last_dim_size = query.size(-1);
  auto pad_last_dim = [last_dim_size](
                          at::Tensor inp, int alignment_size) -> at::Tensor {
    if (last_dim_size % alignment_size == 0) {
      return inp;
    }
    auto pad_count = alignment_size - (last_dim_size % alignment_size);
    auto padded_inp = at::pad(inp, {0, pad_count});
    return padded_inp;
  };

  query = pad_last_dim(query, 8);
  key = pad_last_dim(key, 8);
  value = pad_last_dim(value, 8);

  // Conmpute scale using original size of last dimension
  double scale = inputs.size() > 5 ? inputs.back().as<double>()
                                   : 1.0 / std::sqrt(last_dim_size);

  // ATen reference:
  // https://github.com/pytorch/pytorch/blob/c27882ffa8c1c7e4cf8ebc6c2f879e5b6c8814ad/aten/src/ATen/native/transformers/attention.cpp#L680-L681
  auto
      [output,
       log_sumexp,
       cum_seq_q,
       cum_seq_k,
       query_seq_len,
       key_seq_len,
       philox_seed,
       philox_offset,
       debug_attn_mask] =
          at::_scaled_dot_product_flash_attention(
              query,
              key,
              value,
              dropout_p,
              is_causal,
              /*return_debug_mask=*/false,
              scale);

  // If the inputs were padded, slice the output to restore the original
  // size
  if (output.size(-1) != last_dim_size) {
    output = output.slice(-1, 0, last_dim_size);
  }

  // Add back the device dim axis for output.
  if (handle_device_dim) {
    output = output.unsqueeze(0);
    log_sumexp = log_sumexp.unsqueeze(0);
  }

  // We ignore cum_seq_q/k outputs since they are undefined tensors for
  // non-nested tensors. We do not store query/key_seq_len since they can be
  // computed in non-nested tensor directly. debug_attn_mask is ignored
  // since `return_debug_mask=false`.
  return {output, log_sumexp, philox_seed, philox_offset};
}

std::string Scope::toString(int indent_size) const {
  std::stringstream ss;
  for (auto expr : exprs()) {
    ss << expr->toString(indent_size);
  }
  return ss.str();
}

std::vector<Expr*>::iterator Scope::insert(
    std::vector<Expr*>::const_iterator pos,
    Expr* expr) {
  return exprs_.insert(pos, expr);
}

std::vector<Expr*>::iterator Scope::insert_before(Expr* ref, Expr* expr) {
  const auto it = std::find(exprs_.begin(), exprs_.end(), ref);
  NVF_ERROR(
      it != exprs_.end(),
      "Tried to insert ",
      expr,
      " before the reference: ",
      ref,
      " @ ",
      (size_t)ref,
      " however the reference was not found in this scope.");
  return insert(it, expr);
}

std::vector<Expr*>::iterator Scope::insert_after(Expr* ref, Expr* expr) {
  const auto it = std::find(exprs_.begin(), exprs_.end(), ref);
  NVF_ERROR(
      it != exprs_.end(),
      "Tried to insert ",
      expr,
      " after the reference: ",
      ref,
      " however the reference was not found in this scope.");
  return insert(it + 1, expr);
}

std::vector<Expr*>::iterator Scope::insert(size_t pos, Expr* expr) {
  const auto it = exprs_.begin() + (std::ptrdiff_t)pos;
  return insert(it, expr);
}

void Scope::erase(std::vector<Expr*>::const_iterator pos) {
  // Remove the scope of the expr if this is the scope
  [[maybe_unused]] auto expr = *pos;
  exprs_.erase(pos);
}

void Scope::erase(Expr* ref) {
  const auto it = std::find(exprs_.begin(), exprs_.end(), ref);
  if (it != exprs_.end()) {
    erase(it);
  }
}

void Scope::erase(size_t pos) {
  erase(exprs_.begin() + (std::ptrdiff_t)pos);
}

bool Scope::contains(Expr* expr) const {
  const auto it = std::find(exprs_.begin(), exprs_.end(), expr);
  return it != exprs_.end();
}

void Scope::clear() {
  exprs_.clear();
}

ForLoop::ForLoop(
    IrBuilderPasskey passkey,
    IterDomain* iter_domain,
    Val* index,
    Val* start,
    Val* stop,
    Val* step,
    bool vectorize,
    Val* vectorize_shift,
    bool unroll_required,
    CircularBufferLoopStage circular_buffer_loop_stage,
    int64_t circular_buffer_loop_stage_depth)
    : Expr(passkey) {
  NVF_ERROR(passkey.ir_container_ != nullptr);
  NVF_ERROR(
      passkey.ir_container_->isA<kir::Kernel>() ||
          passkey.ir_container_->isA<hir::HostIrContainer>(),
      "IR type only valid for Kernel or Host container.");
  NVF_ERROR(isIntegralType(index->dtype()));
  addInput(index);
  addInput(iter_domain);
  if (start == nullptr && iter_domain->isThread()) {
    start = NamedScalar::getParallelIndex(iter_domain->getParallelType());
  }
  if (step == nullptr) {
    if (iter_domain->isThread()) {
      step = NamedScalar::getParallelDim(iter_domain->getParallelType());
    } else {
      step = FusionGuard::getCurFusion()->oneVal();
    }
  }
  NVF_ERROR(
      index->dtype() == DataType::Index, "Loop index must be an index type.");
  NVF_ERROR(
      start == nullptr || start->dtype() == DataType::Index,
      "Loop start must be an index type.");
  NVF_ERROR(
      step->dtype() == DataType::Index, "Loop step must be an index type.");
  NVF_ERROR(
      stop == nullptr || stop->dtype() == DataType::Index,
      "Loop stop must be an index type.");
  addAttribute(start);
  addAttribute(stop);
  addAttribute(step);
  addDataAttribute(vectorize);
  addAttribute(vectorize_shift);
  addDataAttribute(unroll_required);
  addDataAttribute(circular_buffer_loop_stage);
  addDataAttribute(circular_buffer_loop_stage_depth);
  // Storing IR nodes as Attribute is not safe with IrCloner, but
  // fortunately kernel IR does not need this feature.
  addDataAttribute(Scope(this));
}

ForLoop::ForLoop(
    IrBuilderPasskey passkey,
    IterDomain* iter_domain,
    Val* index,
    CircularBufferLoopStage circular_buffer_loop_stage,
    int64_t circular_buffer_loop_stage_depth)
    : ForLoop(
          passkey,
          iter_domain,
          index,
          nullptr,
          nullptr,
          nullptr,
          !iter_domain->isBroadcast() &&
              isParallelTypeVectorize(iter_domain->getParallelType()),
          nullptr,
          false,
          circular_buffer_loop_stage,
          circular_buffer_loop_stage_depth) {}

ForLoop::ForLoop(IrBuilderPasskey passkey, IterDomain* iter_domain)
    : ForLoop(
          passkey,
          iter_domain,
          GpuLower::current()->getLoopIndexVariable(iter_domain),
          CircularBufferLoopStage::NotApplicable,
          0) {}

ForLoop::ForLoop(IrBuilderPasskey passkey, const ForLoop* other)
    : ForLoop(
          passkey,
          other->iter_domain(),
          other->index(),
          other->start(),
          other->stop(),
          other->step(),
          other->vectorize(),
          other->vectorize_shift(),
          other->isUnrollRequired(),
          other->circularBufferLoopStage(),
          other->circularBufferLoopStageDepth()) {}

std::string ForLoop::toString(int indent_size) const {
  std::stringstream ss;
  indent(ss, indent_size) << "FOR " << index()->toString() << " in "
                          << iter_domain()->toString() << ":\n"
                          << body().toString(indent_size + 1);
  return ss.str();
}

std::string ForLoop::toInlineString(int indent_size) const {
  NVF_CHECK(false, "Tensor op can not be printed inline");
}

bool ForLoop::isUnrollable() const {
  // Start and stop must be constant, must not be a broadcast
  // dimension, cannot be bound to a parallel dimension, must not be
  // vectorized.
  return start()->isConstScalar() && stop()->isConstScalar() &&
      !iter_domain()->isThread() && !iter_domain()->isDeviceDim() &&
      !iter_domain()->isBroadcast() && !vectorize();
}

bool ForLoop::isUnrolled() const {
  if (isUnrollRequired() && !isUnrollable()) {
    TORCH_WARN(
        "Unroll required but not possible. Register allocation disabled. Loop index: ",
        index()->toString());
    return false;
  }

  // Size-one loop will not be materialized as a loop, so return false
  if (start()->isZeroInt() && stop()->isOneInt()) {
    return false;
  }

  // Unroll if required.
  if (isUnrollRequired()) {
    return true;
  }

  // Don't unroll if not possible
  if (!isUnrollable()) {
    return false;
  }

  // Unrolling is technically possible but avoided
  if (iter_domain()->getParallelType() == ParallelType::Unswitch) {
    // Use ParallelType::Unroll if unrolling is desired. Note that
    // unswitched size-one loops are not unrolled as they are not
    // materialized as actual for-loops.
    return false;
  }

  if (hasRuntimeReductionFunctions()) {
    return false;
  }

  return true;
}

Val* ForLoop::start() const {
  if (attributeVal(0) != nullptr) {
    return attributeVal(0);
  } else {
    // clang-tidy complains without this
    NVF_ERROR(iter_domain() != nullptr);
    return iter_domain()->start();
  }
}

Val* ForLoop::stop() const {
  if (attributeVal(1) != nullptr) {
    return attributeVal(1);
  } else {
    // clang-tidy complains without this
    NVF_ERROR(iter_domain() != nullptr);
    return iter_domain()->extent();
  }
}

Val* ForLoop::step() const {
  NVF_ERROR(attributeVal(2) != nullptr);
  return attributeVal(2);
}

Val* ForLoop::simplifiedStop() const {
  if (simplified_stop_ == nullptr) {
    simplified_stop_ = GpuLower::hasCurrent()
        ? GpuLower::current()->commonScalarMap().hoistScalar(stop(), {})
        : stop();
  }
  return simplified_stop_;
}

bool ForLoop::isTrivial() const {
  // These loops are not materialized
  if (vectorize() || iter_domain()->isBroadcast() ||
      iter_domain()->isStride() || iter_domain()->isMma() ||
      iter_domain()->isBulk() || iter_domain()->isDeviceDim()) {
    return true;
  }

  if (index()->isConstScalar() || index()->definition() != nullptr) {
    return true;
  }

  // By default, a parallelized loop would look like:
  //
  //   for (int x = threadIdx.x; x < stop; x += blockDim.x) {
  //     do_some_comp(x);
  //   }
  //
  // When stop is guaranteed to be smaller or equal to the number of
  // threads, the for-loop is not necessary. In the above case, we
  // would just generate the loop body without the for clause but
  // references to the loop index replaced by the loop start value.
  //
  // When the loop end is the same as the IterDomain extent, the
  // assumption can be safely made. This is more conservative than
  // necessary since the loop stop value just needs to be <= the
  // IterDomain extent. However, at this point, this conservative
  // analysis seems sufficient.
  if (stop() == iter_domain()->extent() && iter_domain()->isThread()) {
    return true;
  }

  // Extent-1 loop: for (int i = 0; i < 1; ++i) {
  if (start()->isZeroInt() && simplifiedStop()->isOneInt() &&
      step()->isOneInt()) {
    return true;
  }

  // Another extent-1 loop: for (int i = N - 1; i < N; ++i) {
  if (start()->definition() != nullptr &&
      start()->definition()->isA<BinaryOp>() &&
      start()->definition()->as<BinaryOp>()->getBinaryOpType() ==
          BinaryOpType::Sub &&
      start()->definition()->as<BinaryOp>()->lhs() == stop() &&
      start()->definition()->as<BinaryOp>()->rhs()->isOneInt()) {
    return true;
  }

  if (start()->isConstScalar() && simplifiedStop()->isConstScalar() &&
      start()->evaluate().as<int64_t>() + 1 ==
          simplifiedStop()->evaluate().as<int64_t>() &&
      step()->isOneInt()) {
    return true;
  }

  return false;
}

namespace {

//! A utility class to check if an expression of a particular type exists
class ExprFinder : kir::ConstIrVisitor {
 public:
  //! True if expr or any of its nested expressions is a type included in
  //! expr_types
  static bool exists(
      const Expr* expr,
      const std::unordered_set<std::type_index>& expr_types) {
    ExprFinder finder(expr_types);
    finder.handle(std::vector<const Expr*>{expr});
    return finder.is_found_;
  }

 private:
  ExprFinder(const std::unordered_set<std::type_index>& expr_types)
      : expr_types_(expr_types) {}

  using kir::ConstIrVisitor::handle;

  void dispatch(const Expr* expr) final {
    if (expr_types_.find(typeid(*expr)) != expr_types_.end()) {
      is_found_ = true;
      return;
    }
    kir::ConstIrVisitor::dispatch(expr);
  }

 private:
  const std::unordered_set<std::type_index>& expr_types_;
  bool is_found_ = false;
};

} // namespace

bool ForLoop::isGroup() const {
  //! True if loop is grouped. The IterDomain of the loop must have
  //! ParallelType::Group, but it isn't sufficient as the loop may be
  //! for an initialization expression, for which the loop shold not
  //! be grouped. Make sure a GroupedGridReduction is found.
  if (iter_domain()->getParallelType() != ParallelType::Group) {
    return false;
  }

  return ExprFinder::exists(
      this,
      {typeid(GroupedReductionOp),
       typeid(kir::GroupedGridReduction),
       typeid(kir::GroupedGridWelford)});
}

namespace {

//! A utility class to check if runtime reduction exists
class RuntimeReductionFinder : kir::ConstIrVisitor {
 public:
  static bool exists(const Expr* expr) {
    NVF_CHECK(expr->container()->isA<kir::Kernel>());
    RuntimeReductionFinder finder;
    finder.handle(std::vector<const Expr*>{expr});
    return finder.is_found_;
  }

 private:
  using kir::ConstIrVisitor::handle;

  void dispatch(const Expr* expr) final {
    if (expr->isA<ReductionOp>() || expr->isA<WelfordOp>() ||
        expr->isA<kir::GridReduction>() ||
        expr->isA<kir::GroupedGridReduction>() ||
        expr->isA<kir::GridWelford>() || expr->isA<kir::GroupedGridWelford>() ||
        expr->isA<GroupedReductionOp>()) {
      is_found_ = true;
      return;
    }
    kir::ConstIrVisitor::dispatch(expr);
  }

 private:
  bool is_found_ = false;
};

} // namespace

bool ForLoop::hasRuntimeReductionFunctions() const {
  return RuntimeReductionFinder::exists(this);
}

NVFUSER_DEFINE_CLONE_AND_CREATE(ForLoop)

SdpaBwdOp::SdpaBwdOp(
    IrBuilderPasskey passkey,
    TensorView* grad_query,
    TensorView* grad_key,
    TensorView* grad_value,
    TensorView* grad_output,
    TensorView* query,
    TensorView* key,
    TensorView* value,
    TensorView* output,
    TensorView* log_sumexp,
    Val* dropout_p,
    Val* is_causal,
    TensorView* philox_seed,
    TensorView* philox_offset,
    Val* scale)
    : Expr(passkey) {
  addOutput(grad_query);
  addOutput(grad_key);
  addOutput(grad_value);
  addInput(grad_output);
  addInput(query);
  addInput(key);
  addInput(value);
  addInput(output);
  addInput(log_sumexp);
  addInput(dropout_p);
  addInput(is_causal);
  addInput(philox_seed);
  addInput(philox_offset);
  if (scale != nullptr) {
    addInput(scale);
  }
}

NVFUSER_DEFINE_CLONE_AND_CREATE(SdpaBwdOp)

std::string SdpaBwdOp::toString(int indent_size) const {
  std::stringstream ss;
  indent(ss, indent_size) << grad_query()->toString() << ",\n";
  indent(ss, indent_size) << grad_key()->toString() << ",\n";
  indent(ss, indent_size) << grad_value()->toString() << "\n";
  indent(ss, indent_size + 1)
      << " = sdpa_bwd(" << grad_attn()->toString() << ",\n";
  indent(ss, indent_size + 1) << "          " << query()->toString() << ",\n";
  indent(ss, indent_size + 1) << "          " << key()->toString() << ",\n";
  indent(ss, indent_size + 1) << "          " << value()->toString() << ",\n";
  indent(ss, indent_size + 1)
      << "          " << attn_out()->toString() << ",\n";
  indent(ss, indent_size + 1)
      << "          logsum_exp = " << logsumexp()->toString() << ",\n";
  indent(ss, indent_size + 1)
      << "          dropout_p = " << dropout_p()->toInlineString() << ",\n";
  indent(ss, indent_size + 1)
      << "          is_causal = " << is_causal()->toInlineString() << ",\n";
  indent(ss, indent_size + 1)
      << "          philox_seed = " << philox_seed()->toString() << ",\n";
  indent(ss, indent_size + 1)
      << "          philox_offset = " << philox_offset()->toString() << ",\n";
  if (scale() != nullptr) {
    indent(ss, indent_size + 1)
        << ",\n          scale = " << scale()->toInlineString();
  }
  indent(ss, indent_size + 1) << ")\n";
  return ss.str();
}

std::string SdpaBwdOp::toInlineString(int indent_size) const {
  NVF_CHECK(false, "Tensor op can not be printed inline");
}

std::vector<PolymorphicValue> SdpaBwdOp::evaluate(
    const ExpressionEvaluator& ee,
    const std::vector<PolymorphicValue>& inputs) const {
  // Backward tensor inputs: grad_input, query, key, value, output,
  // logsumexp, max_q/k Temporary handling of DID parallelization. See
  // https://github.com/NVIDIA/Fuser/issues/2563
  bool first_dim_is_did = this->key()->as<TensorView>()->axis(0)->isDeviceDim();
  auto out_grad = inputs[0].as<at::Tensor>();
  if (first_dim_is_did) {
    NVF_CHECK(out_grad.dim() == 5, "Expected 5D but found ", out_grad.sizes());
  } else {
    NVF_CHECK(out_grad.dim() == 4, "Expected 4D but found ", out_grad.sizes());
  }

  std::vector<at::Tensor> bwd_inputs;
  for (auto idx : arange(6)) {
    auto in_tensor = inputs.at(idx).as<at::Tensor>();
    // Removing the size 1 from sharded axis from tensors.
    if (first_dim_is_did) {
      in_tensor = in_tensor.squeeze(0);
    }
    bwd_inputs.push_back(in_tensor);
  }
  const auto dropout_p = inputs.at(6).as<double>();
  const auto is_causal = inputs.at(7).as<bool>();
  const auto philox_seed = inputs.at(8).as<at::Tensor>();
  const auto philox_offset = inputs.at(9).as<at::Tensor>();

  // Flash attention requires the last dimension to be padded to 8.
  // https://github.com/pytorch/pytorch/blob/c27882ffa8c1c7e4cf8ebc6c2f879e5b6c8814ad/aten/src/ATen/native/transformers/attention.cpp#L675-L677
  const auto last_dim_size = bwd_inputs[0].size(-1);
  auto pad_last_dim = [last_dim_size](
                          at::Tensor inp, int alignment_size) -> at::Tensor {
    if (last_dim_size % alignment_size == 0) {
      return inp;
    }
    auto pad_count = alignment_size - (last_dim_size % alignment_size);
    auto padded_inp = at::pad(inp, {0, pad_count});
    return padded_inp;
  };

  // Conmpute scale using original size of last dimension
  double scale = inputs.size() > 10 ? inputs.back().as<double>()
                                    : 1.0 / std::sqrt(last_dim_size);

  // ATen reference:
  // https://github.com/pytorch/pytorch/blob/c27882ffa8c1c7e4cf8ebc6c2f879e5b6c8814ad/aten/src/ATen/native/transformers/attention.cpp#L680-L681
  // cum_seq_q/k are undefined tensors for non-nested input tensors.
  auto [grad_query, grad_key, grad_value] =
      at::_scaled_dot_product_flash_attention_backward(
          /*grad_output=*/pad_last_dim(bwd_inputs[0], 8),
          /*query=*/pad_last_dim(bwd_inputs[1], 8),
          /*key=*/pad_last_dim(bwd_inputs[2], 8),
          /*value=*/pad_last_dim(bwd_inputs[3], 8),
          /*output=*/pad_last_dim(bwd_inputs[4], 8),
          /*logsumexp=*/bwd_inputs[5],
          /*cum_seq_q=*/at::Tensor(),
          /*cum_seq_k=*/at::Tensor(),
          // Note: ATen implementation expects max_q/max_k as scalars.
          /*max_q=*/bwd_inputs[1].size(2),
          /*max_k=*/bwd_inputs[2].size(2),
          /*dropout_p=*/dropout_p,
          /*is_causal=*/is_causal,
          /*philox_seed=*/philox_seed,
          /*philox_offset=*/philox_offset,
          /*scale=*/scale);

  // If the inputs were padded, slice the gradsto restore the original size
  auto slice_last_dim = [last_dim_size](at::Tensor output) -> at::Tensor {
    if (output.size(-1) != last_dim_size) {
      return output;
    }
    return output.slice(-1, 0, last_dim_size);
  };

  // Add device dimension back to outputs.
  if (first_dim_is_did) {
    grad_query = grad_query.unsqueeze(0);
    grad_key = grad_key.unsqueeze(0);
    grad_value = grad_value.unsqueeze(0);
  }

  return {
      slice_last_dim(grad_query),
      slice_last_dim(grad_key),
      slice_last_dim(grad_value)};
}

EmbeddingFwdOp::EmbeddingFwdOp(
    IrBuilderPasskey passkey,
    TensorView* output,
    TensorView* input,
    TensorView* weight,
    Val* padding_idx,
    Val* max_norm,
    Val* norm_type,
    Val* scale_grad_by_freq,
    Val* sparse)
    : Expr(passkey) {
  addOutput(output);

  addInput(input);
  addInput(weight);
  addInput(norm_type);
  addInput(scale_grad_by_freq);
  addInput(sparse);
  if (padding_idx != nullptr) {
    addInput(padding_idx);
    addDataAttribute(true);
  } else {
    addDataAttribute(false);
  }
  if (max_norm != nullptr) {
    addInput(max_norm);
    addDataAttribute(true);
  } else {
    addDataAttribute(false);
  }
}

NVFUSER_DEFINE_CLONE_AND_CREATE(EmbeddingFwdOp)

std::string EmbeddingFwdOp::toString(int indent_size) const {
  std::stringstream ss;
  indent(ss, indent_size) << out()->toString() << ",\n";
  indent(ss, indent_size + 1) << " = embedding(" << in()->toString() << ",\n";
  indent(ss, indent_size + 1) << "          " << weight()->toString() << ",\n";
  if (padding_idx() != nullptr) {
    indent(ss, indent_size + 1)
        << "          padding_idx = " << padding_idx()->toString() << ",\n";
  }
  if (max_norm() != nullptr) {
    indent(ss, indent_size + 1)
        << "          max_norm = " << max_norm()->toString() << ",\n";
  }
  indent(ss, indent_size + 1)
      << "          norm_type = " << norm_type()->toString() << ",\n";
  indent(ss, indent_size + 1)
      << "          scale_grad_by_freq = "
      << scale_grad_by_freq()->toInlineString() << ",\n";
  indent(ss, indent_size + 1)
      << "          sparse = " << sparse()->toInlineString() << ")\n";
  return ss.str();
}

std::string EmbeddingFwdOp::toInlineString(int indent_size) const {
  NVF_CHECK(false, "Tensor op can not be printed inline");
}

std::vector<PolymorphicValue> EmbeddingFwdOp::evaluate(
    const ExpressionEvaluator& ee,
    const std::vector<PolymorphicValue>& inputs) const {
  auto input = inputs.at(0).as<at::Tensor>();
  auto weight = inputs.at(1).as<at::Tensor>();
  auto norm_type = inputs.at(2).as<double>();
  auto scale_grad_by_freq = inputs.at(3).as<bool>();
  auto sparse = inputs.at(4).as<bool>();
  std::optional<int64_t> padding_idx = std::nullopt;
  if (has_padding_idx()) {
    padding_idx = inputs.at(5).as<int64_t>();
  }
  std::optional<double> max_norm = std::nullopt;
  if (has_max_norm()) {
    auto idx = 5 + has_padding_idx();
    max_norm = inputs.at(idx).as<double>();
  }

  namespace F = torch::nn::functional;
  return {F::embedding(
      input,
      weight,
      F::EmbeddingFuncOptions()
          .padding_idx(padding_idx)
          .max_norm(max_norm)
          .norm_type(norm_type)
          .scale_grad_by_freq(scale_grad_by_freq)
          .sparse(sparse))};
}
} // namespace nvfuser<|MERGE_RESOLUTION|>--- conflicted
+++ resolved
@@ -2024,20 +2024,6 @@
 
 //==============================================================================================================================
 
-<<<<<<< HEAD
-=======
-MmaOp::AxisMapping MmaOp::AxisMapping::trivialMapping(size_t dimension) {
-  AxesData a_axes, b_axes;
-  a_axes.reserve(dimension);
-  b_axes.reserve(dimension);
-  for (size_t i : arange(dimension)) {
-    a_axes.push_back((int64_t)i);
-    b_axes.push_back((int64_t)i);
-  }
-  return {a_axes, b_axes};
-}
-
->>>>>>> 854de793
 MmaOp::MmaOp(
     IrBuilderPasskey passkey,
     Val* out,
