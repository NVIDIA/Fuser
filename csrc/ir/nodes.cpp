// clang-format off
/*
 * SPDX-FileCopyrightText: Copyright (c) 2023-present NVIDIA CORPORATION & AFFILIATES.
 * All rights reserved.
 * SPDX-License-Identifier: BSD-3-Clause
 */
// clang-format on
#include <device_lower/lower2device.h>
#include <disjoint_set.h>
#include <dynamic_transform.h>
#include <exceptions.h>
#include <host_ir/container.h>
#include <ir/cloner.h>
#include <ir/interface_nodes.h>
#include <ir/iostream.h>
#include <ir/utils.h>
#include <kernel.h>
#include <kernel_ir.h>
#include <logical_domain_map.h>
#include <multidevice/utils.h>
#include <ops/arith.h>
#include <runtime/allocations.h>
#include <transform_iter.h>
#include <transform_rfactor.h>
#include <transform_view.h>
#include <type.h>

#include <torch/nn/options/embedding.h>

#include <complex>
#include <iterator>
#include <numeric>
#include <sstream>
#include <string>

namespace nvfuser {

FullOp::FullOp(IrBuilderPasskey passkey, Val* out, Val* fill_value)
    : Expr(passkey) {
  if (out->isA<TensorView>()) {
    auto tv_logical = out->as<TensorView>()->getLogicalDomain();
    for (auto id : tv_logical) {
      addInput(id->extent());
    }
  }
  addInput(fill_value);
  addOutput(out);
}

std::string FullOp::toString(int indent_size) const {
  std::stringstream ss;
  indent(ss, indent_size) << output(0)->toString() << "\n";
  indent_size++;
  indent(ss, indent_size) << " = full({";
  for (auto i : arange(inputs().size())) {
    if (i == inputs().size() - 1) {
      ss << "}";
    }
    if (i > 0) {
      ss << ", ";
    }
    ss << input(i)->toInlineString(indent_size);
  }
  ss << ");\n";
  return ss.str();
}

std::string FullOp::toInlineString(int indent_size) const {
  NVF_CHECK(false, "Tensor op can not be printed inline");
}

std::vector<PolymorphicValue> FullOp::evaluate(
    const ExpressionEvaluator& ee,
    const std::vector<PolymorphicValue>& inputs) const {
  std::vector<int64_t> shape;
  for (auto i : arange(inputs.size() - 1)) {
    shape.push_back(inputs.at(i).as<int64_t>());
  }
  DataType dtype = getFillValue()->getDataType().value();
  const auto options =
      at::TensorOptions().device(at::kCUDA).dtype(data_type_to_aten(dtype));
  using namespace PolymorphicValue_functions;
  return {at::full(shape, toScalar(inputs.back()), options)};
}

NVFUSER_DEFINE_CLONE_AND_CREATE(FullOp)

SelectOp::SelectOp(
    IrBuilderPasskey passkey,
    Val* out,
    Val* in,
    int64_t dim,
    Val* index)
    : Expr(passkey) {
  addInput(in);
  addInput(index);
  addOutput(out);
  addDataAttribute(dim);
}

std::string SelectOp::toString(int indent_size) const {
  std::stringstream ss;
  indent(ss, indent_size) << output(0)->toString() << "\n";
  indent_size++;
  indent(ss, indent_size) << " = select( " << input(0)->toString()
                          << ", axis = " << getIndexedID()
                          << ", index = " << input(1)->toString() << " )\n";
  return ss.str();
}

std::string SelectOp::toInlineString(int indent_size) const {
  NVF_CHECK(false, "Tensor op can not be printed inline");
}

IterDomain* SelectOp::getIndexedID() const {
  return TensorDomain::noReductions(
             ir_utils::getTvInput(this)->getLogicalDomain())
      .at(dim());
}

std::vector<PolymorphicValue> SelectOp::evaluate(
    const ExpressionEvaluator& ee,
    const std::vector<PolymorphicValue>& inputs) const {
  const auto& in = inputs.at(0).as<at::Tensor>();
  int64_t dimension = dim();
  int64_t index = (int64_t)inputs.at(1);
  return {in.select(dimension, index)};
}

NVFUSER_DEFINE_CLONE_AND_CREATE(SelectOp)

IndexSelectOp::IndexSelectOp(
    IrBuilderPasskey passkey,
    Val* out,
    Val* in,
    int64_t dim,
    Val* indices)
    : Expr(passkey) {
  addInput(in);
  addInput(indices);
  addOutput(out);
  addDataAttribute(dim);
}

std::string IndexSelectOp::toString(int indent_size) const {
  std::stringstream ss;
  indent(ss, indent_size) << output(0)->toString() << "\n";
  indent_size++;
  indent(ss, indent_size) << " = indexSelect( ";
  ss << input(0)->toString() << ", dim = " << dim() << ", "
     << input(1)->toString() << " )\n";
  return ss.str();
}

std::string IndexSelectOp::toInlineString(int indent_size) const {
  NVF_CHECK(false, "Tensor op can not be printed inline");
}

IterDomain* IndexSelectOp::getIndexedID() const {
  return TensorDomain::noReductions(
             ir_utils::getTvInput(this)->getLogicalDomain())
      .at(dim());
}

IterDomain* IndexSelectOp::getConsumerOfIndexedID() const {
  return ir_utils::getTvOutput(this)->getLogicalDomain().at(dim());
}

std::vector<PolymorphicValue> IndexSelectOp::evaluate(
    const ExpressionEvaluator& ee,
    const std::vector<PolymorphicValue>& inputs) const {
  const auto& in = inputs.at(0).as<at::Tensor>();
  int64_t dimension = dim();
  const auto& indices = inputs.at(1).as<at::Tensor>().squeeze();
  return {at::index_select(in, dimension, indices)};
}

NVFUSER_DEFINE_CLONE_AND_CREATE(IndexSelectOp)

IndexPutAccumulateOp::IndexPutAccumulateOp(
    IrBuilderPasskey passkey,
    Val* out,
    Val* acc,
    Val* index,
    Val* value)
    : Expr(passkey) {
  addInput(acc);
  addInput(index);
  addInput(value);
  addOutput(out);
}

std::string IndexPutAccumulateOp::toString(int indent_size) const {
  std::stringstream ss;
  indent(ss, indent_size) << output(0)->toString() << "\n";
  indent_size++;
  indent(ss, indent_size) << " = indexPutAccumulate( ";
  ss << input(0)->toString() << ", " << input(1)->toString() << ", "
     << input(2)->toString() << " )\n";
  return ss.str();
}

std::string IndexPutAccumulateOp::toInlineString(int indent_size) const {
  NVF_CHECK(false, "Tensor op can not be printed inline");
}

IterDomain* IndexPutAccumulateOp::getIndexingIDOfValue() const {
  return TensorDomain::noReductions(valueTv()->getLogicalDomain()).front();
}

IterDomain* IndexPutAccumulateOp::getIndexingID() const {
  return TensorDomain::noReductions(indexTv()->getLogicalDomain()).front();
}

std::vector<PolymorphicValue> IndexPutAccumulateOp::evaluate(
    const ExpressionEvaluator& ee,
    const std::vector<PolymorphicValue>& inputs) const {
  return {at::index_put(
      /*self=*/inputs.at(0).as<at::Tensor>(),
      /*indices=*/{inputs.at(1).as<at::Tensor>()},
      /*values=*/inputs.at(2).as<at::Tensor>(),
      /*accumulate=*/true)};
}

NVFUSER_DEFINE_CLONE_AND_CREATE(IndexPutAccumulateOp)

GatherOp::GatherOp(
    IrBuilderPasskey passkey,
    Val* out,
    Val* in,
    int64_t dim,
    Val* indices,
    bool exact_sizes)
    : Expr(passkey) {
  addInput(in);
  addInput(indices);
  addOutput(out);
  addDataAttribute(dim);
  addDataAttribute(exact_sizes);
}

std::string GatherOp::toString(int indent_size) const {
  std::stringstream ss;
  indent(ss, indent_size) << output(0)->toString() << "\n";
  indent_size++;
  indent(ss, indent_size) << " = "
                          << (exactSizes() ? "takeAlongAxis" : "torchGather")
                          << "( " << input(0)->toString();
  if (exactSizes()) {
    ss << ", " << input(1)->toString() << ", dim = " << dim() << " )\n";
  } else {
    ss << ", dim = " << dim() << ", " << input(1)->toString() << " )\n";
  }
  return ss.str();
}

std::string GatherOp::toInlineString(int indent_size) const {
  NVF_CHECK(false, "Tensor op can not be printed inline");
}

IterDomain* GatherOp::getIndexedID() const {
  return TensorDomain::noReductions(lookupTv()->getLogicalDomain()).at(dim());
}

IterDomain* GatherOp::getConsumerOfIndexedID() const {
  return ir_utils::getTvOutput(this)->getLogicalDomain().at(dim());
}

std::vector<PolymorphicValue> GatherOp::evaluate(
    const ExpressionEvaluator& ee,
    const std::vector<PolymorphicValue>& inputs) const {
  const auto& input = inputs.at(0).as<at::Tensor>();
  const auto& index = inputs.at(1).as<at::Tensor>();
  auto dimension = dim();
  if (exactSizes()) {
    return {at::take_along_dim(input, index, dimension)};
  } else {
    return {at::gather(input, dimension, index)};
  }
}

NVFUSER_DEFINE_CLONE_AND_CREATE(GatherOp)

ScatterOp::ScatterOp(
    IrBuilderPasskey passkey,
    ScatterOpType type,
    Val* out,
    Val* self,
    int64_t dim,
    Val* index,
    Val* src)
    : Expr(passkey) {
  addInput(self);
  addInput(index);
  addInput(src);
  addOutput(out);
  addDataAttribute(dim);
  addDataAttribute(type);
}

std::string ScatterOp::toString(int indent_size) const {
  std::stringstream ss;
  indent(ss, indent_size) << output(0)->toString() << "\n";
  indent_size++;
  indent(ss, indent_size) << " =" << getScatterOpType() << "(";
  ss << "self = " << selfTv()->toString() << ", dim = " << dim()
     << ", src = " << input(2)->toString() << ", idx = " << input(1)->toString()
     << " )\n";
  return ss.str();
}

std::string ScatterOp::toInlineString(int indent_size) const {
  NVF_CHECK(false, "Scatter op can not be printed inline");
}

IterDomain* ScatterOp::getIndexedID() const {
  return ir_utils::getTvOutput(this)->getLogicalDomain().at(dim());
}

std::vector<PolymorphicValue> ScatterOp::evaluate(
    const ExpressionEvaluator& ee,
    const std::vector<PolymorphicValue>& inputs) const {
  const auto& input = inputs.at(0).as<at::Tensor>();
  const auto& index = inputs.at(1).as<at::Tensor>();
  const auto& src = inputs.at(2).as<at::Tensor>();
  auto dimension = dim();
  return {at::scatter(input, dimension, index, src)};
}

NVFUSER_DEFINE_CLONE_AND_CREATE(ScatterOp)

IotaOp::IotaOp(
    IrBuilderPasskey passkey,
    Val* out,
    Val* length,
    Val* start,
    Val* step)
    : Expr(passkey) {
  NVF_CHECK(isIntegralType(*length->getDataType()));
  addInput(length);
  NVF_CHECK(start->getDataType() == step->getDataType());
  NVF_CHECK(start->getDataType() == out->getDataType());
  addInput(start);
  addInput(step);
  addOutput(out);
}

std::string IotaOp::toString(int indent_size) const {
  std::stringstream ss;
  indent(ss, indent_size) << output(0)->toString();
  ss << "\n";
  indent_size++;
  indent(ss, indent_size) << " = iota(" << length()->toString() << ", "
                          << start()->toString() << ", " << step()->toString()
                          << ", " << dtype() << ");\n";
  return ss.str();
}

std::string IotaOp::toInlineString(int indent_size) const {
  NVF_CHECK(false, "Tensor op can not be printed inline");
}

std::vector<PolymorphicValue> IotaOp::evaluate(
    const ExpressionEvaluator& ee,
    const std::vector<PolymorphicValue>& inputs) const {
  const auto options =
      at::TensorOptions().device(at::kCUDA).dtype(data_type_to_aten(dtype()));
  int64_t length = (int64_t)inputs.at(0);

  if (isIntegralType(dtype())) {
    int64_t start = (int64_t)inputs.at(1);
    int64_t step = (int64_t)inputs.at(2);
    int64_t end = start + step * length;
    return {at::arange(start, end, step, options)};
  } else if (isFloatingPointType(dtype())) {
    double start = (double)inputs.at(1);
    double step = (double)inputs.at(2);
    // Due to rounding error, it can be hard to guarantee the size of
    // the output of arange to be exactly length, so we generate a
    // larger tensor and truncate it to length.
    double end = start + step * ((double)length + 1);
    return {at::arange(start, end, step, options).narrow(0, 0, length)};
  } else {
    NVF_THROW("Unsupported dtype in IotaOp evaluator: ", dtype());
  }
}

NVFUSER_DEFINE_CLONE_AND_CREATE(IotaOp)

EyeOp::EyeOp(IrBuilderPasskey passkey, Val* out, DataType dtype)
    : Expr(passkey) {
  if (out->isA<TensorView>()) {
    addInput(out->as<TensorView>()->getLogicalDomain()[0]->extent());
    if (out->as<TensorView>()->getLogicalDomain()[1] !=
        out->as<TensorView>()->getLogicalDomain()[0]) {
      addInput(out->as<TensorView>()->getLogicalDomain()[1]->extent());
    }
  }
  addOutput(out);
  addDataAttribute(dtype);
}

std::string EyeOp::toString(int indent_size) const {
  std::stringstream ss;
  indent(ss, indent_size) << output(0)->toString() << "\n";
  indent_size++;
  indent(ss, indent_size) << " = eye(" << input(0)->toString() << ", "
                          << dtype() << ");\n";
  return ss.str();
}

std::string EyeOp::toInlineString(int indent_size) const {
  NVF_CHECK(false, "Tensor op can not be printed inline");
}
std::vector<PolymorphicValue> EyeOp::evaluate(
    const ExpressionEvaluator& ee,
    const std::vector<PolymorphicValue>& inputs) const {
  const auto options =
      at::TensorOptions().device(at::kCUDA).dtype(data_type_to_aten(dtype()));
  int64_t nrows = (int64_t)inputs.at(0);
  if (inputs.size() > 1) {
    int64_t ncols = (int64_t)inputs.at(1);
    return {at::eye(nrows, ncols, options)};
  } else {
    return {at::eye(nrows, options)};
  }
}

NVFUSER_DEFINE_CLONE_AND_CREATE(EyeOp)

UnaryOp::UnaryOp(IrBuilderPasskey passkey, UnaryOpType type, Val* out, Val* in)
    : Expr(passkey) {
  addOutput(out);
  addInput(in);
  addDataAttribute(type);
}

std::vector<PolymorphicValue> UnaryOp::evaluate(
    const ExpressionEvaluator& ee,
    const std::vector<PolymorphicValue>& inputs) const {
  using namespace PolymorphicValue_functions;

  const auto& in = inputs.at(0);
  if (!in.hasValue()) {
    return {std::monostate{}};
  }

  switch (getUnaryOpType()) {
    case UnaryOpType::Neg:
      return {-in};
    case UnaryOpType::Cast:
      if (in.is<at::Tensor>()) {
        return {PolymorphicValue(
            in.as<at::Tensor>().to(data_type_to_aten(out()->dtype())))};
      } else if (isIntegralType(*out()->getDataType())) {
        return {PolymorphicValue((int64_t)in)};
      } else if (isFloatingPointType(*out()->getDataType())) {
        return {PolymorphicValue((double)in)};
      } else if (out()->getDataType() == DataType::Bool) {
        return {PolymorphicValue((bool)in)};
      } else if (isComplexType(*out()->getDataType())) {
        return {PolymorphicValue((std::complex<double>)in)};
      } else {
        NVF_THROW("dtype not supported in evaluator: ", *out()->getDataType());
      }
    case UnaryOpType::Reciprocal:
      return {1.0 / in};
      break;
    case UnaryOpType::Abs:
      return {abs(in)};
      break;
    case UnaryOpType::LogicalNot:
      return {!in};
      break;
    case UnaryOpType::BitwiseNot:
      return {~in};
      break;
    case UnaryOpType::BitCeil:
      return {static_cast<int64_t>(
          std::bit_ceil(static_cast<uint64_t>(in.as<int64_t>())))};
      break;
    case UnaryOpType::Erf:
      return {erf(in)};
      break;
    case UnaryOpType::ToUnsignedSmemAddr:
      return {(int64_t)(unsigned)in};
      break;
    case UnaryOpType::AdjustPartialLdMatrixAddrInTuring8:
    case UnaryOpType::AdjustPartialLdMatrixAddrInTuring16:
      return {in};
      break;
    case UnaryOpType::Dereference:
      if (*out()->getDataType() == DataType::Float) {
        return {PolymorphicValue((double)*(float*)in)};
      } else {
        NVF_THROW("dtype not supported in evaluator: ", *out()->getDataType());
      }
      break;
    case UnaryOpType::Sigmoid:
      return {in.as<at::Tensor>().sigmoid()};
      break;
    case UnaryOpType::Tanh:
      return {in.as<at::Tensor>().tanh()};
      break;
    case UnaryOpType::Relu:
      return {at::relu(in.as<at::Tensor>())};
      break;
    case UnaryOpType::Gelu:
      return {at::gelu(in.as<at::Tensor>())};
      break;
    case UnaryOpType::Exp:
      return {at::exp(in.as<at::Tensor>())};
      break;
    case UnaryOpType::Sin:
      return {in.as<at::Tensor>().sin()};
      break;
    case UnaryOpType::Signbit:
      return {signbit(in)};
      break;
    case UnaryOpType::Cos:
      return {in.as<at::Tensor>().cos()};
      break;
    case UnaryOpType::BitCast:
      NVF_CHECK(
          dataTypeSizeByte(input(0)->dtype()) ==
              dataTypeSizeByte(out()->dtype()),
          "BitCast only works for types of the same size");
      if (isComplexType(input(0)->dtype()) &&
          std::holds_alternative<ArrayType>(out()->dtype().type)) {
        // view_as_real case.
        auto vec_type = std::get<ArrayType>(out()->dtype().type);
        auto inp_scalar_type = getTypeFromComplexType(input(0)->dtype());
        NVF_CHECK(
            *vec_type.type == inp_scalar_type,
            "Output type must be the same as the scalar type of the complex "
            "input.");
        NVF_CHECK(
            vec_type.size == 2,
            "Expected output to be array of size 2, found array of size ",
            vec_type.size);
        return {in.as<at::Tensor>()};
      } else {
        return {in.as<at::Tensor>().view(data_type_to_aten(out()->dtype()))};
      }
      break;
    case UnaryOpType::Rsqrt:
      return {in.as<at::Tensor>().rsqrt()};
      break;
    case UnaryOpType::Real:
      return {at::real(in.as<at::Tensor>())};
      break;
    case UnaryOpType::Imag:
      return {at::imag(in.as<at::Tensor>())};
      break;
    case UnaryOpType::Tan:
      return {in.as<at::Tensor>().tan()};
      break;
    case UnaryOpType::IsFinite:
      return {at::isfinite(in.as<at::Tensor>())};
      break;
    default:
      NVF_CHECK(
          false,
          "Unexpected operator type ",
          getUnaryOpType(),
          " in ",
          toString());
  }
}

void UnaryOp::printHelper(std::stringstream& ss, std::string input) const {
  auto op_type = getUnaryOpType();

  if (auto inline_uop = inline_op_str(op_type)) {
    ss << inline_uop.value() << input;
  } else {
    if (op_type == UnaryOpType::Cast) {
      std::optional<std::string> cast_str = cast_func_str(std::make_pair(
          in()->getDataType().value(), out()->getDataType().value()));
      NVF_ERROR(cast_str != std::nullopt, "Unsupported Cast");
      ss << cast_str.value();
    } else {
      ss << op_type;
      if (out()->getDataType().value() == DataType::Float &&
          needFloatSuffix(op_type)) {
        ss << "f";
      }
    }
    ss << "(" << input << ")";
  }
}

std::string UnaryOp::toString(int indent_size) const {
  std::stringstream ss;
  bool istvop = ir_utils::isTvOp(this);
  indent(ss, indent_size) << out()->toString();
  if (istvop) {
    ss << "\n";
    indent_size++;
    indent(ss, indent_size);
  }
  ss << " = ";
  printHelper(ss, in()->toString());
  ss << ";\n";
  return ss.str();
}

std::string UnaryOp::toInlineString(int indent_size) const {
  checkInlineable(this);
  std::stringstream ss;
  printHelper(ss, in()->toInlineString());
  return ss.str();
}

std::string UnaryOp::getGraphvizLabel() const {
  std::stringstream ss;
  ss << getOpString() << "(" << getUnaryOpType() << ")";
  return ss.str();
}

NVFUSER_DEFINE_CLONE_AND_CREATE(UnaryOp)

BinaryOp::BinaryOp(
    IrBuilderPasskey passkey,
    BinaryOpType type,
    Val* out,
    Val* lhs,
    Val* rhs)
    : Expr(passkey) {
  addOutput(out);
  addInput(lhs);
  addInput(rhs);
  addDataAttribute(type);
}

std::vector<PolymorphicValue> BinaryOp::evaluate(
    const ExpressionEvaluator& ee,
    const std::vector<PolymorphicValue>& inputs) const {
  using namespace PolymorphicValue_functions;
  const auto& lhs = inputs.at(0);
  const auto& rhs = inputs.at(1);

  switch (getBinaryOpType()) {
    case BinaryOpType::Add:
      return {lhs + rhs};
      break;
    case BinaryOpType::Sub:
      return {lhs - rhs};
      break;
    case BinaryOpType::Mul:
      return {lhs * rhs};
      break;
    case BinaryOpType::Div:
      NVF_CHECK(
          !rhs.is<int64_t>() || rhs != 0, "Integer division by zero detected");
      return {lhs / rhs};
      break;
    case BinaryOpType::Mod:
      NVF_CHECK(rhs != 0, "Modulo zero detected");
      return {lhs % rhs};
      break;
    case BinaryOpType::Fmod:
      NVF_CHECK(rhs != 0, "Float modulo zero detected");
      return {fmod(lhs, rhs)};
      break;
    case BinaryOpType::CeilDiv:
      NVF_CHECK(rhs != 0, "CeilDiv by zero detected");
      return {ceildiv(lhs, rhs)};
      break;
    case BinaryOpType::LogicalAnd:
      return {lhs && rhs};
      break;
    case BinaryOpType::LogicalOr:
      return {lhs || rhs};
      break;
    case BinaryOpType::BitwiseAnd:
      return {lhs & rhs};
      break;
    case BinaryOpType::BitwiseOr:
      return {lhs | rhs};
      break;
    case BinaryOpType::BitwiseXor:
      return {lhs ^ rhs};
      break;
    case BinaryOpType::Eq:
      return {eq(lhs, rhs)};
      break;
    case BinaryOpType::NE:
      return {ne(lhs, rhs)};
      break;
    case BinaryOpType::GT:
      return {gt(lhs, rhs)};
      break;
    case BinaryOpType::GE:
      return {ge(lhs, rhs)};
      break;
    case BinaryOpType::LT:
      return {lt(lhs, rhs)};
      break;
    case BinaryOpType::LE:
      return {le(lhs, rhs)};
      break;
    case BinaryOpType::Max:
      return {max(lhs, rhs)};
      break;
    case BinaryOpType::Min:
      return {min(lhs, rhs)};
      break;
    case BinaryOpType::Gcd:
      return {gcd(lhs, rhs)};
      break;
    case BinaryOpType::Lshift:
      return {lhs << rhs};
      break;
    case BinaryOpType::Rshift:
      return {lhs >> rhs};
      break;
    case BinaryOpType::Complex:
      return {at::complex(lhs.as<at::Tensor>(), rhs.as<at::Tensor>())};
      break;
    case BinaryOpType::Pow:
      return {pow(lhs, rhs)};
      break;
    default:
      NVF_CHECK(
          false,
          "Unexpected operator type: ",
          getBinaryOpType(),
          " in ",
          toString());
  }
}

void BinaryOp::printHelper(
    std::stringstream& ss,
    int indent_size,
    std::string lhs,
    std::string rhs) const {
  bool istvop = ir_utils::isTvOp(this);
  auto op_type = getBinaryOpType();
  if (auto inline_bop = inline_op_str(op_type)) {
    ss << lhs;
    if (istvop) {
      ss << "\n";
      indent(ss, indent_size);
    }
    ss << " " << inline_bop.value() << " ";
    ss << rhs;
  } else {
    ss << op_type;
    if (out()->getDataType().value() == DataType::Float &&
        needFloatSuffix(op_type)) {
      ss << "f";
    }
    ss << "(" << lhs;
    if (istvop) {
      ss << "\n";
      indent(ss, indent_size);
    }
    ss << ", " << rhs << ")";
  }
}

std::string BinaryOp::toString(int indent_size) const {
  std::stringstream ss;
  bool istvop = ir_utils::isTvOp(this);
  indent(ss, indent_size) << out();

  // tensor operations tend to be long, break them up into multiple lines
  if (istvop) {
    ss << "\n";
    indent_size++;
    indent(ss, indent_size);
  }

  ss << " = ";
  printHelper(ss, indent_size, lhs()->toString(), rhs()->toString());
  ss << ";\n";
  return ss.str();
}

std::string BinaryOp::toInlineString(int indent_size) const {
  checkInlineable(this);
  std::stringstream ss;
  printHelper(
      ss, indent_size, lhs()->toInlineString(), rhs()->toInlineString());
  return ss.str();
}

std::string BinaryOp::getGraphvizLabel() const {
  std::stringstream ss;
  ss << getOpString() << "(" << getBinaryOpType() << ")";
  return ss.str();
}

NVFUSER_DEFINE_CLONE_AND_CREATE(BinaryOp)

TernaryOp::TernaryOp(
    IrBuilderPasskey passkey,
    TernaryOpType type,
    Val* out,
    Val* in1,
    Val* in2,
    Val* in3)
    : Expr(passkey) {
  addOutput(out);
  addInput(in1);
  addInput(in2);
  addInput(in3);
  addDataAttribute(type);
}

std::vector<PolymorphicValue> TernaryOp::evaluate(
    const ExpressionEvaluator& ee,
    const std::vector<PolymorphicValue>& inputs) const {
  using namespace PolymorphicValue_functions;
  const auto& a = inputs.at(0);
  const auto& b = inputs.at(1);
  const auto& c = inputs.at(2);
  switch (getTernaryOpType()) {
    case TernaryOpType::Clamp:
      return {std::min(std::max(a, b), c)};
      break;
    case TernaryOpType::Lerp:
      // This is the same lerp computed in helpers.cu
      // https://math.stackexchange.com/a/1798323
      return {(c < 0.5) ? a + c * (b - a) : b - (b - a) * (1.0 - c)};
      break;
    case TernaryOpType::Threshold:
      return {(a <= b) ? c : a};
      break;
    case TernaryOpType::Where:
      return {a.as<bool>() ? b : c};
      break;
    default:
      NVF_CHECK(
          false,
          "Unexpected operator type: ",
          getTernaryOpType(),
          " in ",
          toString());
  }
}

void TernaryOp::printHelper(
    std::stringstream& ss,
    int indent_size,
    std::string in1,
    std::string in2,
    std::string in3) const {
  bool istvop = ir_utils::isTvOp(this);
  ss << getTernaryOpType() << "(" << in1;
  if (istvop) {
    ss << "\n";
    indent(ss, indent_size);
  }
  ss << ", " << in2;
  if (istvop) {
    ss << "\n";
    indent(ss, indent_size);
  }
  ss << ", " << in3 << ")";
}

std::string TernaryOp::toString(int indent_size) const {
  std::stringstream ss;
  bool istvop = ir_utils::isTvOp(this);
  indent(ss, indent_size);
  ss << out()->toString();

  // tensor operations tend to be long, break them up into multiple lines
  if (istvop) {
    ss << "\n";
    indent_size++;
    indent(ss, indent_size);
  }

  ss << " = ";
  printHelper(
      ss, indent_size, in1()->toString(), in2()->toString(), in3()->toString());
  ss << ";\n";
  return ss.str();
}

std::string TernaryOp::toInlineString(int indent_size) const {
  checkInlineable(this);
  std::stringstream ss;
  printHelper(
      ss,
      indent_size,
      in1()->toInlineString(),
      in2()->toInlineString(),
      in3()->toInlineString());
  return ss.str();
}

std::string TernaryOp::getGraphvizLabel() const {
  std::stringstream ss;
  ss << getOpString() << "(" << getTernaryOpType() << ")";
  return ss.str();
}

NVFUSER_DEFINE_CLONE_AND_CREATE(TernaryOp)

ArrayConstruct::ArrayConstruct(
    IrBuilderPasskey passkey,
    Val* output,
    std::vector<Val*> inputs)
    : Expr(passkey) {
  NVF_ERROR(!inputs.empty(), "Cannot create an array with no members.");
  addOutput(output);
  DataType input_dtype = DataType::Null;
  for (auto in : inputs) {
    addInput(in);
    auto in_dtype_opt = in->getDataType();
    NVF_ERROR(in_dtype_opt.has_value());
    if (input_dtype == DataType::Null) {
      input_dtype = *in_dtype_opt;
    } else {
      NVF_CHECK(
          input_dtype == *in_dtype_opt,
          "All inputs to ArrayConstruct must have the same data type");
    }
  }
  auto expected_output_dtype =
      ArrayType{std::make_shared<DataType>(input_dtype), inputs.size()};
  NVF_CHECK(
      output->getDataType() == expected_output_dtype,
      "Output of ArrayConstruct must be an array of the same data type as the "
      "inputs");
}

std::string ArrayConstruct::toString(int indent_size) const {
  std::stringstream ss;
  indent(ss, indent_size) << out()->toString() << " = {"
                          << toDelimitedString(inputs()) << "}\n";
  return ss.str();
}

std::string ArrayConstruct::toInlineString(int indent_size) const {
  std::stringstream ss;
  ss << "{ " << toDelimitedInlineString(inputs()) << " }";
  return ss.str();
}

std::vector<PolymorphicValue> ArrayConstruct::evaluate(
    const ExpressionEvaluator& ee,
    const std::vector<PolymorphicValue>& inputs) const {
  return {PolymorphicValue(inputs)};
}

NVFUSER_DEFINE_CLONE_AND_CREATE(ArrayConstruct)

ReverseArray::ReverseArray(IrBuilderPasskey passkey, Val* output, Val* input)
    : Expr(passkey) {
  NVF_ERROR(
      std::holds_alternative<ArrayType>(input->dtype().type),
      "Cannot reverse a non-array type.");
  NVF_ERROR(
      std::holds_alternative<ArrayType>(output->dtype().type),
      "Cannot reverse a non-array type.");
  auto input_array_type = std::get<ArrayType>(input->dtype().type);
  auto output_array_type = std::get<ArrayType>(output->dtype().type);
  NVF_ERROR(
      input_array_type.type == output_array_type.type,
      "Cannot reverse an array of type ",
      input_array_type.type,
      " into an array of type ",
      output_array_type.type);
  NVF_ERROR(
      input_array_type.size == output_array_type.size,
      "Cannot reverse an array of size ",
      input_array_type.size,
      " into an array of size ",
      output_array_type.size);
  addOutput(output);
  addInput(input);
}

std::string ReverseArray::toString(int indent_size) const {
  std::stringstream ss;
  indent(ss, indent_size) << out()->toString() << " = ReverseArray("
                          << in()->toString() << ")\n";
  return ss.str();
}

std::string ReverseArray::toInlineString(int indent_size) const {
  std::stringstream ss;
  ss << "ReverseArray(" << in()->toInlineString() << ")";
  return ss.str();
}

std::vector<PolymorphicValue> ReverseArray::evaluate(
    const ExpressionEvaluator& ee,
    const std::vector<PolymorphicValue>& inputs) const {
  NVF_ERROR(inputs.size() == 1, "ReverseArray expects 1 input");
  PolymorphicValue array = inputs.at(0);
  auto& vec = array.as<std::vector>();
  std::reverse(vec.begin(), vec.end());
  return {std::move(array)};
}

NVFUSER_DEFINE_CLONE_AND_CREATE(ReverseArray)

GetItem::GetItem(IrBuilderPasskey passkey, Val* output, Val* array, Val* index)
    : Expr(passkey) {
  addOutput(output);
  addInput(array);
  addInput(index);
  NVF_ERROR(
      *(std::get<ArrayType>(array->dtype().type).type) == output->dtype(),
      "GetItem array input must have a data type");
}

std::string GetItem::toString(int indent_size) const {
  std::stringstream ss;
  indent(ss, indent_size) << out()->toString() << " = " << array()->toString()
                          << "[" << index()->toString() << "]\n";
  return ss.str();
}

std::string GetItem::toInlineString(int indent_size) const {
  std::stringstream ss;
  ss << "(" << array()->toInlineString() << ")[" << index()->toInlineString()
     << "]";
  return ss.str();
}

std::vector<PolymorphicValue> GetItem::evaluate(
    const ExpressionEvaluator& ee,
    const std::vector<PolymorphicValue>& inputs) const {
  NVF_ERROR(inputs.size() == 2, "GetItem expects 2 inputs");
  return {PolymorphicValue(inputs.at(0)[inputs.at(1)])};
}

NVFUSER_DEFINE_CLONE_AND_CREATE(GetItem)

StructConstruct::StructConstruct(
    IrBuilderPasskey passkey,
    Val* output,
    const std::vector<std::pair<std::string, Val*>>& fields)
    : Expr(passkey) {
  NVF_ERROR(!fields.empty(), "Cannot create a struct with no members.");
  auto output_dtype = std::get<StructType>(output->dtype().type);
  NVF_ERROR(
      output_dtype.fields.size() == fields.size(),
      "StructConstruct output must have the same number of fields as the "
      "inputs");
  auto it = output_dtype.fields.begin();
  for (const auto& field : fields) {
    NVF_ERROR(
        it->name == field.first,
        "StructConstruct field names must match the output");
    NVF_ERROR(
        *(it->type) == field.second->dtype(),
        "StructConstruct field ",
        field.first,
        " must have the same data type as the output");
    addDataAttribute(field.first);
    addInput(field.second);
    it++;
  }
  addOutput(output);
}

std::string StructConstruct::toString(int indent_size) const {
  std::stringstream ss;
  indent(ss, indent_size) << out()->toString() << " = { ";
  for (int64_t i : arange((int64_t)inputs().size())) {
    if (i > 0) {
      ss << ", ";
    }
    ss << attribute<std::string>(i) << " = " << input(i)->toString();
  }
  ss << " }\n";
  return ss.str();
}

std::string StructConstruct::toInlineString(int indent_size) const {
  std::stringstream ss;
  ss << "{ ";
  for (int64_t i : arange((int64_t)inputs().size())) {
    if (i > 0) {
      ss << ", ";
    }
    ss << attribute<std::string>(i) << " = " << input(i)->toInlineString();
  }
  ss << " }";
  return ss.str();
}

std::vector<PolymorphicValue> StructConstruct::evaluate(
    const ExpressionEvaluator& ee,
    const std::vector<PolymorphicValue>& inputs) const {
  NVF_ERROR(
      this->inputs().size() == inputs.size(),
      "StructConstruct expects ",
      this->inputs().size(),
      " inputs");
  PolymorphicValue struct_ =
      std::get<StructType>(output(0)->dtype().type).create();
  for (int64_t i : arange((int64_t)inputs.size())) {
    struct_->*attribute<std::string>(i) = inputs.at(i);
  }
  return {std::move(struct_)};
}

NVFUSER_DEFINE_CLONE_AND_CREATE(StructConstruct)

GetAttr::GetAttr(
    IrBuilderPasskey passkey,
    Val* output,
    Val* struct_,
    std::string attr)
    : Expr(passkey) {
  NVF_ERROR(
      std::get<StructType>(struct_->dtype().type).fieldDataType(attr) ==
          output->dtype(),
      "Data type mismatch for GetAttr");
  addOutput(output);
  addInput(struct_);
  addDataAttribute(std::move(attr));
}

std::string GetAttr::toString(int indent_size) const {
  std::stringstream ss;
  indent(ss, indent_size) << out()->toString() << " = " << struct_()->toString()
                          << "." << attr() << "\n";
  return ss.str();
}

std::string GetAttr::toInlineString(int indent_size) const {
  std::stringstream ss;
  ss << "(" << struct_()->toInlineString() << ")." << attr();
  return ss.str();
}

std::vector<PolymorphicValue> GetAttr::evaluate(
    const ExpressionEvaluator& ee,
    const std::vector<PolymorphicValue>& inputs) const {
  NVF_ERROR(inputs.size() == 1, "GetAttr expects 1 input");
  return {inputs.at(0)->*attr()};
}

NVFUSER_DEFINE_CLONE_AND_CREATE(GetAttr)

GetMetaData::GetMetaData(IrBuilderPasskey passkey, Val* output, Val* input)
    : Expr(passkey) {
  addOutput(output);
  addInput(input);
  NVF_ERROR(
      out()->dtype() == metaDataTypeOf(in()),
      "Data type mismatch for GetMetaData")
}

std::string GetMetaData::toString(int indent_size) const {
  std::stringstream ss;
  indent(ss, indent_size) << out()->toString() << " = getMetaData("
                          << in()->toString() << ")\n";
  return ss.str();
}

std::string GetMetaData::toInlineString(int indent_size) const {
  std::stringstream ss;
  ss << "getMetaData(" << ir_utils::varName(in()) << ")";
  return ss.str();
}

NVFUSER_DEFINE_CLONE_AND_CREATE(GetMetaData)

TensorConstruct::TensorConstruct(
    IrBuilderPasskey passkey,
    TensorView* output,
    Val* input)
    : Expr(passkey) {
  addOutput(output);
  addInput(input);
}

std::string TensorConstruct::toString(int indent_size) const {
  std::stringstream ss;
  indent(ss, indent_size) << out()->toString() << " = TensorConstruct("
                          << in()->toString() << ")\n";
  return ss.str();
}

std::string TensorConstruct::toInlineString(int indent_size) const {
  NVF_CHECK(false, "Tensor op can not be printed inline");
}

std::vector<PolymorphicValue> TensorConstruct::evaluate(
    const ExpressionEvaluator& ee,
    const std::vector<PolymorphicValue>& inputs) const {
  NVF_ERROR(inputs.size() == 1, "TensorConstruct expects 1 input");
  using namespace PolymorphicValue_functions;
  return {toTensor(inputs.at(0))};
}

NVFUSER_DEFINE_CLONE_AND_CREATE(TensorConstruct)

RNGOp::RNGOp(
    IrBuilderPasskey passkey,
    RNGOpType type,
    Val* out,
    DataType dtype,
    std::vector<Val*> parameters,
    Val* philox_seed,
    Val* philox_offset,
    Val* philox_index)
    : Expr(passkey) {
  if (auto tv_out = dynamic_cast<TensorView*>(out)) {
    for (auto id : tv_out->getLogicalDomain()) {
      NVF_CHECK(!id->isReduction(), "Output of RNGOp can not have reduction");
      addInput(id->extent());
    }
  }
  for (auto v : parameters) {
    addInput(v);
  }
  if (philox_seed || philox_offset) {
    NVF_CHECK(
        philox_seed && philox_offset,
        "If either philox_seed or philox_offset is provided, the other must be "
        "also");
    addInput(philox_seed);
    addInput(philox_offset);
  }
  addOutput(out);
  RNGOp::Attributes attr{type, dtype, parameters.size()};
  addDataAttribute(attr);
  // adding nullptr to attributes triggers assert. Though I question if this
  // should be the default behavior and any use of attributes should check for
  // nullptr instead.
  if (philox_index) {
    addAttribute(philox_index);
  }
}

std::string RNGOp::toString(int indent_size) const {
  std::stringstream ss;
  indent(ss, indent_size);
  ss << output(0)->toString() << "\n";
  indent_size++;
  indent(ss, indent_size);
  ss << " = ";
  ss << getRNGOpType() << "({" << toDelimitedString(getShape()) << "}, ";
  if (!getParameters().empty()) {
    ss << toDelimitedString(getParameters()) << ", ";
  }
  ss << dtype();
  auto seed = getRNGSeedVal();
  if (seed) {
    ss << ", " << seed->toInlineString();
  }
  ss << ");\n";
  return ss.str();
}

std::string RNGOp::toInlineString(int indent_size) const {
  NVF_CHECK(false, "Tensor op can not be printed inline");
}

int64_t RNGOp::getOutputDims() const {
  int64_t ndims = 0;
  if (auto tv_out = dynamic_cast<TensorView*>(output(0))) {
    ndims = (int64_t)tv_out->getLogicalDomain().size();
  }
  return ndims;
}

NVFUSER_DEFINE_CLONE_AND_CREATE(RNGOp)

BroadcastOp::BroadcastOp(
    IrBuilderPasskey passkey,
    Val* out,
    Val* in,
    std::vector<bool> is_broadcast_dims)
    : Expr(passkey) {
  auto out_type = out->getValType().value();
  auto in_type = in->getValType().value();

  NVF_ERROR(
      (out_type == ValType::TensorView && in_type == ValType::TensorView) ||
          (out_type == ValType::TensorIndex && in_type == ValType::TensorIndex),
      "Cannot braodcast a non-tensor object.");

  addOutput(out);
  addInput(in);

  // Validate the broadcast flags when this expr is created with
  // TensorView. Broadcast with TensorIndex only appears after
  // lowering, so it should have already been validated.
  if (out->isA<TensorView>()) {
    NVF_ERROR(in->isA<TensorView>());
    auto in_tv = in->as<TensorView>();
    auto out_tv = out->as<TensorView>();
    auto in_dom = TensorDomain::noReductions(in_tv->getLogicalDomain());
    auto& out_dom = out_tv->getLogicalDomain();
    NVF_ERROR(
        is_broadcast_dims.size() == out_dom.size(),
        "The dimensions of output tensor and does not match with "
        "is_broadcast_dims");

    auto out_size = is_broadcast_dims.size();
    auto num_new_broadcasts = 0;
    for (const auto i : arange(out_size)) {
      if (is_broadcast_dims[i]) {
        num_new_broadcasts++;
        auto id = out_dom[i];
        NVF_ERROR(
            id->isBroadcast(),
            "New broadcast dimension does not properly set its IterType.");
        NVF_ERROR(
            !id->hasExpandedExtent(),
            "New broadcast dimension can not be expanded.");
        NVF_ERROR(
            id->extent()->isOneInt(),
            "New broadcast dimension must have extent 1");
      } else {
        auto in_id = in_dom[i - num_new_broadcasts];
        auto out_id = out_dom[i];
        NVF_ERROR(
            in_id->sameAs(out_id), "IterDomain does not match in BroadcastOp");
      }
    }
    NVF_ERROR(
        out_size == in_dom.size() + num_new_broadcasts,
        "The dimensions of output tensor and does not match with "
        "is_broadcast_dims and input tensor");
  }

  addDataAttribute(std::move(is_broadcast_dims));
}

std::string BroadcastOp::toString(int indent_size) const {
  std::stringstream ss;
  indent(ss, indent_size) << out()->toString() << "\n";
  indent(ss, indent_size) << "   = broadcast( " << in()->toString()
                          << ", flags = {";
  bool is_first = true;
  for (const auto f : getBroadcastDimFlags()) {
    if (!is_first) {
      ss << ", ";
    }
    ss << (f ? "true" : "false");
    is_first = false;
  }
  ss << "} )\n";
  return ss.str();
}

std::string BroadcastOp::toInlineString(int indent_size) const {
  NVF_CHECK(false, "Tensor op can not be printed inline");
}

std::vector<PolymorphicValue> BroadcastOp::evaluate(
    const ExpressionEvaluator& ee,
    const std::vector<PolymorphicValue>& inputs) const {
  NVF_ERROR(
      inputs.size() == 1,
      "BroadcastOp expects exactly 1 input, but received ",
      inputs.size());
  std::vector<int64_t> out_shape;
  const auto& in = inputs.at(0).as<at::Tensor>();
  int64_t idx = 0;
  for (bool b : getBroadcastDimFlags()) {
    if (b) {
      out_shape.push_back(1);
    } else {
      out_shape.push_back(in.sizes()[idx++]);
    }
  }
  return {in.view(out_shape)};
}

NVFUSER_DEFINE_CLONE_AND_CREATE(BroadcastOp)

SqueezeOp::SqueezeOp(
    IrBuilderPasskey passkey,
    Val* out,
    Val* in,
    std::vector<bool> is_squeeze_dims)
    : Expr(passkey) {
  auto out_type = out->getValType().value();
  auto in_type = in->getValType().value();

  NVF_ERROR(
      in_type == ValType::TensorView,
      "Squeeze input must be a TensorView: ",
      in->toString());

  NVF_ERROR(
      out_type == ValType::TensorView,
      "Squeeze output must be a TensorView: ",
      in->toString());

  addOutput(out);
  addInput(in);

  // Validate the squeeze flags
  auto in_tv = in->as<TensorView>();
  auto out_tv = out->as<TensorView>();
  auto in_dom = TensorDomain::noReductions(in_tv->getLogicalDomain());
  auto& out_dom = out_tv->getLogicalDomain();
  NVF_ERROR(
      is_squeeze_dims.size() == in_dom.size(),
      "The dimensions of input tensor and does not match with is_squeeze_dims");

  int64_t in_size = (int64_t)is_squeeze_dims.size();
  auto num_removed_broadcasts = 0;
  for (const auto i : arange(is_squeeze_dims.size())) {
    if (is_squeeze_dims[i]) {
      num_removed_broadcasts++;
      auto id = in_dom[i];
      NVF_ERROR(
          id->isBroadcast() || id->isSymbolic(),
          "Squeeze dimension should be either Symbolic or Broadcast. Found ",
          id->getIterType());
      if (id->isBroadcast()) {
        // Check concrete broadcast extent here. For Symbolic inputs, this check
        // will be deferred to concretization. See dynamic_transform.cpp
        NVF_ERROR(
            id->extent()->isConstScalar() &&
                id->extent()->evaluate().as<int64_t>() == 1,
            "Can not squeeze dimension(s) with size != 1.");
      }
    } else {
      auto in_id = in_dom[i];
      auto out_id = out_dom[i - num_removed_broadcasts];
      NVF_ERROR(
          in_id->sameAs(out_id), "IterDomain does not match in BroadcastOp");
    }
  }
  NVF_ERROR(
      in_size == out_tv->nDims() + num_removed_broadcasts,
      "The dimensions of output tensor and does not match with is_squeeze_dims "
      "and input tensor");

  addDataAttribute(std::move(is_squeeze_dims));
}

std::string SqueezeOp::toString(int indent_size) const {
  std::stringstream ss;
  indent(ss, indent_size) << out()->toString() << "\n";
  indent(ss, indent_size) << "   = squeeze( " << in()->toString()
                          << ", flags = {";
  bool is_first = true;
  for (const auto f : getSqueezeDimFlags()) {
    if (!is_first) {
      ss << ", ";
    }
    ss << (f ? "true" : "false");
    is_first = false;
  }
  ss << "} )\n";
  return ss.str();
}

std::string SqueezeOp::toInlineString(int indent_size) const {
  NVF_CHECK(false, "Tensor op can not be printed inline");
}

std::vector<PolymorphicValue> SqueezeOp::evaluate(
    const ExpressionEvaluator& ee,
    const std::vector<PolymorphicValue>& inputs) const {
  NVF_ERROR(
      inputs.size() == 1,
      "SqueezeOp expects exactly 1 input, but received ",
      inputs.size());
  std::vector<int64_t> out_shape;
  const auto& in = inputs.at(0).as<at::Tensor>();
  const auto& is_squeeze_dims = getSqueezeDimFlags();
  NVF_ERROR(
      (int64_t)is_squeeze_dims.size() == in.dim(),
      "The dimensions of input tensor and does not match with is_squeeze_dims");
  at::Tensor out = in;
  for (int64_t i : arange((int64_t)is_squeeze_dims.size())) {
    if (is_squeeze_dims[i]) {
      if (in.stride(i) == 0) {
        // If the input dimension is expanded in this dimension, undo the expand
        // by slicing. This ensures that any broadcast dimensions will be
        // unexpanded when we do the final call to view()
        out = out.slice(i, 0, 1);
      }
    } else {
      out_shape.push_back(in.sizes()[i]);
    }
  }
  return {out.view(out_shape)};
}

void SqueezeOp::checkConcretization(Val* old_val, Val* new_val) const {
  Expr::checkConcretization(old_val, new_val); // does nullptr, vtype checks
  NVF_CHECK(
      old_val == in(),
      "Pre-concretized Val ",
      old_val->toString(),
      " does not match input TV ",
      in()->toString());
  auto old_tv = old_val->as<TensorView>();
  auto new_tv = new_val->as<
      TensorView>(); // NOLINT(clang-analyzer-core.CallAndMessage,-warnings-as-errors)
  auto old_logical = old_tv->getLogicalDomain();
  auto new_logical = new_tv->getLogicalDomain();
  NVF_CHECK(
      new_logical.size() == old_tv->getLogicalDomain().size(),
      "New TV ",
      new_tv->toString(),
      " has rfactor of length ",
      new_logical.size(),
      " but expected ",
      old_tv->getLogicalDomain().size());
  auto flags = getSqueezeDimFlags();
  for (auto i : arange(flags.size())) {
    if (!flags.at(i)) {
      continue;
    }
    auto new_id = new_logical.at(i);
    // Check that squeezed dimension concretizes to Broadcast
    NVF_CHECK(
        new_id->getIterType() == IterType::Broadcast,
        "Squeezed IterDomain ",
        new_id->toString(),
        " must concretize to IterType::Broadcast but found ",
        new_id->toString());
    // NOTE: we do not check the extent here. Even if the extent is not a const
    // scalar we know that it would simplify to 1 for these inputs, since this
    // IterDomain is concretized to Broadcast.
  }
}

NVFUSER_DEFINE_CLONE_AND_CREATE(SqueezeOp)

ReductionOp::ReductionOp(
    IrBuilderPasskey passkey,
    BinaryOpType reduction_op_type,
    Val* init,
    Val* out,
    Val* in,
    bool is_allreduce)
    : Expr(passkey) {
  NVF_CHECK(
      out->getValType().value() == ValType::TensorView ||
      out->getValType().value() == ValType::TensorIndex);

  NVF_ERROR(
      (in->getValType() == ValType::TensorView &&
       out->getValType() == ValType::TensorView) ||
          (in->getValType() == ValType::TensorIndex &&
           out->getValType() == ValType::TensorIndex),
      "Reduction operation was created that does not have tensor inputs and "
      "outputs.");

  if (in->isA<TensorView>()) {
    NVF_ERROR(
        TensorDomain::noReductions(in->as<TensorView>()->getLogicalDomain())
                .size() == out->as<TensorView>()->getMaybeRootDomain().size(),
        "Reduction operation created with mismatched domains.");
  }
  NVF_ERROR(
      init->isConstScalar(),
      "Tried to create a reduction operation whith an initial value that isn't "
      "a constant.");

  addOutput(out);
  addInput(in);
  addAttribute(init);
  addDataAttribute(reduction_op_type);
  addDataAttribute(is_allreduce);
  addDataAttribute(false); // serial reduction
}

std::string ReductionOp::toString(int indent_size) const {
  std::stringstream ss;
  indent(ss, indent_size) << out() << "\n";
  indent(ss, indent_size) << "   = reduction( " << in()->toString()
                          << ", op = " << getReductionOpType()
                          << ", initial value = " << init()->toString()
                          << ", allreduce = "
                          << (isAllreduce() ? "true" : "false") << " )\n";
  return ss.str();
}

std::string ReductionOp::toInlineString(int indent_size) const {
  NVF_CHECK(false, "Tensor op can not be printed inline");
}

std::vector<PolymorphicValue> ReductionOp::evaluate(
    const ExpressionEvaluator& ee,
    const std::vector<PolymorphicValue>& inputs) const {
  const auto& input = inputs.at(0).as<at::Tensor>();
  const auto output = out()->as<TensorView>();

  NVF_ERROR(
      !output->hasRoot(),
      "Evaluation for rFactored reductions is not supported.");

  std::vector<int64_t> reduction_axes;
  for (const auto i : arange(int64_t(output->getLogicalDomain().size()))) {
    auto ax = output->getLogicalDomain().at(i);
    if (ax->isReduction()) {
      reduction_axes.push_back(i);
    }
  }
  switch (getReductionOpType()) {
    case BinaryOpType::Add:
      return {at::sum(input, reduction_axes)};
      break;
    case BinaryOpType::Max:
      return {at::amax(input, reduction_axes)};
      break;
    case BinaryOpType::Min:
      return {at::amin(input, reduction_axes)};
      break;
    default:
      NVF_CHECK(
          false,
          "Unexpected operator type: ",
          getReductionOpType(),
          " in ",
          toString());
  }
}

NVFUSER_DEFINE_CLONE_AND_CREATE(ReductionOp)

GroupedReductionOp::GroupedReductionOp(
    IrBuilderPasskey passkey,
    std::vector<BinaryOpType> reduction_op_types,
    std::vector<Val*> init_vals,
    std::vector<Val*> outputs,
    std::vector<Val*> inputs,
    bool is_fused)
    : Expr(passkey) {
  for (auto out : outputs) {
    addOutput(out);
  }

  for (auto in : inputs) {
    addInput(in);
  }

  addDataAttribute(std::move(reduction_op_types));
  addDataAttribute(is_fused);

  for (auto init : init_vals) {
    addAttribute(init);
  }
}

std::string GroupedReductionOp::toString(int indent_size) const {
  std::stringstream ss;
  indent(ss, indent_size) << "GroupedReductionOp(\n";
  ++indent_size;
  for (const auto i : arange(numHorizontallyGroupedExprs())) {
    indent(ss, indent_size)
        << output(i)->toString() << " = reduction( " << input(i)->toString()
        << ", op = " << getReductionOpType(i)
        << ", initial value = " << initVal(i)->toString() << " )\n";
  }
  indent(ss, indent_size) << "allreduce = "
                          << (isAllreduce() ? "true" : "false") << " )\n";
  return ss.str();
}

std::string GroupedReductionOp::toInlineString(int indent_size) const {
  NVF_CHECK(false, "Tensor op can not be printed inline");
}

int GroupedReductionOp::getExprIndexOfOutput(Val* output_val) const {
  auto it = std::find(outputs().begin(), outputs().end(), output_val);
  if (it != outputs().end()) {
    return (int)std::distance(outputs().begin(), it);
  }

  NVF_THROW("Not an output, ", output_val->toString(), ", of ", toString());
}

std::vector<PolymorphicValue> GroupedReductionOp::evaluate(
    const ExpressionEvaluator& ee,
    const std::vector<PolymorphicValue>& inputs) const {
  const auto num_reductions = numHorizontallyGroupedExprs();
  std::vector<PolymorphicValue> grouped_reduction_out;
  grouped_reduction_out.reserve(num_reductions);
  for (const auto i : arange(num_reductions)) {
    const auto& in_tensor = inputs.at(i).as<at::Tensor>();
    const auto out_tv = output(i)->as<TensorView>();
    NVF_ERROR(
        !out_tv->hasRoot(),
        "Evaluation for rFactored reductions is not supported.");

    std::vector<int64_t> reduction_axes;
    for (const auto id : arange(int64_t(out_tv->getLogicalDomain().size()))) {
      auto ax = out_tv->getLogicalDomain().at(id);
      if (ax->isReduction()) {
        reduction_axes.push_back(id);
      }
    }
    switch (getReductionOpType(i)) {
      case BinaryOpType::Add:
        grouped_reduction_out.emplace_back(at::sum(in_tensor, reduction_axes));
        break;
      case BinaryOpType::Max:
        grouped_reduction_out.emplace_back(at::amax(in_tensor, reduction_axes));
        break;
      default:
        NVF_CHECK(
            false,
            "Unexpected operator type: ",
            getReductionOpType(i),
            " in ",
            toString());
    }
  }
  return grouped_reduction_out;
}

NVFUSER_DEFINE_CLONE_AND_CREATE(GroupedReductionOp)

std::optional<WelfordTriplet::ValName> WelfordTriplet::getNameOf(
    Val* val) const {
  auto it = std::find(begin(), end(), val);
  if (it != end()) {
    return indexToValName((int)std::distance(begin(), it));
  }

  return std::optional<WelfordTriplet::ValName>();
}

bool WelfordTriplet::sameAs(const WelfordTriplet& other) const {
  return this == &other ||
      (avg()->sameAs(other.avg()) && var()->sameAs(other.var()) &&
       N()->sameAs(other.N()));
}

WelfordTriplet WelfordTriplet::clone(IrCloner* ir_cloner) const {
  return transform([&](const Val* val) { return ir_cloner->clone<Val>(val); });
}

std::vector<WelfordTriplet> WelfordTriplet::clone(
    const std::vector<WelfordTriplet>& src,
    IrCloner* ir_cloner) {
  std::vector<WelfordTriplet> cloned(src.size());
  for (const auto i : arange(src.size())) {
    cloned.at(i) = src.at(i).clone(ir_cloner);
  }
  return cloned;
}

WelfordOp::WelfordOp(
    IrBuilderPasskey passkey,
    const WelfordTriplet& output,
    const WelfordTriplet& input,
    const WelfordTriplet& init,
    bool is_fused)
    : Expr(passkey) {
  // Previously, nullptr was accepted and implicitly replaced by
  // default values. Looks like we always pass some non-null values,
  // so removed the implicit default behavior for code simplicity.
  NVF_ERROR(output.avg() != nullptr);
  NVF_ERROR(output.var() != nullptr);
  NVF_ERROR(output.N() != nullptr);
  NVF_ERROR(init.avg() != nullptr);
  NVF_ERROR(init.var() != nullptr);
  NVF_ERROR(init.N() != nullptr);
  NVF_ERROR(input.avg() != nullptr);
  NVF_ERROR(input.var() != nullptr);
  NVF_ERROR(input.N() != nullptr);

  // Check output type
  NVF_ERROR(
      output.avg()->getValType().value() == ValType::TensorView ||
      output.avg()->getValType().value() == ValType::TensorIndex);
  NVF_ERROR(
      output.var()->getValType().value() == ValType::TensorView ||
      output.var()->getValType().value() == ValType::TensorIndex);
  NVF_ERROR(
      output.N()->getValType().value() == ValType::TensorView ||
      output.N()->getValType().value() == ValType::TensorIndex);
  NVF_ERROR(isIntegralType(output.N()->dtype()));

  // check initial value
  NVF_ERROR(init.N()->getValType().value() == ValType::Others);
  NVF_ERROR(isIntegralType(init.N()->dtype()));
  if (!init.N()->isZeroInt()) {
    // when initial count is zero, no initial variance or average is needed
    // initial value with a count of 1 is un-common enough that I'll push
    // the responsibility of creating all-zero var tensors to the user
    NVF_ERROR(
        init.avg()->getValType().value() == ValType::TensorView ||
        init.avg()->getValType().value() == ValType::TensorIndex);
    NVF_ERROR(
        init.var()->getValType().value() == ValType::TensorView ||
            init.var()->getValType().value() == ValType::TensorIndex,
        "Invalid initial var: ",
        init.var()->toString());
  }

  // check input
  NVF_ERROR(
      input.avg()->getValType().value() == ValType::TensorView ||
          input.avg()->getValType().value() == ValType::TensorIndex,
      input.avg()->getValType().value());
  NVF_ERROR(
      input.N()->getValType().value() == ValType::Others ||
      input.N()->getValType().value() == ValType::TensorView ||
      input.N()->getValType().value() == ValType::TensorIndex);
  NVF_ERROR(isIntegralType(input.N()->dtype()));
  if (!input.N()->isOneInt()) {
    // when input is only one value, only the value is required through avg
    // input the var part is implicitly 0 and codegen will handle that.
    NVF_ERROR(
        input.var()->getValType().value() == ValType::TensorView ||
        input.var()->getValType().value() == ValType::TensorIndex);
  } else {
    NVF_ERROR(
        input.var() == nullptr || input.var()->isZeroInt(),
        "Invalid var input, which must be either nullptr or scalar zero when "
        "the N input is one.");
  }

  addOutput(output.avg());
  addOutput(output.var());
  addOutput(output.N());

  addInput(input.avg());
  addInput(input.var());
  addInput(input.N());

  addAttribute(init.avg());
  addAttribute(init.var());
  addAttribute(init.N());
  addDataAttribute(is_fused);

  NVF_ERROR(attributes().size() == kNumAttrs);
}

WelfordOp::WelfordOp(
    IrBuilderPasskey passkey,
    Val* out_avg,
    Val* out_var,
    Val* out_N,
    Val* in_avg,
    Val* in_var,
    Val* in_N,
    Val* init_avg,
    Val* init_var,
    Val* init_N,
    bool is_fused)
    : WelfordOp(
          passkey,
          WelfordTriplet(out_avg, out_var, out_N),
          WelfordTriplet(in_avg, in_var, in_N),
          WelfordTriplet(init_avg, init_var, init_N),
          is_fused) {}

Val* WelfordOp::getInitValOfOutput(Val* output_val) const {
  auto val_name = outputTriplet().getNameOf(output_val);

  NVF_ERROR(
      val_name.has_value(),
      "Not an output val ",
      output_val->toString(),
      " of ",
      toString());

  return initTriplet().get(*val_name);
}

std::vector<Val*> WelfordOp::getInitVals() const {
  std::vector<Val*> init_vals({initAvg(), initVar(), initN()});
  return init_vals;
}

std::string WelfordOp::toString(int indent_size) const {
  std::stringstream ss;
  indent(ss, indent_size) << outAvg()->toString() << "(Avg),\n"
                          << outVar()->toString() << "(Var),\n"
                          << outN()->toString() << "(Count)"
                          << "\n = Welford ( ";
  if (singleValue()) {
    ss << inAvg()->toString() << "(Avg), ";
  } else {
    ss << inAvg()->toString() << "(Avg)\n  " << inVar()->toString()
       << "(Var)\n  " << inN()->toString() << "(Count)";
  }
  if (hasInit()) {
    ss << "\n  initial value = " << initAvg()->toString() << "(Avg)\n  "
       << initVar()->toString() << "(Var)\n  " << initN()->toString() << "(N)";
  }
  ss << "\n  allreduce = " << (isAllreduce() ? "true" : "false");
  ss << " )\n";
  return ss.str();
}

std::string WelfordOp::toInlineString(int indent_size) const {
  NVF_CHECK(false, "Tensor op can not be printed inline");
}

std::vector<PolymorphicValue> WelfordOp::evaluate(
    const ExpressionEvaluator& ee,
    const std::vector<PolymorphicValue>& inputs) const {
  NVF_ERROR(
      !hasInit(),
      "Evaluation for WelfordOp is not implemented for non-empty initial "
      "values.");
  const auto& in_tensor = inputs.at(0).as<at::Tensor>();
  const auto out_tv = out()->as<TensorView>();
  NVF_ERROR(
      !out_tv->hasRoot(),
      "Evaluation for WelfordOp is not supported when output is rFactored.");

  int64_t N = 1;
  std::vector<int64_t> reduction_axes;
  for (const auto i : arange(int64_t(out_tv->getLogicalDomain().size()))) {
    auto ax = out_tv->getLogicalDomain().at(i);
    if (ax->isReduction()) {
      reduction_axes.push_back(i);
      N *= in_tensor.size(i);
    }
  }
  const auto [in_var, in_avg] =
      at::var_mean(in_tensor, reduction_axes, false, false);
  return {in_avg, in_var * N, N};
}

NVFUSER_DEFINE_CLONE_AND_CREATE(WelfordOp)

GroupedWelfordOp::GroupedWelfordOp(
    IrBuilderPasskey passkey,
    std::vector<WelfordTriplet> output_vals,
    std::vector<WelfordTriplet> input_vals,
    std::vector<WelfordTriplet> init_vals,
    bool is_allreduce)
    : Expr(passkey) {
  const auto num_grouped_ops = output_vals.size();

  NVF_ERROR(
      input_vals.size() == num_grouped_ops,
      "Invalid number of input arguments. Expected: ",
      num_grouped_ops,
      ", Given: ",
      input_vals.size());
  NVF_ERROR(
      init_vals.size() == num_grouped_ops,
      "Invalid number of N arguments. Expected: ",
      num_grouped_ops,
      ", Given: ",
      init_vals.size());

  for (const auto i : arange(num_grouped_ops)) {
    // Check output type
    NVF_ERROR(
        output_vals[i].avg()->getValType().value() == ValType::TensorView ||
        output_vals[i].avg()->getValType().value() == ValType::TensorIndex);
    NVF_ERROR(
        output_vals[i].var()->getValType().value() == ValType::TensorView ||
        output_vals[i].var()->getValType().value() == ValType::TensorIndex);
    NVF_ERROR(
        output_vals[i].N()->getValType().value() == ValType::TensorView ||
        output_vals[i].N()->getValType().value() == ValType::TensorIndex);
    NVF_ERROR(isIntegralType(output_vals[i].N()->dtype()));

    // check initial value
    auto init_avg = init_vals[i].avg();
    auto init_var = init_vals[i].var();
    auto init_N = init_vals[i].N();
    NVF_ERROR(
        init_avg != nullptr && init_var != nullptr && init_N != nullptr,
        "nullptr init vals are not allowed");
    NVF_ERROR(init_N->getValType().value() == ValType::Others);
    NVF_ERROR(isIntegralType(init_N->dtype()));
    NVF_ERROR(
        init_avg->getValType().value() == ValType::TensorView ||
            init_avg->getValType().value() == ValType::TensorIndex ||
            (init_N->isZeroInt() &&
             init_avg->getValType().value() == ValType::Others),
        "Initial avg must be a tensor or, can be a scalar if initial N is "
        "zero.",
        " Initial avg: ",
        init_avg->toString(),
        ". Initial N: ",
        init_N->toString());
    NVF_ERROR(
        init_var->getValType().value() == ValType::TensorView ||
            init_var->getValType().value() == ValType::TensorIndex ||
            (init_N->isZeroInt() &&
             init_var->getValType().value() == ValType::Others),
        "Initial var must be a tensor or, can be a scalar if initial N is "
        "zero: ",
        init_var->toString());

    // check input
    auto in_avg = input_vals[i].avg();
    auto in_var = input_vals[i].var();
    auto in_N = input_vals[i].N();
    NVF_ERROR(
        in_avg != nullptr && in_var != nullptr && in_N != nullptr,
        "nullptr input vals are not allowed");
    NVF_ERROR(
        in_N->getValType().value() == ValType::Others ||
        in_N->getValType().value() == ValType::TensorView ||
        in_N->getValType().value() == ValType::TensorIndex);
    NVF_ERROR(isIntegralType(in_N->dtype()));
    NVF_ERROR(
        in_avg->getValType().value() == ValType::TensorView ||
            in_avg->getValType().value() == ValType::TensorIndex,
        "Invalid input avg argument type: ",
        in_avg->getValType().value());

    if (in_N->isOneInt()) {
      // when input is only one value, only the value is required through avg
      // input the var part must be implicitly 0
      NVF_ERROR(
          in_var->isZeroInt(),
          "Invalid var input, which must be scalar zero when the N input is "
          "one: ",
          in_var->toString());
    } else {
      NVF_ERROR(
          in_var->getValType().value() == ValType::TensorView ||
              in_var->getValType().value() == ValType::TensorIndex,
          in_var->getValType().value(),
          ", ",
          in_N->toString());
    }
  }

  addDataAttribute(is_allreduce);
  for (const auto i : arange(num_grouped_ops)) {
    addOutput(output_vals[i].avg());
    addOutput(output_vals[i].var());
    addOutput(output_vals[i].N());
    addInput(input_vals[i].avg());
    addInput(input_vals[i].var());
    addInput(input_vals[i].N());
    addAttribute(init_vals[i].avg());
    addAttribute(init_vals[i].var());
    addAttribute(init_vals[i].N());
  }
}

std::string GroupedWelfordOp::toString(int indent_size) const {
  std::stringstream ss;
  indent(ss, indent_size) << "GroupedWelford(\n";
  ++indent_size;
  for (const auto i : arange(numHorizontallyGroupedExprs())) {
    indent(ss, indent_size) << outAvg(i)->toString() << " (Avg),\n";
    indent(ss, indent_size) << outVar(i)->toString() << " (Var),\n";
    indent(ss, indent_size) << outN(i)->toString() << " (Count)\n";
    indent(ss, indent_size) << " = Welford ( ";
    ++indent_size;
    indent(ss, indent_size) << inAvg(i)->toString() << " (Avg),\n";
    indent(ss, indent_size) << inVar(i)->toString() << " (Var),\n";
    indent(ss, indent_size) << inN(i)->toString() << " (Count)\n";
    indent(ss, indent_size) << "initial value =\n";
    ++indent_size;
    indent(ss, indent_size) << initAvg(i)->toString() << " (Avg),\n";
    indent(ss, indent_size) << initVar(i)->toString() << " (Var),\n";
    indent(ss, indent_size) << initN(i)->toString() << " (Count) )\n";
    indent_size -= 2;
  }
  indent(ss, indent_size) << "allreduce = "
                          << (isAllreduce() ? "true" : "false") << " )\n";
  return ss.str();
}

std::string GroupedWelfordOp::toInlineString(int indent_size) const {
  NVF_CHECK(false, "Tensor op can not be printed inline");
}

int GroupedWelfordOp::getExprIndexOfOutput(Val* output_val) const {
  for (const auto expr_idx : arange(numHorizontallyGroupedExprs())) {
    if (outputVals().at(expr_idx).getNameOf(output_val).has_value()) {
      return (int)expr_idx;
    }
  }

  NVF_THROW("Not an output, ", output_val->toString(), ", of ", toString());
}

Val* GroupedWelfordOp::getInitValOfOutput(Val* output_val) const {
  auto expr_index = getExprIndexOfOutput(output_val);

  auto val_name = outputVals().at(expr_index).getNameOf(output_val).value();

  return initVals().at(expr_index).get(val_name);
}

NVFUSER_DEFINE_CLONE_AND_CREATE(GroupedWelfordOp)

//==============================================================================================================================

MmaOp::MmaOp(
    IrBuilderPasskey passkey,
    Val* out,
    Val* in_a,
    Val* in_b,
    Val* init)
    : Expr(passkey) {
  NVF_ERROR(
      out->getValType().value() == ValType::TensorView ||
          out->getValType().value() == ValType::TensorIndex,
      out->getValType().value());

  NVF_ERROR(
      in_a->getValType().value() == ValType::TensorView ||
          in_a->getValType().value() == ValType::TensorIndex,
      in_a->getValType().value());

  NVF_ERROR(
      in_b->getValType().value() == ValType::TensorView ||
          in_b->getValType().value() == ValType::TensorIndex,
      in_b->getValType().value());

  addOutput(out);
  addInput(in_a);
  addInput(in_b);
  // ATTR_POS_INIT
  addAttribute(init);
  // ATTR_POS_MACRO
  addDataAttribute(MmaMacro::NoMMA);
}

MmaOp::MmaOp(
    IrBuilderPasskey passkey,
    Val* out,
    Val* in_a,
    Val* in_b,
    Val* init,
    const MmaMacro& macro)
    : MmaOp(passkey, out, in_a, in_b, init) {
  attribute<MmaMacro>(ATTR_POS_MACRO) = macro;
}

std::string MmaOp::toString(int indent_size) const {
  std::stringstream ss;
  indent(ss, indent_size) << out()->toString() << "\n";
  indent(ss, indent_size + 1) << " = mma(" << inA()->toString() << ",\n";
  indent(ss, indent_size + 1) << "       " << inB()->toString() << ")\n";
  return ss.str();
}

std::string MmaOp::toInlineString(int indent_size) const {
  NVF_CHECK(false, "Tensor op can not be printed inline");
}

void MmaOp::setMacro(MmaMacro macro) {
  NVF_ERROR(macro != MmaMacro::NoMMA, "Unspecified mma type");
  attribute<MmaMacro>(ATTR_POS_MACRO) = macro;
}

NVFUSER_DEFINE_CLONE_AND_CREATE(MmaOp)

ExpandOp::ExpandOp(
    IrBuilderPasskey passkey,
    TensorView* out,
    TensorView* in,
    std::vector<Val*> _expanded_extents)
    : Expr(passkey) {
  addOutput(out);
  addInput(in);
  for (auto expanded_extent : _expanded_extents) {
    NVF_ERROR(expanded_extent != nullptr);
    NVF_ERROR(
        expanded_extent->dtype() == DataType::Index,
        "Expanded extents must be of index type.");
    addInput(expanded_extent);
  }
}

std::string ExpandOp::toString(int indent_size) const {
  std::stringstream ss;
  indent(ss, indent_size) << out()->toString() << " = expand( " << in()
                          << ", {";
  ss << toDelimitedString(expanded_extents());
  ss << "} )\n";
  return ss.str();
}

std::string ExpandOp::toInlineString(int indent_size) const {
  NVF_CHECK(false, "Tensor op can not be printed inline");
}

std::vector<PolymorphicValue> ExpandOp::evaluate(
    const ExpressionEvaluator& ee,
    const std::vector<PolymorphicValue>& inputs) const {
  const auto& in = inputs.at(0).as<at::Tensor>();
  std::vector<int64_t> expanded_size;
  for (auto i : arange(1, inputs.size())) {
    expanded_size.push_back((int64_t)inputs.at(i));
  }
  return {in.expand(expanded_size)};
}

NVFUSER_DEFINE_CLONE_AND_CREATE(ExpandOp)

RepeatOp::RepeatOp(IrBuilderPasskey passkey, TensorView* out, TensorView* in)
    : Expr(passkey) {
  auto in_domain = TensorDomain::noReductions(in->getLogicalDomain());
  const auto& out_domain = out->getLogicalDomain();

  NVF_ERROR(in_domain.size() == out_domain.size());

  NVF_ERROR(
      std::none_of(
          out->getLogicalDomain().begin(),
          out->getLogicalDomain().end(),
          [](IterDomain* out_logical_id) {
            return out_logical_id->isReduction();
          }),
      "Output should not have reduction IDs.");

  bool repetition_found = false;
  for (const auto i : arange(in_domain.size())) {
    if (in_domain.at(i)->isBroadcast() && !out_domain.at(i)->isBroadcast()) {
      NVF_ERROR(!in_domain.at(i)->hasExpandedExtent());
      NVF_ERROR(in_domain.at(i)->extent()->isOneInt());
      repetition_found = true;
    }
  }

  NVF_ERROR(
      repetition_found,
      "No repetition dim found: ",
      out->toString(),
      ", ",
      in->toString());

  addOutput(out);
  addInput(in);
}

std::string RepeatOp::toString(int indent_size) const {
  std::stringstream ss;
  indent(ss, indent_size) << out()->toString() << " = repeat( " << in()
                          << " )\n";
  return ss.str();
}

std::string RepeatOp::toInlineString(int indent_size) const {
  NVF_CHECK(false, "Tensor op can not be printed inline");
}

std::vector<PolymorphicValue> RepeatOp::evaluate(
    const ExpressionEvaluator& ee,
    const std::vector<PolymorphicValue>& inputs) const {
  NVF_ERROR(
      inputs.size() == 1,
      "RepeatOp expects exactly 1 input, but received ",
      inputs.size());
  auto tensor = inputs.at(0).as<at::Tensor>();
  std::vector<int64_t> multipliers;
  multipliers.reserve(out()->getLogicalDomain().size());
  const auto c2p =
      PairwiseLogicalDomainMap(in(), out()).mapConsumerToProducer();
  for (const auto i : arange(out()->getLogicalDomain().size())) {
    auto out_id = out()->getLogicalDomain().at(i);
    auto inp_id = c2p.at(out_id);
    auto out_extent = ee.evaluate(out_id->extent()).as<int64_t>();
    auto inp_extent = ee.evaluate(inp_id->extent()).as<int64_t>();
    NVF_ERROR(
        out_extent % inp_extent == 0,
        "For dimension ",
        i,
        ", the output extent (",
        out_extent,
        " should be a multiple of the input extent (",
        inp_extent,
        ").");
    multipliers.push_back(out_extent / inp_extent);
  }
  return {tensor.repeat(multipliers)};
}

NVFUSER_DEFINE_CLONE_AND_CREATE(RepeatOp)

ViewAsScalar::ViewAsScalar(
    IrBuilderPasskey passkey,
    Val* out,
    Val* in,
    IterDomain* vector_id)
    : Expr(passkey) {
  addOutput(out);
  addInput(in);
  addAttribute(vector_id);
}

std::string ViewAsScalar::toString(int indent_size) const {
  std::stringstream ss;
  indent(ss, indent_size) << out()->toString() << " = view_as_scalar( "
                          << in()->toString() << ", " << vector_id()->toString()
                          << " )\n";
  return ss.str();
}

std::string ViewAsScalar::toInlineString(int indent_size) const {
  NVF_CHECK(false, "Tensor op can not be printed inline");
}

std::vector<PolymorphicValue> ViewAsScalar::evaluate(
    const ExpressionEvaluator& ee,
    const std::vector<PolymorphicValue>& inputs) const {
  const at::Tensor& in = inputs.at(0).as<at::Tensor>();
  return {at::view_as_real(in)};
}

NVFUSER_DEFINE_CLONE_AND_CREATE(ViewAsScalar)

ViewOp::ViewOp(IrBuilderPasskey passkey, Val* out, Val* in) : Expr(passkey) {
  NVF_ERROR(
      in->isA<TensorView>(),
      in->toString(),
      " is expected to be a TensorView.");
  NVF_ERROR(
      out->isA<TensorView>(),
      out->toString(),
      " is expected to be a TensorView.");
  addOutput(out);
  addInput(in);
}

std::string ViewOp::toString(int indent_size) const {
  std::stringstream ss;
  indent(ss, indent_size) << out()->toString() << " = view( "
                          << in()->toString() << " )\n";
  return ss.str();
}

std::string ViewOp::toInlineString(int indent_size) const {
  NVF_CHECK(false, "Tensor op can not be printed inline");
}

std::vector<PolymorphicValue> ViewOp::evaluate(
    const ExpressionEvaluator& ee,
    const std::vector<PolymorphicValue>& inputs) const {
  NVF_ERROR(inputs.size() == 1);
  const at::Tensor& in_tensor = inputs[0].as<at::Tensor>();

  const auto& [out_shape, _] = inferShapeOfOutput(out(), ee);
  // TODO: check allocation domain and contiguity.

  // Use `at::Tensor::reshape` instead of `at::Tensor::view` because `ViewOp`
  // doesn't always produce an alias. For example, when merging an expanded
  // `IterType::Broadcast` and an `IterType::Iteration`, `ViewOp` has to realize
  // the expand.
  return {in_tensor.reshape(out_shape)};
}

NVFUSER_DEFINE_CLONE_AND_CREATE(ViewOp)

LoadStoreOp::LoadStoreOp(
    IrBuilderPasskey passkey,
    LoadStoreOpType op_type,
    Val* out,
    Val* in,
    CacheOp cache_op)
    : Expr(passkey) {
  // Pick the default cache operator.
  if (op_type == LoadStoreOpType::CpAsync) {
    if (cache_op == CacheOp::Unspecified) {
      cache_op = CacheOp::AllLevels;
    }
    NVF_CHECK(
        cache_op == CacheOp::Global || cache_op == CacheOp::AllLevels,
        "cp.async only takes .ca or .cg. as cache operator");
  } else if (op_type == LoadStoreOpType::Set) {
    if (cache_op == CacheOp::Unspecified) {
      cache_op = CacheOp::Streaming;
    }
  } else {
    NVF_CHECK(
        cache_op == CacheOp::Unspecified,
        "Only Set and CpAsync take a cache operator.");
  }

  addOutput(out);
  addInput(in);
  addDataAttribute(op_type);
  addDataAttribute(cache_op);
}

std::vector<PolymorphicValue> LoadStoreOp::evaluate(
    const ExpressionEvaluator& ee,
    const std::vector<PolymorphicValue>& inputs) const {
  if (TensorView* out_tv = dynamic_cast<TensorView*>(out())) {
    if (out_tv->hasRoot()) {
      std::optional<std::vector<int64_t>> permutation =
          ir_utils::computePermutation(
              out_tv->getRootDomain(), out_tv->getLogicalDomain());
      NVF_ERROR(
          permutation.has_value(),
          "The logical domain of a Set.Permute is supposed to be a permutation"
          " of the root domain: ",
          out_tv);
      NVF_ERROR(inputs.size() == 1);
      at::Tensor in_tensor = inputs[0].as<at::Tensor>();
      at::Tensor out_tensor = in_tensor.permute(*permutation);
      return {out_tensor};
    }
  }
  return inputs;
}

std::string LoadStoreOp::toString(int indent_size) const {
  std::stringstream ss;
  std::string optype = load_store_type2string(opType());
  std::string modifier = "";
  { // Get modifier
    TensorView* tv = dynamic_cast<TensorView*>(out());
    if (auto ti = dynamic_cast<kir::TensorIndex*>(out())) {
      tv = ti->view();
    }
    if (tv != nullptr && tv->hasRoot()) {
      modifier = ".Permute";
    }
  }
  indent(ss, indent_size) << out()->toString() << "\n";
  indent(ss, indent_size + 1)
      << " = " << optype << modifier << "( " << in()->toString();
  // Fusion IR does not have predicate
  if (container()->isA<kir::Kernel>() && predicate() != nullptr) {
    ss << ", " << std::endl;
    indent(ss, indent_size + 1)
        << std::string(optype.size() + 5, ' ') << predicate()->toInlineString();
  }
  if (cacheOp() != CacheOp::Unspecified) {
    ss << ", cache_op=" << cacheOp();
  }
  ss << " )\n";
  return ss.str();
}

std::string LoadStoreOp::toInlineString(int indent_size) const {
  NVF_CHECK(
      !(out()->isA<TensorView>() || in()->isA<TensorView>()),
      "Tensor op can not be printed inline");
  // Set is allowed to have a scalar, e.g. setting the iteration domain
  // of a tensor in pad.
  return in()->toInlineString();
}

NVFUSER_DEFINE_CLONE_AND_CREATE(LoadStoreOp)

IterDomainBuilder::IterDomainBuilder(Val* _start, Val* _extent)
    : start_(_start), extent_(_extent) {
  NVF_ERROR(
      start_ != nullptr && extent_ != nullptr,
      "Start and extent are required to build an iter domain.");
}

IterDomainBuilder::IterDomainBuilder(const IterDomain* id)
    : start_(id->start()),
      extent_(id->extent()),
      expanded_extent_(
          id->hasExpandedExtent() ? id->expandedExtent() : nullptr),
      stop_offset_(id->stopOffset()),
      parallel_type_(id->getParallelType()),
      iter_type_(id->getIterType()),
      is_rfactor_domain_(id->isRFactorProduct()),
      is_padded_dimension_(id->hasPaddingToMultipleOfWarp()),
      padded_to_size_(id->getMaybeSizeAfterPadding()) {}

IterDomainBuilder& IterDomainBuilder::resetSchedulingParams() {
  parallel_type_ = ParallelType::Serial;
  is_rfactor_domain_ = false;
  is_padded_dimension_ = false;
  padded_to_size_ = std::nullopt;
  return *this;
}

IterDomainBuilder& IterDomainBuilder::resetRfactor() {
  return is_rfactor_domain(false);
}

IterDomainBuilder& IterDomainBuilder::start(Val* _start) {
  start_ = _start;
  return *this;
}

IterDomainBuilder& IterDomainBuilder::extent(Val* _extent) {
  extent_ = _extent;
  return *this;
}

IterDomainBuilder& IterDomainBuilder::expanded_extent(Val* _expanded_extent) {
  expanded_extent_ = _expanded_extent;
  return *this;
}

IterDomainBuilder& IterDomainBuilder::stop_offset(Val* _stop_offset) {
  stop_offset_ = _stop_offset;
  return *this;
}

IterDomainBuilder& IterDomainBuilder::parallel_type(
    ParallelType _parallel_type) {
  parallel_type_ = _parallel_type;
  return *this;
}

IterDomainBuilder& IterDomainBuilder::iter_type(IterType _iter_type) {
  iter_type_ = _iter_type;
  return *this;
}

IterDomainBuilder& IterDomainBuilder::is_rfactor_domain(
    bool _is_rfactor_domain) {
  is_rfactor_domain_ = _is_rfactor_domain;
  return *this;
}

IterDomainBuilder& IterDomainBuilder::is_padded_dimension(
    bool _is_padded_dimension) {
  is_padded_dimension_ = _is_padded_dimension;
  return *this;
}

IterDomainBuilder& IterDomainBuilder::padded_to_size(
    std::optional<int64_t> _padded_to_size) {
  padded_to_size_ = _padded_to_size;
  return *this;
}

IterDomain* IterDomainBuilder::build() const {
  NVF_ERROR(
      start_ != nullptr && extent_ != nullptr,
      "Start and extent are required to build an iter domain.");
  return IrBuilder::createInContainer<IterDomain>(start_->container(), *this);
}

IterDomain::IterDomain(
    IrBuilderPasskey passkey,
    Val* start,
    Val* extent,
    Val* expanded_extent,
    Val* stop_offset,
    ParallelType parallel_type,
    IterType iter_type,
    bool is_rfactor_domain,
    bool is_padded_dimension,
    std::optional<int64_t> padded_to_size)
    : Val(passkey, ValType::IterDomain),
      start_(start),
      extent_(extent),
      expanded_extent_(expanded_extent),
      stop_offset_(
          stop_offset == nullptr ? passkey.ir_container_->zeroVal()
                                 : stop_offset),
      parallel_type_(parallel_type),
      iter_type_(iter_type),
      is_rfactor_domain_(is_rfactor_domain),
      is_padded_dimension_(is_padded_dimension),
      padded_to_size_(padded_to_size) {
  // NOTE: We previously asserted !(isRFactorProduct() && isBroadcast()), i.e.
  // that an IterDomain could not be both a broadcast and an logical domain.
  // However, since the introduction of the resize op, we now have a legitimate
  // case where this may be true; namely, whenever we resize an IterDomain to
  // size 1, we will mark it as Broadcast, but the resize must lie between root
  // and rfactor.

  NVF_ERROR(
      extent->dtype() == DataType::Index,
      "Cannot create an iter domain over an extent that is not an "
      "nvfuser_index_t but received ",
      extent->dtype(),
      " .");

  NVF_ERROR(
      expanded_extent == nullptr || expanded_extent->dtype() == DataType::Index,
      "Cannot create an iter domain over an expanded_extent that is not an "
      "nvfuser_index_t but received ",
      expanded_extent->dtype(),
      " .");

  NVF_ERROR(
      start->dtype() == DataType::Index,
      "Cannot create an iter domain with a start that is not an "
      "nvfuser_index_t but received ",
      start->dtype(),
      " .");

  NVF_ERROR(
      stop_offset_->dtype() == DataType::Index,
      "Cannot create an iter domain with a stop_offset_ that is not an "
      "nvfuser_index_t but received ",
      stop_offset_->dtype(),
      " .");
}

IterDomain::IterDomain(IrBuilderPasskey passkey, const IterDomainBuilder& args)

    : IterDomain(
          passkey,
          args.start_,
          args.extent_,
          args.expanded_extent_,
          args.stop_offset_,
          args.parallel_type_,
          args.iter_type_,
          args.is_rfactor_domain_,
          args.is_padded_dimension_,
          args.padded_to_size_) {}

IterDomain::IterDomain(const IterDomain* src, IrCloner* ir_cloner)
    : Val(src, ir_cloner),
      start_(ir_cloner->clone(src->start_)),
      extent_(ir_cloner->clone(src->extent_)),
      expanded_extent_(
          src->hasExpandedExtent() ? ir_cloner->clone(src->expandedExtent())
                                   : nullptr),
      stop_offset_(ir_cloner->clone(src->stop_offset_)),
      parallel_type_(src->parallel_type_),
      iter_type_(src->iter_type_),
      is_rfactor_domain_(src->is_rfactor_domain_),
      is_padded_dimension_(src->is_padded_dimension_),
      padded_to_size_(src->padded_to_size_) {}

NVFUSER_DEFINE_CLONE(IterDomain)

bool IterDomain::sameAs(const Statement* other) const {
  if (other == this) {
    return true;
  }

  if (!other->isA<IterDomain>()) {
    return false;
  }

  const IterDomain* other_id = other->as<IterDomain>();

  // Here're the data fields of IterDomain:
  // start_
  // extent_
  // expanded_extent_
  // stop_offset_
  // parallel_type_
  // iter_type_
  // is_rfactor_domain_
  // is_padded_dimension_
  // padded_to_size_

  // Do not take is_rfactor_domain_ into account. IterDomain's are
  // considered the same if they are rfactor or not.

  // TODO: Consider managing them as attributes

  return start()->sameAs(other_id->start()) &&
      extent()->sameAs(other_id->extent()) &&
      hasExpandedExtent() == other_id->hasExpandedExtent() &&
      (!hasExpandedExtent() ||
       expandedExtent()->sameAs(other_id->expandedExtent())) &&
      stopOffset()->sameAs(other_id->stopOffset()) &&
      getParallelType() == other_id->getParallelType() &&
      getIterType() == other_id->getIterType() &&
      hasPaddingToMultipleOfWarp() == other_id->hasPaddingToMultipleOfWarp() &&
      getMaybeSizeAfterPadding() == other_id->getMaybeSizeAfterPadding();
}

std::string IterDomain::toString(int indent_size) const {
  std::stringstream ss;
  ss << getIterType();
  ss << getParallelType();
  ss << name();
  ss << "{";
  if (!start()->isZeroInt()) {
    ss << start()->toInlineString() << " : ";
  }
  if (stop() != extent()) {
    ss << stop()->toInlineString() << " : ";
  }
  ss << extent()->toInlineString();
  if (hasExpandedExtent()) {
    ss << " ex " << expandedExtent()->toInlineString();
  }
  ss << "}";
  if (isRFactorProduct()) {
    ss << "rf";
  }
  if (hasPaddingToMultipleOfWarp()) {
    ss << "_p";
  }
  return ss.str();
}

std::string IterDomain::toInlineString(int indent_size) const {
  return toString(indent_size);
}

// Returns a new IterDomain matching properties of this except for
// is_rfactor_domain_
IterDomain* IterDomain::cloneWithoutRFactor(bool map_with_original) {
  auto cloned = IterDomainBuilder(this).resetRfactor().build();

  if (map_with_original) {
    fusion()->registerExactMapping(this, cloned);
  }

  return cloned;
}

/*static*/ std::vector<IterDomain*> IterDomain::clone(
    const std::vector<IterDomain*>& domains) {
  std::vector<IterDomain*> cloned_domains;
  std::transform(
      domains.begin(),
      domains.end(),
      std::back_inserter(cloned_domains),
      [](auto id) { return id->cloneWithoutRFactor(); });
  return cloned_domains;
}

// Merging does not propagate the start and stop values of the input
// domains to the merged output domain. The actual range of the
// domains is enforced by predicates. Note that since only root
// domains have valid start and stop, it's not possible to contiguous
// predication.
IterDomain* IterDomain::merge(
    IterDomain* outer,
    IterDomain* inner,
    std::optional<bool> rfactor_domain,
    std::optional<IterType> iter_type) {
  NVF_CHECK(
      outer->isReduction() == inner->isReduction(),
      "Merging IterDomains requires that their iteration types match. ",
      "Outer: ",
      outer->toString(),
      ", Inner: ",
      inner->toString());

  NVF_CHECK(
      !outer->isStride() && !inner->isStride(),
      "No support for merging stride domains");

  // By default, if not specified, don't create rfactor
  // outputs. Reshape transformations should propagate the flag, which
  // should explicitly specify the flag
  if (!rfactor_domain.has_value()) {
    rfactor_domain = false;
  }

  Val* merged_id_size =
      SimplifyingIrBuilder::mulExpr(outer->extent(), inner->extent());

  if (!iter_type.has_value()) {
    iter_type = outer->getIterType();

    if (outer->isBroadcast() && inner->isBroadcast()) {
      iter_type = IterType::Broadcast;
    }

    if ((outer->isBroadcast() || inner->isBroadcast()) &&
        (outer->getIterType() == IterType::Iteration ||
         inner->getIterType() == IterType::Iteration)) {
      iter_type = IterType::Iteration;
    }

    if ((outer->isBroadcast() || inner->isBroadcast()) &&
        (outer->getIterType() == IterType::GatherScatter ||
         inner->getIterType() == IterType::GatherScatter)) {
      iter_type = IterType::GatherScatter;
    }
  }

  Val* expanded_extent = nullptr;
  if (outer->hasExpandedExtent() || inner->hasExpandedExtent()) {
    if (outer->hasExpandedExtent() && inner->hasExpandedExtent()) {
      expanded_extent = mul(outer->expandedExtent(), inner->expandedExtent());
    } else if (outer->hasExpandedExtent() && !inner->hasExpandedExtent()) {
      if (inner->isBroadcast()) {
        expanded_extent = outer->expandedExtent();
      } else {
        expanded_extent = mul(outer->expandedExtent(), inner->extent());
      }
    } else if (!outer->hasExpandedExtent() && inner->hasExpandedExtent()) {
      if (outer->isBroadcast()) {
        expanded_extent = inner->expandedExtent();
      } else {
        expanded_extent = mul(outer->extent(), inner->expandedExtent());
      }
    }
  }

  IterDomain* merged_id =
      IterDomainBuilder(outer->container()->zeroVal(), merged_id_size)
          .parallel_type(outer->getParallelType())
          .expanded_extent(expanded_extent)
          .iter_type(*iter_type)
          .is_rfactor_domain(*rfactor_domain)
          .build();

  IrBuilder::createInContainer<Merge>(
      outer->container(), merged_id, outer, inner);

  return merged_id;
}

std::pair<IterDomain*, IterDomain*> IterDomain::split(
    IterDomain* in,
    Val* factor,
    bool inner_split,
    std::optional<bool> rfactor_domain,
    std::optional<IterType> outer_iter_type,
    std::optional<IterType> inner_iter_type) {
  NVF_CHECK(
      factor->isIntegralScalar(), "Cannot split by non-integer value ", factor);

  // outer loop size
  Val* remainder = SimplifyingIrBuilder::ceilDivExpr(in->extent(), factor);
  Val* expanded_remainder = nullptr;
  if (in->hasExpandedExtent()) {
    expanded_remainder =
        SimplifyingIrBuilder::ceilDivExpr(in->expandedExtent(), factor);
  }

  // By default, if not specified, don't create rfactor
  // outputs. Reshape transformations should propagate the flag, which
  // should explicitly specify the flag
  if (!rfactor_domain.has_value()) {
    rfactor_domain = false;
  }

  // If not specified, inherit these properties from the input iter domain
  if (!outer_iter_type.has_value()) {
    outer_iter_type = in->getIterType();
  }

  if (!inner_iter_type.has_value()) {
    inner_iter_type = in->getIterType();
  }

  // outer loop IterDomain
  IterDomain* ido =
      IterDomainBuilder(
          in->container()->zeroVal(), inner_split ? remainder : factor)
          .expanded_extent(
              in->hasExpandedExtent() && inner_split ? expanded_remainder
                                                     : nullptr)
          .parallel_type(in->getParallelType())
          .iter_type(*outer_iter_type)
          .is_rfactor_domain(*rfactor_domain)
          .build();

  // inner loop IterDomain
  IterDomain* idi =
      IterDomainBuilder(
          in->container()->zeroVal(), inner_split ? factor : remainder)
          .expanded_extent(
              in->hasExpandedExtent() && !inner_split ? expanded_remainder
                                                      : nullptr)
          .parallel_type(in->getParallelType())
          .iter_type(*inner_iter_type)
          .is_rfactor_domain(*rfactor_domain)
          .build();

  IrBuilder::createInContainer<Split>(
      in->container(), ido, idi, in, factor, inner_split);
  return {ido, idi};
}

std::pair<IterDomain*, IterDomain*> IterDomain::stridedSplit(int64_t factor) {
  // Use partial split so that only valid values are retained
  auto split_out = IterDomain::split(
      this,
      IrBuilder::createInContainer<Val>(container(), factor, DataType::Index),
      true,
      true);

  split_out.second->iter_type_ = IterType::Stride;
  split_out.first->is_rfactor_domain_ = true;
  split_out.second->is_rfactor_domain_ = true;
  return split_out;
}

std::pair<IterDomain*, IterDomain*> IterDomain::swizzle(
    SwizzleType swizzle_type,
    IterDomain* in_x,
    IterDomain* in_y) {
  NVF_CHECK(
      !in_x->extent()->isZeroInt() && !in_y->extent()->isZeroInt(),
      "Invalid swizzling of a empty dimension.");

  // TODO: reduction check on swizzle:
  NVF_CHECK(
      !in_x->isReduction() && !in_y->isReduction(),
      "swizzled reduction not yet supported");

  for (auto input : InputsOf::outputs({in_x, in_y})) {
    NVF_CHECK(
        !input->as<IterDomain>()->isBroadcast(),
        "swizzling broadcast axes not yet supported");
  }

  IterDomain* out_x = IterDomainBuilder(in_x).build();

  IterDomain* out_y = IterDomainBuilder(in_y).build();

  IrBuilder::createInContainer<Swizzle>(
      in_x->container(), out_x, out_y, in_x, in_y, swizzle_type);

  return std::make_pair(out_x, out_y);
}

std::pair<IterDomain*, IterDomain*> IterDomain::swizzle(
    Swizzle2DType swizzle_type,
    IterDomain* in_x,
    IterDomain* in_y,
    SwizzleMode swizzle_mode) {
  NVF_CHECK(
      !in_x->extent()->isZeroInt() && !in_y->extent()->isZeroInt(),
      "Invalid swizzling of a empty dimension.");

  // TODO: reduction check on swizzle:
  NVF_CHECK(
      !in_x->isReduction() && !in_y->isReduction(),
      "swizzled reduction not yet supported");

  for (auto input : InputsOf::outputs({in_x, in_y})) {
    NVF_CHECK(
        !input->as<IterDomain>()->isBroadcast(),
        "swizzling broadcast axes not yet supported");
  }

  IterDomain* out_x = IterDomainBuilder(in_x).build();

  IterDomain* out_y = IterDomainBuilder(in_y).build();

  IrBuilder::createInContainer<Swizzle2D>(
      in_x->container(), out_x, out_y, in_x, in_y, swizzle_type, swizzle_mode);

  return std::make_pair(out_x, out_y);
}

IterDomain* IterDomain::resize(
    IterDomain* in,
    Val* left_expansion,
    Val* right_expansion,
    bool mark_as_rfactor,
    std::optional<IterType> iter_type_opt) {
  NVF_CHECK(
      left_expansion->isIntegralScalar(),
      "Expansion factor must be an integer scalar: ",
      left_expansion->toString());
  NVF_CHECK(
      right_expansion->isIntegralScalar(),
      "Expansion factor must be an integer scalar: ",
      right_expansion->toString());

  if (left_expansion->isConstInt() && right_expansion->isConstInt()) {
    auto left = left_expansion->evaluate();
    auto right = right_expansion->evaluate();
    if (left == 0 && right == 0) {
      // This is a trivial resize. Check that we are not changing the IterType,
      // then return the input.
      NVF_CHECK(
          !iter_type_opt.has_value() ||
              iter_type_opt.value() == in->getIterType(),
          "If IterType is specified in pad with zero expansion then it must "
          "match input");
      return in;
    }
  }
  NVF_CHECK(
      in->getIterType() == IterType::Iteration ||
          in->getIterType() == IterType::Broadcast ||
          in->getIterType() == IterType::Symbolic,
      "Not a valid IterType: ",
      in->getIterType());

  NVF_CHECK(
      in->start()->isZeroInt(),
      "Non-zero start not supported: ",
      in->toString());
  NVF_CHECK(
      in->stopOffset()->isZeroInt(),
      "Non-zero stop offset not considered: ",
      in->toString());

  // The overall extent is (in->extent() + left_expansion +
  // right_expansion). This can be simplified for a slice op as
  // the right expansion should look like (slice_end_offset -
  // in->extent()), or (slice_end_offset + (- in->extent())), so the
  // overall extent is left_expansion + slice_end_offset.

  // Detect common slice patterns and return a simplified Val
  // representing (in->extent() + right_expansion) if possible
  auto simplify_input_extent_plus_right_expansion = [](Val* right_expansion,
                                                       Val* in_extent) -> Val* {
    auto bop = dynamic_cast<BinaryOp*>(right_expansion->definition());
    if (bop == nullptr) {
      return nullptr;
    }
    Val* sub_rhs = nullptr;
    if (bop->getBinaryOpType() == BinaryOpType::Sub) {
      sub_rhs = bop->rhs();
    } else if (bop->getBinaryOpType() == BinaryOpType::Add) {
      // Note that SimplifyingIrBuilder may turn (a - b) to (a + (- b))
      if (auto uop = dynamic_cast<UnaryOp*>(bop->rhs()->definition());
          uop != nullptr && uop->getUnaryOpType() == UnaryOpType::Neg) {
        sub_rhs = uop->in();
      }
    }
    if (sub_rhs == in_extent) {
      return bop->lhs();
    } else {
      return nullptr;
    }
  };

  Val* resized_id_size = nullptr;
  if (auto simplified_val = simplify_input_extent_plus_right_expansion(
          right_expansion, in->extent())) {
    resized_id_size =
        SimplifyingIrBuilder::addExpr(left_expansion, simplified_val);
  } else {
    resized_id_size = SimplifyingIrBuilder::addExpr(
        SimplifyingIrBuilder::addExpr(
            in->getMaybeExpandedExtent(), left_expansion),
        right_expansion);
  }

  // If output IterType is provided, use it. Otherwise, if we can prove the
  // resized extent is 1, set to Broadcast, if we can prove it is >1 set to
  // Iteration, and otherwise fall back to Symbolic.
  IterType iter_type = IterType::Symbolic;
  if (iter_type_opt.has_value()) {
    iter_type = iter_type_opt.value();
  } else if (left_expansion->isConstInt() && right_expansion->isConstInt()) {
    auto left = left_expansion->evaluate();
    auto right = right_expansion->evaluate();
    if (resized_id_size->isConstInt()) {
      // Means input extent is also known
      auto out_extent = resized_id_size->evaluate();
      iter_type = out_extent == 1 ? IterType::Broadcast : IterType::Iteration;
    } else if (left + right > 1) {
      // Input extent is non-negative, so we know out_extent > 1
      iter_type = IterType::Iteration;
    }
  }

  auto resized_id =
      IterDomainBuilder(
          in->container()->zeroVal(),
          // Set immediate constant size of 1 if resize produces broadcast
          iter_type == IterType::Broadcast ? in->fusion()->oneVal()
                                           : resized_id_size)
          .is_rfactor_domain(mark_as_rfactor)
          .iter_type(iter_type)
          .build();

  IrBuilder::createInContainer<Resize>(
      in->container(), resized_id, in, left_expansion, right_expansion);

  return resized_id;
}

// TODO: We should change parallelize interface to be on tensorview or at least
// vectorize should be done on tensorview. This would let us check that we don't
// vectorize to the left of the computeAt domain, and could allow us to do some
// simple validation of vectorize as it's inputs are right most and contiguous.
void IterDomain::parallelize(ParallelType t) {
  if (parallel_type_ == t) {
    // No op, don't do any more checks, it was already set to this value.
    return;
  }

  if (t == ParallelType::Unroll || isParallelTypeVectorize(t) ||
      t == ParallelType::Group) {
    NVF_CHECK(
        start()->isZeroInt() && extent()->isConstScalar(),
        "Vectorization, unrolling, unswitching and grouping are only supported "
        "with start = 0 and extent as a const int, but got ",
        "a start of ",
        start(),
        " and extent ",
        extent()->toInlineString(),
        " .");
  }

  if (t == ParallelType::Group) {
    NVF_CHECK(
        getIterType() == IterType::Iteration ||
            getIterType() == IterType::GatherScatter,
        "Grouping IterDomain of non Iteration / GatherScatter type is not "
        "allowed. ",
        getIterType());
  }

  parallel_type_ = t;
}

bool IterDomain::maybePartial() const {
  return !start()->isZeroInt() || !stopOffset()->isZeroInt();
}

Val* IterDomain::stopOffset() const {
  return stop_offset_;
}

Val* IterDomain::stop() const {
  if (stopOffset()->isZeroInt()) {
    return extent();
  }

  return sub(extent(), stopOffset());
}

namespace {

void validateContiguity(
    const std::vector<IterDomain*>& allocation_domain,
    const std::vector<std::optional<bool>>& contiguity) {
  NVF_CHECK(
      contiguity.size() == allocation_domain.size(),
      "Invalid contiguity information provided, incorrect size. Received "
      "vector of size ",
      contiguity.size(),
      " but needed one of size ",
      allocation_domain.size());
  for (auto i : arange(contiguity.size())) {
    bool expect_null =
        (allocation_domain.at(i)->isBroadcast() ||
         allocation_domain.at(i)->isReduction());
    NVF_CHECK(
        expect_null != contiguity.at(i).has_value(),
        "The contiguity of a broadcast/reduction dimension must be None. "
        "The contiguity of a non-broadcast/reduction dimension must be "
        "true/false. alloation_domain=[",
        toDelimitedString(allocation_domain),
        "], contiguity=[",
        toDelimitedString(contiguity),
        "]");
  }
}

// Check if loop_domain is a valid domain with no
// redundancy. The logical domain is used as a reference to find if
// there's any ID that's not covered by the new loop domain.
void validateLoopDomain(
    const std::vector<IterDomain*>& logical_domain,
    const std::vector<IterDomain*>& loop_domain,
    const std::vector<IterDomain*>& additional_ids) {
  // Skip if there's any symbolic ID
  if (std::any_of(
          logical_domain.begin(),
          logical_domain.end(),
          [](IterDomain* id) { return id->isSymbolic(); }) ||
      std::any_of(
          loop_domain.begin(),
          loop_domain.end(),
          [](IterDomain* id) { return id->isSymbolic(); }) ||
      std::any_of(
          additional_ids.begin(), additional_ids.end(), [](IterDomain* id) {
            return id->isSymbolic();
          })) {
    return;
  }

  std::vector<IterDomain*> reference;
  reference.reserve(logical_domain.size() + additional_ids.size());
  reference.insert(
      reference.end(), logical_domain.begin(), logical_domain.end());
  // additional_ids are also considered part of the reference domain
  reference.insert(
      reference.end(), additional_ids.begin(), additional_ids.end());

  auto [redundant_ids, _, unreachable_reference_ids] =
      ir_utils::compareDomainWithReference(loop_domain, reference);

  auto empty_or_broadcast = [](const auto& ids) {
    return std::all_of(ids.begin(), ids.end(), [](IterDomain* id) {
      return id->isBroadcast();
    });
  };

  NVF_ERROR(
      empty_or_broadcast(redundant_ids),
      "Trying to set a loop domain with non-broadcast redundant IDs: ",
      toDelimitedString(redundant_ids));

  NVF_ERROR(
      empty_or_broadcast(unreachable_reference_ids),
      "Not all logical IDs are covered by loop domain. Loop: ",
      toDelimitedString(loop_domain),
      ". Unreachable logical IDs: ",
      toDelimitedString(unreachable_reference_ids));
}

} // namespace

TensorDomain::TensorDomain(
    IrBuilderPasskey passkey,
    std::vector<IterDomain*> logical_domain,
    std::vector<std::optional<bool>> contiguity)
    : Val(passkey, ValType::TensorDomain, DataType::Null),
      logical_domain_(std::move(logical_domain)),
      loop_domain_(logical_domain_),
      contiguity_(
          contiguity.empty() ? getContiguityFilledWith(maybeAllocation(), false)
                             : std::move(contiguity)) {
  validateContiguity(maybeAllocation(), contiguity_);

  // resetDomains initializes other member variables, required by clang-tidy
  resetDomains();
}

TensorDomain::TensorDomain(
    IrBuilderPasskey passkey,
    std::vector<IterDomain*> logical_domain,
    std::vector<int64_t> stride_order,
    std::vector<std::optional<bool>> contiguity)
    : Val(passkey, ValType::TensorDomain, DataType::Null),
      logical_domain_(std::move(logical_domain)),
      loop_domain_(logical_domain_),
      contiguity_(
          contiguity.empty() ? getContiguityFilledWith(maybeAllocation(), false)
                             : std::move(contiguity)) {
  // setting the proper allocation domain
  if (!stride_order.empty()) {
    auto rank = logical_domain_.size();
    NVF_ERROR(
        rank == stride_order.size(), "Invalid size of stride_order vector");

    // checking stride_order is indeed a permutation
    std::vector<int64_t> inc_vec(rank);
    std::iota(inc_vec.begin(), inc_vec.end(), 0);
    NVF_ERROR(
        std::is_permutation(
            stride_order.begin(), stride_order.end(), inc_vec.begin()),
        "stride_order is not a valid: " + toDelimitedString(stride_order));

    allocation_domain_.resize(rank, nullptr);
    for (auto i : arange(rank)) {
      allocation_domain_[rank - 1 - stride_order[i]] = logical_domain_[i];
    }
  }
  validateContiguity(maybeAllocation(), contiguity_);

  // resetDomains initializes other member variables, required by clang-tidy
  resetDomains();
}

TensorDomain::TensorDomain(
    IrBuilderPasskey passkey,
    std::vector<IterDomain*> logical_domain,
    std::vector<IterDomain*> loop_domain,
    std::vector<std::optional<bool>> contiguity)
    : Val(passkey, ValType::TensorDomain, DataType::Null),
      logical_domain_(std::move(logical_domain)),
      loop_domain_(std::move(loop_domain)),
      contiguity_(
          contiguity.empty() ? getContiguityFilledWith(maybeAllocation(), false)
                             : std::move(contiguity)) {
  validateContiguity(maybeAllocation(), contiguity_);

  NVF_CHECK(
      loop_domain_.empty() == logical_domain_.empty(),
      "logical domain and loop domain can only be both empty or neither empty");
  validateLoopDomain(logical_domain_, loop_domain_, additional_ids_);

  // resetDomains initializes other member variables, required by clang-tidy
  resetDomains();
}

TensorDomain::TensorDomain(
    IrBuilderPasskey passkey,
    std::vector<IterDomain*> root_domain,
    std::vector<IterDomain*> logical_domain,
    std::vector<IterDomain*> loop_domain,
    std::vector<std::optional<bool>> contiguity)
    : Val(passkey, ValType::TensorDomain, DataType::Null),
      root_domain_(std::move(root_domain)),
      logical_domain_(std::move(logical_domain)),
      loop_domain_(std::move(loop_domain)),
      contiguity_(
          contiguity.empty() ? getContiguityFilledWith(maybeAllocation(), false)
                             : std::move(contiguity)) {
  validateContiguity(maybeAllocation(), contiguity_);

  NVF_CHECK(
      loop_domain_.empty() == logical_domain_.empty(),
      "logical domain and loop domain can only be both empty or neither empty");
  validateLoopDomain(logical_domain_, loop_domain_, additional_ids_);
  if (!root_domain_.empty()) {
    ir_utils::validateDomainEquivalence(
        logical_domain_, root_domain_, additional_ids_);
  }

  // resetDomains initializes other member variables, required by clang-tidy
  resetDomains();
}

TensorDomain::TensorDomain(
    IrBuilderPasskey passkey,
    std::vector<IterDomain*> root_domain,
    std::vector<IterDomain*> logical_domain,
    std::vector<IterDomain*> allocation_domain,
    std::vector<IterDomain*> loop_domain,
    std::vector<std::optional<bool>> contiguity,
    std::vector<IterDomain*> additional_ids)
    : Val(passkey, ValType::TensorDomain, DataType::Null),
      root_domain_(std::move(root_domain)),
      logical_domain_(std::move(logical_domain)),
      allocation_domain_(std::move(allocation_domain)),
      loop_domain_(std::move(loop_domain)),
      initial_loop_domain_(loop_domain_),
      additional_ids_(std::move(additional_ids)),
      contiguity_(
          contiguity.empty() ? getContiguityFilledWith(maybeAllocation(), false)
                             : std::move(contiguity)) {
  validateContiguity(maybeAllocation(), contiguity_);

  NVF_CHECK(
      loop_domain_.empty() == logical_domain_.empty(),
      "logical domain and loop domain can only be both empty or neither empty");
  validateLoopDomain(logical_domain_, loop_domain_, additional_ids_);
  if (!root_domain_.empty()) {
    ir_utils::validateDomainEquivalence(
        logical_domain_, root_domain_, additional_ids_);
  }
  if (!allocation_domain_.empty()) {
    ir_utils::validateDomainEquivalence(
        logical_domain_, allocation_domain_, additional_ids_);
  }

  // resetDomains initializes other member variables, required by clang-tidy
  resetDomains();
}

TensorDomain::TensorDomain(
    IrBuilderPasskey passkey,
    std::vector<IterDomain*> root_domain,
    std::vector<IterDomain*> logical_domain,
    std::vector<IterDomain*> allocation_domain,
    std::vector<IterDomain*> loop_domain,
    std::optional<std::vector<IterDomain*>> alternate_loop_domain,
    std::vector<std::optional<bool>> contiguity,
    std::vector<IterDomain*> additional_ids)
    : Val(passkey, ValType::TensorDomain, DataType::Null),
      root_domain_(std::move(root_domain)),
      logical_domain_(std::move(logical_domain)),
      allocation_domain_(std::move(allocation_domain)),
      loop_domain_(std::move(loop_domain)),
      alternate_loop_domain_(alternate_loop_domain),
      initial_loop_domain_(loop_domain_),
      additional_ids_(std::move(additional_ids)),
      contiguity_(
          contiguity.empty() ? getContiguityFilledWith(maybeAllocation(), false)
                             : std::move(contiguity)) {
  validateContiguity(maybeAllocation(), contiguity_);

  NVF_CHECK(
      loop_domain_.empty() == logical_domain_.empty(),
      "logical domain and loop domain can only be both empty or neither empty");
  validateLoopDomain(logical_domain_, loop_domain_, additional_ids_);
  if (!root_domain_.empty()) {
    ir_utils::validateDomainEquivalence(
        logical_domain_, root_domain_, additional_ids_);
  }
  if (!allocation_domain_.empty()) {
    ir_utils::validateDomainEquivalence(
        logical_domain_, allocation_domain_, additional_ids_);
  }
  if (alternate_loop_domain_.has_value()) {
    validateLoopDomain(
        logical_domain_, alternate_loop_domain_.value(), additional_ids_);
  }

  // resetDomains initializes other member variables, required by clang-tidy
  resetDomains();
}

TensorDomain::TensorDomain(IrBuilderPasskey passkey, const TensorDomain* src)
    : Val(passkey, ValType::TensorDomain, DataType::Null),
      root_domain_(src->root_domain_),
      logical_domain_(src->logical_domain_),
      allocation_domain_(src->allocation_domain_),
      loop_domain_(src->loop_domain_),
      alternate_loop_domain_(src->alternate_loop_domain_),
      initial_loop_domain_(src->initial_loop_domain_),
      additional_ids_(src->additional_ids_),
      no_bcast_domain_(src->no_bcast_domain_),
      no_reduction_domain_(src->no_reduction_domain_),
      contiguity_(src->contiguity_),
      has_reduction_(src->has_reduction_) {}

TensorDomain::TensorDomain(const TensorDomain* src, IrCloner* ir_cloner)
    : Val(src, ir_cloner),
      root_domain_(ir_cloner->clone(src->root_domain_)),
      logical_domain_(ir_cloner->clone(src->logical_domain_)),
      allocation_domain_(ir_cloner->clone(src->allocation_domain_)),
      loop_domain_(ir_cloner->clone(src->loop_domain_)),
      alternate_loop_domain_(ir_cloner->clone(src->alternate_loop_domain_)),
      initial_loop_domain_(ir_cloner->clone(src->initial_loop_domain_)),
      additional_ids_(ir_cloner->clone(src->additional_ids_)),
      no_bcast_domain_(ir_cloner->clone(src->no_bcast_domain_)),
      no_reduction_domain_(ir_cloner->clone(src->no_reduction_domain_)),
      contiguity_(src->contiguity()),
      has_reduction_(src->has_reduction_) {}

NVFUSER_DEFINE_CLONE(TensorDomain)

bool TensorDomain::hasBlockBroadcast() const {
  return std::any_of(
      loop_domain_.begin(), loop_domain_.end(), [](IterDomain* id) {
        return id->isBroadcast() && id->isThreadDim();
      });
}

bool TensorDomain::hasGridBroadcast() const {
  return std::any_of(
      loop_domain_.begin(), loop_domain_.end(), [](IterDomain* id) {
        return id->isBroadcast() && id->isBlockDim();
      });
}

bool TensorDomain::operator==(const TensorDomain& other) const {
  // Checks equality of each class field. Should not be necessary to
  // check no_bcast_domain_ and no_reduction_domain_ as they are just
  // derived from domain_.
  return root_domain_ == other.root_domain_ &&
      loop_domain_ == other.loop_domain_ &&
      alternate_loop_domain_ == other.alternate_loop_domain_ &&
      logical_domain_ == other.logical_domain_ &&
      allocation_domain_ == other.allocation_domain_ &&
      contiguity_ == other.contiguity_;
}

bool TensorDomain::sameAs(const Statement* const other) const {
  if (this == other) {
    return true;
  }

  if (!other->isA<TensorDomain>()) {
    return false;
  }

  const TensorDomain* other_td = other->as<TensorDomain>();

  if (nDims() != other_td->nDims()) {
    return false;
  }
  if (root().size() != other_td->root().size()) {
    return false;
  }
  if (logical().size() != other_td->logical().size()) {
    return false;
  }
  if (allocation().size() != other_td->allocation().size()) {
    return false;
  }

  for (const auto i : arange(nDims())) {
    if (!(axis(i)->sameAs(other_td->axis(i)))) {
      return false;
    }
  }

  for (const auto i : arange(root().size())) {
    if (!(root()[i]->sameAs(other_td->root()[i]))) {
      return false;
    }
  }

  for (const auto i : arange(logical().size())) {
    if (!(logical()[i]->sameAs(other_td->logical()[i]))) {
      return false;
    }
  }

  for (const auto i : arange(allocation().size())) {
    if (!(allocation()[i]->sameAs(other_td->allocation()[i]))) {
      return false;
    }
  }

  for (const auto i : arange(loop().size())) {
    if (!(loop()[i]->sameAs(other_td->loop()[i]))) {
      return false;
    }
  }

  // this_td has_value is not the same as other_td
  if (alternateLoop().has_value() != other_td->alternateLoop().has_value()) {
    return false;
  }

  // has_value is false for both this_td and other_td
  if (!alternateLoop().has_value() && !other_td->alternateLoop().has_value()) {
    return true;
  }

  // has_value is true for both this_td and other_td, so verify that all
  // iterDomains are the same.
  return std::ranges::all_of(
      std::ranges::iota_view{0LL, (int64_t)alternateLoop().value().size()},
      [&](int64_t i) {
        return alternateLoop().value()[i]->sameAs(
            other_td->alternateLoop().value()[i]);
      });
}

bool TensorDomain::sameAs(
    const std::vector<IterDomain*>& lhs,
    const std::vector<IterDomain*>& rhs) {
  if (lhs.size() != rhs.size()) {
    return false;
  }
  size_t i = 0;
  for (auto td_lhs : lhs) {
    if (!td_lhs->sameAs(rhs[i++])) {
      return false;
    }
  }
  return true;
}

std::string TensorDomain::toString(const int indent_size, const bool loop_only)
    const {
  std::stringstream ss;
  if (loop_only) {
    indent(ss, indent_size) << "[" << toDelimitedString(loop()) << "]";
  } else {
    indent(ss, indent_size)
        << "logical=[" << toDelimitedString(logical()) << "]" << std::endl;
    if (hasRoot()) {
      indent(ss, indent_size + 1)
          << "root=[" << toDelimitedString(root()) << "]" << std::endl;
    }
    indent(ss, indent_size + 1)
        << "loop=[" << toDelimitedString(loop()) << "]" << std::endl;
    if (hasAllocation()) {
      indent(ss, indent_size + 1)
          << "allocation=[" << toDelimitedString(allocation()) << "]"
          << std::endl;
    }
    if (alternateLoop().has_value()) {
      indent(ss, indent_size + 1)
          << "alternate_loop=[" << toDelimitedString(alternateLoop().value())
          << "]" << std::endl;
    }
  }
  return ss.str();
}

std::string TensorDomain::toString(const int indent_size) const {
  return toString(indent_size, /*loop_only=*/true);
}

std::string TensorDomain::toInlineString(int indent_size) const {
  return toString(indent_size);
}

void TensorDomain::setContiguity(
    const std::vector<std::optional<bool>>& contig) {
  NVF_ERROR(
      maybeAllocation().size() == contig.size(),
      "Invalid size of contiguity vector");
  for (auto i : arange(contig.size())) {
    NVF_CHECK(
        maybeAllocation().at(i)->isBroadcast() != contig.at(i).has_value(),
        "The contiguity of a broadcast dimension must be None. "
        "The contiguity of a non-broadcast dimension must be true/false");
  }

  contiguity_ = contig;
}

std::vector<int64_t> TensorDomain::strideOrder() const {
  // short-circuit: no allocation domain; default stride-order
  if (allocation_domain_.empty()) {
    return {};
  }

  std::vector<int64_t> stride_order;
  stride_order.reserve(logical_domain_.size());

  for (size_t logical_idx : arange(logical_domain_.size())) {
    IterDomain* logical_id = logical_domain_.at(logical_idx);
    auto alloc_iter = std::find(
        allocation_domain_.begin(), allocation_domain_.end(), logical_id);
    NVF_ERROR(
        alloc_iter != allocation_domain_.end(),
        "Unable to find logical IterDomain in allocation domain.");
    int64_t alloc_idx = std::distance(allocation_domain_.begin(), alloc_iter);
    stride_order.push_back((int64_t)logical_domain_.size() - 1 - alloc_idx);
  }

  return stride_order;
}

bool TensorDomain::hasBlockReduction() const {
  return std::any_of(
      loop_domain_.begin(), loop_domain_.end(), [](IterDomain* id) {
        return id->isReduction() && id->isThreadDim();
      });
}

bool TensorDomain::hasGridReduction() const {
  return std::any_of(
      loop_domain_.begin(), loop_domain_.end(), [](IterDomain* id) {
        return id->isReduction() && id->isBlockDim();
      });
}

bool TensorDomain::hasSymbolicAxis() const {
  // If there's any Symbolic axis, there must be one at the root or
  // logical domain.
  return (hasRoot() &&
          std::any_of(
              root().begin(),
              root().end(),
              [](auto id) {
                return id->getIterType() == IterType::Symbolic;
              })) ||
      std::any_of(logical().begin(), logical().end(), [](auto id) {
           return id->getIterType() == IterType::Symbolic;
         });
}

bool TensorDomain::hasViewLikeRFactor() const {
  if (!hasRoot()) {
    // Can't have view like rfactor if there is no logical domain
    return false;
  }

  // If there's an logical domain and no rfactor product is a reduction, this is
  // a view like rfactor
  return std::none_of(logical().begin(), logical().end(), [](IterDomain* id) {
    return (id->isReduction() || id->isStride()) && id->isRFactorProduct();
  });
}

bool TensorDomain::hasVectorize() const {
  return std::any_of(
      loop_domain_.begin(), loop_domain_.end(), [](IterDomain* id) {
        return isParallelTypeVectorize(id->getParallelType());
      });
}

std::optional<int64_t> TensorDomain::getReductionAxis() const {
  auto it = std::find_if(
      loop_domain_.begin(), loop_domain_.end(), [](const auto& id) {
        return id->isReduction();
      });
  if (it == loop_domain_.end()) {
    return std::optional<int64_t>();
  } else {
    return std::optional<int64_t>(std::distance(loop_domain_.begin(), it));
  }
}

// i here is int, as we want to accept negative value and ::size_type can be a
// uint.
IterDomain* TensorDomain::axis(int64_t i) const {
  NVF_ERROR(nDims() > 0, "Tried to access an axis in a 0-dim domain");
  return loop_domain_[wrapDim(i)];
}

int64_t TensorDomain::posOf(IterDomain* id) const {
  NVF_ERROR(nDims() > 0, "Tried to find an axis in a 0-dim domain");
  int64_t i = 0;
  while (i < (int64_t)loop_domain_.size()) {
    if (loop_domain_[i] == id) {
      return i;
    }
    i++;
  }
  NVF_CHECK(false, "Provided id is not part of this domain.");
}

int64_t TensorDomain::rootPosOf(IterDomain* id) const {
  NVF_ERROR(
      !maybeRoot().empty(), "Tried to find an axis in a 0-dim root domain");
  auto it = std::find(maybeRoot().begin(), maybeRoot().end(), id);
  NVF_ERROR(it != maybeRoot().end(), "Provided id is not part of root domain.");
  return std::distance(maybeRoot().begin(), it);
}

void TensorDomain::broadcast(int64_t axis, Val* extent) {
  axis = nvfuser::wrapDim(axis, nDims() + 1);
  IterDomain* id = IterDomainBuilder(fusion()->zeroVal(), extent)
                       .iter_type(IterType::Broadcast)
                       .build();
  loop_domain_.insert(loop_domain_.begin() + axis, id);
  additional_ids_.push_back(id);
}

void TensorDomain::split(int64_t axis, Val* factor, bool inner_split) {
  NVF_ERROR(nDims() > 0, "Tried to do split on a 0-dim domain");
  axis = wrapDim(axis);

  IterDomain* id = this->axis(axis);

  auto split_ids = IterDomain::split(id, factor, inner_split);
  loop_domain_.erase(loop_domain_.begin() + axis);
  loop_domain_.insert(loop_domain_.begin() + axis, split_ids.second);
  loop_domain_.insert(loop_domain_.begin() + axis, split_ids.first);
  resetDomains();
}

// Merge "axis_o" and "axis_i" into 1 dimension
void TensorDomain::merge(int64_t axis_o, int64_t axis_i) {
  NVF_ERROR(nDims() > 0, "Tried to do merge on a 0-dim domain");
  axis_o = wrapDim(axis_o);
  axis_i = wrapDim(axis_i);

  NVF_CHECK(
      axis_o != axis_i,
      "Invalid merge detected, axes provided are the same axis.");

  IterDomain* first = axis(axis_o);
  IterDomain* second = axis(axis_i);

  IterDomain* merged_id = IterDomain::merge(first, second);

  // axis_o is the outer input of this merge but does not
  // automatically mean it's an outer domain in TensorDomain.
  auto td_outer_pos = axis_o < axis_i ? axis_o : axis_i;
  auto td_inner_pos = axis_o < axis_i ? axis_i : axis_o;

  loop_domain_.erase(loop_domain_.begin() + td_inner_pos);
  loop_domain_.erase(loop_domain_.begin() + td_outer_pos);
  loop_domain_.insert(loop_domain_.begin() + td_outer_pos, merged_id);
  resetDomains();
}

// Reorder axes according to map[old_pos] = new_pos
void TensorDomain::reorder(
    const std::unordered_map<int64_t, int64_t>& old2new_) {
  NVF_ERROR(
      nDims() != 0 || old2new_.empty(), "Tried to reorder a 0-dim domain");
  loop_domain_ = orderedAs(loop_domain_, old2new_);
  resetDomains();
}

std::vector<IterDomain*> TensorDomain::orderedAs(
    const std::vector<IterDomain*>& dom,
    const std::unordered_map<int64_t, int64_t>& old2new_) {
  NVF_ERROR(
      !dom.empty() || old2new_.empty(), "Tried to reorder a 0-dim domain");

  // Eventhough these checks are already in TensorView, we want to redo them as
  // we can enter this function from other places, not through TensorView

  auto new2old = ir_utils::normalizeOld2New(old2new_, (int64_t)dom.size());

  std::vector<IterDomain*> reordered_domain;
  std::transform(
      new2old.begin(),
      new2old.end(),
      std::back_inserter(reordered_domain),
      [dom](int64_t i) -> IterDomain* { return dom[i]; });

  return reordered_domain;
}

void TensorDomain::swizzle(SwizzleType swizzle_type, int64_t x, int64_t y) {
  NVF_ERROR(nDims() > 0, "Tried to do merge on a 0-dim domain");
  x = wrapDim(x);
  y = wrapDim(y);

  IterDomain* axis_x = axis(x);
  IterDomain* axis_y = axis(y);

  IterDomain* axis_out_x = nullptr;
  IterDomain* axis_out_y = nullptr;

  std::tie(axis_out_x, axis_out_y) =
      IterDomain::swizzle(swizzle_type, axis_x, axis_y);

  loop_domain_.erase(loop_domain_.begin() + x);
  loop_domain_.insert(loop_domain_.begin() + x, axis_out_x);

  loop_domain_.erase(loop_domain_.begin() + y);
  loop_domain_.insert(loop_domain_.begin() + y, axis_out_y);

  resetDomains();
}

void TensorDomain::swizzle(
    Swizzle2DType swizzle_type,
    int64_t x,
    int64_t y,
    SwizzleMode swizzle_mode) {
  NVF_ERROR(nDims() > 0, "Tried to do merge on a 0-dim domain");
  x = wrapDim(x);
  y = wrapDim(y);

  IterDomain* axis_x = axis(x);
  IterDomain* axis_y = axis(y);

  IterDomain* axis_out_x = nullptr;
  IterDomain* axis_out_y = nullptr;

  std::tie(axis_out_x, axis_out_y) =
      IterDomain::swizzle(swizzle_type, axis_x, axis_y, swizzle_mode);

  loop_domain_.erase(loop_domain_.begin() + x);
  loop_domain_.insert(loop_domain_.begin() + x, axis_out_x);

  loop_domain_.erase(loop_domain_.begin() + y);
  loop_domain_.insert(loop_domain_.begin() + y, axis_out_y);

  resetDomains();
}

void TensorDomain::resize(
    int64_t axis,
    Val* left_expansion,
    Val* right_expansion,
    std::optional<IterType> iter_type) {
  NVF_ERROR(nDims() > 0, "Tried to do resize on a 0-dim domain");
  axis = wrapDim(axis);

  IterDomain* id = this->axis(axis);

  auto resized_id = IterDomain::resize(
      id,
      left_expansion,
      right_expansion,
      /*mark_as_rfactor=*/false,
      iter_type);
  loop_domain_.at(axis) = resized_id;
  resetDomains();
}

std::vector<IterDomain*> TensorDomain::noReductions(
    const std::vector<IterDomain*>& td) {
  std::vector<IterDomain*> noReductionDomain;
  std::copy_if(
      td.begin(),
      td.end(),
      std::back_inserter(noReductionDomain),
      [](IterDomain* id) { return !id->isReduction() && !id->isStride(); });
  return noReductionDomain;
}

std::vector<IterDomain*> TensorDomain::noBroadcasts(
    const std::vector<IterDomain*>& td) {
  std::vector<IterDomain*> noBroadcastDomain;
  std::copy_if(
      td.begin(),
      td.end(),
      std::back_inserter(noBroadcastDomain),
      [](IterDomain* id) { return !id->isBroadcast(); });
  return noBroadcastDomain;
}

std::vector<IterDomain*> TensorDomain::noDevices(
    const std::vector<IterDomain*>& td) {
  std::vector<IterDomain*> noDeviceDomain;
  std::copy_if(
      td.begin(),
      td.end(),
      std::back_inserter(noDeviceDomain),
      [](IterDomain* id) { return !id->isDeviceDim(); });
  return noDeviceDomain;
}

/*static*/ std::vector<std::optional<bool>> TensorDomain::
    getContiguityFilledWith(
        const std::vector<IterDomain*>& allocation_domain,
        bool fill_value) {
  std::vector<std::optional<bool>> contiguity;
  contiguity.reserve(allocation_domain.size());
  for (auto id : allocation_domain) {
    if (id->isBroadcast() || id->isReduction()) {
      contiguity.emplace_back(std::nullopt);
    } else {
      contiguity.emplace_back(fill_value);
    }
  }
  return contiguity;
}

bool TensorDomain::hasBroadcast(const std::vector<IterDomain*>& td) {
  for (auto id : td) {
    if (id->isBroadcast()) {
      return true;
    }
  }
  return false;
}

bool TensorDomain::hasReduction(const std::vector<IterDomain*>& td) {
  for (auto id : td) {
    if (id->isReduction()) {
      return true;
    }
  }
  return false;
}

TensorDomain* TensorDomain::view(const AnalyzeViewResult& view_analysis) {
  NVF_ERROR(nDims() > 0, "Tried to view transform a 0-dim domain");
  return transformView(this, view_analysis);
}

TensorDomain* TensorDomain::flatten(int64_t start_dim, int64_t end_dim) {
  auto inp_domain = noReductions(logical());

  if (start_dim < 0) {
    start_dim += (int64_t)inp_domain.size();
  }
  if (end_dim < 0) {
    end_dim += (int64_t)inp_domain.size();
  }
  NVF_CHECK(
      start_dim >= 0 && start_dim < int64_t(inp_domain.size()),
      "Invalid start_dim ",
      start_dim);
  NVF_CHECK(
      end_dim >= 0 && end_dim < int64_t(inp_domain.size()),
      "Invalid end_dim ",
      end_dim);
  NVF_CHECK(start_dim <= end_dim, "start_dim must be <= end_dim");

  std::vector<IterDomain*> new_root_domain;
  new_root_domain.reserve(inp_domain.size());
  for (auto i : arange((int64_t)inp_domain.size())) {
    bool is_rfactor_dim = i >= start_dim && i <= end_dim;
    auto inp_id = inp_domain[i];
    auto out_id = IterDomainBuilder(inp_id)
                      .is_rfactor_domain(is_rfactor_dim)
                      .extent(
                          (is_rfactor_dim && inp_id->hasExpandedExtent())
                              ? inp_id->expandedExtent()
                              : inp_id->extent())
                      .iter_type(
                          (is_rfactor_dim && inp_id->isBroadcast())
                              ? IterType::Iteration
                              : inp_id->getIterType())
                      .expanded_extent(nullptr)
                      .build();
    new_root_domain.push_back(out_id);
  }

  std::vector<IterDomain*> logical_domain;
  logical_domain.reserve(new_root_domain.size() - (end_dim - start_dim));
  for (auto i : arange(start_dim)) {
    logical_domain.push_back(new_root_domain[i]);
  }

  IterDomain* merged_id = new_root_domain[start_dim];
  for (auto i : arange(start_dim + 1, end_dim + 1)) {
    IterDomain* new_merged_id =
        IterDomainBuilder(
            merged_id->container()->zeroVal(),
            mul(merged_id->extent(), new_root_domain[i]->extent()))
            .is_rfactor_domain(true)
            .build();
    IrBuilder::create<Merge>(new_merged_id, merged_id, new_root_domain[i]);
    merged_id = new_merged_id;
  }
  logical_domain.push_back(merged_id);

  for (auto i : arange(end_dim + 1, inp_domain.size())) {
    logical_domain.push_back(new_root_domain[i]);
  }

  return IrBuilder::create<TensorDomain>(
      new_root_domain,
      logical_domain,
      logical_domain,
      TensorDomain::getContiguityFilledWith(logical_domain, true));
}

// TODO: Rfactor a Welford

// pair is in order where second is the consumer of first
std::pair<TensorDomain*, TensorDomain*> TensorDomain::rFactor(
    const std::vector<int64_t>& axes_) {
  return TransformRFactor::runReplay(this, axes_);
}

void TensorDomain::setLoopDomain(std::vector<IterDomain*> new_loop_domain) {
  validateLoopDomain(logical(), new_loop_domain, additionalIDs());
  loop_domain_ = std::move(new_loop_domain);
  initial_loop_domain_ = loop_domain_;
  resetDomains();
}

void TensorDomain::setAlternateLoopDomain(
    std::vector<IterDomain*> new_loop_domain) {
  validateLoopDomain(logical(), new_loop_domain, additionalIDs());
  alternate_loop_domain_ = std::move(new_loop_domain);
}

void TensorDomain::setAllocationDomain(
    std::vector<IterDomain*> new_allocation_domain,
    std::vector<std::optional<bool>> new_contiguity) {
  validateContiguity(new_allocation_domain, new_contiguity);

  ir_utils::validateDomainEquivalence(
      logical_domain_, new_allocation_domain, additional_ids_);

  allocation_domain_ = std::move(new_allocation_domain);
  contiguity_ = std::move(new_contiguity);
}

std::vector<IterDomain*> TensorDomain::allIDs() const {
  std::vector<const std::vector<IterDomain*>*> all_domains = {
      &loop_domain_,
      &logical_domain_,
      &root_domain_,
      &initial_loop_domain_,
      &allocation_domain_,
      &additional_ids_};
  if (alternate_loop_domain_.has_value()) {
    all_domains.push_back(&alternate_loop_domain_.value());
  }
  VectorOfUniqueEntries<IterDomain*> discovered_ids;
  for (auto domain : all_domains) {
    discovered_ids.pushBack(*domain);
  }

  // We only care about IDs on the shortest path between domains
  std::unordered_multimap<IterDomain*, IterDomain*> out2in;
  for (auto i : arange(all_domains.size() - 1)) {
    if (all_domains[i]->empty()) {
      continue;
    }
    for (auto j : arange(i + 1, all_domains.size())) {
      if (all_domains[j]->empty()) {
        continue;
      }
      auto path = getExprsBetween<IRBFS>(
                      {all_domains[i]->begin(), all_domains[i]->end()},
                      {all_domains[j]->begin(), all_domains[j]->end()},
                      false)
                      .first;
      for (auto [expr, _] : path) {
        discovered_ids.pushBack(
            ir_utils::filterByType<IterDomain>(expr->outputs()));
        discovered_ids.pushBack(
            ir_utils::filterByType<IterDomain>(expr->inputs()));
        for (auto in : expr->inputs()) {
          for (auto out : expr->outputs()) {
            out2in.emplace(out->as<IterDomain>(), in->as<IterDomain>());
          }
        }
      }
    }
  }

  // Topological sort all IDs
  std::list<IterDomain*> ids_to_be_sorted(
      discovered_ids.begin(), discovered_ids.end());
  VectorOfUniqueEntries<IterDomain*> sorted_ids;
  while (!ids_to_be_sorted.empty()) {
    auto it = ids_to_be_sorted.begin();
    while (it != ids_to_be_sorted.end()) {
      auto range = out2in.equal_range(*it);
      if (std::all_of(range.first, range.second, [&](const auto& kv) {
            return sorted_ids.has(kv.second);
          })) {
        sorted_ids.pushBack(*it);
        it = ids_to_be_sorted.erase(it);
      } else {
        it++;
      }
    }
  }
  return sorted_ids.vector();
}

std::vector<Expr*> TensorDomain::allExprs() const {
  auto all_ids = allIDs();
  std::unordered_set<Val*> all_id_set{all_ids.begin(), all_ids.end()};

  VectorOfUniqueEntries<Expr*> exprs;
  for (auto id : all_ids) {
    auto def = id->definition();
    if (def == nullptr) {
      continue;
    }

    if (std::all_of(def->inputs().begin(), def->inputs().end(), [&](Val* inp) {
          return all_id_set.find(inp) != all_id_set.end();
        })) {
      exprs.pushBack(def);
    } else {
      NVF_ERROR(std::none_of(
          def->inputs().begin(), def->inputs().end(), [&](Val* inp) {
            return all_id_set.find(inp) != all_id_set.end();
          }));
    }
  }

  return exprs.vector();
}

std::vector<Statement*> TensorDomain::allStatements() const {
  auto all_ids = allIDs();
  std::unordered_set<Val*> all_id_set{all_ids.begin(), all_ids.end()};

  VectorOfUniqueEntries<Statement*> stmts;
  for (auto id : all_ids) {
    // Visit definition if available and all inputs are already visited
    auto def = id->definition();
    if (def != nullptr) {
      if (std::all_of(
              def->inputs().begin(), def->inputs().end(), [&](Val* inp) {
                return all_id_set.find(inp) != all_id_set.end();
              })) {
        stmts.pushBack(def);
      } else {
        NVF_ERROR(std::none_of(
            def->inputs().begin(), def->inputs().end(), [&](Val* inp) {
              return all_id_set.find(inp) != all_id_set.end();
            }));
      }
    }

    stmts.pushBack(id);
  }

  return stmts.vector();
}

Split::Split(
    IrBuilderPasskey passkey,
    IterDomain* outer,
    IterDomain* inner,
    IterDomain* in,
    Val* factor,
    bool inner_split)
    : Expr(passkey) {
  NVF_ERROR(
      factor->isIntegralScalar(),
      "Attempted to create a Split node with a non-integer factor.");
  addOutput(outer);
  addOutput(inner);
  addInput(in);
  // TODO add factor as an input, need to check Split::Split during validation
  // and need to check BestEffortReplay::findFirstMismatchedID addInput(factor);
  addAttribute(factor);
  addDataAttribute(inner_split);
}

Val* Split::isDivisible() const {
  return IrBuilder::isDivisibleExpr(in()->extent(), factor());
}

std::string Split::toString(int indent_size) const {
  std::stringstream ss;
  ss << (innerSplit() ? "Split: " : "Outer split: ");
  ss << in()->toString();
  ss << " by factor " << factor()->toString() << " -> ";
  ss << outer()->toString();
  ss << ", ";
  ss << inner()->toString();
  ss << "\n";
  return ss.str();
}

std::string Split::toInlineString(int indent_size) const {
  NVF_CHECK(false, "Split can not be printed inline");
}

NVFUSER_DEFINE_CLONE_AND_CREATE(Split)

Merge::Merge(
    IrBuilderPasskey passkey,
    IterDomain* out,
    IterDomain* outer,
    IterDomain* inner)
    : Expr(passkey) {
  addOutput(out);
  addInput(outer);
  addInput(inner);
}

std::string Merge::toString(int indent_size) const {
  std::stringstream ss;
  ss << "Merge: ";
  ss << outer()->toString();
  ss << " and ";
  ss << inner()->toString();
  ss << " -> ";
  ss << out()->toString();
  ss << "\n";
  return ss.str();
}

std::string Merge::toInlineString(int indent_size) const {
  NVF_CHECK(false, "Tensor op can not be printed inline");
}

NVFUSER_DEFINE_CLONE_AND_CREATE(Merge)

Swizzle::Swizzle(
    IrBuilderPasskey passkey,
    IterDomain* out_x,
    IterDomain* out_y,
    IterDomain* in_x,
    IterDomain* in_y,
    SwizzleType swizzle_type)
    : Expr(passkey) {
  addOutput(out_x);
  addOutput(out_y);
  addInput(in_x);
  addInput(in_y);
  addDataAttribute(swizzle_type);
}

std::string Swizzle::toString(int indent_size) const {
  std::stringstream ss;
  ss << swizzleType() << "(2D): ";
  ss << inX()->toString();
  ss << " , ";
  ss << inY()->toString();
  ss << " -> ";
  ss << outX()->toString();
  ss << " , ";
  ss << outY()->toString();
  ss << "\n";
  return ss.str();
}

std::string Swizzle::toInlineString(int indent_size) const {
  NVF_CHECK(false, "Tensor op can not be printed inline");
}

NVFUSER_DEFINE_CLONE_AND_CREATE(Swizzle)

Swizzle2D::Swizzle2D(
    IrBuilderPasskey passkey,
    IterDomain* out_x,
    IterDomain* out_y,
    IterDomain* in_x,
    IterDomain* in_y,
    Swizzle2DType swizzle_type,
    SwizzleMode swizzle_mode)
    : Expr(passkey) {
  addOutput(out_x);
  addOutput(out_y);
  addInput(in_x);
  addInput(in_y);
  addDataAttribute(swizzle_type);
  addDataAttribute(swizzle_mode);
}

std::string Swizzle2D::toString(int indent_size) const {
  std::stringstream ss;
  ss << swizzleType() << "(2D): ";
  ss << inX()->toString();
  ss << " , ";
  ss << inY()->toString();
  ss << " -> ";
  ss << outX()->toString();
  ss << " , ";
  ss << outY()->toString();
  ss << "\n";
  return ss.str();
}

std::string Swizzle2D::toInlineString(int indent_size) const {
  NVF_CHECK(false, "Tensor op can not be printed inline");
}

NVFUSER_DEFINE_CLONE_AND_CREATE(Swizzle2D)

Resize::Resize(
    IrBuilderPasskey passkey,
    IterDomain* out,
    IterDomain* in,
    Val* left,
    Val* right)
    : Expr(passkey) {
  addOutput(out);
  addInput(in);
  addAttribute(left);
  addAttribute(right);
}

std::string Resize::toString(int indent_size) const {
  std::stringstream ss;
  ss << "Resize: ";
  ss << in()->toString();
  ss << " by " << leftExpand()->toInlineString() << " and "
     << rightExpand()->toInlineString();
  ss << " -> ";
  ss << out()->toString();
  ss << "\n";
  return ss.str();
}

std::string Resize::toInlineString(int indent_size) const {
  NVF_CHECK(false, "Resize can not be printed inline");
}

NVFUSER_DEFINE_CLONE_AND_CREATE(Resize)

NamedScalar::NamedScalar(
    IrBuilderPasskey passkey,
    std::string name,
    DataType dtype)
    : Val(passkey, ValType::NamedScalar, dtype), name_(std::move(name)) {}

NamedScalar::NamedScalar(const NamedScalar* src, IrCloner* ir_cloner)
    : Val(src, ir_cloner), name_(src->name_) {}

NVFUSER_DEFINE_CLONE(NamedScalar)

bool NamedScalar::sameAs(const Statement* other) const {
  if (this == other) {
    return true;
  }
  if (!other->isA<NamedScalar>()) {
    return false;
  }
  return other->as<NamedScalar>()->name().compare(name()) == 0;
}

NamedScalar* NamedScalar::getParallelDim(ParallelType p_type) {
  NVF_ERROR(
      isParallelTypeThread(p_type),
      "Cannot get parallel dim of non thread type, received: ",
      p_type);
  NVF_ERROR(FusionGuard::getCurFusion() != nullptr);
  std::string parallel_dim = stringifyThreadSize(p_type);
  return IrBuilder::create<NamedScalar>(parallel_dim, DataType::Index);
}

NamedScalar* NamedScalar::getParallelIndex(ParallelType p_type) {
  NVF_ERROR(FusionGuard::getCurFusion() != nullptr);
  std::string parallel_ind = stringifyThread(p_type);
  return IrBuilder::create<NamedScalar>(parallel_ind, DataType::Index);
}

std::optional<ParallelType> NamedScalar::getParallelDim() const {
  if (stringifyThreadSize(ParallelType::TIDx).compare(name()) == 0) {
    return ParallelType::TIDx;
  } else if (stringifyThreadSize(ParallelType::TIDy).compare(name()) == 0) {
    return ParallelType::TIDy;
  } else if (stringifyThreadSize(ParallelType::TIDz).compare(name()) == 0) {
    return ParallelType::TIDz;
  } else if (stringifyThreadSize(ParallelType::BIDx).compare(name()) == 0) {
    return ParallelType::BIDx;
  } else if (stringifyThreadSize(ParallelType::BIDy).compare(name()) == 0) {
    return ParallelType::BIDy;
  } else if (stringifyThreadSize(ParallelType::BIDz).compare(name()) == 0) {
    return ParallelType::BIDz;
  }
  return std::nullopt;
}

std::optional<ParallelType> NamedScalar::getParallelIndex() const {
  if (stringifyThread(ParallelType::TIDx).compare(name()) == 0) {
    return ParallelType::TIDx;
  } else if (stringifyThread(ParallelType::TIDy).compare(name()) == 0) {
    return ParallelType::TIDy;
  } else if (stringifyThread(ParallelType::TIDz).compare(name()) == 0) {
    return ParallelType::TIDz;
  } else if (stringifyThread(ParallelType::BIDx).compare(name()) == 0) {
    return ParallelType::BIDx;
  } else if (stringifyThread(ParallelType::BIDy).compare(name()) == 0) {
    return ParallelType::BIDy;
  } else if (stringifyThread(ParallelType::BIDz).compare(name()) == 0) {
    return ParallelType::BIDz;
  }
  return std::nullopt;
}

PadOp::PadOp(
    IrBuilderPasskey passkey,
    TensorView* out,
    TensorView* inp,
    const std::vector<Val*>& pad_widths,
    Val* value)
    : Expr(passkey) {
  const auto ndims = TensorDomain::noReductions(inp->getLogicalDomain()).size();
  NVF_ERROR(
      pad_widths.size() % 2 == 0,
      "Invalid size of padding width vector: ",
      pad_widths.size(),
      ". Number of width vals must be even.");
  NVF_ERROR(
      pad_widths.size() == ndims * 2,
      "Invalid size of padding width vector: ",
      pad_widths.size(),
      ". All dimensions, padded or not, must have width vals. Use zero for non "
      "non-padded dimensions.");
  addOutput(out);
  addInput(inp);
  addInput(value);
  for (auto width : pad_widths) {
    NVF_CHECK(width != nullptr, "Padding width must not be nullptr");
    addInput(width);
  }
}

NVFUSER_DEFINE_CLONE_AND_CREATE(PadOp)

std::string PadOp::toString(int indent_size) const {
  std::stringstream ss;
  indent(ss, indent_size) << out()->toString() << "\n";
  indent(ss, indent_size) << "   = pad( " << in()->toString() << ", {"
                          << toDelimitedString(getPadWidths()) << "}"
                          << " )\n";
  return ss.str();
}

std::string PadOp::toInlineString(int indent_size) const {
  NVF_CHECK(false, "Tensor op can not be printed inline");
}

std::vector<int64_t> PadOp::getPaddedAxes() const {
  auto num_dims = (int64_t)out()->as<TensorView>()->getLogicalDomain().size();
  std::vector<int64_t> padded_axes;
  for (const auto i : arange(num_dims)) {
    auto [left_pad, right_pad] = getPadWidths(i);
    // Filter out non-padded dimension
    if (left_pad->isZeroInt() && right_pad->isZeroInt()) {
      continue;
    }
    padded_axes.push_back(i);
  }
  return padded_axes;
}

std::vector<Val*> PadOp::getPadWidths() const {
  return {getPadWidthInputBegin(), getPadWidthInputEnd()};
}

std::pair<Val*, Val*> PadOp::getPadWidths(int64_t axis) const {
  auto num_dims = (int64_t)out()->as<TensorView>()->getLogicalDomain().size();
  axis = wrapDim(axis, num_dims);

  int64_t offset_even = (int64_t)axis * 2;
  int64_t offset_odd = offset_even + 1;
  return std::make_pair(
      (*(getPadWidthInputBegin() + offset_even))->as<Val>(),
      (*(getPadWidthInputBegin() + offset_odd))->as<Val>());
}

std::vector<PolymorphicValue> PadOp::evaluate(
    const ExpressionEvaluator& ee,
    const std::vector<PolymorphicValue>& inputs) const {
  const auto& in = inputs.at(0).as<at::Tensor>();

  std::vector<int64_t> pad_widths;
  auto pad_width_offset = getPadWidthInputOffset();
  auto num_dims = in.dim();

  for (auto i = num_dims - 1; i > -1; i--) {
    auto left_pad = (int64_t)inputs.at(pad_width_offset + 2 * i);
    auto right_pad = (int64_t)inputs.at(pad_width_offset + 2 * i + 1);
    pad_widths.push_back(left_pad);
    pad_widths.push_back(right_pad);
  }

  if (isComplexType(*out()->getDataType())) {
    std::complex<double> value =
        static_cast<std::complex<double>>(inputs.at(1));
    auto real = at::real(in);
    auto imag = at::imag(in);
    auto padded_real = at::pad(real, pad_widths, "constant", value.real());
    auto padded_imag = at::pad(imag, pad_widths, "constant", value.imag());
    return {at::complex(padded_real, padded_imag)};
  } else {
    double value = static_cast<double>(inputs.at(1));
    return {at::pad(in, pad_widths, "constant", value)};
  }
}

SliceOp::SliceOp(
    IrBuilderPasskey passkey,
    TensorView* out,
    TensorView* inp,
    const std::vector<Slice>& ranges)
    : Expr(passkey) {
  size_t ndims = TensorDomain::noReductions(inp->getLogicalDomain()).size();
  NVF_ERROR(
      ndims == ranges.size(),
      "The range vector must have the same number of Slice descriptors. "
      "Given: ",
      ranges.size(),
      ", Expected: ",
      ndims);

  addOutput(out);
  addInput(inp);
  for (const auto& range : ranges) {
    NVF_ERROR(range.start != nullptr, "nullptr not allowed");
    NVF_ERROR(range.stop != nullptr, "nullptr not allowed");
    NVF_ERROR(range.step != nullptr, "nullptr not allowed");
    addInput(range.start);
    addInput(range.stop);
    addInput(range.step);
  }
}

NVFUSER_DEFINE_CLONE_AND_CREATE(SliceOp)

std::string SliceOp::toString(int indent_size) const {
  std::stringstream ss;
  indent(ss, indent_size) << out()->toString() << "\n";
  indent(ss, indent_size) << "   = slice( " << in()->toString() << ", {";
  for (const auto& slice : getRanges()) {
    ss << " {"
       << toDelimitedString(std::vector<std::string>{
              slice.start->toString(),
              slice.stop->toString(),
              slice.step->toString()})
       << "}";
  }
  ss << " } )\n";
  return ss.str();
}

std::string SliceOp::toInlineString(int indent_size) const {
  NVF_CHECK(false, "Tensor op can not be printed inline");
}

std::vector<Slice> SliceOp::getRanges() const {
  const auto num_range_vals =
      std::distance(getRangeInputBegin(), getRangeInputEnd());
  NVF_ERROR(
      num_range_vals % 3 == 0,
      "Unexpected number of range vals: ",
      num_range_vals);
  auto ndims = num_range_vals / 3;
  std::vector<Slice> ranges(ndims);
  auto range_val_it = getRangeInputBegin();
  for (const auto i : arange(ndims)) {
    ranges.at(i) = Slice{
        .start = *range_val_it,
        .stop = *(range_val_it + 1),
        .step = *(range_val_it + 2)};
    range_val_it += 3;
  }
  return ranges;
}

std::vector<PolymorphicValue> SliceOp::evaluate(
    const ExpressionEvaluator& ee,
    const std::vector<PolymorphicValue>& inputs) const {
  const auto& in = inputs.at(0).as<at::Tensor>();
  std::vector<at::indexing::TensorIndex> ranges;
  auto ranges_offset = getRangeInputOffset();
  auto num_dims = in.dim();
  for (const auto i : arange(num_dims)) {
    auto start = (int64_t)inputs.at(ranges_offset + 3 * i);
    auto stop = (int64_t)inputs.at(ranges_offset + 3 * i + 1);
    auto step = (int64_t)inputs.at(ranges_offset + 3 * i + 2);
    ranges.emplace_back(at::indexing::Slice(start, stop, step));
  }
  return {in.index(ranges)};
}

CatOp::CatOp(
    IrBuilderPasskey passkey,
    Val* out,
    const std::vector<Val*>& inputs,
    int64_t concatenated_dim)
    : Expr(passkey) {
  addOutput(out);
  for (auto inp : inputs) {
    addInput(inp);
  }
  NVF_ERROR(
      concatenated_dim >= 0 &&
          concatenated_dim <
              static_cast<int64_t>(
                  ir_utils::getTv(out)->getLogicalDomain().size()),
      "Invalid dimension to concatenate: ",
      concatenated_dim);

  addDataAttribute(concatenated_dim);
}

CatOp::CatOp(
    IrBuilderPasskey passkey,
    Val* out,
    const std::vector<Val*>& inputs,
    int64_t concatenated_dim,
    Val* concatenated_domain_index,
    const std::vector<Val*>& preds)
    : Expr(passkey) {
  NVF_ERROR(
      passkey.ir_container_ != nullptr,
      "IrContainer must be provided to create a CatOp.");
  NVF_ERROR(
      passkey.ir_container_->isA<kir::Kernel>(),
      "Should only be used for Kernel container.");

  addOutput(out);
  for (auto inp : inputs) {
    addInput(inp);
  }
  addDataAttribute(concatenated_dim);
  addAttribute(concatenated_domain_index);
  for (auto pred : preds) {
    addAttribute(pred);
  }
}

NVFUSER_DEFINE_CLONE_AND_CREATE(CatOp)

std::string CatOp::toString(int indent_size) const {
  std::stringstream ss;
  indent(ss, indent_size) << output(0)->toString() << "\n";
  indent(ss, indent_size) << "   = cat( ";
  ss << toDelimitedString(inputs());
  ss << ", " << concatenatedDim();
  ss << " )\n";
  return ss.str();
}

std::string CatOp::toInlineString(int indent_size) const {
  NVF_CHECK(false, "Tensor op can not be printed inline");
}

Val* CatOp::getConcatenatedDomainIndex() const {
  NVF_ERROR(
      container()->isA<kir::Kernel>(),
      "Should only be used for Kernel container.");
  NVF_ERROR(!attributes().empty(), "No attribute found");
  NVF_ERROR(attribute(1) != nullptr, "nulllptr attribute is invalid");
  auto idx = attribute(1)->as<Val>();
  return idx;
}

Val* CatOp::getPred(int input_idx) const {
  NVF_ERROR(
      container()->isA<kir::Kernel>(),
      "Should only be used for Kernel container.");
  const auto num_input_tensors = static_cast<int64_t>(inputs().size());
  NVF_ERROR(input_idx < num_input_tensors, "Invalid input index: ", input_idx);
  const auto attr_idx = input_idx + 2;
  NVF_ERROR(
      attr_idx < static_cast<int64_t>(attributes().size()),
      "Invalid attribute index: ",
      attr_idx,
      ", number of attributes: ",
      attributes().size());
  auto attr = attributeVal(attr_idx);
  NVF_ERROR(attr != nullptr, "nullptr attribute is invalid");
  NVF_ERROR(
      attr->dtype() == DataType::Bool,
      "Attribute must be a Bool val: ",
      attr->toInlineString());
  auto pred = attr;
  return pred;
}

std::vector<PolymorphicValue> CatOp::evaluate(
    const ExpressionEvaluator& ee,
    std::unordered_map<const Val*, PolymorphicValue>& known_values) const {
  // CatOp is preceded by a PadOp internally.
  // For ATen evaluation, directly compute the unpadded inputs.
  std::vector<at::Tensor> unpadded_inputs;
  unpadded_inputs.reserve(inputs().size());
  int64_t concat_dim = concatenatedDim();
  for (Val* inp : inputs()) {
    NVF_CHECK(
        inp->definition() != nullptr && inp->definition()->isA<PadOp>(),
        "Expected CatOp to be preceded by a PadOp.");
    auto eval_i = ee.evaluate(inp->definition()->input(0), known_values);
    unpadded_inputs.push_back(eval_i.as<at::Tensor>());
  }
  return {at::cat(unpadded_inputs, concat_dim)};
}

MatmulOp::MatmulOp(IrBuilderPasskey passkey, Val* out, Val* in_a, Val* in_b)
    : Expr(passkey) {
  addOutput(out);
  addInput(in_a);
  addInput(in_b);
}

NVFUSER_DEFINE_CLONE_AND_CREATE(MatmulOp)

std::string MatmulOp::toString(int indent_size) const {
  std::stringstream ss;
  indent(ss, indent_size) << out()->toString() << "\n";
  indent(ss, indent_size + 1) << " = matmul(" << inA()->toString() << ",\n";
  indent(ss, indent_size + 1) << "          " << inB()->toString() << ")\n";
  return ss.str();
}

std::string MatmulOp::toInlineString(int indent_size) const {
  NVF_CHECK(false, "Tensor op can not be printed inline");
}

namespace {
// When the contracting dimension is sharded, each device has a partial
// matmul output and is followed by an allreduce. For loop split, this is
// represented as an rfactored reduction. For example, for matmul, the local
// logical domain after the rfactor is: i{DIDx}, i{M}, i{N}, r{K//d}. Unsqueeze
// the rfactored DID axis to correctly bind with the logical domain. See
// tests/python/test_multidevice.py/test_matmul_allreduce_loop_split
int64_t getRFactorDeviceDimensionIndex(const TensorView* tv) {
  // Filter out reduction dimensions so the index to `logical` directly maps to
  // an at::Tensor axis.
  auto logical = TensorDomain::noReductions(tv->getLogicalDomain());
  int64_t rfactor_did_idx = -1;
  for (auto idx : arange(static_cast<int64_t>(logical.size()))) {
    IterDomain* id = logical.at(idx);
    if (id->isRFactorProduct() && id->isDeviceDim()) {
      NVF_ERROR(
          rfactor_did_idx == -1,
          "Expected only 1 rfactored DID iterdomain, found at least 2 in ",
          logical);
      rfactor_did_idx = idx;
    }
  }

  return rfactor_did_idx;
}
} // namespace

std::vector<PolymorphicValue> MatmulOp::evaluate(
    const ExpressionEvaluator& ee,
    const std::vector<PolymorphicValue>& inputs) const {
  const auto a = inputs.at(0).as<at::Tensor>();
  const auto b = inputs.at(1).as<at::Tensor>();

  auto matmul_out = at::matmul(a, b);

  if (const auto rfactor_did_idx = getRFactorDeviceDimensionIndex(out());
      rfactor_did_idx != -1) {
    matmul_out = matmul_out.unsqueeze(rfactor_did_idx);
  }

  const auto& [sizes, strides] = inferShapeOfOutput(out(), ee);
  auto meta_out = at::detail::empty_strided_meta(sizes, strides, a.dtype());

  if (meta_out.is_contiguous()) {
    return {matmul_out};
  }

  auto strided_matmul_out = at::empty_strided(sizes, strides, a.options());
  strided_matmul_out = strided_matmul_out.copy_(matmul_out);
  return {strided_matmul_out};
}

LinearOp::LinearOp(
    IrBuilderPasskey passkey,
    Val* out,
    Val* in_a,
    Val* in_b,
    Val* bias)
    : Expr(passkey) {
  addOutput(out);
  addInput(in_a);
  addInput(in_b);

  if (bias != nullptr) {
    addInput(bias);
  }
}

NVFUSER_DEFINE_CLONE_AND_CREATE(LinearOp)

std::string LinearOp::toString(int indent_size) const {
  std::stringstream ss;
  indent(ss, indent_size) << out()->toString() << "\n";
  indent(ss, indent_size + 1) << " = linear(" << inA()->toString() << ",\n";
  indent(ss, indent_size + 1) << "          " << inB()->toString();
  if (hasBias()) {
    indent(ss, indent_size + 1) << ",\n          " << bias()->toString();
  }
  indent(ss, indent_size + 1) << ")\n";
  return ss.str();
}

std::string LinearOp::toInlineString(int indent_size) const {
  NVF_CHECK(false, "Tensor op can not be printed inline");
}

std::vector<PolymorphicValue> LinearOp::evaluate(
    const ExpressionEvaluator& ee,
    const std::vector<PolymorphicValue>& inputs) const {
  const auto in = inputs.at(0).as<at::Tensor>();
  auto weight = inputs.at(1).as<at::Tensor>();

  auto squeeze_device_dims = [](at::Tensor& t,
                                int64_t num_device_dims) -> void {
    // Record the initial shape for the error message.
    std::vector<int64_t> shape = t.sizes().vec();
    for ([[maybe_unused]] auto _ : arange(num_device_dims)) {
      NVF_CHECK(
          t.size(0) == 1,
          "When the weight is >2D, expect its preceding dimensions and "
          "the bias's preceding dimensions to "
          "be DID-parallel and therefore size-1: ",
          shape);
      t = t.squeeze(0);
    }
  };

  // The squeezes and unsqueezes are currently required to support a sharded
  // linear layer. Remove them after #2563.
  auto num_device_dims = weight.dim() - 2;
  squeeze_device_dims(weight, num_device_dims);

  at::Tensor out_tensor;
  if (hasBias()) {
    auto bias = inputs.at(2).as<at::Tensor>();
    squeeze_device_dims(bias, num_device_dims);
    out_tensor = at::linear(in, weight, bias);
  } else {
    out_tensor = at::linear(in, weight);
  }

  for ([[maybe_unused]] auto _ : arange(num_device_dims)) {
    out_tensor = out_tensor.unsqueeze(0);
  }

  // Handle rFactor DIDs similar to MatmulOp::evaluate.
  if (const auto rfactor_did_idx = getRFactorDeviceDimensionIndex(out());
      rfactor_did_idx != -1) {
    out_tensor = out_tensor.unsqueeze(rfactor_did_idx);
  }

  return {out_tensor};
}

SdpaFwdOp::SdpaFwdOp(
    IrBuilderPasskey passkey,
    TensorView* output,
    TensorView* log_sumexp,
    TensorView* philox_seed,
    TensorView* philox_offset,
    Val* query,
    Val* key,
    Val* value,
    Val* dropout_p,
    Val* is_causal,
    Val* scale)
    : Expr(passkey) {
  addOutput(output);
  addOutput(log_sumexp);
  addOutput(philox_seed);
  addOutput(philox_offset);

  addInput(query);
  addInput(key);
  addInput(value);
  addInput(dropout_p);
  addInput(is_causal);
  if (scale != nullptr) {
    addInput(scale);
  }
}

NVFUSER_DEFINE_CLONE_AND_CREATE(SdpaFwdOp)

std::string SdpaFwdOp::toString(int indent_size) const {
  std::stringstream ss;
  indent(ss, indent_size) << attn_out()->toString() << ",\n";
  indent(ss, indent_size) << logsumexp()->toString() << ",\n";
  indent(ss, indent_size) << philox_seed()->toString() << ",\n";
  indent(ss, indent_size) << philox_offset()->toString() << "\n";
  indent(ss, indent_size + 1) << " = sdpa(" << query()->toString() << ",\n";
  indent(ss, indent_size + 1) << "          " << key()->toString() << ",\n";
  indent(ss, indent_size + 1) << "          " << value()->toString() << ",\n";
  indent(ss, indent_size + 1)
      << "          dropout_p = " << dropout_p()->toInlineString() << ",\n";
  indent(ss, indent_size + 1)
      << "          is_causal = " << is_causal()->toInlineString();
  if (scale() != nullptr) {
    indent(ss, indent_size + 1)
        << ",\n          scale = " << scale()->toInlineString();
  }
  indent(ss, indent_size + 1) << ")\n";
  return ss.str();
}

std::string SdpaFwdOp::toInlineString(int indent_size) const {
  NVF_CHECK(false, "Tensor op can not be printed inline");
}

std::vector<PolymorphicValue> SdpaFwdOp::evaluate(
    const ExpressionEvaluator& ee,
    const std::vector<PolymorphicValue>& inputs) const {
  auto query = inputs.at(0).as<at::Tensor>();
  auto key = inputs.at(1).as<at::Tensor>();
  auto value = inputs.at(2).as<at::Tensor>();

  const auto dropout_p = inputs.at(3).as<double>();
  const auto is_causal = inputs.at(4).as<bool>();

  // Temporary handling of DID parallelization see
  // https://github.com/NVIDIA/Fuser/issues/2563
  bool handle_device_dim = false;
  if (query.dim() == 5) {
    handle_device_dim = true;

    NVF_CHECK(key.dim() == 5 && value.dim() == 5);

    auto query_domain =
        TensorDomain::noReductions(this->query()->getLogicalDomain());
    auto key_domain =
        TensorDomain::noReductions(this->key()->getLogicalDomain());
    auto value_domain =
        TensorDomain::noReductions(this->value()->getLogicalDomain());
    NVF_CHECK(
        query_domain.front()->isDeviceDim(),
        "Only support DID parallelization on outermost axis");
    NVF_CHECK(
        key_domain.front()->isDeviceDim(),
        "Only support DID parallelization on outermost axis");
    NVF_CHECK(
        value_domain.front()->isDeviceDim(),
        "Only support DID parallelization on outermost axis");

    query = query.squeeze(0);
    key = key.squeeze(0);
    value = value.squeeze(0);
  }

  // Flash attention requires the last dimension to be padded to 8.
  // https://github.com/pytorch/pytorch/blob/c27882ffa8c1c7e4cf8ebc6c2f879e5b6c8814ad/aten/src/ATen/native/transformers/attention.cpp#L675-L677
  const auto last_dim_size = query.size(-1);
  auto pad_last_dim = [last_dim_size](
                          at::Tensor inp, int alignment_size) -> at::Tensor {
    if (last_dim_size % alignment_size == 0) {
      return inp;
    }
    auto pad_count = alignment_size - (last_dim_size % alignment_size);
    auto padded_inp = at::pad(inp, {0, pad_count});
    return padded_inp;
  };

  query = pad_last_dim(query, 8);
  key = pad_last_dim(key, 8);
  value = pad_last_dim(value, 8);

  // Conmpute scale using original size of last dimension
  double scale = inputs.size() > 5 ? inputs.back().as<double>()
                                   : 1.0 / std::sqrt(last_dim_size);

  // ATen reference:
  // https://github.com/pytorch/pytorch/blob/c27882ffa8c1c7e4cf8ebc6c2f879e5b6c8814ad/aten/src/ATen/native/transformers/attention.cpp#L680-L681
  auto
      [output,
       log_sumexp,
       cum_seq_q,
       cum_seq_k,
       query_seq_len,
       key_seq_len,
       philox_seed,
       philox_offset,
       debug_attn_mask] =
          at::_scaled_dot_product_flash_attention(
              query,
              key,
              value,
              dropout_p,
              is_causal,
              /*return_debug_mask=*/false,
              scale);

  // If the inputs were padded, slice the output to restore the original
  // size
  if (output.size(-1) != last_dim_size) {
    output = output.slice(-1, 0, last_dim_size);
  }

  // Add back the device dim axis for output.
  if (handle_device_dim) {
    output = output.unsqueeze(0);
    log_sumexp = log_sumexp.unsqueeze(0);
  }

  // We ignore cum_seq_q/k outputs since they are undefined tensors for
  // non-nested tensors. We do not store query/key_seq_len since they can be
  // computed in non-nested tensor directly. debug_attn_mask is ignored
  // since `return_debug_mask=false`.
  return {output, log_sumexp, philox_seed, philox_offset};
}

std::string Scope::toString(int indent_size) const {
  std::stringstream ss;
  for (auto expr : exprs()) {
    ss << expr->toString(indent_size);
  }
  return ss.str();
}

std::vector<Expr*>::iterator Scope::insert(
    std::vector<Expr*>::const_iterator pos,
    Expr* expr) {
  return exprs_.insert(pos, expr);
}

std::vector<Expr*>::iterator Scope::insert_before(Expr* ref, Expr* expr) {
  const auto it = std::find(exprs_.begin(), exprs_.end(), ref);
  NVF_ERROR(
      it != exprs_.end(),
      "Tried to insert ",
      expr,
      " before the reference: ",
      ref,
      " @ ",
      (size_t)ref,
      " however the reference was not found in this scope.");
  return insert(it, expr);
}

std::vector<Expr*>::iterator Scope::insert_after(Expr* ref, Expr* expr) {
  const auto it = std::find(exprs_.begin(), exprs_.end(), ref);
  NVF_ERROR(
      it != exprs_.end(),
      "Tried to insert ",
      expr,
      " after the reference: ",
      ref,
      " however the reference was not found in this scope.");
  return insert(it + 1, expr);
}

std::vector<Expr*>::iterator Scope::insert(size_t pos, Expr* expr) {
  const auto it = exprs_.begin() + (std::ptrdiff_t)pos;
  return insert(it, expr);
}

void Scope::erase(std::vector<Expr*>::const_iterator pos) {
  // Remove the scope of the expr if this is the scope
  [[maybe_unused]] auto expr = *pos;
  exprs_.erase(pos);
}

void Scope::erase(Expr* ref) {
  const auto it = std::find(exprs_.begin(), exprs_.end(), ref);
  if (it != exprs_.end()) {
    erase(it);
  }
}

void Scope::erase(size_t pos) {
  erase(exprs_.begin() + (std::ptrdiff_t)pos);
}

bool Scope::contains(Expr* expr) const {
  const auto it = std::find(exprs_.begin(), exprs_.end(), expr);
  return it != exprs_.end();
}

void Scope::clear() {
  exprs_.clear();
}

ForLoop::ForLoop(
    IrBuilderPasskey passkey,
    IterDomain* iter_domain,
    Val* index,
    Val* start,
    Val* stop,
    Val* step,
    bool vectorize,
    Val* vectorize_shift,
    bool unroll_required,
    CircularBufferLoopStage circular_buffer_loop_stage,
    int64_t circular_buffer_loop_stage_depth)
    : Expr(passkey) {
  NVF_ERROR(passkey.ir_container_ != nullptr);
  NVF_ERROR(
      passkey.ir_container_->isA<kir::Kernel>() ||
          passkey.ir_container_->isA<hir::HostIrContainer>(),
      "IR type only valid for Kernel or Host container.");
  NVF_ERROR(isIntegralType(index->dtype()));
  addInput(index);
  addInput(iter_domain);
  if (start == nullptr && iter_domain->isThread()) {
    start = NamedScalar::getParallelIndex(iter_domain->getParallelType());
  }
  if (step == nullptr) {
    if (iter_domain->isThread()) {
      step = NamedScalar::getParallelDim(iter_domain->getParallelType());
    } else {
      step = FusionGuard::getCurFusion()->oneVal();
    }
  }
  NVF_ERROR(
      index->dtype() == DataType::Index, "Loop index must be an index type.");
  NVF_ERROR(
      start == nullptr || start->dtype() == DataType::Index,
      "Loop start must be an index type.");
  NVF_ERROR(
      step->dtype() == DataType::Index, "Loop step must be an index type.");
  NVF_ERROR(
      stop == nullptr || stop->dtype() == DataType::Index,
      "Loop stop must be an index type.");
  addAttribute(start);
  addAttribute(stop);
  addAttribute(step);
  addDataAttribute(vectorize);
  addAttribute(vectorize_shift);
  addDataAttribute(unroll_required);
  addDataAttribute(circular_buffer_loop_stage);
  addDataAttribute(circular_buffer_loop_stage_depth);
  // Storing IR nodes as Attribute is not safe with IrCloner, but
  // fortunately kernel IR does not need this feature.
  addDataAttribute(Scope(this));
}

ForLoop::ForLoop(
    IrBuilderPasskey passkey,
    IterDomain* iter_domain,
    Val* index,
    CircularBufferLoopStage circular_buffer_loop_stage,
    int64_t circular_buffer_loop_stage_depth)
    : ForLoop(
          passkey,
          iter_domain,
          index,
          nullptr,
          nullptr,
          nullptr,
          !iter_domain->isBroadcast() &&
              isParallelTypeVectorize(iter_domain->getParallelType()),
          nullptr,
          false,
          circular_buffer_loop_stage,
          circular_buffer_loop_stage_depth) {}

ForLoop::ForLoop(IrBuilderPasskey passkey, IterDomain* iter_domain)
    : ForLoop(
          passkey,
          iter_domain,
          GpuLower::current()->getLoopIndexVariable(iter_domain),
          CircularBufferLoopStage::NotApplicable,
          0) {}

ForLoop::ForLoop(IrBuilderPasskey passkey, const ForLoop* other)
    : ForLoop(
          passkey,
          other->iter_domain(),
          other->index(),
          other->start(),
          other->stop(),
          other->step(),
          other->vectorize(),
          other->vectorize_shift(),
          other->isUnrollRequired(),
          other->circularBufferLoopStage(),
          other->circularBufferLoopStageDepth()) {}

std::string ForLoop::toString(int indent_size) const {
  std::stringstream ss;
  indent(ss, indent_size) << "FOR " << index()->toString() << " in "
                          << iter_domain()->toString() << ":\n"
                          << body().toString(indent_size + 1);
  return ss.str();
}

std::string ForLoop::toInlineString(int indent_size) const {
  NVF_CHECK(false, "Tensor op can not be printed inline");
}

bool ForLoop::isUnrollable() const {
  // Start and stop must be constant, must not be a broadcast
  // dimension, cannot be bound to a parallel dimension, must not be
  // vectorized.
  return start()->isConstScalar() && stop()->isConstScalar() &&
      !iter_domain()->isThread() && !iter_domain()->isDeviceDim() &&
      !iter_domain()->isBroadcast() && !vectorize();
}

bool ForLoop::isUnrolled() const {
  if (isUnrollRequired() && !isUnrollable()) {
    // Broadcast and vectorized loops are not generated and do not
    // matter if unrolled or not.
    if (!iter_domain()->isBroadcast() && !vectorize()) {
      TORCH_WARN(
          "Unroll required but not possible. Register allocation disabled. "
          "Loop index: ",
          index()->toString(),
          ", ",
          toString());
    }
    return false;
  }

  // Size-one loop will not be materialized as a loop, so return false
  if (start()->isZeroInt() && stop()->isOneInt()) {
    return false;
  }

  // Unroll if required.
  if (isUnrollRequired()) {
    return true;
  }

  // Don't unroll if not possible
  if (!isUnrollable()) {
    return false;
  }

  // Unrolling is technically possible but avoided
  if (iter_domain()->getParallelType() == ParallelType::Unswitch) {
    // Use ParallelType::Unroll if unrolling is desired. Note that
    // unswitched size-one loops are not unrolled as they are not
    // materialized as actual for-loops.
    return false;
  }

  if (hasRuntimeReductionFunctions()) {
    return false;
  }

  return true;
}

Val* ForLoop::start() const {
  if (attributeVal(0) != nullptr) {
    return attributeVal(0);
  } else {
    // clang-tidy complains without this
    NVF_ERROR(iter_domain() != nullptr);
    return iter_domain()->start();
  }
}

Val* ForLoop::stop() const {
  if (attributeVal(1) != nullptr) {
    return attributeVal(1);
  } else {
    // clang-tidy complains without this
    NVF_ERROR(iter_domain() != nullptr);
    return iter_domain()->extent();
  }
}

Val* ForLoop::step() const {
  NVF_ERROR(attributeVal(2) != nullptr);
  return attributeVal(2);
}

Val* ForLoop::simplifiedStop() const {
  if (simplified_stop_ == nullptr) {
    simplified_stop_ = GpuLower::hasCurrent()
        ? GpuLower::current()->commonScalarMap().hoistScalar(stop(), {})
        : stop();
  }
  return simplified_stop_;
}

bool ForLoop::isTrivial() const {
  // These loops are not materialized
  if (vectorize() || iter_domain()->isBroadcast() ||
      iter_domain()->isStride() || iter_domain()->isMma() ||
      iter_domain()->isBulk() || iter_domain()->isDeviceDim()) {
    return true;
  }

  if (index()->isConstScalar() || index()->definition() != nullptr) {
    return true;
  }

  // By default, a parallelized loop would look like:
  //
  //   for (int x = threadIdx.x; x < stop; x += blockDim.x) {
  //     do_some_comp(x);
  //   }
  //
  // When stop is guaranteed to be smaller or equal to the number of
  // threads, the for-loop is not necessary. In the above case, we
  // would just generate the loop body without the for clause but
  // references to the loop index replaced by the loop start value.
  //
  // When the loop end is the same as the IterDomain extent, the
  // assumption can be safely made. This is more conservative than
  // necessary since the loop stop value just needs to be <= the
  // IterDomain extent. However, at this point, this conservative
  // analysis seems sufficient.
  if (stop() == iter_domain()->extent() && iter_domain()->isThread()) {
    return true;
  }

  // Extent-1 loop: for (int i = 0; i < 1; ++i) {
  if (start()->isZeroInt() && simplifiedStop()->isOneInt() &&
      step()->isOneInt()) {
    return true;
  }

  // Another extent-1 loop: for (int i = N - 1; i < N; ++i) {
  if (start()->definition() != nullptr &&
      start()->definition()->isA<BinaryOp>() &&
      start()->definition()->as<BinaryOp>()->getBinaryOpType() ==
          BinaryOpType::Sub &&
      start()->definition()->as<BinaryOp>()->lhs() == stop() &&
      start()->definition()->as<BinaryOp>()->rhs()->isOneInt()) {
    return true;
  }

  if (start()->isConstScalar() && simplifiedStop()->isConstScalar() &&
      start()->evaluate().as<int64_t>() + 1 ==
          simplifiedStop()->evaluate().as<int64_t>() &&
      step()->isOneInt()) {
    return true;
  }

  return false;
}

namespace {

//! A utility class to check if an expression of a particular type exists
class ExprFinder : kir::ConstIrVisitor {
 public:
  //! True if expr or any of its nested expressions is a type included in
  //! expr_types
  static bool exists(
      const Expr* expr,
      const std::unordered_set<std::type_index>& expr_types) {
    ExprFinder finder(expr_types);
    finder.handle(std::vector<const Expr*>{expr});
    return finder.is_found_;
  }

 private:
  ExprFinder(const std::unordered_set<std::type_index>& expr_types)
      : expr_types_(expr_types) {}

  using kir::ConstIrVisitor::handle;

  void dispatch(const Expr* expr) final {
    if (expr_types_.find(typeid(*expr)) != expr_types_.end()) {
      is_found_ = true;
      return;
    }
    kir::ConstIrVisitor::dispatch(expr);
  }

 private:
  const std::unordered_set<std::type_index>& expr_types_;
  bool is_found_ = false;
};

} // namespace

bool ForLoop::isGroup() const {
  //! True if loop is grouped. The IterDomain of the loop must have
  //! ParallelType::Group, but it isn't sufficient as the loop may be
  //! for an initialization expression, for which the loop shold not
  //! be grouped. Make sure a GroupedGridReduction is found.
  if (iter_domain()->getParallelType() != ParallelType::Group) {
    return false;
  }

  return ExprFinder::exists(
      this,
      {typeid(GroupedReductionOp),
       typeid(kir::GroupedGridReduction),
       typeid(kir::GroupedGridWelford)});
}

namespace {

//! A utility class to check if runtime reduction exists
class RuntimeReductionFinder : kir::ConstIrVisitor {
 public:
  static bool exists(const Expr* expr) {
    NVF_CHECK(expr->container()->isA<kir::Kernel>());
    RuntimeReductionFinder finder;
    finder.handle(std::vector<const Expr*>{expr});
    return finder.is_found_;
  }

 private:
  using kir::ConstIrVisitor::handle;

  void dispatch(const Expr* expr) final {
    if (expr->isA<ReductionOp>() || expr->isA<WelfordOp>() ||
        expr->isA<kir::GridReduction>() ||
        expr->isA<kir::GroupedGridReduction>() ||
        expr->isA<kir::GridWelford>() || expr->isA<kir::GroupedGridWelford>() ||
        expr->isA<GroupedReductionOp>()) {
      is_found_ = true;
      return;
    }
    kir::ConstIrVisitor::dispatch(expr);
  }

 private:
  bool is_found_ = false;
};

IterDomain* returnFirstIfRankThree(const TensorView* tv) {
  const auto& logical_domain =
      TensorDomain::noReductions(tv->getLogicalDomain());
  if (logical_domain.size() == 3) {
    return logical_domain.at(0);
  } else {
    return nullptr;
  }
}
} // namespace

bool ForLoop::hasRuntimeReductionFunctions() const {
  return RuntimeReductionFinder::exists(this);
}

NVFUSER_DEFINE_CLONE_AND_CREATE(ForLoop)

SdpaBwdOp::SdpaBwdOp(
    IrBuilderPasskey passkey,
    TensorView* grad_query,
    TensorView* grad_key,
    TensorView* grad_value,
    TensorView* grad_output,
    TensorView* query,
    TensorView* key,
    TensorView* value,
    TensorView* output,
    TensorView* log_sumexp,
    Val* dropout_p,
    Val* is_causal,
    TensorView* philox_seed,
    TensorView* philox_offset,
    Val* scale)
    : Expr(passkey) {
  addOutput(grad_query);
  addOutput(grad_key);
  addOutput(grad_value);
  addInput(grad_output);
  addInput(query);
  addInput(key);
  addInput(value);
  addInput(output);
  addInput(log_sumexp);
  addInput(dropout_p);
  addInput(is_causal);
  addInput(philox_seed);
  addInput(philox_offset);
  if (scale != nullptr) {
    addInput(scale);
  }
}

NVFUSER_DEFINE_CLONE_AND_CREATE(SdpaBwdOp)

std::string SdpaBwdOp::toString(int indent_size) const {
  std::stringstream ss;
  indent(ss, indent_size) << grad_query()->toString() << ",\n";
  indent(ss, indent_size) << grad_key()->toString() << ",\n";
  indent(ss, indent_size) << grad_value()->toString() << "\n";
  indent(ss, indent_size + 1)
      << " = sdpa_bwd(" << grad_attn()->toString() << ",\n";
  indent(ss, indent_size + 1) << "          " << query()->toString() << ",\n";
  indent(ss, indent_size + 1) << "          " << key()->toString() << ",\n";
  indent(ss, indent_size + 1) << "          " << value()->toString() << ",\n";
  indent(ss, indent_size + 1)
      << "          " << attn_out()->toString() << ",\n";
  indent(ss, indent_size + 1)
      << "          logsum_exp = " << logsumexp()->toString() << ",\n";
  indent(ss, indent_size + 1)
      << "          dropout_p = " << dropout_p()->toInlineString() << ",\n";
  indent(ss, indent_size + 1)
      << "          is_causal = " << is_causal()->toInlineString() << ",\n";
  indent(ss, indent_size + 1)
      << "          philox_seed = " << philox_seed()->toString() << ",\n";
  indent(ss, indent_size + 1)
      << "          philox_offset = " << philox_offset()->toString() << ",\n";
  if (scale() != nullptr) {
    indent(ss, indent_size + 1)
        << ",\n          scale = " << scale()->toInlineString();
  }
  indent(ss, indent_size + 1) << ")\n";
  return ss.str();
}

std::string SdpaBwdOp::toInlineString(int indent_size) const {
  NVF_CHECK(false, "Tensor op can not be printed inline");
}

std::vector<PolymorphicValue> SdpaBwdOp::evaluate(
    const ExpressionEvaluator& ee,
    const std::vector<PolymorphicValue>& inputs) const {
  // Backward tensor inputs: grad_input, query, key, value, output,
  // logsumexp, max_q/k Temporary handling of DID parallelization. See
  // https://github.com/NVIDIA/Fuser/issues/2563
  auto query_domain =
      TensorDomain::noReductions(this->query()->getLogicalDomain());
  bool first_dim_is_did = query_domain.front()->isDeviceDim();
  auto out_grad = inputs[0].as<at::Tensor>();
  if (first_dim_is_did) {
    NVF_CHECK(out_grad.dim() == 5, "Expected 5D but found ", out_grad.sizes());
  } else {
    NVF_CHECK(out_grad.dim() == 4, "Expected 4D but found ", out_grad.sizes());
  }

  std::vector<at::Tensor> bwd_inputs;
  for (auto idx : arange(6)) {
    auto in_tensor = inputs.at(idx).as<at::Tensor>();
    // Removing the size 1 from sharded axis from tensors.
    if (first_dim_is_did) {
      in_tensor = in_tensor.squeeze(0);
    }
    bwd_inputs.push_back(in_tensor);
  }
  const auto dropout_p = inputs.at(6).as<double>();
  const auto is_causal = inputs.at(7).as<bool>();
  const auto philox_seed = inputs.at(8).as<at::Tensor>();
  const auto philox_offset = inputs.at(9).as<at::Tensor>();

  // Flash attention requires the last dimension to be padded to 8.
  // https://github.com/pytorch/pytorch/blob/c27882ffa8c1c7e4cf8ebc6c2f879e5b6c8814ad/aten/src/ATen/native/transformers/attention.cpp#L675-L677
  const auto last_dim_size = bwd_inputs[0].size(-1);
  auto pad_last_dim = [last_dim_size](
                          at::Tensor inp, int alignment_size) -> at::Tensor {
    if (last_dim_size % alignment_size == 0) {
      return inp;
    }
    auto pad_count = alignment_size - (last_dim_size % alignment_size);
    auto padded_inp = at::pad(inp, {0, pad_count});
    return padded_inp;
  };

  // Conmpute scale using original size of last dimension
  double scale = inputs.size() > 10 ? inputs.back().as<double>()
                                    : 1.0 / std::sqrt(last_dim_size);

  // ATen reference:
  // https://github.com/pytorch/pytorch/blob/c27882ffa8c1c7e4cf8ebc6c2f879e5b6c8814ad/aten/src/ATen/native/transformers/attention.cpp#L680-L681
  // cum_seq_q/k are undefined tensors for non-nested input tensors.
  auto [grad_query, grad_key, grad_value] =
      at::_scaled_dot_product_flash_attention_backward(
          /*grad_output=*/pad_last_dim(bwd_inputs[0], 8),
          /*query=*/pad_last_dim(bwd_inputs[1], 8),
          /*key=*/pad_last_dim(bwd_inputs[2], 8),
          /*value=*/pad_last_dim(bwd_inputs[3], 8),
          /*output=*/pad_last_dim(bwd_inputs[4], 8),
          /*logsumexp=*/bwd_inputs[5],
          /*cum_seq_q=*/at::Tensor(),
          /*cum_seq_k=*/at::Tensor(),
          // Note: ATen implementation expects max_q/max_k as scalars.
          /*max_q=*/bwd_inputs[1].size(2),
          /*max_k=*/bwd_inputs[2].size(2),
          /*dropout_p=*/dropout_p,
          /*is_causal=*/is_causal,
          /*philox_seed=*/philox_seed,
          /*philox_offset=*/philox_offset,
          /*scale=*/scale);

  // If the inputs were padded, slice the gradsto restore the original size
  auto slice_last_dim = [last_dim_size](at::Tensor output) -> at::Tensor {
    if (output.size(-1) != last_dim_size) {
      return output;
    }
    return output.slice(-1, 0, last_dim_size);
  };

  // Add device dimension back to outputs.
  if (first_dim_is_did) {
    grad_query = grad_query.unsqueeze(0);
    grad_key = grad_key.unsqueeze(0);
    grad_value = grad_value.unsqueeze(0);
  }

  return {
      slice_last_dim(grad_query),
      slice_last_dim(grad_key),
      slice_last_dim(grad_value)};
}

EmbeddingFwdOp::EmbeddingFwdOp(
    IrBuilderPasskey passkey,
    TensorView* output,
    TensorView* input,
    TensorView* weight,
    Val* padding_idx,
    Val* max_norm,
    Val* norm_type,
    Val* scale_grad_by_freq,
    Val* sparse)
    : Expr(passkey) {
  addOutput(output);

  addInput(input);
  addInput(weight);
  addInput(norm_type);
  addInput(scale_grad_by_freq);
  addInput(sparse);
  if (padding_idx != nullptr) {
    addInput(padding_idx);
    addDataAttribute(true);
  } else {
    addDataAttribute(false);
  }
  if (max_norm != nullptr) {
    addInput(max_norm);
    addDataAttribute(true);
  } else {
    addDataAttribute(false);
  }
}

NVFUSER_DEFINE_CLONE_AND_CREATE(EmbeddingFwdOp)

std::string EmbeddingFwdOp::toString(int indent_size) const {
  std::stringstream ss;
  indent(ss, indent_size) << out()->toString() << ",\n";
  indent(ss, indent_size + 1) << " = embedding(" << in()->toString() << ",\n";
  indent(ss, indent_size + 1) << "          " << weight()->toString() << ",\n";
  if (padding_idx() != nullptr) {
    indent(ss, indent_size + 1)
        << "          padding_idx = " << padding_idx()->toString() << ",\n";
  }
  if (max_norm() != nullptr) {
    indent(ss, indent_size + 1)
        << "          max_norm = " << max_norm()->toString() << ",\n";
  }
  indent(ss, indent_size + 1)
      << "          norm_type = " << norm_type()->toString() << ",\n";
  indent(ss, indent_size + 1)
      << "          scale_grad_by_freq = "
      << scale_grad_by_freq()->toInlineString() << ",\n";
  indent(ss, indent_size + 1)
      << "          sparse = " << sparse()->toInlineString() << ")\n";
  return ss.str();
}

std::string EmbeddingFwdOp::toInlineString(int indent_size) const {
  NVF_CHECK(false, "Tensor op can not be printed inline");
}

std::vector<PolymorphicValue> EmbeddingFwdOp::evaluate(
    const ExpressionEvaluator& ee,
    const std::vector<PolymorphicValue>& inputs) const {
  auto input = inputs.at(0).as<at::Tensor>();
  auto weight = inputs.at(1).as<at::Tensor>();
  auto norm_type = inputs.at(2).as<double>();
  auto scale_grad_by_freq = inputs.at(3).as<bool>();
  auto sparse = inputs.at(4).as<bool>();
  std::optional<int64_t> padding_idx = std::nullopt;
  if (has_padding_idx()) {
    padding_idx = inputs.at(5).as<int64_t>();
  }
  std::optional<double> max_norm = std::nullopt;
  if (has_max_norm()) {
    auto idx = 5 + has_padding_idx();
    max_norm = inputs.at(idx).as<double>();
  }

  namespace F = torch::nn::functional;
  return {F::embedding(
      input,
      weight,
      F::EmbeddingFuncOptions()
          .padding_idx(padding_idx)
          .max_norm(max_norm)
          .norm_type(norm_type)
          .scale_grad_by_freq(scale_grad_by_freq)
          .sparse(sparse))};
}

ArgsortOp::ArgsortOp(
    IrBuilderPasskey passkey,
    Val* out,
    Val* in,
    int64_t dim,
    bool descending,
    bool stable)
    : Expr(passkey) {
  addOutput(out);
  addInput(in);
  addDataAttribute(dim);
  addDataAttribute(descending);
  addDataAttribute(stable);
}

std::string ArgsortOp::toString(int indent_size) const {
  std::stringstream ss;
  indent(ss, indent_size) << out()->toString() << " = argsort( "
                          << in()->toString() << ", dim = " << dim()
                          << ", descending = "
                          << (isDescending() ? "True" : "False")
                          << ", stable = " << (isStable() ? "True" : "False")
                          << " )\n";
  return ss.str();
}

std::string ArgsortOp::toInlineString(int indent_size) const {
  NVF_CHECK(false, "Tensor op can not be printed inline");
}

std::vector<PolymorphicValue> ArgsortOp::evaluate(
    const ExpressionEvaluator& ee,
    const std::vector<PolymorphicValue>& inputs) const {
  NVF_ERROR(
      inputs.size() == 1,
      "ArgsortOp expects 1 input but received ",
      inputs.size());

  const auto& in = inputs[0];
  NVF_ERROR(
      in.is<at::Tensor>(),
      "ArgsortOp expects tensor input but got ",
      in.type().name());

  // at::argsort signature is:
  // Tensor argsort(const Tensor &self, bool stable, int64_t dim, bool
  // descending)
  auto result =
      at::argsort(in.as<at::Tensor>(), isStable(), dim(), isDescending());

  return {result};
}

NVFUSER_DEFINE_CLONE_AND_CREATE(ArgsortOp)

TopKOp::TopKOp(
    IrBuilderPasskey passkey,
    Val* out_values,
    Val* out_indices,
    Val* in,
    Val* k,
    int64_t dim,
    bool largest,
    bool sorted)
    : Expr(passkey) {
  addOutput(out_values);
  addOutput(out_indices);
  addInput(in);
  addInput(k);
  addDataAttribute(dim);
  addDataAttribute(largest);
  addDataAttribute(sorted);
}

std::string TopKOp::toString(int indent_size) const {
  std::stringstream ss;
  indent(ss, indent_size) << "( " << outValues()->toString() << ", "
                          << outIndices()->toString() << " ) = topk( "
                          << in()->toString() << ", " << k()->toString()
                          << ", dim = " << dim()
                          << ", largest = " << (isLargest() ? "True" : "False")
                          << ", sorted = " << (isSorted() ? "True" : "False")
                          << " )\n";
  return ss.str();
}

std::string TopKOp::toInlineString(int indent_size) const {
  NVF_CHECK(false, "Tensor op can not be printed inline");
}

std::vector<PolymorphicValue> TopKOp::evaluate(
    const ExpressionEvaluator& ee,
    const std::vector<PolymorphicValue>& inputs) const {
  const auto& in = inputs[0];
  NVF_ERROR(
      in.is<at::Tensor>(),
      "TopKOp expects tensor input at position 0 but got ",
      in.type().name());

  const auto& k = inputs[1];
  NVF_ERROR(
      k.is<int64_t>(),
      "TopKOp expects int64_t input at position 1 as k but got ",
      k.type().name());

  // at::topk signature is:
  // std::tuple<Tensor, Tensor> topk(const Tensor &self, int64_t k, int64_t dim,
  // bool largest, bool sorted)
  auto result = at::topk(
      in.as<at::Tensor>(), k.as<int64_t>(), dim(), isLargest(), isSorted());

  // at::topk returns a tuple of (values, indices)
  return {std::get<0>(result), std::get<1>(result)};
}

NVFUSER_DEFINE_CLONE_AND_CREATE(TopKOp)

GroupedMmaOp::GroupedMmaOp(
    IrBuilderPasskey passkey,
    Val* out_mat,
    Val* out_scale,
    Val* out_gamma,
    Val* mat1,
    Val* mat2,
    Val* offsets,
    Val* scale1,
    Val* scale2,
    Val* alpha,
    Val* bias,
    Val* beta)
    : Expr(passkey) {
  NVF_ERROR(out_mat->isA<TensorView>(), "Output matrix must be a TensorView");
  NVF_ERROR(mat1->isA<TensorView>(), "First input must be a TensorView");
  NVF_ERROR(mat2->isA<TensorView>(), "Second input must be a TensorView");
  NVF_ERROR(offsets->isA<TensorView>(), "Offsets must be a TensorView");
  addOutput(out_mat);
  if (out_scale != nullptr) {
    NVF_ERROR(
        out_scale->isA<TensorView>(), "Output scale must be a TensorView");
    addOutput(out_scale);
  }
  if (out_gamma != nullptr) {
    NVF_ERROR(out_scale != nullptr, "Output gamma requires output scale");
    NVF_ERROR(
        out_gamma->isA<TensorView>(), "Output gamma must be a TensorView");
    addOutput(out_gamma);
  }
  addInput(mat1);
  addInput(mat2);
  addInput(offsets);

  int64_t offset = 3;
  int64_t scale_offset = -1;
  int64_t alpha_offset = -1;
  int64_t bias_offset = -1;
  int64_t beta_offset = -1;

  bool has_scale1 = scale1 != nullptr;
  if (has_scale1) {
    NVF_CHECK(
        scale1->isA<TensorView>(),
        "`scale1` must be a TensorView, but got: ",
        scale1);
    NVF_CHECK(scale2->isA<TensorView>(), "Scale2 must be a TensorView");
    addInput(scale1);
    addInput(scale2);
    scale_offset = offset;
    offset += 2;
  }

  bool has_alpha = alpha != nullptr;
  if (has_alpha) {
    NVF_CHECK(
        alpha->isA<TensorView>(),
        "`alpha` must be a TensorView, but got: ",
        alpha);
    addInput(alpha);
    alpha_offset = offset++;
  }

  bool has_bias = bias != nullptr;
  if (has_bias) {
    NVF_CHECK(
        bias->isA<TensorView>(),
        "`bias` must be a TensorView, but got: ",
        bias);
    addInput(bias);
    bias_offset = offset++;
  }

  bool has_beta = beta != nullptr;
  if (has_beta) {
    NVF_CHECK(
        beta->isA<TensorView>(),
        "`beta` must be a TensorView, but got: ",
        beta);
    addInput(beta);
    beta_offset = offset++;
  }

  addDataAttribute(scale_offset);
  addDataAttribute(alpha_offset);
  addDataAttribute(bias_offset);
  addDataAttribute(beta_offset);
}

std::string GroupedMmaOp::toString(int indent_size) const {
  std::stringstream ss;
  indent(ss, indent_size) << out();
  if (outScale() != nullptr) {
    ss << ", " << outScale();
  }
  if (outGamma() != nullptr) {
    ss << ", " << outGamma();
  }
  ss << " = GroupedMmaOp("
     << "mat1=" << matrix1() << ", "
     << "mat2=" << matrix2() << ", "
     << "offsets=" << offsets();
  if (hasScale()) {
    ss << ", "
       << "scale1=" << scale1() << ", "
       << "scale2=" << scale2();
  }
  if (hasAlpha()) {
    ss << ", "
       << "alpha=" << alpha();
  }
  if (hasBias()) {
    ss << ", "
       << "bias=" << bias();
  }
  if (hasBeta()) {
    ss << ", "
       << "beta=" << beta();
  }
  ss << ")\n";
  return ss.str();
}

std::string GroupedMmaOp::toInlineString(int indent_size) const {
  NVF_THROW("Tensor op can not be printed inline.");
}

std::vector<PolymorphicValue> GroupedMmaOp::evaluate(
    const ExpressionEvaluator& ee,
    const std::vector<PolymorphicValue>& inputs) const {
#if NVF_TORCH_VERSION_NO_LESS(2, 8, 0)
  NVF_ERROR(
      inputs[0].is<at::Tensor>(),
      "GroupedMmaOp expects tensor input at position 0 but got ",
      inputs[0].type().name());

  NVF_ERROR(
      inputs[1].is<at::Tensor>(),
      "GroupedMmaOp expects tensor input at position4 but got ",
      inputs[1].type().name());

  NVF_ERROR(
      inputs[2].is<at::Tensor>(),
      "GroupedMmaOp expects tensor input at position 2 but got ",
      inputs[2].type().name());

  const auto& mat1 = inputs[0].as<at::Tensor>();
  const auto& mat2 = inputs[1].as<at::Tensor>();
  const auto& offsets = inputs[2].as<at::Tensor>();

  at::Tensor alpha;
  at::Tensor bias;
  at::Tensor beta;
  if (hasAlpha()) {
    int alpha_offset = alphaOffset();
    NVF_ERROR(
        inputs[alpha_offset].is<at::Tensor>(),
        "GroupedMmaOp expects tensor alpha at position ",
        alpha_offset,
        " but got ",
        inputs[alpha_offset].type().name());
    alpha = inputs[alpha_offset].as<at::Tensor>();
  }
  if (hasBias()) {
    int bias_offset = biasOffset();
    NVF_ERROR(
        inputs[bias_offset].is<at::Tensor>(),
        "GroupedMmaOp expects tensor bias at position ",
        bias_offset,
        " but got ",
        inputs[bias_offset].type().name());
    bias = inputs[bias_offset].as<at::Tensor>();
  }
  if (hasBeta()) {
    int beta_offset = betaOffset();
    NVF_ERROR(
        inputs[beta_offset].is<at::Tensor>(),
        "GroupedMmaOp expects tensor beta at position ",
        beta_offset,
        " but got ",
        inputs[beta_offset].type().name());
    beta = inputs[beta_offset].as<at::Tensor>();
  }

  at::Tensor result;
  if (hasScale()) {
    NVF_ERROR(
        inputs[3].is<at::Tensor>(),
        "GroupedMmaOp expects tensor input at position 3 but got ",
        inputs[3].type().name());
    NVF_ERROR(
        inputs[4].is<at::Tensor>(),
        "GroupedMmaOp expects tensor input at position 4 but got ",
        inputs[4].type().name());

    auto scale1 = inputs[scale1Offset()].as<at::Tensor>();
    auto scale2 = inputs[scale2Offset()].as<at::Tensor>();
    // Note: at::_scaled_grouped_mm requires k dimension to be the fastest on
    // both input matrices.
    auto mat1_k_last = mat1.contiguous();
    auto mat2_k_last = mat2.transpose(-1, -2).contiguous().transpose(-1, -2);

    // at::_scaled_grouped_mm limitation
    NVF_CHECK(
        scale1.size(-1) == 1 && scale2.size(-2) == 1,
        "Scale1 and scale2 must have size 1 at the k dimension. Got ",
        scale1.sizes(),
        " and ",
        scale2.sizes());
    // scale factor handling
    // see NOTE -- [ Grouped Matrix Multiplication semantics ]
    if (TensorDomain::noReductions(out()->getLogicalDomain()).size() == 3) {
      // case 1, aten API expects collapsed 1D scale with group dimension on the
      // slower side.
      scale1 = scale1.reshape(-1);
      scale2 = scale2.reshape(-1);
    } else {
      // case 2 and 3, aten doesn't allow broadcast on k dimension. squeeze k
      // out.
      scale1 = scale1.squeeze(-1);
      scale2 = scale2.squeeze(-2);
    }
    // undefined alpha, bias is not supported by aten API
    NVF_ERROR(!alpha.defined(), "alpha is not supported yet");
    NVF_ERROR(!beta.defined(), "beta is not supported yet");
    NVF_ERROR(!bias.defined(), "bias is not supported yet");
    // NOTE: at::_scaled_grouped_mm only supports bfloat16 as output at this
    // moment, otherwise we should have requested the output dtype directly
    // instead of casting the output afterwards.
    result = at::_scaled_grouped_mm(
        mat1_k_last,
        mat2_k_last,
        scale1,
        scale2,
        offsets,
        /*bias=*/std::nullopt,
        /*alpha=*/std::nullopt,
        at::ScalarType::BFloat16);
  } else {
    // undefined bias is not supported by aten API
    NVF_ERROR(!alpha.defined(), "alpha is not supported yet");
    NVF_ERROR(!beta.defined(), "beta is not supported yet");
    NVF_ERROR(!bias.defined(), "bias is not supported yet");
    result = at::_grouped_mm(mat1, mat2, offsets, /*bias=*/std::nullopt);
  }

  result = result.to(data_type_to_aten(out()->dtype()));

  if (const auto rfactor_did_idx = getRFactorDeviceDimensionIndex(out());
      rfactor_did_idx != -1) {
    result = result.unsqueeze(rfactor_did_idx);
  }

  return {result};
#else
  NVF_THROW("GroupedMmaOp is not supported prior to PyTorch 2.8.");
#endif
}

IterDomain* GroupedMmaOp::getKDimOfMatrix1() const {
  // mat1 is [g, m, k] or [m, k]
  const auto& logical_domain =
      TensorDomain::noReductions(matrix1()->getLogicalDomain());
  return logical_domain.at(logical_domain.size() - 1);
}

IterDomain* GroupedMmaOp::getKDimOfMatrix2() const {
  // mat2 is [g, k, n] or [k, n]
  const auto& logical_domain =
      TensorDomain::noReductions(matrix2()->getLogicalDomain());
  return logical_domain.at(logical_domain.size() - 1);
}

IterDomain* GroupedMmaOp::getGroupDimOfMatrix1() const {
  // matrix1 is [g, m, k] or [m, k]
  return returnFirstIfRankThree(matrix1());
}

IterDomain* GroupedMmaOp::getGroupDimOfMatrix2() const {
  // matrix2 is [g, k, n] or [k, n]
  return returnFirstIfRankThree(matrix2());
}

IterDomain* GroupedMmaOp::getGroupDimOfOutput() const {
  // output is [g, m, n] or [m, n]
  return returnFirstIfRankThree(out());
}

NVFUSER_DEFINE_CLONE_AND_CREATE(GroupedMmaOp)

<<<<<<< HEAD
ScaledMmaOp::ScaledMmaOp(
    IrBuilderPasskey passkey,
    Val* out_mat,
    Val* out_scale,
    Val* out_gamma,
    Val* mat1,
    Val* mat2,
    Val* scale1,
    Val* scale2,
    Val* alpha,
    Val* bias,
    Val* beta)
    : Expr(passkey) {
  NVF_ERROR(out_mat->isA<TensorView>(), "Output matrix must be a TensorView");
  NVF_ERROR(mat1->isA<TensorView>(), "First input must be a TensorView");
  NVF_ERROR(mat2->isA<TensorView>(), "Second input must be a TensorView");
  addOutput(out_mat);
  if (out_scale != nullptr) {
    NVF_ERROR(
        out_scale->isA<TensorView>(), "Output scale must be a TensorView");
    addOutput(out_scale);
  }
  if (out_gamma != nullptr) {
    NVF_ERROR(out_scale != nullptr, "Output gamma requires output scale");
    NVF_ERROR(
        out_gamma->isA<TensorView>(), "Output gamma must be a TensorView");
    addOutput(out_gamma);
  }
  addInput(mat1);
  addInput(mat2);
  NVF_ERROR(scale1->isA<TensorView>(), "First input must be a TensorView");
  NVF_ERROR(scale2->isA<TensorView>(), "Second input must be a TensorView");
  addInput(scale1);
  addInput(scale2);

  int64_t offset = 4;
  int64_t alpha_offset = -1;
  int64_t bias_offset = -1;
  int64_t beta_offset = -1;

  bool has_alpha = alpha != nullptr;
  if (has_alpha) {
    NVF_CHECK(
        alpha->isA<TensorView>(),
        "`alpha` must be a TensorView, but got: ",
        alpha);
    addInput(alpha);
    alpha_offset = offset++;
  }

  bool has_bias = bias != nullptr;
  if (has_bias) {
    NVF_CHECK(
        bias->isA<TensorView>(),
        "`bias` must be a TensorView, but got: ",
        bias);
    addInput(bias);
    bias_offset = offset++;
  }

  bool has_beta = beta != nullptr;
  if (has_beta) {
    NVF_CHECK(
        beta->isA<TensorView>(),
        "`beta` must be a TensorView, but got: ",
        beta);
    addInput(beta);
    beta_offset = offset++;
  }

  // Store the offsets as attributes
  addDataAttribute(alpha_offset);
  addDataAttribute(bias_offset);
  addDataAttribute(beta_offset);
}

std::string ScaledMmaOp::toString(int indent_size) const {
  std::stringstream ss;
  indent(ss, indent_size) << "ScaledMmaOp(\n";
  ++indent_size;
  indent(ss, indent_size) << "out: " << out()->toString() << "\n";
  if (outScale() != nullptr) {
    indent(ss, indent_size) << "out_scale: " << outScale()->toString() << "\n";
  }
  if (outGamma() != nullptr) {
    indent(ss, indent_size) << "out_gamma: " << outGamma()->toString() << "\n";
  }
  indent(ss, indent_size) << "mat1: " << matrix1()->toString() << "\n";
  indent(ss, indent_size) << "mat2: " << matrix2()->toString() << "\n";
  indent(ss, indent_size) << "scale1: " << scale1()->toString() << "\n";
  indent(ss, indent_size) << "scale2: " << scale2()->toString() << "\n";
  if (hasAlpha()) {
    indent(ss, indent_size) << "alpha: " << alpha()->toString() << "\n";
  }
  if (hasBias()) {
    indent(ss, indent_size) << "bias: " << bias()->toString() << "\n";
  }
  if (hasBeta()) {
    indent(ss, indent_size) << "beta: " << beta()->toString() << "\n";
  }
  --indent_size;
  indent(ss, indent_size) << ")";
  return ss.str();
}

std::string ScaledMmaOp::toInlineString(int indent_size) const {
  NVF_THROW("Tensor op can not be printed inline.");
}

std::vector<PolymorphicValue> ScaledMmaOp::evaluate(
    const ExpressionEvaluator& ee,
    const std::vector<PolymorphicValue>& inputs) const {
  // For now, we'll use a fallback implementation
  // This should be replaced with actual scaled matrix multiplication logic
  NVF_THROW("ScaledMmaOp evaluation not implemented yet");
}

IterDomain* ScaledMmaOp::getKDimOfMatrix1() const {
  const auto& logical_domain =
      TensorDomain::noReductions(matrix1()->getLogicalDomain());
  return logical_domain.at(logical_domain.size() - 1);
}

IterDomain* ScaledMmaOp::getKDimOfMatrix2() const {
  const auto& logical_domain =
      TensorDomain::noReductions(matrix2()->getLogicalDomain());
  return logical_domain.at(logical_domain.size() - 2);
}

NVFUSER_DEFINE_CLONE_AND_CREATE(ScaledMmaOp)
=======
ScanOp::ScanOp(
    IrBuilderPasskey passkey,
    BinaryOpType op_type,
    Val* init,
    Val* out,
    Val* in,
    int64_t dim)
    : Expr(passkey) {
  addOutput(out);
  addInput(in);
  addAttribute(init);
  addDataAttribute(op_type);
  addDataAttribute(dim);
}

std::string ScanOp::toString(int indent_size) const {
  std::stringstream ss;
  indent(ss, indent_size) << out()->toString();
  ss << "\n";
  indent(ss, indent_size + 1) << " = scan(" << in()->toString() << ",\n";
  indent(ss, indent_size + 1) << "        dim=" << scanDim() << ",\n";
  indent(ss, indent_size + 1) << "        op_type=" << opType() << ",\n";
  indent(ss, indent_size + 1)
      << "        init=" << init()->toInlineString() << ")\n";
  return ss.str();
}

std::string ScanOp::toInlineString(int indent_size) const {
  NVF_THROW("Tensor op can not be printed inline");
}

std::vector<PolymorphicValue> ScanOp::evaluate(
    const ExpressionEvaluator& ee,
    const std::vector<PolymorphicValue>& inputs) const {
  auto input = inputs.at(0).as<at::Tensor>();

  NVF_ERROR(inputs.size() == 1);

  at::Tensor out;
  switch (opType()) {
    case BinaryOpType::Add:
      out = at::cumsum(input, scanDim());
      break;
    case BinaryOpType::Max:
      out = std::get<0>(at::cummax(input, scanDim()));
      break;
    case BinaryOpType::Min:
      out = std::get<0>(at::cummin(input, scanDim()));
      break;
    case BinaryOpType::Mul:
      out = at::cumprod(input, scanDim());
      break;
    default:
      NVF_THROW("Unhandled opType() ", opType());
  }

  return {out};
}

NVFUSER_DEFINE_CLONE_AND_CREATE(ScanOp)
>>>>>>> abbaddcf

} // namespace nvfuser<|MERGE_RESOLUTION|>--- conflicted
+++ resolved
@@ -6059,7 +6059,6 @@
 
 NVFUSER_DEFINE_CLONE_AND_CREATE(GroupedMmaOp)
 
-<<<<<<< HEAD
 ScaledMmaOp::ScaledMmaOp(
     IrBuilderPasskey passkey,
     Val* out_mat,
@@ -6190,7 +6189,7 @@
 }
 
 NVFUSER_DEFINE_CLONE_AND_CREATE(ScaledMmaOp)
-=======
+
 ScanOp::ScanOp(
     IrBuilderPasskey passkey,
     BinaryOpType op_type,
@@ -6251,6 +6250,5 @@
 }
 
 NVFUSER_DEFINE_CLONE_AND_CREATE(ScanOp)
->>>>>>> abbaddcf
 
 } // namespace nvfuser