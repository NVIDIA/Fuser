// clang-format off
/*
 * SPDX-FileCopyrightText: Copyright (c) 2023-present NVIDIA CORPORATION & AFFILIATES.
 * All rights reserved.
 * SPDX-License-Identifier: BSD-3-Clause
 */
// clang-format on
#pragma once

#include <disjoint_set.h>
#include <exceptions.h>
#include <ir/all_nodes.h>
#include <type.h>
#include <visibility.h>

#include <algorithm>
#include <iterator>
#include <unordered_map>
#include <vector>

namespace nvfuser::MmaOpUtils {

// The expected number of concrete domains for gemm
constexpr size_t expected_gemm_cdomains = 2;

void verifyMmaOpForEvaluation(MmaOp* mma_op, DataType expected_input_dtype);

struct MatmulInputs {
  Val* mma_lhs = nullptr;
  Val* mma_rhs = nullptr;
  Val* bias = nullptr;
  Val* alpha = nullptr;
  Val* beta = nullptr;
  // Ordering of dimensions M,N,K in MmaOp's output TensorView's root domain.
  // Determined based on position of iterdomains.
  // For addmm/matmul ([M,K] x [K,N]): M=0, N=2, K=1
  // For linear ([M,K] x [N,K]): M=0, N=1, K=2
  // mma_dims_pos = {m_pos, n_pos, k_pos}
  std::tuple<int, int, int> mma_dims_pos = {};
  // The elements denote if the corresponding iterdomain in the bias was a new
  // broadcast dimension. This is used to broadcast the bias for matmul/addmm
  // during evaluation.
  std::vector<bool> bias_bcast_flags = {};
};

} // namespace nvfuser::MmaOpUtils

namespace nvfuser::ir_utils {

// Replace values in fusion using ValReplacementMutator, it also updates fusion
// output according to the replacement_map. Returns the final
// replacement map, which includes the given replacement entries as
// well as those that are the results of the replacement.
std::unordered_map<Val*, Val*> replaceValue(
    Fusion*,
    const std::unordered_map<Val*, Val*>& replacement_map);

//! Checks whether this is a simple Set of a TensorView. If not, then this might
//! represent a scalar set, or a segment_set.
bool isSimpleTVSet(Expr* expr);

template <typename FilterType, typename Iterator>
class FilterIterator {
 public:
  using iterator_category = std::forward_iterator_tag;
  using difference_type = std::ptrdiff_t;
  using value_type = FilterType*;
  using pointer = value_type*;
  using reference = value_type&;

  FilterIterator(Iterator begin, Iterator end) : current_(begin), end_(end) {
    advance();
  }

  FilterType* operator*() const {
    return (*current_)->template as<FilterType>();
  }

  FilterType* operator->() const {
    return (*this);
  }

  FilterIterator& operator++() {
    ++current_;
    advance();
    return *this;
  }

  FilterIterator operator++(int) {
    const auto before_increment = *this;
    ++current_;
    advance();
    return before_increment;
  }

  bool operator==(const FilterIterator& other) const {
    NVF_ERROR(
        end_ == other.end_,
        "Comparing two FilteredViews that originate from different containers");
    return current_ == other.current_;
  }

  bool operator!=(const FilterIterator& other) const {
    return !(*this == other);
  }

 private:
  void advance() {
    current_ = std::find_if(current_, end_, [](const auto& val) {
      return dynamic_cast<const FilterType*>(val) != nullptr;
    });
  }

 private:
  Iterator current_;
  Iterator end_;
};

// An iterable view to a given container of Val pointers. Only returns
// Vals of a given Val type.
// NOTE: Add a non-const iterator if needed.
template <typename FilterType, typename InputIt>
class FilteredView {
 public:
  using value_type = FilterType*;
  using const_iterator = FilterIterator<FilterType, InputIt>;

  FilteredView(InputIt first, InputIt last) : input_it_(first), last_(last) {}

  const_iterator cbegin() const {
    return const_iterator(input_it_, last_);
  }

  const_iterator begin() const {
    return cbegin();
  }

  const_iterator cend() const {
    return const_iterator(last_, last_);
  }

  const_iterator end() const {
    return cend();
  }

  bool empty() const {
    return begin() == end();
  }

  std::vector<value_type> vector() const {
    return std::vector<value_type>(begin(), end());
  }

  size_t size() const {
    size_t s = 0;
    for (auto it = cbegin(); it != cend(); ++it) {
      ++s;
    }
    return s;
  }

 private:
  const InputIt input_it_;
  const InputIt last_;
};

template <typename FilterType, typename InputIt>
auto filterByType(InputIt first, InputIt last) {
  return FilteredView<FilterType, InputIt>(first, last);
}

template <typename FilterType, typename ContainerType>
auto filterByType(const ContainerType&& inputs) = delete;

template <typename FilterType, typename ContainerType>
auto filterByType(const ContainerType& inputs) {
  return filterByType<FilterType>(inputs.cbegin(), inputs.cend());
}

//! Returns a list of new-to-old mappings.
//!
//! This funcion canonicalizes the dimensions and validates that multiple old
//! dimension are mapped to the same new dimension.
std::vector<int64_t> normalizeNew2Old(
    const std::vector<int64_t>& new2old_in,
    int64_t ndims);

//! Returns a list of new-to-old mappings.
//!
//! The input map does not need to be complete. Missing axes are
//! assumed not to be affected.
//!
//! This is used to preprocess broadcast and transpose arguments.
//!
//! Example: (N := ndims)
//!   {{0, 1}} -> [1, 0, ...., N-1]
//!   Transposes the first two axes with no other change.
//!
//!   {{0, -1}} -> [N-1, ...., 0]
//!   Swaps the first and last axes.
std::vector<int64_t> normalizeOld2New(
    const std::unordered_map<int64_t, int64_t>& old2new_in,
    int64_t ndims);

//! Replaces reference Val with substitute in all Expr inputs and attributes.
//! Warning: Invalidates provided Expr.
//! Warning: Removes connection of reference through provided Expr.
//! Warning: Creates new Expr defining substitute.
NVF_API Expr* replaceValInExprInputs(
    Expr* expr,
    Val* reference,
    Val* substitute);

//! Replace old_val with new_val in all active uses as well as in fusion
//! outputs.
void replaceValInAllExprInputsAndFusionOutputs(Val* old_val, Val* new_val);

//! Removes the given expression and creates a new expression that is identical
//! to expr, but whose outputs are given by the new_outputs argument. It is an
//! error for Vals in new_outputs that are not equal to their old equivalents to
//! have a definition as these should be freshly-created Vals that are not yet
//! defined.
//!
//! Warning: Invalidates provided Expr.
//! Warning: Creates new Expr defining substitutes.
Expr* transferDefinitionToNewOutputs(
    Expr* expr,
    const std::vector<Val*>& new_outputs);

//! Recursively goes to the definition of the given Val and replace the Vals as
//! specified by replacement_map while cloning the given Val.
//!
//! This is similar to replaceValInExprInputs but is different as Vals are
//! cloned such that no other exprs using the same leaf Vals are not
//! modified. TODO: Consider cleaning up the multiple replacement
//! routines.
Val* replaceValRecursively(
    Val* val,
    const std::unordered_map<Val*, Val*>& replacement_map);

// Makes rfactor generic with reduction ops and Welford
NVF_API TensorView* rFactorHelper(
    TensorView* red_tv,
    const std::vector<int64_t>& axes);

// Return immediate producers of val, this function can be used on any Val and
// will return producers through Exprs.
//
// Warning: returned val's are not guaranteed to be between fusion inputs and
// outputs. This function simply uses val->definition() or val->uses() which is
// limited to not go through fusion inputs/outputs, but if on a path that isn't
// strictly between fusion inputs/outputs, it could effectively return dead
// code.
std::vector<Val*> producerValsOf(const Val* val);

// Return immediate consumers of val, this function can be used on any Val and
// will return consumers through Exprs.
//
// Warning: returned val's are not guaranteed to be between fusion inputs and
// outputs. This function simply uses val->definition() or val->uses() which is
// limited to not go through fusion inputs/outputs, but if on a path that isn't
// strictly between fusion inputs/outputs, it could effectively return dead
// code.
std::vector<Val*> consumerValsOf(const Val* val);

// Return immediate siblings of val, this function can be used on any Val and
// will return siblings through Exprs.
//
// Warning: returned val's are not guaranteed to be between fusion inputs and
// outputs. This function simply uses val->definition() or val->uses() which is
// limited to not go through fusion inputs/outputs, but if on a path that isn't
// strictly between fusion inputs/outputs, it could effectively return dead
// code.
std::vector<Val*> siblingValsOf(const Val* val);

// Return immediate producers of vals, this function can be used on any vals and
// will return producers through Exprs.
//
// Warning: returned val's are not guaranteed to be between fusion inputs and
// outputs. This function simply uses val->definition() or val->uses() which is
// limited to not go through fusion inputs/outputs, but if on a path that isn't
// strictly between fusion inputs/outputs, it could effectively return dead
// code.
std::vector<Val*> producerValsOf(const std::vector<Val*>& vals);

// Return immediate consumers of vals, this function can be used on any vals and
// will return consumers through Exprs.
//
// Warning: returned val's are not guaranteed to be between fusion inputs and
// outputs. This function simply uses val->definition() or val->uses() which is
// limited to not go through fusion inputs/outputs, but if on a path that isn't
// strictly between fusion inputs/outputs, it could effectively return dead
// code.
std::vector<Val*> consumerValsOf(const std::vector<Val*>& vals);

// Return immediate producers of tv, this function will return all immediate
// producers of tv through Exprs.
//
// Warning: returned tv's are not guaranteed to be between fusion inputs and
// outputs. This function simply uses tv->definition() or tv->uses() which is
// limited to not go through fusion inputs/outputs, but if on a path that isn't
// strictly between fusion inputs/outputs, it could effectively return dead
// code.
NVF_API std::vector<TensorView*> producerTvsOf(const TensorView* tv);

// Return immediate consumers of tv, this function will return all immediate
// consumers of tv through Exprs.
//
// Warning: returned tv's are not guaranteed to be between fusion inputs and
// outputs. This function simply uses tv->definition() or tv->uses() which is
// limited to not go through fusion inputs/outputs, but if on a path that isn't
// strictly between fusion inputs/outputs, it could effectively return dead
// code.
NVF_API std::vector<TensorView*> consumerTvsOf(const TensorView* tv);

// Return immediate siblings of tv, this function will return all immediate
// siblings of tv through Exprs.
//
// Warning: returned tv's are not guaranteed to be between fusion inputs and
// outputs. This function simply uses tv->definition() or tv->uses() which is
// limited to not go through fusion inputs/outputs, but if on a path that isn't
// strictly between fusion inputs/outputs, it could effectively return dead
// code.
std::vector<TensorView*> siblingTvsOf(const TensorView* tv);

// Return immediate producers of tvs, this function will return all immediate
// producers of tvs through Exprs.
//
// Warning: returned tv's are not guaranteed to be between fusion inputs and
// outputs. This function simply uses tv->definition() or tv->uses() which is
// limited to not go through fusion inputs/outputs, but if on a path that isn't
// strictly between fusion inputs/outputs, it could effectively return dead
// code.
std::vector<TensorView*> producerTvsOf(const std::vector<TensorView*>& tvs);

// Return immediate consumers of tvs, this function will return all immediate
// consumers of tvs through Exprs.
//
// Warning: returned tv's are not guaranteed to be between fusion inputs and
// outputs. This function simply uses tv->definition() or tv->uses() which is
// limited to not go through fusion inputs/outputs, but if on a path that isn't
// strictly between fusion inputs/outputs, it could effectively return dead
// code.
std::vector<TensorView*> consumerTvsOf(const std::vector<TensorView*>& tvs);

// Returns producers of tv that are inputs of fusion
std::vector<TensorView*> inputTvsOf(TensorView* tv);

// Returns consumers of tv that are outputs of fusion
std::vector<TensorView*> outputTvsOf(TensorView* tv);

// Returns producers of tvs that are inputs of fusion
std::vector<TensorView*> inputTvsOf(std::vector<TensorView*> tvs);

// Returns consumers of tvs that are outputs of fusion
std::vector<TensorView*> outputTvsOf(std::vector<TensorView*> tvs);

// returns all tensor views used in the provided expressions
VectorOfUniqueEntries<TensorView*> allTvsOfExprs(
    const std::vector<Expr*>& exprs);

// returns all tensor views in fusion that are used between outputs and inputs
// except the specified set.
NVF_API std::vector<TensorView*> allTvsExcept(
    Fusion* fusion,
    const std::unordered_set<TensorView*>& except);

// Returns the initialization value of tv or nullptr if not initialized.
Val* getReductionInitValOf(TensorView* tv);

// Returns if Expr is a reduction op
bool isReductionOp(const Expr*);

// Returns if Expr is a reduction op with TensorView or TensorIndex
NVF_API bool isReductionTvOp(const Expr*);

// Returns if Expr is a pointwise op op with TensorView or TensorIndex
bool isPointwiseTvOp(const Expr* expr);

bool isSegmentSet(const Expr* e);

// Returns all non-trivial view operations. We shouldn't have trivial view
// operations but this function is to simply make sure if we ever do we don't
// pull them in.
std::vector<ViewOp*> getViewOps(Fusion*);

template <typename T>
std::string toString(const T& nodes) {
  std::stringstream ss;
  for (auto stmt : nodes) {
    if (ss.tellp() != 0) {
      ss << ", ";
    }
    ss << stmt->toString();
  }
  return ss.str();
}

template <typename T>
std::string toInlineString(const T& nodes) {
  std::stringstream ss;
  for (auto stmt : nodes) {
    if (ss.tellp() != 0) {
      ss << ", ";
    }
    ss << stmt->toInlineString();
  }
  return ss.str();
}

// Test if the given tensor is an input of squeeze op
bool isSqueezeInput(const TensorView* tv);

// Test if the given ID in the given tensor is squeezed
bool isSqueezedID(const TensorView* tv, const IterDomain* id);

// Test if the given ID in the given tensor is indirectly accessed by,
// e.g., indexSelect, gather and scatter
bool isIndexedID(const TensorView* tv, const IterDomain* id);

// Test if the given ID in the given tensor is indirectly read by,
// e.g., indexSelect gather
bool isIndexedProducerID(const TensorView* tv, const IterDomain* id);

// Test if the given ID in the given tensor is indirectly written to by,
// e.g., scatter
bool isIndexedConsumerID(const TensorView* tv, const IterDomain* id);

// Return a producer ID, if any, that is indirectly accessed by, e.g.,
// indexSelect and gather.
IterDomain* getIndexedProducerID(const Expr* expr);

// Return the corresponding consumer if of a producer ID that is
// indirectly accessed.
IterDomain* getConsumerOfIndexedProducerID(const Expr* expr);

// Check if the given tv is first argment of indexSelect(lookup, dim, indices)
bool isIndexSelectLookupTv(const TensorView* tv);

// Check if the given tv is third argment of indexSelect(lookup, dim, indices)
bool isIndexSelectIndicesTv(const TensorView* tv);

bool isGatherLookupTv(const Val* tv);

std::string varName(const Val* val);

// Check if a tensor is resized as part of its root to logical transformations
bool hasResizedRfactor(const TensorView* tv);

// Returns tvs that have symbolic axes
std::vector<TensorView*> getTVsWithDynamicTransform(Fusion* fusion);

//! Check if dom0 and dom1 completely covers each other with no
//! redundancy. When they are equivalent, we can consider them as a different
//! view of the each other with affine transformations.
//!
//! For example, if we have
//!  I0  I1  I2  I3
//!   \  /    \  /
//!    I4      I5
//! then [I0, I1, I2, I3] is equivalent to [I4, I5], but [I1, I2, I3] is not
//! equivalent to [I4, I5].
//!
//! Another example, if we have
//!  I0  I1  I2  I3
//!   \  /    \  /
//!    I4      I5
//!   /  \    /  \.
//!  I6  I7  I8  I9
//! Then [I0, I1, I8, I9] is equivalent to [I6, I7, I2, I3]. [I0, I1, I2, I3] is
//! equivalent to [I6, I7, I8, I9]. But [I0, I1, I8, I3] is NOT equivalent to
//! [I6, I7, I2, I9]
//!
//! Broadcast IterDomains are ignored in this check, because we consider them as
//! placeholders and allow them to be created (and annihilated?) arbitrarily as
//! needed for convenience.
//!
//! Returns if each domain has unreachable IDs. It is an error if
//! redundant IDs are detected.
struct CompareDomainResult {
  bool dom0_has_unreachable_ids = false;
  bool dom1_has_unreachable_ids = false;
};

// TODO: Completely replace this with compareDomainWithReference
CompareDomainResult compareDomains(
    std::vector<IterDomain*> dom0,
    const std::vector<IterDomain*>& dom1,
    const std::vector<IterDomain*>& additional_ids = {},
    bool ignore_broadcast = true);

//! Validate dom0 and dom1 are equivalent
void validateDomainEquivalence(
    std::vector<IterDomain*> dom0,
    const std::vector<IterDomain*>& dom1,
    const std::vector<IterDomain*>& additional_ids = {});

struct CompareDomainWithReferenceResult {
  // Redundant IDs found in the given domain
  std::vector<IterDomain*> redundant_ids;
  // IDs found in the given domain that are not connected with the
  // reference domain
  std::vector<IterDomain*> additional_ids;
  // Reference IDs that are not reachable from the given domain
  std::vector<IterDomain*> unreachable_reference_ids;

  bool empty() const {
    return redundant_ids.empty() && additional_ids.empty() &&
        unreachable_reference_ids.empty();
  }

  std::string toString() const {
    std::stringstream ss;
    ss << "{redundant_ids: " << toDelimitedString(redundant_ids)
       << ", additional_ids: " << toDelimitedString(additional_ids)
       << ", unreachable_reference_ids: "
       << toDelimitedString(unreachable_reference_ids) << "}";
    return ss.str();
  }
};

// Given a reference domain that has no redundancy, check if a given
// domain completely covers the reference domain with no
// redundancy. Redundant or extra IDs will be identified if
// any.
//
// Once caveat is that if any of the IDs of the reference domain is not
// reachable, it may not identify all of the redundant or extra IDs as
// it is unclear if they should be considered redundant or extra. For example,
// suppose we have a domain of {i0}, and there's an expession
// of `merge(i0, i1) -> i2`. Comparing {i0} with {i2} as a
// i2 will be returned as an unreachable ID. In this case, i0 is
// not used sicne i1 is missing, but it doesn't seem right to cnsider
// it's an extra ID since it would have been used if i1 were not
// missing. Similarly, it should not be considered redundant. This
// should not be a concern in practice since if any of the reference
// IDs is unreachable, it should be considered an error.
CompareDomainWithReferenceResult compareDomainWithReference(
    const std::vector<IterDomain*>& domain,
    const std::vector<IterDomain*>& reference);

//! Check if all the inputs required to compute needed_val are known
template <
    typename ValOrVectorOfVal,
    typename SetOfVal = std::unordered_set<const Val*>>
inline bool dependenciesSatisfied(
    // const Val*, Val*, std::vector<const Val*>, std::vector<Val*> or any other
    // container that has back(), pop_back(), empty() and emplace_back()
    ValOrVectorOfVal needed_vals,
    // std::unordered_set<const Val*>, std::unordered_map<const Val*, T> or any
    // other container that has count()
    const SetOfVal& known_vals = {}) {
  if constexpr (
      std::is_same_v<ValOrVectorOfVal, const Val*> ||
      std::is_same_v<ValOrVectorOfVal, Val*>) {
    // convert a single const Val* or Val* to a vector
    return dependenciesSatisfied(
        std::vector<const Val*>{needed_vals}, known_vals);
  } else {
    while (!needed_vals.empty()) {
      auto needed_val = needed_vals.back();
      needed_vals.pop_back();
      if (known_vals.count(needed_val) > 0 || needed_val->isConst()) {
        continue;
      }
      auto def = needed_val->definition();
      if (def == nullptr) {
        return false;
      }
      for (auto input : def->inputs()) {
        needed_vals.emplace_back(input);
      }
    }
  }
  return true;
}

//! Check if a conditional scope, i.e., ForLoop or IfThenElse, is
//! guaranteed not to cause thread divergence
bool isAlignedScopeExpr(const Expr* expr);

//! Get the only producer of a tensor view. If there are multiple producers,
//! then throw an error.
inline TensorView* getSoleProducerTv(const TensorView* tv) {
  auto producers = producerTvsOf(tv);
  NVF_ERROR(
      producers.size() == 1,
      "Expected only one producer of ",
      tv->toString(),
      ", but found ",
      producers.size(),
      " producers.");
  return producers[0];
}

//! Check and return a cycle found in fusion, search starts from `to` and ends
//! at `from`
NVF_API std::vector<Statement*> checkCycle(
    Fusion* fusion,
    const std::unordered_set<Statement*>& from,
    const std::vector<Val*>& to);

//! Check and return a cycle found in fusion
NVF_API std::vector<Statement*> checkCycle(Fusion* fusion);

//! Check if a Val is a tensor size;
NVF_API bool isTensorSize(const Val* val);

//! Check if a Val is a tensor stride;
bool isTensorStride(const Val* val);

//! Returns a vector of the given op type or exprs if multiple types are given.
template <typename... OpTypes>
auto getOpsOfType(Fusion* fusion) {
  using FirstOpType = std::tuple_element_t<0, std::tuple<OpTypes...>>;
  using ExprType =
      std::conditional_t<sizeof...(OpTypes) == 1, FirstOpType, Expr>;
  std::vector<ExprType*> ops;
  for (auto expr : fusion->exprs()) {
    if (expr->isOneOf<OpTypes...>()) {
      ops.push_back(expr->as<ExprType>());
    }
  }
  return ops;
}

//! Returns true if fusion has any ops of the given type.
template <typename... OpTypes>
bool hasOpsOfType(Fusion* fusion) {
  for (auto expr : fusion->exprs()) {
    if (expr->isOneOf<OpTypes...>()) {
      return true;
    }
  }
  return false;
}

//! Returns true if tv is used by any ops of the given type.
template <typename... OpTypes>
bool isTvUsedByOpsOfType(TensorView* tv) {
  for (auto expr : tv->uses()) {
    if (expr->isOneOf<OpTypes...>()) {
      return true;
    }
  }
  return false;
}

//! Returns expressions that are of type ReductionOp, GroupedReductionOp, or
//! WelfordOp.
std::vector<Expr*> getAllTypesOfReductionOps(Fusion* fusion);

//! Returns true if fusion has any reduction ops.
bool hasAnyReductionOps(Fusion* fusion);

int64_t getVectorizeSize(const TensorView* tv);

// Returns the permutation from `in` to `out`, i.e., `out[i]==in[perm[i]]`. If
// `out` is not a permutation of `in`, returns nullopt.
template <typename T>
std::optional<std::vector<int64_t>> computePermutation(
    const std::vector<T>& in,
    const std::vector<T>& out) {
  // Both std::is_permutation and the rest of this function are O(n^2). This is
  // fine for the current use case of computing the root-to-rfactor
  // permutation. If needed, this can be improved by requiring T to be hashable
  // (leading to O(n)) and/or comparable (leading to O(nlogn)).
  if (!std::is_permutation(in.begin(), in.end(), out.begin(), out.end())) {
    return std::nullopt;
  }

  std::vector<int64_t> permutation;
  permutation.reserve(out.size());
  for (const T& out_element : out) {
    permutation.push_back(std::distance(
        in.begin(), std::find(in.begin(), in.end(), out_element)));
  }
  return permutation;
}

template <typename T>
std::vector<T> applyPermutation(
    const std::vector<T>& in,
    const std::vector<int64_t>& permutation) {
  NVF_CHECK(in.size() == permutation.size());

  std::vector<int64_t> identity(permutation.size());
  std::iota(identity.begin(), identity.end(), 0);
  NVF_CHECK(std::is_permutation(
      permutation.begin(), permutation.end(), identity.begin()));

  std::vector<T> out;
  out.reserve(permutation.size());
  for (auto i : permutation) {
    out.push_back(in[i]);
  }
  return out;
}

bool hasTrivialAllocationDomain(const TensorView* tv);

// Returns true if all expr outputs should be mapped unconditionally
bool hasUniformSiblings(Expr* expr);

// Returns true if memory_type is partitioned in parallel_type. See
// also isMemorySharedAcross. Specifically, isMemorySharedAcross == true does
// not imply isMemoryPartitionedAcross == false. For example, Local with no
// parallelization is not partitioned nor shared.
inline bool isMemoryPartitionedAcross(
    MemoryType memory_type,
    ParallelType parallel_type) {
  switch (memory_type) {
    case MemoryType::Local:
      return isParallelTypeThread(parallel_type) ||
          isParallelTypeDeviceDim(parallel_type);
    case MemoryType::Shared:
    case MemoryType::Tensor:
      return isParallelTypeBlockDim(parallel_type) ||
          isParallelTypeDeviceDim(parallel_type);
    case MemoryType::Global:
      return isParallelTypeDeviceDim(parallel_type);
    default:
      NVF_THROW("Unknown MemoryType: ", memory_type);
  }
}

// Returns true if memory_type is shared in parallel_type. See also
// isPartitionedMemory.
inline bool isMemorySharedAcross(
    MemoryType memory_type,
    ParallelType parallel_type) {
  switch (memory_type) {
    case MemoryType::Local:
      // Nothing is shared if it's Local
      return false;
    case MemoryType::Shared:
    case MemoryType::Tensor:
      // Only TID parallelized domains are shared if it's Shared or Tensor
      return isParallelTypeThreadDim(parallel_type);
    case MemoryType::Global:
      // Only TID and BID parallelized domains are shared if it's Global
      return isParallelTypeThreadDim(parallel_type) ||
          isParallelTypeBlockDim(parallel_type);
    default:
      NVF_THROW("Unknown MemoryType: ", memory_type);
  }
}

//! Check if the given tv has a root domain -> loop domain linear
//! transformation. This is a temporary check used to incrementally enable
//! IdModel. Eventually, this should be removed.
bool hasRootToLoopLinearTransformations(const TensorView* tv);

//! In addition to the above hasRootToLoopLinearTransformations, it
//! also checks the loop domain has any extra domain
bool isLoopDomainFullyDerivedFromLogicalDomain(TensorView* tv);

AsyncOpType getAsyncOpType(const Expr* expr);

//! If the given statement is nullptr, return "nullptr", otherwise return its
//! toString()
std::string nullOrToString(const Statement* stmt);

//! If the given statement is nullptr, return "nullptr", otherwise return its
//! toInlineString()
std::string nullOrToInlineString(const Statement* stmt);

//! Check if the given value is functional. A functional value is one that
//! always returns the same result when called with the same inputs.
bool isFunctional(const Val* v);

// Check if the given val is recursively defined, which is invalid in
// the Fusion IR but may not be necessarily the case in other IRs
// such as the Kernel IR
bool isRecursivelyDefined(Val* val);

// Return the number of operations that are used to define val. One
// instance of Expr is counted as a single operation.
int64_t getOperationCount(Val* val);

// Create a ForLoop IR node that represents:
//   for (int i = 0; i < size; i++)
ForLoop* createRangeLoop(int64_t size);

// Returns the first output of Expr that is a TensorView
TensorView* getTvOutput(const Expr*);

// Returns the first input of Expr that is a TensorView
TensorView* getTvInput(const Expr*);

// Generates the allocation domain for the given logical domain based on the
// stride order.
std::vector<IterDomain*> strideOrderToAllocation(
    const std::vector<IterDomain*>& logical_domain,
    const std::vector<int64_t>& stride_order);

// Returns the number of bytes of data types of the producer and
// consumer tensors of a cast unary op
std::optional<std::pair<int64_t, int64_t>> getPrecisionOfProducerConsumerTensors(
    UnaryOp* cast_op);

// Get the <size> in the PTX instruction of TMem load/store:
//   tcgen05.st.sync.aligned.32x32b.x<size>.b32
// The minimum unit of TMem load/store is 4 bytes, and the .x<size>
// in the PTX instruction is the number of this unit, not the number of items.
// For example, tcgen05.st.sync.aligned.32x32b.x4.b32 could mean 1 complex
// double, 2 doubles, 4 floats, 8 halfs, or 16 bytes.
int64_t getTMemLdStVectorizeSize(TensorView* consumer_tv);

<<<<<<< HEAD
// Given a reshape output TV, return two subsets of the root and
// logical IDs, respectively. The root ID subset only includes that
// are used as inputs to the reshape IDs ops, whereas the logical ID
// subset includes those that are produced by the reshape ID ops.
std::pair<std::vector<IterDomain*>, std::vector<IterDomain*>>
getReshapeInputAndOutputIds(TensorView* reshape_out_tv);
=======
// Somtimes we want to temporarily view a tensorview with another tensordomain.
// This isn't a permanent transformation, but in indexing we want to index
// producers with a consumer set of indices, so we need to view the producer
// transformed like consumer while we index. This will set the tv with td for
// the life of this context guard.
class TVDomainGuard {
 private:
  TensorView* tv_;
  TensorDomain* prev_domain_;

 public:
  explicit TVDomainGuard(TensorView* tv, TensorDomain* td);
  TVDomainGuard(const TVDomainGuard&) = delete;
  NVF_API TVDomainGuard(TVDomainGuard&&);

  //! An utility to access the tensordomain before the temporary
  //!  view. This is used to retrieve information, like swizzle
  //!  information that can only be reliably kept at the original domain.
  const TensorDomain* prevDomain() const {
    return prev_domain_;
  }

  NVF_API ~TVDomainGuard();
};
>>>>>>> b2736e2d

} // namespace nvfuser::ir_utils<|MERGE_RESOLUTION|>--- conflicted
+++ resolved
@@ -807,14 +807,6 @@
 // double, 2 doubles, 4 floats, 8 halfs, or 16 bytes.
 int64_t getTMemLdStVectorizeSize(TensorView* consumer_tv);
 
-<<<<<<< HEAD
-// Given a reshape output TV, return two subsets of the root and
-// logical IDs, respectively. The root ID subset only includes that
-// are used as inputs to the reshape IDs ops, whereas the logical ID
-// subset includes those that are produced by the reshape ID ops.
-std::pair<std::vector<IterDomain*>, std::vector<IterDomain*>>
-getReshapeInputAndOutputIds(TensorView* reshape_out_tv);
-=======
 // Somtimes we want to temporarily view a tensorview with another tensordomain.
 // This isn't a permanent transformation, but in indexing we want to index
 // producers with a consumer set of indices, so we need to view the producer
@@ -839,6 +831,12 @@
 
   NVF_API ~TVDomainGuard();
 };
->>>>>>> b2736e2d
+
+// Given a reshape output TV, return two subsets of the root and
+// logical IDs, respectively. The root ID subset only includes that
+// are used as inputs to the reshape IDs ops, whereas the logical ID
+// subset includes those that are produced by the reshape ID ops.
+std::pair<std::vector<IterDomain*>, std::vector<IterDomain*>>
+getReshapeInputAndOutputIds(TensorView* reshape_out_tv);
 
 } // namespace nvfuser::ir_utils