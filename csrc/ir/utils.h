--- conflicted
+++ resolved
@@ -733,10 +733,4 @@
 // such as the Kernel IR
 bool isRecursivelyDefined(Val* val);
 
-<<<<<<< HEAD
-// Check none of the vals are defined recursively
-void validateNoRecursiveDefinition(Fusion* fusion);
-
-=======
->>>>>>> 69124356
 } // namespace nvfuser::ir_utils