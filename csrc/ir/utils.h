--- conflicted
+++ resolved
@@ -654,19 +654,6 @@
 
 bool hasTrivialAllocationDomain(const TensorView* tv);
 
-<<<<<<< HEAD
-// Returns true if memory_type is shared in parallel_type
-inline bool isShared(MemoryType memory_type, ParallelType parallel_type) {
-  switch (memory_type) {
-    case MemoryType::Local:
-      return !isParallelTypeThread(parallel_type) &&
-          !isParallelTypeDeviceDim(parallel_type);
-    case MemoryType::Shared:
-      return !isParallelTypeBlockDim(parallel_type) &&
-          !isParallelTypeDeviceDim(parallel_type);
-    case MemoryType::Global:
-      return !isParallelTypeDeviceDim(parallel_type);
-=======
 // Returns true if memory_type is partitioned in parallel_type
 inline bool isPartitionedMemory(
     MemoryType memory_type,
@@ -698,7 +685,6 @@
       // Only TID and BID parallelized domains are shared if it's Global
       return isParallelTypeThreadDim(parallel_type) ||
           isParallelTypeBlockDim(parallel_type);
->>>>>>> 81937bbf
     default:
       NVF_ERROR(false, "Unknown MemoryType: ", memory_type);
   }
