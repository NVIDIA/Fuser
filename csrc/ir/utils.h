--- conflicted
+++ resolved
@@ -723,12 +723,10 @@
 // instance of Expr is counted as a single operation.
 int64_t getOperationCount(Val* val);
 
-<<<<<<< HEAD
-std::vector<IterDomain*> getSqueezedSlices(Fusion* fusion);
-=======
 // Create a ForLoop IR node that represents:
 //   for (int i = 0; i < size; i++)
 ForLoop* createRangeLoop(int64_t size);
->>>>>>> e613929a
+
+std::vector<IterDomain*> getSqueezedSlices(Fusion* fusion);
 
 } // namespace nvfuser::ir_utils