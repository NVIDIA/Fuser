--- conflicted
+++ resolved
@@ -429,10 +429,6 @@
 
 //! Check if all the inputs required to compute needed_val are known
 bool dependenciesSatisfied(
-<<<<<<< HEAD
-    std::vector<Val*> needed_vals,
-    std::unordered_set<Val*> known_vals);
-=======
     std::vector<const Val*> needed_vals,
     std::unordered_set<const Val*> known_vals = {});
 
@@ -443,7 +439,6 @@
       std::vector<const Val*>(needed_vals.begin(), needed_vals.end()),
       std::unordered_set<const Val*>(known_vals.begin(), known_vals.end()));
 }
->>>>>>> 08ed7241
 
 //! Check if a conditional scope, i.e., ForLoop or IfThenElse, is
 //! guaranteed not to cause thread divergence
