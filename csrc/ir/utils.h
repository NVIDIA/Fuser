--- conflicted
+++ resolved
@@ -686,7 +686,6 @@
   }
 }
 
-<<<<<<< HEAD
 // Returns true if memory_type is shared in parallel_type
 inline bool isShared(MemoryType memory_type, ParallelType parallel_type) {
   switch (memory_type) {
@@ -703,6 +702,4 @@
   }
 }
 
-=======
->>>>>>> 2e3b3a46
 } // namespace nvfuser::ir_utils