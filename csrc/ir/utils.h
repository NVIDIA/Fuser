// clang-format off
/*
 * SPDX-FileCopyrightText: Copyright (c) 2023-present NVIDIA CORPORATION & AFFILIATES.
 * All rights reserved.
 * SPDX-License-Identifier: BSD-3-Clause
 */
// clang-format on
#pragma once

#include <disjoint_set.h>
#include <exceptions.h>
#include <ir/all_nodes.h>
#include <type.h>
#include <visibility.h>

#include <algorithm>
#include <iterator>
#include <unordered_map>
#include <vector>

namespace nvfuser::MmaOpUtils {

// The expected number of concrete domains for gemm
constexpr size_t expected_gemm_cdomains = 2;

void verifyMmaOpForEvaluation(MmaOp* mma_op, DataType expected_input_dtype);

struct MatmulInputs {
  Val* mma_lhs = nullptr;
  Val* mma_rhs = nullptr;
  Val* bias = nullptr;
  Val* alpha = nullptr;
  Val* beta = nullptr;
  // Ordering of dimensions M,N,K in MmaOp's output TensorView's root domain.
  // Determined based on position of iterdomains.
  // For addmm/matmul ([M,K] x [K,N]): M=0, N=2, K=1
  // For linear ([M,K] x [N,K]): M=0, N=1, K=2
  // mma_dims_pos = {m_pos, n_pos, k_pos}
  std::tuple<int, int, int> mma_dims_pos = {};
  // The elements denote if the corresponding iterdomain in the bias was a new
  // broadcast dimension. This is used to broadcast the bias for matmul/addmm
  // during evaluation.
  std::vector<bool> bias_bcast_flags = {};
};

} // namespace nvfuser::MmaOpUtils

namespace nvfuser::ir_utils {

// Replace values in fusion using ValReplacementMutator, it also updates fusion
// output according to the replacement_map
void replaceValue(
    Fusion*,
    const std::unordered_map<Val*, Val*>& replacement_map);

template <typename FilterType, typename Iterator>
class FilterIterator {
 public:
  using iterator_category = std::forward_iterator_tag;
  using difference_type = std::ptrdiff_t;
  using value_type = FilterType*;
  using pointer = value_type*;
  using reference = value_type&;

  FilterIterator(Iterator begin, Iterator end) : current_(begin), end_(end) {
    advance();
  }

  FilterType* operator*() const {
    return (*current_)->template as<FilterType>();
  }

  FilterType* operator->() const {
    return (*this);
  }

  FilterIterator& operator++() {
    ++current_;
    advance();
    return *this;
  }

  FilterIterator operator++(int) {
    const auto before_increment = *this;
    ++current_;
    advance();
    return before_increment;
  }

  bool operator==(const FilterIterator& other) const {
    NVF_ERROR(
        end_ == other.end_,
        "Comparing two FilteredViews that originate from different containers");
    return current_ == other.current_;
  }

  bool operator!=(const FilterIterator& other) const {
    return !(*this == other);
  }

 private:
  void advance() {
    current_ = std::find_if(current_, end_, [](const auto& val) {
      return dynamic_cast<const FilterType*>(val) != nullptr;
    });
  }

 private:
  Iterator current_;
  Iterator end_;
};

// An iterable view to a given container of Val pointers. Only returns
// Vals of a given Val type.
// NOTE: Add a non-const iterator if needed.
template <typename FilterType, typename InputIt>
class FilteredView {
 public:
  using value_type = FilterType*;
  using const_iterator = FilterIterator<FilterType, InputIt>;

  FilteredView(InputIt first, InputIt last) : input_it_(first), last_(last) {}

  const_iterator cbegin() const {
    return const_iterator(input_it_, last_);
  }

  const_iterator begin() const {
    return cbegin();
  }

  const_iterator cend() const {
    return const_iterator(last_, last_);
  }

  const_iterator end() const {
    return cend();
  }

  bool empty() const {
    return begin() == end();
  }

  std::vector<value_type> vector() const {
    return std::vector<value_type>(begin(), end());
  }

  size_t size() const {
    size_t s = 0;
    for (auto it = cbegin(); it != cend(); ++it) {
      ++s;
    }
    return s;
  }

 private:
  const InputIt input_it_;
  const InputIt last_;
};

template <typename FilterType, typename InputIt>
auto filterByType(InputIt first, InputIt last) {
  return FilteredView<FilterType, InputIt>(first, last);
}

template <typename FilterType, typename ContainerType>
auto filterByType(const ContainerType&& inputs) = delete;

template <typename FilterType, typename ContainerType>
auto filterByType(const ContainerType& inputs) {
  return filterByType<FilterType>(inputs.cbegin(), inputs.cend());
}

//! Returns a list of new-to-old mappings.
//!
//! This funcion canonicalizes the dimensions and validates that multiple old
//! dimension are mapped to the same new dimension.
std::vector<int64_t> normalizeNew2Old(
    const std::vector<int64_t>& new2old_in,
    int64_t ndims);

//! Returns a list of new-to-old mappings.
//!
//! The input map does not need to be complete. Missing axes are
//! assumed not to be affected.
//!
//! This is used to preprocess broadcast and transpose arguments.
//!
//! Example: (N := ndims)
//!   {{0, 1}} -> [1, 0, ...., N-1]
//!   Transposes the first two axes with no other change.
//!
//!   {{0, -1}} -> [N-1, ...., 0]
//!   Swaps the first and last axes.
std::vector<int64_t> normalizeOld2New(
    const std::unordered_map<int64_t, int64_t>& old2new_in,
    int64_t ndims);

//! Replaces reference Val with substitute in all Expr inputs and attributes.
//! Warning: Invalidates provided Expr.
//! Warning: Removes connection of reference through provided Expr.
//! Warning: Creates new Expr defining substitute.
NVF_API Expr* replaceValInExprInputs(
    Expr* expr,
    Val* reference,
    Val* substitute);

//! Replace old_val with new_val in all active uses as well as in fusion
//! outputs.
void replaceValInAllExprInputsAndFusionOutputs(Val* old_val, Val* new_val);

//! Removes the given expression and creates a new expression that is identical
//! to expr, but whose outputs are given by the new_outputs argument. It is an
//! error for Vals in new_outputs that are not equal to their old equivalents to
//! have a definition as these should be freshly-created Vals that are not yet
//! defined.
//!
//! Warning: Invalidates provided Expr.
//! Warning: Creates new Expr defining substitutes.
Expr* transferDefinitionToNewOutputs(
    Expr* expr,
    const std::vector<Val*>& new_outputs);

//! Recursively goes to the definition of the given Val and replace the Vals as
//! specified by replacement_map while cloning the given Val.
//!
//! This is similar to replaceValInExprInputs but is different as Vals are
//! cloned such that no other exprs using the same leaf Vals are not
//! modified. TODO: Consider cleaning up the multiple replacement
//! routines.
Val* replaceValRecursively(
    Val* val,
    const std::unordered_map<Val*, Val*>& replacement_map);

// Makes rfactor generic with reduction ops and Welford
NVF_API TensorView* rFactorHelper(
    TensorView* red_tv,
    const std::vector<int64_t>& axes);

// Return immediate producers of val, this function can be used on any Val and
// will return producers through Exprs.
//
// Warning: returned val's are not guaranteed to be between fusion inputs and
// outputs. This function simply uses val->definition() or val->uses() which is
// limited to not go through fusion inputs/outputs, but if on a path that isn't
// strictly between fusion inputs/outputs, it could effectively return dead
// code.
std::vector<Val*> producerValsOf(const Val* val);

// Return immediate consumers of val, this function can be used on any Val and
// will return consumers through Exprs.
//
// Warning: returned val's are not guaranteed to be between fusion inputs and
// outputs. This function simply uses val->definition() or val->uses() which is
// limited to not go through fusion inputs/outputs, but if on a path that isn't
// strictly between fusion inputs/outputs, it could effectively return dead
// code.
std::vector<Val*> consumerValsOf(const Val* val);

// Return immediate siblings of val, this function can be used on any Val and
// will return siblings through Exprs.
//
// Warning: returned val's are not guaranteed to be between fusion inputs and
// outputs. This function simply uses val->definition() or val->uses() which is
// limited to not go through fusion inputs/outputs, but if on a path that isn't
// strictly between fusion inputs/outputs, it could effectively return dead
// code.
std::vector<Val*> siblingValsOf(const Val* val);

// Return immediate producers of vals, this function can be used on any vals and
// will return producers through Exprs.
//
// Warning: returned val's are not guaranteed to be between fusion inputs and
// outputs. This function simply uses val->definition() or val->uses() which is
// limited to not go through fusion inputs/outputs, but if on a path that isn't
// strictly between fusion inputs/outputs, it could effectively return dead
// code.
std::vector<Val*> producerValsOf(const std::vector<Val*>& vals);

// Return immediate consumers of vals, this function can be used on any vals and
// will return consumers through Exprs.
//
// Warning: returned val's are not guaranteed to be between fusion inputs and
// outputs. This function simply uses val->definition() or val->uses() which is
// limited to not go through fusion inputs/outputs, but if on a path that isn't
// strictly between fusion inputs/outputs, it could effectively return dead
// code.
std::vector<Val*> consumerValsOf(const std::vector<Val*>& vals);

// Return immediate producers of tv, this function will return all immediate
// producers of tv through Exprs.
//
// Warning: returned tv's are not guaranteed to be between fusion inputs and
// outputs. This function simply uses tv->definition() or tv->uses() which is
// limited to not go through fusion inputs/outputs, but if on a path that isn't
// strictly between fusion inputs/outputs, it could effectively return dead
// code.
NVF_API std::vector<TensorView*> producerTvsOf(const TensorView* tv);

// Return immediate consumers of tv, this function will return all immediate
// consumers of tv through Exprs.
//
// Warning: returned tv's are not guaranteed to be between fusion inputs and
// outputs. This function simply uses tv->definition() or tv->uses() which is
// limited to not go through fusion inputs/outputs, but if on a path that isn't
// strictly between fusion inputs/outputs, it could effectively return dead
// code.
NVF_API std::vector<TensorView*> consumerTvsOf(const TensorView* tv);

// Return immediate siblings of tv, this function will return all immediate
// siblings of tv through Exprs.
//
// Warning: returned tv's are not guaranteed to be between fusion inputs and
// outputs. This function simply uses tv->definition() or tv->uses() which is
// limited to not go through fusion inputs/outputs, but if on a path that isn't
// strictly between fusion inputs/outputs, it could effectively return dead
// code.
std::vector<TensorView*> siblingTvsOf(const TensorView* tv);

// Return immediate producers of tvs, this function will return all immediate
// producers of tvs through Exprs.
//
// Warning: returned tv's are not guaranteed to be between fusion inputs and
// outputs. This function simply uses tv->definition() or tv->uses() which is
// limited to not go through fusion inputs/outputs, but if on a path that isn't
// strictly between fusion inputs/outputs, it could effectively return dead
// code.
std::vector<TensorView*> producerTvsOf(const std::vector<TensorView*>& tvs);

// Return immediate consumers of tvs, this function will return all immediate
// consumers of tvs through Exprs.
//
// Warning: returned tv's are not guaranteed to be between fusion inputs and
// outputs. This function simply uses tv->definition() or tv->uses() which is
// limited to not go through fusion inputs/outputs, but if on a path that isn't
// strictly between fusion inputs/outputs, it could effectively return dead
// code.
std::vector<TensorView*> consumerTvsOf(const std::vector<TensorView*>& tvs);

// Returns producers of tv that are inputs of fusion
std::vector<TensorView*> inputTvsOf(TensorView* tv);

// Returns consumers of tv that are outputs of fusion
std::vector<TensorView*> outputTvsOf(TensorView* tv);

// Returns producers of tvs that are inputs of fusion
std::vector<TensorView*> inputTvsOf(std::vector<TensorView*> tvs);

// Returns consumers of tvs that are outputs of fusion
std::vector<TensorView*> outputTvsOf(std::vector<TensorView*> tvs);

// returns all tensor views used in the provided expressions
VectorOfUniqueEntries<TensorView*> allTvsOfExprs(
    const std::vector<Expr*>& exprs);

// returns all tensor views in fusion that are used between outputs and inputs
// except the specified set.
NVF_API std::vector<TensorView*> allTvsExcept(
    Fusion* fusion,
    const std::unordered_set<TensorView*>& except);

// Returns the initialization value of tv or nullptr if not initialized.
Val* getReductionInitValOf(TensorView* tv);

// Returns if Expr is a reduction op
bool isReductionOp(const Expr*);

// Returns if Expr is a reduction op with TensorView or TensorIndex
NVF_API bool isReductionTvOp(const Expr*);

// Returns if Expr is a pointwise op op with TensorView or TensorIndex
bool isPointwiseTvOp(const Expr* expr);

bool isSegmentSet(const Expr* e);

// Returns all non-trivial view operations. We shouldn't have trivial view
// operations but this function is to simply make sure if we ever do we don't
// pull them in.
std::vector<ViewOp*> getViewOps(Fusion*);

template <typename T>
std::string toString(const T& nodes) {
  std::stringstream ss;
  for (auto stmt : nodes) {
    if (ss.tellp() != 0) {
      ss << ", ";
    }
    ss << stmt->toString();
  }
  return ss.str();
}

template <typename T>
std::string toInlineString(const T& nodes) {
  std::stringstream ss;
  for (auto stmt : nodes) {
    if (ss.tellp() != 0) {
      ss << ", ";
    }
    ss << stmt->toInlineString();
  }
  return ss.str();
}

// Test if the given tensor is an input of squeeze op
bool isSqueezeInput(const TensorView* tv);

// Test if the given ID in the given tensor is squeezed
bool isSqueezedID(const TensorView* tv, const IterDomain* id);

// Test if the given ID in the given tensor is indirectly accessed by,
// e.g., indexSelect, torchGather and scatter
bool isIndexedID(const TensorView* tv, const IterDomain* id);

// Test if the given ID in the given tensor is indirectly read by,
// e.g., indexSelect and torchGather
bool isIndexedProducerID(const TensorView* tv, const IterDomain* id);

// Test if the given ID in the given tensor is indirectly written to by,
// e.g., scatter
bool isIndexedConsumerID(const TensorView* tv, const IterDomain* id);

// Return a producer ID, if any, that is indirectly accessed by, e.g.,
// indexSelect and torchGather.
IterDomain* getIndexedProducerID(const Expr* expr);

// Return the corresponding consumer if of a producer ID that is
// indirectly accessed.
IterDomain* getConsumerOfIndexedProducerID(const Expr* expr);

// Check if the given tv is first argment of indexSelect(lookup, dim, indices)
bool isIndexSelectLookupTv(const TensorView* tv);

// Check if the given tv is third argment of indexSelect(lookup, dim, indices)
bool isIndexSelectIndicesTv(const TensorView* tv);

bool isTorchGatherLookupTv(const Val* tv);

std::string varName(const Val* val);

// Check if a tensor is resized as part of its root to logical transformations
bool hasResizedRfactor(const TensorView* tv);

// Returns tvs that have symbolic axes
std::vector<TensorView*> getTVsWithDynamicTransform(Fusion* fusion);

//! Check if dom0 and dom1 completely covers each other with no
//! redundancy. When they are equivalent, we can consider them as a different
//! view of the each other with affine transformations.
//!
//! For example, if we have
//!  I0  I1  I2  I3
//!   \  /    \  /
//!    I4      I5
//! then [I0, I1, I2, I3] is equivalent to [I4, I5], but [I1, I2, I3] is not
//! equivalent to [I4, I5].
//!
//! Another example, if we have
//!  I0  I1  I2  I3
//!   \  /    \  /
//!    I4      I5
//!   /  \    /  \.
//!  I6  I7  I8  I9
//! Then [I0, I1, I8, I9] is equivalent to [I6, I7, I2, I3]. [I0, I1, I2, I3] is
//! equivalent to [I6, I7, I8, I9]. But [I0, I1, I8, I3] is NOT equivalent to
//! [I6, I7, I2, I9]
//!
//! Broadcast IterDomains are ignored in this check, because we consider them as
//! placeholders and allow them to be created (and annihilated?) arbitrarily as
//! needed for convenience.
//!
//! Returns if each domain has unreachable IDs. It is an error if
//! redundant IDs are detected.
struct CompareDomainResult {
  bool dom0_has_unreachable_ids = false;
  bool dom1_has_unreachable_ids = false;
};
CompareDomainResult compareDomains(
    std::vector<IterDomain*> dom0,
    const std::vector<IterDomain*>& dom1,
    const std::vector<IterDomain*>& additional_ids = {},
    bool ignore_broadcast = true);

//! Validate dom0 and dom1 are equivalent
void validateDomainEquivalence(
    std::vector<IterDomain*> dom0,
    const std::vector<IterDomain*>& dom1,
    const std::vector<IterDomain*>& additional_ids = {});

//! Check if all the inputs required to compute needed_val are known
template <
    typename ValOrVectorOfVal,
    typename SetOfVal = std::unordered_set<const Val*>>
inline bool dependenciesSatisfied(
    // const Val*, Val*, std::vector<const Val*>, std::vector<Val*> or any other
    // container that has back(), pop_back(), empty() and emplace_back()
    ValOrVectorOfVal needed_vals,
    // std::unordered_set<const Val*>, std::unordered_map<const Val*, T> or any
    // other container that has count()
    const SetOfVal& known_vals = {}) {
  if constexpr (
      std::is_same_v<ValOrVectorOfVal, const Val*> ||
      std::is_same_v<ValOrVectorOfVal, Val*>) {
    // convert a single const Val* or Val* to a vector
    return dependenciesSatisfied(
        std::vector<const Val*>{needed_vals}, known_vals);
  } else {
    while (!needed_vals.empty()) {
      auto needed_val = needed_vals.back();
      needed_vals.pop_back();
      if (known_vals.count(needed_val) > 0 || needed_val->isConst()) {
        continue;
      }
      auto def = needed_val->definition();
      if (def == nullptr) {
        return false;
      }
      for (auto input : def->inputs()) {
        needed_vals.emplace_back(input);
      }
    }
  }
  return true;
}

//! Check if a conditional scope, i.e., ForLoop or IfThenElse, is
//! guaranteed not to cause thread divergence
bool isAlignedScopeExpr(const Expr* expr);

//! Get the only producer of a tensor view. If there are multiple producers,
//! then throw an error.
inline TensorView* getSoleProducerTv(const TensorView* tv) {
  auto producers = producerTvsOf(tv);
  NVF_ERROR(
      producers.size() == 1,
      "Expected only one producer of ",
      tv->toString(),
      ", but found ",
      producers.size(),
      " producers.");
  return producers[0];
}

//! Check and return a cycle found in fusion, search starts from `to` and ends
//! at `from`
NVF_API std::vector<Statement*> checkCycle(
    Fusion* fusion,
    const std::unordered_set<Statement*>& from,
    const std::vector<Val*>& to);

//! Check and return a cycle found in fusion
NVF_API std::vector<Statement*> checkCycle(Fusion* fusion);

//! Check if a Val is a tensor size;
NVF_API bool isTensorSize(const Val* val);

//! Check if a Val is a tensor stride;
bool isTensorStride(const Val* val);

//! Returns a vector of the given op type or exprs if multiple types are given.
template <typename... OpTypes>
auto getOpsOfType(Fusion* fusion) {
  using FirstOpType = std::tuple_element_t<0, std::tuple<OpTypes...>>;
  using ExprType =
      std::conditional_t<sizeof...(OpTypes) == 1, FirstOpType, Expr>;
  std::vector<ExprType*> ops;
  for (auto expr : fusion->exprs()) {
    if (expr->isOneOf<OpTypes...>()) {
      ops.push_back(expr->as<ExprType>());
    }
  }
  return ops;
}

//! Returns true if fusion has any ops of the given type.
template <typename... OpTypes>
bool hasOpsOfType(Fusion* fusion) {
  for (auto expr : fusion->exprs()) {
    if (expr->isOneOf<OpTypes...>()) {
      return true;
    }
  }
  return false;
}

//! Returns true if tv is used by any ops of the given type.
template <typename... OpTypes>
bool isTvUsedByOpsOfType(TensorView* tv) {
  for (auto expr : tv->uses()) {
    if (expr->isOneOf<OpTypes...>()) {
      return true;
    }
  }
  return false;
}

//! Returns expressions that are of type ReductionOp, GroupedReductionOp, or
//! WelfordOp.
std::vector<Expr*> getAllTypesOfReductionOps(Fusion* fusion);

//! Returns true if fusion has any reduction ops.
bool hasAnyReductionOps(Fusion* fusion);

int64_t getVectorizeSize(const TensorView* tv);

// Returns the permutation from `in` to `out`, i.e., `out[i]==in[perm[i]]`. If
// `out` is not a permutation of `in`, returns nullopt.
template <typename T>
std::optional<std::vector<int64_t>> computePermutation(
    const std::vector<T>& in,
    const std::vector<T>& out) {
  if (!std::is_permutation(in.begin(), in.end(), out.begin())) {
    return std::nullopt;
  }

  std::vector<int64_t> permutation;
  permutation.reserve(out.size());
  // O(n^2) is totally fine for the current use case of computing the
  // root-to-rfactor permutation. If needed, this can be improved by making T
  // hashable and/or comparable.
  for (const T& out_element : out) {
    permutation.push_back(std::distance(
        in.begin(), std::find(in.begin(), in.end(), out_element)));
  }
  return permutation;
}

template <typename T>
std::vector<T> applyPermutation(
    const std::vector<T>& in,
    const std::vector<int64_t>& permutation) {
  NVF_CHECK(in.size() == permutation.size());

  std::vector<int64_t> identity(permutation.size());
  std::iota(identity.begin(), identity.end(), 0);
  NVF_CHECK(std::is_permutation(
      permutation.begin(), permutation.end(), identity.begin()));

  std::vector<T> out;
  out.reserve(permutation.size());
  for (auto i : permutation) {
    out.push_back(in[i]);
  }
  return out;
}

bool hasTrivialAllocationDomain(const TensorView* tv);

// Returns true if all expr outputs should be mapped unconditionally
bool hasUniformSiblings(Expr* expr);

// Returns true if memory_type is partitioned in parallel_type. See
// also isMemorySharedAcross. Specifically, isMemorySharedAcross == true does
// not imply isMemoryPartitionedAcross == false. For example, Local with no
// parallelization is not partitioned nor shared.
inline bool isMemoryPartitionedAcross(
    MemoryType memory_type,
    ParallelType parallel_type) {
  switch (memory_type) {
    case MemoryType::Local:
      return isParallelTypeThread(parallel_type) ||
          isParallelTypeDeviceDim(parallel_type);
    case MemoryType::Shared:
      return isParallelTypeBlockDim(parallel_type) ||
          isParallelTypeDeviceDim(parallel_type);
    case MemoryType::Global:
      return isParallelTypeDeviceDim(parallel_type);
    default:
      NVF_THROW("Unknown MemoryType: ", memory_type);
  }
}

// Returns true if memory_type is shared in parallel_type. See also
// isPartitionedMemory.
inline bool isMemorySharedAcross(
    MemoryType memory_type,
    ParallelType parallel_type) {
  switch (memory_type) {
    case MemoryType::Local:
      // Nothing is shared if it's Local
      return false;
    case MemoryType::Shared:
      // Only TID parallelized domains are shared if it's Shared
      return isParallelTypeThreadDim(parallel_type);
    case MemoryType::Global:
      // Only TID and BID parallelized domains are shared if it's Global
      return isParallelTypeThreadDim(parallel_type) ||
          isParallelTypeBlockDim(parallel_type);
    default:
      NVF_THROW("Unknown MemoryType: ", memory_type);
  }
}

//! Check if the given tv has a root domain -> loop domain linear
//! transformation. This is a temporary check used to incrementally enable
//! IdModel. Eventually, this should be removed.
bool hasRootToLoopLinearTransformations(const TensorView* tv);

//! In addition to the above hasRootToLoopLinearTransformations, it
//! also checks the loop domain has any extra domain
bool isLoopDomainFullyDerivedFromLogicalDomain(TensorView* tv);

AsyncOpType getAsyncOpType(const Expr* expr);

//! If the given statement is nullptr, return "nullptr", otherwise return its
//! toString()
std::string nullOrToString(const Statement* stmt);

//! If the given statement is nullptr, return "nullptr", otherwise return its
//! toInlineString()
std::string nullOrToInlineString(const Statement* stmt);

//! Check if the given value is functional. A functional value is one that
//! always returns the same result when called with the same inputs.
bool isFunctional(const Val* v);

// Check if the given val is recursively defined, which is invalid in
// the Fusion IR but may not be necessarily the case in other IRs
// such as the Kernel IR
bool isRecursivelyDefined(Val* val);

// Return the number of operations that are used to define val. One
// instance of Expr is counted as a single operation.
int64_t getOperationCount(Val* val);

<<<<<<< HEAD
=======
// Create a ForLoop IR node that represents:
//   for (int i = 0; i < size; i++)
>>>>>>> 43513124
ForLoop* createRangeLoop(int64_t size);

} // namespace nvfuser::ir_utils<|MERGE_RESOLUTION|>--- conflicted
+++ resolved
@@ -723,11 +723,8 @@
 // instance of Expr is counted as a single operation.
 int64_t getOperationCount(Val* val);
 
-<<<<<<< HEAD
-=======
 // Create a ForLoop IR node that represents:
 //   for (int i = 0; i < size; i++)
->>>>>>> 43513124
 ForLoop* createRangeLoop(int64_t size);
 
 } // namespace nvfuser::ir_utils