// clang-format off
/*
 * SPDX-FileCopyrightText: Copyright (c) 2023-present NVIDIA CORPORATION & AFFILIATES.
 * All rights reserved.
 * SPDX-License-Identifier: BSD-3-Clause
 */
// clang-format on
#include <fusion.h>
#include <ir/builder.h>
#include <ir/cloner.h>
#include <kernel.h>

#include <ir/all_nodes.h>
#include <ir/container.h>

#include <complex>
#include <cstdint>

namespace nvfuser {

Val* IrBuilder::newScalar(DataType dtype) {
  return IrBuilder::create<Val>(dtype);
}

Val* IrBuilder::newArithmeticExpr(BinaryOpType op_type, Val* lhs, Val* rhs) {
  TORCH_CHECK(
      lhs != nullptr && rhs != nullptr,
      "Either lhs or rhs is a nullptr in newArithmeticExpr.");

  auto dtype = lhs->dtype();

  // In principle, we should keep these IrBuilder functions as
  // simple as possible since they are just used by the lowering for
  // scalar computations. We should enforce strict typing with no
  // implicit type promotion unless required. However, for
  // int and int64_t, our usages are pretty loose in many places. Originally we
  // only had int64_t, then we added nvfuser_index_t and replaced the types of
  // some of the values from int64_t to int just at the beginning of lowering.
  // This resulted in inconsistent usages of integer types in many places, and
  // fixing all of them to make everything consistent would be a lot of work
  // than just allowing the integer type promotion for the two inputs as below.
  // Note that this is only needed for integer types. See also PR #2228.
  if (lhs->dtype() != rhs->dtype()) {
    dtype = promoteType(lhs->dtype(), rhs->dtype());
    if (isPointerType(lhs->dtype()) || isPointerType(rhs->dtype())) {
      TORCH_INTERNAL_ASSERT(
          op_type == BinaryOpType::Add || op_type == BinaryOpType::Sub);
    }
  }
  auto result = newScalar(dtype);
  IrBuilder::create<BinaryOp>(op_type, result, lhs, rhs);
  // NOLINTNEXTLINE(clang-analyzer-cplusplus.NewDeleteLeaks)
  return result;
}

Val* IrBuilder::newLogicExpr(BinaryOpType op_type, Val* lhs, Val* rhs) {
  TORCH_CHECK(
      lhs != nullptr && rhs != nullptr,
      "Either lhs or rhs is a nullptr in newLogicExpr.");
  auto result = newScalar(DataType::Bool);
  IrBuilder::create<BinaryOp>(op_type, result, lhs, rhs);
  // NOLINTNEXTLINE(clang-analyzer-cplusplus.NewDeleteLeaks)
  return result;
}

Val* IrBuilder::whereExpr(Val* pred, Val* lhs, Val* rhs) {
  TORCH_CHECK(
      pred != nullptr && lhs != nullptr && rhs != nullptr,
      "Either pred, lhs, or rhs is a nullptr in whereExpr.");
  TORCH_CHECK(lhs->dtype() == rhs->dtype(), "Incompatible operand types");
  auto result = newScalar(lhs->dtype());
  IrBuilder::create<TernaryOp>(TernaryOpType::Where, result, pred, lhs, rhs);
  return result;
}

Val* IrBuilder::negExpr(Val* val) {
  TORCH_CHECK(val != nullptr, "val is a nullptr in negExpr.");
  auto result = newScalar(val->dtype());
  IrBuilder::create<UnaryOp>(UnaryOpType::Neg, result, val);
  return result;
}

Val* IrBuilder::logicalNotExpr(Val* val) {
  TORCH_CHECK(val != nullptr, "val is a nullptr in logicalNotExpr.");
  auto result = newScalar(val->dtype());
  IrBuilder::create<UnaryOp>(UnaryOpType::LogicalNot, result, val);
<<<<<<< HEAD
=======
  return result;
}

Val* IrBuilder::bitwiseNotExpr(Val* val) {
  TORCH_CHECK(val != nullptr, "val is a nullptr in bitwiseNotExpr.");
  auto result = newScalar(val->dtype());
  IrBuilder::create<UnaryOp>(UnaryOpType::BitwiseNot, result, val);
>>>>>>> 55495b5e
  return result;
}

Val* IrBuilder::derefExpr(Val* val) {
  TORCH_CHECK(val != nullptr, "val is a nullptr in derefExpr.");
  auto result = newScalar(*(std::get<PointerOf>(val->dtype().type).type));
  IrBuilder::create<UnaryOp>(UnaryOpType::Dereference, result, val);
  return result;
}

Val* IrBuilder::absExpr(Val* val) {
  TORCH_CHECK(val != nullptr, "val is a nullptr in absExpr.");
  auto result = newScalar(val->dtype());
  IrBuilder::create<UnaryOp>(UnaryOpType::Abs, result, val);
  return result;
}

Val* IrBuilder::setExpr(Val* val) {
  TORCH_CHECK(val != nullptr, "val is a nullptr in setExpr.");
  auto result = newScalar(val->dtype());
  IrBuilder::create<LoadStoreOp>(LoadStoreOpType::Set, result, val);
  return result;
}

NamedScalar* IrBuilder::setExprNamedScalar(const std::string& name, Val* val) {
  TORCH_CHECK(val != nullptr, "val is a nullptr in setExprNamedScalar.");
  auto result = IrBuilder::create<NamedScalar>(name, val->dtype());
  IrBuilder::create<LoadStoreOp>(LoadStoreOpType::Set, result, val);
  return result;
}

NamedScalar* IrBuilder::addressExprNamedScalar(
    const std::string& name,
    Val* val) {
  TORCH_CHECK(val != nullptr, "val is a nullptr in addressExprNamedScalar.");
  auto result = IrBuilder::create<NamedScalar>(name, DataType::Int);
  IrBuilder::create<UnaryOp>(UnaryOpType::Address, result, val);
  return result;
}

<<<<<<< HEAD
Val* IrBuilder::andExpr(Val* lhs, Val* rhs) {
  return newLogicExpr(BinaryOpType::LogicalAnd, lhs, rhs);
}

Val* IrBuilder::orExpr(Val* lhs, Val* rhs) {
  return newLogicExpr(BinaryOpType::LogicalOr, lhs, rhs);
=======
Val* IrBuilder::logicalAndExpr(Val* lhs, Val* rhs) {
  return newLogicExpr(BinaryOpType::LogicalAnd, lhs, rhs);
}

Val* IrBuilder::logicalOrExpr(Val* lhs, Val* rhs) {
  return newLogicExpr(BinaryOpType::LogicalOr, lhs, rhs);
}

Val* IrBuilder::bitwiseAndExpr(Val* lhs, Val* rhs) {
  return newLogicExpr(BinaryOpType::BitwiseAnd, lhs, rhs);
}

Val* IrBuilder::bitwiseOrExpr(Val* lhs, Val* rhs) {
  return newLogicExpr(BinaryOpType::BitwiseOr, lhs, rhs);
>>>>>>> 55495b5e
}

Val* IrBuilder::eqExpr(Val* lhs, Val* rhs) {
  return newLogicExpr(BinaryOpType::Eq, lhs, rhs);
}

Val* IrBuilder::neExpr(Val* lhs, Val* rhs) {
  return newLogicExpr(BinaryOpType::NE, lhs, rhs);
}

Val* IrBuilder::gtExpr(Val* lhs, Val* rhs) {
  return newLogicExpr(BinaryOpType::GT, lhs, rhs);
}

Val* IrBuilder::ltExpr(Val* lhs, Val* rhs) {
  return newLogicExpr(BinaryOpType::LT, lhs, rhs);
}

Val* IrBuilder::leExpr(Val* lhs, Val* rhs) {
  return newLogicExpr(BinaryOpType::LE, lhs, rhs);
}

Val* IrBuilder::geExpr(Val* lhs, Val* rhs) {
  return newLogicExpr(BinaryOpType::GE, lhs, rhs);
}

Val* IrBuilder::addExpr(Val* lhs, Val* rhs) {
  return newArithmeticExpr(BinaryOpType::Add, lhs, rhs);
}

Val* IrBuilder::subExpr(Val* lhs, Val* rhs) {
  return newArithmeticExpr(BinaryOpType::Sub, lhs, rhs);
}

Val* IrBuilder::mulExpr(Val* lhs, Val* rhs) {
  return newArithmeticExpr(BinaryOpType::Mul, lhs, rhs);
}

Val* IrBuilder::divExpr(Val* lhs, Val* rhs) {
  return newArithmeticExpr(BinaryOpType::Div, lhs, rhs);
}

Val* IrBuilder::ceilDivExpr(Val* lhs, Val* rhs) {
  return newArithmeticExpr(BinaryOpType::CeilDiv, lhs, rhs);
}

Val* IrBuilder::modExpr(Val* lhs, Val* rhs) {
  return newArithmeticExpr(BinaryOpType::Mod, lhs, rhs);
}

Val* IrBuilder::maxExpr(Val* lhs, Val* rhs) {
  return newArithmeticExpr(BinaryOpType::Max, lhs, rhs);
}

Val* IrBuilder::minExpr(Val* lhs, Val* rhs) {
  return newArithmeticExpr(BinaryOpType::Min, lhs, rhs);
}

Val* IrBuilder::gcdExpr(Val* lhs, Val* rhs) {
  return newArithmeticExpr(BinaryOpType::Gcd, lhs, rhs);
}

Val* IrBuilder::getItemExpr(Val* array, Val* index) {
  auto item_dtype = std::get<ArrayOf>(array->dtype().type).type;
  auto out = newScalar(*item_dtype);
  create<GetItem>(array->container(), out, array, index);
  return out;
}

Val* IrBuilder::getItemExpr(Val* array, PolymorphicValue index) {
  auto item_dtype = std::get<ArrayOf>(array->dtype().type).type;
  auto out = newScalar(*item_dtype);
  create<GetItem>(
      array->container(), out, array, newConstant(index, DataType::Int));
  return out;
}

Val* IrBuilder::getAttrExpr(Val* struct_, std::string attr) {
  auto item_dtype = NVFUSER_MAYBE_STAR std::get<StructOf>(struct_->dtype().type)
                        .types.at(attr);
  auto out = newScalar(item_dtype);
  create<GetAttr>(struct_->container(), out, struct_, std::move(attr));
  return out;
}

Val* IrBuilder::metadataExpr(TensorView* tv) {
  return tv->fusion()->metadataOf(tv);
}

Val* SimplifyingIrBuilder::negExpr(Val* val) {
  if (val->isZeroInt()) {
    return val->container()->zeroVal();
  } else if (auto scalar = dynamic_cast<Val*>(val)) {
    if (scalar->isConst()) {
      return IrBuilder::create<Val>(-scalar->value(), scalar->dtype());
    }
  }
  return IrBuilder::negExpr(val);
}

Val* SimplifyingIrBuilder::logicalNotExpr(Val* val) {
  if (auto scalar = dynamic_cast<Val*>(val)) {
    if (scalar->isConst()) {
      if (scalar->value()) {
        return FusionGuard::getCurFusion()->falseVal();
      } else {
        return FusionGuard::getCurFusion()->trueVal();
      }
    }
  }
  return IrBuilder::logicalNotExpr(val);
}

Val* SimplifyingIrBuilder::bitwiseNotExpr(Val* val) {
  if (auto scalar = dynamic_cast<Val*>(val); scalar->isConst()) {
    return IrBuilder::create<Val>(~(scalar->value()), scalar->dtype());
  }
  return IrBuilder::bitwiseNotExpr(val);
}

Val* SimplifyingIrBuilder::addExpr(Val* lhs, PolymorphicValue rhs) {
  if (rhs == 0) {
    return lhs;
  } else if (lhs == nullptr) {
    return IrBuilder::IrBuilder::create<Val>(rhs);
  }
  auto target_dtype = promoteType(lhs->dtype(), getDataType(rhs));
  if (lhs->isConst()) {
    return IrBuilder::IrBuilder::create<Val>(lhs->value() + rhs, target_dtype);
  } else if (rhs > 0) {
    return IrBuilder::addExpr(lhs, IrBuilder::IrBuilder::create<Val>(rhs));
  } else {
    return IrBuilder::subExpr(lhs, IrBuilder::IrBuilder::create<Val>(-rhs));
  }
}

Val* SimplifyingIrBuilder::addExpr(Val* lhs, Val* rhs) {
  if (rhs == nullptr) {
    return lhs;
  } else if (lhs == nullptr) {
    return rhs;
  } else if (lhs->isConst()) {
    return addExpr(rhs, lhs->value());
  } else if (rhs->isConst()) {
    return addExpr(lhs, rhs->value());
  } else {
    return IrBuilder::addExpr(lhs, rhs);
  }
}

Val* SimplifyingIrBuilder::subExpr(Val* lhs, Val* rhs) {
  return addExpr(lhs, negExpr(rhs));
}

Val* SimplifyingIrBuilder::mulExpr(Val* lhs, PolymorphicValue rhs) {
  if (rhs == 0) {
    return lhs->container()->zeroVal();
  } else if (rhs == 1) {
    return lhs;
  } else if (lhs == nullptr) {
    return IrBuilder::create<Val>(rhs);
  } else if (lhs->isConst()) {
    return IrBuilder::create<Val>(lhs->value() * rhs);
  } else {
    return IrBuilder::mulExpr(lhs, IrBuilder::create<Val>(rhs));
  }
}

Val* SimplifyingIrBuilder::mulExpr(Val* lhs, Val* rhs) {
  if (rhs == nullptr) {
    return lhs;
  } else if (lhs == nullptr) {
    return rhs;
  } else if (lhs->isConst()) {
    return mulExpr(rhs, lhs->value());
  } else if (rhs->isConst()) {
    return mulExpr(lhs, rhs->value());
  } else {
    return IrBuilder::mulExpr(lhs, rhs);
  }
}

Val* SimplifyingIrBuilder::divExpr(Val* lhs, Val* rhs) {
  if (rhs->isOneInt()) {
    return lhs;
  }
  return IrBuilder::divExpr(lhs, rhs);
}

Val* SimplifyingIrBuilder::ceilDivExpr(Val* lhs, Val* rhs) {
  if (rhs->isOneInt()) {
    return lhs;
  } else if (lhs->isConst() && rhs->isConst()) {
    auto l = lhs->value();
    auto r = rhs->value();
    using namespace PolymorphicValue_functions;
    return IrBuilder::IrBuilder::create<Val>(ceildiv(l, r));
  } else {
    return IrBuilder::ceilDivExpr(lhs, rhs);
  }
}

Val* SimplifyingIrBuilder::modExpr(Val* lhs, Val* rhs) {
  if (rhs->isOneInt()) {
    return FusionGuard::getCurFusion()->zeroVal();
  }
  return IrBuilder::modExpr(lhs, rhs);
}

Val* SimplifyingIrBuilder::logicalAndExpr(Val* lhs, Val* rhs) {
  auto lhs_scalar = dynamic_cast<Val*>(lhs);
  auto rhs_scalar = dynamic_cast<Val*>(rhs);
  TORCH_INTERNAL_ASSERT(!(lhs_scalar == nullptr && rhs_scalar == nullptr));

  if (lhs == nullptr) {
    return rhs_scalar;
  } else if (rhs == nullptr) {
    return lhs_scalar;
  }

  bool lhs_definitely_true = false;
  bool lhs_definitely_false = false;
  if (lhs_scalar && lhs_scalar->isConst()) {
    lhs_definitely_true = lhs_scalar->value().as<bool>();
    lhs_definitely_false = !lhs_scalar->value().as<bool>();
  }
  bool rhs_definitely_true = false;
  bool rhs_definitely_false = false;
  if (rhs_scalar && rhs_scalar->isConst()) {
    rhs_definitely_true = rhs_scalar->value().as<bool>();
    rhs_definitely_false = !rhs_scalar->value().as<bool>();
  }

  if (lhs_definitely_true && rhs_definitely_true) {
    return FusionGuard::getCurFusion()->trueVal();
  } else if (lhs_definitely_false || rhs_definitely_false) {
    return FusionGuard::getCurFusion()->falseVal();
  } else if (lhs_definitely_true) {
    return rhs_scalar;
  } else if (rhs_definitely_true) {
    return lhs_scalar;
  }

  return IrBuilder::logicalAndExpr(lhs, rhs);
}

Val* SimplifyingIrBuilder::logicalOrExpr(Val* lhs, Val* rhs) {
  auto lhs_scalar = dynamic_cast<Val*>(lhs);
  auto rhs_scalar = dynamic_cast<Val*>(rhs);
  TORCH_INTERNAL_ASSERT(!(lhs_scalar == nullptr && rhs_scalar == nullptr));

  if (lhs == nullptr) {
    return rhs_scalar;
  } else if (rhs == nullptr) {
    return lhs_scalar;
  }

  bool lhs_definitely_true = false;
  bool lhs_definitely_false = false;
  if (lhs_scalar && lhs_scalar->isConst()) {
    lhs_definitely_true = lhs_scalar->value().as<bool>();
    lhs_definitely_false = !lhs_scalar->value().as<bool>();
  }
  bool rhs_definitely_true = false;
  bool rhs_definitely_false = false;
  if (rhs_scalar && rhs_scalar->isConst()) {
    rhs_definitely_true = rhs_scalar->value().as<bool>();
    rhs_definitely_false = !rhs_scalar->value().as<bool>();
  }

  if (lhs_definitely_true || rhs_definitely_true) {
    return FusionGuard::getCurFusion()->trueVal();
  } else if (lhs_definitely_false && rhs_definitely_false) {
    return FusionGuard::getCurFusion()->falseVal();
  } else if (lhs_definitely_false) {
    return rhs_scalar;
  } else if (rhs_definitely_false) {
    return lhs_scalar;
  }

  return IrBuilder::logicalOrExpr(lhs, rhs);
}

Val* SimplifyingIrBuilder::bitwiseAndExpr(Val* lhs, Val* rhs) {
  auto lhs_scalar = dynamic_cast<Val*>(lhs);
  auto rhs_scalar = dynamic_cast<Val*>(rhs);
  TORCH_INTERNAL_ASSERT(!(lhs_scalar == nullptr && rhs_scalar == nullptr));

  if (lhs == nullptr) {
    return rhs_scalar;
  } else if (rhs == nullptr) {
    return lhs_scalar;
  }

  bool lhs_zero = false;
  bool lhs_all_ones = false;
  if (lhs_scalar && lhs_scalar->isConst()) {
    lhs_zero = lhs_scalar->value().as<int64_t>() == 0;
    lhs_all_ones = lhs_scalar->value().as<int64_t>() == -1;
  }
  bool rhs_zero = false;
  bool rhs_all_ones = false;
  if (rhs_scalar && rhs_scalar->isConst()) {
    rhs_zero = rhs_scalar->value().as<int64_t>() == 0;
    rhs_all_ones = rhs_scalar->value().as<int64_t>() == -1;
  }

  if (lhs_zero || rhs_zero) {
    return FusionGuard::getCurFusion()->zeroVal();
  } else if (lhs_all_ones && rhs_all_ones) {
    return IrBuilder::IrBuilder::create<Val>(-1, lhs->dtype());
  } else if (lhs_all_ones) {
    return rhs_scalar;
  } else if (rhs_all_ones) {
    return lhs_scalar;
  }

  return IrBuilder::bitwiseAndExpr(lhs, rhs);
}

Val* SimplifyingIrBuilder::bitwiseOrExpr(Val* lhs, Val* rhs) {
  auto lhs_scalar = dynamic_cast<Val*>(lhs);
  auto rhs_scalar = dynamic_cast<Val*>(rhs);
  TORCH_INTERNAL_ASSERT(!(lhs_scalar == nullptr && rhs_scalar == nullptr));

  if (lhs == nullptr) {
    return rhs_scalar;
  } else if (rhs == nullptr) {
    return lhs_scalar;
  }

  bool lhs_zero = false;
  bool lhs_all_ones = false;
  if (lhs_scalar && lhs_scalar->isConst()) {
    lhs_zero = lhs_scalar->value().as<int64_t>() == 0;
    lhs_all_ones = lhs_scalar->value().as<int64_t>() == -1;
  }
  bool rhs_zero = false;
  bool rhs_all_ones = false;
  if (rhs_scalar && rhs_scalar->isConst()) {
    rhs_zero = rhs_scalar->value().as<int64_t>() == 0;
    rhs_all_ones = rhs_scalar->value().as<int64_t>() == -1;
  }

  if (lhs_all_ones || rhs_all_ones) {
    return IrBuilder::IrBuilder::create<Val>(-1, lhs->dtype());
  } else if (lhs_zero && rhs_zero) {
    return FusionGuard::getCurFusion()->zeroVal();
  } else if (lhs_zero) {
    return rhs_scalar;
  } else if (rhs_zero) {
    return lhs_scalar;
  }

  return IrBuilder::bitwiseOrExpr(lhs, rhs);
}

namespace {

template <typename IrBuilderFunc, typename Fimc>
Val* minOrMaxExpr(
    Val* lhs,
    Val* rhs,
    IrBuilderFunc ir_builder_func,
    Fimc func) {
  if (rhs == nullptr) {
    return lhs;
  } else if (lhs == nullptr) {
    return rhs;
  } else if (lhs->isConst() && rhs->isConst()) {
    return IrBuilder::create<Val>(func(lhs->value(), rhs->value()));
  } else {
    return ir_builder_func(lhs, rhs);
  }
}

} // namespace

Val* SimplifyingIrBuilder::maxExpr(Val* lhs, Val* rhs) {
  using namespace PolymorphicValue_functions;
  return minOrMaxExpr(
      lhs,
      rhs,
      [](Val* lhs, Val* rhs) { return IrBuilder::maxExpr(lhs, rhs); },
      [](auto lhs, auto rhs) { return max(lhs, rhs); });
}

Val* SimplifyingIrBuilder::minExpr(Val* lhs, Val* rhs) {
  using namespace PolymorphicValue_functions;
  return minOrMaxExpr(
      lhs,
      rhs,
      [](Val* lhs, Val* rhs) { return IrBuilder::minExpr(lhs, rhs); },
      [](auto lhs, auto rhs) { return min(lhs, rhs); });
}

Val* SimplifyingIrBuilder::gcdExpr(Val* lhs, Val* rhs) {
  if (lhs->isZeroInt()) {
    return rhs;
  }
  if (rhs->isZeroInt()) {
    return lhs;
  }
  if (lhs->isOneInt() || rhs->isOneInt()) {
    return lhs->container()->oneVal();
  }
  return IrBuilder::gcdExpr(lhs, rhs);
}

Val* SimplifyingIrBuilder::whereExpr(Val* pred, Val* lhs, Val* rhs) {
  TORCH_INTERNAL_ASSERT(
      pred->dtype() == DataType::Bool,
      "Where requires a predicate as an input, but received");

  if (pred->isConstScalar() && pred->isABool()) {
    if (pred->evaluateBool()) {
      return lhs;
    } else {
      return rhs;
    }
  }

  return IrBuilder::whereExpr(pred, lhs, rhs);
}

} // namespace nvfuser<|MERGE_RESOLUTION|>--- conflicted
+++ resolved
@@ -84,8 +84,6 @@
   TORCH_CHECK(val != nullptr, "val is a nullptr in logicalNotExpr.");
   auto result = newScalar(val->dtype());
   IrBuilder::create<UnaryOp>(UnaryOpType::LogicalNot, result, val);
-<<<<<<< HEAD
-=======
   return result;
 }
 
@@ -93,7 +91,6 @@
   TORCH_CHECK(val != nullptr, "val is a nullptr in bitwiseNotExpr.");
   auto result = newScalar(val->dtype());
   IrBuilder::create<UnaryOp>(UnaryOpType::BitwiseNot, result, val);
->>>>>>> 55495b5e
   return result;
 }
 
@@ -134,14 +131,6 @@
   return result;
 }
 
-<<<<<<< HEAD
-Val* IrBuilder::andExpr(Val* lhs, Val* rhs) {
-  return newLogicExpr(BinaryOpType::LogicalAnd, lhs, rhs);
-}
-
-Val* IrBuilder::orExpr(Val* lhs, Val* rhs) {
-  return newLogicExpr(BinaryOpType::LogicalOr, lhs, rhs);
-=======
 Val* IrBuilder::logicalAndExpr(Val* lhs, Val* rhs) {
   return newLogicExpr(BinaryOpType::LogicalAnd, lhs, rhs);
 }
@@ -156,7 +145,6 @@
 
 Val* IrBuilder::bitwiseOrExpr(Val* lhs, Val* rhs) {
   return newLogicExpr(BinaryOpType::BitwiseOr, lhs, rhs);
->>>>>>> 55495b5e
 }
 
 Val* IrBuilder::eqExpr(Val* lhs, Val* rhs) {
