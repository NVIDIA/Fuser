--- conflicted
+++ resolved
@@ -115,11 +115,7 @@
   return result;
 }
 
-<<<<<<< HEAD
-Val* IrBuilder::castExpr(DataType dtype, Val* val) {
-=======
 Val* IrBuilder::maybeCastExpr(DataType dtype, Val* val) {
->>>>>>> a1879d6a
   TORCH_CHECK(val != nullptr, "val is a nullptr in castExpr.");
   if (val->dtype() == dtype) {
     return val;
