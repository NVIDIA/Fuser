// clang-format off
/*
 * SPDX-FileCopyrightText: Copyright (c) 2023-present NVIDIA CORPORATION & AFFILIATES.
 * All rights reserved.
 * SPDX-License-Identifier: BSD-3-Clause
 */
// clang-format on
#include <fusion.h>
#include <ir/builder.h>
#include <ir/cloner.h>
#include <kernel.h>

#include <ir/all_nodes.h>
#include <ir/container.h>

#include <complex>
#include <cstdint>

namespace nvfuser {

Scalar* IrBuilder::newScalar(DataType dtype) {
  return IrBuilder::create<Scalar>(dtype);
}

Scalar* IrBuilder::newArithmeticExpr(BinaryOpType op_type, Val* lhs, Val* rhs) {
  TORCH_CHECK(
      lhs != nullptr && rhs != nullptr,
      "Either lhs or rhs is a nullptr in newArithmeticExpr.");

  auto dtype = lhs->dtype();

  // In principle, we should keep these IrBuilder functions as
  // simple as possible since they are just used by the lowering for
  // scalar computations. We should enforce strict typing with no
  // implicit type promotion unless required. However, for
  // int and int64_t, our usages are pretty loose in many places. Originally we
  // only had int64_t, then we added nvfuser_index_t and replaced the types of
  // some of the values from int64_t to int just at the beginning of lowering.
  // This resulted in inconsistent usages of integer types in many places, and
  // fixing all of them to make everything consistent would be a lot of work
  // than just allowing the integer type promotion for the two inputs as below.
  // Note that this is only needed for integer types. See also PR #2228.
  if (lhs->dtype() != rhs->dtype()) {
    dtype = promoteType(lhs->dtype(), rhs->dtype());
    if (isPointerType(lhs->dtype()) || isPointerType(rhs->dtype())) {
      TORCH_INTERNAL_ASSERT(
          op_type == BinaryOpType::Add || op_type == BinaryOpType::Sub);
    }
  }
  auto result = newScalar(dtype);
  IrBuilder::create<BinaryOp>(op_type, result, lhs, rhs);
  // NOLINTNEXTLINE(clang-analyzer-cplusplus.NewDeleteLeaks)
  return result;
}

Scalar* IrBuilder::newLogicExpr(BinaryOpType op_type, Val* lhs, Val* rhs) {
  TORCH_CHECK(
      lhs != nullptr && rhs != nullptr,
      "Either lhs or rhs is a nullptr in newLogicExpr.");
  auto result = newScalar(DataType::Bool);
  IrBuilder::create<BinaryOp>(op_type, result, lhs, rhs);
  // NOLINTNEXTLINE(clang-analyzer-cplusplus.NewDeleteLeaks)
  return result;
}

Scalar* IrBuilder::whereExpr(Val* pred, Val* lhs, Val* rhs) {
  TORCH_CHECK(
      pred != nullptr && lhs != nullptr && rhs != nullptr,
      "Either pred, lhs, or rhs is a nullptr in whereExpr.");
  TORCH_CHECK(lhs->dtype() == rhs->dtype(), "Incompatible operand types");
  auto result = newScalar(lhs->dtype());
  IrBuilder::create<TernaryOp>(TernaryOpType::Where, result, pred, lhs, rhs);
  return result;
}

Scalar* IrBuilder::negExpr(Val* val) {
  TORCH_CHECK(val != nullptr, "val is a nullptr in negExpr.");
  auto result = newScalar(val->dtype());
  IrBuilder::create<UnaryOp>(UnaryOpType::Neg, result, val);
  return result;
}

Scalar* IrBuilder::notExpr(Val* val) {
  TORCH_CHECK(val != nullptr, "val is a nullptr in notExpr.");
  auto result = newScalar(val->dtype());
  IrBuilder::create<UnaryOp>(UnaryOpType::Not, result, val);
  return result;
}

Scalar* IrBuilder::absExpr(Val* val) {
  TORCH_CHECK(val != nullptr, "val is a nullptr in notExpr.");
  auto result = newScalar(val->dtype());
  IrBuilder::create<UnaryOp>(UnaryOpType::Abs, result, val);
  return result;
}

Scalar* IrBuilder::setExpr(Val* val) {
  TORCH_CHECK(val != nullptr, "val is a nullptr in setExpr.");
  auto result = newScalar(val->dtype());
  IrBuilder::create<LoadStoreOp>(LoadStoreOpType::Set, result, val);
  return result;
}

NamedScalar* IrBuilder::setExprNamedScalar(const std::string& name, Val* val) {
  TORCH_CHECK(val != nullptr, "val is a nullptr in setExprNamedScalar.");
  auto result = IrBuilder::create<NamedScalar>(name, val->dtype());
  IrBuilder::create<LoadStoreOp>(LoadStoreOpType::Set, result, val);
  return result;
}

NamedScalar* IrBuilder::addressExprNamedScalar(
    const std::string& name,
    Val* val) {
  TORCH_CHECK(val != nullptr, "val is a nullptr in addressExprNamedScalar.");
  auto result = IrBuilder::create<NamedScalar>(name, DataType::Int);
  IrBuilder::create<UnaryOp>(UnaryOpType::Address, result, val);
  return result;
}

Scalar* IrBuilder::andExpr(Val* lhs, Val* rhs) {
  return newLogicExpr(BinaryOpType::And, lhs, rhs);
}

Scalar* IrBuilder::orExpr(Val* lhs, Val* rhs) {
  return newLogicExpr(BinaryOpType::Or, lhs, rhs);
}

Scalar* IrBuilder::eqExpr(Val* lhs, Val* rhs) {
  return newLogicExpr(BinaryOpType::Eq, lhs, rhs);
}

Scalar* IrBuilder::neExpr(Val* lhs, Val* rhs) {
  return newLogicExpr(BinaryOpType::NE, lhs, rhs);
}

Scalar* IrBuilder::gtExpr(Val* lhs, Val* rhs) {
  return newLogicExpr(BinaryOpType::GT, lhs, rhs);
}

Scalar* IrBuilder::ltExpr(Val* lhs, Val* rhs) {
  return newLogicExpr(BinaryOpType::LT, lhs, rhs);
}

Scalar* IrBuilder::leExpr(Val* lhs, Val* rhs) {
  return newLogicExpr(BinaryOpType::LE, lhs, rhs);
}

Scalar* IrBuilder::geExpr(Val* lhs, Val* rhs) {
  return newLogicExpr(BinaryOpType::GE, lhs, rhs);
}

Scalar* IrBuilder::addExpr(Val* lhs, Val* rhs) {
  return newArithmeticExpr(BinaryOpType::Add, lhs, rhs);
}

Scalar* IrBuilder::subExpr(Val* lhs, Val* rhs) {
  return newArithmeticExpr(BinaryOpType::Sub, lhs, rhs);
}

Scalar* IrBuilder::mulExpr(Val* lhs, Val* rhs) {
  return newArithmeticExpr(BinaryOpType::Mul, lhs, rhs);
}

Scalar* IrBuilder::divExpr(Val* lhs, Val* rhs) {
  return newArithmeticExpr(BinaryOpType::Div, lhs, rhs);
}

Scalar* IrBuilder::ceilDivExpr(Val* lhs, Val* rhs) {
  return newArithmeticExpr(BinaryOpType::CeilDiv, lhs, rhs);
}

Scalar* IrBuilder::modExpr(Val* lhs, Val* rhs) {
  return newArithmeticExpr(BinaryOpType::Mod, lhs, rhs);
}

Scalar* IrBuilder::maxExpr(Val* lhs, Val* rhs) {
  return newArithmeticExpr(BinaryOpType::Max, lhs, rhs);
}

Scalar* IrBuilder::minExpr(Val* lhs, Val* rhs) {
  return newArithmeticExpr(BinaryOpType::Min, lhs, rhs);
}

Scalar* IrBuilder::gcdExpr(Val* lhs, Val* rhs) {
  return newArithmeticExpr(BinaryOpType::Gcd, lhs, rhs);
}

Scalar* IrBuilder::getItemExpr(Val* array, Val* index) {
  auto item_dtype = std::get<ArrayOf>(array->dtype().type).type;
  auto out = newScalar(*item_dtype);
  create<GetItem>(array->container(), out, array, index);
  return out;
}

<<<<<<< HEAD
Scalar* IrBuilder::getAttrExpr(Val* struct_, std::string attr) {
  auto item_dtype =
      NVFUSER_MAYBE_STAR std::get<StructOf>(getMaybeMetaDataType(struct_).type)
          .types.at(attr);
=======
Val* IrBuilder::getAttrExpr(Val* struct_, std::string attr) {
  auto item_dtype = NVFUSER_MAYBE_STAR std::get<StructOf>(struct_->dtype().type)
                        .types.at(attr);
>>>>>>> ac654442
  auto out = newScalar(item_dtype);
  create<GetAttr>(struct_->container(), out, struct_, std::move(attr));
  return out;
}

<<<<<<< HEAD
Scalar* SimplifyingIrBuilder::negExpr(Val* val) {
=======
Val* IrBuilder::metadataExpr(TensorView* tv) {
  auto out = newScalar(metaDataTypeOf(tv));
  create<GetMetaData>(tv->container(), out, tv);
  return out;
}

Val* SimplifyingIrBuilder::negExpr(Val* val) {
>>>>>>> ac654442
  if (val->isZeroInt()) {
    return val->container()->zeroVal();
  } else if (auto scalar = dynamic_cast<Scalar*>(val)) {
    if (scalar->isConst()) {
      return IrBuilder::create<Scalar>(-scalar->value(), scalar->dtype());
    }
  }
  return IrBuilder::negExpr(val);
}

Scalar* SimplifyingIrBuilder::notExpr(Val* val) {
  if (auto scalar = dynamic_cast<Scalar*>(val)) {
    if (scalar->isConst()) {
      if (scalar->value()) {
        return FusionGuard::getCurFusion()->falseVal();
      } else {
        return FusionGuard::getCurFusion()->trueVal();
      }
    }
  }
  return IrBuilder::notExpr(val);
}

Scalar* SimplifyingIrBuilder::addExpr(Scalar* lhs, PolymorphicValue rhs) {
  if (rhs == 0) {
    return lhs;
  } else if (lhs == nullptr) {
    return IrBuilder::IrBuilder::create<Scalar>(rhs, DataType::Int);
  }
  auto target_dtype = promoteType(lhs->dtype(), getDataType(rhs));
  if (lhs->isConst()) {
    return IrBuilder::IrBuilder::create<Scalar>(
        lhs->value() + rhs, target_dtype);
  } else if (rhs > 0) {
    return IrBuilder::addExpr(lhs, IrBuilder::IrBuilder::create<Scalar>(rhs));
  } else {
    return IrBuilder::subExpr(lhs, IrBuilder::IrBuilder::create<Scalar>(-rhs));
  }
}

Scalar* SimplifyingIrBuilder::addExpr(Scalar* lhs, Scalar* rhs) {
  if (rhs == nullptr) {
    return lhs;
  } else if (lhs == nullptr) {
    return rhs;
  } else if (lhs->isConst()) {
    return addExpr(rhs, lhs->value());
  } else if (rhs->isConst()) {
    return addExpr(lhs, rhs->value());
  } else {
    return IrBuilder::addExpr(lhs, rhs);
  }
}

Val* SimplifyingIrBuilder::addExpr(Val* lhs, Val* rhs) {
  TORCH_INTERNAL_ASSERT(lhs != nullptr || rhs != nullptr);
  if (lhs == nullptr || lhs->isZeroInt()) {
    return rhs;
  } else if (rhs == nullptr || rhs->isZeroInt()) {
    return lhs;
  }
  auto lhs_scalar = dynamic_cast<Scalar*>(lhs);
  auto rhs_scalar = dynamic_cast<Scalar*>(rhs);
  if (lhs_scalar != nullptr && rhs_scalar != nullptr) {
    return addExpr(lhs_scalar, rhs_scalar);
  } else {
    return IrBuilder::addExpr(lhs, rhs);
  }
}

Val* SimplifyingIrBuilder::addExpr(Val* lhs, PolymorphicValue rhs) {
  auto lhs_scalar = dynamic_cast<Scalar*>(lhs);
  if (lhs_scalar != nullptr) {
    return addExpr(lhs_scalar, rhs);
  } else {
    return addExpr(lhs, IrBuilder::create<Scalar>(rhs));
  }
}

Val* SimplifyingIrBuilder::subExpr(Val* lhs, Val* rhs) {
  return addExpr(lhs, negExpr(rhs));
}

Scalar* SimplifyingIrBuilder::mulExpr(Scalar* lhs, PolymorphicValue rhs) {
  if (rhs == 0) {
    return lhs->container()->zeroVal();
  } else if (rhs == 1) {
    return lhs;
  } else if (lhs == nullptr) {
    return IrBuilder::create<Scalar>(rhs);
  } else if (lhs->isConst()) {
    return IrBuilder::create<Scalar>(lhs->value() * rhs);
  } else {
    return IrBuilder::mulExpr(lhs, IrBuilder::create<Scalar>(rhs));
  }
}

Val* SimplifyingIrBuilder::mulExpr(Val* lhs, PolymorphicValue rhs) {
  auto lhs_scalar = dynamic_cast<Scalar*>(lhs);
  if (lhs_scalar != nullptr) {
    return mulExpr(lhs_scalar, rhs);
  } else {
    return IrBuilder::mulExpr(lhs, IrBuilder::create<Scalar>(rhs));
  }
}

Scalar* SimplifyingIrBuilder::mulExpr(Scalar* lhs, Scalar* rhs) {
  if (rhs == nullptr) {
    return lhs;
  } else if (lhs == nullptr) {
    return rhs;
  } else if (lhs->isConst()) {
    return mulExpr(rhs, lhs->value());
  } else if (rhs->isConst()) {
    return mulExpr(lhs, rhs->value());
  } else {
    return IrBuilder::mulExpr(lhs, rhs);
  }
}

Val* SimplifyingIrBuilder::mulExpr(Val* lhs, Val* rhs) {
  TORCH_INTERNAL_ASSERT(lhs != nullptr || rhs != nullptr);
  if (lhs == nullptr || lhs->isOneInt()) {
    return rhs;
  } else if (rhs == nullptr || rhs->isOneInt()) {
    return lhs;
  } else if (lhs->isZeroInt() || rhs->isZeroInt()) {
    return lhs->container()->zeroVal();
  }
  auto lhs_scalar = dynamic_cast<Scalar*>(lhs);
  auto rhs_scalar = dynamic_cast<Scalar*>(rhs);
  if (lhs_scalar != nullptr && rhs_scalar != nullptr) {
    return mulExpr(lhs_scalar, rhs_scalar);
  } else {
    return IrBuilder::mulExpr(lhs, rhs);
  }
}

Val* SimplifyingIrBuilder::divExpr(Val* lhs, Val* rhs) {
  if (rhs->isOneInt()) {
    return lhs;
  }
  return IrBuilder::divExpr(lhs, rhs);
}

Scalar* SimplifyingIrBuilder::ceilDivExpr(Scalar* lhs, Scalar* rhs) {
  if (rhs->isOneInt()) {
    return lhs;
  } else if (lhs->isConst() && rhs->isConst()) {
    auto l = lhs->value();
    auto r = rhs->value();
    if (r > 0) {
      return IrBuilder::IrBuilder::create<Scalar>((l + r - 1) / r);
    } else {
      return IrBuilder::IrBuilder::create<Scalar>((l + r + 1) / r);
    }
  } else {
    return IrBuilder::ceilDivExpr(lhs, rhs);
  }
}

Scalar* SimplifyingIrBuilder::ceilDivExpr(Val* lhs, Val* rhs) {
  TORCH_INTERNAL_ASSERT(lhs != nullptr && rhs != nullptr);
  auto lhs_scalar = dynamic_cast<Scalar*>(lhs);
  auto rhs_scalar = dynamic_cast<Scalar*>(rhs);
  if (lhs_scalar != nullptr && rhs_scalar != nullptr) {
    return ceilDivExpr(lhs_scalar, rhs_scalar);
  } else {
    return IrBuilder::ceilDivExpr(lhs, rhs);
  }
}

Val* SimplifyingIrBuilder::modExpr(Val* lhs, Val* rhs) {
  if (rhs->isOneInt()) {
    return FusionGuard::getCurFusion()->zeroVal();
  }
  return IrBuilder::modExpr(lhs, rhs);
}

Scalar* SimplifyingIrBuilder::andExpr(Val* lhs, Val* rhs) {
  auto lhs_scalar = dynamic_cast<Scalar*>(lhs);
  auto rhs_scalar = dynamic_cast<Scalar*>(rhs);
  TORCH_INTERNAL_ASSERT(!(lhs_scalar == nullptr && rhs_scalar == nullptr));

  if (lhs == nullptr) {
    return rhs_scalar;
  } else if (rhs == nullptr) {
    return lhs_scalar;
  }

  bool lhs_definitely_true = false;
  bool lhs_definitely_false = false;
  if (lhs_scalar && lhs_scalar->isConst()) {
    lhs_definitely_true = lhs_scalar->value().as<bool>();
    lhs_definitely_false = !lhs_scalar->value().as<bool>();
  }
  bool rhs_definitely_true = false;
  bool rhs_definitely_false = false;
  if (rhs_scalar && rhs_scalar->isConst()) {
    rhs_definitely_true = rhs_scalar->value().as<bool>();
    rhs_definitely_false = !rhs_scalar->value().as<bool>();
  }

  if (lhs_definitely_true && rhs_definitely_true) {
    return FusionGuard::getCurFusion()->trueVal();
  } else if (lhs_definitely_false || rhs_definitely_false) {
    return FusionGuard::getCurFusion()->falseVal();
  } else if (lhs_definitely_true) {
    return rhs_scalar;
  } else if (rhs_definitely_true) {
    return lhs_scalar;
  }

  return IrBuilder::andExpr(lhs, rhs);
}

namespace {

template <typename IrBuilderFunc, typename ScalarFunc>
Val* minOrMaxExpr(
    Scalar* lhs,
    Scalar* rhs,
    IrBuilderFunc ir_builder_func,
    ScalarFunc scalar_func) {
  if (rhs == nullptr) {
    return lhs;
  } else if (lhs == nullptr) {
    return rhs;
  } else if (lhs->isConst() && rhs->isConst()) {
    return IrBuilder::create<Scalar>(scalar_func(lhs->value(), rhs->value()));
  } else {
    return ir_builder_func(lhs, rhs);
  }
}

template <typename IrBuilderFunc, typename ScalarFunc>
Val* minOrMaxExpr(
    Val* lhs,
    Val* rhs,
    IrBuilderFunc ir_builder_func,
    ScalarFunc scalar_func) {
  TORCH_INTERNAL_ASSERT(lhs != nullptr || rhs != nullptr);
  if (lhs == nullptr) {
    return rhs;
  } else if (rhs == nullptr || lhs == rhs) {
    return lhs;
  }
  auto lhs_scalar = dynamic_cast<Scalar*>(lhs);
  auto rhs_scalar = dynamic_cast<Scalar*>(rhs);
  if (lhs_scalar != nullptr && rhs_scalar != nullptr) {
    return minOrMaxExpr(lhs_scalar, rhs_scalar, ir_builder_func, scalar_func);
  } else {
    return ir_builder_func(lhs, rhs);
  }
}

} // namespace

Val* SimplifyingIrBuilder::maxExpr(Val* lhs, Val* rhs) {
  using namespace PolymorphicValue_functions;
  return minOrMaxExpr(
      lhs,
      rhs,
      [](Val* lhs, Val* rhs) { return IrBuilder::maxExpr(lhs, rhs); },
      [](auto lhs, auto rhs) { return max(lhs, rhs); });
}

Val* SimplifyingIrBuilder::minExpr(Val* lhs, Val* rhs) {
  using namespace PolymorphicValue_functions;
  return minOrMaxExpr(
      lhs,
      rhs,
      [](Val* lhs, Val* rhs) { return IrBuilder::minExpr(lhs, rhs); },
      [](auto lhs, auto rhs) { return min(lhs, rhs); });
}

Val* SimplifyingIrBuilder::gcdExpr(Val* lhs, Val* rhs) {
  if (lhs->isZeroInt()) {
    return rhs;
  }
  if (rhs->isZeroInt()) {
    return lhs;
  }
  if (lhs->isOneInt() || rhs->isOneInt()) {
    return lhs->container()->oneVal();
  }
  return IrBuilder::gcdExpr(lhs, rhs);
}

Val* SimplifyingIrBuilder::whereExpr(Val* pred, Val* lhs, Val* rhs) {
  TORCH_INTERNAL_ASSERT(
      pred->dtype() == DataType::Bool,
      "Where requires a predicate as an input, but received");

  if (pred->isConstScalar() && pred->isABool() && pred->isA<Scalar>()) {
    if (pred->evaluateBool()) {
      return lhs;
    } else {
      return rhs;
    }
  }

  return IrBuilder::whereExpr(pred, lhs, rhs);
}

} // namespace nvfuser<|MERGE_RESOLUTION|>--- conflicted
+++ resolved
@@ -192,32 +192,21 @@
   return out;
 }
 
-<<<<<<< HEAD
 Scalar* IrBuilder::getAttrExpr(Val* struct_, std::string attr) {
-  auto item_dtype =
-      NVFUSER_MAYBE_STAR std::get<StructOf>(getMaybeMetaDataType(struct_).type)
-          .types.at(attr);
-=======
-Val* IrBuilder::getAttrExpr(Val* struct_, std::string attr) {
   auto item_dtype = NVFUSER_MAYBE_STAR std::get<StructOf>(struct_->dtype().type)
                         .types.at(attr);
->>>>>>> ac654442
   auto out = newScalar(item_dtype);
   create<GetAttr>(struct_->container(), out, struct_, std::move(attr));
   return out;
 }
 
-<<<<<<< HEAD
-Scalar* SimplifyingIrBuilder::negExpr(Val* val) {
-=======
-Val* IrBuilder::metadataExpr(TensorView* tv) {
+Scalar* IrBuilder::metadataExpr(TensorView* tv) {
   auto out = newScalar(metaDataTypeOf(tv));
   create<GetMetaData>(tv->container(), out, tv);
   return out;
 }
 
-Val* SimplifyingIrBuilder::negExpr(Val* val) {
->>>>>>> ac654442
+Scalar* SimplifyingIrBuilder::negExpr(Val* val) {
   if (val->isZeroInt()) {
     return val->container()->zeroVal();
   } else if (auto scalar = dynamic_cast<Scalar*>(val)) {
