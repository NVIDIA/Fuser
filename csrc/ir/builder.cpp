--- conflicted
+++ resolved
@@ -328,11 +328,7 @@
 }
 
 Val* SimplifyingIrBuilder::subExpr(Val* lhs, Val* rhs) {
-<<<<<<< HEAD
-  if (lhs->sameAs(rhs)) {
-=======
   if (lhs->isIntegralScalar() && lhs->sameAs(rhs)) {
->>>>>>> f736feea
     return lhs->fusion()->zeroVal(lhs->dtype());
   }
   return addExpr(lhs, negExpr(rhs));
@@ -377,9 +373,6 @@
 Val* SimplifyingIrBuilder::divExpr(Val* lhs, Val* rhs) {
   if (rhs->isOneInt()) {
     return lhs;
-  }
-  if (lhs->sameAs(rhs)) {
-    return lhs->fusion()->oneVal(lhs->dtype());
   }
   return IrBuilder::divExpr(lhs, rhs);
 }
@@ -622,117 +615,6 @@
 }
 
 namespace {
-<<<<<<< HEAD
-enum class ScalarComparisonResult { LT, EQ, GT, NONCONST };
-
-double evaluateAsDouble(Val* a) {
-  NVF_ERROR(
-      a->isScalar(),
-      "evaluateAsDouble expects scalar but found ",
-      a->toString());
-  if (a->isIntegralScalar()) {
-    return static_cast<double>(a->evaluateInt());
-  } else if (a->isABool()) {
-    return static_cast<double>(a->evaluateBool());
-  } else if (a->isFloatingPointScalar()) {
-    return a->evaluateDouble();
-  } else {
-    NVF_ERROR(
-        false,
-        "Unhandled dtype ",
-        a->dtype(),
-        " in evaluateAsDouble for input ",
-        a->toInlineString());
-  }
-}
-
-//! Compares a to b after evaluation and conversion to double
-ScalarComparisonResult compareConstScalars(Val* a, Val* b) {
-  if (!a->isConstScalar() || !b->isConstScalar()) {
-    return ScalarComparisonResult::NONCONST;
-  }
-  auto ad = evaluateAsDouble(a);
-  auto bd = evaluateAsDouble(b);
-  if (ad < bd) {
-    return ScalarComparisonResult::LT;
-  } else if (ad == bd) {
-    return ScalarComparisonResult::EQ;
-  } else {
-    return ScalarComparisonResult::GT;
-  }
-}
-} // namespace
-
-Val* SimplifyingIrBuilder::ltExpr(Val* lhs, Val* rhs) {
-  switch (compareConstScalars(lhs, rhs)) {
-    case ScalarComparisonResult::NONCONST:
-      return IrBuilder::ltExpr(lhs, rhs);
-    case ScalarComparisonResult::LT:
-      return lhs->fusion()->trueVal();
-    default:
-      return lhs->fusion()->falseVal();
-  }
-}
-
-Val* SimplifyingIrBuilder::leExpr(Val* lhs, Val* rhs) {
-  switch (compareConstScalars(lhs, rhs)) {
-    case ScalarComparisonResult::NONCONST:
-      return IrBuilder::leExpr(lhs, rhs);
-    case ScalarComparisonResult::LT:
-    case ScalarComparisonResult::EQ:
-      return lhs->fusion()->trueVal();
-    default:
-      return lhs->fusion()->falseVal();
-  }
-}
-
-Val* SimplifyingIrBuilder::eqExpr(Val* lhs, Val* rhs) {
-  switch (compareConstScalars(lhs, rhs)) {
-    case ScalarComparisonResult::NONCONST:
-      return IrBuilder::eqExpr(lhs, rhs);
-    case ScalarComparisonResult::EQ:
-      return lhs->fusion()->trueVal();
-    default:
-      return lhs->fusion()->falseVal();
-  }
-}
-
-Val* SimplifyingIrBuilder::neExpr(Val* lhs, Val* rhs) {
-  switch (compareConstScalars(lhs, rhs)) {
-    case ScalarComparisonResult::NONCONST:
-      return IrBuilder::neExpr(lhs, rhs);
-    case ScalarComparisonResult::EQ:
-      return lhs->fusion()->falseVal();
-    default:
-      return lhs->fusion()->trueVal();
-  }
-}
-
-Val* SimplifyingIrBuilder::geExpr(Val* lhs, Val* rhs) {
-  switch (compareConstScalars(lhs, rhs)) {
-    case ScalarComparisonResult::NONCONST:
-      return IrBuilder::geExpr(lhs, rhs);
-    case ScalarComparisonResult::GT:
-    case ScalarComparisonResult::EQ:
-      return lhs->fusion()->trueVal();
-    default:
-      return lhs->fusion()->falseVal();
-  }
-}
-
-Val* SimplifyingIrBuilder::gtExpr(Val* lhs, Val* rhs) {
-  switch (compareConstScalars(lhs, rhs)) {
-    case ScalarComparisonResult::NONCONST:
-      return IrBuilder::gtExpr(lhs, rhs);
-    case ScalarComparisonResult::GT:
-      return lhs->fusion()->trueVal();
-    default:
-      return lhs->fusion()->falseVal();
-  }
-}
-
-Val* SimplifyingIrBuilder::whereExpr(Val* pred, Val* lhs, Val* rhs) {
-=======
 
 //! Compares a to b if they are both const scalars convertible to double
 std::partial_ordering compareScalars(Val* a, Val* b) {
@@ -828,7 +710,6 @@
   if (lhs->sameAs(rhs)) {
     return lhs; // return value is independent of predicate
   }
->>>>>>> f736feea
   if (pred->isConstScalar() && pred->isABool()) {
     if (pred->evaluateBool()) {
       return lhs;
