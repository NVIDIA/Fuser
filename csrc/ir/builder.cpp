// clang-format off
/*
 * SPDX-FileCopyrightText: Copyright (c) 2023-present NVIDIA CORPORATION & AFFILIATES.
 * All rights reserved.
 * SPDX-License-Identifier: BSD-3-Clause
 */
// clang-format on
#include <expr_evaluator.h>
#include <fusion.h>
#include <ir/builder.h>
#include <ir/cloner.h>
#include <kernel.h>
#include <C++20/compare>

#include <ir/all_nodes.h>
#include <ir/container.h>
#include <type_promotion.h>

#include <complex>
#include <cstdint>

namespace nvfuser {

Val* IrBuilder::newArithmeticExpr(BinaryOpType op_type, Val* lhs, Val* rhs) {
  NVF_CHECK(
      lhs != nullptr && rhs != nullptr,
      "Either lhs or rhs is a nullptr in newArithmeticExpr.");

  auto dtype = lhs->dtype();

  // In principle, we should keep these IrBuilder functions as
  // simple as possible since they are just used by the lowering for
  // scalar computations. We should enforce strict typing with no
  // implicit type promotion unless required. However, for
  // int and int64_t, our usages are pretty loose in many places. Originally we
  // only had int64_t, then we added nvfuser_index_t and replaced the types of
  // some of the values from int64_t to int just at the beginning of lowering.
  // This resulted in inconsistent usages of integer types in many places, and
  // fixing all of them to make everything consistent would be a lot of work
  // than just allowing the integer type promotion for the two inputs as below.
  // Note that this is only needed for integer types. See also PR #2228.
  if (lhs->dtype() != rhs->dtype()) {
    dtype = promoteType(lhs->dtype(), rhs->dtype());
    if (isPointerType(lhs->dtype()) || isPointerType(rhs->dtype())) {
      NVF_ERROR(op_type == BinaryOpType::Add || op_type == BinaryOpType::Sub);
    }
  }
  auto result = create<Val>(dtype);
  IrBuilder::create<BinaryOp>(op_type, result, lhs, rhs);
  // NOLINTNEXTLINE(clang-analyzer-cplusplus.NewDeleteLeaks)
  return result;
}

Val* IrBuilder::newLogicExpr(BinaryOpType op_type, Val* lhs, Val* rhs) {
  NVF_CHECK(
      lhs != nullptr && rhs != nullptr,
      "Either lhs or rhs is a nullptr in newLogicExpr.");
  auto result = create<Val>(DataType::Bool);
  IrBuilder::create<BinaryOp>(op_type, result, lhs, rhs);
  // NOLINTNEXTLINE(clang-analyzer-cplusplus.NewDeleteLeaks)
  return result;
}

Val* IrBuilder::whereExpr(Val* pred, Val* lhs, Val* rhs) {
  NVF_CHECK(
      pred != nullptr && lhs != nullptr && rhs != nullptr,
      "Either pred, lhs, or rhs is a nullptr in whereExpr.");
  NVF_CHECK(lhs->dtype() == rhs->dtype(), "Incompatible operand types");
  auto result = create<Val>(lhs->dtype());
  IrBuilder::create<TernaryOp>(TernaryOpType::Where, result, pred, lhs, rhs);
  return result;
}

Val* IrBuilder::negExpr(Val* val) {
  NVF_CHECK(val != nullptr, "val is a nullptr in negExpr.");
  auto result = create<Val>(val->dtype());
  IrBuilder::create<UnaryOp>(UnaryOpType::Neg, result, val);
  return result;
}

Val* IrBuilder::logicalNotExpr(Val* val) {
  NVF_CHECK(val != nullptr, "val is a nullptr in logicalNotExpr.");
  auto result = create<Val>(val->dtype());
  IrBuilder::create<UnaryOp>(UnaryOpType::LogicalNot, result, val);
  return result;
}

Val* IrBuilder::bitwiseNotExpr(Val* val) {
  NVF_CHECK(val != nullptr, "val is a nullptr in bitwiseNotExpr.");
  auto result = create<Val>(val->dtype());
  IrBuilder::create<UnaryOp>(UnaryOpType::BitwiseNot, result, val);
  return result;
}

Val* IrBuilder::derefExpr(Val* val) {
  NVF_CHECK(val != nullptr, "val is a nullptr in derefExpr.");
  auto result = create<Val>(*(std::get<PointerType>(val->dtype().type).type));
  IrBuilder::create<UnaryOp>(UnaryOpType::Dereference, result, val);
  return result;
}

Val* IrBuilder::absExpr(Val* val) {
  NVF_CHECK(val != nullptr, "val is a nullptr in absExpr.");
  auto result = create<Val>(val->dtype());
  IrBuilder::create<UnaryOp>(UnaryOpType::Abs, result, val);
  return result;
}

Val* IrBuilder::setExpr(Val* val) {
  NVF_CHECK(val != nullptr, "val is a nullptr in setExpr.");
  auto result = create<Val>(val->dtype());
  IrBuilder::create<LoadStoreOp>(LoadStoreOpType::Set, result, val);
  return result;
}

Val* IrBuilder::maybeCastExpr(DataType dtype, Val* val) {
  NVF_CHECK(val != nullptr, "val is a nullptr in castExpr.");
  if (val->dtype() == dtype) {
    return val;
  }
  auto result = create<Val>(dtype);
  IrBuilder::create<UnaryOp>(UnaryOpType::Cast, result, val);
  return result;
}

Val* IrBuilder::maybeRefCastExpr(DataType dtype, Val* val) {
  NVF_CHECK(val != nullptr, "val is a nullptr in bitCastExpr.");
  if (val->dtype() == dtype) {
    return val;
  }
  auto result = create<Val>(dtype);
  IrBuilder::create<UnaryOp>(UnaryOpType::RefCast, result, val);
  return result;
}

Val* IrBuilder::addressExpr(Val* val) {
  NVF_CHECK(val != nullptr, "val is a nullptr in addressExpr.");
  auto result = create<Val>(
      DataType(PointerType{std::make_shared<DataType>(val->dtype())}));
  IrBuilder::create<UnaryOp>(UnaryOpType::Address, result, val);
  return result;
}

NamedScalar* IrBuilder::setExprNamedScalar(const std::string& name, Val* val) {
  NVF_CHECK(val != nullptr, "val is a nullptr in setExprNamedScalar.");
  auto result = IrBuilder::create<NamedScalar>(name, val->dtype());
  IrBuilder::create<LoadStoreOp>(LoadStoreOpType::Set, result, val);
  return result;
}

NamedScalar* IrBuilder::addressExprNamedScalar(
    const std::string& name,
    Val* val) {
  auto ptr = addressExpr(val);
  auto result = IrBuilder::create<NamedScalar>(name, DataType::Int);
  IrBuilder::create<UnaryOp>(UnaryOpType::BitCast, result, ptr);
  return result;
}

Val* IrBuilder::logicalAndExpr(Val* lhs, Val* rhs) {
  return newLogicExpr(BinaryOpType::LogicalAnd, lhs, rhs);
}

Val* IrBuilder::logicalOrExpr(Val* lhs, Val* rhs) {
  return newLogicExpr(BinaryOpType::LogicalOr, lhs, rhs);
}

Val* IrBuilder::bitwiseAndExpr(Val* lhs, Val* rhs) {
  return newArithmeticExpr(BinaryOpType::BitwiseAnd, lhs, rhs);
}

Val* IrBuilder::bitwiseOrExpr(Val* lhs, Val* rhs) {
  return newArithmeticExpr(BinaryOpType::BitwiseOr, lhs, rhs);
}

Val* IrBuilder::bitwiseXorExpr(Val* lhs, Val* rhs) {
  return newArithmeticExpr(BinaryOpType::BitwiseXor, lhs, rhs);
}

Val* IrBuilder::lShiftExpr(Val* lhs, Val* rhs) {
  return newArithmeticExpr(BinaryOpType::Lshift, lhs, rhs);
}

Val* IrBuilder::rShiftExpr(Val* lhs, Val* rhs) {
  return newArithmeticExpr(BinaryOpType::Rshift, lhs, rhs);
}

Val* IrBuilder::eqExpr(Val* lhs, Val* rhs) {
  return newLogicExpr(BinaryOpType::Eq, lhs, rhs);
}

Val* IrBuilder::neExpr(Val* lhs, Val* rhs) {
  return newLogicExpr(BinaryOpType::NE, lhs, rhs);
}

Val* IrBuilder::gtExpr(Val* lhs, Val* rhs) {
  return newLogicExpr(BinaryOpType::GT, lhs, rhs);
}

Val* IrBuilder::ltExpr(Val* lhs, Val* rhs) {
  return newLogicExpr(BinaryOpType::LT, lhs, rhs);
}

Val* IrBuilder::leExpr(Val* lhs, Val* rhs) {
  return newLogicExpr(BinaryOpType::LE, lhs, rhs);
}

Val* IrBuilder::geExpr(Val* lhs, Val* rhs) {
  return newLogicExpr(BinaryOpType::GE, lhs, rhs);
}

Val* IrBuilder::addExpr(Val* lhs, Val* rhs) {
  return newArithmeticExpr(BinaryOpType::Add, lhs, rhs);
}

Val* IrBuilder::subExpr(Val* lhs, Val* rhs) {
  return newArithmeticExpr(BinaryOpType::Sub, lhs, rhs);
}

Val* IrBuilder::mulExpr(Val* lhs, Val* rhs) {
  return newArithmeticExpr(BinaryOpType::Mul, lhs, rhs);
}

Val* IrBuilder::divExpr(Val* lhs, Val* rhs) {
  return newArithmeticExpr(BinaryOpType::Div, lhs, rhs);
}

Val* IrBuilder::ceilDivExpr(Val* lhs, Val* rhs) {
  return newArithmeticExpr(BinaryOpType::CeilDiv, lhs, rhs);
}

Val* IrBuilder::modExpr(Val* lhs, Val* rhs) {
  return newArithmeticExpr(BinaryOpType::Mod, lhs, rhs);
}

Val* IrBuilder::maxExpr(Val* lhs, Val* rhs) {
  return newArithmeticExpr(BinaryOpType::Max, lhs, rhs);
}

Val* IrBuilder::minExpr(Val* lhs, Val* rhs) {
  return newArithmeticExpr(BinaryOpType::Min, lhs, rhs);
}

Val* IrBuilder::gcdExpr(Val* lhs, Val* rhs) {
  return newArithmeticExpr(BinaryOpType::Gcd, lhs, rhs);
}

Val* IrBuilder::isDivisibleExpr(Val* dividend, Val* divisor) {
  return eqExpr(modExpr(dividend, divisor), dividend->fusion()->zeroVal());
}

Val* IrBuilder::getItemExpr(Val* array, Val* index) {
  auto item_dtype = std::get<ArrayType>(array->dtype().type).type;
  auto out = create<Val>(*item_dtype);
  createInContainer<GetItem>(array->container(), out, array, index);
  return out;
}

Val* IrBuilder::getItemExpr(Val* array, PolymorphicValue index) {
  auto item_dtype = std::get<ArrayType>(array->dtype().type).type;
  auto out = create<Val>(*item_dtype);
  createInContainer<GetItem>(
      array->container(), out, array, create<Val>(index, DataType::Int));
  return out;
}

Val* IrBuilder::getAttrExpr(Val* struct_, std::string attr) {
  auto struct_type = std::get<StructType>(struct_->dtype().type);
  const auto& item_type = struct_type.fieldDataType(attr);
  auto out = create<Val>(item_type);
  createInContainer<GetAttr>(
      struct_->container(), out, struct_, std::move(attr));
  return out;
}

Val* IrBuilder::reverseArrayExpr(Val* array) {
  auto out = create<Val>(array->dtype());
  create<ReverseArray>(out, array);
  return out;
}

Val* IrBuilder::metadataExpr(TensorView* tv) {
  return tv->fusion()->metadataOf(tv);
}

Val* IrBuilder::baseAddressExpr(TensorView* tv) {
  auto metadata = metadataExpr(tv);
  switch (auto memtype = tv->getMemoryType()) {
    case MemoryType::Global:
      return getAttrExpr(metadata, "data");
    case MemoryType::Shared: {
      auto output = create<Val>(DataType::SMemAddress);
      create<UnaryOp>(UnaryOpType::ToUnsignedSmemAddr, output, metadata);
      return output;
    }
    default:
      NVF_CHECK(false, "Unsupported memory type ", memtype);
  }
}

Val* SimplifyingIrBuilder::negExpr(Val* val) {
  if (val->isZeroInt()) {
    return val->container()->zeroVal(val->dtype());
  } else if (val->isConst()) {
    return IrBuilder::create<Val>(-val->value(), val->dtype());
  }
  return IrBuilder::negExpr(val);
}

Val* SimplifyingIrBuilder::logicalNotExpr(Val* val) {
  if (val->isConst()) {
    if (val->value()) {
      return FusionGuard::getCurFusion()->falseVal();
    } else {
      return FusionGuard::getCurFusion()->trueVal();
    }
  }
  return IrBuilder::logicalNotExpr(val);
}

Val* SimplifyingIrBuilder::bitwiseNotExpr(Val* val) {
  if (val->isConst()) {
    return IrBuilder::create<Val>(~(val->value()), val->dtype());
  }
  return IrBuilder::bitwiseNotExpr(val);
}

Val* SimplifyingIrBuilder::maybeCastExpr(DataType dtype, Val* val) {
  if (val->isConst()) {
    return IrBuilder::create<Val>(val->value(), dtype);
  }
  return IrBuilder::maybeCastExpr(dtype, val);
}

Val* SimplifyingIrBuilder::addExpr(
    Val* lhs,
    PolymorphicValue rhs,
    DataType rhs_dtype) {
  if (rhs_dtype == DataType::Null) {
    rhs_dtype = getDataType(rhs);
  }
  if (lhs == nullptr) {
    return IrBuilder::create<Val>(rhs, rhs_dtype);
  }
  // simplify x + y - y as x
  if (lhs->definition() != nullptr && lhs->definition()->isA<BinaryOp>()) {
    auto binary_op = lhs->definition()->as<BinaryOp>();
    if (binary_op->getBinaryOpType() == BinaryOpType::Add) {
      if (binary_op->rhs()->isConst() &&
          (bool)(binary_op->rhs()->value() == -rhs)) {
        return binary_op->lhs();
      }
    }
  }
  auto target_dtype = promoteType(lhs->dtype(), rhs_dtype);
  if (rhs == 0) {
    return maybeCastExpr(target_dtype, lhs);
  } else if (lhs->isConst()) {
    auto result = lhs->value() + rhs;
    if (result == 0) {
      return lhs->container()->zeroVal(target_dtype);
    } else if (result == 1) {
      return lhs->container()->oneVal(target_dtype);
    }
    return IrBuilder::create<Val>(lhs->value() + rhs, target_dtype);
  } else if (rhs > 0) {
    return IrBuilder::addExpr(lhs, IrBuilder::create<Val>(rhs, rhs_dtype));
  } else {
    return IrBuilder::subExpr(lhs, IrBuilder::create<Val>(-rhs, rhs_dtype));
  }
}

Val* SimplifyingIrBuilder::addExpr(Val* lhs, Val* rhs) {
  if (rhs == nullptr) {
    return lhs;
  } else if (lhs == nullptr) {
    return rhs;
  } else if (lhs->isConst()) {
    return addExpr(rhs, lhs->value(), lhs->dtype());
  } else if (rhs->isConst()) {
    return addExpr(lhs, rhs->value(), rhs->dtype());
  } else {
    // Simplify x + (-x) to 0
<<<<<<< HEAD
    if (auto neg_expr = dynamic_cast<UnaryOp*>(lhs->definition());
        neg_expr != nullptr && neg_expr->getUnaryOpType() == UnaryOpType::Neg &&
        neg_expr->in()->sameAs(rhs)) {
      return lhs->fusion()->zeroVal(lhs->dtype());
    } else if (auto neg_expr = dynamic_cast<UnaryOp*>(rhs->definition());
               neg_expr != nullptr &&
               neg_expr->getUnaryOpType() == UnaryOpType::Neg &&
               neg_expr->in()->sameAs(lhs)) {
=======
    Val* x = nullptr;
    auto uop = dynamic_cast<UnaryOp*>(lhs->definition());
    if (uop != nullptr) {
      // lhs may be (-x). Pick rhs as x
      x = rhs;
    } else {
      uop = dynamic_cast<UnaryOp*>(rhs->definition());
      // rhs may be (-x). Pick lhs as x
      x = lhs;
    }
    if (uop != nullptr && uop->getUnaryOpType() == UnaryOpType::Neg &&
        uop->in()->sameAs(x)) {
>>>>>>> d72668ed
      return lhs->fusion()->zeroVal(lhs->dtype());
    }
    return IrBuilder::addExpr(lhs, rhs);
  }
}

Val* SimplifyingIrBuilder::subExpr(Val* lhs, Val* rhs) {
  if (lhs->isIntegralScalar() && lhs->sameAs(rhs)) {
    return lhs->fusion()->zeroVal(lhs->dtype());
  }
  return addExpr(lhs, negExpr(rhs));
}

Val* SimplifyingIrBuilder::mulExpr(
    Val* lhs,
    PolymorphicValue rhs,
    DataType rhs_dtype) {
  if (rhs_dtype == DataType::Null) {
    rhs_dtype = getDataType(rhs);
  }
  if (lhs == nullptr) {
    return IrBuilder::create<Val>(rhs, rhs_dtype);
  }
  auto target_dtype = promoteType(lhs->dtype(), rhs_dtype);
  if (rhs == 0) {
    return lhs->container()->zeroVal(target_dtype);
  } else if (rhs == 1) {
    return maybeCastExpr(target_dtype, lhs);
  } else if (lhs->isConst()) {
    return IrBuilder::create<Val>(lhs->value() * rhs, target_dtype);
  } else {
    return IrBuilder::mulExpr(lhs, IrBuilder::create<Val>(rhs, rhs_dtype));
  }
}

Val* SimplifyingIrBuilder::mulExpr(Val* lhs, Val* rhs) {
  if (rhs == nullptr) {
    return lhs;
  } else if (lhs == nullptr) {
    return rhs;
  } else if (lhs->isConst()) {
    return mulExpr(rhs, lhs->value(), lhs->dtype());
  } else if (rhs->isConst()) {
    return mulExpr(lhs, rhs->value(), rhs->dtype());
  } else {
    return IrBuilder::mulExpr(lhs, rhs);
  }
}

Val* SimplifyingIrBuilder::divExpr(Val* lhs, Val* rhs) {
  if (rhs->isOneInt()) {
    return lhs;
  }

  return IrBuilder::divExpr(lhs, rhs);
}

Val* SimplifyingIrBuilder::ceilDivExpr(Val* lhs, Val* rhs) {
  if (rhs->isOneInt()) {
    return lhs;
  } else if (lhs->isConst() && rhs->isConst()) {
    auto l = lhs->value();
    auto r = rhs->value();
    using namespace PolymorphicValue_functions;
    return IrBuilder::IrBuilder::create<Val>(
        ceildiv(l, r), promoteType(lhs->dtype(), rhs->dtype()));
  } else {
    return IrBuilder::ceilDivExpr(lhs, rhs);
  }
}

Val* SimplifyingIrBuilder::modExpr(Val* lhs, Val* rhs) {
  NVF_ERROR(isIntegralType(lhs->dtype()));
  NVF_ERROR(isIntegralType(rhs->dtype()));
  if (rhs->isOneInt() || lhs->isZeroInt() || lhs->sameAs(rhs)) {
    return FusionGuard::getCurFusion()->zeroVal(
        promoteType(lhs->dtype(), rhs->dtype()));
  }
  return IrBuilder::modExpr(lhs, rhs);
}

Val* SimplifyingIrBuilder::logicalAndExpr(Val* lhs, Val* rhs) {
  auto lhs_scalar = dynamic_cast<Val*>(lhs);
  auto rhs_scalar = dynamic_cast<Val*>(rhs);
  NVF_ERROR(!(lhs_scalar == nullptr && rhs_scalar == nullptr));

  if (lhs == nullptr) {
    return rhs_scalar;
  } else if (rhs == nullptr) {
    return lhs_scalar;
  }

  bool lhs_definitely_true = false;
  bool lhs_definitely_false = false;
  if (lhs_scalar && lhs_scalar->isConst()) {
    lhs_definitely_true = lhs_scalar->value().as<bool>();
    lhs_definitely_false = !lhs_scalar->value().as<bool>();
  }
  bool rhs_definitely_true = false;
  bool rhs_definitely_false = false;
  if (rhs_scalar && rhs_scalar->isConst()) {
    rhs_definitely_true = rhs_scalar->value().as<bool>();
    rhs_definitely_false = !rhs_scalar->value().as<bool>();
  }

  if (lhs_definitely_true && rhs_definitely_true) {
    return FusionGuard::getCurFusion()->trueVal();
  } else if (lhs_definitely_false || rhs_definitely_false) {
    return FusionGuard::getCurFusion()->falseVal();
  } else if (lhs_definitely_true) {
    return rhs_scalar;
  } else if (rhs_definitely_true) {
    return lhs_scalar;
  }

  return IrBuilder::logicalAndExpr(lhs, rhs);
}

Val* SimplifyingIrBuilder::logicalOrExpr(Val* lhs, Val* rhs) {
  auto lhs_scalar = dynamic_cast<Val*>(lhs);
  auto rhs_scalar = dynamic_cast<Val*>(rhs);
  NVF_ERROR(!(lhs_scalar == nullptr && rhs_scalar == nullptr));

  if (lhs == nullptr) {
    return rhs_scalar;
  } else if (rhs == nullptr) {
    return lhs_scalar;
  }

  bool lhs_definitely_true = false;
  bool lhs_definitely_false = false;
  if (lhs_scalar && lhs_scalar->isConst()) {
    lhs_definitely_true = lhs_scalar->value().as<bool>();
    lhs_definitely_false = !lhs_scalar->value().as<bool>();
  }
  bool rhs_definitely_true = false;
  bool rhs_definitely_false = false;
  if (rhs_scalar && rhs_scalar->isConst()) {
    rhs_definitely_true = rhs_scalar->value().as<bool>();
    rhs_definitely_false = !rhs_scalar->value().as<bool>();
  }

  if (lhs_definitely_true || rhs_definitely_true) {
    return FusionGuard::getCurFusion()->trueVal();
  } else if (lhs_definitely_false && rhs_definitely_false) {
    return FusionGuard::getCurFusion()->falseVal();
  } else if (lhs_definitely_false) {
    return rhs_scalar;
  } else if (rhs_definitely_false) {
    return lhs_scalar;
  }

  return IrBuilder::logicalOrExpr(lhs, rhs);
}

Val* SimplifyingIrBuilder::bitwiseAndExpr(Val* lhs, Val* rhs) {
  auto lhs_scalar = dynamic_cast<Val*>(lhs);
  auto rhs_scalar = dynamic_cast<Val*>(rhs);
  NVF_ERROR(!(lhs_scalar == nullptr && rhs_scalar == nullptr));

  if (lhs == nullptr) {
    return rhs_scalar;
  } else if (rhs == nullptr) {
    return lhs_scalar;
  }

  bool lhs_zero = false;
  bool lhs_all_ones = false;
  if (lhs_scalar && lhs_scalar->isConst()) {
    if (rhs_scalar && rhs_scalar->isConst()) {
      DataType out_dtype =
          computeTypes(TypePromotion::default_op_config, {lhs, rhs});
      return IrBuilder::create<Val>(
          lhs_scalar->value() & rhs_scalar->value(), out_dtype);
    }
    lhs_zero = lhs_scalar->value().as<int64_t>() == 0;
    lhs_all_ones = lhs_scalar->value().as<int64_t>() == -1;
  }
  bool rhs_zero = false;
  bool rhs_all_ones = false;
  if (rhs_scalar && rhs_scalar->isConst()) {
    rhs_zero = rhs_scalar->value().as<int64_t>() == 0;
    rhs_all_ones = rhs_scalar->value().as<int64_t>() == -1;
  }

  if (lhs_zero || rhs_zero) {
    return FusionGuard::getCurFusion()->zeroVal(
        promoteType(lhs->dtype(), rhs->dtype()));
  } else if (lhs_all_ones && rhs_all_ones) {
    return IrBuilder::IrBuilder::create<Val>((int64_t)-1, lhs->dtype());
  } else if (lhs_all_ones) {
    return rhs_scalar;
  } else if (rhs_all_ones) {
    return lhs_scalar;
  }

  return IrBuilder::bitwiseAndExpr(lhs, rhs);
}

Val* SimplifyingIrBuilder::bitwiseOrExpr(Val* lhs, Val* rhs) {
  auto lhs_scalar = dynamic_cast<Val*>(lhs);
  auto rhs_scalar = dynamic_cast<Val*>(rhs);
  NVF_ERROR(!(lhs_scalar == nullptr && rhs_scalar == nullptr));

  if (lhs == nullptr) {
    return rhs_scalar;
  } else if (rhs == nullptr) {
    return lhs_scalar;
  }

  bool lhs_zero = false;
  bool lhs_all_ones = false;
  if (lhs_scalar && lhs_scalar->isConst()) {
    if (rhs_scalar && rhs_scalar->isConst()) {
      DataType out_dtype =
          computeTypes(TypePromotion::default_op_config, {lhs, rhs});
      return IrBuilder::create<Val>(
          lhs_scalar->value() | rhs_scalar->value(), out_dtype);
    }
    lhs_zero = lhs_scalar->value().as<int64_t>() == 0;
    lhs_all_ones = lhs_scalar->value().as<int64_t>() == -1;
  }
  bool rhs_zero = false;
  bool rhs_all_ones = false;
  if (rhs_scalar && rhs_scalar->isConst()) {
    rhs_zero = rhs_scalar->value().as<int64_t>() == 0;
    rhs_all_ones = rhs_scalar->value().as<int64_t>() == -1;
  }

  if (lhs_all_ones || rhs_all_ones) {
    return IrBuilder::IrBuilder::create<Val>((int64_t)-1, lhs->dtype());
  } else if (lhs_zero && rhs_zero) {
    return FusionGuard::getCurFusion()->zeroVal(
        promoteType(lhs->dtype(), rhs->dtype()));
  } else if (lhs_zero) {
    return rhs_scalar;
  } else if (rhs_zero) {
    return lhs_scalar;
  }

  return IrBuilder::bitwiseOrExpr(lhs, rhs);
}

namespace {

template <typename IrBuilderFunc, typename Fimc>
Val* minOrMaxExpr(
    Val* lhs,
    Val* rhs,
    IrBuilderFunc ir_builder_func,
    Fimc func) {
  if (rhs == nullptr) {
    return lhs;
  } else if (lhs == nullptr || lhs->sameAs(rhs)) {
    return rhs;
  } else if (lhs->isConst() && rhs->isConst()) {
    DataType out_dtype =
        computeTypes(TypePromotion::default_op_config, {lhs, rhs});
    return IrBuilder::create<Val>(func(lhs->value(), rhs->value()), out_dtype);
  } else {
    return ir_builder_func(lhs, rhs);
  }
}

} // namespace

Val* SimplifyingIrBuilder::maxExpr(Val* lhs, Val* rhs) {
  using namespace PolymorphicValue_functions;
  return minOrMaxExpr(
      lhs,
      rhs,
      [](Val* lhs, Val* rhs) { return IrBuilder::maxExpr(lhs, rhs); },
      [](auto lhs, auto rhs) { return max(lhs, rhs); });
}

Val* SimplifyingIrBuilder::minExpr(Val* lhs, Val* rhs) {
  using namespace PolymorphicValue_functions;
  return minOrMaxExpr(
      lhs,
      rhs,
      [](Val* lhs, Val* rhs) { return IrBuilder::minExpr(lhs, rhs); },
      [](auto lhs, auto rhs) { return min(lhs, rhs); });
}

Val* SimplifyingIrBuilder::gcdExpr(Val* lhs, Val* rhs) {
  NVF_ERROR(isIntegralType(lhs->dtype()));
  NVF_ERROR(isIntegralType(rhs->dtype()));
  if (lhs->isZeroInt()) {
    return rhs;
  }
  if (rhs->isZeroInt()) {
    return lhs;
  }
  if (lhs->sameAs(rhs)) {
    return lhs;
  }
  if (lhs->isOneInt() || rhs->isOneInt()) {
    return lhs->container()->oneVal(promoteType(lhs->dtype(), rhs->dtype()));
  }
  return IrBuilder::gcdExpr(lhs, rhs);
}

namespace {

//! Compares a to b if they are both const scalars convertible to double
std::partial_ordering compareScalars(Val* a, Val* b) {
  if (!ir_utils::isFunctional(a) || !ir_utils::isFunctional(b)) {
    return std::partial_ordering::unordered;
  }
  ExpressionEvaluator ee;
  auto a_val = ee.evaluate(a);
  if (!a_val.hasValue()) {
    return std::partial_ordering::unordered;
  }
  auto b_val = ee.evaluate(b);
  if (!b_val.hasValue()) {
    return std::partial_ordering::unordered;
  }
  if (a_val < b_val) {
    return std::partial_ordering::less;
  } else if (a_val == b_val) {
    return std::partial_ordering::equivalent;
  } else {
    return std::partial_ordering::greater;
  }
}
} // namespace

Val* SimplifyingIrBuilder::ltExpr(Val* lhs, Val* rhs) {
  auto c = compareScalars(lhs, rhs);
  if (c == std::partial_ordering::unordered) {
    return IrBuilder::ltExpr(lhs, rhs);
  } else if (c == std::partial_ordering::less) {
    return lhs->fusion()->trueVal();
  } else {
    return lhs->fusion()->falseVal();
  }
}

Val* SimplifyingIrBuilder::leExpr(Val* lhs, Val* rhs) {
  auto c = compareScalars(lhs, rhs);
  if (c == std::partial_ordering::unordered) {
    return IrBuilder::leExpr(lhs, rhs);
  } else if (c == std::partial_ordering::greater) {
    return lhs->fusion()->falseVal();
  } else {
    return lhs->fusion()->trueVal();
  }
}

Val* SimplifyingIrBuilder::eqExpr(Val* lhs, Val* rhs) {
  auto c = compareScalars(lhs, rhs);
  if (c == std::partial_ordering::unordered) {
    return IrBuilder::eqExpr(lhs, rhs);
  } else if (c == std::partial_ordering::equivalent) {
    return lhs->fusion()->trueVal();
  } else {
    return lhs->fusion()->falseVal();
  }
}

Val* SimplifyingIrBuilder::neExpr(Val* lhs, Val* rhs) {
  auto c = compareScalars(lhs, rhs);
  if (c == std::partial_ordering::unordered) {
    return IrBuilder::neExpr(lhs, rhs);
  } else if (c == std::partial_ordering::equivalent) {
    return lhs->fusion()->falseVal();
  } else {
    return lhs->fusion()->trueVal();
  }
}

Val* SimplifyingIrBuilder::geExpr(Val* lhs, Val* rhs) {
  auto c = compareScalars(lhs, rhs);
  if (c == std::partial_ordering::unordered) {
    return IrBuilder::geExpr(lhs, rhs);
  } else if (c == std::partial_ordering::less) {
    return lhs->fusion()->falseVal();
  } else {
    return lhs->fusion()->trueVal();
  }
}

Val* SimplifyingIrBuilder::gtExpr(Val* lhs, Val* rhs) {
  auto c = compareScalars(lhs, rhs);
  if (c == std::partial_ordering::unordered) {
    return IrBuilder::gtExpr(lhs, rhs);
  } else if (c == std::partial_ordering::greater) {
    return lhs->fusion()->trueVal();
  } else {
    return lhs->fusion()->falseVal();
  }
}

Val* SimplifyingIrBuilder::whereExpr(Val* pred, Val* lhs, Val* rhs) {
  NVF_ERROR(
      pred->dtype() == DataType::Bool,
      "Where requires a predicate as an input, but received");
  if (lhs->sameAs(rhs)) {
    return lhs; // return value is independent of predicate
  }
  if (pred->isConstScalar() && pred->isABool()) {
    if (pred->evaluate()) {
      return lhs;
    } else {
      return rhs;
    }
  }
  return IrBuilder::whereExpr(pred, lhs, rhs);
}

} // namespace nvfuser<|MERGE_RESOLUTION|>--- conflicted
+++ resolved
@@ -381,16 +381,6 @@
     return addExpr(lhs, rhs->value(), rhs->dtype());
   } else {
     // Simplify x + (-x) to 0
-<<<<<<< HEAD
-    if (auto neg_expr = dynamic_cast<UnaryOp*>(lhs->definition());
-        neg_expr != nullptr && neg_expr->getUnaryOpType() == UnaryOpType::Neg &&
-        neg_expr->in()->sameAs(rhs)) {
-      return lhs->fusion()->zeroVal(lhs->dtype());
-    } else if (auto neg_expr = dynamic_cast<UnaryOp*>(rhs->definition());
-               neg_expr != nullptr &&
-               neg_expr->getUnaryOpType() == UnaryOpType::Neg &&
-               neg_expr->in()->sameAs(lhs)) {
-=======
     Val* x = nullptr;
     auto uop = dynamic_cast<UnaryOp*>(lhs->definition());
     if (uop != nullptr) {
@@ -403,7 +393,6 @@
     }
     if (uop != nullptr && uop->getUnaryOpType() == UnaryOpType::Neg &&
         uop->in()->sameAs(x)) {
->>>>>>> d72668ed
       return lhs->fusion()->zeroVal(lhs->dtype());
     }
     return IrBuilder::addExpr(lhs, rhs);
