// clang-format off
/*
 * SPDX-FileCopyrightText: Copyright (c) 2023-present NVIDIA CORPORATION & AFFILIATES.
 * All rights reserved.
 * SPDX-License-Identifier: BSD-3-Clause
 */
// clang-format on
#include <fusion.h>
#include <ir/builder.h>
#include <ir/cloner.h>
#include <kernel.h>

#include <ir/all_nodes.h>
#include <ir/container.h>

#include <complex>
#include <cstdint>

namespace nvfuser {

Val* IrBuilder::newScalar(DataType dtype) {
  return IrBuilder::create<Val>(dtype);
}

Val* IrBuilder::newArithmeticExpr(BinaryOpType op_type, Val* lhs, Val* rhs) {
  TORCH_CHECK(
      lhs != nullptr && rhs != nullptr,
      "Either lhs or rhs is a nullptr in newArithmeticExpr.");

  auto dtype = lhs->dtype();

  // In principle, we should keep these IrBuilder functions as
  // simple as possible since they are just used by the lowering for
  // scalar computations. We should enforce strict typing with no
  // implicit type promotion unless required. However, for
  // int and int64_t, our usages are pretty loose in many places. Originally we
  // only had int64_t, then we added nvfuser_index_t and replaced the types of
  // some of the values from int64_t to int just at the beginning of lowering.
  // This resulted in inconsistent usages of integer types in many places, and
  // fixing all of them to make everything consistent would be a lot of work
  // than just allowing the integer type promotion for the two inputs as below.
  // Note that this is only needed for integer types. See also PR #2228.
  if (lhs->dtype() != rhs->dtype()) {
    dtype = promoteType(lhs->dtype(), rhs->dtype());
    if (isPointerType(lhs->dtype()) || isPointerType(rhs->dtype())) {
      TORCH_INTERNAL_ASSERT(
          op_type == BinaryOpType::Add || op_type == BinaryOpType::Sub);
    }
  }
  auto result = newScalar(dtype);
  IrBuilder::create<BinaryOp>(op_type, result, lhs, rhs);
  // NOLINTNEXTLINE(clang-analyzer-cplusplus.NewDeleteLeaks)
  return result;
}

Val* IrBuilder::newLogicExpr(BinaryOpType op_type, Val* lhs, Val* rhs) {
  TORCH_CHECK(
      lhs != nullptr && rhs != nullptr,
      "Either lhs or rhs is a nullptr in newLogicExpr.");
  auto result = newScalar(DataType::Bool);
  IrBuilder::create<BinaryOp>(op_type, result, lhs, rhs);
  // NOLINTNEXTLINE(clang-analyzer-cplusplus.NewDeleteLeaks)
  return result;
}

Val* IrBuilder::whereExpr(Val* pred, Val* lhs, Val* rhs) {
  TORCH_CHECK(
      pred != nullptr && lhs != nullptr && rhs != nullptr,
      "Either pred, lhs, or rhs is a nullptr in whereExpr.");
  TORCH_CHECK(lhs->dtype() == rhs->dtype(), "Incompatible operand types");
  auto result = newScalar(lhs->dtype());
  IrBuilder::create<TernaryOp>(TernaryOpType::Where, result, pred, lhs, rhs);
  return result;
}

Val* IrBuilder::negExpr(Val* val) {
  TORCH_CHECK(val != nullptr, "val is a nullptr in negExpr.");
  auto result = newScalar(val->dtype());
  IrBuilder::create<UnaryOp>(UnaryOpType::Neg, result, val);
  return result;
}

Val* IrBuilder::logicalNotExpr(Val* val) {
  TORCH_CHECK(val != nullptr, "val is a nullptr in logicalNotExpr.");
  auto result = newScalar(val->dtype());
  IrBuilder::create<UnaryOp>(UnaryOpType::LogicalNot, result, val);
  return result;
}

Val* IrBuilder::bitwiseNotExpr(Val* val) {
  TORCH_CHECK(val != nullptr, "val is a nullptr in bitwiseNotExpr.");
  auto result = newScalar(val->dtype());
  IrBuilder::create<UnaryOp>(UnaryOpType::BitwiseNot, result, val);
  return result;
}

Val* IrBuilder::derefExpr(Val* val) {
  TORCH_CHECK(val != nullptr, "val is a nullptr in derefExpr.");
  auto result = newScalar(*(std::get<PointerOf>(val->dtype().type).type));
  IrBuilder::create<UnaryOp>(UnaryOpType::Dereference, result, val);
  return result;
}

Val* IrBuilder::absExpr(Val* val) {
  TORCH_CHECK(val != nullptr, "val is a nullptr in absExpr.");
  auto result = newScalar(val->dtype());
  IrBuilder::create<UnaryOp>(UnaryOpType::Abs, result, val);
  return result;
}

Val* IrBuilder::setExpr(Val* val) {
  TORCH_CHECK(val != nullptr, "val is a nullptr in setExpr.");
  auto result = newScalar(val->dtype());
  IrBuilder::create<LoadStoreOp>(LoadStoreOpType::Set, result, val);
  return result;
}

Val* IrBuilder::maybeCastExpr(DataType dtype, Val* val) {
  TORCH_CHECK(val != nullptr, "val is a nullptr in castExpr.");
  if (val->dtype() == dtype) {
    return val;
  }
  auto result = newScalar(dtype);
  IrBuilder::create<UnaryOp>(UnaryOpType::Cast, result, val);
  return result;
}

NamedScalar* IrBuilder::setExprNamedScalar(const std::string& name, Val* val) {
  TORCH_CHECK(val != nullptr, "val is a nullptr in setExprNamedScalar.");
  auto result = IrBuilder::create<NamedScalar>(name, val->dtype());
  IrBuilder::create<LoadStoreOp>(LoadStoreOpType::Set, result, val);
  return result;
}

NamedScalar* IrBuilder::addressExprNamedScalar(
    const std::string& name,
    Val* val) {
  TORCH_CHECK(val != nullptr, "val is a nullptr in addressExprNamedScalar.");
  auto result = IrBuilder::create<NamedScalar>(name, DataType::Int);
  IrBuilder::create<UnaryOp>(UnaryOpType::Address, result, val);
  return result;
}

Val* IrBuilder::logicalAndExpr(Val* lhs, Val* rhs) {
  return newLogicExpr(BinaryOpType::LogicalAnd, lhs, rhs);
}

Val* IrBuilder::logicalOrExpr(Val* lhs, Val* rhs) {
  return newLogicExpr(BinaryOpType::LogicalOr, lhs, rhs);
}

Val* IrBuilder::bitwiseAndExpr(Val* lhs, Val* rhs) {
  return newArithmeticExpr(BinaryOpType::BitwiseAnd, lhs, rhs);
}

Val* IrBuilder::bitwiseOrExpr(Val* lhs, Val* rhs) {
  return newArithmeticExpr(BinaryOpType::BitwiseOr, lhs, rhs);
}

Val* IrBuilder::eqExpr(Val* lhs, Val* rhs) {
  return newLogicExpr(BinaryOpType::Eq, lhs, rhs);
}

Val* IrBuilder::neExpr(Val* lhs, Val* rhs) {
  return newLogicExpr(BinaryOpType::NE, lhs, rhs);
}

Val* IrBuilder::gtExpr(Val* lhs, Val* rhs) {
  return newLogicExpr(BinaryOpType::GT, lhs, rhs);
}

Val* IrBuilder::ltExpr(Val* lhs, Val* rhs) {
  return newLogicExpr(BinaryOpType::LT, lhs, rhs);
}

Val* IrBuilder::leExpr(Val* lhs, Val* rhs) {
  return newLogicExpr(BinaryOpType::LE, lhs, rhs);
}

Val* IrBuilder::geExpr(Val* lhs, Val* rhs) {
  return newLogicExpr(BinaryOpType::GE, lhs, rhs);
}

Val* IrBuilder::addExpr(Val* lhs, Val* rhs) {
  return newArithmeticExpr(BinaryOpType::Add, lhs, rhs);
}

Val* IrBuilder::subExpr(Val* lhs, Val* rhs) {
  return newArithmeticExpr(BinaryOpType::Sub, lhs, rhs);
}

Val* IrBuilder::mulExpr(Val* lhs, Val* rhs) {
  return newArithmeticExpr(BinaryOpType::Mul, lhs, rhs);
}

Val* IrBuilder::divExpr(Val* lhs, Val* rhs) {
  return newArithmeticExpr(BinaryOpType::Div, lhs, rhs);
}

Val* IrBuilder::ceilDivExpr(Val* lhs, Val* rhs) {
  return newArithmeticExpr(BinaryOpType::CeilDiv, lhs, rhs);
}

Val* IrBuilder::modExpr(Val* lhs, Val* rhs) {
  return newArithmeticExpr(BinaryOpType::Mod, lhs, rhs);
}

Val* IrBuilder::maxExpr(Val* lhs, Val* rhs) {
  return newArithmeticExpr(BinaryOpType::Max, lhs, rhs);
}

Val* IrBuilder::minExpr(Val* lhs, Val* rhs) {
  return newArithmeticExpr(BinaryOpType::Min, lhs, rhs);
}

Val* IrBuilder::gcdExpr(Val* lhs, Val* rhs) {
  return newArithmeticExpr(BinaryOpType::Gcd, lhs, rhs);
}

Val* IrBuilder::getItemExpr(Val* array, Val* index) {
  auto item_dtype = std::get<ArrayOf>(array->dtype().type).type;
  auto out = newScalar(*item_dtype);
  create<GetItem>(array->container(), out, array, index);
  return out;
}

Val* IrBuilder::getItemExpr(Val* array, PolymorphicValue index) {
  auto item_dtype = std::get<ArrayOf>(array->dtype().type).type;
  auto out = newScalar(*item_dtype);
  create<GetItem>(
      array->container(), out, array, newConstant(index, DataType::Int));
  return out;
}

Val* IrBuilder::getAttrExpr(Val* struct_, std::string attr) {
  auto item_dtype = NVFUSER_MAYBE_STAR std::get<StructOf>(struct_->dtype().type)
                        .types.at(attr);
  auto out = newScalar(item_dtype);
  create<GetAttr>(struct_->container(), out, struct_, std::move(attr));
  return out;
}

Val* IrBuilder::metadataExpr(TensorView* tv) {
  return tv->fusion()->metadataOf(tv);
}

Val* SimplifyingIrBuilder::negExpr(Val* val) {
  if (val->isZeroInt()) {
    return val->container()->zeroVal();
  } else if (val->isConst()) {
    return IrBuilder::create<Val>(-val->value(), val->dtype());
  }
  return IrBuilder::negExpr(val);
}

Val* SimplifyingIrBuilder::logicalNotExpr(Val* val) {
  if (val->isConst()) {
    if (val->value()) {
      return FusionGuard::getCurFusion()->falseVal();
    } else {
      return FusionGuard::getCurFusion()->trueVal();
    }
  }
  return IrBuilder::logicalNotExpr(val);
}

Val* SimplifyingIrBuilder::bitwiseNotExpr(Val* val) {
  if (val->isConst()) {
    return IrBuilder::create<Val>(~(val->value()), val->dtype());
  }
  return IrBuilder::bitwiseNotExpr(val);
}

Val* SimplifyingIrBuilder::addExpr(
    Val* lhs,
    PolymorphicValue rhs,
    DataType rhs_dtype) {
  if (rhs_dtype == DataType::Null) {
    rhs_dtype = getDataType(rhs);
  }
<<<<<<< HEAD
  if (lhs->isConst()) {
    return IrBuilder::IrBuilder::create<Val>(lhs->value() + rhs, lhs->dtype());
  } else if (rhs > 0) {
    return IrBuilder::addExpr(
        lhs, IrBuilder::IrBuilder::create<Val>(rhs, lhs->dtype()));
  } else {
    return IrBuilder::subExpr(
        lhs, IrBuilder::IrBuilder::create<Val>(-rhs, lhs->dtype()));
=======
  if (lhs == nullptr) {
    return IrBuilder::IrBuilder::create<Val>(rhs, rhs_dtype);
  }
  auto target_dtype = promoteType(lhs->dtype(), rhs_dtype);
  if (rhs == 0) {
    return maybeCastExpr(target_dtype, lhs);
  } else if (lhs->isConst()) {
    return IrBuilder::IrBuilder::create<Val>(lhs->value() + rhs, target_dtype);
  } else if (rhs > 0) {
    return IrBuilder::addExpr(
        lhs, IrBuilder::IrBuilder::create<Val>(rhs, rhs_dtype));
  } else {
    return IrBuilder::subExpr(
        lhs, IrBuilder::IrBuilder::create<Val>(-rhs, rhs_dtype));
>>>>>>> c46edc21
  }
}

Val* SimplifyingIrBuilder::addExpr(Val* lhs, Val* rhs) {
  if (rhs == nullptr) {
    return lhs;
  } else if (lhs == nullptr) {
    return rhs;
  } else if (lhs->isConst()) {
    return addExpr(rhs, lhs->value());
  } else if (rhs->isConst()) {
    return addExpr(lhs, rhs->value(), rhs->dtype());
  } else {
    return IrBuilder::addExpr(lhs, rhs);
  }
}

Val* SimplifyingIrBuilder::subExpr(Val* lhs, Val* rhs) {
  return addExpr(lhs, negExpr(rhs));
}

Val* SimplifyingIrBuilder::mulExpr(
    Val* lhs,
    PolymorphicValue rhs,
    DataType rhs_dtype) {
  if (rhs_dtype == DataType::Null) {
    rhs_dtype = getDataType(rhs);
  }
  if (lhs == nullptr) {
    return IrBuilder::create<Val>(rhs, rhs_dtype);
  }
  auto target_dtype = promoteType(lhs->dtype(), rhs_dtype);
  if (rhs == 0) {
<<<<<<< HEAD
    return lhs->container()->zeroVal(lhs->dtype());
=======
    return lhs->container()->zeroVal(target_dtype);
>>>>>>> c46edc21
  } else if (rhs == 1) {
    return maybeCastExpr(target_dtype, lhs);
  } else if (lhs->isConst()) {
<<<<<<< HEAD
    return IrBuilder::create<Val>(lhs->value() * rhs, lhs->dtype());
  } else {
    return IrBuilder::mulExpr(lhs, IrBuilder::create<Val>(rhs, lhs->dtype()));
=======
    return IrBuilder::create<Val>(lhs->value() * rhs, target_dtype);
  } else {
    return IrBuilder::mulExpr(lhs, IrBuilder::create<Val>(rhs, rhs_dtype));
>>>>>>> c46edc21
  }
}

Val* SimplifyingIrBuilder::mulExpr(Val* lhs, Val* rhs) {
  if (rhs == nullptr) {
    return lhs;
  } else if (lhs == nullptr) {
    return rhs;
  } else if (lhs->isConst()) {
    return mulExpr(rhs, lhs->value());
  } else if (rhs->isConst()) {
    return mulExpr(lhs, rhs->value());
  } else {
    return IrBuilder::mulExpr(lhs, rhs);
  }
}

Val* SimplifyingIrBuilder::divExpr(Val* lhs, Val* rhs) {
  if (rhs->isOneInt()) {
    return lhs;
  }
  return IrBuilder::divExpr(lhs, rhs);
}

Val* SimplifyingIrBuilder::ceilDivExpr(Val* lhs, Val* rhs) {
  if (rhs->isOneInt()) {
    return lhs;
  } else if (lhs->isConst() && rhs->isConst()) {
    auto l = lhs->value();
    auto r = rhs->value();
    using namespace PolymorphicValue_functions;
    return IrBuilder::IrBuilder::create<Val>(
        ceildiv(l, r), promoteType(lhs->dtype(), rhs->dtype()));
  } else {
    return IrBuilder::ceilDivExpr(lhs, rhs);
  }
}

Val* SimplifyingIrBuilder::modExpr(Val* lhs, Val* rhs) {
  if (rhs->isOneInt()) {
    return FusionGuard::getCurFusion()->zeroVal(
        promoteType(lhs->dtype(), rhs->dtype()));
  }
  return IrBuilder::modExpr(lhs, rhs);
}

Val* SimplifyingIrBuilder::logicalAndExpr(Val* lhs, Val* rhs) {
  auto lhs_scalar = dynamic_cast<Val*>(lhs);
  auto rhs_scalar = dynamic_cast<Val*>(rhs);
  TORCH_INTERNAL_ASSERT(!(lhs_scalar == nullptr && rhs_scalar == nullptr));

  if (lhs == nullptr) {
    return rhs_scalar;
  } else if (rhs == nullptr) {
    return lhs_scalar;
  }

  bool lhs_definitely_true = false;
  bool lhs_definitely_false = false;
  if (lhs_scalar && lhs_scalar->isConst()) {
    lhs_definitely_true = lhs_scalar->value().as<bool>();
    lhs_definitely_false = !lhs_scalar->value().as<bool>();
  }
  bool rhs_definitely_true = false;
  bool rhs_definitely_false = false;
  if (rhs_scalar && rhs_scalar->isConst()) {
    rhs_definitely_true = rhs_scalar->value().as<bool>();
    rhs_definitely_false = !rhs_scalar->value().as<bool>();
  }

  if (lhs_definitely_true && rhs_definitely_true) {
    return FusionGuard::getCurFusion()->trueVal();
  } else if (lhs_definitely_false || rhs_definitely_false) {
    return FusionGuard::getCurFusion()->falseVal();
  } else if (lhs_definitely_true) {
    return rhs_scalar;
  } else if (rhs_definitely_true) {
    return lhs_scalar;
  }

  return IrBuilder::logicalAndExpr(lhs, rhs);
}

Val* SimplifyingIrBuilder::logicalOrExpr(Val* lhs, Val* rhs) {
  auto lhs_scalar = dynamic_cast<Val*>(lhs);
  auto rhs_scalar = dynamic_cast<Val*>(rhs);
  TORCH_INTERNAL_ASSERT(!(lhs_scalar == nullptr && rhs_scalar == nullptr));

  if (lhs == nullptr) {
    return rhs_scalar;
  } else if (rhs == nullptr) {
    return lhs_scalar;
  }

  bool lhs_definitely_true = false;
  bool lhs_definitely_false = false;
  if (lhs_scalar && lhs_scalar->isConst()) {
    lhs_definitely_true = lhs_scalar->value().as<bool>();
    lhs_definitely_false = !lhs_scalar->value().as<bool>();
  }
  bool rhs_definitely_true = false;
  bool rhs_definitely_false = false;
  if (rhs_scalar && rhs_scalar->isConst()) {
    rhs_definitely_true = rhs_scalar->value().as<bool>();
    rhs_definitely_false = !rhs_scalar->value().as<bool>();
  }

  if (lhs_definitely_true || rhs_definitely_true) {
    return FusionGuard::getCurFusion()->trueVal();
  } else if (lhs_definitely_false && rhs_definitely_false) {
    return FusionGuard::getCurFusion()->falseVal();
  } else if (lhs_definitely_false) {
    return rhs_scalar;
  } else if (rhs_definitely_false) {
    return lhs_scalar;
  }

  return IrBuilder::logicalOrExpr(lhs, rhs);
}

Val* SimplifyingIrBuilder::bitwiseAndExpr(Val* lhs, Val* rhs) {
  auto lhs_scalar = dynamic_cast<Val*>(lhs);
  auto rhs_scalar = dynamic_cast<Val*>(rhs);
  TORCH_INTERNAL_ASSERT(!(lhs_scalar == nullptr && rhs_scalar == nullptr));

  if (lhs == nullptr) {
    return rhs_scalar;
  } else if (rhs == nullptr) {
    return lhs_scalar;
  }

  bool lhs_zero = false;
  bool lhs_all_ones = false;
  if (lhs_scalar && lhs_scalar->isConst()) {
    if (rhs_scalar && rhs_scalar->isConst()) {
      return IrBuilder::create<Val>(lhs_scalar->value() & rhs_scalar->value());
    }
    lhs_zero = lhs_scalar->value().as<int64_t>() == 0;
    lhs_all_ones = lhs_scalar->value().as<int64_t>() == -1;
  }
  bool rhs_zero = false;
  bool rhs_all_ones = false;
  if (rhs_scalar && rhs_scalar->isConst()) {
    rhs_zero = rhs_scalar->value().as<int64_t>() == 0;
    rhs_all_ones = rhs_scalar->value().as<int64_t>() == -1;
  }

  if (lhs_zero || rhs_zero) {
    return FusionGuard::getCurFusion()->zeroVal();
  } else if (lhs_all_ones && rhs_all_ones) {
    return IrBuilder::IrBuilder::create<Val>(-1, lhs->dtype());
  } else if (lhs_all_ones) {
    return rhs_scalar;
  } else if (rhs_all_ones) {
    return lhs_scalar;
  }

  return IrBuilder::bitwiseAndExpr(lhs, rhs);
}

Val* SimplifyingIrBuilder::bitwiseOrExpr(Val* lhs, Val* rhs) {
  auto lhs_scalar = dynamic_cast<Val*>(lhs);
  auto rhs_scalar = dynamic_cast<Val*>(rhs);
  TORCH_INTERNAL_ASSERT(!(lhs_scalar == nullptr && rhs_scalar == nullptr));

  if (lhs == nullptr) {
    return rhs_scalar;
  } else if (rhs == nullptr) {
    return lhs_scalar;
  }

  bool lhs_zero = false;
  bool lhs_all_ones = false;
  if (lhs_scalar && lhs_scalar->isConst()) {
    if (rhs_scalar && rhs_scalar->isConst()) {
      return IrBuilder::create<Val>(lhs_scalar->value() | rhs_scalar->value());
    }
    lhs_zero = lhs_scalar->value().as<int64_t>() == 0;
    lhs_all_ones = lhs_scalar->value().as<int64_t>() == -1;
  }
  bool rhs_zero = false;
  bool rhs_all_ones = false;
  if (rhs_scalar && rhs_scalar->isConst()) {
    rhs_zero = rhs_scalar->value().as<int64_t>() == 0;
    rhs_all_ones = rhs_scalar->value().as<int64_t>() == -1;
  }

  if (lhs_all_ones || rhs_all_ones) {
    return IrBuilder::IrBuilder::create<Val>(-1, lhs->dtype());
  } else if (lhs_zero && rhs_zero) {
    return FusionGuard::getCurFusion()->zeroVal();
  } else if (lhs_zero) {
    return rhs_scalar;
  } else if (rhs_zero) {
    return lhs_scalar;
  }

  return IrBuilder::bitwiseOrExpr(lhs, rhs);
}

namespace {

template <typename IrBuilderFunc, typename Fimc>
Val* minOrMaxExpr(
    Val* lhs,
    Val* rhs,
    IrBuilderFunc ir_builder_func,
    Fimc func) {
  if (rhs == nullptr) {
    return lhs;
  } else if (lhs == nullptr) {
    return rhs;
  } else if (lhs->isConst() && rhs->isConst()) {
    return IrBuilder::create<Val>(func(lhs->value(), rhs->value()));
  } else {
    return ir_builder_func(lhs, rhs);
  }
}

} // namespace

Val* SimplifyingIrBuilder::maxExpr(Val* lhs, Val* rhs) {
  using namespace PolymorphicValue_functions;
  return minOrMaxExpr(
      lhs,
      rhs,
      [](Val* lhs, Val* rhs) { return IrBuilder::maxExpr(lhs, rhs); },
      [](auto lhs, auto rhs) { return max(lhs, rhs); });
}

Val* SimplifyingIrBuilder::minExpr(Val* lhs, Val* rhs) {
  using namespace PolymorphicValue_functions;
  return minOrMaxExpr(
      lhs,
      rhs,
      [](Val* lhs, Val* rhs) { return IrBuilder::minExpr(lhs, rhs); },
      [](auto lhs, auto rhs) { return min(lhs, rhs); });
}

Val* SimplifyingIrBuilder::gcdExpr(Val* lhs, Val* rhs) {
  if (lhs->isZeroInt()) {
    return rhs;
  }
  if (rhs->isZeroInt()) {
    return lhs;
  }
  if (lhs->isOneInt() || rhs->isOneInt()) {
    return lhs->container()->oneVal();
  }
  return IrBuilder::gcdExpr(lhs, rhs);
}

Val* SimplifyingIrBuilder::whereExpr(Val* pred, Val* lhs, Val* rhs) {
  TORCH_INTERNAL_ASSERT(
      pred->dtype() == DataType::Bool,
      "Where requires a predicate as an input, but received");

  if (pred->isConstScalar() && pred->isABool()) {
    if (pred->evaluateBool()) {
      return lhs;
    } else {
      return rhs;
    }
  }

  return IrBuilder::whereExpr(pred, lhs, rhs);
}

} // namespace nvfuser<|MERGE_RESOLUTION|>--- conflicted
+++ resolved
@@ -278,16 +278,6 @@
   if (rhs_dtype == DataType::Null) {
     rhs_dtype = getDataType(rhs);
   }
-<<<<<<< HEAD
-  if (lhs->isConst()) {
-    return IrBuilder::IrBuilder::create<Val>(lhs->value() + rhs, lhs->dtype());
-  } else if (rhs > 0) {
-    return IrBuilder::addExpr(
-        lhs, IrBuilder::IrBuilder::create<Val>(rhs, lhs->dtype()));
-  } else {
-    return IrBuilder::subExpr(
-        lhs, IrBuilder::IrBuilder::create<Val>(-rhs, lhs->dtype()));
-=======
   if (lhs == nullptr) {
     return IrBuilder::IrBuilder::create<Val>(rhs, rhs_dtype);
   }
@@ -302,7 +292,6 @@
   } else {
     return IrBuilder::subExpr(
         lhs, IrBuilder::IrBuilder::create<Val>(-rhs, rhs_dtype));
->>>>>>> c46edc21
   }
 }
 
@@ -336,23 +325,13 @@
   }
   auto target_dtype = promoteType(lhs->dtype(), rhs_dtype);
   if (rhs == 0) {
-<<<<<<< HEAD
-    return lhs->container()->zeroVal(lhs->dtype());
-=======
     return lhs->container()->zeroVal(target_dtype);
->>>>>>> c46edc21
   } else if (rhs == 1) {
     return maybeCastExpr(target_dtype, lhs);
   } else if (lhs->isConst()) {
-<<<<<<< HEAD
-    return IrBuilder::create<Val>(lhs->value() * rhs, lhs->dtype());
-  } else {
-    return IrBuilder::mulExpr(lhs, IrBuilder::create<Val>(rhs, lhs->dtype()));
-=======
     return IrBuilder::create<Val>(lhs->value() * rhs, target_dtype);
   } else {
     return IrBuilder::mulExpr(lhs, IrBuilder::create<Val>(rhs, rhs_dtype));
->>>>>>> c46edc21
   }
 }
 
