// clang-format off
/*
 * SPDX-FileCopyrightText: Copyright (c) 2023-present NVIDIA CORPORATION & AFFILIATES.
 * All rights reserved.
 * SPDX-License-Identifier: BSD-3-Clause
 */
// clang-format on
#include <fusion.h>
#include <ir/builder.h>
#include <ir/cloner.h>
#include <kernel.h>

#include <ir/all_nodes.h>
#include <ir/container.h>

#include <complex>
#include <cstdint>

namespace nvfuser {

Val* IrBuilder::newScalar(DataType dtype) {
  return IrBuilder::create<Val>(dtype);
}

Val* IrBuilder::newArithmeticExpr(BinaryOpType op_type, Val* lhs, Val* rhs) {
  TORCH_CHECK(
      lhs != nullptr && rhs != nullptr,
      "Either lhs or rhs is a nullptr in newArithmeticExpr.");

  auto dtype = lhs->dtype();

  // In principle, we should keep these IrBuilder functions as
  // simple as possible since they are just used by the lowering for
  // scalar computations. We should enforce strict typing with no
  // implicit type promotion unless required. However, for
  // int and int64_t, our usages are pretty loose in many places. Originally we
  // only had int64_t, then we added nvfuser_index_t and replaced the types of
  // some of the values from int64_t to int just at the beginning of lowering.
  // This resulted in inconsistent usages of integer types in many places, and
  // fixing all of them to make everything consistent would be a lot of work
  // than just allowing the integer type promotion for the two inputs as below.
  // Note that this is only needed for integer types. See also PR #2228.
  if (lhs->dtype() != rhs->dtype()) {
    dtype = promoteType(lhs->dtype(), rhs->dtype());
    if (isPointerType(lhs->dtype()) || isPointerType(rhs->dtype())) {
      TORCH_INTERNAL_ASSERT(
          op_type == BinaryOpType::Add || op_type == BinaryOpType::Sub);
    }
  }
  auto result = newScalar(dtype);
  IrBuilder::create<BinaryOp>(op_type, result, lhs, rhs);
  // NOLINTNEXTLINE(clang-analyzer-cplusplus.NewDeleteLeaks)
  return result;
}

Val* IrBuilder::newLogicExpr(BinaryOpType op_type, Val* lhs, Val* rhs) {
  TORCH_CHECK(
      lhs != nullptr && rhs != nullptr,
      "Either lhs or rhs is a nullptr in newLogicExpr.");
  auto result = newScalar(DataType::Bool);
  IrBuilder::create<BinaryOp>(op_type, result, lhs, rhs);
  // NOLINTNEXTLINE(clang-analyzer-cplusplus.NewDeleteLeaks)
  return result;
}

Val* IrBuilder::whereExpr(Val* pred, Val* lhs, Val* rhs) {
  TORCH_CHECK(
      pred != nullptr && lhs != nullptr && rhs != nullptr,
      "Either pred, lhs, or rhs is a nullptr in whereExpr.");
  TORCH_CHECK(lhs->dtype() == rhs->dtype(), "Incompatible operand types");
  auto result = newScalar(lhs->dtype());
  IrBuilder::create<TernaryOp>(TernaryOpType::Where, result, pred, lhs, rhs);
  return result;
}

Val* IrBuilder::negExpr(Val* val) {
  TORCH_CHECK(val != nullptr, "val is a nullptr in negExpr.");
  auto result = newScalar(val->dtype());
  IrBuilder::create<UnaryOp>(UnaryOpType::Neg, result, val);
  return result;
}

Val* IrBuilder::logicalNotExpr(Val* val) {
  TORCH_CHECK(val != nullptr, "val is a nullptr in logicalNotExpr.");
  auto result = newScalar(val->dtype());
  IrBuilder::create<UnaryOp>(UnaryOpType::LogicalNot, result, val);
  return result;
}

Val* IrBuilder::bitwiseNotExpr(Val* val) {
  TORCH_CHECK(val != nullptr, "val is a nullptr in bitwiseNotExpr.");
  auto result = newScalar(val->dtype());
  IrBuilder::create<UnaryOp>(UnaryOpType::BitwiseNot, result, val);
  return result;
}

Val* IrBuilder::derefExpr(Val* val) {
  TORCH_CHECK(val != nullptr, "val is a nullptr in derefExpr.");
  auto result = newScalar(*(std::get<PointerType>(val->dtype().type).type));
  IrBuilder::create<UnaryOp>(UnaryOpType::Dereference, result, val);
  return result;
}

Val* IrBuilder::absExpr(Val* val) {
  TORCH_CHECK(val != nullptr, "val is a nullptr in absExpr.");
  auto result = newScalar(val->dtype());
  IrBuilder::create<UnaryOp>(UnaryOpType::Abs, result, val);
  return result;
}

Val* IrBuilder::setExpr(Val* val) {
  TORCH_CHECK(val != nullptr, "val is a nullptr in setExpr.");
  auto result = newScalar(val->dtype());
  IrBuilder::create<LoadStoreOp>(LoadStoreOpType::Set, result, val);
  return result;
}

Val* IrBuilder::maybeCastExpr(DataType dtype, Val* val) {
  TORCH_CHECK(val != nullptr, "val is a nullptr in castExpr.");
  if (val->dtype() == dtype) {
    return val;
  }
  auto result = newScalar(dtype);
  IrBuilder::create<UnaryOp>(UnaryOpType::Cast, result, val);
  return result;
}

Val* IrBuilder::addressExpr(Val* val) {
  TORCH_CHECK(val != nullptr, "val is a nullptr in addressExpr.");
  auto result = newScalar(
      DataType(PointerType{std::make_shared<DataType>(val->dtype())}));
  IrBuilder::create<UnaryOp>(UnaryOpType::Address, result, val);
  return result;
}

NamedScalar* IrBuilder::setExprNamedScalar(const std::string& name, Val* val) {
  TORCH_CHECK(val != nullptr, "val is a nullptr in setExprNamedScalar.");
  auto result = IrBuilder::create<NamedScalar>(name, val->dtype());
  IrBuilder::create<LoadStoreOp>(LoadStoreOpType::Set, result, val);
  return result;
}

NamedScalar* IrBuilder::addressExprNamedScalar(
    const std::string& name,
    Val* val) {
  auto ptr = addressExpr(val);
  auto result = IrBuilder::create<NamedScalar>(name, DataType::Int);
  IrBuilder::create<UnaryOp>(UnaryOpType::BitCast, result, ptr);
  return result;
}

Val* IrBuilder::logicalAndExpr(Val* lhs, Val* rhs) {
  return newLogicExpr(BinaryOpType::LogicalAnd, lhs, rhs);
}

Val* IrBuilder::logicalOrExpr(Val* lhs, Val* rhs) {
  return newLogicExpr(BinaryOpType::LogicalOr, lhs, rhs);
}

Val* IrBuilder::bitwiseAndExpr(Val* lhs, Val* rhs) {
  return newArithmeticExpr(BinaryOpType::BitwiseAnd, lhs, rhs);
}

Val* IrBuilder::bitwiseOrExpr(Val* lhs, Val* rhs) {
  return newArithmeticExpr(BinaryOpType::BitwiseOr, lhs, rhs);
}

Val* IrBuilder::eqExpr(Val* lhs, Val* rhs) {
  return newLogicExpr(BinaryOpType::Eq, lhs, rhs);
}

Val* IrBuilder::neExpr(Val* lhs, Val* rhs) {
  return newLogicExpr(BinaryOpType::NE, lhs, rhs);
}

Val* IrBuilder::gtExpr(Val* lhs, Val* rhs) {
  return newLogicExpr(BinaryOpType::GT, lhs, rhs);
}

Val* IrBuilder::ltExpr(Val* lhs, Val* rhs) {
  return newLogicExpr(BinaryOpType::LT, lhs, rhs);
}

Val* IrBuilder::leExpr(Val* lhs, Val* rhs) {
  return newLogicExpr(BinaryOpType::LE, lhs, rhs);
}

Val* IrBuilder::geExpr(Val* lhs, Val* rhs) {
  return newLogicExpr(BinaryOpType::GE, lhs, rhs);
}

Val* IrBuilder::addExpr(Val* lhs, Val* rhs) {
  return newArithmeticExpr(BinaryOpType::Add, lhs, rhs);
}

Val* IrBuilder::subExpr(Val* lhs, Val* rhs) {
  return newArithmeticExpr(BinaryOpType::Sub, lhs, rhs);
}

Val* IrBuilder::mulExpr(Val* lhs, Val* rhs) {
  return newArithmeticExpr(BinaryOpType::Mul, lhs, rhs);
}

Val* IrBuilder::divExpr(Val* lhs, Val* rhs) {
  return newArithmeticExpr(BinaryOpType::Div, lhs, rhs);
}

Val* IrBuilder::ceilDivExpr(Val* lhs, Val* rhs) {
  return newArithmeticExpr(BinaryOpType::CeilDiv, lhs, rhs);
}

Val* IrBuilder::modExpr(Val* lhs, Val* rhs) {
  return newArithmeticExpr(BinaryOpType::Mod, lhs, rhs);
}

Val* IrBuilder::maxExpr(Val* lhs, Val* rhs) {
  return newArithmeticExpr(BinaryOpType::Max, lhs, rhs);
}

Val* IrBuilder::minExpr(Val* lhs, Val* rhs) {
  return newArithmeticExpr(BinaryOpType::Min, lhs, rhs);
}

Val* IrBuilder::gcdExpr(Val* lhs, Val* rhs) {
  return newArithmeticExpr(BinaryOpType::Gcd, lhs, rhs);
}

Val* IrBuilder::getItemExpr(Val* array, Val* index) {
  auto item_dtype = std::get<ArrayType>(array->dtype().type).type;
  auto out = newScalar(*item_dtype);
  create<GetItem>(array->container(), out, array, index);
  return out;
}

Val* IrBuilder::getItemExpr(Val* array, PolymorphicValue index) {
  auto item_dtype = std::get<ArrayType>(array->dtype().type).type;
  auto out = newScalar(*item_dtype);
  create<GetItem>(
      array->container(), out, array, newConstant(index, DataType::Int));
  return out;
}

Val* IrBuilder::getAttrExpr(Val* struct_, std::string attr) {
  auto struct_type = std::get<StructType>(struct_->dtype().type);
<<<<<<< HEAD
  auto item_type = struct_type.fieldDataType(attr);
=======
  const auto& item_type = struct_type.fieldDataType(attr);
>>>>>>> d9426cbf
  auto out = newScalar(item_type);
  create<GetAttr>(struct_->container(), out, struct_, std::move(attr));
  return out;
}

Val* IrBuilder::reverseArrayExpr(Val* array) {
  auto out = newScalar(array->dtype());
  create<ReverseArray>(out, array);
  return out;
}

Val* IrBuilder::metadataExpr(TensorView* tv) {
  return tv->fusion()->metadataOf(tv);
}

Val* IrBuilder::structExpr(
    const std::vector<std::pair<std::string, Val*>>& fields,
    std::string name) {
  std::vector<StructType::FieldInfo> field_infos;
<<<<<<< HEAD
=======
  field_infos.reserve(fields.size());
>>>>>>> d9426cbf
  for (auto& field : fields) {
    field_infos.emplace_back(StructType::FieldInfo{
        field.first, std::make_shared<DataType>(field.second->dtype()), true});
  }
  DataType dtype = StructType::make(std::move(field_infos), std::move(name));
  auto out = newScalar(dtype);
  create<StructConstruct>(out, fields);
  return out;
}

Val* SimplifyingIrBuilder::negExpr(Val* val) {
  if (val->isZeroInt()) {
    return val->container()->zeroVal(val->dtype());
  } else if (val->isConst()) {
    return IrBuilder::create<Val>(-val->value(), val->dtype());
  }
  return IrBuilder::negExpr(val);
}

Val* SimplifyingIrBuilder::logicalNotExpr(Val* val) {
  if (val->isConst()) {
    if (val->value()) {
      return FusionGuard::getCurFusion()->falseVal();
    } else {
      return FusionGuard::getCurFusion()->trueVal();
    }
  }
  return IrBuilder::logicalNotExpr(val);
}

Val* SimplifyingIrBuilder::bitwiseNotExpr(Val* val) {
  if (val->isConst()) {
    return IrBuilder::create<Val>(~(val->value()), val->dtype());
  }
  return IrBuilder::bitwiseNotExpr(val);
}

Val* SimplifyingIrBuilder::maybeCastExpr(DataType dtype, Val* val) {
  if (val->isConst()) {
    return IrBuilder::create<Val>(val->value(), dtype);
  }
  return IrBuilder::maybeCastExpr(dtype, val);
}

Val* SimplifyingIrBuilder::addExpr(
    Val* lhs,
    PolymorphicValue rhs,
    DataType rhs_dtype) {
  if (rhs_dtype == DataType::Null) {
    rhs_dtype = getDataType(rhs);
  }
  if (lhs == nullptr) {
    return IrBuilder::IrBuilder::create<Val>(rhs, rhs_dtype);
  }
  auto target_dtype = promoteType(lhs->dtype(), rhs_dtype);
  if (rhs == 0) {
    return maybeCastExpr(target_dtype, lhs);
  } else if (lhs->isConst()) {
    return IrBuilder::IrBuilder::create<Val>(lhs->value() + rhs, target_dtype);
  } else if (rhs > 0) {
    return IrBuilder::addExpr(
        lhs, IrBuilder::IrBuilder::create<Val>(rhs, rhs_dtype));
  } else {
    return IrBuilder::subExpr(
        lhs, IrBuilder::IrBuilder::create<Val>(-rhs, rhs_dtype));
  }
}

Val* SimplifyingIrBuilder::addExpr(Val* lhs, Val* rhs) {
  if (rhs == nullptr) {
    return lhs;
  } else if (lhs == nullptr) {
    return rhs;
  } else if (lhs->isConst()) {
    return addExpr(rhs, lhs->value());
  } else if (rhs->isConst()) {
    return addExpr(lhs, rhs->value(), rhs->dtype());
  } else {
    return IrBuilder::addExpr(lhs, rhs);
  }
}

Val* SimplifyingIrBuilder::subExpr(Val* lhs, Val* rhs) {
  return addExpr(lhs, negExpr(rhs));
}

Val* SimplifyingIrBuilder::mulExpr(
    Val* lhs,
    PolymorphicValue rhs,
    DataType rhs_dtype) {
  if (rhs_dtype == DataType::Null) {
    rhs_dtype = getDataType(rhs);
  }
  if (lhs == nullptr) {
    return IrBuilder::create<Val>(rhs, rhs_dtype);
  }
  auto target_dtype = promoteType(lhs->dtype(), rhs_dtype);
  if (rhs == 0) {
    return lhs->container()->zeroVal(target_dtype);
  } else if (rhs == 1) {
    return maybeCastExpr(target_dtype, lhs);
  } else if (lhs->isConst()) {
    return IrBuilder::create<Val>(lhs->value() * rhs, target_dtype);
  } else {
    return IrBuilder::mulExpr(lhs, IrBuilder::create<Val>(rhs, rhs_dtype));
  }
}

Val* SimplifyingIrBuilder::mulExpr(Val* lhs, Val* rhs) {
  if (rhs == nullptr) {
    return lhs;
  } else if (lhs == nullptr) {
    return rhs;
  } else if (lhs->isConst()) {
    return mulExpr(rhs, lhs->value());
  } else if (rhs->isConst()) {
    return mulExpr(lhs, rhs->value());
  } else {
    return IrBuilder::mulExpr(lhs, rhs);
  }
}

Val* SimplifyingIrBuilder::divExpr(Val* lhs, Val* rhs) {
  if (rhs->isOneInt()) {
    return lhs;
  }
  return IrBuilder::divExpr(lhs, rhs);
}

Val* SimplifyingIrBuilder::ceilDivExpr(Val* lhs, Val* rhs) {
  if (rhs->isOneInt()) {
    return lhs;
  } else if (lhs->isConst() && rhs->isConst()) {
    auto l = lhs->value();
    auto r = rhs->value();
    using namespace PolymorphicValue_functions;
    return IrBuilder::IrBuilder::create<Val>(
        ceildiv(l, r), promoteType(lhs->dtype(), rhs->dtype()));
  } else {
    return IrBuilder::ceilDivExpr(lhs, rhs);
  }
}

Val* SimplifyingIrBuilder::modExpr(Val* lhs, Val* rhs) {
  if (rhs->isOneInt()) {
    return FusionGuard::getCurFusion()->zeroVal(
        promoteType(lhs->dtype(), rhs->dtype()));
  }
  return IrBuilder::modExpr(lhs, rhs);
}

Val* SimplifyingIrBuilder::logicalAndExpr(Val* lhs, Val* rhs) {
  auto lhs_scalar = dynamic_cast<Val*>(lhs);
  auto rhs_scalar = dynamic_cast<Val*>(rhs);
  TORCH_INTERNAL_ASSERT(!(lhs_scalar == nullptr && rhs_scalar == nullptr));

  if (lhs == nullptr) {
    return rhs_scalar;
  } else if (rhs == nullptr) {
    return lhs_scalar;
  }

  bool lhs_definitely_true = false;
  bool lhs_definitely_false = false;
  if (lhs_scalar && lhs_scalar->isConst()) {
    lhs_definitely_true = lhs_scalar->value().as<bool>();
    lhs_definitely_false = !lhs_scalar->value().as<bool>();
  }
  bool rhs_definitely_true = false;
  bool rhs_definitely_false = false;
  if (rhs_scalar && rhs_scalar->isConst()) {
    rhs_definitely_true = rhs_scalar->value().as<bool>();
    rhs_definitely_false = !rhs_scalar->value().as<bool>();
  }

  if (lhs_definitely_true && rhs_definitely_true) {
    return FusionGuard::getCurFusion()->trueVal();
  } else if (lhs_definitely_false || rhs_definitely_false) {
    return FusionGuard::getCurFusion()->falseVal();
  } else if (lhs_definitely_true) {
    return rhs_scalar;
  } else if (rhs_definitely_true) {
    return lhs_scalar;
  }

  return IrBuilder::logicalAndExpr(lhs, rhs);
}

Val* SimplifyingIrBuilder::logicalOrExpr(Val* lhs, Val* rhs) {
  auto lhs_scalar = dynamic_cast<Val*>(lhs);
  auto rhs_scalar = dynamic_cast<Val*>(rhs);
  TORCH_INTERNAL_ASSERT(!(lhs_scalar == nullptr && rhs_scalar == nullptr));

  if (lhs == nullptr) {
    return rhs_scalar;
  } else if (rhs == nullptr) {
    return lhs_scalar;
  }

  bool lhs_definitely_true = false;
  bool lhs_definitely_false = false;
  if (lhs_scalar && lhs_scalar->isConst()) {
    lhs_definitely_true = lhs_scalar->value().as<bool>();
    lhs_definitely_false = !lhs_scalar->value().as<bool>();
  }
  bool rhs_definitely_true = false;
  bool rhs_definitely_false = false;
  if (rhs_scalar && rhs_scalar->isConst()) {
    rhs_definitely_true = rhs_scalar->value().as<bool>();
    rhs_definitely_false = !rhs_scalar->value().as<bool>();
  }

  if (lhs_definitely_true || rhs_definitely_true) {
    return FusionGuard::getCurFusion()->trueVal();
  } else if (lhs_definitely_false && rhs_definitely_false) {
    return FusionGuard::getCurFusion()->falseVal();
  } else if (lhs_definitely_false) {
    return rhs_scalar;
  } else if (rhs_definitely_false) {
    return lhs_scalar;
  }

  return IrBuilder::logicalOrExpr(lhs, rhs);
}

Val* SimplifyingIrBuilder::bitwiseAndExpr(Val* lhs, Val* rhs) {
  auto lhs_scalar = dynamic_cast<Val*>(lhs);
  auto rhs_scalar = dynamic_cast<Val*>(rhs);
  TORCH_INTERNAL_ASSERT(!(lhs_scalar == nullptr && rhs_scalar == nullptr));

  if (lhs == nullptr) {
    return rhs_scalar;
  } else if (rhs == nullptr) {
    return lhs_scalar;
  }

  bool lhs_zero = false;
  bool lhs_all_ones = false;
  if (lhs_scalar && lhs_scalar->isConst()) {
    if (rhs_scalar && rhs_scalar->isConst()) {
      return IrBuilder::create<Val>(lhs_scalar->value() & rhs_scalar->value());
    }
    lhs_zero = lhs_scalar->value().as<int64_t>() == 0;
    lhs_all_ones = lhs_scalar->value().as<int64_t>() == -1;
  }
  bool rhs_zero = false;
  bool rhs_all_ones = false;
  if (rhs_scalar && rhs_scalar->isConst()) {
    rhs_zero = rhs_scalar->value().as<int64_t>() == 0;
    rhs_all_ones = rhs_scalar->value().as<int64_t>() == -1;
  }

  if (lhs_zero || rhs_zero) {
    return FusionGuard::getCurFusion()->zeroVal(
        promoteType(lhs->dtype(), rhs->dtype()));
  } else if (lhs_all_ones && rhs_all_ones) {
    return IrBuilder::IrBuilder::create<Val>((int64_t)-1, lhs->dtype());
  } else if (lhs_all_ones) {
    return rhs_scalar;
  } else if (rhs_all_ones) {
    return lhs_scalar;
  }

  return IrBuilder::bitwiseAndExpr(lhs, rhs);
}

Val* SimplifyingIrBuilder::bitwiseOrExpr(Val* lhs, Val* rhs) {
  auto lhs_scalar = dynamic_cast<Val*>(lhs);
  auto rhs_scalar = dynamic_cast<Val*>(rhs);
  TORCH_INTERNAL_ASSERT(!(lhs_scalar == nullptr && rhs_scalar == nullptr));

  if (lhs == nullptr) {
    return rhs_scalar;
  } else if (rhs == nullptr) {
    return lhs_scalar;
  }

  bool lhs_zero = false;
  bool lhs_all_ones = false;
  if (lhs_scalar && lhs_scalar->isConst()) {
    if (rhs_scalar && rhs_scalar->isConst()) {
      return IrBuilder::create<Val>(lhs_scalar->value() | rhs_scalar->value());
    }
    lhs_zero = lhs_scalar->value().as<int64_t>() == 0;
    lhs_all_ones = lhs_scalar->value().as<int64_t>() == -1;
  }
  bool rhs_zero = false;
  bool rhs_all_ones = false;
  if (rhs_scalar && rhs_scalar->isConst()) {
    rhs_zero = rhs_scalar->value().as<int64_t>() == 0;
    rhs_all_ones = rhs_scalar->value().as<int64_t>() == -1;
  }

  if (lhs_all_ones || rhs_all_ones) {
    return IrBuilder::IrBuilder::create<Val>((int64_t)-1, lhs->dtype());
  } else if (lhs_zero && rhs_zero) {
    return FusionGuard::getCurFusion()->zeroVal(
        promoteType(lhs->dtype(), rhs->dtype()));
  } else if (lhs_zero) {
    return rhs_scalar;
  } else if (rhs_zero) {
    return lhs_scalar;
  }

  return IrBuilder::bitwiseOrExpr(lhs, rhs);
}

namespace {

template <typename IrBuilderFunc, typename Fimc>
Val* minOrMaxExpr(
    Val* lhs,
    Val* rhs,
    IrBuilderFunc ir_builder_func,
    Fimc func) {
  if (rhs == nullptr) {
    return lhs;
  } else if (lhs == nullptr) {
    return rhs;
  } else if (lhs->isConst() && rhs->isConst()) {
    return IrBuilder::create<Val>(func(lhs->value(), rhs->value()));
  } else {
    return ir_builder_func(lhs, rhs);
  }
}

} // namespace

Val* SimplifyingIrBuilder::maxExpr(Val* lhs, Val* rhs) {
  using namespace PolymorphicValue_functions;
  return minOrMaxExpr(
      lhs,
      rhs,
      [](Val* lhs, Val* rhs) { return IrBuilder::maxExpr(lhs, rhs); },
      [](auto lhs, auto rhs) { return max(lhs, rhs); });
}

Val* SimplifyingIrBuilder::minExpr(Val* lhs, Val* rhs) {
  using namespace PolymorphicValue_functions;
  return minOrMaxExpr(
      lhs,
      rhs,
      [](Val* lhs, Val* rhs) { return IrBuilder::minExpr(lhs, rhs); },
      [](auto lhs, auto rhs) { return min(lhs, rhs); });
}

Val* SimplifyingIrBuilder::gcdExpr(Val* lhs, Val* rhs) {
  if (lhs->isZeroInt()) {
    return rhs;
  }
  if (rhs->isZeroInt()) {
    return lhs;
  }
  if (lhs->isOneInt() || rhs->isOneInt()) {
    return lhs->container()->oneVal(promoteType(lhs->dtype(), rhs->dtype()));
  }
  return IrBuilder::gcdExpr(lhs, rhs);
}

Val* SimplifyingIrBuilder::whereExpr(Val* pred, Val* lhs, Val* rhs) {
  TORCH_INTERNAL_ASSERT(
      pred->dtype() == DataType::Bool,
      "Where requires a predicate as an input, but received");

  if (pred->isConstScalar() && pred->isABool()) {
    if (pred->evaluateBool()) {
      return lhs;
    } else {
      return rhs;
    }
  }

  return IrBuilder::whereExpr(pred, lhs, rhs);
}

} // namespace nvfuser<|MERGE_RESOLUTION|>--- conflicted
+++ resolved
@@ -242,11 +242,7 @@
 
 Val* IrBuilder::getAttrExpr(Val* struct_, std::string attr) {
   auto struct_type = std::get<StructType>(struct_->dtype().type);
-<<<<<<< HEAD
-  auto item_type = struct_type.fieldDataType(attr);
-=======
   const auto& item_type = struct_type.fieldDataType(attr);
->>>>>>> d9426cbf
   auto out = newScalar(item_type);
   create<GetAttr>(struct_->container(), out, struct_, std::move(attr));
   return out;
@@ -266,10 +262,7 @@
     const std::vector<std::pair<std::string, Val*>>& fields,
     std::string name) {
   std::vector<StructType::FieldInfo> field_infos;
-<<<<<<< HEAD
-=======
   field_infos.reserve(fields.size());
->>>>>>> d9426cbf
   for (auto& field : fields) {
     field_infos.emplace_back(StructType::FieldInfo{
         field.first, std::make_shared<DataType>(field.second->dtype()), true});
