--- conflicted
+++ resolved
@@ -380,23 +380,6 @@
   } else if (rhs->isConst()) {
     return addExpr(lhs, rhs->value(), rhs->dtype());
   } else {
-<<<<<<< HEAD
-    // Simplify x + (-x) to 0
-    Val* x = nullptr;
-    auto uop = dynamic_cast<UnaryOp*>(lhs->definition());
-    if (uop != nullptr) {
-      // lhs may be (-x). Pick rhs as x
-      x = rhs;
-    } else {
-      uop = dynamic_cast<UnaryOp*>(rhs->definition());
-      // rhs may be (-x). Pick lhs as x
-      x = lhs;
-    }
-    if (uop != nullptr && uop->getUnaryOpType() == UnaryOpType::Neg &&
-        uop->in()->sameAs(x)) {
-      return lhs->fusion()->zeroVal(lhs->dtype());
-    }
-=======
     // Simplify (-x) + x to 0
     if (auto uop = dynamic_cast<UnaryOp*>(lhs->definition()); uop != nullptr &&
         uop->getUnaryOpType() == UnaryOpType::Neg && uop->in()->sameAs(rhs)) {
@@ -408,7 +391,6 @@
       return lhs->fusion()->zeroVal(lhs->dtype());
     }
 
->>>>>>> d8ec861b
     return IrBuilder::addExpr(lhs, rhs);
   }
 }
