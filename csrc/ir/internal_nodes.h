--- conflicted
+++ resolved
@@ -523,13 +523,8 @@
   std::string toString(int indent_size = 0) const override;
   std::string toInlineString(int indent_size = 0) const override;
 
-<<<<<<< HEAD
-  std::vector<ScalarValue> evaluate(
-      const std::vector<ScalarValue>& inputs) const override;
-=======
   std::vector<PolymorphicValue> evaluate(
       const std::vector<PolymorphicValue>& inputs) const override;
->>>>>>> 41f4dce9
 
   Val* out() const {
     return output(0);
