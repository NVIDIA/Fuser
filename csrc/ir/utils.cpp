--- conflicted
+++ resolved
@@ -134,11 +134,7 @@
 
   // All available new positions
   std::set<int> all_positions;
-<<<<<<< HEAD
   for (auto i : c10::irange(ndims)) {
-=======
-  for (decltype(ndims) i{0}; i < ndims; i++) {
->>>>>>> b33fcf9b
     all_positions.insert((int)i);
   }
 
