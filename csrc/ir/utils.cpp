// clang-format off
/*
 * SPDX-FileCopyrightText: Copyright (c) 2023-present NVIDIA CORPORATION & AFFILIATES.
 * All rights reserved.
 * SPDX-License-Identifier: BSD-3-Clause
 */
// clang-format on
#include <device_lower/utils.h>
#include <expr_simplifier.h>
#include <fusion.h>
#include <ir/builder.h>
#include <ir/iostream.h>
#include <ir/utils.h>
#include <iter_visitor.h>
#include <ops/arith.h>

#include <limits>
#include <set>

namespace nvfuser::ir_utils {

std::vector<int64_t> normalizeNew2Old(
    const std::vector<int64_t>& new2old_in,
    size_t ndims) {
  TORCH_CHECK(
      new2old_in.size() == ndims,
      "There must be a transpose mapping for each dimension in domain");

  // Canonicalize dimensions by wrapping each dim for the given ndims
  std::vector<int64_t> new2old;
  std::transform(
      new2old_in.begin(),
      new2old_in.end(),
      std::inserter(new2old, new2old.begin()),
      [ndims](int64_t entry) { return entry < 0 ? entry + ndims : entry; });

  // Check if any adjusted values are < 0, or >= nDims, which are invalid
  TORCH_CHECK(
      std::none_of(
          new2old.begin(),
          new2old.end(),
          [ndims](int64_t entry) {
            return entry < 0 || (unsigned int)entry >= ndims;
          }),
      "New2Old axes are not within the number of dimensions of the provided domain.\t",
      new2old);

  // Going to use sets, to see if any duplicate values are in the map.
  std::set<int64_t> old_pos_set;
  std::transform(
      new2old.begin(),
      new2old.end(),
      std::inserter(old_pos_set, old_pos_set.begin()),
      [](int64_t entry) { return entry; });

  // Error out if duplicate values are found.
  TORCH_CHECK(
      new2old.size() == ndims && old_pos_set.size() == new2old.size(),
      "Duplicate entries in transformation map.");

  // END VALIDATION CHECKS
  return new2old;
}

std::vector<int> normalizeOld2New(
    const std::unordered_map<int, int>& old2new_in,
    size_t ndims) {
  // adjust based on negative values (any negative values gets nDims added to
  // it)
  std::unordered_map<int, int> old2new;
  std::transform(
      old2new_in.begin(),
      old2new_in.end(),
      std::inserter(old2new, old2new.begin()),
      [ndims](std::unordered_map<int, int>::value_type entry) {
        return std::unordered_map<int, int>::value_type({
            entry.first < 0 ? entry.first + ndims : entry.first,
            entry.second < 0 ? entry.second + ndims : entry.second,
        });
      });

  // Check if any adjusted values are < 0, or >= nDims, which are invalid

  TORCH_CHECK(
      std::none_of(
          old2new.begin(),
          old2new.end(),
          [ndims](std::unordered_map<int, int>::value_type entry) {
            return entry.first < 0 || (unsigned int)entry.first >= ndims ||
                entry.second < 0 || (unsigned int)entry.second >= ndims;
          }),
      "Reorder axes are not within the number of dimensions of the provided domain.");

  // Going to use sets, to see if any duplicate values are in the map.

  std::set<int> old_pos_set;
  std::transform(
      old2new.begin(),
      old2new.end(),
      std::inserter(old_pos_set, old_pos_set.begin()),
      [](std::unordered_map<int, int>::value_type entry) {
        return entry.first;
      });

  std::set<int> new_pos_set;
  std::transform(
      old2new.begin(),
      old2new.end(),
      std::inserter(new_pos_set, new_pos_set.begin()),
      [](std::unordered_map<int, int>::value_type entry) {
        return entry.second;
      });

  // Error out if duplicate values are found.
  TORCH_CHECK(
      old_pos_set.size() == old2new.size() &&
          new_pos_set.size() == old2new.size(),
      "Duplicate entries in transformation map sent to TensorView reorder.");

  // END VALIDATION CHECKS

  std::vector<int> new2old(ndims, -1);

  // Go through each old and new position, make sure they're within [0, ndims)
  for (std::pair<int, int> elem : old2new) {
    int old_pos = elem.first;
    int new_pos = elem.second;
    new2old[new_pos] = old_pos;
  }

  // old_positions that already have a new position
  std::set<int> old_positions(new2old.begin(), new2old.end());
  old_positions.erase(-1);

  // All available new positions
  std::set<int> all_positions;
  for (decltype(ndims) i{0}; i < ndims; i++)
    all_positions.insert((int)i);

  // Check what positions haven't been specified.
  std::set<int> positions_left;
  std::set_difference(
      all_positions.begin(),
      all_positions.end(),
      old_positions.begin(),
      old_positions.end(),
      std::inserter(positions_left, positions_left.end()));

  // Fill in positions that weren't specified, in relative order,
  // in empty spots in the set of new positions.
  // new2old[new_position] = old_position
  auto it = positions_left.begin(); // old positions left
  std::transform(
      new2old.begin(), new2old.end(), new2old.begin(), [&it](int i) -> int {
        return i == -1 ? *it++ : i;
      });

  return new2old;
}

namespace ValReplacement {
// Create New Expr given producer - [an input for the expression]
// Creates a new Expr substituting current with producer
struct SubstituteInExpr : public OptOutMutator {
 public:
  static Expr* subsitute(Expr* expr, Val* reference, Val* substitute) {
    TORCH_INTERNAL_ASSERT(
        expr != nullptr && reference != nullptr && substitute != nullptr,
        "Nullptr arg found.");
    SubstituteInExpr sie(reference, substitute);
    sie.mutate(expr);
    // if nothing substituted, then return the original expr
    return sie.expr_ == nullptr ? expr : sie.expr_;
  }

 protected:
  void removeExpr(IrContainer*, Expr*) const override {}

  void registerNewExpr(Expr* expr) override {
    expr_ = expr;
  }

 private:
  explicit SubstituteInExpr(Val* reference, Val* substitute) {
    mutations_[reference] = substitute;
  }

 private:
  Expr* expr_ = nullptr;
};

} // namespace ValReplacement

Expr* replaceValInExpr(Expr* expr, Val* reference, Val* substitute) {
  FusionGuard fg(expr->fusion());
  return ValReplacement::SubstituteInExpr::subsitute(
      expr, reference, substitute);
}

TensorView* rfactorHelper(
    TensorView* reduction_tv,
    const std::vector<int>& axes) {
  TORCH_INTERNAL_ASSERT(reduction_tv->definition() != nullptr);
  const bool has_multiple_tvs = reduction_tv->definition()->inputs().size() > 1;
  if (!has_multiple_tvs) {
    return reduction_tv->rFactor(axes);
  }

  std::vector<TensorView*> out_tvs;
  std::transform(
      reduction_tv->definition()->outputs().begin(),
      reduction_tv->definition()->outputs().end(),
      std::back_inserter(out_tvs),
      [](Val* val) { return val->as<TensorView>(); });

  auto rf_tvs = reduction_tv->rFactor(axes, out_tvs);

  return rf_tvs.at(std::distance(
      out_tvs.begin(),
      std::find(out_tvs.begin(), out_tvs.end(), reduction_tv)));
}

namespace {

template <typename T>
std::vector<T*> uniqueEntries(const std::vector<T*>& tv_deuqe) {
  std::vector<T*> unique_entries;
  std::unordered_set<T*> inserted;
  for (auto tv_entry : tv_deuqe) {
    if (inserted.emplace(tv_entry).second) {
      unique_entries.emplace_back(tv_entry);
    }
  }
  return unique_entries;
}

} // namespace

// Return immediate producers of val
std::vector<Val*> producerValsOf(const Val* val) {
  if (val->definition() == nullptr) {
    return {};
  }
  auto producer_vals = val->definition()->inputs();
  return uniqueEntries<Val>({producer_vals.begin(), producer_vals.end()});
}

// Return immediate consumers of val
std::vector<Val*> consumerValsOf(const Val* val) {
  std::vector<Val*> consumer_vals;
  for (auto use_expr : val->uses()) {
    auto outputs = use_expr->outputs();
    consumer_vals.insert(consumer_vals.end(), outputs.begin(), outputs.end());
  }
  return uniqueEntries<Val>(consumer_vals);
}

// Return immediate siblings of val
std::vector<Val*> siblingValsOf(const Val* val) {
  std::vector<Val*> sibling_vals;
  auto def = val->definition();
  if (def != nullptr) {
    auto outs = def->outputs();
    for (auto sibling_val : outs) {
      if (sibling_val == val) {
        continue;
      }
      sibling_vals.emplace_back(sibling_val);
    }
  }
  return sibling_vals;
}

// Return immediate producers of val
std::vector<Val*> producerValsOf(const std::vector<Val*>& vals) {
  std::vector<Val*> all_producer_vals;
  for (auto val : vals) {
    auto producer_vals = producerValsOf(val);
    all_producer_vals.insert(
        all_producer_vals.end(), producer_vals.begin(), producer_vals.end());
  }

  return uniqueEntries<Val>(all_producer_vals);
}

// Return immediate consumers of val
std::vector<Val*> consumerValsOf(const std::vector<Val*>& vals) {
  std::vector<Val*> all_consumer_vals;
  for (auto val : vals) {
    auto consumer_vals = consumerValsOf(val);
    all_consumer_vals.insert(
        all_consumer_vals.end(), consumer_vals.begin(), consumer_vals.end());
  }

  return uniqueEntries<Val>(all_consumer_vals);
}

std::vector<TensorView*> producerTvsOf(const TensorView* tv) {
  auto producer_vals = producerValsOf(tv);
  auto producer_tvs = ir_utils::filterByType<TensorView>(producer_vals);
  return {producer_tvs.begin(), producer_tvs.end()};
}

std::vector<TensorView*> consumerTvsOf(const TensorView* tv) {
  auto consumer_vals = consumerValsOf(tv);
  auto consumer_tvs = ir_utils::filterByType<TensorView>(consumer_vals);
  return {consumer_tvs.begin(), consumer_tvs.end()};
}

std::vector<TensorView*> siblingTvsOf(const TensorView* tv) {
  auto sibling_vals = siblingValsOf(tv);
  auto sibling_tvs = ir_utils::filterByType<TensorView>(sibling_vals);
  return {sibling_tvs.begin(), sibling_tvs.end()};
}

std::vector<TensorView*> producerTvsOf(const std::vector<TensorView*>& tvs) {
  std::vector<TensorView*> all_producer_tvs;
  for (auto tv : tvs) {
    auto producer_tvs = producerTvsOf(tv);
    all_producer_tvs.insert(
        all_producer_tvs.end(), producer_tvs.begin(), producer_tvs.end());
  }

  return uniqueEntries<TensorView>(all_producer_tvs);
}

std::vector<TensorView*> consumerTvsOf(const std::vector<TensorView*>& tvs) {
  std::vector<TensorView*> all_consumer_tvs;
  for (auto tv : tvs) {
    auto consumer_tvs = consumerTvsOf(tv);
    all_consumer_tvs.insert(
        all_consumer_tvs.end(), consumer_tvs.begin(), consumer_tvs.end());
  }

  return uniqueEntries<TensorView>(all_consumer_tvs);
}

std::vector<TensorView*> inputTvsOf(TensorView* tv) {
  return inputTvsOf(std::vector<TensorView*>{tv});
}

std::vector<TensorView*> outputTvsOf(TensorView* tv) {
  return outputTvsOf(std::vector<TensorView*>{tv});
}

std::vector<TensorView*> inputTvsOf(std::vector<TensorView*> tvs) {
  auto inp_vals = IterVisitor::getInputsTo({tvs.begin(), tvs.end()});
  auto filtered = ir_utils::filterByType<TensorView>(inp_vals);
  std::vector<TensorView*> inp_tvs(filtered.begin(), filtered.end());
  return uniqueEntries<TensorView>(inp_tvs);
}

std::vector<TensorView*> outputTvsOf(std::vector<TensorView*> tvs) {
  auto out_vals = DependencyCheck::getAllOutputsOf({tvs.begin(), tvs.end()});
  auto filtered = ir_utils::filterByType<TensorView>(out_vals);
  std::vector<TensorView*> out_tvs(filtered.begin(), filtered.end());
  return uniqueEntries<TensorView>(out_tvs);
}

std::vector<TensorView*> allTvs(Fusion* fusion) {
  auto used_vals = fusion->usedMathVals();
  auto used_tvs = ir_utils::filterByType<TensorView>(used_vals);

  // This shouldn't be necessary but FusionSegmentIoAlias_CUDA due to aliasing
  // is having an input disconnected from outputs, and these iter domains are
  // being checked in compute at maps in scheduling logic. This shouldn't hurt
  // AFAICT.
  auto tv_inputs = ir_utils::filterByType<TensorView>(fusion->inputs());

  std::vector<TensorView*> all_tvs({used_tvs.begin(), used_tvs.end()});
  // Sometimes inputs are not connected to outputs, however, we still include
  // them when returning allTvs because they are registered as an input.
  all_tvs.insert(all_tvs.end(), tv_inputs.begin(), tv_inputs.end());

  // all_tvs has duplicates, to deduplicate it and return
  return uniqueEntries<TensorView>(all_tvs);
}

std::vector<TensorView*> allTvsExcept(
    Fusion* fusion,
    const std::unordered_set<TensorView*>& except) {
  auto all_tvs = allTvs(fusion);
  std::vector<TensorView*> result;
  for (auto tv : all_tvs) {
    if (except.count(tv) == 0) {
      result.emplace_back(tv);
    }
  }
  return result;
}

std::vector<Expr*> getReductionOps(Fusion* fusion) {
  std::vector<Expr*> red_ops;

  for (auto expr : fusion->exprs()) {
    if (expr->isA<ReductionOp>() || expr->isA<GroupedReductionOp>() ||
        expr->isA<WelfordOp>()) {
      red_ops.push_back(expr);
    }
  }

  return red_ops;
}

std::vector<IndexSelectOp*> getIndexSelectOps(Fusion* fusion) {
  std::vector<IndexSelectOp*> idx_sel_ops;

  for (auto expr : fusion->exprs()) {
    if (expr->isA<IndexSelectOp>()) {
      idx_sel_ops.push_back(expr->as<IndexSelectOp>());
    }
  }

  return idx_sel_ops;
}

std::vector<TorchGatherOp*> getTorchGatherOps(Fusion* fusion) {
  std::vector<TorchGatherOp*> torch_gather_ops;

  for (auto expr : fusion->exprs()) {
    if (expr->isA<TorchGatherOp>()) {
      torch_gather_ops.push_back(expr->as<TorchGatherOp>());
    }
  }

  return torch_gather_ops;
}

std::vector<SelectOp*> getSelectOps(Fusion* fusion) {
  std::vector<SelectOp*> select_ops;

  for (auto expr : fusion->exprs()) {
    if (expr->isA<SelectOp>()) {
      select_ops.push_back(expr->as<SelectOp>());
    }
  }

  return select_ops;
}

std::vector<MmaOp*> getMmaOps(Fusion* fusion) {
  std::vector<MmaOp*> mma_ops;
  for (auto expr : fusion->exprs()) {
    if (expr->isA<MmaOp>()) {
      mma_ops.push_back(expr->as<MmaOp>());
    }
  }

  return mma_ops;
}

namespace {

class ValReplacementMutator : private OptOutMutator {
 public:
  ValReplacementMutator(
      Fusion* fusion,
      const std::unordered_map<Val*, Val*>& replacement_map)
      : replacement_map_(replacement_map) {
    FusionGuard fg(fusion);

    // Welford makes this a little annoying since it holds a count which is
    // typically not used by anything else. If we don't grab that count, then it
    // would be a tensorview that doesn't get updated extents. Therefore, first
    // grab all leaves towards outputs and grab stmts from there.
    auto stmts = StmtSort::getStmtsTo(fusion, allLeafOuts(fusion), true, true);

    // Some fusions, such as standalone rand_like, can have disconnected DAG, so
    // we need some mechanism to make sure our replacement set is as complete as
    // possible
    // TODO: I think we need a more general mechanism to support disconnected
    // DAG
    std::vector<Val*> more;
    for (auto v : fusion->inputs()) {
      if (std::find(stmts.begin(), stmts.end(), v) == stmts.end()) {
        more.emplace_back(v);
      }
    }
    for (auto v : fusion->axioms()) {
      if (std::find(stmts.begin(), stmts.end(), v) == stmts.end()) {
        more.emplace_back(v);
      }
    }
    auto more_stmts = StmtSort::getStmtsTo(fusion, more, true, true);
    more_stmts.insert(more_stmts.end(), stmts.begin(), stmts.end());

    for (auto stmt : more_stmts) {
      dispatchMutate(stmt);
    }
  }

 private:
  using OptOutMutator::dispatchMutate;
  using OptOutMutator::mutate;

  void dispatchMutate(Val* val) final {
    if (replacement_map_.find(val) == replacement_map_.end()) {
      return OptOutMutator::dispatchMutate(val);
    }
    auto replaced_val = replacement_map_.at(val);
    registerMutation(val, replaced_val);
  }

  std::vector<Val*> allLeafOuts(Fusion* fusion) {
    auto exprs = StmtSort::getExprs(fusion, true);
    std::unordered_set<Val*> inputs;
    std::unordered_set<Val*> outputs;
    std::vector<Val*> ordered_outputs;
    for (auto expr : exprs) {
      inputs.insert(expr->inputs().begin(), expr->inputs().end());
      outputs.insert(expr->outputs().begin(), expr->outputs().end());
      ordered_outputs.insert(
          ordered_outputs.end(),
          expr->outputs().begin(),
          expr->outputs().end());
    }
    for (auto input : inputs) {
      outputs.erase(input);
    }

    std::vector<Val*> ordered_leaf_outs;
    for (auto out : ordered_outputs) {
      if (outputs.find(out) != outputs.end()) {
        ordered_leaf_outs.push_back(out);
      }
    }
    return ordered_leaf_outs;
  }

  const std::unordered_map<Val*, Val*>& replacement_map_;
};

} // namespace

void replaceValue(
    Fusion* fusion,
    const std::unordered_map<Val*, Val*>& replacement_map) {
  ValReplacementMutator(fusion, replacement_map);
}

Val* getReductionInitValOf(TensorView* tv) {
  auto def = tv->definition();
  if (def == nullptr) {
    return nullptr;
  }

  Val* init = nullptr;
  if (auto rop = dynamic_cast<ReductionOp*>(def)) {
    init = rop->init();
  } else if (auto grop = dynamic_cast<GroupedReductionOp*>(def)) {
    int output_idx = grop->getExprIndexOfOutput(tv);
    init = grop->initVal(output_idx);
  } else if (auto wop = dynamic_cast<WelfordOp*>(def)) {
    return wop->getInitValOfOutput(tv);
  } else if (auto gwop = dynamic_cast<GroupedWelfordOp*>(def)) {
    init = gwop->getInitValOfOutput(tv);
  } else if (auto mma = dynamic_cast<MmaOp*>(def)) {
    init = mma->init();
  }

  return init;
}

// TODO: Should mma be in here? Should we return true if it's a trivial
// reduction?
bool isReductionOp(const Expr* expr) {
  // Note that GridReduction inherits ReductionOp
  return expr->isOneOf<
      ReductionOp,
      GroupedReductionOp,
      WelfordOp,
      GroupedWelfordOp,
      kir::GridWelford,
      kir::GroupedGridWelford>();
}

bool isReductionTvOp(const Expr* expr) {
  return ir_utils::isTvOp(expr) && isReductionOp(expr);
}

bool isPointwiseTvOp(const Expr* expr) {
  // LoadStoreOp with rfactor domain means transpose, which is not
  // considered pointwise
  return isTvOp(expr) &&
      (expr->isOneOf<UnaryOp, BinaryOp, TernaryOp>() ||
       (expr->isA<LoadStoreOp>() &&
        !ir_utils::getTvOutput(expr)->hasRFactor()));
}

std::vector<ViewOp*> getViewOps(Fusion* fusion) {
  auto all_exprs = fusion->exprs();

  auto all_view_ops = ir_utils::filterByType<ViewOp>(all_exprs);

  std::vector<ViewOp*> view_ops;

  std::copy_if(
      all_view_ops.begin(),
      all_view_ops.end(),
      std::back_inserter(view_ops),
      [](ViewOp* view) {
        return std::any_of(
            view->outputs().begin(), view->outputs().end(), [](Val* v) {
              if (!v->isA<TensorView>()) {
                return false;
              }
              return v->as<TensorView>()->hasRFactor();
            });
      });

  return view_ops;
}

namespace {

struct ReplaceValInIndexVal : public OptInDispatch {
 public:
  //! Apply replacements to index as specified in
  //! replacement_map. index is assumed to consist only from Int and
  //! NamedScalar
  static Val* replace(
      Val* index,
      const std::unordered_map<Val*, Val*>& replacement_map) {
    ReplaceValInIndexVal replace_index_val(replacement_map);
    replace_index_val.dispatch(index);
    // Return the original index if not replaced
    if (replace_index_val.is_replaced_) {
      return replace_index_val.last_visited_val_;
    } else {
      return index;
    }
  }

 private:
  ReplaceValInIndexVal(const std::unordered_map<Val*, Val*>& replacement_map)
      : replacement_map_(replacement_map) {}

  using OptOutDispatch::dispatch;
  using OptOutDispatch::handle;

  void dispatch(Val* val) override {
    // if val appears in the replacement map, stop traversing and set
    // the current val with the replacement
    auto it = replacement_map_.find(val);
    if (it != replacement_map_.end()) {
      last_visited_val_ = it->second;
      is_replaced_ = true;
      return;
    }

    // Recursively traverse its defining expr
    auto def = val->definition();
    if (def != nullptr) {
      if (def->isOneOf<UnaryOp, BinaryOp, TernaryOp>()) {
        dispatch(val->definition());
      } else {
        TORCH_INTERNAL_ASSERT(false, "Unexpected definition: ", def->toString())
      }
      // last_visited_val_ is set in the expr handlers
    } else {
      last_visited_val_ = val;
    }
  }

  // Clone expression after recurisvely replacing inputs
  void handle(UnaryOp* uop) override {
    dispatch(uop->in());
    auto inp = last_visited_val_;
    auto out = IrBuilder::create<Val>(uop->out()->dtype());
    IrBuilder::create<UnaryOp>(uop->getUnaryOpType(), out, inp);
    last_visited_val_ = out;
  }

  // Clone expression after recurisvely replacing inputs
  void handle(BinaryOp* bop) override {
    dispatch(bop->lhs());
    auto lhs = last_visited_val_;
    dispatch(bop->rhs());
    auto rhs = last_visited_val_;
    auto out = IrBuilder::create<Val>(bop->out()->dtype());
    IrBuilder::create<BinaryOp>(bop->getBinaryOpType(), out, lhs, rhs);
    last_visited_val_ = out;
  }

  // Clone expression after recurisvely replacing inputs
  void handle(TernaryOp* top) override {
    dispatch(top->in1());
    auto in1 = last_visited_val_;
    dispatch(top->in2());
    auto in2 = last_visited_val_;
    dispatch(top->in3());
    auto in3 = last_visited_val_;
    auto out = IrBuilder::create<Val>(top->out()->dtype());
    IrBuilder::create<TernaryOp>(top->getTernaryOpType(), out, in1, in2, in3);
    last_visited_val_ = out;
  }

 private:
  const std::unordered_map<Val*, Val*>& replacement_map_;
  Val* last_visited_val_ = nullptr;
  bool is_replaced_ = false;
};

} // namespace

Val* replaceValInIndexVal(
    Val* index,
    const std::unordered_map<Val*, Val*>& replacement_map) {
  return ReplaceValInIndexVal::replace(index, replacement_map);
}

bool isSqueezeInput(const TensorView* tv) {
  for (auto expr : tv->uses()) {
    if (expr->isA<SqueezeOp>()) {
      return true;
    }
  }
  return false;
}

bool isSqueezedID(const TensorView* tv, const IterDomain* id) {
  auto root_dom = TensorDomain::noReductions(tv->getMaybeRFactorDomain());
  auto squeezes = ir_utils::filterByType<SqueezeOp>(tv->uses());
  for (auto i : c10::irange(root_dom.size())) {
    if (root_dom[i] != id) {
      continue;
    }
    for (auto squeeze : squeezes) {
      if (squeeze->isSqueezeDim(i)) {
        return true;
      }
    }
  }
  return false;
}

bool isIndexedID(const TensorView* tv, const IterDomain* id) {
  return isIndexedProducerID(tv, id) || isIndexedConsumerID(tv, id);
}

bool isIndexedProducerID(const TensorView* tv, const IterDomain* id) {
  return std::any_of(tv->uses().begin(), tv->uses().end(), [&](Expr* expr) {
    return getIndexedProducerID(expr) == id;
  });
}

IterDomain* getIndexedProducerID(const Expr* expr) {
  if (auto select = dynamic_cast<const SelectOp*>(expr)) {
    return select->getIndexedID();
  } else if (auto index_select = dynamic_cast<const IndexSelectOp*>(expr)) {
    return index_select->getIndexedID();
  } else if (auto gather = dynamic_cast<const TorchGatherOp*>(expr)) {
    return gather->getIndexedID();
  } else {
    return nullptr;
  }
}

IterDomain* getConsumerOfIndexedProducerID(const Expr* expr) {
  if (auto index_select = dynamic_cast<const IndexSelectOp*>(expr)) {
    return index_select->getConsumerOfIndexedID();
  } else if (auto gather = dynamic_cast<const TorchGatherOp*>(expr)) {
    return gather->getConsumerOfIndexedID();
  } else {
    return nullptr;
  }
}

bool isIndexedConsumerID(const TensorView* tv, const IterDomain* id) {
  return tv->definition()->isA<ScatterOp>() &&
      tv->definition()->as<ScatterOp>()->getIndexedID() == id;
}

std::vector<IterDomain*> allIDsOf(const TensorView* tv) {
  const auto& root_domain = tv->getRootDomain();
  const auto& domain = tv->getLeafDomain();
  // Grab all values in the history of the tensor view's domain
  auto all_vals = DependencyCheck::getAllValsBetween(
      {root_domain.begin(), root_domain.end()}, {domain.begin(), domain.end()});

  // Filter so we only have iteration domains (ignore Ints used in split)
  auto all_ids = ir_utils::filterByType<IterDomain>(all_vals);
  return std::vector<IterDomain*>(all_ids.begin(), all_ids.end());
}

bool isSelectInput(TensorView* tv) {
  for (auto expr : tv->uses()) {
    if (expr->isA<SelectOp>()) {
      return true;
    }
  }
  return false;
}

bool isIndexSelectLookupTv(const TensorView* tv) {
  for (auto expr : tv->uses()) {
    if (expr->isA<IndexSelectOp>()) {
      auto idx_sel = expr->as<IndexSelectOp>();
      if (idx_sel->input(0) == tv) {
        return true;
      }
    }
  }
  return false;
}

bool isIndexSelectIndicesTv(const TensorView* tv) {
  for (auto expr : tv->uses()) {
    if (expr->isA<IndexSelectOp>()) {
      auto idx_sel = expr->as<IndexSelectOp>();
      if (idx_sel->input(1) == tv) {
        return true;
      }
    }
  }
  return false;
}

bool isTorchGatherLookupTv(const Val* tv) {
  for (auto expr : tv->uses()) {
    if (expr->isA<TorchGatherOp>()) {
      auto idx_sel = expr->as<TorchGatherOp>();
      if (idx_sel->lookupTv() == tv) {
        return true;
      }
    }
  }
  return false;
}

std::string varName(const Val* val) {
  if (val->isA<kir::TensorIndex>()) {
    return varName(val->as<kir::TensorIndex>()->view());
  }
  std::stringstream name;
  if (val->isA<TensorView>()) {
    name << "T";
  } else {
    name << typePrefix(val->dtype());
  }
  name << val->name();
  return name.str();
}

bool hasResizedRfactor(const TensorView* tv) {
  if (!tv->hasRFactor()) {
    return false;
  }
  auto root_to_rf_exprs = StmtSort::getExprsBetween(
      tv->fusion(),
      {tv->getRootDomain().begin(), tv->getRootDomain().end()},
      {tv->getRFactorDomain().begin(), tv->getRFactorDomain().end()});
  return std::any_of(
      root_to_rf_exprs.begin(), root_to_rf_exprs.end(), [](Expr* expr) {
        return expr->isA<Resize>();
      });
}

std::vector<TensorView*> getTVsWithDynamicTransform(Fusion* fusion) {
  const auto all_tvs = ir_utils::allTvs(fusion);
  std::vector<TensorView*> dynamic_tvs;
  std::copy_if(
      all_tvs.begin(),
      all_tvs.end(),
      std::back_inserter(dynamic_tvs),
      [](auto tv) { return tv->domain()->hasSymbolicAxis(); });
  return dynamic_tvs;
}

namespace {

class ValidateDomainEquivalence : private IterVisitor {
 public:
  ValidateDomainEquivalence(
      const std::vector<IterDomain*>& initial_domain,
      const std::vector<IterDomain*>& derived_domain)
      : initial_domain_({initial_domain.begin(), initial_domain.end()}),
        derived_domain_({derived_domain.begin(), derived_domain.end()}),
        frontier_({initial_domain.begin(), initial_domain.end()}) {
    TORCH_INTERNAL_ASSERT(!initial_domain.empty());
    TORCH_INTERNAL_ASSERT(!derived_domain.empty());
    // Make sure there's no duplicate in the parameter vectors
    TORCH_INTERNAL_ASSERT(
        initial_domain.size() == initial_domain_.size(),
        "Duplicated entry is detected in inial_domain: ",
        toDelimitedString(initial_domain));
    TORCH_INTERNAL_ASSERT(
        derived_domain.size() == derived_domain_.size(),
        "Duplicated entry is detected in derived_domain: ",
        toDelimitedString(derived_domain));

    traverseBetween(
        initial_domain.at(0)->fusion(),
        {initial_domain.begin(), initial_domain.end()},
        {derived_domain.begin(), derived_domain.end()});

    // At this point, the frontier set and the derived set should be
    // equal, except when there's a symbolic ID in the derived set,
    // where the traversal may be incomplete.
    if (std::any_of(derived_domain.begin(), derived_domain.end(), [](auto id) {
          return id->getIterType() == IterType::Symbolic;
        })) {
      // Make sure all non-symbolic IDs of the derived set are included
      // in the frontier set
      TORCH_INTERNAL_ASSERT(
          std::all_of(
              derived_domain.begin(),
              derived_domain.end(),
              [&](auto id) {
                return id->getIterType() == IterType::Symbolic ||
                    frontier_.count(id);
              }),
          "Invalid derived domain. Initial domain: ",
          toDelimitedString(initial_domain),
          ". Derived domain: ",
          toDelimitedString(derived_domain));
      // Similarly, all frontier vals should be included in the
      // derived set. It is also possible that an ID in the initial
      // domain set still remains in the frontier set as there may be
      // no expr connecting to the derived set, e.g., dynamic reshape
      TORCH_INTERNAL_ASSERT(
          std::all_of(
              frontier_.begin(),
              frontier_.end(),
              [&](Val* val) {
                TORCH_INTERNAL_ASSERT(val->isA<IterDomain>());
                return derived_domain_.count(val->as<IterDomain>()) ||
                    initial_domain_.count(val);
              }),
          "Invalid derived domain. Initial domain: ",
          toDelimitedString(initial_domain),
          ". Derived domain: ",
          toDelimitedString(derived_domain));
    } else {
      TORCH_INTERNAL_ASSERT(
          derived_domain_ == frontier_,
          "Invalid derived domain. Initial domain: ",
          toDelimitedString(initial_domain),
          ". Derived domain: ",
          toDelimitedString(derived_domain));
    }
  };

  void dispatch(Expr* expr) override {
    TORCH_INTERNAL_ASSERT(
        std::all_of(expr->inputs().begin(), expr->inputs().end(), [](Val* v) {
          return v->isA<IterDomain>();
        }));
    TORCH_INTERNAL_ASSERT(
        std::all_of(expr->outputs().begin(), expr->outputs().end(), [](Val* v) {
          return v->isA<IterDomain>();
        }));
    // If any of the inputs is included in derived_domain_, that means there's a
    // dependency within derived_domain_ and the dependent domains
    // redundantly cover the initial domain
    TORCH_INTERNAL_ASSERT(
        std::none_of(
            expr->inputs().begin(),
            expr->inputs().end(),
            [&](Val* input_val) {
              return derived_domain_.find(input_val) != derived_domain_.end();
            }),
        "Invalid derived domain due to dependent expr: ",
        expr->toString(),
        ". Derived domain: ",
        toDelimitedString(derived_domain_));
    for (auto out : expr->outputs()) {
      // Make sure the output is not yet visited
      TORCH_INTERNAL_ASSERT(
          frontier_.insert(out).second,
          "Invalid derived domain due to dependent expr: ",
          expr->toString(),
          ". Output should just show up once: ",
          out->toString());
    }
    for (auto inp : expr->inputs()) {
      TORCH_INTERNAL_ASSERT(
          frontier_.erase(inp) == 1,
          "Invalid derived domain due to dependent expr: ",
          expr->toString(),
          ". Input not seen before: ",
          inp->toString());
    }
  }

 private:
  const std::unordered_set<Val*> initial_domain_;
  const std::unordered_set<Val*> derived_domain_;
  //! Traversal frontier vals
  std::unordered_set<Val*> frontier_;
};

std::vector<Statement*> next(Statement* stmt) {
  if (stmt->isVal()) {
    if (auto val = stmt->as<Val>()->definition()) {
      return {val};
    } else {
      return {};
    }
  } else {
    auto expr = stmt->as<Expr>();
    std::vector<Statement*> inputs{
        expr->inputs().begin(), expr->inputs().end()};
    return inputs;
  }
}

} // namespace

void validateDomainEquivalence(
    const std::vector<IterDomain*>& initial_domain,
    const std::vector<IterDomain*>& derived_domain) {
  ValidateDomainEquivalence(initial_domain, derived_domain);
}

std::vector<Statement*> checkCycle(
    Fusion* fusion,
    const std::unordered_set<Statement*>& from,
    const std::vector<Val*>& to) {
  std::unordered_set<Statement*> path;
  std::unordered_set<Statement*> visited;
  std::deque<Statement*> queue;
  queue.insert(queue.end(), to.begin(), to.end());

  while (!queue.empty()) {
    auto val = queue.front();

    // early termination if we have already reached boundary or hit a previously
    // visited node
    if (from.count(val) != 0 || visited.count(val) != 0) {
      queue.pop_front();
      continue;
    }

    auto next_stmts = next(val);

    // if val is a leaf node.
    if (next_stmts.empty()) {
      queue.pop_front();
      visited.insert(val);
      continue;
    }

    // if val is already in path, we are just cleaning up the stack here.
    auto iter = path.find(val);
    if (iter != path.end()) {
      queue.pop_front();
      path.erase(iter);
      visited.insert(val);
      continue;
    }

    // putting self on path
    path.insert(val);

    // check for cycles
    for (auto stmt : next_stmts) {
      if (path.count(stmt) != 0) {
        // find a cycle, return current path;
        std::vector<Statement*> ret;
        std::copy(path.begin(), path.end(), std::back_inserter(ret));
        return ret;
      }
      // adding statement to a queue;
      queue.push_front(stmt);
    }
  }

  // no cycle detected, return empty
  return {};
}

bool dependenciesSatisfied(
    std::vector<const Val*> needed_vals,
    std::unordered_set<const Val*> known_vals) {
  while (!needed_vals.empty()) {
    auto needed_val = needed_vals.back();
    needed_vals.pop_back();
    if (known_vals.count(needed_val) > 0 || needed_val->isConst()) {
      continue;
    }
    auto def = needed_val->definition();
    if (def == nullptr) {
      return false;
    }
    for (auto input : def->inputs()) {
      needed_vals.emplace_back(input);
    }
  }
  return true;
}

bool isAlignedScopeExpr(const Expr* expr) {
  TORCH_INTERNAL_ASSERT(expr != nullptr);
  if (auto ite = dynamic_cast<const kir::IfThenElse*>(expr)) {
    if (ite->predicate()->hasValue() &&
        getRegisterType(ite->predicate()->value()) ==
            RegisterType::GeneralPurpose) {
      return false;
    }

  } else if (auto fl = dynamic_cast<const kir::ForLoop*>(expr)) {
    // If the start, stop, step are not thread dependent
    //  then this for loop should be thread independent.
    if (getRegisterType(fl->start()) == RegisterType::GeneralPurpose ||
        getRegisterType(fl->stop()) == RegisterType::GeneralPurpose ||
        getRegisterType(fl->step()) == RegisterType::GeneralPurpose) {
      return false;
    }
  } else {
    TORCH_INTERNAL_ASSERT(false, "Invalid scope expr: ", expr->toString());
  }

  return true;
}

std::vector<Statement*> checkCycle(Fusion* fusion) {
  return checkCycle(fusion, {}, fusion->outputs());
}

namespace {

inline bool isTensorAttr(const Val* val, const std::string& attr_name) {
  TORCH_INTERNAL_ASSERT(val != nullptr);
  auto getitem = dynamic_cast<GetItem*>(val->definition());
  if (getitem == nullptr) {
    return false;
  }
  auto getattr = dynamic_cast<GetAttr*>(getitem->array()->definition());
  if (getattr == nullptr) {
    return false;
  }
  if (getattr->attr() != attr_name) {
    return false;
  }
  auto metadata = dynamic_cast<GetMetaData*>(getattr->struct_()->definition());
  if (metadata == nullptr) {
    return false;
  }
  return metadata->in()->isA<TensorView>();
}

} // namespace

bool isTensorSize(const Val* val) {
<<<<<<< HEAD
  return isTensorAttr(val, "size");
=======
  if (auto ns = dynamic_cast<const NamedScalar*>(val)) {
    // TODO: remove this
    if (ns->isTensorSize()) {
      return true;
    }
  }
  return isTensorAttr(val, "logical_size") || isTensorAttr(val, "alloc_size");
>>>>>>> 1c906c2c
}

bool isTensorStride(const Val* val) {
  return isTensorAttr(val, "logical_stride") ||
      isTensorAttr(val, "alloc_stride");
}

} // namespace nvfuser::ir_utils<|MERGE_RESOLUTION|>--- conflicted
+++ resolved
@@ -1143,17 +1143,7 @@
 } // namespace
 
 bool isTensorSize(const Val* val) {
-<<<<<<< HEAD
-  return isTensorAttr(val, "size");
-=======
-  if (auto ns = dynamic_cast<const NamedScalar*>(val)) {
-    // TODO: remove this
-    if (ns->isTensorSize()) {
-      return true;
-    }
-  }
   return isTensorAttr(val, "logical_size") || isTensorAttr(val, "alloc_size");
->>>>>>> 1c906c2c
 }
 
 bool isTensorStride(const Val* val) {
