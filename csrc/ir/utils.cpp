// clang-format off
/*
 * SPDX-FileCopyrightText: Copyright (c) 2023-present NVIDIA CORPORATION & AFFILIATES.
 * All rights reserved.
 * SPDX-License-Identifier: BSD-3-Clause
 */
// clang-format on
#include <device_lower/utils.h>
#include <expr_simplifier.h>
#include <fusion.h>
#include <id_model/id_model.h>
#include <id_model/to_string.h>
#include <ir/builder.h>
#include <ir/iostream.h>
#include <ir/utils.h>
#include <iter_visitor.h>
#include <ops/arith.h>
#include <scheduler/mma_utils.h>

#include <limits>
#include <set>

namespace nvfuser::ir_utils {

std::vector<int64_t> normalizeNew2Old(
    const std::vector<int64_t>& new2old_in,
    int64_t ndims) {
  NVF_CHECK(
      (int64_t)new2old_in.size() == ndims,
      "There must be a transpose mapping for each dimension in domain");

  // Canonicalize dimensions by wrapping each dim for the given ndims
  std::vector<int64_t> new2old;
  std::transform(
      new2old_in.begin(),
      new2old_in.end(),
      std::inserter(new2old, new2old.begin()),
      [ndims](int64_t entry) { return entry < 0 ? entry + ndims : entry; });

  // Check if any adjusted values are < 0, or >= nDims, which are invalid
  NVF_CHECK(
      std::none_of(
          new2old.begin(),
          new2old.end(),
          [ndims](int64_t entry) { return entry < 0 || entry >= ndims; }),
      "New2Old axes are not within the number of dimensions of the provided domain.\t",
      new2old);

  // Going to use sets, to see if any duplicate values are in the map.
  std::set<int64_t> old_pos_set;
  std::transform(
      new2old.begin(),
      new2old.end(),
      std::inserter(old_pos_set, old_pos_set.begin()),
      [](int64_t entry) { return entry; });

  // Error out if duplicate values are found.
  NVF_CHECK(
      (int64_t)new2old.size() == ndims && old_pos_set.size() == new2old.size(),
      "Duplicate entries in transformation map.");

  // END VALIDATION CHECKS
  return new2old;
}

std::vector<int64_t> normalizeOld2New(
    const std::unordered_map<int64_t, int64_t>& old2new_in,
    int64_t ndims) {
  // adjust based on negative values (any negative values gets nDims added to
  // it)
  std::unordered_map<int64_t, int64_t> old2new;
  std::transform(
      old2new_in.begin(),
      old2new_in.end(),
      std::inserter(old2new, old2new.begin()),
      [ndims](std::unordered_map<int64_t, int64_t>::value_type entry) {
        return std::unordered_map<int64_t, int64_t>::value_type({
            entry.first < 0 ? entry.first + ndims : entry.first,
            entry.second < 0 ? entry.second + ndims : entry.second,
        });
      });

  // Check if any adjusted values are < 0, or >= nDims, which are invalid

  NVF_CHECK(
      std::none_of(
          old2new.begin(),
          old2new.end(),
          [ndims](std::unordered_map<int64_t, int64_t>::value_type entry) {
            return entry.first < 0 || entry.first >= ndims ||
                entry.second < 0 || entry.second >= ndims;
          }),
      "Reorder axes are not within the number of dimensions of the provided domain.");

  // Going to use sets, to see if any duplicate values are in the map.

  std::set<int64_t> old_pos_set;
  std::transform(
      old2new.begin(),
      old2new.end(),
      std::inserter(old_pos_set, old_pos_set.begin()),
      [](std::unordered_map<int64_t, int64_t>::value_type entry) {
        return entry.first;
      });

  std::set<int64_t> new_pos_set;
  std::transform(
      old2new.begin(),
      old2new.end(),
      std::inserter(new_pos_set, new_pos_set.begin()),
      [](std::unordered_map<int64_t, int64_t>::value_type entry) {
        return entry.second;
      });

  // Error out if duplicate values are found.
  NVF_CHECK(
      old_pos_set.size() == old2new.size() &&
          new_pos_set.size() == old2new.size(),
      "Duplicate entries in transformation map sent to TensorView reorder.");

  // END VALIDATION CHECKS

  std::vector<int64_t> new2old(ndims, -1);

  // Go through each old and new position, make sure they're within [0, ndims)
  for (std::pair<int64_t, int64_t> elem : old2new) {
    int64_t old_pos = elem.first;
    int64_t new_pos = elem.second;
    new2old[new_pos] = old_pos;
  }

  // old_positions that already have a new position
  std::set<int64_t> old_positions(new2old.begin(), new2old.end());
  old_positions.erase(-1);

  // All available new positions
  std::set<int64_t> all_positions;
  for (auto i : c10::irange(ndims)) {
    all_positions.insert((int64_t)i);
  }

  // Check what positions haven't been specified.
  std::set<int64_t> positions_left;
  std::set_difference(
      all_positions.begin(),
      all_positions.end(),
      old_positions.begin(),
      old_positions.end(),
      std::inserter(positions_left, positions_left.end()));

  // Fill in positions that weren't specified, in relative order,
  // in empty spots in the set of new positions.
  // new2old[new_position] = old_position
  auto it = positions_left.begin(); // old positions left
  std::transform(
      new2old.begin(),
      new2old.end(),
      new2old.begin(),
      [&it](int64_t i) -> int64_t { return i == -1 ? *it++ : i; });

  return new2old;
}

namespace ValReplacement {
// Create New Expr given producer - [an input for the expression]
// Creates a new Expr substituting current with producer
struct SubstituteInExpr : public OptOutMutator {
 public:
  static Expr* subsitute(Expr* expr, Val* reference, Val* substitute) {
    NVF_ERROR(
        expr != nullptr && reference != nullptr && substitute != nullptr,
        "Nullptr arg found.");
    SubstituteInExpr sie(reference, substitute);
    sie.mutate(expr);
    // if nothing substituted, then return the original expr
    return sie.expr_ == nullptr ? expr : sie.expr_;
  }

 protected:
  void removeExpr(IrContainer*, Expr*) const override {}

  void registerNewExpr(Expr* expr) override {
    expr_ = expr;
  }

 private:
  explicit SubstituteInExpr(Val* reference, Val* substitute) {
    mutations_[reference] = substitute;
  }

 private:
  Expr* expr_ = nullptr;
};

} // namespace ValReplacement

Expr* replaceValInExprInputs(Expr* expr, Val* reference, Val* substitute) {
  FusionGuard fg(expr->fusion());
  return ValReplacement::SubstituteInExpr::subsitute(
      expr, reference, substitute);
}

void replaceValInAllExprInputsAndFusionOutputs(Val* old_val, Val* new_val) {
  auto uses = old_val->uses();
  for (auto use_of_old_val : uses) {
    ir_utils::replaceValInExprInputs(use_of_old_val, old_val, new_val);
  }
  if (old_val->isFusionOutput()) {
    old_val->fusion()->replaceOutput(old_val, new_val);
  }
}

Expr* transferDefinitionToNewOutputs(
    Expr* expr,
    const std::vector<Val*>& new_outputs) {
  NVF_ERROR(
      new_outputs.size() == expr->outputs().size(),
      "Number of new outputs must match old outputs");
  OptOutMutator mutator;
  for (const auto i : c10::irange(new_outputs.size())) {
    auto old_output = expr->outputs().at(i);
    auto new_output = new_outputs.at(i);
    if (new_output == old_output) {
      continue;
    }
    NVF_ERROR(
        !new_output->isConst(),
        "Cannot transfer a definition Expr onto a const Val. Found new output ",
        new_output->toString(),
        " with constant value ",
        new_output->value());
    NVF_ERROR(
        new_output->vtype() == old_output->vtype(),
        "transforDefinitionToNewOutputs cannot change val type. Found ",
        new_output->vtype(),
        " and ",
        old_output->vtype());
    NVF_ERROR(
        new_output->dtype() == old_output->dtype(),
        "transforDefinitionToNewOutputs cannot change data type. Found ",
        new_output->dtype(),
        " and ",
        old_output->dtype());
    NVF_ERROR(
        new_output->definition() == nullptr,
        "New output ",
        new_output->toString(),
        " must not already have a definition.");
    mutator.registerMutation(old_output, new_output);
  }
  return mutator.mutateExprOutputsOnly(expr);
}

TensorView* rFactorHelper(
    TensorView* reduction_tv,
    const std::vector<int64_t>& axes) {
  NVF_ERROR(reduction_tv->definition() != nullptr);
  const bool has_multiple_tvs = reduction_tv->definition()->inputs().size() > 1;
  if (!has_multiple_tvs) {
    return reduction_tv->rFactor(axes);
  }

  std::vector<TensorView*> out_tvs;
  std::transform(
      reduction_tv->definition()->outputs().begin(),
      reduction_tv->definition()->outputs().end(),
      std::back_inserter(out_tvs),
      [](Val* val) { return val->as<TensorView>(); });

  auto rf_tvs = reduction_tv->rFactor(axes, out_tvs);

  return rf_tvs.at(std::distance(
      out_tvs.begin(),
      std::find(out_tvs.begin(), out_tvs.end(), reduction_tv)));
}

namespace {

template <typename T>
std::vector<T*> uniqueEntries(const std::vector<T*>& tv_vector) {
  VectorOfUniqueEntries<T*> unique_vector(tv_vector.begin(), tv_vector.end());
  return unique_vector.vector();
}

} // namespace

// Return immediate producers of val
std::vector<Val*> producerValsOf(const Val* val) {
  if (val->definition() == nullptr) {
    return {};
  }
  auto producer_vals = val->definition()->inputs();
  return uniqueEntries<Val>({producer_vals.begin(), producer_vals.end()});
}

// Return immediate consumers of val
std::vector<Val*> consumerValsOf(const Val* val) {
  std::vector<Val*> consumer_vals;
  for (auto use_expr : val->uses()) {
    auto outputs = use_expr->outputs();
    consumer_vals.insert(consumer_vals.end(), outputs.begin(), outputs.end());
  }
  return uniqueEntries<Val>(consumer_vals);
}

// Return immediate siblings of val
std::vector<Val*> siblingValsOf(const Val* val) {
  std::vector<Val*> sibling_vals;
  auto def = val->definition();
  if (def != nullptr) {
    auto outs = def->outputs();
    for (auto sibling_val : outs) {
      if (sibling_val == val) {
        continue;
      }
      sibling_vals.emplace_back(sibling_val);
    }
  }
  return sibling_vals;
}

// Return immediate producers of val
std::vector<Val*> producerValsOf(const std::vector<Val*>& vals) {
  std::vector<Val*> all_producer_vals;
  for (auto val : vals) {
    auto producer_vals = producerValsOf(val);
    all_producer_vals.insert(
        all_producer_vals.end(), producer_vals.begin(), producer_vals.end());
  }

  return uniqueEntries<Val>(all_producer_vals);
}

// Return immediate consumers of val
std::vector<Val*> consumerValsOf(const std::vector<Val*>& vals) {
  std::vector<Val*> all_consumer_vals;
  for (auto val : vals) {
    auto consumer_vals = consumerValsOf(val);
    all_consumer_vals.insert(
        all_consumer_vals.end(), consumer_vals.begin(), consumer_vals.end());
  }

  return uniqueEntries<Val>(all_consumer_vals);
}

std::vector<TensorView*> producerTvsOf(const TensorView* tv) {
  auto producer_vals = producerValsOf(tv);
  auto producer_tvs = ir_utils::filterByType<TensorView>(producer_vals);
  return {producer_tvs.begin(), producer_tvs.end()};
}

std::vector<TensorView*> consumerTvsOf(const TensorView* tv) {
  auto consumer_vals = consumerValsOf(tv);
  auto consumer_tvs = ir_utils::filterByType<TensorView>(consumer_vals);
  return {consumer_tvs.begin(), consumer_tvs.end()};
}

std::vector<TensorView*> siblingTvsOf(const TensorView* tv) {
  auto sibling_vals = siblingValsOf(tv);
  auto sibling_tvs = ir_utils::filterByType<TensorView>(sibling_vals);
  return {sibling_tvs.begin(), sibling_tvs.end()};
}

std::vector<TensorView*> producerTvsOf(const std::vector<TensorView*>& tvs) {
  std::vector<TensorView*> all_producer_tvs;
  for (auto tv : tvs) {
    auto producer_tvs = producerTvsOf(tv);
    all_producer_tvs.insert(
        all_producer_tvs.end(), producer_tvs.begin(), producer_tvs.end());
  }

  return uniqueEntries<TensorView>(all_producer_tvs);
}

std::vector<TensorView*> consumerTvsOf(const std::vector<TensorView*>& tvs) {
  std::vector<TensorView*> all_consumer_tvs;
  for (auto tv : tvs) {
    auto consumer_tvs = consumerTvsOf(tv);
    all_consumer_tvs.insert(
        all_consumer_tvs.end(), consumer_tvs.begin(), consumer_tvs.end());
  }

  return uniqueEntries<TensorView>(all_consumer_tvs);
}

std::vector<TensorView*> inputTvsOf(TensorView* tv) {
  return inputTvsOf(std::vector<TensorView*>{tv});
}

std::vector<TensorView*> outputTvsOf(TensorView* tv) {
  return outputTvsOf(std::vector<TensorView*>{tv});
}

std::vector<TensorView*> inputTvsOf(std::vector<TensorView*> tvs) {
  auto inp_vals = IterVisitor::getInputsTo({tvs.begin(), tvs.end()});
  auto filtered = ir_utils::filterByType<TensorView>(inp_vals);
  std::vector<TensorView*> inp_tvs(filtered.begin(), filtered.end());
  return uniqueEntries<TensorView>(inp_tvs);
}

std::vector<TensorView*> outputTvsOf(std::vector<TensorView*> tvs) {
  auto out_vals = DependencyCheck::getAllOutputsOf({tvs.begin(), tvs.end()});
  auto filtered = ir_utils::filterByType<TensorView>(out_vals);
  std::vector<TensorView*> out_tvs(filtered.begin(), filtered.end());
  return uniqueEntries<TensorView>(out_tvs);
}

VectorOfUniqueEntries<TensorView*> allTvsOfExprs(
    const std::vector<Expr*>& exprs) {
  VectorOfUniqueEntries<TensorView*> all_tvs;
  for (auto expr : exprs) {
    auto input_tvs = ir_utils::filterByType<TensorView>(expr->inputs());
    auto output_tvs = ir_utils::filterByType<TensorView>(expr->outputs());
    for (const auto& tvs : {input_tvs, output_tvs}) {
      all_tvs.pushBack(tvs.begin(), tvs.end());
    }
  }
  return all_tvs;
}

std::vector<TensorView*> allTvsExcept(
    Fusion* fusion,
    const std::unordered_set<TensorView*>& except) {
  auto all_tvs = fusion->allTvs();
  std::vector<TensorView*> result;
  for (auto tv : all_tvs) {
    if (except.count(tv) == 0) {
      result.emplace_back(tv);
    }
  }
  return result;
}

std::vector<Expr*> getAllTypesOfReductionOps(Fusion* fusion) {
  return getOpsOfType<ReductionOp, GroupedReductionOp, WelfordOp>(fusion);
}

bool hasAnyReductionOps(Fusion* fusion) {
  return hasOpsOfType<ReductionOp, GroupedReductionOp, WelfordOp>(fusion);
}

namespace {

class ValReplacementMutator : private OptOutMutator {
 public:
  ValReplacementMutator(
      Fusion* fusion,
      const std::unordered_map<Val*, Val*>& replacement_map)
      : replacement_map_(replacement_map) {
    FusionGuard fg(fusion);

    // Welford makes this a little annoying since it holds a count which is
    // typically not used by anything else. If we don't grab that count, then it
    // would be a tensorview that doesn't get updated extents. Therefore, first
    // grab all leaves towards outputs and grab stmts from there.
    auto stmts = StmtSort::getStmtsTo(allLeafOuts(fusion), true, true);

    // Some fusions, such as standalone rand_like, can have disconnected DAG, so
    // we need some mechanism to make sure our replacement set is as complete as
    // possible
    // TODO: I think we need a more general mechanism to support disconnected
    // DAG
    std::vector<Val*> more;
    for (auto v : fusion->inputs()) {
      if (std::find(stmts.begin(), stmts.end(), v) == stmts.end()) {
        more.emplace_back(v);
      }
    }
    for (auto v : fusion->axioms()) {
      if (std::find(stmts.begin(), stmts.end(), v) == stmts.end()) {
        more.emplace_back(v);
      }
    }
    auto more_stmts = StmtSort::getStmtsTo(more, true, true);
    more_stmts.insert(more_stmts.end(), stmts.begin(), stmts.end());

    for (auto stmt : more_stmts) {
      dispatchMutate(stmt);
    }

    for (const auto& [old_v, new_v] : replacement_map_) {
      if (old_v->isFusionOutput()) {
        fusion->replaceOutput(old_v, new_v);
      }
    }
  }

 private:
  using OptOutMutator::dispatchMutate;
  using OptOutMutator::mutate;

  void dispatchMutate(Val* val) final {
    if (replacement_map_.find(val) == replacement_map_.end()) {
      return OptOutMutator::dispatchMutate(val);
    }
    auto replaced_val = replacement_map_.at(val);
    registerMutation(val, replaced_val);
  }

  std::vector<Val*> allLeafOuts(Fusion* fusion) {
    auto exprs = StmtSort::getExprs(fusion, true);
    std::unordered_set<Val*> inputs;
    std::unordered_set<Val*> outputs;
    std::vector<Val*> ordered_outputs;
    for (auto expr : exprs) {
      inputs.insert(expr->inputs().begin(), expr->inputs().end());
      outputs.insert(expr->outputs().begin(), expr->outputs().end());
      ordered_outputs.insert(
          ordered_outputs.end(),
          expr->outputs().begin(),
          expr->outputs().end());
    }
    for (auto input : inputs) {
      outputs.erase(input);
    }

    std::vector<Val*> ordered_leaf_outs;
    for (auto out : ordered_outputs) {
      if (outputs.find(out) != outputs.end()) {
        ordered_leaf_outs.push_back(out);
      }
    }
    return ordered_leaf_outs;
  }

  const std::unordered_map<Val*, Val*>& replacement_map_;
};

} // namespace

void replaceValue(
    Fusion* fusion,
    const std::unordered_map<Val*, Val*>& replacement_map) {
  // NOLINTNEXTLINE(bugprone-unused-raii)
  ValReplacementMutator(fusion, replacement_map);
}

Val* getReductionInitValOf(TensorView* tv) {
  auto def = tv->definition();
  if (def == nullptr) {
    return nullptr;
  }

  Val* init = nullptr;
  if (auto rop = dynamic_cast<ReductionOp*>(def)) {
    init = rop->init();
  } else if (auto grop = dynamic_cast<GroupedReductionOp*>(def)) {
    int output_idx = grop->getExprIndexOfOutput(tv);
    init = grop->initVal(output_idx);
  } else if (auto wop = dynamic_cast<WelfordOp*>(def)) {
    return wop->getInitValOfOutput(tv);
  } else if (auto gwop = dynamic_cast<GroupedWelfordOp*>(def)) {
    init = gwop->getInitValOfOutput(tv);
  } else if (auto mma = dynamic_cast<MmaOp*>(def)) {
    init = mma->init();
  }

  return init;
}

// TODO: Should mma be in here? Should we return true if it's a trivial
// reduction?
bool isReductionOp(const Expr* expr) {
  // Note that GridReduction inherits ReductionOp
  return expr->isOneOf<
      ReductionOp,
      GroupedReductionOp,
      WelfordOp,
      GroupedWelfordOp,
      kir::GridWelford,
      kir::GroupedGridWelford>();
}

bool isReductionTvOp(const Expr* expr) {
  return ir_utils::isTvOp(expr) && isReductionOp(expr);
}

bool isPointwiseTvOp(const Expr* expr) {
  // LoadStoreOp with producer projection means transpose, which is not
  // considered pointwise
  return isTvOp(expr) &&
      (expr->isOneOf<UnaryOp, BinaryOp, TernaryOp>() ||
       (expr->isA<LoadStoreOp>() && !ir_utils::getTvOutput(expr)->hasRoot()));
}

bool isSegmentSet(const Expr* e) {
  if (const auto* ldst = dynamic_cast<const LoadStoreOp*>(e)) {
    if (ldst->opType() == LoadStoreOpType::SegmenterSet) {
      return true;
    }
  }
  return false;
}

std::vector<ViewOp*> getViewOps(Fusion* fusion) {
  auto all_exprs = fusion->exprs();

  auto all_view_ops = ir_utils::filterByType<ViewOp>(all_exprs);

  std::vector<ViewOp*> view_ops;

  std::copy_if(
      all_view_ops.begin(),
      all_view_ops.end(),
      std::back_inserter(view_ops),
      [](ViewOp* view) {
        return std::any_of(
            view->outputs().begin(), view->outputs().end(), [](Val* v) {
              if (!v->isA<TensorView>()) {
                return false;
              }
              return v->as<TensorView>()->hasRoot();
            });
      });

  return view_ops;
}

Val* replaceValRecursively(
    Val* val,
    const std::unordered_map<Val*, Val*>& replacement_map) {
  if (replacement_map.find(val) != replacement_map.end()) {
    return replacement_map.at(val);
  }

  auto def = val->definition();
  if (def == nullptr) {
    return val;
  }

  NVF_ERROR(def->outputs().size() == 1);

  bool mutated = false;

  std::vector<Val*> mutated_inputs;
  mutated_inputs.reserve(def->inputs().size());
  for (auto input : def->inputs()) {
    auto new_input = replaceValRecursively(input, replacement_map);
    if (new_input != input) {
      mutated = true;
    }
    mutated_inputs.emplace_back(new_input);
  }

  std::vector<Statement*> mutated_attrs;
  mutated_attrs.reserve(def->attributes().size());
  for (auto attr : def->attributes()) {
    if (auto attr_val = dynamic_cast<Val*>(attr)) {
      auto new_attr_val = replaceValRecursively(attr_val, replacement_map);
      if (new_attr_val != attr_val) {
        mutated = true;
      }
      mutated_attrs.emplace_back(new_attr_val);
    } else {
      mutated_attrs.emplace_back(attr);
    }
  }

  if (!mutated) {
    return val;
  }

  auto out = IrBuilder::create<Val>(val->dtype());
  auto newObjectFunc = def->newObjectFunc();
  newObjectFunc(def->container(), mutated_inputs, {out}, mutated_attrs);

  return out;
}

bool isSqueezeInput(const TensorView* tv) {
  for (auto expr : tv->uses()) {
    if (expr->isA<SqueezeOp>()) {
      return true;
    }
  }
  return false;
}

bool isSqueezedID(const TensorView* tv, const IterDomain* id) {
  auto logical_dom = TensorDomain::noReductions(tv->getLogicalDomain());
  auto squeezes = ir_utils::filterByType<SqueezeOp>(tv->uses());
  for (auto i : c10::irange(logical_dom.size())) {
    if (logical_dom[i] != id) {
      continue;
    }
    for (auto squeeze : squeezes) {
      if (squeeze->isSqueezeDim(i)) {
        return true;
      }
    }
  }
  return false;
}

bool isIndexedID(const TensorView* tv, const IterDomain* id) {
  return isIndexedProducerID(tv, id) || isIndexedConsumerID(tv, id);
}

bool isIndexedProducerID(const TensorView* tv, const IterDomain* id) {
  return std::any_of(tv->uses().begin(), tv->uses().end(), [&](Expr* expr) {
    return getIndexedProducerID(expr) == id;
  });
}

IterDomain* getIndexedProducerID(const Expr* expr) {
  if (auto select = dynamic_cast<const SelectOp*>(expr)) {
    return select->getIndexedID();
  } else if (auto index_select = dynamic_cast<const IndexSelectOp*>(expr)) {
    return index_select->getIndexedID();
  } else if (auto gather = dynamic_cast<const TorchGatherOp*>(expr)) {
    return gather->getIndexedID();
  } else {
    return nullptr;
  }
}

IterDomain* getConsumerOfIndexedProducerID(const Expr* expr) {
  if (auto index_select = dynamic_cast<const IndexSelectOp*>(expr)) {
    return index_select->getConsumerOfIndexedID();
  } else if (auto gather = dynamic_cast<const TorchGatherOp*>(expr)) {
    return gather->getConsumerOfIndexedID();
  } else {
    return nullptr;
  }
}

bool isIndexedConsumerID(const TensorView* tv, const IterDomain* id) {
  return tv->definition()->isA<ScatterOp>() &&
      tv->definition()->as<ScatterOp>()->getIndexedID() == id;
}

bool isIndexSelectLookupTv(const TensorView* tv) {
  for (auto expr : tv->uses()) {
    if (expr->isA<IndexSelectOp>()) {
      auto idx_sel = expr->as<IndexSelectOp>();
      if (idx_sel->input(0) == tv) {
        return true;
      }
    }
  }
  return false;
}

bool isIndexSelectIndicesTv(const TensorView* tv) {
  for (auto expr : tv->uses()) {
    if (expr->isA<IndexSelectOp>()) {
      auto idx_sel = expr->as<IndexSelectOp>();
      if (idx_sel->input(1) == tv) {
        return true;
      }
    }
  }
  return false;
}

bool isTorchGatherLookupTv(const Val* tv) {
  for (auto expr : tv->uses()) {
    if (expr->isA<TorchGatherOp>()) {
      auto idx_sel = expr->as<TorchGatherOp>();
      if (idx_sel->lookupTv() == tv) {
        return true;
      }
    }
  }
  return false;
}

std::string varName(const Val* val) {
  if (val->isA<kir::TensorIndex>()) {
    return varName(val->as<kir::TensorIndex>()->view());
  }
  std::stringstream name;
  if (val->isA<TensorView>()) {
    name << "T";
  } else {
    name << typePrefix(val->dtype());
  }
  name << val->name();
  return name.str();
}

bool hasResizedRfactor(const TensorView* tv) {
  if (!tv->hasRoot()) {
    return false;
  }
  auto root_to_rf_exprs = StmtSort::getExprsBetween(
      {tv->getRootDomain().begin(), tv->getRootDomain().end()},
      {tv->getLogicalDomain().begin(), tv->getLogicalDomain().end()});
  return std::any_of(
      root_to_rf_exprs.begin(), root_to_rf_exprs.end(), [](Expr* expr) {
        return expr->isA<Resize>();
      });
}

std::vector<TensorView*> getTVsWithDynamicTransform(Fusion* fusion) {
  const auto all_tvs = fusion->allTvs();
  std::vector<TensorView*> dynamic_tvs;
  std::copy_if(
      all_tvs.begin(),
      all_tvs.end(),
      std::back_inserter(dynamic_tvs),
      [](auto tv) { return tv->domain()->hasSymbolicAxis(); });
  return dynamic_tvs;
}

CompareDomainResult compareDomains(
    std::vector<IterDomain*> dom0,
    const std::vector<IterDomain*>& dom1,
    const std::vector<IterDomain*>& additional_ids,
    bool ignore_broadcast) {
  std::unordered_set<Val*> dom0_set(dom0.begin(), dom0.end());
  std::unordered_set<Val*> dom1_set(dom1.begin(), dom1.end());
  std::unordered_set<Val*> additional_ids_set(
      additional_ids.begin(), additional_ids.end());

  // empty domain are equivalent.
  if (dom0.empty() && dom1.empty()) {
    return {};
  }
  // Make sure there's no duplicate in the parameter vectors
  NVF_ERROR(
      dom0.size() == dom0_set.size(),
      "Duplicated entry is detected in dom0: ",
      toDelimitedString(dom0));
  NVF_ERROR(
      dom1.size() == dom1_set.size(),
      "Duplicated entry is detected in dom1: ",
      toDelimitedString(dom1));

  dom0.insert(dom0.end(), additional_ids.begin(), additional_ids.end());
  auto exprs = IRBFS::getExprsBetween(
      {dom0.begin(), dom0.end()}, {dom1.begin(), dom1.end()}, false);

  std::unordered_set<Val*> frontier(dom0.begin(), dom0.end());

  for (auto [expr, direction] : exprs) {
    NVF_ERROR(
        std::all_of(expr->inputs().begin(), expr->inputs().end(), [](Val* v) {
          return v->isA<IterDomain>();
        }));
    NVF_ERROR(
        std::all_of(expr->outputs().begin(), expr->outputs().end(), [](Val* v) {
          return v->isA<IterDomain>();
        }));
    std::vector<Val*> from;
    std::vector<Val*> to;
    if (direction == Direction::Forward) {
      from = expr->inputs();
      to = expr->outputs();
    } else {
      from = expr->outputs();
      to = expr->inputs();
    }
#if 0
    if (std::all_of(from.begin(), from.end(), [&](Val* v) {
          return additional_ids_set.count(v);
        })) {
      additional_ids_set.insert(to.begin(), to.end());
      continue;
    }
#endif
    for (auto v : to) {
#if 0
      if (additional_ids_set.count(v)) {
        continue;
      }
#endif
      NVF_ERROR(
          frontier.insert(v).second,
          "Invalid derived domain due to dependent expr: ",
          expr->toString(),
          ". Output should just show up once: ",
          v->toString());
    }
    for (auto v : from) {
      bool ignorable =
          (ignore_broadcast && v->as<IterDomain>()->isBroadcast()) ||
          additional_ids_set.count(v);
      NVF_ERROR(
          frontier.erase(v) == 1 || ignorable,
          "Invalid derived domain due to dependent expr: ",
          expr->toString(),
          ". Input not seen before: ",
          v->toString());
    }
  }

  // Remove symbolic IDs that appear both in frontier and in dom1_set. These IDs
  // are carried over without any transformation.
  auto is_symb = [](Val* v) {
    return v->as<IterDomain>()->getIterType() == IterType::Symbolic;
  };
  std::vector<Val*> ids_to_remove;
  for (Val* id : frontier) {
    if (is_symb(id) && dom1_set.count(id)) {
      ids_to_remove.push_back(id);
    }
  }
  for (Val* id : ids_to_remove) {
    frontier.erase(id);
    dom1_set.erase(id);
  }
  // At this point, the frontier set and dom1 should be equal, except when
  // there's a symbolic ID in frontier or dom1, where the transformations are
  // incomplete.
  bool frontier_has_symbolic =
      std::any_of(frontier.begin(), frontier.end(), is_symb);
  bool dom1_has_symbolic =
      std::any_of(dom1_set.begin(), dom1_set.end(), is_symb);

  CompareDomainResult result;

  // Check if iter domains can be reachable from
  // target_set. Returns true if any of iter domains is
  // unreachable. Additionaly, make sure none of iter domains has any
  // overlap with the other iter domains.
  auto check_ids = [ignore_broadcast](
                       const auto& ids_to_check,
                       const auto& target_set) -> bool {
    bool unreachable = false;
    for (auto id : ids_to_check) {
      // Symbolic and broadcast IDs are ignored
      if (id->template as<IterDomain>()->getIterType() == IterType::Symbolic ||
          (ignore_broadcast && id->template as<IterDomain>()->isBroadcast())) {
        continue;
      }
      if (!target_set.count(id)) {
        // not found in target, which means either:
        //
        // 1. id is unreachable from target_set, or
        // 2. id is reachable from target_set but was erased from
        // target_set as it was used as an input in the traversal.
        //
        // The second case means id is redundant
        NVF_ERROR(
            IRBFS::getReachableValsFrom(
                {target_set.begin(), target_set.end()}, {id})
                .empty(),
            id->toString(),
            " is redundant in ",
            toDelimitedString(target_set));

        unreachable = true;
        // Do not break here. The return value is now determined to be
        // true, but the remaining IDs need also to be checked if they
        // are redundant.
      }
    }
    return unreachable;
  };

  if (!frontier_has_symbolic) {
    result.dom1_has_unreachable_ids = check_ids(dom1, frontier);
  }

  if (!dom1_has_symbolic) {
    for (auto frontier_val : frontier) {
      auto frontier_id = frontier_val->as<IterDomain>();
      if (frontier_id->as<IterDomain>()->getIterType() == IterType::Symbolic ||
          (ignore_broadcast && frontier_id->as<IterDomain>()->isBroadcast()) ||
          !dom1_set.count(frontier_id)) {
        continue;
      }

      bool frontier_id_unreachable =
          IRBFS::getReachableValsFrom({dom1.begin(), dom1.end()}, {frontier_id})
              .empty();

      // This frontier id isn't in dom1, which should mean
      result.dom0_has_unaccounted_ids = frontier_id_unreachable;
    }
  }

  return result;
}

void validateDomainEquivalence(
    std::vector<IterDomain*> dom0,
    const std::vector<IterDomain*>& dom1,
    const std::vector<IterDomain*>& additional_ids) {
  const auto compare_result = compareDomains(dom0, dom1, additional_ids);

  NVF_ERROR(
      !compare_result.dom0_has_unaccounted_ids,
      "dom0 has unaccounted IDs. dom0: ",
      toDelimitedString(dom0),
      ". dom1: ",
      toDelimitedString(dom1));

  NVF_ERROR(
      !compare_result.dom1_has_unreachable_ids,
      "dom1 has unreachable IDs. dom0: ",
      toDelimitedString(dom0),
      ". dom1: ",
      toDelimitedString(dom1));
}

namespace {

std::vector<Statement*> next(Statement* stmt) {
  if (stmt->isVal()) {
    if (auto val = stmt->as<Val>()->definition()) {
      return {val};
    } else {
      return {};
    }
  } else {
    auto expr = stmt->as<Expr>();
    std::vector<Statement*> inputs{
        expr->inputs().begin(), expr->inputs().end()};
    return inputs;
  }
}

} // namespace

std::vector<Statement*> checkCycle(
    Fusion* fusion,
    const std::unordered_set<Statement*>& from,
    const std::vector<Val*>& to) {
  std::unordered_set<Statement*> path;
  std::unordered_set<Statement*> visited;
  std::deque<Statement*> queue;
  queue.insert(queue.end(), to.begin(), to.end());

  while (!queue.empty()) {
    auto val = queue.front();

    // early termination if we have already reached boundary or hit a previously
    // visited node
    if (from.count(val) != 0 || visited.count(val) != 0) {
      queue.pop_front();
      continue;
    }

    auto next_stmts = next(val);

    // if val is a leaf node.
    if (next_stmts.empty()) {
      queue.pop_front();
      visited.insert(val);
      continue;
    }

    // if val is already in path, we are just cleaning up the stack here.
    auto iter = path.find(val);
    if (iter != path.end()) {
      queue.pop_front();
      path.erase(iter);
      visited.insert(val);
      continue;
    }

    // putting self on path
    path.insert(val);

    // check for cycles
    for (auto stmt : next_stmts) {
      if (path.count(stmt) != 0) {
        // find a cycle, return current path;
        std::vector<Statement*> ret;
        std::copy(path.begin(), path.end(), std::back_inserter(ret));
        return ret;
      }
      // adding statement to a queue;
      queue.push_front(stmt);
    }
  }

  // no cycle detected, return empty
  return {};
}

bool isAlignedScopeExpr(const Expr* expr) {
  NVF_ERROR(expr != nullptr);
  if (auto ite = dynamic_cast<const kir::IfThenElse*>(expr)) {
    if (ite->predicate()->hasValue() &&
        getRegisterType(ite->predicate()->value()) ==
            RegisterType::GeneralPurpose) {
      return false;
    }

  } else if (auto fl = dynamic_cast<const ForLoop*>(expr)) {
    // If the start, stop, step are not thread dependent
    //  then this for loop should be thread independent.
    if (getRegisterType(fl->start()) == RegisterType::GeneralPurpose ||
        getRegisterType(fl->stop()) == RegisterType::GeneralPurpose ||
        getRegisterType(fl->step()) == RegisterType::GeneralPurpose) {
      return false;
    }
  } else {
    NVF_THROW("Invalid scope expr: ", expr->toString());
  }

  return true;
}

std::vector<Statement*> checkCycle(Fusion* fusion) {
  return checkCycle(fusion, {}, fusion->outputs());
}

namespace {

inline bool isTensorAttr(const Val* val, const std::string& attr_name) {
  NVF_ERROR(val != nullptr);
  auto getitem = dynamic_cast<GetItem*>(val->definition());
  if (getitem == nullptr) {
    return false;
  }
  auto getattr = dynamic_cast<GetAttr*>(getitem->array()->definition());
  if (getattr == nullptr) {
    return false;
  }
  if (getattr->attr() != attr_name) {
    return false;
  }
  auto metadata = dynamic_cast<GetMetaData*>(getattr->struct_()->definition());
  if (metadata == nullptr) {
    return false;
  }
  return metadata->in()->isA<TensorView>();
}

} // namespace

bool isTensorSize(const Val* val) {
  return isTensorAttr(val, "logical_size") || isTensorAttr(val, "alloc_size");
}

bool isTensorStride(const Val* val) {
  return isTensorAttr(val, "logical_stride") ||
      isTensorAttr(val, "alloc_stride");
}

int64_t getVectorizeSize(const TensorView* tv) {
  for (auto id : tv->getLoopDomain()) {
    if (!isParallelTypeVectorize(id->getParallelType())) {
      continue;
    }

    NVF_ERROR(
        id->extent()->isConstInt(),
        "Could not evaluate constant value bound to vectorized dim.");

    return id->extent()->evaluate().as<int64_t>();
  }
  return 1;
}

bool hasTrivialAllocationDomain(const TensorView* tv) {
  if (!tv->hasAllocation()) {
    return true;
  }
  const std::vector<IterDomain*>& alloc = tv->getMaybeAllocationDomain();
  const std::vector<IterDomain*>& logical = tv->getLogicalDomain();
  return TensorDomain::noBroadcasts(TensorDomain::noReductions(logical)) ==
      TensorDomain::noBroadcasts(TensorDomain::noReductions(alloc));
}
bool hasUniformSiblings(Expr* expr) {
  return !expr->isOneOf<SdpaFwdOp, SdpaBwdOp>();
}

bool hasRootToLoopLinearTransformations(const TensorView* tv) {
  auto root = tv->getMaybeRootDomain();
  auto loop = tv->getLoopDomain();
  std::vector<Val*> loop_val(loop.begin(), loop.end());
  auto all_ids_vec =
      DependencyCheck::getAllValsBetween({root.begin(), root.end()}, loop_val);
  std::unordered_set<Val*> all_ids_set(all_ids_vec.begin(), all_ids_vec.end());
  auto alloc = tv->getMaybeAllocationDomain();
  auto logical = tv->getLogicalDomain();
  bool all_alloc_id_on_path = std::all_of(
      alloc.begin(), alloc.end(), [&](Val* v) { return all_ids_set.count(v); });
  bool all_logical_id_on_path =
      std::all_of(logical.begin(), logical.end(), [&](Val* v) {
        return all_ids_set.count(v);
      });
  return all_alloc_id_on_path && all_logical_id_on_path;
}

bool isLoopDomainFullyDerivedFromLogicalDomain(TensorView* tv) {
  return ir_utils::hasRootToLoopLinearTransformations(tv) &&
      !ir_utils::compareDomains(
           tv->getLoopDomain(),
           tv->getLogicalDomain(),
           /*additional_ids=*/{},
           /*ignore_broadcast=*/false)
           .dom0_has_unaccounted_ids;
}

AsyncOpType getAsyncOpType(const Expr* expr) {
  if (auto mma = dynamic_cast<const MmaOp*>(expr)) {
    if (mma->isHopper()) {
      return AsyncOpType::WgMma;
    }
  } else if (ir_utils::isCpAsyncBulkStore(expr)) {
    return AsyncOpType::CpAsyncBulk;
  } else if (ir_utils::isCpAsyncOp(expr)) {
    return AsyncOpType::CpAsync;
  }
  return AsyncOpType::NotAsync;
}

std::string nullOrToString(const Statement* val) {
  return val ? val->toString() : "nullptr";
}

std::string nullOrToInlineString(const Statement* id) {
  return id ? id->toInlineString() : "nullptr";
}

bool isFunctional(const Val* v) {
  auto def = v->definition();
  if (def == nullptr) {
    return true;
  }
  if (auto uop = dynamic_cast<UnaryOp*>(def)) {
    // ElectSync is not functional, it does not return the same value
    // every time it is called, so we do not want to reuse it.
    if (uop->getUnaryOpType() == UnaryOpType::ElectSync) {
      return false;
    }
  }
  return std::all_of(def->inputs().begin(), def->inputs().end(), isFunctional);
}

bool isRecursivelyDefined(Val* val) {
  NVF_ERROR(val != nullptr);

  std::deque<Val*> vals_to_visit;
  vals_to_visit.push_back(val);

  std::unordered_set<Val*> visited_vals;

  while (!vals_to_visit.empty()) {
    auto v = vals_to_visit.front();
    vals_to_visit.pop_front();

    visited_vals.insert(v);

    auto v_def = v->definition();
    if (v_def == nullptr) {
      continue;
    }

    for (const auto inp : v_def->inputs()) {
      if (inp == val) {
        // Recursive dependency detected
        return true;
      }
      // Don't visit the same multiple times
      if (!visited_vals.count(inp)) {
        vals_to_visit.push_back(inp);
      }
    }
  }
  return false;
}

int64_t getOperationCount(Val* val) {
  int64_t num_ops = 0;

  // Start with the given val and recursively count the number of ops
  // by traversing inputs
  std::deque<Val*> vals;
  vals.push_back(val);

  while (!vals.empty()) {
    auto v = vals.front();
    vals.pop_front();

    auto def = v->definition();
    if (def == nullptr) {
      continue;
    }
    ++num_ops;

    for (auto inp : def->inputs()) {
      vals.push_back(inp);
    }
  }

  return num_ops;
}

<<<<<<< HEAD
std::vector<IterDomain*> getSqueezedSlices(Fusion* fusion) {
  // ValGroups slice_groups;
  std::vector<IterDomain*> slice_ids;
  std::unordered_map<ValGroup, IterDomain*> slice_id_map;

  std::unordered_map<IterDomain*, std::unordered_set<IterDomain*>>
      slice_dep_map;

  VectorOfUniqueEntries<IterDomain*> squeezed_slices;

  for (auto expr : fusion->exprs()) {
    // Propagate the slice ID dependencies. Assuming no reshape, no
    // further resize
    for (auto p_tv : ir_utils::filterByType<TensorView>(expr->inputs())) {
      for (auto c_tv : ir_utils::filterByType<TensorView>(expr->outputs())) {
        auto p2c = PairwiseLogicalDomainMap(p_tv, c_tv)
                       .mapBroadcast(false)
                       .mapProducerToConsumer();
        for (auto p_id : p_tv->getLogicalDomain()) {
          if (p2c.count(p_id) == 0) {
            continue;
          }
          for (auto& [id, id_set] : slice_dep_map) {
            if (id_set.count(p_id)) {
              id_set.insert(p2c.at(p_id));
            }
          }
        }
      }
    }

    if (auto slice = dynamic_cast<SliceOp*>(expr)) {
      auto output_tv = expr->output(0)->as<TensorView>();
      for (const auto logical_id : output_tv->getLogicalDomain()) {
        auto resize = dynamic_cast<Resize*>(logical_id->definition());
        if (resize == nullptr) {
          continue;
        }

        if (!resize->out()->isBroadcast()) {
          continue;
        }

        // Can the input be a broadcast?
        NVF_ERROR(
            !resize->in()->isBroadcast(),
            "Unexpected broadcast input: ",
            resize->in()->toString());

        auto slice_id = resize->out();
        std::cerr << "Registering slice: " << slice_id->toString() << ", "
                  << slice->toString();
        slice_ids.push_back(slice_id);
        slice_dep_map.emplace(
            slice_id, std::unordered_set<IterDomain*>{slice_id});
      }
    } else if (auto squeeze = dynamic_cast<SqueezeOp*>(expr)) {
      auto input_tv = expr->input(0)->as<TensorView>();
      for (const auto i : c10::irange(input_tv->getLogicalDomain().size())) {
        if (!squeeze->isSqueezeDim(i)) {
          continue;
        }

        auto squeezed_id = input_tv->getLogicalDomain().at(i);
        NVF_CHECK(squeezed_id->isBroadcast());

        for (const auto& [slice_id, dep_set] : slice_dep_map) {
          if (dep_set.count(squeezed_id)) {
            std::cerr << "Squeeze of slice detected: " << squeeze->toString();
            squeezed_slices.pushBack(slice_id);
          }
        }
      }
    }
  }

  return squeezed_slices.vector();
}

} // namespace nvfuser::ir_utils

namespace nvfuser::MmaOpUtils {

// A helper for gathering details about TensorView object
TensorViewDetails getDetailsFor(const std::vector<IterDomain*>& dims) {
  TensorViewDetails details;
  for (auto pos : c10::irange((int64_t)dims.size())) {
    const auto axis = dims.at(pos);
    if (axis->isReduction()) {
      details.rdomains.push_back(pos);
    } else if (axis->isBroadcast()) {
      details.bcasts.push_back(pos);
    } else {
      details.cdomains.push_back(pos);
    }
  }
  return details;
}

MmaOpDetails getMmaOpDetails(
    TensorView* out,
    TensorView* in_a,
    TensorView* in_b) {
  const auto in_a_details =
      getDetailsFor(TensorDomain::noDevices(in_a->getLogicalDomain()));
  const auto in_b_details =
      getDetailsFor(TensorDomain::noDevices(in_b->getLogicalDomain()));
  const auto out_details =
      getDetailsFor(TensorDomain::noDevices(out->getMaybeRootDomain()));

  using AxesData = MmaOp::AxesData;

  const auto getMOrNaxes = [](const AxesData& cdomains,
                              const AxesData& bcasts,
                              const AxesData& rdomains) {
    AxesData result;
    // For all concrete domains
    for (const auto& cdomain : cdomains) {
      // That are in broadcast domains but are not in reduction domains
      if ((std::find(bcasts.begin(), bcasts.end(), cdomain) != bcasts.end()) &&
          (std::find(rdomains.begin(), rdomains.end(), cdomain) ==
           rdomains.end())) {
        result.push_back(cdomain);
      }
    }
    return result;
  };

  const auto getKaxes = [](const AxesData& cdomains_a,
                           const AxesData& cdomains_b,
                           const AxesData& rdomains) {
    AxesData result;
    // For all concrete domains from in_a
    for (const auto& cdomain_a : cdomains_a) {
      // That are in concrete domains in in_b and are in reduction domains
      if ((std::find(cdomains_b.begin(), cdomains_b.end(), cdomain_a) !=
           cdomains_b.end()) &&
          (std::find(rdomains.begin(), rdomains.end(), cdomain_a) !=
           rdomains.end())) {
        result.push_back(cdomain_a);
      }
    }
    return result;
  };

  const auto getBatchAxes = [](const TensorViewDetails& in_a_details,
                               const TensorViewDetails& in_b_details,
                               const TensorViewDetails& out_details) {
    AxesData result;
    // Batch candidates:
    //  concrete domains that are in all of inputs and output
    for (const auto& domain : in_a_details.cdomains) {
      if ((std::find(
               in_b_details.cdomains.begin(),
               in_b_details.cdomains.end(),
               domain) != in_b_details.cdomains.end()) &&
          (std::find(
               out_details.cdomains.begin(),
               out_details.cdomains.end(),
               domain) != out_details.cdomains.end())) {
        result.push_back(domain);
      }
    }
    // Batch candidates:
    //  broadcast domains that are in all of inputs and output
    for (const auto& domain : in_a_details.bcasts) {
      if ((std::find(
               in_b_details.bcasts.begin(),
               in_b_details.bcasts.end(),
               domain) != in_b_details.bcasts.end()) &&
          (std::find(
               out_details.bcasts.begin(), out_details.bcasts.end(), domain) !=
           out_details.bcasts.end())) {
        result.push_back(domain);
      }
    }
    std::sort(result.begin(), result.end());
    return result;
  };

  const auto validateInputDetails = [](const TensorViewDetails& details,
                                       const std::string& desc) {
    NVF_ERROR(!details.bcasts.empty(), desc, ": has no broadcast domains.");
    NVF_ERROR(details.rdomains.empty(), desc, ": has reduction domains.");
    NVF_ERROR(
        details.cdomains.size() >= expected_gemm_cdomains,
        desc,
        ": has unsupported number of concrete domains, expected at least ",
        expected_gemm_cdomains,
        ", got ",
        details.cdomains.size());
  };

  const auto validateOutputDetails = [](const TensorViewDetails& details,
                                        const std::string& desc) {
    // TODO: revise rules when add support for batch gemms
    NVF_ERROR(!details.rdomains.empty(), desc, ": has no reduction domains.");
    NVF_ERROR(
        (details.cdomains.size() >= expected_gemm_cdomains),
        desc,
        ": has unsupported number of concrete domains, expected at least ",
        expected_gemm_cdomains,
        ", got ",
        details.cdomains.size());
  };

  validateInputDetails(in_a_details, "MmaOp input A");
  validateInputDetails(in_b_details, "MmaOp input B");
  validateOutputDetails(out_details, "MmaOp output");

  MmaOpDetails details;

  // For details, check MmaOpDetails
  details.m_axes = getMOrNaxes(
      in_a_details.cdomains, in_b_details.bcasts, out_details.rdomains);
  details.n_axes = getMOrNaxes(
      in_b_details.cdomains, in_a_details.bcasts, out_details.rdomains);
  details.k_axes = getKaxes(
      in_a_details.cdomains, in_b_details.cdomains, out_details.rdomains);
  details.batch_axes = getBatchAxes(in_a_details, in_b_details, out_details);

  NVF_ERROR(
      !details.m_axes.empty(),
      "MmaOp inputs must define at least a single M dimension");
  NVF_ERROR(
      !details.n_axes.empty(),
      "MmaOp inputs must define at least a single N dimension");
  NVF_ERROR(
      !details.k_axes.empty(),
      "MmaOp inputs must define at least a single K dimension");

  return details;
}

} // namespace nvfuser::MmaOpUtils
=======
} // namespace nvfuser::ir_utils
>>>>>>> 30ceb32c
<|MERGE_RESOLUTION|>--- conflicted
+++ resolved
@@ -1283,7 +1283,6 @@
   return num_ops;
 }
 
-<<<<<<< HEAD
 std::vector<IterDomain*> getSqueezedSlices(Fusion* fusion) {
   // ValGroups slice_groups;
   std::vector<IterDomain*> slice_ids;
@@ -1363,162 +1362,4 @@
   return squeezed_slices.vector();
 }
 
-} // namespace nvfuser::ir_utils
-
-namespace nvfuser::MmaOpUtils {
-
-// A helper for gathering details about TensorView object
-TensorViewDetails getDetailsFor(const std::vector<IterDomain*>& dims) {
-  TensorViewDetails details;
-  for (auto pos : c10::irange((int64_t)dims.size())) {
-    const auto axis = dims.at(pos);
-    if (axis->isReduction()) {
-      details.rdomains.push_back(pos);
-    } else if (axis->isBroadcast()) {
-      details.bcasts.push_back(pos);
-    } else {
-      details.cdomains.push_back(pos);
-    }
-  }
-  return details;
-}
-
-MmaOpDetails getMmaOpDetails(
-    TensorView* out,
-    TensorView* in_a,
-    TensorView* in_b) {
-  const auto in_a_details =
-      getDetailsFor(TensorDomain::noDevices(in_a->getLogicalDomain()));
-  const auto in_b_details =
-      getDetailsFor(TensorDomain::noDevices(in_b->getLogicalDomain()));
-  const auto out_details =
-      getDetailsFor(TensorDomain::noDevices(out->getMaybeRootDomain()));
-
-  using AxesData = MmaOp::AxesData;
-
-  const auto getMOrNaxes = [](const AxesData& cdomains,
-                              const AxesData& bcasts,
-                              const AxesData& rdomains) {
-    AxesData result;
-    // For all concrete domains
-    for (const auto& cdomain : cdomains) {
-      // That are in broadcast domains but are not in reduction domains
-      if ((std::find(bcasts.begin(), bcasts.end(), cdomain) != bcasts.end()) &&
-          (std::find(rdomains.begin(), rdomains.end(), cdomain) ==
-           rdomains.end())) {
-        result.push_back(cdomain);
-      }
-    }
-    return result;
-  };
-
-  const auto getKaxes = [](const AxesData& cdomains_a,
-                           const AxesData& cdomains_b,
-                           const AxesData& rdomains) {
-    AxesData result;
-    // For all concrete domains from in_a
-    for (const auto& cdomain_a : cdomains_a) {
-      // That are in concrete domains in in_b and are in reduction domains
-      if ((std::find(cdomains_b.begin(), cdomains_b.end(), cdomain_a) !=
-           cdomains_b.end()) &&
-          (std::find(rdomains.begin(), rdomains.end(), cdomain_a) !=
-           rdomains.end())) {
-        result.push_back(cdomain_a);
-      }
-    }
-    return result;
-  };
-
-  const auto getBatchAxes = [](const TensorViewDetails& in_a_details,
-                               const TensorViewDetails& in_b_details,
-                               const TensorViewDetails& out_details) {
-    AxesData result;
-    // Batch candidates:
-    //  concrete domains that are in all of inputs and output
-    for (const auto& domain : in_a_details.cdomains) {
-      if ((std::find(
-               in_b_details.cdomains.begin(),
-               in_b_details.cdomains.end(),
-               domain) != in_b_details.cdomains.end()) &&
-          (std::find(
-               out_details.cdomains.begin(),
-               out_details.cdomains.end(),
-               domain) != out_details.cdomains.end())) {
-        result.push_back(domain);
-      }
-    }
-    // Batch candidates:
-    //  broadcast domains that are in all of inputs and output
-    for (const auto& domain : in_a_details.bcasts) {
-      if ((std::find(
-               in_b_details.bcasts.begin(),
-               in_b_details.bcasts.end(),
-               domain) != in_b_details.bcasts.end()) &&
-          (std::find(
-               out_details.bcasts.begin(), out_details.bcasts.end(), domain) !=
-           out_details.bcasts.end())) {
-        result.push_back(domain);
-      }
-    }
-    std::sort(result.begin(), result.end());
-    return result;
-  };
-
-  const auto validateInputDetails = [](const TensorViewDetails& details,
-                                       const std::string& desc) {
-    NVF_ERROR(!details.bcasts.empty(), desc, ": has no broadcast domains.");
-    NVF_ERROR(details.rdomains.empty(), desc, ": has reduction domains.");
-    NVF_ERROR(
-        details.cdomains.size() >= expected_gemm_cdomains,
-        desc,
-        ": has unsupported number of concrete domains, expected at least ",
-        expected_gemm_cdomains,
-        ", got ",
-        details.cdomains.size());
-  };
-
-  const auto validateOutputDetails = [](const TensorViewDetails& details,
-                                        const std::string& desc) {
-    // TODO: revise rules when add support for batch gemms
-    NVF_ERROR(!details.rdomains.empty(), desc, ": has no reduction domains.");
-    NVF_ERROR(
-        (details.cdomains.size() >= expected_gemm_cdomains),
-        desc,
-        ": has unsupported number of concrete domains, expected at least ",
-        expected_gemm_cdomains,
-        ", got ",
-        details.cdomains.size());
-  };
-
-  validateInputDetails(in_a_details, "MmaOp input A");
-  validateInputDetails(in_b_details, "MmaOp input B");
-  validateOutputDetails(out_details, "MmaOp output");
-
-  MmaOpDetails details;
-
-  // For details, check MmaOpDetails
-  details.m_axes = getMOrNaxes(
-      in_a_details.cdomains, in_b_details.bcasts, out_details.rdomains);
-  details.n_axes = getMOrNaxes(
-      in_b_details.cdomains, in_a_details.bcasts, out_details.rdomains);
-  details.k_axes = getKaxes(
-      in_a_details.cdomains, in_b_details.cdomains, out_details.rdomains);
-  details.batch_axes = getBatchAxes(in_a_details, in_b_details, out_details);
-
-  NVF_ERROR(
-      !details.m_axes.empty(),
-      "MmaOp inputs must define at least a single M dimension");
-  NVF_ERROR(
-      !details.n_axes.empty(),
-      "MmaOp inputs must define at least a single N dimension");
-  NVF_ERROR(
-      !details.k_axes.empty(),
-      "MmaOp inputs must define at least a single K dimension");
-
-  return details;
-}
-
-} // namespace nvfuser::MmaOpUtils
-=======
-} // namespace nvfuser::ir_utils
->>>>>>> 30ceb32c
+} // namespace nvfuser::ir_utils