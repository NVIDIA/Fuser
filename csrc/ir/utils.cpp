// clang-format off
/*
 * SPDX-FileCopyrightText: Copyright (c) 2023-present NVIDIA CORPORATION & AFFILIATES.
 * All rights reserved.
 * SPDX-License-Identifier: BSD-3-Clause
 */
// clang-format on
#include <device_lower/utils.h>
#include <expr_simplifier.h>
#include <fusion.h>
#include <ir/builder.h>
#include <ir/iostream.h>
#include <ir/utils.h>
#include <iter_visitor.h>
#include <ops/arith.h>

#include <limits>
#include <set>

namespace nvfuser::ir_utils {

std::vector<int64_t> normalizeNew2Old(
    const std::vector<int64_t>& new2old_in,
    size_t ndims) {
  NVF_CHECK(
      new2old_in.size() == ndims,
      "There must be a transpose mapping for each dimension in domain");

  // Canonicalize dimensions by wrapping each dim for the given ndims
  std::vector<int64_t> new2old;
  std::transform(
      new2old_in.begin(),
      new2old_in.end(),
      std::inserter(new2old, new2old.begin()),
      [ndims](int64_t entry) { return entry < 0 ? entry + ndims : entry; });

  // Check if any adjusted values are < 0, or >= nDims, which are invalid
  NVF_CHECK(
      std::none_of(
          new2old.begin(),
          new2old.end(),
          [ndims](int64_t entry) {
            return entry < 0 || (unsigned int)entry >= ndims;
          }),
      "New2Old axes are not within the number of dimensions of the provided domain.\t",
      new2old);

  // Going to use sets, to see if any duplicate values are in the map.
  std::set<int64_t> old_pos_set;
  std::transform(
      new2old.begin(),
      new2old.end(),
      std::inserter(old_pos_set, old_pos_set.begin()),
      [](int64_t entry) { return entry; });

  // Error out if duplicate values are found.
  NVF_CHECK(
      new2old.size() == ndims && old_pos_set.size() == new2old.size(),
      "Duplicate entries in transformation map.");

  // END VALIDATION CHECKS
  return new2old;
}

std::vector<int> normalizeOld2New(
    const std::unordered_map<int, int>& old2new_in,
    size_t ndims) {
  // adjust based on negative values (any negative values gets nDims added to
  // it)
  std::unordered_map<int, int> old2new;
  std::transform(
      old2new_in.begin(),
      old2new_in.end(),
      std::inserter(old2new, old2new.begin()),
      [ndims](std::unordered_map<int, int>::value_type entry) {
        return std::unordered_map<int, int>::value_type({
            entry.first < 0 ? entry.first + ndims : entry.first,
            entry.second < 0 ? entry.second + ndims : entry.second,
        });
      });

  // Check if any adjusted values are < 0, or >= nDims, which are invalid

  NVF_CHECK(
      std::none_of(
          old2new.begin(),
          old2new.end(),
          [ndims](std::unordered_map<int, int>::value_type entry) {
            return entry.first < 0 || (unsigned int)entry.first >= ndims ||
                entry.second < 0 || (unsigned int)entry.second >= ndims;
          }),
      "Reorder axes are not within the number of dimensions of the provided domain.");

  // Going to use sets, to see if any duplicate values are in the map.

  std::set<int> old_pos_set;
  std::transform(
      old2new.begin(),
      old2new.end(),
      std::inserter(old_pos_set, old_pos_set.begin()),
      [](std::unordered_map<int, int>::value_type entry) {
        return entry.first;
      });

  std::set<int> new_pos_set;
  std::transform(
      old2new.begin(),
      old2new.end(),
      std::inserter(new_pos_set, new_pos_set.begin()),
      [](std::unordered_map<int, int>::value_type entry) {
        return entry.second;
      });

  // Error out if duplicate values are found.
  NVF_CHECK(
      old_pos_set.size() == old2new.size() &&
          new_pos_set.size() == old2new.size(),
      "Duplicate entries in transformation map sent to TensorView reorder.");

  // END VALIDATION CHECKS

  std::vector<int> new2old(ndims, -1);

  // Go through each old and new position, make sure they're within [0, ndims)
  for (std::pair<int, int> elem : old2new) {
    int old_pos = elem.first;
    int new_pos = elem.second;
    new2old[new_pos] = old_pos;
  }

  // old_positions that already have a new position
  std::set<int> old_positions(new2old.begin(), new2old.end());
  old_positions.erase(-1);

  // All available new positions
  std::set<int> all_positions;
  for (auto i : c10::irange(ndims)) {
    all_positions.insert((int)i);
  }

  // Check what positions haven't been specified.
  std::set<int> positions_left;
  std::set_difference(
      all_positions.begin(),
      all_positions.end(),
      old_positions.begin(),
      old_positions.end(),
      std::inserter(positions_left, positions_left.end()));

  // Fill in positions that weren't specified, in relative order,
  // in empty spots in the set of new positions.
  // new2old[new_position] = old_position
  auto it = positions_left.begin(); // old positions left
  std::transform(
      new2old.begin(), new2old.end(), new2old.begin(), [&it](int i) -> int {
        return i == -1 ? *it++ : i;
      });

  return new2old;
}

namespace ValReplacement {
// Create New Expr given producer - [an input for the expression]
// Creates a new Expr substituting current with producer
struct SubstituteInExpr : public OptOutMutator {
 public:
  static Expr* subsitute(Expr* expr, Val* reference, Val* substitute) {
    NVF_ERROR(
        expr != nullptr && reference != nullptr && substitute != nullptr,
        "Nullptr arg found.");
    SubstituteInExpr sie(reference, substitute);
    sie.mutate(expr);
    // if nothing substituted, then return the original expr
    return sie.expr_ == nullptr ? expr : sie.expr_;
  }

 protected:
  void removeExpr(IrContainer*, Expr*) const override {}

  void registerNewExpr(Expr* expr) override {
    expr_ = expr;
  }

 private:
  explicit SubstituteInExpr(Val* reference, Val* substitute) {
    mutations_[reference] = substitute;
  }

 private:
  Expr* expr_ = nullptr;
};

} // namespace ValReplacement

Expr* replaceValInExprInputs(Expr* expr, Val* reference, Val* substitute) {
  FusionGuard fg(expr->fusion());
  return ValReplacement::SubstituteInExpr::subsitute(
      expr, reference, substitute);
}

void replaceValInAllExprInputsAndFusionOutputs(Val* old_val, Val* new_val) {
  auto uses = old_val->uses();
  for (auto use_of_old_val : uses) {
    ir_utils::replaceValInExprInputs(use_of_old_val, old_val, new_val);
  }
  if (old_val->isFusionOutput()) {
    old_val->fusion()->replaceOutput(old_val, new_val);
  }
}

Expr* transferDefinitionToNewOutputs(
    Expr* expr,
    const std::vector<Val*>& new_outputs) {
  NVF_ERROR(
      new_outputs.size() == expr->outputs().size(),
      "Number of new outputs must match old outputs");
  OptOutMutator mutator;
  for (const auto i : c10::irange(new_outputs.size())) {
    auto old_output = expr->outputs().at(i);
    auto new_output = new_outputs.at(i);
    if (new_output == old_output) {
      continue;
    }
    NVF_ERROR(
        !new_output->isConst(),
        "Cannot transfer a definition Expr onto a const Val. Found new output ",
        new_output->toString(),
        " with constant value ",
        new_output->value());
    NVF_ERROR(
        new_output->vtype() == old_output->vtype(),
        "transforDefinitionToNewOutputs cannot change val type. Found ",
        new_output->vtype(),
        " and ",
        old_output->vtype());
    NVF_ERROR(
        new_output->dtype() == old_output->dtype(),
        "transforDefinitionToNewOutputs cannot change data type. Found ",
        new_output->dtype(),
        " and ",
        old_output->dtype());
    NVF_ERROR(
        new_output->definition() == nullptr,
        "New output ",
        new_output->toString(),
        " must not already have a definition.");
    mutator.registerMutation(old_output, new_output);
  }
  return mutator.mutateExprOutputsOnly(expr);
}

TensorView* rfactorHelper(
    TensorView* reduction_tv,
    const std::vector<int>& axes) {
  NVF_ERROR(reduction_tv->definition() != nullptr);
  const bool has_multiple_tvs = reduction_tv->definition()->inputs().size() > 1;
  if (!has_multiple_tvs) {
    return reduction_tv->rFactor(axes);
  }

  std::vector<TensorView*> out_tvs;
  std::transform(
      reduction_tv->definition()->outputs().begin(),
      reduction_tv->definition()->outputs().end(),
      std::back_inserter(out_tvs),
      [](Val* val) { return val->as<TensorView>(); });

  auto rf_tvs = reduction_tv->rFactor(axes, out_tvs);

  return rf_tvs.at(std::distance(
      out_tvs.begin(),
      std::find(out_tvs.begin(), out_tvs.end(), reduction_tv)));
}

namespace {

template <typename T>
std::vector<T*> uniqueEntries(const std::vector<T*>& tv_vector) {
  VectorOfUniqueEntries<T*> unique_vector(tv_vector.begin(), tv_vector.end());
  return unique_vector.vector();
}

} // namespace

// Return immediate producers of val
std::vector<Val*> producerValsOf(const Val* val) {
  if (val->definition() == nullptr) {
    return {};
  }
  auto producer_vals = val->definition()->inputs();
  return uniqueEntries<Val>({producer_vals.begin(), producer_vals.end()});
}

// Return immediate consumers of val
std::vector<Val*> consumerValsOf(const Val* val) {
  std::vector<Val*> consumer_vals;
  for (auto use_expr : val->uses()) {
    auto outputs = use_expr->outputs();
    consumer_vals.insert(consumer_vals.end(), outputs.begin(), outputs.end());
  }
  return uniqueEntries<Val>(consumer_vals);
}

// Return immediate siblings of val
std::vector<Val*> siblingValsOf(const Val* val) {
  std::vector<Val*> sibling_vals;
  auto def = val->definition();
  if (def != nullptr) {
    auto outs = def->outputs();
    for (auto sibling_val : outs) {
      if (sibling_val == val) {
        continue;
      }
      sibling_vals.emplace_back(sibling_val);
    }
  }
  return sibling_vals;
}

// Return immediate producers of val
std::vector<Val*> producerValsOf(const std::vector<Val*>& vals) {
  std::vector<Val*> all_producer_vals;
  for (auto val : vals) {
    auto producer_vals = producerValsOf(val);
    all_producer_vals.insert(
        all_producer_vals.end(), producer_vals.begin(), producer_vals.end());
  }

  return uniqueEntries<Val>(all_producer_vals);
}

// Return immediate consumers of val
std::vector<Val*> consumerValsOf(const std::vector<Val*>& vals) {
  std::vector<Val*> all_consumer_vals;
  for (auto val : vals) {
    auto consumer_vals = consumerValsOf(val);
    all_consumer_vals.insert(
        all_consumer_vals.end(), consumer_vals.begin(), consumer_vals.end());
  }

  return uniqueEntries<Val>(all_consumer_vals);
}

std::vector<TensorView*> producerTvsOf(const TensorView* tv) {
  auto producer_vals = producerValsOf(tv);
  auto producer_tvs = ir_utils::filterByType<TensorView>(producer_vals);
  return {producer_tvs.begin(), producer_tvs.end()};
}

std::vector<TensorView*> consumerTvsOf(const TensorView* tv) {
  auto consumer_vals = consumerValsOf(tv);
  auto consumer_tvs = ir_utils::filterByType<TensorView>(consumer_vals);
  return {consumer_tvs.begin(), consumer_tvs.end()};
}

std::vector<TensorView*> siblingTvsOf(const TensorView* tv) {
  auto sibling_vals = siblingValsOf(tv);
  auto sibling_tvs = ir_utils::filterByType<TensorView>(sibling_vals);
  return {sibling_tvs.begin(), sibling_tvs.end()};
}

std::vector<TensorView*> producerTvsOf(const std::vector<TensorView*>& tvs) {
  std::vector<TensorView*> all_producer_tvs;
  for (auto tv : tvs) {
    auto producer_tvs = producerTvsOf(tv);
    all_producer_tvs.insert(
        all_producer_tvs.end(), producer_tvs.begin(), producer_tvs.end());
  }

  return uniqueEntries<TensorView>(all_producer_tvs);
}

std::vector<TensorView*> consumerTvsOf(const std::vector<TensorView*>& tvs) {
  std::vector<TensorView*> all_consumer_tvs;
  for (auto tv : tvs) {
    auto consumer_tvs = consumerTvsOf(tv);
    all_consumer_tvs.insert(
        all_consumer_tvs.end(), consumer_tvs.begin(), consumer_tvs.end());
  }

  return uniqueEntries<TensorView>(all_consumer_tvs);
}

std::vector<TensorView*> inputTvsOf(TensorView* tv) {
  return inputTvsOf(std::vector<TensorView*>{tv});
}

std::vector<TensorView*> outputTvsOf(TensorView* tv) {
  return outputTvsOf(std::vector<TensorView*>{tv});
}

std::vector<TensorView*> inputTvsOf(std::vector<TensorView*> tvs) {
  auto inp_vals = IterVisitor::getInputsTo({tvs.begin(), tvs.end()});
  auto filtered = ir_utils::filterByType<TensorView>(inp_vals);
  std::vector<TensorView*> inp_tvs(filtered.begin(), filtered.end());
  return uniqueEntries<TensorView>(inp_tvs);
}

std::vector<TensorView*> outputTvsOf(std::vector<TensorView*> tvs) {
  auto out_vals = DependencyCheck::getAllOutputsOf({tvs.begin(), tvs.end()});
  auto filtered = ir_utils::filterByType<TensorView>(out_vals);
  std::vector<TensorView*> out_tvs(filtered.begin(), filtered.end());
  return uniqueEntries<TensorView>(out_tvs);
}

std::vector<TensorView*> allTvs(Fusion* fusion) {
  auto used_vals = fusion->usedMathVals();
  auto used_tvs = ir_utils::filterByType<TensorView>(used_vals);

  // This shouldn't be necessary but FusionSegmentIoAlias_CUDA due to aliasing
  // is having an input disconnected from outputs, and these iter domains are
  // being checked in compute at maps in scheduling logic. This shouldn't hurt
  // AFAICT.
  auto tv_inputs = ir_utils::filterByType<TensorView>(fusion->inputs());

  std::vector<TensorView*> all_tvs({used_tvs.begin(), used_tvs.end()});
  // Sometimes inputs are not connected to outputs, however, we still include
  // them when returning allTvs because they are registered as an input.
  all_tvs.insert(all_tvs.end(), tv_inputs.begin(), tv_inputs.end());

  // all_tvs has duplicates, to deduplicate it and return
  return uniqueEntries<TensorView>(all_tvs);
}

VectorOfUniqueEntries<TensorView*> allTvsOfExprs(
    const std::vector<Expr*>& exprs) {
  VectorOfUniqueEntries<TensorView*> all_tvs;
  for (auto expr : exprs) {
    auto input_tvs = ir_utils::filterByType<TensorView>(expr->inputs());
    auto output_tvs = ir_utils::filterByType<TensorView>(expr->outputs());
    for (const auto& tvs : {input_tvs, output_tvs}) {
      all_tvs.pushBack(tvs.begin(), tvs.end());
    }
  }
  return all_tvs;
}

std::vector<TensorView*> allTvsExcept(
    Fusion* fusion,
    const std::unordered_set<TensorView*>& except) {
  auto all_tvs = allTvs(fusion);
  std::vector<TensorView*> result;
  for (auto tv : all_tvs) {
    if (except.count(tv) == 0) {
      result.emplace_back(tv);
    }
  }
  return result;
}

std::vector<Expr*> getAllTypesOfReductionOps(Fusion* fusion) {
  return getOpsOfType<ReductionOp, GroupedReductionOp, WelfordOp>(fusion);
}

bool hasAnyReductionOps(Fusion* fusion) {
  return hasOpsOfType<ReductionOp, GroupedReductionOp, WelfordOp>(fusion);
}

namespace {

class ValReplacementMutator : private OptOutMutator {
 public:
  ValReplacementMutator(
      Fusion* fusion,
      const std::unordered_map<Val*, Val*>& replacement_map)
      : replacement_map_(replacement_map) {
    FusionGuard fg(fusion);

    // Welford makes this a little annoying since it holds a count which is
    // typically not used by anything else. If we don't grab that count, then it
    // would be a tensorview that doesn't get updated extents. Therefore, first
    // grab all leaves towards outputs and grab stmts from there.
    auto stmts = StmtSort::getStmtsTo(allLeafOuts(fusion), true, true);

    // Some fusions, such as standalone rand_like, can have disconnected DAG, so
    // we need some mechanism to make sure our replacement set is as complete as
    // possible
    // TODO: I think we need a more general mechanism to support disconnected
    // DAG
    std::vector<Val*> more;
    for (auto v : fusion->inputs()) {
      if (std::find(stmts.begin(), stmts.end(), v) == stmts.end()) {
        more.emplace_back(v);
      }
    }
    for (auto v : fusion->axioms()) {
      if (std::find(stmts.begin(), stmts.end(), v) == stmts.end()) {
        more.emplace_back(v);
      }
    }
    auto more_stmts = StmtSort::getStmtsTo(more, true, true);
    more_stmts.insert(more_stmts.end(), stmts.begin(), stmts.end());

    for (auto stmt : more_stmts) {
      dispatchMutate(stmt);
    }
  }

 private:
  using OptOutMutator::dispatchMutate;
  using OptOutMutator::mutate;

  void dispatchMutate(Val* val) final {
    if (replacement_map_.find(val) == replacement_map_.end()) {
      return OptOutMutator::dispatchMutate(val);
    }
    auto replaced_val = replacement_map_.at(val);
    registerMutation(val, replaced_val);
  }

  std::vector<Val*> allLeafOuts(Fusion* fusion) {
    auto exprs = StmtSort::getExprs(fusion, true);
    std::unordered_set<Val*> inputs;
    std::unordered_set<Val*> outputs;
    std::vector<Val*> ordered_outputs;
    for (auto expr : exprs) {
      inputs.insert(expr->inputs().begin(), expr->inputs().end());
      outputs.insert(expr->outputs().begin(), expr->outputs().end());
      ordered_outputs.insert(
          ordered_outputs.end(),
          expr->outputs().begin(),
          expr->outputs().end());
    }
    for (auto input : inputs) {
      outputs.erase(input);
    }

    std::vector<Val*> ordered_leaf_outs;
    for (auto out : ordered_outputs) {
      if (outputs.find(out) != outputs.end()) {
        ordered_leaf_outs.push_back(out);
      }
    }
    return ordered_leaf_outs;
  }

  const std::unordered_map<Val*, Val*>& replacement_map_;
};

} // namespace

void replaceValue(
    Fusion* fusion,
    const std::unordered_map<Val*, Val*>& replacement_map) {
  ValReplacementMutator(fusion, replacement_map);
}

Val* getReductionInitValOf(TensorView* tv) {
  auto def = tv->definition();
  if (def == nullptr) {
    return nullptr;
  }

  Val* init = nullptr;
  if (auto rop = dynamic_cast<ReductionOp*>(def)) {
    init = rop->init();
  } else if (auto grop = dynamic_cast<GroupedReductionOp*>(def)) {
    int output_idx = grop->getExprIndexOfOutput(tv);
    init = grop->initVal(output_idx);
  } else if (auto wop = dynamic_cast<WelfordOp*>(def)) {
    return wop->getInitValOfOutput(tv);
  } else if (auto gwop = dynamic_cast<GroupedWelfordOp*>(def)) {
    init = gwop->getInitValOfOutput(tv);
  } else if (auto mma = dynamic_cast<MmaOp*>(def)) {
    init = mma->init();
  }

  return init;
}

// TODO: Should mma be in here? Should we return true if it's a trivial
// reduction?
bool isReductionOp(const Expr* expr) {
  // Note that GridReduction inherits ReductionOp
  return expr->isOneOf<
      ReductionOp,
      GroupedReductionOp,
      WelfordOp,
      GroupedWelfordOp,
      kir::GridWelford,
      kir::GroupedGridWelford>();
}

bool isReductionTvOp(const Expr* expr) {
  return ir_utils::isTvOp(expr) && isReductionOp(expr);
}

bool isPointwiseTvOp(const Expr* expr) {
  // LoadStoreOp with rfactor domain means transpose, which is not
  // considered pointwise
  return isTvOp(expr) &&
      (expr->isOneOf<UnaryOp, BinaryOp, TernaryOp>() ||
       (expr->isA<LoadStoreOp>() &&
        !ir_utils::getTvOutput(expr)->hasRFactor()));
}

std::vector<ViewOp*> getViewOps(Fusion* fusion) {
  auto all_exprs = fusion->exprs();

  auto all_view_ops = ir_utils::filterByType<ViewOp>(all_exprs);

  std::vector<ViewOp*> view_ops;

  std::copy_if(
      all_view_ops.begin(),
      all_view_ops.end(),
      std::back_inserter(view_ops),
      [](ViewOp* view) {
        return std::any_of(
            view->outputs().begin(), view->outputs().end(), [](Val* v) {
              if (!v->isA<TensorView>()) {
                return false;
              }
              return v->as<TensorView>()->hasRFactor();
            });
      });

  return view_ops;
}

Val* replaceValRecursively(
    Val* val,
    const std::unordered_map<Val*, Val*>& replacement_map) {
  if (replacement_map.find(val) != replacement_map.end()) {
    return replacement_map.at(val);
  }

  auto def = val->definition();
  if (def == nullptr) {
    return val;
  }

  NVF_ERROR(def->outputs().size() == 1);

  bool mutated = false;

  std::vector<Val*> mutated_inputs;
  mutated_inputs.reserve(def->inputs().size());
  for (auto input : def->inputs()) {
    auto new_input = replaceValRecursively(input, replacement_map);
    if (new_input != input) {
      mutated = true;
    }
    mutated_inputs.emplace_back(new_input);
  }

  std::vector<Statement*> mutated_attrs;
  mutated_attrs.reserve(def->attributes().size());
  for (auto attr : def->attributes()) {
    if (auto attr_val = dynamic_cast<Val*>(attr)) {
      auto new_attr_val = replaceValRecursively(attr_val, replacement_map);
      if (new_attr_val != attr_val) {
        mutated = true;
      }
      mutated_attrs.emplace_back(new_attr_val);
    } else {
      mutated_attrs.emplace_back(attr);
    }
  }

  if (!mutated) {
    return val;
  }

  auto out = IrBuilder::create<Val>(val->dtype());
  auto newObjectFunc = def->newObjectFunc();
  newObjectFunc(def->container(), mutated_inputs, {out}, mutated_attrs);

  return out;
}

bool isSqueezeInput(const TensorView* tv) {
  for (auto expr : tv->uses()) {
    if (expr->isA<SqueezeOp>()) {
      return true;
    }
  }
  return false;
}

bool isSqueezedID(const TensorView* tv, const IterDomain* id) {
  auto root_dom = TensorDomain::noReductions(tv->getMaybeRFactorDomain());
  auto squeezes = ir_utils::filterByType<SqueezeOp>(tv->uses());
  for (auto i : c10::irange(root_dom.size())) {
    if (root_dom[i] != id) {
      continue;
    }
    for (auto squeeze : squeezes) {
      if (squeeze->isSqueezeDim(i)) {
        return true;
      }
    }
  }
  return false;
}

bool isIndexedID(const TensorView* tv, const IterDomain* id) {
  return isIndexedProducerID(tv, id) || isIndexedConsumerID(tv, id);
}

bool isIndexedProducerID(const TensorView* tv, const IterDomain* id) {
  return std::any_of(tv->uses().begin(), tv->uses().end(), [&](Expr* expr) {
    return getIndexedProducerID(expr) == id;
  });
}

IterDomain* getIndexedProducerID(const Expr* expr) {
  if (auto select = dynamic_cast<const SelectOp*>(expr)) {
    return select->getIndexedID();
  } else if (auto index_select = dynamic_cast<const IndexSelectOp*>(expr)) {
    return index_select->getIndexedID();
  } else if (auto gather = dynamic_cast<const TorchGatherOp*>(expr)) {
    return gather->getIndexedID();
  } else {
    return nullptr;
  }
}

IterDomain* getConsumerOfIndexedProducerID(const Expr* expr) {
  if (auto index_select = dynamic_cast<const IndexSelectOp*>(expr)) {
    return index_select->getConsumerOfIndexedID();
  } else if (auto gather = dynamic_cast<const TorchGatherOp*>(expr)) {
    return gather->getConsumerOfIndexedID();
  } else {
    return nullptr;
  }
}

bool isIndexedConsumerID(const TensorView* tv, const IterDomain* id) {
  return tv->definition()->isA<ScatterOp>() &&
      tv->definition()->as<ScatterOp>()->getIndexedID() == id;
}

std::vector<IterDomain*> allIDsOf(const TensorView* tv) {
  const auto& root_domain = tv->getRootDomain();
  const auto& domain = tv->getLeafDomain();
  // Grab all values in the history of the tensor view's domain
  auto all_vals = DependencyCheck::getAllValsBetween(
      {root_domain.begin(), root_domain.end()}, {domain.begin(), domain.end()});

  // Filter so we only have iteration domains (ignore Ints used in split)
  auto all_ids = ir_utils::filterByType<IterDomain>(all_vals);
  return std::vector<IterDomain*>(all_ids.begin(), all_ids.end());
}

bool isIndexSelectLookupTv(const TensorView* tv) {
  for (auto expr : tv->uses()) {
    if (expr->isA<IndexSelectOp>()) {
      auto idx_sel = expr->as<IndexSelectOp>();
      if (idx_sel->input(0) == tv) {
        return true;
      }
    }
  }
  return false;
}

bool isIndexSelectIndicesTv(const TensorView* tv) {
  for (auto expr : tv->uses()) {
    if (expr->isA<IndexSelectOp>()) {
      auto idx_sel = expr->as<IndexSelectOp>();
      if (idx_sel->input(1) == tv) {
        return true;
      }
    }
  }
  return false;
}

bool isTorchGatherLookupTv(const Val* tv) {
  for (auto expr : tv->uses()) {
    if (expr->isA<TorchGatherOp>()) {
      auto idx_sel = expr->as<TorchGatherOp>();
      if (idx_sel->lookupTv() == tv) {
        return true;
      }
    }
  }
  return false;
}

std::string varName(const Val* val) {
  if (val->isA<kir::TensorIndex>()) {
    return varName(val->as<kir::TensorIndex>()->view());
  }
  std::stringstream name;
  if (val->isA<TensorView>()) {
    name << "T";
  } else {
    name << typePrefix(val->dtype());
  }
  name << val->name();
  return name.str();
}

bool hasResizedRfactor(const TensorView* tv) {
  if (!tv->hasRFactor()) {
    return false;
  }
  auto root_to_rf_exprs = StmtSort::getExprsBetween(
      {tv->getRootDomain().begin(), tv->getRootDomain().end()},
      {tv->getRFactorDomain().begin(), tv->getRFactorDomain().end()});
  return std::any_of(
      root_to_rf_exprs.begin(), root_to_rf_exprs.end(), [](Expr* expr) {
        return expr->isA<Resize>();
      });
}

std::vector<TensorView*> getTVsWithDynamicTransform(Fusion* fusion) {
  const auto all_tvs = ir_utils::allTvs(fusion);
  std::vector<TensorView*> dynamic_tvs;
  std::copy_if(
      all_tvs.begin(),
      all_tvs.end(),
      std::back_inserter(dynamic_tvs),
      [](auto tv) { return tv->domain()->hasSymbolicAxis(); });
  return dynamic_tvs;
}

namespace {

class ValidateDomainEquivalence : private IterVisitor {
 public:
  ValidateDomainEquivalence(
      const std::vector<IterDomain*>& initial_domain,
      const std::vector<IterDomain*>& derived_domain)
      : initial_domain_({initial_domain.begin(), initial_domain.end()}),
        derived_domain_({derived_domain.begin(), derived_domain.end()}),
        frontier_({initial_domain.begin(), initial_domain.end()}) {
    // empty domain are equivalent.
    if (initial_domain.empty() && derived_domain.empty()) {
      return;
    }
    NVF_ERROR(!initial_domain.empty());
    NVF_ERROR(!derived_domain.empty());
    // Make sure there's no duplicate in the parameter vectors
    NVF_ERROR(
        initial_domain.size() == initial_domain_.size(),
        "Duplicated entry is detected in inial_domain: ",
        toDelimitedString(initial_domain));
    NVF_ERROR(
        derived_domain.size() == derived_domain_.size(),
        "Duplicated entry is detected in derived_domain: ",
        toDelimitedString(derived_domain));

    traverseBetween(
        {initial_domain.begin(), initial_domain.end()},
        {derived_domain.begin(), derived_domain.end()});

    // At this point, the frontier set and the derived set should be
    // equal, except when there's a symbolic ID in the derived set,
    // where the traversal may be incomplete.
    if (std::any_of(derived_domain.begin(), derived_domain.end(), [](auto id) {
          return id->getIterType() == IterType::Symbolic;
        })) {
      // Make sure all non-symbolic IDs of the derived set are included
      // in the frontier set
      NVF_ERROR(
          std::all_of(
              derived_domain.begin(),
              derived_domain.end(),
              [&](auto id) {
                return id->getIterType() == IterType::Symbolic ||
                    frontier_.count(id);
              }),
          "Invalid derived domain. Initial domain: ",
          toDelimitedString(initial_domain),
          ". Derived domain: ",
          toDelimitedString(derived_domain));
      // Similarly, all frontier vals should be included in the
      // derived set. It is also possible that an ID in the initial
      // domain set still remains in the frontier set as there may be
      // no expr connecting to the derived set, e.g., dynamic reshape
      NVF_ERROR(
          std::all_of(
              frontier_.begin(),
              frontier_.end(),
              [&](Val* val) {
                NVF_ERROR(val->isA<IterDomain>());
                return derived_domain_.count(val->as<IterDomain>()) ||
                    initial_domain_.count(val);
              }),
          "Invalid derived domain. Initial domain: ",
          toDelimitedString(initial_domain),
          ". Derived domain: ",
          toDelimitedString(derived_domain));
    } else {
      NVF_ERROR(
          derived_domain_ == frontier_,
          "Invalid derived domain. Initial domain: ",
          toDelimitedString(initial_domain),
          ". Derived domain: ",
          toDelimitedString(derived_domain));
    }
  };

  void dispatch(Expr* expr) override {
    NVF_ERROR(
        std::all_of(expr->inputs().begin(), expr->inputs().end(), [](Val* v) {
          return v->isA<IterDomain>();
        }));
    NVF_ERROR(
        std::all_of(expr->outputs().begin(), expr->outputs().end(), [](Val* v) {
          return v->isA<IterDomain>();
        }));
    // If any of the inputs is included in derived_domain_, that means there's a
    // dependency within derived_domain_ and the dependent domains
    // redundantly cover the initial domain
    NVF_ERROR(
        std::none_of(
            expr->inputs().begin(),
            expr->inputs().end(),
            [&](Val* input_val) {
              return derived_domain_.find(input_val) != derived_domain_.end();
            }),
        "Invalid derived domain due to dependent expr: ",
        expr->toString(),
        ". Derived domain: ",
        toDelimitedString(derived_domain_));
    for (auto out : expr->outputs()) {
      // Make sure the output is not yet visited
      NVF_ERROR(
          frontier_.insert(out).second,
          "Invalid derived domain due to dependent expr: ",
          expr->toString(),
          ". Output should just show up once: ",
          out->toString());
    }
    for (auto inp : expr->inputs()) {
      NVF_ERROR(
          frontier_.erase(inp) == 1,
          "Invalid derived domain due to dependent expr: ",
          expr->toString(),
          ". Input not seen before: ",
          inp->toString());
    }
  }

 private:
  const std::unordered_set<Val*> initial_domain_;
  const std::unordered_set<Val*> derived_domain_;
  //! Traversal frontier vals
  std::unordered_set<Val*> frontier_;
};

std::vector<Statement*> next(Statement* stmt) {
  if (stmt->isVal()) {
    if (auto val = stmt->as<Val>()->definition()) {
      return {val};
    } else {
      return {};
    }
  } else {
    auto expr = stmt->as<Expr>();
    std::vector<Statement*> inputs{
        expr->inputs().begin(), expr->inputs().end()};
    return inputs;
  }
}

} // namespace

void validateDomainEquivalence(
    const std::vector<IterDomain*>& initial_domain,
    const std::vector<IterDomain*>& derived_domain) {
  ValidateDomainEquivalence(initial_domain, derived_domain);
}

std::vector<Statement*> checkCycle(
    Fusion* fusion,
    const std::unordered_set<Statement*>& from,
    const std::vector<Val*>& to) {
  std::unordered_set<Statement*> path;
  std::unordered_set<Statement*> visited;
  std::deque<Statement*> queue;
  queue.insert(queue.end(), to.begin(), to.end());

  while (!queue.empty()) {
    auto val = queue.front();

    // early termination if we have already reached boundary or hit a previously
    // visited node
    if (from.count(val) != 0 || visited.count(val) != 0) {
      queue.pop_front();
      continue;
    }

    auto next_stmts = next(val);

    // if val is a leaf node.
    if (next_stmts.empty()) {
      queue.pop_front();
      visited.insert(val);
      continue;
    }

    // if val is already in path, we are just cleaning up the stack here.
    auto iter = path.find(val);
    if (iter != path.end()) {
      queue.pop_front();
      path.erase(iter);
      visited.insert(val);
      continue;
    }

    // putting self on path
    path.insert(val);

    // check for cycles
    for (auto stmt : next_stmts) {
      if (path.count(stmt) != 0) {
        // find a cycle, return current path;
        std::vector<Statement*> ret;
        std::copy(path.begin(), path.end(), std::back_inserter(ret));
        return ret;
      }
      // adding statement to a queue;
      queue.push_front(stmt);
    }
  }

  // no cycle detected, return empty
  return {};
}

bool isAlignedScopeExpr(const Expr* expr) {
  NVF_ERROR(expr != nullptr);
  if (auto ite = dynamic_cast<const kir::IfThenElse*>(expr)) {
    if (ite->predicate()->hasValue() &&
        getRegisterType(ite->predicate()->value()) ==
            RegisterType::GeneralPurpose) {
      return false;
    }

  } else if (auto fl = dynamic_cast<const kir::ForLoop*>(expr)) {
    // If the start, stop, step are not thread dependent
    //  then this for loop should be thread independent.
    if (getRegisterType(fl->start()) == RegisterType::GeneralPurpose ||
        getRegisterType(fl->stop()) == RegisterType::GeneralPurpose ||
        getRegisterType(fl->step()) == RegisterType::GeneralPurpose) {
      return false;
    }
  } else {
    NVF_ERROR(false, "Invalid scope expr: ", expr->toString());
  }

  return true;
}

std::vector<Statement*> checkCycle(Fusion* fusion) {
  return checkCycle(fusion, {}, fusion->outputs());
}

namespace {

inline bool isTensorAttr(const Val* val, const std::string& attr_name) {
  NVF_ERROR(val != nullptr);
  auto getitem = dynamic_cast<GetItem*>(val->definition());
  if (getitem == nullptr) {
    return false;
  }
  auto getattr = dynamic_cast<GetAttr*>(getitem->array()->definition());
  if (getattr == nullptr) {
    return false;
  }
  if (getattr->attr() != attr_name) {
    return false;
  }
  auto metadata = dynamic_cast<GetMetaData*>(getattr->struct_()->definition());
  if (metadata == nullptr) {
    return false;
  }
  return metadata->in()->isA<TensorView>();
}

} // namespace

bool isTensorSize(const Val* val) {
  return isTensorAttr(val, "logical_size") || isTensorAttr(val, "alloc_size");
}

bool isTensorStride(const Val* val) {
  return isTensorAttr(val, "logical_stride") ||
      isTensorAttr(val, "alloc_stride");
}

int64_t getVectorizeSize(const TensorView* tv) {
  for (auto id : tv->getLeafDomain()) {
    if (!isParallelTypeVectorize(id->getParallelType())) {
      continue;
    }

    NVF_ERROR(
        id->extent()->isConstInt(),
        "Could not evaluate constant value bound to vectorized dim.");

    return id->extent()->evaluate().as<int64_t>();
  }
  return 1;
}

<<<<<<< HEAD
namespace {

std::vector<IterDomain*> getShardedIterDomains(TensorView* tv) {
  std::vector<IterDomain*> sharded_ids;
  std::copy_if(tv->getLeafDomain().begin(), 
              tv->getLeafDomain().end(), 
              std::back_inserter(sharded_ids), [](auto id){return id->isDeviceDim();});
  return sharded_ids;
}

} // namespace

std::unordered_set<TensorView*> haveDifferentSharding(TensorView* ref, std::unordered_set<TensorView*> tvs) {
  std::unordered_set<TensorView*> ret;

  const auto& reference_dom = ref->getLeafDomain();
  FusionGuard fg(ref->fusion());
  auto ca_map = ComputeAtMap(FusionGuard::getCurFusion());
  std::unordered_map<IterDomain*, IterDomain*> concrete_to_reference_map;
  for (auto id : reference_dom) {
    auto ca_id =
        ca_map.getConcreteMappedID(id, IdMappingMode::PERMISSIVE_RESIZE);
    concrete_to_reference_map[ca_id] = id;
  }

  for (auto tv: tvs) {
    if (!(ref->getDeviceMesh() == tv->getDeviceMesh())) {
      ret.insert(tv);
      continue;
    }
    for (auto id : tv->getLeafDomain()) {
      auto ca_id = ca_map.getConcreteMappedID(
          id, IdMappingMode::PERMISSIVE_RESIZE);
      if (concrete_to_reference_map.count(ca_id) > 0) {
        auto ref_id = concrete_to_reference_map.at(ca_id);
        if ((ref_id->isDeviceDim() || id->isDeviceDim())
            && ref_id->getParallelType() != id->getParallelType()) {
          ret.insert(tv);
          break;
        }
      }
    }
  }
  return ret;
}

bool isResharding(Expr* expr) {
  std::unordered_set<TensorView*> tvs;
  for (auto tv: filterByType<TensorView>(expr->inputs())) {
    tvs.insert(tv);
  }
  for (auto tv: filterByType<TensorView>(expr->outputs())) {
    tvs.insert(tv);
  }
  if (tvs.empty()) {
    return false;
  }
  auto tv_ref = *tvs.begin();
  tvs.erase(tv_ref);
  return !haveDifferentSharding(tv_ref, tvs).empty();
}

} // namespace nvfuser::ir_utils
=======
} // namespace nvfuser::ir_utils

namespace nvfuser::MmaOpUtils {

// A helper for gathering details about TensorView object
TensorViewDetails getDetailsFor(const std::vector<IterDomain*>& dims) {
  TensorViewDetails details;
  for (auto pos : c10::irange((int64_t)dims.size())) {
    const auto axis = dims.at(pos);
    if (axis->isReduction()) {
      details.rdomains.push_back(pos);
    } else if (axis->isBroadcast()) {
      details.bcasts.push_back(pos);
    } else {
      details.cdomains.push_back(pos);
    }
  }
  return details;
}

MmaLayout getInputLayout(
    const TensorViewDetails& in_a,
    const TensorViewDetails& in_b,
    const MmaOp::AxesData& m_axes,
    const MmaOp::AxesData& n_axes,
    const MmaOp::AxesData& k_axes) {
  // TT layout (b - broadcast, r - reduction):
  // A = [M, K, b]
  // B = [b, K, N]
  // C = [M, r, N] (root domain)
  if ((m_axes.front() < in_a.bcasts.front()) &&
      (k_axes.front() < in_a.bcasts.front()) &&
      (in_b.bcasts.front() < k_axes.front()) &&
      (in_b.bcasts.front() < n_axes.front())) {
    return MmaLayout::TT;
  }
  // TN layout (b - broadcast, r - reduction):
  // A = [M, b, K]
  // B = [b, N, K]
  // C = [M, N, r] (root domain)
  if ((m_axes.front() < in_a.bcasts.front()) &&
      (in_a.bcasts.front() < k_axes.front()) &&
      (in_b.bcasts.front() < n_axes.front()) &&
      (in_b.bcasts.front() < k_axes.front())) {
    return MmaLayout::TN;
  }
  // NT layout (b - broadcast, r - reduction):
  // A = [K, M, b]
  // B = [K, b, N]
  // C = [r, M, N] (root domain)
  if ((k_axes.front() < in_a.bcasts.front()) &&
      (m_axes.front() < in_a.bcasts.front()) &&
      (k_axes.front() < in_b.bcasts.front()) &&
      (in_b.bcasts.front() < n_axes.front())) {
    return MmaLayout::NT;
  }
  // NN layout (b - broadcast, r - reduction):
  // A = [b, K, M]
  // B = [N, K, b]
  // C = [N, r, M] (root domain)
  if ((in_a.bcasts.front() < k_axes.front()) &&
      (k_axes.front() < m_axes.front()) && (n_axes.front() < k_axes.front()) &&
      (k_axes.front() < in_b.bcasts.front())) {
    return MmaLayout::NN;
  }

  NVF_ERROR(false, "Unsupported input layout");
}

MmaOpDetails getMmaOpDetails(
    TensorView* out,
    TensorView* in_a,
    TensorView* in_b) {
  const auto in_a_details = getDetailsFor(in_a->getMaybeRFactorDomain());
  const auto in_b_details = getDetailsFor(in_b->getMaybeRFactorDomain());
  const auto out_details = getDetailsFor(out->getRootDomain());

  using AxesData = MmaOp::AxesData;

  const auto getMOrNaxes = [](const AxesData& cdomains,
                              const AxesData& bcasts,
                              const AxesData& rdomains) {
    AxesData result;
    // For all concrete domains
    for (const auto& cdomain : cdomains) {
      // That are in broadcast domains but are not in reduction domains
      if ((std::find(bcasts.begin(), bcasts.end(), cdomain) != bcasts.end()) &&
          (std::find(rdomains.begin(), rdomains.end(), cdomain) ==
           rdomains.end())) {
        result.push_back(cdomain);
      }
    }
    return result;
  };

  const auto getKaxes = [](const AxesData& cdomains_a,
                           const AxesData& cdomains_b,
                           const AxesData& rdomains) {
    AxesData result;
    // For all concrete domains from in_a
    for (const auto& cdomain_a : cdomains_a) {
      // That are in concrete domains in in_b and are in reduction domains
      if ((std::find(cdomains_b.begin(), cdomains_b.end(), cdomain_a) !=
           cdomains_b.end()) &&
          (std::find(rdomains.begin(), rdomains.end(), cdomain_a) !=
           rdomains.end())) {
        result.push_back(cdomain_a);
      }
    }
    return result;
  };

  const auto getBatchAxes = [](const TensorViewDetails& in_a_details,
                               const TensorViewDetails& in_b_details,
                               const TensorViewDetails& out_details) {
    AxesData result;
    // Batch candidates:
    //  concrete domains that are in all of inputs and output
    for (const auto& domain : in_a_details.cdomains) {
      if ((std::find(
               in_b_details.cdomains.begin(),
               in_b_details.cdomains.end(),
               domain) != in_b_details.cdomains.end()) &&
          (std::find(
               out_details.cdomains.begin(),
               out_details.cdomains.end(),
               domain) != out_details.cdomains.end())) {
        result.push_back(domain);
      }
    }
    // Batch candidates:
    //  broadcast domains that are in all of inputs and output
    for (const auto& domain : in_a_details.bcasts) {
      if ((std::find(
               in_b_details.bcasts.begin(),
               in_b_details.bcasts.end(),
               domain) != in_b_details.bcasts.end()) &&
          (std::find(
               out_details.bcasts.begin(), out_details.bcasts.end(), domain) !=
           out_details.bcasts.end())) {
        result.push_back(domain);
      }
    }
    std::sort(result.begin(), result.end());
    return result;
  };

  const auto validateInputDetails = [](const TensorViewDetails& details,
                                       const std::string& desc) {
    NVF_ERROR(!details.bcasts.empty(), desc, ": has no broadcast domains.");
    NVF_ERROR(details.rdomains.empty(), desc, ": has reduction domains.");
    NVF_ERROR(
        details.cdomains.size() >= expected_gemm_cdomains,
        desc,
        ": has unsupported number of concrete domains, expected at least ",
        expected_gemm_cdomains,
        ", got ",
        details.cdomains.size());
  };

  const auto validateOutputDetails = [](const TensorViewDetails& details,
                                        const std::string& desc) {
    // TODO: revise rules when add support for batch gemms
    NVF_ERROR(details.bcasts.empty(), desc, ": has broadcast domains.");
    NVF_ERROR(!details.rdomains.empty(), desc, ": has no reduction domains.");
    NVF_ERROR(
        (details.cdomains.size() >= expected_gemm_cdomains),
        desc,
        ": has unsupported number of concrete domains, expected at least ",
        expected_gemm_cdomains,
        ", got ",
        details.cdomains.size());
  };

  validateInputDetails(in_a_details, "MmaOp input A");
  validateInputDetails(in_b_details, "MmaOp input B");
  validateOutputDetails(out_details, "MmaOp output");

  MmaOpDetails details;

  // For details, check MmaOpDetails
  details.m_axes = getMOrNaxes(
      in_a_details.cdomains, in_b_details.bcasts, out_details.rdomains);
  details.n_axes = getMOrNaxes(
      in_b_details.cdomains, in_a_details.bcasts, out_details.rdomains);
  details.k_axes = getKaxes(
      in_a_details.cdomains, in_b_details.cdomains, out_details.rdomains);
  details.batch_axes = getBatchAxes(in_a_details, in_b_details, out_details);

  NVF_ERROR(
      !details.m_axes.empty(),
      "MmaOp inputs must define at least a single M dimension");
  NVF_ERROR(
      !details.n_axes.empty(),
      "MmaOp inputs must define at least a single N dimension");
  NVF_ERROR(
      !details.k_axes.empty(),
      "MmaOp inputs must define at least a single K dimension");

  // TODO: for tensor contraction / split-k uses of MmaOp different input layout
  // rules may be needed
  details.input_layout = getInputLayout(
      in_a_details,
      in_b_details,
      details.m_axes,
      details.n_axes,
      details.k_axes);

  return details;
}

} // namespace nvfuser::MmaOpUtils
>>>>>>> e11b6f48
<|MERGE_RESOLUTION|>--- conflicted
+++ resolved
@@ -1099,71 +1099,6 @@
   return 1;
 }
 
-<<<<<<< HEAD
-namespace {
-
-std::vector<IterDomain*> getShardedIterDomains(TensorView* tv) {
-  std::vector<IterDomain*> sharded_ids;
-  std::copy_if(tv->getLeafDomain().begin(), 
-              tv->getLeafDomain().end(), 
-              std::back_inserter(sharded_ids), [](auto id){return id->isDeviceDim();});
-  return sharded_ids;
-}
-
-} // namespace
-
-std::unordered_set<TensorView*> haveDifferentSharding(TensorView* ref, std::unordered_set<TensorView*> tvs) {
-  std::unordered_set<TensorView*> ret;
-
-  const auto& reference_dom = ref->getLeafDomain();
-  FusionGuard fg(ref->fusion());
-  auto ca_map = ComputeAtMap(FusionGuard::getCurFusion());
-  std::unordered_map<IterDomain*, IterDomain*> concrete_to_reference_map;
-  for (auto id : reference_dom) {
-    auto ca_id =
-        ca_map.getConcreteMappedID(id, IdMappingMode::PERMISSIVE_RESIZE);
-    concrete_to_reference_map[ca_id] = id;
-  }
-
-  for (auto tv: tvs) {
-    if (!(ref->getDeviceMesh() == tv->getDeviceMesh())) {
-      ret.insert(tv);
-      continue;
-    }
-    for (auto id : tv->getLeafDomain()) {
-      auto ca_id = ca_map.getConcreteMappedID(
-          id, IdMappingMode::PERMISSIVE_RESIZE);
-      if (concrete_to_reference_map.count(ca_id) > 0) {
-        auto ref_id = concrete_to_reference_map.at(ca_id);
-        if ((ref_id->isDeviceDim() || id->isDeviceDim())
-            && ref_id->getParallelType() != id->getParallelType()) {
-          ret.insert(tv);
-          break;
-        }
-      }
-    }
-  }
-  return ret;
-}
-
-bool isResharding(Expr* expr) {
-  std::unordered_set<TensorView*> tvs;
-  for (auto tv: filterByType<TensorView>(expr->inputs())) {
-    tvs.insert(tv);
-  }
-  for (auto tv: filterByType<TensorView>(expr->outputs())) {
-    tvs.insert(tv);
-  }
-  if (tvs.empty()) {
-    return false;
-  }
-  auto tv_ref = *tvs.begin();
-  tvs.erase(tv_ref);
-  return !haveDifferentSharding(tv_ref, tvs).empty();
-}
-
-} // namespace nvfuser::ir_utils
-=======
 } // namespace nvfuser::ir_utils
 
 namespace nvfuser::MmaOpUtils {
@@ -1375,5 +1310,4 @@
   return details;
 }
 
-} // namespace nvfuser::MmaOpUtils
->>>>>>> e11b6f48
+} // namespace nvfuser::MmaOpUtils