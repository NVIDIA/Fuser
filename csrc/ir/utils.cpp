--- conflicted
+++ resolved
@@ -730,51 +730,6 @@
       tv->definition()->as<ScatterOp>()->getIndexedID() == id;
 }
 
-<<<<<<< HEAD
-std::vector<IterDomain*> allIDsOf(const TensorView* tv) {
-  VectorOfUniqueEntries<Val*> all_vals;
-  const auto& root_domain = tv->getRootDomain();
-  const auto& logical_domain = tv->getLogicalDomain();
-  const auto& loop_domain = tv->getLoopDomain();
-  const auto& alloc_domain = tv->getAllocationDomain();
-  const auto& additional_ids = tv->domain()->additionalIDs();
-
-  std::array<const std::vector<IterDomain*>*, 5> domains{
-      &root_domain,
-      &logical_domain,
-      &loop_domain,
-      &alloc_domain,
-      &additional_ids};
-
-  for (auto dom0 : domains) {
-    if (dom0->empty()) {
-      continue;
-    }
-    for (auto dom1 : domains) {
-      if (dom1->empty()) {
-        continue;
-      }
-      auto all_vals_01 = DependencyCheck::getAllValsBetween(
-          {dom0->begin(), dom0->end()}, {dom1->begin(), dom1->end()});
-      all_vals.pushBack(all_vals_01);
-      // Getting all vals is not sufficient, because there might be broadcasting
-      // IDs newly created during schedule.
-      auto all_exprs = DependencyCheck::getAllExprsBetween(
-          {dom0->begin(), dom0->end()}, {dom1->begin(), dom1->end()});
-      for (auto expr : all_exprs) {
-        all_vals.pushBack(expr->inputs());
-        all_vals.pushBack(expr->outputs());
-      }
-    }
-  }
-
-  // Filter so we only have iteration domains (ignore Ints used in split)
-  auto all_ids = ir_utils::filterByType<IterDomain>(all_vals.vector());
-  return std::vector<IterDomain*>(all_ids.begin(), all_ids.end());
-}
-
-=======
->>>>>>> a52c5ecc
 bool isIndexSelectLookupTv(const TensorView* tv) {
   for (auto expr : tv->uses()) {
     if (expr->isA<IndexSelectOp>()) {
