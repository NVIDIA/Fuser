// clang-format off
/*
 * SPDX-FileCopyrightText: Copyright (c) 2023-present NVIDIA CORPORATION & AFFILIATES.
 * All rights reserved.
 * SPDX-License-Identifier: BSD-3-Clause
 */
// clang-format on
#include <device_lower/utils.h>
#include <expr_simplifier.h>
#include <fusion.h>
#include <ir/builder.h>
#include <ir/iostream.h>
#include <ir/utils.h>
#include <iter_visitor.h>
#include <ops/arith.h>
#include <scheduler/mma_utils.h>

#include <limits>
#include <set>

namespace nvfuser::ir_utils {

std::vector<int64_t> normalizeNew2Old(
    const std::vector<int64_t>& new2old_in,
    int64_t ndims) {
  NVF_CHECK(
      (int64_t)new2old_in.size() == ndims,
      "There must be a transpose mapping for each dimension in domain");

  // Canonicalize dimensions by wrapping each dim for the given ndims
  std::vector<int64_t> new2old;
  std::transform(
      new2old_in.begin(),
      new2old_in.end(),
      std::inserter(new2old, new2old.begin()),
      [ndims](int64_t entry) { return entry < 0 ? entry + ndims : entry; });

  // Check if any adjusted values are < 0, or >= nDims, which are invalid
  NVF_CHECK(
      std::none_of(
          new2old.begin(),
          new2old.end(),
          [ndims](int64_t entry) { return entry < 0 || entry >= ndims; }),
      "New2Old axes are not within the number of dimensions of the provided domain.\t",
      new2old);

  // Going to use sets, to see if any duplicate values are in the map.
  std::set<int64_t> old_pos_set;
  std::transform(
      new2old.begin(),
      new2old.end(),
      std::inserter(old_pos_set, old_pos_set.begin()),
      [](int64_t entry) { return entry; });

  // Error out if duplicate values are found.
  NVF_CHECK(
      (int64_t)new2old.size() == ndims && old_pos_set.size() == new2old.size(),
      "Duplicate entries in transformation map.");

  // END VALIDATION CHECKS
  return new2old;
}

std::vector<int64_t> normalizeOld2New(
    const std::unordered_map<int64_t, int64_t>& old2new_in,
    int64_t ndims) {
  // adjust based on negative values (any negative values gets nDims added to
  // it)
  std::unordered_map<int64_t, int64_t> old2new;
  std::transform(
      old2new_in.begin(),
      old2new_in.end(),
      std::inserter(old2new, old2new.begin()),
      [ndims](std::unordered_map<int64_t, int64_t>::value_type entry) {
        return std::unordered_map<int64_t, int64_t>::value_type({
            entry.first < 0 ? entry.first + ndims : entry.first,
            entry.second < 0 ? entry.second + ndims : entry.second,
        });
      });

  // Check if any adjusted values are < 0, or >= nDims, which are invalid

  NVF_CHECK(
      std::none_of(
          old2new.begin(),
          old2new.end(),
          [ndims](std::unordered_map<int64_t, int64_t>::value_type entry) {
            return entry.first < 0 || entry.first >= ndims ||
                entry.second < 0 || entry.second >= ndims;
          }),
      "Reorder axes are not within the number of dimensions of the provided domain.");

  // Going to use sets, to see if any duplicate values are in the map.

  std::set<int64_t> old_pos_set;
  std::transform(
      old2new.begin(),
      old2new.end(),
      std::inserter(old_pos_set, old_pos_set.begin()),
      [](std::unordered_map<int64_t, int64_t>::value_type entry) {
        return entry.first;
      });

  std::set<int64_t> new_pos_set;
  std::transform(
      old2new.begin(),
      old2new.end(),
      std::inserter(new_pos_set, new_pos_set.begin()),
      [](std::unordered_map<int64_t, int64_t>::value_type entry) {
        return entry.second;
      });

  // Error out if duplicate values are found.
  NVF_CHECK(
      old_pos_set.size() == old2new.size() &&
          new_pos_set.size() == old2new.size(),
      "Duplicate entries in transformation map sent to TensorView reorder.");

  // END VALIDATION CHECKS

  std::vector<int64_t> new2old(ndims, -1);

  // Go through each old and new position, make sure they're within [0, ndims)
  for (std::pair<int64_t, int64_t> elem : old2new) {
    int64_t old_pos = elem.first;
    int64_t new_pos = elem.second;
    new2old[new_pos] = old_pos;
  }

  // old_positions that already have a new position
  std::set<int64_t> old_positions(new2old.begin(), new2old.end());
  old_positions.erase(-1);

  // All available new positions
  std::set<int64_t> all_positions;
  for (auto i : c10::irange(ndims)) {
    all_positions.insert((int64_t)i);
  }

  // Check what positions haven't been specified.
  std::set<int64_t> positions_left;
  std::set_difference(
      all_positions.begin(),
      all_positions.end(),
      old_positions.begin(),
      old_positions.end(),
      std::inserter(positions_left, positions_left.end()));

  // Fill in positions that weren't specified, in relative order,
  // in empty spots in the set of new positions.
  // new2old[new_position] = old_position
  auto it = positions_left.begin(); // old positions left
  std::transform(
      new2old.begin(),
      new2old.end(),
      new2old.begin(),
      [&it](int64_t i) -> int64_t { return i == -1 ? *it++ : i; });

  return new2old;
}

namespace ValReplacement {
// Create New Expr given producer - [an input for the expression]
// Creates a new Expr substituting current with producer
struct SubstituteInExpr : public OptOutMutator {
 public:
  static Expr* subsitute(Expr* expr, Val* reference, Val* substitute) {
    NVF_ERROR(
        expr != nullptr && reference != nullptr && substitute != nullptr,
        "Nullptr arg found.");
    SubstituteInExpr sie(reference, substitute);
    sie.mutate(expr);
    // if nothing substituted, then return the original expr
    return sie.expr_ == nullptr ? expr : sie.expr_;
  }

 protected:
  void removeExpr(IrContainer*, Expr*) const override {}

  void registerNewExpr(Expr* expr) override {
    expr_ = expr;
  }

 private:
  explicit SubstituteInExpr(Val* reference, Val* substitute) {
    mutations_[reference] = substitute;
  }

 private:
  Expr* expr_ = nullptr;
};

} // namespace ValReplacement

Expr* replaceValInExprInputs(Expr* expr, Val* reference, Val* substitute) {
  FusionGuard fg(expr->fusion());
  return ValReplacement::SubstituteInExpr::subsitute(
      expr, reference, substitute);
}

void replaceValInAllExprInputsAndFusionOutputs(Val* old_val, Val* new_val) {
  auto uses = old_val->uses();
  for (auto use_of_old_val : uses) {
    ir_utils::replaceValInExprInputs(use_of_old_val, old_val, new_val);
  }
  if (old_val->isFusionOutput()) {
    old_val->fusion()->replaceOutput(old_val, new_val);
  }
}

Expr* transferDefinitionToNewOutputs(
    Expr* expr,
    const std::vector<Val*>& new_outputs) {
  NVF_ERROR(
      new_outputs.size() == expr->outputs().size(),
      "Number of new outputs must match old outputs");
  OptOutMutator mutator;
  for (const auto i : c10::irange(new_outputs.size())) {
    auto old_output = expr->outputs().at(i);
    auto new_output = new_outputs.at(i);
    if (new_output == old_output) {
      continue;
    }
    NVF_ERROR(
        !new_output->isConst(),
        "Cannot transfer a definition Expr onto a const Val. Found new output ",
        new_output->toString(),
        " with constant value ",
        new_output->value());
    NVF_ERROR(
        new_output->vtype() == old_output->vtype(),
        "transforDefinitionToNewOutputs cannot change val type. Found ",
        new_output->vtype(),
        " and ",
        old_output->vtype());
    NVF_ERROR(
        new_output->dtype() == old_output->dtype(),
        "transforDefinitionToNewOutputs cannot change data type. Found ",
        new_output->dtype(),
        " and ",
        old_output->dtype());
    NVF_ERROR(
        new_output->definition() == nullptr,
        "New output ",
        new_output->toString(),
        " must not already have a definition.");
    mutator.registerMutation(old_output, new_output);
  }
  return mutator.mutateExprOutputsOnly(expr);
}

TensorView* rFactorHelper(
    TensorView* reduction_tv,
    const std::vector<int64_t>& axes) {
  NVF_ERROR(reduction_tv->definition() != nullptr);
  const bool has_multiple_tvs = reduction_tv->definition()->inputs().size() > 1;
  if (!has_multiple_tvs) {
    return reduction_tv->rFactor(axes);
  }

  std::vector<TensorView*> out_tvs;
  std::transform(
      reduction_tv->definition()->outputs().begin(),
      reduction_tv->definition()->outputs().end(),
      std::back_inserter(out_tvs),
      [](Val* val) { return val->as<TensorView>(); });

  auto rf_tvs = reduction_tv->rFactor(axes, out_tvs);

  return rf_tvs.at(std::distance(
      out_tvs.begin(),
      std::find(out_tvs.begin(), out_tvs.end(), reduction_tv)));
}

namespace {

template <typename T>
std::vector<T*> uniqueEntries(const std::vector<T*>& tv_vector) {
  VectorOfUniqueEntries<T*> unique_vector(tv_vector.begin(), tv_vector.end());
  return unique_vector.vector();
}

} // namespace

// Return immediate producers of val
std::vector<Val*> producerValsOf(const Val* val) {
  if (val->definition() == nullptr) {
    return {};
  }
  auto producer_vals = val->definition()->inputs();
  return uniqueEntries<Val>({producer_vals.begin(), producer_vals.end()});
}

// Return immediate consumers of val
std::vector<Val*> consumerValsOf(const Val* val) {
  std::vector<Val*> consumer_vals;
  for (auto use_expr : val->uses()) {
    auto outputs = use_expr->outputs();
    consumer_vals.insert(consumer_vals.end(), outputs.begin(), outputs.end());
  }
  return uniqueEntries<Val>(consumer_vals);
}

// Return immediate siblings of val
std::vector<Val*> siblingValsOf(const Val* val) {
  std::vector<Val*> sibling_vals;
  auto def = val->definition();
  if (def != nullptr) {
    auto outs = def->outputs();
    for (auto sibling_val : outs) {
      if (sibling_val == val) {
        continue;
      }
      sibling_vals.emplace_back(sibling_val);
    }
  }
  return sibling_vals;
}

// Return immediate producers of val
std::vector<Val*> producerValsOf(const std::vector<Val*>& vals) {
  std::vector<Val*> all_producer_vals;
  for (auto val : vals) {
    auto producer_vals = producerValsOf(val);
    all_producer_vals.insert(
        all_producer_vals.end(), producer_vals.begin(), producer_vals.end());
  }

  return uniqueEntries<Val>(all_producer_vals);
}

// Return immediate consumers of val
std::vector<Val*> consumerValsOf(const std::vector<Val*>& vals) {
  std::vector<Val*> all_consumer_vals;
  for (auto val : vals) {
    auto consumer_vals = consumerValsOf(val);
    all_consumer_vals.insert(
        all_consumer_vals.end(), consumer_vals.begin(), consumer_vals.end());
  }

  return uniqueEntries<Val>(all_consumer_vals);
}

std::vector<TensorView*> producerTvsOf(const TensorView* tv) {
  auto producer_vals = producerValsOf(tv);
  auto producer_tvs = ir_utils::filterByType<TensorView>(producer_vals);
  return {producer_tvs.begin(), producer_tvs.end()};
}

std::vector<TensorView*> consumerTvsOf(const TensorView* tv) {
  auto consumer_vals = consumerValsOf(tv);
  auto consumer_tvs = ir_utils::filterByType<TensorView>(consumer_vals);
  return {consumer_tvs.begin(), consumer_tvs.end()};
}

std::vector<TensorView*> siblingTvsOf(const TensorView* tv) {
  auto sibling_vals = siblingValsOf(tv);
  auto sibling_tvs = ir_utils::filterByType<TensorView>(sibling_vals);
  return {sibling_tvs.begin(), sibling_tvs.end()};
}

std::vector<TensorView*> producerTvsOf(const std::vector<TensorView*>& tvs) {
  std::vector<TensorView*> all_producer_tvs;
  for (auto tv : tvs) {
    auto producer_tvs = producerTvsOf(tv);
    all_producer_tvs.insert(
        all_producer_tvs.end(), producer_tvs.begin(), producer_tvs.end());
  }

  return uniqueEntries<TensorView>(all_producer_tvs);
}

std::vector<TensorView*> consumerTvsOf(const std::vector<TensorView*>& tvs) {
  std::vector<TensorView*> all_consumer_tvs;
  for (auto tv : tvs) {
    auto consumer_tvs = consumerTvsOf(tv);
    all_consumer_tvs.insert(
        all_consumer_tvs.end(), consumer_tvs.begin(), consumer_tvs.end());
  }

  return uniqueEntries<TensorView>(all_consumer_tvs);
}

std::vector<TensorView*> inputTvsOf(TensorView* tv) {
  return inputTvsOf(std::vector<TensorView*>{tv});
}

std::vector<TensorView*> outputTvsOf(TensorView* tv) {
  return outputTvsOf(std::vector<TensorView*>{tv});
}

std::vector<TensorView*> inputTvsOf(std::vector<TensorView*> tvs) {
  auto inp_vals = IterVisitor::getInputsTo({tvs.begin(), tvs.end()});
  auto filtered = ir_utils::filterByType<TensorView>(inp_vals);
  std::vector<TensorView*> inp_tvs(filtered.begin(), filtered.end());
  return uniqueEntries<TensorView>(inp_tvs);
}

std::vector<TensorView*> outputTvsOf(std::vector<TensorView*> tvs) {
  auto out_vals = DependencyCheck::getAllOutputsOf({tvs.begin(), tvs.end()});
  auto filtered = ir_utils::filterByType<TensorView>(out_vals);
  std::vector<TensorView*> out_tvs(filtered.begin(), filtered.end());
  return uniqueEntries<TensorView>(out_tvs);
}

VectorOfUniqueEntries<TensorView*> allTvsOfExprs(
    const std::vector<Expr*>& exprs) {
  VectorOfUniqueEntries<TensorView*> all_tvs;
  for (auto expr : exprs) {
    auto input_tvs = ir_utils::filterByType<TensorView>(expr->inputs());
    auto output_tvs = ir_utils::filterByType<TensorView>(expr->outputs());
    for (const auto& tvs : {input_tvs, output_tvs}) {
      all_tvs.pushBack(tvs.begin(), tvs.end());
    }
  }
  return all_tvs;
}

std::vector<TensorView*> allTvsExcept(
    Fusion* fusion,
    const std::unordered_set<TensorView*>& except) {
  auto all_tvs = fusion->allTvs();
  std::vector<TensorView*> result;
  for (auto tv : all_tvs) {
    if (except.count(tv) == 0) {
      result.emplace_back(tv);
    }
  }
  return result;
}

std::vector<Expr*> getAllTypesOfReductionOps(Fusion* fusion) {
  return getOpsOfType<ReductionOp, GroupedReductionOp, WelfordOp>(fusion);
}

bool hasAnyReductionOps(Fusion* fusion) {
  return hasOpsOfType<ReductionOp, GroupedReductionOp, WelfordOp>(fusion);
}

namespace {

class ValReplacementMutator : private OptOutMutator {
 public:
  ValReplacementMutator(
      Fusion* fusion,
      const std::unordered_map<Val*, Val*>& replacement_map)
      : replacement_map_(replacement_map) {
    FusionGuard fg(fusion);

    // Welford makes this a little annoying since it holds a count which is
    // typically not used by anything else. If we don't grab that count, then it
    // would be a tensorview that doesn't get updated extents. Therefore, first
    // grab all leaves towards outputs and grab stmts from there.
    auto stmts = StmtSort::getStmtsTo(allLeafOuts(fusion), true, true);

    // Some fusions, such as standalone rand_like, can have disconnected DAG, so
    // we need some mechanism to make sure our replacement set is as complete as
    // possible
    // TODO: I think we need a more general mechanism to support disconnected
    // DAG
    std::vector<Val*> more;
    for (auto v : fusion->inputs()) {
      if (std::find(stmts.begin(), stmts.end(), v) == stmts.end()) {
        more.emplace_back(v);
      }
    }
    for (auto v : fusion->axioms()) {
      if (std::find(stmts.begin(), stmts.end(), v) == stmts.end()) {
        more.emplace_back(v);
      }
    }
    auto more_stmts = StmtSort::getStmtsTo(more, true, true);
    more_stmts.insert(more_stmts.end(), stmts.begin(), stmts.end());

    for (auto stmt : more_stmts) {
      dispatchMutate(stmt);
    }

    for (const auto& [old_v, new_v] : replacement_map_) {
      if (old_v->isFusionOutput()) {
        fusion->replaceOutput(old_v, new_v);
      }
    }
  }

 private:
  using OptOutMutator::dispatchMutate;
  using OptOutMutator::mutate;

  void dispatchMutate(Val* val) final {
    if (replacement_map_.find(val) == replacement_map_.end()) {
      return OptOutMutator::dispatchMutate(val);
    }
    auto replaced_val = replacement_map_.at(val);
    registerMutation(val, replaced_val);
  }

  std::vector<Val*> allLeafOuts(Fusion* fusion) {
    auto exprs = StmtSort::getExprs(fusion, true);
    std::unordered_set<Val*> inputs;
    std::unordered_set<Val*> outputs;
    std::vector<Val*> ordered_outputs;
    for (auto expr : exprs) {
      inputs.insert(expr->inputs().begin(), expr->inputs().end());
      outputs.insert(expr->outputs().begin(), expr->outputs().end());
      ordered_outputs.insert(
          ordered_outputs.end(),
          expr->outputs().begin(),
          expr->outputs().end());
    }
    for (auto input : inputs) {
      outputs.erase(input);
    }

    std::vector<Val*> ordered_leaf_outs;
    for (auto out : ordered_outputs) {
      if (outputs.find(out) != outputs.end()) {
        ordered_leaf_outs.push_back(out);
      }
    }
    return ordered_leaf_outs;
  }

  const std::unordered_map<Val*, Val*>& replacement_map_;
};

} // namespace

void replaceValue(
    Fusion* fusion,
    const std::unordered_map<Val*, Val*>& replacement_map) {
  // NOLINTNEXTLINE(bugprone-unused-raii)
  ValReplacementMutator(fusion, replacement_map);
}

Val* getReductionInitValOf(TensorView* tv) {
  auto def = tv->definition();
  if (def == nullptr) {
    return nullptr;
  }

  Val* init = nullptr;
  if (auto rop = dynamic_cast<ReductionOp*>(def)) {
    init = rop->init();
  } else if (auto grop = dynamic_cast<GroupedReductionOp*>(def)) {
    int output_idx = grop->getExprIndexOfOutput(tv);
    init = grop->initVal(output_idx);
  } else if (auto wop = dynamic_cast<WelfordOp*>(def)) {
    return wop->getInitValOfOutput(tv);
  } else if (auto gwop = dynamic_cast<GroupedWelfordOp*>(def)) {
    init = gwop->getInitValOfOutput(tv);
  } else if (auto mma = dynamic_cast<MmaOp*>(def)) {
    init = mma->init();
  }

  return init;
}

// TODO: Should mma be in here? Should we return true if it's a trivial
// reduction?
bool isReductionOp(const Expr* expr) {
  // Note that GridReduction inherits ReductionOp
  return expr->isOneOf<
      ReductionOp,
      GroupedReductionOp,
      WelfordOp,
      GroupedWelfordOp,
      kir::GridWelford,
      kir::GroupedGridWelford>();
}

bool isReductionTvOp(const Expr* expr) {
  return ir_utils::isTvOp(expr) && isReductionOp(expr);
}

bool isPointwiseTvOp(const Expr* expr) {
  // LoadStoreOp with producer projection means transpose, which is not
  // considered pointwise
  return isTvOp(expr) &&
      (expr->isOneOf<UnaryOp, BinaryOp, TernaryOp>() ||
       (expr->isA<LoadStoreOp>() && !ir_utils::getTvOutput(expr)->hasRoot()));
}

bool isSegmentSet(const Expr* e) {
  if (const auto* ldst = dynamic_cast<const LoadStoreOp*>(e)) {
    if (ldst->opType() == LoadStoreOpType::SegmenterSet) {
      return true;
    }
  }
  return false;
}

std::vector<ViewOp*> getViewOps(Fusion* fusion) {
  auto all_exprs = fusion->exprs();

  auto all_view_ops = ir_utils::filterByType<ViewOp>(all_exprs);

  std::vector<ViewOp*> view_ops;

  std::copy_if(
      all_view_ops.begin(),
      all_view_ops.end(),
      std::back_inserter(view_ops),
      [](ViewOp* view) {
        return std::any_of(
            view->outputs().begin(), view->outputs().end(), [](Val* v) {
              if (!v->isA<TensorView>()) {
                return false;
              }
              return v->as<TensorView>()->hasRoot();
            });
      });

  return view_ops;
}

Val* replaceValRecursively(
    Val* val,
    const std::unordered_map<Val*, Val*>& replacement_map) {
  if (replacement_map.find(val) != replacement_map.end()) {
    return replacement_map.at(val);
  }

  auto def = val->definition();
  if (def == nullptr) {
    return val;
  }

  NVF_ERROR(def->outputs().size() == 1);

  bool mutated = false;

  std::vector<Val*> mutated_inputs;
  mutated_inputs.reserve(def->inputs().size());
  for (auto input : def->inputs()) {
    auto new_input = replaceValRecursively(input, replacement_map);
    if (new_input != input) {
      mutated = true;
    }
    mutated_inputs.emplace_back(new_input);
  }

  std::vector<Statement*> mutated_attrs;
  mutated_attrs.reserve(def->attributes().size());
  for (auto attr : def->attributes()) {
    if (auto attr_val = dynamic_cast<Val*>(attr)) {
      auto new_attr_val = replaceValRecursively(attr_val, replacement_map);
      if (new_attr_val != attr_val) {
        mutated = true;
      }
      mutated_attrs.emplace_back(new_attr_val);
    } else {
      mutated_attrs.emplace_back(attr);
    }
  }

  if (!mutated) {
    return val;
  }

  auto out = IrBuilder::create<Val>(val->dtype());
  auto newObjectFunc = def->newObjectFunc();
  newObjectFunc(def->container(), mutated_inputs, {out}, mutated_attrs);

  return out;
}

bool isSqueezeInput(const TensorView* tv) {
  for (auto expr : tv->uses()) {
    if (expr->isA<SqueezeOp>()) {
      return true;
    }
  }
  return false;
}

bool isSqueezedID(const TensorView* tv, const IterDomain* id) {
  auto logical_dom = TensorDomain::noReductions(tv->getLogicalDomain());
  auto squeezes = ir_utils::filterByType<SqueezeOp>(tv->uses());
  for (auto i : c10::irange(logical_dom.size())) {
    if (logical_dom[i] != id) {
      continue;
    }
    for (auto squeeze : squeezes) {
      if (squeeze->isSqueezeDim(i)) {
        return true;
      }
    }
  }
  return false;
}

bool isIndexedID(const TensorView* tv, const IterDomain* id) {
  return isIndexedProducerID(tv, id) || isIndexedConsumerID(tv, id);
}

bool isIndexedProducerID(const TensorView* tv, const IterDomain* id) {
  return std::any_of(tv->uses().begin(), tv->uses().end(), [&](Expr* expr) {
    return getIndexedProducerID(expr) == id;
  });
}

IterDomain* getIndexedProducerID(const Expr* expr) {
  if (auto select = dynamic_cast<const SelectOp*>(expr)) {
    return select->getIndexedID();
  } else if (auto index_select = dynamic_cast<const IndexSelectOp*>(expr)) {
    return index_select->getIndexedID();
  } else if (auto gather = dynamic_cast<const TorchGatherOp*>(expr)) {
    return gather->getIndexedID();
  } else {
    return nullptr;
  }
}

IterDomain* getConsumerOfIndexedProducerID(const Expr* expr) {
  if (auto index_select = dynamic_cast<const IndexSelectOp*>(expr)) {
    return index_select->getConsumerOfIndexedID();
  } else if (auto gather = dynamic_cast<const TorchGatherOp*>(expr)) {
    return gather->getConsumerOfIndexedID();
  } else {
    return nullptr;
  }
}

bool isIndexedConsumerID(const TensorView* tv, const IterDomain* id) {
  return tv->definition()->isA<ScatterOp>() &&
      tv->definition()->as<ScatterOp>()->getIndexedID() == id;
}

bool isIndexSelectLookupTv(const TensorView* tv) {
  for (auto expr : tv->uses()) {
    if (expr->isA<IndexSelectOp>()) {
      auto idx_sel = expr->as<IndexSelectOp>();
      if (idx_sel->input(0) == tv) {
        return true;
      }
    }
  }
  return false;
}

bool isIndexSelectIndicesTv(const TensorView* tv) {
  for (auto expr : tv->uses()) {
    if (expr->isA<IndexSelectOp>()) {
      auto idx_sel = expr->as<IndexSelectOp>();
      if (idx_sel->input(1) == tv) {
        return true;
      }
    }
  }
  return false;
}

bool isTorchGatherLookupTv(const Val* tv) {
  for (auto expr : tv->uses()) {
    if (expr->isA<TorchGatherOp>()) {
      auto idx_sel = expr->as<TorchGatherOp>();
      if (idx_sel->lookupTv() == tv) {
        return true;
      }
    }
  }
  return false;
}

std::string varName(const Val* val) {
  if (val->isA<kir::TensorIndex>()) {
    return varName(val->as<kir::TensorIndex>()->view());
  }
  std::stringstream name;
  if (val->isA<TensorView>()) {
    name << "T";
  } else {
    name << typePrefix(val->dtype());
  }
  name << val->name();
  return name.str();
}

bool hasResizedRfactor(const TensorView* tv) {
  if (!tv->hasRoot()) {
    return false;
  }
  auto root_to_rf_exprs = StmtSort::getExprsBetween(
      {tv->getRootDomain().begin(), tv->getRootDomain().end()},
      {tv->getLogicalDomain().begin(), tv->getLogicalDomain().end()});
  return std::any_of(
      root_to_rf_exprs.begin(), root_to_rf_exprs.end(), [](Expr* expr) {
        return expr->isA<Resize>();
      });
}

std::vector<TensorView*> getTVsWithDynamicTransform(Fusion* fusion) {
  const auto all_tvs = fusion->allTvs();
  std::vector<TensorView*> dynamic_tvs;
  std::copy_if(
      all_tvs.begin(),
      all_tvs.end(),
      std::back_inserter(dynamic_tvs),
      [](auto tv) { return tv->domain()->hasSymbolicAxis(); });
  return dynamic_tvs;
}

CompareDomainWithReferenceResult compareDomainWithReference(
    const std::vector<IterDomain*>& domain,
    const std::vector<IterDomain*>& reference) {
  if (domain.empty()) {
<<<<<<< HEAD
    return {};
=======
    return {{}, {}, reference};
>>>>>>> c2ca34c9
  }
  // If domain is not empty but reference is, unclear what it should
  // mean. Throw an error for now.
  NVF_ERROR(!reference.empty(), "domain is not empty but reference is.");

  const std::unordered_set<IterDomain*> reference_set{
      reference.begin(), reference.end()};

  std::vector<IterDomain*> redundant_ids;

  // In case domain has duplicates
  std::vector<IterDomain*> domain_dedup;
  {
    std::unordered_set<IterDomain*> domain_set;
    for (const auto id : domain) {
      if (domain_set.insert(id).second) {
        domain_dedup.push_back(id);
      } else {
        redundant_ids.push_back(id);
      }
    }
  }

  const auto path_to_ref = getExprsBetween<IRBFS>(
                               {domain_dedup.begin(), domain_dedup.end()},
                               {reference.begin(), reference.end()},
                               false)
                               .first;

  // All output IDs along the path
  std::unordered_set<Val*> produced_ids;
  // All used IDs along the path
  std::unordered_set<Val*> consumed_ids;
  // Consider the domain itself as produced and consumed if included in
  // reference since there's no expr for that case
  for (const auto id_to_check : domain_dedup) {
    if (reference_set.find(id_to_check) != reference_set.end()) {
      produced_ids.insert(id_to_check);
      consumed_ids.insert(id_to_check);
    }
  }

  // Find any produced IDs that are produced multiple times
  std::vector<IterDomain*> redundantly_produced_ids;
  for (const auto& [expr, dir] : path_to_ref) {
    const auto& inputs = getInputsOfExpr(expr, dir);
    const auto& outputs = getOutputsOfExpr(expr, dir);
    consumed_ids.insert(inputs.begin(), inputs.end());
    for (const auto& output : outputs) {
      bool already_produced = !produced_ids.insert(output).second;
      if (already_produced) {
        // This output is redundantly produced. If it's in the
        // original domain, just mark it as a redundant ID. If not,
<<<<<<< HEAD
        // find the corresnponding IDs out ouf the domain by doing
=======
        // find the corresnponding IDs out of the domain by doing
>>>>>>> c2ca34c9
        // another BFS analysis
        if (std::find(domain_dedup.begin(), domain_dedup.end(), output) !=
            domain_dedup.end()) {
          redundant_ids.push_back(output->as<IterDomain>());
        } else {
          auto inputs_of_already_produced_id = getInputsOfExprPath(
              getExprsBetween<IRBFS>(
                  {domain_dedup.begin(), domain_dedup.end()}, {output}, false)
                  .first,
              IRInputs(),
              IROutputs());
          for (const auto& input : inputs_of_already_produced_id) {
            redundant_ids.push_back(input->as<IterDomain>());
          }
        }
      }
    }
  }

  // IDs of the reference domain that are not reachable from the given domain
  std::vector<IterDomain*> unreachable_reference_ids;
  unreachable_reference_ids.reserve(reference.size());
  std::copy_if(
      reference.begin(),
      reference.end(),
      std::back_inserter(unreachable_reference_ids),
      [&](const auto reference_id) {
        return produced_ids.find(reference_id) == produced_ids.end();
      });

  // Check unused IDs, which should be either redundant or additional
  // IDs.
  std::vector<IterDomain*> unused_ids;
  unused_ids.reserve(domain_dedup.size());
  std::copy_if(
      domain_dedup.begin(),
      domain_dedup.end(),
      std::back_inserter(unused_ids),
      [&](const auto id_to_check) {
        return consumed_ids.find(id_to_check) == consumed_ids.end();
      });

  std::vector<IterDomain*> additional_ids;

  // If there're unused IDs, they may be redundant or additional
  // IDs. The latter means the ID has no overlap with any other
  // ID. This could happen, for example, when we use a concrete loop
  // ID for a broadcast logical ID.
  //
  // If there's unreachable reference IDs, however, the unused IDs may have
  // been unused because of missing dependencies, which should not be
  // considered redundant or additional. Different analysis would be
<<<<<<< HEAD
  // required in that case, which is not imlemented since error
=======
  // required in that case, which is not implemented since error
>>>>>>> c2ca34c9
  // reporting of this function is best effort.
  if (!unused_ids.empty() && unreachable_reference_ids.empty()) {
    // In order to understand if an unused ID is redundant or just an
    //  additional ID, check if the unused ID is connected to any of
    //  the reference domain. If it's connected even with missing
    //  dependencies, it should be considered redundant. For this
    //  reason, a variant of IRBFS with a relaxed dependency condition
    //  is used. IRBFSWithPermissiveDependence can traverse as long as one of
    //  the inputs or outputs is visited.
    const auto from_remaining_ids =
        getExprsBetween<IRBFSWithPermissiveDependence>(
            {unused_ids.begin(), unused_ids.end()},
            {reference.begin(), reference.end()},
            /*require_all_to_visited=*/false)
            .first;
    // Nothing is reachable, which means all of the unused IDs are not redundant
    if (from_remaining_ids.empty()) {
      additional_ids = unused_ids;
    } else {
      // Inputs of the path are redundant, and the rest are not
      auto inputs =
          getInputsOfExprPath(from_remaining_ids, IRInputs(), IROutputs());
      for (const auto inp : inputs) {
        redundant_ids.push_back(inp->as<IterDomain>());
      }
      for (const auto unused_id : unused_ids) {
        if (std::find(inputs.begin(), inputs.end(), unused_id) ==
            inputs.end()) {
          additional_ids.push_back(unused_id);
        }
      }
    }
  }

  // If an output of the path is not used, i.e., not part of the
  // reference domain, it's considered an additional ID. For example,
  // if we have `split i0 -> i1, i2`, and the reference only includes
<<<<<<< HEAD
  // i1, i2 is considered an additional ID
=======
  // i1, then i2 is considered an additional ID
>>>>>>> c2ca34c9
  for (const auto output :
       getOutputsOfExprPath(path_to_ref, IRInputs(), IROutputs())) {
    if (reference_set.find(output->as<IterDomain>()) == reference_set.end()) {
      additional_ids.push_back(output->as<IterDomain>());
    }
  }

  return {redundant_ids, additional_ids, unreachable_reference_ids};
}

CompareDomainResult compareDomains(
    std::vector<IterDomain*> dom0,
    const std::vector<IterDomain*>& dom1,
    const std::vector<IterDomain*>& additional_ids,
    bool ignore_broadcast) {
  std::unordered_set<Val*> dom0_set(dom0.begin(), dom0.end());
  std::unordered_set<Val*> dom1_set(dom1.begin(), dom1.end());
  std::unordered_set<Val*> additional_ids_set(
      additional_ids.begin(), additional_ids.end());

  // empty domain are equivalent.
  if (dom0.empty() && dom1.empty()) {
    return {};
  }
  // Make sure there's no duplicate in the parameter vectors
  NVF_ERROR(
      dom0.size() == dom0_set.size(),
      "Duplicated entry is detected in dom0: ",
      toDelimitedString(dom0));
  NVF_ERROR(
      dom1.size() == dom1_set.size(),
      "Duplicated entry is detected in dom1: ",
      toDelimitedString(dom1));

  dom0.insert(dom0.end(), additional_ids.begin(), additional_ids.end());
  auto exprs =
      getExprsBetween<IRBFS>(
          {dom0.begin(), dom0.end()}, {dom1.begin(), dom1.end()}, false)
          .first;

  std::unordered_set<Val*> frontier(dom0.begin(), dom0.end());

  for (auto [expr, direction] : exprs) {
    NVF_ERROR(
        std::all_of(expr->inputs().begin(), expr->inputs().end(), [](Val* v) {
          return v->isA<IterDomain>();
        }));
    NVF_ERROR(
        std::all_of(expr->outputs().begin(), expr->outputs().end(), [](Val* v) {
          return v->isA<IterDomain>();
        }));
    std::vector<Val*> from;
    std::vector<Val*> to;
    if (direction == Direction::Forward) {
      from = expr->inputs();
      to = expr->outputs();
    } else {
      from = expr->outputs();
      to = expr->inputs();
    }
    if (std::all_of(from.begin(), from.end(), [&](Val* v) {
          return additional_ids_set.count(v);
        })) {
      additional_ids_set.insert(to.begin(), to.end());
      continue;
    }
    for (auto v : to) {
      if (additional_ids_set.count(v)) {
        continue;
      }
      NVF_ERROR(
          frontier.insert(v).second,
          "Invalid derived domain due to dependent expr: ",
          expr->toString(),
          ". Output should just show up once: ",
          v->toString());
    }
    for (auto v : from) {
      bool ignorable =
          (ignore_broadcast && v->as<IterDomain>()->isBroadcast()) ||
          additional_ids_set.count(v);
      NVF_ERROR(
          frontier.erase(v) == 1 || ignorable,
          "Invalid derived domain due to dependent expr: ",
          expr->toString(),
          ". Input not seen before: ",
          v->toString());
    }
  }

  // Remove symbolic IDs that appear both in frontier and in dom1_set. These IDs
  // are carried over without any transformation.
  auto is_symb = [](Val* v) {
    return v->as<IterDomain>()->getIterType() == IterType::Symbolic;
  };
  std::vector<Val*> ids_to_remove;
  for (Val* id : frontier) {
    if (is_symb(id) && dom1_set.count(id)) {
      ids_to_remove.push_back(id);
    }
  }
  for (Val* id : ids_to_remove) {
    frontier.erase(id);
    dom1_set.erase(id);
  }
  // At this point, the frontier set and dom1 should be equal, except when
  // there's a symbolic ID in frontier or dom1, where the transformations are
  // incomplete.
  bool frontier_has_symbolic =
      std::any_of(frontier.begin(), frontier.end(), is_symb);
  bool dom1_has_symbolic =
      std::any_of(dom1_set.begin(), dom1_set.end(), is_symb);

  CompareDomainResult result;

  // Check if iter domains can be reachable from
  // target_set. Returns true if any of iter domains is
  // unreachable. Additionaly, make sure none of iter domains has any
  // overlap with the other iter domains.
  auto check_ids = [ignore_broadcast](
                       const auto& ids_to_check,
                       const auto& target_set) -> bool {
    bool unreachable = false;
    for (auto id : ids_to_check) {
      // Symbolic and broadcast IDs are ignored
      if (id->template as<IterDomain>()->getIterType() == IterType::Symbolic ||
          (ignore_broadcast && id->template as<IterDomain>()->isBroadcast())) {
        continue;
      }
      if (!target_set.count(id)) {
        // not found in target, which means either:
        //
        // 1. id is unreachable from target_set, or
        // 2. id is reachable from target_set but was erased from
        // target_set as it was used as an input in the traversal.
        //
        // The second case means id is redundant
        NVF_ERROR(
            getReachableValsFrom<IRBFS>(
                {target_set.begin(), target_set.end()}, {id})
                .empty(),
            id->toString(),
            " is redundant in ",
            toDelimitedString(target_set));

        unreachable = true;
        // Do not break here. The return value is now determined to be
        // true, but the remaining IDs need also to be checked if they
        // are redundant.
      }
    }
    return unreachable;
  };

  if (!frontier_has_symbolic) {
    result.dom1_has_unreachable_ids = check_ids(dom1, frontier);
  }

  if (!dom1_has_symbolic) {
    result.dom0_has_unreachable_ids = check_ids(frontier, dom1_set);
  }

  return result;
}

void validateDomainEquivalence(
    std::vector<IterDomain*> dom0,
    const std::vector<IterDomain*>& dom1,
    const std::vector<IterDomain*>& additional_ids) {
  const auto compare_result = compareDomains(dom0, dom1, additional_ids);

  NVF_ERROR(
      !compare_result.dom0_has_unreachable_ids,
      "dom0 has unreachable IDs. dom0: ",
      toDelimitedString(dom0),
      ". dom1: ",
      toDelimitedString(dom1));

  NVF_ERROR(
      !compare_result.dom1_has_unreachable_ids,
      "dom1 has unreachable IDs. dom0: ",
      toDelimitedString(dom0),
      ". dom1: ",
      toDelimitedString(dom1));
}

namespace {

std::vector<Statement*> next(Statement* stmt) {
  if (stmt->isVal()) {
    if (auto val = stmt->as<Val>()->definition()) {
      return {val};
    } else {
      return {};
    }
  } else {
    auto expr = stmt->as<Expr>();
    std::vector<Statement*> inputs{
        expr->inputs().begin(), expr->inputs().end()};
    return inputs;
  }
}

} // namespace

std::vector<Statement*> checkCycle(
    Fusion* fusion,
    const std::unordered_set<Statement*>& from,
    const std::vector<Val*>& to) {
  std::unordered_set<Statement*> path;
  std::unordered_set<Statement*> visited;
  std::deque<Statement*> queue;
  queue.insert(queue.end(), to.begin(), to.end());

  while (!queue.empty()) {
    auto val = queue.front();

    // early termination if we have already reached boundary or hit a previously
    // visited node
    if (from.count(val) != 0 || visited.count(val) != 0) {
      queue.pop_front();
      continue;
    }

    auto next_stmts = next(val);

    // if val is a leaf node.
    if (next_stmts.empty()) {
      queue.pop_front();
      visited.insert(val);
      continue;
    }

    // if val is already in path, we are just cleaning up the stack here.
    auto iter = path.find(val);
    if (iter != path.end()) {
      queue.pop_front();
      path.erase(iter);
      visited.insert(val);
      continue;
    }

    // putting self on path
    path.insert(val);

    // check for cycles
    for (auto stmt : next_stmts) {
      if (path.count(stmt) != 0) {
        // find a cycle, return current path;
        std::vector<Statement*> ret;
        std::copy(path.begin(), path.end(), std::back_inserter(ret));
        return ret;
      }
      // adding statement to a queue;
      queue.push_front(stmt);
    }
  }

  // no cycle detected, return empty
  return {};
}

bool isAlignedScopeExpr(const Expr* expr) {
  NVF_ERROR(expr != nullptr);
  if (auto ite = dynamic_cast<const kir::IfThenElse*>(expr)) {
    if (ite->predicate()->hasValue() &&
        getRegisterType(ite->predicate()->value()) ==
            RegisterType::GeneralPurpose) {
      return false;
    }

  } else if (auto fl = dynamic_cast<const ForLoop*>(expr)) {
    // If the start, stop, step are not thread dependent
    //  then this for loop should be thread independent.
    if (getRegisterType(fl->start()) == RegisterType::GeneralPurpose ||
        getRegisterType(fl->stop()) == RegisterType::GeneralPurpose ||
        getRegisterType(fl->step()) == RegisterType::GeneralPurpose) {
      return false;
    }
  } else {
    NVF_THROW("Invalid scope expr: ", expr->toString());
  }

  return true;
}

std::vector<Statement*> checkCycle(Fusion* fusion) {
  return checkCycle(fusion, {}, fusion->outputs());
}

namespace {

inline bool isTensorAttr(const Val* val, const std::string& attr_name) {
  NVF_ERROR(val != nullptr);
  auto getitem = dynamic_cast<GetItem*>(val->definition());
  if (getitem == nullptr) {
    return false;
  }
  auto getattr = dynamic_cast<GetAttr*>(getitem->array()->definition());
  if (getattr == nullptr) {
    return false;
  }
  if (getattr->attr() != attr_name) {
    return false;
  }
  auto metadata = dynamic_cast<GetMetaData*>(getattr->struct_()->definition());
  if (metadata == nullptr) {
    return false;
  }
  return metadata->in()->isA<TensorView>();
}

} // namespace

bool isTensorSize(const Val* val) {
  return isTensorAttr(val, "logical_size") || isTensorAttr(val, "alloc_size");
}

bool isTensorStride(const Val* val) {
  return isTensorAttr(val, "logical_stride") ||
      isTensorAttr(val, "alloc_stride");
}

int64_t getVectorizeSize(const TensorView* tv) {
  for (auto id : tv->getLoopDomain()) {
    if (!isParallelTypeVectorize(id->getParallelType())) {
      continue;
    }

    NVF_ERROR(
        id->extent()->isConstInt(),
        "Could not evaluate constant value bound to vectorized dim.");

    return id->extent()->evaluate().as<int64_t>();
  }
  return 1;
}

bool hasTrivialAllocationDomain(const TensorView* tv) {
  if (!tv->hasAllocation()) {
    return true;
  }
  const std::vector<IterDomain*>& alloc = tv->getMaybeAllocationDomain();
  const std::vector<IterDomain*>& logical = tv->getLogicalDomain();
  return TensorDomain::noBroadcasts(TensorDomain::noReductions(logical)) ==
      TensorDomain::noBroadcasts(TensorDomain::noReductions(alloc));
}
bool hasUniformSiblings(Expr* expr) {
  return !expr->isOneOf<SdpaFwdOp, SdpaBwdOp>();
}

bool hasRootToLoopLinearTransformations(const TensorView* tv) {
  auto root = tv->getMaybeRootDomain();
  auto loop = tv->getLoopDomain();
  std::vector<Val*> loop_val(loop.begin(), loop.end());
  auto all_ids_vec =
      DependencyCheck::getAllValsBetween({root.begin(), root.end()}, loop_val);
  std::unordered_set<Val*> all_ids_set(all_ids_vec.begin(), all_ids_vec.end());
  auto alloc = tv->getMaybeAllocationDomain();
  auto logical = tv->getLogicalDomain();
  bool all_alloc_id_on_path = std::all_of(
      alloc.begin(), alloc.end(), [&](Val* v) { return all_ids_set.count(v); });
  bool all_logical_id_on_path =
      std::all_of(logical.begin(), logical.end(), [&](Val* v) {
        return all_ids_set.count(v);
      });
  return all_alloc_id_on_path && all_logical_id_on_path;
}

bool isLoopDomainFullyDerivedFromLogicalDomain(TensorView* tv) {
  return ir_utils::hasRootToLoopLinearTransformations(tv) &&
      !ir_utils::compareDomains(
           tv->getLoopDomain(),
           tv->getLogicalDomain(),
           /*additional_ids=*/{},
           /*ignore_broadcast=*/false)
           .dom0_has_unreachable_ids;
}

AsyncOpType getAsyncOpType(const Expr* expr) {
  if (auto mma = dynamic_cast<const MmaOp*>(expr)) {
    if (mma->isHopper()) {
      return AsyncOpType::WgMma;
    }
  } else if (ir_utils::isCpAsyncBulkStore(expr)) {
    return AsyncOpType::CpAsyncBulk;
  } else if (ir_utils::isCpAsyncOp(expr)) {
    return AsyncOpType::CpAsync;
  }
  return AsyncOpType::NotAsync;
}

std::string nullOrToString(const Statement* val) {
  return val ? val->toString() : "nullptr";
}

std::string nullOrToInlineString(const Statement* id) {
  return id ? id->toInlineString() : "nullptr";
}

bool isFunctional(const Val* v) {
  auto def = v->definition();
  if (def == nullptr) {
    return true;
  }
  if (auto uop = dynamic_cast<UnaryOp*>(def)) {
    // ElectSync is not functional, it does not return the same value
    // every time it is called, so we do not want to reuse it.
    if (uop->getUnaryOpType() == UnaryOpType::ElectSync) {
      return false;
    }
  }
  return std::all_of(def->inputs().begin(), def->inputs().end(), isFunctional);
}

bool isRecursivelyDefined(Val* val) {
  NVF_ERROR(val != nullptr);

  std::deque<Val*> vals_to_visit;
  vals_to_visit.push_back(val);

  std::unordered_set<Val*> visited_vals;

  while (!vals_to_visit.empty()) {
    auto v = vals_to_visit.front();
    vals_to_visit.pop_front();

    visited_vals.insert(v);

    auto v_def = v->definition();
    if (v_def == nullptr) {
      continue;
    }

    for (const auto inp : v_def->inputs()) {
      if (inp == val) {
        // Recursive dependency detected
        return true;
      }
      // Don't visit the same multiple times
      if (!visited_vals.count(inp)) {
        vals_to_visit.push_back(inp);
      }
    }
  }

  return false;
}

int64_t getOperationCount(Val* val) {
  int64_t num_ops = 0;

  // Start with the given val and recursively count the number of ops
  // by traversing inputs
  std::deque<Val*> vals;
  vals.push_back(val);

  while (!vals.empty()) {
    auto v = vals.front();
    vals.pop_front();

    auto def = v->definition();
    if (def == nullptr) {
      continue;
    }
    ++num_ops;

    for (auto inp : def->inputs()) {
      vals.push_back(inp);
    }
  }

  return num_ops;
}

ForLoop* createRangeLoop(int64_t size) {
  Val* loop_start = IrBuilder::create<Val>(0L, PrimDataType::Index);
  Val* loop_index = IrBuilder::create<Val>(PrimDataType::Index);
  Val* loop_stop = IrBuilder::create<Val>(size, DataType::Index);
  IterDomainBuilder loop_domain_builder(loop_start, loop_stop);

  ForLoop* loop = IrBuilder::create<ForLoop>(
      loop_domain_builder.build(),
      loop_index,
      loop_start,
      loop_stop,
      /*step=*/FusionGuard::getCurFusion()->oneVal(),
      /*vectorize=*/false,
      /*vectorize_shift=*/nullptr,
      /*unroll_required=*/false,
      CircularBufferLoopStage::NotApplicable,
      /*circular_buffer_loop_stage_depth=*/0);

  return loop;
}

TensorView* getTvOutput(const Expr* expr) {
  for (auto out : expr->outputs()) {
    if (auto tv = getTv(out)) {
      return tv;
    }
  }
  return nullptr;
}

TensorView* getTvInput(const Expr* expr) {
  for (auto inp : expr->inputs()) {
    if (auto tv = getTv(inp)) {
      return tv;
    }
  }
  return nullptr;
}

std::vector<IterDomain*> strideOrderToAllocation(
    const std::vector<IterDomain*>& logical_domain,
    const std::vector<int64_t>& stride_order) {
  // Verify that stride_order is valid.
  std::vector<int64_t> inc_vec(stride_order.size());
  std::iota(inc_vec.begin(), inc_vec.end(), 0);
  NVF_CHECK(
      std::is_permutation(
          stride_order.begin(), stride_order.end(), inc_vec.begin()),
      "Stride order is not valid: ",
      toDelimitedString(stride_order));

  const auto& logical_domain_no_red =
      TensorDomain::noReductions(logical_domain);
  NVF_CHECK(stride_order.size() == logical_domain_no_red.size());

  auto rank = stride_order.size();
  std::vector<IterDomain*> allocation_domain_no_red(rank);

  for (auto idx : c10::irange(rank)) {
    allocation_domain_no_red[rank - 1 - stride_order[idx]] =
        logical_domain_no_red[idx];
  }
  if (rank == logical_domain.size()) {
    // No reduction axis is present, return early.
    return allocation_domain_no_red;
  }

  // Insert reduction axis at the original index in allocation domain
  std::vector<IterDomain*> allocation_domain(logical_domain.size());
  auto idx_no_red = 0;
  for (auto idx : c10::irange(logical_domain.size())) {
    if (logical_domain.at(idx)->isReduction()) {
      allocation_domain[idx] = logical_domain[idx];
    } else {
      allocation_domain[idx] = allocation_domain_no_red[idx_no_red];
      idx_no_red++;
    }
  }
  return allocation_domain;
}

} // namespace nvfuser::ir_utils<|MERGE_RESOLUTION|>--- conflicted
+++ resolved
@@ -805,11 +805,7 @@
     const std::vector<IterDomain*>& domain,
     const std::vector<IterDomain*>& reference) {
   if (domain.empty()) {
-<<<<<<< HEAD
-    return {};
-=======
     return {{}, {}, reference};
->>>>>>> c2ca34c9
   }
   // If domain is not empty but reference is, unclear what it should
   // mean. Throw an error for now.
@@ -863,11 +859,7 @@
       if (already_produced) {
         // This output is redundantly produced. If it's in the
         // original domain, just mark it as a redundant ID. If not,
-<<<<<<< HEAD
-        // find the corresnponding IDs out ouf the domain by doing
-=======
         // find the corresnponding IDs out of the domain by doing
->>>>>>> c2ca34c9
         // another BFS analysis
         if (std::find(domain_dedup.begin(), domain_dedup.end(), output) !=
             domain_dedup.end()) {
@@ -920,11 +912,7 @@
   // If there's unreachable reference IDs, however, the unused IDs may have
   // been unused because of missing dependencies, which should not be
   // considered redundant or additional. Different analysis would be
-<<<<<<< HEAD
-  // required in that case, which is not imlemented since error
-=======
   // required in that case, which is not implemented since error
->>>>>>> c2ca34c9
   // reporting of this function is best effort.
   if (!unused_ids.empty() && unreachable_reference_ids.empty()) {
     // In order to understand if an unused ID is redundant or just an
@@ -962,11 +950,7 @@
   // If an output of the path is not used, i.e., not part of the
   // reference domain, it's considered an additional ID. For example,
   // if we have `split i0 -> i1, i2`, and the reference only includes
-<<<<<<< HEAD
-  // i1, i2 is considered an additional ID
-=======
   // i1, then i2 is considered an additional ID
->>>>>>> c2ca34c9
   for (const auto output :
        getOutputsOfExprPath(path_to_ref, IRInputs(), IROutputs())) {
     if (reference_set.find(output->as<IterDomain>()) == reference_set.end()) {
