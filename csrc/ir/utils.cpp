// clang-format off
/*
 * SPDX-FileCopyrightText: Copyright (c) 2023-present NVIDIA CORPORATION & AFFILIATES.
 * All rights reserved.
 * SPDX-License-Identifier: BSD-3-Clause
 */
// clang-format on
#include <device_lower/utils.h>
#include <expr_simplifier.h>
#include <fusion.h>
#include <ir/builder.h>
#include <ir/iostream.h>
#include <ir/utils.h>
#include <iter_visitor.h>
#include <ops/arith.h>
#include <scheduler/mma_utils.h>

#include <limits>
#include <ranges>
#include <set>

namespace nvfuser::ir_utils {

//! Checks whether this is a simple Set of a TensorView. If not, then this might
//! represent a scalar set, or a segment_set.
bool isSimpleTVSet(Expr* expr) {
  auto* ldst = dynamic_cast<LoadStoreOp*>(expr);
  if (ldst == nullptr) {
    return false;
  }
  auto in_tv = dynamic_cast<TensorView*>(ldst->in());
  if (in_tv == nullptr) {
    return false;
  }
  auto out_tv = dynamic_cast<TensorView*>(ldst->out());
  if (out_tv == nullptr) {
    return false;
  }

  return ldst->opType() == LoadStoreOpType::Set &&
      // The hasRoot() check is to prevent picking up Set.Permute ops here
      !out_tv->hasRoot();
}

std::vector<int64_t> normalizeNew2Old(
    const std::vector<int64_t>& new2old_in,
    int64_t ndims) {
  NVF_CHECK(
      (int64_t)new2old_in.size() == ndims,
      "There must be a transpose mapping for each dimension in domain");

  // Canonicalize dimensions by wrapping each dim for the given ndims
  std::vector<int64_t> new2old;
  std::transform(
      new2old_in.begin(),
      new2old_in.end(),
      std::inserter(new2old, new2old.begin()),
      [ndims](int64_t entry) { return entry < 0 ? entry + ndims : entry; });

  // Check if any adjusted values are < 0, or >= nDims, which are invalid
  NVF_CHECK(
      std::none_of(
          new2old.begin(),
          new2old.end(),
          [ndims](int64_t entry) { return entry < 0 || entry >= ndims; }),
      "New2Old axes are not within the number of dimensions of the provided "
      "domain.\t",
      new2old);

  // Going to use sets, to see if any duplicate values are in the map.
  std::set<int64_t> old_pos_set;
  std::transform(
      new2old.begin(),
      new2old.end(),
      std::inserter(old_pos_set, old_pos_set.begin()),
      [](int64_t entry) { return entry; });

  // Error out if duplicate values are found.
  NVF_CHECK(
      (int64_t)new2old.size() == ndims && old_pos_set.size() == new2old.size(),
      "Duplicate entries in transformation map.");

  // END VALIDATION CHECKS
  return new2old;
}

std::vector<int64_t> normalizeOld2New(
    const std::unordered_map<int64_t, int64_t>& old2new_in,
    int64_t ndims) {
  // adjust based on negative values (any negative values gets nDims added to
  // it)
  std::unordered_map<int64_t, int64_t> old2new;
  std::transform(
      old2new_in.begin(),
      old2new_in.end(),
      std::inserter(old2new, old2new.begin()),
      [ndims](std::unordered_map<int64_t, int64_t>::value_type entry) {
        return std::unordered_map<int64_t, int64_t>::value_type({
            entry.first < 0 ? entry.first + ndims : entry.first,
            entry.second < 0 ? entry.second + ndims : entry.second,
        });
      });

  // Check if any adjusted values are < 0, or >= nDims, which are invalid

  NVF_CHECK(
      std::none_of(
          old2new.begin(),
          old2new.end(),
          [ndims](std::unordered_map<int64_t, int64_t>::value_type entry) {
            return entry.first < 0 || entry.first >= ndims ||
                entry.second < 0 || entry.second >= ndims;
          }),
      "Reorder axes are not within the number of dimensions of the provided "
      "domain.");

  // Going to use sets, to see if any duplicate values are in the map.

  std::set<int64_t> old_pos_set;
  std::transform(
      old2new.begin(),
      old2new.end(),
      std::inserter(old_pos_set, old_pos_set.begin()),
      [](std::unordered_map<int64_t, int64_t>::value_type entry) {
        return entry.first;
      });

  std::set<int64_t> new_pos_set;
  std::transform(
      old2new.begin(),
      old2new.end(),
      std::inserter(new_pos_set, new_pos_set.begin()),
      [](std::unordered_map<int64_t, int64_t>::value_type entry) {
        return entry.second;
      });

  // Error out if duplicate values are found.
  NVF_CHECK(
      old_pos_set.size() == old2new.size() &&
          new_pos_set.size() == old2new.size(),
      "Duplicate entries in transformation map sent to TensorView reorder.");

  // END VALIDATION CHECKS

  std::vector<int64_t> new2old(ndims, -1);

  // Go through each old and new position, make sure they're within [0, ndims)
  for (std::pair<int64_t, int64_t> elem : old2new) {
    int64_t old_pos = elem.first;
    int64_t new_pos = elem.second;
    new2old[new_pos] = old_pos;
  }

  // old_positions that already have a new position
  std::set<int64_t> old_positions(new2old.begin(), new2old.end());
  old_positions.erase(-1);

  // All available new positions
  std::set<int64_t> all_positions;
  for (auto i : arange(ndims)) {
    all_positions.insert((int64_t)i);
  }

  // Check what positions haven't been specified.
  std::set<int64_t> positions_left;
  std::set_difference(
      all_positions.begin(),
      all_positions.end(),
      old_positions.begin(),
      old_positions.end(),
      std::inserter(positions_left, positions_left.end()));

  // Fill in positions that weren't specified, in relative order,
  // in empty spots in the set of new positions.
  // new2old[new_position] = old_position
  auto it = positions_left.begin(); // old positions left
  std::transform(
      new2old.begin(),
      new2old.end(),
      new2old.begin(),
      [&it](int64_t i) -> int64_t { return i == -1 ? *it++ : i; });

  return new2old;
}

namespace ValReplacement {
// Create New Expr given producer - [an input for the expression]
// Creates a new Expr substituting current with producer
struct SubstituteInExpr : public OptOutMutator {
 public:
  static Expr* substitute(Expr* expr, Val* reference, Val* substitute) {
    NVF_ERROR(
        expr != nullptr && reference != nullptr && substitute != nullptr,
        "Nullptr arg found.");
    SubstituteInExpr sie(reference, substitute);
    sie.mutate(expr);
    // if nothing substituted, then return the original expr
    return sie.expr_ == nullptr ? expr : sie.expr_;
  }

 protected:
  void removeExpr(IrContainer*, Expr*) const override {}

  void registerNewExpr(Expr* expr) override {
    expr_ = expr;
  }

 private:
  explicit SubstituteInExpr(Val* reference, Val* substitute) {
    mutations_[reference] = substitute;
  }

 private:
  Expr* expr_ = nullptr;
};

} // namespace ValReplacement

Expr* replaceValInExprInputs(Expr* expr, Val* reference, Val* substitute) {
  FusionGuard fg(expr->fusion());
  return ValReplacement::SubstituteInExpr::substitute(
      expr, reference, substitute);
}

void replaceValInAllExprInputsAndFusionOutputs(Val* old_val, Val* new_val) {
  auto uses = old_val->uses();
  for (auto use_of_old_val : uses) {
    ir_utils::replaceValInExprInputs(use_of_old_val, old_val, new_val);
  }
  if (old_val->isFusionOutput()) {
    old_val->fusion()->replaceOutput(old_val, new_val);
  }
}

Expr* transferDefinitionToNewOutputs(
    Expr* expr,
    const std::vector<Val*>& new_outputs) {
  NVF_ERROR(
      new_outputs.size() == expr->outputs().size(),
      "Number of new outputs must match old outputs");
  OptOutMutator mutator;
  for (const auto i : arange(new_outputs.size())) {
    auto old_output = expr->outputs().at(i);
    auto new_output = new_outputs.at(i);
    if (new_output == old_output) {
      continue;
    }
    NVF_ERROR(
        !new_output->isConst(),
        "Cannot transfer a definition Expr onto a const Val. Found new output ",
        new_output->toString(),
        " with constant value ",
        new_output->value());
    NVF_ERROR(
        new_output->vtype() == old_output->vtype(),
        "transforDefinitionToNewOutputs cannot change val type. Found ",
        new_output->vtype(),
        " and ",
        old_output->vtype());
    NVF_ERROR(
        new_output->dtype() == old_output->dtype(),
        "transforDefinitionToNewOutputs cannot change data type. Found ",
        new_output->dtype(),
        " and ",
        old_output->dtype());
    NVF_ERROR(
        new_output->definition() == nullptr,
        "New output ",
        new_output->toString(),
        " must not already have a definition.");
    mutator.registerMutation(old_output, new_output);
  }
  return mutator.mutateExprOutputsOnly(expr);
}

TensorView* rFactorHelper(
    TensorView* reduction_tv,
    const std::vector<int64_t>& axes) {
  NVF_ERROR(reduction_tv->definition() != nullptr);
  const bool has_multiple_tvs = reduction_tv->definition()->inputs().size() > 1;
  if (!has_multiple_tvs) {
    return reduction_tv->rFactor(axes);
  }

  std::vector<TensorView*> out_tvs;
  std::transform(
      reduction_tv->definition()->outputs().begin(),
      reduction_tv->definition()->outputs().end(),
      std::back_inserter(out_tvs),
      [](Val* val) { return val->as<TensorView>(); });

  auto rf_tvs = reduction_tv->rFactor(axes, out_tvs);

  return rf_tvs.at(std::distance(
      out_tvs.begin(),
      std::find(out_tvs.begin(), out_tvs.end(), reduction_tv)));
}

namespace {

template <typename T>
std::vector<T*> uniqueEntries(const std::vector<T*>& tv_vector) {
  VectorOfUniqueEntries<T*> unique_vector(tv_vector.begin(), tv_vector.end());
  return unique_vector.vector();
}

} // namespace

// Return immediate producers of val
std::vector<Val*> producerValsOf(const Val* val) {
  if (val->definition() == nullptr) {
    return {};
  }
  auto producer_vals = val->definition()->inputs();
  return uniqueEntries<Val>({producer_vals.begin(), producer_vals.end()});
}

// Return immediate consumers of val
std::vector<Val*> consumerValsOf(const Val* val) {
  std::vector<Val*> consumer_vals;
  for (auto use_expr : val->uses()) {
    auto outputs = use_expr->outputs();
    consumer_vals.insert(consumer_vals.end(), outputs.begin(), outputs.end());
  }
  return uniqueEntries<Val>(consumer_vals);
}

// Return immediate siblings of val
std::vector<Val*> siblingValsOf(const Val* val) {
  std::vector<Val*> sibling_vals;
  auto def = val->definition();
  if (def != nullptr) {
    auto outs = def->outputs();
    for (auto sibling_val : outs) {
      if (sibling_val == val) {
        continue;
      }
      sibling_vals.emplace_back(sibling_val);
    }
  }
  return sibling_vals;
}

// Return immediate producers of val
std::vector<Val*> producerValsOf(const std::vector<Val*>& vals) {
  std::vector<Val*> all_producer_vals;
  for (auto val : vals) {
    auto producer_vals = producerValsOf(val);
    all_producer_vals.insert(
        all_producer_vals.end(), producer_vals.begin(), producer_vals.end());
  }

  return uniqueEntries<Val>(all_producer_vals);
}

// Return immediate consumers of val
std::vector<Val*> consumerValsOf(const std::vector<Val*>& vals) {
  std::vector<Val*> all_consumer_vals;
  for (auto val : vals) {
    auto consumer_vals = consumerValsOf(val);
    all_consumer_vals.insert(
        all_consumer_vals.end(), consumer_vals.begin(), consumer_vals.end());
  }

  return uniqueEntries<Val>(all_consumer_vals);
}

std::vector<TensorView*> producerTvsOf(const TensorView* tv) {
  auto producer_vals = producerValsOf(tv);
  auto producer_tvs = ir_utils::filterByType<TensorView>(producer_vals);
  return {producer_tvs.begin(), producer_tvs.end()};
}

std::vector<TensorView*> consumerTvsOf(const TensorView* tv) {
  auto consumer_vals = consumerValsOf(tv);
  auto consumer_tvs = ir_utils::filterByType<TensorView>(consumer_vals);
  return {consumer_tvs.begin(), consumer_tvs.end()};
}

std::vector<TensorView*> siblingTvsOf(const TensorView* tv) {
  auto sibling_vals = siblingValsOf(tv);
  auto sibling_tvs = ir_utils::filterByType<TensorView>(sibling_vals);
  return {sibling_tvs.begin(), sibling_tvs.end()};
}

std::vector<TensorView*> producerTvsOf(const std::vector<TensorView*>& tvs) {
  std::vector<TensorView*> all_producer_tvs;
  for (auto tv : tvs) {
    auto producer_tvs = producerTvsOf(tv);
    all_producer_tvs.insert(
        all_producer_tvs.end(), producer_tvs.begin(), producer_tvs.end());
  }

  return uniqueEntries<TensorView>(all_producer_tvs);
}

std::vector<TensorView*> consumerTvsOf(const std::vector<TensorView*>& tvs) {
  std::vector<TensorView*> all_consumer_tvs;
  for (auto tv : tvs) {
    auto consumer_tvs = consumerTvsOf(tv);
    all_consumer_tvs.insert(
        all_consumer_tvs.end(), consumer_tvs.begin(), consumer_tvs.end());
  }

  return uniqueEntries<TensorView>(all_consumer_tvs);
}

std::vector<TensorView*> inputTvsOf(TensorView* tv) {
  return inputTvsOf(std::vector<TensorView*>{tv});
}

std::vector<TensorView*> outputTvsOf(TensorView* tv) {
  return outputTvsOf(std::vector<TensorView*>{tv});
}

std::vector<TensorView*> inputTvsOf(std::vector<TensorView*> tvs) {
  auto inp_vals = IterVisitor::getInputsTo({tvs.begin(), tvs.end()});
  auto filtered = ir_utils::filterByType<TensorView>(inp_vals);
  std::vector<TensorView*> inp_tvs(filtered.begin(), filtered.end());
  return uniqueEntries<TensorView>(inp_tvs);
}

std::vector<TensorView*> outputTvsOf(std::vector<TensorView*> tvs) {
  auto out_vals = DependencyCheck::getAllOutputsOf({tvs.begin(), tvs.end()});
  auto filtered = ir_utils::filterByType<TensorView>(out_vals);
  std::vector<TensorView*> out_tvs(filtered.begin(), filtered.end());
  return uniqueEntries<TensorView>(out_tvs);
}

VectorOfUniqueEntries<TensorView*> allTvsOfExprs(
    const std::vector<Expr*>& exprs) {
  VectorOfUniqueEntries<TensorView*> all_tvs;
  for (auto expr : exprs) {
    auto input_tvs = ir_utils::filterByType<TensorView>(expr->inputs());
    auto output_tvs = ir_utils::filterByType<TensorView>(expr->outputs());
    for (const auto& tvs : {input_tvs, output_tvs}) {
      all_tvs.pushBack(tvs.begin(), tvs.end());
    }
  }
  return all_tvs;
}

std::vector<TensorView*> allTvsExcept(
    Fusion* fusion,
    const std::unordered_set<TensorView*>& except) {
  auto all_tvs = fusion->allTvs();
  std::vector<TensorView*> result;
  for (auto tv : all_tvs) {
    if (except.count(tv) == 0) {
      result.emplace_back(tv);
    }
  }
  return result;
}

std::vector<Expr*> getAllTypesOfReductionOps(Fusion* fusion) {
  return getOpsOfType<ReductionOp, GroupedReductionOp, WelfordOp>(fusion);
}

bool hasAnyReductionOps(Fusion* fusion) {
  return hasOpsOfType<ReductionOp, GroupedReductionOp, WelfordOp>(fusion);
}

namespace {

class ValReplacementMutator : public OptOutMutator {
 public:
  ValReplacementMutator(
      Fusion* fusion,
      const std::unordered_map<Val*, Val*>& replacement_map)
      : replacement_map_(replacement_map) {
    FusionGuard fg(fusion);

    // Welford makes this a little annoying since it holds a count which is
    // typically not used by anything else. If we don't grab that count, then it
    // would be a tensorview that doesn't get updated extents. Therefore, first
    // grab all leaves towards outputs and grab stmts from there.
    auto stmts = StmtSort::getAllStmtsTo(allLeafOuts(fusion), true, true);

    // Some fusions, such as standalone rand_like, can have disconnected DAG, so
    // we need some mechanism to make sure our replacement set is as complete as
    // possible
    // TODO: I think we need a more general mechanism to support disconnected
    // DAG
    std::vector<Val*> more;
    for (auto v : fusion->inputs()) {
      if (std::find(stmts.begin(), stmts.end(), v) == stmts.end()) {
        more.emplace_back(v);
      }
    }
    for (auto v : fusion->axioms()) {
      if (std::find(stmts.begin(), stmts.end(), v) == stmts.end()) {
        more.emplace_back(v);
      }
    }
    auto more_stmts = StmtSort::getStmtsTo(more, true, true);
    more_stmts.insert(more_stmts.end(), stmts.begin(), stmts.end());

    for (auto stmt : more_stmts) {
      dispatchMutate(stmt);
    }

    for (const auto& [old_v, new_v] : replacement_map_) {
      if (old_v->isFusionOutput()) {
        fusion->replaceOutput(old_v, new_v);
      }
    }
  }

 private:
  using OptOutMutator::dispatchMutate;
  using OptOutMutator::mutate;

  void dispatchMutate(Val* val) final {
    if (replacement_map_.find(val) == replacement_map_.end()) {
      return OptOutMutator::dispatchMutate(val);
    }
    auto replaced_val = replacement_map_.at(val);
    registerMutation(val, replaced_val);
  }

  std::vector<Val*> allLeafOuts(Fusion* fusion) {
    auto exprs = StmtSort::getExprs(fusion, true);
    std::unordered_set<Val*> inputs;
    std::unordered_set<Val*> outputs;
    std::vector<Val*> ordered_outputs;
    for (auto expr : exprs) {
      // Iter domains and their exprs are taken care by traversing
      // from TensorDomain with TensorDomain::allStatements, so they
      // don't need to be included here
      if (std::any_of(
              expr->outputs().begin(), expr->outputs().end(), [](Val* output) {
                return output->isA<IterDomain>();
              })) {
        NVF_ERROR(std::all_of(
            expr->outputs().begin(), expr->outputs().end(), [](Val* output) {
              return output->isA<IterDomain>();
            }));
        NVF_ERROR(std::all_of(
            expr->inputs().begin(), expr->inputs().end(), [](Val* input) {
              return input->isA<IterDomain>();
            }));
        continue;
      }

      inputs.insert(expr->inputs().begin(), expr->inputs().end());
      outputs.insert(expr->outputs().begin(), expr->outputs().end());
      ordered_outputs.insert(
          ordered_outputs.end(),
          expr->outputs().begin(),
          expr->outputs().end());
    }
    for (auto input : inputs) {
      outputs.erase(input);
    }

    std::vector<Val*> ordered_leaf_outs;
    for (auto out : ordered_outputs) {
      if (outputs.find(out) != outputs.end()) {
        ordered_leaf_outs.push_back(out);
      }
    }
    return ordered_leaf_outs;
  }

  const std::unordered_map<Val*, Val*>& replacement_map_;
};

} // namespace

std::unordered_map<Val*, Val*> replaceValue(
    Fusion* fusion,
    const std::unordered_map<Val*, Val*>& replacement_map) {
  // NOLINTNEXTLINE(bugprone-unused-raii)
  ValReplacementMutator mutator(fusion, replacement_map);
  return mutator.mutations_;
}

Val* getReductionInitValOf(TensorView* tv) {
  auto def = tv->definition();
  if (def == nullptr) {
    return nullptr;
  }

  Val* init = nullptr;
  if (auto rop = dynamic_cast<ReductionOp*>(def)) {
    init = rop->init();
  } else if (auto grop = dynamic_cast<GroupedReductionOp*>(def)) {
    int output_idx = grop->getExprIndexOfOutput(tv);
    init = grop->initVal(output_idx);
  } else if (auto wop = dynamic_cast<WelfordOp*>(def)) {
    return wop->getInitValOfOutput(tv);
  } else if (auto gwop = dynamic_cast<GroupedWelfordOp*>(def)) {
    init = gwop->getInitValOfOutput(tv);
  } else if (auto mma = dynamic_cast<MmaOp*>(def)) {
    init = mma->init();
  }

  return init;
}

// TODO: Should mma be in here? Should we return true if it's a trivial
// reduction?
bool isReductionOp(const Expr* expr) {
  // Note that GridReduction inherits ReductionOp
  return expr->isOneOf<
      ReductionOp,
      GroupedReductionOp,
      WelfordOp,
      GroupedWelfordOp,
      kir::GridWelford,
      kir::GroupedGridWelford>();
}

bool isReductionTvOp(const Expr* expr) {
  return ir_utils::isTvOp(expr) && isReductionOp(expr);
}

bool isPointwiseTvOp(const Expr* expr) {
  // LoadStoreOp with producer projection means transpose, which is not
  // considered pointwise
  return isTvOp(expr) &&
      (expr->isOneOf<UnaryOp, BinaryOp, TernaryOp>() ||
       (expr->isA<LoadStoreOp>() && !ir_utils::getTvOutput(expr)->hasRoot()));
}

bool isSegmentSet(const Expr* e) {
  if (const auto* ldst = dynamic_cast<const LoadStoreOp*>(e)) {
    if (ldst->opType() == LoadStoreOpType::SegmenterSet) {
      return true;
    }
  }
  return false;
}

std::vector<ReshapeOp*> getReshapeOps(Fusion* fusion) {
  auto all_exprs = fusion->exprs();

  auto all_view_ops = ir_utils::filterByType<ReshapeOp>(all_exprs);

  std::vector<ReshapeOp*> view_ops;

  std::copy_if(
      all_view_ops.begin(),
      all_view_ops.end(),
      std::back_inserter(view_ops),
      [](ReshapeOp* view) {
        return std::any_of(
            view->outputs().begin(), view->outputs().end(), [](Val* v) {
              if (!v->isA<TensorView>()) {
                return false;
              }
              return v->as<TensorView>()->hasRoot();
            });
      });

  return view_ops;
}

Val* replaceValRecursively(
    Val* val,
    const std::unordered_map<Val*, Val*>& replacement_map) {
  if (replacement_map.find(val) != replacement_map.end()) {
    return replacement_map.at(val);
  }

  auto def = val->definition();
  if (def == nullptr) {
    return val;
  }

  NVF_ERROR(def->outputs().size() == 1);

  bool mutated = false;

  std::vector<Val*> mutated_inputs;
  mutated_inputs.reserve(def->inputs().size());
  for (auto input : def->inputs()) {
    auto new_input = replaceValRecursively(input, replacement_map);
    if (new_input != input) {
      mutated = true;
    }
    mutated_inputs.emplace_back(new_input);
  }

  std::vector<Statement*> mutated_attrs;
  mutated_attrs.reserve(def->attributes().size());
  for (auto attr : def->attributes()) {
    if (auto attr_val = dynamic_cast<Val*>(attr)) {
      auto new_attr_val = replaceValRecursively(attr_val, replacement_map);
      if (new_attr_val != attr_val) {
        mutated = true;
      }
      mutated_attrs.emplace_back(new_attr_val);
    } else {
      mutated_attrs.emplace_back(attr);
    }
  }

  if (!mutated) {
    return val;
  }

  auto out = IrBuilder::create<Val>(val->dtype());
  auto newObjectFunc = def->newObjectFunc();
  newObjectFunc(def->container(), mutated_inputs, {out}, mutated_attrs);

  return out;
}

bool isSqueezeInput(const TensorView* tv) {
  for (auto expr : tv->uses()) {
    if (expr->isA<SqueezeOp>()) {
      return true;
    }
  }
  return false;
}

bool isSqueezedID(const TensorView* tv, const IterDomain* id) {
  auto logical_dom = TensorDomain::noReductions(tv->getLogicalDomain());
  auto squeezes = ir_utils::filterByType<SqueezeOp>(tv->uses());
  for (auto i : arange(logical_dom.size())) {
    if (logical_dom[i] != id) {
      continue;
    }
    for (auto squeeze : squeezes) {
      if (squeeze->isSqueezeDim(i)) {
        return true;
      }
    }
  }
  return false;
}

bool isIndexedID(const TensorView* tv, const IterDomain* id) {
  return isIndexedProducerID(tv, id) || isIndexedConsumerID(tv, id);
}

bool isIndexedProducerID(const TensorView* tv, const IterDomain* id) {
  return std::any_of(tv->uses().begin(), tv->uses().end(), [&](Expr* expr) {
    return getIndexedProducerID(expr) == id;
  });
}

IterDomain* getIndexedProducerID(const Expr* expr) {
  if (auto select = dynamic_cast<const SelectOp*>(expr)) {
    return select->getIndexedID();
  } else if (auto index_select = dynamic_cast<const IndexSelectOp*>(expr)) {
    return index_select->getIndexedID();
  } else if (auto gather = dynamic_cast<const GatherOp*>(expr)) {
    return gather->getIndexedID();
  } else {
    return nullptr;
  }
}

IterDomain* getConsumerOfIndexedProducerID(const Expr* expr) {
  if (auto index_select = dynamic_cast<const IndexSelectOp*>(expr)) {
    return index_select->getConsumerOfIndexedID();
  } else if (auto gather = dynamic_cast<const GatherOp*>(expr)) {
    return gather->getConsumerOfIndexedID();
  } else {
    return nullptr;
  }
}

bool isIndexedConsumerID(const TensorView* tv, const IterDomain* id) {
  return tv->definition()->isA<ScatterOp>() &&
      tv->definition()->as<ScatterOp>()->getIndexedID() == id;
}

bool isIndexSelectLookupTv(const TensorView* tv) {
  for (auto expr : tv->uses()) {
    if (expr->isA<IndexSelectOp>()) {
      auto idx_sel = expr->as<IndexSelectOp>();
      if (idx_sel->input(0) == tv) {
        return true;
      }
    }
  }
  return false;
}

bool isIndexSelectIndicesTv(const TensorView* tv) {
  for (auto expr : tv->uses()) {
    if (expr->isA<IndexSelectOp>()) {
      auto idx_sel = expr->as<IndexSelectOp>();
      if (idx_sel->input(1) == tv) {
        return true;
      }
    }
  }
  return false;
}

bool isAndOnlyIsGatherLookupTv(const Val* tv) {
  return !tv->uses().empty() &&
      std::all_of(tv->uses().begin(), tv->uses().end(), [tv](Expr* expr) {
        return expr->isA<GatherOp>() && expr->as<GatherOp>()->lookupTv() == tv;
      });
}

std::string varName(const Val* val) {
  if (val->isA<kir::TensorIndex>()) {
    return varName(val->as<kir::TensorIndex>()->view());
  }
  std::stringstream name;
  if (val->isA<TensorView>()) {
    name << "T";
  } else {
    name << typePrefix(val->dtype());
  }
  name << val->name();
  return name.str();
}

bool hasResizedRfactor(const TensorView* tv) {
  if (!tv->hasRoot()) {
    return false;
  }
  auto root_to_rf_exprs = StmtSort::getExprsBetween(
      {tv->getRootDomain().begin(), tv->getRootDomain().end()},
      {tv->getLogicalDomain().begin(), tv->getLogicalDomain().end()});
  return std::any_of(
      root_to_rf_exprs.begin(), root_to_rf_exprs.end(), [](Expr* expr) {
        return expr->isA<Resize>();
      });
}

std::vector<TensorView*> getTVsWithDynamicTransform(Fusion* fusion) {
  const auto all_tvs = fusion->allTvs();
  std::vector<TensorView*> dynamic_tvs;
  std::copy_if(
      all_tvs.begin(),
      all_tvs.end(),
      std::back_inserter(dynamic_tvs),
      [](auto tv) { return tv->domain()->hasSymbolicAxis(); });
  return dynamic_tvs;
}

CompareDomainWithReferenceResult compareDomainWithReference(
    const std::vector<IterDomain*>& domain,
    const std::vector<IterDomain*>& reference) {
  if (domain.empty()) {
    return {{}, {}, reference};
  }
  // If domain is not empty but reference is, unclear what it should
  // mean. Throw an error for now.
  NVF_ERROR(!reference.empty(), "domain is not empty but reference is.");

  const std::unordered_set<IterDomain*> reference_set{
      reference.begin(), reference.end()};

  std::vector<IterDomain*> redundant_ids;

  // In case domain has duplicates
  std::vector<IterDomain*> domain_dedup;
  {
    std::unordered_set<IterDomain*> domain_set;
    for (const auto id : domain) {
      if (domain_set.insert(id).second) {
        domain_dedup.push_back(id);
      } else {
        redundant_ids.push_back(id);
      }
    }
  }

  const auto path_to_ref = getExprsBetween<IRBFS>(
                               {domain_dedup.begin(), domain_dedup.end()},
                               {reference.begin(), reference.end()},
                               false)
                               .first;

  // All output IDs along the path
  std::unordered_set<Val*> produced_ids;
  // All used IDs along the path
  std::unordered_set<Val*> consumed_ids;
  // Consider the domain itself as produced and consumed if included in
  // reference since there's no expr for that case
  for (const auto id_to_check : domain_dedup) {
    if (reference_set.find(id_to_check) != reference_set.end()) {
      produced_ids.insert(id_to_check);
      consumed_ids.insert(id_to_check);
    }
  }

  // Find any produced IDs that are produced multiple times
  std::vector<IterDomain*> redundantly_produced_ids;
  for (const auto& [expr, dir] : path_to_ref) {
    const auto& inputs = getInputsOfExpr(expr, dir);
    const auto& outputs = getOutputsOfExpr(expr, dir);
    consumed_ids.insert(inputs.begin(), inputs.end());
    for (const auto& output : outputs) {
      bool already_produced = !produced_ids.insert(output).second;
      if (already_produced) {
        // This output is redundantly produced. If it's in the
        // original domain, just mark it as a redundant ID. If not,
        // find the corresnponding IDs out of the domain by doing
        // another BFS analysis
        if (std::find(domain_dedup.begin(), domain_dedup.end(), output) !=
            domain_dedup.end()) {
          redundant_ids.push_back(output->as<IterDomain>());
        } else {
          auto inputs_of_already_produced_id = getInputsOfExprPath(
              getExprsBetween<IRBFS>(
                  {domain_dedup.begin(), domain_dedup.end()}, {output}, false)
                  .first,
              IRInputs(),
              IROutputs());
          for (const auto& input : inputs_of_already_produced_id) {
            redundant_ids.push_back(input->as<IterDomain>());
          }
        }
      }
    }
  }

  // IDs of the reference domain that are not reachable from the given domain
  std::vector<IterDomain*> unreachable_reference_ids;
  unreachable_reference_ids.reserve(reference.size());
  std::copy_if(
      reference.begin(),
      reference.end(),
      std::back_inserter(unreachable_reference_ids),
      [&](const auto reference_id) {
        return produced_ids.find(reference_id) == produced_ids.end();
      });

  // Check unused IDs, which should be either redundant or additional
  // IDs.
  std::vector<IterDomain*> unused_ids;
  unused_ids.reserve(domain_dedup.size());
  std::copy_if(
      domain_dedup.begin(),
      domain_dedup.end(),
      std::back_inserter(unused_ids),
      [&](const auto id_to_check) {
        return consumed_ids.find(id_to_check) == consumed_ids.end();
      });

  std::vector<IterDomain*> additional_ids;

  // If there're unused IDs, they may be redundant or additional
  // IDs. The latter means the ID has no overlap with any other
  // ID. This could happen, for example, when we use a concrete loop
  // ID for a broadcast logical ID.
  //
  // If there's unreachable reference IDs, however, the unused IDs may have
  // been unused because of missing dependencies, which should not be
  // considered redundant or additional. Different analysis would be
  // required in that case, which is not implemented since error
  // reporting of this function is best effort.
  if (!unused_ids.empty() && unreachable_reference_ids.empty()) {
    // In order to understand if an unused ID is redundant or just an
    //  additional ID, check if the unused ID is connected to any of
    //  the reference domain. If it's connected even with missing
    //  dependencies, it should be considered redundant. For this
    //  reason, a variant of IRBFS with a relaxed dependency condition
    //  is used. IRPermissiveBFS can traverse as long as one of
    //  the inputs or outputs is visited.
    const auto from_remaining_ids = getExprsBetween<IRPermissiveBFS>(
                                        {unused_ids.begin(), unused_ids.end()},
                                        {reference.begin(), reference.end()},
                                        /*require_all_to_visited=*/false)
                                        .first;
    // Nothing is reachable, which means all of the unused IDs are not redundant
    if (from_remaining_ids.empty()) {
      additional_ids = unused_ids;
    } else {
      // Inputs of the path are redundant, and the rest are not
      auto inputs =
          getInputsOfExprPath(from_remaining_ids, IRInputs(), IROutputs());
      for (const auto inp : inputs) {
        redundant_ids.push_back(inp->as<IterDomain>());
      }
      for (const auto unused_id : unused_ids) {
        if (std::find(inputs.begin(), inputs.end(), unused_id) ==
            inputs.end()) {
          additional_ids.push_back(unused_id);
        }
      }
    }
  }

  // If an output of the path is not used, i.e., not part of the
  // reference domain, it's considered an additional ID. For example,
  // if we have `split i0 -> i1, i2`, and the reference only includes
  // i1, then i2 is considered an additional ID
  for (const auto output :
       getOutputsOfExprPath(path_to_ref, IRInputs(), IROutputs())) {
    if (reference_set.find(output->as<IterDomain>()) == reference_set.end()) {
      additional_ids.push_back(output->as<IterDomain>());
    }
  }

  return {redundant_ids, additional_ids, unreachable_reference_ids};
}

CompareDomainResult compareDomains(
    std::vector<IterDomain*> dom0,
    const std::vector<IterDomain*>& dom1,
    const std::vector<IterDomain*>& additional_ids,
    bool ignore_broadcast) {
  std::unordered_set<Val*> dom0_set(dom0.begin(), dom0.end());
  std::unordered_set<Val*> dom1_set(dom1.begin(), dom1.end());
  std::unordered_set<Val*> additional_ids_set(
      additional_ids.begin(), additional_ids.end());

  // empty domain are equivalent.
  if (dom0.empty() && dom1.empty()) {
    return {};
  }
  // Make sure there's no duplicate in the parameter vectors
  NVF_ERROR(
      dom0.size() == dom0_set.size(),
      "Duplicated entry is detected in dom0: ",
      toDelimitedString(dom0));
  NVF_ERROR(
      dom1.size() == dom1_set.size(),
      "Duplicated entry is detected in dom1: ",
      toDelimitedString(dom1));

  dom0.insert(dom0.end(), additional_ids.begin(), additional_ids.end());
  auto dom0_to_dom1_exprs = getExprsBetween<IRBFS>(
                                {dom0.begin(), dom0.end()},
                                {dom1.begin(), dom1.end()},
                                /*require_all_to_visited=*/false)
                                .first;

  std::unordered_set<Val*> frontier(dom0.begin(), dom0.end());

  for (auto [expr, direction] : dom0_to_dom1_exprs) {
    NVF_ERROR(
        std::all_of(expr->inputs().begin(), expr->inputs().end(), [](Val* v) {
          return v->isA<IterDomain>();
        }));
    NVF_ERROR(
        std::all_of(expr->outputs().begin(), expr->outputs().end(), [](Val* v) {
          return v->isA<IterDomain>();
        }));
    std::vector<Val*> from;
    std::vector<Val*> to;
    if (direction == Direction::Forward) {
      from = expr->inputs();
      to = expr->outputs();
    } else {
      from = expr->outputs();
      to = expr->inputs();
    }
    if (std::all_of(from.begin(), from.end(), [&](Val* v) {
          return additional_ids_set.count(v);
        })) {
      additional_ids_set.insert(to.begin(), to.end());
      continue;
    }
    for (auto v : to) {
      if (additional_ids_set.count(v)) {
        continue;
      }
      NVF_ERROR(
          frontier.insert(v).second,
          "Invalid derived domain due to dependent expr: ",
          expr->toString(),
          ". Output should just show up once: ",
          v->toString());
    }
    for (auto v : from) {
      bool ignorable =
          (ignore_broadcast && v->as<IterDomain>()->isBroadcast()) ||
          additional_ids_set.count(v);
      NVF_ERROR(
          frontier.erase(v) == 1 || ignorable,
          "Invalid derived domain due to dependent expr: ",
          expr->toString(),
          ". Input not seen before: ",
          v->toString());
    }
  }

  // Remove symbolic IDs that appear both in frontier and in dom1_set. These IDs
  // are carried over without any transformation.
  auto is_symb = [](Val* v) {
    return v->as<IterDomain>()->getIterType() == IterType::Symbolic;
  };
  std::vector<Val*> ids_to_remove;
  for (Val* id : frontier) {
    if (is_symb(id) && dom1_set.count(id)) {
      ids_to_remove.push_back(id);
    }
  }
  for (Val* id : ids_to_remove) {
    frontier.erase(id);
    dom1_set.erase(id);
  }
  // At this point, the frontier set and dom1 should be equal, except when
  // there's a symbolic ID in frontier or dom1, where the transformations are
  // incomplete.
  bool frontier_has_symbolic =
      std::any_of(frontier.begin(), frontier.end(), is_symb);
  bool dom1_has_symbolic =
      std::any_of(dom1_set.begin(), dom1_set.end(), is_symb);

  CompareDomainResult result;

  // Check if iter domains can be reachable from
  // target_set. Returns true if any of iter domains is
  // unreachable. Additionaly, make sure none of iter domains has any
  // overlap with the other iter domains.
  auto check_ids = [ignore_broadcast](
                       const auto& ids_to_check,
                       const auto& target_set) -> bool {
    bool unreachable = false;
    for (auto id : ids_to_check) {
      // Symbolic and broadcast IDs are ignored
      if (id->template as<IterDomain>()->getIterType() == IterType::Symbolic ||
          (ignore_broadcast && id->template as<IterDomain>()->isBroadcast())) {
        continue;
      }
      if (!target_set.count(id)) {
        // not found in target, which means either:
        //
        // 1. id is unreachable from target_set, or
        // 2. id is reachable from target_set but was erased from
        // target_set as it was used as an input in the traversal.
        //
        // The second case means id is redundant
        NVF_ERROR(
            getReachableValsFrom<IRBFS>(
                {target_set.begin(), target_set.end()}, {id})
                .empty(),
            id->toString(),
            " is redundant in ",
            toDelimitedString(target_set));

        unreachable = true;
        // Do not break here. The return value is now determined to be
        // true, but the remaining IDs need also to be checked if they
        // are redundant.
      }
    }
    return unreachable;
  };

  if (!frontier_has_symbolic) {
    result.dom1_has_unreachable_ids = check_ids(dom1, frontier);
  }

  if (!dom1_has_symbolic) {
    result.dom0_has_unreachable_ids = check_ids(frontier, dom1_set);
  }

  return result;
}

void validateDomainEquivalence(
    std::vector<IterDomain*> dom0,
    const std::vector<IterDomain*>& dom1,
    const std::vector<IterDomain*>& additional_ids) {
  const auto compare_result = compareDomains(dom0, dom1, additional_ids);

  NVF_ERROR(
      !compare_result.dom0_has_unreachable_ids,
      "dom0 has unreachable IDs. dom0: ",
      toDelimitedString(dom0),
      ". dom1: ",
      toDelimitedString(dom1));

  NVF_ERROR(
      !compare_result.dom1_has_unreachable_ids,
      "dom1 has unreachable IDs. dom0: ",
      toDelimitedString(dom0),
      ". dom1: ",
      toDelimitedString(dom1));
}

namespace {

std::vector<Statement*> next(Statement* stmt) {
  if (stmt->isVal()) {
    if (auto val = stmt->as<Val>()->definition()) {
      return {val};
    } else {
      return {};
    }
  } else {
    auto expr = stmt->as<Expr>();
    std::vector<Statement*> inputs{
        expr->inputs().begin(), expr->inputs().end()};
    return inputs;
  }
}

} // namespace

std::vector<Statement*> checkCycle(
    Fusion* fusion,
    const std::unordered_set<Statement*>& from,
    const std::vector<Val*>& to) {
  std::unordered_set<Statement*> path;
  std::unordered_set<Statement*> visited;
  std::deque<Statement*> queue;
  queue.insert(queue.end(), to.begin(), to.end());

  while (!queue.empty()) {
    auto val = queue.front();

    // early termination if we have already reached boundary or hit a previously
    // visited node
    if (from.count(val) != 0 || visited.count(val) != 0) {
      queue.pop_front();
      continue;
    }

    auto next_stmts = next(val);

    // if val is a leaf node.
    if (next_stmts.empty()) {
      queue.pop_front();
      visited.insert(val);
      continue;
    }

    // if val is already in path, we are just cleaning up the stack here.
    auto iter = path.find(val);
    if (iter != path.end()) {
      queue.pop_front();
      path.erase(iter);
      visited.insert(val);
      continue;
    }

    // putting self on path
    path.insert(val);

    // check for cycles
    for (auto stmt : next_stmts) {
      if (path.count(stmt) != 0) {
        // find a cycle, return current path;
        std::vector<Statement*> ret;
        std::copy(path.begin(), path.end(), std::back_inserter(ret));
        return ret;
      }
      // adding statement to a queue;
      queue.push_front(stmt);
    }
  }

  // no cycle detected, return empty
  return {};
}

bool isAlignedScopeExpr(const Expr* expr) {
  NVF_ERROR(expr != nullptr);
  if (auto ite = dynamic_cast<const kir::IfThenElse*>(expr)) {
    if (ite->predicate()->hasValue() &&
        getRegisterType(ite->predicate()->value()) ==
            RegisterType::GeneralPurpose) {
      return false;
    }

  } else if (auto fl = dynamic_cast<const kir::ForLoop*>(expr)) {
    // If the start, stop, step are not thread dependent
    //  then this for loop should be thread independent.
    if (getRegisterType(fl->start()) == RegisterType::GeneralPurpose ||
        getRegisterType(fl->stop()) == RegisterType::GeneralPurpose ||
        getRegisterType(fl->step()) == RegisterType::GeneralPurpose) {
      return false;
    }
  } else {
    NVF_THROW("Invalid scope expr: ", expr->toString());
  }

  return true;
}

std::vector<Statement*> checkCycle(Fusion* fusion) {
  return checkCycle(fusion, {}, fusion->outputs());
}

namespace {

inline bool isTensorAttr(const Val* val, const std::string& attr_name) {
  NVF_ERROR(val != nullptr);
  auto getitem = dynamic_cast<GetItem*>(val->definition());
  if (getitem == nullptr) {
    return false;
  }
  auto getattr = dynamic_cast<GetAttr*>(getitem->array()->definition());
  if (getattr == nullptr) {
    return false;
  }
  if (getattr->attr() != attr_name) {
    return false;
  }
  auto metadata = dynamic_cast<GetMetaData*>(getattr->struct_()->definition());
  if (metadata == nullptr) {
    return false;
  }
  return metadata->in()->isA<TensorView>();
}

} // namespace

bool isTensorSize(const Val* val) {
  return isTensorAttr(val, "logical_size") || isTensorAttr(val, "alloc_size");
}

bool isTensorStride(const Val* val) {
  return isTensorAttr(val, "logical_stride") ||
      isTensorAttr(val, "alloc_stride");
}

int64_t getVectorizeSize(const TensorView* tv) {
  for (auto id : tv->getLoopDomain()) {
    if (!isParallelTypeVectorize(id->getParallelType())) {
      continue;
    }

    NVF_ERROR(
        id->extent()->isConstInt(),
        "Could not evaluate constant value bound to vectorized dim.");

    return id->extent()->evaluate().as<int64_t>();
  }
  return 1;
}

bool hasTrivialAllocationDomain(const TensorView* tv) {
  if (!tv->hasAllocation()) {
    return true;
  }
  const std::vector<IterDomain*>& alloc = tv->getMaybeAllocationDomain();
  const std::vector<IterDomain*>& logical = tv->getLogicalDomain();

  return std::ranges::equal(
      logical | TensorDomain::kNoReductions | TensorDomain::kNoBroadcasts,
      alloc | TensorDomain::kNoReductions | TensorDomain::kNoBroadcasts);
}
bool hasUniformSiblings(Expr* expr) {
  return !expr->isOneOf<SdpaFwdOp, SdpaBwdOp, BlockQuantizationOp>();
}

bool mayRequireAllocation(const TensorView* tv, IterDomain* id) {
  // Conditions to consider:
  // - Fully partitioned
  // - Size one: Allocation is done based on the promotion ID, but as
  // long as the original ID has size one, its allocation should
  // remain size one.
  // - Reduction: Check the original ID, not the promotion, which may
  //   be a reduction ID even though the original ID is not a reduction
  return !ir_utils::isMemoryPartitionedAcross(
             tv->getMemoryType(), id->getParallelType()) &&
      !isSizeOneDomain(id) && !id->isReduction() && !id->isStride();
}

bool hasRootToLoopLinearTransformations(const TensorView* tv) {
  auto root = tv->getMaybeRootDomain();
  auto loop = tv->getLoopDomain();
  std::vector<Val*> loop_val(loop.begin(), loop.end());
  auto all_ids_vec =
      DependencyCheck::getAllValsBetween({root.begin(), root.end()}, loop_val);
  std::unordered_set<Val*> all_ids_set(all_ids_vec.begin(), all_ids_vec.end());
  auto alloc = tv->getMaybeAllocationDomain();
  auto logical = tv->getLogicalDomain();
  bool all_alloc_id_on_path = std::all_of(
      alloc.begin(), alloc.end(), [&](Val* v) { return all_ids_set.count(v); });
  bool all_logical_id_on_path =
      std::all_of(logical.begin(), logical.end(), [&](Val* v) {
        return all_ids_set.count(v);
      });
  return all_alloc_id_on_path && all_logical_id_on_path;
}

bool isLoopDomainFullyDerivedFromLogicalDomain(TensorView* tv) {
  return ir_utils::hasRootToLoopLinearTransformations(tv) &&
      !ir_utils::compareDomains(
           tv->getLoopDomain(),
           tv->getLogicalDomain(),
           /*additional_ids=*/{},
           /*ignore_broadcast=*/false)
           .dom0_has_unreachable_ids;
}

AsyncOpType getAsyncOpType(const Expr* expr) {
  if (auto mma = dynamic_cast<const MmaOp*>(expr)) {
    if (mma->isHopper()) {
      return AsyncOpType::WgMma;
    }
  } else if (ir_utils::isCpAsyncBulkStore(expr)) {
    return AsyncOpType::CpAsyncBulk;
  } else if (ir_utils::isCpAsyncOp(expr)) {
    return AsyncOpType::CpAsync;
  }
  return AsyncOpType::NotAsync;
}

std::string nullOrToString(const Statement* val) {
  return val ? val->toString() : "nullptr";
}

std::string nullOrToInlineString(const Statement* id) {
  return id ? id->toInlineString() : "nullptr";
}

bool isFunctional(const Val* v) {
  auto def = v->definition();
  if (def == nullptr) {
    return true;
  }
  if (auto uop = dynamic_cast<UnaryOp*>(def)) {
    // ElectSync is not functional, it does not return the same value
    // every time it is called, so we do not want to reuse it.
    if (uop->getUnaryOpType() == UnaryOpType::ElectSync) {
      return false;
    }
  }
  if (dynamic_cast<kir::GetRNGSeedAndOffsetFromHost*>(def)) {
    return false;
  }
  return std::all_of(def->inputs().begin(), def->inputs().end(), isFunctional);
}

bool isRecursivelyDefined(Val* val) {
  NVF_ERROR(val != nullptr);

  std::deque<Val*> vals_to_visit;
  vals_to_visit.push_back(val);

  std::unordered_set<Val*> visited_vals;

  while (!vals_to_visit.empty()) {
    auto v = vals_to_visit.front();
    vals_to_visit.pop_front();

    visited_vals.insert(v);

    auto v_def = v->definition();
    if (v_def == nullptr) {
      continue;
    }

    for (const auto inp : v_def->inputs()) {
      if (inp == val) {
        // Recursive dependency detected
        return true;
      }
      // Don't visit the same multiple times
      if (!visited_vals.count(inp)) {
        vals_to_visit.push_back(inp);
      }
    }
  }

  return false;
}

int64_t getOperationCount(Val* val) {
  int64_t num_ops = 0;

  // Start with the given val and recursively count the number of ops
  // by traversing inputs
  std::deque<Val*> vals;
  vals.push_back(val);

  while (!vals.empty()) {
    auto v = vals.front();
    vals.pop_front();

    auto def = v->definition();
    if (def == nullptr) {
      continue;
    }
    ++num_ops;

    for (auto inp : def->inputs()) {
      vals.push_back(inp);
    }
  }

  return num_ops;
}

kir::ForLoop* createRangeLoop(int64_t size) {
  Val* loop_start = IrBuilder::create<Val>(0L, PrimDataType::Index);
  Val* loop_index = IrBuilder::create<Val>(PrimDataType::Index);
  Val* loop_stop = IrBuilder::create<Val>(size, DataType::Index);
  IterDomainBuilder loop_domain_builder(loop_start, loop_stop);

  kir::ForLoop* loop = IrBuilder::create<kir::ForLoop>(
      loop_domain_builder.build(),
      loop_index,
      loop_start,
      loop_stop,
      /*step=*/FusionGuard::getCurFusion()->oneVal(),
      /*vectorize=*/false,
      /*vectorize_shift=*/nullptr,
      /*unroll_required=*/false,
      CircularBufferLoopStage::NotApplicable,
      /*circular_buffer_loop_stage_depth=*/0);

  return loop;
}

TensorView* getTvOutput(const Expr* expr) {
  for (auto out : expr->outputs()) {
    if (auto tv = getTv(out)) {
      return tv;
    }
  }
  return nullptr;
}

TensorView* getTvInput(const Expr* expr) {
  for (auto inp : expr->inputs()) {
    if (auto tv = getTv(inp)) {
      return tv;
    }
  }
  return nullptr;
}

std::vector<IterDomain*> strideOrderToAllocation(
    const std::vector<IterDomain*>& logical_domain,
    const std::vector<int64_t>& stride_order) {
  // Verify that stride_order is valid.
  std::vector<int64_t> inc_vec(stride_order.size());
  std::iota(inc_vec.begin(), inc_vec.end(), 0);
  NVF_CHECK(
      std::is_permutation(
          stride_order.begin(), stride_order.end(), inc_vec.begin()),
      "Stride order is not valid: ",
      toDelimitedString(stride_order));

  const auto& logical_domain_no_red =
      TensorDomain::noReductions(logical_domain);
  NVF_CHECK(stride_order.size() == logical_domain_no_red.size());

  auto rank = stride_order.size();
  std::vector<IterDomain*> allocation_domain_no_red(rank);

  for (auto idx : arange(rank)) {
    allocation_domain_no_red[rank - 1 - stride_order[idx]] =
        logical_domain_no_red[idx];
  }
  if (rank == logical_domain.size()) {
    // No reduction axis is present, return early.
    return allocation_domain_no_red;
  }

  // Insert reduction axis at the original index in allocation domain
  std::vector<IterDomain*> allocation_domain(logical_domain.size());
  auto idx_no_red = 0;
  for (auto idx : arange(logical_domain.size())) {
    if (logical_domain.at(idx)->isReduction()) {
      allocation_domain[idx] = logical_domain[idx];
    } else {
      allocation_domain[idx] = allocation_domain_no_red[idx_no_red];
      idx_no_red++;
    }
  }
  return allocation_domain;
}

std::optional<std::pair<int64_t, int64_t>>
getPrecisionOfProducerConsumerTensorsBit(UnaryOp* uop) {
  NVF_CHECK(uop != nullptr);
  NVF_CHECK(
      uop->getUnaryOpType() == UnaryOpType::Cast,
      "Invalid expr: ",
      uop->toString());

  auto inp_tv = ir_utils::getTvInput(uop);
  auto out_tv = ir_utils::getTvOutput(uop);
  if (inp_tv == nullptr || out_tv == nullptr) {
    return std::nullopt;
  }

  auto inp_dtype = inp_tv->dtype().type;
  auto out_dtype = out_tv->dtype().type;
  auto inp_prim_type = std::get_if<PrimDataType>(&inp_dtype);
  auto out_prim_type = std::get_if<PrimDataType>(&out_dtype);

  if (inp_prim_type == nullptr || out_prim_type == nullptr ||
      *inp_prim_type == PrimDataType::Index ||
      *out_prim_type == PrimDataType::Index) {
    return std::nullopt;
  }

  return std::make_pair(
      primDataTypeSizeBit(*inp_prim_type), primDataTypeSizeBit(*out_prim_type));
}

int64_t getTMemLdStVectorizeSize(TensorView* consumer_tv) {
  int64_t vec_size = ir_utils::getVectorizeSize(consumer_tv);
  int64_t dtype_size = dataTypeSizeByte(consumer_tv->dtype());
  int64_t vec_size_in_bytes = vec_size * dtype_size;
  constexpr int64_t tmem_unit_size_bytes = 4;
  NVF_ERROR(
      vec_size_in_bytes % tmem_unit_size_bytes == 0,
      "Vectorize size is not a multiple of ",
      tmem_unit_size_bytes,
      " bytes. vec_size: ",
      vec_size,
      ", dtype_size: ",
      dtype_size,
      ", vec_size_in_bytes: ",
      vec_size_in_bytes);
  return vec_size_in_bytes / tmem_unit_size_bytes;
}

TVDomainGuard::TVDomainGuard(TensorView* tv, TensorDomain* td)
    : tv_(tv), prev_domain_(tv_->domain()) {
  tv_->setDomain(td);
}

TVDomainGuard::TVDomainGuard(TVDomainGuard&& guard)
    : tv_(nullptr), prev_domain_(guard.prev_domain_) {
  std::swap(tv_, guard.tv_);
}

TVDomainGuard::~TVDomainGuard() {
  if (tv_ != nullptr) {
    tv_->setDomain(prev_domain_);
  }
}

ir_utils::TVDomainGuard overrideContiguityGuard(
    TensorView* tv,
    bool contiguity) {
  // Use domain guard to ignore the contiguity of the given tv.
  TensorDomain* domain_with_specified_contiguity =
      IrBuilder::create<TensorDomain>(
          tv->getRootDomain(),
          tv->getLogicalDomain(),
          tv->getAllocationDomain(),
          tv->getLoopDomain(),
          TensorDomain::getContiguityFilledWith(
              tv->getMaybeAllocationDomain(), contiguity));

  return ir_utils::TVDomainGuard(tv, domain_with_specified_contiguity);
}

ir_utils::TVDomainGuard allocateToLogicalDomainGuard(
    TensorView* tv,
    bool contiguity) {
  // Use domain guard to ignore the contiguity of the given tv.
  TensorDomain* domain_with_specified_contiguity =
      IrBuilder::create<TensorDomain>(
          tv->getRootDomain(),
          tv->getLogicalDomain(),
          tv->getLoopDomain(),
          TensorDomain::getContiguityFilledWith(
              tv->getLogicalDomain(), contiguity));

  return ir_utils::TVDomainGuard(tv, domain_with_specified_contiguity);
}

std::pair<std::vector<IterDomain*>, std::vector<IterDomain*>>
getReshapeInputAndOutputIds(TensorView* reshape_out_tv) {
  NVF_ERROR(
      reshape_out_tv->definition() != nullptr &&
          reshape_out_tv->definition()->isA<ReshapeOp>(),
      "Not a reshape output: ",
      reshape_out_tv->toString());

  auto all_reshape_exprs = DependencyCheck::getAllExprsBetween(
      {reshape_out_tv->getRootDomain().begin(),
       reshape_out_tv->getRootDomain().end()},
      {reshape_out_tv->getLogicalDomain().begin(),
       reshape_out_tv->getLogicalDomain().end()});

  std::vector<IterDomain*> reshaped_root_ids;
  std::vector<IterDomain*> reshaped_logical_ids;
  for (auto expr : all_reshape_exprs) {
    std::ranges::copy(
        expr->inputs() | std::views::filter([&](Val* inp) {
          return inp->isA<IterDomain>() &&
              std::ranges::find(
                  reshape_out_tv->getRootDomain(), inp->as<IterDomain>()) !=
              reshape_out_tv->getRootDomain().end();
        }) | std::views::transform([](Val* inp) {
          return inp->as<IterDomain>();
        }),
        std::back_inserter(reshaped_root_ids));
    std::ranges::copy(
        expr->outputs() | std::views::filter([&](Val* out) {
          return out->isA<IterDomain>() &&
              std::ranges::find(
                  reshape_out_tv->getLogicalDomain(), out->as<IterDomain>()) !=
              reshape_out_tv->getLogicalDomain().end();
        }) | std::views::transform([](Val* out) {
          return out->as<IterDomain>();
        }),
        std::back_inserter(reshaped_logical_ids));
  }

  return std::make_pair(reshaped_root_ids, reshaped_logical_ids);
}

std::vector<IterDomain*> getReachableIds(
    const std::vector<IterDomain*>& domain,
    const std::vector<IterDomain*>& dependencies) {
  auto vals = getValsBetween<IRBFS>(
      {domain.begin(), domain.end()},
      {dependencies.begin(), dependencies.end()});

  std::vector<IterDomain*> dependent_ids;
  std::ranges::copy_if(
      domain, std::back_inserter(dependent_ids), [&](IterDomain* id) {
        return std::ranges::find(vals, id) != vals.end();
      });
  return dependent_ids;
}

std::vector<IterDomain*> propagateScatterAllocationDomain(
    TensorView* scatter_out,
    const std::vector<IterDomain*>& to_logical_domain) {
  NVF_ERROR_EQ(
      scatter_out->getLogicalDomain().size(),
      to_logical_domain.size(),
      "Mismatching tensor rank");
  if (!scatter_out->hasAllocation()) {
    return to_logical_domain;
  }

  // Only permutation is considered for now
  auto logical_to_alloc = ir_utils::computePermutation(
      scatter_out->getLogicalDomain(), scatter_out->getMaybeAllocationDomain());
  NVF_ERROR(
      logical_to_alloc.has_value(),
      "Allocation domain of scatter output must be a permutation of logical "
      "domain: ",
      scatter_out->toString(),
      ", logical: ",
      toDelimitedString(scatter_out->getLogicalDomain()),
      ", allocation: ",
      toDelimitedString(scatter_out->getAllocationDomain()));

  return ir_utils::applyPermutation(
      to_logical_domain, logical_to_alloc.value());
}

bool isParallelizedBy(const std::vector<IterDomain*>& ids, ParallelType pt) {
  return std::ranges::any_of(
      ids, [&](IterDomain* id) { return id->getParallelType() == pt; });
}

bool canUsePresetAllocationDomain(
    const TensorView* tv,
    bool ignore_empty_alloc) {
  if (ignore_empty_alloc && !tv->hasAllocation()) {
    return false;
  }
  // Honor the allocation domain if the tensor is global or Hopper MMA's
  // output
  if (tv->getMemoryType() == MemoryType::Global ||
<<<<<<< HEAD
      (tv->definition()->isA<MmaOp>() &&
=======
      (tv->definition() != nullptr && tv->definition()->isA<MmaOp>() &&
>>>>>>> 41b077c4
       isHopper(tv->definition()->as<MmaOp>()->macro()))) {
    return true;
  }
  // If it's a shared memory tensor, the set domain is likely
  // valid if Swizzle or Bulk is used. Also, if the allocation
  // domain is just a permutation of the loop domain, use the
  // set allocation domain. This seems to happen only with
  // AllocationDomainTest.TransposedIntermediate.
  if (tv->getMemoryType() == MemoryType::Shared) {
    if (std::any_of(
            tv->getAllocationDomain().begin(),
            tv->getAllocationDomain().end(),
            [](IterDomain* allocation_domain) {
              return dynamic_cast<Swizzle*>(allocation_domain->definition()) !=
                  nullptr ||
                  allocation_domain->getParallelType() == ParallelType::Bulk;
            }) ||
        std::is_permutation(
            tv->getLoopDomain().begin(),
            tv->getLoopDomain().end(),
            tv->getAllocationDomain().begin(),
            tv->getAllocationDomain().end())) {
      return true;
    }

    // Honor the set allocation domain if the tensor is used by a
    // TMA store or MmaOp
    if (std::ranges::any_of(tv->uses(), [](Expr* expr) {
          return ir_utils::isCpAsyncBulkStore(expr) || expr->isA<MmaOp>();
        })) {
      return true;
    }

    // If a shared memory output produced by scatter has an
    // allocation domain explicitly set, it's likely to be the
    // valid allocation domain.
    if (auto def = tv->definition(); def != nullptr && def->isA<ScatterOp>()) {
      return true;
    }
  }
  return false;
}

} // namespace nvfuser::ir_utils<|MERGE_RESOLUTION|>--- conflicted
+++ resolved
@@ -1756,11 +1756,7 @@
   // Honor the allocation domain if the tensor is global or Hopper MMA's
   // output
   if (tv->getMemoryType() == MemoryType::Global ||
-<<<<<<< HEAD
-      (tv->definition()->isA<MmaOp>() &&
-=======
       (tv->definition() != nullptr && tv->definition()->isA<MmaOp>() &&
->>>>>>> 41b077c4
        isHopper(tv->definition()->as<MmaOp>()->macro()))) {
     return true;
   }
