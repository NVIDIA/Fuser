--- conflicted
+++ resolved
@@ -1161,7 +1161,6 @@
            .dom0_has_unreachable_ids;
 }
 
-<<<<<<< HEAD
 AsyncOpType getAsyncOpType(const Expr* expr) {
   if (auto mma = dynamic_cast<const MmaOp*>(expr)) {
     if (mma->isHopper()) {
@@ -1173,14 +1172,14 @@
     return AsyncOpType::CpAsync;
   }
   return AsyncOpType::NotAsync;
-=======
+}
+
 std::string nullOrToString(const Statement* val) {
   return val ? val->toString() : "nullptr";
 }
 
 std::string nullOrToInlineString(const Statement* id) {
   return id ? id->toInlineString() : "nullptr";
->>>>>>> 56c9ea78
 }
 
 } // namespace nvfuser::ir_utils
