--- conflicted
+++ resolved
@@ -794,11 +794,7 @@
   return dynamic_tvs;
 }
 
-<<<<<<< HEAD
-std::pair<std::vector<IterDomain*>, std::vector<IterDomain*>> compareDomains(
-=======
 CompareDomainResult compareDomains(
->>>>>>> 3d82ae96
     std::vector<IterDomain*> dom0,
     const std::vector<IterDomain*>& dom1,
     const std::vector<IterDomain*>& additional_ids) {
@@ -897,40 +893,6 @@
   bool dom1_has_symbolic =
       std::any_of(dom1_set.begin(), dom1_set.end(), is_symb);
 
-<<<<<<< HEAD
-  std::vector<IterDomain*> dom1_unreachable;
-  if (!frontier_has_symbolic) {
-    std::copy_if(
-        dom1.begin(),
-        dom1.end(),
-        std::back_inserter(dom1_unreachable),
-        [&](IterDomain* id) {
-          return id->getIterType() != IterType::Symbolic &&
-              !id->isBroadcast() && !frontier.count(id);
-        });
-  }
-
-  std::vector<IterDomain*> frontier_ids(frontier.size());
-  std::transform(
-      frontier.begin(), frontier.end(), frontier_ids.begin(), [](Val* val) {
-        return val->as<IterDomain>();
-      });
-
-  std::vector<IterDomain*> dom0_unreachable;
-  if (!dom1_has_symbolic) {
-    std::copy_if(
-        frontier_ids.begin(),
-        frontier_ids.end(),
-        std::back_inserter(dom0_unreachable),
-        [&](Val* val) {
-          IterDomain* id = val->as<IterDomain>();
-          return id->getIterType() != IterType::Symbolic &&
-              !id->isBroadcast() && !dom1_set.count(id);
-        });
-  }
-
-  return std::make_pair(dom0_unreachable, dom1_unreachable);
-=======
   CompareDomainResult result;
 
   // Check if iter domains can be reachable from
@@ -980,35 +942,12 @@
   }
 
   return result;
->>>>>>> 3d82ae96
 }
 
 void validateDomainEquivalence(
     std::vector<IterDomain*> dom0,
     const std::vector<IterDomain*>& dom1,
     const std::vector<IterDomain*>& additional_ids) {
-<<<<<<< HEAD
-  auto [dom0_unreachable, dom1_unreachable] =
-      compareDomains(dom0, dom1, additional_ids);
-
-  NVF_ERROR(
-      dom0_unreachable.empty(),
-      "dom0 and dom1 are not equal. dom0: ",
-      toDelimitedString(dom0),
-      ". dom1: ",
-      toDelimitedString(dom1),
-      ". unreachable frontier: ",
-      toDelimitedString(dom0_unreachable));
-
-  NVF_ERROR(
-      dom1_unreachable.empty(),
-      "dom0 and dom1 are not equal. dom0: ",
-      toDelimitedString(dom0),
-      ". dom1: ",
-      toDelimitedString(dom1),
-      ". dom1 unreachable: ",
-      toDelimitedString(dom1_unreachable));
-=======
   const auto compare_result = compareDomains(dom0, dom1, additional_ids);
 
   NVF_ERROR(
@@ -1024,7 +963,6 @@
       toDelimitedString(dom0),
       ". dom1: ",
       toDelimitedString(dom1));
->>>>>>> 3d82ae96
 }
 
 namespace {
