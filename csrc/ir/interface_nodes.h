--- conflicted
+++ resolved
@@ -260,15 +260,6 @@
   }
 
   bool operator==(const CircularBufferOptions& other) const {
-<<<<<<< HEAD
-    return type == other.type && stage == other.stage && prefetch == other.prefetch;
-  }
-};
-
-inline std::ostream& operator<<(std::ostream& os, const CircularBufferOptions& options) {
-  // TODO
-  return os;
-=======
     return stage == other.stage && prefetch == other.prefetch;
   }
 };
@@ -278,7 +269,6 @@
     const CircularBufferOptions& options) {
   return os << "CircularBufferOptions{ stage=" << options.stage
             << ", prefetch=" << options.prefetch << " }";
->>>>>>> 43513124
 }
 
 //! TensorView is our primitive Tensor Type used in code generation. It can be
