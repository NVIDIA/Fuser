--- conflicted
+++ resolved
@@ -615,23 +615,6 @@
     return circular_buffer_options_;
   }
 
-<<<<<<< HEAD
-  // Returns the depth of circular buffering if applicable.
-  int64_t circularBufferDepth() const {
-    return circular_buffer_options_.stage;
-  }
-
-  // Returns the prefetch of circular buffering if applicable.
-  int64_t circularBufferPrefetchDistance() const {
-    return circular_buffer_options_.prefetch;
-  }
-
-  CircularBufferingType circularBufferingType() const {
-    return circular_buffer_options_.type;
-  }
-
-=======
->>>>>>> e613929a
   //! Transforms the innermost iterdomains according to the given mma swizzle,
   //!  this should be used on the tvs that are either inputs/outputs of an
   //!  MmaOp, or any tv's that are involved in prolog/epilog fusions and need to
