// clang-format off
/*
 * SPDX-FileCopyrightText: Copyright (c) 2023-present NVIDIA CORPORATION & AFFILIATES.
 * All rights reserved.
 * SPDX-License-Identifier: BSD-3-Clause
 */
// clang-format on
#pragma once

#include <exceptions.h>
#include <ir/base_nodes.h>
#include <optional>

//! IR header hierarchy
//! 1. utils.h - PolymorphicBase and NonCopyable
//! 2. ir/base_nodes.h - Statement, Expr, and Val
//! 3. ** ir/internal_base_nodes.h ** - IterDomain and TensorDomain
//! 4. ir/interface_nodes.h - TensorView and Scalar
//! 5. ir/internal_nodes.h - Any internal-only IR nodes

namespace nvfuser {

// Friends for direct access to split
class TensorDomain;
class IterDomain;
class ReplayTransformations;
class IndexReferenceReplay;
class ViewTransform;
class Scope;
class IrCloner;
struct AnalyzeViewResult;

// Convenience utility to initialize IterDomain's without having to sort through
// all the default values. Intended to be used with
// IterDomain::IterDomain(IrBuilderPasskey, IterDomainBuilder).
class IterDomainBuilder {
 public:
  // Match legacy constructor
  NVF_API IterDomainBuilder(Val* _start, Val* _extent);

  // Grab all the parameters from id to set the IterDomainBuilder
  NVF_API IterDomainBuilder(const IterDomain* id);

  // Resets defaults for rfactor, is padded dim, padded to size, and is mma
  // swizzle which should only be set during scheduling.
  IterDomainBuilder& resetSchedulingParams();

  // Resets is_rfactor_domain
  IterDomainBuilder& resetRfactor();

  IterDomainBuilder& start(Val* _start);
  IterDomainBuilder& extent(Val* _extent);
  NVF_API IterDomainBuilder& expanded_extent(Val* _expanded_extent);
  IterDomainBuilder& stop_offset(Val* _stop_offset);
  IterDomainBuilder& parallel_type(ParallelType _parallel_type);
  NVF_API IterDomainBuilder& iter_type(IterType _iter_type);
  IterDomainBuilder& is_rfactor_domain(bool _is_rfactor_domain);
  IterDomainBuilder& is_padded_dimension(bool _is_padded_dimension);
  IterDomainBuilder& padded_to_size(std::optional<int64_t> _padded_to_size);

  NVF_API IterDomain* build() const;

  // Must have start and extent at least
  IterDomainBuilder() = delete;

  Val* start_ = nullptr;
  Val* extent_ = nullptr;
  Val* expanded_extent_ = nullptr;
  Val* stop_offset_ = nullptr;
  ParallelType parallel_type_ = ParallelType::Serial;
  IterType iter_type_ = IterType::Iteration;

  // Only relevant at scheduling time or compile time.
  bool is_rfactor_domain_ = false;
  bool is_padded_dimension_ = false;
  std::optional<int64_t> padded_to_size_ = std::nullopt;
};

//! Simply a representation of an annotated 1D iterable from start to extent.
//! TensorDomains which represent how to iterate over a tensor is made up of
//! IterDomains to form an ND iterable. We directly set parallization strategies
//! on IterDomains.
class NVF_API IterDomain : public Val {
 public:
  IterDomain(IrBuilderPasskey, const IterDomainBuilder& args);

  // Legacy constructor, TODO: should start moving to use the IterDomainBuilder
  // constructor. Same as the above but can set the offset of the stop point.
  IterDomain(
      IrBuilderPasskey,
      Val* start,
      Val* extent,
      Val* expanded_extent,
      Val* stop_offset,
      ParallelType parallel_type,
      IterType iter_type,
      bool is_rfactor_domain,
      bool is_padded_dimension,
      std::optional<int64_t> padded_to_size);

  IterDomain(const IterDomain* src, IrCloner* ir_cloner);

  NVFUSER_DECLARE_CLONE

  bool sameAs(const Statement* other) const override;

  std::string toString(int indent_size = 0) const override;

  std::string toInlineString(int indent_size = 0) const override;

  //! Returns a new IterDomain matching properties of this
  //!
  //! This does NOT copy the is_rfactor_domain flag.
  //!
  //! When map_with_original is true, the clone of the original is
  //! mapped in the Exact graph.
  IterDomain* cloneWithoutRFactor(bool map_with_original = false);

  //! Clone a vector domains
  static std::vector<IterDomain*> clone(
      const std::vector<IterDomain*>& domains);

  //! When `rfactor_domain` is true, also set the `is_rfactor_domain_` flag of
  //! the result IterDomain.
  static IterDomain* merge(
      IterDomain* outer,
      IterDomain* inner,
      bool rfactor_domain = false);

  static std::pair<IterDomain*, IterDomain*> split(
      IterDomain* in,
      Val* factor,
      bool inner_split,
      bool rfactor_domain = false);

  //! Resize an IterDomain by expanding both the left and right sides
  //! by given widths. The resulting IterDomain has an extent of
  //! (left_expansion + in->extent() + right_expansion). Note that the
  //! expansion factors can be negative, meaning the input IterDomain
  //! is shrunk. This is the case when resize is used to represent
  //! slice.
  //!
  //! When mark_as_rfactor is true, the output IterDomain
  //! is marked as an rfactor domain. For example, expressions such as
  //! PadOp and SliceOp resize IterDomains and generate rfactor
  //! resized domains.
  //!
  //! Usually, the IterType of the output IterDomain will be Symbolic. This is
  //! because unless the left and right expansions are known at Fusion
  //! definition we cannot be sure that the output will have an extent != 1. In
  //! case the output extent is in fact 1, we will set the IterType to
  //! Broadcast. If the left and right expansions are constant, and sum to at
  //! least two, then even an empty input will result in an Iteration IterType.
  //! In these cases, we will set the output IterType to Iteration at
  //! definition. Otherwise, it will be set to Symbolic and will be resolved
  //! when concretization is performed by FusionExecutorCache.
  //!
  //! The optional iter_type argument can be used to force the output IterType,
  //! but for safety its use should typically be confined to concretization.
  static IterDomain* resize(
      IterDomain* in,
      Val* left_expansion,
      Val* right_expansion,
      bool mark_as_rfactor = false,
      std::optional<IterType> iter_type = std::nullopt);

  bool isReduction() const {
    return getIterType() == IterType::Reduction;
  }

  bool isIteration() const {
    return getIterType() == IterType::Iteration;
  }

  bool isRFactorProduct() const {
    return is_rfactor_domain_;
  }

  bool isBroadcast() const {
    return getIterType() == IterType::Broadcast;
  }

  bool isSymbolic() const {
    return getIterType() == IterType::Symbolic;
  }

  bool isGatherScatter() const {
    return getIterType() == IterType::GatherScatter;
  }

  bool isStride() const {
    return getIterType() == IterType::Stride;
  }

  bool isVectorComponent() const {
    return getIterType() == IterType::VectorComponent;
  }

  bool isParallelized() const {
    return getParallelType() != ParallelType::Serial;
  }

  //! Return if this iter domain is mapped to a grid dimension
  bool isBlockDim() const {
    return isParallelTypeBlockDim(getParallelType());
  }

  //! Return if this iter domain is mapped to a block dimension
  bool isThreadDim() const {
    return isParallelTypeThreadDim(getParallelType());
  }

  //! Return if this iter domain is either mapped to a block or grid dimension
  bool isThread() const {
    return (isBlockDim() || isThreadDim());
  }

  bool isDeviceDim() const {
    return isParallelTypeDeviceDim(getParallelType());
  }

  void parallelize(ParallelType t);

  ParallelType getParallelType() const {
    return parallel_type_;
  }

  IterType getIterType() const {
    return iter_type_;
  }

  Val* start() const {
    return start_;
  }

  Val* stop() const;

  Val* stopOffset() const;

  Val* extent() const {
    NVF_ERROR(extent_ != nullptr);
    return extent_;
  }

  bool hasExpandedExtent() const {
    return expanded_extent_ != nullptr;
  }

  // Returns the expanded extent of a strided broadcast entry.
  Val* expandedExtent() const {
    NVF_ERROR(
        hasExpandedExtent(),
        "Requested expanded extent, but none found on this dimension.");
    return expanded_extent_;
  }

  Val* getMaybeExpandedExtent() const {
    if (hasExpandedExtent()) {
      return expandedExtent();
    }
    return extent();
  }

  //! Dimension padding interface:
  //!  2 modes are currently supported:
  //!
  //!   - mode 1: if to_size is given as a positive number,
  //!      the dimension will be padded to the size so that
  //!      this iterdomain will be compile-time constant
  //!      size and it is the scheduler's responsibility
  //!      to ensure no input larger than the padded size
  //!      will be observed
  //!
  //!   - mode 2: if no to_size is given, this dimension
  //!      is "dynamically" padded to next smallest multiple
  //!      of a warp size, i.e. 17 padded to 32, 33 padded to 64
  //!      based on the given input.
  void padToMultipleOfWarp(std::optional<int64_t> maybe_to_size = {}) {
    // Currently only restricted to TIDx to generate warp reduce
    NVF_CHECK(
        parallel_type_ == ParallelType::TIDx,
        "padToMultipleOfWarp : warp padding only supported on TIDx parallel dimension");
    is_padded_dimension_ = true;
    if (maybe_to_size.has_value()) {
      if (maybe_to_size.value() > 0) {
        padded_to_size_ = maybe_to_size.value();
      }
    }
  }

  //! Indicates if this iterdomain had padding
  //!  dynamical or statical
  bool hasPaddingToMultipleOfWarp() const {
    return is_padded_dimension_;
  }

  //! Returns a concrete value if this iterdomain
  //!  has been padded to a statical size.
  std::optional<int64_t> getMaybeSizeAfterPadding() const {
    return padded_to_size_;
  }

  //! True if range of iteration domain isn't across the full extent
  bool maybePartial() const;

  //! Check if IterDomain is a broadcast axis with compile-time
  //! known extent. This is the case with all size-1 IterDomains on
  //! a TensorView's root domain when the TensorView is created.
  bool isImplicitBroadcast() const {
    return isBroadcast() && extent()->isOneInt();
  }

  //! Split for stride by a given factor. It effectively does an inner
  //! split by the factor and sets the inner domain as a Stride
  //! domain.
  std::pair<IterDomain*, IterDomain*> stridedSplit(int64_t factor);

  //! Marks that this id represents a
  //!  instruction loop, mma use only.
  //!
  //! An instruction loop can be considered a generalization of
  //!  vectorization. It also represents a loop that's implemented
  //!  by an instruction and should not be realized by codegen and
  //!  cannot be inlined with.
  //! As an example, if a mma macro, call it mma_eg implements:
  //!  for m in M
  //!    for n in N
  //!      for k in K
  //!         C[m,n] += A[m,k]*B[k,n],
  //! But the generated code should simply be:
  //!  mma_eg(C,A,B)
  //! without the 3 level loopnest, i.e. they're instruction loops.
  //!
  //! In the actual mma macros, the loopnests it implements is a
  //!  transformed version of above to match the mma swizzle.
  //!  So it's different implicit loopnest for different macros.
  //!  MmaSwizzler will label the instruction loops case-by-case.
  bool isMma() const {
    return parallel_type_ == ParallelType::Mma;
  }

  //! Marks that this id represents an instruction loop, cp.async.bulk use only.
  bool isBulk() const {
    return parallel_type_ == ParallelType::Bulk;
  }

  //! Applies 2D swizzle on a rectangular tile defined by
  //!  a pair of iterdomains.
  static std::pair<IterDomain*, IterDomain*> swizzle(
      SwizzleType swizzle_type,
      IterDomain* in_x,
      IterDomain* in_y);
  static std::pair<IterDomain*, IterDomain*> swizzle(
      Swizzle2DType swizzle_type,
      IterDomain* in_x,
      IterDomain* in_y,
      SwizzleMode swizzle_mode = SwizzleMode::Data);

 protected:
  friend TensorDomain;
  friend ReplayTransformations;
  friend IndexReferenceReplay;

 private:
  //! Valid range is defined as [start:-stop_offset]
  Val* const start_ = nullptr;
  Val* const extent_ = nullptr;

  // Broadcast dimensions are assumed to be size 1 for the sake of code
  // generation. If a user though calls `expand` on a tensor that dimension is
  // still considered a broadcast dimension. However if we ever output that
  // dimension it should be a size dictated by the `expand` operation, and have
  // a stride of zero. Since this extent is important to track, but not
  // necessarily generate code for (still want loops on broadcast to be of size
  // 0), we simply store it separately from extent_. Having an expanded_extent_
  // is only allowed with broadcasted dimsneions. Only in this instance does it
  // make sense to have an expanded_extent_, because it's used when users are
  // expecting return tensors to have a physical domain. If a user simply
  // "broadcasts" an operation
  Val* const expanded_extent_ = nullptr;

  //! Distance of stop from the end
  Val* const stop_offset_ = nullptr;
  ParallelType parallel_type_ = ParallelType::Serial;
  IterType iter_type_ = IterType::Iteration;
  bool is_rfactor_domain_ = false;
  bool is_padded_dimension_ = false;
  std::optional<int64_t> padded_to_size_ = std::nullopt;
};

//! TensorDomain holds a vector of IterDomains. It holds an IterDomain for every
//! logical axis in its associated tensor. TensorDomain does not directly hold
//! the Tensor it is associated with, and in theory could be associated with
//! multiple tensors. TensorDomain's primary responsibility is to provide a
//! mechanism to access history of transformations that were used to generate
//! it. This is done through the normal interaction of Expr/Val in Fusion. i.e.
//! if we want to know the previous operation generating a particular
//! TensorDomain we can simply call:
//!
//!     FusionGuard::getCurFusion()->definition(a_tensor_domain)
//!
//! which should give us an operation in the list [split, merge] or similar
//! operations that take in a TensorDomain, applies a transformation and outputs
//! a tensor domain.
class TensorDomain : public Val {
 public:
  NVF_API explicit TensorDomain(
      IrBuilderPasskey,
      std::vector<IterDomain*> logical_domain,
      std::vector<std::optional<bool>> contiguity = {});

  // See notes [ Note stride order and contiguity vector ] in
  // python_bindings.cpp
  TensorDomain(
      IrBuilderPasskey,
      std::vector<IterDomain*> logical_domain,
      std::vector<int64_t> stride_order,
      std::vector<std::optional<bool>> contiguity = {});

  TensorDomain(
      IrBuilderPasskey,
      std::vector<IterDomain*> logical_domain,
      std::vector<IterDomain*> loop_domain,
      std::vector<std::optional<bool>> contiguity = {});

  TensorDomain(
      IrBuilderPasskey,
      std::vector<IterDomain*> root_domain,
      std::vector<IterDomain*> logical_domain,
      std::vector<IterDomain*> loop_domain,
      std::vector<std::optional<bool>> contiguity = {});

  TensorDomain(
      IrBuilderPasskey,
      std::vector<IterDomain*> root_domain,
      std::vector<IterDomain*> logical_domain,
      std::vector<IterDomain*> allocation,
      std::vector<IterDomain*> loop_domain,
      std::vector<std::optional<bool>> contiguity = {});

  TensorDomain(IrBuilderPasskey, const TensorDomain* src);

  TensorDomain(const TensorDomain* src, IrCloner* ir_cloner);

  NVFUSER_DECLARE_CLONE

  bool operator==(const TensorDomain& other) const;
  bool operator!=(const TensorDomain& other) const {
    return !(*this == other);
  }

  int64_t nDims() const {
    return (int64_t)loop_domain_.size();
  }

  bool sameAs(const Statement* other) const override;

  static bool sameAs(
      const std::vector<IterDomain*>& lhs,
      const std::vector<IterDomain*>& rhs);

  // When `loop_only` is false, prints also the root, logical and allocation
  // domain if not empty.
  std::string toString(int indent_size, bool loop_only) const;
  std::string toString(int indent_size = 0) const override;
  std::string toInlineString(int indent_size = 0) const override;

  // Note: [Contiguity]
  // Contiguity is a vector of optional<bool> which has the same number of
  // elements as logical_domain_. The contiguity of a broadcast dimension is
  // meaningless, so it has to be nullopt. The contiguity of a non-broadcasting
  // dimension is true if and only if it is memory dense with the next
  // non-broadcasting dimension.
  // For example, if I have a tensor torch.zeros(4, 1, 3).expand(-1, 10, -1),
  // the contiguity will be (true, nullopt, true), which means 4 is memory dense
  // with 3.
  const std::vector<std::optional<bool>>& contiguity() const {
    return contiguity_;
  }

  NVF_API void setContiguity(const std::vector<std::optional<bool>>& contig);

  std::string getContiguityString() const {
    return toDelimitedString(contiguity(), /*delim=*/" ");
  }

  bool hasReduction() const {
    return has_reduction_;
  }

  bool hasBlockReduction() const;
  bool hasGridReduction() const;
  bool hasBlockBroadcast() const;
  bool hasGridBroadcast() const;

  bool hasBroadcast() const {
    return no_bcast_domain_.size() != loop_domain_.size();
  }

  bool hasRoot() const {
    return !root_domain_.empty();
  }

  bool hasAllocation() const {
    return !allocation_domain_.empty();
  }

  // Returns if rfactor domain only consists of id's of iter type.
  bool hasViewLikeRFactor() const;

  bool hasVectorize() const;

  NVF_API bool hasSymbolicAxis() const;

  std::optional<int64_t> getReductionAxis() const;

  const std::vector<IterDomain*>& noReductions() const {
    return no_reduction_domain_;
  }

  const std::vector<IterDomain*>& noBroadcasts() const {
    return no_bcast_domain_;
  }

  // The input logical domain. The root domain of a consumer should equal the
  // logical domain of its producer ignoring reduction dimensions.
  const std::vector<IterDomain*>& root() const {
    return root_domain_;
  };

  const std::vector<IterDomain*>& maybeRoot() const {
    return root_domain_.empty() ? logical_domain_ : root_domain_;
  };

<<<<<<< HEAD
=======
  // Check if id is a root ID. Always return false if there's no root
  // domain.
>>>>>>> 3d82ae96
  bool isRoot(const IterDomain* id) const {
    return hasRoot() &&
        std::find(root().begin(), root().end(), id) != root().end();
  }

  // The output logical domain.
  const std::vector<IterDomain*>& logical() const {
    return logical_domain_;
  };

<<<<<<< HEAD
=======
  // Check if id is a logical ID.
>>>>>>> 3d82ae96
  bool isLogical(const IterDomain* id) const {
    return std::find(logical().begin(), logical().end(), id) != logical().end();
  }

  // The allocation domain. This describes how data is stored in memory in
  // outer-to-inner order.
  const std::vector<IterDomain*>& allocation() const {
    return allocation_domain_;
  }

<<<<<<< HEAD
=======
  // Check if id is an allocation ID. Always return false if there's
  // no allocation domain.
>>>>>>> 3d82ae96
  bool isAllocation(const IterDomain* id) const {
    return hasAllocation() &&
        std::find(allocation().begin(), allocation().end(), id) !=
        allocation().end();
  }

  // The loop domain after scheduling. This defines loop nests and loop indices.
  const std::vector<IterDomain*>& loop() const {
    return loop_domain_;
  }

<<<<<<< HEAD
=======
  const std::vector<IterDomain*>& initialLoop() const {
    return initial_loop_domain_;
  }

  // Check if id is a loop ID.
>>>>>>> 3d82ae96
  bool isLoop(const IterDomain* id) const {
    return std::find(loop().begin(), loop().end(), id) != loop().end();
  }

<<<<<<< HEAD
=======
  // Check if id is an intial loop ID.
  bool isInitialLoop(const IterDomain* id) const {
    return std::find(initialLoop().begin(), initialLoop().end(), id) !=
        loop().end();
  }

>>>>>>> 3d82ae96
  // Get all IDs that is on the shortest path between any of the domains
  // (logical domain, root domain, loop domain, allocation domain) following
  // definition and uses path. Return values are topologically ordered and
  // unique.
  std::vector<IterDomain*> allIDs() const;

  const std::vector<IterDomain*>& maybeAllocation() const {
    return hasAllocation() ? allocation_domain_ : logical();
  };

  // Additional IDs that are not on the path from one of
  // root/logical/allocation/loop domain to another. We need to keep track of
  // these IDs to ensure that we can find all paths/IDs of interest.
  const std::vector<IterDomain*>& additionalIDs() const {
    return additional_ids_;
  }

  // Set the loop domain of this TensorDomain.
  NVF_API void setLoopDomain(std::vector<IterDomain*> new_loop_domain);

  // Set the allocation domain of this TensorDomain. Because contiguity is
  // always defined w.r.t. the allocation domain, the contiguity must be updated
  // accordingly.
  NVF_API void setAllocationDomain(
      std::vector<IterDomain*> new_allocation_domain,
      std::vector<std::optional<bool>> new_contiguity);

  // Similar to the previous one, but with new contiguity filled with all true
  // or all false.
  void setAllocationDomain(
      std::vector<IterDomain*> new_allocation_domain,
      bool new_contiguity) {
    auto contiguity_flags =
        getContiguityFilledWith(new_allocation_domain, new_contiguity);
    setAllocationDomain(
        std::move(new_allocation_domain), std::move(contiguity_flags));
  }

  void resetDomains() {
    no_reduction_domain_ = noReductions(loop_domain_);
    no_bcast_domain_ = noBroadcasts(loop_domain_);
    has_reduction_ = hasReduction(loop_domain_);
  }

  // i here is int, as we want to accept negative value and ::size_type can be a
  // uint.
  IterDomain* axis(int64_t i) const;

  int64_t posOf(IterDomain* id) const;

  //! Returns a position of a root domain
  int64_t rootPosOf(IterDomain* id) const;

  //! Create a new broadcast IterDomain with the given extent in the loop domain
  void broadcast(int64_t axis, Val* extent);

  // Split "axis" into 2 axes
  //! inner_split dictates if the factor section of the split should be inside
  //! the
  //! remainer or outside.
  //! e.g. split(0, 4, inner_split = true) will result in:
  //! tv[id{extent}] -> tv[id{ceilDiv(extent, factor)}, id{factor}]
  //! e.g. split(0, 4, inner_split = false) will result in:
  //! tv[id{extent}] -> tv[id{factor}, id{ceilDiv(extent, factor)}]
  void split(int64_t axis_, Val* factor, bool inner_split);

  // Merge axis_o and axis_i. axis_i is the fast changing dimension. Resulting
  // axis is by default placed at original position axis_o
  void merge(int64_t axis_o, int64_t axis_i);

  // Reorder axes according to map[old_pos] = new_pos
  void reorder(const std::unordered_map<int64_t, int64_t>& old2new);

  //! Applies 2D swizzle on a rectangular tile defined by
  //!  a pair of iterdomains contained in this domain.
  void swizzle(SwizzleType swizzle_type, int64_t x, int64_t y);
  void swizzle(
      Swizzle2DType swizzle_type,
      int64_t x,
      int64_t y,
      SwizzleMode swizzle_mode = SwizzleMode::Data);

  // Transform TensorView according to merge and split transformations
  TensorDomain* view(const AnalyzeViewResult& view_analysis);

  TensorDomain* flatten(int64_t start_dim, int64_t end_dim);

  static std::vector<IterDomain*> orderedAs(
      const std::vector<IterDomain*>& td,
      const std::unordered_map<int64_t, int64_t>& old2new);

  NVF_API static std::vector<IterDomain*> noReductions(
      const std::vector<IterDomain*>&);
  NVF_API static std::vector<IterDomain*> noBroadcasts(
      const std::vector<IterDomain*>&);
  NVF_API static std::vector<IterDomain*> noDevices(
      const std::vector<IterDomain*>&);

  static bool hasBroadcast(const std::vector<IterDomain*>&);
  static bool hasReduction(const std::vector<IterDomain*>&);

  // Get a vector whose size is the number of IDs in the given logical_domain
  // filled with fill_value or nullopt depending on whether its corresponding ID
  // is broadcast.
  NVF_API static std::vector<std::optional<bool>> getContiguityFilledWith(
      const std::vector<IterDomain*>& logical_domain,
      bool fill_value);

  // pair is in order where second is the consumer of first
  std::pair<TensorDomain*, TensorDomain*> rFactor(
      const std::vector<int64_t>& axes);

 private:
  int64_t wrapDim(int64_t dim) const {
    return nvfuser::wrapDim(dim, nDims());
  }

 private:
  const std::vector<IterDomain*> root_domain_;
  const std::vector<IterDomain*> logical_domain_;
  std::vector<IterDomain*> allocation_domain_;
  std::vector<IterDomain*> loop_domain_;
  // Initial loop domain. Loop domain is updated with transformations
  // such as split, but the initial loop domain can only change with
  // setLoopDomain
  std::vector<IterDomain*> initial_loop_domain_;
  std::vector<IterDomain*> additional_ids_;

  std::vector<IterDomain*> no_bcast_domain_;
  std::vector<IterDomain*> no_reduction_domain_;
  std::vector<std::optional<bool>> contiguity_;
  bool has_reduction_ = false;
};

} // namespace nvfuser<|MERGE_RESOLUTION|>--- conflicted
+++ resolved
@@ -532,11 +532,8 @@
     return root_domain_.empty() ? logical_domain_ : root_domain_;
   };
 
-<<<<<<< HEAD
-=======
   // Check if id is a root ID. Always return false if there's no root
   // domain.
->>>>>>> 3d82ae96
   bool isRoot(const IterDomain* id) const {
     return hasRoot() &&
         std::find(root().begin(), root().end(), id) != root().end();
@@ -547,10 +544,7 @@
     return logical_domain_;
   };
 
-<<<<<<< HEAD
-=======
   // Check if id is a logical ID.
->>>>>>> 3d82ae96
   bool isLogical(const IterDomain* id) const {
     return std::find(logical().begin(), logical().end(), id) != logical().end();
   }
@@ -561,11 +555,8 @@
     return allocation_domain_;
   }
 
-<<<<<<< HEAD
-=======
   // Check if id is an allocation ID. Always return false if there's
   // no allocation domain.
->>>>>>> 3d82ae96
   bool isAllocation(const IterDomain* id) const {
     return hasAllocation() &&
         std::find(allocation().begin(), allocation().end(), id) !=
@@ -577,27 +568,21 @@
     return loop_domain_;
   }
 
-<<<<<<< HEAD
-=======
   const std::vector<IterDomain*>& initialLoop() const {
     return initial_loop_domain_;
   }
 
   // Check if id is a loop ID.
->>>>>>> 3d82ae96
   bool isLoop(const IterDomain* id) const {
     return std::find(loop().begin(), loop().end(), id) != loop().end();
   }
 
-<<<<<<< HEAD
-=======
   // Check if id is an intial loop ID.
   bool isInitialLoop(const IterDomain* id) const {
     return std::find(initialLoop().begin(), initialLoop().end(), id) !=
         loop().end();
   }
 
->>>>>>> 3d82ae96
   // Get all IDs that is on the shortest path between any of the domains
   // (logical domain, root domain, loop domain, allocation domain) following
   // definition and uses path. Return values are topologically ordered and
