// clang-format off
/*
 * SPDX-FileCopyrightText: Copyright (c) 2023-present NVIDIA CORPORATION & AFFILIATES.
 * All rights reserved.
 * SPDX-License-Identifier: BSD-3-Clause
 */
// clang-format on
#pragma once

#include <optional>
#include <ranges>

#include <exceptions.h>
#include <ir/base_nodes.h>

//! IR header hierarchy
//! 1. utils.h - PolymorphicBase and NonCopyable
//! 2. ir/base_nodes.h - Statement, Expr, and Val
//! 3. ** ir/internal_base_nodes.h ** - IterDomain and TensorDomain
//! 4. ir/interface_nodes.h - TensorView and Scalar
//! 5. ir/internal_nodes.h - Any internal-only IR nodes

namespace nvfuser {

// Friends for direct access to split
class TensorDomain;
class IterDomain;
class RaggedIterDomain;
class TensorView;
class ReplayTransformations;
class IndexReferenceReplay;
class ViewTransform;
class Scope;
class IrCloner;
struct AnalyzeViewResult;

// Convenience utility to initialize IterDomain's without having to sort through
// all the default values. Intended to be used with
// IterDomain::IterDomain(IrBuilderPasskey, IterDomainBuilder).
class IterDomainBuilder {
 public:
  // Match legacy constructor
  IterDomainBuilder(Val* _start, Val* _extent);

  // Grab all the parameters from id to set the IterDomainBuilder
  IterDomainBuilder(const IterDomain* id);

  // Resets defaults for rfactor, is padded dim, padded to size, and is mma
  // swizzle which should only be set during scheduling.
  IterDomainBuilder& resetSchedulingParams();

  // Resets is_rfactor_domain
  IterDomainBuilder& resetRfactor();

  IterDomainBuilder& start(Val* _start);
  IterDomainBuilder& extent(Val* _extent);
  IterDomainBuilder& expanded_extent(Val* _expanded_extent);
  IterDomainBuilder& stop_offset(Val* _stop_offset);
  IterDomainBuilder& parallel_type(ParallelType _parallel_type);
  IterDomainBuilder& iter_type(IterType _iter_type);
  IterDomainBuilder& is_rfactor_domain(bool _is_rfactor_domain);
  IterDomainBuilder& is_padded_dimension(bool _is_padded_dimension);
  IterDomainBuilder& padded_to_size(std::optional<int64_t> _padded_to_size);

  IterDomain* build() const;

  // Must have start and extent at least
  IterDomainBuilder() = delete;

  Val* start_ = nullptr;
  Val* extent_ = nullptr;
  Val* expanded_extent_ = nullptr;
  Val* stop_offset_ = nullptr;
  ParallelType parallel_type_ = ParallelType::Serial;
  IterType iter_type_ = IterType::Iteration;

  // Only relevant at scheduling time or compile time.
  bool is_rfactor_domain_ = false;
  bool is_padded_dimension_ = false;
  bool is_clustered_dimension_ = false;
  std::optional<int64_t> padded_to_size_ = std::nullopt;
};

//! Simply a representation of an annotated 1D iterable from start to extent.
//! TensorDomains which represent how to iterate over a tensor is made up of
//! IterDomains to form an ND iterable. We directly set parallization strategies
//! on IterDomains.
class NVF_API IterDomain : public Val {
 public:
  IterDomain(IrBuilderPasskey, const IterDomainBuilder& args);

  // Legacy constructor, TODO: should start moving to use the IterDomainBuilder
  // constructor. Same as the above but can set the offset of the stop point.
  IterDomain(
      IrBuilderPasskey,
      Val* start,
      Val* extent,
      Val* expanded_extent,
      Val* stop_offset,
      ParallelType parallel_type,
      IterType iter_type,
      bool is_rfactor_domain,
      bool is_padded_dimension,
      bool is_clustered_blocks,
      std::optional<int64_t> padded_to_size);

  IterDomain(const IterDomain* src, IrCloner* ir_cloner);

  NVFUSER_DECLARE_CLONE

  bool sameDefinition(const Val* other) const override;

  bool sameAs(const Statement* other) const override;

  std::string toString(int indent_size = 0) const override;

  std::string toInlineString(int indent_size = 0) const override;

  //! Returns a new IterDomain matching properties of this
  //!
  //! This does NOT copy the is_rfactor_domain flag.
  //!
  //! When map_with_original is true, the clone of the original is
  //! mapped in the Exact graph.
  IterDomain* cloneWithoutRFactor(bool map_with_original = false);

  //! Clone a vector domains
  static std::vector<IterDomain*> clone(
      const std::vector<IterDomain*>& domains);

  //! The optional parameters of rfactor_domain and iter_type can be
  //! used to override the default behavior.
  static IterDomain* merge(
      IterDomain* outer,
      IterDomain* inner,
      std::optional<bool> rfactor_domain = std::nullopt,
      std::optional<IterType> iter_type = std::nullopt);

  //! The optional parameters of rfactor_domain, outer_iter_type and
  //! inner_iter_type can be used to override the default behavior.
  static std::pair<IterDomain*, IterDomain*> split(
      IterDomain* in,
      Val* factor,
      bool inner_split,
      std::optional<bool> rfactor_domain = std::nullopt,
      std::optional<IterType> outer_iter_type = std::nullopt,
      std::optional<IterType> inner_iter_type = std::nullopt);

  //! Resize an IterDomain by expanding both the left and right sides
  //! by given widths. The resulting IterDomain has an extent of
  //! (left_expansion + in->extent() + right_expansion). Note that the
  //! expansion factors can be negative, meaning the input IterDomain
  //! is shrunk. This is the case when resize is used to represent
  //! slice.
  //!
  //! When mark_as_rfactor is true, the output IterDomain
  //! is marked as an rfactor domain. For example, expressions such as
  //! PadOp and SliceOp resize IterDomains and generate rfactor
  //! resized domains.
  //!
  //! Usually, the IterType of the output IterDomain will be Symbolic. This is
  //! because unless the left and right expansions are known at Fusion
  //! definition we cannot be sure that the output will have an extent != 1. In
  //! case the output extent is in fact 1, we will set the IterType to
  //! Broadcast. If the left and right expansions are constant, and sum to at
  //! least two, then even an empty input will result in an Iteration IterType.
  //! In these cases, we will set the output IterType to Iteration at
  //! definition. Otherwise, it will be set to Symbolic and will be resolved
  //! when concretization is performed by FusionExecutorCache.
  //!
  //! The optional iter_type argument can be used to force the output IterType,
  //! but for safety its use should typically be confined to concretization.
  static IterDomain* resize(
      IterDomain* in,
      Val* left_expansion,
      Val* right_expansion,
      bool mark_as_rfactor = false,
      std::optional<IterType> iter_type = std::nullopt);

  bool isReduction() const {
    return getIterType() == IterType::Reduction;
  }

  bool isIteration() const {
    return getIterType() == IterType::Iteration;
  }

  bool isRFactorProduct() const {
    return is_rfactor_domain_;
  }

  bool isBroadcast() const {
    return getIterType() == IterType::Broadcast;
  }

  bool isSymbolic() const {
    return getIterType() == IterType::Symbolic;
  }

  bool isGatherScatter() const {
    return getIterType() == IterType::GatherScatter;
  }

  bool isStride() const {
    return getIterType() == IterType::Stride;
  }

  bool isVectorComponent() const {
    return getIterType() == IterType::VectorComponent;
  }

  bool isParallelized() const {
    return getParallelType() != ParallelType::Serial;
  }

  //! Return if this iter domain is mapped to a grid dimension
  bool isBlockDim() const {
    return isParallelTypeBlockDim(getParallelType());
  }

  //! Return if this iter domain is mapped to a block dimension
  bool isThreadDim() const {
    return isParallelTypeThreadDim(getParallelType());
  }

  //! Return if this iter domain is either mapped to a block or grid dimension
  bool isThread() const {
    return (isBlockDim() || isThreadDim());
  }

  bool isDeviceDim() const {
    return isParallelTypeDeviceDim(getParallelType());
  }

  bool isStream() const {
    return getParallelType() == ParallelType::Stream;
  }

  NVF_API void parallelize(ParallelType t);

  ParallelType getParallelType() const {
    return parallel_type_;
  }

  IterType getIterType() const {
    return iter_type_;
  }

  Val* start() const {
    return start_;
  }

  Val* stop() const;

  Val* stopOffset() const;

  Val* extent() const {
    NVF_ERROR(extent_ != nullptr);
    return extent_;
  }

  bool hasExpandedExtent() const {
    return expanded_extent_ != nullptr;
  }

  // Returns the expanded extent of a strided broadcast entry.
  Val* expandedExtent() const {
    NVF_ERROR(
        hasExpandedExtent(),
        "Requested expanded extent, but none found on this dimension.");
    return expanded_extent_;
  }

  Val* getMaybeExpandedExtent() const {
    if (hasExpandedExtent()) {
      return expandedExtent();
    }
    return extent();
  }

  //! Dimension padding interface:
  //!  2 modes are currently supported:
  //!
  //!   - mode 1: if to_size is given as a positive number,
  //!      the dimension will be padded to the size so that
  //!      this iterdomain will be compile-time constant
  //!      size and it is the scheduler's responsibility
  //!      to ensure no input larger than the padded size
  //!      will be observed
  //!
  //!   - mode 2: if no to_size is given, this dimension
  //!      is "dynamically" padded to next smallest multiple
  //!      of a warp size, i.e. 17 padded to 32, 33 padded to 64
  //!      based on the given input.
  void padToMultipleOfWarp(std::optional<int64_t> maybe_to_size = {}) {
    // Currently only restricted to TIDx to generate warp reduce
    NVF_CHECK(
        parallel_type_ == ParallelType::TIDx,
        "padToMultipleOfWarp : warp padding only supported on TIDx parallel "
        "dimension");
    is_padded_dimension_ = true;
    if (maybe_to_size.has_value()) {
      if (maybe_to_size.value() > 0) {
        padded_to_size_ = maybe_to_size.value();
      }
    }
  }

  //! Indicates if this iterdomain had padding
  //!  dynamical or statical
  bool hasPaddingToMultipleOfWarp() const {
    return is_padded_dimension_;
  }

  //! Sets whether this IterDomain uses CUDA thread block clusters (Hopper+).
  void setClusteredBlocks() {
    NVF_CHECK(
        parallel_type_ == ParallelType::BIDx,
        "setClusteredBlocks: only support set BIDx parallel type");
    is_clustered_dimension_ = true;
  }

  //! Returns whether this IterDomain uses clustered blocks.
  bool isClusteredBlockDim() const {
    return is_clustered_dimension_;
  }

  //! Returns a concrete value if this iterdomain
  //!  has been padded to a statical size.
  std::optional<int64_t> getMaybeSizeAfterPadding() const {
    return padded_to_size_;
  }

  //! True if range of iteration domain isn't across the full extent
  bool maybePartial() const;

  //! Check if IterDomain is a broadcast axis with compile-time
  //! known extent. This is the case with all size-1 IterDomains on
  //! a TensorView's root domain when the TensorView is created.
  bool isImplicitBroadcast() const {
    return isBroadcast() && extent()->isOneInt();
  }

  //! Split for stride by a given factor. It effectively does an inner
  //! split by the factor and sets the inner domain as a Stride
  //! domain.
  std::pair<IterDomain*, IterDomain*> stridedSplit(int64_t factor);

  //! Marks that this id represents a
  //!  instruction loop, mma use only.
  //!
  //! An instruction loop can be considered a generalization of
  //!  vectorization. It also represents a loop that's implemented
  //!  by an instruction and should not be realized by codegen and
  //!  cannot be inlined with.
  //! As an example, if a mma macro, call it mma_eg implements:
  //!  for m in M
  //!    for n in N
  //!      for k in K
  //!         C[m,n] += A[m,k]*B[k,n],
  //! But the generated code should simply be:
  //!  mma_eg(C,A,B)
  //! without the 3 level loopnest, i.e. they're instruction loops.
  //!
  //! In the actual mma macros, the loopnests it implements is a
  //!  transformed version of above to match the mma swizzle.
  //!  So it's different implicit loopnest for different macros.
  //!  MmaSwizzler will label the instruction loops case-by-case.
  bool isMma() const {
    return parallel_type_ == ParallelType::Mma;
  }

  //! Marks that this id represents an instruction loop, cp.async.bulk use only.
  bool isBulk() const {
    return parallel_type_ == ParallelType::Bulk;
  }

  //! Applies 2D swizzle on a rectangular tile defined by
  //!  a pair of iterdomains.
  static std::pair<IterDomain*, IterDomain*> swizzle(
      SwizzleType swizzle_type,
      IterDomain* in_x,
      IterDomain* in_y);
  static std::pair<IterDomain*, IterDomain*> swizzle(
      Swizzle2DType swizzle_type,
      IterDomain* in_x,
      IterDomain* in_y,
      SwizzleMode swizzle_mode = SwizzleMode::Data);

 protected:
  friend TensorDomain;
  friend ReplayTransformations;
  friend IndexReferenceReplay;
  friend RaggedIterDomain;

  //! Protected constructor for derived classes (e.g., RaggedIterDomain)
  //! that need to override the ValType
  IterDomain(
      IrBuilderPasskey passkey,
      ValType vtype,
      Val* start,
      Val* extent,
      Val* expanded_extent,
      Val* stop_offset,
      ParallelType parallel_type,
      IterType iter_type,
      bool is_rfactor_domain,
      bool is_padded_dimension,
      bool is_clustered_blocks,
      std::optional<int64_t> padded_to_size);

 private:
  //! Valid range is defined as [start:-stop_offset]
  Val* const start_ = nullptr;
  Val* const extent_ = nullptr;

  // Broadcast dimensions are assumed to be size 1 for the sake of code
  // generation. If a user though calls `expand` on a tensor that dimension is
  // still considered a broadcast dimension. However if we ever output that
  // dimension it should be a size dictated by the `expand` operation, and have
  // a stride of zero. Since this extent is important to track, but not
  // necessarily generate code for (still want loops on broadcast to be of size
  // 0), we simply store it separately from extent_. Having an expanded_extent_
  // is only allowed with broadcasted dimsneions. Only in this instance does it
  // make sense to have an expanded_extent_, because it's used when users are
  // expecting return tensors to have a physical domain. If a user simply
  // "broadcasts" an operation
  Val* const expanded_extent_ = nullptr;

  //! Distance of stop from the end
  Val* const stop_offset_ = nullptr;
  ParallelType parallel_type_ = ParallelType::Serial;
  IterType iter_type_ = IterType::Iteration;
  bool is_rfactor_domain_ = false;
  bool is_padded_dimension_ = false;
  bool is_clustered_dimension_ = false;
  std::optional<int64_t> padded_to_size_ = std::nullopt;
};

//! RaggedIterDomain represents a dimension with variable extents
//! (ragged/jagged dimension). Used for PyTorch nested tensors.
//! Unlike IterDomain, the extent varies per component
//! and is stored as a TensorView rather than a single Val.
//!
//! Key properties:
//! - extents_: TensorView containing extent for each component (1D, 2D, or N-D)
//! - Uniform execution properties: ParallelType, IterType apply to all
//! components
class NVF_API RaggedIterDomain : public IterDomain {
 public:
  //! \param extents TensorView containing component extents (must be integer
  //! type)
  //! \param iter_type Iteration type (Iteration, Reduction, etc.)
  //! Only Iteration is allowed ATM.
  //! \param parallel_type Parallelization strategy (applies
  //! uniformly)
  RaggedIterDomain(
      IrBuilderPasskey passkey,
      TensorView* extents,
      IterType iter_type = IterType::Iteration,
      ParallelType parallel_type = ParallelType::Serial);

  //! Cloning constructor for IR cloning
  RaggedIterDomain(const RaggedIterDomain* src, IrCloner* ir_cloner);

  NVFUSER_DECLARE_CLONE

  bool sameAs(const Statement* other) const override;

  std::string toString(int indent_size = 0) const override;

  std::string toInlineString(int indent_size = 0) const override;

<<<<<<< HEAD
  //! Partition an IterDomain into component and ragged dimensions
  //! Creates a component IterDomain and a RaggedIterDomain based on offsets
  //!
  //! \param in Input IterDomain to partition (must be regular IterDomain)
  //! \param offsets Offset tensor defining partition boundaries
  //!        Shape: [num_components + 1], values: [0, off1, off2, ..., total]
  //!        Extents are computed as: extents[i] = offsets[i+1] - offsets[i]
  //! \return Pair of (component_id, ragged_id)
  //!         component_id: IterDomain with extent = num_components
  //!         ragged_id: RaggedIterDomain with extents computed from offsets
  static std::pair<IterDomain*, RaggedIterDomain*> partition(
      IterDomain* in,
      TensorView* offsets);

=======
>>>>>>> 93ef9c52
  //! Accessor for the extents tensor
  TensorView* extents() const {
    return extents_;
  }

 private:
  //! Extent tensor containing all component extents
  //! Can be 1D, 2D, or N-D depending on nesting structure
  TensorView* extents_ = nullptr;
};

//! TensorDomain holds a vector of IterDomains. It holds an IterDomain for every
//! logical axis in its associated tensor. TensorDomain does not directly hold
//! the Tensor it is associated with, and in theory could be associated with
//! multiple tensors. TensorDomain's primary responsibility is to provide a
//! mechanism to access history of transformations that were used to generate
//! it. This is done through the normal interaction of Expr/Val in Fusion. i.e.
//! if we want to know the previous operation generating a particular
//! TensorDomain we can simply call:
//!
//!     FusionGuard::getCurFusion()->definition(a_tensor_domain)
//!
//! which should give us an operation in the list [split, merge] or similar
//! operations that take in a TensorDomain, applies a transformation and outputs
//! a tensor domain.
class NVF_API TensorDomain : public Val {
 public:
  explicit TensorDomain(
      IrBuilderPasskey,
      std::vector<IterDomain*> logical_domain,
      std::vector<std::optional<bool>> contiguity = {});

  // See notes [ Note stride order and contiguity vector ] in
  // python_bindings.cpp
  TensorDomain(
      IrBuilderPasskey,
      std::vector<IterDomain*> logical_domain,
      std::vector<int64_t> stride_order,
      std::vector<std::optional<bool>> contiguity = {});

  TensorDomain(
      IrBuilderPasskey,
      std::vector<IterDomain*> logical_domain,
      std::vector<IterDomain*> loop_domain,
      std::vector<std::optional<bool>> contiguity = {},
      bool skip_loop_validation = false);

  TensorDomain(
      IrBuilderPasskey,
      std::vector<IterDomain*> root_domain,
      std::vector<IterDomain*> logical_domain,
      std::vector<IterDomain*> loop_domain,
      std::vector<std::optional<bool>> contiguity = {});

  TensorDomain(
      IrBuilderPasskey,
      std::vector<IterDomain*> root_domain,
      std::vector<IterDomain*> logical_domain,
      std::vector<IterDomain*> allocation,
      std::vector<IterDomain*> loop_domain,
      std::vector<std::optional<bool>> contiguity = {},
      std::vector<IterDomain*> additional_ids = {});

  TensorDomain(
      IrBuilderPasskey,
      std::vector<IterDomain*> root_domain,
      std::vector<IterDomain*> logical_domain,
      std::vector<IterDomain*> allocation,
      std::vector<IterDomain*> loop_domain,
      std::optional<std::vector<IterDomain*>> alternate_loop_domain,
      std::vector<std::optional<bool>> contiguity = {},
      std::vector<IterDomain*> additional_ids = {},
      bool skip_validation = false);

  TensorDomain(IrBuilderPasskey, const TensorDomain* src);

  TensorDomain(const TensorDomain* src, IrCloner* ir_cloner);

  NVFUSER_DECLARE_CLONE

  bool operator==(const TensorDomain& other) const;
  bool operator!=(const TensorDomain& other) const {
    return !(*this == other);
  }

  int64_t nDims() const {
    return static_cast<int64_t>(loop_domain_.size());
  }

  bool sameDefinition(const Val* other) const override;

  bool sameAs(const Statement* other) const override;

  static bool sameAs(
      const std::vector<IterDomain*>& lhs,
      const std::vector<IterDomain*>& rhs);

  // When `loop_only` is false, prints also the root, logical and allocation
  // domain if not empty.
  std::string toString(int indent_size, bool loop_only) const;
  std::string toString(int indent_size = 0) const override;
  std::string toInlineString(int indent_size = 0) const override;

  // Note: [Contiguity]
  // Contiguity is a vector of optional<bool> which has the same number of
  // elements as logical_domain_. The contiguity of a broadcast dimension is
  // meaningless, so it has to be nullopt. The contiguity of a non-broadcasting
  // dimension is true if and only if it is memory dense with the next
  // non-broadcasting dimension.
  // For example, if I have a tensor torch.zeros(4, 1, 3).expand(-1, 10, -1),
  // the contiguity will be (true, nullopt, true), which means 4 is memory dense
  // with 3.
  const std::vector<std::optional<bool>>& contiguity() const {
    return contiguity_;
  }

  // The python frontend has a stride_order argument in the define_tensor
  // function. This argument allows the user to specify the allocation domain
  // for the TensorView. When translating the CPP Fusion into a Python
  // FusionDefinition, the stride_order argument is required if this
  // TensorDomain's allocation domain is a permutation of the logical domain.
  // This function generates the stride_order argument for this TensorDomain.
  std::vector<int64_t> strideOrder() const;

  void setContiguity(const std::vector<std::optional<bool>>& contig);

  std::string getContiguityString() const {
    return toDelimitedString(contiguity(), /*delim=*/" ");
  }

  bool hasReduction() const;

  bool hasBlockReduction() const;
  bool hasClusterReduction() const;
  bool hasGridReduction() const;
  bool hasBlockBroadcast() const;
  bool hasGridBroadcast() const;

  bool hasBroadcast() const;

  bool hasRoot() const {
    return !root_domain_.empty();
  }

  bool hasAllocation() const {
    return !allocation_domain_.empty();
  }

  // Returns if rfactor domain only consists of id's of iter type.
  bool hasViewLikeRFactor() const;

  bool hasVectorize() const;

  bool hasSymbolicAxis() const;

  std::optional<int64_t> getReductionAxis() const;

  // The input logical domain. The root domain of a consumer should equal the
  // logical domain of its producer ignoring reduction dimensions.
  const std::vector<IterDomain*>& root() const {
    return root_domain_;
  };

  const std::vector<IterDomain*>& maybeRoot() const {
    return root_domain_.empty() ? logical_domain_ : root_domain_;
  };

  // Check if id is a root ID. Always return false if there's no root
  // domain.
  bool isRoot(const IterDomain* id) const {
    return hasRoot() &&
        std::find(root().begin(), root().end(), id) != root().end();
  }

  bool isMaybeRoot(const IterDomain* id) const {
    return (hasRoot() && isRoot(id)) || (!hasRoot() && isLogical(id));
  }

  // The output logical domain.
  const std::vector<IterDomain*>& logical() const {
    return logical_domain_;
  };

  // Check if id is a logical ID.
  bool isLogical(const IterDomain* id) const {
    return std::find(logical().begin(), logical().end(), id) != logical().end();
  }

  // The allocation domain. This describes how data is stored in memory in
  // outer-to-inner order.
  const std::vector<IterDomain*>& allocation() const {
    return allocation_domain_;
  }

  // Check if id is an allocation ID. Always return false if there's
  // no allocation domain.
  bool isAllocation(const IterDomain* id) const {
    return hasAllocation() &&
        std::find(allocation().begin(), allocation().end(), id) !=
        allocation().end();
  }

  // The loop domain after scheduling. This defines loop nests and loop indices.
  const std::vector<IterDomain*>& loop() const {
    return loop_domain_;
  }

  const std::optional<std::vector<IterDomain*>>& alternateLoop() const {
    return alternate_loop_domain_;
  }

  const std::vector<IterDomain*>& initialLoop() const {
    return initial_loop_domain_;
  }

  // Check if id is a loop ID.
  bool isLoop(const IterDomain* id) const {
    return std::find(loop().begin(), loop().end(), id) != loop().end();
  }

  // Check if id is an intial loop ID.
  bool isInitialLoop(const IterDomain* id) const {
    return std::find(initialLoop().begin(), initialLoop().end(), id) !=
        loop().end();
  }

  // Get all IDs that is on the shortest path between any of the domains
  // (logical domain, root domain, loop domain, allocation domain) following
  // definition and uses path. Return values are topologically ordered and
  // unique.
  std::vector<IterDomain*> allIDs() const;

  std::vector<const std::vector<IterDomain*>*> allDomains() const;

  // Similar to allIDs but returns all ID expressions.
  std::vector<Expr*> allExprs() const;

  // Combine allIDs and allExprs
  std::vector<Statement*> allStatements() const;

  const std::vector<IterDomain*>& maybeAllocation() const {
    return hasAllocation() ? allocation_domain_ : logical();
  };

  // Additional IDs that are not on the path from one of
  // root/logical/allocation/loop domain to another. We need to keep track of
  // these IDs to ensure that we can find all paths/IDs of interest.
  const std::vector<IterDomain*>& additionalIDs() const {
    return additional_ids_;
  }

  // Set the loop domain of this TensorDomain.
  void setLoopDomain(std::vector<IterDomain*> new_loop_domain);

  // Set the alternate loop domain of this TensorDomain.
  void setAlternateLoopDomain(std::vector<IterDomain*> new_loop_domain);

  // Set the allocation domain of this TensorDomain. Because contiguity is
  // always defined w.r.t. the allocation domain, the contiguity must be updated
  // accordingly.
  NVF_API void setAllocationDomain(
      std::vector<IterDomain*> new_allocation_domain,
      std::vector<std::optional<bool>> new_contiguity,
      bool skip_validation = false);

  // Similar to the previous one, but with new contiguity filled with all true
  // or all false.
  void setAllocationDomain(
      std::vector<IterDomain*> new_allocation_domain,
      bool new_contiguity,
      bool skip_validation = false) {
    auto contiguity_flags =
        getContiguityFilledWith(new_allocation_domain, new_contiguity);
    setAllocationDomain(
        std::move(new_allocation_domain),
        std::move(contiguity_flags),
        skip_validation);
  }

  // i here is int, as we want to accept negative value and ::size_type can be a
  // uint.
  IterDomain* axis(int64_t i) const;

  int64_t posOf(IterDomain* id) const;

  //! Returns a position of a root domain
  int64_t rootPosOf(IterDomain* id) const;

  //! Create a new broadcast IterDomain with the given extent in the loop domain
  void broadcast(int64_t axis, Val* extent);

  // Split "axis" into 2 axes
  //! inner_split dictates if the factor section of the split should be inside
  //! the
  //! remainer or outside.
  //! e.g. split(0, 4, inner_split = true) will result in:
  //! tv[id{extent}] -> tv[id{ceilDiv(extent, factor)}, id{factor}]
  //! e.g. split(0, 4, inner_split = false) will result in:
  //! tv[id{extent}] -> tv[id{factor}, id{ceilDiv(extent, factor)}]
  void split(int64_t axis_, Val* factor, bool inner_split);

  // Merge axis_o and axis_i. axis_i is the fast changing dimension. Resulting
  // axis is by default placed at original position axis_o
  void merge(int64_t axis_o, int64_t axis_i);

  // Partition axis into component and ragged dimensions based on offsets
  void partition(int64_t axis, TensorView* offsets);

  // Reorder axes according to map[old_pos] = new_pos
  void reorder(const std::unordered_map<int64_t, int64_t>& old2new);

  //! Applies 2D swizzle on a rectangular tile defined by
  //!  a pair of iterdomains contained in this domain.
  void swizzle(SwizzleType swizzle_type, int64_t x, int64_t y);
  void swizzle(
      Swizzle2DType swizzle_type,
      int64_t x,
      int64_t y,
      SwizzleMode swizzle_mode = SwizzleMode::Data);

  // Resize an axis by left_expansion and right_expansion
  void resize(
      int64_t axis,
      Val* left_expansion,
      Val* right_expansion,
      std::optional<IterType> iter_type = std::nullopt);

  // Transform TensorView according to merge and split transformations
  TensorDomain* view(const AnalyzeViewResult& view_analysis);

  TensorDomain* flatten(int64_t start_dim, int64_t end_dim);

  static std::vector<IterDomain*> orderedAs(
      const std::vector<IterDomain*>& td,
      const std::unordered_map<int64_t, int64_t>& old2new);

  static std::vector<IterDomain*> noReductions(const std::vector<IterDomain*>&);
  static std::vector<IterDomain*> noBroadcasts(const std::vector<IterDomain*>&);
  static std::vector<IterDomain*> noDevices(const std::vector<IterDomain*>&);
  // Usage example: `domain | TensorDomain::kNoDevices`. Unlike noDevices, this
  // returns a view so is more efficient. However, make sure `domain` outlives
  // the view.
  inline static constexpr auto kNoDevices =
      std::views::filter([](IterDomain* id) { return !id->isDeviceDim(); });
  inline static constexpr auto kNoReductions = std::views::filter(
      [](IterDomain* id) { return !id->isReduction() && !id->isStride(); });
  inline static constexpr auto kNoBroadcasts =
      std::views::filter([](IterDomain* id) { return !id->isBroadcast(); });

  static bool hasBroadcast(const std::vector<IterDomain*>&);
  static bool hasReduction(const std::vector<IterDomain*>&);

  // Get a vector whose size is the number of IDs in the given logical_domain
  // filled with fill_value or nullopt depending on whether its corresponding ID
  // is broadcast.
  static NVF_API std::vector<std::optional<bool>> getContiguityFilledWith(
      const std::vector<IterDomain*>& allocation_domain,
      bool fill_value);

  // pair is in order where second is the consumer of first
  std::pair<TensorDomain*, TensorDomain*> rFactor(
      const std::vector<int64_t>& axes);

 private:
  int64_t wrapDim(int64_t dim) const {
    return nvfuser::wrapDim(dim, nDims());
  }

 private:
  const std::vector<IterDomain*> root_domain_;
  const std::vector<IterDomain*> logical_domain_;
  std::vector<IterDomain*> allocation_domain_;
  std::vector<IterDomain*> loop_domain_;
  std::optional<std::vector<IterDomain*>> alternate_loop_domain_;
  // Initial loop domain. Loop domain is updated with transformations
  // such as split, but the initial loop domain can only change with
  // setLoopDomain
  std::vector<IterDomain*> initial_loop_domain_;
  std::vector<IterDomain*> additional_ids_;

  std::vector<std::optional<bool>> contiguity_;
};

} // namespace nvfuser<|MERGE_RESOLUTION|>--- conflicted
+++ resolved
@@ -471,7 +471,11 @@
 
   std::string toInlineString(int indent_size = 0) const override;
 
-<<<<<<< HEAD
+  //! Accessor for the extents tensor
+  TensorView* extents() const {
+    return extents_;
+  }
+
   //! Partition an IterDomain into component and ragged dimensions
   //! Creates a component IterDomain and a RaggedIterDomain based on offsets
   //!
@@ -485,13 +489,6 @@
   static std::pair<IterDomain*, RaggedIterDomain*> partition(
       IterDomain* in,
       TensorView* offsets);
-
-=======
->>>>>>> 93ef9c52
-  //! Accessor for the extents tensor
-  TensorView* extents() const {
-    return extents_;
-  }
 
  private:
   //! Extent tensor containing all component extents
