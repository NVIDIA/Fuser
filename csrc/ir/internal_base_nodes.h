// clang-format off
/*
 * SPDX-FileCopyrightText: Copyright (c) 2023-present NVIDIA CORPORATION & AFFILIATES.
 * All rights reserved.
 * SPDX-License-Identifier: BSD-3-Clause
 */
// clang-format on
#pragma once

#include <exceptions.h>
#include <ir/base_nodes.h>
#include <optional>

//! IR header hierarchy
//! 1. utils.h - PolymorphicBase and NonCopyable
//! 2. ir/base_nodes.h - Statement, Expr, and Val
//! 3. ** ir/internal_base_nodes.h ** - IterDomain and TensorDomain
//! 4. ir/interface_nodes.h - TensorView and Scalar
//! 5. ir/internal_nodes.h - Any internal-only IR nodes

namespace nvfuser {

// Friends for direct access to split
class TensorDomain;
class IterDomain;
class ReplayTransformations;
class IndexReferenceReplay;
class ViewTransform;
class Scope;
class IrCloner;
struct AnalyzeViewResult;

// Convenience utility to initialize IterDomain's without having to sort through
// all the default values. Intended to be used with
// IterDomain::IterDomain(IrBuilderPasskey, IterDomainBuilder).
class IterDomainBuilder {
 public:
  // Match legacy constructor
  NVF_API IterDomainBuilder(Val* _start, Val* _extent);

  // Grab all the parameters from id to set the IterDomainBuilder
  NVF_API IterDomainBuilder(const IterDomain* id);

  // Resets defaults for rfactor, is padded dim, padded to size, and is mma
  // swizzle which should only be set during scheduling.
  IterDomainBuilder& resetSchedulingParams();

  // Resets is_rfactor_domain
  IterDomainBuilder& resetRfactor();

  IterDomainBuilder& start(Val* _start);
  IterDomainBuilder& extent(Val* _extent);
  NVF_API IterDomainBuilder& expanded_extent(Val* _expanded_extent);
  IterDomainBuilder& stop_offset(Val* _stop_offset);
  IterDomainBuilder& parallel_type(ParallelType _parallel_type);
  NVF_API IterDomainBuilder& iter_type(IterType _iter_type);
  IterDomainBuilder& is_rfactor_domain(bool _is_rfactor_domain);
  IterDomainBuilder& is_padded_dimension(bool _is_padded_dimension);
  IterDomainBuilder& padded_to_size(std::optional<int64_t> _padded_to_size);
  IterDomainBuilder& is_mma_swizzled(bool _is_mma_swizzled);

  NVF_API IterDomain* build() const;

  // Must have start and extent at least
  IterDomainBuilder() = delete;

  Val* start_ = nullptr;
  Val* extent_ = nullptr;
  Val* expanded_extent_ = nullptr;
  Val* stop_offset_ = nullptr;
  ParallelType parallel_type_ = ParallelType::Serial;
  IterType iter_type_ = IterType::Iteration;

  // Only relevant at scheduling time or compile time.
  bool is_rfactor_domain_ = false;
  bool is_padded_dimension_ = false;
  std::optional<int64_t> padded_to_size_ = std::nullopt;
  bool is_mma_swizzled_ = false;
};

//! Simply a representation of an annotated 1D iterable from start to extent.
//! TensorDomains which represent how to iterate over a tensor is made up of
//! IterDomains to form an ND iterable. We directly set parallization strategies
//! on IterDomains.
class NVF_API IterDomain : public Val {
 public:
  IterDomain(IrBuilderPasskey, const IterDomainBuilder& args);

  // Legacy constructor, TODO: should start moving to use the IterDomainBuilder
  // constructor. Same as the above but can set the offset of the stop point.
  IterDomain(
      IrBuilderPasskey,
      Val* start,
      Val* extent,
      Val* expanded_extent,
      Val* stop_offset,
      ParallelType parallel_type,
      IterType iter_type,
      bool is_rfactor_domain,
      bool is_padded_dimension,
      std::optional<int64_t> padded_to_size_,
      bool is_mma_swizzled);

  IterDomain(const IterDomain* src, IrCloner* ir_cloner);

  NVFUSER_DECLARE_CLONE

  bool sameAs(const Statement* other) const override;

  std::string toString(int indent_size = 0) const override;

  std::string toInlineString(int indent_size = 0) const override;

  //! Returns a new IterDomain matching properties of this
  //!
  //! This does NOT copy the is_rfactor_domain flag.
  IterDomain* cloneWithoutRFactor() const;

  //! Clone a vector domains
  static std::vector<IterDomain*> clone(
      const std::vector<IterDomain*>& domains);

  //! When `rfactor_domain` is true, also set the `is_rfactor_domain_` flag of
  //! the result IterDomain.
  static IterDomain* merge(
      IterDomain* outer,
      IterDomain* inner,
      bool rfactor_domain = false);

  static std::pair<IterDomain*, IterDomain*> split(
      IterDomain* in,
      Val* factor,
      bool inner_split,
      bool rfactor_domain = false);

  //! Resize an IterDomain by expanding both the left and right sides
  //! by given widths. The resulting IterDomain has an extent of
  //! (left_expansion + in->extent() + right_expansion). Note that the
  //! expansion factors can be negative, meaning the input IterDomain
  //! is shrunk. This is the case when resize is used to represent
  //! slice.
  //!
  //! When mark_as_rfactor is true, the output IterDomain
  //! is marked as an rfactor domain. For example, expressions such as
  //! PadOp and SliceOp resize IterDomains and generate rfactor
  //! resized domains.
  //!
  //! Usually, the IterType of the output IterDomain will be Symbolic. This is
  //! because unless the left and right expansions are known at Fusion
  //! definition we cannot be sure that the output will have an extent != 1. In
  //! case the output extent is in fact 1, we will set the IterType to
  //! Broadcast. If the left and right expansions are constant, and sum to at
  //! least two, then even an empty input will result in an Iteration IterType.
  //! In these cases, we will set the output IterType to Iteration at
  //! definition. Otherwise, it will be set to Symbolic and will be resolved
  //! when concretization is performed by FusionExecutorCache.
  //!
  //! The optional iter_type argument can be used to force the output IterType,
  //! but for safety its use should typically be confined to concretization.
  static IterDomain* resize(
      IterDomain* in,
      Val* left_expansion,
      Val* right_expansion,
      bool mark_as_rfactor = false,
      std::optional<IterType> iter_type = std::nullopt);

  bool isReduction() const {
    return getIterType() == IterType::Reduction;
  }

  bool isIteration() const {
    return getIterType() == IterType::Iteration;
  }

  bool isRFactorProduct() const {
    return is_rfactor_domain_;
  }

  bool isBroadcast() const {
    return getIterType() == IterType::Broadcast;
  }

  bool isSymbolic() const {
    return getIterType() == IterType::Symbolic;
  }

  bool isGatherScatter() const {
    return getIterType() == IterType::GatherScatter;
  }

  bool isGather() const {
    return getIterType() == IterType::Gather;
  }

  bool isStride() const {
    return getIterType() == IterType::Stride;
  }

  bool isVectorComponent() const {
    return getIterType() == IterType::VectorComponent;
  }

  bool isParallelized() const {
    return getParallelType() != ParallelType::Serial;
  }

  //! Return if this iter domain is mapped to a grid dimension
  bool isBlockDim() const {
    return isParallelTypeBlockDim(getParallelType());
  }

  //! Return if this iter domain is mapped to a block dimension
  bool isThreadDim() const {
    return isParallelTypeThreadDim(getParallelType());
  }

  //! Return if this iter domain is either mapped to a block or grid dimension
  bool isThread() const {
    return (isBlockDim() || isThreadDim());
  }

  bool isDeviceDim() const {
    return isParallelTypeDeviceDim(getParallelType());
  }

  void parallelize(ParallelType t);

  ParallelType getParallelType() const {
    return parallel_type_;
  }

  IterType getIterType() const {
    return iter_type_;
  }

  Val* start() const {
    return start_;
  }

  Val* stop() const;

  Val* stopOffset() const;

  Val* extent() const {
    NVF_ERROR(extent_ != nullptr);
    return extent_;
  }

  bool hasExpandedExtent() const {
    return expanded_extent_ != nullptr;
  }

  // Returns the expanded extent of a strided broadcast entry.
  Val* expandedExtent() const {
    NVF_ERROR(
        hasExpandedExtent(),
        "Requested expanded extent, but none found on this dimension.");
    return expanded_extent_;
  }

  Val* getMaybeExpandedExtent() const {
    if (hasExpandedExtent()) {
      return expandedExtent();
    }
    return extent();
  }

  //! Dimension padding interface:
  //!  2 modes are currently supported:
  //!
  //!   - mode 1: if to_size is given as a positive number,
  //!      the dimension will be padded to the size so that
  //!      this iterdomain will be compile-time constant
  //!      size and it is the scheduler's responsibility
  //!      to ensure no input larger than the padded size
  //!      will be observed
  //!
  //!   - mode 2: if no to_size is given, this dimension
  //!      is "dynamically" padded to next smallest multiple
  //!      of a warp size, i.e. 17 padded to 32, 33 padded to 64
  //!      based on the given input.
  void padToMultipleOfWarp(std::optional<int64_t> maybe_to_size = {}) {
    // Currently only restricted to TIDx to generate warp reduce
    NVF_CHECK(
        parallel_type_ == ParallelType::TIDx,
        "padToMultipleOfWarp : warp padding only supported on TIDx parallel dimension");
    is_padded_dimension_ = true;
    if (maybe_to_size.has_value()) {
      if (maybe_to_size.value() > 0) {
        padded_to_size_ = maybe_to_size.value();
      }
    }
  }

  //! Indicates if this iterdomain had padding
  //!  dynamical or statical
  bool hasPaddingToMultipleOfWarp() const {
    return is_padded_dimension_;
  }

  //! Returns a concrete value if this iterdomain
  //!  has been padded to a statical size.
  std::optional<int64_t> getMaybeSizeAfterPadding() const {
    return padded_to_size_;
  }

  //! True if range of iteration domain isn't across the full extent
  bool maybePartial() const;

  //! Check if IterDomain is a broadcast axis with compile-time
  //! known extent. This is the case with all size-1 IterDomains on
  //! a TensorView's root domain when the TensorView is created.
  bool isImplicitBroadcast() const {
    return isBroadcast() && extent()->isOneInt();
  }

  //! Split for stride by a given factor. It effectively does an inner
  //! split by the factor and sets the inner domain as a Stride
  //! domain.
  std::pair<IterDomain*, IterDomain*> stridedSplit(int64_t factor);

  //! Marks that this id represents a
  //!  instruction loop, mma use only.
  //!
  //! An instruction loop can be considered a generalization of
  //!  vectorization. It also represents a loop that's implemented
  //!  by an instruction and should not be realized by codegen and
  //!  cannot be inlined with.
  //! As an example, if a mma macro, call it mma_eg implements:
  //!  for m in M
  //!    for n in N
  //!      for k in K
  //!         C[m,n] += A[m,k]*B[k,n],
  //! But the generated code should simply be:
  //!  mma_eg(C,A,B)
  //! without the 3 level loopnest, i.e. they're instruction loops.
  //!
  //! In the actual mma macros, the loopnests it implements is a
  //!  transformed version of above to match the mma swizzle.
  //!  So it's different implicit loopnest for different macros.
  //!  WarpMmaSwizzler will label the instruction loops case-by-case.
  bool isMma() const {
    return parallel_type_ == ParallelType::Mma;
  }

  //! Marks that this id represents an instruction loop, cp.async.bulk use only.
  bool isBulk() const {
    return parallel_type_ == ParallelType::Bulk;
  }

  //! Applies 2D swizzle on a rectangular tile defined by
  //!  a pair of iterdomains.
  static std::pair<IterDomain*, IterDomain*> swizzle(
      SwizzleType swizzle_type,
      IterDomain* in_x,
      IterDomain* in_y);
  static std::pair<IterDomain*, IterDomain*> swizzle(
      Swizzle2DType swizzle_type,
      IterDomain* in_x,
      IterDomain* in_y,
      SwizzleMode swizzle_mode = SwizzleMode::Data);

  bool isMmaSwizzled() const {
    return is_mma_swizzled_;
  }

  //! Used by WarpMmaSwizzler, this is an utility for WarpMmaSwizzler
  //!  to lock the thread swizzled iterdomains.
  //! Only true for the iterdomains produced by WarpMmaSwizzler.
  //! Mma ops require specific swizzle patterns
  //!  and this label utility is to prevent any further transform on the
  //!  iterdomains involved in the swizzle so that the pattern remain correct in
  //!  generated code.
  //!
  //! Note:
  //!    Used only through WarpMmaSwizzler only and mma validation relies on
  //!    this
  //!  flag being set on the correct iterdomains.
  void toMmaSwizzled() {
    is_mma_swizzled_ = true;
  }

 protected:
  friend TensorDomain;
  friend ReplayTransformations;
  friend IndexReferenceReplay;

 private:
  //! Valid range is defined as [start:-stop_offset]
  Val* const start_ = nullptr;
  Val* const extent_ = nullptr;

  // Broadcast dimensions are assumed to be size 1 for the sake of code
  // generation. If a user though calls `expand` on a tensor that dimension is
  // still considered a broadcast dimension. However if we ever output that
  // dimension it should be a size dictated by the `expand` operation, and have
  // a stride of zero. Since this extent is important to track, but not
  // necessarily generate code for (still want loops on broadcast to be of size
  // 0), we simply store it separately from extent_. Having an expanded_extent_
  // is only allowed with broadcasted dimsneions. Only in this instance does it
  // make sense to have an expanded_extent_, because it's used when users are
  // expecting return tensors to have a physical domain. If a user simply
  // "broadcasts" an operation
  Val* const expanded_extent_ = nullptr;

  //! Distance of stop from the end
  Val* const stop_offset_ = nullptr;
  ParallelType parallel_type_ = ParallelType::Serial;
  IterType iter_type_ = IterType::Iteration;
  bool is_rfactor_domain_ = false;
  bool is_padded_dimension_ = false;
  std::optional<int64_t> padded_to_size_ = std::nullopt;

  //! Tracks if this id represents a thread swizzled loop or
  //!   models an implicit loop within instructions. Should not make
  //!   any changes once an id is warp mapped.
  bool is_mma_swizzled_ = false;
};

//! TensorDomain holds a vector of IterDomains. It holds an IterDomain for every
//! logical axis in its associated tensor. TensorDomain does not directly hold
//! the Tensor it is associated with, and in theory could be associated with
//! multiple tensors. TensorDomain's primary responsibility is to provide a
//! mechanism to access history of transformations that were used to generate
//! it. This is done through the normal interaction of Expr/Val in Fusion. i.e.
//! if we want to know the previous operation generating a particular
//! TensorDomain we can simply call:
//!
//!     FusionGuard::getCurFusion()->definition(a_tensor_domain)
//!
//! which should give us an operation in the list [split, merge] or similar
//! operations that take in a TensorDomain, applies a transformation and outputs
//! a tensor domain.
class TensorDomain : public Val {
 public:
  NVF_API explicit TensorDomain(
      IrBuilderPasskey,
      std::vector<IterDomain*> logical_domain,
      std::vector<std::optional<bool>> contiguity = {});

  // See notes [ Note stride order and contiguity vector ] in
  // python_bindings.cpp
  TensorDomain(
      IrBuilderPasskey,
      std::vector<IterDomain*> logical_domain,
      std::vector<int64_t> stride_order,
      std::vector<std::optional<bool>> contiguity = {});

  TensorDomain(
      IrBuilderPasskey,
      std::vector<IterDomain*> logical_domain,
      std::vector<IterDomain*> loop_domain,
      std::vector<std::optional<bool>> contiguity = {});

  TensorDomain(
      IrBuilderPasskey,
      std::vector<IterDomain*> root_domain,
      std::vector<IterDomain*> logical_domain,
      std::vector<IterDomain*> loop_domain,
      std::vector<std::optional<bool>> contiguity = {});

  TensorDomain(
      IrBuilderPasskey,
      std::vector<IterDomain*> root_domain,
      std::vector<IterDomain*> logical_domain,
      std::vector<IterDomain*> allocation,
      std::vector<IterDomain*> loop_domain,
      std::vector<std::optional<bool>> contiguity = {});

  TensorDomain(IrBuilderPasskey, const TensorDomain* src);

  TensorDomain(const TensorDomain* src, IrCloner* ir_cloner);

  NVFUSER_DECLARE_CLONE

  bool operator==(const TensorDomain& other) const;
  bool operator!=(const TensorDomain& other) const {
    return !(*this == other);
  }

  int64_t nDims() const {
    return (int64_t)loop_domain_.size();
  }

  bool sameAs(const Statement* other) const override;

  static bool sameAs(
      const std::vector<IterDomain*>& lhs,
      const std::vector<IterDomain*>& rhs);

  // When `loop_only` is false, prints also the root, logical and allocation
  // domain if not empty.
  std::string toString(int indent_size, bool loop_only) const;
  std::string toString(int indent_size = 0) const override;
  std::string toInlineString(int indent_size = 0) const override;

  // Note: [Contiguity]
  // Contiguity is a vector of optional<bool> which has the same number of
  // elements as logical_domain_. The contiguity of a broadcast dimension is
  // meaningless, so it has to be nullopt. The contiguity of a non-broadcasting
  // dimension is true if and only if it is memory dense with the next
  // non-broadcasting dimension.
  // For example, if I have a tensor torch.zeros(4, 1, 3).expand(-1, 10, -1),
  // the contiguity will be (true, nullopt, true), which means 4 is memory dense
  // with 3.
  const std::vector<std::optional<bool>>& contiguity() const {
    return contiguity_;
  }

  NVF_API void setContiguity(const std::vector<std::optional<bool>>& contig);

  std::string getContiguityString() const {
    return toDelimitedString(contiguity(), /*delim=*/" ");
  }

  bool hasReduction() const {
    return has_reduction_;
  }

  bool hasBlockReduction() const;
  bool hasGridReduction() const;
  bool hasBlockBroadcast() const;
  bool hasGridBroadcast() const;

  bool hasBroadcast() const {
    return no_bcast_domain_.size() != loop_domain_.size();
  }

  bool hasRoot() const {
    return !root_domain_.empty();
  }

  bool hasAllocation() const {
    return !allocation_domain_.empty();
  }

  // Returns if rfactor domain only consists of id's of iter type.
  bool hasViewLikeRFactor() const;

  bool hasVectorize() const;

  NVF_API bool hasSymbolicAxis() const;

  std::optional<int64_t> getReductionAxis() const;

  const std::vector<IterDomain*>& noReductions() const {
    return no_reduction_domain_;
  }

  const std::vector<IterDomain*>& noBroadcasts() const {
    return no_bcast_domain_;
  }

  // The input logical domain. The root domain of a consumer should equal the
  // logical domain of its producer ignoring reduction dimensions.
  const std::vector<IterDomain*>& root() const {
    return root_domain_;
  };

  const std::vector<IterDomain*>& maybeRoot() const {
    return root_domain_.empty() ? logical_domain_ : root_domain_;
  };

  // The output logical domain.
  const std::vector<IterDomain*>& logical() const {
    return logical_domain_;
  };

  // The allocation domain. This describes how data is stored in memory in
  // outer-to-inner order.
  const std::vector<IterDomain*>& allocation() const {
    return allocation_domain_;
  }

  // The loop domain after scheduling. This defines loop nests and loop indices.
  const std::vector<IterDomain*>& loop() const {
    return loop_domain_;
  }

  const std::vector<IterDomain*>& maybeAllocation() const {
    return hasAllocation() ? allocation_domain_ : logical();
  };

  // Set the loop domain of this TensorDomain.
  NVF_API void setLoopDomain(std::vector<IterDomain*> new_loop_domain);

<<<<<<< HEAD
  // Set the allocation domain of this TensorDomain.
=======
  // Set the allocation domain of this TensorDomain. Because contiguity is
  // always defined w.r.t. the allocation domain, the contiguity must be updated
  // accordingly.
>>>>>>> 57e3d4cc
  NVF_API void setAllocationDomain(
      std::vector<IterDomain*> new_allocation_domain,
      std::vector<std::optional<bool>> new_contiguity);

  // Similar to the previous one, but with new contiguity filled with all true
  // or all false.
  void setAllocationDomain(
      std::vector<IterDomain*> new_allocation_domain,
      bool new_contiguity) {
    auto contiguity_flags =
        getContiguityFilledWith(new_allocation_domain, new_contiguity);
    setAllocationDomain(
        std::move(new_allocation_domain), std::move(contiguity_flags));
  }

  void resetDomains() {
    no_reduction_domain_ = noReductions(loop_domain_);
    no_bcast_domain_ = noBroadcasts(loop_domain_);
    has_reduction_ = hasReduction(loop_domain_);
  }

  // i here is int, as we want to accept negative value and ::size_type can be a
  // uint.
  IterDomain* axis(int64_t i) const;

  int64_t posOf(IterDomain* id) const;

  //! Returns a position of a root domain
  int64_t rootPosOf(IterDomain* id) const;

  // Split "axis" into 2 axes
  //! inner_split dictates if the factor section of the split should be inside
  //! the
  //! remainer or outside.
  //! e.g. split(0, 4, inner_split = true) will result in:
  //! tv[id{extent}] -> tv[id{ceilDiv(extent, factor)}, id{factor}]
  //! e.g. split(0, 4, inner_split = false) will result in:
  //! tv[id{extent}] -> tv[id{factor}, id{ceilDiv(extent, factor)}]
  void split(int64_t axis_, Val* factor, bool inner_split);

  // Merge axis_o and axis_i. axis_i is the fast changing dimension. Resulting
  // axis is by default placed at original position axis_o
  void merge(int64_t axis_o, int64_t axis_i);

  // Reorder axes according to map[old_pos] = new_pos
  void reorder(const std::unordered_map<int64_t, int64_t>& old2new);

  //! Applies 2D swizzle on a rectangular tile defined by
  //!  a pair of iterdomains contained in this domain.
  void swizzle(SwizzleType swizzle_type, int64_t x, int64_t y);
  void swizzle(
      Swizzle2DType swizzle_type,
      int64_t x,
      int64_t y,
      SwizzleMode swizzle_mode = SwizzleMode::Data);

  // Transform TensorView according to merge and split transformations
  TensorDomain* view(const AnalyzeViewResult& view_analysis);

  TensorDomain* flatten(int64_t start_dim, int64_t end_dim);

  static std::vector<IterDomain*> orderedAs(
      const std::vector<IterDomain*>& td,
      const std::unordered_map<int64_t, int64_t>& old2new);

  NVF_API static std::vector<IterDomain*> noReductions(
      const std::vector<IterDomain*>&);
  NVF_API static std::vector<IterDomain*> noBroadcasts(
      const std::vector<IterDomain*>&);
  NVF_API static std::vector<IterDomain*> noDevices(
      const std::vector<IterDomain*>&);

  static bool hasBroadcast(const std::vector<IterDomain*>&);
  static bool hasReduction(const std::vector<IterDomain*>&);

  // Get a vector whose size is the number of IDs in the given logical_domain
  // filled with fill_value or nullopt depending on whether its corresponding ID
  // is broadcast.
  NVF_API static std::vector<std::optional<bool>> getContiguityFilledWith(
      const std::vector<IterDomain*>& logical_domain,
      bool fill_value);

  // pair is in order where second is the consumer of first
  std::pair<TensorDomain*, TensorDomain*> rFactor(
      const std::vector<int64_t>& axes);

 private:
  int64_t wrapDim(int64_t dim) const {
    return nvfuser::wrapDim(dim, nDims());
  }

 private:
  const std::vector<IterDomain*> root_domain_;
  const std::vector<IterDomain*> logical_domain_;
  std::vector<IterDomain*> allocation_domain_;
  std::vector<IterDomain*> loop_domain_;

  std::vector<IterDomain*> no_bcast_domain_;
  std::vector<IterDomain*> no_reduction_domain_;
  std::vector<std::optional<bool>> contiguity_;
  bool has_reduction_ = false;
};

} // namespace nvfuser<|MERGE_RESOLUTION|>--- conflicted
+++ resolved
@@ -584,13 +584,9 @@
   // Set the loop domain of this TensorDomain.
   NVF_API void setLoopDomain(std::vector<IterDomain*> new_loop_domain);
 
-<<<<<<< HEAD
-  // Set the allocation domain of this TensorDomain.
-=======
   // Set the allocation domain of this TensorDomain. Because contiguity is
   // always defined w.r.t. the allocation domain, the contiguity must be updated
   // accordingly.
->>>>>>> 57e3d4cc
   NVF_API void setAllocationDomain(
       std::vector<IterDomain*> new_allocation_domain,
       std::vector<std::optional<bool>> new_contiguity);
