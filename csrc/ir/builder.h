--- conflicted
+++ resolved
@@ -62,11 +62,7 @@
   static Val* bitwiseNotExpr(Val* val);
   static Val* absExpr(Val* val);
   static Val* setExpr(Val* val);
-<<<<<<< HEAD
-  static Val* castExpr(DataType dtype, Val* val);
-=======
   static Val* maybeCastExpr(DataType dtype, Val* val);
->>>>>>> a1879d6a
   static NamedScalar* setExprNamedScalar(const std::string& name, Val* val);
   static NamedScalar* addressExprNamedScalar(const std::string& name, Val* val);
 
