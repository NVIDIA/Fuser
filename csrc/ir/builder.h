// clang-format off
/*
 * SPDX-FileCopyrightText: Copyright (c) 2023-present NVIDIA CORPORATION & AFFILIATES.
 * All rights reserved.
 * SPDX-License-Identifier: BSD-3-Clause
 */
// clang-format on
#pragma once

#include <ir/all_nodes.h>
#include <ir/builder_passkey.h>
#include <utils.h>

namespace nvfuser {

namespace kir {
class Kernel;
}

class IrCloner;

//! IR builder interface
class TORCH_CUDA_CU_API IrBuilder {
 public:
  //! Allocate a new IR node, forwarding the arguments to the appropriate
  //! constructor and registering with the container
  template <class T, class... Args>
  static T* create(Args&&... args) {
    auto container = FusionGuard::getCurFusion();
    // return create<T>(container, std::forward<Args>(args)...);
    TORCH_INTERNAL_ASSERT(
        container != nullptr, "Need an active container to build IR.");
    T* node = new T(IrBuilderPasskey(container), std::forward<Args>(args)...);

    container->registerStmt(IrBuilderPasskey(container), node);

    return node;
  }

  //! Allocate a new IR node, forwarding the arguments to the appropriate
  //! constructor and registering with the container
  template <class T, class... Args>
  static T* create(IrContainer* container, Args&&... args) {
    TORCH_INTERNAL_ASSERT(
        container != nullptr, "Need an active container to build IR.");
    T* node = new T(IrBuilderPasskey(container), std::forward<Args>(args)...);

    container->registerStmt(IrBuilderPasskey(container), node);

    return node;
  }

  //! Clone an IR node, forwarding the arguments to the IrCloner constructor.
  //! Register clones with IrCloner's target container.
  template <class T>
  static T* clone(const T* src, IrCloner* ir_cloner);

  // Unary operations
  static Scalar* negExpr(Val* val);
  static Scalar* notExpr(Val* val);
  static Scalar* absExpr(Val* val);
  static Scalar* setExpr(Val* val);
  static NamedScalar* setExprNamedScalar(const std::string& name, Val* val);
  static NamedScalar* addressExprNamedScalar(const std::string& name, Val* val);

  // Binary operations
  static Scalar* andExpr(Val* lhs, Val* rhs);
  static Scalar* orExpr(Val* lhs, Val* rhs);
  static Scalar* eqExpr(Val* lhs, Val* rhs);
  static Scalar* neExpr(Val* lhs, Val* rhs);
  static Scalar* gtExpr(Val* lhs, Val* rhs);
  static Scalar* ltExpr(Val* lhs, Val* rhs);
  static Scalar* leExpr(Val* lhs, Val* rhs);
  static Scalar* geExpr(Val* lhs, Val* rhs);
  static Scalar* addExpr(Val* lhs, Val* rhs);
  static Scalar* subExpr(Val* lhs, Val* rhs);
  static Scalar* mulExpr(Val* lhs, Val* rhs);
  static Scalar* divExpr(Val* lhs, Val* rhs);
  static Scalar* ceilDivExpr(Val* lhs, Val* rhs);
  static Scalar* modExpr(Val* lhs, Val* rhs);
  static Scalar* maxExpr(Val* lhs, Val* rhs);
  static Scalar* minExpr(Val* lhs, Val* rhs);
  static Scalar* gcdExpr(Val* lhs, Val* rhs);

  // Ternary operations
  static Scalar* whereExpr(Val* pred, Val* lhs, Val* rhs);

<<<<<<< HEAD
  // Index an array
  static Scalar* getItemExpr(Val* array, Val* index);
=======
  // Array and struct access
  static Val* getItemExpr(Val* array, Val* index);
  static Val* getAttrExpr(Val* struct_, std::string attr);
>>>>>>> 9d3f1032

  // Construct an array of values, or nested arrays of values.
  template <typename T>
  static Scalar* arrayExpr(std::vector<T> members) {
    if constexpr (std::is_same_v<T, Val*>) {
      TORCH_INTERNAL_ASSERT(
          !members.empty(), "Cannot create an array with no members.");
      auto in_dtype = members.at(0)->dtype();
      auto out_dtype =
          ArrayOf{std::make_shared<DataType>(in_dtype), members.size()};
      auto out = newScalar(out_dtype);
      create<ArrayConstruct>(out, members);
      return out;
    } else {
      static_assert(
          is_std_vector_v<T>,
          "Argument for function array must be vector of value or nested vector");
      std::vector<Val*> array_members;
      std::transform(
          members.begin(),
          members.end(),
          std::back_inserter(array_members),
          [](const T& member) { return arrayExpr(member); });
      return arrayExpr(array_members);
    }
  }

  static Scalar* newScalar(DataType dtype);

  static Scalar* newConstant(ScalarValue value, DataType dtype) {
    return IrBuilder::create<Scalar>(value, dtype);
  }

 private:
  static Scalar* newArithmeticExpr(BinaryOpType op_type, Val* lhs, Val* rhs);
  static Scalar* newLogicExpr(BinaryOpType op_type, Val* lhs, Val* rhs);
};

//! A wrapper builder with static expression simplification
//!
//! Example:
//! - addExpr(new Scalar(DataType::Int, 1), new Scalar(DataType::Int, 2)) ->
//! Scalar(DataType::Int, 3)
//! - addExpr(new Scalar(DataType::Int, 0), new NamedScalar("foo")) ->
//! NamedScalar("foo")
//!
//! Designed to be used to simplify predicate and index expressions in
//! generated code. Also, the shift validation may fail without
//! this simplification.
class TORCH_CUDA_CU_API SimplifyingIrBuilder : public IrBuilder {
 public:
  static Scalar* negExpr(Val* val);
  static Scalar* notExpr(Val* val);

  static Scalar* addExpr(Scalar* lhs, ScalarValue rhs);
  static Val* addExpr(Val* lhs, ScalarValue rhs);
  static Scalar* addExpr(Scalar* lhs, Scalar* rhs);
  static Val* addExpr(Val* lhs, Val* rhs);

  static Val* subExpr(Val* lhs, Val* rhs);

  static Scalar* mulExpr(Scalar* lhs, ScalarValue rhs);
  static Val* mulExpr(Val* lhs, ScalarValue rhs);
  static Scalar* mulExpr(Scalar* lhs, Scalar* rhs);
  static Val* mulExpr(Val* lhs, Val* rhs);

  static Val* divExpr(Val* lhs, Val* rhs);

  static Scalar* ceilDivExpr(Scalar* lhs, Scalar* rhs);
  static Scalar* ceilDivExpr(Val* lhs, Val* rhs);

  static Val* modExpr(Val* lhs, Val* rhs);
  static Scalar* andExpr(Val* lhs, Val* rhs);
  static Val* maxExpr(Val* lhs, Val* rhs);
  static Val* minExpr(Val* lhs, Val* rhs);
  static Val* gcdExpr(Val* lhs, Val* rhs);

  static Val* whereExpr(Val* pred, Val* lhs, Val* rhs);
};

} // namespace nvfuser<|MERGE_RESOLUTION|>--- conflicted
+++ resolved
@@ -85,14 +85,9 @@
   // Ternary operations
   static Scalar* whereExpr(Val* pred, Val* lhs, Val* rhs);
 
-<<<<<<< HEAD
-  // Index an array
-  static Scalar* getItemExpr(Val* array, Val* index);
-=======
   // Array and struct access
   static Val* getItemExpr(Val* array, Val* index);
   static Val* getAttrExpr(Val* struct_, std::string attr);
->>>>>>> 9d3f1032
 
   // Construct an array of values, or nested arrays of values.
   template <typename T>
