--- conflicted
+++ resolved
@@ -104,11 +104,7 @@
 
   // Get tensor base address, for gmem tensor, it is something like
   // `T1.data`. For smem tensor, it is something like `toSmem(T1)`.
-<<<<<<< HEAD
-  static Val* tensorBaseAddressExpr(TensorView* tv);
-=======
   static Val* baseAddressExpr(TensorView* tv);
->>>>>>> c1e4601b
 
   // Construct an array of values, or nested arrays of values.
   template <typename T>
