--- conflicted
+++ resolved
@@ -86,14 +86,9 @@
   static Val* whereExpr(Val* pred, Val* lhs, Val* rhs);
 
   // Array and struct access
-<<<<<<< HEAD
-  static Scalar* getItemExpr(Val* array, Val* index);
-  static Scalar* getItemExpr(Val* array, PolymorphicValue index);
-  static Scalar* getAttrExpr(Val* struct_, std::string attr);
-=======
   static Val* getItemExpr(Val* array, Val* index);
+  static Val* getItemExpr(Val* array, PolymorphicValue index);
   static Val* getAttrExpr(Val* struct_, std::string attr);
->>>>>>> 2e36a7df
 
   // Get tensor metadata
   static Val* metadataExpr(TensorView* tv);
