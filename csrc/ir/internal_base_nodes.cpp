--- conflicted
+++ resolved
@@ -880,28 +880,19 @@
   return extents_->sameAs(other_ragged->extents_);
 }
 
-<<<<<<< HEAD
-std::string RaggedIterDomain::toString(int indent_size) const {
-=======
 std::string RaggedIterDomain::toInlineString(int indent_size) const {
->>>>>>> 93ef9c52
   std::stringstream ss;
   ss << getIterType();
   ss << getParallelType();
   ss << name();
   ss << "Ragged{";
-<<<<<<< HEAD
-  ss << "extents=" << extents_->toString();
-=======
   ss << "extents=" << extents_->toInlineString();
->>>>>>> 93ef9c52
   ss << "}";
   return ss.str();
 }
 
-<<<<<<< HEAD
-std::string RaggedIterDomain::toInlineString(int indent_size) const {
-  return toString(indent_size);
+std::string RaggedIterDomain::toString(int indent_size) const {
+  return toInlineString(indent_size);
 }
 
 std::pair<IterDomain*, RaggedIterDomain*> RaggedIterDomain::partition(
@@ -970,19 +961,12 @@
                           .iter_type(IterType::Iteration)
                           .build();
 
-  // Create RaggedIterDomain with computed extents
   auto ragged_id =
       IrBuilder::create<RaggedIterDomain>(extents, in->getIterType());
 
-  // Create the Partition expr to represent this transformation
   IrBuilder::create<Partition>(component_id, ragged_id, in, extents);
 
-  // Return pair
   return {component_id, ragged_id};
-=======
-std::string RaggedIterDomain::toString(int indent_size) const {
-  return toInlineString(indent_size);
->>>>>>> 93ef9c52
 }
 
 TensorDomain::TensorDomain(
