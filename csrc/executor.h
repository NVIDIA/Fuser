// clang-format off
/*
 * SPDX-FileCopyrightText: Copyright (c) 2023-present NVIDIA CORPORATION & AFFILIATES.
 * All rights reserved.
 * SPDX-License-Identifier: BSD-3-Clause
 */
// clang-format on
#pragma once
#include <executor_params.h>
#include <executor_utils.h>
#include <expr_evaluator.h>
#include <fusion.h>
#include <ir_all_nodes.h>
#include <ir_cloner.h>
#include <ir_printer.h>
#include <lower2device.h>
#include <utils.h>

#include <c10/core/DeviceType.h>

namespace nvfuser {

TORCH_CUDA_CU_API bool shouldFillAllocationWithNan();
TORCH_CUDA_CU_API void setFillAllocationWithNan(bool value);

// Note [Limitation of boundary assert]:
// When set to true we will add boundary check to the generated kernel's
// Tensor::operator[]. However, this does not always work and can have false
// positives and false negatives.
//
// False positive:
// For some cases, such as reduction, we generate code like
//  int index = 1025;
//  blockReduce(/*reference*/T0[index], ..., index < 1024);
// In the above example, we do not really read from T0[index], thanks to the
// predicate, however, the boundary check in operator[] is still executed.
// As a result, this would causes false alarm.
//
// False negative:
// Not all global memory accesses use operator[], for example, vectorized access
// uses loadGeneric on pointers. And this might miss cases like
//   int index = 1024;
//   loadGeneric<dtype, 4>(dest, &T0[index]); // T0.size[0] == 1026
TORCH_CUDA_CU_API bool shouldAssertOutOfBound();
TORCH_CUDA_CU_API void setAssertOutOfBound(bool value);

// TODO: Should this actually be in launch params?
struct TORCH_CUDA_CU_API CompileOptions {
  c10::Device device = c10::Device(c10::DeviceType::CUDA, 0);
};

class TORCH_CUDA_CU_API FusionExecutor : public NonCopyable {
 public:
  struct GlobalBufferInfo {
    std::vector<int64_t> sizes;
    std::vector<int64_t> strides;
    at::ScalarType type = at::ScalarType::Undefined;
    bool zero_init = false;
    bool is_profile_buffer = false;
  };

  // Unsafe compilation that's useful for debugging kernels, iterating over
  // slight modifications of a generated kernel
  void debugCompileFusionFromStr(
      Fusion* fusion,
      const std::string& code,
      const std::string& name,
      int id,
      CompileOptions options = CompileOptions());

  //! infers output sizes via returning non-allocated KernelArgumentHolder.
  //! this function is useful for async compilation for segmented fusion
  KernelArgumentHolder inferOutputSizes(
      const KernelArgumentHolder& args,
      const LaunchParams& launch_constraints);

  void compileFusion(
      Fusion* fusion,
      const KernelArgumentHolder& args,
      const LaunchParams& launch_constraints,
      CompileParams compile_params);

  // TODO: merge it with the overload above.
  //! This API is merely here so we don't have to go back and update all cpp
  //! tests.
  void compileFusion(
      Fusion* fusion,
      const at::ArrayRef<c10::IValue>& inputs = {},
      const LaunchParams& launch_constraints = LaunchParams(),
      CompileParams compile_params = CompileParams()) {
    KernelArgumentHolder args =
        KernelArgumentHolder::createKernelArgumentHolder(inputs);
    compileFusion(fusion, args, launch_constraints, compile_params);
  }

  std::vector<at::Tensor> runFusion(
      KernelArgumentHolder& args,
      const LaunchParams& launch_constraints = LaunchParams(),
      CompileParams compile_params = CompileParams(),
      std::vector<at::Tensor> outputs = {});

  std::vector<at::Tensor> runFusion(
      const at::ArrayRef<c10::IValue>& inputs,
      const std::vector<at::Tensor>& outputs,
      const LaunchParams& launch_constraints = LaunchParams(),
      CompileParams compile_params = CompileParams(),
      const c10::optional<size_t>& opt_code = c10::nullopt) {
    KernelArgumentHolder args =
        KernelArgumentHolder::createKernelArgumentHolder(
            inputs, indexTypeToMode(kernel()->indexType()));
    if (opt_code.has_value()) {
      args.setCacheId(*opt_code);
    }
    return runFusion(args, launch_constraints, compile_params, outputs);
  }

  std::vector<at::Tensor> runFusion(
      const at::ArrayRef<c10::IValue>& inputs,
      const LaunchParams& launch_constraints = LaunchParams(),
      CompileParams compile_params = CompileParams(),
      const c10::optional<size_t>& opt_code = c10::nullopt) {
    return runFusion(inputs, {}, launch_constraints, compile_params, opt_code);
  }

  // function to query whether a `FusionExecutor` has a compiled kernel to
  // execute
  bool compiled() const {
    return fusion_id_ != -1 && lowered_;
  };

  void evictCache(size_t cache_id) {
    executor_entry_lookup_.erase(cache_id);
  }

  // struct used to hold necessary information to launch compiled kernel on a
  // given input set.
  //
  // TODO: strides would also be important when we handle permutations in
  //       codegen.
  //
  struct ExecutorEntry {
    bool init = false;
    LaunchParams launch_params;
    // Aliased output and input mappings
    std::vector<std::pair<int, int>> output_to_input_aliases;
    std::vector<GlobalBufferInfo> outputs;
    // Temporary work buffers and intemediate global-memory tensors
    std::vector<GlobalBufferInfo> intermediates;
    uint64_t rand_offset = 0;
  };

  using ExecutorCompileTimeInfoCache =
      executor_utils::caching::ExecutorCompileTimeInfoCache;

  kir::Kernel* kernel() const {
    TORCH_INTERNAL_ASSERT(lowered_);
    return lowered_->kernel();
  }

  //! Internal knob used for debugging/profiling only
  void setExecuteKernelFlag(bool execute_kernel) {
    execute_kernel_ = execute_kernel;
  }

  //! Internal knob used for debugging/profiling only
  void setMeasureKernelTimeFlag(bool measure_kernel_time) {
    measure_kernel_time_ = measure_kernel_time;
  }

  //! Internal knob used for debugging/profiling only
  void setSaveCompiledBinaryFlag(bool save_compiled_binary) {
    save_compiled_binary_ = save_compiled_binary;
  }

  //! Returns the last kernel execution time, in milliseconds
  //!
  //! \note The kernel time is only tracked if enabled by calling
  //!    setMeasureKernelTimeFlag(true)
  //!
  float kernelTimeMs() const {
    return measure_kernel_time_ ? kernel_time_ms_ : 0;
  }

  //! Returns the number of bytes processed last kernel execution
  int64_t bytesProcessed() const {
    return bytes_processed_;
  }

  //! Returns the launch parameters from the last kernel execution
  LaunchParams lastLaunchParams() const {
    return launch_params_;
  }

  //! Returns the string of the compiled kernel
  std::string kernelString() const {
    TORCH_INTERNAL_ASSERT(!kernel_code_.empty(), "Kernel code not generated");
    return kernel_code_;
  }

  // Add preamble and wrap in namespace
  std::string getStructuredCode(
      const std::string& kernel,
      PrimDataType index_type) const;

  std::string getStructuredCode() const;

  //! Returns the latest compile log
  std::string compilerLog() const {
    return last_compiler_log_;
  }

  //! Returns the latest compiled binary
  std::vector<char> compiledBinary() const {
    return last_compiled_binary_;
  }

  //! Returns the disassembled latest compiled binary
  std::string disassembledBinary(const std::string& nvdisasm_args = "") const {
    return executor_utils::disassembleBinary(
        last_compiled_binary_, nvdisasm_args);
  }

  //! Returns the disassembled latest compiled binary
  std::string disassembledKernelSASS() const {
    return executor_utils::disassembleBinary(
        last_compiled_binary_, "-fun 1 -c");
  }

  std::string getCanonicalKernelName() const {
    return kernelNamespace() + "::" + kernelName();
  }

  std::string kernelName() const {
    std::stringstream ss;
    ss << "kernel" << fusion_id_;
    return ss.str();
  }

  //! Internal tests only. Compiles CUDA code with NVRTC directly from
  //! string. This util provides a path to test runtime code, i.e. the resource
  //! strings.
  // TODO: Consider split out compileRtc and runRtc to a different
  //! class. Not much code is shared with the normal path.
  void compileRtc(
      const std::string& code,
      const std::string& name,
      bool structured,
      PrimDataType index_type);

  //! Internal tests only. Runs the compiled CUDA kernel from
  //! compileRtc. Return the elapsed milliseconds.
  float runRtc(
      const LaunchParams& launch_params,
      const std::vector<at::Tensor>& args,
      PrimDataType indextype);

  //! Internal knob used for debugging/profiling only
  void disableLaunchParamCache() {
    disable_parameter_cache_ = true;
  }

  //! Used in distributed setting where we only want to
  //!  allocate output space and receive output data from
  //!  a different rank instead of computing them.
  std::vector<at::Tensor> allocOutputSpace(
      const at::ArrayRef<c10::IValue>& inputs);

 private:
  static std::string kernelNamespace() {
    return "CudaCodeGen";
  }

<<<<<<< HEAD
 public:
  // Add preamble and wrap in namespace
  std::string getStructuredCode(
      const std::string& kernel,
      PrimDataType index_type);

 private:
=======
>>>>>>> 83999aba
  LaunchParams computeLaunchParams(
      const LaunchParams& launch_constraints,
      ExpressionEvaluator& expr_eval,
      const int warp_size);

  uint64_t computeSharedMemory(
      ExpressionEvaluator& expr_eval,
      const std::vector<const kir::Allocate*>& buffers,
      bool align_padding = false,
      uint64_t total = 0);

  //! Return information necessay for allocating intermediate tensors,
  //! including temporary work buffers as well as intermediate
  //! global-memory tensors
  std::vector<GlobalBufferInfo> getIntermediateBufferInfo(
      ExpressionEvaluator& expr_eval);

  //! Return information necessay for allocating output tensors. Input
  //! and output tensors are allowed to alias each other, which is
  //! specified by the list of int pairs of input and output indices
  std::vector<GlobalBufferInfo> getOutputBufferInfo(
      const KernelArgumentHolder& args,
      ExpressionEvaluator& expr_eval,
      const std::vector<std::pair<int, int>>& input_to_output_aliases);

  void setUsedTVs();

  const std::vector<TensorView*>& getUsedTVs() const {
    return used_tvs_;
  };

  ExecutorCompileTimeInfoCache* compileTimeDataCache() {
    return &compile_time_info_cache_;
  }

  //! returns KernelArgumentHolder representing the output sizes from kernel
  //! execution. Note: 1. this API would ignoring aliased outputs and instead
  //! pushing scalar int 0 as a place holder; 2. this API doesn't actually
  //! allocate output in memory, but rather is used just to infer output sizes.
  KernelArgumentHolder evaluateOutputSizes(
      const KernelArgumentHolder& args,
      ExpressionEvaluator& expr_eval,
      const std::unordered_set<int>& alias_indices = {});

  //! TODO: Consider changing this to a constructor of ExecutorEntry
  void initializeExecutorEntry(
      ExecutorEntry& executor_entry,
      const KernelArgumentHolder& args,
      const LaunchParams& launch_constraints,
      const CompileParams& compile_params,
      const std::vector<at::Tensor>& outputs);

  std::unique_ptr<PrecomputedValues>& evaluatorPrecomputedValues();

  // Recompile the kernel if the number of threads in the block has increased
  // or maxrregcount has changed
  void recompileKernel(
      const LaunchParams& new_launch_params,
      const CompileParams& new_compile_params);

 private:
  CompileOptions options_;

  //! Current configured total shared mem size from cudaDeviceProp
  size_t configured_device_smem_ = std::numeric_limits<size_t>().max();

  //! Available shared memory space for dynamic allocation for the current
  //!  compiled kernel at the current shared memory/L1 configuration
  c10::optional<size_t> maybe_available_dynamic_smem_ = c10::nullopt;

  //! Absolute limit of all available shared mem space from cudaDeviceProp
  size_t device_smem_limit_ = std::numeric_limits<size_t>().max();

  // Assuming sm70 or above:
  //  limit of statically allocated smem is 48 KB:
  // See:
  // https://docs.nvidia.com/cuda/cuda-c-programming-guide/index.html#shared-memory-7-x
  // https://docs.nvidia.com/cuda/cuda-c-programming-guide/index.html#shared-memory-8-x
  const uint64_t max_static_smem_ = 48 << 10;
  int warp_size_ = 0;
  executor_utils::NvrtcFunction compiled_kernel_;

  // TensorViews actually used in the kernel.
  std::vector<TensorView*> used_tvs_;

  // Counter to be used for kernel name.
  int fusion_id_ = -1;
  static int fusion_id_counter_;

  std::unique_ptr<GpuLower> lowered_;
  // Copy of lowered_->kernel()
  Fusion* fusion_ = nullptr;

  // Track the block size this kernel was compiled with. If the block size
  // increases, recompile to adjust maxregister count.
  int64_t block_size_high_water_mark_ = 1;
  int maxrregcount_high_water_mark_ = 255;

  // lookup table to take short cut to retrieve recorded information in order to
  // launch kernels without re-inference parameters.
  std::unordered_map<size_t, ExecutorEntry> executor_entry_lookup_;

  // Compile time information caching. This is used for shape inference
  //  support. The cache stores graph information that are available
  //  without shape information so that each shape inference call will
  //  not need to re-compute them.
  ExecutorCompileTimeInfoCache compile_time_info_cache_;

  // Cached expr eval
  std::unique_ptr<PrecomputedValues> evaluator_precomputed_values_ = nullptr;

  // Profiling support: knob to control wheter we actually execute the
  // kernel on the GPU or not
  bool execute_kernel_ = true;

  // Profiling support: knob to enable measuring kernel execution time
  bool measure_kernel_time_ = false;

  // Profiling support: the last kernel execution time, if measure_kernel_time_
  // is true
  float kernel_time_ms_ = 0;

  // Profiling support: the last kernel Bytes processed
  int64_t bytes_processed_ = 0;

  // Profiling support: the last launch param used
  LaunchParams launch_params_;

  // Profiling support: disable caching of launch params and output allocation
  // output allocation is also disable when output sizes are dependent on
  // runtime scalar inputs, such as for the case of tensor factory. see
  // https://github.com/csarofeen/pytorch/issues/2002
  bool disable_parameter_cache_ = false;

  // Profiling support: kept copy of the cuda kernel
  std::string kernel_code_;

  // Profiling support: nvrtc log for debugging
  std::string last_compiler_log_;

  // save compiled binary
  bool save_compiled_binary_ = false;

  // nvrtc compiled binary
  std::vector<char> last_compiled_binary_;
};

} // namespace nvfuser<|MERGE_RESOLUTION|>--- conflicted
+++ resolved
@@ -270,7 +270,6 @@
     return "CudaCodeGen";
   }
 
-<<<<<<< HEAD
  public:
   // Add preamble and wrap in namespace
   std::string getStructuredCode(
@@ -278,8 +277,6 @@
       PrimDataType index_type);
 
  private:
-=======
->>>>>>> 83999aba
   LaunchParams computeLaunchParams(
       const LaunchParams& launch_constraints,
       ExpressionEvaluator& expr_eval,
