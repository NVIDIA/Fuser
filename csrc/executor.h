--- conflicted
+++ resolved
@@ -196,20 +196,9 @@
 
   std::string getStructuredCode() const;
 
-<<<<<<< HEAD
-  //! Returns the latest compile log
-  std::string compilerLog() const {
-    return compiled_kernel_.compile_log;
-  }
-
-  //! Returns the latest compiled PTX.
-  std::vector<char> compiledPtx() const {
-    return compiled_kernel_.ptx;
-=======
   //! Returns a const reference to the latest compiled kernel.
   const executor_utils::CompiledKernel& compiledKernel() const {
     return compiled_kernel_;
->>>>>>> 4e264ee4
   }
 
   //! Returns the disassembled latest compiled binary
