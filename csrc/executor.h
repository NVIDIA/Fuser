// clang-format off
/*
 * SPDX-FileCopyrightText: Copyright (c) 2023-present NVIDIA CORPORATION & AFFILIATES.
 * All rights reserved.
 * SPDX-License-Identifier: BSD-3-Clause
 */
// clang-format on
#pragma once
#include <executor_params.h>
#include <executor_utils.h>
#include <expr_evaluator.h>
#include <fusion.h>
#include <ir_all_nodes.h>
#include <ir_cloner.h>
#include <ir_printer.h>
#include <lower2device.h>
#include <utils.h>

#include <c10/core/DeviceType.h>

namespace nvfuser {

TORCH_CUDA_CU_API bool shouldFillAllocationWithNan();
TORCH_CUDA_CU_API void setFillAllocationWithNan(bool value);

// Note [Limitation of boundary assert]:
// When set to true we will add boundary check to the generated kernel's
// Tensor::operator[]. However, this does not always work and can have false
// positives and false negatives.
//
// False positive:
// For some cases, such as reduction, we generate code like
//  int index = 1025;
//  blockReduce(/*reference*/T0[index], ..., index < 1024);
// In the above example, we do not really read from T0[index], thanks to the
// predicate, however, the boundary check in operator[] is still executed.
// As a result, this would causes false alarm.
//
// False negative:
// Not all global memory accesses use operator[], for example, vectorized access
// uses loadGeneric on pointers. And this might miss cases like
//   int index = 1024;
//   loadGeneric<dtype, 4>(dest, &T0[index]); // T0.size[0] == 1026
TORCH_CUDA_CU_API bool shouldAssertOutOfBound();
TORCH_CUDA_CU_API void setAssertOutOfBound(bool value);

// TODO: Should this actually be in launch params?
struct TORCH_CUDA_CU_API CompileOptions {
  c10::Device device = c10::Device(c10::DeviceType::CUDA, 0);
};

class TORCH_CUDA_CU_API FusionExecutor : public NonCopyable {
 public:
  struct GlobalBufferInfo {
    std::vector<int64_t> sizes;
    std::vector<int64_t> strides;
    at::ScalarType type = at::ScalarType::Undefined;
    bool zero_init = false;
    bool is_profile_buffer = false;
  };

  // Unsafe compilation that's useful for debugging kernels, iterating over
  // slight modifications of a generated kernel
  void debugCompileFusionFromStr(
      Fusion* fusion,
      const std::string& code,
      const std::string& name,
      int id,
      CompileOptions options = CompileOptions());

  //! infers output sizes via returning non-allocated KernelArgumentHolder.
  //! this function is useful for async compilation for segmented fusion
  KernelArgumentHolder inferOutputSizes(
      const KernelArgumentHolder& args,
      const LaunchParams& launch_constraints);

  void compileFusion(
      Fusion* fusion,
      const KernelArgumentHolder& args,
      const LaunchParams& launch_constraints,
      CompileParams compile_params);

  // TODO: merge it with the overload above.
  //! This API is merely here so we don't have to go back and update all cpp
  //! tests.
  void compileFusion(
      Fusion* fusion,
      const at::ArrayRef<c10::IValue>& inputs = {},
      const LaunchParams& launch_constraints = LaunchParams(),
      CompileParams compile_params = CompileParams()) {
    KernelArgumentHolder args =
        KernelArgumentHolder::createKernelArgumentHolder(inputs);
    compileFusion(fusion, args, launch_constraints, compile_params);
  }

  std::vector<at::Tensor> runFusion(
      KernelArgumentHolder& args,
      const LaunchParams& launch_constraints = LaunchParams(),
      CompileParams compile_params = CompileParams(),
      std::vector<at::Tensor> outputs = {});

  std::vector<at::Tensor> runFusion(
      const at::ArrayRef<c10::IValue>& inputs,
      const std::vector<at::Tensor>& outputs,
      const LaunchParams& launch_constraints = LaunchParams(),
      CompileParams compile_params = CompileParams(),
      const c10::optional<size_t>& opt_code = c10::nullopt) {
    KernelArgumentHolder args =
        KernelArgumentHolder::createKernelArgumentHolder(
            inputs, indexTypeToMode(kernel()->indexType()));
    if (opt_code.has_value()) {
      args.setCacheId(*opt_code);
    }
    return runFusion(args, launch_constraints, compile_params, outputs);
  }

  std::vector<at::Tensor> runFusion(
      const at::ArrayRef<c10::IValue>& inputs,
      const LaunchParams& launch_constraints = LaunchParams(),
      CompileParams compile_params = CompileParams(),
      const c10::optional<size_t>& opt_code = c10::nullopt) {
    return runFusion(inputs, {}, launch_constraints, compile_params, opt_code);
  }

  // function to query whether a `FusionExecutor` has a compiled kernel to
  // execute
  bool compiled() const {
    return fusion_id_ != -1 && lowered_;
  };

  void evictCache(size_t cache_id) {
    executor_entry_lookup_.erase(cache_id);
  }

  // struct used to hold necessary information to launch compiled kernel on a
  // given input set.
  //
  // TODO: strides would also be important when we handle permutations in
  //       codegen.
  //
  struct ExecutorEntry {
    bool init = false;
    LaunchParams launch_params;
    // Aliased output and input mappings
    std::vector<std::pair<int, int>> output_to_input_aliases;
    std::vector<GlobalBufferInfo> outputs;
    // Temporary work buffers and intemediate global-memory tensors
    std::vector<GlobalBufferInfo> intermediates;
    uint64_t rand_offset = 0;
  };

  using ExecutorCompileTimeInfoCache =
      executor_utils::caching::ExecutorCompileTimeInfoCache;

  kir::Kernel* kernel() const {
    TORCH_INTERNAL_ASSERT(lowered_);
    return lowered_->kernel();
  }

  //! Internal knob used for debugging/profiling only
  void setExecuteKernelFlag(bool execute_kernel) {
    execute_kernel_ = execute_kernel;
  }

  //! Internal knob used for debugging/profiling only
  void setMeasureKernelTimeFlag(bool measure_kernel_time) {
    measure_kernel_time_ = measure_kernel_time;
  }

  //! Internal knob used for debugging/profiling only
  void setSaveCompiledBinaryFlag(bool save_compiled_binary) {
    save_compiled_binary_ = save_compiled_binary;
  }

  //! Returns the last kernel execution time, in milliseconds
  //!
  //! \note The kernel time is only tracked if enabled by calling
  //!    setMeasureKernelTimeFlag(true)
  //!
  float kernelTimeMs() const {
    return measure_kernel_time_ ? kernel_time_ms_ : 0;
  }

  //! Returns the number of bytes processed last kernel execution
  int64_t bytesProcessed() const {
    return bytes_processed_;
  }

  //! Returns the launch parameters from the last kernel execution
  LaunchParams lastLaunchParams() const {
    return launch_params_;
  }

  //! Returns the string of the compiled kernel
  std::string kernelString() const {
    TORCH_INTERNAL_ASSERT(!kernel_code_.empty(), "Kernel code not generated");
    return kernel_code_;
  }

  // Add preamble and wrap in namespace
  std::string getStructuredCode(
      const std::string& kernel,
      PrimDataType index_type) const;

  //! Returns the latest compile log
  std::string compilerLog() const {
    return last_compiler_log_;
  }

  //! Returns the latest compiled binary
  std::vector<char> compiledBinary() const {
    return last_compiled_binary_;
  }

  //! Returns the disassembled latest compiled binary
  std::string disassembledBinary(const std::string& nvdisasm_args = "") const {
    return executor_utils::disassembleBinary(
        last_compiled_binary_, nvdisasm_args);
  }

  //! Returns the disassembled latest compiled binary
  std::string disassembledKernelSASS() const {
    return executor_utils::disassembleBinary(
        last_compiled_binary_, "-fun 1 -c");
  }

  std::string getCanonicalKernelName() const {
    return kernelNamespace() + "::" + kernelName();
  }

  std::string kernelName() const {
    std::stringstream ss;
    ss << "kernel" << fusion_id_;
    return ss.str();
  }

  //! Internal tests only. Compiles CUDA code with NVRTC directly from
  //! string. This util provides a path to test runtime code, i.e. the resource
  //! strings.
  // TODO: Consider split out compileRtc and runRtc to a different
  //! class. Not much code is shared with the normal path.
  void compileRtc(
      const std::string& code,
      const std::string& name,
      bool structured,
      PrimDataType index_type);

  //! Internal tests only. Runs the compiled CUDA kernel from
  //! compileRtc. Return the elapsed milliseconds.
  float runRtc(
      const LaunchParams& launch_params,
      const std::vector<at::Tensor>& args,
      PrimDataType indextype);

  //! Internal knob used for debugging/profiling only
  void disableLaunchParamCache() {
    disable_parameter_cache_ = true;
  }

  //! Used in distributed setting where we only want to
  //!  allocate output space and receive output data from
  //!  a different rank instead of computing them.
  std::vector<at::Tensor> allocOutputSpace(
      const at::ArrayRef<c10::IValue>& inputs);

 private:
  static std::string kernelNamespace() {
    return "CudaCodeGen";
  }

<<<<<<< HEAD
  // Add preamble and wrap in namespace
  std::string getStructuredCode(
      const std::string& kernel,
      PrimDataType index_type) const;

  std::string getStructuredCode() const;

=======
>>>>>>> fc56a2a3
  LaunchParams computeLaunchParams(
      const LaunchParams& launch_constraints,
      ExpressionEvaluator& expr_eval,
      const int warp_size);

  uint64_t computeSharedMemory(
      ExpressionEvaluator& expr_eval,
      const std::vector<const kir::Allocate*>& buffers,
      bool align_padding = false,
      uint64_t total = 0);

  //! Return information necessay for allocating intermediate tensors,
  //! including temporary work buffers as well as intermediate
  //! global-memory tensors
  std::vector<GlobalBufferInfo> getIntermediateBufferInfo(
      ExpressionEvaluator& expr_eval);

  //! Return information necessay for allocating output tensors. Input
  //! and output tensors are allowed to alias each other, which is
  //! specified by the list of int pairs of input and output indices
  std::vector<FusionExecutor::GlobalBufferInfo> getOutputBufferInfo(
      const KernelArgumentHolder& args,
      ExpressionEvaluator& expr_eval,
      const std::vector<std::pair<int, int>>& input_to_output_aliases);

  void setUsedTVs();

  const std::vector<TensorView*>& getUsedTVs() const {
    return used_tvs_;
  };

  ExecutorCompileTimeInfoCache* compileTimeDataCache() {
    return &compile_time_info_cache_;
  }

  //! returns KernelArgumentHolder representing the output sizes from kernel
  //! execution. Note: 1. this API would ignoring aliased outputs and instead
  //! pushing scalar int 0 as a place holder; 2. this API doesn't actually
  //! allocate output in memory, but rather is used just to infer output sizes.
  KernelArgumentHolder evaluateOutputSizes(
      const KernelArgumentHolder& args,
      ExpressionEvaluator& expr_eval,
      const std::unordered_set<int>& alias_indices = {});

  //! TODO: Consider changing this to a constructor of ExecutorEntry
  void initializeExecutorEntry(
      ExecutorEntry& executor_entry,
      const KernelArgumentHolder& args,
      const LaunchParams& launch_constraints,
      const CompileParams& compile_params,
      const std::vector<at::Tensor>& outputs);

  std::unique_ptr<PrecomputedValues>& evaluatorPrecomputedValues();

  // Recompile the kernel if the number of threads in the block has increased
  // or maxrregcount has changed
  void recompileKernel(
      const LaunchParams& new_launch_params,
      const CompileParams& new_compile_params);

 private:
  CompileOptions options_;

  //! Current configured total shared mem size from cudaDeviceProp
  size_t configured_device_smem_ = std::numeric_limits<size_t>().max();

  //! Available shared memory space for dynamic allocation for the current
  //!  compiled kernel at the current shared memory/L1 configuration
  c10::optional<size_t> maybe_available_dynamic_smem_ = c10::nullopt;

  //! Absolute limit of all available shared mem space from cudaDeviceProp
  size_t device_smem_limit_ = std::numeric_limits<size_t>().max();

  // Assuming sm70 or above:
  //  limit of statically allocated smem is 48 KB:
  // See:
  // https://docs.nvidia.com/cuda/cuda-c-programming-guide/index.html#shared-memory-7-x
  // https://docs.nvidia.com/cuda/cuda-c-programming-guide/index.html#shared-memory-8-x
  const uint64_t max_static_smem_ = 48 << 10;
  int warp_size_ = 0;
  executor_utils::NvrtcFunction compiled_kernel_;

  // TensorViews actually used in the kernel.
  std::vector<TensorView*> used_tvs_;

  // Counter to be used for kernel name.
  int fusion_id_ = -1;
  static int fusion_id_counter_;

  std::unique_ptr<GpuLower> lowered_;
  // Copy of lowered_->kernel()
  Fusion* fusion_ = nullptr;

  // Track the block size this kernel was compiled with. If the block size
  // increases, recompile to adjust maxregister count.
  int64_t block_size_high_water_mark_ = 1;
  int maxrregcount_high_water_mark_ = 255;

  // lookup table to take short cut to retrieve recorded information in order to
  // launch kernels without re-inference parameters.
  std::unordered_map<size_t, ExecutorEntry> executor_entry_lookup_;

  // Compile time information caching. This is used for shape inference
  //  support. The cache stores graph information that are available
  //  without shape information so that each shape inference call will
  //  not need to re-compute them.
  ExecutorCompileTimeInfoCache compile_time_info_cache_;

  // Cached expr eval
  std::unique_ptr<PrecomputedValues> evaluator_precomputed_values_ = nullptr;

  // Profiling support: knob to control wheter we actually execute the
  // kernel on the GPU or not
  bool execute_kernel_ = true;

  // Profiling support: knob to enable measuring kernel execution time
  bool measure_kernel_time_ = false;

  // Profiling support: the last kernel execution time, if measure_kernel_time_
  // is true
  float kernel_time_ms_ = 0;

  // Profiling support: the last kernel Bytes processed
  int64_t bytes_processed_ = 0;

  // Profiling support: the last launch param used
  LaunchParams launch_params_;

  // Profiling support: disable caching of launch params and output allocation
  // output allocation is also disable when output sizes are dependent on
  // runtime scalar inputs, such as for the case of tensor factory. see
  // https://github.com/csarofeen/pytorch/issues/2002
  bool disable_parameter_cache_ = false;

  // Profiling support: kept copy of the cuda kernel
  std::string kernel_code_;

  // Profiling support: nvrtc log for debugging
  std::string last_compiler_log_;

  // save compiled binary
  bool save_compiled_binary_ = false;

  // nvrtc compiled binary
  std::vector<char> last_compiled_binary_;
};

} // namespace nvfuser<|MERGE_RESOLUTION|>--- conflicted
+++ resolved
@@ -202,6 +202,8 @@
       const std::string& kernel,
       PrimDataType index_type) const;
 
+  std::string getStructuredCode() const;
+
   //! Returns the latest compile log
   std::string compilerLog() const {
     return last_compiler_log_;
@@ -268,16 +270,6 @@
     return "CudaCodeGen";
   }
 
-<<<<<<< HEAD
-  // Add preamble and wrap in namespace
-  std::string getStructuredCode(
-      const std::string& kernel,
-      PrimDataType index_type) const;
-
-  std::string getStructuredCode() const;
-
-=======
->>>>>>> fc56a2a3
   LaunchParams computeLaunchParams(
       const LaunchParams& launch_constraints,
       ExpressionEvaluator& expr_eval,
