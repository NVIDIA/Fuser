--- conflicted
+++ resolved
@@ -411,19 +411,10 @@
 
   //! Check if compilation was skipped (fusion segment marked for EE).
   bool isCompilationSkipped() const {
-<<<<<<< HEAD
-    if (!fusion_) {
-      NVF_ERROR(lowered_, "Expected a lowered kernel to be initialized.");
-      return false;
-    }
-    NVF_ERROR(!lowered_, "Expected GPU lowering to be skipped.");
-    return true;
-=======
     if (fusion_ != nullptr) {
       NVF_ERROR(!lowered_, "Expected GPU lowering to be skipped.");
     }
     return fusion_ != nullptr;
->>>>>>> c3a294f6
   }
 
  private:
