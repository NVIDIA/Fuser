--- conflicted
+++ resolved
@@ -250,17 +250,11 @@
     disable_parameter_cache_ = true;
   }
 
-<<<<<<< HEAD
-  flatbuffers::Offset<serde::FusionExecutor> serialize(
-      flatbuffers::FlatBufferBuilder& builder) const;
-
-=======
   //! Serialize Fusion Executor using flatbuffers
   flatbuffers::Offset<serde::FusionExecutor> serialize(
       flatbuffers::FlatBufferBuilder& builder) const;
 
   //! Deserialize Fusion Executor using flatbuffers
->>>>>>> 1b74feaf
   void deserialize(
       const serde::FusionExecutor* buffer,
       Fusion* fusion,
@@ -333,10 +327,7 @@
       flatbuffers::FlatBufferBuilder& builder,
       const ExecutorEntry& data) const;
 
-<<<<<<< HEAD
-=======
   //! Deserialize ExecutorEntry using flatbuffers
->>>>>>> 1b74feaf
   ExecutorEntry deserialize(const serde::ExecutorEntry* buffer);
 
   // GlobalBufferInfo is an internal POD struct for the FusionExecutor class.
@@ -348,20 +339,17 @@
       int64_t tv_position,
       bool is_fusion_output) const;
 
-<<<<<<< HEAD
+  //! Deserialize GlobalBufferInfo using flatbuffers
   GlobalBufferInfo deserialize(const serde::GlobalBufferInfo* buffer);
 
+  //! Serialize KernelSummary using flatbuffers
   flatbuffers::Offset<serde::KernelSummary> serialize(
       flatbuffers::FlatBufferBuilder& builder,
       const kir::KernelSummary& summary) const;
 
+  //! Deserialize KernelSummary using flatbuffers
   void deserialize(const serde::KernelSummary* buffer);
 
-=======
-  //! Deserialize GlobalBufferInfo using flatbuffers
-  GlobalBufferInfo deserialize(const serde::GlobalBufferInfo* buffer);
-
->>>>>>> 1b74feaf
   //! Get the current dynamic shared memory size
   int64_t getAvailableDynamicSmemSize();
 
