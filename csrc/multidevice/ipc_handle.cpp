--- conflicted
+++ resolved
@@ -8,10 +8,7 @@
 #include <cuda_utils.h>
 #include <multidevice/communicator.h>
 #include <multidevice/ipc_handle.h>
-<<<<<<< HEAD
-=======
 #include <multidevice/ipc_utils.h>
->>>>>>> 1e7df419
 #include <multidevice/utils.h>
 
 namespace nvfuser {
@@ -160,12 +157,9 @@
   buffer_sym_tensor_ = std::make_unique<SymmetricTensor>(buffer);
 
   // Setup multicast for the buffer
-<<<<<<< HEAD
   buffer_sym_tensor_->setupRemoteHandles(store_key_prefix + "_buffer_unicast");
 
   // Setup multicast for the buffer
-=======
->>>>>>> 1e7df419
   buffer_sym_tensor_->setupMulticast(root, store_key_prefix + "_buffer_mcast");
 
   // Create semaphore tensor
@@ -197,13 +191,10 @@
   return buffer_sym_tensor_->multicastPtr();
 }
 
-<<<<<<< HEAD
 void* SymMemForBroadcast::bufferUnicastPtr(int64_t rank) const {
   return buffer_sym_tensor_->remoteTensor(rank).data_ptr();
 }
 
-=======
->>>>>>> 1e7df419
 void* SymMemForBroadcast::semaphoreMulticastPtr() const {
   return semaphore_sym_tensor_->multicastPtr();
 }
@@ -219,7 +210,6 @@
   Communicator& communicator = Communicator::getInstance();
   const int64_t world_size = communicator.size();
 
-<<<<<<< HEAD
   // Initialize full buffer symmetric tensor for unicast access
   // We need to setup unicast handles on the full buffer because
   // setupRemoteHandles requires a VMM-aligned allocation, which slices are not.
@@ -274,47 +264,13 @@
 void* SymMemForAllgather::semaphoreMulticastPtr(int64_t root_rank) const {
   uint8_t* base_ptr = (uint8_t*)semaphores_sym_tensor_->multicastPtr();
   return base_ptr + (root_rank * sizeof(IpcSemaphore));
-=======
-  // Allgather is world_size broadcasts, each broadcasting a different slice
-  // of the output buffer. Create one SymMemForBroadcast per rank.
-  broadcast_handles_.reserve(world_size);
-
-  for (int64_t root_rank = 0; root_rank < world_size; ++root_rank) {
-    // Each rank gets a slice of the output buffer
-    int64_t slice_size = buffer.numel() / world_size;
-    // Flatten the tensor before slicing to ensure it is 1D
-    at::Tensor sliced_buffer = buffer.view({-1}).slice(
-        /*dim=*/0,
-        /*start=*/root_rank * slice_size,
-        /*end=*/(root_rank + 1) * slice_size);
-    // Create unique name suffix for this broadcast
-    std::string name_suffix = std::to_string(communication->name()) +
-        "_allgather_root" + std::to_string(root_rank);
-
-    // Create SymMemForBroadcast for this slice
-    broadcast_handles_.push_back(std::make_unique<SymMemForBroadcast>(
-        sliced_buffer, root_rank, name_suffix));
-  }
-}
-
-void* SymMemForAllgather::bufferMulticastPtr(int64_t root_rank) const {
-  return broadcast_handles_[root_rank]->bufferMulticastPtr();
-}
-
-void* SymMemForAllgather::semaphoreMulticastPtr(int64_t root_rank) const {
-  return broadcast_handles_[root_rank]->semaphoreMulticastPtr();
->>>>>>> 1e7df419
 }
 
 void* SymMemForAllgather::semaphoreUnicastPtr(int64_t root_rank, int64_t rank)
     const {
-<<<<<<< HEAD
   uint8_t* base_ptr =
       (uint8_t*)semaphores_sym_tensor_->remoteTensor(rank).data_ptr();
   return base_ptr + (root_rank * sizeof(IpcSemaphore));
-=======
-  return broadcast_handles_[root_rank]->semaphoreUnicastPtr(rank);
->>>>>>> 1e7df419
 }
 
 SymmetricMemoryHandle* SymmetricMemoryHandleCache::get(KeyType key) {
