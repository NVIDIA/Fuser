// clang-format off
/*
 * SPDX-FileCopyrightText: Copyright (c) 2023-present NVIDIA CORPORATION & AFFILIATES.
 * All rights reserved.
 * SPDX-License-Identifier: BSD-3-Clause
 */
// clang-format on

#include <device_lower/utils.h>
#include <expr_simplifier.h>
#include <host_ir/lower.h>
#include <instrumentation.h>
#include <ir/container.h>
#include <ir/internal_base_nodes.h>
#include <ir/internal_nodes.h>
#include <ir/iostream.h>
#include <ir/utils.h>
#include <logical_domain_map.h>
#include <multidevice/utils.h>
#include <ops/all_ops.h>
#include <statement_guard.h>
#include <transform_replay.h>

namespace nvfuser {

NVF_API bool distributedEnabled() {
#ifdef NVFUSER_DISTRIBUTED
  return true;
#else
  return false;
#endif
}

bool isTvContiguous(const TensorView* tv) {
  // Reduction and broadcast axis do not have a contiguity value.
  return std::all_of(
      tv->getContiguity().begin(),
      tv->getContiguity().end(),
      [](std::optional<bool> c) { return c.value_or(true); });
}

bool isSharded(const TensorView* tv) {
  bool is_sharded = false;
  for (IterDomain* alloc_id : tv->getMaybeAllocationDomain()) {
    if (!alloc_id->isDeviceDim()) {
      continue;
    }

    // Reduction dimensions are not materialized in the concrete tensor, so we
    // don't consider rDIDx{i0} sharded. For example,
    //
    //   ```
    //   [iDIDx{i0}, iS{i1}] => [rDIDx{i0}, iS{i1}]
    //   ```
    //
    // is considered an allreduce and the output is replicated.
    if (alloc_id->isReduction()) {
      continue;
    }

    // Only one axis can be sharded on DIDx.
    NVF_ERROR(
        !is_sharded,
        "Multiple IterDomains parallelized on DIDx in TensorView ",
        tv);
    is_sharded = true;
  }
  return is_sharded;
}

<<<<<<< HEAD
std::unordered_map<ParallelType, IterDomain*> mapDeviceParallelTypeToId(
=======
std::unordered_map<ParallelType, IterDomain*> mapDeviceAndStreamParallelTypeToId(
>>>>>>> 80e848cf
    const std::vector<IterDomain*>& domain) {
  const std::unordered_set<ParallelType>& parallel_types =
      deviceAndStreamParallelTypes();

  std::unordered_map<ParallelType, IterDomain*> parallel_type_to_id;
  parallel_type_to_id.reserve(parallel_types.size());

  for (IterDomain* id : domain) {
    const ParallelType parallel_type = id->getParallelType();
    if (parallel_types.count(parallel_type) == 0) {
      continue;
    }

    // rDIDx{i0}, usually a product of an Allreduce or a ReduceScatter, is
    // treated as replicated. This way `iDIDx{i0} => rDIDx{i0}` is considered
    // resharding.
    if (id->isReduction()) {
      continue;
    }

    NVF_ERROR(
        parallel_type_to_id.try_emplace(parallel_type, id).second,
        "Found multiple loop IterDomains with the same parallel type (",
        parallel_type,
        "): ",
        toDelimitedString(domain));
  }
  return parallel_type_to_id;
}

namespace {

std::unordered_map<IterDomain*, int64_t> mapIterDomainToTensorAxis(
    const std::vector<IterDomain*>& domain) {
  std::unordered_map<IterDomain*, int64_t> id_to_axis;
  int64_t axis = 0;
  for (auto* id : domain) {
    if (id->isReduction()) {
      // Reduction IterDomains are not materialized as an at::Tensor axis.
      id_to_axis[id] = -1;
    } else {
      id_to_axis[id] = axis;
      axis++;
    }
  }
  return id_to_axis;
}

} // namespace

int64_t getShardedLogicalAxis(
    const TensorView* tv,
    const ParallelType parallel_type) {
  std::unordered_map<ParallelType, IterDomain*> parallel_type_to_id =
      mapDeviceAndStreamParallelTypeToId(tv->getMaybeAllocationDomain());
  IterDomain* alloc_id = getOrDefault(parallel_type_to_id, parallel_type);
  if (alloc_id == nullptr) {
    return -1;
  }

  std::unordered_map<IterDomain*, int64_t> logical_id_to_axis =
      mapIterDomainToTensorAxis(tv->getLogicalDomain());
  IterDomain* id = alloc_id;
  while (logical_id_to_axis.count(id) == 0) {
    Expr* def = id->definition();
    NVF_ERROR(
        def != nullptr,
        "Failed to find a non-reduction logical IterDomain that produces ",
        alloc_id);
    if (auto* split = dynamic_cast<Split*>(def)) {
      // Returning just which tensor axis is sharded isn't sufficient to let
      // shardTensor, a user of this function, know how to shard the tensor.
      // For example,
      //
      //   t = makeContigConcreteTensor({6});
      //   t->split(0, 2, /*inner_split=*/true);
      //   t->axis(-1)->parallelize(DIDx);
      //   // [i{3}, iDIDx{2}]
      //
      // and the unsharded tensor is [0, 1, 2, 3, 4, 5], regardless of the
      // stride. The sharded tensor ought to be [0, 2, 4] for GPU 0 and [1, 3,
      // 5] for GPU 1. However, shardTensor as is will return [0, 1, 2] and [3,
      // 4, 5], assuming the axis is sharded outermost.
      //
      // One potential way to solve the general problem is to replay and rewind
      // the splits on the at::Tensor.  For example,
      //
      //   t = makeContigConcreteTensor({30});
      //   t->split(0, 5);
      //   t->split(0, 3);
      //   t->axis(0)->parallelize(Host);
      //   t->axis(1)->parallelize(DIDx);
      //   // [iHost{2}, iDIDx{3}, i{5}]
      //
      // Given an unsharded at::Tensor of shape [30], we'll first replay the
      // splits using `torch.view` to get a tensor of shape [2,3,5]. Then, we
      // `torch.slice` axis 1 for DIDx to get a tensor of shape [2,1,5]. Then,
      // we rewind the splits (and therefore apply merging) using
      // `torch.reshape` to get a sharded tensor of shape [10].
      NVF_ERROR(
          split->outer() == id,
          "Currently, we don't support DID on inner splits: ",
          split);
      id = split->in();
    } else if (auto* merge = dynamic_cast<Merge*>(def)) {
      // For example,
      //
      //   t = makeContigTensor(2);
      //   t->merge(0, 1);
      //   t->axis(0)->parallelize(DIDx);
      //
      // When `unshardedSizes` is given a local tensor of shape [1, 1], it's
      // unclear the global shape is [1, D] or [D, 1] or even [2, D/2], etc.
      NVF_THROW(
          "Failed to attribute the sharding to a single tensor axis and "
          "therefore bailed out: ",
          merge);
    } else {
      NVF_THROW(
          "Unexpected transforms from logical to a DID-parallel allocation "
          "IterDomain: ",
          def);
    }
  }

  return logical_id_to_axis.at(id);
}

int64_t getShardedLoopAxis(
    const TensorView* tv,
    const ParallelType parallel_type) {
  NVF_ERROR(
      isParallelTypeDeviceDim(parallel_type),
      "Expect a DID but found: ",
      parallel_type);
  for (auto&& [index, loop_id] : enumerate(tv->getLoopDomain())) {
    if (loop_id->getParallelType() == parallel_type) {
      return index;
    }
  }
  return -1;
}

at::Tensor shardTensor(
    at::Tensor tensor,
    const int64_t axis,
    const DeviceMesh& mesh,
    const DeviceIdxType device_id) {
  auto i = mesh.idxOf(device_id);
  auto extent = tensor.size(axis);
  auto nslices = mesh.size();
  NVF_CHECK(
      extent % nslices == 0, "Sharded axis must be evenly divisble by mesh");
  auto stride = extent / nslices;
  // TODO: returning slice 0 temporarily when device is not in the mesh.
  i = (i < 0) ? 0 : i;
  // The following slicing is problematic when DID is on an inner split (cf.
  // MultiDeviceTest.ShardTensor_InnerSplit). We currently disallow that and
  // it's enforced by getShardedLogicalAxis.
  return tensor.slice(axis, i * stride, (i + 1) * stride).contiguous();
}

std::vector<int64_t> unshardedSizes(
    const TensorView* tv,
    c10::IntArrayRef sizes) {
  std::vector<int64_t> unsharded_sizes = sizes.vec();
  for (ParallelType parallel_type : kParallelTypeDIDs) {
    const int64_t sharded_axis = getShardedLogicalAxis(tv, parallel_type);
    if (sharded_axis == -1) {
      continue;
    }
    unsharded_sizes.at(sharded_axis) *= tv->getDeviceMesh().size(parallel_type);
  }
  return unsharded_sizes;
}

int64_t numDeviceDims(const TensorView* tv) {
  return std::count_if(
      tv->getLoopDomain().begin(),
      tv->getLoopDomain().end(),
      [](IterDomain* id) { return id->isDeviceDim() && !id->isReduction(); });
}

namespace {
// Given a loop ID `id` and a source domain `sources`, returns the Val* that
// represents the index of that loop ID. `sources` is either the producer's
// logical or the consumer's root. The boolean returned indicates whether the
// loop ID depends on a producer logical ID or a consumer root ID that are
// mapped by PairwiseLogicalDomainMap. Recall that the caller only examines DIDs
// that originates from a mapped ID. `id_to_index` operates as a cache.
std::pair<Val*, bool> computeLoopIndex(
    IterDomain* id,
    const std::vector<IterDomain*>& sources,
    std::unordered_map<IterDomain*, std::pair<Val*, bool>>& id_to_index) {
  if (id == nullptr) {
    return {nullptr, false};
  }

  std::vector<Expr*> transforms =
      StmtSort::getExprsBetween({sources.begin(), sources.end()}, {id});
  for (Expr* transform : transforms) {
    if (std::all_of(
            transform->outputs().begin(),
            transform->outputs().end(),
            [&](Val* val) {
              return id_to_index.count(val->as<IterDomain>()) > 0;
            })) {
      continue;
    }

    if (auto* split = dynamic_cast<Split*>(transform)) {
      auto* in = split->in()->as<IterDomain>();
      auto* outer = split->outer()->as<IterDomain>();
      auto* inner = split->inner()->as<IterDomain>();

      const auto& in_info = id_to_index.at(in);
      id_to_index[outer] = {
          div(in_info.first, inner->extent()), in_info.second};
      id_to_index[inner] = {
          mod(in_info.first, inner->extent()), in_info.second};
    } else if (auto* merge = dynamic_cast<Merge*>(transform)) {
      auto* outer = merge->outer()->as<IterDomain>();
      auto* inner = merge->inner()->as<IterDomain>();
      auto* out = merge->out()->as<IterDomain>();

      const auto& outer_info = id_to_index.at(outer);
      const auto& inner_info = id_to_index.at(inner);
      id_to_index[out] = {
          add(mul(outer_info.first, inner->extent()), inner_info.first),
          outer_info.second || inner_info.second};
    } else {
      NVF_THROW("Unexpected transform: ", transform);
    }
  }

  return id_to_index.at(id);
}

} // namespace

std::vector<IterDomain*> getInputsInTargetDomain(
    IterDomain* loop_id,
    const std::vector<IterDomain*>& target_domain) {
  const std::vector<Val*> inputs_as_vals = IterVisitor::getInputsTo(
      {loop_id}, {target_domain.begin(), target_domain.end()});

  std::vector<IterDomain*> inputs_as_iter_domains;
  inputs_as_iter_domains.reserve(inputs_as_vals.size());
  std::transform(
      inputs_as_vals.begin(),
      inputs_as_vals.end(),
      std::back_inserter(inputs_as_iter_domains),
      [](Val* val) { return val->as<IterDomain>(); });
  return inputs_as_iter_domains;
}

bool haveDifferentShardings(
    const TensorView* producer,
    const TensorView* consumer) {
  // cpu scalars are not required to have a mesh
  if (producer->isCpuScalar() || consumer->isCpuScalar()) {
    return false;
  }

  // exit early in the unsharded case for performance
  if (!producer->hasDeviceMesh() && !consumer->hasDeviceMesh()) {
    return false;
  }

  // If device mesh are different, the Expr is resharding
  if (producer->getDeviceMesh() != consumer->getDeviceMesh()) {
    return true;
  }

  // Special handling of SelectOp for a quick fix
  // TODO: work on a proper implementation
  if (consumer->definition()->isA<SelectOp>()) {
    auto* select_op = consumer->definition()->as<SelectOp>();
    NVF_ERROR(
        select_op->input(0) == producer, "SelectOp input 0 is not producer");
    // If we select into the sharded axis, the op is resharding because the
    // axis doesn't exist in the consumer and so becomes "replicated".
    //
    // tv0 = makeContigTensor(2); // [DIDx(4), 8] on mesh {0,1,2,3}
    // tv1 = select(tv0, /*axis=*/0, /*index=*/1); // [8] on mesh {0,1,2,3}
    //
    // The long term better solution would actually to "select" into the
    // DeviceMesh, e.g.,
    //
    // tv0 = makeContigTensor(2); // [DIDx(4), 8] on mesh {0,1,2,3}
    // tv1 = select(tv0, /*axis=*/0, /*index=*/1); // [8] on mesh {1}
    // But for achieving this with symbolic "index" we need to make DeviceMesh
    // symbolic.
    if (select_op->getIndexedID()->isDeviceDim()) {
      return true;
    }
    // If the sharded axis is not selected into, then we still need to check
    // that other axis do not get resharded.
    const std::unordered_map<IterDomain*, IterDomain*>& c2p =
        PairwiseLogicalDomainMap(producer, consumer)
            .mapBroadcast(false)
            .mapConsumerToProducer();
    return !std::all_of(
        consumer->getLoopDomain().begin(),
        consumer->getLoopDomain().end(),
        [&c2p](IterDomain* c_id) {
          auto p_id = c2p.at(c_id);
          return c_id->isDeviceDim() == p_id->isDeviceDim();
        });
  }

  // The rest of this function tries to do the following: for each pair of
  // logical-domain-mapped IterDomains (i.e. those mapped by
  // PairwiseLogicalDomainMap), check if they are sharded consistently. If not,
  // returns true. For example,
  //
  //   a: iDIDx{M}, iK
  //   b: iK, iDIDy{N}
  //   c = matmul(a, b): iDIDx{M}, iDIDy{N}
  //
  // haveDifferentShardings(a, c) only cares about iM, which is
  // logical-domain-mapped, but not iK or iN, which are not
  // logical-domain-mapped.
  //
  // One challenge is that DID parallelization doesn't always
  // happen on the root/logical IterDomains. For example, a root/logical
  // IterDomain may be outer-split by the number of devices, and only the outer
  // split gets parallelized on DID.
  //
  //   logical: iM
  //   loop: iDIDx{D}, iM/D
  //
  // Therefore, we collect all the loop IterDomains that depend on the
  // logical-domain-mapped IterDomains, and check if they are DID-parallelized
  // consistently.
  const std::unordered_map<IterDomain*, IterDomain*>& c2p =
      PairwiseLogicalDomainMap(producer, consumer)
          // We skip broadcast dimensions because they are replicated on all
          // devices regardless of DIDx. Even when the corresponding consumer
          // dimension is non-broadcast, they don't cause communication. If we
          // didn't skip them, we would need to modify the downstream code for
          // collecting assumptions of `index < extent`. Recall that
          // non-expanded broadcast dimensions have a fixed extent of 1.
          .mapBroadcast(false)
          .mapConsumerToProducer();

  auto c2p_values = std::views::values(c2p);
  std::unordered_set<IterDomain*> mapped_p_logical_ids(
      c2p_values.begin(), c2p_values.end());

  Fusion* fusion = producer->fusion();
  NVF_ERROR(
      fusion == consumer->fusion(),
      "The producer and consumer must be in the same fusion.");
  FusionGuard fg(fusion);
  StatementGuard sg(fusion);

  // The second element of the value pair indicates whether the IterDomain
  // depends on a mapped producer logical IterDomain or a mapped consumer root
  // IterDomain. Propagating this information is needed to solve the matmul
  // example above.
  std::unordered_map<IterDomain*, std::pair<Val*, bool>> id_to_index;
  std::vector<Val*> assumptions;
  assumptions.reserve(
      (producer->getLogicalDomain().size() +
       consumer->getMaybeRootDomain().size()) *
      2);

  auto create_index = [&](IterDomain* id, bool mapped) {
    auto* index = IrBuilder::create<Val>(DataType::Index);
    NVF_ERROR(id_to_index.emplace(id, std::make_pair(index, mapped)).second);
    assumptions.push_back(
        SimplifyingIrBuilder::leExpr(fusion->zeroVal(), index));
    assumptions.push_back(SimplifyingIrBuilder::ltExpr(index, id->extent()));
  };

  // Create indices for producer logical IDs and consumer root IDs. As an
  // optimization, we create indices only for those that DIDs depend on.
  std::unordered_map<ParallelType, IterDomain*> p_parallel_type_to_id =
      mapDeviceAndStreamParallelTypeToId(producer->getLoopDomain());
  std::unordered_map<ParallelType, IterDomain*> c_parallel_type_to_id =
      mapDeviceAndStreamParallelTypeToId(consumer->getLoopDomain());
  for (const auto parallel_type : kParallelTypeDIDs) {
    if (IterDomain* p_loop_id =
            getOrDefault(p_parallel_type_to_id, parallel_type)) {
      for (IterDomain* p_logical_id :
           getInputsInTargetDomain(p_loop_id, producer->getLogicalDomain())) {
        if (id_to_index.count(p_logical_id) > 0) {
          continue;
        }

        create_index(p_logical_id, mapped_p_logical_ids.count(p_logical_id));
      }
    }
  }

  for (const auto parallel_type : kParallelTypeDIDs) {
    if (IterDomain* c_loop_id =
            getOrDefault(c_parallel_type_to_id, parallel_type)) {
      for (IterDomain* c_root_id :
           getInputsInTargetDomain(c_loop_id, consumer->getMaybeRootDomain())) {
        if (id_to_index.count(c_root_id) > 0) {
          continue;
        }

        IterDomain* p_logical_id = getOrDefault(c2p, c_root_id);
        if (p_logical_id == nullptr) {
          create_index(c_root_id, /*mapped=*/false);
          continue;
        }

        auto i = id_to_index.find(p_logical_id);
        if (i == id_to_index.end()) {
          create_index(c_root_id, /*mapped=*/true);
          continue;
        }
        // Reuse the same index as the mapped producer logical ID. This is
        // necessary for proving is-non-resharding; otherwise we won't see any
        // connections between producer and consumer's loop indices.
        NVF_ERROR(id_to_index
                      .emplace(c_root_id, std::make_pair(i->second.first, true))
                      .second);
      }
    }
  }

  // For each parallel type, check whether the corresponding loop index in the
  // producer and that in the consumer are equivalent. If they can't be proven
  // to be equivalent, return is-resharding.
  for (const auto parallel_type : kParallelTypeDIDs) {
    IterDomain* p_id = getOrDefault(p_parallel_type_to_id, parallel_type);
    Val* p_index = nullptr;
    bool p_mapped = false;
    std::tie(p_index, p_mapped) =
        computeLoopIndex(p_id, producer->getLogicalDomain(), id_to_index);
    if (!p_mapped) {
      p_index = nullptr;
    }

    IterDomain* c_id = getOrDefault(c_parallel_type_to_id, parallel_type);
    Val* c_index = nullptr;
    bool c_mapped = false;
    std::tie(c_index, c_mapped) =
        computeLoopIndex(c_id, consumer->getMaybeRootDomain(), id_to_index);
    if (!c_mapped) {
      c_index = nullptr;
    }

    const bool is_equivalent = [&]() -> bool {
      if (p_index == nullptr && c_index == nullptr) {
        return true;
      }

      if (p_index == nullptr || c_index == nullptr) {
        return false;
      }

      return simplifyExpr(
                 SimplifyingIrBuilder::eqExpr(p_index, c_index),
                 /*variables=*/{},
                 assumptions)
          ->isTrue();
    }();

    if (!is_equivalent) {
      return true;
    }
  }

  return false;
}

bool isResharding(const Expr* expr) {
  FUSER_PERF_SCOPE("isResharding");

  if (!ir_utils::isTvOp(expr)) {
    return false;
  }

  // We don't use getTvsWithDifferentSharding because it creates a computeAtMap,
  // which is too costly
  for (auto* input : ir_utils::filterByType<TensorView>(expr->inputs())) {
    for (auto* output : ir_utils::filterByType<TensorView>(expr->outputs())) {
      if (haveDifferentShardings(input, output)) {
        return true;
      }
    }
  }

  return false;
}

std::unordered_set<ParallelType> deviceAndStreamParallelTypes() {
  static auto s = [&] {
    std::unordered_set<ParallelType> s(
        {kParallelTypeDIDs.begin(), kParallelTypeDIDs.end()});
    s.insert(ParallelType::Stream);
    return s;
  }();
  return s;
}

void shardAllLike(
    TensorView* ref,
    const std::vector<TensorView*>& tvs,
    const std::unordered_set<ParallelType>& parallel_types) {
  if (tvs.empty()) {
    return;
  }
  for (auto tv : tvs) {
    tv->setDeviceMesh(ref->getDeviceMesh());
  }
  scheduler_utils::parallelizeAllLike(ref, tvs, parallel_types);
}

void shardBetween(
    const std::vector<Expr*>& from,
    const std::vector<Expr*>& to,
    TensorView* ref) {
  std::vector<TensorView*> from_tvs;
  std::vector<TensorView*> to_tvs;
  for (auto expr : from) {
    auto outputs = ir_utils::filterByType<TensorView>(expr->outputs());
    std::copy(outputs.begin(), outputs.end(), std::back_inserter(from_tvs));
  }

  for (auto expr : to) {
    auto outputs = ir_utils::filterByType<TensorView>(expr->outputs());
    std::copy(outputs.begin(), outputs.end(), std::back_inserter(to_tvs));
  }

  shardBetween(from_tvs, to_tvs, ref);
}

void shardBetween(
    const std::vector<TensorView*>& from,
    const std::vector<TensorView*>& to,
    TensorView* ref) {
  std::unordered_set<TensorView*> boundary = {to.begin(), to.end()};
  for (auto tv : from) {
    auto expr = tv->definition();
    if (expr == nullptr) {
      continue;
    }
    auto inputs = ir_utils::filterByType<TensorView>(expr->inputs());
    std::copy(
        inputs.begin(), inputs.end(), std::inserter(boundary, boundary.end()));
  }

  std::unordered_set<TensorView*> all_tvs =
      scheduler_utils::getAllTvsFrom(from, boundary);
  shardAllLike(
      ref, {all_tvs.begin(), all_tvs.end()}, deviceAndStreamParallelTypes());
}

int64_t requestedNumberOfDevices(Fusion* fusion) {
  DeviceIdxType max_index = 0;
  for (auto tv : fusion->allTvs()) {
    if (tv->hasDeviceMesh()) {
      max_index = std::max(max_index, tv->getDeviceMesh().maxDeviceId());
    }
  }
  return static_cast<int64_t>(max_index + 1);
}

void unshard(TensorView* tv) {
  for (IterDomain* id : tv->getLoopDomain()) {
    if (id->isDeviceDim()) {
      id->parallelize(ParallelType::Serial);
    }
  }
  tv->setDeviceMesh(DeviceMesh());
}

void unshard(Fusion* fusion) {
  for (auto tv : fusion->allTvs()) {
    unshard(tv);
  }
}

std::set<DeviceIdxType> involvedDevices(Expr* expr) {
  std::set<DeviceIdxType> ret;
  for (const auto& tvs :
       {ir_utils::filterByType<TensorView>(expr->inputs()),
        ir_utils::filterByType<TensorView>(expr->outputs())}) {
    for (auto* tv : tvs) {
      if (tv->hasDeviceMesh()) {
        auto& mesh = tv->getDeviceMesh().vector();
        std::copy(mesh.begin(), mesh.end(), std::inserter(ret, ret.end()));
      } else {
        ret.insert(0);
      }
    }
  }
  return ret;
}

std::unordered_map<int64_t, int64_t> reorderDIDToFront(TensorView* tv) {
  // old position to new position
  std::unordered_map<int64_t, int64_t> order_map;
  int64_t current_pos = 0;

  for (auto pos : arange(tv->nDims())) {
    if (tv->axis(pos)->isDeviceDim()) {
      order_map[pos] = current_pos;
      current_pos++;
    }
  }

  tv->reorder(order_map);
  return order_map;
}

std::unordered_set<TensorView*> getTvsWithDifferentSharding(
    TensorView* ref,
    const std::vector<TensorView*>& tvs) {
  std::unordered_set<TensorView*> ret;
  const auto& reference_dom = ref->getLoopDomain();
  FusionGuard fg(ref->fusion());
  auto ca_map = ComputeAtMap(FusionGuard::getCurFusion());
  std::unordered_map<IterDomain*, IterDomain*> concrete_to_reference_map;
  for (auto id : reference_dom) {
    auto ca_id =
        ca_map.getConcreteMappedID(id, IdMappingMode::PERMISSIVE_RESIZE);
    concrete_to_reference_map[ca_id] = id;
  }

  for (TensorView* tv : tvs) {
    if (ref->getDeviceMesh().vector() != tv->getDeviceMesh().vector()) {
      ret.insert(tv);
      continue;
    }
    for (auto id : tv->getLoopDomain()) {
      auto ca_id =
          ca_map.getConcreteMappedID(id, IdMappingMode::PERMISSIVE_RESIZE);
      if (concrete_to_reference_map.count(ca_id) > 0) {
        auto ref_id = concrete_to_reference_map.at(ca_id);
        if ((ref_id->isDeviceDim() || id->isDeviceDim()) &&
            ref_id->getParallelType() != id->getParallelType()) {
          ret.insert(tv);
          break;
        }
      }
    }
  }
  return ret;
}

void propagateDIDTransform(
    const TensorView* ref,
    const std::vector<TensorView*>& tvs,
    int64_t did_pos,
    PropagateDirection direction) {
  TensorDomain* replayed_domain = nullptr;
  for (TensorView* tv : tvs) {
    if (direction == PropagateDirection::kForward) {
      replayed_domain = TransformReplay::replayCasP(tv, ref, did_pos).first;
    } else {
      replayed_domain = TransformReplay::replayPasC(tv, ref, did_pos).first;
    }
    tv->setLoopDomain(replayed_domain->loop());
  }
}

} // namespace nvfuser<|MERGE_RESOLUTION|>--- conflicted
+++ resolved
@@ -68,11 +68,7 @@
   return is_sharded;
 }
 
-<<<<<<< HEAD
-std::unordered_map<ParallelType, IterDomain*> mapDeviceParallelTypeToId(
-=======
 std::unordered_map<ParallelType, IterDomain*> mapDeviceAndStreamParallelTypeToId(
->>>>>>> 80e848cf
     const std::vector<IterDomain*>& domain) {
   const std::unordered_set<ParallelType>& parallel_types =
       deviceAndStreamParallelTypes();
