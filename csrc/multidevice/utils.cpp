--- conflicted
+++ resolved
@@ -106,14 +106,8 @@
 
 bool isSharded(const TensorView* tv) {
   bool is_sharded = false;
-<<<<<<< HEAD
-  for (IterDomain* alloc_id :
-       TensorDomain::noReductions(tv->getMaybeAllocationDomain())) {
+  for (IterDomain* alloc_id : tv->getMaybeAllocationDomain()) {
     if (!alloc_id->isDeviceDim()) {
-=======
-  for (IterDomain* id : tv->getLoopDomain()) {
-    if (!id->isDeviceDim()) {
->>>>>>> 2415d904
       continue;
     }
 
