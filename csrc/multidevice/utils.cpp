// clang-format off
/*
 * SPDX-FileCopyrightText: Copyright (c) 2023-present NVIDIA CORPORATION & AFFILIATES.
 * All rights reserved.
 * SPDX-License-Identifier: BSD-3-Clause
 */
// clang-format on

#include <compute_at_map.h>
#include <device_lower/utils.h>
#include <ir/internal_base_nodes.h>
#include <ir/utils.h>
#include <multidevice/lower_communication.h>
#include <multidevice/utils.h>
#include <ops/all_ops.h>
#include <scheduler/utils.h>

#include <c10/util/irange.h>

namespace nvfuser {

bool isSharded(TensorView* tv) {
  std::vector<bool> is_sharded;
  for (IterDomain* id : TensorDomain::noReductions(tv->getLeafDomain())) {
    is_sharded.push_back(id->isDeviceDim());
  }
  // Currently, only the most external dim is allowed to be sharded and we don't
  // allow split/merge
  NVF_ERROR(tv->getMaybeRFactorDomain() == tv->getLeafDomain());
  for (auto i : c10::irange(1, is_sharded.size())) {
    NVF_ERROR(
        !is_sharded.at(i),
        "only the outmost dimension can be device-parallelized",
        "but axis ",
        i,
        " is sharded in tv ",
        tv->toString());
  }
  return is_sharded.empty() ? false : is_sharded.at(0);
}

namespace {

std::vector<IterDomain*> getShardedIterDomains(TensorView* tv) {
  std::vector<IterDomain*> sharded_ids;
  std::copy_if(
      tv->getLeafDomain().begin(),
      tv->getLeafDomain().end(),
      std::back_inserter(sharded_ids),
      [](auto id) { return id->isDeviceDim(); });
  return sharded_ids;
}

} // namespace

template <typename TvIterator>
std::unordered_set<TensorView*> getTvsWithDifferentSharding(
    TensorView* ref,
    TvIterator tvs) {
  std::unordered_set<TensorView*> ret;
  // isSharded asserts that there are no split/merge and that only the outmost
  // dimension is possibly sharded
  isSharded(ref);
  const auto& reference_dom = ref->getLeafDomain();
  FusionGuard fg(ref->fusion());
  auto ca_map = ComputeAtMap(FusionGuard::getCurFusion());
  std::unordered_map<IterDomain*, IterDomain*> concrete_to_reference_map;
  for (auto id : reference_dom) {
    auto ca_id =
        ca_map.getConcreteMappedID(id, IdMappingMode::PERMISSIVE_RESIZE);
    concrete_to_reference_map[ca_id] = id;
  }

  for (TensorView* tv : tvs) {
    isSharded(tv);
    if (!(ref->getDeviceMesh().vector() == tv->getDeviceMesh().vector())) {
      ret.insert(tv);
      continue;
    }
    for (auto id : tv->getLeafDomain()) {
      auto ca_id =
          ca_map.getConcreteMappedID(id, IdMappingMode::PERMISSIVE_RESIZE);
      if (concrete_to_reference_map.count(ca_id) > 0) {
        auto ref_id = concrete_to_reference_map.at(ca_id);
        if ((ref_id->isDeviceDim() || id->isDeviceDim()) &&
            ref_id->getParallelType() != id->getParallelType()) {
          ret.insert(tv);
          break;
        }
      }
    }
  }
  return ret;
}

bool isResharding(Expr* expr) {
  std::unordered_set<TensorView*> tvs;
  for (auto tv : ir_utils::filterByType<TensorView>(expr->inputs())) {
    tvs.insert(tv);
  }
  for (auto tv : ir_utils::filterByType<TensorView>(expr->outputs())) {
    tvs.insert(tv);
  }
  if (tvs.empty()) {
    return false;
  }
  auto tv_ref = *tvs.begin();
  tvs.erase(tv_ref);
  return !getTvsWithDifferentSharding(tv_ref, tvs).empty();
}

namespace {

void shardAllLike(TensorView* ref, std::vector<TensorView*> tvs) {
  for (auto tv : tvs) {
    tv->setDeviceMesh(ref->getDeviceMesh());
  }
  if (!tvs.empty()) {
    scheduler_utils::parallelizeAllLike(ref, tvs, {ParallelType::DIDx});
  }
}
} // namespace

void insertReshardings(Fusion* fusion) {
  auto exprs = fusion->exprs();
  for (auto expr : exprs) {
    if (isLowerableToCommunication(expr)) {
      continue;
    }
    NVF_ERROR(
        ir_utils::isTvOp(expr),
        "Non-tv op is not supported yet: ",
        expr->toString());
    NVF_ERROR(
        expr->outputs().size() == 1,
        "multi-output expressions are not supported");
    auto output = expr->outputs().at(0)->as<TensorView>();
    std::vector<TensorView*> new_inputs;
    for (auto input : getTvsWithDifferentSharding(
             output, ir_utils::filterByType<TensorView>(expr->inputs()))) {
      // TODO: reuse cacheAfter?
      // TODO: here we should add a mechanism to potentially reuse the inserted
      // resharding accross all the consumer of the resharded tensor. This way
      // we could avoid wasteful resharding set insertion.
      TensorView* new_input = set(input);
      new_inputs.push_back(new_input);
      expr = ir_utils::replaceValInExprInputs(expr, input, new_input);
    }
    shardAllLike(output, new_inputs);
  }
}

int64_t requestedNumberOfDevices(Fusion* fusion) {
  std::set<DeviceIdxType> device_indices;
<<<<<<< HEAD
  for (auto tv : ir_utils::filterByType<TensorView>(fusion->vals())) {
=======
  for (auto tv : ir_utils::allTvs(fusion)) {
>>>>>>> b5e55b6c
    if (tv->hasDeviceMesh()) {
      std::copy(
          tv->getDeviceMesh().vector().begin(),
          tv->getDeviceMesh().vector().end(),
          std::inserter(device_indices, device_indices.begin()));
    }
  }
  return static_cast<int64_t>(device_indices.size());
}

<<<<<<< HEAD
void unshard(TensorView* tv) {
  for (IterDomain* id : tv->getLeafDomain()) {
    if (id->isDeviceDim()) {
      id->parallelize(ParallelType::Serial);
    }
  }
  tv->setDeviceMesh({});
}

void unshard(Fusion* fusion) {
  for (auto tv : ir_utils::filterByType<TensorView>(fusion->vals())) {
    unshard(tv);
  }
}

std::set<DeviceIdxType> involvedDevices(Expr* expr) {
  std::set<DeviceIdxType> ret;
  for (const auto& tvs : {expr->inputs(), expr->outputs()}) {
    for (auto tv : ir_utils::filterByType<TensorView>(tvs)) {
=======
std::set<DeviceIdxType> involvedDevices(Expr* expr) {
  std::set<DeviceIdxType> ret;
  for (const auto& tvs : {expr->inputs(), expr->outputs()}) {
    for (auto val : tvs) {
      NVF_ERROR(val->isA<TensorView>(), "Val is not a TensorView");
      auto tv = val->as<TensorView>();
>>>>>>> b5e55b6c
      NVF_ERROR(tv->hasDeviceMesh(), "the TensorView has no device mesh");
      auto& mesh = tv->getDeviceMesh().vector();
      std::copy(mesh.begin(), mesh.end(), std::inserter(ret, ret.end()));
    }
  }
  return ret;
}

} // namespace nvfuser<|MERGE_RESOLUTION|>--- conflicted
+++ resolved
@@ -152,11 +152,7 @@
 
 int64_t requestedNumberOfDevices(Fusion* fusion) {
   std::set<DeviceIdxType> device_indices;
-<<<<<<< HEAD
-  for (auto tv : ir_utils::filterByType<TensorView>(fusion->vals())) {
-=======
   for (auto tv : ir_utils::allTvs(fusion)) {
->>>>>>> b5e55b6c
     if (tv->hasDeviceMesh()) {
       std::copy(
           tv->getDeviceMesh().vector().begin(),
@@ -167,7 +163,6 @@
   return static_cast<int64_t>(device_indices.size());
 }
 
-<<<<<<< HEAD
 void unshard(TensorView* tv) {
   for (IterDomain* id : tv->getLeafDomain()) {
     if (id->isDeviceDim()) {
@@ -186,15 +181,9 @@
 std::set<DeviceIdxType> involvedDevices(Expr* expr) {
   std::set<DeviceIdxType> ret;
   for (const auto& tvs : {expr->inputs(), expr->outputs()}) {
-    for (auto tv : ir_utils::filterByType<TensorView>(tvs)) {
-=======
-std::set<DeviceIdxType> involvedDevices(Expr* expr) {
-  std::set<DeviceIdxType> ret;
-  for (const auto& tvs : {expr->inputs(), expr->outputs()}) {
     for (auto val : tvs) {
       NVF_ERROR(val->isA<TensorView>(), "Val is not a TensorView");
       auto tv = val->as<TensorView>();
->>>>>>> b5e55b6c
       NVF_ERROR(tv->hasDeviceMesh(), "the TensorView has no device mesh");
       auto& mesh = tv->getDeviceMesh().vector();
       std::copy(mesh.begin(), mesh.end(), std::inserter(ret, ret.end()));
