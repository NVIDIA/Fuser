// clang-format off
/*
 * SPDX-FileCopyrightText: Copyright (c) 2023-present NVIDIA CORPORATION & AFFILIATES.
 * All rights reserved.
 * SPDX-License-Identifier: BSD-3-Clause
 */
// clang-format on

#include <device_lower/utils.h>
#include <ir/internal_base_nodes.h>
#include <ir/iostream.h>
#include <ir/utils.h>
#include <logical_domain_map.h>
#include <multidevice/lower_communication.h>
#include <multidevice/utils.h>
#include <ops/all_ops.h>
#include <scheduler/utils.h>

#include <c10/util/irange.h>

namespace nvfuser {

NVF_API bool distributedEnabled() {
#ifdef NVFUSER_DISTRIBUTED
  return true;
#else
  return false;
#endif
}

namespace {

std::unordered_set<IterDomain*> getShardedIterDomains(TensorView* tv) {
  std::unordered_set<IterDomain*> sharded_ids;
  std::copy_if(
      tv->getLoopDomain().begin(),
      tv->getLoopDomain().end(),
      std::inserter(sharded_ids, sharded_ids.begin()),
      [](auto id) { return id->isDeviceDim(); });
  return sharded_ids;
}

// Returns whether a IterDomain in a TensorView is the outermost
// allocated IterDomain in the TensorView.
bool isOutermostAllocatedId(TensorView* tv, IterDomain* id) {
  for (auto i : tv->getLoopDomain()) {
    if (i == id) {
      return true;
    }
    if (!i->isDeviceDim() && !i->isReduction() && !i->isBroadcast()) {
      return false;
    }
  }
  NVF_ERROR(
      false, "Id", id->toString(), " is not in TensorView ", tv->toString());
  return false;
}

} // namespace

std::pair<std::vector<IterDomain*>, std::vector<IterDomain*>> getShardingChanges(
    Expr* expr) {
  NVF_ERROR(
      ir_utils::isTvOp(expr), "Expression must be a TvOp ", expr->toString());
  NVF_ERROR(
      expr->outputs().size() == 1,
      "Resharding expression can only have one output");
  NVF_ERROR(
      expr->inputs().size() == 1,
      "Resharding expression can have only one input");
  auto output = expr->outputs().at(0)->as<TensorView>();
  auto input = expr->inputs().at(0)->as<TensorView>();

  std::vector<IterDomain*> shard_additions;
  std::vector<IterDomain*> shard_deletions;
  auto rootmap = PairwiseLogicalDomainMap(input, output).mapBroadcast(false);
  const auto c2p_map = rootmap.mapConsumerToProducer();

  for (IterDomain* out_root : output->getMaybeRootDomain()) {
    IterDomain* in_root = c2p_map.at(out_root);
    // Ignore sharded broadcast domains and
    // sharded reductions on the output
    // ex. DIDx(i0) -> r(i0) or DIDx(i0) -> r(DIDx(i0))
    // since they don't affect allocation.
    if (in_root->isDeviceDim() && !in_root->isBroadcast() &&
        !out_root->isDeviceDim() && !out_root->isReduction()) {
      shard_deletions.push_back(in_root);
    } else if (
        !in_root->isDeviceDim() && out_root->isDeviceDim() &&
        !out_root->isBroadcast()) {
      shard_additions.push_back(out_root);
    } else if (in_root->isDeviceDim() && out_root->isDeviceDim()) {
      NVF_ERROR(
          in_root->getParallelType() == out_root->getParallelType(),
          expr->toString(),
          " reshards ",
          in_root->toString(),
          " to ",
          out_root->toString(),
          " which is not supported");
    }
  }
  return std::make_pair(shard_additions, shard_deletions);
}

bool isSharded(const TensorView* tv) {
  bool is_sharded = false;
  const auto& logical_ids = TensorDomain::noReductions(tv->getLogicalDomain());
  const auto& loop_ids = TensorDomain::noReductions(tv->getLoopDomain());
  for (auto i : c10::irange(loop_ids.size())) {
    if (!loop_ids[i]->isDeviceDim()) {
      continue;
    }

    // Only one axis can be sharded on DIDx.
    NVF_ERROR(
        !is_sharded,
        "Multiple IterDomains parallelized on DIDx in TensorView ",
        tv);

    // Currently do not support split/merge on a device dimension.
    NVF_ERROR(
        std::find(logical_ids.begin(), logical_ids.end(), loop_ids[i]) !=
            logical_ids.end(),
        "Cannot parallelize DIDx on a split/merge axis ",
        loop_ids[i]);

    is_sharded = true;
  }
  return is_sharded;
}

int64_t numDeviceDims(const TensorView* tv) {
  return std::count_if(
      tv->getLoopDomain().begin(),
      tv->getLoopDomain().end(),
      [](IterDomain* id) { return id->isDeviceDim(); });
}

bool haveDifferentShardings(
    const TensorView* producer,
    const TensorView* consumer) {
  // exit early in the unsharded case for performance
  if (!producer->hasDeviceMesh() && !consumer->hasDeviceMesh()) {
    return false;
  }
  // If device mesh are different, the Expr is resharding
  if (!(producer->getDeviceMesh() == consumer->getDeviceMesh())) {
    return true;
  }
  // Create a map between producer's and consumer's IterDomains. We iterate
  // over producer's iterdomain and compare sharding type with consumer's
  // iterdomain
  const std::unordered_map<IterDomain*, IterDomain*>& p2c =
      PairwiseLogicalDomainMap(producer, consumer).mapProducerToConsumer();
  for (auto p_id : TensorDomain::noReductions(producer->getLogicalDomain())) {
<<<<<<< HEAD
    auto p2c_map_it = p2c_map.find(p_id);
    if (p2c_map_it == p2c_map.end()) {
      continue;
    }

    auto c_id = p2c_map_it->second;
=======
    const auto i = p2c.find(p_id);
    if (i == p2c.end()) {
      // This happens e.g. when `p_id` is squeezed. Even if `p_id` is
      // parallelized on DID, the squeezed dimension is size-1 and doesn't
      // trigger resharding.
      continue;
    }

    auto c_id = i->second;
>>>>>>> e32a19e3
    if (p_id->getParallelType() != c_id->getParallelType() &&
        (p_id->isDeviceDim() || c_id->isDeviceDim())) {
      // Mismatch found
      return true;
    }
  }
  return false;
}

bool isResharding(const Expr* expr) {
  if (!ir_utils::isTvOp(expr)) {
    return false;
  }

  // We don't use getTvsWithDifferentSharding because it creates a computeAtMap,
  // which is too costly
  for (auto* input : ir_utils::filterByType<TensorView>(expr->inputs())) {
    for (auto* output : ir_utils::filterByType<TensorView>(expr->outputs())) {
      // exit early in the unsharded case for performance
      if (haveDifferentShardings(input, output)) {
        return true;
      }
    }
  }

  return false;
}

bool isInnerResharding(Expr* expr) {
  NVF_ERROR(
      ir_utils::isTvOp(expr),
      "Non-tv op is not supported : ",
      expr->toString());
  NVF_ERROR(
      expr->outputs().size() == 1,
      "Resharding operations can only have one output");
  NVF_ERROR(
      expr->inputs().size() == 1,
      "Resharding operations can have only one input");
  auto output = expr->outputs().at(0)->as<TensorView>();
  auto input = expr->inputs().at(0)->as<TensorView>();
  auto [shard_additions, shard_deletions] = getShardingChanges(expr);
  NVF_ERROR(
      shard_additions.size() + shard_deletions.size() <= 1,
      "Resharding expr can only support one axis")

  if (!shard_deletions.empty()) {
    return !isOutermostAllocatedId(input, shard_deletions[0]);
  } else if (!shard_additions.empty()) {
    return !isOutermostAllocatedId(output, shard_additions[0]);
  }
  return false;
}

void shardAllLike(TensorView* ref, std::vector<TensorView*> tvs) {
  for (auto tv : tvs) {
    tv->setDeviceMesh(ref->getDeviceMesh());
  }
  if (!tvs.empty()) {
    scheduler_utils::parallelizeAllLike(
        ref, tvs, {ParallelType::DIDx, ParallelType::Serial});
  }
}

int64_t requestedNumberOfDevices(Fusion* fusion) {
  DeviceIdxType max_index = 0;
  for (auto tv : ir_utils::allTvs(fusion)) {
    if (tv->hasDeviceMesh()) {
      for (auto d_id : tv->getDeviceMesh().vector()) {
        max_index = std::max(max_index, d_id);
      }
    }
  }
  return static_cast<int64_t>(max_index + 1);
}

void unshard(TensorView* tv) {
  for (IterDomain* id : tv->getLoopDomain()) {
    if (id->isDeviceDim()) {
      id->parallelize(ParallelType::Serial);
    }
  }
  tv->setDeviceMesh(DeviceMesh());
}

void unshard(Fusion* fusion) {
  for (auto tv : ir_utils::allTvs(fusion)) {
    unshard(tv);
  }
}

std::set<DeviceIdxType> involvedDevices(Expr* expr) {
  std::set<DeviceIdxType> ret;
  for (const auto& tvs :
       {ir_utils::filterByType<TensorView>(expr->inputs()),
        ir_utils::filterByType<TensorView>(expr->outputs())}) {
    for (auto* tv : tvs) {
      NVF_ERROR(
          tv->hasDeviceMesh(),
          "the TensorView has no device mesh: ",
          tv->toString());
      auto& mesh = tv->getDeviceMesh().vector();
      std::copy(mesh.begin(), mesh.end(), std::inserter(ret, ret.end()));
    }
  }
  return ret;
}

int64_t getShardedAxis(TensorView* tv) {
  auto ids = TensorDomain::noReductions(tv->getLogicalDomain());
  for (size_t i = 0; i < ids.size(); ++i) {
    if (ids[i]->getParallelType() == ParallelType::DIDx) {
      return static_cast<int64_t>(i);
    }
  }
  return -1;
}

void reorderDIDToFront(TensorView* tv) {
  // new position to old position
  std::unordered_map<int64_t, int64_t> order_map;
  int64_t current_pos = 0;

  for (auto pos : c10::irange(tv->nDims())) {
    if (tv->axis(pos)->isDeviceDim()) {
      order_map[current_pos] = pos;
      current_pos++;
    }
  }

  for (auto pos : c10::irange(tv->nDims())) {
    if (!tv->axis(pos)->isDeviceDim()) {
      order_map[current_pos] = pos;
      current_pos++;
    }
  }

  tv->reorder(order_map);
}

} // namespace nvfuser<|MERGE_RESOLUTION|>--- conflicted
+++ resolved
@@ -154,14 +154,6 @@
   const std::unordered_map<IterDomain*, IterDomain*>& p2c =
       PairwiseLogicalDomainMap(producer, consumer).mapProducerToConsumer();
   for (auto p_id : TensorDomain::noReductions(producer->getLogicalDomain())) {
-<<<<<<< HEAD
-    auto p2c_map_it = p2c_map.find(p_id);
-    if (p2c_map_it == p2c_map.end()) {
-      continue;
-    }
-
-    auto c_id = p2c_map_it->second;
-=======
     const auto i = p2c.find(p_id);
     if (i == p2c.end()) {
       // This happens e.g. when `p_id` is squeezed. Even if `p_id` is
@@ -171,7 +163,6 @@
     }
 
     auto c_id = i->second;
->>>>>>> e32a19e3
     if (p_id->getParallelType() != c_id->getParallelType() &&
         (p_id->isDeviceDim() || c_id->isDeviceDim())) {
       // Mismatch found
