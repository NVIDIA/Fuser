// clang-format off
/*
 * SPDX-FileCopyrightText: Copyright (c) 2023-present NVIDIA CORPORATION & AFFILIATES.
 * All rights reserved.
 * SPDX-License-Identifier: BSD-3-Clause
 */
// clang-format on

#include <device_lower/utils.h>
#include <ir/internal_base_nodes.h>
#include <ir/utils.h>
#include <logical_domain_map.h>
#include <multidevice/lower_communication.h>
#include <multidevice/utils.h>
#include <ops/all_ops.h>
#include <scheduler/utils.h>

#include <c10/util/irange.h>

namespace nvfuser {

NVF_API bool distributedEnabled() {
#ifdef NVFUSER_DISTRIBUTED
  return true;
#else
  return false;
#endif
}

namespace {

std::unordered_set<IterDomain*> getShardedIterDomains(TensorView* tv) {
  std::unordered_set<IterDomain*> sharded_ids;
  std::copy_if(
      tv->getLoopDomain().begin(),
      tv->getLoopDomain().end(),
      std::inserter(sharded_ids, sharded_ids.begin()),
      [](auto id) { return id->isDeviceDim(); });
  return sharded_ids;
}

// Returns whether a IterDomain in a TensorView is the outermost
// allocated IterDomain in the TensorView.
bool isOutermostAllocatedId(TensorView* tv, IterDomain* id) {
  for (auto i : tv->getLoopDomain()) {
    if (i == id) {
      return true;
    }
    if (!i->isDeviceDim() && !i->isReduction() && !i->isBroadcast()) {
      return false;
    }
  }
  NVF_ERROR(
      false, "Id", id->toString(), " is not in TensorView ", tv->toString());
  return false;
}

} // namespace

std::pair<std::vector<IterDomain*>, std::vector<IterDomain*>> getShardingChanges(
    Expr* expr) {
  NVF_ERROR(
      ir_utils::isTvOp(expr), "Expression must be a TvOp ", expr->toString());
  NVF_ERROR(
      expr->outputs().size() == 1,
      "Resharding expression can only have one output");
  NVF_ERROR(
      expr->inputs().size() == 1,
      "Resharding expression can have only one input");
  auto output = expr->outputs().at(0)->as<TensorView>();
  auto input = expr->inputs().at(0)->as<TensorView>();

  std::vector<IterDomain*> shard_additions;
  std::vector<IterDomain*> shard_deletions;
  auto rootmap = PairwiseLogicalDomainMap(input, output).mapBroadcast(false);
  const auto c2p_map = rootmap.mapConsumerToProducer();

  for (IterDomain* out_root : output->getMaybeRootDomain()) {
    IterDomain* in_root = c2p_map.at(out_root);
    // Ignore sharded broadcast domains and
    // sharded reductions on the output
    // ex. DIDx(i0) -> r(i0) or DIDx(i0) -> r(DIDx(i0))
    // since they don't affect allocation.
    if (in_root->isDeviceDim() && !in_root->isBroadcast() &&
        !out_root->isDeviceDim() && !out_root->isReduction()) {
      shard_deletions.push_back(in_root);
    } else if (
        !in_root->isDeviceDim() && out_root->isDeviceDim() &&
        !out_root->isBroadcast()) {
      shard_additions.push_back(out_root);
    } else if (in_root->isDeviceDim() && out_root->isDeviceDim()) {
      NVF_ERROR(
          in_root->getParallelType() == out_root->getParallelType(),
          expr->toString(),
          " reshards ",
          in_root->toString(),
          " to ",
          out_root->toString(),
          " which is not supported");
    }
  }
  return std::make_pair(shard_additions, shard_deletions);
}

bool isSharded(const TensorView* tv) {
  bool is_sharded = false;
  auto rids = TensorDomain::noReductions(tv->getLogicalDomain());
  auto ids = TensorDomain::noReductions(tv->getLoopDomain());
  for (auto i : c10::irange(ids.size())) {
    // Only one axis can be sharded on DIDx.
    NVF_ERROR(
        !(is_sharded && ids[i]->isDeviceDim()),
        "Multiple IterDomains parallelized on DIDx in TensorView ",
        tv->toString());

    if (ids[i]->isDeviceDim()) {
      // Currently do not support split/merge on a device dimension.
      NVF_ERROR(
          std::find(rids.begin(), rids.end(), ids[i]) != rids.end(),
          "Cannot parallelize DIDx on a split/merge axis ",
          ids[i]->toString());
      is_sharded = true;
    }
  }
  return is_sharded;
}

int64_t numDeviceDims(const TensorView* tv) {
  return std::count_if(
      tv->getLoopDomain().begin(),
      tv->getLoopDomain().end(),
      [](IterDomain* id) { return id->isDeviceDim(); });
}

bool haveDifferentShardings(
    const TensorView* producer,
    const TensorView* consumer) {
  // exit early in the unsharded case for performance
  if (!producer->hasDeviceMesh() && !consumer->hasDeviceMesh()) {
    return false;
  }
  // If device mesh are different, the Expr is resharding
  if (!(producer->getDeviceMesh() == consumer->getDeviceMesh())) {
    return true;
  }
  // Create a map between producer's and consumer's IterDomains. We iterate
  // over producer's iterdomain and compare sharding type with consumer's
  // iterdomain
  const auto p2c_map =
      PairwiseLogicalDomainMap(producer, consumer).mapProducerToConsumer();
  for (auto p_id : TensorDomain::noReductions(producer->getLogicalDomain())) {
    auto p2c_map_it = p2c_map.find(p_id);
    NVF_ERROR(
        p2c_map_it != p2c_map.end(),
        "the producer ",
        producer,
        " has a dimension ",
        p_id,
        " that is not mapped to its consumer ",
        consumer);
    auto c_id = p2c_map_it->second;
    if (p_id->getParallelType() != c_id->getParallelType() &&
        (p_id->isDeviceDim() || c_id->isDeviceDim())) {
      // Mismatch found
      return true;
    }
  }
  return false;
}

<<<<<<< HEAD
bool isResharding(Expr* expr) {
  if (!ir_utils::isTvOp(expr) || expr->isA<SdpaFwdOp>()) {
=======
bool isResharding(const Expr* expr) {
  if (!ir_utils::isTvOp(expr)) {
>>>>>>> 6d280618
    return false;
  }

  // We don't use getTvsWithDifferentSharding because it creates a computeAtMap,
  // which is too costly
  for (auto* input : ir_utils::filterByType<TensorView>(expr->inputs())) {
    for (auto* output : ir_utils::filterByType<TensorView>(expr->outputs())) {
      // exit early in the unsharded case for performance
      if (haveDifferentShardings(input, output)) {
        return true;
      }
    }
  }

  return false;
}

bool isInnerResharding(Expr* expr) {
  NVF_ERROR(
      ir_utils::isTvOp(expr),
      "Non-tv op is not supported : ",
      expr->toString());
  NVF_ERROR(
      expr->outputs().size() == 1,
      "Resharding operations can only have one output");
  NVF_ERROR(
      expr->inputs().size() == 1,
      "Resharding operations can have only one input");
  auto output = expr->outputs().at(0)->as<TensorView>();
  auto input = expr->inputs().at(0)->as<TensorView>();
  auto [shard_additions, shard_deletions] = getShardingChanges(expr);
  NVF_ERROR(
      shard_additions.size() + shard_deletions.size() <= 1,
      "Resharding expr can only support one axis")

  if (!shard_deletions.empty()) {
    return !isOutermostAllocatedId(input, shard_deletions[0]);
  } else if (!shard_additions.empty()) {
    return !isOutermostAllocatedId(output, shard_additions[0]);
  }
  return false;
}

void shardAllLike(TensorView* ref, std::vector<TensorView*> tvs) {
  for (auto tv : tvs) {
    tv->setDeviceMesh(ref->getDeviceMesh());
    // HACK: MLP ATtention test only shards the outermost logical
    // axis is DID parallelized.
    if (tv->getLogicalDomain().size() > 0 && ref->axis(0)->isDeviceDim()) {
      tv->axis(0)->parallelize(ParallelType::DIDx);
    }
  }
  // if (!tvs.empty()) {
  //   scheduler_utils::parallelizeAllLike(
  //       ref, tvs, {ParallelType::DIDx, ParallelType::Serial});
  // }
}

int64_t requestedNumberOfDevices(Fusion* fusion) {
  DeviceIdxType max_index = 0;
  for (auto tv : ir_utils::allTvs(fusion)) {
    if (tv->hasDeviceMesh()) {
      for (auto d_id : tv->getDeviceMesh().vector()) {
        max_index = std::max(max_index, d_id);
      }
    }
  }
  return static_cast<int64_t>(max_index + 1);
}

void unshard(TensorView* tv) {
  for (IterDomain* id : tv->getLoopDomain()) {
    if (id->isDeviceDim()) {
      id->parallelize(ParallelType::Serial);
    }
  }
  tv->setDeviceMesh(DeviceMesh());
}

void unshard(Fusion* fusion) {
  for (auto tv : ir_utils::allTvs(fusion)) {
    unshard(tv);
  }
}

std::set<DeviceIdxType> involvedDevices(Expr* expr) {
  std::set<DeviceIdxType> ret;
  for (const auto& tvs :
       {ir_utils::filterByType<TensorView>(expr->inputs()),
        ir_utils::filterByType<TensorView>(expr->outputs())}) {
    for (auto* tv : tvs) {
      NVF_ERROR(
          tv->hasDeviceMesh(),
          "the TensorView has no device mesh: ",
          tv->toString());
      auto& mesh = tv->getDeviceMesh().vector();
      std::copy(mesh.begin(), mesh.end(), std::inserter(ret, ret.end()));
    }
  }
  return ret;
}

int64_t getShardedAxis(TensorView* tv) {
  auto ids = TensorDomain::noReductions(tv->getLogicalDomain());
  for (size_t i = 0; i < ids.size(); ++i) {
    if (ids[i]->getParallelType() == ParallelType::DIDx) {
      return static_cast<int64_t>(i);
    }
  }
  return -1;
}

void reorderDIDToFront(TensorView* tv) {
  // new position to old position
  std::unordered_map<int64_t, int64_t> order_map;
  int64_t current_pos = 0;

  for (auto pos : c10::irange(tv->nDims())) {
    if (tv->axis(pos)->isDeviceDim()) {
      order_map[current_pos] = pos;
      current_pos++;
    }
  }

  for (auto pos : c10::irange(tv->nDims())) {
    if (!tv->axis(pos)->isDeviceDim()) {
      order_map[current_pos] = pos;
      current_pos++;
    }
  }

  tv->reorder(order_map);
}

} // namespace nvfuser<|MERGE_RESOLUTION|>--- conflicted
+++ resolved
@@ -168,13 +168,8 @@
   return false;
 }
 
-<<<<<<< HEAD
-bool isResharding(Expr* expr) {
+bool isResharding(const Expr* expr) {
   if (!ir_utils::isTvOp(expr) || expr->isA<SdpaFwdOp>()) {
-=======
-bool isResharding(const Expr* expr) {
-  if (!ir_utils::isTvOp(expr)) {
->>>>>>> 6d280618
     return false;
   }
 
@@ -221,16 +216,11 @@
 void shardAllLike(TensorView* ref, std::vector<TensorView*> tvs) {
   for (auto tv : tvs) {
     tv->setDeviceMesh(ref->getDeviceMesh());
-    // HACK: MLP ATtention test only shards the outermost logical
-    // axis is DID parallelized.
-    if (tv->getLogicalDomain().size() > 0 && ref->axis(0)->isDeviceDim()) {
-      tv->axis(0)->parallelize(ParallelType::DIDx);
-    }
-  }
-  // if (!tvs.empty()) {
-  //   scheduler_utils::parallelizeAllLike(
-  //       ref, tvs, {ParallelType::DIDx, ParallelType::Serial});
-  // }
+  }
+  if (!tvs.empty()) {
+    scheduler_utils::parallelizeAllLike(
+        ref, tvs, {ParallelType::DIDx, ParallelType::Serial});
+  }
 }
 
 int64_t requestedNumberOfDevices(Fusion* fusion) {
