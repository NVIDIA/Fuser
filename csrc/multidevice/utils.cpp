// clang-format off
/*
 * SPDX-FileCopyrightText: Copyright (c) 2023-present NVIDIA CORPORATION & AFFILIATES.
 * All rights reserved.
 * SPDX-License-Identifier: BSD-3-Clause
 */
// clang-format on

#include <compute_at_map.h>
#include <device_lower/utils.h>
#include <ir/internal_base_nodes.h>
#include <ir/utils.h>
#include <logical_domain_map.h>
#include <multidevice/lower_communication.h>
#include <multidevice/utils.h>
#include <ops/all_ops.h>
#include <scheduler/utils.h>

#include <c10/util/irange.h>

namespace nvfuser {

NVF_API bool distributedEnabled() {
#ifdef NVFUSER_DISTRIBUTED
  return true;
#else
  return false;
#endif
}

namespace {

std::unordered_set<IterDomain*> getShardedIterDomains(TensorView* tv) {
  std::unordered_set<IterDomain*> sharded_ids;
  std::copy_if(
      tv->getLoopDomain().begin(),
      tv->getLoopDomain().end(),
      std::inserter(sharded_ids, sharded_ids.begin()),
      [](auto id) { return id->isDeviceDim(); });
  return sharded_ids;
}

// Returns whether a IterDomain in a TensorView is the outermost
// allocated IterDomain in the TensorView.
bool isOutermostAllocatedId(TensorView* tv, IterDomain* id) {
  for (auto i : tv->getLoopDomain()) {
    if (i == id) {
      return true;
    }
    if (!i->isDeviceDim() && !i->isReduction() && !i->isBroadcast()) {
      return false;
    }
  }
  NVF_ERROR(
      false, "Id", id->toString(), " is not in TensorView ", tv->toString());
  return false;
}

} // namespace

std::pair<std::vector<IterDomain*>, std::vector<IterDomain*>> getShardingChanges(
    Expr* expr) {
  NVF_ERROR(
      ir_utils::isTvOp(expr), "Expression must be a TvOp ", expr->toString());
  NVF_ERROR(
      expr->outputs().size() == 1,
      "Resharding expression can only have one output");
  NVF_ERROR(
      expr->inputs().size() == 1,
      "Resharding expression can have only one input");
  auto output = expr->outputs().at(0)->as<TensorView>();
  auto input = expr->inputs().at(0)->as<TensorView>();

  std::vector<IterDomain*> shard_additions;
  std::vector<IterDomain*> shard_deletions;
  auto rootmap = PairwiseLogicalDomainMap(input, output).mapBroadcast(false);
  const auto c2p_map = rootmap.mapConsumerToProducer();

  for (IterDomain* out_root : output->getMaybeRootDomain()) {
    IterDomain* in_root = c2p_map.at(out_root);
    // Ignore sharded broadcast domains and
    // sharded reductions on the output
    // ex. DIDx(i0) -> r(i0) or DIDx(i0) -> r(DIDx(i0))
    // since they don't affect allocation.
    if (in_root->isDeviceDim() && !in_root->isBroadcast() &&
        !out_root->isDeviceDim() && !out_root->isReduction()) {
      shard_deletions.push_back(in_root);
    } else if (
        !in_root->isDeviceDim() && out_root->isDeviceDim() &&
        !out_root->isBroadcast()) {
      shard_additions.push_back(out_root);
    } else if (in_root->isDeviceDim() && out_root->isDeviceDim()) {
      NVF_ERROR(
          in_root->getParallelType() == out_root->getParallelType(),
          expr->toString(),
          " reshards ",
          in_root->toString(),
          " to ",
          out_root->toString(),
          " which is not supported");
    }
  }
  return std::make_pair(shard_additions, shard_deletions);
}

bool isSharded(TensorView* tv) {
  bool is_sharded = false;
  auto rids = TensorDomain::noReductions(tv->getLogicalDomain());
  auto ids = TensorDomain::noReductions(tv->getLoopDomain());
  for (auto i : c10::irange(ids.size())) {
    // Only one axis can be sharded on DIDx.
    NVF_ERROR(
        !(is_sharded && ids[i]->isDeviceDim()),
        "Multiple IterDomains parallelized on DIDx in TensorView ",
        tv->toString());

    if (ids[i]->isDeviceDim()) {
      // Currently do not support split/merge on a device dimension.
      NVF_ERROR(
          std::find(rids.begin(), rids.end(), ids[i]) != rids.end(),
          "Cannot parallelize DIDx on a split/merge axis ",
          ids[i]->toString());
      is_sharded = true;
    }
  }
  return is_sharded;
}

int64_t numDeviceDims(TensorView* tv) {
  return std::count_if(
      tv->getLoopDomain().begin(),
      tv->getLoopDomain().end(),
      [](IterDomain* id) { return id->isDeviceDim(); });
}

bool haveDifferentShardings(TensorView* producer, TensorView* consumer) {
  // exit early in the unsharded case for performance
  if (!producer->hasDeviceMesh() && !consumer->hasDeviceMesh()) {
    return false;
  }
  // If device mesh are different, the Expr is resharding
  if (!(producer->getDeviceMesh() == consumer->getDeviceMesh())) {
    return true;
  }
  // Create a map between producer's and consumer's IterDomains. We iterate
  // over producer's iterdomain and compare sharding type with consumer's
  // iterdomain
  const auto p2c_map =
      PairwiseLogicalDomainMap(producer, consumer).mapProducerToConsumer();
  for (auto p_id : TensorDomain::noReductions(producer->getLogicalDomain())) {
    auto p2c_map_it = p2c_map.find(p_id);
    NVF_ERROR(
        p2c_map_it != p2c_map.end(),
        "the producer ",
        producer,
        " has a dimension ",
        p_id,
        " that is not mapped to its consumer ",
        consumer);
    auto c_id = p2c_map_it->second;
    if (p_id->getParallelType() != c_id->getParallelType() &&
        (p_id->isDeviceDim() || c_id->isDeviceDim())) {
      // Mismatch found
      return true;
    }
  }
  return false;
}

bool isResharding(Expr* expr) {
  // we don't use getTvsWithDifferentSharding because it creates a computeAtMap,
  // which is too costly
  for (auto input : ir_utils::filterByType<TensorView>(expr->inputs())) {
    for (auto output : ir_utils::filterByType<TensorView>(expr->outputs())) {
      // exit early in the unsharded case for performance
      if (haveDifferentShardings(input, output)) {
        return true;
      }
    }
  }
  return false;
}

bool isInnerResharding(Expr* expr) {
  NVF_ERROR(
      ir_utils::isTvOp(expr),
      "Non-tv op is not supported : ",
      expr->toString());
  NVF_ERROR(
      expr->outputs().size() == 1,
      "Resharding operations can only have one output");
  NVF_ERROR(
      expr->inputs().size() == 1,
      "Resharding operations can have only one input");
  auto output = expr->outputs().at(0)->as<TensorView>();
  auto input = expr->inputs().at(0)->as<TensorView>();
  auto [shard_additions, shard_deletions] = getShardingChanges(expr);
  NVF_ERROR(
      shard_additions.size() + shard_deletions.size() <= 1,
      "Resharding expr can only support one axis")

  if (!shard_deletions.empty()) {
    return !isOutermostAllocatedId(input, shard_deletions[0]);
  } else if (!shard_additions.empty()) {
    return !isOutermostAllocatedId(output, shard_additions[0]);
  }
  return false;
}

void shardAllLike(TensorView* ref, std::vector<TensorView*> tvs) {
  for (auto tv : tvs) {
    tv->setDeviceMesh(ref->getDeviceMesh());
  }
  if (!tvs.empty()) {
    scheduler_utils::parallelizeAllLike(
        ref, tvs, {ParallelType::DIDx, ParallelType::Serial});
  }
}

namespace {
void setShardedAllocationDomain(TensorView* tv) {
  if (!tv->hasAllocation()) {
    tv->setAllocationDomain(tv->getLoopDomain(), true);
  }
}
} // namespace

<<<<<<< HEAD
=======
void insertShardedAxisReordering(Fusion* fusion) {
  auto exprs = fusion->exprs();
  for (auto it = std::rbegin(exprs); it != std::rend(exprs); it++) {
    Expr* expr = *it;
    if (!isResharding(expr)) {
      continue;
    }
    NVF_ERROR(
        ir_utils::isTvOp(expr),
        "Non-tv op is not supported:",
        expr->toString());
    NVF_ERROR(
        expr->outputs().size() == 1,
        "Resharding operations can only have one output",
        expr->toString());
    NVF_ERROR(
        expr->inputs().size() == 1,
        "Resharding operations can have only one input",
        expr->toString());
    auto output = expr->outputs().at(0)->as<TensorView>();
    auto input = expr->inputs().at(0)->as<TensorView>();
    auto [shard_additions, shard_deletions] = getShardingChanges(expr);
    NVF_ERROR(
        shard_additions.size() + shard_deletions.size() <= 1,
        "Resharding expr can only support one axis:",
        expr->toString())

    // For gather operations i.e. ID goes from sharded to unsharded
    // this will rematerialize a sharded axis.
    // ProcessGroup expects contiguous tensors.
    // Update input to push the rematerialized axis to the front -> collective
    // -> permute the rematerialized axis to the proper location
    // Example: [i0 DIDx(i1)] -> [i0 i1]
    // Rewritten to: [i0 DIDx(i1)] -> [DIDx(i1) i0] -> [i1 i0] -> [i0 i1]
    // Note: there are no reduction based collectives that
    // materializes an axis so expr is guaranteed to be a set.
    if (!shard_deletions.empty() && isInnerResharding(expr)) {
      IterDomain* shard_deleted_id = shard_deletions[0];
      int64_t sharding_axis = input->domain()->rootPosOf(shard_deleted_id);

      TensorView* input_permute = permute(input, {{sharding_axis, 0}});
      TensorView* output_permute = set(input_permute);
      TensorView* new_output = permute(output_permute, {{0, sharding_axis}});
      ir_utils::replaceValInAllExprInputsAndFusionOutputs(output, new_output);

      // Propagate shardings from input and manually apply sharding deletions.
      shardAllLike(input, {input_permute, output_permute, new_output});
      output_permute->axis(0)->parallelize(ParallelType::Serial);
      new_output->axis(sharding_axis)->parallelize(ParallelType::Serial);
      output_permute->setDeviceMesh(output->getDeviceMesh());
      new_output->setDeviceMesh(output->getDeviceMesh());
    }
    // For scatter operations i.e. ID goes from unsharded to sharded
    // Update input to push the scattered axis to the front -> collective ->
    // permute the sharded axis to the proper location.
    // Scatter example: [i0 i1] -> [i0 DIDx(i1)]
    // Rewritten to [i0 i1] -> [i1 i0] -> [DIDx(i1) i0] -> [i0 DIDx(i1)]
    // Reduce Scatter example: [i0 DIDx(i1) i2] -> [i0 r1 DIDx(i2)]
    // Rewritten to: [i0 DIDx(i1) i2] -> [i2 i0 DIDx(i1)] ->
    //                    [DIDx(i2) i0 r1] -> [i0 DIDx(i2)]
    // Note that reduction axis shifts from axis=1 to axis=2.
    else if (!shard_additions.empty() && isInnerResharding(expr)) {
      auto shard_added_id = shard_additions[0];
      int sharding_axis =
          static_cast<int>(output->domain()->rootPosOf(shard_added_id));

      TensorView* input_permute = permute(input, {{sharding_axis, 0}});
      TensorView* output_permute = nullptr;
      // Calculate the number of reduction axes before the sharding axis.
      // After permuting the sharding axis to the front, the reduction axis
      // will be offset by this amount.
      auto reduction_axis = output->getReductionAxis();
      int num_reduction_axes_before_sharding_axis =
          (reduction_axis.has_value() &&
           sharding_axis > static_cast<int>(reduction_axis.value()))
          ? 1
          : 0;
      if (expr->isA<ReductionOp>()) {
        auto num_reduction_dims =
            output->domain()->nDims() - output->domain()->noReductions().size();
        NVF_ERROR(
            num_reduction_dims == 1,
            "Cannot support reducing multiple reduction axes ",
            expr->toString())
        int reduction_axis_after_permute =
            static_cast<int>(reduction_axis.value()) +
            num_reduction_axes_before_sharding_axis;
        auto red_expr = dynamic_cast<ReductionOp*>(expr);
        output_permute = reductionOp(
            red_expr->getReductionOpType(),
            {reduction_axis_after_permute},
            red_expr->init(),
            input_permute);
      } else {
        output_permute = set(input_permute);
      }
      int sharding_axis_after_permute =
          sharding_axis - num_reduction_axes_before_sharding_axis;
      // Note this is a no-op and is moving a device parallel axis back
      TensorView* new_output =
          permute(output_permute, {{0, sharding_axis_after_permute}});
      ir_utils::replaceValInAllExprInputsAndFusionOutputs(output, new_output);

      // Propagate shardings from input and manually apply sharding additions.
      shardAllLike(input, {input_permute, output_permute, new_output});
      output_permute->axis(0)->parallelize(shard_added_id->getParallelType());
      new_output->axis(sharding_axis_after_permute)
          ->parallelize(shard_added_id->getParallelType());
      output_permute->setDeviceMesh(output->getDeviceMesh());
      new_output->setDeviceMesh(output->getDeviceMesh());
    }
  }
}

>>>>>>> dd5145b8
void setShardedAllocationDomain(Fusion* fusion) {
  for (Expr* expr : fusion->exprs()) {
    if (!isResharding(expr)) {
      continue;
    }
    for (TensorView* tv : ir_utils::filterByType<TensorView>(expr->inputs())) {
      for (auto c : tv->getContiguity()) {
        if (c.has_value()) {
          NVF_CHECK(
              c.value(),
              "Resharding expression input must be contiguous: ",
              expr);
        }
      }
      setShardedAllocationDomain(tv);
    }
    for (auto tv : ir_utils::filterByType<TensorView>(expr->outputs())) {
      setShardedAllocationDomain(tv);
    }
  }
}

int64_t requestedNumberOfDevices(Fusion* fusion) {
  DeviceIdxType max_index = 0;
  for (auto tv : ir_utils::allTvs(fusion)) {
    if (tv->hasDeviceMesh()) {
      for (auto d_id : tv->getDeviceMesh().vector()) {
        max_index = std::max(max_index, d_id);
      }
    }
  }
  return static_cast<int64_t>(max_index + 1);
}

void unshard(TensorView* tv) {
  for (IterDomain* id : tv->getLoopDomain()) {
    if (id->isDeviceDim()) {
      id->parallelize(ParallelType::Serial);
    }
  }
  tv->setDeviceMesh(DeviceMesh());
}

void unshard(Fusion* fusion) {
  for (auto tv : ir_utils::allTvs(fusion)) {
    unshard(tv);
  }
}

std::set<DeviceIdxType> involvedDevices(Expr* expr) {
  std::set<DeviceIdxType> ret;
  for (const auto& tvs :
       {ir_utils::filterByType<TensorView>(expr->inputs()),
        ir_utils::filterByType<TensorView>(expr->outputs())}) {
    for (auto* tv : tvs) {
      NVF_ERROR(
          tv->hasDeviceMesh(),
          "the TensorView has no device mesh: ",
          tv->toString());
      auto& mesh = tv->getDeviceMesh().vector();
      std::copy(mesh.begin(), mesh.end(), std::inserter(ret, ret.end()));
    }
  }
  return ret;
}

int64_t getShardedAxis(TensorView* tv) {
  auto ids = TensorDomain::noReductions(tv->getLogicalDomain());
  for (size_t i = 0; i < ids.size(); ++i) {
    if (ids[i]->getParallelType() == ParallelType::DIDx) {
      return static_cast<int64_t>(i);
    }
  }
  return -1;
}

void reorderDIDToFront(TensorView* tv) {
  // new position to old position
  std::unordered_map<int64_t, int64_t> order_map;
  int64_t current_pos = 0;

  for (auto pos : c10::irange(tv->nDims())) {
    if (tv->axis(pos)->isDeviceDim()) {
      order_map[current_pos] = pos;
      current_pos++;
    }
  }

  for (auto pos : c10::irange(tv->nDims())) {
    if (!tv->axis(pos)->isDeviceDim()) {
      order_map[current_pos] = pos;
      current_pos++;
    }
  }

  tv->reorder(order_map);
}

} // namespace nvfuser<|MERGE_RESOLUTION|>--- conflicted
+++ resolved
@@ -225,123 +225,6 @@
 }
 } // namespace
 
-<<<<<<< HEAD
-=======
-void insertShardedAxisReordering(Fusion* fusion) {
-  auto exprs = fusion->exprs();
-  for (auto it = std::rbegin(exprs); it != std::rend(exprs); it++) {
-    Expr* expr = *it;
-    if (!isResharding(expr)) {
-      continue;
-    }
-    NVF_ERROR(
-        ir_utils::isTvOp(expr),
-        "Non-tv op is not supported:",
-        expr->toString());
-    NVF_ERROR(
-        expr->outputs().size() == 1,
-        "Resharding operations can only have one output",
-        expr->toString());
-    NVF_ERROR(
-        expr->inputs().size() == 1,
-        "Resharding operations can have only one input",
-        expr->toString());
-    auto output = expr->outputs().at(0)->as<TensorView>();
-    auto input = expr->inputs().at(0)->as<TensorView>();
-    auto [shard_additions, shard_deletions] = getShardingChanges(expr);
-    NVF_ERROR(
-        shard_additions.size() + shard_deletions.size() <= 1,
-        "Resharding expr can only support one axis:",
-        expr->toString())
-
-    // For gather operations i.e. ID goes from sharded to unsharded
-    // this will rematerialize a sharded axis.
-    // ProcessGroup expects contiguous tensors.
-    // Update input to push the rematerialized axis to the front -> collective
-    // -> permute the rematerialized axis to the proper location
-    // Example: [i0 DIDx(i1)] -> [i0 i1]
-    // Rewritten to: [i0 DIDx(i1)] -> [DIDx(i1) i0] -> [i1 i0] -> [i0 i1]
-    // Note: there are no reduction based collectives that
-    // materializes an axis so expr is guaranteed to be a set.
-    if (!shard_deletions.empty() && isInnerResharding(expr)) {
-      IterDomain* shard_deleted_id = shard_deletions[0];
-      int64_t sharding_axis = input->domain()->rootPosOf(shard_deleted_id);
-
-      TensorView* input_permute = permute(input, {{sharding_axis, 0}});
-      TensorView* output_permute = set(input_permute);
-      TensorView* new_output = permute(output_permute, {{0, sharding_axis}});
-      ir_utils::replaceValInAllExprInputsAndFusionOutputs(output, new_output);
-
-      // Propagate shardings from input and manually apply sharding deletions.
-      shardAllLike(input, {input_permute, output_permute, new_output});
-      output_permute->axis(0)->parallelize(ParallelType::Serial);
-      new_output->axis(sharding_axis)->parallelize(ParallelType::Serial);
-      output_permute->setDeviceMesh(output->getDeviceMesh());
-      new_output->setDeviceMesh(output->getDeviceMesh());
-    }
-    // For scatter operations i.e. ID goes from unsharded to sharded
-    // Update input to push the scattered axis to the front -> collective ->
-    // permute the sharded axis to the proper location.
-    // Scatter example: [i0 i1] -> [i0 DIDx(i1)]
-    // Rewritten to [i0 i1] -> [i1 i0] -> [DIDx(i1) i0] -> [i0 DIDx(i1)]
-    // Reduce Scatter example: [i0 DIDx(i1) i2] -> [i0 r1 DIDx(i2)]
-    // Rewritten to: [i0 DIDx(i1) i2] -> [i2 i0 DIDx(i1)] ->
-    //                    [DIDx(i2) i0 r1] -> [i0 DIDx(i2)]
-    // Note that reduction axis shifts from axis=1 to axis=2.
-    else if (!shard_additions.empty() && isInnerResharding(expr)) {
-      auto shard_added_id = shard_additions[0];
-      int sharding_axis =
-          static_cast<int>(output->domain()->rootPosOf(shard_added_id));
-
-      TensorView* input_permute = permute(input, {{sharding_axis, 0}});
-      TensorView* output_permute = nullptr;
-      // Calculate the number of reduction axes before the sharding axis.
-      // After permuting the sharding axis to the front, the reduction axis
-      // will be offset by this amount.
-      auto reduction_axis = output->getReductionAxis();
-      int num_reduction_axes_before_sharding_axis =
-          (reduction_axis.has_value() &&
-           sharding_axis > static_cast<int>(reduction_axis.value()))
-          ? 1
-          : 0;
-      if (expr->isA<ReductionOp>()) {
-        auto num_reduction_dims =
-            output->domain()->nDims() - output->domain()->noReductions().size();
-        NVF_ERROR(
-            num_reduction_dims == 1,
-            "Cannot support reducing multiple reduction axes ",
-            expr->toString())
-        int reduction_axis_after_permute =
-            static_cast<int>(reduction_axis.value()) +
-            num_reduction_axes_before_sharding_axis;
-        auto red_expr = dynamic_cast<ReductionOp*>(expr);
-        output_permute = reductionOp(
-            red_expr->getReductionOpType(),
-            {reduction_axis_after_permute},
-            red_expr->init(),
-            input_permute);
-      } else {
-        output_permute = set(input_permute);
-      }
-      int sharding_axis_after_permute =
-          sharding_axis - num_reduction_axes_before_sharding_axis;
-      // Note this is a no-op and is moving a device parallel axis back
-      TensorView* new_output =
-          permute(output_permute, {{0, sharding_axis_after_permute}});
-      ir_utils::replaceValInAllExprInputsAndFusionOutputs(output, new_output);
-
-      // Propagate shardings from input and manually apply sharding additions.
-      shardAllLike(input, {input_permute, output_permute, new_output});
-      output_permute->axis(0)->parallelize(shard_added_id->getParallelType());
-      new_output->axis(sharding_axis_after_permute)
-          ->parallelize(shard_added_id->getParallelType());
-      output_permute->setDeviceMesh(output->getDeviceMesh());
-      new_output->setDeviceMesh(output->getDeviceMesh());
-    }
-  }
-}
-
->>>>>>> dd5145b8
 void setShardedAllocationDomain(Fusion* fusion) {
   for (Expr* expr : fusion->exprs()) {
     if (!isResharding(expr)) {
