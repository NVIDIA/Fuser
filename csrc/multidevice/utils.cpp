--- conflicted
+++ resolved
@@ -30,33 +30,6 @@
   return is_sharded.empty() ? false : is_sharded.at(0);
 }
 
-<<<<<<< HEAD
-int64_t requestedNumberOfDevices(Fusion* fusion) {
-  std::set<DeviceIdxType> device_indices;
-  for (auto tv : ir_utils::filterByType<TensorView>(fusion->vals())) {
-    if (tv->hasDeviceMesh()) {
-      std::copy(
-          tv->getDeviceMesh().vector().begin(),
-          tv->getDeviceMesh().vector().end(),
-          std::inserter(device_indices, device_indices.begin()));
-    }
-  }
-  return static_cast<int64_t>(device_indices.size());
-}
-
-void unshard(TensorView* tv) {
-  for (IterDomain* id : tv->getLeafDomain()) {
-    if (id->isDeviceDim()) {
-      id->parallelize(ParallelType::Serial);
-    }
-  }
-}
-
-void unshard(Fusion* fusion) {
-  for (auto tv : ir_utils::filterByType<TensorView>(fusion->vals())) {
-    unshard(tv);
-  }
-=======
 namespace {
 
 std::vector<IterDomain*> getShardedIterDomains(TensorView* tv) {
@@ -121,7 +94,33 @@
   auto tv_ref = *tvs.begin();
   tvs.erase(tv_ref);
   return !haveDifferentSharding(tv_ref, tvs).empty();
->>>>>>> 35f05add
+}
+
+int64_t requestedNumberOfDevices(Fusion* fusion) {
+  std::set<DeviceIdxType> device_indices;
+  for (auto tv : ir_utils::filterByType<TensorView>(fusion->vals())) {
+    if (tv->hasDeviceMesh()) {
+      std::copy(
+          tv->getDeviceMesh().vector().begin(),
+          tv->getDeviceMesh().vector().end(),
+          std::inserter(device_indices, device_indices.begin()));
+    }
+  }
+  return static_cast<int64_t>(device_indices.size());
+}
+
+void unshard(TensorView* tv) {
+  for (IterDomain* id : tv->getLeafDomain()) {
+    if (id->isDeviceDim()) {
+      id->parallelize(ParallelType::Serial);
+    }
+  }
+}
+
+void unshard(Fusion* fusion) {
+  for (auto tv : ir_utils::filterByType<TensorView>(fusion->vals())) {
+    unshard(tv);
+  }
 }
 
 } // namespace nvfuser