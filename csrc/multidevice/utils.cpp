--- conflicted
+++ resolved
@@ -173,8 +173,7 @@
   }
   // we don't use getTvsWithDifferentSharding because it creates a computeAtMap,
   // which is too costly
-  // Note: Skip on SdpaFwdOp is temporary hack.
-  if (expr->isA<SdpaFwdOp>() || !ir_utils::isTvOp(expr)) {
+  if (!ir_utils::isTvOp(expr)) {
     return false;
   }
 
@@ -216,288 +215,13 @@
 void shardAllLike(TensorView* ref, std::vector<TensorView*> tvs) {
   for (auto tv : tvs) {
     tv->setDeviceMesh(ref->getDeviceMesh());
-    // HACK: MLP ATtention test only shards the outermost logical
-    // axis is DID parallelized.
-    // TODO: why is there an empty tv?
-    if (!tv->getLogicalDomain().empty() && ref->axis(0)->isDeviceDim()) {
-      tv->axis(0)->parallelize(ParallelType::DIDx);
-    }
-  }
-  // if (!tvs.empty()) {
-  //   scheduler_utils::parallelizeAllLike(
-  //       ref, tvs, {ParallelType::DIDx, ParallelType::Serial});
-  // }
-}
-
-<<<<<<< HEAD
-// TODO: We can either reshard the inputs of a resharding expression or
-// the outputs. Currently, we reshard the outputs when there is only one
-// input, otherwise we reshard the inputs. This heuristic should be smarter
-// and attempt to minimize communication.
-bool shouldReshardAfter(Expr* expr) {
-  return expr->outputs().size() == 1 && expr->inputs().size() == 1;
-}
-
-void insertReshardingBefore(Fusion* fusion) {
-  // Remove this after we refactor this as a pre-segmenter pass.
-  FusionGuard fg(fusion);
-  for (auto expr : fusion->exprs()) {
-    if (isLowerableToCommunication(expr) || shouldReshardAfter(expr) ||
-        expr->isA<SdpaFwdOp>()) {
-      continue;
-    }
-    if (expr->outputs().size() > 1) {
-      for (auto output : ir_utils::filterByType<TensorView>(expr->outputs())) {
-        for (auto input : ir_utils::filterByType<TensorView>(expr->inputs())) {
-          NVF_CHECK(
-              !haveDifferentShardings(input, output),
-              "Cannot handle resharding a multi-output expression ",
-              expr->toString());
-        }
-      }
-    } else {
-      auto output = expr->outputs().at(0)->as<TensorView>();
-      std::unordered_set<TensorView*> inputs;
-      for (auto input : ir_utils::filterByType<TensorView>(expr->inputs())) {
-        if (haveDifferentShardings(input, output)) {
-          inputs.insert(input);
-        }
-      }
-
-      // Reshard each input of expr to match output if necessary
-      std::vector<TensorView*> new_inputs;
-      for (auto input : inputs) {
-        // TODO: reuse cacheAfter?
-        // TODO: here we should add a mechanism to potentially reuse the
-        // inserted resharding accross all the consumer of the resharded tensor.
-        // This way we could avoid wasteful resharding set insertion.
-        TensorView* new_input = set(input);
-        new_inputs.push_back(new_input);
-        expr = ir_utils::replaceValInExprInputs(expr, input, new_input);
-      }
-      shardAllLike(output, new_inputs);
-    }
-  }
-}
-
-void insertReshardingsAfter(Fusion* fusion) {
-  // Remove this after we refactor this as a pre-segmenter pass.
-  FusionGuard fg(fusion);
-  // Iterate backwards over fusion expressions. Reshard after will
-  // replace expressions that occur downstream from the current expression.
-  // This will ensure we don't process an expression that has been deleted.
-  auto exprs = fusion->exprs();
-  for (auto it = std::rbegin(exprs); it != std::rend(exprs); it++) {
-    Expr* expr = *it;
-    if (isLowerableToCommunication(expr) || !shouldReshardAfter(expr)) {
-      continue;
-    }
-
-    auto output = expr->outputs().at(0)->as<TensorView>();
-    std::unordered_set<TensorView*> inputs;
-    for (auto input : ir_utils::filterByType<TensorView>(expr->inputs())) {
-      if (haveDifferentShardings(input, output)) {
-        inputs.insert(input);
-      }
-    }
-
-    // Insert resharding set after the expr and update
-    // output of expr to match input's sharding.
-    // input [expr] output [set] new_output
-    if (!inputs.empty()) {
-      TensorView* input = *inputs.begin();
-      TensorView* new_output = set(output);
-      ir_utils::replaceValInAllExprInputsAndFusionOutputs(output, new_output);
-      // Update shardings new_output takes output's sharding,
-      // output takes input's sharding
-      shardAllLike(output, {new_output});
-      shardAllLike(input, {output});
-    }
-  }
-}
-
-void setShardedAllocationDomain(TensorView* tv) {
-  if (!tv->hasAllocation()) {
-    tv->setAllocationDomain(tv->getLoopDomain(), true);
-  }
-}
-
-} // namespace
-
-void propagateShardings(Fusion* fusion) {
-  for (auto expr : fusion->exprs()) {
-    auto inputs = ir_utils::filterByType<TensorView>(expr->inputs());
-    auto outputs = ir_utils::filterByType<TensorView>(expr->outputs());
-    if (inputs.empty()) {
-      continue;
-    }
-    TensorView* input_with_mesh = nullptr;
-    for (auto tv : inputs) {
-      NVF_CHECK(
-          tv->hasDeviceMesh(),
-          "Tensor ",
-          tv->toString(),
-          " should be assigned a DeviceMesh");
-      if (input_with_mesh == nullptr) {
-        input_with_mesh = tv;
-      }
-    }
-
-    std::vector<TensorView*> outputs_without_mesh;
-    for (auto tv : outputs) {
-      if (!tv->hasDeviceMesh()) {
-        outputs_without_mesh.push_back(tv);
-      }
-    }
-    shardAllLike(input_with_mesh, outputs_without_mesh);
-  }
-}
-
-void insertReshardings(Fusion* fusion) {
-  // shouldReshardAfter selects whether insertReshardingAfter or
-  // insertReshardingBefore is used.
-  insertReshardingsAfter(fusion);
-  insertReshardingBefore(fusion);
-}
-
-void insertShardedAxisReordering(Fusion* fusion) {
-  auto exprs = fusion->exprs();
-  for (auto it = std::rbegin(exprs); it != std::rend(exprs); it++) {
-    Expr* expr = *it;
-    if (!isResharding(expr)) {
-      continue;
-    }
-    NVF_ERROR(
-        ir_utils::isTvOp(expr),
-        "Non-tv op is not supported:",
-        expr->toString());
-    NVF_ERROR(
-        expr->outputs().size() == 1,
-        "Resharding operations can only have one output",
-        expr->toString());
-    NVF_ERROR(
-        expr->inputs().size() == 1,
-        "Resharding operations can have only one input",
-        expr->toString());
-    auto output = expr->outputs().at(0)->as<TensorView>();
-    auto input = expr->inputs().at(0)->as<TensorView>();
-    auto [shard_additions, shard_deletions] = getShardingChanges(expr);
-    NVF_ERROR(
-        shard_additions.size() + shard_deletions.size() <= 1,
-        "Resharding expr can only support one axis:",
-        expr->toString())
-
-    // For gather operations i.e. ID goes from sharded to unsharded
-    // this will rematerialize a sharded axis.
-    // ProcessGroup expects contiguous tensors.
-    // Update input to push the rematerialized axis to the front -> collective
-    // -> permute the rematerialized axis to the proper location
-    // Example: [i0 DIDx(i1)] -> [i0 i1]
-    // Rewritten to: [i0 DIDx(i1)] -> [DIDx(i1) i0] -> [i1 i0] -> [i0 i1]
-    // Note: there are no reduction based collectives that
-    // materializes an axis so expr is guaranteed to be a set.
-    if (!shard_deletions.empty() && isInnerResharding(expr)) {
-      IterDomain* shard_deleted_id = shard_deletions[0];
-      int64_t sharding_axis = input->domain()->rootPosOf(shard_deleted_id);
-
-      TensorView* input_permute = permute(input, {{sharding_axis, 0}});
-      TensorView* output_permute = set(input_permute);
-      TensorView* new_output = permute(output_permute, {{0, sharding_axis}});
-      ir_utils::replaceValInAllExprInputsAndFusionOutputs(output, new_output);
-
-      // Propagate shardings from input and manually apply sharding deletions.
-      shardAllLike(input, {input_permute, output_permute, new_output});
-      output_permute->axis(0)->parallelize(ParallelType::Serial);
-      new_output->axis(sharding_axis)->parallelize(ParallelType::Serial);
-      output_permute->setDeviceMesh(output->getDeviceMesh());
-      new_output->setDeviceMesh(output->getDeviceMesh());
-    }
-    // For scatter operations i.e. ID goes from unsharded to sharded
-    // Update input to push the scattered axis to the front -> collective ->
-    // permute the sharded axis to the proper location.
-    // Scatter example: [i0 i1] -> [i0 DIDx(i1)]
-    // Rewritten to [i0 i1] -> [i1 i0] -> [DIDx(i1) i0] -> [i0 DIDx(i1)]
-    // Reduce Scatter example: [i0 DIDx(i1) i2] -> [i0 r1 DIDx(i2)]
-    // Rewritten to: [i0 DIDx(i1) i2] -> [i2 i0 DIDx(i1)] ->
-    //                    [DIDx(i2) i0 r1] -> [i0 DIDx(i2)]
-    // Note that reduction axis shifts from axis=1 to axis=2.
-    else if (!shard_additions.empty() && isInnerResharding(expr)) {
-      auto shard_added_id = shard_additions[0];
-      int sharding_axis =
-          static_cast<int>(output->domain()->rootPosOf(shard_added_id));
-
-      TensorView* input_permute = permute(input, {{sharding_axis, 0}});
-      TensorView* output_permute = nullptr;
-      // Calculate the number of reduction axes before the sharding axis.
-      // After permuting the sharding axis to the front, the reduction axis
-      // will be offset by this amount.
-      auto reduction_axis = output->getReductionAxis();
-      int num_reduction_axes_before_sharding_axis =
-          (reduction_axis.has_value() &&
-           sharding_axis > static_cast<int>(reduction_axis.value()))
-          ? 1
-          : 0;
-      if (expr->isA<ReductionOp>()) {
-        auto num_reduction_dims =
-            output->domain()->nDims() - output->domain()->noReductions().size();
-        NVF_ERROR(
-            num_reduction_dims == 1,
-            "Cannot support reducing multiple reduction axes ",
-            expr->toString())
-        int reduction_axis_after_permute =
-            static_cast<int>(reduction_axis.value()) +
-            num_reduction_axes_before_sharding_axis;
-        auto red_expr = dynamic_cast<ReductionOp*>(expr);
-        output_permute = reductionOp(
-            red_expr->getReductionOpType(),
-            {reduction_axis_after_permute},
-            red_expr->init(),
-            input_permute);
-      } else {
-        output_permute = set(input_permute);
-      }
-      int sharding_axis_after_permute =
-          sharding_axis - num_reduction_axes_before_sharding_axis;
-      // Note this is a no-op and is moving a device parallel axis back
-      TensorView* new_output =
-          permute(output_permute, {{0, sharding_axis_after_permute}});
-      ir_utils::replaceValInAllExprInputsAndFusionOutputs(output, new_output);
-
-      // Propagate shardings from input and manually apply sharding additions.
-      shardAllLike(input, {input_permute, output_permute, new_output});
-      output_permute->axis(0)->parallelize(shard_added_id->getParallelType());
-      new_output->axis(sharding_axis_after_permute)
-          ->parallelize(shard_added_id->getParallelType());
-      output_permute->setDeviceMesh(output->getDeviceMesh());
-      new_output->setDeviceMesh(output->getDeviceMesh());
-    }
-  }
-}
-
-void setShardedAllocationDomain(Fusion* fusion) {
-  for (Expr* expr : fusion->exprs()) {
-    if (!isResharding(expr)) {
-      continue;
-    }
-    for (TensorView* tv : ir_utils::filterByType<TensorView>(expr->inputs())) {
-      for (auto c : tv->getContiguity()) {
-        if (c.has_value()) {
-          NVF_CHECK(
-              c.value(),
-              "Resharding expression input must be contiguous: ",
-              expr);
-        }
-      }
-      setShardedAllocationDomain(tv);
-    }
-    for (auto tv : ir_utils::filterByType<TensorView>(expr->outputs())) {
-      setShardedAllocationDomain(tv);
-    }
-  }
-}
-
-=======
->>>>>>> 5423ed5f
+  }
+  if (!tvs.empty()) {
+    scheduler_utils::parallelizeAllLike(
+        ref, tvs, {ParallelType::DIDx, ParallelType::Serial});
+  }
+}
+
 int64_t requestedNumberOfDevices(Fusion* fusion) {
   DeviceIdxType max_index = 0;
   for (auto tv : ir_utils::allTvs(fusion)) {
