--- conflicted
+++ resolved
@@ -105,65 +105,29 @@
 
 bool isSharded(TensorView* tv) {
   bool is_sharded = false;
-<<<<<<< HEAD
   auto rids = TensorDomain::noReductions(tv->getLogicalDomain());
   auto ids = TensorDomain::noReductions(tv->getLoopDomain());
-=======
-  auto ids = TensorDomain::noReductions(tv->getLeafDomain());
->>>>>>> 811f2139
   for (auto i : c10::irange(ids.size())) {
     // Only one axis can be sharded on DIDx.
     if (ids[i]->isDeviceDim()) {
-<<<<<<< HEAD
       // Currently do not support split/merge on a device dimension.
       // NVF_ERROR(
       //     std::find(rids.begin(), rids.end(), ids[i]) != rids.end(),
       //     "Cannot parallelize DIDx on a split/merge axis ",
           // ids[i]->toString());
-      is_sharded = true;
-=======
       NVF_ERROR(
           !(is_sharded && ids[i]->isDeviceDim()),
           "Multiple IterDomains parallelized on DIDx in TensorView ",
           tv->toString());
         is_sharded = true;
->>>>>>> 811f2139
     }
   }
   return is_sharded;
 }
-<<<<<<< HEAD
 void print(std::vector<IterDomain*> ids) {
   for (auto i : ids) {
     std::cout << i->toString() << " ";
-=======
-
-int64_t numDeviceDims(TensorView* tv) {
-  return std::count_if(
-      tv->getLeafDomain().begin(),
-      tv->getLeafDomain().end(),
-      [](IterDomain* id) { return id->isDeviceDim(); });
-}
-
-template <typename TvIterator>
-std::unordered_set<TensorView*> getTvsWithDifferentSharding(
-    TensorView* ref,
-    TvIterator tvs) {
-  std::unordered_set<TensorView*> ret;
-  // isSharded asserts that there are no split/merge and that only the outmost
-  // dimension is possibly sharded
-  isSharded(ref);
-  const auto& reference_dom = ref->getLeafDomain();
-  FusionGuard fg(ref->fusion());
-  auto ca_map = ComputeAtMap(FusionGuard::getCurFusion());
-  std::unordered_map<IterDomain*, IterDomain*> concrete_to_reference_map;
-  for (auto id : reference_dom) {
-    auto ca_id =
-        ca_map.getConcreteMappedID(id, IdMappingMode::PERMISSIVE_RESIZE);
-    concrete_to_reference_map[ca_id] = id;
->>>>>>> 811f2139
-  }
-  std::cout << std::endl;
+  }
 }
 
 int64_t numDeviceDims(TensorView* tv) {
