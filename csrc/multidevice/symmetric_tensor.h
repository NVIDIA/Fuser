// clang-format off
/*
 * SPDX-FileCopyrightText: Copyright (c) 2025-present NVIDIA CORPORATION & AFFILIATES.
 * All rights reserved.
 * SPDX-License-Identifier: BSD-3-Clause
 */
// clang-format on
#pragma once

#include <ATen/core/Tensor.h>
#include <cuda.h>

namespace nvfuser {

// SymmetricTensor wraps a local symmetric memory allocation and enables:
// - Remote access to other ranks' buffers via CUDA VMM
// - NVLS multicast for efficient broadcasts
// - Contiguous view creation across all ranks
//
// Design: Decouples local allocation from IPC handle exchange for better
// interoperability and support for pre-allocated user buffers
//
// TODO: Long term plan is to integrate pytorch's native symmetric memory as a
// possible backend. One important reason to use pytorch's allocator is to use
// pytorch's memory pool to let the framework own the memory stack and not
// further fragment the memory. On the other hand, having our own implementation
// allows us to experiment more advanced features like contigous view creation.
class SymmetricTensor {
 public:
  // Wrap pre-allocated symmetric tensor (must use allocate())
  explicit SymmetricTensor(const at::Tensor& local_tensor);

  ~SymmetricTensor();

  SymmetricTensor(const SymmetricTensor&) = delete;
  SymmetricTensor& operator=(const SymmetricTensor&) = delete;

  // Local allocation (decoupled from IPC setup for flexibility)
  static at::Tensor allocate(
      at::IntArrayRef sizes,
      at::ScalarType dtype,
      at::Device device);

  // Validate local tensor is symmetric memory compatible
  static std::string validate(at::Tensor tensor);

  const at::Tensor& localTensor() const {
    return local_tensor_;
  }

  // Setup remote access (lazy, init-once)
  void setupRemoteHandles(const std::string& tag = "");
  at::Tensor remoteTensor(int64_t rank) const;

  // Setup multicast (CUDA 13.0+, init-once)
  void setupMulticast(int64_t exporter_rank, const std::string& tag = "");
  void* multicastPtr() const;

  // Setup contiguous view (lazy, init-once)
  void setupContiguousView(const std::string& tag = "");
  at::Tensor getContiguousView() const;

<<<<<<< HEAD
=======
  size_t granularity() const {
    return granularity_;
  }

  size_t alignedSize() const {
    return aligned_size_;
  }

  CUmemGenericAllocationHandle getAllocHandle(
      int64_t rank,
      const std::string& tag) {
    setupRemoteHandles(tag);
    return alloc_handles_[rank];
  }

>>>>>>> 8308f828
 private:
  at::Tensor local_tensor_;
  std::vector<CUmemGenericAllocationHandle> alloc_handles_;
  std::vector<CUdeviceptr> remote_ptrs_;
  int64_t world_size_;
  int64_t my_device_id_;
  size_t granularity_;
  size_t aligned_size_;
<<<<<<< HEAD
  size_t requested_size_;
  mutable bool are_remote_tensors_setup_ = false;
=======
  bool are_remote_tensors_setup_ = false;
>>>>>>> 8308f828
  bool is_multicast_setup_ = false;
  CUmemGenericAllocationHandle mcast_handle_{};
  CUdevice cu_dev_{};
  void* mc_ptr_{nullptr};
  int exporter_rank_{-1};
  int peer_fd_{-1};
  bool is_contiguous_view_setup_ = false;
  at::Tensor contiguous_view_;
};

} // namespace nvfuser<|MERGE_RESOLUTION|>--- conflicted
+++ resolved
@@ -60,24 +60,6 @@
   void setupContiguousView(const std::string& tag = "");
   at::Tensor getContiguousView() const;
 
-<<<<<<< HEAD
-=======
-  size_t granularity() const {
-    return granularity_;
-  }
-
-  size_t alignedSize() const {
-    return aligned_size_;
-  }
-
-  CUmemGenericAllocationHandle getAllocHandle(
-      int64_t rank,
-      const std::string& tag) {
-    setupRemoteHandles(tag);
-    return alloc_handles_[rank];
-  }
-
->>>>>>> 8308f828
  private:
   at::Tensor local_tensor_;
   std::vector<CUmemGenericAllocationHandle> alloc_handles_;
@@ -86,12 +68,8 @@
   int64_t my_device_id_;
   size_t granularity_;
   size_t aligned_size_;
-<<<<<<< HEAD
   size_t requested_size_;
   mutable bool are_remote_tensors_setup_ = false;
-=======
-  bool are_remote_tensors_setup_ = false;
->>>>>>> 8308f828
   bool is_multicast_setup_ = false;
   CUmemGenericAllocationHandle mcast_handle_{};
   CUdevice cu_dev_{};
