// clang-format off
/*
 * SPDX-FileCopyrightText: Copyright (c) 2023-present NVIDIA CORPORATION & AFFILIATES.
 * All rights reserved.
 * SPDX-License-Identifier: BSD-3-Clause
 */
// clang-format on
#include <device_lower/utils.h>
#include <host_ir/container.h>
#include <host_ir/host_ir.h>
#include <host_ir/lower.h>
#include <instrumentation.h>
#include <ir/builder.h>
#include <ir/utils.h>
#include <multidevice/device_mesh.h>
#include <multidevice/executor.h>
#include <multidevice/utils.h>
#include <runtime/allocations.h>
#include <runtime/fusion_kernel_runtime.h>

namespace nvfuser {

MultiDeviceExecutor::MultiDeviceExecutor(
    std::unique_ptr<Fusion> fusion,
    Communicator& comm,
    MultiDeviceExecutorParams params)
    : comm_(comm) {
  HostIrLower lower(params.lower);
  std::unique_ptr<hir::HostIrContainer> hic =
      lower.lower(std::move(fusion), comm.deviceId());
  // Create the HostIrEvaluator representing the host program
  host_ir_executor_ = std::make_unique<hir::HostIrEvaluator>(
      std::move(hic), &comm, params.executor);
}

<<<<<<< HEAD
std::vector<at::Tensor> MultiDeviceExecutor::runWithInput(
    const c10::ArrayRef<c10::IValue>& inputs) {
=======
KernelArgumentHolder MultiDeviceExecutor::runWithInput(
    const KernelArgumentHolder& inputs) {
>>>>>>> 6ff60e2a
  // make sure the communicator can run the Fusion (e.g. there is enough GPUs,
  // etc)
  auto error_msg = validate();
  NVF_ERROR(error_msg.empty(), error_msg);

  // Stores concrete computed values,
  std::unordered_map<Val*, PolymorphicValue> val_to_PValue;

  // Make sure inputs align at global boundary.
  NVF_ERROR(
      inputs.size() == host_ir_executor_->inputs().size(),
      "Wrong number of inputs");
  // process input values:
  for (auto input_idx : c10::irange(inputs.size())) {
    val_to_PValue[host_ir_executor_->inputs().at(input_idx)] =
        inputs[input_idx];
  }

  return host_ir_executor_->runWithInput(val_to_PValue);
}

std::ostream& MultiDeviceExecutor::print(std::ostream& os) {
  return host_ir_executor_->print(os);
}

} // namespace nvfuser<|MERGE_RESOLUTION|>--- conflicted
+++ resolved
@@ -33,13 +33,8 @@
       std::move(hic), &comm, params.executor);
 }
 
-<<<<<<< HEAD
-std::vector<at::Tensor> MultiDeviceExecutor::runWithInput(
-    const c10::ArrayRef<c10::IValue>& inputs) {
-=======
 KernelArgumentHolder MultiDeviceExecutor::runWithInput(
     const KernelArgumentHolder& inputs) {
->>>>>>> 6ff60e2a
   // make sure the communicator can run the Fusion (e.g. there is enough GPUs,
   // etc)
   auto error_msg = validate();
