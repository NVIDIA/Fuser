// clang-format off
/*
 * SPDX-FileCopyrightText: Copyright (c) 2023-present NVIDIA CORPORATION & AFFILIATES.
 * All rights reserved.
 * SPDX-License-Identifier: BSD-3-Clause
 */
// clang-format on
#ifdef NVFUSER_DISTRIBUTED
#include <ATen/cuda/CUDAContext.h>
#include <device_lower/utils.h>
#include <fusion_segmenter.h>
#include <ir/utils.h>
#include <multidevice/device_mesh.h>
#include <multidevice/executor.h>
#include <multidevice/lower_communication.h>
#include <multidevice/utils.h>

namespace nvfuser {

namespace {

// copy the fusion and replace the original outputs to the ones given as
// argument returns the copied fusion and a copy-to-original Vals map
std::pair<std::unique_ptr<Fusion>, std::unordered_map<Val*, Val*>>
copyFusionAndChangeOutputs(Fusion* fusion, const std::vector<Val*>& outputs) {
  std::unique_ptr<Fusion> fusion_copy = std::make_unique<Fusion>();
  std::unordered_map<Val*, Val*> copy_to_original_map;
  auto original_to_copy_cloner = Fusion::copy(fusion, fusion_copy.get());

  auto original_inputs = fusion_copy->inputs();
  auto original_outputs = fusion_copy->outputs();

  // Remove original outputs
  std::for_each(
      original_outputs.begin(), original_outputs.end(), [&](auto& output) {
        fusion_copy->removeOutput(output);
      });

  // Add new outputs
  std::for_each(outputs.begin(), outputs.end(), [&](Val* const& output) {
    fusion_copy->addOutput(original_to_copy_cloner.clone(output));
    copy_to_original_map[original_to_copy_cloner.clone(output)] = output;
  });

  for (auto tv : ir_utils::filterByType<TensorView>(fusion_copy->vals())) {
    tv->setMemoryType(MemoryType::Global);
    for (auto i : c10::irange(tv->domain()->nDims())) {
      if (!tv->axis(static_cast<int>(i))->isDeviceDim()) {
        tv->axis(static_cast<int>(i))->parallelize(ParallelType::Serial);
      }
    }
  }

  return std::
      make_pair<std::unique_ptr<Fusion>, std::unordered_map<Val*, Val*>>(
          std::move(fusion_copy), std::move(copy_to_original_map));
}

} // namespace

// TODO: use native allocator instead.
// TODO: reimplement. The implementation here is very naive and wasteful since
// we entirely copy the fusion, change the outputs to be the Vals we want to
// allocate, and call allocOutputSpace which effectively compile and run the
// Fusion. This function creates a potentially important overhead, it needs to
// be reimplemented
std::unordered_map<Val*, c10::IValue> MultiDeviceExecutor::allocateRecvBuffers(
    std::vector<c10::IValue> global_inputs_IValues) {
  std::vector<Val*> vals_to_allocate;
  for (auto group : staged_fusion_->groups()) {
    if (is_resharding_[group]) {
      NVF_ERROR(group->exprs().size() == 1);
      NVF_ERROR(group->exprs().at(0)->outputs().size() == 1);
      auto val = group->exprs().at(0)->outputs().at(0);
      NVF_ERROR(val->isA<TensorView>());
      auto tv = val->as<TensorView>();
      NVF_ERROR(tv->hasDeviceMesh());
      if (tv->getDeviceMesh().has(comm_.deviceId())) {
        vals_to_allocate.push_back(val);
      }
    }
  }

  auto [fusion_copy, copy_to_original_map] =
      copyFusionAndChangeOutputs(completeFusion(), vals_to_allocate);
  if (fusion_copy->outputs().empty()) {
    return {};
  }

  FusionExecutorCache fec(std::move(fusion_copy), 0, false);
  auto buffers = fec.allocOutputSpace(global_inputs_IValues);

  std::unordered_map<Val*, c10::IValue> allocations;
  for (auto i : c10::irange(buffers.size())) {
    allocations.emplace(
        copy_to_original_map[fec.fusion()->outputs().at(i)], buffers.at(i));
  }

  return allocations;
}

MultiDeviceExecutor::MultiDeviceExecutor(
    std::unique_ptr<Fusion> fusion,
    Communicator& comm,
    MultiDeviceExecutorParams params)
    : comm_(comm), params_(params) {
  insertReshardings(fusion.get());
  SegmentCandidateFinderOptions options{
      .run_translate_welford = false,
      .run_combine_reductions = false,
      .run_herrmann_merge = true,
      .run_final_merge = true,
      .only_segment_resharding_exprs = true};

  staged_fusion_ =
      SegmentCandidateFinder::segment(std::move(fusion), nullptr, options);

  for (auto group : staged_fusion_->groups()) {
    NVF_ERROR(!group->exprs().empty(), "invalid segmentation");
    is_resharding_[group] = std::any_of(
        group->exprs().begin(), group->exprs().end(), [](auto expr) {
          return isResharding(expr);
        });
    NVF_ERROR(
        !is_resharding_[group] || group->exprs().size() == 1,
        "Communications cannot be fused");
    auto expr = group->exprs().at(0);
    should_run_[group] = involvedDevices(expr).count(comm_.deviceId());
  }
  // prepare the order in which to launch the kernels/comms
  prepareRuntimeOrder(staged_fusion_.get(), workspace);
}

void MultiDeviceExecutor::postKernel(SegmentedGroup* group) {
  if (!should_run_.at(group)) {
    return;
  }
  // get the IValues corresponding to the group's input
  std::vector<c10::IValue> group_input_IValues;
  for (auto& input : group->inputs()) {
    NVF_ERROR(
        val_to_IValue_.find(input) != val_to_IValue_.end(),
        "Device ",
        comm_.deviceId(),
        " has no buffer associated with Val ",
        input,
        " for handling group ",
        toString(group));
    NVF_ERROR(val_to_IValue_.at(input).isTensor());
    group_input_IValues.push_back(val_to_IValue_.at(input));
  }

  // placeholder for storing the group's outputs
  std::vector<at::Tensor> outputs;

  // Compile the group and execute it with FusionExecutor
  // Check if the executor has been cached. If not, create and cache it
<<<<<<< HEAD
  if (fe_.find(group) == fe_.end()) {
    fe_.emplace(group, std::make_unique<FusionExecutor>());
    auto&& [cloner, fusion] = staged_fusion_->makeFusion(group);
    fusions_.emplace(group, std::move(fusion));
    fe_[group]->compileFusion(fusions_.at(group).get(), group_input_IValues);
=======
  if (params_.use_fusion_executor_cache) {
    fec_.try_emplace(
        group,
        staged_fusion_->makeFusion(group),
        0,
        !params_.skip_auto_scheduling);
    outputs = fec_.at(group).runFusionWithInputs(group_input_IValues);
  } else {
    auto [it, has_emplaced] = fe_.try_emplace(group);
    auto& fe = it->second;
    if (has_emplaced) {
      fe.compileFusion(
          staged_fusion_->makeFusion(group).get(), group_input_IValues);
    }
    outputs = fe.runFusion(group_input_IValues);
    if (!params_.cache_fusion_executor) {
      fe_.erase(group);
    }
>>>>>>> cd65493b
  }

  // Store the outputs in the context
  for (auto output_idx : c10::irange(outputs.size())) {
    val_to_IValue_[group->outputs().at(output_idx)] = outputs.at(output_idx);
  }
}

void MultiDeviceExecutor::postCommunication(SegmentedGroup* group) {
  // Lower the group into a vector of Communications
  NVF_ERROR(
      group->exprs().size() == 1,
      "Communication segments must contain only one Expr");
  auto expr = group->exprs().at(0);
  NVF_ERROR(
      expr->inputs().size() == 1, "Communication must have exactly one input");
  NVF_ERROR(
      expr->outputs().size() == 1,
      "Communication must have exactly one output");
  auto input_val = expr->inputs().at(0);
  auto output_val = expr->outputs().at(0);
  at::Tensor input_tensor, output_tensor;
  if (val_to_IValue_.find(input_val) != val_to_IValue_.end()) {
    input_tensor = val_to_IValue_.at(input_val).toTensor();
  }
  if (val_to_IValue_.find(output_val) != val_to_IValue_.end()) {
    output_tensor = val_to_IValue_.at(output_val).toTensor();
  }

  auto communications =
      lowerCommunication(comm_.deviceId(), expr, input_tensor, output_tensor);

  // post and wait communications
  for (auto& communication : communications) {
    auto work = communication->post(comm_);
    if (work) {
      work->wait();
    }
  }
}

std::vector<at::Tensor> MultiDeviceExecutor::runWithInput(
    const std::vector<c10::IValue>& inputs) {
  // make sure the communicator can run the Fusion (e.g. there is enough GPUs,
  // etc)
  auto error_msg = validate();
  NVF_ERROR(error_msg.empty(), error_msg);

  // Make sure inputs align at global boundary.
  NVF_ERROR(
      inputs.size() == staged_fusion_->inputs().size(),
      "Wrong number of inputs");

  val_to_IValue_ = allocateRecvBuffers(inputs);

  // process input values:
  for (auto input_idx : c10::irange(inputs.size())) {
    val_to_IValue_[staged_fusion_->inputs().at(input_idx)] =
        inputs.at(input_idx);
  }

  // Run through the groups to launch kernels and comms
  for (auto group : workspace.group_run_order) {
    if (!is_resharding_.at(group)) {
      postKernel(group);
    } else {
      postCommunication(group);
    }
  }

  // Collect global outputs from context
  std::vector<at::Tensor> outputs;
  for (auto output_val : staged_fusion_->outputs()) {
    auto output = (val_to_IValue_.find(output_val) != val_to_IValue_.end())
        ? val_to_IValue_.at(output_val).toTensor()
        : at::Tensor();
    outputs.push_back(output);
  }

  return outputs;
}

std::string MultiDeviceExecutor::validate() const {
  if (!comm_.is_available()) {
    return "distributed configuration required";
  }

  if (requestedNumberOfDevices(completeFusion()) > comm_.size()) {
    return "the pipeline requests " +
        std::to_string(requestedNumberOfDevices(completeFusion())) +
        " GPUs to run, but there are only " + std::to_string(comm_.size()) +
        " ranks in the communicator";
  }

  if (comm_.size() > at::cuda::getNumGPUs()) {
    return std::to_string(comm_.local_size()) +
        " processes are spawn on the node but only " +
        std::to_string(at::cuda::getNumGPUs()) + " GPUs are available";
  }

  return "";
}

std::ostream& MultiDeviceExecutor::print() {
  int compute_segment_counter = 0;
  int communication_counter = 0;
  for (auto group : workspace.group_run_order) {
    if (is_resharding_[group]) {
      debug() << "Communication " << communication_counter << ":{\n";
      for (const auto& comm :
           lowerCommunication(comm_.deviceId(), group->exprs().at(0), {}, {})) {
        debug() << comm->toString(2) << "\n";
      }
      debug() << "}\n";
      communication_counter++;
    } else {
      debug() << "Compute segment " << compute_segment_counter << ":{\n";
      auto&& [cloner, fusion] = staged_fusion_->makeFusion(group);
      fusion->print();
      debug() << "}\n";
      compute_segment_counter++;
    }
  }
  return debug();
}

} // namespace nvfuser

#endif<|MERGE_RESOLUTION|>--- conflicted
+++ resolved
@@ -155,17 +155,11 @@
 
   // Compile the group and execute it with FusionExecutor
   // Check if the executor has been cached. If not, create and cache it
-<<<<<<< HEAD
-  if (fe_.find(group) == fe_.end()) {
-    fe_.emplace(group, std::make_unique<FusionExecutor>());
+  if (params_.use_fusion_executor_cache) {
     auto&& [cloner, fusion] = staged_fusion_->makeFusion(group);
-    fusions_.emplace(group, std::move(fusion));
-    fe_[group]->compileFusion(fusions_.at(group).get(), group_input_IValues);
-=======
-  if (params_.use_fusion_executor_cache) {
     fec_.try_emplace(
         group,
-        staged_fusion_->makeFusion(group),
+        std::move(fusion),
         0,
         !params_.skip_auto_scheduling);
     outputs = fec_.at(group).runFusionWithInputs(group_input_IValues);
@@ -173,14 +167,14 @@
     auto [it, has_emplaced] = fe_.try_emplace(group);
     auto& fe = it->second;
     if (has_emplaced) {
+      auto&& [cloner, fusion] = staged_fusion_->makeFusion(group);
       fe.compileFusion(
-          staged_fusion_->makeFusion(group).get(), group_input_IValues);
+          fusion.get(), group_input_IValues);
     }
     outputs = fe.runFusion(group_input_IValues);
     if (!params_.cache_fusion_executor) {
       fe_.erase(group);
     }
->>>>>>> cd65493b
   }
 
   // Store the outputs in the context
