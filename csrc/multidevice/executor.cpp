--- conflicted
+++ resolved
@@ -10,11 +10,7 @@
 #include <device_lower/utils.h>
 #include <fusion_segmenter.h>
 #include <ir/utils.h>
-<<<<<<< HEAD
 #include <multidevice/device_mesh.h>
-=======
-#include <multidevice/allocator.h>
->>>>>>> b7c13aea
 #include <multidevice/executor.h>
 #include <multidevice/lower_communication.h>
 #include <multidevice/utils.h>
@@ -56,7 +52,6 @@
           std::move(fusion_copy), std::move(copy_to_original_map));
 }
 
-<<<<<<< HEAD
 } // namespace
 
 // TODO: use native allocator instead.
@@ -71,13 +66,7 @@
       }
     }
   }
-  for (auto global_output : pipeline_->outputs()) {
-    vals_to_allocate.insert(global_output);
-  }
-  for (auto global_input : pipeline_->inputs()) {
-    vals_to_not_allocate.insert(global_input);
-  }
-  for (auto val_to_not_allocate : vals_to_not_allocate) {
+  for (auto val_to_not_allocate : pipeline_->inputs()) {
     vals_to_allocate.erase(val_to_not_allocate);
   }
 
@@ -85,26 +74,6 @@
       copyFusionAndChangeOutputs(fusion(), vals_to_allocate);
   if (fusion_copy->outputs().empty()) {
     return {};
-=======
-void PipelineExecutor::handle(PipelineStage* stage) {
-  if (!shouldRun(stage)) {
-    return;
-  }
-  // get the IValues corresponding to the stage's input
-  std::vector<c10::IValue> stage_input_IValues;
-  for (auto& input : stage->inputs()) {
-    auto input_val = input->as<PipelineVal>()->getOriginalVal();
-    NVF_ERROR(
-        val_to_IValue_.find(input_val) != val_to_IValue_.end(),
-        "Device ",
-        runtime_.comm_.deviceId(),
-        " has no buffer associated with Val ",
-        input_val,
-        " for handling stage ",
-        stage);
-    NVF_ERROR(val_to_IValue_.at(input_val).isTensor());
-    stage_input_IValues.push_back(val_to_IValue_.at(input_val));
->>>>>>> b7c13aea
   }
   FusionExecutor fe;
   fe.compileFusion(fusion_copy.get(), global_inputs_IValues);
@@ -116,7 +85,6 @@
         copy_to_original_map[fusion_copy->outputs().at(i)], buffers.at(i));
   }
 
-<<<<<<< HEAD
   return allocations;
 }
 
@@ -166,33 +134,6 @@
       // set that the group does represents inter-device comm
       is_resharding_[group] = true;
     }
-=======
-  // Compile the stage and either execute it or allocate output buffers
-  // if the stage is configured to be autoscheduled, use FusionExecutorCache,
-  // otherwise use FusionExecutor
-  if (stage->descriptor()->auto_schedule) {
-    // Check if the executor has been cached. If not, create and cache it
-    if (fec_.find(stage) == fec_.end()) {
-      fec_.emplace(
-          stage,
-          std::make_unique<FusionExecutorCache>(
-              runtime_.pipeline_->stageToFusion(stage)));
-    }
-    // Run the stage to get concrete outputs or placeholders
-    outputs = fec_[stage]->runFusionWithInputs(stage_input_IValues);
-
-  } else {
-    // Check if the executor has been cached. If not, create and cache it
-    if (fe_.find(stage) == fe_.end()) {
-      fe_.emplace(stage, std::make_unique<FusionExecutor>());
-      fe_[stage]->compileFusion(
-          runtime_.pipeline_->stageToFusion(stage).get(), stage_input_IValues);
-    }
-    // Run the stage to get concrete outputs or placeholders
-    // TODO: deal with aliases I/O. For example if the stage is empty, i.e.,
-    // Inputs=Outputs, we need to handle them anyway
-    outputs = fe_[stage]->runFusion(stage_input_IValues);
->>>>>>> b7c13aea
   }
   // prepare the order in which to launch the kernels/comms
   RuntimeWorkSpace workspace;
@@ -200,7 +141,6 @@
   group_run_order_ = std::move(workspace.group_run_order);
 }
 
-<<<<<<< HEAD
 void MultiDeviceExecutor::postKernel(SegmentedGroup* group) {
   if (!should_run_.at(group)) {
     return;
@@ -250,20 +190,6 @@
       "Communication must have exactly one output");
   auto input_val = expr->inputs().at(0);
   auto output_val = expr->outputs().at(0);
-=======
-  // Store the outputs or placeholders in the context
-  for (auto output_idx : c10::irange(outputs.size())) {
-    val_to_IValue_
-        [stage->outputs().at(output_idx)->as<PipelineVal>()->getOriginalVal()] =
-            outputs.at(output_idx);
-  }
-}
-
-void PipelineExecutor::handle(PipelineCommunication* c) {
-  auto input_val = c->in()->as<PipelineVal>()->getOriginalVal();
-  auto output_val = c->out()->as<PipelineVal>()->getOriginalVal();
-
->>>>>>> b7c13aea
   at::Tensor input_tensor, output_tensor;
   if (val_to_IValue_.find(input_val) != val_to_IValue_.end()) {
     input_tensor = val_to_IValue_.at(input_val).toTensor();
@@ -300,23 +226,11 @@
   NVF_ERROR(
       inputs.size() == pipeline_->inputs().size(), "Wrong number of inputs");
 
-<<<<<<< HEAD
   val_to_IValue_ = allocateRecvBuffers(inputs);
 
   // process input values:
   for (auto input_idx : c10::irange(inputs.size())) {
     val_to_IValue_[pipeline_->inputs().at(input_idx)] = inputs.at(input_idx);
-=======
-  val_to_IValue_ = allocatePipelineIntermediateBuffers(
-      runtime_.pipeline_, runtime_.comm().deviceId(), inputs);
-
-  // process input values:
-  for (auto input_idx : c10::irange(inputs.size())) {
-    val_to_IValue_[runtime_.pipeline_->inputs()
-                       .at(input_idx)
-                       ->as<PipelineVal>()
-                       ->getOriginalVal()] = inputs.at(input_idx);
->>>>>>> b7c13aea
   }
 
   // Run through the groups to launch kernels and comms
@@ -330,16 +244,11 @@
 
   // Collect global outputs from context
   std::vector<at::Tensor> outputs;
-<<<<<<< HEAD
-  for (auto output_val : pipeline_->outputs()) {
-    outputs.push_back(val_to_IValue_.at(output_val).toTensor());
-=======
   for (auto output_val : runtime_.pipeline_->originalFusion()->outputs()) {
     auto output = (val_to_IValue_.find(output_val) != val_to_IValue_.end())
         ? val_to_IValue_.at(output_val).toTensor()
         : at::Tensor();
     outputs.push_back(output);
->>>>>>> b7c13aea
   }
 
   return outputs;
