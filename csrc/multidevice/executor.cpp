// clang-format off
/*
 * SPDX-FileCopyrightText: Copyright (c) 2023-present NVIDIA CORPORATION & AFFILIATES.
 * All rights reserved.
 * SPDX-License-Identifier: BSD-3-Clause
 */
// clang-format on
#ifdef NVFUSER_DISTRIBUTED
#include <ATen/cuda/CUDAContext.h>
#include <device_lower/utils.h>
#include <fusion_segmenter.h>
#include <ir/utils.h>
#include <multidevice/device_mesh.h>
#include <multidevice/executor.h>
#include <multidevice/lower_communication.h>
#include <multidevice/utils.h>

namespace nvfuser {

namespace {

// returns a copied fusion where the original outputs have been replaced by
// the ones given as argument
std::unique_ptr<Fusion> copyFusionAndChangeOutputs(
    Fusion* fusion,
    const std::vector<Val*>& outputs) {
  std::unique_ptr<Fusion> fusion_copy = std::make_unique<Fusion>();
  std::unordered_map<Val*, Val*> copy_to_original_map;
  auto original_to_copy_cloner = Fusion::copy(fusion, fusion_copy.get());

  auto original_outputs = fusion_copy->outputs();

  // Remove original outputs
  std::for_each(
      original_outputs.begin(), original_outputs.end(), [&](auto& output) {
        fusion_copy->removeOutput(output);
      });

  // Add new outputs
  std::for_each(outputs.begin(), outputs.end(), [&](Val* const& output) {
    fusion_copy->addOutput(original_to_copy_cloner.clone(output));
  });

  return fusion_copy;
}

} // namespace

<<<<<<< HEAD
// TODO: use native allocator instead.
// TODO: reimplement. The implementation here is very naive and wasteful since
// we entirely copy the fusion, change the outputs to be the Vals we want to
// allocate, and call allocOutputSpace which effectively compile and run the
// Fusion. This function creates a potentially important overhead, it needs to
// be reimplemented
std::unordered_map<Val*, c10::IValue> MultiDeviceExecutor::allocateRecvBuffers(
    std::vector<c10::IValue> global_inputs_IValues) {
  std::vector<Val*> vals_to_allocate;
  for (auto group : staged_fusion_->groups()) {
    if (is_resharding_[group]) {
      NVF_ERROR(group->exprs().size() == 1);
      NVF_ERROR(group->exprs().at(0)->outputs().size() == 1);
      auto val = group->exprs().at(0)->outputs().at(0);
      NVF_ERROR(val->isA<TensorView>());
      auto tv = val->as<TensorView>();
      NVF_ERROR(tv->hasDeviceMesh());
      if (tv->getDeviceMesh().has(comm_.deviceId())) {
        vals_to_allocate.push_back(val);
      }
    }
  }

  auto [fusion_copy, copy_to_original_map] =
      copyFusionAndChangeOutputs(completeFusion(), vals_to_allocate);
  if (fusion_copy->outputs().empty()) {
    return {};
  }

  FusionExecutor fe;
  fe.compileFusion(fusion_copy.get(), global_inputs_IValues);
  auto buffers = fe.allocOutputSpace(global_inputs_IValues);

  std::unordered_map<Val*, c10::IValue> allocations;
  for (auto i : c10::irange(buffers.size())) {
    allocations.emplace(
        copy_to_original_map[fusion_copy->outputs().at(i)], buffers.at(i));
  }

  return allocations;
}

=======
>>>>>>> 1ac355b7
MultiDeviceExecutor::MultiDeviceExecutor(
    std::unique_ptr<Fusion> fusion,
    Communicator& comm,
    MultiDeviceExecutorParams params)
    : comm_(comm), params_(params) {
  insertReshardings(fusion.get());
  SegmentCandidateFinderOptions options{
      .run_translate_welford = false,
      .run_combine_reductions = false,
      .run_herrmann_merge = true,
      .run_final_merge = true,
      .only_segment_resharding_exprs = true};

  staged_fusion_ =
      SegmentCandidateFinder::segment(std::move(fusion), nullptr, options);

  for (auto group : staged_fusion_->groups()) {
    NVF_ERROR(!group->exprs().empty(), "invalid segmentation");
    is_resharding_[group] = std::any_of(
        group->exprs().begin(), group->exprs().end(), [](auto expr) {
          return isResharding(expr);
        });
    NVF_ERROR(
        !is_resharding_[group] || group->exprs().size() == 1,
        "Communications cannot be fused");
    auto expr = group->exprs().at(0);
    should_run_[group] = involvedDevices(expr).count(comm_.deviceId());
  }
  // prepare the order in which to launch the kernels/comms
  prepareRuntimeOrder(staged_fusion_.get(), workspace);

  // Allocator setup
  // vals_to_allocate_ stores the tensors that need to be allocated at runtime,
  // which correspond to the destination buffers of interdevice communications.
  // TODO: reuse allocated buffers and support inplace collectives
  for (SegmentedGroup* group : staged_fusion_->groups()) {
    if (is_resharding_[group]) {
      NVF_ERROR(group->exprs().size() == 1);
      NVF_ERROR(group->exprs().at(0)->outputs().size() == 1);
      auto val = group->exprs().at(0)->outputs().at(0);
      NVF_ERROR(val->isA<TensorView>());
      auto tv = val->as<TensorView>();
      NVF_ERROR(tv->hasDeviceMesh());
      if (tv->getDeviceMesh().has(comm_.deviceId())) {
        vals_to_allocate_.push_back(val);
      }
    }
  }
  allocator_fusion_ =
      copyFusionAndChangeOutputs(completeFusion(), vals_to_allocate_);
}

void MultiDeviceExecutor::postKernel(SegmentedGroup* group) {
  if (!should_run_.at(group)) {
    return;
  }
  // get the IValues corresponding to the group's input
  std::vector<c10::IValue> group_input_IValues;
  for (auto& input : group->inputs()) {
    NVF_ERROR(
        val_to_IValue_.find(input) != val_to_IValue_.end(),
        "Device ",
        comm_.deviceId(),
        " has no buffer associated with Val ",
        input,
        " for handling group ",
        toString(group));
    NVF_ERROR(val_to_IValue_.at(input).isTensor());
    group_input_IValues.push_back(val_to_IValue_.at(input));
  }

  // placeholder for storing the group's outputs
  std::vector<at::Tensor> outputs;

  // Compile the group and execute it with FusionExecutor
  // Check if the executor has been cached. If not, create and cache it
  if (params_.use_fusion_executor_cache) {
    fec_.try_emplace(
        group,
        staged_fusion_->makeFusion(group),
        0,
        !params_.skip_auto_scheduling);
    outputs = fec_.at(group).runFusionWithInputs(group_input_IValues);
  } else {
    auto [it, has_emplaced] = fe_.try_emplace(group);
    auto& fe = it->second;
    if (has_emplaced) {
      fe.compileFusion(
          staged_fusion_->makeFusion(group).get(), group_input_IValues);
    }
    outputs = fe.runFusion(group_input_IValues);
    if (!params_.cache_fusion_executor) {
      fe_.erase(group);
    }
  }

  // Store the outputs in the context
  for (auto output_idx : c10::irange(outputs.size())) {
    val_to_IValue_[group->outputs().at(output_idx)] = outputs.at(output_idx);
  }
}

void MultiDeviceExecutor::postCommunication(SegmentedGroup* group) {
  // Lower the group into a vector of Communications
  NVF_ERROR(
      group->exprs().size() == 1,
      "Communication segments must contain only one Expr");
  auto expr = group->exprs().at(0);
  NVF_ERROR(
      expr->inputs().size() == 1, "Communication must have exactly one input");
  NVF_ERROR(
      expr->outputs().size() == 1,
      "Communication must have exactly one output");
  auto input_val = expr->inputs().at(0);
  auto output_val = expr->outputs().at(0);
  at::Tensor input_tensor, output_tensor;
  if (val_to_IValue_.find(input_val) != val_to_IValue_.end()) {
    input_tensor = val_to_IValue_.at(input_val).toTensor();
  }
  if (val_to_IValue_.find(output_val) != val_to_IValue_.end()) {
    output_tensor = val_to_IValue_.at(output_val).toTensor();
  }

  auto communications =
      lowerCommunication(comm_.deviceId(), expr, input_tensor, output_tensor);

  // post and wait communications
  for (auto& communication : communications) {
    auto work = communication->post(comm_);
    if (work) {
      work->wait();
    }
  }
}

std::vector<at::Tensor> MultiDeviceExecutor::runWithInput(
    const std::vector<c10::IValue>& inputs) {
  // make sure the communicator can run the Fusion (e.g. there is enough GPUs,
  // etc)
  auto error_msg = validate();
  NVF_ERROR(error_msg.empty(), error_msg);

  // Make sure inputs align at global boundary.
  NVF_ERROR(
      inputs.size() == staged_fusion_->inputs().size(),
      "Wrong number of inputs");

  auto allocations =
      allocOutputSpace(inputs, allocator_fusion_.get(), comm()->device());
  NVF_ERROR(vals_to_allocate_.size() == allocations.size());
  for (auto i : c10::irange(allocations.size())) {
    val_to_IValue_[vals_to_allocate_.at(i)] = allocations.at(i);
  }

  // process input values:
  for (auto input_idx : c10::irange(inputs.size())) {
    val_to_IValue_[staged_fusion_->inputs().at(input_idx)] =
        inputs.at(input_idx);
  }

  // Run through the groups to launch kernels and comms
  for (auto group : workspace.group_run_order) {
    if (!is_resharding_.at(group)) {
      postKernel(group);
    } else {
      postCommunication(group);
    }
  }

  // Collect global outputs from context
  std::vector<at::Tensor> outputs;
  for (auto output_val : staged_fusion_->outputs()) {
    auto output = (val_to_IValue_.find(output_val) != val_to_IValue_.end())
        ? val_to_IValue_.at(output_val).toTensor()
        : at::Tensor();
    outputs.push_back(output);
  }

  return outputs;
}

std::string MultiDeviceExecutor::validate() const {
  if (!comm_.is_available()) {
    return "distributed configuration required";
  }

  if (requestedNumberOfDevices(completeFusion()) > comm_.size()) {
    return "the pipeline requests " +
        std::to_string(requestedNumberOfDevices(completeFusion())) +
        " GPUs to run, but there are only " + std::to_string(comm_.size()) +
        " ranks in the communicator";
  }

  if (comm_.size() > at::cuda::getNumGPUs()) {
    return std::to_string(comm_.local_size()) +
        " processes are spawn on the node but only " +
        std::to_string(at::cuda::getNumGPUs()) + " GPUs are available";
  }

  return "";
}

std::ostream& MultiDeviceExecutor::print() {
  int compute_segment_counter = 0;
  int communication_counter = 0;
  for (auto group : workspace.group_run_order) {
    if (is_resharding_[group]) {
      debug() << "Communication " << communication_counter << ":{\n";
      for (const auto& comm :
           lowerCommunication(comm_.deviceId(), group->exprs().at(0), {}, {})) {
        debug() << comm->toString(2) << "\n";
      }
      debug() << "}\n";
      communication_counter++;
    } else {
      debug() << "Compute segment " << compute_segment_counter << ":{\n";
      auto fusion = staged_fusion_->makeFusion(group);
      fusion->print();
      debug() << "}\n";
      compute_segment_counter++;
    }
  }
  return debug();
}

} // namespace nvfuser

#endif<|MERGE_RESOLUTION|>--- conflicted
+++ resolved
@@ -46,51 +46,6 @@
 
 } // namespace
 
-<<<<<<< HEAD
-// TODO: use native allocator instead.
-// TODO: reimplement. The implementation here is very naive and wasteful since
-// we entirely copy the fusion, change the outputs to be the Vals we want to
-// allocate, and call allocOutputSpace which effectively compile and run the
-// Fusion. This function creates a potentially important overhead, it needs to
-// be reimplemented
-std::unordered_map<Val*, c10::IValue> MultiDeviceExecutor::allocateRecvBuffers(
-    std::vector<c10::IValue> global_inputs_IValues) {
-  std::vector<Val*> vals_to_allocate;
-  for (auto group : staged_fusion_->groups()) {
-    if (is_resharding_[group]) {
-      NVF_ERROR(group->exprs().size() == 1);
-      NVF_ERROR(group->exprs().at(0)->outputs().size() == 1);
-      auto val = group->exprs().at(0)->outputs().at(0);
-      NVF_ERROR(val->isA<TensorView>());
-      auto tv = val->as<TensorView>();
-      NVF_ERROR(tv->hasDeviceMesh());
-      if (tv->getDeviceMesh().has(comm_.deviceId())) {
-        vals_to_allocate.push_back(val);
-      }
-    }
-  }
-
-  auto [fusion_copy, copy_to_original_map] =
-      copyFusionAndChangeOutputs(completeFusion(), vals_to_allocate);
-  if (fusion_copy->outputs().empty()) {
-    return {};
-  }
-
-  FusionExecutor fe;
-  fe.compileFusion(fusion_copy.get(), global_inputs_IValues);
-  auto buffers = fe.allocOutputSpace(global_inputs_IValues);
-
-  std::unordered_map<Val*, c10::IValue> allocations;
-  for (auto i : c10::irange(buffers.size())) {
-    allocations.emplace(
-        copy_to_original_map[fusion_copy->outputs().at(i)], buffers.at(i));
-  }
-
-  return allocations;
-}
-
-=======
->>>>>>> 1ac355b7
 MultiDeviceExecutor::MultiDeviceExecutor(
     std::unique_ptr<Fusion> fusion,
     Communicator& comm,
