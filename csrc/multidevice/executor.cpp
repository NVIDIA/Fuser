// clang-format off
/*
 * SPDX-FileCopyrightText: Copyright (c) 2023-present NVIDIA CORPORATION & AFFILIATES.
 * All rights reserved.
 * SPDX-License-Identifier: BSD-3-Clause
 */
// clang-format on
#include <ATen/cuda/CUDAContext.h>
#include <device_lower/utils.h>
#include <fusion_segmenter.h>
#include <ir/utils.h>
#include <multidevice/device_mesh.h>
#include <multidevice/executor.h>
#include <multidevice/lower_communication.h>
#include <multidevice/utils.h>

namespace nvfuser {

namespace {

// returns a copied fusion where the original outputs have been replaced by
// the ones given as argument
std::unique_ptr<Fusion> copyFusionAndChangeOutputs(
    Fusion* fusion,
    const std::vector<Val*>& outputs) {
  std::unique_ptr<Fusion> fusion_copy = std::make_unique<Fusion>();
  std::unordered_map<Val*, Val*> copy_to_original_map;
  auto original_to_copy_cloner = Fusion::copy(fusion, fusion_copy.get());

  auto original_outputs = fusion_copy->outputs();

  // Remove original outputs
  std::for_each(
      original_outputs.begin(), original_outputs.end(), [&](auto& output) {
        fusion_copy->removeOutput(output);
      });

  // Add new outputs
  std::for_each(outputs.begin(), outputs.end(), [&](Val* const& output) {
    fusion_copy->addOutput(original_to_copy_cloner.clone(output));
  });

  return fusion_copy;
}

} // namespace

MultiDeviceExecutor::MultiDeviceExecutor(
    std::unique_ptr<Fusion> fusion,
    Communicator& comm,
    MultiDeviceExecutorParams params)
    : comm_(comm), params_(params) {
  propagateShardings(fusion.get());
  insertReshardings(fusion.get());
  insertShardedAxisReordering(fusion.get());
  SegmentCandidateFinderOptions options{
      .run_translate_welford = false,
      .run_combine_reductions = false,
      .run_herrmann_merge = true,
      .run_final_merge = true,
      .only_segment_resharding_exprs = true};

  staged_fusion_ =
      SegmentCandidateFinder::segment(std::move(fusion), nullptr, options);

  for (auto group : staged_fusion_->groups()) {
    NVF_ERROR(!group->exprs().empty(), "invalid segmentation");
    is_resharding_[group] = std::any_of(
        group->exprs().begin(), group->exprs().end(), [](auto expr) {
          return isResharding(expr);
        });
    NVF_ERROR(
        !is_resharding_[group] || group->exprs().size() == 1,
        "Communications cannot be fused");
    auto expr = group->exprs().at(0);
    should_run_[group] = involvedDevices(expr).count(comm_.deviceId());
  }
  // prepare the order in which to launch the kernels/comms
  prepareRuntimeOrder(staged_fusion_.get(), workspace);

  // Allocator setup
  // vals_to_allocate_ stores the tensors that need to be allocated at runtime,
  // which correspond to the destination buffers of interdevice communications.
  // TODO: reuse allocated buffers and support inplace collectives
  for (SegmentedGroup* group : staged_fusion_->groups()) {
    if (is_resharding_[group]) {
      NVF_ERROR(group->exprs().size() == 1);
      NVF_ERROR(group->exprs().at(0)->outputs().size() == 1);
      auto val = group->exprs().at(0)->outputs().at(0);
      NVF_ERROR(val->isA<TensorView>());
      auto tv = val->as<TensorView>();
      NVF_ERROR(tv->hasDeviceMesh());
      if (tv->getDeviceMesh().has(comm_.deviceId())) {
        vals_to_allocate_.push_back(val);
      }
    }
  }
  allocator_fusion_ =
      copyFusionAndChangeOutputs(completeFusion(), vals_to_allocate_);
}

void MultiDeviceExecutor::postKernel(
    SegmentedGroup* group,
    const LaunchParams& launch_params) {
  if (!should_run_.at(group)) {
    return;
  }
  // get the IValues corresponding to the group's input
  std::vector<c10::IValue> group_input_IValues;
  for (auto& input : group->inputs()) {
    NVF_ERROR(
        val_to_IValue_.find(input) != val_to_IValue_.end(),
        "Device ",
        comm_.deviceId(),
        " has no buffer associated with Val ",
        input,
        " for handling group ",
        toString(group));
    NVF_ERROR(val_to_IValue_.at(input).isTensor());
    group_input_IValues.push_back(val_to_IValue_.at(input));
  }

  // placeholder for storing the group's outputs
  std::vector<at::Tensor> outputs;

  // Compile the group and execute it with FusionExecutor
  // Check if the executor has been cached. If not, create and cache it
  if (params_.use_fusion_executor_cache) {
    auto fusion = staged_fusion_->makeFusion(group).second;
    fec_.try_emplace(
        group, std::move(fusion), 0, !params_.skip_auto_scheduling);
    outputs = fec_.at(group).runFusionWithInputs(group_input_IValues);
  } else {
    auto [it, has_emplaced] = fe_.try_emplace(group);
    auto& fe = it->second;
    if (has_emplaced) {
      auto fusion = staged_fusion_->makeFusion(group).second;
      fe.compileFusion(fusion.get(), group_input_IValues, launch_params);
    }
    outputs = fe.runFusion(group_input_IValues, launch_params);
    if (!params_.cache_fusion_executor) {
      fe_.erase(group);
    }
  }

  // Store the outputs in the context
  for (auto output_idx : c10::irange(outputs.size())) {
    val_to_IValue_[group->outputs().at(output_idx)] = outputs.at(output_idx);
  }
}

void MultiDeviceExecutor::postCommunication(SegmentedGroup* group) {
  // Lower the group into a vector of Communications
  NVF_ERROR(
      group->exprs().size() == 1,
      "Communication segments must contain only one Expr");
  auto expr = group->exprs().at(0);
  NVF_ERROR(
      expr->inputs().size() == 1, "Communication must have exactly one input");
  NVF_ERROR(
      expr->outputs().size() == 1,
      "Communication must have exactly one output");

  auto communications = lowerCommunication(comm_.deviceId(), expr);

  // Compute input_tensor and output_tensor.
  auto input_val = expr->inputs().at(0);
  auto output_val = expr->outputs().at(0);
  at::Tensor input_tensor;
  if (val_to_IValue_.find(input_val) != val_to_IValue_.end()) {
    input_tensor = val_to_IValue_.at(input_val).toTensor();
  }
  at::Tensor output_tensor;
  if (val_to_IValue_.find(output_val) != val_to_IValue_.end()) {
    output_tensor = val_to_IValue_.at(output_val).toTensor();
  }

  // post and wait communications
<<<<<<< HEAD
  for (auto communication : communications) {
    auto backend =
        comm_.getBackendForTeam(communication->params().team, std::nullopt);
    auto work =
        postSingleCommunication(communication, comm_.deviceId(), backend);
    if (work) {
=======
  for (auto& communication : communications) {
    c10::intrusive_ptr<c10d::Work> work =
        communication->post(comm_, input_tensor, output_tensor);
    if (work != nullptr) {
>>>>>>> d214286b
      work->wait();
    }
  }
}

std::vector<at::Tensor> MultiDeviceExecutor::runWithInput(
    const std::vector<c10::IValue>& inputs,
    const LaunchParams& launch_params) {
  // make sure the communicator can run the Fusion (e.g. there is enough GPUs,
  // etc)
  auto error_msg = validate();
  NVF_ERROR(error_msg.empty(), error_msg);

  // Make sure inputs align at global boundary.
  NVF_ERROR(
      inputs.size() == staged_fusion_->inputs().size(),
      "Wrong number of inputs");

  auto allocations =
      allocOutputSpace(inputs, allocator_fusion_.get(), comm()->device());
  NVF_ERROR(vals_to_allocate_.size() == allocations.size());
  for (auto i : c10::irange(allocations.size())) {
    val_to_IValue_[vals_to_allocate_.at(i)] = allocations.at(i);
  }

  // process input values:
  for (auto input_idx : c10::irange(inputs.size())) {
    val_to_IValue_[staged_fusion_->inputs().at(input_idx)] =
        inputs.at(input_idx);
  }

  // Run through the groups to launch kernels and comms
  for (auto group : workspace.group_run_order) {
    if (!is_resharding_.at(group)) {
      postKernel(group, launch_params);
    } else {
      postCommunication(group);
    }
  }

  // Collect global outputs from context
  std::vector<at::Tensor> outputs;
  for (auto output_val : staged_fusion_->outputs()) {
    auto output = (val_to_IValue_.find(output_val) != val_to_IValue_.end())
        ? val_to_IValue_.at(output_val).toTensor()
        : at::Tensor();
    outputs.push_back(output);
  }

  return outputs;
}

std::string MultiDeviceExecutor::validate() const {
  if (!comm_.is_available()) {
    return "distributed configuration required";
  }

  if (requestedNumberOfDevices(completeFusion()) > comm_.size()) {
    return "the pipeline requests " +
        std::to_string(requestedNumberOfDevices(completeFusion())) +
        " GPUs to run, but there are only " + std::to_string(comm_.size()) +
        " ranks in the communicator";
  }

  if (comm_.size() > at::cuda::getNumGPUs()) {
    return std::to_string(comm_.local_size()) +
        " processes are spawn on the node but only " +
        std::to_string(at::cuda::getNumGPUs()) + " GPUs are available";
  }

  return "";
}

std::ostream& MultiDeviceExecutor::print() {
  int compute_segment_counter = 0;
  int communication_counter = 0;
  for (auto group : workspace.group_run_order) {
    if (is_resharding_[group]) {
      debug() << "Communication " << communication_counter << ": "
              << group->exprs().at(0) << "\n";
      communication_counter++;
    } else {
      debug() << "Compute segment " << compute_segment_counter << ":{\n";
      auto fusion = staged_fusion_->makeFusion(group).second;
      fusion->print();
      debug() << "}\n";
      compute_segment_counter++;
    }
  }
  return debug();
}

} // namespace nvfuser<|MERGE_RESOLUTION|>--- conflicted
+++ resolved
@@ -176,19 +176,12 @@
   }
 
   // post and wait communications
-<<<<<<< HEAD
-  for (auto communication : communications) {
-    auto backend =
+  for (Communication* communication : communications) {
+    c10::intrusive_ptr<c10d::Backend> backend =
         comm_.getBackendForTeam(communication->params().team, std::nullopt);
-    auto work =
-        postSingleCommunication(communication, comm_.deviceId(), backend);
-    if (work) {
-=======
-  for (auto& communication : communications) {
-    c10::intrusive_ptr<c10d::Work> work =
-        communication->post(comm_, input_tensor, output_tensor);
+    c10::intrusive_ptr<c10d::Work> work = postSingleCommunication(
+        communication, comm_.deviceId(), backend, input_tensor, output_tensor);
     if (work != nullptr) {
->>>>>>> d214286b
       work->wait();
     }
   }
