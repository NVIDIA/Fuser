// clang-format off
/*
 * SPDX-FileCopyrightText: Copyright (c) 2023-present NVIDIA CORPORATION & AFFILIATES.
 * All rights reserved.
 * SPDX-License-Identifier: BSD-3-Clause
 */
// clang-format on
#include <cuda_utils.h>
#include <multidevice/communicator.h>
#include <options.h>

#include <netdb.h>
#include <map>

#ifdef NVFUSER_DISTRIBUTED
#include <torch/csrc/distributed/c10d/PrefixStore.hpp>
#ifdef USE_C10D_GLOO
#include <torch/csrc/distributed/c10d/ProcessGroupGloo.hpp>
#endif
#ifdef USE_C10D_NCCL
#include <torch/csrc/distributed/c10d/ProcessGroupNCCL.hpp>
#endif
#if defined(USE_C10D_UCC) && defined(NVFUSER_BUILD_WITH_UCC)
#include <torch/csrc/distributed/c10d/ProcessGroupUCC.hpp>
#endif
#endif

namespace nvfuser {

std::ostream& operator<<(std::ostream& out, const CommunicatorBackend& cb) {
  switch (cb) {
    case CommunicatorBackend::kNccl:
      out << "NCCL";
      break;
    case CommunicatorBackend::kUcc:
      out << "UCC";
      break;
    case CommunicatorBackend::kGloo:
      out << "GLOO";
      break;
  }
  return out;
}

namespace {

// Iterate through a list of environmental variables and stop at the first one
// that succeeds. If none of the variables are available, returns nullptr.
char* tryReadEnv(const std::vector<std::string>& envs) {
  for (const auto& env : envs) {
    if (char* ret = std::getenv(env.c_str())) {
      return ret;
    }
  }
  return nullptr;
}

// Parse the environment to retrieve MPI rank, world size, local rank,
// local world size, and also master address and master port.
// Returns true if the distributed configuration is valid, false otherwise
bool parseEnv(
    RankType& rank,
    int64_t& size,
    RankType& local_rank,
    int64_t& local_size,
    std::string& master_addr,
    int& master_port) {
  char* env = nullptr;

  // retrieves the rank of the current process
  env = tryReadEnv({"OMPI_COMM_WORLD_RANK", "WORLD_RANK", "SLURM_PROCID"});
  if (env == nullptr) {
    return false;
  }
  rank = std::atoi(env);

  // retrieves the size of the communicator
  env = tryReadEnv({"OMPI_COMM_WORLD_SIZE", "WORLD_SIZE", "SLURM_NTASKS"});
  if (env == nullptr) {
    return false;
  }
  size = std::atoi(env);

  // retrieves the size of the communicator
  env = tryReadEnv(
      {"OMPI_COMM_WORLD_LOCAL_RANK", "WORLD_LOCAL_RANK", "SLURM_LOCALID"});
  if (env == nullptr) {
    return false;
  }
  local_rank = std::atoi(env);

  // retrieves the size of the communicator
  env = tryReadEnv(
      {"OMPI_COMM_WORLD_LOCAL_SIZE",
       "WORLD_LOCAL_SIZE",
       "SLURM_NTASKS_PER_NODE"});
  if (env == nullptr) {
    return false;
  }
  local_size = std::atoi(env);

  // retrieves master address
  env = std::getenv("NVFUSER_MASTER_ADDR");
  if (env) {
    // replace the potential aliased hostname by the "official" name
    master_addr = gethostbyname(env)->h_name;
  } else if (local_size == size) {
    master_addr = "localhost";
  } else {
    TORCH_WARN(
        "the environment variable NVFUSER_MASTER_ADDR "
        "must be specified in multi-node environment");
    return false;
  }

  // retrieves master port
  if ((env = std::getenv("NVFUSER_MASTER_PORT")) != nullptr) {
    master_port = std::atoi(env);
  } else {
    LOG(INFO)
        << "The environment variable NVFUSER_MASTER_PORT has not been specified. "
        << "Set the master port to default: " << master_port;
  }

  return true;
}

inline std::string getTeamKey(const Team& team, CommunicatorBackend backend) {
  std::string backend_str =
      (backend == CommunicatorBackend::kUcc) ? "ucc" : "nccl";
  return std::accumulate(
      std::begin(team),
      std::end(team),
      std::string{backend_str},
      [](const std::string& a, const RankType& b) {
        return a.empty() ? std::to_string(b) : a + ',' + std::to_string(b);
      });
}

#ifdef NVFUSER_DISTRIBUTED
// creates and return a process group backend
c10::intrusive_ptr<c10d::Backend> createBackend(
    CommunicatorBackend backend,
    c10::intrusive_ptr<c10d::Store> store,
    RankType rank,
    int64_t size) {
#ifdef USE_C10D_NCCL
  if (backend == CommunicatorBackend::kNccl) {
    auto pg_opts = c10::make_intrusive<::c10d::ProcessGroupNCCL::Options>();
    return c10::make_intrusive<::c10d::ProcessGroupNCCL>(
        store, rank, size, pg_opts);
  }
#endif

#ifdef USE_C10D_GLOO
  if (backend == CommunicatorBackend::kGloo) {
    auto pg_opts = c10d::ProcessGroupGloo::Options::create();
    return c10::make_intrusive<::c10d::ProcessGroupGloo>(
        store, rank, size, pg_opts);
  }
#endif

#if defined(USE_C10D_UCC) && defined(NVFUSER_BUILD_WITH_UCC)
  if (backend == CommunicatorBackend::kUcc) {
    constexpr auto timeout = std::chrono::milliseconds(30 * 60 * 1000);
    return c10d::ProcessGroupUCC::createProcessGroupUCC(
        store, static_cast<int>(rank), static_cast<int>(size), timeout);
  }
#endif
  NVF_THROW("no distributed backend available");
}
#endif
} // namespace

Communicator::Communicator(
    CommunicatorBackend backend,
    RankType server_local_rank)
    : is_available_(false),
      default_backend_(backend),
      rank_(0),
      size_(1),
      local_rank_(0),
      local_size_(1),
      master_port_(
          c10d::TCPStoreOptions::kDefaultPort + 42), // to avoid collision
      ucc_available_(false),
      nccl_available_(false) {
  if (isOptionDisabled(DisableOption::Multidevice)) {
    return;
  }

  // retrieves rank and communicator size
  is_available_ = parseEnv(
      rank_, size_, local_rank_, local_size_, master_addr_, master_port_);

  if (!is_available_) {
    return;
  }

<<<<<<< HEAD
  cudaSetDevice(local_rank_);
=======
  NVFUSER_CUDA_RT_SAFE_CALL(cudaSetDevice(local_rank_));
>>>>>>> 0d0402ff

#ifdef NVFUSER_DISTRIBUTED
  c10d::TCPStoreOptions store_opts;
  {
    char hostname[HOST_NAME_MAX]; // NOLINT (modernize-avoid-c-arrays)
    NVF_ERROR(
        gethostname(hostname, HOST_NAME_MAX) == 0,
        "error when retrieving hostname");
    // we define the server as the process at the master host with local rank 0
    store_opts.isServer = (master_addr_ == "localhost" ||
                           master_addr_ == gethostbyname(hostname)->h_name) &&
        local_rank_ == server_local_rank;
  }
  store_opts.port = master_port_;
  store_ = c10::make_intrusive<c10d::TCPStore>(master_addr_, store_opts);
#endif

#if defined(USE_C10D_UCC) && defined(NVFUSER_BUILD_WITH_UCC)
  ucc_available_ = true;
#endif

#ifdef USE_C10D_NCCL
  nccl_available_ = true;
#endif
}

void Communicator::cleanup() {
  static bool cleaned_up = false;
  NVF_CHECK(
      !cleaned_up,
      "The singleton Communicator has already been cleaned up. This is "
      "likely because Communicator::cleanup was called more than once");
  cleaned_up = true;

  // Without this, the TCPStore server can be cleaned up before TCPStore
  // clients are created, causing an hang. This happened with
  // test_multidevice.py::test_sizes_and_ranks.
  if (is_available()) {
    barrier();
  }

  store_ = nullptr;

#if defined(NVFUSER_DISTRIBUTED) && defined(USE_C10D_NCCL)
  // Sort backends to work around a NCCL bug (nvbugs/4889623). Closing backends
  // in different orders between ranks have been causing a hang.
  std::vector<std::pair<std::string, c10::intrusive_ptr<c10d::Backend>>>
      keyed_backends(backends_.begin(), backends_.end());
  std::sort(keyed_backends.begin(), keyed_backends.end());
  for (auto& [key, backend] : keyed_backends) {
    // Call shutdown before destructing a ProcessGroupNCCL as instructed by
    // https://github.com/pytorch/pytorch/blob/e62073d7997c9e63896cb5289ffd0874a8cc1838/torch/csrc/distributed/c10d/ProcessGroupNCCL.cpp#L1164-L1170.
    if (auto* pg_nccl = dynamic_cast<c10d::ProcessGroupNCCL*>(backend.get())) {
      pg_nccl->shutdown();
    }
  }
#endif
  backends_.clear();

  is_available_ = false;
}

c10d::Backend* Communicator::getBackendForTeam(
    const Team& team,
    std::optional<CommunicatorBackend> backend,
    const std::string& prefix) {
  NVF_ERROR(
      is_available(),
      "The singleton Communicator isn't available. "
      "This is likely because Communicator::cleanup has been called "
      "or the instance wasn't successfully initialized.");

  CommunicatorBackend b = getBackend(backend);
  // generate a string key which is unique to the team
  // create the team and cache it
  std::string team_key = prefix + getTeamKey(team, b);
  // check if backend associated with the team is present in the cache
  if (backends_.find(team_key) ==
      backends_.end()) { // create the backend and cache it
#ifdef NVFUSER_DISTRIBUTED
    backends_[team_key] = [&]() -> c10::intrusive_ptr<c10d::Backend> {
      // check that the caller's rank belongs to the requested team
      auto rank_it = std::find(team.begin(), team.end(), deviceId());
      if (rank_it == team.end()) {
        return nullptr;
      }
      // retrieve the caller's rank index/position in the team
      RankType team_rank = std::distance(team.begin(), rank_it);
      return createBackend(
          b,
          c10::make_intrusive<c10d::PrefixStore>(team_key, store_),
          team_rank,
          static_cast<int64_t>(team.size()));
    }();
#else
    backends_[team_key] = nullptr;
#endif
  }
  return backends_.at(team_key).get();
}

c10d::Backend* Communicator::getWorld(
    std::optional<CommunicatorBackend> backend) {
  std::vector<RankType> all_ranks(size_);
  std::iota(all_ranks.begin(), all_ranks.end(), 0);

  return getBackendForTeam(all_ranks, backend);
}

void Communicator::barrier(std::optional<CommunicatorBackend> backend) {
  // Explicitly specify the (local) device ID to avoid a warning. Without this,
  // ProcessGroupNCCL::barrier may guess the wrong mapping and failed to block
  // CPU properly:
  // https://github.com/pytorch/pytorch/blob/7e4329c258306cc14303895e5f1e6036b009e74f/torch/csrc/distributed/c10d/ProcessGroupNCCL.cpp#L3905-L3912.
  c10d::BarrierOptions options{.device_ids = {local_rank()}};
  getWorld(backend)->barrier(options)->wait();
}

} // namespace nvfuser<|MERGE_RESOLUTION|>--- conflicted
+++ resolved
@@ -197,11 +197,7 @@
     return;
   }
 
-<<<<<<< HEAD
-  cudaSetDevice(local_rank_);
-=======
   NVFUSER_CUDA_RT_SAFE_CALL(cudaSetDevice(local_rank_));
->>>>>>> 0d0402ff
 
 #ifdef NVFUSER_DISTRIBUTED
   c10d::TCPStoreOptions store_opts;
