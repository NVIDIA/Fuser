--- conflicted
+++ resolved
@@ -23,16 +23,9 @@
 namespace nvfuser {
 
 std::map<CommunicatorBackend, std::string> communicator_backend_to_string = {
-<<<<<<< HEAD
-  {CommunicatorBackend::nccl, "NCCL"},
-  {CommunicatorBackend::ucc, "UCC"},
-  {CommunicatorBackend::gloo, "GLOO"}
-};
-=======
     {CommunicatorBackend::nccl, "NCCL"},
     {CommunicatorBackend::ucc, "UCC"},
     {CommunicatorBackend::gloo, "GLOO"}};
->>>>>>> e11b6f48
 
 std::ostream& operator<<(std::ostream& out, const CommunicatorBackend& cb) {
   return out << communicator_backend_to_string.at(cb);
