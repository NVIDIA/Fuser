// clang-format off
/*
 * SPDX-FileCopyrightText: Copyright (c) 2023-present NVIDIA CORPORATION & AFFILIATES.
 * All rights reserved.
 * SPDX-License-Identifier: BSD-3-Clause
 */
// clang-format on
#pragma once

#include <ir/base_nodes.h>
#include <ir/builder.h>
#include <multidevice/communicator.h>
#include <multidevice/multidevice.h>
#ifdef NVFUSER_DISTRIBUTED
#include <torch/csrc/distributed/c10d/Types.hpp>
#else
#include <multidevice/c10d_mock.h>
#endif
#include <type.h>
#include <visibility.h>

namespace nvfuser {

enum class CommunicationType {
  Gather,
  Allgather,
  Scatter,
  Reduce,
  Allreduce,
  ReduceScatter,
  Broadcast,
  SendRecv
};

<<<<<<< HEAD
/*
  This struct gathers all the parameters necessary for the
  construction a communication
*/
=======
std::ostream& operator<<(std::ostream& os, const CommunicationType& type);

// This struct gathers all the parameters needed to construct a Communication.
>>>>>>> b0204158
struct CommParams {
  CommunicationType type;
  DeviceIdxType root = -1;
  bool is_root_in_mesh = true;
  Team team; // should not have duplicates and should contain both the root and
             // the mesh
  c10d::ReduceOp::RedOpType redOp = c10d::ReduceOp::RedOpType::UNUSED;
  int64_t scattered_axis = -1;
};

<<<<<<< HEAD
/*
The class "Communication" represents a MPI-style communication
communication operation to be executed on the network. The base class
Communication should not be used directly but through its derived classes:
Broadcast, Gather, Scatter, Allgather, and SendRecv. Other collectives will be
added later.

CommParams contains the arguments for the communication constructors.
Note that each process (associated with a device index given by
communicator.deviceId()) will fill CommParams with different arguments,
depending on the role they play in this communication. For example, the root of
a Gather communication will have <team_size> destination buffers, whereas
non-root will have no destination buffers. Also, the ranks not participating in
the communication should not instantiate it.

The method "post" triggers the execution of the communication. This call is
non-blocking. The communication can be posted multiple times.
It is assumed that the current device_index (given by
communicator.deviceId()) belongs to the team of the communication,
otherwise an error is thrown.

NOTE: pytorch's NCCL process group API needs <team_size> buffers on root for
scatter/gather operation.

(*) Broadcast
Copies the root's src buffer to each device's dst buffer
Requirements:
  - the root is set and belongs to the team
  - the root has one src buffer, and no or one dst buffer
  - non-roots have no src buffer and one dst buffer
  - all buffers have the same size


(*) Gather
Copies each device's source buffer to the root's respective src
buffer. The order of the sender devices matches the order of the
root's buffers.
Requirements:
  - the root is set and belongs to the team
  - the root has one src buffer and <team_size> dst buffers
  - non-roots have one src buffer and no dst buffer
  - all buffers have the same size

(*) Allgather
Copies each device's src buffer to each device's respective src
buffer. The order of the devices matches the order of the
buffers
Requirements:
  - all device have one src buffer and <team_size> dst buffers
  - all buffers have the same size

(*) Scatter
Copies each root's src buffer to each device's dst buffer.
The order of the buffers matches the order of the receiver devices
Requirements:
  - the root is set and belongs to the team
  - the root has <team_size> src buffers and one dst buffer
  - non-roots have no src buffer and one dst buffer
  - all buffers have the same size

(*) Reduce
Reduce the src buffers to the root's dst buffer.
Requirements:
  - the root is set and belongs to the team
  - the root has one src buffers and one dst buffer
  - non-roots have one src buffer and no dst buffer
  - all buffers have the same size

(*) Allreduce
Reduce the src buffers to the dst buffer.
Requirements:
  - all devices have one src buffer and one dst buffer
  - all buffers have the same size

(*) ReduceScatter
Reduce all the src buffers and shard the result to the dst buffers.
Requirements:
  - all devices have <team_size> src buffer and one dst buffer
  - all buffers have the same size

(*) SendRecv
Copies the sender's src buffers to the receiver's dst buffer
It is equivalent to a Broadcast with a team of size == 2

Requirements:
  - the team must be of size 2 or 1 (in which case the SendRecv reduces to a
local copy)
  - all buffers have the same size
  - the root is set and belongs to the team. The "root" corresponds to the
sender
  - If the team size the root has one src buffers and no dst buffer (or one in
case of a local copy)
  - If team is of size 2, the unique non-root have no src buffer and one dst
buffer
*/
class NVF_API Communication : public Expr {
 public:
  using Expr::Expr;
  Communication(IrBuilderPasskey passkey, CommParams params);
  Communication(const Communication* src, IrCloner* ir_cloner);

  Communication(const Communication& other) = delete;
  Communication& operator=(const Communication& other) = delete;
  Communication(Communication&& other) = delete;
  Communication& operator=(Communication&& other) = delete;

  NVFUSER_DECLARE_CLONE_AND_CREATE

  std::string toString(int indent_size = 0) const override;
  std::string toInlineString(int indent_size = 0) const override;
  virtual const char* getOpString() const override {
    return "Communication";
  }

  bool sameAs(const Statement* other) const override;

  auto params() const {
    return params_;
  }

 private:
  // store the arguments of the communication
  CommParams params_;
  // stores the relative index of the root in the team
  DeviceIdxType root_relative_index_ = -1;
};
=======
// The class "Communication" represents a MPI-style communication
// communication operation to be executed on the network. The base class
// Communication should not be used directly but through its derived classes:
// Broadcast, Gather, Scatter, Allgather, and SendRecv. Other collectives will
// be added later.

// CommParams contains the arguments for the communication constructors.
// Note that each process (associated with a device index given by
// communicator.deviceId()) will fill CommParams with different arguments,
// depending on the role they play in this communication. For example, the root
// of a Gather communication will have <team_size> destination buffers, whereas
// non-root will have no destination buffers. Also, the ranks not participating
// in the communication should not instantiate it.

// The method "post" triggers the execution of the communication. This call is
// non-blocking. The communication can be posted multiple times.
// It is assumed that the current device_index (given by
// communicator.deviceId()) belongs to the team of the communication,
// otherwise an error is thrown.

// NOTE: pytorch's NCCL process group API needs <team_size> buffers on root for
// scatter/gather operation.
// (*) Broadcast
// Copies the root's src buffer to each device's dst buffer
// Requirements:
//   - the root is set and belongs to the team
//   - the root has one src buffer, and no or one dst buffer
//   - non-roots have no src buffer and one dst buffer
//   - all buffers have the same size
// (*) Gather
// Copies each device's source buffer to the root's respective src
// buffer. The order of the sender devices matches the order of the
// root's buffers.
// Requirements:
//   - the root is set and belongs to the team
//   - the root has one src buffer and <team_size> dst buffers
//   - non-roots have one src buffer and no dst buffer
//   - all buffers have the same size
// (*) Allgather
// Copies each device's src buffer to each device's respective src
// buffer. The order of the devices matches the order of the
// buffers
// Requirements:
//   - all device have one src buffer and <team_size> dst buffers
//   - all buffers have the same size
// (*) Scatter
// Copies each root's src buffer to each device's dst buffer.
// The order of the buffers matches the order of the receiver devices
// Requirements:
//   - the root is set and belongs to the team
//   - the root has <team_size> src buffers and one dst buffer
//   - non-roots have no src buffer and one dst buffer
//   - all buffers have the same size
// (*) Reduce
// Reduce the src buffers to the root's dst buffer.
// Requirements:
//   - the root is set and belongs to the team
//   - the root has one src buffers and one dst buffer
//   - non-roots have one src buffer and no dst buffer
//   - all buffers have the same size
// (*) Allreduce
// Reduce the src buffers to the dst buffer.
// Requirements:
//   - all devices have one src buffer and one dst buffer
//   - all buffers have the same size
// (*) ReduceScatter
// Reduce all the src buffers and shard the result to the dst buffers.
// Requirements:
//   - all devices have <team_size> src buffer and one dst buffer
//   - all buffers have the same size
// (*) SendRecv
// Copies the sender's src buffers to the receiver's dst buffer
// It is equivalent to a Broadcast with a team of size == 2
class Communication : public Expr {
 public:
  using Expr::Expr;
  Communication(IrBuilderPasskey passkey, CommParams params);
  Communication(const Communication* src, IrCloner* ir_cloner);

  Communication(const Communication& other) = delete;
  Communication& operator=(const Communication& other) = delete;
  Communication(Communication&& other) = delete;
  Communication& operator=(Communication&& other) = delete;

  NVFUSER_DECLARE_CLONE_AND_CREATE

  std::string toString(int indent_size = 0) const override;
  std::string toInlineString(int indent_size = 0) const override;
  const char* getOpString() const override {
    return "Communication";
  }

  // TDOO: add params_ (or flattened parameters) as data attributes so this and
  // the constructor that takes IrCloner aren't needed.
  bool sameAs(const Statement* other) const override;

  // TODO: const CommParams&.
  auto params() const {
    return params_;
  }

 private:
  // store the arguments of the communication
  CommParams params_;
};

// Triggers the execution of the communication. This is a non-blocking call.
// The communication can be posted multiple times
// TODO: c10d::Backend* should be sufficient.
c10::intrusive_ptr<c10d::Work> postSingleCommunication(
    Communication* communication,
    DeviceIdxType my_device_index,
    c10::intrusive_ptr<c10d::Backend> backend,
    at::Tensor input_tensor,
    at::Tensor output_tensor);
>>>>>>> b0204158

// Triggers the execution of the communication. This is a non-blocking call.
// The communication can be posted multiple times
c10::intrusive_ptr<c10d::Work> postCommunication(
    Communication* communication,
    DeviceIdxType my_device_index,
    c10::intrusive_ptr<c10d::Backend> backend);

} // namespace nvfuser<|MERGE_RESOLUTION|>--- conflicted
+++ resolved
@@ -32,16 +32,9 @@
   SendRecv
 };
 
-<<<<<<< HEAD
-/*
-  This struct gathers all the parameters necessary for the
-  construction a communication
-*/
-=======
 std::ostream& operator<<(std::ostream& os, const CommunicationType& type);
 
 // This struct gathers all the parameters needed to construct a Communication.
->>>>>>> b0204158
 struct CommParams {
   CommunicationType type;
   DeviceIdxType root = -1;
@@ -52,134 +45,6 @@
   int64_t scattered_axis = -1;
 };
 
-<<<<<<< HEAD
-/*
-The class "Communication" represents a MPI-style communication
-communication operation to be executed on the network. The base class
-Communication should not be used directly but through its derived classes:
-Broadcast, Gather, Scatter, Allgather, and SendRecv. Other collectives will be
-added later.
-
-CommParams contains the arguments for the communication constructors.
-Note that each process (associated with a device index given by
-communicator.deviceId()) will fill CommParams with different arguments,
-depending on the role they play in this communication. For example, the root of
-a Gather communication will have <team_size> destination buffers, whereas
-non-root will have no destination buffers. Also, the ranks not participating in
-the communication should not instantiate it.
-
-The method "post" triggers the execution of the communication. This call is
-non-blocking. The communication can be posted multiple times.
-It is assumed that the current device_index (given by
-communicator.deviceId()) belongs to the team of the communication,
-otherwise an error is thrown.
-
-NOTE: pytorch's NCCL process group API needs <team_size> buffers on root for
-scatter/gather operation.
-
-(*) Broadcast
-Copies the root's src buffer to each device's dst buffer
-Requirements:
-  - the root is set and belongs to the team
-  - the root has one src buffer, and no or one dst buffer
-  - non-roots have no src buffer and one dst buffer
-  - all buffers have the same size
-
-
-(*) Gather
-Copies each device's source buffer to the root's respective src
-buffer. The order of the sender devices matches the order of the
-root's buffers.
-Requirements:
-  - the root is set and belongs to the team
-  - the root has one src buffer and <team_size> dst buffers
-  - non-roots have one src buffer and no dst buffer
-  - all buffers have the same size
-
-(*) Allgather
-Copies each device's src buffer to each device's respective src
-buffer. The order of the devices matches the order of the
-buffers
-Requirements:
-  - all device have one src buffer and <team_size> dst buffers
-  - all buffers have the same size
-
-(*) Scatter
-Copies each root's src buffer to each device's dst buffer.
-The order of the buffers matches the order of the receiver devices
-Requirements:
-  - the root is set and belongs to the team
-  - the root has <team_size> src buffers and one dst buffer
-  - non-roots have no src buffer and one dst buffer
-  - all buffers have the same size
-
-(*) Reduce
-Reduce the src buffers to the root's dst buffer.
-Requirements:
-  - the root is set and belongs to the team
-  - the root has one src buffers and one dst buffer
-  - non-roots have one src buffer and no dst buffer
-  - all buffers have the same size
-
-(*) Allreduce
-Reduce the src buffers to the dst buffer.
-Requirements:
-  - all devices have one src buffer and one dst buffer
-  - all buffers have the same size
-
-(*) ReduceScatter
-Reduce all the src buffers and shard the result to the dst buffers.
-Requirements:
-  - all devices have <team_size> src buffer and one dst buffer
-  - all buffers have the same size
-
-(*) SendRecv
-Copies the sender's src buffers to the receiver's dst buffer
-It is equivalent to a Broadcast with a team of size == 2
-
-Requirements:
-  - the team must be of size 2 or 1 (in which case the SendRecv reduces to a
-local copy)
-  - all buffers have the same size
-  - the root is set and belongs to the team. The "root" corresponds to the
-sender
-  - If the team size the root has one src buffers and no dst buffer (or one in
-case of a local copy)
-  - If team is of size 2, the unique non-root have no src buffer and one dst
-buffer
-*/
-class NVF_API Communication : public Expr {
- public:
-  using Expr::Expr;
-  Communication(IrBuilderPasskey passkey, CommParams params);
-  Communication(const Communication* src, IrCloner* ir_cloner);
-
-  Communication(const Communication& other) = delete;
-  Communication& operator=(const Communication& other) = delete;
-  Communication(Communication&& other) = delete;
-  Communication& operator=(Communication&& other) = delete;
-
-  NVFUSER_DECLARE_CLONE_AND_CREATE
-
-  std::string toString(int indent_size = 0) const override;
-  std::string toInlineString(int indent_size = 0) const override;
-  virtual const char* getOpString() const override {
-    return "Communication";
-  }
-
-  bool sameAs(const Statement* other) const override;
-
-  auto params() const {
-    return params_;
-  }
-
- private:
-  // store the arguments of the communication
-  CommParams params_;
-  // stores the relative index of the root in the team
-  DeviceIdxType root_relative_index_ = -1;
-};
-=======
 // The class "Communication" represents a MPI-style communication
 // communication operation to be executed on the network. The base class
 // Communication should not be used directly but through its derived classes:
@@ -295,7 +160,6 @@
     c10::intrusive_ptr<c10d::Backend> backend,
     at::Tensor input_tensor,
     at::Tensor output_tensor);
->>>>>>> b0204158
 
 // Triggers the execution of the communication. This is a non-blocking call.
 // The communication can be posted multiple times
