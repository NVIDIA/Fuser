// clang-format off
/*
 * SPDX-FileCopyrightText: Copyright (c) 2023-present NVIDIA CORPORATION & AFFILIATES.
 * All rights reserved.
 * SPDX-License-Identifier: BSD-3-Clause
 */
// clang-format on
#pragma once

#include <ir/base_nodes.h>
#include <ir/builder.h>
#include <multidevice/communicator.h>
#include <multidevice/device_mesh.h>
#include <multidevice/multidevice.h>
#ifdef NVFUSER_DISTRIBUTED
#include <torch/csrc/distributed/c10d/Types.hpp>
#else
#include <multidevice/c10d_mock.h>
#endif
#include <type.h>
#include <visibility.h>

namespace nvfuser {

enum class CommunicationType {
  Gather,
  Allgather,
  Scatter,
  Reduce,
  Allreduce,
  ReduceScatter,
  Broadcast,
  SendRecv
};

std::ostream& operator<<(std::ostream& os, const CommunicationType& type);

using RedOpType = c10d::ReduceOp::RedOpType;

// The class "Communication" represents a MPI-style communication
// communication operation to be executed on the network. The base class
// Communication should not be used directly but through its derived classes:
// Broadcast, Gather, Scatter, Allgather, and SendRecv. Other collectives will
// be added later.
class Communication : public Expr {
 public:
  using Expr::Expr;
  // Only specify `root` for types that have root.
  // Only specify `red_op` for reduction types.
  // Only specify `scattered_axis` for ReduceScatter.
  //
  // TODO: pass in input/output TV and compute root, mesh and scatteredAxis from
  // them.
  Communication(
      IrBuilderPasskey passkey,
      CommunicationType type,
      DeviceMesh mesh, // Might not contain `root`.
      Team team, // All devices involved in this communication. It must include
                 // `root`. It can be a subset of `root`+`mesh` in case of 2D
                 // sharding.
      DeviceIdxType root = -1,
      RedOpType red_op = RedOpType::UNUSED,
      int64_t scattered_axis = -1);

  Communication(const Communication& other) = delete;
  Communication& operator=(const Communication& other) = delete;
  Communication(Communication&& other) = delete;
  Communication& operator=(Communication&& other) = delete;

  NVFUSER_DECLARE_CLONE_AND_CREATE

  std::string toString(int indent_size = 0) const override;
  std::string toInlineString(int indent_size = 0) const override;
  const char* getOpString() const override {
    return "Communication";
  }

  CommunicationType type() const {
    return attribute<CommunicationType>(0);
  }

  const DeviceMesh& mesh() const {
    return attribute<DeviceMesh>(1);
  }

  const Team& team() const {
    return attribute<Team>(2);
  }

  DeviceIdxType root() const {
    return attribute<DeviceIdxType>(3);
  }

  RedOpType reduceOp() const {
    return attribute<RedOpType>(4);
  }

  int64_t scatteredAxis() const {
    return attribute<int64_t>(5);
  }

  bool isRootInMesh() const {
    return mesh().has(root());
  }

  // PyTorch's process group expects the root to be specified
  // as an integer between 0 and world_size-1. We choose it to be
  // the device's relative index within the team
  int64_t getRootRelativeIndex();
};

// The method "post" triggers the execution of the communication. This call is
// non-blocking. The communication can be posted multiple times.
// It is assumed that the current device_index (given by
// communicator.deviceId()) belongs to the team of the communication,
// otherwise an error is thrown.
//
// NOTE: pytorch's NCCL process group API needs <team_size> buffers on root for
// scatter/gather operation.
// (*) Broadcast
// Copies the root's src buffer to each device's dst buffer
// Requirements:
//   - the root is set and belongs to the team
//   - the root has one src buffer, and no or one dst buffer
//   - non-roots have no src buffer and one dst buffer
//   - all buffers have the same size
// (*) Gather
// Copies each device's source buffer to the root's respective src
// buffer. The order of the sender devices matches the order of the
// root's buffers.
// Requirements:
//   - the root is set and belongs to the team
//   - the root has one src buffer and <team_size> dst buffers
//   - non-roots have one src buffer and no dst buffer
//   - all buffers have the same size
// (*) Allgather
// Copies each device's src buffer to each device's respective src
// buffer. The order of the devices matches the order of the
// buffers
// Requirements:
//   - all device have one src buffer and <team_size> dst buffers
//   - all buffers have the same size
// (*) Scatter
// Copies each root's src buffer to each device's dst buffer.
// The order of the buffers matches the order of the receiver devices
// Requirements:
//   - the root is set and belongs to the team
//   - the root has <team_size> src buffers and one dst buffer
//   - non-roots have no src buffer and one dst buffer
//   - all buffers have the same size
// (*) Reduce
// Reduce the src buffers to the root's dst buffer.
// Requirements:
//   - the root is set and belongs to the team
//   - the root has one src buffers and one dst buffer
//   - non-roots have one src buffer and no dst buffer
//   - all buffers have the same size
// (*) Allreduce
// Reduce the src buffers to the dst buffer.
// Requirements:
//   - all devices have one src buffer and one dst buffer
//   - all buffers have the same size
// (*) ReduceScatter
// Reduce all the src buffers and shard the result to the dst buffers.
// Requirements:
//   - all devices have <team_size> src buffer and one dst buffer
//   - all buffers have the same size
// (*) SendRecv
// Copies the sender's src buffers to the receiver's dst buffer
// It is equivalent to a Broadcast with a team of size == 2
<<<<<<< HEAD
class Communication : public Expr {
 public:
  using Expr::Expr;
  Communication(
      IrBuilderPasskey passkey,
      CommParams params,
      TensorView* input_tv = nullptr,
      TensorView* output_tv = nullptr);
  Communication(const Communication* src, IrCloner* ir_cloner);

  Communication(const Communication& other) = delete;
  Communication& operator=(const Communication& other) = delete;
  Communication(Communication&& other) = delete;
  Communication& operator=(Communication&& other) = delete;

  NVFUSER_DECLARE_CLONE_AND_CREATE

  std::string toString(int indent_size = 0) const override;
  std::string toInlineString(int indent_size = 0) const override;
  const char* getOpString() const override {
    return "Communication";
  }

  // TDOO: add params_ (or flattened parameters) as data attributes so this and
  // the constructor that takes IrCloner aren't needed.
  bool sameAs(const Statement* other) const override;

  const CommParams& params() const {
    return params_;
  }

  bool isRootInMesh() const {
    return params_.mesh.has(params_.root);
  }

  const Team& team() const {
    return params_.team;
  }

 private:
  // Stores the arguments used to construct the communication.
  CommParams params_;
};

// Triggers the execution of the communication. This is a non-blocking call.
// The communication can be posted multiple times
// TODO: c10d::Backend* should be sufficient.
=======
>>>>>>> b25032f3
c10::intrusive_ptr<c10d::Work> postSingleCommunication(
    Communication* communication,
    DeviceIdxType my_device_index,
    c10d::Backend* backend,
    at::Tensor input_tensor,
    at::Tensor output_tensor);

} // namespace nvfuser<|MERGE_RESOLUTION|>--- conflicted
+++ resolved
@@ -60,7 +60,9 @@
                  // sharding.
       DeviceIdxType root = -1,
       RedOpType red_op = RedOpType::UNUSED,
-      int64_t scattered_axis = -1);
+      int64_t scattered_axis = -1,
+      TensorView* input_tv = nullptr,
+      TensorView* output_tv = nullptr);
 
   Communication(const Communication& other) = delete;
   Communication& operator=(const Communication& other) = delete;
@@ -168,56 +170,6 @@
 // (*) SendRecv
 // Copies the sender's src buffers to the receiver's dst buffer
 // It is equivalent to a Broadcast with a team of size == 2
-<<<<<<< HEAD
-class Communication : public Expr {
- public:
-  using Expr::Expr;
-  Communication(
-      IrBuilderPasskey passkey,
-      CommParams params,
-      TensorView* input_tv = nullptr,
-      TensorView* output_tv = nullptr);
-  Communication(const Communication* src, IrCloner* ir_cloner);
-
-  Communication(const Communication& other) = delete;
-  Communication& operator=(const Communication& other) = delete;
-  Communication(Communication&& other) = delete;
-  Communication& operator=(Communication&& other) = delete;
-
-  NVFUSER_DECLARE_CLONE_AND_CREATE
-
-  std::string toString(int indent_size = 0) const override;
-  std::string toInlineString(int indent_size = 0) const override;
-  const char* getOpString() const override {
-    return "Communication";
-  }
-
-  // TDOO: add params_ (or flattened parameters) as data attributes so this and
-  // the constructor that takes IrCloner aren't needed.
-  bool sameAs(const Statement* other) const override;
-
-  const CommParams& params() const {
-    return params_;
-  }
-
-  bool isRootInMesh() const {
-    return params_.mesh.has(params_.root);
-  }
-
-  const Team& team() const {
-    return params_.team;
-  }
-
- private:
-  // Stores the arguments used to construct the communication.
-  CommParams params_;
-};
-
-// Triggers the execution of the communication. This is a non-blocking call.
-// The communication can be posted multiple times
-// TODO: c10d::Backend* should be sufficient.
-=======
->>>>>>> b25032f3
 c10::intrusive_ptr<c10d::Work> postSingleCommunication(
     Communication* communication,
     DeviceIdxType my_device_index,
