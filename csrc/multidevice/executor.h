--- conflicted
+++ resolved
@@ -77,12 +77,7 @@
       hir::HostIrEvaluatorParams params = hir::HostIrEvaluatorParams());
 
   // Run the fusion on several devices with the given global inputs
-<<<<<<< HEAD
-  std::vector<at::Tensor> runWithInput(
-      const c10::ArrayRef<c10::IValue>& inputs);
-=======
   std::vector<at::Tensor> runWithInput(const KernelArgumentHolder& inputs);
->>>>>>> 7a9dbc6d
 
   // Returns the Communicator
   Communicator* comm() const {
