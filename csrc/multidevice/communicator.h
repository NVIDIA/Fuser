--- conflicted
+++ resolved
@@ -120,13 +120,8 @@
     return false;
   }
 
-<<<<<<< HEAD
-  auto getTcpStore() {
-    return store_;
-=======
   c10d::TCPStore* getTcpStore() {
     return store_.get();
->>>>>>> c5636f8e
   }
 
  private:
