--- conflicted
+++ resolved
@@ -295,12 +295,8 @@
 bool isLowerableToCommunication(Expr* expr) {
   if (!ir_utils::isTvOp(expr)) {
     return false;
-<<<<<<< HEAD
-  } else if (expr->isA<ReductionOp>()) {
-=======
   }
   if (expr->isA<ReductionOp>()) {
->>>>>>> 025fa59a
     auto in = expr->as<ReductionOp>()->in()->as<TensorView>();
     auto out = expr->as<ReductionOp>()->out()->as<TensorView>();
     // get the reduced axis
