// clang-format off
/*
 * SPDX-FileCopyrightText: Copyright (c) 2023-present NVIDIA CORPORATION & AFFILIATES.
 * All rights reserved.
 * SPDX-License-Identifier: BSD-3-Clause
 */
// clang-format on
#ifdef USE_DISTRIBUTED
#include <ir/interface_nodes.h>
#include <multidevice/device_mesh.h>
#include <multidevice/lower_communication.h>
#include <multidevice/utils.h>
#include <ops/all_ops.h>
#include <limits>

namespace nvfuser {

namespace {

template <typename T>
inline T getInitialValue(BinaryOpType op) {
  switch (op) {
    case BinaryOpType::Add:
      return 0;
    case BinaryOpType::Mul:
      return 1;
    case BinaryOpType::Min:
      return std::numeric_limits<T>::min();
    case BinaryOpType::Max:
<<<<<<< HEAD
      return std::numeric_limits<T>::max();
    case BinaryOpType::BitwiseAnd:
      return std::numeric_limits<T>::max();
    case BinaryOpType::BitwiseOr:
      return 0;
=======
    case BinaryOpType::BitwiseAnd:
      return std::numeric_limits<T>::max();
    case BinaryOpType::BitwiseOr:
>>>>>>> 42f8f684
    case BinaryOpType::BitwiseXor:
      return 0;
    default:
      NVF_ERROR(false, "invalid binary op type");
      return 0;
  }
}

// TODO: handle `c10d::RedOpType::reduceOp::AVG` and
// `c10d::RedOpType::reduceOp::PREMUL_SUM`
inline c10d::ReduceOp::RedOpType getC10dReduceOpType(BinaryOpType op) {
  switch (op) {
    case BinaryOpType::Add:
      return c10d::ReduceOp::RedOpType::SUM;
    case BinaryOpType::Mul:
      return c10d::ReduceOp::RedOpType::PRODUCT;
    case BinaryOpType::Min:
      return c10d::ReduceOp::RedOpType::MIN;
    case BinaryOpType::Max:
      return c10d::ReduceOp::RedOpType::MAX;
    case BinaryOpType::BitwiseAnd:
      return c10d::ReduceOp::RedOpType::BAND;
    case BinaryOpType::BitwiseOr:
      return c10d::ReduceOp::RedOpType::BOR;
    case BinaryOpType::BitwiseXor:
      return c10d::ReduceOp::RedOpType::BXOR;
    default:
      NVF_ERROR(false, "unsupported reduction operation");
      return c10d::ReduceOp::RedOpType::UNUSED;
  }
}

inline bool isDeviceInvolved(
    DeviceIdxType my_device_index,
    DeviceIdxType root,
    const DeviceMesh& mesh) {
  return my_device_index == root || mesh.has(my_device_index);
}

inline bool isDeviceInvolved(
    DeviceIdxType my_device_index,
    const DeviceMesh& sender_mesh,
    const DeviceMesh& receiver_mesh) {
  return sender_mesh.has(my_device_index) || receiver_mesh.has(my_device_index);
}

// Creates a dummy tensor for scatter/gather communications,
// see 'createParamsForGatherScatter'
inline at::Tensor createDummyTensor(at::Tensor reference) {
  return at::empty_like(reference, reference.options());
}

inline at::Tensor createDummyTensor(
    at::Tensor reference,
    BinaryOpType op_type) {
  return createDummyTensor(reference).fill_(getInitialValue<float>(op_type));
}

// Utility function used for setting up a scatter or gather communication
// params. Since most  of the steps are somewhat similar/opposite in those
// cases, we gathered the two implementations into one function. The argument
// "is_scatter" allows to discriminate between scatter and gather
CommParams createParamsForGatherScatter(
    DeviceIdxType my_device_index,
    DeviceIdxType root,
    const DeviceMesh& mesh, // is_scatter? receivers : senders
    at::Tensor root_buf, // is_scatter? input buf : output buf
    at::Tensor buf, // is_scatter? output buf : input buf
    bool is_scatter) {
  CommParams params;
  params.root = root;
  params.team = mesh.vector();
  bool is_root_in_mesh = mesh.has(root);
  if (!is_root_in_mesh) {
    params.team.push_back(root);
  }

  if (mesh.has(my_device_index)) {
    auto sliced_buf = buf.index({0, "..."});
    ((is_scatter) ? params.dst_bufs : params.src_bufs) = {sliced_buf};
  }

  if (my_device_index == root) {
    for (auto i : c10::irange(mesh.vector().size())) {
      ((is_scatter) ? params.src_bufs : params.dst_bufs)
          .push_back(root_buf.index({static_cast<int>(i), "..."}));
    }
    // The scatter/gather semantics imposes the root to be both
    // sender and receiver. If the root is not in the mesh, we thus
    // have to artificially make it send and receive a dummy buffer
    // Since it is an "inplace" operation, this should not cause any overhead
    if (!is_root_in_mesh) {
      at::Tensor dummy = createDummyTensor(root_buf.index({0, "..."}));
      params.src_bufs.push_back(dummy);
      params.dst_bufs.push_back(dummy);
    }
  }
  return params;
}

// Adds one or zero Scatter communication to the vector 'comms'
void lowerToScatter(
    DeviceIdxType my_device_index,
    const DeviceMesh& sender_mesh,
    const DeviceMesh& receiver_mesh,
    at::Tensor input_tensor,
    at::Tensor output_tensor,
    std::vector<std::shared_ptr<Communication>>& comms) {
  // we arbitrarily choose the first device of the sender mesh to be the root
  auto root = sender_mesh.vector().at(0);
  if (!isDeviceInvolved(my_device_index, root, receiver_mesh)) {
    return;
  }
  auto params = createParamsForGatherScatter(
      my_device_index, root, receiver_mesh, input_tensor, output_tensor, true);
  comms.push_back(std::make_shared<Scatter>(std::move(params)));
}

/*
Adds zero or multiple Gather communications to the vector 'comms'

Note that since the root of a Gather collective is a destination, we possibly
need multiple Gather if the tensor is replicated in the receiver mesh.
*/
void lowerToGather(
    DeviceIdxType my_device_index,
    const DeviceMesh& sender_mesh,
    const DeviceMesh& receiver_mesh,
    at::Tensor input_tensor,
    at::Tensor output_tensor,
    std::vector<std::shared_ptr<Communication>>& comms) {
  // we create as many 'Gathers' as there are devices in the receiver mesh
  for (auto root : receiver_mesh.vector()) {
    if (!isDeviceInvolved(my_device_index, root, sender_mesh)) {
      continue;
    }
    auto params = createParamsForGatherScatter(
        my_device_index, root, sender_mesh, output_tensor, input_tensor, false);
    comms.push_back(std::make_shared<Gather>(std::move(params)));
  }
}

// Add one or zero Allgather communication to the vector 'comms'
void lowerToAllgather(
    DeviceIdxType my_device_index,
    const DeviceMesh& mesh,
    at::Tensor input_tensor,
    at::Tensor output_tensor,
    std::vector<std::shared_ptr<Communication>>& comms) {
  if (!mesh.has(my_device_index)) {
    return;
  }

  CommParams params;
  params.team = mesh.vector();
  for (auto i : c10::irange(mesh.vector().size())) {
    params.dst_bufs.push_back(
        output_tensor.index({static_cast<int>(i), "..."}));
  }
  params.src_bufs = {input_tensor.index({0, "..."})};

  comms.push_back(std::make_shared<Allgather>(std::move(params)));
}

// Creates and set the CommParams for a Broadcast or Send/Recv communication
CommParams createParamsForBroadcastOrP2P(
    DeviceIdxType my_device_index,
    DeviceIdxType root,
    const DeviceMesh& mesh, // receiver devices
    at::Tensor input_tensor,
    at::Tensor output_tensor) {
  CommParams params;
  params.root = root;
  params.team = mesh.vector();
  if (!mesh.has(root)) {
    params.team.push_back(root);
  }

  if (my_device_index == root) {
    params.src_bufs = {input_tensor};
  }
  if (mesh.has(my_device_index)) {
    params.dst_bufs = {output_tensor};
  }

  return params;
}

// Adds one or zero Broadcast or Send/Recv communication to the vector 'comms'
void lowerToBroadcastOrP2P(
    DeviceIdxType my_device_index,
    DeviceIdxType root,
    const DeviceMesh& mesh, // receiver devices
    at::Tensor input_tensor,
    at::Tensor output_tensor,
    std::vector<std::shared_ptr<Communication>>& comms) {
  if (!isDeviceInvolved(my_device_index, root, mesh)) {
    return;
  }
  auto params = createParamsForBroadcastOrP2P(
      my_device_index, root, mesh, input_tensor, output_tensor);
  std::shared_ptr<Communication> comm;
  if (mesh.vector().size() == 1) {
    comm = std::make_shared<SendRecv>(std::move(params));
  } else {
    comm = std::make_shared<Broadcast>(std::move(params));
  }
  comms.push_back(comm);
}

// Adds several Broadcast or Send/Recv communications to the vector 'comms'
// For now, we assume that this function is called only if
// the input and output have the same sharding. Later we could support more
// general cases.
void lowerToBroadcastOrP2P(
    DeviceIdxType my_device_index,
    const DeviceMesh& sender_mesh,
    const DeviceMesh& receiver_mesh,
    at::Tensor input_tensor,
    at::Tensor output_tensor,
    bool is_sharded,
    std::vector<std::shared_ptr<Communication>>& comms) {
  if (is_sharded) {
    // if the inputs and ouputs are parallelized,
    // we create as many Broadcast as that will be handled in parallel
    for (auto i : c10::irange(sender_mesh.vector().size())) {
      NVF_ERROR(
          sender_mesh.vector().size() == receiver_mesh.vector().size(),
          "the receiver and sender meshes have different sizes");
      at::Tensor input, output;
      if (input_tensor.numel()) {
        input = input_tensor.index({static_cast<int>(0), "..."});
      }
      if (output_tensor.numel()) {
        output = output_tensor.index({static_cast<int>(0), "..."});
      }
      lowerToBroadcastOrP2P(
          my_device_index,
          sender_mesh.vector().at(i),
          DeviceMesh({receiver_mesh.vector().at(i)}),
          input,
          output,
          comms);
    }
  } else {
    // we arbitrarily choose the first device of the sender mesh to be the root
    lowerToBroadcastOrP2P(
        my_device_index,
        sender_mesh.vector().at(0),
        receiver_mesh,
        input_tensor,
        output_tensor,
        comms);
  }
}

CommParams createParamsForReduce(
    DeviceIdxType my_device_index,
    DeviceIdxType root,
    const DeviceMesh& mesh,
    at::Tensor input_tensor,
    at::Tensor output_tensor,
    BinaryOpType op_type) {
  CommParams params;
  params.root = root;
  params.redOp = getC10dReduceOpType(op_type);
  params.team = mesh.vector();
  bool is_root_in_mesh = mesh.has(root);
  if (!is_root_in_mesh) {
    params.team.push_back(root);
  }

  if (mesh.has(my_device_index)) {
    auto sliced_buf = input_tensor.index({0, "..."});
    params.src_bufs = {sliced_buf};
  }

  if (my_device_index == root) {
    params.dst_bufs = {output_tensor};
    // The reduce semantics imposes the root to be both
    // sender and receiver. If the root is not in the mesh, we thus
    // have to artificially make it send and receive a dummy buffer
    if (!is_root_in_mesh) {
      at::Tensor dummy = createDummyTensor(output_tensor, op_type);
      params.src_bufs.push_back(dummy);
    }
  }
  return params;
}

void lowerToReduce(
    DeviceIdxType my_device_index,
    const DeviceMesh& sender_mesh,
    const DeviceMesh& receiver_mesh,
    at::Tensor input_tensor,
    at::Tensor output_tensor,
    BinaryOpType op_type,
    std::vector<std::shared_ptr<Communication>>& comms) {
  // we create as many Reduces as there are devices in the receiver mesh
  for (auto root : receiver_mesh.vector()) {
    if (!isDeviceInvolved(my_device_index, root, sender_mesh)) {
      continue;
    }
    auto params = createParamsForReduce(
        my_device_index,
        root,
        sender_mesh,
        input_tensor,
        output_tensor,
        op_type);
    comms.push_back(std::make_shared<Reduce>(std::move(params)));
  }
}

void lowerToAllreduce(
    DeviceIdxType my_device_index,
    const DeviceMesh& mesh,
    at::Tensor input_tensor,
    at::Tensor output_tensor,
    BinaryOpType op_type,
    std::vector<std::shared_ptr<Communication>>& comms) {
  if (!mesh.has(my_device_index)) {
    return;
  }
  CommParams params;
  params.redOp = getC10dReduceOpType(op_type);
  params.team = mesh.vector();
  params.dst_bufs = {output_tensor};
  auto sliced_buf = input_tensor.index({0, "..."});
  params.src_bufs = {sliced_buf};

  comms.push_back(std::make_shared<Allreduce>(params));
}

void lowerToReduceScatter(
    DeviceIdxType my_device_index,
    const DeviceMesh& mesh,
    at::Tensor input_tensor,
    at::Tensor output_tensor,
    BinaryOpType op_type,
    std::vector<std::shared_ptr<Communication>>& comms) {
  if (!mesh.has(my_device_index)) {
    return;
  }
  CommParams params;
  params.redOp = getC10dReduceOpType(op_type);
  params.team = mesh.vector();
  params.dst_bufs = {output_tensor.index({0, "..."})};
<<<<<<< HEAD
  for (int i : params.team) {
    auto sliced_buf = input_tensor.index({0, i, "..."});
=======
  for (auto i : c10::irange(mesh.vector().size())) {
    auto sliced_buf = input_tensor.index({0, static_cast<int>(i), "..."});
>>>>>>> 42f8f684
    params.src_bufs.push_back(sliced_buf);
  }

  comms.push_back(std::make_shared<ReduceScatter>(params));
}

} // namespace

/*
TODO:
*) Propose several lowering paths for each given communication
   and provide a logic to decide which path to take
*) Leverage replication in the source to create several communications handled
   in parallel. The idea would be to evenly split the destinations accross the
   sources
*) Leverage the topology to ensure that the senders and recerivers are close
*/
std::vector<std::shared_ptr<Communication>> lowerCommunication(
    DeviceIdxType my_device_index,
    Expr* c,
    at::Tensor input_tensor,
    at::Tensor output_tensor) {
  std::vector<std::shared_ptr<Communication>> comms;
  NVF_ERROR(
<<<<<<< HEAD
      c->inputs().size() == 1 && c->inputs().at(0)->isA<TensorView>() &&
          c->outputs().size() == 1 && c->outputs().at(0)->isA<TensorView>(),
      "I/O must be TensorViews");
  TensorView* input_tv = c->inputs().at(0)->as<TensorView>();
  TensorView* output_tv = c->outputs().at(0)->as<TensorView>();
=======
      c->in()->as<PipelineVal>()->getOriginalVal()->isA<TensorView>() &&
          c->out()->as<PipelineVal>()->getOriginalVal()->isA<TensorView>(),
      "I/O must be TensorViews");
  TensorView* input_tv =
      c->in()->as<PipelineVal>()->getOriginalVal()->as<TensorView>();
  TensorView* output_tv =
      c->out()->as<PipelineVal>()->getOriginalVal()->as<TensorView>();
>>>>>>> 42f8f684
  at::Tensor dummy;

  const auto& sender_mesh = input_tv->getDeviceMesh();
  const auto& receiver_mesh = output_tv->getDeviceMesh();

  // Stores whether the I/O has its first axis parallelized on Didx
  const bool is_input_sharded =
      isSharded(input_tv) && sender_mesh.vector().size() > 1;
  const bool is_output_sharded =
      isSharded(output_tv) && receiver_mesh.vector().size() > 1;

  auto original_expr = output_tv->definition();
  NVF_ERROR(
      isLowerableToCommunication(original_expr),
      "Lowering expression ",
      original_expr,
      " to communication is not supported");
  bool is_reduction = original_expr->isA<ReductionOp>();

  NVF_ERROR(
      !is_input_sharded || !input_tensor.numel() ||
          sender_mesh.vector().size() ==
              static_cast<size_t>(input_tensor.size(0)),
      "the size of the mesh ",
      sender_mesh.vector().size(),
      " doesn't match the size of the tensor ",
      input_tensor.size(0));
  NVF_ERROR(
      !is_output_sharded || !output_tensor.numel() || is_reduction ||
          receiver_mesh.vector().size() ==
              static_cast<size_t>(output_tensor.size(0)),
      "the size of the mesh",
      receiver_mesh.vector().size(),
      " doesn't match the size of the tensor ",
      output_tensor.size(0));
<<<<<<< HEAD
=======
  NVF_ERROR(!sender_mesh.vector().empty(), "sender mesh is empty");
  NVF_ERROR(!receiver_mesh.vector().empty(), "receiver mesh is empty");

  if (!isDeviceInvolved(my_device_index, sender_mesh, receiver_mesh)) {
    return {};
  }

>>>>>>> 42f8f684
  if (is_reduction) {
    BinaryOpType op_type =
        output_tv->definition()->as<ReductionOp>()->getReductionOpType();
    NVF_ERROR(
<<<<<<< HEAD
        is_input_sharded,
        "the comm input must be sharded in case of reduce.",
        "Insert a `set` before the reduction to reshard")
    if (is_output_sharded) {
      if (receiver_mesh == sender_mesh) {
        lowerToReduceScatter(
            my_device_index,
            sender_mesh,
            input_tensor,
            output_tensor,
            op_type,
            comms);
      }
=======
        is_input_sharded || sender_mesh.vector().size() == 1,
        "the comm input must be sharded in case of reduce.",
        "Insert a `set` before the reduction to reshard")
    if (is_output_sharded) {
      NVF_ERROR(
          receiver_mesh == sender_mesh,
          "ReduceScatter operation must have the same sender and receiver device mesh. "
          "Insert a Set operation before or after the reduction to reshard ot another device mesh");
      lowerToReduceScatter(
          my_device_index,
          sender_mesh,
          input_tensor,
          output_tensor,
          op_type,
          comms);
>>>>>>> 42f8f684
    } else {
      if (receiver_mesh == sender_mesh) {
        lowerToAllreduce(
            my_device_index,
            sender_mesh,
            input_tensor,
            output_tensor,
            op_type,
            comms);
      } else {
        lowerToReduce(
            my_device_index,
            sender_mesh,
            receiver_mesh,
            input_tensor,
            output_tensor,
            op_type,
            comms);
      }
    }
  } else {
    if (!is_input_sharded && is_output_sharded) {
      lowerToScatter(
          my_device_index,
          sender_mesh,
          receiver_mesh,
          input_tensor,
          output_tensor,
          comms);
    } else if (is_input_sharded && !is_output_sharded) {
      if (receiver_mesh == sender_mesh) {
        lowerToAllgather(
            my_device_index, sender_mesh, input_tensor, output_tensor, comms);
      } else {
        lowerToGather(
            my_device_index,
            sender_mesh,
            receiver_mesh,
            input_tensor,
            output_tensor,
            comms);
      }
    } else {
      lowerToBroadcastOrP2P(
          my_device_index,
          sender_mesh,
          receiver_mesh,
          input_tensor,
          output_tensor,
          is_input_sharded,
          comms);
    }
  }
  return comms;
}

bool isLowerableToCommunication(Expr* expr) {
  if (expr->isA<ReductionOp>()) {
    auto out = expr->as<ReductionOp>()->out();
    NVF_ERROR(out->isA<TensorView>(), "output is not a TensorView");
    auto out_tv = out->as<TensorView>();
    NVF_ERROR(
        out_tv->domain()->nDims() ==
            TensorDomain::noReductions(out_tv->getMaybeRFactorDomain()).size() +
                1,
        "only reducing one-axis at a time is supported");
    return true;
  }
  return expr->isA<LoadStoreOp>() &&
      (expr->as<LoadStoreOp>()->opType() == LoadStoreOpType::Set);
}

} // namespace nvfuser

#endif<|MERGE_RESOLUTION|>--- conflicted
+++ resolved
@@ -27,17 +27,9 @@
     case BinaryOpType::Min:
       return std::numeric_limits<T>::min();
     case BinaryOpType::Max:
-<<<<<<< HEAD
-      return std::numeric_limits<T>::max();
     case BinaryOpType::BitwiseAnd:
       return std::numeric_limits<T>::max();
     case BinaryOpType::BitwiseOr:
-      return 0;
-=======
-    case BinaryOpType::BitwiseAnd:
-      return std::numeric_limits<T>::max();
-    case BinaryOpType::BitwiseOr:
->>>>>>> 42f8f684
     case BinaryOpType::BitwiseXor:
       return 0;
     default:
@@ -386,13 +378,8 @@
   params.redOp = getC10dReduceOpType(op_type);
   params.team = mesh.vector();
   params.dst_bufs = {output_tensor.index({0, "..."})};
-<<<<<<< HEAD
-  for (int i : params.team) {
-    auto sliced_buf = input_tensor.index({0, i, "..."});
-=======
   for (auto i : c10::irange(mesh.vector().size())) {
     auto sliced_buf = input_tensor.index({0, static_cast<int>(i), "..."});
->>>>>>> 42f8f684
     params.src_bufs.push_back(sliced_buf);
   }
 
@@ -417,21 +404,11 @@
     at::Tensor output_tensor) {
   std::vector<std::shared_ptr<Communication>> comms;
   NVF_ERROR(
-<<<<<<< HEAD
       c->inputs().size() == 1 && c->inputs().at(0)->isA<TensorView>() &&
           c->outputs().size() == 1 && c->outputs().at(0)->isA<TensorView>(),
       "I/O must be TensorViews");
   TensorView* input_tv = c->inputs().at(0)->as<TensorView>();
   TensorView* output_tv = c->outputs().at(0)->as<TensorView>();
-=======
-      c->in()->as<PipelineVal>()->getOriginalVal()->isA<TensorView>() &&
-          c->out()->as<PipelineVal>()->getOriginalVal()->isA<TensorView>(),
-      "I/O must be TensorViews");
-  TensorView* input_tv =
-      c->in()->as<PipelineVal>()->getOriginalVal()->as<TensorView>();
-  TensorView* output_tv =
-      c->out()->as<PipelineVal>()->getOriginalVal()->as<TensorView>();
->>>>>>> 42f8f684
   at::Tensor dummy;
 
   const auto& sender_mesh = input_tv->getDeviceMesh();
@@ -467,35 +444,10 @@
       receiver_mesh.vector().size(),
       " doesn't match the size of the tensor ",
       output_tensor.size(0));
-<<<<<<< HEAD
-=======
-  NVF_ERROR(!sender_mesh.vector().empty(), "sender mesh is empty");
-  NVF_ERROR(!receiver_mesh.vector().empty(), "receiver mesh is empty");
-
-  if (!isDeviceInvolved(my_device_index, sender_mesh, receiver_mesh)) {
-    return {};
-  }
-
->>>>>>> 42f8f684
   if (is_reduction) {
     BinaryOpType op_type =
         output_tv->definition()->as<ReductionOp>()->getReductionOpType();
     NVF_ERROR(
-<<<<<<< HEAD
-        is_input_sharded,
-        "the comm input must be sharded in case of reduce.",
-        "Insert a `set` before the reduction to reshard")
-    if (is_output_sharded) {
-      if (receiver_mesh == sender_mesh) {
-        lowerToReduceScatter(
-            my_device_index,
-            sender_mesh,
-            input_tensor,
-            output_tensor,
-            op_type,
-            comms);
-      }
-=======
         is_input_sharded || sender_mesh.vector().size() == 1,
         "the comm input must be sharded in case of reduce.",
         "Insert a `set` before the reduction to reshard")
@@ -511,7 +463,6 @@
           output_tensor,
           op_type,
           comms);
->>>>>>> 42f8f684
     } else {
       if (receiver_mesh == sender_mesh) {
         lowerToAllreduce(
