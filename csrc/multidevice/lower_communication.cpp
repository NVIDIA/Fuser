// clang-format off
/*
 * SPDX-FileCopyrightText: Copyright (c) 2023-present NVIDIA CORPORATION & AFFILIATES.
 * All rights reserved.
 * SPDX-License-Identifier: BSD-3-Clause
 */
// clang-format on
#ifdef NVFUSER_DISTRIBUTED
#include <device_lower/utils.h>
#include <ir/interface_nodes.h>
#include <multidevice/device_mesh.h>
#include <multidevice/lower_communication.h>
#include <multidevice/utils.h>
#include <ops/all_ops.h>
#include <limits>

namespace nvfuser {

namespace {

template <typename T>
inline T getInitialValue(BinaryOpType op) {
<<<<<<< HEAD
  switch (op) {
    case BinaryOpType::Add:
      return 0;
    case BinaryOpType::Mul:
      return 1;
    case BinaryOpType::Min:
      return std::numeric_limits<T>::min();
    case BinaryOpType::Max:
    case BinaryOpType::BitwiseAnd:
      return std::numeric_limits<T>::max();
    case BinaryOpType::BitwiseOr:
    case BinaryOpType::BitwiseXor:
      return 0;
=======
  // TODO: add other ops
  switch (op) {
    case BinaryOpType::Add:
      // case BinaryOpType::BitwiseOr:
      // case BinaryOpType::BitwiseXor:
      return 0;
    case BinaryOpType::Mul:
      return 1;
    case BinaryOpType::Max:
      return std::numeric_limits<T>::min();
    case BinaryOpType::Min:
      return std::numeric_limits<T>::max();
    // case BinaryOpType::BitwiseAnd:
    //   return ~(T)0;
>>>>>>> e11b6f48
    default:
      NVF_ERROR(false, "invalid binary op type");
      return 0;
  }
}

// TODO: handle `c10d::RedOpType::reduceOp::AVG` and
// `c10d::RedOpType::reduceOp::PREMUL_SUM`
inline c10d::ReduceOp::RedOpType getC10dReduceOpType(BinaryOpType op) {
  switch (op) {
    case BinaryOpType::Add:
      return c10d::ReduceOp::RedOpType::SUM;
    case BinaryOpType::Mul:
      return c10d::ReduceOp::RedOpType::PRODUCT;
    case BinaryOpType::Min:
      return c10d::ReduceOp::RedOpType::MIN;
    case BinaryOpType::Max:
      return c10d::ReduceOp::RedOpType::MAX;
    case BinaryOpType::BitwiseAnd:
      return c10d::ReduceOp::RedOpType::BAND;
    case BinaryOpType::BitwiseOr:
      return c10d::ReduceOp::RedOpType::BOR;
    case BinaryOpType::BitwiseXor:
      return c10d::ReduceOp::RedOpType::BXOR;
    default:
      NVF_ERROR(false, "unsupported reduction operation");
      return c10d::ReduceOp::RedOpType::UNUSED;
  }
}

inline bool isDeviceInvolved(
    DeviceIdxType my_device_index,
    DeviceIdxType root,
    const DeviceMesh& mesh) {
  return my_device_index == root || mesh.has(my_device_index);
}

inline bool isDeviceInvolved(
    DeviceIdxType my_device_index,
    const DeviceMesh& sender_mesh,
    const DeviceMesh& receiver_mesh) {
  return sender_mesh.has(my_device_index) || receiver_mesh.has(my_device_index);
}

// Creates a dummy tensor for scatter/gather communications,
// see 'createParamsForGatherScatter'
inline at::Tensor createDummyTensor(at::Tensor reference) {
  return at::empty_like(reference, reference.options());
}

inline at::Tensor createDummyTensor(
    at::Tensor reference,
    BinaryOpType op_type) {
<<<<<<< HEAD
=======
  // TODO: support other types
  NVF_ERROR(
      reference.scalar_type() == at::kFloat,
      "only float tensors are supported");
>>>>>>> e11b6f48
  return createDummyTensor(reference).fill_(getInitialValue<float>(op_type));
}

// Utility function used for setting up a scatter or gather communication
// params. Since most  of the steps are somewhat similar/opposite in those
// cases, we gathered the two implementations into one function. The argument
// "is_scatter" allows to discriminate between scatter and gather
CommParams createParamsForGatherScatter(
    DeviceIdxType my_device_index,
    DeviceIdxType root,
    const DeviceMesh& mesh, // is_scatter? receivers : senders
    at::Tensor root_buf, // is_scatter? input buf : output buf
    at::Tensor buf, // is_scatter? output buf : input buf
    bool is_scatter) {
  CommParams params;
  params.root = root;
  params.team = mesh.vector();
  bool is_root_in_mesh = mesh.has(root);
  if (!is_root_in_mesh) {
    params.team.push_back(root);
  }

  if (mesh.has(my_device_index)) {
    ((is_scatter) ? params.dst_bufs : params.src_bufs) = {buf};
  }

  if (my_device_index == root) {
    for (auto i : c10::irange(mesh.vector().size())) {
      auto sliced_buf =
          root_buf.index({at::indexing::Slice(i, i+1), "..."});
      ((is_scatter) ? params.src_bufs : params.dst_bufs).push_back(sliced_buf);
    }
    // The scatter/gather semantics imposes the root to be both
    // sender and receiver. If the root is not in the mesh, we thus
    // have to artificially make it send and receive a dummy buffer
    // Since it is an "inplace" operation, this should not cause any overhead
    if (!is_root_in_mesh) {
      at::Tensor dummy =
          createDummyTensor(root_buf.index({at::indexing::Slice(0, 1), "..."}));
      params.src_bufs.push_back(dummy);
      params.dst_bufs.push_back(dummy);
    }
  }
  return params;
}

// Adds one or zero Scatter communication to the vector 'comms'
void lowerToScatter(
    DeviceIdxType my_device_index,
    const DeviceMesh& sender_mesh,
    const DeviceMesh& receiver_mesh,
    at::Tensor input_tensor,
    at::Tensor output_tensor,
    std::vector<std::shared_ptr<Communication>>& comms) {
  // we arbitrarily choose the first device of the sender mesh to be the root
  auto root = sender_mesh.vector().at(0);
  if (!isDeviceInvolved(my_device_index, root, receiver_mesh)) {
    return;
  }
  auto params = createParamsForGatherScatter(
      my_device_index, root, receiver_mesh, input_tensor, output_tensor, true);
  comms.push_back(std::make_shared<Scatter>(std::move(params)));
}

/*
Adds zero or multiple Gather communications to the vector 'comms'

Note that since the root of a Gather collective is a destination, we possibly
need multiple Gather if the tensor is replicated in the receiver mesh.
*/
void lowerToGather(
    DeviceIdxType my_device_index,
    const DeviceMesh& sender_mesh,
    const DeviceMesh& receiver_mesh,
    at::Tensor input_tensor,
    at::Tensor output_tensor,
    std::vector<std::shared_ptr<Communication>>& comms) {
  // we create as many 'Gathers' as there are devices in the receiver mesh
  for (auto root : receiver_mesh.vector()) {
    if (!isDeviceInvolved(my_device_index, root, sender_mesh)) {
      continue;
    }
    auto params = createParamsForGatherScatter(
        my_device_index, root, sender_mesh, output_tensor, input_tensor, false);
    comms.push_back(std::make_shared<Gather>(std::move(params)));
  }
}

// Add one or zero Allgather communication to the vector 'comms'
void lowerToAllgather(
    DeviceIdxType my_device_index,
    const DeviceMesh& mesh,
    at::Tensor input_tensor,
    at::Tensor output_tensor,
    std::vector<std::shared_ptr<Communication>>& comms) {
  if (!mesh.has(my_device_index)) {
    return;
  }

  CommParams params;
  params.team = mesh.vector();
  for (auto i : c10::irange(mesh.vector().size())) {
    params.dst_bufs.push_back(output_tensor.index({at::indexing::Slice(i, i+1), "..."}));
  }
  params.src_bufs = {input_tensor};

  comms.push_back(std::make_shared<Allgather>(std::move(params)));
}

// Creates and set the CommParams for a Broadcast or Send/Recv communication
CommParams createParamsForBroadcastOrP2P(
    DeviceIdxType my_device_index,
    DeviceIdxType root,
    const DeviceMesh& mesh, // receiver devices
    at::Tensor input_tensor,
    at::Tensor output_tensor) {
  CommParams params;
  params.root = root;
  params.team = mesh.vector();
  if (!mesh.has(root)) {
    params.team.push_back(root);
  }

  if (my_device_index == root) {
    params.src_bufs = {input_tensor};
  }
  if (mesh.has(my_device_index)) {
    params.dst_bufs = {output_tensor};
  }

  return params;
}

// Adds one or zero Broadcast or Send/Recv communication to the vector 'comms'
void lowerToBroadcastOrP2P(
    DeviceIdxType my_device_index,
    DeviceIdxType root,
    const DeviceMesh& mesh, // receiver devices
    at::Tensor input_tensor,
    at::Tensor output_tensor,
    std::vector<std::shared_ptr<Communication>>& comms) {
  if (!isDeviceInvolved(my_device_index, root, mesh)) {
    return;
  }
  auto params = createParamsForBroadcastOrP2P(
      my_device_index, root, mesh, input_tensor, output_tensor);
  std::shared_ptr<Communication> comm;
  if (mesh.vector().size() == 1) {
    comm = std::make_shared<SendRecv>(std::move(params));
  } else {
    comm = std::make_shared<Broadcast>(std::move(params));
  }
  comms.push_back(comm);
}

// Adds several Broadcast or Send/Recv communications to the vector 'comms'
// For now, we assume that this function is called only if
// the input and output have the same sharding. Later we could support more
// general cases.
void lowerToBroadcastOrP2P(
    DeviceIdxType my_device_index,
    const DeviceMesh& sender_mesh,
    const DeviceMesh& receiver_mesh,
    at::Tensor input_tensor,
    at::Tensor output_tensor,
    bool is_sharded,
    std::vector<std::shared_ptr<Communication>>& comms) {
  if (is_sharded) {
    // if the inputs and ouputs are parallelized,
    // we create as many Broadcast as that will be handled in parallel
    for (auto i : c10::irange(sender_mesh.vector().size())) {
      NVF_ERROR(
          sender_mesh.vector().size() == receiver_mesh.vector().size(),
          "the receiver and sender meshes have different sizes");
      at::Tensor input, output;
      if (input_tensor.numel()) {
        input = input_tensor.index({static_cast<int>(0), "..."});
      }
      if (output_tensor.numel()) {
        output = output_tensor.index({static_cast<int>(0), "..."});
      }
      lowerToBroadcastOrP2P(
          my_device_index,
          sender_mesh.vector().at(i),
          DeviceMesh({receiver_mesh.vector().at(i)}),
          input,
          output,
          comms);
    }
  } else {
    // we arbitrarily choose the first device of the sender mesh to be the root
    lowerToBroadcastOrP2P(
        my_device_index,
        sender_mesh.vector().at(0),
        receiver_mesh,
        input_tensor,
        output_tensor,
        comms);
  }
}

CommParams createParamsForReduce(
    DeviceIdxType my_device_index,
    DeviceIdxType root,
    const DeviceMesh& mesh,
    at::Tensor input_tensor,
    at::Tensor output_tensor,
    BinaryOpType op_type) {
  CommParams params;
  params.root = root;
  params.redOp = getC10dReduceOpType(op_type);
  params.team = mesh.vector();
  bool is_root_in_mesh = mesh.has(root);
  if (!is_root_in_mesh) {
    params.team.push_back(root);
  }

  if (mesh.has(my_device_index)) {
<<<<<<< HEAD
    params.src_bufs = {input_tensor.squeeze(0)};
=======
    auto sliced_buf = input_tensor.index({0, "..."});
    params.src_bufs = {sliced_buf};
>>>>>>> e11b6f48
  }

  if (my_device_index == root) {
    params.dst_bufs = {output_tensor};
    // The reduce semantics imposes the root to be both
    // sender and receiver. If the root is not in the mesh, we thus
    // have to artificially make it send and receive a dummy buffer
    if (!is_root_in_mesh) {
      at::Tensor dummy = createDummyTensor(output_tensor, op_type);
      params.src_bufs.push_back(dummy);
    }
  }
  return params;
}

void lowerToReduce(
    DeviceIdxType my_device_index,
    const DeviceMesh& sender_mesh,
    const DeviceMesh& receiver_mesh,
    at::Tensor input_tensor,
    at::Tensor output_tensor,
    BinaryOpType op_type,
    std::vector<std::shared_ptr<Communication>>& comms) {
  // we create as many Reduces as there are devices in the receiver mesh
  for (auto root : receiver_mesh.vector()) {
    if (!isDeviceInvolved(my_device_index, root, sender_mesh)) {
      continue;
    }
    auto params = createParamsForReduce(
        my_device_index,
        root,
        sender_mesh,
        input_tensor,
        output_tensor,
        op_type);
    comms.push_back(std::make_shared<Reduce>(std::move(params)));
  }
}

void lowerToAllreduce(
    DeviceIdxType my_device_index,
    const DeviceMesh& mesh,
    at::Tensor input_tensor,
    at::Tensor output_tensor,
    BinaryOpType op_type,
    std::vector<std::shared_ptr<Communication>>& comms) {
  if (!mesh.has(my_device_index)) {
    return;
  }
  CommParams params;
  params.redOp = getC10dReduceOpType(op_type);
  params.team = mesh.vector();
  params.dst_bufs = {output_tensor};
<<<<<<< HEAD
  params.src_bufs = {input_tensor.view(output_tensor.sizes())};
=======
  auto sliced_buf = input_tensor.index({0, "..."});
  params.src_bufs = {sliced_buf};

>>>>>>> e11b6f48
  comms.push_back(std::make_shared<Allreduce>(params));
}

void lowerToReduceScatter(
    DeviceIdxType my_device_index,
    const DeviceMesh& mesh,
    at::Tensor input_tensor,
    at::Tensor output_tensor,
    BinaryOpType op_type,
    std::vector<std::shared_ptr<Communication>>& comms) {
  if (!mesh.has(my_device_index)) {
    return;
  }
  CommParams params;
  params.redOp = getC10dReduceOpType(op_type);
  params.team = mesh.vector();
<<<<<<< HEAD
  params.dst_bufs = {output_tensor};
  for (auto i : c10::irange(mesh.vector().size())) {
    auto sliced_buf = input_tensor.index({at::indexing::Slice(0, 1), static_cast<int>(i), "..."});
=======
  params.dst_bufs = {output_tensor.index({0, "..."})};
  for (auto i : c10::irange(mesh.vector().size())) {
    auto sliced_buf = input_tensor.index({0, static_cast<int>(i), "..."});
>>>>>>> e11b6f48
    params.src_bufs.push_back(sliced_buf);
  }

  comms.push_back(std::make_shared<ReduceScatter>(params));
}

} // namespace

/*
TODO:
*) Propose several lowering paths for each given communication
   and provide a logic to decide which path to take
*) Leverage replication in the source to create several communications handled
   in parallel. The idea would be to evenly split the destinations accross the
   sources
*) Leverage the topology to ensure that the senders and recerivers are close
*/
std::vector<std::shared_ptr<Communication>> lowerCommunication(
    DeviceIdxType my_device_index,
    Expr* c,
    at::Tensor input_tensor,
    at::Tensor output_tensor) {
  std::vector<std::shared_ptr<Communication>> comms;
  NVF_ERROR(
      c->inputs().size() == 1 && c->inputs().at(0)->isA<TensorView>() &&
          c->outputs().size() == 1 && c->outputs().at(0)->isA<TensorView>(),
      "I/O must be TensorViews");
  TensorView* input_tv = c->inputs().at(0)->as<TensorView>();
  TensorView* output_tv = c->outputs().at(0)->as<TensorView>();
  at::Tensor dummy;

  const auto& sender_mesh = input_tv->getDeviceMesh();
  const auto& receiver_mesh = output_tv->getDeviceMesh();
<<<<<<< HEAD
=======
  const bool same_mesh = sender_mesh.vector() == receiver_mesh.vector();
>>>>>>> e11b6f48

  // Stores whether the I/O has its first axis parallelized on Didx
  const bool is_input_sharded =
      isSharded(input_tv) && sender_mesh.vector().size() > 1;
  const bool is_output_sharded =
      isSharded(output_tv) && receiver_mesh.vector().size() > 1;

  auto original_expr = output_tv->definition();
  NVF_ERROR(
      isLowerableToCommunication(original_expr),
      "Lowering expression ",
      original_expr->toString(),
      " to communication is not supported");
  bool is_reduction = original_expr->isA<ReductionOp>();

  NVF_ERROR(
      !is_input_sharded || !input_tensor.numel() ||
          static_cast<size_t>(input_tensor.size(0)) == 1,
      "Sharded dimension should have allocation size 1, but is ",
      input_tensor.size(0));
  NVF_ERROR(
      !is_output_sharded || !output_tensor.numel() || is_reduction ||
<<<<<<< HEAD
          static_cast<size_t>(output_tensor.size(0)) == 1,
      "Sharded dimension should have allocation size 1, but is ",
      output_tensor.size(0));
=======
          receiver_mesh.vector().size() ==
              static_cast<size_t>(output_tensor.size(0)),
      "the size of the mesh",
      receiver_mesh.vector().size(),
      " doesn't match the size of the tensor ",
      output_tensor.size(0));
  NVF_ERROR(!sender_mesh.vector().empty(), "sender mesh is empty");
  NVF_ERROR(!receiver_mesh.vector().empty(), "receiver mesh is empty");

  if (!isDeviceInvolved(my_device_index, sender_mesh, receiver_mesh)) {
    return {};
  }

>>>>>>> e11b6f48
  if (is_reduction) {
    BinaryOpType op_type =
        output_tv->definition()->as<ReductionOp>()->getReductionOpType();
    NVF_ERROR(
        is_input_sharded || sender_mesh.vector().size() == 1,
        "the comm input must be sharded in case of reduce.",
        "Insert a `set` before the reduction to reshard")
    if (is_output_sharded) {
      NVF_ERROR(
<<<<<<< HEAD
          receiver_mesh == sender_mesh,
=======
          same_mesh,
>>>>>>> e11b6f48
          "ReduceScatter operation must have the same sender and receiver device mesh. "
          "Insert a Set operation before or after the reduction to reshard ot another device mesh");
      lowerToReduceScatter(
          my_device_index,
          sender_mesh,
          input_tensor,
          output_tensor,
          op_type,
          comms);
    } else {
<<<<<<< HEAD
      if (receiver_mesh == sender_mesh) {
=======
      if (same_mesh) {
>>>>>>> e11b6f48
        lowerToAllreduce(
            my_device_index,
            sender_mesh,
            input_tensor,
            output_tensor,
            op_type,
            comms);
      } else {
        lowerToReduce(
            my_device_index,
            sender_mesh,
            receiver_mesh,
            input_tensor,
            output_tensor,
            op_type,
            comms);
      }
    }
  } else {
    if (!is_input_sharded && is_output_sharded) {
      lowerToScatter(
          my_device_index,
          sender_mesh,
          receiver_mesh,
          input_tensor,
          output_tensor,
          comms);
    } else if (is_input_sharded && !is_output_sharded) {
<<<<<<< HEAD
      if (receiver_mesh == sender_mesh) {
=======
      if (same_mesh) {
>>>>>>> e11b6f48
        lowerToAllgather(
            my_device_index, sender_mesh, input_tensor, output_tensor, comms);
      } else {
        lowerToGather(
            my_device_index,
            sender_mesh,
            receiver_mesh,
            input_tensor,
            output_tensor,
            comms);
      }
    } else {
      lowerToBroadcastOrP2P(
          my_device_index,
          sender_mesh,
          receiver_mesh,
          input_tensor,
          output_tensor,
          is_input_sharded,
          comms);
    }
  }
  return comms;
}

bool isLowerableToCommunication(Expr* expr) {
<<<<<<< HEAD
  if (expr->isA<ReductionOp>()) {
    auto out = expr->as<ReductionOp>()->out();
    NVF_ERROR(out->isA<TensorView>(), "output is not a TensorView");
    auto out_tv = out->as<TensorView>();
    NVF_ERROR(
        out_tv->domain()->nDims() ==
            TensorDomain::noReductions(out_tv->getMaybeRFactorDomain()).size() +
                1,
        "only reducing one-axis at a time is supported");
    return true;
  }
  return expr->isA<LoadStoreOp>() &&
      (expr->as<LoadStoreOp>()->opType() == LoadStoreOpType::Set);
=======
  NVF_ERROR(
      ir_utils::isTvOp(expr),
      "Non-tv op is not supported yet: ",
      expr->toString());
  if (expr->isA<ReductionOp>()) {
    auto in = expr->as<ReductionOp>()->in()->as<TensorView>();
    auto out = expr->as<ReductionOp>()->out()->as<TensorView>();
    // get the reduced axis
    std::vector<IterDomain*> reduction_axis;
    std::copy_if(
        out->getRootDomain().begin(),
        out->getRootDomain().end(),
        std::back_inserter(reduction_axis),
        [](IterDomain* id) { return id->isReduction(); });
    // check whether the reduction involves only one axis
    if (reduction_axis.size() != 1) {
      return false;
    }
    // We check whether the reduced axis is sharded on the input
    const auto c2p_map = PairwiseRootDomainMap(in, out).mapConsumerToProducer();
    auto c2p_map_it = c2p_map.find(reduction_axis.at(0));
    return c2p_map_it != c2p_map.end() && c2p_map_it->second->isDeviceDim();
  } else {
    return expr->isA<LoadStoreOp>() &&
        (expr->as<LoadStoreOp>()->opType() == LoadStoreOpType::Set);
  }
>>>>>>> e11b6f48
}

} // namespace nvfuser

#else // NVFUSER_DISTRIBUTED

#include <ir/base_nodes.h>

namespace nvfuser {

// This is just here so that things can compile even when/if USE_DISTRIBUTED is
// not defined. The code paths aren't intended to be hit ever in such cases, so
// the implementation is unimportant.
bool isLowerableToCommunication(Expr*) {
  return false;
}

} // namespace nvfuser
#endif<|MERGE_RESOLUTION|>--- conflicted
+++ resolved
@@ -20,21 +20,6 @@
 
 template <typename T>
 inline T getInitialValue(BinaryOpType op) {
-<<<<<<< HEAD
-  switch (op) {
-    case BinaryOpType::Add:
-      return 0;
-    case BinaryOpType::Mul:
-      return 1;
-    case BinaryOpType::Min:
-      return std::numeric_limits<T>::min();
-    case BinaryOpType::Max:
-    case BinaryOpType::BitwiseAnd:
-      return std::numeric_limits<T>::max();
-    case BinaryOpType::BitwiseOr:
-    case BinaryOpType::BitwiseXor:
-      return 0;
-=======
   // TODO: add other ops
   switch (op) {
     case BinaryOpType::Add:
@@ -49,7 +34,6 @@
       return std::numeric_limits<T>::max();
     // case BinaryOpType::BitwiseAnd:
     //   return ~(T)0;
->>>>>>> e11b6f48
     default:
       NVF_ERROR(false, "invalid binary op type");
       return 0;
@@ -103,13 +87,10 @@
 inline at::Tensor createDummyTensor(
     at::Tensor reference,
     BinaryOpType op_type) {
-<<<<<<< HEAD
-=======
   // TODO: support other types
   NVF_ERROR(
       reference.scalar_type() == at::kFloat,
       "only float tensors are supported");
->>>>>>> e11b6f48
   return createDummyTensor(reference).fill_(getInitialValue<float>(op_type));
 }
 
@@ -328,12 +309,7 @@
   }
 
   if (mesh.has(my_device_index)) {
-<<<<<<< HEAD
     params.src_bufs = {input_tensor.squeeze(0)};
-=======
-    auto sliced_buf = input_tensor.index({0, "..."});
-    params.src_bufs = {sliced_buf};
->>>>>>> e11b6f48
   }
 
   if (my_device_index == root) {
@@ -387,13 +363,7 @@
   params.redOp = getC10dReduceOpType(op_type);
   params.team = mesh.vector();
   params.dst_bufs = {output_tensor};
-<<<<<<< HEAD
   params.src_bufs = {input_tensor.view(output_tensor.sizes())};
-=======
-  auto sliced_buf = input_tensor.index({0, "..."});
-  params.src_bufs = {sliced_buf};
-
->>>>>>> e11b6f48
   comms.push_back(std::make_shared<Allreduce>(params));
 }
 
@@ -410,15 +380,9 @@
   CommParams params;
   params.redOp = getC10dReduceOpType(op_type);
   params.team = mesh.vector();
-<<<<<<< HEAD
   params.dst_bufs = {output_tensor};
   for (auto i : c10::irange(mesh.vector().size())) {
     auto sliced_buf = input_tensor.index({at::indexing::Slice(0, 1), static_cast<int>(i), "..."});
-=======
-  params.dst_bufs = {output_tensor.index({0, "..."})};
-  for (auto i : c10::irange(mesh.vector().size())) {
-    auto sliced_buf = input_tensor.index({0, static_cast<int>(i), "..."});
->>>>>>> e11b6f48
     params.src_bufs.push_back(sliced_buf);
   }
 
@@ -452,10 +416,7 @@
 
   const auto& sender_mesh = input_tv->getDeviceMesh();
   const auto& receiver_mesh = output_tv->getDeviceMesh();
-<<<<<<< HEAD
-=======
   const bool same_mesh = sender_mesh.vector() == receiver_mesh.vector();
->>>>>>> e11b6f48
 
   // Stores whether the I/O has its first axis parallelized on Didx
   const bool is_input_sharded =
@@ -478,17 +439,9 @@
       input_tensor.size(0));
   NVF_ERROR(
       !is_output_sharded || !output_tensor.numel() || is_reduction ||
-<<<<<<< HEAD
           static_cast<size_t>(output_tensor.size(0)) == 1,
       "Sharded dimension should have allocation size 1, but is ",
       output_tensor.size(0));
-=======
-          receiver_mesh.vector().size() ==
-              static_cast<size_t>(output_tensor.size(0)),
-      "the size of the mesh",
-      receiver_mesh.vector().size(),
-      " doesn't match the size of the tensor ",
-      output_tensor.size(0));
   NVF_ERROR(!sender_mesh.vector().empty(), "sender mesh is empty");
   NVF_ERROR(!receiver_mesh.vector().empty(), "receiver mesh is empty");
 
@@ -496,7 +449,6 @@
     return {};
   }
 
->>>>>>> e11b6f48
   if (is_reduction) {
     BinaryOpType op_type =
         output_tv->definition()->as<ReductionOp>()->getReductionOpType();
@@ -506,11 +458,7 @@
         "Insert a `set` before the reduction to reshard")
     if (is_output_sharded) {
       NVF_ERROR(
-<<<<<<< HEAD
-          receiver_mesh == sender_mesh,
-=======
           same_mesh,
->>>>>>> e11b6f48
           "ReduceScatter operation must have the same sender and receiver device mesh. "
           "Insert a Set operation before or after the reduction to reshard ot another device mesh");
       lowerToReduceScatter(
@@ -521,11 +469,7 @@
           op_type,
           comms);
     } else {
-<<<<<<< HEAD
-      if (receiver_mesh == sender_mesh) {
-=======
       if (same_mesh) {
->>>>>>> e11b6f48
         lowerToAllreduce(
             my_device_index,
             sender_mesh,
@@ -554,11 +498,7 @@
           output_tensor,
           comms);
     } else if (is_input_sharded && !is_output_sharded) {
-<<<<<<< HEAD
-      if (receiver_mesh == sender_mesh) {
-=======
       if (same_mesh) {
->>>>>>> e11b6f48
         lowerToAllgather(
             my_device_index, sender_mesh, input_tensor, output_tensor, comms);
       } else {
@@ -585,21 +525,6 @@
 }
 
 bool isLowerableToCommunication(Expr* expr) {
-<<<<<<< HEAD
-  if (expr->isA<ReductionOp>()) {
-    auto out = expr->as<ReductionOp>()->out();
-    NVF_ERROR(out->isA<TensorView>(), "output is not a TensorView");
-    auto out_tv = out->as<TensorView>();
-    NVF_ERROR(
-        out_tv->domain()->nDims() ==
-            TensorDomain::noReductions(out_tv->getMaybeRFactorDomain()).size() +
-                1,
-        "only reducing one-axis at a time is supported");
-    return true;
-  }
-  return expr->isA<LoadStoreOp>() &&
-      (expr->as<LoadStoreOp>()->opType() == LoadStoreOpType::Set);
-=======
   NVF_ERROR(
       ir_utils::isTvOp(expr),
       "Non-tv op is not supported yet: ",
@@ -626,7 +551,6 @@
     return expr->isA<LoadStoreOp>() &&
         (expr->as<LoadStoreOp>()->opType() == LoadStoreOpType::Set);
   }
->>>>>>> e11b6f48
 }
 
 } // namespace nvfuser
