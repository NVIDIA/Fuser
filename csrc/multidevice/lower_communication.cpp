--- conflicted
+++ resolved
@@ -19,21 +19,6 @@
 
 template <typename T>
 inline T getInitialValue(BinaryOpType op) {
-<<<<<<< HEAD
-  switch (op) {
-    case BinaryOpType::Add:
-      return 0;
-    case BinaryOpType::Mul:
-      return 1;
-    case BinaryOpType::Min:
-      return std::numeric_limits<T>::min();
-    case BinaryOpType::Max:
-    case BinaryOpType::BitwiseAnd:
-      return std::numeric_limits<T>::max();
-    case BinaryOpType::BitwiseOr:
-    case BinaryOpType::BitwiseXor:
-      return 0;
-=======
   // TODO: add other ops
   switch (op) {
     case BinaryOpType::Add:
@@ -48,7 +33,6 @@
       return std::numeric_limits<T>::max();
     // case BinaryOpType::BitwiseAnd:
     //   return ~(T)0;
->>>>>>> c6f16e42
     default:
       NVF_ERROR(false, "invalid binary op type");
       return 0;
@@ -102,13 +86,10 @@
 inline at::Tensor createDummyTensor(
     at::Tensor reference,
     BinaryOpType op_type) {
-<<<<<<< HEAD
-=======
   // TODO: support other types
   NVF_ERROR(
       reference.scalar_type() == at::kFloat,
       "only float tensors are supported");
->>>>>>> c6f16e42
   return createDummyTensor(reference).fill_(getInitialValue<float>(op_type));
 }
 
@@ -327,12 +308,7 @@
   }
 
   if (mesh.has(my_device_index)) {
-<<<<<<< HEAD
     params.src_bufs = {input_tensor.squeeze(0)};
-=======
-    auto sliced_buf = input_tensor.index({0, "..."});
-    params.src_bufs = {sliced_buf};
->>>>>>> c6f16e42
   }
 
   if (my_device_index == root) {
@@ -386,13 +362,7 @@
   params.redOp = getC10dReduceOpType(op_type);
   params.team = mesh.vector();
   params.dst_bufs = {output_tensor};
-<<<<<<< HEAD
   params.src_bufs = {input_tensor.view(output_tensor.sizes())};
-=======
-  auto sliced_buf = input_tensor.index({0, "..."});
-  params.src_bufs = {sliced_buf};
-
->>>>>>> c6f16e42
   comms.push_back(std::make_shared<Allreduce>(params));
 }
 
@@ -409,15 +379,9 @@
   CommParams params;
   params.redOp = getC10dReduceOpType(op_type);
   params.team = mesh.vector();
-<<<<<<< HEAD
   params.dst_bufs = {output_tensor};
   for (auto i : c10::irange(mesh.vector().size())) {
     auto sliced_buf = input_tensor.index({at::indexing::Slice(0, 1), static_cast<int>(i), "..."});
-=======
-  params.dst_bufs = {output_tensor.index({0, "..."})};
-  for (auto i : c10::irange(mesh.vector().size())) {
-    auto sliced_buf = input_tensor.index({0, static_cast<int>(i), "..."});
->>>>>>> c6f16e42
     params.src_bufs.push_back(sliced_buf);
   }
 
@@ -442,7 +406,6 @@
     at::Tensor output_tensor) {
   std::vector<std::shared_ptr<Communication>> comms;
   NVF_ERROR(
-<<<<<<< HEAD
       c->inputs().size() == 1 && c->inputs().at(0)->isA<TensorView>() &&
           c->outputs().size() == 1 && c->outputs().at(0)->isA<TensorView>(),
       "I/O must be TensorViews");
@@ -452,22 +415,7 @@
 
   const auto& sender_mesh = input_tv->getDeviceMesh();
   const auto& receiver_mesh = output_tv->getDeviceMesh();
-=======
-      c->in()->as<PipelineVal>()->getOriginalVal()->isA<TensorView>() &&
-          c->out()->as<PipelineVal>()->getOriginalVal()->isA<TensorView>(),
-      "I/O must be TensorViews");
-  TensorView* input_tv =
-      c->in()->as<PipelineVal>()->getOriginalVal()->as<TensorView>();
-  TensorView* output_tv =
-      c->out()->as<PipelineVal>()->getOriginalVal()->as<TensorView>();
-  at::Tensor dummy;
-
-  const auto& sender_mesh =
-      c->in()->as<PipelineVal>()->getStage()->descriptor()->mesh;
-  const auto& receiver_mesh =
-      c->out()->as<PipelineVal>()->getStage()->descriptor()->mesh;
   const bool same_mesh = sender_mesh.vector() == receiver_mesh.vector();
->>>>>>> c6f16e42
 
   // Stores whether the I/O has its first axis parallelized on Didx
   const bool is_input_sharded =
@@ -479,11 +427,7 @@
   NVF_ERROR(
       isLowerableToCommunication(original_expr),
       "Lowering expression ",
-<<<<<<< HEAD
       original_expr->toString(),
-=======
-      original_expr,
->>>>>>> c6f16e42
       " to communication is not supported");
   bool is_reduction = original_expr->isA<ReductionOp>();
 
@@ -494,25 +438,9 @@
       input_tensor.size(0));
   NVF_ERROR(
       !is_output_sharded || !output_tensor.numel() || is_reduction ||
-<<<<<<< HEAD
           static_cast<size_t>(output_tensor.size(0)) == 1,
       "Sharded dimension should have allocation size 1, but is ",
       output_tensor.size(0));
-=======
-          receiver_mesh.vector().size() ==
-              static_cast<size_t>(output_tensor.size(0)),
-      "the size of the mesh",
-      receiver_mesh.vector().size(),
-      " doesn't match the size of the tensor ",
-      output_tensor.size(0));
-  NVF_ERROR(!sender_mesh.vector().empty(), "sender mesh is empty");
-  NVF_ERROR(!receiver_mesh.vector().empty(), "receiver mesh is empty");
-
-  if (!isDeviceInvolved(my_device_index, sender_mesh, receiver_mesh)) {
-    return {};
-  }
-
->>>>>>> c6f16e42
   if (is_reduction) {
     BinaryOpType op_type =
         output_tv->definition()->as<ReductionOp>()->getReductionOpType();
@@ -522,11 +450,7 @@
         "Insert a `set` before the reduction to reshard")
     if (is_output_sharded) {
       NVF_ERROR(
-<<<<<<< HEAD
-          receiver_mesh == sender_mesh,
-=======
           same_mesh,
->>>>>>> c6f16e42
           "ReduceScatter operation must have the same sender and receiver device mesh. "
           "Insert a Set operation before or after the reduction to reshard ot another device mesh");
       lowerToReduceScatter(
@@ -537,11 +461,7 @@
           op_type,
           comms);
     } else {
-<<<<<<< HEAD
-      if (receiver_mesh == sender_mesh) {
-=======
       if (same_mesh) {
->>>>>>> c6f16e42
         lowerToAllreduce(
             my_device_index,
             sender_mesh,
@@ -570,11 +490,7 @@
           output_tensor,
           comms);
     } else if (is_input_sharded && !is_output_sharded) {
-<<<<<<< HEAD
-      if (receiver_mesh == sender_mesh) {
-=======
       if (same_mesh) {
->>>>>>> c6f16e42
         lowerToAllgather(
             my_device_index, sender_mesh, input_tensor, output_tensor, comms);
       } else {
@@ -605,17 +521,6 @@
     auto out = expr->as<ReductionOp>()->out();
     NVF_ERROR(out->isA<TensorView>(), "output is not a TensorView");
     auto out_tv = out->as<TensorView>();
-<<<<<<< HEAD
-    NVF_ERROR(
-        out_tv->domain()->nDims() ==
-            TensorDomain::noReductions(out_tv->getMaybeRFactorDomain()).size() +
-                1,
-        "only reducing one-axis at a time is supported");
-    return true;
-  }
-  return expr->isA<LoadStoreOp>() &&
-      (expr->as<LoadStoreOp>()->opType() == LoadStoreOpType::Set);
-=======
     // check if the reduction involves only one axis
     return std::count_if(
                out_tv->getMaybeRFactorDomain().begin(),
@@ -625,7 +530,6 @@
     return expr->isA<LoadStoreOp>() &&
         (expr->as<LoadStoreOp>()->opType() == LoadStoreOpType::Set);
   }
->>>>>>> c6f16e42
 }
 
 } // namespace nvfuser
