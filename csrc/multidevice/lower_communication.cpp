// clang-format off
/*
 * SPDX-FileCopyrightText: Copyright (c) 2023-present NVIDIA CORPORATION & AFFILIATES.
 * All rights reserved.
 * SPDX-License-Identifier: BSD-3-Clause
 */
// clang-format on
#ifdef NVFUSER_DISTRIBUTED
#include <device_lower/utils.h>
#include <ir/interface_nodes.h>
#include <multidevice/device_mesh.h>
#include <multidevice/lower_communication.h>
#include <multidevice/utils.h>
#include <ops/all_ops.h>
#include <limits>

namespace nvfuser {

namespace {

template <typename T>
inline T getInitialValue(BinaryOpType op) {
  // TODO: add other ops
  switch (op) {
    case BinaryOpType::Add:
      // case BinaryOpType::BitwiseOr:
      // case BinaryOpType::BitwiseXor:
      return 0;
    case BinaryOpType::Mul:
      return 1;
    case BinaryOpType::Max:
      return std::numeric_limits<T>::min();
    case BinaryOpType::Min:
      return std::numeric_limits<T>::max();
    // case BinaryOpType::BitwiseAnd:
    //   return ~(T)0;
    default:
      NVF_ERROR(false, "invalid binary op type");
      return 0;
  }
}

// TODO: handle `c10d::RedOpType::reduceOp::AVG` and
// `c10d::RedOpType::reduceOp::PREMUL_SUM`
inline c10d::ReduceOp::RedOpType getC10dReduceOpType(BinaryOpType op) {
  switch (op) {
    case BinaryOpType::Add:
      return c10d::ReduceOp::RedOpType::SUM;
    case BinaryOpType::Mul:
      return c10d::ReduceOp::RedOpType::PRODUCT;
    case BinaryOpType::Min:
      return c10d::ReduceOp::RedOpType::MIN;
    case BinaryOpType::Max:
      return c10d::ReduceOp::RedOpType::MAX;
    case BinaryOpType::BitwiseAnd:
      return c10d::ReduceOp::RedOpType::BAND;
    case BinaryOpType::BitwiseOr:
      return c10d::ReduceOp::RedOpType::BOR;
    case BinaryOpType::BitwiseXor:
      return c10d::ReduceOp::RedOpType::BXOR;
    default:
      NVF_ERROR(false, "unsupported reduction operation");
      return c10d::ReduceOp::RedOpType::UNUSED;
  }
}

inline bool isDeviceInvolved(
    DeviceIdxType my_device_index,
    DeviceIdxType root,
    const DeviceMesh& mesh) {
  return my_device_index == root || mesh.has(my_device_index);
}

inline bool isDeviceInvolved(
    DeviceIdxType my_device_index,
    const DeviceMesh& sender_mesh,
    const DeviceMesh& receiver_mesh) {
  return sender_mesh.has(my_device_index) || receiver_mesh.has(my_device_index);
}

// Creates a dummy tensor for scatter/gather communications,
// see 'createParamsForGatherScatter'
inline at::Tensor createDummyTensor(at::Tensor reference) {
  return at::empty_like(reference, reference.options());
}

inline at::Tensor createDummyTensor(
    at::Tensor reference,
    BinaryOpType op_type) {
  // TODO: support other types
  NVF_ERROR(
      reference.scalar_type() == at::kFloat,
      "only float tensors are supported");
  return createDummyTensor(reference).fill_(getInitialValue<float>(op_type));
}

// Utility function used for setting up a scatter or gather communication
// params. Since most  of the steps are somewhat similar/opposite in those
// cases, we gathered the two implementations into one function. The argument
// "is_scatter" allows to discriminate between scatter and gather
CommParams createParamsForGatherScatter(
    DeviceIdxType my_device_index,
    DeviceIdxType root,
    TensorView* root_tv, // is_scatter ? input_tv : output_tv
    at::Tensor root_buf, // is_scatter? input buf : output buf
    at::Tensor buf, // is_scatter? output buf : input buf
    bool is_scatter) {
  const auto& mesh = root_tv->getDeviceMesh();
  CommParams params;
  params.root = root;
  params.team = mesh.vector();
  bool is_root_in_mesh = mesh.has(root);
  if (!is_root_in_mesh) {
    params.team.push_back(root);
  }

  if (mesh.has(my_device_index)) {
    ((is_scatter) ? params.dst_bufs : params.src_bufs) = {buf};
  }

  if (my_device_index == root) {
    for (auto i : c10::irange(mesh.vector().size())) {
      auto sliced_buf = root_buf.index({at::indexing::Slice(i, i + 1), "..."});
      ((is_scatter) ? params.src_bufs : params.dst_bufs).push_back(sliced_buf);
    }
    // The scatter/gather semantics imposes the root to be both
    // sender and receiver. If the root is not in the mesh, we thus
    // have to artificially make it send and receive a dummy buffer
    // Since it is an "inplace" operation, this should not cause any overhead
    if (!is_root_in_mesh) {
      at::Tensor dummy =
          createDummyTensor(root_buf.index({at::indexing::Slice(0, 1), "..."}));
      params.src_bufs.push_back(dummy);
      params.dst_bufs.push_back(dummy);
    }
  }
  return params;
}

// Adds one or zero Scatter communication to the vector 'comms'
void lowerToScatter(
    DeviceIdxType my_device_index,
    TensorView* input_tv,
    TensorView* output_tv,
    at::Tensor input_tensor,
    at::Tensor output_tensor,
    std::vector<std::shared_ptr<Communication>>& comms) {
  // we arbitrarily choose the first device of the sender mesh to be the root
<<<<<<< HEAD
  auto receiver_mesh = output_tv->getDeviceMesh();
=======
  const auto& receiver_mesh = output_tv->getDeviceMesh();
>>>>>>> 11eb4c51
  auto root = input_tv->getDeviceMesh().vector().at(0);
  if (!isDeviceInvolved(my_device_index, root, receiver_mesh)) {
    return;
  }
  auto params = createParamsForGatherScatter(
      my_device_index, root, output_tv, input_tensor, output_tensor, true);
  comms.push_back(std::make_shared<Scatter>(std::move(params)));
}

/*
Adds zero or multiple Gather communications to the vector 'comms'

Note that since the root of a Gather collective is a destination, we possibly
need multiple Gather if the tensor is replicated in the receiver mesh.
*/
void lowerToGather(
    DeviceIdxType my_device_index,
    TensorView* input_tv,
    TensorView* output_tv,
    at::Tensor input_tensor,
    at::Tensor output_tensor,
    std::vector<std::shared_ptr<Communication>>& comms) {
  // we create as many 'Gathers' as there are devices in the receiver mesh
  auto sender_mesh = input_tv->getDeviceMesh();
  for (auto root : output_tv->getDeviceMesh().vector()) {
    if (!isDeviceInvolved(my_device_index, root, sender_mesh)) {
      continue;
    }
    auto params = createParamsForGatherScatter(
        my_device_index, root, input_tv, output_tensor, input_tensor, false);
    comms.push_back(std::make_shared<Gather>(std::move(params)));
  }
}

// Add one or zero Allgather communication to the vector 'comms'
void lowerToAllgather(
    DeviceIdxType my_device_index,
    TensorView* input_tv,
    TensorView* output_tv,
    at::Tensor input_tensor,
    at::Tensor output_tensor,
    std::vector<std::shared_ptr<Communication>>& comms) {
  const auto& mesh = input_tv->getDeviceMesh();
  if (!mesh.has(my_device_index)) {
    return;
  }

  CommParams params;
  params.team = mesh.vector();
  for (auto i : c10::irange(mesh.vector().size())) {
    params.dst_bufs.push_back(
        output_tensor.index({at::indexing::Slice(i, i + 1), "..."}));
  }
  params.src_bufs = {input_tensor};

  comms.push_back(std::make_shared<Allgather>(std::move(params)));
}

// Creates and set the CommParams for a Broadcast or Send/Recv communication
CommParams createParamsForBroadcastOrP2P(
    DeviceIdxType my_device_index,
    DeviceIdxType root,
    const DeviceMesh& mesh, // receiver devices
    at::Tensor input_tensor,
    at::Tensor output_tensor) {
  CommParams params;
  params.root = root;
  params.team = mesh.vector();
  if (!mesh.has(root)) {
    params.team.push_back(root);
  }

  if (my_device_index == root) {
    params.src_bufs = {input_tensor};
  }
  if (mesh.has(my_device_index)) {
    params.dst_bufs = {output_tensor};
  }

  return params;
}

// Adds one or zero Broadcast or Send/Recv communication to the vector 'comms'
void lowerToBroadcastOrP2P(
    DeviceIdxType my_device_index,
    DeviceIdxType root,
    const DeviceMesh& mesh, // receiver devices
    at::Tensor input_tensor,
    at::Tensor output_tensor,
    std::vector<std::shared_ptr<Communication>>& comms) {
  if (!isDeviceInvolved(my_device_index, root, mesh)) {
    return;
  }
  auto params = createParamsForBroadcastOrP2P(
      my_device_index, root, mesh, input_tensor, output_tensor);
  std::shared_ptr<Communication> comm;
  if (mesh.vector().size() == 1) {
    comm = std::make_shared<SendRecv>(std::move(params));
  } else {
    comm = std::make_shared<Broadcast>(std::move(params));
  }
  comms.push_back(comm);
}

// Adds several Broadcast or Send/Recv communications to the vector 'comms'
// For now, we assume that this function is called only if
// the input and output have the same sharding. Later we could support more
// general cases.
void lowerToBroadcastOrP2P(
    DeviceIdxType my_device_index,
    TensorView* input_tv,
    TensorView* output_tv,
    at::Tensor input_tensor,
    at::Tensor output_tensor,
    bool is_sharded,
    std::vector<std::shared_ptr<Communication>>& comms) {
  const auto& sender_mesh = input_tv->getDeviceMesh();
  const auto& receiver_mesh = output_tv->getDeviceMesh();
  if (is_sharded) {
    // if the inputs and ouputs are parallelized,
    // we create as many Broadcast as that will be handled in parallel
    for (auto i : c10::irange(sender_mesh.vector().size())) {
      NVF_ERROR(
          sender_mesh.vector().size() == receiver_mesh.vector().size(),
          "the receiver and sender meshes have different sizes");
      at::Tensor input, output;
      if (input_tensor.numel()) {
        input = input_tensor.index({static_cast<int>(0), "..."});
      }
      if (output_tensor.numel()) {
        output = output_tensor.index({static_cast<int>(0), "..."});
      }
      lowerToBroadcastOrP2P(
          my_device_index,
          sender_mesh.vector().at(i),
          DeviceMesh({receiver_mesh.vector().at(i)}),
          input_tensor,
          output_tensor,
          comms);
    }
  } else {
    // we arbitrarily choose the first device of the sender mesh to be the root
    lowerToBroadcastOrP2P(
        my_device_index,
        sender_mesh.vector().at(0),
        receiver_mesh,
        input_tensor,
        output_tensor,
        comms);
  }
}

CommParams createParamsForReduce(
    DeviceIdxType my_device_index,
    DeviceIdxType root,
    TensorView* input_tv,
    TensorView* output_tv,
    at::Tensor input_tensor,
    at::Tensor output_tensor,
    BinaryOpType op_type) {
  const auto& mesh = input_tv->getDeviceMesh();
  CommParams params;
  params.root = root;
  params.redOp = getC10dReduceOpType(op_type);
  params.team = mesh.vector();
  bool is_root_in_mesh = mesh.has(root);
  if (!is_root_in_mesh) {
    params.team.push_back(root);
  }

  auto sharded_dim = output_tv->getReductionAxis().value();
  if (mesh.has(my_device_index)) {
    params.src_bufs = {input_tensor.squeeze(sharded_dim)};
  }

  if (my_device_index == root) {
    params.dst_bufs = {output_tensor};
    // The reduce semantics imposes the root to be both
    // sender and receiver. If the root is not in the mesh, we thus
    // have to artificially make it send and receive a dummy buffer
    if (!is_root_in_mesh) {
      at::Tensor dummy = createDummyTensor(output_tensor, op_type);
      params.src_bufs.push_back(dummy);
    }
  }
  return params;
}

void lowerToReduce(
    DeviceIdxType my_device_index,
    TensorView* input_tv,
    TensorView* output_tv,
    at::Tensor input_tensor,
    at::Tensor output_tensor,
    BinaryOpType op_type,
    std::vector<std::shared_ptr<Communication>>& comms) {
  const auto& receiver_mesh = output_tv->getDeviceMesh();
  const auto& sender_mesh = input_tv->getDeviceMesh();
  // we create as many Reduces as there are devices in the receiver mesh
  auto receiver_mesh = output_tv->getDeviceMesh();
  auto sender_mesh = input_tv->getDeviceMesh();
  for (auto root : receiver_mesh.vector()) {
    if (!isDeviceInvolved(my_device_index, root, sender_mesh)) {
      continue;
    }
    auto params = createParamsForReduce(
        my_device_index,
        root,
        input_tv,
        output_tv,
        input_tensor,
        output_tensor,
        op_type);
    comms.push_back(std::make_shared<Reduce>(std::move(params)));
  }
}

void lowerToAllreduce(
    DeviceIdxType my_device_index,
    TensorView* input_tv,
    TensorView* output_tv,
    at::Tensor input_tensor,
    at::Tensor output_tensor,
    BinaryOpType op_type,
    std::vector<std::shared_ptr<Communication>>& comms) {
  const auto& mesh = input_tv->getDeviceMesh();
  if (!mesh.has(my_device_index)) {
    return;
  }
  CommParams params;
  params.redOp = getC10dReduceOpType(op_type);
  params.team = mesh.vector();
  params.dst_bufs = {output_tensor};
  params.src_bufs = {input_tensor.view(output_tensor.sizes())};
  comms.push_back(std::make_shared<Allreduce>(params));
}

void lowerToReduceScatter(
    DeviceIdxType my_device_index,
    TensorView* input_tv,
    TensorView* output_tv,
    at::Tensor input_tensor,
    at::Tensor output_tensor,
    BinaryOpType op_type,
    std::vector<std::shared_ptr<Communication>>& comms) {
  const auto& mesh = input_tv->getDeviceMesh();
  if (!mesh.has(my_device_index)) {
    return;
  }
  CommParams params;
  params.redOp = getC10dReduceOpType(op_type);
  params.team = mesh.vector();
  params.dst_bufs = {output_tensor};
  // TODO: Clean up once allocation domain for sharded tensors is
  // better supported.
  auto red_axis = output_tv->getReductionAxis().value();
  auto shard_axis = getShardedAxis(output_tv);
  if (red_axis <= shard_axis) {
    shard_axis++;
  }
  for (auto i : c10::irange(mesh.vector().size())) {
    std::vector<at::indexing::TensorIndex> indices(
        input_tensor.dim(), at::indexing::Slice());
    indices[shard_axis] = at::indexing::Slice(i, i + 1);
    auto slice = input_tensor.index(indices).squeeze(red_axis);
    params.src_bufs.push_back(slice);
  }

  comms.push_back(std::make_shared<ReduceScatter>(params));
}

} // namespace

/*
TODO:
*) Propose several lowering paths for each given communication
   and provide a logic to decide which path to take
*) Leverage replication in the source to create several communications handled
   in parallel. The idea would be to evenly split the destinations accross the
   sources
*) Leverage the topology to ensure that the senders and recerivers are close
*/
std::vector<std::shared_ptr<Communication>> lowerCommunication(
    DeviceIdxType my_device_index,
    Expr* c,
    at::Tensor input_tensor,
    at::Tensor output_tensor) {
  std::vector<std::shared_ptr<Communication>> comms;
  NVF_ERROR(
      c->inputs().size() == 1 && c->inputs().at(0)->isA<TensorView>() &&
          c->outputs().size() == 1 && c->outputs().at(0)->isA<TensorView>(),
      "I/O must be TensorViews");
  TensorView* input_tv = c->inputs().at(0)->as<TensorView>();
  TensorView* output_tv = c->outputs().at(0)->as<TensorView>();
  at::Tensor dummy;

  const auto& sender_mesh = input_tv->getDeviceMesh();
  const auto& receiver_mesh = output_tv->getDeviceMesh();
  const bool same_mesh = sender_mesh.vector() == receiver_mesh.vector();

  // Stores whether the I/O has its first axis parallelized on Didx
  const bool is_input_sharded =
      isSharded(input_tv) && sender_mesh.vector().size() > 1;
  const bool is_output_sharded =
      isSharded(output_tv) && receiver_mesh.vector().size() > 1;

  auto original_expr = output_tv->definition();
  NVF_ERROR(
      isLowerableToCommunication(original_expr),
      "Lowering expression ",
      original_expr->toString(),
      " to communication is not supported");
  bool is_reduction = original_expr->isA<ReductionOp>();

  auto input_sharded_dim = getShardedAxis(input_tv);
  auto output_sharded_dim = getShardedAxis(output_tv);
  NVF_ERROR(
      !is_input_sharded || !input_tensor.numel() ||
          static_cast<size_t>(input_tensor.size(input_sharded_dim)) == 1,
      "Sharded dimension should have allocation size 1, but is ",
      input_tensor.size(input_sharded_dim));
  NVF_ERROR(
      !is_output_sharded || !output_tensor.numel() || is_reduction ||
          static_cast<size_t>(output_tensor.size(output_sharded_dim)) == 1,
      "Sharded dimension should have allocation size 1, but is ",
      output_tensor.size(output_sharded_dim));

  if (is_reduction) {
    BinaryOpType op_type =
        output_tv->definition()->as<ReductionOp>()->getReductionOpType();
    NVF_ERROR(
        is_input_sharded || sender_mesh.vector().size() == 1,
        "the comm input must be sharded in case of reduce.",
        "Insert a `set` before the reduction to reshard")
    if (is_output_sharded) {
      NVF_ERROR(
          same_mesh,
          "ReduceScatter operation must have the same sender and receiver device mesh. "
          "Insert a Set operation before or after the reduction to reshard ot another device mesh");
      lowerToReduceScatter(
          my_device_index,
          input_tv,
          output_tv,
          input_tensor,
          output_tensor,
          op_type,
          comms);
    } else {
      if (same_mesh) {
        lowerToAllreduce(
            my_device_index,
            input_tv,
            output_tv,
            input_tensor,
            output_tensor,
            op_type,
            comms);
      } else {
        lowerToReduce(
            my_device_index,
            input_tv,
            output_tv,
            input_tensor,
            output_tensor,
            op_type,
            comms);
      }
    }
  } else {
    if (!is_input_sharded && is_output_sharded) {
      lowerToScatter(
          my_device_index,
          input_tv,
          output_tv,
          input_tensor,
          output_tensor,
          comms);
    } else if (is_input_sharded && !is_output_sharded) {
      if (same_mesh) {
        lowerToAllgather(
            my_device_index,
            input_tv,
            output_tv,
            input_tensor,
            output_tensor,
            comms);
      } else {
        lowerToGather(
            my_device_index,
            input_tv,
            output_tv,
            input_tensor,
            output_tensor,
            comms);
      }
    } else {
      lowerToBroadcastOrP2P(
          my_device_index,
          input_tv,
          output_tv,
          input_tensor,
          output_tensor,
          is_input_sharded,
          comms);
    }
  }
  return comms;
}

bool isLowerableToCommunication(Expr* expr) {
  NVF_ERROR(
      ir_utils::isTvOp(expr),
      "Non-tv op is not supported yet: ",
      expr->toString());
  if (expr->isA<ReductionOp>()) {
    auto in = expr->as<ReductionOp>()->in()->as<TensorView>();
    auto out = expr->as<ReductionOp>()->out()->as<TensorView>();
    // get the reduced axis
    std::vector<IterDomain*> reduction_axis;
    std::copy_if(
        out->getRootDomain().begin(),
        out->getRootDomain().end(),
        std::back_inserter(reduction_axis),
        [](IterDomain* id) { return id->isReduction(); });
    // check whether the reduction involves only one axis
    if (reduction_axis.size() != 1) {
      return false;
    }
    // We check whether the reduced axis is sharded on the input
    const auto c2p_map = PairwiseRootDomainMap(in, out).mapConsumerToProducer();
    auto c2p_map_it = c2p_map.find(reduction_axis.at(0));
    return c2p_map_it != c2p_map.end() && c2p_map_it->second->isDeviceDim();
  } else {
    return expr->isA<LoadStoreOp>() &&
        (expr->as<LoadStoreOp>()->opType() == LoadStoreOpType::Set);
  }
}

} // namespace nvfuser

#else // NVFUSER_DISTRIBUTED

#include <ir/base_nodes.h>

namespace nvfuser {

// This is just here so that things can compile even when/if NVFUSER_DISTRIBUTED
// is not defined. The code paths aren't intended to be hit ever in such cases,
// so the implementation is unimportant.
bool isLowerableToCommunication(Expr*) {
  return false;
}

} // namespace nvfuser
#endif<|MERGE_RESOLUTION|>--- conflicted
+++ resolved
@@ -146,11 +146,7 @@
     at::Tensor output_tensor,
     std::vector<std::shared_ptr<Communication>>& comms) {
   // we arbitrarily choose the first device of the sender mesh to be the root
-<<<<<<< HEAD
-  auto receiver_mesh = output_tv->getDeviceMesh();
-=======
   const auto& receiver_mesh = output_tv->getDeviceMesh();
->>>>>>> 11eb4c51
   auto root = input_tv->getDeviceMesh().vector().at(0);
   if (!isDeviceInvolved(my_device_index, root, receiver_mesh)) {
     return;
@@ -174,7 +170,7 @@
     at::Tensor output_tensor,
     std::vector<std::shared_ptr<Communication>>& comms) {
   // we create as many 'Gathers' as there are devices in the receiver mesh
-  auto sender_mesh = input_tv->getDeviceMesh();
+  const auto& sender_mesh = input_tv->getDeviceMesh();
   for (auto root : output_tv->getDeviceMesh().vector()) {
     if (!isDeviceInvolved(my_device_index, root, sender_mesh)) {
       continue;
@@ -347,11 +343,9 @@
     at::Tensor output_tensor,
     BinaryOpType op_type,
     std::vector<std::shared_ptr<Communication>>& comms) {
+  // we create as many Reduces as there are devices in the receiver mesh
   const auto& receiver_mesh = output_tv->getDeviceMesh();
   const auto& sender_mesh = input_tv->getDeviceMesh();
-  // we create as many Reduces as there are devices in the receiver mesh
-  auto receiver_mesh = output_tv->getDeviceMesh();
-  auto sender_mesh = input_tv->getDeviceMesh();
   for (auto root : receiver_mesh.vector()) {
     if (!isDeviceInvolved(my_device_index, root, sender_mesh)) {
       continue;
