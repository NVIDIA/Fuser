--- conflicted
+++ resolved
@@ -442,11 +442,7 @@
       " doesn't match the size of the tensor ",
       input_tensor.size(0));
   NVF_ERROR(
-<<<<<<< HEAD
-      !is_output_sharded || is_reduction ||
-=======
-      !is_output_sharded || !output_tensor.numel() ||
->>>>>>> 5b53a3d3
+      !is_output_sharded || !output_tensor.numel() || is_reduction ||
           receiver_mesh.vector().size() ==
               static_cast<size_t>(output_tensor.size(0)),
       "the size of the mesh",
