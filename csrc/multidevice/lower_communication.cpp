// clang-format off
/*
 * SPDX-FileCopyrightText: Copyright (c) 2023-present NVIDIA CORPORATION & AFFILIATES.
 * All rights reserved.
 * SPDX-License-Identifier: BSD-3-Clause
 */
// clang-format on
#include <device_lower/utils.h>
#include <ir/builder.h>
#include <ir/interface_nodes.h>
#include <ir/builder.h>
#include <multidevice/device_mesh.h>
#include <multidevice/lower_communication.h>
#include <multidevice/utils.h>
#include <ops/all_ops.h>
#include <limits>

namespace nvfuser {

namespace {

// TODO: handle `c10d::RedOpType::reduceOp::AVG` and
// `c10d::RedOpType::reduceOp::PREMUL_SUM`
inline c10d::ReduceOp::RedOpType getC10dReduceOpType(BinaryOpType op) {
  switch (op) {
    case BinaryOpType::Add:
      return c10d::ReduceOp::RedOpType::SUM;
    case BinaryOpType::Mul:
      return c10d::ReduceOp::RedOpType::PRODUCT;
    case BinaryOpType::Min:
      return c10d::ReduceOp::RedOpType::MIN;
    case BinaryOpType::Max:
      return c10d::ReduceOp::RedOpType::MAX;
    case BinaryOpType::BitwiseAnd:
      return c10d::ReduceOp::RedOpType::BAND;
    case BinaryOpType::BitwiseOr:
      return c10d::ReduceOp::RedOpType::BOR;
    case BinaryOpType::BitwiseXor:
      return c10d::ReduceOp::RedOpType::BXOR;
    default:
      NVF_ERROR(false, "unsupported reduction operation");
      return c10d::ReduceOp::RedOpType::UNUSED;
  }
}

inline bool isDeviceInvolved(
    DeviceIdxType my_device_index,
    DeviceIdxType root,
    const DeviceMesh& mesh) {
  return my_device_index == root || mesh.has(my_device_index);
}

inline bool isDeviceInvolved(
    DeviceIdxType my_device_index,
    const DeviceMesh& sender_mesh,
    const DeviceMesh& receiver_mesh) {
  return sender_mesh.has(my_device_index) || receiver_mesh.has(my_device_index);
}

// Utility function used for setting up a scatter or gather communication
// params. Since most  of the steps are somewhat similar/opposite in those
// cases, we gathered the two implementations into one function. The argument
// "is_scatter" allows to discriminate between scatter and gather
CommParams createParamsForGatherScatter(
    DeviceIdxType my_device_index,
    DeviceIdxType root,
    TensorView* root_tv, // is_scatter ? input_tv : output_tv
    bool is_scatter) {
  const DeviceMesh& mesh = root_tv->getDeviceMesh();
  CommParams params;
<<<<<<< HEAD
  params.type = is_scatter? CommunicationType::Scatter : CommunicationType::Gather;
=======
  params.type =
      is_scatter ? CommunicationType::Scatter : CommunicationType::Gather;
>>>>>>> b0204158
  params.root = root;
  params.team = mesh.vector();
  if (!mesh.has(root)) {
    params.is_root_in_mesh = false;
    params.team.push_back(root);
  }
  return params;
}

// Adds one or zero Scatter communication to the vector 'comms'
void lowerToScatter(
    DeviceIdxType my_device_index,
    TensorView* input_tv,
    TensorView* output_tv,
<<<<<<< HEAD
    at::Tensor input_tensor,
    at::Tensor output_tensor,
=======
>>>>>>> b0204158
    std::vector<Communication*>& comms) {
  // we arbitrarily choose the first device of the sender mesh to be the root
  const DeviceMesh& receiver_mesh = output_tv->getDeviceMesh();
  auto root = input_tv->getDeviceMesh().vector().at(0);
  if (!isDeviceInvolved(my_device_index, root, receiver_mesh)) {
    return;
  }
<<<<<<< HEAD
  auto params = createParamsForGatherScatter(
      my_device_index, root, output_tv, input_tensor, output_tensor, true);
=======
  auto params =
      createParamsForGatherScatter(my_device_index, root, output_tv, true);
>>>>>>> b0204158
  comms.push_back(IrBuilder::create<Communication>(std::move(params)));
}

/*
Adds zero or multiple Gather communications to the vector 'comms'

Note that since the root of a Gather collective is a destination, we possibly
need multiple Gather if the tensor is replicated in the receiver mesh.
*/
void lowerToGather(
    DeviceIdxType my_device_index,
    TensorView* input_tv,
    TensorView* output_tv,
<<<<<<< HEAD
    at::Tensor input_tensor,
    at::Tensor output_tensor,
=======
>>>>>>> b0204158
    std::vector<Communication*>& comms) {
  // we create as many 'Gathers' as there are devices in the receiver mesh
  const DeviceMesh& sender_mesh = input_tv->getDeviceMesh();
  for (auto root : output_tv->getDeviceMesh().vector()) {
    if (!isDeviceInvolved(my_device_index, root, sender_mesh)) {
      continue;
    }
<<<<<<< HEAD
    auto params = createParamsForGatherScatter(
        my_device_index, root, input_tv, output_tensor, input_tensor, false);
=======
    auto params =
        createParamsForGatherScatter(my_device_index, root, input_tv, false);
>>>>>>> b0204158
    comms.push_back(IrBuilder::create<Communication>(std::move(params)));
  }
}

// Add one or zero Allgather communication to the vector 'comms'
void lowerToAllgather(
    DeviceIdxType my_device_index,
    TensorView* input_tv,
    TensorView* output_tv,
<<<<<<< HEAD
    at::Tensor input_tensor,
    at::Tensor output_tensor,
=======
>>>>>>> b0204158
    std::vector<Communication*>& comms) {
  const DeviceMesh& mesh = input_tv->getDeviceMesh();
  if (!mesh.has(my_device_index)) {
    return;
  }

  CommParams params;
  params.type = CommunicationType::Allgather;
  params.team = mesh.vector();
<<<<<<< HEAD
  for (auto i : c10::irange(mesh.vector().size())) {
    params.dst_bufs.push_back(
        output_tensor.index({at::indexing::Slice(i, i + 1), "..."}));
  }
  params.src_bufs = {input_tensor};

=======
>>>>>>> b0204158
  comms.push_back(IrBuilder::create<Communication>(std::move(params)));
}

// Creates and set the CommParams for a Broadcast or Send/Recv communication
CommParams createParamsForBroadcastOrP2P(
    DeviceIdxType my_device_index,
    DeviceIdxType root,
    // receiver devices
    const DeviceMesh& mesh) {
  CommParams params;
  // TODO: Lower to P2P SendRecv if possible
  params.type = CommunicationType::Broadcast;
  params.root = root;
  params.team = mesh.vector();
  if (!mesh.has(root)) {
    params.is_root_in_mesh = false;
    params.team.push_back(root);
  }
  params.type = CommunicationType::Broadcast;

  return params;
}

// Adds one or zero Broadcast or Send/Recv communication to the vector 'comms'
void lowerToBroadcastOrP2P(
    DeviceIdxType my_device_index,
    DeviceIdxType root,
    const DeviceMesh& mesh, // receiver devices
<<<<<<< HEAD
    at::Tensor input_tensor,
    at::Tensor output_tensor,
=======
>>>>>>> b0204158
    std::vector<Communication*>& comms) {
  if (!isDeviceInvolved(my_device_index, root, mesh)) {
    return;
  }
<<<<<<< HEAD
  auto params = createParamsForBroadcastOrP2P(
      my_device_index, root, mesh, input_tensor, output_tensor);
=======
  auto params = createParamsForBroadcastOrP2P(my_device_index, root, mesh);
>>>>>>> b0204158
  comms.push_back(IrBuilder::create<Communication>(std::move(params)));
}

// Adds several Broadcast or Send/Recv communications to the vector 'comms'
// For now, we assume that this function is called only if
// the input and output have the same sharding. Later we could support more
// general cases.
void lowerToBroadcastOrP2P(
    DeviceIdxType my_device_index,
    TensorView* input_tv,
    TensorView* output_tv,
    bool is_sharded,
    std::vector<Communication*>& comms) {
  const DeviceMesh& sender_mesh = input_tv->getDeviceMesh();
  const DeviceMesh& receiver_mesh = output_tv->getDeviceMesh();
  if (is_sharded) {
    // if the inputs and ouputs are parallelized,
    // we create as many Broadcast as that will be handled in parallel
    for (auto i : c10::irange(sender_mesh.vector().size())) {
      NVF_ERROR(
          sender_mesh.vector().size() == receiver_mesh.vector().size(),
          "the receiver and sender meshes have different sizes");
      lowerToBroadcastOrP2P(
          my_device_index,
          sender_mesh.vector().at(i),
          DeviceMesh({receiver_mesh.vector().at(i)}),
          comms);
    }
  } else {
    // we arbitrarily choose the first device of the sender mesh to be the root
    lowerToBroadcastOrP2P(
        my_device_index, sender_mesh.vector().at(0), receiver_mesh, comms);
  }
}

CommParams createParamsForReduce(
    DeviceIdxType my_device_index,
    DeviceIdxType root,
    TensorView* input_tv,
    TensorView* output_tv,
    BinaryOpType op_type) {
  const DeviceMesh& mesh = input_tv->getDeviceMesh();
  CommParams params;
  params.type = CommunicationType::Reduce;
  params.root = root;
  params.redOp = getC10dReduceOpType(op_type);
  params.team = mesh.vector();
  if (!mesh.has(root)) {
    params.is_root_in_mesh = false;
    params.team.push_back(root);
  }
  // FIXME: we may want to store sharded_dim to params for speed.
  return params;
}

void lowerToReduce(
    DeviceIdxType my_device_index,
    TensorView* input_tv,
    TensorView* output_tv,
    BinaryOpType op_type,
    std::vector<Communication*>& comms) {
  const DeviceMesh& receiver_mesh = output_tv->getDeviceMesh();
  const DeviceMesh& sender_mesh = input_tv->getDeviceMesh();
  // we create as many Reduces as there are devices in the receiver mesh
  for (auto root : receiver_mesh.vector()) {
    if (!isDeviceInvolved(my_device_index, root, sender_mesh)) {
      continue;
    }
    auto params = createParamsForReduce(
<<<<<<< HEAD
        my_device_index,
        root,
        input_tv,
        output_tv,
        input_tensor,
        output_tensor,
        op_type);
=======
        my_device_index, root, input_tv, output_tv, op_type);
>>>>>>> b0204158
    comms.push_back(IrBuilder::create<Communication>(std::move(params)));
  }
}

void lowerToAllreduce(
    DeviceIdxType my_device_index,
    TensorView* input_tv,
    TensorView* output_tv,
    BinaryOpType op_type,
    std::vector<Communication*>& comms) {
  const DeviceMesh& mesh = input_tv->getDeviceMesh();
  if (!mesh.has(my_device_index)) {
    return;
  }

  CommParams params;
  params.type = CommunicationType::Allreduce;
  params.redOp = getC10dReduceOpType(op_type);
  params.team = mesh.vector();
<<<<<<< HEAD
  params.dst_bufs = {output_tensor};
  params.src_bufs = {input_tensor.view(output_tensor.sizes())};
=======
>>>>>>> b0204158
  comms.push_back(IrBuilder::create<Communication>(params));
}

void lowerToReduceScatter(
    DeviceIdxType my_device_index,
    TensorView* input_tv,
    TensorView* output_tv,
    BinaryOpType op_type,
    std::vector<Communication*>& comms) {
  const DeviceMesh& mesh = input_tv->getDeviceMesh();
  if (!mesh.has(my_device_index)) {
    return;
  }

  CommParams params;
  params.type = CommunicationType::ReduceScatter;
  params.redOp = getC10dReduceOpType(op_type);
  params.team = mesh.vector();
  auto reduction_axis = output_tv->getReductionAxis().value();
  auto scattered_axis = getShardedAxis(output_tv);
  // The output tensor is sharded on scattered_axis and needs to be mapped
  // back onto the input. The input has an reduced axis, so the scattered axis
  // is adjusted to account for this. Ex: [DIDx(i0), i1] -> [r0, DIDx(i1)] The
  // scattered_axis is axis=0 on the output and maps to axis=1 on the input.
  if (reduction_axis <= scattered_axis) {
    scattered_axis++;
  }
  params.scattered_axis = scattered_axis;

  comms.push_back(IrBuilder::create<Communication>(params));
}

} // namespace

/*
TODO:
*) Propose several lowering paths for each given communication
   and provide a logic to decide which path to take
*) Leverage replication in the source to create several communications handled
   in parallel. The idea would be to evenly split the destinations accross the
   sources
*) Leverage the topology to ensure that the senders and recerivers are close
*/
std::vector<Communication*> lowerCommunication(
    DeviceIdxType my_device_index,
<<<<<<< HEAD
    Expr* c,
    at::Tensor input_tensor,
    at::Tensor output_tensor) {
=======
    Expr* c) {
>>>>>>> b0204158
  std::vector<Communication*> comms;
  NVF_ERROR(
      c->inputs().size() == 1 && c->inputs().at(0)->isA<TensorView>() &&
          c->outputs().size() == 1 && c->outputs().at(0)->isA<TensorView>(),
      "I/O must be TensorViews");
  TensorView* input_tv = c->inputs().at(0)->as<TensorView>();
  TensorView* output_tv = c->outputs().at(0)->as<TensorView>();
  at::Tensor dummy;

  const DeviceMesh& sender_mesh = input_tv->getDeviceMesh();
  const DeviceMesh& receiver_mesh = output_tv->getDeviceMesh();
  const bool same_mesh = sender_mesh.vector() == receiver_mesh.vector();

  // Stores whether the I/O has its first axis parallelized on Didx
  const bool is_input_sharded =
      isSharded(input_tv) && sender_mesh.vector().size() > 1;
  const bool is_output_sharded =
      isSharded(output_tv) && receiver_mesh.vector().size() > 1;

  auto original_expr = output_tv->definition();
  NVF_ERROR(
      isLowerableToCommunication(original_expr),
      "Lowering expression ",
      original_expr->toString(),
      " to communication is not supported");
  NVF_ERROR(
      !isInnerResharding(original_expr),
      "Resharding on an inner axis is not lowerable ",
      original_expr->toString());
  bool is_reduction = original_expr->isA<ReductionOp>();

  if (is_reduction) {
    BinaryOpType op_type =
        output_tv->definition()->as<ReductionOp>()->getReductionOpType();
    NVF_ERROR(
        is_input_sharded || sender_mesh.vector().size() == 1,
        "the comm input must be sharded in case of reduce.",
        "Insert a `set` before the reduction to reshard")
    if (is_output_sharded) {
      NVF_ERROR(
          same_mesh,
          "ReduceScatter operation must have the same sender and receiver device mesh. "
          "Insert a Set operation before or after the reduction to reshard ot another device mesh");
      lowerToReduceScatter(
          my_device_index, input_tv, output_tv, op_type, comms);
    } else {
      if (same_mesh) {
        lowerToAllreduce(my_device_index, input_tv, output_tv, op_type, comms);
      } else {
        lowerToReduce(my_device_index, input_tv, output_tv, op_type, comms);
      }
    }
  } else {
    if (!is_input_sharded && is_output_sharded) {
      lowerToScatter(my_device_index, input_tv, output_tv, comms);
    } else if (is_input_sharded && !is_output_sharded) {
      if (same_mesh) {
        lowerToAllgather(my_device_index, input_tv, output_tv, comms);
      } else {
        lowerToGather(my_device_index, input_tv, output_tv, comms);
      }
    } else {
      lowerToBroadcastOrP2P(
          my_device_index, input_tv, output_tv, is_input_sharded, comms);
    }
  }
  return comms;
}

bool isLowerableToCommunication(Expr* expr) {
  NVF_ERROR(
      ir_utils::isTvOp(expr),
      "Non-tv op is not supported yet: ",
      expr->toString());
  if (expr->isA<ReductionOp>()) {
    auto in = expr->as<ReductionOp>()->in()->as<TensorView>();
    auto out = expr->as<ReductionOp>()->out()->as<TensorView>();
    // get the reduced axis
    std::vector<IterDomain*> reduction_axis;
    std::copy_if(
        out->getRootDomain().begin(),
        out->getRootDomain().end(),
        std::back_inserter(reduction_axis),
        [](IterDomain* id) { return id->isReduction(); });
    // check whether the reduction involves only one axis
    if (reduction_axis.size() != 1) {
      return false;
    }
    // We check whether the reduced axis is sharded on the input
    const auto c2p_map = PairwiseRootDomainMap(in, out).mapConsumerToProducer();
    auto c2p_map_it = c2p_map.find(reduction_axis.at(0));
    return c2p_map_it != c2p_map.end() && c2p_map_it->second->isDeviceDim();
  } else {
    return expr->isA<LoadStoreOp>() &&
        (expr->as<LoadStoreOp>()->opType() == LoadStoreOpType::Set);
  }
}

} // namespace nvfuser<|MERGE_RESOLUTION|>--- conflicted
+++ resolved
@@ -68,12 +68,8 @@
     bool is_scatter) {
   const DeviceMesh& mesh = root_tv->getDeviceMesh();
   CommParams params;
-<<<<<<< HEAD
-  params.type = is_scatter? CommunicationType::Scatter : CommunicationType::Gather;
-=======
   params.type =
       is_scatter ? CommunicationType::Scatter : CommunicationType::Gather;
->>>>>>> b0204158
   params.root = root;
   params.team = mesh.vector();
   if (!mesh.has(root)) {
@@ -88,11 +84,6 @@
     DeviceIdxType my_device_index,
     TensorView* input_tv,
     TensorView* output_tv,
-<<<<<<< HEAD
-    at::Tensor input_tensor,
-    at::Tensor output_tensor,
-=======
->>>>>>> b0204158
     std::vector<Communication*>& comms) {
   // we arbitrarily choose the first device of the sender mesh to be the root
   const DeviceMesh& receiver_mesh = output_tv->getDeviceMesh();
@@ -100,13 +91,8 @@
   if (!isDeviceInvolved(my_device_index, root, receiver_mesh)) {
     return;
   }
-<<<<<<< HEAD
-  auto params = createParamsForGatherScatter(
-      my_device_index, root, output_tv, input_tensor, output_tensor, true);
-=======
   auto params =
       createParamsForGatherScatter(my_device_index, root, output_tv, true);
->>>>>>> b0204158
   comms.push_back(IrBuilder::create<Communication>(std::move(params)));
 }
 
@@ -120,11 +106,6 @@
     DeviceIdxType my_device_index,
     TensorView* input_tv,
     TensorView* output_tv,
-<<<<<<< HEAD
-    at::Tensor input_tensor,
-    at::Tensor output_tensor,
-=======
->>>>>>> b0204158
     std::vector<Communication*>& comms) {
   // we create as many 'Gathers' as there are devices in the receiver mesh
   const DeviceMesh& sender_mesh = input_tv->getDeviceMesh();
@@ -132,13 +113,8 @@
     if (!isDeviceInvolved(my_device_index, root, sender_mesh)) {
       continue;
     }
-<<<<<<< HEAD
-    auto params = createParamsForGatherScatter(
-        my_device_index, root, input_tv, output_tensor, input_tensor, false);
-=======
     auto params =
         createParamsForGatherScatter(my_device_index, root, input_tv, false);
->>>>>>> b0204158
     comms.push_back(IrBuilder::create<Communication>(std::move(params)));
   }
 }
@@ -148,11 +124,6 @@
     DeviceIdxType my_device_index,
     TensorView* input_tv,
     TensorView* output_tv,
-<<<<<<< HEAD
-    at::Tensor input_tensor,
-    at::Tensor output_tensor,
-=======
->>>>>>> b0204158
     std::vector<Communication*>& comms) {
   const DeviceMesh& mesh = input_tv->getDeviceMesh();
   if (!mesh.has(my_device_index)) {
@@ -162,15 +133,6 @@
   CommParams params;
   params.type = CommunicationType::Allgather;
   params.team = mesh.vector();
-<<<<<<< HEAD
-  for (auto i : c10::irange(mesh.vector().size())) {
-    params.dst_bufs.push_back(
-        output_tensor.index({at::indexing::Slice(i, i + 1), "..."}));
-  }
-  params.src_bufs = {input_tensor};
-
-=======
->>>>>>> b0204158
   comms.push_back(IrBuilder::create<Communication>(std::move(params)));
 }
 
@@ -199,21 +161,11 @@
     DeviceIdxType my_device_index,
     DeviceIdxType root,
     const DeviceMesh& mesh, // receiver devices
-<<<<<<< HEAD
-    at::Tensor input_tensor,
-    at::Tensor output_tensor,
-=======
->>>>>>> b0204158
     std::vector<Communication*>& comms) {
   if (!isDeviceInvolved(my_device_index, root, mesh)) {
     return;
   }
-<<<<<<< HEAD
-  auto params = createParamsForBroadcastOrP2P(
-      my_device_index, root, mesh, input_tensor, output_tensor);
-=======
   auto params = createParamsForBroadcastOrP2P(my_device_index, root, mesh);
->>>>>>> b0204158
   comms.push_back(IrBuilder::create<Communication>(std::move(params)));
 }
 
@@ -283,17 +235,7 @@
       continue;
     }
     auto params = createParamsForReduce(
-<<<<<<< HEAD
-        my_device_index,
-        root,
-        input_tv,
-        output_tv,
-        input_tensor,
-        output_tensor,
-        op_type);
-=======
         my_device_index, root, input_tv, output_tv, op_type);
->>>>>>> b0204158
     comms.push_back(IrBuilder::create<Communication>(std::move(params)));
   }
 }
@@ -313,11 +255,6 @@
   params.type = CommunicationType::Allreduce;
   params.redOp = getC10dReduceOpType(op_type);
   params.team = mesh.vector();
-<<<<<<< HEAD
-  params.dst_bufs = {output_tensor};
-  params.src_bufs = {input_tensor.view(output_tensor.sizes())};
-=======
->>>>>>> b0204158
   comms.push_back(IrBuilder::create<Communication>(params));
 }
 
@@ -363,13 +300,7 @@
 */
 std::vector<Communication*> lowerCommunication(
     DeviceIdxType my_device_index,
-<<<<<<< HEAD
-    Expr* c,
-    at::Tensor input_tensor,
-    at::Tensor output_tensor) {
-=======
     Expr* c) {
->>>>>>> b0204158
   std::vector<Communication*> comms;
   NVF_ERROR(
       c->inputs().size() == 1 && c->inputs().at(0)->isA<TensorView>() &&
