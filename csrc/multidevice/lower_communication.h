// clang-format off
/*
 * SPDX-FileCopyrightText: Copyright (c) 2023-present NVIDIA CORPORATION & AFFILIATES.
 * All rights reserved.
 * SPDX-License-Identifier: BSD-3-Clause
 */
// clang-format on
#ifdef USE_DISTRIBUTED
#pragma once

#include <multidevice/communication.h>
#include <multidevice/multidevice.h>

namespace nvfuser {

<<<<<<< HEAD
bool isLowerableToCommunication(Expr* expr);

// Lower a resharding Expr into a series of Communication, given a
=======
// returns whether we support transforming a given expression into a series
// of communication
bool isLowerableToCommunication(Expr* expr);

// Lower a PipelineCommunication into a series of Communication, given a
>>>>>>> c6f16e42
// device_index.
std::vector<std::shared_ptr<Communication>> lowerCommunication(
    DeviceIdxType device_index,
    Expr* c,
    at::Tensor input_tensor,
    at::Tensor output_tensor);
} // namespace nvfuser

#endif<|MERGE_RESOLUTION|>--- conflicted
+++ resolved
@@ -13,17 +13,11 @@
 
 namespace nvfuser {
 
-<<<<<<< HEAD
-bool isLowerableToCommunication(Expr* expr);
-
-// Lower a resharding Expr into a series of Communication, given a
-=======
 // returns whether we support transforming a given expression into a series
 // of communication
 bool isLowerableToCommunication(Expr* expr);
 
 // Lower a PipelineCommunication into a series of Communication, given a
->>>>>>> c6f16e42
 // device_index.
 std::vector<std::shared_ptr<Communication>> lowerCommunication(
     DeviceIdxType device_index,
