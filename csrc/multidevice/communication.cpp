// clang-format off
/*
 * SPDX-FileCopyrightText: Copyright (c) 2023-present NVIDIA CORPORATION & AFFILIATES.
 * All rights reserved.
 * SPDX-License-Identifier: BSD-3-Clause
 */
// clang-format on
#ifdef USE_DISTRIBUTED
#ifdef USE_C10D_NCCL
#include <torch/csrc/distributed/c10d/ProcessGroupNCCL.hpp>
#endif

#include <multidevice/communication.h>

namespace nvfuser {
namespace {

inline void assertBufferCount(
    const std::vector<at::Tensor>& bufs,
    size_t count) {
  NVF_ERROR(
      bufs.size() == count,
      "there must be ",
      count,
      " buffer(s), but ",
      bufs.size(),
      " were given");
}

inline void assertBuffersHaveSameSize(
    const std::vector<at::Tensor>& bufs1,
    const std::vector<at::Tensor>& bufs2) {
  if (bufs1.empty() && bufs2.empty()) {
    return;
  }
  auto sizes = (bufs1.empty() ? bufs2 : bufs1).at(0).sizes();
  for (auto& bufs : {bufs1, bufs2}) {
    for (auto& buf : bufs) {
      NVF_ERROR(buf.sizes() == sizes, "all buffers must have the same size");
    }
  }
}

inline void post_common(Communication& self, Communicator& comm) {
  NVF_ERROR(
      std::find(
          self.params().team.begin(),
          self.params().team.end(),
          comm.deviceId()) != self.params().team.end(),
      "current device index ",
      comm.deviceId(),
      " must be present in the communication's team");
}

inline void doLocalCopy(const at::Tensor& dst, const at::Tensor& src) {
  dst.copy_(src, /* non-blocking */ true);
}

} // namespace

Communication::Communication(CommParams params, std::string name, bool has_root)
    : params_(std::move(params)),
      collective_type_(std::move(name)),
      has_root_(has_root) {
  assertBuffersHaveSameSize(params_.src_bufs, params_.dst_bufs);
  NVF_ERROR(
      std::unique(params_.team.begin(), params_.team.end()) ==
          params_.team.end(),
      "the communication must not involve the same device more than once");
  NVF_ERROR(!params_.team.empty(), "the team size must be greater than 0");
  if (has_root_) {
    auto it = std::find(params_.team.begin(), params_.team.end(), params_.root);
    NVF_ERROR(
        it != params_.team.end(),
        "root (device ",
        params_.root,
        ") must be present in the communication's team");
    // pytorch's process group expects the root to be specified
    // as an integer between 0 and world_size-1. We choose it to be
    // the device's relative index within the team
    root_relative_index_ = std::distance(params_.team.begin(), it);
  }
}

std::string Communication::toString(int indent) const {
  std::stringstream ss;
  std::string ext_indent(" ", indent);
  std::string indent1 = ext_indent + "  ";
  std::string indent2 = ext_indent + "    ";

  ss << ext_indent << "Communication " << collective_type_ << ": {\n";

  if (has_root_) {
    ss << indent1 << "root: " << params_.root << ",\n";
  }
  ss << indent1 << "team: {";
  for (auto r : params_.team) {
    ss << r << ", ";
  }
  ss << indent1 << "}\n";
  ss << indent1 << "src_bufs: {";
  for (auto& t : params_.src_bufs) {
    ss << "\n" << t;
  }
  ss << "\n" << indent1 << "}\n";
  ss << ext_indent << "}";

  return ss.str();
}

Broadcast::Broadcast(CommParams params) : Communication(params, "broadcast") {}

c10::intrusive_ptr<c10d::Work> Broadcast::post(
    Communicator& comm,
    std::optional<CommunicatorBackend> backend) {
  post_common(*this, comm);

  if (comm.deviceId() == params_.root) {
    assertBufferCount(params_.src_bufs, 1);
    if (params_.dst_bufs.size() == 1) {
      doLocalCopy(params_.dst_bufs.at(0), params_.src_bufs.at(0));
    } else {
      assertBufferCount(params_.dst_bufs, 0);
    }
  } else {
    assertBufferCount(params_.src_bufs, 0);
    assertBufferCount(params_.dst_bufs, 1);
  }

  if (params_.team.size() == 1) {
    return nullptr;
  }

  return comm.getBackendForTeam(params_.team, backend)
      ->broadcast(
          comm.deviceId() == params_.root ? params_.src_bufs : params_.dst_bufs,
          {.rootRank = root_relative_index_});
}

Gather::Gather(CommParams params) : Communication(params, "gather") {
  assertBufferCount(params_.src_bufs, 1);
  NVF_ERROR(params_.team.size() > 1, "the team size must be greater than 1");
}

c10::intrusive_ptr<c10d::Work> Gather::post(
    Communicator& comm,
    std::optional<CommunicatorBackend> backend) {
  post_common(*this, comm);
  // This is used to change the representation of the buffers to match c10d
  // ProcessGroup API
  std::vector<std::vector<at::Tensor>> buf_list;
  if (comm.deviceId() == params_.root) {
    assertBufferCount(params_.dst_bufs, params_.team.size());
    buf_list = {std::move(params_.dst_bufs)};
  } else {
    assertBufferCount(params_.dst_bufs, 0);
  }
  auto work =
      comm.getBackendForTeam(params_.team, backend)
          ->gather(
              buf_list, params_.src_bufs, {.rootRank = root_relative_index_});
  if (comm.deviceId() == params_.root) {
    params_.dst_bufs = std::move(buf_list.back());
  }
  return work;
}

Allgather::Allgather(CommParams params)
    : Communication(params, "allgather", false) {
  assertBufferCount(params_.src_bufs, 1);
  assertBufferCount(params_.dst_bufs, params_.team.size());
  NVF_ERROR(params_.team.size() > 1, "the team size must be greater than 1");
}

c10::intrusive_ptr<c10d::Work> Allgather::post(
    Communicator& comm,
    std::optional<CommunicatorBackend> backend) {
  post_common(*this, comm);
  // This is used to change the representation of the buffers to match c10d
  // ProcessGroup API
  std::vector<std::vector<at::Tensor>> buf_list;
  buf_list = {std::move(params_.dst_bufs)};
  auto work = comm.getBackendForTeam(params_.team, backend)
                  ->allgather(buf_list, params_.src_bufs, {});
  params_.dst_bufs = std::move(buf_list.back());
  return work;
}

Scatter::Scatter(CommParams params) : Communication(params, "scatter") {
  assertBufferCount(params_.dst_bufs, 1);
  NVF_ERROR(params_.team.size() > 1, "the team size must be greater than 1");
}

c10::intrusive_ptr<c10d::Work> Scatter::post(
    Communicator& comm,
    std::optional<CommunicatorBackend> backend) {
  post_common(*this, comm);
  // This is used to change the representation of the buffers to match c10d
  // ProcessGroup API
  std::vector<std::vector<at::Tensor>> buf_list;
  if (comm.deviceId() == params_.root) {
    assertBufferCount(params_.src_bufs, params_.team.size());
    buf_list = {std::move(params_.src_bufs)};
  } else {
    assertBufferCount(params_.src_bufs, 0);
  }
  auto work =
      comm.getBackendForTeam(params_.team, backend)
          ->scatter(
              params_.dst_bufs, buf_list, {.rootRank = root_relative_index_});
  if (comm.deviceId() == params_.root) {
    params_.src_bufs = std::move(buf_list.back());
  }
  return work;
}

Reduce::Reduce(CommParams params) : Communication(params, "reduce") {
  assertBuffersHaveSameSize(params_.src_bufs, params_.dst_bufs);
  assertBufferCount(params_.src_bufs, 1);
  NVF_ERROR(params_.team.size() > 1, "the team size must be greater than 1");
}

c10::intrusive_ptr<c10d::Work> Reduce::post(
    Communicator& comm,
    std::optional<CommunicatorBackend> backend) {
  if (comm.deviceId() == params_.root) {
    assertBufferCount(params_.dst_bufs, 1);
  } else {
    assertBufferCount(params_.dst_bufs, 0);
  }
  post_common(*this, comm);
  auto& buf =
      (comm.deviceId() == params_.root) ? params_.dst_bufs : params_.src_bufs;
  c10d::ReduceOptions options = {
      .reduceOp = params_.redOp, .rootRank = root_relative_index_};
  auto team_backend = comm.getBackendForTeam(params_.team, backend);
#ifdef USE_C10D_NCCL
<<<<<<< HEAD
  auto nccl_backend =
      dynamic_cast<c10d::ProcessGroupNCCL*>(team_backend.get());
=======
  auto nccl_backend = dynamic_cast<c10d::ProcessGroupNCCL*>(team_backend.get());
>>>>>>> b7c13aea
  if (nccl_backend) {
    return nccl_backend->_reduce_oop(buf, params_.src_bufs, options);
  }
#endif
  if (comm.deviceId() == params_.root) {
    doLocalCopy(params_.dst_bufs.at(0), params_.src_bufs.at(0));
  }
  return team_backend->reduce(buf, options);
}

Allreduce::Allreduce(CommParams params)
    : Communication(params, "allreduce", false) {
  assertBuffersHaveSameSize(params_.src_bufs, params_.dst_bufs);
  assertBufferCount(params_.src_bufs, 1);
  assertBufferCount(params_.dst_bufs, 1);
  NVF_ERROR(params_.team.size() > 1, "the team size must be greater than 1");
}

c10::intrusive_ptr<c10d::Work> Allreduce::post(
    Communicator& comm,
    std::optional<CommunicatorBackend> backend) {
  post_common(*this, comm);
  doLocalCopy(params_.dst_bufs.at(0), params_.src_bufs.at(0));
  return comm.getBackendForTeam(params_.team, backend)
      ->allreduce(params_.dst_bufs, {.reduceOp = params_.redOp});
}

ReduceScatter::ReduceScatter(CommParams params)
    : Communication(params, "reduce_scatter", false) {
  assertBufferCount(params_.src_bufs, params_.team.size());
  assertBufferCount(params_.dst_bufs, 1);
  NVF_ERROR(params_.team.size() > 1, "the team size must be greater than 1");
}

c10::intrusive_ptr<c10d::Work> ReduceScatter::post(
    Communicator& comm,
    std::optional<CommunicatorBackend> backend) {
  post_common(*this, comm);
  // This is used to change the representation of the buffers to match c10d
  // ProcessGroup API
  std::vector<std::vector<at::Tensor>> buf_list = {std::move(params_.src_bufs)};
  auto work = comm.getBackendForTeam(params_.team, backend)
                  ->reduce_scatter(
                      params_.dst_bufs, buf_list, {.reduceOp = params_.redOp});
  params_.src_bufs = std::move(buf_list.back());
  return work;
}

SendRecv::SendRecv(CommParams params) : Communication(params, "send/recv") {
  assertBuffersHaveSameSize(params_.src_bufs, params_.dst_bufs);
  NVF_ERROR(
      params_.team.size() == 1 || params_.team.size() == 2,
      "the team size should be 1 or 2");
}

c10::intrusive_ptr<c10d::Work> SendRecv::post(
    Communicator& comm,
    std::optional<CommunicatorBackend> backend) {
  post_common(*this, comm);

  if (comm.deviceId() == params_.root) {
    assertBufferCount(params_.src_bufs, 1);
    if (params_.team.size() == 1) {
      assertBufferCount(params_.dst_bufs, 1);
      doLocalCopy(params_.dst_bufs.at(0), params_.src_bufs.at(0));
      return nullptr;
    } else {
      assertBufferCount(params_.dst_bufs, 0);
    }
  } else {
    assertBufferCount(params_.src_bufs, 0);
    assertBufferCount(params_.dst_bufs, 1);
  }

  return comm.sendRecv(
      (params_.team.at(0) == params_.root) ? params_.team.at(1)
                                           : params_.team.at(0),
      params_.root,
      params_.dst_bufs.empty() ? params_.src_bufs : params_.dst_bufs,
      backend);
}

} // namespace nvfuser

#endif<|MERGE_RESOLUTION|>--- conflicted
+++ resolved
@@ -235,12 +235,7 @@
       .reduceOp = params_.redOp, .rootRank = root_relative_index_};
   auto team_backend = comm.getBackendForTeam(params_.team, backend);
 #ifdef USE_C10D_NCCL
-<<<<<<< HEAD
-  auto nccl_backend =
-      dynamic_cast<c10d::ProcessGroupNCCL*>(team_backend.get());
-=======
   auto nccl_backend = dynamic_cast<c10d::ProcessGroupNCCL*>(team_backend.get());
->>>>>>> b7c13aea
   if (nccl_backend) {
     return nccl_backend->_reduce_oop(buf, params_.src_bufs, options);
   }
