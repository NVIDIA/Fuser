--- conflicted
+++ resolved
@@ -113,20 +113,15 @@
 
 Communication::Communication(
     IrBuilderPasskey passkey,
-<<<<<<< HEAD
-    CommParams params,
-    TensorView* input_tv,
-    TensorView* output_tv)
-    : Expr(passkey, {input_tv}, {output_tv}, {}), params_(std::move(params)) {
-  NVF_ERROR(params_.mesh.size() > 0, "The mesh size must be greater than 0.");
-=======
     CommunicationType type,
     DeviceMesh mesh,
     Team team,
     DeviceIdxType root,
     RedOpType red_op,
-    int64_t scattered_axis)
-    : Expr(passkey) {
+    int64_t scattered_axis,
+    TensorView* input_tv,
+    TensorView* output_tv)
+    : Expr(passkey, {input_tv}, {output_tv}, {}) {
   NVF_ERROR(mesh.size() > 0, "The mesh size must be greater than 0.");
   NVF_ERROR(
       hasRoot(type) == (root >= 0),
@@ -144,7 +139,6 @@
   addDataAttribute(root);
   addDataAttribute(red_op);
   addDataAttribute(scattered_axis);
->>>>>>> b25032f3
 }
 
 NVFUSER_DEFINE_CLONE_AND_CREATE(Communication)
