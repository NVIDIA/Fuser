--- conflicted
+++ resolved
@@ -11,14 +11,6 @@
 #include <multidevice/symmetric_tensor.h>
 #include <nvfuser_resources/multicast.h>
 #include <options.h>
-<<<<<<< HEAD
-=======
-
-#include <algorithm>
-#include <ostream>
-#include <string>
-#include <vector>
->>>>>>> 8af4926e
 
 namespace nvfuser {
 
@@ -275,10 +267,6 @@
       launchMulticastKernel(
           multicast_handle->bufferMulticastPtr(), src_ptr, count, stream);
     } else if (protocol == MulticastProtocol::BatchMemcpy) {
-<<<<<<< HEAD
-=======
-#if CUDA_VERSION >= 12010
->>>>>>> 8af4926e
       std::vector<void*> dsts(world_size);
       std::vector<const void*> srcs(world_size, src_ptr);
       std::vector<size_t> counts(world_size, count);
@@ -309,12 +297,6 @@
           attrsIdxs.data(),
           numAttrs,
           (cudaStream_t)stream));
-<<<<<<< HEAD
-=======
-#else
-      NVF_ERROR(false, "cuMemcpyBatchAsync requires CUDA >= 12.1");
-#endif
->>>>>>> 8af4926e
     } else {
       NVFUSER_CUDA_RT_SAFE_CALL(cudaMemcpyAsync(
           multicast_handle->bufferMulticastPtr(),
@@ -422,10 +404,6 @@
         count,
         stream);
   } else if (protocol == MulticastProtocol::BatchMemcpy) {
-<<<<<<< HEAD
-=======
-#if CUDA_VERSION >= 12010
->>>>>>> 8af4926e
     std::vector<void*> dsts(world_size);
     std::vector<const void*> srcs(world_size, src_ptr);
     std::vector<size_t> counts(world_size, count);
@@ -456,12 +434,6 @@
         attrsIdxs.data(),
         numAttrs,
         (cudaStream_t)stream));
-<<<<<<< HEAD
-=======
-#else
-    NVF_ERROR(false, "cuMemcpyBatchAsync requires CUDA >= 12.1");
-#endif
->>>>>>> 8af4926e
   } else {
     NVFUSER_CUDA_RT_SAFE_CALL(cudaMemcpyAsync(
         allgather_handle->bufferMulticastPtr(my_device_index),
