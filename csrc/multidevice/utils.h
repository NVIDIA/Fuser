// clang-format off
/*
 * SPDX-FileCopyrightText: Copyright (c) 2023-present NVIDIA CORPORATION & AFFILIATES.
 * All rights reserved.
 * SPDX-License-Identifier: BSD-3-Clause
 */
// clang-format on
#pragma once

#include <fusion.h>
#include <ir/interface_nodes.h>
#include <multidevice/multidevice.h>
<<<<<<< HEAD
=======
#include <visibility.h>
>>>>>>> b5e55b6c

namespace nvfuser {

// Returns whether a TensorView has its first non-reduction axis parallelized
// on Didx
// Checks that the other non-reduction axis are not parallelized on Didx
NVF_API bool isSharded(TensorView*);

// Returns the subset of tvs which elements have the same multi-device sharding
// as ref
template <typename TvIterator>
std::unordered_set<TensorView*> getTvsWithDifferentSharding(
    TensorView* ref,
    TvIterator tvs);

// Returns whether an Expr embbeds multi-device resharding
bool isResharding(Expr* expr);

// Returns the devices involved in an expr
std::set<DeviceIdxType> involvedDevices(Expr* expr);

// returns the number of device indices present accross all
// device meshes in the Fusion
int64_t requestedNumberOfDevices(Fusion*);

<<<<<<< HEAD
void unshard(Fusion*);
void unshard(TensorView*);
=======
>>>>>>> b5e55b6c
// Runs through the fusion and inserts a resharding Set Op before any resharding
// Expr that is not directly lowerable to a series of communications
// TODO: add an option to rather insert the Set AFTER the resharding Expr
void insertReshardings(Fusion* fusion);

} // namespace nvfuser<|MERGE_RESOLUTION|>--- conflicted
+++ resolved
@@ -10,10 +10,7 @@
 #include <fusion.h>
 #include <ir/interface_nodes.h>
 #include <multidevice/multidevice.h>
-<<<<<<< HEAD
-=======
 #include <visibility.h>
->>>>>>> b5e55b6c
 
 namespace nvfuser {
 
@@ -39,11 +36,8 @@
 // device meshes in the Fusion
 int64_t requestedNumberOfDevices(Fusion*);
 
-<<<<<<< HEAD
 void unshard(Fusion*);
 void unshard(TensorView*);
-=======
->>>>>>> b5e55b6c
 // Runs through the fusion and inserts a resharding Set Op before any resharding
 // Expr that is not directly lowerable to a series of communications
 // TODO: add an option to rather insert the Set AFTER the resharding Expr
