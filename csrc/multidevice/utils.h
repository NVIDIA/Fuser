// clang-format off
/*
 * SPDX-FileCopyrightText: Copyright (c) 2023-present NVIDIA CORPORATION & AFFILIATES.
 * All rights reserved.
 * SPDX-License-Identifier: BSD-3-Clause
 */
// clang-format on
#pragma once

#include <fusion.h>
#include <ir/interface_nodes.h>
#include <multidevice/multidevice.h>
#include <visibility.h>

namespace nvfuser {

// Returns whether a TensorView has its first non-reduction axis parallelized
// on Didx
// Checks that the other non-reduction axis are not parallelized on Didx
NVF_API bool isSharded(TensorView*);

// Returns the subset of tvs which elements have the same multi-device sharding
// as ref
template <typename TvIterator>
std::unordered_set<TensorView*> getTvsWithDifferentSharding(
    TensorView* ref,
    TvIterator tvs);

// Returns whether an Expr embbeds multi-device resharding
bool isResharding(Expr* expr);

// Returns the devices involved in an expr
std::set<DeviceIdxType> involvedDevices(Expr* expr);

// Returns the number of device indices present accross all
// device meshes in the Fusion
int64_t requestedNumberOfDevices(Fusion*);

// remove the multi-device scheduling annotations
void unshard(Fusion*);
void unshard(TensorView*);

// Runs through the fusion and inserts a resharding Set Op before any resharding
// Expr that is not directly lowerable to a series of communications
// TODO: add an option to rather insert the Set AFTER the resharding Expr
void insertReshardings(Fusion* fusion);

<<<<<<< HEAD
// Returns the unsharded tensor size given sharded size and tv
std::vector<int64_t> unshardedSize(
    TensorView* tv,
    c10::IntArrayRef sharded_sizes);
// TODO
void insertPermutes(Fusion* fusion);

// Returns the axis that is parallelized with type
int64_t dimWithParallelType(
    TensorView*,
    ParallelType,
    bool withReductions = false);

// Returns whether a device's sharded tensors are contiguously stored
// with respect to its unsharded tensor
// i.e. [DIDx(i0), i1] tensors are contiguously stored in [i0, i1]
// [i0, DIDx(i1)] tensors are sharded.
bool isContiguousShard(TensorView*, TensorView*);

=======
>>>>>>> efe1cb66
} // namespace nvfuser<|MERGE_RESOLUTION|>--- conflicted
+++ resolved
@@ -14,8 +14,7 @@
 
 namespace nvfuser {
 
-// Returns whether a TensorView has its first non-reduction axis parallelized
-// on Didx
+// Returns whether a TensorView has a non-reduction axis parallelized Didx
 // Checks that the other non-reduction axis are not parallelized on Didx
 NVF_API bool isSharded(TensorView*);
 
@@ -45,15 +44,15 @@
 // TODO: add an option to rather insert the Set AFTER the resharding Expr
 void insertReshardings(Fusion* fusion);
 
-<<<<<<< HEAD
-// Returns the unsharded tensor size given sharded size and tv
-std::vector<int64_t> unshardedSize(
-    TensorView* tv,
-    c10::IntArrayRef sharded_sizes);
-// TODO
+// This is to be run after the insertResharding pass.
+// For each resharding operation that requires communication
+// over a noncontiguous slices of the tensor, this pass
+// inserts permutations necessary to push the device parallel axis
+// to the front so that communication operations are contiguous.
 void insertPermutes(Fusion* fusion);
 
-// Returns the axis that is parallelized with type
+// Returns the index of the axis with ParallelType
+// if none return -1.
 int64_t dimWithParallelType(
     TensorView*,
     ParallelType,
@@ -65,6 +64,4 @@
 // [i0, DIDx(i1)] tensors are sharded.
 bool isContiguousShard(TensorView*, TensorView*);
 
-=======
->>>>>>> efe1cb66
 } // namespace nvfuser