--- conflicted
+++ resolved
@@ -112,22 +112,6 @@
 // device dim as the outer dimension.
 bool isValidDeviceSplit(Expr* expr);
 
-<<<<<<< HEAD
-// Find the producing logical id of the given allocation id traversing
-// through device splits. For unsharded allocation_id, logical_id is the same as
-// allocation_id.
-IterDomain* projectShardedAllocationToLogical(
-    TensorView* tv,
-    IterDomain* allocation_id);
-
-// Finds the allocated id corresponding to the given logical id
-// traversing through device splits. For e.g.: `i0` -> `DIDx(d), i0/d` will
-// return `i0/d`. For unsharded logical_id, allocation_id is the same as
-// logical_id.
-IterDomain* projectLogicalToShardedAllocation(
-    TensorView* tv,
-    IterDomain* logical_id);
-
 // Helper functions for serializing data to bytes for TCP store
 template <typename T>
 std::vector<uint8_t> toBytes(const T& data) {
@@ -141,6 +125,4 @@
   return *reinterpret_cast<const T*>(bytes.data());
 }
 
-=======
->>>>>>> 2ede1d43
 } // namespace nvfuser