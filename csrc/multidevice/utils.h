--- conflicted
+++ resolved
@@ -32,19 +32,11 @@
 // Returns whether a TensorView has a non-reduction axis parallelized Didx
 NVF_API bool isSharded(TensorView*);
 
-<<<<<<< HEAD
 // Returns number of device dimensions in a TensorView's loop domain.
 int64_t numDeviceDims(TensorView*);
 
 // Returns the subset of tvs which elements have the different multi-device
 // sharding as ref
-=======
-// Returns number of device dimensions in a TensorView's leaf domain.
-NVF_API int64_t numDeviceDims(TensorView*);
-
-// Returns the subset of tvs which elements have the same multi-device sharding
-// as ref
->>>>>>> 811f2139
 template <typename TvIterator>
 std::unordered_set<TensorView*> getTvsWithDifferentSharding(
     TensorView* ref,
