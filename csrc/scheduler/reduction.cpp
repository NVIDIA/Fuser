--- conflicted
+++ resolved
@@ -508,11 +508,7 @@
 }
 
 struct OuterReductionHeuristicParams {
-<<<<<<< HEAD
-  OuterReduHeuristicParas(
-=======
   OuterReductionHeuristicParams(
->>>>>>> 4b082930
       int64_t total_iteration_numel,
       int64_t total_reduction_numel)
       : total_iteration_numel(total_iteration_numel),
@@ -553,45 +549,6 @@
        << "block(" << bdimx << ", " << bdimy << ", 1)" << std::endl;
     return ss.str();
   }
-<<<<<<< HEAD
-
-  // compare block reduction with grid reduction
-  static bool isBetterThan(const OuterReduHeuristicParas& block_hp, const OuterReduHeuristicParas& grid_hp, int64_t sm_count)
-      const {
-    NVF_ERROR(
-        grdim == 1,
-        "Only support compare block reduction heuristic with grid reduction not vice versa");
-
-    // use block reduction if its SM usage >= 90% and its iter_unroll_factor is
-    // equal or larger than grid reduction. These two conditions ensure high SM
-    // usage efficient global memory access. The corresponding block reduction
-    // avoids the overhead of inter-block data exchange through global memory.
-    // It is faster than grid reduction even not all SMs are used.
-    // TODO: if we know the fusion is memory bound (e.g. pure reduction), we can
-    // use a lower threshold. For computation bound (e.g. gelu bwd), relaxing
-    // the threshold leads to regression.
-    float f_wave = (float)gidim / (float)sm_count;
-    float sm_efficiency = f_wave / std::ceil(f_wave);
-    if (sm_efficiency >= 0.9f &&
-        iter_unroll_factor >= grid_hp.iter_unroll_factor) {
-      return true;
-    }
-
-    // prefer block reduction if it uses same or more blocks than grid
-    // reduction. this is to avoid bad grid reduction heuristic that uses very
-    // few blocks.
-    if (gidim * grdim >= grid_hp.gidim * grid_hp.grdim) {
-      return true;
-    }
-
-    // use grid reduction
-    return false;
-  }
-};
-
-std::shared_ptr<ReductionParams> heuristicParaToSchedulerPara(
-    const OuterReduHeuristicParas& hp) {
-=======
 };
 // compare block reduction with grid reduction
 bool isBetterThan(
@@ -631,7 +588,6 @@
 
 std::shared_ptr<ReductionParams> heuristicParaToSchedulerPara(
     const OuterReductionHeuristicParams& hp) {
->>>>>>> 4b082930
   int64_t gdimx = LaunchParams::UNINITIALIZED_VAL;
   int64_t gdimy = LaunchParams::UNINITIALIZED_VAL;
 
@@ -704,16 +660,6 @@
   return rparams;
 }
 
-<<<<<<< HEAD
-OuterReduHeuristicParas getBlockOuterReduction(
-    int64_t vectorize_factor,
-    int64_t sm_count,
-    int64_t max_unroll,
-    int64_t max_threads_per_block,
-    int64_t total_iteration_numel,
-    int64_t total_reduction_numel) {
-  OuterReduHeuristicParas hp(total_iteration_numel, total_reduction_numel);
-=======
 OuterReductionHeuristicParams getBlockOuterReduction(
     int64_t total_reduction_numel,
     int64_t total_iteration_numel,
@@ -723,7 +669,6 @@
     int64_t max_threads_per_block) {
   OuterReductionHeuristicParams hp(
       total_iteration_numel, total_reduction_numel);
->>>>>>> 4b082930
 
   int64_t sm_count_pow2 = scheduler_utils::lastPow2(sm_count);
   // Step-1, set iteration dim
@@ -799,29 +744,15 @@
   return hp;
 }
 
-<<<<<<< HEAD
-OuterReduHeuristicParas getGridOuterReduction(
-=======
 OuterReductionHeuristicParams getGridOuterReduction(
->>>>>>> 4b082930
     const int64_t total_reduction_numel,
     const int64_t total_iteration_numel,
     const int64_t n_tensor_inputs,
     const int64_t max_input_dtype_size,
-<<<<<<< HEAD
-    const int64_t max_unroll,
-    const size_t vectorize_factor) {
-  auto dev_prop = at::cuda::getCurrentDeviceProperties();
-  const int64_t device_max_threads_per_multiprocessor =
-      (int64_t)dev_prop->maxThreadsPerMultiProcessor;
-  const int64_t device_multiprocessor_count =
-      (int64_t)dev_prop->multiProcessorCount;
-=======
     const int64_t vectorize_factor,
     const int64_t max_unroll,
     const int64_t sm_count,
     const int64_t max_threads_per_sm) {
->>>>>>> 4b082930
   // grid or block reduction
   const int64_t n_elems = total_reduction_numel * total_iteration_numel;
   // Try to use 4 * SM blocks to reduce communication cost. But still
@@ -1035,12 +966,8 @@
     }
   }
 
-<<<<<<< HEAD
-  OuterReduHeuristicParas hp(total_iteration_numel, total_reduction_numel);
-=======
   OuterReductionHeuristicParams hp(
       total_iteration_numel, total_reduction_numel);
->>>>>>> 4b082930
   hp.bdimx = bdimx;
   hp.bdimy = bdimy;
   hp.grdim = grdim;
@@ -1049,60 +976,6 @@
   hp.redu_unroll_factor = inner_reduction_unroll_factor;
   return hp;
 }
-<<<<<<< HEAD
-
-std::shared_ptr<ReductionParams> outerReductionHeuristic(
-    const int64_t total_reduction_numel,
-    const int64_t total_iteration_numel,
-    const int64_t n_tensor_inputs,
-    const int64_t max_input_dtype_size,
-    const size_t vectorize_factor) {
-  // WARNING: Current device for codegen may not be the target device
-  auto dev_prop = at::cuda::getCurrentDeviceProperties();
-  const int64_t device_multiprocessor_count =
-      (int64_t)dev_prop->multiProcessorCount;
-
-  // Set register used to store vectorized and unrolled data loaded from gmem.
-  // A large value allows more unroll and vectorization, which is beneficial
-  // for memory-bound kernels. However, it increases register pressure and may
-  // lead to lower occupancy which is bad for compute-bound kernels. In most
-  // cases, the scheduler uses 512 threads and to reach an occupancy of 50%,
-  // each thread can use up to 64 registers, here only 8 registers are reserved
-  // for unroll and vectorization. The fused ops can have 48 registers for other
-  // purposes. Test shows it leads to 50% occupancy for outer reduction without
-  // fused ops and 50% occupancy for gelu backward which fused 21 ops including
-  // the expensive tanh op. Further tuning of this heuristic can utilize the
-  // cost of the fused ops.
-  const int64_t buffer_reg_count = 8L;
-  auto const max_unroll = ceilDiv(
-      // Available unrolling based on size of data type
-      buffer_reg_count * scheduler_utils::bytes_per_register /
-          (int64_t)max_input_dtype_size,
-      // Reduce unrolling if we have many inputs, start reduction at 4 inputs
-      scheduler_utils::lastPow2(
-          std::max((int64_t)n_tensor_inputs >> 2, (int64_t)1)));
-
-  // block or grid reduction heuristic
-  auto grid_hp = getGridOuterReduction(
-      total_reduction_numel,
-      total_iteration_numel,
-      n_tensor_inputs,
-      max_input_dtype_size,
-      max_unroll,
-      vectorize_factor);
-
-  // block reduction heuristic
-  auto block_hp = getBlockOuterReduction(
-      (int64_t)vectorize_factor,
-      device_multiprocessor_count,
-      max_unroll,
-      (int64_t)dev_prop->maxThreadsPerBlock,
-      total_iteration_numel,
-      total_reduction_numel);
-
-  // pick the better heuristic
-  if (block_hp.isBetterThan(grid_hp, device_multiprocessor_count)) {
-=======
 
 std::shared_ptr<ReductionParams> outerReductionHeuristic(
     const int64_t total_reduction_numel,
@@ -1158,7 +1031,6 @@
 
   // pick the better heuristic
   if (isBetterThan(block_hp, grid_hp, sm_count)) {
->>>>>>> 4b082930
     return heuristicParaToSchedulerPara(block_hp);
   } else {
     return heuristicParaToSchedulerPara(grid_hp);
