// clang-format off
/*
 * SPDX-FileCopyrightText: Copyright (c) 2023-present NVIDIA CORPORATION & AFFILIATES.
 * All rights reserved.
 * SPDX-License-Identifier: BSD-3-Clause
 */
// clang-format on
#include <ATen/cuda/CUDAContext.h>
#include <debug.h>
#include <instrumentation.h>
#include <multidevice/utils.h>
#include <scheduler/debug_utils.h>
#include <scheduler/mark_aliases.h>
#include <scheduler/reduction.h>
#include <scheduler/reduction_utils.h>
#include <scheduler/registry_utils.h>
#include <scheduler/runtime_info.h>
#include <scheduler/tools/domain_map.h>
#include <scheduler/tools/inlining.h>
#include <scheduler/utils.h>
#include <scheduler/vectorize_helper.h>

namespace nvfuser {

namespace {

// Rounds x up to a power of 2 or a multiple of multiple
int64_t roundUpPow2OrMultipleOf(const int64_t x, const int64_t multiple) {
  auto round_up_pow2 = scheduler_utils::lastPow2(x);
  if (round_up_pow2 < x) {
    round_up_pow2 *= 2;
  }
  auto round_up_multiple =
      x % multiple == 0 ? x : x + (multiple - x % multiple);
  return std::max(std::min(round_up_multiple, round_up_pow2), (int64_t)1);
}

// Rounds x down to a power of 2 or a multiple of multiple, whichever is bigger
int64_t roundDownPow2OrMultipleOf(const int64_t x, const int64_t multiple) {
  auto round_down_pow2 = scheduler_utils::lastPow2(x);

  auto round_down_multiple = x % multiple == 0 ? x : x - x % multiple;
  return std::max(std::max(round_down_multiple, round_down_pow2), (int64_t)1);
}

int64_t clamp(const int64_t val, const int64_t min_val, const int64_t max_val) {
  return std::min(std::max(val, min_val), max_val);
}

// Reduce x, y, z until it's product is less than max value, reduce round robin
// starting with x
void reduceProductTo(int64_t& z, int64_t& y, int64_t& x, const int64_t max) {
  NVF_ERROR(max > 1);
  if (z * y * x > max) {
    z = scheduler_utils::safeDiv(z, 2);
  }
  if (z * y * x > max) {
    y = scheduler_utils::safeDiv(y, 2);
  }
  if (z * y * x > max) {
    x = scheduler_utils::safeDiv(x, 2);
  }
  if (z * y * x > max) {
    reduceProductTo(x, y, z, max);
  }
}

// The returned value is the product of vectorization_factor and
// reduction_unroll_factor for 2d inner reduction heuristics. The estimation is
// based on properties of the fusion and hardware memory bandwidth.
int64_t getVectUnroll(
    const int64_t max_dtype_size_bit_for_vectorization,
    const int64_t max_vectorize_factor,
    const int64_t n_tensor_inputs,
    const int64_t target_threads_per_sm,
    const bool has_mufu_computation) {
  // empirical value, derived from A100 & H100
  int64_t vect_factor = ceilDiv(
      // Available unrolling based on size of data type
      (int64_t)128 / max_dtype_size_bit_for_vectorization,
      // Reduce unrolling if we have many inputs, start reduction at 4 inputs
      scheduler_utils::lastPow2(std::max(n_tensor_inputs >> 2, (int64_t)1)));

  // If has computation uses mufu units, thread local computation is already
  // expensive, don't need further unroll. This is opposite to pointwise
  // scheduler where extra unroll is beneficial if we have expensive ops. Why?
  // Probably because the reduction after pointwise ops is already expensive
  // enough to hide the memory access latency of other blocks.
  if (has_mufu_computation) {
    return vect_factor;
  }

  int64_t required_bits_in_flight = scheduler_utils::getRequiredBitsInFlight();
  int64_t required_bits_per_thread =
      ceilDiv(required_bits_in_flight, target_threads_per_sm);
  int64_t bits_per_element =
      max_dtype_size_bit_for_vectorization * n_tensor_inputs;
  int64_t unroll_vect = ceilDiv(required_bits_per_thread, bits_per_element);

  // prioritize vectorization over unrolling
  vect_factor = std::min(vect_factor, scheduler_utils::lastPow2(unroll_vect));

  // When fully vectorized, unroll by at least 2 to provide some
  // instruction level parallelism. This is for A100-40G whose bandwidth is much
  // lower and won't need unroll if only based on bytes in flight.
  int64_t unroll_factor = 1;
  if (vect_factor == max_vectorize_factor) {
    unroll_factor = std::max(2L, ceilDiv(unroll_vect, vect_factor));
  }
  return unroll_factor * vect_factor;
}

int64_t getL1L2WarpSize(
    const int64_t total_reduction_numel,
    const int64_t total_iteration_numel,
    const int64_t n_tensor_inputs,
    const int64_t max_dtype_size_bit_for_vectorization) {
  const int64_t n_elems = total_reduction_numel * total_iteration_numel;
  // Conservative value, could be set to larger based on arch if necessary.
  constexpr int64_t l1_cache_bit = (int64_t)32 * 1024 * 8;
  // Could change per generation, but for l1 we want to consider active threads,
  // not resident
  constexpr int64_t active_threads = 1024;

  // if data fits in l2 and we need more parallelization in the reduction dim,
  // we can use a smaller warp size. While thread local data fits in l1, and
  // reduction dim is really small, we can use <32 threads per warp.
  const bool fits_in_l2 =
      n_elems * max_dtype_size_bit_for_vectorization * n_tensor_inputs <
      at::cuda::getCurrentDeviceProperties()->l2CacheSize * 8;

  // If it fits in l2, we just want to make sure each warp uses 256 bits. Set
  // minimum warp as 16 threads instead of 32 as if we have a small reduction
  // dim going a bit smaller than 32 usually helps.
  const int64_t warp_size_based_on_l2 =
      fits_in_l2 ? (int64_t)256 / max_dtype_size_bit_for_vectorization : 16;

  // Check how many elements it would take per thread to start thrashing l1
  // set that to minimum number we want to reduce per thread.
  const int64_t warp_size_based_on_l1 = std::min(
      ceilDiv(
          total_reduction_numel,
          std::max(
              l1_cache_bit /
                  (n_tensor_inputs * max_dtype_size_bit_for_vectorization *
                   active_threads),
              (int64_t)1)),
      (int64_t)16);
  return std::min(warp_size_based_on_l1, warp_size_based_on_l2);
}

// Parallelization strategy:
// [] indicates optional
// Reduction dim: Serial, [BIDx or unroll], TIDx, Vect
// Iteration dim: Serial, BIDy, [TIDy], [unroll]
std::unique_ptr<ReductionParams> inner2dReductionHeuristic(
    const int64_t total_reduction_numel,
    const int64_t total_iteration_numel,
    const int64_t n_tensor_inputs,
    const int64_t max_dtype_size_bit_for_vectorization,
    const int64_t max_vectorize_factor,
    const bool has_mufu_computation) {
  // Get device properties
  auto dev_prop = at::cuda::getCurrentDeviceProperties();
  const int64_t threads_per_warp = dev_prop->warpSize;
  const int64_t max_threads_per_block = dev_prop->maxThreadsPerBlock;
  const int64_t max_threads_per_sm = dev_prop->maxThreadsPerMultiProcessor;
  const int64_t sm_count = dev_prop->multiProcessorCount;
  const int64_t target_threads_per_sm = max_threads_per_sm / 2;

  const int64_t min_warp_size = getL1L2WarpSize(
      total_reduction_numel,
      total_iteration_numel,
      n_tensor_inputs,
      max_dtype_size_bit_for_vectorization);

  // Set target_vect_unroll
  auto target_vect_unroll = getVectUnroll(
      max_dtype_size_bit_for_vectorization,
      max_vectorize_factor,
      n_tensor_inputs,
      target_threads_per_sm,
      has_mufu_computation);

  // redu = [i-remainder, i-Unroll, TIDx, Vect]
  int64_t inner_unroll = 1, bdimx = 1, vect_factor = 1;
  auto getInnerRemainder = [&]() {
    return ceilDiv(
        ceilDiv(total_reduction_numel / vect_factor, bdimx), inner_unroll);
  };

  // Max vectorization factor
  vect_factor = std::min(
      scheduler_utils::lastPow2(target_vect_unroll),
      (int64_t)max_vectorize_factor);
  const int64_t four_warps = 4 * threads_per_warp;
  int64_t target_inner_unroll = target_vect_unroll / vect_factor;
  int64_t after_vect = total_reduction_numel / vect_factor;

  // Empirical CTA size, both values allow thread uses 255 registers, so we
  // don't need to set maxrregcount which may affect occupancy since it is
  // derived by assuming one block per sm. This is due to the fact that when
  // maxrregcount is set, the compiler are more aggressive in register
  // allocation. When has expensive ops, use a smaller CTA size for higher
  // opportunity to reach higher occupancy.
  int64_t target_threads_per_block = has_mufu_computation ? 128 : 256;

  // When iteration dim is small, the number of blocks is small since each block
  // reduces one row (if iteration dim is extremely small, may do grid reduction
  // where multiple blocks are used for one rwo). Then, we need a large CTA size
  // to saturate SMs. But don't go over max_threads_per_block / 2 to reduce
  // communication cost and allow more than 1 block per SM.
  int64_t max_blocks = total_iteration_numel;
  int64_t min_threads_per_block = scheduler_utils::roundUpPow2(
      ceilDiv(target_threads_per_sm * sm_count, max_blocks));
  min_threads_per_block =
      std::min(min_threads_per_block, max_threads_per_block / 2);
  target_threads_per_block =
      std::max(target_threads_per_block, min_threads_per_block);

  // Put inner remainder to bdimx, but don't go over 4 warps
  // to leave some room for unrolling.
  bdimx = std::max(getInnerRemainder(), min_warp_size);
  bdimx = std::min(bdimx, four_warps);

  // Put inner remainder to unroll, but don't go over target_inner_unroll
  inner_unroll = std::min(getInnerRemainder(), target_inner_unroll);

  // Put inner remainder to bdimx, but don't go over target_threads_per_block
  bdimx = std::min(ceilDiv(after_vect, inner_unroll), target_threads_per_block);

  // if unroll can't cover the whole reduction, adjust bdimx and unroll to
  // remove quantization effect. e.g. at 20736, vect = 8, bdimx = 512, unroll =
  // 5, then iteration = 1.01, the 2nd iteration only has 1% effective threads.
  // Check all possible bdimx and unroll, choose the one with smallest remainder
  if (getInnerRemainder() > 1) {
    int64_t after_vect_bdimx = ceilDiv(after_vect, bdimx);
    int64_t current_remainder = after_vect_bdimx % inner_unroll;
    for (auto tmp_bdimx = four_warps; tmp_bdimx <= target_threads_per_block;
         tmp_bdimx += min_warp_size) {
      after_vect_bdimx = ceilDiv(after_vect, tmp_bdimx);
      for (auto factor = target_inner_unroll; factor > 1; factor--) {
        int64_t remainder = after_vect_bdimx % factor;
        if (remainder == 0) {
          inner_unroll = factor;
          bdimx = tmp_bdimx;
          break;
        }
        if (remainder < current_remainder) {
          current_remainder = remainder;
          inner_unroll = factor;
          bdimx = tmp_bdimx;
        }
      }
    }
  }

  // Set iteration dims, iter = [BIDy, o-Unroll, TIDy]
  // outer unroll is not used since test shows lower performance compared with
  // inner unroll because the lack of a iteration domain grouped warp
  // reduction. So each block needs to call warp reduction [o-Unroll] times.
  int64_t bdimy = 1, outer_unroll = 1, godim = 1;

  // fill bdimy, but don't go over target_threads_per_block
  bdimy = std::min(total_iteration_numel, target_threads_per_block / bdimx);

  // Put what is left to godim
  godim = ceilDiv(ceilDiv(total_iteration_numel, bdimy), outer_unroll);

  // When iteration dim is small, may have unused SMs, to increase SM usage
  // needs to shift from block reduction to grid reduction.
  int64_t grdim = 1;
  while (godim * grdim * 2 <= sm_count && getInnerRemainder() / grdim >= 2) {
    grdim *= 2;
  }

  // For grid reduction, try to do some cleanup of ragged waves on device
  if (grdim > 1 && // If we have less than 8 waves of blocks
      grdim * godim < sm_count * 8 &&
      // And we don't have an even divisible number of blocks
      (grdim * godim) % sm_count != 0 &&
      // And we have more than one wave
      grdim * godim > sm_count) {
    // round waves down
    auto waves = std::max((godim * grdim) / sm_count, (int64_t)1);
    auto new_grdim = std::max((waves * sm_count) / godim, (int64_t)1);
    if (
        // If difference is less than 25% of the original grdim
        (new_grdim - grdim) * 4 < grdim &&
        // and difference is less than 25% of the original number of blocks
        ((new_grdim * godim) - (grdim * godim)) * 4 < grdim * godim) {
      grdim = new_grdim;
    }
  }

  if (grdim > 1) {
    // Grid reductions do not support unrolling iteration dimension, revert if
    // set. Recalculate godim.
    if (outer_unroll) {
      outer_unroll = 1;
      godim = ceilDiv(total_iteration_numel, bdimy * outer_unroll);
    }
    // This could mess up parallelization which could be redone, but that would
    // require iterating over this entire function.
  }

  auto rparams = std::make_unique<ReductionParams>();
  rparams->schedule_3D = false;
  rparams->fastest_dim = true;
  rparams->cross_block_inner_reduction = true;
  rparams->block_dim_inner_reduction = ParallelType::TIDx;
  rparams->cross_grid_inner_reduction = grdim > 1;
  rparams->multiple_reds_per_blk = bdimy > 1;
  bool pad_bdimx = bdimx > 16 && bdimx * bdimy < max_threads_per_block;
  rparams->pad_inner_reduction_to_warp = pad_bdimx;

  if (rparams->pad_inner_reduction_to_warp) {
    // Adjust bdimx based on padding
    auto min_warp_size =
        (int64_t)at::cuda::getCurrentDeviceProperties()->warpSize;
    bdimx = bdimx % min_warp_size == 0
        ? bdimx
        : bdimx + min_warp_size - bdimx % min_warp_size;
  }
  rparams->unroll_factor_inner_reduction = vect_factor;
  rparams->unroll_factor_top_of_vectorization = inner_unroll;
  rparams->vectorize_inner_reduction = vect_factor > 1;
  if (rparams->multiple_reds_per_blk) {
    rparams->block_dim_iter_dom = ParallelType::TIDy;
  }

  rparams->unroll_factor_iter_dom = outer_unroll;

  int64_t gdimx = LaunchParams::UNINITIALIZED_VAL;
  int64_t gdimy = LaunchParams::UNINITIALIZED_VAL;

  // If we have a cross grid case we want to have gdimy assigned to godim and
  // gdimx assigned to grdim. Otherwise it's helpful to pull godim into gdimx in
  // case it's larger than gdimy can hold, as not doing so can thrash the cache.

  if (rparams->cross_grid_inner_reduction) {
    rparams->grid_dim_inner_reduction = ParallelType::BIDx;
    rparams->split_grid_dim_inner_reduction = true;
    gdimx = std::min(grdim, scheduler_utils::x_grid_limit);

    rparams->grid_dim_iter_dom = ParallelType::BIDy;
    if (godim > scheduler_utils::y_grid_limit) {
      NVF_ERROR(
          false,
          "Shouldn't do grid reduction when the iteration dimension is larger "
          "than y_grid_limit. iteration dim: ",
          total_iteration_numel);
      rparams->split_grid_dim_iter_dom_outer = true;
      gdimy = scheduler_utils::y_grid_limit;
    }

  } else {
    rparams->grid_dim_iter_dom = ParallelType::BIDx;
    if (godim > scheduler_utils::x_grid_limit) {
      rparams->split_grid_dim_iter_dom_outer = true;
      gdimx = scheduler_utils::x_grid_limit;
    }
  }

  rparams->lparams = LaunchParams(
      gdimx,
      gdimy,
      LaunchParams::UNINITIALIZED_VAL,
      bdimx,
      bdimy > 1 ? bdimy : LaunchParams::UNINITIALIZED_VAL,
      LaunchParams::UNINITIALIZED_VAL);

  if (isDebugDumpEnabled(DebugDumpOption::SchedulerDebug)) {
    debug() << "\n===== Inner 2D Reduction Stats ========\n"
            << "total_reduction_numel: " << total_reduction_numel << "\n"
            << "total_iteration_numel: " << total_iteration_numel << "\n"
            << "target_vect_unroll: " << target_vect_unroll << "\n"
            << "vectorize_factor: " << vect_factor << "\n"
            << "inner_unroll: " << inner_unroll << "\n"
            << "outer_unroll: " << outer_unroll << "\n"
            << "inner iteration: " << getInnerRemainder() << "\n"
            << "n_tensor_inputs: " << n_tensor_inputs << "\n"
            << "max_dtype_size_bit_for_vectorization: "
            << max_dtype_size_bit_for_vectorization << "\n"
            << "block(" << bdimx << ", " << bdimy << ", " << 1 << ")"
            << std::endl;
    debug() << rparams->toString() << std::endl;
  }
  return rparams;
}

std::unique_ptr<ReductionParams> inner3dReductionHeuristic(
    const int64_t total_reduction_numel,
    const int64_t total_iteration_numel,
    const int64_t inner_most_dimension_numel,
    const int64_t n_tensor_inputs,
    const int64_t max_dtype_size_bit_for_vectorization,
    const size_t vectorize_factor,
    const bool has_mufu_computation) {
  // Set some targets for parallelization

  const int64_t n_elems = total_reduction_numel * total_iteration_numel;

  // WARNING: At some point we may want to generate heuristics for another
  // device that is not the current device.
  const int64_t max_threads_per_sm =
      (int64_t)at::cuda::getCurrentDeviceProperties()
          ->maxThreadsPerMultiProcessor;

  const int64_t device_multiprocessor_count =
      (int64_t)at::cuda::getCurrentDeviceProperties()->multiProcessorCount;

  auto const max_unroll = ceilDiv(
      // Available unrolling based on size of data type
      (int64_t)128 / (int64_t)max_dtype_size_bit_for_vectorization,
      // Reduce unrolling if we have many inputs, start reduction at 4 inputs
      scheduler_utils::lastPow2(
          std::max((int64_t)n_tensor_inputs >> 2, (int64_t)1)));

  // Take the smaller
  const int64_t min_warp_size = getL1L2WarpSize(
      total_reduction_numel,
      total_iteration_numel,
      n_tensor_inputs,
      max_dtype_size_bit_for_vectorization);

  // Initialization
  int64_t target_blocks = 1;
  int64_t target_unroll = 1;
  int64_t target_iterations = 1;

  // Try to set a minmum amount of work for each thread, as cross thread
  // communication is slow so it shouldn't be done for every element in the
  // reduction.
  int64_t min_target_iterations = std::max(
      (int64_t)256 / (int64_t)max_dtype_size_bit_for_vectorization, (int64_t)1);

  // Start trying to break parallelization up across threads,
  // unrolling/iterations, and blocks.

  // target_threads_in_block is the cap on a thread block, the minimum is based
  // on min_warp_size
  int64_t target_threads_in_block = std::max(
      min_warp_size, ceilDiv(total_reduction_numel, min_target_iterations));

  // If we have one warp per block, check if that's enough to saturate the SMs
  target_blocks = ceilDiv(n_elems, min_warp_size);

  // If we have more than a wave of blocks, put parallelism into unrolling and
  // target iterations
  if (target_blocks > device_multiprocessor_count) {
    auto available_unroll = std::max(
        n_elems / (min_warp_size * device_multiprocessor_count), (int64_t)1);

    // Spread across unrolling and iterations, want a balance of the two so flip
    // back and forth to alternate adding to them.
    bool flip = true;

    while (available_unroll > 1 &&
           (target_unroll < max_unroll ||
            // Prefer unrolling
            target_iterations < max_unroll)) {
      if (target_unroll * 2 <= max_unroll && flip) {
        target_unroll *= 2;
      }

      if (target_iterations * 2 <= max_unroll && !flip) {
        target_iterations *= 2;
      }

      available_unroll = std::max(
          n_elems /
              (min_warp_size * device_multiprocessor_count * target_unroll *
               target_iterations),
          (int64_t)1);

      flip = !flip;
    }

    // Recompute target blocks
    target_blocks =
        ceilDiv(n_elems, min_warp_size * target_unroll * target_iterations);
  }

  // Cap target blocks to 4 waves
  target_blocks = std::min(target_blocks, device_multiprocessor_count * 4);

  if (target_blocks * target_unroll * target_iterations < n_elems) {
    // targetting 4 waves, so try to use a quarter of available threads
    target_threads_in_block = std::min(
        ceilDiv(n_elems, target_blocks * target_unroll),
        ceilDiv(max_threads_per_sm, (int64_t)4));
  }

  // Round up to nearest warp.
  if (target_threads_in_block % min_warp_size != 0) {
    target_threads_in_block +=
        min_warp_size - target_threads_in_block % min_warp_size;
  }

  // To get to target threads:
  // Prioritize
  // (1) x dim in reduction
  // (2) unrolling in reduction
  // (3) y in output
  // To get target blocks:
  // Prioritize
  // (1) x dim in multiple outputs
  // (2) y dim in multiple reductions

  // Cross grid inner reduction, number of blocks to cross-grid on
  int64_t gridim = 1;
  // Cross grid outer reduction, number of blocks to cross-grid on
  int64_t grodim = 1;
  // Blocks for outputs
  int64_t godim = 1;

  // Threads for reduction
  int64_t bdimx = 1;
  // Threads for outputs
  int64_t bdimy = 1;
  // Threads for outer reduction dimension
  int64_t bdimz = 1;

  // Unroll amount
  int64_t inner_reduction_unroll_factor = 1;
  int64_t outer_reduction_unroll_factor = 1;
  int64_t iter_unroll_factor = 1;

  inner_reduction_unroll_factor =
      vectorize_factor > 1 ? (int64_t)vectorize_factor : 1;

  // Grab what we can out of reduction domain, but don't go over a warp size yet
  bdimx = std::min(
      std::max(
          ceilDiv(inner_most_dimension_numel, inner_reduction_unroll_factor),
          (int64_t)min_warp_size),
      target_threads_in_block);

  // If we're not just barely covering the dimension, round to a more friendly
  // number
  if (bdimx * inner_reduction_unroll_factor != inner_most_dimension_numel) {
    // Round bdimx down to multiple of warp size or power 2
    if (bdimx < min_warp_size) {
      bdimx = scheduler_utils::lastPow2(bdimx);
    } else {
      bdimx = bdimx - bdimx % min_warp_size;
    }
  }

  // Put everything else in bdimy for now
  bdimy = std::max(min_warp_size / bdimx, (int64_t)1);

  // If 3D fill the rest of the threads into bdimz
  bdimz = std::min(
      std::min(
          std::max(target_threads_in_block / (bdimx * bdimy), (int64_t)1),
          ceilDiv(total_reduction_numel, inner_most_dimension_numel)),
      scheduler_utils::z_block_limit);

  // If 3D doesn't fill out the threads, adjust to add to bdimy
  bdimy = std::max(target_threads_in_block / (bdimx * bdimz), (int64_t)1);

  // If we don't have a full warp and have an unroll factor, move unroll into
  // bdimx
  if (bdimx * bdimy * bdimz < min_warp_size &&
      inner_reduction_unroll_factor > 1) {
    bdimx = std::min(
        std::max(inner_most_dimension_numel, min_warp_size),
        target_threads_in_block);

    inner_reduction_unroll_factor =
        std::min(ceilDiv(inner_most_dimension_numel, bdimx), max_unroll);

    // Readjust bdimy and bdimz
    bdimy = std::max(min_warp_size / bdimx, (int64_t)1);

    bdimz = std::min(
        std::max(target_threads_in_block / (bdimx * bdimy), (int64_t)1),
        ceilDiv(total_reduction_numel, inner_most_dimension_numel));

    bdimy = std::max(target_threads_in_block / (bdimx * bdimz), (int64_t)1);
  }

  godim = ceilDiv(total_iteration_numel, bdimy);

  bool vectorize = false;

  // Move unrolling factor into vectorization upto vectorization limit.
  if (vectorize_factor > 1 && inner_reduction_unroll_factor > 1) {
    vectorize = true;
    inner_reduction_unroll_factor = std::min(
        scheduler_utils::lastPow2(inner_reduction_unroll_factor),
        (int64_t)vectorize_factor);
  }

  // Attempt to put some unrolling into the outer reduction if inner hasn't
  // taken the max unrolling
  if (inner_reduction_unroll_factor < max_unroll) {
    outer_reduction_unroll_factor = std::min(
        ceilDiv(max_unroll, inner_reduction_unroll_factor),
        ceilDiv(
            ceilDiv(total_reduction_numel, inner_most_dimension_numel), bdimz));
  }

  int64_t remainder_in_reduction = ceilDiv(
      total_reduction_numel,
      bdimx * inner_reduction_unroll_factor * bdimz *
          outer_reduction_unroll_factor * target_iterations);

  int64_t remainder_in_inner_dim = ceilDiv(
      inner_most_dimension_numel,
      bdimx * inner_reduction_unroll_factor * target_iterations);

  // If we haven't gotten to the max_unroll case, try to take it out of the
  // iteration domain
  if (inner_reduction_unroll_factor * outer_reduction_unroll_factor <
      max_unroll) {
    // Don't go over a combined inner/outer unroll of max_unroll
    auto unroll_available = ceilDiv(
        max_unroll,
        inner_reduction_unroll_factor * outer_reduction_unroll_factor);

    if (unroll_available > 1 && godim > 2 * device_multiprocessor_count) {
      unroll_available = std::min(
          unroll_available, ceilDiv(godim, 2 * device_multiprocessor_count));
      iter_unroll_factor = unroll_available;
    }
  }

  godim = ceilDiv(total_iteration_numel, bdimy * iter_unroll_factor);

  // Clang tidy
  constexpr int64_t kEight = 8;
  // Cross grid reduction if we haven't hit our target blocks, and we have manyr
  // reduction elements.
  if ((godim < target_blocks && remainder_in_reduction >= 0) ||
      (remainder_in_reduction >= kEight)) {
    auto grdim = std::min(remainder_in_reduction, bdimx * bdimy * kEight);

    gridim = remainder_in_inner_dim;
    grodim = std::max(grdim / gridim, (int64_t)1);
    grodim = std::max(
        std::min(remainder_in_reduction / remainder_in_inner_dim, grodim),
        (int64_t)1);
  }

  // Try to do some cleanup of ragged waves on device, don't do this if we're
  // trying to do a 3D schedule. godim is a remainder of a split, so can only
  // control gridim
  if (grodim == 1 &&
      // If we have less than 8 waves of blocks
      gridim * godim < device_multiprocessor_count * kEight &&
      // And we don't have an even divisible number of blocks
      (gridim * godim) % device_multiprocessor_count != 0 &&
      // And we have more than one wave
      gridim * godim > device_multiprocessor_count) {
    // round waves down
    auto waves =
        std::max((godim * gridim) / device_multiprocessor_count, (int64_t)1);
    auto new_gridim =
        std::max((waves * device_multiprocessor_count) / godim, (int64_t)1);
    if (
        // If difference is less than 25% of the original gridim
        (new_gridim - gridim) * 4 < gridim &&
        // and difference is less than 25% of the original number of blocks
        ((new_gridim * godim) - (gridim * godim)) * 4 < gridim * godim) {
      gridim = new_gridim;
    }
  }

  if (grodim > 1 || gridim > 1) {
    // Grid reductions do not support unrolling iteration dimension, revert if
    // set. Recalculate godim.
    if (iter_unroll_factor) {
      iter_unroll_factor = 1;
      godim = ceilDiv(total_iteration_numel, bdimy * iter_unroll_factor);
    }
    // This could mess up parallelization which could be redone, but that would
    // require iterating over this entire function.
  }

  auto rparams = std::make_unique<ReductionParams>();
  rparams->fastest_dim = true;
  rparams->cross_block_inner_reduction = true;
  rparams->block_dim_inner_reduction = ParallelType::TIDx;
  rparams->cross_grid_inner_reduction = gridim > 1;
  rparams->multiple_reds_per_blk = bdimy > 1;
  bool pad_bdimx = bdimx > 16 &&
      bdimx * bdimy <
          (int64_t)at::cuda::getCurrentDeviceProperties()->maxThreadsPerBlock;
  rparams->pad_inner_reduction_to_warp = pad_bdimx;

  if (rparams->pad_inner_reduction_to_warp) {
    // Adjust bdimx based on padding
    auto min_warp_size =
        (int64_t)at::cuda::getCurrentDeviceProperties()->warpSize;
    bdimx = bdimx % min_warp_size == 0
        ? bdimx
        : bdimx + min_warp_size - bdimx % min_warp_size;
  }

  rparams->unroll_factor_inner_reduction = inner_reduction_unroll_factor;
  rparams->vectorize_inner_reduction = vectorize;

  if (rparams->multiple_reds_per_blk) {
    rparams->block_dim_iter_dom = ParallelType::TIDy;
  }

  rparams->unroll_factor_iter_dom = iter_unroll_factor;

  rparams->schedule_3D = total_reduction_numel != inner_most_dimension_numel;
  // Outer reduction domain
  if (rparams->schedule_3D) {
    rparams->cross_grid_outer_reduction = grodim > 1;
    if (bdimz > 1) {
      rparams->block_dim_outer_reduction = ParallelType::TIDz;
      rparams->cross_block_outer_reduction = true;
    }
    rparams->unroll_factor_outer_reduction = outer_reduction_unroll_factor;
  }

  int64_t gdimx = LaunchParams::UNINITIALIZED_VAL;
  int64_t gdimy = LaunchParams::UNINITIALIZED_VAL;
  int64_t gdimz = LaunchParams::UNINITIALIZED_VAL;

  // If we have a cross grid case we want to have gdimy assigned to godim and
  // gdimx assigned to grdim. Otherwise it's helpful to pull godim into gdimx in
  // case it's larger than gdimy can hold, as not doing so can thrash the cache.

  if (rparams->cross_grid_inner_reduction) {
    rparams->grid_dim_inner_reduction = ParallelType::BIDx;
    rparams->split_grid_dim_inner_reduction = true;
    gdimx = std::min(gridim, scheduler_utils::x_grid_limit);

    rparams->grid_dim_iter_dom = ParallelType::BIDy;
    if (godim > scheduler_utils::y_grid_limit) {
      rparams->split_grid_dim_iter_dom_outer = true;
      gdimy = scheduler_utils::y_grid_limit;
    }

  } else {
    rparams->grid_dim_iter_dom = ParallelType::BIDx;
    if (godim > scheduler_utils::x_grid_limit) {
      rparams->split_grid_dim_iter_dom_outer = true;
      gdimx = scheduler_utils::x_grid_limit;
    }
  }

  if (rparams->cross_grid_outer_reduction) {
    if (rparams->cross_block_inner_reduction) {
      rparams->grid_dim_outer_reduction = ParallelType::BIDz;
      gdimz = std::min(grodim, scheduler_utils::z_grid_limit);
      rparams->split_grid_dim_outer_reduction = true;
    } else {
      rparams->grid_dim_outer_reduction = ParallelType::BIDy;
      gdimy = std::min(grodim, scheduler_utils::y_grid_limit);
      rparams->split_grid_dim_outer_reduction = true;
    }
  }

  rparams->lparams = LaunchParams(
      gdimx,
      gdimy,
      gdimz,
      bdimx,
      bdimy > 1 ? bdimy : LaunchParams::UNINITIALIZED_VAL,
      bdimz > 1 ? bdimz : LaunchParams::UNINITIALIZED_VAL);

  if (isDebugDumpEnabled(DebugDumpOption::SchedulerDebug)) {
    debug() << "\n===== Inner 3D Reduction Stats ========\n"
            << "total_reduction_numel: "
            << total_reduction_numel / inner_most_dimension_numel << " * "
            << inner_most_dimension_numel << "\n"
            << "total_iteration_numel: " << total_iteration_numel << "\n"
            << "vectorize_factor: " << vectorize_factor << "\n"
            << "n_tensor_inputs: " << n_tensor_inputs << "\n"
            << "max_dtype_size_bit_for_vectorization: "
            << max_dtype_size_bit_for_vectorization << "\n"
            << "block(" << bdimx << ", " << bdimy << ", " << bdimz << ")"
            << std::endl;
    debug() << rparams->toString() << std::endl;
  }

  // If 3d, check if it's supported by the scheduler, otherwise force 1D
  // schedule
  if (rparams->schedule_3D) {
    if (rparams->multiple_reds_per_blk &&
        (rparams->cross_grid_inner_reduction ||
         rparams->cross_grid_outer_reduction)) {
      if (isDebugDumpEnabled(DebugDumpOption::SchedulerDebug)) {
        debug() << "\n===== UNSUPPORTED REDUCTION HEURISTIC ========\n";
        debug() << rparams->multiple_reds_per_blk << ", "
                << (rparams->unroll_factor_inner_reduction > 1) << ", "
                << rparams->cross_grid_inner_reduction << std::endl;
      }
      return inner2dReductionHeuristic(
          total_reduction_numel,
          total_iteration_numel,
          (int64_t)n_tensor_inputs,
          (int64_t)max_dtype_size_bit_for_vectorization,
          (int64_t)vectorize_factor,
          has_mufu_computation);
    }
  }

  return rparams;
}

struct OuterReductionParams {
  OuterReductionParams(
      int64_t total_iteration_numel,
      int64_t total_reduction_numel)
      : total_iteration_numel(total_iteration_numel),
        total_reduction_numel(total_reduction_numel) {}
  // iteration dim paras
  // iteration elements = iter_unroll * bdimx * gidim
  int64_t iter_unroll_factor = 1;
  int64_t bdimx = 1;
  int64_t gidim = 1;
  // reduction dim paras
  // reduction elments = redu_unroll * bdimy * grdim * redu_serial
  int64_t redu_unroll_factor = 1;
  int64_t bdimy = 1;
  int64_t grdim = 1;
  int64_t redu_serial = 1;

  // iteration and reduction dim elements
  int64_t total_iteration_numel = -1;
  int64_t total_reduction_numel = -1;

  // Helper to figure out how much is left in the iter or reduction dim
  int64_t iDimAvail() const {
    return ceilDiv(total_iteration_numel, gidim * bdimx * iter_unroll_factor);
  }
  int64_t rDimAvail() const {
    return ceilDiv(total_reduction_numel, grdim * bdimy * redu_unroll_factor);
  };

  std::string toString() const {
    std::stringstream ss;
    ss << "\n===== Outer Reduction Stats ========\n"
       << "total_reduction_numel: " << total_reduction_numel << "\n"
       << "total_iteration_numel: " << total_iteration_numel << "\n"
       << "vectorize_factor: " << iter_unroll_factor << "\n"
       << "redu_unroll_factor: " << redu_unroll_factor << "\n"
       << "grid(" << gidim << ", " << grdim << ", 1)"
       << "\n"
       << "block(" << bdimx << ", " << bdimy << ", 1)" << std::endl;
    return ss.str();
  }
};
// compare block reduction with grid reduction
bool isBetterThan(
    const OuterReductionParams& block_params,
    const OuterReductionParams& grid_params,
    int64_t sm_count) {
  NVF_ERROR(
      block_params.grdim == 1,
      "Only support compare block reduction heuristic with grid reduction not "
      "vice versa");

  // use block reduction if its SM usage >= 90% and its iter_unroll_factor is
  // equal or larger than grid reduction. These two conditions ensure high SM
  // usage and efficient global memory access. The corresponding block reduction
  // avoids the overhead of inter-block data exchange through global memory.
  // It is faster than grid reduction even not all SMs are used.
  // TODO: if we know the fusion is memory bound (e.g. pure reduction), we can
  // use a lower threshold. For computation bound (e.g. gelu bwd), relaxing
  // the threshold leads to regression.
  float f_wave = (float)block_params.gidim / (float)sm_count;
  float sm_efficiency = f_wave / std::ceil(f_wave);
  if (sm_efficiency >= 0.9f &&
      block_params.iter_unroll_factor >= grid_params.iter_unroll_factor) {
    return true;
  }

  // prefer block reduction if it uses same or more blocks than grid
  // reduction. This may happen when input size is very small, e.g. 512 x 128.
  // Current grid reduction heuristic start bdimx from 16 and prioritize
  // vectorization. It may not be able to fully utilize all the SMs.
  // This is really a tiny problem. The performance impact is most likely in a
  // range of a few us in <10us kernels
  // This condition is a WAR. Ideally, the grid reduction heuristics should be
  // improved, but given that the impact is likely negligible, we decided to do
  // this quick adjustment.
  if (block_params.gidim * block_params.grdim >=
      grid_params.gidim * grid_params.grdim) {
    return true;
  }

  // use grid reduction
  return false;
}

std::unique_ptr<ReductionParams> heuristicParaToSchedulerPara(
    const OuterReductionParams& params) {
  int64_t gdimx = LaunchParams::UNINITIALIZED_VAL;
  int64_t gdimy = LaunchParams::UNINITIALIZED_VAL;

  // In these instances latency of the cleanup may be significant so flip gdimx
  // and gdimy to try and prevent all cleanup from happening at the
  // same time
  // Always disabled for now.
  // bool flip_grid = gidim > 1 && gidim < 8;
  const bool flip_grid = false;
  auto rparams = std::make_unique<ReductionParams>();

  // Configure register count to achieve 50% occupancy with 1024 threads per SM.
  // Typical thread configurations are 512 or 1024 threads per block, both
  // evenly divisible. This setup ensures each thread is limited to 64
  // registers, preventing compilers from allocating more registers per thread,
  // which could reduce occupancy and degrade performance.
  int64_t target_threads_per_sm =
      (int64_t)at::cuda::getCurrentDeviceProperties()
          ->maxThreadsPerMultiProcessor /
      2;
  int64_t threads_per_block = params.bdimx * params.bdimy;
  int64_t threads_per_sm =
      scheduler_utils::safeDiv(target_threads_per_sm, threads_per_block) *
      threads_per_block;
  int64_t reg_per_thread = getRegPerThreadGivenThreadsPerSM(threads_per_sm);
  rparams->cparams.maxrregcount = reg_per_thread;

  // cross grid implies cross block
  rparams->cross_block_inner_reduction = params.bdimy > 1 || params.grdim > 1;
  rparams->cross_grid_inner_reduction = params.grdim > 1;
  if (rparams->cross_grid_inner_reduction) {
    rparams->split_grid_dim_inner_reduction = true;
    rparams->grid_dim_inner_reduction =
        flip_grid ? ParallelType::BIDx : ParallelType::BIDy;
    if (flip_grid) {
      gdimx = std::min(params.grdim, scheduler_utils::x_grid_limit);
    } else {
      gdimy = std::min(params.grdim, scheduler_utils::y_grid_limit);
    }
  }
  rparams->multiple_reds_per_blk =
      params.bdimx > 1 || params.iter_unroll_factor > 1;

  if (rparams->multiple_reds_per_blk) {
    rparams->block_dim_iter_dom = ParallelType::TIDx;
  }

  rparams->grid_dim_iter_dom =
      flip_grid ? ParallelType::BIDy : ParallelType::BIDx;
  if (params.gidim > (flip_grid ? scheduler_utils::y_grid_limit
                                : scheduler_utils::x_grid_limit)) {
    rparams->split_grid_dim_iter_dom_outer = true;
    if (flip_grid) {
      gdimy = scheduler_utils::y_grid_limit;
    } else {
      gdimx = scheduler_utils::x_grid_limit;
    }
  }

  rparams->flip_grid = flip_grid;

  if (rparams->cross_block_inner_reduction) {
    if (rparams->block_dim_iter_dom == ParallelType::TIDx) {
      rparams->block_dim_inner_reduction = ParallelType::TIDy;
    } else {
      rparams->block_dim_inner_reduction = ParallelType::TIDx;
    }
  }

  rparams->unroll_factor_inner_reduction = params.redu_unroll_factor;

  rparams->unroll_factor_iter_dom = params.iter_unroll_factor;
  rparams->vectorize_iter_dom = params.iter_unroll_factor > 1;

  rparams->lparams = LaunchParams(
      gdimx,
      gdimy,
      LaunchParams::UNINITIALIZED_VAL,
      rparams->multiple_reds_per_blk ? params.bdimx : params.bdimy,
      rparams->multiple_reds_per_blk ? params.bdimy
                                     : LaunchParams::UNINITIALIZED_VAL,
      LaunchParams::UNINITIALIZED_VAL);

  if (isDebugDumpEnabled(DebugDumpOption::SchedulerDebug)) {
    debug() << params.toString() << std::endl;
    debug() << rparams->toString() << std::endl;
  }
  return rparams;
}

OuterReductionParams getBlockOuterReduction(
    int64_t total_reduction_numel,
    int64_t total_iteration_numel,
    int64_t vectorize_factor,
    int64_t max_unroll,
    int64_t sm_count,
    int64_t max_threads_per_block) {
  OuterReductionParams params(total_iteration_numel, total_reduction_numel);

  int64_t sm_count_pow2 = scheduler_utils::lastPow2(sm_count);
  // Step-1, set iteration dim
  // (1) start with bdimx = 8, gidim = 32, iter_unroll = 1.
  // starts bdimx from 8, ensures each warp spans at most into 4 different rows.
  // when each thread reads 16 bytes, each warp does 4 transactions each
  // with 128 bytes. This is the maximum global memory transaction size
  // for each warp.
  // starts gidim from 32 and iter_unroll from 1, defers fully vectorization
  // to SM usage is high enough.
  params.bdimx = std::min(8L, params.iDimAvail());
  params.gidim = std::min(std::min(32L, sm_count_pow2), params.iDimAvail());
  params.iter_unroll_factor = 1;

  // (2) increase iter_unroll to its maximum following two rules:
  // (2.1) ensure divisible split
  // (2.2) leave enough blocks to saturate the device.
  // For example on any GPU with more than 32 SMs
  // bdimx-vect-gidim = 8-1-32  = 256
  // bdimx-vect-gidim = 8-2-32  = 512
  // bdimx-vect-gidim = 8-2-64  = 1024
  // bdimx-vect-gidim = 8-4-64  = 2048
  // bdimx-vect-gidim = 8-4-128 = 4096
  // bdimx-vect-gidim = 8-8-128 = 8192
  int64_t max_iter_unroll = vectorize_factor;
  while (params.iDimAvail() > 1) {
    if (params.iDimAvail() % 2 == 0 &&
        params.iter_unroll_factor * 2 <= max_iter_unroll) {
      params.iter_unroll_factor *= 2;
    }
    if (params.iDimAvail() > 1) {
      params.gidim *= 2;
    }
    if (params.iter_unroll_factor == max_iter_unroll) {
      break;
    }
  }

  // (3) reset gidim, ensures enough blocks to saturate the
  // device but doesn't use more SMs than available.
  params.gidim = std::min(
      ceilDiv(total_iteration_numel, params.bdimx * params.iter_unroll_factor),
      sm_count);

  // (4) increase bdimx to its maximum
  params.bdimx =
      ceilDiv(total_iteration_numel, params.gidim * params.iter_unroll_factor);
  params.bdimx = std::min(
      scheduler_utils::roundUpPow2(params.bdimx),
      scheduler_utils::roundUpToN(params.bdimx, 32));
  params.bdimx = std::min(params.bdimx, max_threads_per_block);

  // (5) re-calculate gidim after bdimx to fix round up differences. Also
  // handles extreme cases where iter dim is larger than iter_unroll_factor x
  // max_threads_per_block x sm count
  params.gidim =
      ceilDiv(total_iteration_numel, params.bdimx * params.iter_unroll_factor);

  // Step-2, set Reduction dim
  // (1) reduction unroll takes what is left by iter unroll
  params.redu_unroll_factor = std::min(
      params.rDimAvail(),
      scheduler_utils::safeDiv(max_unroll, params.iter_unroll_factor));

  // (2) bdimy takes what is left by bdimx.
  params.bdimy =
      std::min(params.rDimAvail(), max_threads_per_block / params.bdimx);

  // Step-3, final check
  // (1) revisit bdimx just in case bdimy doesn't take all the left threads
  while (params.bdimy * params.bdimx * 2 <= max_threads_per_block &&
         params.gidim / 2 >= sm_count_pow2) {
    params.bdimx *= 2;
    params.gidim /= 2;
  }
  return params;
}

OuterReductionParams getGridOuterReduction(
    const int64_t total_reduction_numel,
    const int64_t total_iteration_numel,
    const int64_t n_tensor_inputs,
    const int64_t max_dtype_size_bit_for_vectorization,
    const int64_t vectorize_factor,
    const int64_t max_unroll,
    const int64_t sm_count,
    const int64_t max_threads_per_sm) {
  // grid or block reduction
  const int64_t n_elems = total_reduction_numel * total_iteration_numel;
  // Try to use 4 * SM blocks to reduce communication cost. But still
  // use 8 * SM blocks if the problem size is large, it increased requested
  // waves, helps hiding memory latency, if still use 4 * SM blocks, about 5%
  // regression for compute bound kernels. Not much change for memory bound.
  const int64_t n_waves = n_elems >= (int64_t)64 * 1024 * 1024 ? 8 : 4;

  // if data fits in l2 and we need more parallelization in the iter dim,
  // we can use a smaller warp size. While thread local data fits in l1, and
  // iter dim is really small, we can use <32 threads per warp.
  // TODO: Could get a much more accurate estimation of it the problem fits in
  // L2
  const bool fits_in_l2 =
      n_elems * max_dtype_size_bit_for_vectorization * n_tensor_inputs <
      at::cuda::getCurrentDeviceProperties()->l2CacheSize * 8;

  const int64_t min_warp_size = fits_in_l2 ? 16 : 32;

  // Set some targets for parallelization
  int64_t target_threads_in_block = min_warp_size;
  // Start target blocks at roughly a quarter wave if available
  int64_t target_blocks =
      std::min(ceilDiv(sm_count, (int64_t)4), ceilDiv(n_elems, min_warp_size));
  int64_t target_unroll = 1;

  auto available_parallelism =
      [&n_elems, &target_threads_in_block, &target_blocks, &target_unroll]() {
        return ceilDiv(
            n_elems, target_threads_in_block * target_blocks * target_unroll);
      };

  // If there's available parallelism, divide it between threads, blocks, and
  // vectorization
  // Threads are currently at a warp (16 or 32)
  // Blocks are currently at a quarter wave
  // Unroll is currently at 1
  while (
      // and there's parallelism left
      available_parallelism() > 1 &&
      (
          //  There's a place to put it in the block
          target_threads_in_block < ceilDiv(max_threads_per_sm, (int64_t)4)
          // There's a place to put it in the device
          || target_blocks < sm_count * n_waves
          // There's a place to put it in unrolling
          || target_unroll < max_unroll)) {
    if (target_threads_in_block < ceilDiv(max_threads_per_sm, (int64_t)4)) {
      target_threads_in_block *= 2;
    }

    if (target_blocks < sm_count * n_waves && available_parallelism() > 1) {
      target_blocks *= 2;
    }

    // Delay increasing unroll until we have more than one block per SM.
    // Assuming each SM can take more than one block.
    if (target_blocks > sm_count && target_unroll < max_unroll &&
        available_parallelism() > 1) {
      target_unroll *= 2;
    }
  }

  // Fill out unrolling if possible
  if (target_unroll < max_unroll && available_parallelism() > 1) {
    target_unroll = std::min(available_parallelism(), max_unroll);
  }

  target_unroll = scheduler_utils::lastPow2(target_unroll);

  // To get to target threads:
  // Prioritize
  // (1) x dim in iter domain
  // (2) unrolling in iter domain
  // (3) y in reduction domain
  // To get target blocks:
  // Prioritize
  // (1) x dim in multiple outputs
  // (2) y dim in multiple reductions - need to flip unrolling to reduction
  // domain for this

  // Blocks for reductions
  int64_t grdim = 1;
  // Blocks for outputs
  int64_t gidim = 1;

  // Threads for reduction
  int64_t bdimy = 1;
  // Threads for output
  int64_t bdimx = 1;

  // Unroll amount
  int64_t inner_reduction_unroll_factor = 1;
  int64_t iter_unroll_factor = 1;

  // Helper lambda's to figure out how much is left in the iter or reduction dim
  auto iDimAvail = [&]() {
    return ceilDiv(total_iteration_numel, gidim * bdimx * iter_unroll_factor);
  };

  auto rDimAvail = [&]() {
    return ceilDiv(
        total_reduction_numel, grdim * bdimy * inner_reduction_unroll_factor);
  };

  // Start bdimx as a warp
  bdimx = std::min(min_warp_size, total_iteration_numel);

  if (total_iteration_numel > bdimx && total_iteration_numel < bdimx * 2) {
    // If rounding up would require less than 3/4 of the warp
    if ((total_iteration_numel % bdimx) * 4 < bdimx * 3) {
      // Round up to avoid nasty edge effects
      bdimx = total_iteration_numel;
    }
  }

  // gradually increased iter_unroll_factor from 1 to 2, 4, 8, ensure the
  // split is divisible. This improves performance when iteration dim is not
  // power of 2, e.g. 1600 and 4800.
  int64_t max_iter_unroll_factor =
      std::min(vectorize_factor, std::min(iDimAvail(), target_unroll));
  while (total_iteration_numel % (bdimx * iter_unroll_factor * 2) == 0 &&
         iter_unroll_factor * 2 <= max_iter_unroll_factor) {
    iter_unroll_factor *= 2;
  }

  // If iteration numel is not something huge like 64k we probably shouldn't do
  // this, maybe it could be 2 * device_multi_count to make sure iter dim is
  if (iDimAvail() > sm_count) {
    // Put more into bdimx
    bdimx = std::min(
        // Leave 2x a full wave of blocks
        ceilDiv(total_iteration_numel, iter_unroll_factor * sm_count),
        // Don't exceed max thread count
        target_threads_in_block);
  }

  // Round bdimx to pow2 since target threads per block is pow2
  bdimx = scheduler_utils::roundUpPow2(bdimx);

  // Fill bdimy with left over threads
  bdimy = std::min(
      scheduler_utils::safeDiv(target_threads_in_block, bdimx),
      total_reduction_numel);

  bdimy = roundDownPow2OrMultipleOf(bdimy, 8);

  // Move parallelization into unrolling the reduction dimension if
  // parallelizing iteration dimension didn't take the available unroll factor.
  if (iter_unroll_factor < max_unroll && rDimAvail() > 2) {
    inner_reduction_unroll_factor = std::min(
        rDimAvail(), scheduler_utils::safeDiv(max_unroll, iter_unroll_factor));

    inner_reduction_unroll_factor =
        scheduler_utils::lastPow2(inner_reduction_unroll_factor);
  }

  gidim = iDimAvail();

  // Try to hit a wave by going cross reduction
  grdim = std::min(rDimAvail(), ceilDiv(sm_count, gidim));
  // Extend to go to target blocks
  if (gidim * grdim < target_blocks) {
    // What should we use out of the reduction factor to hit target blocks? Make
    // sure we have 2 reductions per thread beyond what's already set as we
    // consider expanding to target block
    grdim = std::min(
        // At least 2 iterations of the reduction per thread on top of unroll
        ceilDiv(rDimAvail() * grdim, 2),
        // Expand to target blocks
        ceilDiv(target_blocks, gidim));
  }

  // If there isn't a lot of available parallelism from the iteration dimension,
  // expand across the reduction dimension. This has to be done carefully.
  // expand further
  if (rDimAvail() > 16 &&
      ceilDiv(total_iteration_numel, min_warp_size) < sm_count * 2) {
    // Find minimum we want to parallelize by, we don't want blocks striding
    // across too many elements: In the parallel scheme [rBIDy, remainder,
    // iBIDx, rTIDy, i_unroll, r_unroll] figure out how many bytes iterations
    // across remainder stride
    int64_t bits_stride_remainder = max_dtype_size_bit_for_vectorization *
        bdimx * bdimy * iter_unroll_factor * inner_reduction_unroll_factor;
    // Empiercally found stride shouldn't exceed 256kiB boundaries in a block
    int64_t kMaxStrideBit = 128l * 1024l * 8;

    int64_t max_remainder_size =
        scheduler_utils::safeDiv(kMaxStrideBit, bits_stride_remainder);

    int64_t grdim_for_stride = ceilDiv(
        total_reduction_numel,
        max_remainder_size * bdimy * inner_reduction_unroll_factor);

    grdim = grdim_for_stride;
  }

  // Try to do some cleanup of ragged waves on device
  if (
      // If we have less than 8 waves of blocks
      grdim * gidim < sm_count * 16 &&
      // And we don't have an even divisible number of blocks
      (grdim * gidim) % sm_count != 0 &&
      // And we have more than one wave
      grdim * gidim > sm_count) {
    // round waves down
    auto waves = std::max((gidim * grdim) / sm_count, (int64_t)1);
    auto new_grdim = std::max((waves * sm_count) / gidim, (int64_t)1);
    if ((grdim - new_grdim) * 4 <= grdim &&
        new_grdim * gidim % sm_count > grdim * gidim % sm_count) {
      grdim = new_grdim;
    }
  }

  OuterReductionParams params(total_iteration_numel, total_reduction_numel);
  params.bdimx = bdimx;
  params.bdimy = bdimy;
  params.grdim = grdim;
  params.gidim = gidim;
  params.iter_unroll_factor = iter_unroll_factor;
  params.redu_unroll_factor = inner_reduction_unroll_factor;
  return params;
}

std::unique_ptr<ReductionParams> outerReductionHeuristic(
    const int64_t total_reduction_numel,
    const int64_t total_iteration_numel,
    const int64_t n_tensor_inputs,
    const int64_t max_dtype_size_bit_for_vectorization,
    const size_t vectorize_factor,
    const bool has_mufu_computation) {
  // WARNING: Current device for codegen may not be the target device
  auto dev_prop = at::cuda::getCurrentDeviceProperties();
  const int64_t sm_count = (int64_t)dev_prop->multiProcessorCount;
  const int64_t max_threads_per_block = (int64_t)dev_prop->maxThreadsPerBlock;
  const int64_t max_threads_per_sm =
      (int64_t)dev_prop->maxThreadsPerMultiProcessor;
  // Set register used to store vectorized and unrolled data loaded from gmem.
  // A large value allows more unroll and vectorization, which is beneficial
  // for memory-bound kernels. However, it increases register pressure and may
  // lead to lower occupancy which is bad for compute-bound kernels. In most
  // cases, the scheduler uses 512 threads and to reach an occupancy of 50%,
  // each thread can use up to 64 registers, here only 8 or 32 registers are
  // reserved for unroll and vectorization. The fused ops can have 56 or 32
  // registers for other purposes. Test shows it leads to 50% occupancy for
  // outer reduction without fused ops and 50% occupancy for gelu backward which
  // fused 21 ops including the expensive tanh op.
  int64_t buffer_reg_count = 0L, input_factor = 0L;
  if (has_mufu_computation) {
    // when we have expensive ops, computation cost of each thread is already
    // high, prioritize thread level parallelism, 8 registers are reserved for
    // unroll and vectorization, the corresponding unroll factor is 2 if fully
    // vectorized by 16 bytes. when there are more than 4 inputs, reduce to 1.
    buffer_reg_count = 8L;
    input_factor = (int64_t)n_tensor_inputs >> 2;
  } else {
    // when there is no expensive op, prioritize instruction level parallelism,
    // 32 registers are reserved for unroll and vectorization, the corresponding
    // unroll factor is 8 if fully vectorized by 16 bytes. Gradually reduce
    // unroll factor if we have many inputs, e.g. 2 inputs -> unroll by 4; 3 or
    // 4 inputs -> unroll by 2; 5, 6, 7 or 8 inputs -> unroll by 1.
    buffer_reg_count = 32L;
    input_factor = n_tensor_inputs;
  }
  auto const max_unroll = ceilDiv(
      // Available unrolling based on size of data type
      buffer_reg_count * scheduler_utils::bits_per_register /
          (int64_t)max_dtype_size_bit_for_vectorization,
      // Reduce unrolling if we have many inputs
      scheduler_utils::lastPow2(std::max(input_factor, (int64_t)1)));

  // block or grid reduction heuristic
  auto grid_params = getGridOuterReduction(
      total_reduction_numel,
      total_iteration_numel,
      n_tensor_inputs,
      max_dtype_size_bit_for_vectorization,
      (int64_t)vectorize_factor,
      max_unroll,
      sm_count,
      max_threads_per_sm);

  // block reduction heuristic
  auto block_params = getBlockOuterReduction(
      total_reduction_numel,
      total_iteration_numel,
      (int64_t)vectorize_factor,
      max_unroll,
      sm_count,
      max_threads_per_block);

  // pick the better heuristic
  if (isBetterThan(block_params, grid_params, sm_count)) {
    return heuristicParaToSchedulerPara(block_params);
  } else {
    return heuristicParaToSchedulerPara(grid_params);
  }
}

std::unique_ptr<ReductionParams> reductionHeuristic(
    const int64_t total_reduction_numel,
    const int64_t total_iteration_numel,
    const int64_t inner_most_dimension_numel,
    const bool fastest_dim_reduction,
    const int64_t n_tensor_inputs,
    const int64_t max_dtype_size_bit_for_vectorization,
    const size_t vectorize_factor,
    const bool has_mufu_computation) {
  if (fastest_dim_reduction) {
    if (total_reduction_numel == inner_most_dimension_numel) {
      return inner2dReductionHeuristic(
          total_reduction_numel,
          total_iteration_numel,
          (int64_t)n_tensor_inputs,
          (int64_t)max_dtype_size_bit_for_vectorization,
          (int64_t)vectorize_factor,
          has_mufu_computation);
    } else {
      return inner3dReductionHeuristic(
          total_reduction_numel,
          total_iteration_numel,
          inner_most_dimension_numel,
          (int64_t)n_tensor_inputs,
          (int64_t)max_dtype_size_bit_for_vectorization,
          vectorize_factor,
          has_mufu_computation);
    }

  } else {
    // 3D schedules not enabled for outer reductions
    return outerReductionHeuristic(
        total_reduction_numel,
        total_iteration_numel,
        (int64_t)n_tensor_inputs,
        (int64_t)max_dtype_size_bit_for_vectorization,
        vectorize_factor,
        has_mufu_computation);
  }
}

std::unique_ptr<ReductionParams> getReductionHeuristics(
    Fusion* fusion,
    SchedulerRuntimeInfo& runtime_info,
    HeuristicDataCache* data_cache) {
  FusionGuard fg(fusion);

  auto reduction_tv_entry =
      HeuristicDataCacheEntry<HeuristicCompileTime::ReductionTVs>(
          data_cache, [&fusion]() {
            return std::make_unique<std::vector<TensorView*>>(
                scheduler_utils::getReductionTvs(fusion));
          });

  auto& reduction_tvs = reduction_tv_entry.get();

  NVF_ERROR(!reduction_tvs.empty(), "Need reduction tensor views to schedule.");

  auto reduction_tv = reduction_tvs[0];

  NVF_ERROR(
      reduction_tv->hasReduction(), "TensorView doesn't have a reduction.");

  const auto red_expr = reduction_tv->definition();

  NVF_ERROR(
      ir_utils::isReductionOp(red_expr),
      "TensorView doesn't have a reduction.");

  auto properties = scheduler_utils::getReductionProperties(
      fusion, runtime_info, reduction_tv);

  auto tv_inps = ir_utils::filterByType<TensorView>(fusion->inputs());
  NVF_ERROR(
      !tv_inps.empty(),
      "Tried to schedule a fusion with no tensor inputs, currently not "
      "supported.");

  auto reduced_tv = ir_utils::getSoleProducerTv(reduction_tv);

  auto unrollable_inputs_outputs_entry =
      HeuristicDataCacheEntry<HeuristicCompileTime::UnrollableInputsAndOutputs>(
          data_cache, [&reduced_tv]() {
            return std::make_unique<std::vector<TensorView*>>(
                scheduler_utils::getInputsOutputsWithInnerDim(
                    reduced_tv, false, false));
          });

  auto& unrollable_inputs_outputs = unrollable_inputs_outputs_entry.get();

  // Although properties contains runtime information
  // "inner_most_dimension_ndims" is a compile time value
  auto vec_break_point = HeuristicDataCacheEntry<
      HeuristicCompileTime::VectorizationBreakPointOfReductionProducer>(
      data_cache, [&reduction_tv, &reduced_tv, &properties]() {
        return std::make_unique<int64_t>(
            vectorize_helper::getVectorizationBreakPointOfReductionProducer(
                reduction_tv,
                reduced_tv,
                properties.inner_most_dimension_ndims));
      });

  // `getVectorizationFactor` makes comparisons assuming the break point
  // is wrt to the logical domain size. Schedulers such as reduction
  // compute it based on loop domain size, whereas pointwise computes it
  // based on non-device/non-reduction domain size and accounts for device
  // dimensions during scheduling.
  // TODO (priya): We should make this consistent across all schedulers
  int64_t num_device_dims = numDeviceDims(reduced_tv);
  int64_t no_device_break_point = vec_break_point.get() - num_device_dims;
  const auto vectorize_factor = vectorize_helper::getVectorizationFactor(
      runtime_info, reduced_tv, data_cache, no_device_break_point);

  // Base max dtype and n_tensor_inputs on tensors that are vectorizable (i.e.
  // share inner dimension with data pattern we're looking at).
  int64_t max_dtype_size_bit_for_vectorization = 0;

  // TODO: This might be better if it was the larger of input or outputs. Would
  // be even better if we had better analysis as not all unrolled elements have
  // to be alive at the same time.
  int64_t n_tensor_inputs = 0;
  for (auto tv : unrollable_inputs_outputs) {
    max_dtype_size_bit_for_vectorization = std::max(
        max_dtype_size_bit_for_vectorization,
        static_cast<int64_t>(dataTypeSizeBit(
            tv->getDataType().value(), runtime_info.getIndexType())));
    if (!tv->isFusionInput()) {
      continue;
    }
    n_tensor_inputs++;
  }

  // If max_dtype_size_bit_for_vectorization is 0, it means there
  // is no vectorizable input/output. For this case, we set it to 8
  // as a default value to prevent having a too large vectorization factor.
  // TODO: run a benchmark and see if there is a better default value.
  if (max_dtype_size_bit_for_vectorization == 0) {
    max_dtype_size_bit_for_vectorization = 8;
  }

  // Protect heuristics div by 0:
  n_tensor_inputs = std::max(n_tensor_inputs, 1l);

  bool has_mufu_computation = scheduler_utils::hasExpensiveMUFUops(fusion);

  auto heuristic = reductionHeuristic(
      properties.total_reduction_numel,
      properties.total_iteration_numel,
      properties.inner_most_dimension_numel,
      properties.fastest_dim_reduction,
      n_tensor_inputs,
      max_dtype_size_bit_for_vectorization,
      vectorize_factor,
      has_mufu_computation);
  heuristic->cparams.index_type = runtime_info.getIndexType();
  return heuristic;
}

// fusion is the input IR that will be modified by this function
void scheduleReduction(Fusion* fusion, const ReductionParams* rparams) {
  FusionGuard fg(fusion);

  bool unroll = rparams->isUnrolled();

  // Cache inputs if unrolled
  auto cached_inputs = scheduler_utils::cacheInputs(fusion, unroll);

  // Cache and fork outputs
  auto cached_outputs = scheduler_utils::cacheAndForkOutputs(fusion, unroll);

  // Make sure we don't have global memory set on intermediate tensors from
  // fusion segmentation
  scheduler_utils::clearMemorySpace(fusion);

  scheduler_utils::prepareForMemoryTypePromotion(fusion);

  auto reduction_tvs = scheduler_utils::getReductionTvs(fusion);

  NVF_ERROR(!reduction_tvs.empty());

  // Registry assumes the reference tv is the first reduction_tv, if this
  // changes registry needs to change.
  auto reduction_tv = reduction_tvs[0];

  if (!ir_utils::getReshapeOps(fusion).empty()) {
    ComputeAtMap ca_map(fusion);
    // Propagate reshape transforms through the graph, expecially the reference.
    scheduler_utils::propagateReshapeTransforms(fusion, ca_map);

    // Reorder reference_tv after propagating the view operation. This will
    // reorder for better merging.
    reduction_tv->reorder(
        scheduler_utils::domainReorderAsLogicalMap(reduction_tv));
  }

<<<<<<< HEAD
  NVF_ERROR(
      !(rparams->schedule_3D &&
        getShardedIterDomain(reduction_tv, ParallelType::DIDx) != nullptr),
      "Multidevice nvFuser does not support 3D reduction schedules");
=======
  if (isSharded(reduction_tv)) {
    NVF_ERROR(
        !rparams->schedule_3D,
        "Multidevice nvFuser does not support 3D reduction schedules");
  }
>>>>>>> a5f814bc

  auto dim_analysis = scheduler_utils::canonicalDimReduction(
      fusion, reduction_tv, rparams->fastest_dim && rparams->schedule_3D);

  bool has_iter_axis = dim_analysis.first;
  bool has_red_axis = dim_analysis.second;

  NVF_ERROR(
      has_red_axis,
      "Could not find reduction axis in tensor used for reduction scheduler.");

  if (!has_iter_axis) {
    NVF_ERROR(
        rparams->fastest_dim,
        "If all dims are reduction, should be sending it to fastest dim "
        "scheduler.");
  }

  TensorView* reference_tv = reduction_scheduler_utils::scheduleReductionTV(
      rparams, reduction_tv, has_iter_axis);

  // Reduction tensor views and rfactor tensor views are setup. Let's finish off
  // the scheduling, particularly inlining and unrolling.
  NVF_ERROR(
      reference_tv != nullptr && reduction_tv != nullptr,
      "Need these two tensor views to finish the scheduling.");
  const bool is_vectorize =
      rparams->vectorize_inner_reduction || rparams->vectorize_iter_dom;

  // allow iter domain grouped reduction for block and grid outer reductions.
  // TODO: the var name is confusing, should rename
  // [cross_grid/block_inner_reduction] to [cross_grid/block_reduction], see
  // https://github.com/NVIDIA/Fuser/issues/1863
  // grouped welford is only enabled for grid persistent.
  // see validateAndConvertIterDomainGrouping
  const bool has_welford = ir_utils::hasOpsOfType<WelfordOp>(fusion);
  const bool use_iter_grouped_reduction = !rparams->fastest_dim &&
      (has_welford
           ? rparams->cross_grid_inner_reduction && rparams->persistent_kernel
           : rparams->cross_block_inner_reduction);

  scheduler_utils::moveNonConcretizedBroadcastInnermost(fusion, {reference_tv});

  // Propagate transformations before we rfactor the other reductions
  reduction_scheduler_utils::propagateTransformation(reference_tv);
  // If reduction_tv is rfactored, rfactor all reductions.
  if (reference_tv != reduction_tv) {
    reduction_scheduler_utils::propagateRFactor(
        reference_tv, reduction_tv, reduction_tvs);
  }

  const auto& unroll_vectorizable_cached_tvs =
      reduction_scheduler_utils::getCachedTvsToUnrollOrVectorize(
          reference_tv, is_vectorize, cached_inputs, cached_outputs);

  reduction_scheduler_utils::propagateParallelization(
      reduction_tv,
      reference_tv,
      unroll,
      use_iter_grouped_reduction,
      reduction_tvs,
      unroll_vectorizable_cached_tvs);

  // Inline the schedule
  inlineMost();

  scheduler_utils::promoteProducerMemoryTypes(fusion, cached_inputs);

  // TODO(#1401): We could let segmentation split a partially alias-producing
  // fusion into an alias-only segment and the rest. This way, the rest of the
  // fusion (which has fewer expressions) can potentially find a better
  // scheduler and we need to call markAliases only in NoOpScheduler.
  markAliases(fusion);
}

} // namespace

//! Check if the reduction heuristics apply in given fusion
bool ReductionScheduler::canScheduleCompileTime(Fusion* fusion) {
  FUSER_PERF_SCOPE("ReductionScheduler::canScheduleCompileTime");

  for (auto tv : fusion->allTvs()) {
    if (tv->dtype() != DataType::Index &&
        dataTypeSizeBit(tv->dtype()) % 8 != 0) {
      scheduler_debug_utils::canScheduleRejectReason(
          schedulerType(), "Does not support sub-byte data types.");
      return false;
    }
  }

  if (scheduler_utils::isResharding(fusion)) {
    scheduler_debug_utils::canScheduleRejectReason(
        schedulerType(), "Fusion is resharding.");
    return false;
  }

  // Needs at least one reduction to consider.
  if (!ir_utils::hasAnyReductionOps(fusion)) {
    scheduler_debug_utils::canScheduleRejectReason(
        schedulerType(), "No reduction op to schedule");
    return false;
  }

  if (ir_utils::filterByType<TensorView>(fusion->inputs()).empty()) {
    scheduler_debug_utils::canScheduleRejectReason(
        schedulerType(), "Scheduling not supported with no input");
    return false;
  }

  // Check that inputs of all select/gather-like ops are fusion inputs
  if (registry_utils::rejectScheduleForMemoryPromotion(
          fusion, schedulerType())) {
    return false;
  }

  auto reduction_tvs = scheduler_utils::getReductionTvs(fusion);

  if (reduction_tvs.empty()) {
    // Use pointwise logic
    return false;
  }

  // Reject when output IDs are not covered by reference tv. Assuming reduction
  // scheduler simply uses reduction_tvs[0] as the reference, if that changes,
  // this needs to be changed. see issue
  // https://github.com/NVIDIA/Fuser/issues/3811
  scheduler_tools::DomainMap domain_map(fusion);
  if (!domain_map.isValidReference(reduction_tvs[0], /*check_inputs=*/true)) {
    scheduler_debug_utils::canScheduleRejectReason(
        schedulerType(),
        "Output contains ID that's not scheduled by reference tv.");
    return false;
  }

  if (registry_utils::hasNonUniqueBcast(fusion)) {
    scheduler_debug_utils::canScheduleRejectReason(
        schedulerType(),
        "Broadcasting dimension might be broadcasting to multiple sizes.");
    return false;
  }

  if (!ir_utils::getReshapeOps(fusion).empty()) {
    ComputeAtMap ca_map(fusion);
    if (registry_utils::requiresForwardViewReplay(fusion, ca_map)) {
      scheduler_debug_utils::canScheduleRejectReason(
          schedulerType(), "Fusion requires view being reversible.");
      return false;
    }

    // Reduction scheduler simply uses reduction_tvs[0] as the reference, if
    // that changes, this needs to be changed.
    if (registry_utils::reductionInterferingView(
            fusion, ca_map, reduction_tvs[0])) {
      scheduler_debug_utils::canScheduleRejectReason(
          schedulerType(), "View may interfere with reduction scheduling.");
      return false;
    }
  }

  // Make sure reduction axes are consistent through the fusion
  auto reduction_ops = ir_utils::getAllTypesOfReductionOps(fusion);
  if (reduction_ops.size() > 1) {
    // Before examining the reduction axes want to quickly
    //   check the reductions have the same axis width
    //   to avoid building root domain map in easier cases
    bool valid_axis_count = false;
    size_t axis_count = 0;
    auto reduction_root_size = [](TensorView* red_tv) {
      size_t count = 0;
      for (auto id : red_tv->getMaybeRootDomain()) {
        if (!id->isBroadcast()) {
          count++;
        }
      }
      return count;
    };

    for (auto red : reduction_tvs) {
      if (!valid_axis_count) {
        valid_axis_count = true;
        axis_count = reduction_root_size(red);
      } else {
        if (reduction_root_size(red) != axis_count) {
          scheduler_debug_utils::canScheduleRejectReason(
              schedulerType(),
              "Inconsistent reduction root size: ",
              red->toString(),
              ", expected: ",
              axis_count);
          return false;
        }
      }
    }

    // Use root domain map to check the reduction ops have the same axes
    FusionGuard fg(fusion);
    ComputeAtLogicalDomainMap logical_map;
    logical_map.build(true);

    // red_ops.size()>1 checked before
    for (size_t it = 1; it < reduction_tvs.size(); it++) {
      if (!registry_utils::checkPatternEquivalence(
              reduction_tvs[it - 1], reduction_tvs[it], logical_map)) {
        scheduler_debug_utils::canScheduleRejectReason(
            schedulerType(),
            "Un-mapped multi-reduction: ",
            reduction_tvs[it - 1]->toString(),
            " and ",
            reduction_tvs[it]->toString());
        return false;
      }
    }
  }

  // Doesn't allow persistent kernels in this scheduler
  auto persistent_buffer_info = scheduler_utils::persistentBuffers(fusion);
  if (!persistent_buffer_info.persistent_buffers.empty()) {
    scheduler_debug_utils::canScheduleRejectReason(
        schedulerType(),
        "need persistent buffers that reduction scheduler doesn't handle");
    return false;
  }

  if (!registry_utils::SchedulerTopologyChecker::supportedPostReductionFusion(
          fusion, reduction_tvs) ||
      registry_utils::SchedulerTopologyChecker::hasPostReductionBCast(fusion)) {
    scheduler_debug_utils::canScheduleRejectReason(
        schedulerType(), "has unsupported post reduction fusion");
    return false;
  }

  if (registry_utils::SchedulerTopologyChecker::
          hasGatherToBroadcastBeforeReduction(fusion, reduction_tvs)) {
    scheduler_debug_utils::canScheduleRejectReason(
        schedulerType(), "has unsupported gather-like ops before reduction");
    return false;
  }

  return true;
}

bool ReductionScheduler::canScheduleRunTime(
    Fusion* fusion,
    SchedulerRuntimeInfo& runtime_info,
    HeuristicDataCache* data_cache) {
  FUSER_PERF_SCOPE("ReductionScheduler::canScheduleRunTime");
  return true;
}

std::unique_ptr<HeuristicParams> ReductionScheduler::computeHeuristics(
    Fusion* fusion,
    SchedulerRuntimeInfo& runtime_info,
    HeuristicDataCache* data_cache) {
  FUSER_PERF_SCOPE("ReductionScheduler::computeHeuristics");
  auto rparams = getReductionHeuristics(fusion, runtime_info, data_cache);
  NVF_ERROR(rparams != nullptr);
  return rparams;
}

void ReductionScheduler::schedule(
    Fusion* fusion,
    const HeuristicParams* params) {
  FUSER_PERF_SCOPE("ReductionScheduler::schedule");
  auto rparams = dynamic_cast<const ReductionParams*>(params);
  NVF_ERROR(
      rparams != nullptr,
      "Incorrect parameters sent to ReductionScheduler::schedule",
      params);
  scheduleReduction(fusion, rparams);
}
} // namespace nvfuser<|MERGE_RESOLUTION|>--- conflicted
+++ resolved
@@ -1574,18 +1574,11 @@
         scheduler_utils::domainReorderAsLogicalMap(reduction_tv));
   }
 
-<<<<<<< HEAD
-  NVF_ERROR(
-      !(rparams->schedule_3D &&
-        getShardedIterDomain(reduction_tv, ParallelType::DIDx) != nullptr),
-      "Multidevice nvFuser does not support 3D reduction schedules");
-=======
   if (isSharded(reduction_tv)) {
     NVF_ERROR(
         !rparams->schedule_3D,
         "Multidevice nvFuser does not support 3D reduction schedules");
   }
->>>>>>> a5f814bc
 
   auto dim_analysis = scheduler_utils::canonicalDimReduction(
       fusion, reduction_tv, rparams->fastest_dim && rparams->schedule_3D);
