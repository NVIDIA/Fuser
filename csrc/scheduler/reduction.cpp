// clang-format off
/*
 * SPDX-FileCopyrightText: Copyright (c) 2023-present NVIDIA CORPORATION & AFFILIATES.
 * All rights reserved.
 * SPDX-License-Identifier: BSD-3-Clause
 */
// clang-format on
#include <scheduler/reduction.h>

#include <executor_utils.h>
#include <instrumentation.h>
#include <ir_all_nodes.h>
#include <ir_utils.h>
#include <scheduler/reduction_utils.h>
#include <scheduler/registry.h>
#include <scheduler/utils.h>
#include <scheduler/vectorize_helper.h>
#include <transform_replay.h>

#include <ir_iostream.h>

#include <ATen/cuda/CUDAContext.h>

namespace nvfuser {

namespace {

// Rounds x up to a power of 2 or a multiple of multiple
int64_t roundUpPow2OrMultipleOf(const int64_t x, const int64_t multiple) {
  auto round_up_pow2 = scheduler_utils::lastPow2(x);
  if (round_up_pow2 < x) {
    round_up_pow2 *= 2;
  }
  auto round_up_multiple =
      x % multiple == 0 ? x : x + (multiple - x % multiple);
  return std::max(std::min(round_up_multiple, round_up_pow2), (int64_t)1);
}

// Rounds x down to a power of 2 or a multiple of multiple, whichever is bigger
int64_t roundDownPow2OrMultipleOf(const int64_t x, const int64_t multiple) {
  auto round_down_pow2 = scheduler_utils::lastPow2(x);

  auto round_down_multiple = x % multiple == 0 ? x : x - x % multiple;
  return std::max(std::max(round_down_multiple, round_down_pow2), (int64_t)1);
}

int64_t clamp(const int64_t val, const int64_t min_val, const int64_t max_val) {
  return std::min(std::max(val, min_val), max_val);
}

// Reduce x, y, z until it's product is less than max value, reduce round robin
// starting with x
void reduceProductTo(int64_t& z, int64_t& y, int64_t& x, const int64_t max) {
  TORCH_INTERNAL_ASSERT(max > 1);
  if (z * y * x > max) {
    z = scheduler_utils::safeDiv(z, 2);
  }
  if (z * y * x > max) {
    y = scheduler_utils::safeDiv(y, 2);
  }
  if (z * y * x > max) {
    x = scheduler_utils::safeDiv(x, 2);
  }
  if (z * y * x > max) {
    reduceProductTo(x, y, z, max);
  }
}

std::shared_ptr<ReductionParams> innerReductionHeuristic(
    const int64_t total_reduction_numel,
    const int64_t total_iteration_numel,
    const int64_t inner_most_dimension_numel,
    const int64_t n_tensor_inputs,
    const int64_t max_input_dtype_size,
    const size_t vectorize_factor) {
  // Set some targets for parallelization

  const int64_t n_elems = total_reduction_numel * total_iteration_numel;

  // WARNING: At some point we may want to generate heuristics for another
  // device that is not the current device.
  const int64_t device_max_threads_per_multiprocessor =
      (int64_t)at::cuda::getCurrentDeviceProperties()
          ->maxThreadsPerMultiProcessor;

  const int64_t device_multiprocessor_count =
      (int64_t)at::cuda::getCurrentDeviceProperties()->multiProcessorCount;

  auto const max_unroll = ceilDiv(
      // Available unrolling based on size of data type
      (int64_t)16 / (int64_t)max_input_dtype_size,
      // Reduce unrolling if we have many inputs, start reduction at 4 inputs
      scheduler_utils::lastPow2(
          std::max((int64_t)n_tensor_inputs >> 2, (int64_t)1)));

  // Conservative value, could be set to larger based on arch if necessary.
<<<<<<< HEAD
  constexpr int64_t l1_cache = 32l * 1024l;
=======
  constexpr int64_t l1_cache = 32l * 1024;
>>>>>>> 86ba9f12
  // Could change per generation, but for l1 we want to consider active threads,
  // not resident
  constexpr int64_t active_threads = 1024;

  // if data fits in l2 and we need more parallelization in the reduction dim,
  // we can use a smaller warp size. While thread local data fits in l1, and
  // reduction dim is really small, we can use <32 threads per warp.
  const bool fits_in_l2 = n_elems * max_input_dtype_size * n_tensor_inputs <
      at::cuda::getCurrentDeviceProperties()->l2CacheSize;

  // If it fits in l2, we just want to make sure each warp uses 32Bytes. Set
  // minimum warp as 16 threads instead of 32 as if we have a small reduction
  // dim going a bit smaller than 32 usually helps.
  const int64_t warp_size_based_on_l2 =
      fits_in_l2 ? (int64_t)32 / max_input_dtype_size : 16;

  // Check how many elements it would take per thread to start thrashing l1
  // set that to minimum number we want to reduce per thread.
  const int64_t warp_size_based_on_l1 = std::min(
      ceilDiv(
          total_reduction_numel,
          std::max(
              l1_cache /
                  (n_tensor_inputs * max_input_dtype_size * active_threads),
              (int64_t)1)),
      (int64_t)16);

  // Take the smaller
  const int64_t min_warp_size =
      std::min(warp_size_based_on_l1, warp_size_based_on_l2);

  // Initialization
  int64_t target_blocks = 1;
  int64_t target_unroll = 1;
  int64_t target_iterations = 1;

  // Try to set a minmum amount of work for each thread, as cross thread
  // communication is slow so it shouldn't be done for every element in the
  // reduction.
  int64_t min_target_iterations =
      std::max((int64_t)32 / (int64_t)max_input_dtype_size, (int64_t)1);

  // Start trying to break parallelization up across threads,
  // unrolling/iterations, and blocks.

  // target_threads_in_block is the cap on a thread block, the minimum is based
  // on min_warp_size
  int64_t target_threads_in_block = std::max(
      min_warp_size, ceilDiv(total_reduction_numel, min_target_iterations));

  // If we have one warp per block, check if that's enough to saturate the SMs
  target_blocks = ceilDiv(n_elems, min_warp_size);

  // If we have more than a wave of blocks, put parallelism into unrolling and
  // target iterations
  if (target_blocks > device_multiprocessor_count) {
    auto available_unroll = std::max(
        n_elems / (min_warp_size * device_multiprocessor_count), (int64_t)1);

    // Spread across unrolling and iterations, want a balance of the two so flip
    // back and forth to alternate adding to them.
    bool flip = true;

    while (available_unroll > 1 &&
           (target_unroll < max_unroll ||
            // Prefer unrolling
            target_iterations < max_unroll)) {
      if (target_unroll * 2 <= max_unroll && flip) {
        target_unroll *= 2;
      }

      if (target_iterations * 2 <= max_unroll && !flip) {
        target_iterations *= 2;
      }

      available_unroll = std::max(
          n_elems /
              (min_warp_size * device_multiprocessor_count * target_unroll *
               target_iterations),
          (int64_t)1);

      flip = !flip;
    }

    // Recompute target blocks
    target_blocks =
        ceilDiv(n_elems, min_warp_size * target_unroll * target_iterations);
  }

  // Cap target blocks to 4 waves
  target_blocks = std::min(target_blocks, device_multiprocessor_count * 4);

  if (target_blocks * target_unroll * target_iterations < n_elems) {
    // targetting 4 waves, so try to use a quarter of available threads
    target_threads_in_block = std::min(
        ceilDiv(n_elems, target_blocks * target_unroll),
        ceilDiv(device_max_threads_per_multiprocessor, (int64_t)4));
  }

  // Round up to nearest warp.
  if (target_threads_in_block % min_warp_size != 0) {
    target_threads_in_block +=
        min_warp_size - target_threads_in_block % min_warp_size;
  }

  // To get to target threads:
  // Prioritize
  // (1) x dim in reduction
  // (2) unrolling in reduction
  // (3) y in output
  // To get target blocks:
  // Prioritize
  // (1) x dim in multiple outputs
  // (2) y dim in multiple reductions

  // Cross grid inner reduction, number of blocks to cross-grid on
  int64_t gridim = 1;
  // Cross grid outer reduction, number of blocks to cross-grid on
  int64_t grodim = 1;
  // Blocks for outputs
  int64_t godim = 1;

  // Threads for reduction
  int64_t bdimx = 1;
  // Threads for outputs
  int64_t bdimy = 1;
  // Threads for outer reduction dimension
  int64_t bdimz = 1;

  // Unroll amount
  int64_t inner_reduction_unroll_factor = 1;
  int64_t outer_reduction_unroll_factor = 1;
  int64_t iter_unroll_factor = 1;

  inner_reduction_unroll_factor =
      vectorize_factor > 1 ? (int64_t)vectorize_factor : 1;

  // Grab what we can out of reduction domain, but don't go over a warp size yet
  bdimx = std::min(
      std::max(
          ceilDiv(inner_most_dimension_numel, inner_reduction_unroll_factor),
          (int64_t)min_warp_size),
      target_threads_in_block);

  // If we're not just barely covering the dimension, round to a more friendly
  // number
  if (bdimx * inner_reduction_unroll_factor != inner_most_dimension_numel) {
    // Round bdimx down to multiple of warp size or power 2
    if (bdimx < min_warp_size) {
      bdimx = scheduler_utils::lastPow2(bdimx);
    } else {
      bdimx = bdimx - bdimx % min_warp_size;
    }
  }

  // Put everything else in bdimy for now
  bdimy = std::max(min_warp_size / bdimx, (int64_t)1);

  // If 3D fill the rest of the threads into bdimz
  bdimz = std::min(
      std::min(
          std::max(target_threads_in_block / (bdimx * bdimy), (int64_t)1),
          ceilDiv(total_reduction_numel, inner_most_dimension_numel)),
      scheduler_utils::z_block_limit);

  // If 3D doesn't fill out the threads, adjust to add to bdimy
  bdimy = std::max(target_threads_in_block / (bdimx * bdimz), (int64_t)1);

  // If we don't have a full warp and have an unroll factor, move unroll into
  // bdimx
  if (bdimx * bdimy * bdimz < min_warp_size &&
      inner_reduction_unroll_factor > 1) {
    bdimx = std::min(
        std::max(inner_most_dimension_numel, min_warp_size),
        target_threads_in_block);

    inner_reduction_unroll_factor =
        std::min(ceilDiv(inner_most_dimension_numel, bdimx), max_unroll);

    // Readjust bdimy and bdimz
    bdimy = std::max(min_warp_size / bdimx, (int64_t)1);

    bdimz = std::min(
        std::max(target_threads_in_block / (bdimx * bdimy), (int64_t)1),
        ceilDiv(total_reduction_numel, inner_most_dimension_numel));

    bdimy = std::max(target_threads_in_block / (bdimx * bdimz), (int64_t)1);
  }

  godim = ceilDiv(total_iteration_numel, bdimy);

  bool vectorize = false;

  // Move unrolling factor into vectorization upto vectorization limit.
  if (vectorize_factor > 1 && inner_reduction_unroll_factor > 1) {
    vectorize = true;
    inner_reduction_unroll_factor = std::min(
        scheduler_utils::lastPow2(inner_reduction_unroll_factor),
        (int64_t)vectorize_factor);
  }

  // Attempt to put some unrolling into the outer reduction if inner hasn't
  // taken the max unrolling
  if (inner_reduction_unroll_factor < max_unroll) {
    outer_reduction_unroll_factor = std::min(
        ceilDiv(max_unroll, inner_reduction_unroll_factor),
        ceilDiv(
            ceilDiv(total_reduction_numel, inner_most_dimension_numel), bdimz));
  }

  int64_t remainder_in_reduction = ceilDiv(
      total_reduction_numel,
      bdimx * inner_reduction_unroll_factor * bdimz *
          outer_reduction_unroll_factor * target_iterations);

  int64_t remainder_in_inner_dim = ceilDiv(
      inner_most_dimension_numel,
      bdimx * inner_reduction_unroll_factor * target_iterations);

  // If we haven't gotten to the max_unroll case, try to take it out of the
  // iteration domain
  if (inner_reduction_unroll_factor * outer_reduction_unroll_factor <
      max_unroll) {
    // Don't go over a combined inner/outer unroll of max_unroll
    auto unroll_available = ceilDiv(
        max_unroll,
        inner_reduction_unroll_factor * outer_reduction_unroll_factor);

    if (unroll_available > 1 && godim > 2 * device_multiprocessor_count) {
      unroll_available = std::min(
          unroll_available, ceilDiv(godim, 2 * device_multiprocessor_count));
      iter_unroll_factor = unroll_available;
    }
  }

  godim = ceilDiv(total_iteration_numel, bdimy * iter_unroll_factor);

  // Clang tidy
  constexpr int64_t kEight = 8;
  // Cross grid reduction if we haven't hit our target blocks, and we have manyr
  // reduction elements.
  if ((godim < target_blocks && remainder_in_reduction >= 0) ||
      (remainder_in_reduction >= kEight)) {
    auto grdim = std::min(remainder_in_reduction, bdimx * bdimy * kEight);

    gridim = remainder_in_inner_dim;
    grodim = std::max(grdim / gridim, (int64_t)1);
    grodim = std::max(
        std::min(remainder_in_reduction / remainder_in_inner_dim, grodim),
        (int64_t)1);
  }

  // Try to do some cleanup of ragged waves on device, don't do this if we're
  // trying to do a 3D schedule. godim is a remainder of a split, so can only
  // control gridim
  if (grodim == 1 &&
      // If we have less than 8 waves of blocks
      gridim * godim < device_multiprocessor_count * kEight &&
      // And we don't have an even divisible number of blocks
      (gridim * godim) % device_multiprocessor_count != 0 &&
      // And we have more than one wave
      gridim * godim > device_multiprocessor_count) {
    // round waves down
    auto waves =
        std::max((godim * gridim) / device_multiprocessor_count, (int64_t)1);
    auto new_gridim =
        std::max((waves * device_multiprocessor_count) / godim, (int64_t)1);
    if (
        // If difference is less than 25% of the original gridim
        (new_gridim - gridim) * 4 < gridim &&
        // and difference is less than 25% of the original number of blocks
        ((new_gridim * godim) - (gridim * godim)) * 4 < gridim * godim) {
      gridim = new_gridim;
    }
  }

  if (grodim > 1 || gridim > 1) {
    // Grid reductions do not support unrolling iteration dimension, revert if
    // set.
    if (iter_unroll_factor) {
      iter_unroll_factor = 1;
    }
    // This could mess up parallelization which could be redone, but that would
    // require iterating over this entire function.
  }

  auto rparams = std::make_shared<ReductionParams>();
  rparams->fastest_dim = true;
  rparams->cross_block_inner_reduction = true;
  rparams->block_dim_inner_reduction = ParallelType::TIDx;
  rparams->cross_grid_inner_reduction = gridim > 1;
  rparams->multiple_reds_per_blk = bdimy > 1;
  bool pad_bdimx = bdimx > 16 &&
      bdimx * bdimy <
          (int64_t)at::cuda::getCurrentDeviceProperties()->maxThreadsPerBlock;
  // If barely just covering reduction dim, don't pad to the next warp
  pad_bdimx = pad_bdimx &&
      bdimx * inner_reduction_unroll_factor != inner_most_dimension_numel;
  rparams->pad_inner_reduction_to_warp = pad_bdimx;

  if (rparams->pad_inner_reduction_to_warp) {
    // Adjust bdimx based on padding
    auto min_warp_size =
        (int64_t)at::cuda::getCurrentDeviceProperties()->warpSize;
    bdimx = bdimx % min_warp_size == 0
        ? bdimx
        : bdimx + min_warp_size - bdimx % min_warp_size;
  }

  rparams->unroll_factor_inner_reduction = inner_reduction_unroll_factor;
  rparams->vectorize_inner_reduction = vectorize;

  if (rparams->multiple_reds_per_blk) {
    rparams->block_dim_iter_dom = ParallelType::TIDy;
  }

  rparams->unroll_factor_iter_dom = iter_unroll_factor;

  rparams->schedule_3D = total_reduction_numel != inner_most_dimension_numel;
  // Outer reduction domain
  if (rparams->schedule_3D) {
    rparams->cross_grid_outer_reduction = grodim > 1;
    if (bdimz > 1) {
      rparams->block_dim_outer_reduction = ParallelType::TIDz;
      rparams->cross_block_outer_reduction = true;
    }
    rparams->unroll_factor_outer_reduction = outer_reduction_unroll_factor;
  }

  int64_t gdimx = LaunchParams::UNINITIALIZED_VAL;
  int64_t gdimy = LaunchParams::UNINITIALIZED_VAL;
  int64_t gdimz = LaunchParams::UNINITIALIZED_VAL;

  // If we have a cross grid case we want to have gdimy assigned to godim and
  // gdimx assigned to grdim. Otherwise it's helpful to pull godim into gdimx in
  // case it's larger than gdimy can hold, as not doing so can thrash the cache.

  if (rparams->cross_grid_inner_reduction) {
    rparams->grid_dim_inner_reduction = ParallelType::BIDx;
    rparams->split_grid_dim_inner_reduction = true;
    gdimx = std::min(gridim, scheduler_utils::x_grid_limit);

    rparams->grid_dim_iter_dom = ParallelType::BIDy;
    if (godim > scheduler_utils::y_grid_limit) {
      rparams->split_grid_dim_iter_dom_outer = true;
      gdimy = std::min(godim, scheduler_utils::y_grid_limit);
    }

  } else {
    rparams->grid_dim_iter_dom = ParallelType::BIDx;
    if (gdimx > scheduler_utils::x_grid_limit) {
      rparams->split_grid_dim_iter_dom_outer = true;
      gdimx = godim;
    }
  }

  if (rparams->cross_grid_outer_reduction) {
    if (rparams->cross_block_inner_reduction) {
      rparams->grid_dim_outer_reduction = ParallelType::BIDz;
      gdimz = std::min(grodim, scheduler_utils::z_grid_limit);
      rparams->split_grid_dim_outer_reduction = true;
    } else {
      rparams->grid_dim_outer_reduction = ParallelType::BIDy;
      gdimy = std::min(grodim, scheduler_utils::y_grid_limit);
      rparams->split_grid_dim_outer_reduction = true;
    }
  }

  rparams->lparams = LaunchParams(
      gdimx,
      gdimy,
      gdimz,
      bdimx,
      bdimy > 1 ? bdimy : LaunchParams::UNINITIALIZED_VAL,
      bdimz > 1 ? bdimz : LaunchParams::UNINITIALIZED_VAL);

  if (isDebugDumpEnabled(DebugDumpOption::SchedulerDebug)) {
    std::cerr << "\n===== Reduction Stats ========\n"
              << "total_reduction_numel: "
              << total_reduction_numel / inner_most_dimension_numel << " * "
              << inner_most_dimension_numel << "\n"
              << "total_iteration_numel: " << total_iteration_numel << "\n"
              << "vectorize_factor: " << vectorize_factor << "\n"
              << "n_tensor_inputs: " << n_tensor_inputs << "\n"
              << "max_input_dtype_size: " << max_input_dtype_size << "\n"
              << "block(" << bdimx << ", " << bdimy << ", " << bdimz << ")"
              << std::endl;
    std::cerr << rparams->toString() << std::endl;
  }

  // If 3d, check if it's supported by the scheduler, otherwise force 1D
  // schedule
  if (rparams->schedule_3D) {
    if (rparams->multiple_reds_per_blk &&
        (rparams->cross_grid_inner_reduction ||
         rparams->cross_grid_outer_reduction)) {
      if (isDebugDumpEnabled(DebugDumpOption::SchedulerDebug)) {
        std::cerr << "\n===== UNSUPPORTED REDUCTION HEURISTIC ========\n";
        std::cerr << rparams->multiple_reds_per_blk << ", "
                  << (rparams->unroll_factor_inner_reduction > 1) << ", "
                  << rparams->cross_grid_inner_reduction << std::endl;
      }
      return innerReductionHeuristic(
          total_reduction_numel,
          total_iteration_numel,
          total_reduction_numel,
          n_tensor_inputs,
          max_input_dtype_size,
          vectorize_factor);
    }
  }

  return rparams;
}

std::shared_ptr<ReductionParams> outerReductionHeuristic(
    const int64_t total_reduction_numel,
    const int64_t total_iteration_numel,
    const int64_t n_tensor_inputs,
    const int64_t max_input_dtype_size,
    const size_t vectorize_factor) {
  // WARNING: Current device for codegen may not be the target device
  const int64_t device_max_threads_per_multiprocessor =
      (int64_t)at::cuda::getCurrentDeviceProperties()
          ->maxThreadsPerMultiProcessor;

  const int64_t device_multiprocessor_count =
      (int64_t)at::cuda::getCurrentDeviceProperties()->multiProcessorCount;

  auto const max_unroll = ceilDiv(
      // Available unrolling based on size of data type
      (int64_t)16 / (int64_t)max_input_dtype_size,
      // Reduce unrolling if we have many inputs, start reduction at 4 inputs
      scheduler_utils::lastPow2(
          std::max((int64_t)n_tensor_inputs >> 2, (int64_t)1)));

  const int64_t n_elems = total_reduction_numel * total_iteration_numel;
  const int64_t n_waves = 8;

  // if data fits in l2 and we need more parallelization in the iter dim,
  // we can use a smaller warp size. While thread local data fits in l1, and
  // iter dim is really small, we can use <32 threads per warp.
  // TODO: Could get a much more accurate estimation of it the problem fits in
  // L2
  const bool fits_in_l2 = n_elems * max_input_dtype_size * n_tensor_inputs <
      at::cuda::getCurrentDeviceProperties()->l2CacheSize;

  const int64_t min_warp_size = fits_in_l2 ? 16 : 32;

  // Set some targets for parallelization
  int64_t target_threads_in_block = min_warp_size;
  // Start target blocks at roughly a quarter wave if available
  int64_t target_blocks = std::min(
      ceilDiv(device_multiprocessor_count, (int64_t)4),
      ceilDiv(n_elems, min_warp_size));
  int64_t target_unroll = 1;

  auto available_parallelism =
      [&n_elems, &target_threads_in_block, &target_blocks, &target_unroll]() {
        return ceilDiv(
            n_elems, target_threads_in_block * target_blocks * target_unroll);
      };

  // If there's available parallelism, divide it between threads, blocks, and
  // vectorization
  // Threads are currently at a warp (16 or 32)
  // Blocks are currently at a quarter wave
  // Unroll is currently at 1
  while (
      // and there's parallelism left
      available_parallelism() > 1 &&
      (
          //  There's a place to put it in the block
          target_threads_in_block <
              ceilDiv(device_max_threads_per_multiprocessor, (int64_t)4)
          // There's a place to put it in the device
          || target_blocks < device_multiprocessor_count * n_waves
          // There's a place to put it in unrolling
          || target_unroll < int64_t(vectorize_factor))) {
    if (target_threads_in_block <
        ceilDiv(device_max_threads_per_multiprocessor, (int64_t)4)) {
      target_threads_in_block *= 2;
    }

    if (target_blocks < device_multiprocessor_count * n_waves &&
        available_parallelism() > 1) {
      target_blocks *= 2;
    }

    // Delay increasing unroll until we're at a quarter of the target blocks and
    // threads
    if (target_blocks > device_multiprocessor_count &&
        target_threads_in_block >
            ceilDiv(device_max_threads_per_multiprocessor, (int64_t)16) &&
        target_unroll < int64_t(vectorize_factor) &&
        available_parallelism() > 1) {
      target_unroll *= 2;
    }
  }

  // Fill out unrolling if possible
  if (target_unroll < max_unroll && available_parallelism() > 1) {
    target_unroll = std::min(available_parallelism(), max_unroll);
  }

  target_unroll = scheduler_utils::lastPow2(target_unroll);

  // To get to target threads:
  // Prioritize
  // (1) x dim in iter domain
  // (2) unrolling in iter domain
  // (3) y in reduction domain
  // To get target blocks:
  // Prioritize
  // (1) x dim in multiple outputs
  // (2) y dim in multiple reductions - need to flip unrolling to reduction
  // domain for this

  // Blocks for reductions
  int64_t grdim = 1;
  // Blocks for outputs
  int64_t gidim = 1;

  // Threads for reduction
  int64_t bdimy = 1;
  // Threads for output
  int64_t bdimx = 1;

  // Unroll amount
  int64_t inner_reduction_unroll_factor = 1;
  int64_t iter_unroll_factor = 1;
  bool vectorize = false;

  // Helper lambda's to figure out how much is left in the iter or reduction dim
  auto iDimAvail = [&]() {
    return ceilDiv(total_iteration_numel, gidim * bdimx * iter_unroll_factor);
  };

  auto rDimAvail = [&]() {
    return ceilDiv(
        total_reduction_numel, grdim * bdimy * inner_reduction_unroll_factor);
  };

  // Start bdimx as a warp
  bdimx = std::min(min_warp_size, total_iteration_numel);

  if (total_iteration_numel > bdimx && total_iteration_numel < bdimx * 2) {
    // If rounding up would require less than 3/4 of the warp
    if ((total_iteration_numel % bdimx) * 4 < bdimx * 3) {
      // Round up to avoid nasty edge effects
      bdimx = total_iteration_numel;
    }
  }

  // If iteration numel is not something huge like 64k we probably shouldn't do
  // this, maybe it could be 2 * device_multi_count to make sure iter dim is
  if (iDimAvail() > device_multiprocessor_count) {
    // Put more into bdimx
    bdimx = std::min(
        // Leave 2x a full wave of blocks
        ceilDiv(
            total_iteration_numel,
            iter_unroll_factor * device_multiprocessor_count),
        // Don't exceed max thread count
        target_threads_in_block);
  }

  // Purely empirically found switch to start vectorization, tuned on v100,
  // should check it's validity on other hardware or if we need to switch to
  // size not n_elems
<<<<<<< HEAD
  if (n_elems * max_input_dtype_size > 64l * 1024l * 1024l) {
=======
  if (n_elems * max_input_dtype_size > 64l * 1024 * 1024) {
>>>>>>> 86ba9f12
    // Do some unrolling on the iter dimension
    iter_unroll_factor =
        vectorize_factor > 1 ? (int64_t)vectorize_factor : max_unroll;
    iter_unroll_factor =
<<<<<<< HEAD
        std::min(iter_unroll_factor, ceilDiv(n_elems, 32l * 1024l * 1024l));
=======
        std::min(iter_unroll_factor, ceilDiv(n_elems, 32l * 1024 * 1024));
>>>>>>> 86ba9f12
    iter_unroll_factor = std::min(iter_unroll_factor, iDimAvail());
    iter_unroll_factor = std::min(iter_unroll_factor, target_unroll);
    iter_unroll_factor = scheduler_utils::lastPow2(iter_unroll_factor);
    if (vectorize_factor > 1 &&
        iter_unroll_factor <= (int64_t)vectorize_factor) {
      iter_unroll_factor =
          std::min(iter_unroll_factor, (int64_t)vectorize_factor);
      vectorize = true;
    }
  }

  // Round bdimx to a nice value
  int64_t niceValue = 8;
  if (n_elems >= device_multiprocessor_count *
          device_max_threads_per_multiprocessor * 32) {
    niceValue = 32;
  }
  bdimx = roundUpPow2OrMultipleOf(bdimx, niceValue);

  // Fill bdimy with left over threads
  bdimy = std::min(
      scheduler_utils::safeDiv(target_threads_in_block, bdimx),
      total_reduction_numel);

  bdimy = roundDownPow2OrMultipleOf(bdimy, 8);

  // Move parallelization into unrolling the reduction dimension if
  // parallelizing iteration dimension didn't take the available unroll factor.
  if (iter_unroll_factor < max_unroll && rDimAvail() > 2) {
    inner_reduction_unroll_factor = std::min(
        rDimAvail(), scheduler_utils::safeDiv(max_unroll, iter_unroll_factor));

    inner_reduction_unroll_factor =
        scheduler_utils::lastPow2(inner_reduction_unroll_factor);
  }

  gidim = iDimAvail();

  // Try to hit a wave by going cross reduction
  grdim = std::min(rDimAvail(), ceilDiv(device_multiprocessor_count, gidim));

  // // Extend to go to target blocks, but keep 16 iterations per thread
  if (gidim * grdim < target_blocks) {
    // What should we use out of the reduction factor to hit target blocks? Make
    // sure we have 4 reductions per thread beyond what's already set as we
    // consider expanding to target block
    grdim = std::min(
        // At least 4 iterations of the reduction per thread ontop of unroll
        ceilDiv(rDimAvail() * grdim, 4),
        // Expand to target blocks
        ceilDiv(target_blocks, gidim));
  }

  // If there isn't a lot of available parallelism from the iteration dimension,
  // expand across the reduction dimension. This has to be done carefully.
  // expand further
  if (rDimAvail() > 16 &&
      ceilDiv(total_iteration_numel, min_warp_size) <
          device_multiprocessor_count * 2) {
    // Find minimum we want to parallelize by, we don't want blocks striding
    // across too many elements: In the parallel scheme [rBIDy, remainder,
    // iBIDx, rTIDy, i_unroll, r_unroll] figure out how many bytes iterations
    // across remainder stride
    int64_t bytes_stride_remainder = max_input_dtype_size * bdimx * bdimy *
        iter_unroll_factor * inner_reduction_unroll_factor;
    // Empiercally found stride shouldn't exceed 256kiB boundaries in a block
<<<<<<< HEAD
    int64_t kMaxStride = 128l * 1024l;
=======
    int64_t kMaxStride = 128l * 1024;
>>>>>>> 86ba9f12

    int64_t max_remainder_size =
        scheduler_utils::safeDiv(kMaxStride, bytes_stride_remainder);

    int64_t grdim_for_stride = ceilDiv(
        total_reduction_numel,
        max_remainder_size * bdimy * inner_reduction_unroll_factor);

    grdim = grdim_for_stride;
  }

  // Try to do some cleanup of ragged waves on device
  if (
      // If we have less than 8 waves of blocks
      grdim * gidim < device_multiprocessor_count * 16 &&
      // And we don't have an even divisible number of blocks
      (grdim * gidim) % device_multiprocessor_count != 0 &&
      // And we have more than one wave
      grdim * gidim > device_multiprocessor_count) {
    // round waves down
    auto waves =
        std::max((gidim * grdim) / device_multiprocessor_count, (int64_t)1);
    auto new_grdim =
        std::max((waves * device_multiprocessor_count) / gidim, (int64_t)1);
    if ((grdim - new_grdim) * 4 <= grdim &&
        new_grdim * gidim % device_multiprocessor_count >
            grdim * gidim % device_multiprocessor_count) {
      grdim = new_grdim;
    }
  }

  int64_t gdimx = LaunchParams::UNINITIALIZED_VAL;
  int64_t gdimy = LaunchParams::UNINITIALIZED_VAL;

  // In these instances latency of the cleanup may be significant so flip gdimx
  // and gdimy to try and prevent all cleanup from happening at the
  // same time
  // Always disabled for now.
  // bool flip_grid = gidim > 1 && gidim < 8;
  const bool flip_grid = false;
  auto rparams = std::make_shared<ReductionParams>();
  // cross grid implies cross block
  rparams->cross_block_inner_reduction = bdimy > 1 || grdim > 1;
  rparams->cross_grid_inner_reduction = grdim > 1;
  if (rparams->cross_grid_inner_reduction) {
    rparams->split_grid_dim_inner_reduction = true;
    rparams->grid_dim_inner_reduction =
        flip_grid ? ParallelType::BIDx : ParallelType::BIDy;
    if (flip_grid) {
      gdimx = std::min(grdim, scheduler_utils::x_grid_limit);
    } else {
      gdimy = std::min(grdim, scheduler_utils::y_grid_limit);
    }
  }
  rparams->multiple_reds_per_blk = bdimx > 1 || iter_unroll_factor > 1;

  if (rparams->multiple_reds_per_blk) {
    rparams->block_dim_iter_dom = ParallelType::TIDx;
  }

  rparams->grid_dim_iter_dom =
      flip_grid ? ParallelType::BIDy : ParallelType::BIDx;
  if (gidim > (flip_grid ? scheduler_utils::y_grid_limit
                         : scheduler_utils::x_grid_limit)) {
    rparams->split_grid_dim_iter_dom_outer = true;
    if (flip_grid) {
      gdimy = scheduler_utils::y_grid_limit;
    } else {
      gdimx = scheduler_utils::x_grid_limit;
    }
  }

  rparams->flip_grid = flip_grid;

  if (rparams->cross_block_inner_reduction) {
    if (rparams->block_dim_iter_dom == ParallelType::TIDx) {
      rparams->block_dim_inner_reduction = ParallelType::TIDy;
    } else {
      rparams->block_dim_inner_reduction = ParallelType::TIDx;
    }
  }

  rparams->unroll_factor_inner_reduction = inner_reduction_unroll_factor;

  rparams->unroll_factor_iter_dom = iter_unroll_factor;
  if (iter_unroll_factor > 1) {
    rparams->vectorize_iter_dom = vectorize;
  }

  rparams->lparams = LaunchParams(
      gdimx,
      gdimy,
      LaunchParams::UNINITIALIZED_VAL,
      rparams->multiple_reds_per_blk ? bdimx : bdimy,
      rparams->multiple_reds_per_blk ? bdimy : LaunchParams::UNINITIALIZED_VAL,
      LaunchParams::UNINITIALIZED_VAL);

  if (isDebugDumpEnabled(DebugDumpOption::SchedulerDebug)) {
    std::cerr << "\n===== Reduction Stats ========\n"
              << "total_reduction_numel: " << total_reduction_numel << "\n"
              << "total_iteration_numel: " << total_iteration_numel << "\n"
              << "vectorize_factor: " << vectorize_factor << "\n"
              << "n_tensor_inputs: " << n_tensor_inputs << "\n"
              << "max_input_dtype_size: " << max_input_dtype_size << "\n"
              << "block(" << bdimx << ", " << bdimy << ", 1)" << std::endl;
    std::cerr << rparams->toString() << std::endl;
  }
  return rparams;
}

} // namespace

std::shared_ptr<ReductionParams> reductionHeuristic(
    const int64_t total_reduction_numel,
    const int64_t total_iteration_numel,
    const int64_t inner_most_dimension_numel,
    const bool fastest_dim_reduction,
    const int64_t n_tensor_inputs,
    const int64_t max_input_dtype_size,
    const size_t vectorize_factor) {
  if (fastest_dim_reduction) {
    return innerReductionHeuristic(
        total_reduction_numel,
        total_iteration_numel,
        inner_most_dimension_numel,
        (int64_t)n_tensor_inputs,
        (int64_t)max_input_dtype_size,
        vectorize_factor);
  } else {
    // 3D schedules not enabled for outer reductions
    return outerReductionHeuristic(
        total_reduction_numel,
        total_iteration_numel,
        (int64_t)n_tensor_inputs,
        (int64_t)max_input_dtype_size,
        vectorize_factor);
  }
}

std::shared_ptr<ReductionParams> getReductionHeuristics(
    Fusion* fusion,
    const at::ArrayRef<c10::IValue>& runtime_inputs,
    HeuristicSummary* data_cache) {
  FUSER_PERF_SCOPE("getReductionHeuristics");

  SchedulerRuntimeInfo runtime_info(fusion, runtime_inputs);

  return getReductionHeuristics(fusion, runtime_info, data_cache);
}

std::shared_ptr<ReductionParams> getReductionHeuristics(
    Fusion* fusion,
    SchedulerRuntimeInfo& runtime_info,
    HeuristicSummary* data_cache) {
  FUSER_PERF_SCOPE("getReductionHeuristics");

  FusionGuard fg(fusion);

  auto reduction_tv_entry =
      HeuristicSummaryEntry<HeuristicCompileTime::ReductionTVs>(
          data_cache, [&fusion]() {
            return std::make_unique<std::vector<TensorView*>>(
                scheduler_utils::getReductionTvs(fusion));
          });

  auto& reduction_tvs = reduction_tv_entry.get();

  TORCH_INTERNAL_ASSERT(
      !reduction_tvs.empty(), "Need reduction tensor views to schedule.");

  auto reduction_tv = reduction_tvs[0];

  TORCH_INTERNAL_ASSERT(
      reduction_tv->hasReduction(), "TensorView doesn't have a reduction.");

  const auto red_expr = reduction_tv->definition();

  TORCH_INTERNAL_ASSERT(
      ir_utils::isReductionOp(red_expr),
      "TensorView doesn't have a reduction.");

  auto properties =
      scheduler_utils::getProperties(fusion, runtime_info, reduction_tv);

  auto tv_inps = ir_utils::filterByType<TensorView>(fusion->inputs());
  TORCH_INTERNAL_ASSERT(
      !tv_inps.empty(),
      "Tried to schedule a fusion with no tensor inputs, currently not supported.");

  auto unrollable_inputs_outputs_entry =
      HeuristicSummaryEntry<HeuristicCompileTime::UnrollableInputsAndOutputs>(
          data_cache, [&reduction_tv]() {
            return std::make_unique<std::vector<TensorView*>>(
                scheduler_utils::getInputsOutputsWithInnerDim(
                    reduction_tv, false, false));
          });

  auto& unrollable_inputs_outputs = unrollable_inputs_outputs_entry.get();

  const auto vectorize_factor = vectorize_helper::getVectorizationFactor(
      runtime_info,
      reduction_tv,
      data_cache,
      (int)(reduction_tv->nDims() - properties.inner_most_dimension_ndims));

  // Base max dtype and n_tensor_inputs on tensors that are vectorizable (i.e.
  // share inner dimension with data pattern we're looking at).
  int64_t max_dtype_size = 1;

  // TODO: This might be better if it was the larger of input or outputs. Would
  // be even better if we had better analysis as not all unrolled elements have
  // to be alive at the same time.
  int64_t n_tensor_inputs = 0;
  for (auto tv : unrollable_inputs_outputs) {
    if (!tv->isFusionInput()) {
      continue;
    }
    max_dtype_size = std::max(
        max_dtype_size,
        static_cast<int64_t>(dataTypeSize(
            tv->getDataType().value(), runtime_info.getIndexType())));
    n_tensor_inputs++;
  }

  // Protect heuristics div by 0:
  n_tensor_inputs = std::max(n_tensor_inputs, 1l);

  auto heuristic = reductionHeuristic(
      properties.total_reduction_numel,
      properties.total_iteration_numel,
      properties.inner_most_dimension_numel,
      properties.fastest_dim_reduction,
      n_tensor_inputs,
      max_dtype_size,
      vectorize_factor);
  heuristic->cparams.index_type = runtime_info.getIndexType();
  return heuristic;
}

// fusion is the input IR that will be modified by this function
void scheduleReduction(Fusion* fusion, const ReductionParams& rparams) {
  FUSER_PERF_SCOPE("scheduleReduction");
  FusionGuard fg(fusion);

  bool unroll = rparams.isUnrolled();

  // Cache inputs if unrolled
  auto cached_inputs = scheduler_utils::cacheInputs(fusion, unroll);

  // Cache and fork outputs
  auto cached_outputs = scheduler_utils::cacheAndForkOutputs(fusion, unroll);

  // Make sure we don't have global memory set on intermediate tensors from
  // fusion segmentation
  scheduler_utils::clearMemorySpace(fusion);

  scheduler_utils::prepareForMemoryTypePromotion(fusion);

  auto reduction_tvs = scheduler_utils::getReductionTvs(fusion);

  TORCH_INTERNAL_ASSERT(!reduction_tvs.empty());

  // Registry assumes the reference tv is the first reduction_tv, if this
  // changes registry needs to change.
  auto reduction_tv = reduction_tvs[0];

  if (!ir_utils::getViewOps(fusion).empty()) {
    ComputeAtMap ca_map(fusion);
    // Propagate view transforms through the graph, expecially the reference.
    scheduler_utils::propagateViewTransforms(fusion, ca_map);

    // Reorder reference_tv after propagating the view operation. This will
    // reorder for better merging.
    reduction_tv->reorder(
        scheduler_utils::domainReorderAsRfactorMap(reduction_tv));
  }

  auto dim_analysis = scheduler_utils::canonicalDimReduction(
      fusion, reduction_tv, rparams.fastest_dim && rparams.schedule_3D);

  bool has_iter_axis = dim_analysis.first;
  bool has_red_axis = dim_analysis.second;

  TORCH_INTERNAL_ASSERT(
      has_red_axis,
      "Could not find reduction axis in tensor used for reduction scheduler.");

  if (!has_iter_axis) {
    TORCH_INTERNAL_ASSERT(
        rparams.fastest_dim,
        "If all dims are reduction, should be sending it to fastest dim scheduler.");
  }

  TensorView* reference_tv = reduction_scheduler_utils::scheduleReductionTV(
      rparams, reduction_tv, has_iter_axis);

  // Reduction tensor views and rfactor tensor views are setup. Let's finish off
  // the scheduling, particularly inlining and unrolling.
  TORCH_INTERNAL_ASSERT(
      reference_tv != nullptr && reduction_tv != nullptr,
      "Need these two tensor views to finish the scheduling.");
  const bool vectorize =
      rparams.vectorize_inner_reduction || rparams.vectorize_iter_dom;
  const bool is_outer_grid_persistence = rparams.persistent_kernel &&
      rparams.cross_grid_inner_reduction && !rparams.fastest_dim;
  TORCH_INTERNAL_ASSERT(
      !is_outer_grid_persistence,
      "is_outer_grid_persistence should be false in scheduleReduction.");
  reduction_scheduler_utils::multiReductionInliner(
      fusion,
      reduction_tv,
      reference_tv,
      unroll,
      vectorize,
      is_outer_grid_persistence,
      reduction_tvs,
      cached_inputs,
      cached_outputs);

  scheduler_utils::promoteProducerMemoryTypesOfResizedTensors(
      fusion, cached_inputs);
}

} // namespace nvfuser<|MERGE_RESOLUTION|>--- conflicted
+++ resolved
@@ -94,11 +94,7 @@
           std::max((int64_t)n_tensor_inputs >> 2, (int64_t)1)));
 
   // Conservative value, could be set to larger based on arch if necessary.
-<<<<<<< HEAD
   constexpr int64_t l1_cache = 32l * 1024l;
-=======
-  constexpr int64_t l1_cache = 32l * 1024;
->>>>>>> 86ba9f12
   // Could change per generation, but for l1 we want to consider active threads,
   // not resident
   constexpr int64_t active_threads = 1024;
@@ -669,20 +665,12 @@
   // Purely empirically found switch to start vectorization, tuned on v100,
   // should check it's validity on other hardware or if we need to switch to
   // size not n_elems
-<<<<<<< HEAD
   if (n_elems * max_input_dtype_size > 64l * 1024l * 1024l) {
-=======
-  if (n_elems * max_input_dtype_size > 64l * 1024 * 1024) {
->>>>>>> 86ba9f12
     // Do some unrolling on the iter dimension
     iter_unroll_factor =
         vectorize_factor > 1 ? (int64_t)vectorize_factor : max_unroll;
     iter_unroll_factor =
-<<<<<<< HEAD
         std::min(iter_unroll_factor, ceilDiv(n_elems, 32l * 1024l * 1024l));
-=======
-        std::min(iter_unroll_factor, ceilDiv(n_elems, 32l * 1024 * 1024));
->>>>>>> 86ba9f12
     iter_unroll_factor = std::min(iter_unroll_factor, iDimAvail());
     iter_unroll_factor = std::min(iter_unroll_factor, target_unroll);
     iter_unroll_factor = scheduler_utils::lastPow2(iter_unroll_factor);
@@ -749,11 +737,7 @@
     int64_t bytes_stride_remainder = max_input_dtype_size * bdimx * bdimy *
         iter_unroll_factor * inner_reduction_unroll_factor;
     // Empiercally found stride shouldn't exceed 256kiB boundaries in a block
-<<<<<<< HEAD
     int64_t kMaxStride = 128l * 1024l;
-=======
-    int64_t kMaxStride = 128l * 1024;
->>>>>>> 86ba9f12
 
     int64_t max_remainder_size =
         scheduler_utils::safeDiv(kMaxStride, bytes_stride_remainder);
