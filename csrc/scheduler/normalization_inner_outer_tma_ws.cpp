--- conflicted
+++ resolved
@@ -201,31 +201,20 @@
         iter_unroll *= 2;
       }
 
-<<<<<<< HEAD
-      // increase bdimx only when bdimy is not increased. This is a case where
-      // ping-pong is not used. Only happened when hidden size is very large,
-      // using ping-pong leads to register spills.
-      if (bdimy == 1) {
-        int64_t new_bdimx = bdimx + 128;
-=======
       // consider increasing bdimx only when pingpong is not used.
       if (bdimy == 1) {
         int64_t new_bdimx = bdimx + 128;
         // ensure new bdimx is within bounds and smem is enough
->>>>>>> 165453c7
         bool can_increase = (new_bdimx <= max_bdimx) &&
             is_enough_smem(iter_unroll, n_stages, new_bdimx, bdimy);
         auto get_tail = [](int64_t a, int64_t b) {
           return a % b == 0 ? b : a % b;
         };
-<<<<<<< HEAD
-=======
         // try to increase bdimx only when:
         // (1) Benifical from more register usage. When bdimx is 128, only 128 x
         //     256 registers are used, should increase to use all 64K registers.
         // (2) Benificial from divisible split.
         // (3) Current bdimx leads to register spills.
->>>>>>> 165453c7
         bool try_increase = (bdimx == 128) ||
             (get_tail(after_vect, new_bdimx) >= get_tail(after_vect, bdimx)) ||
             (!is_enough_regs(iter_unroll, bdimx, bdimy));
@@ -838,14 +827,9 @@
         }
 
         // find tvs should be persistent due to grouped reduction.
-<<<<<<< HEAD
-        // inline before iter unrolled dim to ensure accessible for both
-        // loops before and after iter grouped reduction.
-=======
         // (1) inline before iter unrolled dim to ensure accessible for both
         // loops before and after iter grouped reduction.
         // (2) vectorize the last iter dim if possible.
->>>>>>> 165453c7
         const auto& grouped_reduction_persistent_tvs =
             inner_outer_utils::getGroupedReductionPersistentTvs(
                 fusion, cached_tv, reduction_tvs);
