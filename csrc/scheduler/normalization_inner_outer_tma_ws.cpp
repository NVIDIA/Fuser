--- conflicted
+++ resolved
@@ -158,10 +158,7 @@
   rparams->fastest_dim = true;
   rparams->combined_inner_outer = true;
 
-<<<<<<< HEAD
-=======
   // TODO: This is a heuristic, need to be tuned.
->>>>>>> 5bee04b9
   // Set circular buffer, n_stages and n_prefetch are tunable parameters.
   // n_stages is also limited by smem
   int64_t max_n_copies = (int64_t)dev_prop->sharedMemPerMultiprocessor /
@@ -176,10 +173,7 @@
       .prefetch = n_prefetch};
   rparams->circular_buffer_options = circular_buffer_options;
 
-<<<<<<< HEAD
-=======
   // TODO: This is a heuristic, need to be tuned.
->>>>>>> 5bee04b9
   // Iteration unroll factor, limited by:
   // (1) heuristic selection
   // (2) max possible due to smem limitation
@@ -566,10 +560,6 @@
   for (auto output : dummy_outputs) {
     fusion->removeOutput(output);
   }
-<<<<<<< HEAD
-
-=======
->>>>>>> 5bee04b9
   // inline
   if (rparams->circular_buffer_options.isEnable()) {
     std::unordered_map<TensorView*, int64_t> tv_inline_pos_map;
@@ -581,11 +571,7 @@
     // [Bulk]
     // Set inline position after BIDy, so all the unrolled TMA loads
     // share the same barrier.
-<<<<<<< HEAD
-    int64_t tma_inline_pos = 2;
-=======
     constexpr int64_t tma_inline_pos = 2;
->>>>>>> 5bee04b9
     for (auto tv : tma_load_tvs) {
       if (tv->nDims() >= tma_inline_pos + 1) {
         tv_inline_pos_map.emplace(tv, tma_inline_pos);
@@ -593,22 +579,15 @@
     }
     // For smem consumers, set inline position to the same as tma load tvs.
     // This allows quick release the shared memory barrier to launch the
-<<<<<<< HEAD
-    // next TMA load. Otherwise, the inline position is after Unroll axis.
-    // Which requires the tma tensor alive until the end of the computation and
-    // delays the next TMA load until the end of the computation.
-=======
     // next TMA load. Otherwise, the inline position is to the right of the
     // Unroll axis. Which requires the tma tensor alive until the end of the
     // computation and delays the next TMA load until the end of the
     // computation.
->>>>>>> 5bee04b9
     for (auto tv : smem_consumers) {
       if (ir_utils::getSoleProducerTv(tv)->nDims() >= tma_inline_pos + 1) {
         tv_inline_pos_map.emplace(tv, tma_inline_pos);
       }
     }
-<<<<<<< HEAD
 
     // Cached input with inner bcast [I, B], is not marked as vectorizable in
     // getCachedTvsToUnrollOrVectorize().
@@ -638,8 +617,6 @@
       }
     }
 
-=======
->>>>>>> 5bee04b9
     std::unordered_set<TensorView*> exclude_tvs;
     for (auto [k, v] : tv_inline_pos_map) {
       exclude_tvs.insert(k);
@@ -653,8 +630,6 @@
     CircularBufferType circular_buffer_type =
         rparams->circular_buffer_options.type;
     for (auto tv : tma_load_tvs) {
-<<<<<<< HEAD
-=======
       // Circular buffer requires a valid axis to circulate on, and only applies
       // to TVs with a computeAt position. For example,  the weight tensor in
       // RMS Norm Bwd is scheduled as:
@@ -663,7 +638,6 @@
       //  contiguity: t
       //  loop domain : (iB91{i2})
       // There is no way to apply circular buffer to this tensor.
->>>>>>> 5bee04b9
       if (tv->getComputeAtPosition() > 0) {
         tv->circularBuffer(
             number_of_stages, prefetch_distance, circular_buffer_type);
