// clang-format off
/*
 * SPDX-FileCopyrightText: Copyright (c) 2023-present NVIDIA CORPORATION & AFFILIATES.
 * All rights reserved.
 * SPDX-License-Identifier: BSD-3-Clause
 */
// clang-format on
#include <ops/arith.h>
#include <options.h>
#include <scheduler/normalization_inner_outer_utils.h>
#include <scheduler/normalization_utils.h>
#include <scheduler/runtime_info.h>
#include <scheduler/tools/inlining.h>

#include <ATen/cuda/CUDAContext.h>
namespace nvfuser {
namespace inner_outer_tma_warp_specialized {
void getHeuristics(
    ReductionParams* rparams,
    const int64_t outer_dim_numel,
    const int64_t inner_dim_numel,
    const int64_t regs_buffer_size,
    const int64_t circular_buffered_smem_size,
    const int64_t non_circular_buffered_smem_size,
    const size_t computation_dtype_size,
    const size_t max_allowed_vect_factor,
    const int64_t hp_threads_per_block_min,
    const int64_t hp_threads_per_block_max,
    const bool project_to_input,
    const PrimDataType index_type) {
  rparams->tma_warp_specialized = true;
  rparams->project_persistent_buffers = project_to_input;
  rparams->cparams.index_type = index_type;
  const auto dev_prop = at::cuda::getCurrentDeviceProperties();
  const int64_t sm_count = (int64_t)dev_prop->multiProcessorCount;
  constexpr int64_t reg_per_async_thread = 32L;
  constexpr int64_t regs_granularity = 8L;

  // Params for 1st stage, inner reduction and partial outer reduction.
  // Inner dim: inner_vect, inner_batch, and bdimx
  // Outer dim: iter_unroll, independent computation groups, SM count
  // Circular buffer: n_stages
  // Use the maximum vectorization factor
  const int64_t vect_factor = (int64_t)max_allowed_vect_factor;
  const int64_t after_vect = inner_dim_numel / vect_factor;
  const int64_t gdimy = sm_count;

  // bdimx: number of threads for inner dim.
  // bdimy: number of independent warp groups for outer dim.
  // iter_unroll: unroll for outer dim
  // n_stages: circular buffer stages.
  // These paras influence smem and register usage, they are
  // updated one-by-one to find the best combination.
  int64_t bdimx, bdimy, iter_unroll, n_stages;

  // Set boundary of bdimx
  const int64_t max_bdimx =
      hp_threads_per_block_max - kWarpSpecializationPaddedThreads;
  const int64_t min_bdimx = std::max(int64_t(128), hp_threads_per_block_min);

  // These two paras control how registers are used.
  // Cache TMA loaded buffer to regs
  bool is_circular_buffer_regs_cached = true;
  // Directly load from gmem to regs
  bool is_non_circular_buffer_gmem_to_regs = true;

  // Shared memory controls max possible circular buffer stages and iter
  // unrolls. Check shared memory usage it is calculated as:
  // (1) Non-circular buffered smem size, which is fixed.
  // (2) Circular buffered smem size, which is proportional to [iter_unroll] and
  //     [n_stages]
  // (3) Mbarrier size, which is proportional to [n_stages], each
  //     stage requires 16 bytes for WAR and RAW.
  // (4) Reduction workspace size, which is proportional to [iter_unroll] and
  //     [n_computation_warps]
  auto is_enough_smem =
      [&](int64_t iter_unroll, int64_t n_stages, int64_t bdimx, int64_t bdimy) {
        int64_t smem_size = 0;
        //  circular buffered smem size
        smem_size += circular_buffered_smem_size * iter_unroll * n_stages;
        // non-circular buffered
        if (!is_non_circular_buffer_gmem_to_regs) {
          smem_size += non_circular_buffered_smem_size;
        }
        // mbarrier size, round to 128 bytes as required by TMA
        smem_size += roundUpToMultiple(16 * n_stages, 128);
        // reduction workspace size, need to be aligned to 128 bytes since
        // other smems are stacked on top of it directly, see
        // assignNextAddress in StackBasedSharedMemAllocator
        smem_size += roundUpToMultiple(
            iter_unroll * bdimx * bdimy * computation_dtype_size, 128);
        return (int64_t)dev_prop->sharedMemPerBlockOptin >= smem_size;
      };

  // Check register usage,  it is calculated as:
  // (1) Used to further cache circular buffered tv, optional [true]
  // (2) Used to further cache non-circular buffered tv, optional [true]
  // (3) Used to cache partial outer reduction results
  // (4) overhead for indexing, etc.
  // Given a smem buffer size, calculate the number of registers pre thread
  // required to cache it in registers. The total required register size may be
  // larger than smem size due to non-divisible split.
  auto round_up_reg_count = [&](int64_t logical_size, int64_t bdimx) {
    int persistent_batch = ceilDiv(after_vect, bdimx);
    int buffer_per_element = logical_size / inner_dim_numel;
    int elements_per_thread = persistent_batch * vect_factor;
    int buffer_per_thread = buffer_per_element * elements_per_thread;
    return buffer_per_thread / scheduler_utils::bytes_per_register;
  };
  // Assume each padded threads keep [tma_branch_registers] registers and all
  // others are moved to computation threads. The granularity is 8.
  // [tma_branch_registers] is a tunable parameter. When estimated
  // compute_branch_regs is not divisible by granularity, it is rounded down
  // and needs to recompute tma_branch_registers.
  // For example, assuming 256 computation threads, initial register = 168,
  // tma_branch_regs = 32. then (168 - 32) * 128 / 256 = 68 which is not
  // divisible by 8, compute_branch_registers = 168 + 68 = 236 --> rounded
  // down to 232. re-calculate [tma_branch_registers] using: borrowed
  // registers = (232 - 168) * 256 / 128 = 128. tma_branch_registers = 168 -
  // 128 = 40
  auto get_register_sharing = [&](int64_t reg_per_thread,
                                  int64_t computation_threads) {
    int64_t tma_branch_regs = reg_per_async_thread;
    int64_t compute_branch_regs = reg_per_thread +
        (reg_per_thread - tma_branch_regs) * kWarpSpecializationPaddedThreads /
            computation_threads;
    if (compute_branch_regs % regs_granularity != 0) {
      compute_branch_regs -= compute_branch_regs % regs_granularity;
      tma_branch_regs = reg_per_thread -
          (compute_branch_regs - reg_per_thread) * computation_threads /
              kWarpSpecializationPaddedThreads;
    }
    compute_branch_regs = std::min(
        compute_branch_regs, scheduler_utils::max_registers_per_thread);
    return std::make_pair(tma_branch_regs, compute_branch_regs);
  };
  auto is_enough_regs = [&](int64_t iter_unroll, int64_t bdimx, int64_t bdimy) {
    int64_t reg_count = 0;
    // cache circular buffered tv
    if (is_circular_buffer_regs_cached) {
      reg_count +=
          round_up_reg_count(circular_buffered_smem_size, bdimx) * iter_unroll;
    }

    // cache non-circular buffered tv
    if (is_non_circular_buffer_gmem_to_regs) {
      reg_count += round_up_reg_count(non_circular_buffered_smem_size, bdimx);
    }
    // regs for partial outer reduction results.
    reg_count += round_up_reg_count(regs_buffer_size, bdimx);

    // Empirical value, tunned for RMS Norm Bwd FP16
    // At hidden size 6144, buffer requires 120 registers, compute branch
    // has 232 registers, there are remaining 112 registers.
    constexpr int64_t register_overhead_ws_tma = 112L;
    reg_count += register_overhead_ws_tma;
    int64_t available_regs = getRegPerThreadGivenThreadsPerSM(
        bdimx * bdimy + kWarpSpecializationPaddedThreads);
    auto [_, compute_branch_regs] =
        get_register_sharing(available_regs, bdimx * bdimy);
    return reg_count <= compute_branch_regs;
  };

  // Update stages, unroll, bdimx, bdimy based on target values under the
  // constraint of register and smem usage
  auto update_heuristics = [&](int64_t target_stages,
                               int64_t target_bdimy,
                               int64_t target_iter_unroll) {
    // reset paras
    bdimx = min_bdimx;
    bdimy = 1;
    iter_unroll = 1;
    n_stages = 1;

    // loop until no more updates
    while (1) {
      bool is_updated = false;
      if (n_stages * 2 <= target_stages &&
          is_enough_smem(iter_unroll, n_stages * 2, bdimx, bdimy)) {
        is_updated = true;
        n_stages *= 2;
      }

      // increase bdimy only when bdimx is not increased because multiple
      // independent computation groups only supports bdimx == 128
      if (bdimx == kWarpSpecializationPaddedThreads &&
          bdimy * 2 <= target_bdimy &&
          is_enough_regs(iter_unroll, bdimx, bdimy * 2) &&
          is_enough_smem(iter_unroll, n_stages, bdimx, bdimy * 2)) {
        is_updated = true;
        bdimy *= 2;
      }
      // increase iter_unroll
      // iter_unroll should be divisible by outer_dim_numel due to limitation of
      // 1D TMA predicate.
      if (iter_unroll * 2 <= target_iter_unroll &&
          is_enough_regs(iter_unroll * 2, bdimx, bdimy) &&
          is_enough_smem(iter_unroll * 2, n_stages, bdimx, bdimy) &&
          outer_dim_numel % (iter_unroll * 2) == 0) {
        is_updated = true;
        iter_unroll *= 2;
      }

      // increase bdimx only when bdimy is not increased. This is a case where
      // ping-pong is not used. Only happened when hidden size is very large,
      // using ping-pong leads to register spills.
<<<<<<< HEAD
      if (bdimy == 1) {
        int64_t new_bdimx = bdimx + 128;
        bool can_increase = (new_bdimx <= max_bdimx) &&
            is_enough_smem(iter_unroll, n_stages, new_bdimx, bdimy);
        auto get_tail = [](int64_t a, int64_t b) {
          return a % b == 0 ? b : a % b;
        };
        bool try_increase = (bdimx == 128) ||
            (get_tail(after_vect, new_bdimx) >= get_tail(after_vect, bdimx)) ||
            (!is_enough_regs(iter_unroll, bdimx, bdimy));
        if (can_increase && try_increase) {
          is_updated = true;
          bdimx += 128;
        }
=======
      if (bdimy == 1 && bdimx + 128 <= max_bdimx &&
          is_enough_smem(iter_unroll, n_stages, bdimx + 128, bdimy)) {
        is_updated = true;
        bdimx += 128;
>>>>>>> f06e053a
      }

      if (!is_updated) {
        break;
      }
    }
  };

  // Initial target to achieve circular buffer with multiple computation warp
  // groups and iteration unroll.
  update_heuristics(
      /*target_stages=*/2, /*target_bdimy=*/2, /*target_iter_unroll=*/4);

  // If can't achieve multiple computation warp groups, reduce register usage by
  // disable [target_iter_unroll] and [is_circular_buffer_regs_cached].
  if (bdimy == 1) {
    is_circular_buffer_regs_cached = false;
    update_heuristics(
        /*target_stages=*/2, /*target_bdimy=*/2, /*target_iter_unroll=*/1);
  }

  // If still can't achieve multiple computation warp groups, further disable
  // [is_non_circular_buffer_gmem_to_regs]
  if (bdimy == 1) {
    is_non_circular_buffer_gmem_to_regs = false;
    update_heuristics(
        /*target_stages=*/2, /*target_bdimy=*/2, /*target_iter_unroll=*/1);
<<<<<<< HEAD
  }

  // If no circular buffering, reduce shared memory usage, don't use ping-pong
  if (n_stages == 1) {
    is_non_circular_buffer_gmem_to_regs = true;
    update_heuristics(
        /*target_stages=*/2, /*target_bdimy=*/1, /*target_iter_unroll=*/1);
  }

  // If sufficient shared memory is available, try increasing the number of
  // stages. Ensure n_stages is divisible by bdimy so that each computation warp
  // group operates on a distinct circular buffer stage with its own mbarrier.
  while (is_enough_smem(iter_unroll, n_stages * 2, bdimx, bdimy)) {
    n_stages *= 2;
  }
=======
  }

  // If no circular buffering, reduce shared memory usage, don't use ping-pong
  if (n_stages == 1) {
    is_non_circular_buffer_gmem_to_regs = true;
    update_heuristics(
        /*target_stages=*/2, /*target_bdimy=*/1, /*target_iter_unroll=*/1);
  }

  // If sufficient shared memory is available, try increasing the number of
  // stages. Ensure n_stages is divisible by bdimy so that each computation warp
  // group operates on a distinct circular buffer stage with its own mbarrier.
  while (is_enough_smem(iter_unroll, n_stages * 2, bdimx, bdimy)) {
    n_stages *= 2;
  }
>>>>>>> f06e053a
  if (n_stages % bdimy != 0) {
    n_stages -= (n_stages % bdimy);
  }

  int64_t inner_batch = ceilDiv(after_vect, bdimx);

  // The inner reduction part of the kernel also does a partial outer reduction
  // and stores the partial results in tmp gmem and then reloaded to finish the
  // outer reduction. This function set the vectorization factor for write and
  // and read of the partial outer reduction result.
  // For write to tmp gmem, follows vectorization factor of inner reduction
  //                        but don't exceed 16 bytes.
  // For read from tmp gmem, since the parallelization is changed, a different
  //                         vectorization factor is used to optimize the
  //                         number of reductions per thread.
  constexpr int64_t max_gmem_vect_access_bytes = 16;
  const int64_t max_tmp_gmem_vect_factor = std::min(
      max_gmem_vect_access_bytes / (int64_t)computation_dtype_size,
      vect_factor);
  int64_t tmp_gmem_write_vect = max_tmp_gmem_vect_factor;
  const int64_t workload_per_thread = inner_dim_numel >= 4096 ? 4l : 2l;
  int64_t vectorization_factor_outer =
      std::min(workload_per_thread, max_tmp_gmem_vect_factor);

  rparams->combined_split_grid_inner_dim =
      vectorization_factor_outer * bdimx * gdimy < inner_dim_numel;
  rparams->persistent_kernel = true;
  rparams->fastest_dim = true;
  rparams->combined_inner_outer = true;
  rparams->is_non_circular_buffer_gmem_to_regs =
      is_non_circular_buffer_gmem_to_regs;
  rparams->is_circular_buffer_regs_cached = is_circular_buffer_regs_cached;
  // Non Warp Specialized dim can't have more than 128 threads
  // see https://github.com/NVIDIA/Fuser/pull/4398.
  // Still want to use TIDy if bdimx <=128, which is more convenient for
  // ping-pong computations.
  ParallelType ws_pt = bdimx > 128 ? ParallelType::TIDx : ParallelType::TIDy;
  WarpSpecialized ws(ws_pt);

  // [BIDy, Circular loop, Computation Warp Group loop, |stage_slice_position| ]
  // Ensure TMA loaded data is passed to computation warps independently.
  if (bdimy > 1) {
    ws.stage_slice_position = 3;
  }
  int64_t computation_threads = bdimx * bdimy;
  int64_t total_threads =
      kWarpSpecializationPaddedThreads + computation_threads;
  if (total_threads > 256) {
    int64_t reg_per_thread = getRegPerThreadGivenThreadsPerSM(total_threads);
    ws.num_registers = get_register_sharing(reg_per_thread, bdimx * bdimy);
  }
  CircularBufferOptions circular_buffer_options{
      .type = ws, .stage = n_stages, .prefetch = n_stages - 1};
  rparams->circular_buffer_options = circular_buffer_options;
  rparams->computation_warp_groups = bdimy;
  rparams->unroll_factor_iter_dom = iter_unroll;
  rparams->vectorization_factor_outer = vectorization_factor_outer;
  rparams->vectorization_factor_tmp_gmem_write = tmp_gmem_write_vect;
  rparams->unroll_factor_inner_reduction = vect_factor;
  rparams->batches_per_block_inner_reduction = inner_batch;
  rparams->block_dim_inner_reduction = ParallelType::TIDx;
  rparams->vectorize_inner_reduction = vect_factor > 1;
  rparams->split_grid_dim_iter_dom_outer = true;
  rparams->grid_dim_iter_dom = ParallelType::BIDy;
  rparams->pad_inner_reduction_to_warp = true;

  rparams->lparams = LaunchParams(
      LaunchParams::UNINITIALIZED_VAL,
      gdimy,
      LaunchParams::UNINITIALIZED_VAL,
      n_stages > 1 && ws_pt == ParallelType::TIDx
          ? bdimx + kWarpSpecializationPaddedThreads
          : bdimx,
      ws_pt == ParallelType::TIDy ? bdimy + 1 : bdimy,
      LaunchParams::UNINITIALIZED_VAL);

  auto is_good_ws_heuristic = [&]() {
    // If can't achieve cirulcar buffer, the heuristic is bad.
    if (n_stages == 1) {
      return false;
    }
    // To achieve circular buffer, the heuristic tried to reduce shared memory
    // usage by directly load data from gmem to registers. This increased
    // register usage and may lead to register spills, only consider it is good
    // when non-buffer register is at least 64 to avoid large register spills.
    // This is an empirical value based on RMSNorm Bwd FP16 on B200. It makes a
    // cut-off at hidden size of 24K.
    if (bdimy == 1 && is_non_circular_buffer_gmem_to_regs) {
      int64_t buffer_regs =
          round_up_reg_count(non_circular_buffered_smem_size, bdimx) +
          round_up_reg_count(regs_buffer_size, bdimx);
      NVF_ERROR(ws.num_registers.has_value(), "num_registers is not set");
      int64_t other_regs = ws.num_registers.value().second - buffer_regs;
      return other_regs >= 64L;
    }
    return true;
  };
  // evaluate if the heuristic is good enough to use warp specialized
  // otherwise, the heuristic is discarded and fall back to multi-wave approach.
  rparams->is_good_ws_heuristic = is_good_ws_heuristic();

  rparams->tag = rparams->is_good_ws_heuristic
      ? "TMA Warp Specialized Persistent Heuristic.\n"
      : "TMA Warp Specialized Persistent Heuristic Failed, falling back to "
        "multi-wave.\n";

  if (isDebugDumpEnabled(DebugDumpOption::SchedulerDebug)) {
    debug() << "\n===== Combined InnerOuter Reduction Stats ========\n"
            << "outer_dim_numel: " << outer_dim_numel << "\n"
            << "inner_dim_numel: " << inner_dim_numel << "\n"
            << "regs_buffer_size: " << regs_buffer_size << "\n"
            << "circular_buffered_smem_size: " << circular_buffered_smem_size
            << "\n"
            << "non_circular_buffered_smem_size: "
            << non_circular_buffered_smem_size << "\n"
            << "max_allowed_vect_factor: " << max_allowed_vect_factor << "\n"
            << "vectorization_factor_tmp_gmem_write: " << tmp_gmem_write_vect
            << "\n"
            << "vectorization_factor_outer: " << vectorization_factor_outer
            << "\n"
            << "bdimx: " << bdimx << ", bdimy: " << bdimy
            << ", iter_unroll: " << iter_unroll << ", n_stages: " << n_stages
            << "\n"
            << "is_circular_buffer_regs_cached: "
            << is_circular_buffer_regs_cached << "\n"
            << "is_non_circular_buffer_gmem_to_regs: "
            << is_non_circular_buffer_gmem_to_regs << "\n";
    debug() << "smem_persistent_buffers: " << "\n";
    for (auto buffer : rparams->smem_persistent_buffers) {
      debug() << buffer->toString() << "\n";
    }
    debug() << rparams->toString() << std::endl;
  }
}

void scheduleOuterReduction(
    Fusion* fusion,
    const ReductionParams* rparams,
    const std::vector<TensorView*>& outer_reduction_tvs,
    std::vector<TensorView*>& cached_gmem,
    std::vector<TensorView*>& cached_gmem_reload,
    std::vector<TensorView*>& outer_reference_tvs,
    std::unordered_set<TensorView*>& boundaryNodesSet) {
  auto mergeReductionOrIterDomains = [](TensorView* tv, bool mergeReduction) {
    int prev_i = -1;
    for (int i = static_cast<int>(tv->nDims()) - 1; i >= 0; i--) {
      if (mergeReduction == tv->axis(i)->isReduction()) {
        if (prev_i == -1) {
          prev_i = i;
        } else {
          tv->merge(i, prev_i);
          prev_i = i;
        }
      }
    }
  };
  for (auto& outer_reduction_tv : outer_reduction_tvs) {
    // Similar to the inner reduction, we need to reorder the outer reduction tv
    // when there are view operations.
    if (!ir_utils::getViewOps(fusion).empty()) {
      // Reorder reference_tv after propagating the view operation. This will
      // reorder for better merging.
      outer_reduction_tv->reorder(
          scheduler_utils::domainReorderAsLogicalMap(outer_reduction_tv));
    }

    // merge tensorview to [reduction, iteraiton] domains
    mergeReductionOrIterDomains(outer_reduction_tv, true);
    mergeReductionOrIterDomains(outer_reduction_tv, false);

    // First-stage of outer reduction
    // with unroll and TIDy, rFactor axis = {0,3}
    // with unroll without TIDy, rFactor axis = {0,2}
    // without unroll or TIdy, rFactor axis = {0}
    std::vector<int64_t> rfactor_axes{0};
    int64_t extra_rfactor_axis = -1;
    if (rparams->unroll_factor_iter_dom > 1) {
      // [R/Unroll, Unroll]
      // Should mark as serial to avoid unrolling the outer reduction
      // which requires extra registers
      outer_reduction_tv->split(0, rparams->unroll_factor_iter_dom);
      outer_reduction_tv->axis(1)->parallelize(ParallelType::Serial);
      extra_rfactor_axis = 2;
    }
    // [R/Unroll/BIDy, BIDy, Unroll]
    outer_reduction_tv->split(0, rparams->lparams.gdimy());
    // [R/Unroll/BIDy/TIDy, TIDy, BIDy, Unroll]
    if (rparams->computation_warp_groups > 1) {
      outer_reduction_tv->split(0, rparams->computation_warp_groups);
      extra_rfactor_axis = 3;
    }
    if (rparams->unroll_factor_iter_dom > 1) {
      rfactor_axes.push_back(extra_rfactor_axis);
    }

    TensorView* partialResult = outer_reduction_tv->rFactor(rfactor_axes);
    partialResult->cacheBefore();
    partialResult->setMemoryType(MemoryType::Global);
    TensorView* partialResultReload = partialResult->cacheAfter();

    boundaryNodesSet.insert(partialResultReload);
    cached_gmem.emplace_back(partialResult);
    cached_gmem_reload.emplace_back(partialResultReload);

    // Second-stage of outer reduction
    if (rparams->computation_warp_groups > 1) {
      outer_reduction_tv->axis(0)->parallelize(ParallelType::TIDy);
    } else {
      // Unroll 1 to WAR bug in validateAndPropagatePType which propagates BIDy
      // to final outer reduction domain {132}
      // reduction domain, [GDIMy, ...] --> [I1/Unroll, Unroll]
      outer_reduction_tv->split(0, 1);
      outer_reduction_tv->axis(1)->parallelize(ParallelType::Unroll);
    }
    // iteration domain, [BIDy, TIDx, Vect]
    int axisID = -1;
    if (rparams->vectorization_factor_outer > 1) {
      outer_reduction_tv->split(axisID, rparams->vectorization_factor_outer);
      outer_reduction_tv->axis(axisID--)->parallelize(ParallelType::Vectorize);
    }

    if (rparams->lparams.bdimx() > 1) {
      int64_t compute_bdimx = reduction_scheduler_utils::getComputeBdimx(
          rparams->circular_buffer_options, rparams->lparams.bdimx());
      outer_reduction_tv->split(axisID, compute_bdimx);
      outer_reduction_tv->axis(axisID--)->parallelize(ParallelType::TIDx);
    }

    if (rparams->combined_split_grid_inner_dim) {
      outer_reduction_tv->split(
          axisID, NamedScalar::getParallelDim(ParallelType::BIDy));
    }

    outer_reduction_tv->axis(axisID--)->parallelize(ParallelType::BIDy);
    auto outer_reference_tv = outer_reduction_tv;
    if (rparams->computation_warp_groups > 1) {
      outer_reference_tv = outer_reduction_tv->rFactor({1});
    }
    outer_reference_tvs.emplace_back(outer_reference_tv);
  }
}

void scheduleFusion(Fusion* fusion, const ReductionParams* rparams) {
  FusionGuard fg(fusion);

  // Grab the reduction, input, and output tensor views. dummy_outputs are
  // helper tensors for persistent buffer projection.
  std::vector<TensorView*> dummy_outputs, cached_inputs, reduction_tvs,
      smem_consumers;
  std::vector<std::pair<TensorView*, TensorView*>> cached_outputs;
  normalization_scheduler_utils::beforeSchedule(
      fusion,
      rparams,
      dummy_outputs,
      cached_inputs,
      reduction_tvs,
      smem_consumers,
      cached_outputs);

  // split reduction_tvs into inner and outer reduction_tvs
  std::vector<TensorView*> inner_reduction_tvs, outer_reduction_tvs;
  for (auto tv : reduction_tvs) {
    if (scheduler_utils::isFastestDimReduction(tv)) {
      inner_reduction_tvs.emplace_back(tv);
    } else {
      outer_reduction_tvs.emplace_back(tv);
    }
  }
  NVF_ERROR(
      !inner_reduction_tvs.empty(),
      "schedulePersistentKernelInnerOuter is called but no inner reduction is "
      "found.");
  NVF_ERROR(
      !outer_reduction_tvs.empty(),
      "schedulePersistentKernelInnerOuter is called but no outer reduction is "
      "found.");

  // schedule inner reduction, only schedule the first inner reduction tv,
  // then will be propagated to other inner reduction tvs.
  TensorView* inner_reference_tv =
      normalization_scheduler_utils::scheduleReductionGeneral(
          fusion,
          rparams,
          inner_reduction_tvs,
          SchedulerType::InnerOuterPersistent);

  // schedule outer reduction, schedule all the outer reduction tvs since we
  // need to store the intermediate results.
  std::vector<TensorView*> cached_gmem;
  std::vector<TensorView*> cached_gmem_reload;
  std::vector<TensorView*> outer_reference_tvs;
  std::unordered_set<TensorView*> boundaryNodesSet;
  scheduleOuterReduction(
      fusion,
      rparams,
      outer_reduction_tvs,
      cached_gmem,
      cached_gmem_reload,
      outer_reference_tvs,
      boundaryNodesSet);

  // Propagate inner reduction and outer reductions
  for (auto output : dummy_outputs) {
    fusion->addOutput(output);
  }

  // Collect tvs loaded with TMA, they require special scheduling.
  std::vector<TensorView*> tma_load_tvs;
  for (auto tv : smem_consumers) {
    auto smem_tv = ir_utils::getSoleProducerTv(tv);
    if (std::find(tma_load_tvs.begin(), tma_load_tvs.end(), smem_tv) ==
        tma_load_tvs.end()) {
      tma_load_tvs.emplace_back(smem_tv);
    }
  }

  const bool is_unroll_or_vectorization = rparams->isUnrolled();
  const bool is_vectorize =
      rparams->vectorize_inner_reduction || rparams->vectorize_iter_dom;
  const bool group_inner_reduction = rparams->unroll_factor_iter_dom > 1;
  // The first part of the outer reduction is grid-stride thread local
  // reduction, can't be grouped. The second part of the outer reduction is
  // thread local reduction, can't be grouped.
  const bool group_outer_reduction = false;

  // Propagate transformations for inner reduction.
  // Two steps are used since tma tvs are scheduled differently.
  // Step-1, propagate iteration domain in inner reduction.
  // Step-2, propagate reduction domain in inner reduction.
  // Find the axis that splits the reduction domain and iteration domain.
  int first_redu_axis = -1;
  int n_dims = (int)inner_reference_tv->nDims();
  for (auto i = 0; i < n_dims; i++) {
    if (inner_reference_tv->axis(i)->isReduction() ||
        inner_reference_tv->axis(i)->isRFactorProduct()) {
      first_redu_axis = i;
      break;
    }
  }

  // Step-1, propagate iteration domain in inner reduction.
  // outer_reference_tvs are excluded since they are already scheduled
  // with a different pattern for the final step of outer reduciton.
  if (first_redu_axis > 0) {
    TransformPropagator propagator(inner_reference_tv, first_redu_axis - 1);
    std::vector<TensorView*> all_tvs_except = ir_utils::allTvsExcept(
        fusion, {outer_reference_tvs.begin(), outer_reference_tvs.end()});
    SetSelector selector({all_tvs_except.begin(), all_tvs_except.end()});
    MaxLogicalDomainInfoSpanningTree(inner_reference_tv, &selector)
        .traverse(&propagator);
  }

  // Step-2, propagate reduction domain in inner reduction.
  // (a) Tvs in boundaryNodesSet are excluded since they should follow outer
  // reduction pattern.
  // (b) TMA tvs are excluded since they require special scheduling.
  // (3) Excluding tma tvs breaks the propagation path from inner reduction
  // tv to cached_gmem which stores the results of the first-stage of outer
  // reduction. The solution is adding a dummy output to link them. The same
  // trick is used when projecting persistent buffers to inputs.
  auto inner_reduction_input = ir_utils::getSoleProducerTv(inner_reference_tv);
  for (auto tv : cached_gmem) {
    // T1(smem) --> T2 (l) --> T3 = OuterRedu(T2) --> T4(cached_gmem)
    // outer_reduction_input: T2
    // partial_outer_redu_tv: T3
    auto partial_outer_redu_tv = ir_utils::getSoleProducerTv(tv);
    auto outer_reduction_input =
        ir_utils::getSoleProducerTv(partial_outer_redu_tv);
    auto dummy_output = add(inner_reduction_input, outer_reduction_input);
    fusion->addOutput(dummy_output);
    dummy_outputs.emplace_back(dummy_output);
  }

  // Tvs requiring special scheduling
  std::unordered_set<TensorView*> special_tvs{
      tma_load_tvs.begin(), tma_load_tvs.end()};
  for (auto tv : boundaryNodesSet) {
    if (special_tvs.count(tv) == 0) {
      special_tvs.emplace(tv);
    }
  }
  TransformPropagator propagator(inner_reference_tv);
  std::vector<TensorView*> all_tvs_except_cache =
      ir_utils::allTvsExcept(fusion, {special_tvs.begin(), special_tvs.end()});
  SetSelector selector(
      {all_tvs_except_cache.begin(), all_tvs_except_cache.end()});
  MaxLogicalDomainInfoSpanningTree(inner_reference_tv, &selector)
      .traverse(&propagator);

  reduction_scheduler_utils::propagateRFactor(
      inner_reference_tv, inner_reduction_tvs[0], inner_reduction_tvs);

  // parallelization propagation
  const auto& selected_tvs_inner =
      scheduler_utils::getAllTvsFrom(inner_reduction_tvs, boundaryNodesSet);
  const auto& unroll_vectorizable_cached_tvs =
      reduction_scheduler_utils::getCachedTvsToUnrollOrVectorize(
          inner_reference_tv, is_vectorize, cached_inputs, cached_outputs);
  reduction_scheduler_utils::propagateParallelization(
      inner_reduction_tvs[0],
      inner_reference_tv,
      is_unroll_or_vectorization,
      group_inner_reduction,
      inner_reduction_tvs,
      unroll_vectorizable_cached_tvs,
      {selected_tvs_inner.begin(), selected_tvs_inner.end()},
      /*skip_input_output_unroll=*/true);

  // Propagate outer reduction. Each outer reduction is connected with its
  // cached_gmem and output, since we added all the cached_gmem to the
  // boundaryNodesSet, the transformation from one outer reduction can't
  // propagate to other outer reductions due to the cutoff at
  // boundaryNodesSet. Thus, we need a loop to initiate the propagation from
  // each outer reduction. Don't allow parallelization propagation goes
  // through cached_gmem, see issue 246.
  for (long unsigned int i = 0; i < outer_reference_tvs.size(); i++) {
    const auto& selected_tvs_outer = scheduler_utils::getAllTvsFrom(
        {outer_reduction_tvs[i]}, {cached_gmem[i]});
    reduction_scheduler_utils::propagateTransformation(
        outer_reference_tvs[i], boundaryNodesSet);
    const auto& unroll_vectorizable_cached_tvs =
        reduction_scheduler_utils::getCachedTvsToUnrollOrVectorize(
            outer_reference_tvs[i],
            is_vectorize,
            cached_inputs,
            cached_outputs);
    reduction_scheduler_utils::propagateParallelization(
        outer_reduction_tvs[i],
        outer_reference_tvs[i],
        is_unroll_or_vectorization,
        group_outer_reduction,
        outer_reduction_tvs,
        unroll_vectorizable_cached_tvs,
        {selected_tvs_outer.begin(), selected_tvs_outer.end()});
  }

  // Up to this point, the outer dimension of the TMA tv is scheduled
  // the same way as the inner reduction tv. However, the inner dimension
  // has not been scheduled yet. Since 1D TMA allows unrestricted load size,
  // we can simply parallelize the entire inner dimension using bulk.
  // Example: 2D tensor, [BIDy, S, | Bulk]
  // Example: 1D tensor, [Bulk]
  constexpr int64_t tma_inline_pos = 2;
  for (auto tv : tma_load_tvs) {
    tv->axis(-1)->parallelize(ParallelType::Bulk);
    // Change from TIDy to Serial to separate the TMA load for different
    // computation warp groups
    if (rparams->computation_warp_groups > 1 &&
        tv->nDims() > tma_inline_pos + 1) {
      tv->axis(tma_inline_pos)->parallelize(ParallelType::Serial);
    }
  }

  // special vectorization of temp gmem, vectorization_factor_tmp_gmem_write
  // is guaranteed to be smaller or equal to input vectorization factor.
  if (rparams->vectorization_factor_tmp_gmem_write > 1) {
    for (auto tv : cached_gmem) {
      NVF_ERROR(
          rparams->vectorization_factor_tmp_gmem_write <=
              rparams->unroll_factor_inner_reduction,
          "vectorization factor of temp gmem write should be smaller than that "
          "of inner reduction.")
      if (rparams->vectorization_factor_tmp_gmem_write <
          rparams->unroll_factor_inner_reduction) {
        tv->split(-1, rparams->vectorization_factor_tmp_gmem_write);
      }
      tv->axis(-1)->parallelize(ParallelType::Vectorize);
    }
  }
  // vectorization propagate through propagateParallelization only works for
  // input and output tensors. propagate vectorization to cached_gmem_reload
  // directly from output tv using parallelizeAllLike. must propagate
  // seperaely for different tvs as outer reductions are transformed
  // seperately.
  if (rparams->vectorization_factor_outer > 1) {
    for (auto tv : cached_gmem_reload) {
      auto output_tvs = ir_utils::outputTvsOf(tv);
      NVF_ERROR(
          !output_tvs.empty(),
          "cached_gmem_reload should have at least one output tensor.")
      scheduler_utils::parallelizeAllLike(
          output_tvs[0],
          -1,
          {cached_gmem_reload.begin(), cached_gmem_reload.end()},
          {ParallelType::Vectorize});
    }
  }

  // Needs special handling of vectorized loading from shared memory due to
  // potential different data types of inputs and shared memory tensor.
  if (is_vectorize) {
    reduction_scheduler_utils::sharedMemoryConsumerVectorization(
        smem_consumers, rparams->unroll_factor_inner_reduction);
  }

  // Remove dummy outputs as they can inadvertently affect CA positions
  for (auto output : dummy_outputs) {
    fusion->removeOutput(output);
  }
  // inline
  if (rparams->circular_buffer_options.isEnable()) {
    std::unordered_map<TensorView*, int64_t> tv_inline_pos_map;
    // TMA loaded tv may have a domain of either
    // [I/Unroll/BIDy, BIDy, Unroll | Bulk]
    // or
    // [I/BIDy, BIDy, | Bulk]
    // or
    // [Bulk]
    // Set inline position after BIDy, so all the unrolled TMA loads
    // share the same barrier.
    for (auto tv : tma_load_tvs) {
      if (tv->nDims() >= tma_inline_pos + 1) {
        tv_inline_pos_map.emplace(tv, tma_inline_pos);
      }
    }
    // For smem consumers, set inline position to the same as tma load tvs.
    // This allows quick release the shared memory barrier to launch the
    // next TMA load. Otherwise, the inline position is to the right of the
    // Unroll axis. Which requires the tma tensor alive until the end of the
    // computation and delays the next TMA load until the end of the
    // computation.
    if (rparams->is_circular_buffer_regs_cached) {
      for (auto tv : smem_consumers) {
        if (ir_utils::getSoleProducerTv(tv)->nDims() >= tma_inline_pos + 1) {
          tv_inline_pos_map.emplace(tv, tma_inline_pos);
        }
      }
    }

    // Cached input with inner bcast [Iter, 1], is not marked as vectorizable
    // in getCachedTvsToUnrollOrVectorize(). However, if iteration domain is
    // unrolled, the tv is scheduled as: [I/Unroll/BIDy, BIDy, Unroll, ...],
    // the unrolled domain, axis-2, can be vectorized.
    if (group_inner_reduction) {
      // Heuristic ensures the iteration dim is divisible by the unroll
      // factor. Here, we only need to further confirm all the iteration
      // domains are contiguous.
      auto can_vectorize = [](TensorView* input_tv) {
        const auto& contiguity = input_tv->domain()->contiguity();
        const auto& domain = input_tv->getMaybeAllocationDomain();
        for (auto i : c10::irange(domain.size())) {
          if (domain.at(i)->isBroadcast()) {
            continue;
          }
          if (!contiguity[i].has_value() || !contiguity[i].value()) {
            return false;
          }
        }
        return true;
      };
      int64_t last_iter_dim = rparams->computation_warp_groups > 1
          ? tma_inline_pos + 1
          : tma_inline_pos;
      for (auto cached_tv : cached_inputs) {
        // skip smem tvs as they are TMA loaded and already special inlined
        if (cached_tv->getMemoryType() == MemoryType::Shared) {
          continue;
        }
        // skip tvs that are already vectorized
        if (cached_tv->axis(-1)->getParallelType() == ParallelType::Vectorize) {
          continue;
        }

        // find tvs should be persistent due to grouped reduction.
        // inline before iter unrolled dim to ensure accessible for both
        // loops before and after iter grouped reduction.
        const auto& grouped_reduction_persistent_tvs =
            inner_outer_utils::getGroupedReductionPersistentTvs(
                fusion, cached_tv, reduction_tvs);
        for (auto gp_tv : grouped_reduction_persistent_tvs) {
          tv_inline_pos_map.emplace(gp_tv, last_iter_dim);
        }

        if (can_vectorize(ir_utils::getSoleProducerTv(cached_tv))) {
          cached_tv->axis(last_iter_dim)->parallelize(ParallelType::Vectorize);
        } else {
          cached_tv->axis(last_iter_dim)->parallelize(ParallelType::Unroll);
        }
      }
    }

    std::unordered_set<TensorView*> exclude_tvs;
    for (auto [k, v] : tv_inline_pos_map) {
      exclude_tvs.insert(k);
      inlineSelectedAt({k}, k, v);
    }
    std::vector<TensorView*> inline_most_tvs =
        ir_utils::allTvsExcept(fusion, exclude_tvs);
    inlineMost(inline_most_tvs);
    int64_t number_of_stages = rparams->circular_buffer_options.stage;
    int64_t prefetch_distance = rparams->circular_buffer_options.prefetch;
    CircularBufferType circular_buffer_type =
        rparams->circular_buffer_options.type;
    for (auto tv : tma_load_tvs) {
      // Circular buffer requires a valid axis to circulate on, and only
      // applies to TVs with a computeAt position. For example,  the weight
      // tensor in RMS Norm Bwd is scheduled as: T36_s___bfloat[iB91{i2}]
      //  logical domain : (iB91{i2})
      //  contiguity: t
      //  loop domain : (iB91{i2})
      // There is no way to apply circular buffer to this tensor.
      if (tv->getComputeAtPosition() > 0) {
        tv->circularBuffer(
            number_of_stages, prefetch_distance, circular_buffer_type);
      }
    }
  } else {
    inlineMost();
  }
}
} // namespace inner_outer_tma_warp_specialized
} // namespace nvfuser<|MERGE_RESOLUTION|>--- conflicted
+++ resolved
@@ -204,7 +204,6 @@
       // increase bdimx only when bdimy is not increased. This is a case where
       // ping-pong is not used. Only happened when hidden size is very large,
       // using ping-pong leads to register spills.
-<<<<<<< HEAD
       if (bdimy == 1) {
         int64_t new_bdimx = bdimx + 128;
         bool can_increase = (new_bdimx <= max_bdimx) &&
@@ -219,12 +218,6 @@
           is_updated = true;
           bdimx += 128;
         }
-=======
-      if (bdimy == 1 && bdimx + 128 <= max_bdimx &&
-          is_enough_smem(iter_unroll, n_stages, bdimx + 128, bdimy)) {
-        is_updated = true;
-        bdimx += 128;
->>>>>>> f06e053a
       }
 
       if (!is_updated) {
@@ -252,7 +245,6 @@
     is_non_circular_buffer_gmem_to_regs = false;
     update_heuristics(
         /*target_stages=*/2, /*target_bdimy=*/2, /*target_iter_unroll=*/1);
-<<<<<<< HEAD
   }
 
   // If no circular buffering, reduce shared memory usage, don't use ping-pong
@@ -268,23 +260,6 @@
   while (is_enough_smem(iter_unroll, n_stages * 2, bdimx, bdimy)) {
     n_stages *= 2;
   }
-=======
-  }
-
-  // If no circular buffering, reduce shared memory usage, don't use ping-pong
-  if (n_stages == 1) {
-    is_non_circular_buffer_gmem_to_regs = true;
-    update_heuristics(
-        /*target_stages=*/2, /*target_bdimy=*/1, /*target_iter_unroll=*/1);
-  }
-
-  // If sufficient shared memory is available, try increasing the number of
-  // stages. Ensure n_stages is divisible by bdimy so that each computation warp
-  // group operates on a distinct circular buffer stage with its own mbarrier.
-  while (is_enough_smem(iter_unroll, n_stages * 2, bdimx, bdimy)) {
-    n_stages *= 2;
-  }
->>>>>>> f06e053a
   if (n_stages % bdimy != 0) {
     n_stages -= (n_stages % bdimy);
   }
