--- conflicted
+++ resolved
@@ -737,65 +737,12 @@
           } else {
             cached_tv->axis(last_iter_dim)->parallelize(ParallelType::Unroll);
           }
-          // Unroll the consumers to prevent inlineMost from inlining them
-          // to the right of the vectorized axis, which can cause expression
-          // sort errors.
-          // TODO: Revise inlineMost to handle this automatically.
-          // TODO: Ideally, we only need to unroll the consumers that are
-          // used in the for-loop before and after the iteration grouped
-          // reduction, we will leave this for heuristic tuning since unroll all
-          // consumers may lead to better performance if register usage is not a
-          // concern.
-          // for (auto consumer : ir_utils::consumerTvsOf(cached_tv)) {
-          //   std::cout << "WAR expr sort tv: " << consumer->toString() <<
-          //   std::endl; tv_inline_pos_map.emplace(consumer, 2);
-          // }
-          const auto& vals_to_outer_reduction =
-              DependencyCheck::getAllValsBetween(
-                  {cached_tv},
-                  {outer_reduction_tvs.begin(), outer_reduction_tvs.end()});
-          std::vector<TensorView*> fusion_output_dep_inner_redu;
-          for (auto output : fusion->outputs()) {
-            auto output_tv = dynamic_cast<TensorView*>(output);
-            if (output_tv &&
-                std::any_of(
-                    inner_reduction_tvs.begin(),
-                    inner_reduction_tvs.end(),
-                    [&](TensorView* inner_redu_tv) {
-                      return DependencyCheck::isDependencyOf(
-                          inner_redu_tv, output_tv);
-                    })) {
-              std::cout << "add output tv " << output_tv->toString()
-                        << " to fusion_output_dep_inner_redu" << std::endl;
-              fusion_output_dep_inner_redu.emplace_back(output_tv);
-            }
-          }
-          const auto& vals_to_slected_fusion_output =
-              DependencyCheck::getAllValsBetween(
-                  {cached_tv}, {fusion_output_dep_inner_redu.begin(),
-                                fusion_output_dep_inner_redu.end()});
-          for (auto val : vals_to_outer_reduction) {
-            if(std::find(
-                   vals_to_slected_fusion_output.begin(),
-                   vals_to_slected_fusion_output.end(),
-                   val) == vals_to_slected_fusion_output.end()) {
-              continue;
-            }
-            auto tv = dynamic_cast<TensorView*>(val);
-            if (tv && tv != cached_tv && tv->definition()->isA<UnaryOp>()) {
-              std::cout << "WAR expr sort tv: " << tv->toString() << std::endl;
-              tv_inline_pos_map.emplace(tv, 2);
-            }
-          }
-<<<<<<< HEAD
-=======
           const auto& grouped_reduction_persistent_tvs =
               inner_outer_utils::getGroupedReductionPersistentTvs(
                   fusion, cached_tv, reduction_tvs);
           for (auto gp_tv : grouped_reduction_persistent_tvs) {
             tv_inline_pos_map.emplace(gp_tv, 2);
           }
->>>>>>> 10612e25
         }
       }
     }
