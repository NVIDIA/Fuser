// clang-format off
/*
 * SPDX-FileCopyrightText: Copyright (c) 2023-present NVIDIA CORPORATION & AFFILIATES.
 * All rights reserved.
 * SPDX-License-Identifier: BSD-3-Clause
 */
// clang-format on
#include <ops/arith.h>
#include <options.h>
#include <scheduler/normalization_inner_outer_utils.h>
#include <scheduler/normalization_utils.h>
#include <scheduler/runtime_info.h>
#include <scheduler/tools/inlining.h>

#include <ATen/cuda/CUDAContext.h>
namespace nvfuser {
namespace inner_outer_tma_warp_specialized {
void getHeuristics(
    ReductionParams* rparams,
    const int64_t outer_dim_numel,
    const int64_t inner_dim_numel,
    const int64_t regs_buffer_size_bit,
    const int64_t circular_buffered_smem_size_bit,
    const int64_t non_circular_buffered_smem_size_bit,
    const size_t computation_dtype_size_bit,
    const size_t max_allowed_vect_factor,
    const int64_t hp_threads_per_block_min,
    const int64_t hp_threads_per_block_max,
    const bool project_to_input,
    const PrimDataType index_type) {
  rparams->tma_warp_specialized = true;
  rparams->project_persistent_buffers = project_to_input;
  rparams->cparams.index_type = index_type;
  const auto dev_prop = at::cuda::getCurrentDeviceProperties();
  const int64_t sm_count = (int64_t)dev_prop->multiProcessorCount;
  constexpr int64_t reg_per_async_thread = 32L;
  constexpr int64_t regs_granularity = 8L;

  // Params for 1st stage, inner reduction and partial outer reduction.
  // Inner dim: inner_vect, inner_batch, and bdimx
  // Outer dim: iter_unroll, independent computation groups, SM count
  // Circular buffer: n_stages
  // Use the maximum vectorization factor
  const int64_t vect_factor = (int64_t)max_allowed_vect_factor;
  const int64_t after_vect = inner_dim_numel / vect_factor;
  const int64_t gdimy = sm_count;

  // bdimx: number of threads for inner dim.
  // bdimy: number of independent warp groups for outer dim.
  // iter_unroll: unroll for outer dim
  // n_stages: circular buffer stages.
  // These paras influence smem and register usage, they are
  // updated one-by-one to find the best combination.
  int64_t bdimx, bdimy, iter_unroll, n_stages;

  // Set boundary of bdimx
  const int64_t max_bdimx =
      hp_threads_per_block_max - kWarpSpecializationPaddedThreads;
  const int64_t min_bdimx = std::max(int64_t(128), hp_threads_per_block_min);

  // These two paras control how registers are used.
  // Cache TMA loaded buffer to regs
  bool is_circular_buffer_regs_cached = true;
  // Directly load from gmem to regs
  bool is_non_circular_buffer_gmem_to_regs = true;

  // Shared memory controls max possible circular buffer stages and iter
  // unrolls. Check shared memory usage it is calculated as:
  // (1) Non-circular buffered smem size, which is fixed.
  // (2) Circular buffered smem size, which is proportional to [iter_unroll] and
  //     [n_stages]
  // (3) Mbarrier size, which is proportional to [n_stages], each
  //     stage requires 16 bytes for WAR and RAW.
  // (4) Reduction workspace size, which is proportional to [iter_unroll] and
  //     [n_computation_warps]
  auto is_enough_smem =
      [&](int64_t iter_unroll, int64_t n_stages, int64_t bdimx, int64_t bdimy) {
        int64_t smem_size_bit = 0;
        //  circular buffered smem size
        smem_size_bit +=
            circular_buffered_smem_size_bit * iter_unroll * n_stages;
        // non-circular buffered
        if (!is_non_circular_buffer_gmem_to_regs) {
          smem_size_bit += non_circular_buffered_smem_size_bit;
        }
        // mbarrier size, round to 128 bytes as required by TMA
        smem_size_bit += roundUpToMultiple(128 * n_stages, 128 * 8);
        // reduction workspace size, need to be aligned to 128 bytes since
        // other smems are stacked on top of it directly, see
        // assignNextAddress in StackBasedSharedMemAllocator
        smem_size_bit += roundUpToMultiple(
            iter_unroll * bdimx * bdimy * computation_dtype_size_bit, 128);
        return (int64_t)dev_prop->sharedMemPerBlockOptin * 8 >= smem_size_bit;
      };

  // Check register usage,  it is calculated as:
  // (1) Used to further cache circular buffered tv, optional [true]
  // (2) Used to further cache non-circular buffered tv, optional [true]
  // (3) Used to cache partial outer reduction results
  // (4) overhead for indexing, etc.
  // Given a smem buffer size, calculate the number of registers pre thread
  // required to cache it in registers. The total required register size may be
  // larger than smem size due to non-divisible split.
  auto round_up_reg_count = [&](int64_t logical_size_bit, int64_t bdimx) {
    int persistent_batch = ceilDiv(after_vect, bdimx);
    int buffer_per_element = logical_size_bit / inner_dim_numel;
    int elements_per_thread = persistent_batch * vect_factor;
    int buffer_per_thread = buffer_per_element * elements_per_thread;
    return buffer_per_thread / scheduler_utils::bits_per_register;
  };
  // Assume each padded threads keep [tma_branch_registers] registers and all
  // others are moved to computation threads. The granularity is 8.
  // [tma_branch_registers] is a tunable parameter. When estimated
  // compute_branch_regs is not divisible by granularity, it is rounded down
  // and needs to recompute tma_branch_registers.
  // For example, assuming 256 computation threads, initial register = 168,
  // tma_branch_regs = 32. then (168 - 32) * 128 / 256 = 68 which is not
  // divisible by 8, compute_branch_registers = 168 + 68 = 236 --> rounded
  // down to 232. re-calculate [tma_branch_registers] using: borrowed
  // registers = (232 - 168) * 256 / 128 = 128. tma_branch_registers = 168 -
  // 128 = 40
  auto get_register_sharing = [&](int64_t reg_per_thread,
                                  int64_t computation_threads) {
    int64_t tma_branch_regs = reg_per_async_thread;
    int64_t compute_branch_regs = reg_per_thread +
        (reg_per_thread - tma_branch_regs) * kWarpSpecializationPaddedThreads /
            computation_threads;
    if (compute_branch_regs % regs_granularity != 0) {
      compute_branch_regs -= compute_branch_regs % regs_granularity;
      tma_branch_regs = reg_per_thread -
          (compute_branch_regs - reg_per_thread) * computation_threads /
              kWarpSpecializationPaddedThreads;
    }
    compute_branch_regs = std::min(
        compute_branch_regs, scheduler_utils::max_registers_per_thread);
    return std::make_pair(tma_branch_regs, compute_branch_regs);
  };
  auto is_enough_regs = [&](int64_t iter_unroll, int64_t bdimx, int64_t bdimy) {
    int64_t reg_count = 0;
    // cache circular buffered tv
    if (is_circular_buffer_regs_cached) {
      reg_count += round_up_reg_count(circular_buffered_smem_size_bit, bdimx) *
          iter_unroll;
    }

    // cache non-circular buffered tv
    if (is_non_circular_buffer_gmem_to_regs) {
      reg_count +=
          round_up_reg_count(non_circular_buffered_smem_size_bit, bdimx);
    }
    // regs for partial outer reduction results.
    reg_count += round_up_reg_count(regs_buffer_size_bit, bdimx);

    // Empirical value, tunned for RMS Norm Bwd FP16
    // At hidden size 6144, buffer requires 120 registers, compute branch
    // has 232 registers, there are remaining 112 registers.
    constexpr int64_t register_overhead_ws_tma = 112L;
    reg_count += register_overhead_ws_tma;
    int64_t available_regs = getRegPerThreadGivenThreadsPerSM(
        bdimx * bdimy + kWarpSpecializationPaddedThreads);
    auto [_, compute_branch_regs] =
        get_register_sharing(available_regs, bdimx * bdimy);
    return reg_count <= compute_branch_regs;
  };

  // Update stages, unroll, bdimx, bdimy based on target values under the
  // constraint of register and smem usage
  auto update_heuristics = [&](int64_t target_stages,
                               int64_t target_bdimy,
                               int64_t target_iter_unroll) {
    // reset paras
    bdimx = min_bdimx;
    bdimy = 1;
    iter_unroll = 1;
    n_stages = 1;

    // loop until no more updates
    while (1) {
      bool is_updated = false;
      if (n_stages * 2 <= target_stages &&
          is_enough_smem(iter_unroll, n_stages * 2, bdimx, bdimy)) {
        is_updated = true;
        n_stages *= 2;
      }

      // increase bdimy only when bdimx is not increased because multiple
      // independent computation groups only supports bdimx == 128
      if (bdimx == kWarpSpecializationPaddedThreads &&
          bdimy * 2 <= target_bdimy &&
          is_enough_regs(iter_unroll, bdimx, bdimy * 2) &&
          is_enough_smem(iter_unroll, n_stages, bdimx, bdimy * 2)) {
        is_updated = true;
        bdimy *= 2;
      }
      // increase iter_unroll
      // iter_unroll should be divisible by outer_dim_numel due to limitation of
      // 1D TMA predicate.
      if (iter_unroll * 2 <= target_iter_unroll &&
          is_enough_regs(iter_unroll * 2, bdimx, bdimy) &&
          is_enough_smem(iter_unroll * 2, n_stages, bdimx, bdimy) &&
          outer_dim_numel % (iter_unroll * 2) == 0) {
        is_updated = true;
        iter_unroll *= 2;
      }

      // consider increasing bdimx only when pingpong is not used.
      if (bdimy == 1) {
        int64_t new_bdimx = bdimx + 128;
        // ensure new bdimx is within bounds and smem is enough
        bool can_increase = (new_bdimx <= max_bdimx) &&
            is_enough_smem(iter_unroll, n_stages, new_bdimx, bdimy);
        auto get_tail = [](int64_t a, int64_t b) {
          return a % b == 0 ? b : a % b;
        };
        // try to increase bdimx only when:
        // (1) Benifical from more register usage. When bdimx is 128, only 128 x
        //     256 registers are used, should increase to use all 64K registers.
        // (2) Benificial from divisible split.
        // (3) Current bdimx leads to register spills.
        bool try_increase = (bdimx == 128) ||
            (get_tail(after_vect, new_bdimx) >= get_tail(after_vect, bdimx)) ||
            (!is_enough_regs(iter_unroll, bdimx, bdimy));
        if (can_increase && try_increase) {
          is_updated = true;
          bdimx += 128;
        }
      }
      if (!is_updated) {
        break;
      }
    }
  };

  // Initial target to achieve circular buffer with multiple computation warp
  // groups and iteration unroll.
  update_heuristics(
      /*target_stages=*/2, /*target_bdimy=*/2, /*target_iter_unroll=*/4);

  // If can't achieve multiple computation warp groups, reduce register usage by
  // disable [target_iter_unroll] and [is_circular_buffer_regs_cached].
  if (bdimy == 1) {
    is_circular_buffer_regs_cached = false;
    update_heuristics(
        /*target_stages=*/2, /*target_bdimy=*/2, /*target_iter_unroll=*/1);
  }

  // If still can't achieve multiple computation warp groups, further disable
  // [is_non_circular_buffer_gmem_to_regs]
  if (bdimy == 1) {
    is_non_circular_buffer_gmem_to_regs = false;
    update_heuristics(
        /*target_stages=*/2, /*target_bdimy=*/2, /*target_iter_unroll=*/1);
  }

  // If no circular buffering, reduce shared memory usage, don't use ping-pong
  if (n_stages == 1) {
    is_non_circular_buffer_gmem_to_regs = true;
    update_heuristics(
        /*target_stages=*/2, /*target_bdimy=*/1, /*target_iter_unroll=*/1);
  }

  // If sufficient shared memory is available, try increasing the number of
  // stages. Ensure n_stages is divisible by bdimy so that each computation warp
  // group operates on a distinct circular buffer stage with its own mbarrier.
  while (is_enough_smem(iter_unroll, n_stages * 2, bdimx, bdimy)) {
    n_stages *= 2;
  }
  if (n_stages % bdimy != 0) {
    n_stages -= (n_stages % bdimy);
  }

  int64_t inner_batch = ceilDiv(after_vect, bdimx);

  // The inner reduction part of the kernel also does a partial outer reduction
  // and stores the partial results in tmp gmem and then reloaded to finish the
  // outer reduction. This function set the vectorization factor for write and
  // and read of the partial outer reduction result.
  // For write to tmp gmem, follows vectorization factor of inner reduction
  //                        but don't exceed 16 bytes.
  // For read from tmp gmem, since the parallelization is changed, a different
  //                         vectorization factor is used to optimize the
  //                         number of reductions per thread.
  constexpr int64_t max_gmem_vect_access_bit = 128;
  const int64_t max_tmp_gmem_vect_factor = std::min(
      max_gmem_vect_access_bit / (int64_t)computation_dtype_size_bit,
      vect_factor);
  int64_t tmp_gmem_write_vect = max_tmp_gmem_vect_factor;
  const int64_t workload_per_thread = inner_dim_numel >= 4096 ? 4l : 2l;
  int64_t vectorization_factor_outer =
      std::min(workload_per_thread, max_tmp_gmem_vect_factor);

  rparams->combined_split_grid_inner_dim =
      vectorization_factor_outer * bdimx * gdimy < inner_dim_numel;
  rparams->persistent_kernel = true;
  rparams->fastest_dim = true;
  rparams->combined_inner_outer = true;
  rparams->is_non_circular_buffer_gmem_to_regs =
      is_non_circular_buffer_gmem_to_regs;
  rparams->is_circular_buffer_regs_cached = is_circular_buffer_regs_cached;
  // Non Warp Specialized dim can't have more than 128 threads
  // see https://github.com/NVIDIA/Fuser/pull/4398.
  // Still want to use TIDy if bdimx <=128, which is more convenient for
  // ping-pong computations.
  ParallelType ws_pt = bdimx > 128 ? ParallelType::TIDx : ParallelType::TIDy;
  WarpSpecialized ws(ws_pt);

  // [BIDy, Circular loop, Computation Warp Group loop, |stage_slice_position| ]
  // Ensure TMA loaded data is passed to computation warps independently.
  if (bdimy > 1) {
    ws.stage_slice_position = 3;
  }
  int64_t computation_threads = bdimx * bdimy;
  int64_t total_threads =
      kWarpSpecializationPaddedThreads + computation_threads;
  if (total_threads > 256) {
    int64_t reg_per_thread = getRegPerThreadGivenThreadsPerSM(total_threads);
    ws.num_registers = get_register_sharing(reg_per_thread, bdimx * bdimy);
  }
  CircularBufferOptions circular_buffer_options{
      .type = ws, .stage = n_stages, .prefetch = n_stages - 1};
  rparams->circular_buffer_options = circular_buffer_options;
  rparams->computation_warp_groups = bdimy;
  rparams->unroll_factor_iter_dom = iter_unroll;
  rparams->vectorization_factor_outer = vectorization_factor_outer;
  rparams->vectorization_factor_tmp_gmem_write = tmp_gmem_write_vect;
  rparams->unroll_factor_inner_reduction = vect_factor;
  rparams->batches_per_block_inner_reduction = inner_batch;
  rparams->block_dim_inner_reduction = ParallelType::TIDx;
  rparams->vectorize_inner_reduction = vect_factor > 1;
  rparams->split_grid_dim_iter_dom_outer = true;
  rparams->grid_dim_iter_dom = ParallelType::BIDy;
  rparams->pad_inner_reduction_to_warp = true;

  rparams->lparams = LaunchParams(
      LaunchParams::UNINITIALIZED_VAL,
      gdimy,
      LaunchParams::UNINITIALIZED_VAL,
      n_stages > 1 && ws_pt == ParallelType::TIDx
          ? bdimx + kWarpSpecializationPaddedThreads
          : bdimx,
      ws_pt == ParallelType::TIDy ? bdimy + 1 : bdimy,
      LaunchParams::UNINITIALIZED_VAL);

  auto is_good_ws_heuristic = [&]() {
    // If can't achieve cirulcar buffer, the heuristic is bad.
    if (n_stages == 1) {
      return false;
    }
    // To achieve circular buffer, the heuristic tried to reduce shared memory
    // usage by directly load data from gmem to registers. This increased
    // register usage and may lead to register spills, only consider it is good
    // when non-buffer register is at least 64 to avoid large register spills.
    // This is an empirical value based on RMSNorm Bwd FP16 on B200. It makes a
    // cut-off at hidden size of 24K.
    if (bdimy == 1 && is_non_circular_buffer_gmem_to_regs) {
      int64_t buffer_regs =
          round_up_reg_count(non_circular_buffered_smem_size_bit, bdimx) +
          round_up_reg_count(regs_buffer_size_bit, bdimx);
      int64_t compute_branch_regs =
          ws.num_registers.has_value() ? ws.num_registers.value().second : 255L;
      int64_t other_regs = compute_branch_regs - buffer_regs;
      return other_regs >= 64L;
    }
    return true;
  };
  // evaluate if the heuristic is good enough to use warp specialized
  // otherwise, the heuristic is discarded and fall back to multi-wave approach.
  rparams->is_good_ws_heuristic = is_good_ws_heuristic();

  rparams->tag = rparams->is_good_ws_heuristic
      ? "TMA Warp Specialized Persistent Heuristic.\n"
      : "TMA Warp Specialized Persistent Heuristic Failed, falling back to "
        "multi-wave.\n";

  if (isDebugDumpEnabled(DebugDumpOption::SchedulerDebug)) {
    debug() << "\n===== Combined InnerOuter Reduction Stats ========\n"
            << "outer_dim_numel: " << outer_dim_numel << "\n"
            << "inner_dim_numel: " << inner_dim_numel << "\n"
            << "regs_buffer_size_bit: " << regs_buffer_size_bit << "\n"
            << "circular_buffered_smem_size_bit: "
            << circular_buffered_smem_size_bit << "\n"
            << "non_circular_buffered_smem_size_bit: "
            << non_circular_buffered_smem_size_bit << "\n"
            << "max_allowed_vect_factor: " << max_allowed_vect_factor << "\n"
            << "vectorization_factor_tmp_gmem_write: " << tmp_gmem_write_vect
            << "\n"
            << "vectorization_factor_outer: " << vectorization_factor_outer
            << "\n"
            << "bdimx: " << bdimx << ", bdimy: " << bdimy
            << ", iter_unroll: " << iter_unroll << ", n_stages: " << n_stages
            << "\n"
            << "is_circular_buffer_regs_cached: "
            << is_circular_buffer_regs_cached << "\n"
            << "is_non_circular_buffer_gmem_to_regs: "
            << is_non_circular_buffer_gmem_to_regs << "\n";
    debug() << "smem_persistent_buffers: "
            << "\n";
    for (auto buffer : rparams->smem_persistent_buffers) {
      debug() << buffer->toString() << "\n";
    }
    debug() << rparams->toString() << std::endl;
  }
}

void scheduleOuterReduction(
    Fusion* fusion,
    const ReductionParams* rparams,
    const std::vector<TensorView*>& outer_reduction_tvs,
    std::vector<TensorView*>& cached_gmem,
    std::vector<TensorView*>& cached_gmem_reload,
    std::vector<TensorView*>& outer_reference_tvs,
    std::unordered_set<TensorView*>& boundaryNodesSet) {
  auto mergeReductionOrIterDomains = [](TensorView* tv, bool mergeReduction) {
    int prev_i = -1;
    for (int i = static_cast<int>(tv->nDims()) - 1; i >= 0; i--) {
      if (mergeReduction == tv->axis(i)->isReduction()) {
        if (prev_i == -1) {
          prev_i = i;
        } else {
          tv->merge(i, prev_i);
          prev_i = i;
        }
      }
    }
  };
  for (auto& outer_reduction_tv : outer_reduction_tvs) {
    // Similar to the inner reduction, we need to reorder the outer reduction tv
    // when there are view operations.
    if (!ir_utils::getReshapeOps(fusion).empty()) {
      // Reorder reference_tv after propagating the view operation. This will
      // reorder for better merging.
      outer_reduction_tv->reorder(
          scheduler_utils::domainReorderAsLogicalMap(outer_reduction_tv));
    }

    // merge tensorview to [reduction, iteraiton] domains
    mergeReductionOrIterDomains(outer_reduction_tv, true);
    mergeReductionOrIterDomains(outer_reduction_tv, false);

    // First-stage of outer reduction
    // with unroll and TIDy, rFactor axis = {0,3}
    // with unroll without TIDy, rFactor axis = {0,2}
    // without unroll or TIdy, rFactor axis = {0}
    std::vector<int64_t> rfactor_axes{0};
    int64_t extra_rfactor_axis = -1;
    if (rparams->unroll_factor_iter_dom > 1) {
      // [R/Unroll, Unroll]
      // Should mark as serial to avoid unrolling the outer reduction
      // which requires extra registers
      outer_reduction_tv->split(0, rparams->unroll_factor_iter_dom);
      outer_reduction_tv->axis(1)->parallelize(ParallelType::Serial);
      extra_rfactor_axis = 2;
    }
    // [R/Unroll/BIDy, BIDy, Unroll]
    outer_reduction_tv->split(0, rparams->lparams.gdimy());
    // [R/Unroll/BIDy/TIDy, TIDy, BIDy, Unroll]
    if (rparams->computation_warp_groups > 1) {
      outer_reduction_tv->split(0, rparams->computation_warp_groups);
      extra_rfactor_axis = 3;
    }
    if (rparams->unroll_factor_iter_dom > 1) {
      rfactor_axes.push_back(extra_rfactor_axis);
    }

    TensorView* partialResult = outer_reduction_tv->rFactor(rfactor_axes);
    partialResult->cacheBefore();
    partialResult->setMemoryType(MemoryType::Global);
    TensorView* partialResultReload = partialResult->cacheAfter();

    boundaryNodesSet.insert(partialResultReload);
    cached_gmem.emplace_back(partialResult);
    cached_gmem_reload.emplace_back(partialResultReload);

    // Second-stage of outer reduction
    if (rparams->computation_warp_groups > 1) {
      outer_reduction_tv->axis(0)->parallelize(ParallelType::TIDy);
    } else {
      // Unroll 1 to WAR bug in validateAndPropagatePType which propagates BIDy
      // to final outer reduction domain {132}
      // reduction domain, [GDIMy, ...] --> [I1/Unroll, Unroll]
      outer_reduction_tv->split(0, 1);
      outer_reduction_tv->axis(1)->parallelize(ParallelType::Unroll);
    }
    // iteration domain, [BIDy, TIDx, Vect]
    int axisID = -1;
    if (rparams->vectorization_factor_outer > 1) {
      outer_reduction_tv->split(axisID, rparams->vectorization_factor_outer);
      outer_reduction_tv->axis(axisID--)->parallelize(ParallelType::Vectorize);
    }

    if (rparams->lparams.bdimx() > 1) {
      int64_t compute_bdimx = reduction_scheduler_utils::getComputeBdimx(
          rparams->circular_buffer_options, rparams->lparams.bdimx());
      outer_reduction_tv->split(axisID, compute_bdimx);
      outer_reduction_tv->axis(axisID--)->parallelize(ParallelType::TIDx);
    }

    if (rparams->combined_split_grid_inner_dim) {
      outer_reduction_tv->split(
          axisID, NamedScalar::getParallelDim(ParallelType::BIDy));
    }

    outer_reduction_tv->axis(axisID--)->parallelize(ParallelType::BIDy);
    auto outer_reference_tv = outer_reduction_tv;
    if (rparams->computation_warp_groups > 1) {
      outer_reference_tv = outer_reduction_tv->rFactor({1});
    }
    outer_reference_tvs.emplace_back(outer_reference_tv);
  }
}

void scheduleFusion(Fusion* fusion, const ReductionParams* rparams) {
  FusionGuard fg(fusion);

  // Grab the reduction, input, and output tensor views. dummy_outputs are
  // helper tensors for persistent buffer projection.
  std::vector<TensorView*> dummy_outputs, reduction_tvs, smem_consumers,
      persistent_buffers;
<<<<<<< HEAD
  std::vector<std::pair<TensorView*, TensorView*>> cached_inputs,
      cached_outputs;
=======
  std::vector<std::pair<TensorView*, int64_t>> cached_inputs;
  std::vector<std::pair<TensorView*, int64_t>> cached_outputs;
>>>>>>> 9e292629
  normalization_scheduler_utils::commonScheduleBeforeIterDomainTransform(
      fusion,
      rparams,
      dummy_outputs,
      cached_inputs,
      reduction_tvs,
      smem_consumers,
      persistent_buffers,
      cached_outputs);

  // split reduction_tvs into inner and outer reduction_tvs
  std::vector<TensorView*> inner_reduction_tvs, outer_reduction_tvs;
  for (auto tv : reduction_tvs) {
    if (scheduler_utils::isFastestDimReduction(tv)) {
      inner_reduction_tvs.emplace_back(tv);
    } else {
      outer_reduction_tvs.emplace_back(tv);
    }
  }
  NVF_ERROR(
      !inner_reduction_tvs.empty(),
      "schedulePersistentKernelInnerOuter is called but no inner reduction is "
      "found.");
  NVF_ERROR(
      !outer_reduction_tvs.empty(),
      "schedulePersistentKernelInnerOuter is called but no outer reduction is "
      "found.");

  // schedule inner reduction, only schedule the first inner reduction tv,
  // then will be propagated to other inner reduction tvs.
  TensorView* inner_reference_tv =
      normalization_scheduler_utils::scheduleReductionGeneral(
          fusion,
          rparams,
          inner_reduction_tvs,
          SchedulerType::InnerOuterPersistent);

  // schedule outer reduction, schedule all the outer reduction tvs since we
  // need to store the intermediate results.
  std::vector<TensorView*> cached_gmem;
  std::vector<TensorView*> cached_gmem_reload;
  std::vector<TensorView*> outer_reference_tvs;
  std::unordered_set<TensorView*> boundaryNodesSet;
  scheduleOuterReduction(
      fusion,
      rparams,
      outer_reduction_tvs,
      cached_gmem,
      cached_gmem_reload,
      outer_reference_tvs,
      boundaryNodesSet);

  // Propagate inner reduction and outer reductions
  for (auto output : dummy_outputs) {
    fusion->addOutput(output);
  }

  // Collect tvs loaded with TMA, they require special scheduling.
  std::vector<TensorView*> tma_load_tvs;
  for (auto tv : smem_consumers) {
    auto smem_tv = ir_utils::getSoleProducerTv(tv);
    if (std::find(tma_load_tvs.begin(), tma_load_tvs.end(), smem_tv) ==
        tma_load_tvs.end()) {
      tma_load_tvs.emplace_back(smem_tv);
    }
  }

  const bool is_unroll_or_vectorization = rparams->isUnrolled();
  const bool is_vectorize =
      rparams->vectorize_inner_reduction || rparams->vectorize_iter_dom;
  const bool group_inner_reduction = rparams->unroll_factor_iter_dom > 1;
  // The first part of the outer reduction is grid-stride thread local
  // reduction, can't be grouped. The second part of the outer reduction is
  // thread local reduction, can't be grouped.
  const bool group_outer_reduction = false;

  // Propagate transformations for inner reduction.
  // Two steps are used since tma tvs are scheduled differently.
  // Step-1, propagate iteration domain in inner reduction.
  // Step-2, propagate reduction domain in inner reduction.
  // Find the axis that splits the reduction domain and iteration domain.
  int first_redu_axis = -1;
  int n_dims = (int)inner_reference_tv->nDims();
  for (auto i = 0; i < n_dims; i++) {
    if (inner_reference_tv->axis(i)->isReduction() ||
        inner_reference_tv->axis(i)->isRFactorProduct()) {
      first_redu_axis = i;
      break;
    }
  }

  // Step-1, propagate iteration domain in inner reduction.
  // outer_reference_tvs are excluded since they are already scheduled
  // with a different pattern for the final step of outer reduciton.
  if (first_redu_axis > 0) {
    TransformPropagator propagator(inner_reference_tv, first_redu_axis - 1);
    std::vector<TensorView*> all_tvs_except = ir_utils::allTvsExcept(
        fusion, {outer_reference_tvs.begin(), outer_reference_tvs.end()});
    SetSelector selector({all_tvs_except.begin(), all_tvs_except.end()});
    MaxLogicalDomainInfoSpanningTree(inner_reference_tv, &selector)
        .traverse(&propagator);
  }

  // Step-2, propagate reduction domain in inner reduction.
  // (a) Tvs in boundaryNodesSet are excluded since they should follow outer
  // reduction pattern.
  // (b) TMA tvs are excluded since they require special scheduling.
  // (3) Excluding tma tvs breaks the propagation path from inner reduction
  // tv to cached_gmem which stores the results of the first-stage of outer
  // reduction. The solution is adding a dummy output to link them. The same
  // trick is used when projecting persistent buffers to inputs.
  auto inner_reduction_input = ir_utils::getSoleProducerTv(inner_reference_tv);
  for (auto tv : cached_gmem) {
    // T1(smem) --> T2 (l) --> T3 = OuterRedu(T2) --> T4(cached_gmem)
    // outer_reduction_input: T2
    // partial_outer_redu_tv: T3
    auto partial_outer_redu_tv = ir_utils::getSoleProducerTv(tv);
    auto outer_reduction_input =
        ir_utils::getSoleProducerTv(partial_outer_redu_tv);
    auto dummy_output = add(inner_reduction_input, outer_reduction_input);
    fusion->addOutput(dummy_output);
    dummy_outputs.emplace_back(dummy_output);
  }

  // Tvs requiring special scheduling
  std::unordered_set<TensorView*> special_tvs{
      tma_load_tvs.begin(), tma_load_tvs.end()};
  for (auto tv : boundaryNodesSet) {
    if (special_tvs.count(tv) == 0) {
      special_tvs.emplace(tv);
    }
  }
  TransformPropagator propagator(inner_reference_tv);
  std::vector<TensorView*> all_tvs_except_cache =
      ir_utils::allTvsExcept(fusion, {special_tvs.begin(), special_tvs.end()});
  SetSelector selector(
      {all_tvs_except_cache.begin(), all_tvs_except_cache.end()});
  MaxLogicalDomainInfoSpanningTree(inner_reference_tv, &selector)
      .traverse(&propagator);

  reduction_scheduler_utils::propagateRFactor(
      inner_reference_tv, inner_reduction_tvs[0], inner_reduction_tvs);

  // parallelization propagation
  const auto& selected_tvs_inner =
      scheduler_utils::getAllTvsFrom(inner_reduction_tvs, boundaryNodesSet);
  const auto& unroll_vectorizable_cached_tvs =
      reduction_scheduler_utils::getCachedTvsToUnrollOrVectorize(
          inner_reference_tv, is_vectorize, cached_inputs, cached_outputs);
  reduction_scheduler_utils::propagateParallelization(
      inner_reduction_tvs[0],
      inner_reference_tv,
      is_unroll_or_vectorization,
      group_inner_reduction,
      inner_reduction_tvs,
      unroll_vectorizable_cached_tvs,
      {selected_tvs_inner.begin(), selected_tvs_inner.end()},
      /*skip_input_output_unroll=*/true);

  // Propagate outer reduction. Each outer reduction is connected with its
  // cached_gmem and output, since we added all the cached_gmem to the
  // boundaryNodesSet, the transformation from one outer reduction can't
  // propagate to other outer reductions due to the cutoff at
  // boundaryNodesSet. Thus, we need a loop to initiate the propagation from
  // each outer reduction. Don't allow parallelization propagation goes
  // through cached_gmem, see issue 246.
  for (long unsigned int i = 0; i < outer_reference_tvs.size(); i++) {
    const auto& selected_tvs_outer = scheduler_utils::getAllTvsFrom(
        {outer_reduction_tvs[i]}, {cached_gmem[i]});
    reduction_scheduler_utils::propagateTransformation(
        outer_reference_tvs[i], boundaryNodesSet);
    const auto& unroll_vectorizable_cached_tvs =
        reduction_scheduler_utils::getCachedTvsToUnrollOrVectorize(
            outer_reference_tvs[i],
            is_vectorize,
            cached_inputs,
            cached_outputs);
    reduction_scheduler_utils::propagateParallelization(
        outer_reduction_tvs[i],
        outer_reference_tvs[i],
        is_unroll_or_vectorization,
        group_outer_reduction,
        outer_reduction_tvs,
        unroll_vectorizable_cached_tvs,
        {selected_tvs_outer.begin(), selected_tvs_outer.end()});
  }

  // Up to this point, the outer dimension of the TMA tv is scheduled
  // the same way as the inner reduction tv. However, the inner dimension
  // has not been scheduled yet. Since 1D TMA allows unrestricted load size,
  // we can simply parallelize the entire inner dimension using bulk.
  // Example: 2D tensor, [BIDy, S, | Bulk]
  // Example: 1D tensor, [Bulk]
  constexpr int64_t tma_inline_pos = 2;
  for (auto tv : tma_load_tvs) {
    tv->axis(-1)->parallelize(ParallelType::Bulk);
    // Change from TIDy to Serial to separate the TMA load for different
    // computation warp groups
    if (rparams->computation_warp_groups > 1 &&
        tv->nDims() > tma_inline_pos + 1) {
      tv->axis(tma_inline_pos)->parallelize(ParallelType::Serial);
    }
  }

  // special vectorization of temp gmem, vectorization_factor_tmp_gmem_write
  // is guaranteed to be smaller or equal to input vectorization factor.
  if (rparams->vectorization_factor_tmp_gmem_write > 1) {
    for (auto tv : cached_gmem) {
      NVF_ERROR(
          rparams->vectorization_factor_tmp_gmem_write <=
              rparams->unroll_factor_inner_reduction,
          "vectorization factor of temp gmem write should be smaller than that "
          "of inner reduction.")
      if (rparams->vectorization_factor_tmp_gmem_write <
          rparams->unroll_factor_inner_reduction) {
        tv->split(-1, rparams->vectorization_factor_tmp_gmem_write);
      }
      tv->axis(-1)->parallelize(ParallelType::Vectorize);
    }
  }
  // vectorization propagate through propagateParallelization only works for
  // input and output tensors. propagate vectorization to cached_gmem_reload
  // directly from output tv using parallelizeAllLike. must propagate
  // seperaely for different tvs as outer reductions are transformed
  // seperately.
  if (rparams->vectorization_factor_outer > 1) {
    for (auto tv : cached_gmem_reload) {
      auto output_tvs = ir_utils::outputTvsOf(tv);
      NVF_ERROR(
          !output_tvs.empty(),
          "cached_gmem_reload should have at least one output tensor.")
      scheduler_utils::parallelizeAllLike(
          output_tvs[0],
          -1,
          {cached_gmem_reload.begin(), cached_gmem_reload.end()},
          {ParallelType::Vectorize});
    }
  }

  // Needs special handling of vectorized loading from shared memory due to
  // potential different data types of inputs and shared memory tensor.
  if (is_vectorize) {
    reduction_scheduler_utils::sharedMemoryConsumerVectorization(
        smem_consumers, rparams->unroll_factor_inner_reduction);
  }

  // Remove dummy outputs as they can inadvertently affect CA positions
  for (auto output : dummy_outputs) {
    fusion->removeOutput(output);
  }
  // inline
  if (rparams->circular_buffer_options.isEnable()) {
    std::unordered_map<TensorView*, int64_t> tv_inline_pos_map;
    // TMA loaded tv may have a domain of either
    // [I/Unroll/BIDy, BIDy, Unroll | Bulk]
    // or
    // [I/BIDy, BIDy, | Bulk]
    // or
    // [Bulk]
    // Set inline position after BIDy, so all the unrolled TMA loads
    // share the same barrier.
    for (auto tv : tma_load_tvs) {
      if (tv->nDims() >= tma_inline_pos + 1) {
        tv_inline_pos_map.emplace(tv, tma_inline_pos);
      }
    }
    // For smem consumers, set inline position to the same as tma load tvs.
    // This allows quick release the shared memory barrier to launch the
    // next TMA load. Otherwise, the inline position is to the right of the
    // Unroll axis. Which requires the tma tensor alive until the end of the
    // computation and delays the next TMA load until the end of the
    // computation.
    if (rparams->is_circular_buffer_regs_cached) {
      for (auto tv : smem_consumers) {
        if (ir_utils::getSoleProducerTv(tv)->nDims() >= tma_inline_pos + 1) {
          tv_inline_pos_map.emplace(tv, tma_inline_pos);
        }
      }
    }

    // Cached input with inner bcast [Iter, 1], is not marked as vectorizable
    // in getCachedTvsToUnrollOrVectorize(). However, if iteration domain is
    // unrolled, the tv is scheduled as: [I/Unroll/BIDy, BIDy, Unroll, ...],
    // the unrolled domain, axis-2, can be vectorized.
    if (group_inner_reduction) {
      // Heuristic ensures the iteration dim is divisible by the unroll
      // factor. Here, we only need to further confirm all the iteration
      // domains are contiguous.
      auto can_vectorize = [](TensorView* input_tv) {
        const auto& contiguity = input_tv->domain()->contiguity();
        const auto& domain = input_tv->getMaybeAllocationDomain();
        for (auto i : c10::irange(domain.size())) {
          if (domain.at(i)->isBroadcast()) {
            continue;
          }
          if (!contiguity[i].has_value() || !contiguity[i].value()) {
            return false;
          }
        }
        return true;
      };
      int64_t last_iter_dim = rparams->computation_warp_groups > 1
          ? tma_inline_pos + 1
          : tma_inline_pos;
<<<<<<< HEAD
      for (const auto& [cached_tv, original_input] : cached_inputs) {
=======
      for (const auto& [cached_tv, input_idx] : cached_inputs) {
>>>>>>> 9e292629
        // skip smem tvs as they are TMA loaded and already special inlined
        if (cached_tv->getMemoryType() == MemoryType::Shared) {
          continue;
        }
        // skip tvs that are already vectorized in general vectorization
        // analysis and propagation.
        // The last iter dim may be a broadcast, so we need to check all the
        // iter dims.
        if (std::ranges::any_of(
                cached_tv->domain()->loop(), [](const IterDomain* id) {
                  return id->getParallelType() == ParallelType::Vectorize;
                })) {
          continue;
        }
        // find tvs should be persistent due to grouped reduction.
        // (1) inline before iter unrolled dim to ensure accessible for both
        // loops before and after iter grouped reduction.
        // (2) vectorize the last iter dim if possible.
        const auto& grouped_reduction_persistent_tvs =
            inner_outer_utils::getGroupedReductionPersistentTvs(
                fusion, cached_tv, reduction_tvs);
        for (auto gp_tv : grouped_reduction_persistent_tvs) {
          tv_inline_pos_map.emplace(gp_tv, last_iter_dim);
        }

        NVF_ERROR(
            cached_tv->nDims() > last_iter_dim,
            "No dim to vectorize or unroll, cached_tv: ",
            cached_tv->toString());
        if (can_vectorize(ir_utils::getSoleProducerTv(cached_tv))) {
          cached_tv->axis(last_iter_dim)->parallelize(ParallelType::Vectorize);
        } else {
          cached_tv->axis(last_iter_dim)->parallelize(ParallelType::Unroll);
        }
      }
    }

    std::unordered_set<TensorView*> exclude_tvs;
    for (auto [k, v] : tv_inline_pos_map) {
      exclude_tvs.insert(k);
      inlineSelectedAt({k}, k, v);
    }
    std::vector<TensorView*> inline_most_tvs =
        ir_utils::allTvsExcept(fusion, exclude_tvs);
    inlineMost(inline_most_tvs);
    int64_t number_of_stages = rparams->circular_buffer_options.stage;
    int64_t prefetch_distance = rparams->circular_buffer_options.prefetch;
    CircularBufferType circular_buffer_type =
        rparams->circular_buffer_options.type;
    for (auto tv : tma_load_tvs) {
      // Circular buffer requires a valid axis to circulate on, and only
      // applies to TVs with a computeAt position. For example,  the weight
      // tensor in RMS Norm Bwd is scheduled as: T36_s___bfloat[iB91{i2}]
      //  logical domain : (iB91{i2})
      //  contiguity: t
      //  loop domain : (iB91{i2})
      // There is no way to apply circular buffer to this tensor.
      if (tv->getComputeAtPosition() > 0) {
        tv->circularBuffer(
            number_of_stages, prefetch_distance, circular_buffer_type);
      }
    }
  } else {
    inlineMost();
  }
  // replay loop domain transformations to allocation domain for shared memory
  // tensors. Ensure we can allocate based on the allocation domain.
  scheduler_utils::buildAllocationDomainForSharedMemoryTvs(fusion);
}
} // namespace inner_outer_tma_warp_specialized
} // namespace nvfuser<|MERGE_RESOLUTION|>--- conflicted
+++ resolved
@@ -516,13 +516,8 @@
   // helper tensors for persistent buffer projection.
   std::vector<TensorView*> dummy_outputs, reduction_tvs, smem_consumers,
       persistent_buffers;
-<<<<<<< HEAD
-  std::vector<std::pair<TensorView*, TensorView*>> cached_inputs,
-      cached_outputs;
-=======
   std::vector<std::pair<TensorView*, int64_t>> cached_inputs;
   std::vector<std::pair<TensorView*, int64_t>> cached_outputs;
->>>>>>> 9e292629
   normalization_scheduler_utils::commonScheduleBeforeIterDomainTransform(
       fusion,
       rparams,
@@ -827,11 +822,7 @@
       int64_t last_iter_dim = rparams->computation_warp_groups > 1
           ? tma_inline_pos + 1
           : tma_inline_pos;
-<<<<<<< HEAD
-      for (const auto& [cached_tv, original_input] : cached_inputs) {
-=======
       for (const auto& [cached_tv, input_idx] : cached_inputs) {
->>>>>>> 9e292629
         // skip smem tvs as they are TMA loaded and already special inlined
         if (cached_tv->getMemoryType() == MemoryType::Shared) {
           continue;
