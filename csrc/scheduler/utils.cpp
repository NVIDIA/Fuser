--- conflicted
+++ resolved
@@ -2077,15 +2077,9 @@
   }
   std::unordered_map<IterDomain*, int> alloc_index;
   std::unordered_map<IterDomain*, int> rfactor_index;
-<<<<<<< HEAD
-  for (auto i : c10::irange(alloc_dom.size())) {
-    alloc_index[alloc_dom[i]] = static_cast<int>(i);
-    rfactor_index[maybe_rfactor_dom[i]] = static_cast<int>(i);
-=======
   for (auto i : c10::irange((int)alloc_dom.size())) {
     alloc_index[alloc_dom[i]] = i;
     rfactor_index[maybe_rfactor_dom[i]] = i;
->>>>>>> 139578fb
   }
   for (auto iter_dom : alloc_dom) {
     ret[rfactor_index[iter_dom]] = alloc_index[iter_dom];
