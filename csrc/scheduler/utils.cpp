// clang-format off
/*
 * SPDX-FileCopyrightText: Copyright (c) 2023-present NVIDIA CORPORATION & AFFILIATES.
 * All rights reserved.
 * SPDX-License-Identifier: BSD-3-Clause
 */
// clang-format on
#include "utils.h"
#include <scheduler/utils.h>

#include <algorithm>
#include <queue>
#include <ranges>

#include <ATen/cuda/CUDAContext.h>

#include <bfs.h>
#include <contiguity.h>
#include <expr_evaluator.h>
#include <id_model/id_model.h>
#include <id_model/schedule.h>
#include <instrumentation.h>
#include <ir/allocation_utils.h>
#include <ir/builder.h>
#include <ir/interface_nodes.h>
#include <ir/utils.h>
#include <logical_domain_map.h>
#include <multidevice/allocation_utils.h>
#include <multidevice/resharding.h>
#include <multidevice/utils.h>
#include <ops/all_ops.h>
#include <scheduler/mma_utils.h>
#include <scheduler/normalization_utils.h>
#include <scheduler/registry.h>
#include <scheduler/runtime_info.h>
#include <scheduler/tools/loop_domain_scheduler.h>
#include <scheduler/vectorize_helper.h>
#include <transform_iter.h>
#include <transform_replay.h>
#include <type.h>
#include <val_graph_visitor.h>

namespace nvfuser {
namespace scheduler_utils {

// Returns number of "valid" dimensions. e.g. if tv has
// [I1, R2, I3, I4, R3{1}]
// where R3{1} is in dont_merge, resulting domain should be:
// [I1, I3*I4, R2, R3{1}] with return value 3
//
// if tv has
// [R1, I2, R3, I4, R4, R5{1}, R6{1}]
//  where R5{1} and R6{1} are in dont_merge, resulting domain should be:
// [I2*I4, R1*R3, R4, R5{1}, R6{1}]
// with return value 3
size_t merge_3d(TensorView* tv) {
  bool active_is_reduction = false;
  bool first_dim = true;
  int prev_i = -1;

  for (int i = static_cast<int>(tv->nDims()) - 1; i >= 0; i--) {
    if (first_dim) {
      active_is_reduction = tv->axis(i)->isReduction();
      prev_i = i;
      first_dim = false;
    } else {
      if (tv->axis(i)->isReduction() != active_is_reduction) {
        break;
      }
      tv->merge(i, prev_i);
      prev_i = i;
    }
  }

  if (prev_i == -1) {
    // Zero dimensional
    return 0;
  }

  // put inner most dimension as last dimension
  tv->reorder({{prev_i, -1}});
  active_is_reduction = false;
  first_dim = true;
  prev_i = -1;

  for (int i = static_cast<int>(tv->nDims()) - 2; i >= 0; i--) {
    auto id = tv->axis(i);
    if (first_dim) {
      active_is_reduction = id->isReduction();
      prev_i = i;
      first_dim = false;
    } else if (id->isReduction() == active_is_reduction) {
      tv->merge(i, prev_i);
      prev_i = i;
    }
  }

  // put second dimension as second to last dimension
  if (prev_i == -1) {
    // One dimensional, put merged dimension as first
    tv->reorder({{-1, 0}});
    return 1;
  } else {
    // put new dimension as second to last
    tv->reorder({{prev_i, -2}});
  }

  active_is_reduction = false;
  first_dim = true;
  prev_i = -1;

  for (int i = static_cast<int>(tv->nDims()) - 3; i >= 0; i--) {
    if (first_dim) {
      active_is_reduction = tv->axis(i)->isReduction();
      prev_i = i;
      first_dim = false;
    } else if (tv->axis(i)->isReduction() == active_is_reduction) {
      tv->merge(i, prev_i);
      prev_i = i;
    }
  }

  // put third dimension as second to last dimension
  if (prev_i == -1) {
    // Two dimensional, put merged dimensions first
    tv->reorder({{-1, 0}, {-2, 1}});
    // [outer, inner, dont_merge...]
    if (tv->axis(0)->isReduction()) {
      // put reductions as second axis
      tv->reorder({{0, 1}, {1, 0}});
    }
    return 2;
  } else {
    // put new dimension as third to last
    tv->reorder({{prev_i, -3}});
    // Stable sort to have iteration domains first, then reduction
    if (tv->axis(0)->isReduction() && !tv->axis(1)->isReduction()) {
      tv->reorder({{0, 1}, {1, 0}});
    }
    if (tv->axis(1)->isReduction() && !tv->axis(2)->isReduction()) {
      tv->reorder({{1, 2}, {2, 1}});
    }
    if (tv->axis(0)->isReduction() && !tv->axis(1)->isReduction()) {
      tv->reorder({{0, 1}, {1, 0}});
    }
    return 3;
  }
}

void splitDims(
    TensorView* tv,
    std::vector<std::pair<int64_t, int64_t>> to_split, // (dim, size)
    std::vector<int64_t>& to_update) {
  std::stable_sort(
      to_split.begin(),
      to_split.end(),
      [](const std::pair<int64_t, int64_t>& p1,
         const std::pair<int64_t, int64_t>& p2) {
        return p1.first < p2.first;
      });
  int64_t dim_offset = 0;
  int64_t pending_dim_offset = 0;
  int64_t prev_dim = 0;
  for (auto entry : to_split) {
    int64_t dim = entry.first;
    int64_t size = entry.second;
    if (dim != prev_dim) {
      dim_offset += pending_dim_offset;
      pending_dim_offset = 0;
    }
    int64_t actual_dim = dim_offset + dim;
    tv->split(actual_dim, size);
    pending_dim_offset++;
    for (auto& i : to_update) {
      if (i > actual_dim) {
        i++;
      }
    }
    prev_dim = dim;
  }
}

std::optional<int64_t> mergeDims(
    TensorView* tv,
    std::vector<int64_t> to_merge,
    std::vector<int64_t>& to_update) {
  if (to_merge.empty()) {
    return std::nullopt;
  }
  if (to_merge.size() == 1) {
    return to_merge[0];
  }
  auto inner = to_merge[0];

  // NOTE: The merge is done in the order of `to_merge`, assuming going from
  // inner to outer dimensions. We want the merged IterDomain to be like:
  //
  // tv->axis(to_merge[i-1])*tv->axis(to_merge[i-2])*...*tv->axis(to_merge[0])
  //
  // Otherwise this could results in misaligned memory access due to indexing.
  // This is because we compute vectorization width before applying scheduling
  // transformations.
  for (int64_t i = 1; i < (int64_t)to_merge.size(); i++) {
    auto outer = to_merge[i];
    // If outer > inner, the merge order conflicts with their order in loop
    // domain
    if (outer > inner) {
      // NOTE: reorder here is necessary to work around the automatic swap in
      // `TensorDomain::merge`, if the first axis position is larger than the
      // second. we want to have the merge dimension be like
      // (tv->axis(to_merge[i]) * tv->axis(to_merge[i-1])), reorder allows us to
      // compensate the automatic swap in `TensorDomain::merge`.
      tv->reorder({{inner, outer}, {outer, inner}});
      // swapping inner with outer since we also need to keep track of the
      // actual outer position for the remaining merge operations as well as for
      // return value.
      std::swap(inner, outer);
    }
    // from
    //   (i..., tv->axis(outer), j..., tv->axis(inner), k...)
    // to
    //   (i..., tv->axis(outer) * tv->axis(inner), j..., k...)
    tv->merge(static_cast<int>(outer), static_cast<int>(inner));

    // compensate future indices for the diminishing inner.
    for (int64_t j = i + 1; j < (int64_t)to_merge.size(); j++) {
      if (to_merge[j] > inner) {
        to_merge[j]--;
      }
    }
    for (auto& val : to_update) {
      if (val == inner) {
        val = outer;
      } else if (val > inner) {
        val--;
      }
    }
    inner = outer;
  }
  return inner;
}

int64_t mergeReduction(TensorView* tv) {
  int prev_i = -1;
  int64_t num_merged = 0;
  for (int i = static_cast<int>(tv->nDims()) - 1; i >= 0; i--) {
    if (!tv->axis(i)->isReduction()) {
      continue;
    }
    if (prev_i == -1) {
      prev_i = i;
    } else {
      tv->merge(i, prev_i);
      prev_i = i;
      num_merged++;
    }
  }
  if (prev_i != 0) {
    tv->reorder({{prev_i, 0}});
  }

  return prev_i == -1 ? 0 : num_merged + 1;
}

int64_t mergeNonReduction(TensorView* tv) {
  bool has_device_dim = false;
  int prev_i = -1;
  int64_t num_merged = 0;
  if (tv->nDims() == 0) {
    return 0;
  }
  for (int i = static_cast<int>(tv->nDims()) - 1; i >= 0; i--) {
    if (tv->axis(i)->isReduction()) {
      continue;
    }
    if (tv->axis(i)->isDeviceDim()) {
      has_device_dim = true;
      continue;
    }
    if (prev_i == -1) {
      prev_i = i;
    } else {
      tv->merge(i, prev_i);
      prev_i = i;
      num_merged++;
    }
  }
  if (prev_i != -1) {
    tv->reorder({{prev_i, 0}});
  }
  if (has_device_dim) {
    // in this case the layout at this point is [i, r , d]
    // we want to put the device dim back to outmost
    tv->reorder({{prev_i != -1 ? 2 : 1, 0}});
  }

  return prev_i == -1 ? 0 : num_merged + 1;
}

void parallelizeAllLike(
    TensorView* reference_tv,
    int64_t pos,
    std::vector<TensorView*> selected_tvs,
    const std::unordered_set<ParallelType>& selected_parallel_types,
    bool propagate_padding,
    bool parallelize_inputs_on_did) {
  FusionGuard fg(reference_tv->fusion());

  if (pos < 0) {
    pos += reference_tv->nDims() + 1;
  }
  NVF_CHECK(
      pos >= 0 && pos <= reference_tv->nDims(),
      "parallelizeAllLike called on an position outside valid range.");

  std::unordered_map<IterDomain*, IterDomain*> concrete_to_reference_map;

  auto ca_map = ComputeAtMap(FusionGuard::getCurFusion());

  const std::vector<IterDomain*>& reference_dom = reference_tv->getLoopDomain();
  for (auto it = reference_dom.begin(); it != reference_dom.begin() + pos;
       it++) {
    auto ca_id =
        ca_map.getConcreteMappedID(*it, IdMappingMode::PERMISSIVE_RESIZE);
    concrete_to_reference_map[ca_id] = *it;
  }

  if (selected_tvs.empty()) {
    selected_tvs = reference_tv->fusion()->allTvs();
  }
  for (auto tv : selected_tvs) {
    if (tv->isFusionInput() && !parallelize_inputs_on_did) {
      continue;
    }
    bool is_fusion_input = tv->isFusionInput();
    for (const auto i : arange((int64_t)tv->getLoopDomain().size())) {
      auto ca_id = ca_map.getConcreteMappedID(
          tv->axis(i), IdMappingMode::PERMISSIVE_RESIZE);
      if (concrete_to_reference_map.count(ca_id) == 0) {
        continue;
      }
      auto reference_id = concrete_to_reference_map.at(ca_id);
      auto reference_parallel_type = reference_id->getParallelType();
      if (is_fusion_input &&
          !isParallelTypeDeviceDim(reference_parallel_type)) {
        continue;
      }
      if (selected_parallel_types.empty() ||
          selected_parallel_types.count(reference_parallel_type)) {
        tv->axis(i)->parallelize(reference_parallel_type);
      }
      if (propagate_padding) {
        if (reference_id->hasPaddingToMultipleOfWarp()) {
          tv->axis(i)->padToMultipleOfWarp(
              reference_id->getMaybeSizeAfterPadding());
        }
      }
      // propagate clustered blocks
      if (reference_id->isClusteredBlockDim()) {
        tv->axis(i)->setClusteredBlocks();
      }
    }
  }
}

namespace {

// Find the resolution points of the persistent buffers in the provided
// persistent_buffer_info. Resolution points are identified by tracking if a
// tensor view is dependent on a reduction, or a persistent buffer. When an
// expression has inputs that are on both a reduction and persistent buffer
// path, that's a point where we may be resolving the persistent buffer. In
// other words, we know the persistent buffer has to be live at that point, but
// don't know if it has to be live after it.
//
// For example if we have:
//
// t0 = makeSymbolicTensor(2)
// t1 = set(t0)
// t2 = sum(t1, 1)
// t3 = broadcast(t2, {false, true})
// t4 = set(t1)
// t5 = add(t4, t3)
//
// In this case, t1 is the persistent buffer, that buffer is resolved at t5, so
// it needs to exist in full until t5 is "resolved". This class assumes all
// reduction patterns in the fusion are matching.
class PersistentBufferResolution : public IterVisitor {
 public:
  static std::vector<TensorView*> getResolutionPointsOf(
      Fusion* fusion,
      TensorView* persistent_buffer) {
    PersistentBufferResolution resolution(fusion, persistent_buffer);
    return resolution.resolution_points_;
  }

  PersistentBufferResolution() = delete;

 private:
  PersistentBufferResolution(Fusion* fusion, TensorView* persistent_buffer)
      : persistent_buffer_(persistent_buffer) {
    traverse(fusion);
  }

 private:
  void dispatch(Val* val) final {
    if (!val->isA<TensorView>()) {
      return;
    }
    auto tv = val->as<TensorView>();
    if (tv == persistent_buffer_) {
      persistent_buffer_hit = true;
      on_persitent_buffer_path_.emplace(tv);
      return;
    }

    if (!persistent_buffer_hit) {
      return;
    }

    if (tv->hasReduction()) {
      if (std::any_of(
              resolution_points_.begin(),
              resolution_points_.end(),
              [&tv](TensorView* resolution_point) {
                return DependencyCheck::isDependencyOf(resolution_point, tv);
              })) {
        // If already resolved, don't start a new reduction path.
        return;
      }
      on_reduction_path_.emplace(tv);
    }
  }

  void dispatch(Expr* expr) final {
    if (!persistent_buffer_hit) {
      return;
    }

    bool output_is_reduction =
        std::any_of(expr->outputs().begin(), expr->outputs().end(), [](Val* v) {
          if (!v->isA<TensorView>()) {
            return false;
          }
          return v->as<TensorView>()->hasReduction();
        });

    // Persistent buffers cannot be resolved on a reduction expression
    if (output_is_reduction) {
      return;
    }

    bool input_on_reduction_path = std::any_of(
        expr->inputs().begin(), expr->inputs().end(), [&](Val* inp) {
          return on_reduction_path_.count(inp);
        });

    auto input_on_persitent_buffer_path_it = std::find_if(
        expr->inputs().begin(), expr->inputs().end(), [&](Val* inp) {
          return on_persitent_buffer_path_.count(inp);
        });

    bool input_on_persistent_buffer_path =
        input_on_persitent_buffer_path_it != expr->inputs().end();

    if (input_on_reduction_path && input_on_persistent_buffer_path) {
      // Expression has inputs on both a reduction and persistent buffer path,
      // this is a resolution.
      auto out_tvs = ir_utils::filterByType<TensorView>(expr->outputs());

      // Add resolution point
      resolution_points_.insert(
          resolution_points_.end(), out_tvs.begin(), out_tvs.end());

      // Outputs are still on a persistent path
      for (auto out : expr->outputs()) {
        on_persitent_buffer_path_.emplace(out);
      }
    } else if (input_on_reduction_path) {
      // Propagate forward the reduction path
      on_reduction_path_.insert(expr->outputs().begin(), expr->outputs().end());
    } else if (input_on_persistent_buffer_path) {
      // Propagate forward the persistent path
      for (auto out : expr->outputs()) {
        on_persitent_buffer_path_.emplace(out);
      }
    }
  }

  // Don't do processing until we see the buffer we're looking for
  bool persistent_buffer_hit = false;

  // Track if key is dependent on a persistent reduction, resolves if
  // encountering a persistent buffer. For this analysis doesn't matter which
  // reduction the path is based on.
  std::unordered_set<Val*> on_reduction_path_;

  // Track if key is dependent on a persistent buffer, resolves if encountering
  // a persistent reduction or changes path if encountering another persistent
  // buffer
  std::unordered_set<Val*> on_persitent_buffer_path_;

  // Tracks where the persistent buffer (key) is resolved (values)
  std::vector<TensorView*> resolution_points_;

  const TensorView* persistent_buffer_;
};

} // namespace

namespace {
// This function checks if there is a broadcast tv in the dependencies between
// the reduction_tv and the persistent_buffer. A tv is considered projectable
// if its definition is a broadcast, has the same number of dimensions as the
// reduction_tv, and each reduction dimension in reduction_tv corresponds to
// a broadcast dimension in the broadcast tv.
// Return the broadcast tv if there is one, otherwise return nullptr.
TensorView* getBufferProjectableBroadcastsTv(
    TensorView* reduction_tv,
    TensorView* persistent_buffer) {
  const auto& dep_vals =
      DependencyCheck::getAllValsBetween({reduction_tv}, {persistent_buffer});
  for (auto val : dep_vals) {
    if (auto tv = dynamic_cast<TensorView*>(val)) {
      if (!tv->definition()->isA<BroadcastOp>()) {
        continue;
      }
      if (reduction_tv->nDims() != tv->nDims()) {
        continue;
      }
      // Each reduction dimension the producer, must be mapped to a broadcast
      // dimension in the consumer, otherwise it is not a valid broadcast after
      // reduction.
      bool is_broadcast_after_reduction = true;
      for (auto i : arange(reduction_tv->nDims())) {
        if (reduction_tv->axis(i)->isReduction() &&
            !tv->axis(i)->isBroadcast()) {
          is_broadcast_after_reduction = false;
          break;
        }
      }
      if (is_broadcast_after_reduction) {
        return tv;
      }
    }
  }
  return nullptr;
}
} // namespace

std::pair<bool, std::vector<TensorView*>> canProjectToInputsWithoutReduction(
    const std::vector<TensorView*> reduction_tvs,
    TensorView* persistent_buffer) {
  std::vector<TensorView*> dep_reduction_tvs, target_broadcast_tvs;
  dep_reduction_tvs.reserve(reduction_tvs.size());
  for (auto tv : reduction_tvs) {
    if (DependencyCheck::isDependencyOf(tv, persistent_buffer)) {
      dep_reduction_tvs.push_back(tv);
    }
  }
  // (1) The persistent buffer doesn't depend on any reduction tv
  if (dep_reduction_tvs.empty()) {
    return std::make_pair(true, target_broadcast_tvs);
  }
  // (2) It depends on reduction tv(s), but after each reduction tv, there is a
  // broadcasted tv can be projected to.
  target_broadcast_tvs.reserve(dep_reduction_tvs.size());
  for (auto reduction_tv : dep_reduction_tvs) {
    auto broadcast_tv =
        getBufferProjectableBroadcastsTv(reduction_tv, persistent_buffer);
    if (!broadcast_tv) {
      return std::make_pair(false, target_broadcast_tvs);
    }
    target_broadcast_tvs.push_back(broadcast_tv);
  }
  return std::make_pair(true, target_broadcast_tvs);
}

TensorView* getUpCastInputOf(const TensorView* tv) {
  // skip if definition is not a unary op
  if (auto uop = dynamic_cast<UnaryOp*>(tv->definition())) {
    // skip if the input is a fusion input or the op is not a cast
    if (uop->input(0)->isFusionInput() ||
        uop->getUnaryOpType() != UnaryOpType::Cast) {
      return nullptr;
    }
    // skip if the cast is not upcast
    auto precisions = ir_utils::getPrecisionOfProducerConsumerTensorsBit(uop);
    if (!precisions.has_value() || precisions->first >= precisions->second) {
      return nullptr;
    }
    return uop->input(0)->as<TensorView>();
  }
  return nullptr;
}

PersistentBufferInfo persistentBuffers(Fusion* fusion) {
  FusionGuard fg(fusion);
  PersistentBufferInfo persistent_buffer_info;

  ComputeAtLogicalDomainMap logical_map;
  logical_map.build();

  auto all_tvs = fusion->allTvs();

  // Find projectable persistent buffers
  auto reduction_tvs = getReductionTvs(fusion);

  // TODO: Reuse this id_model in getResolutionPointsOf
  IdModel id_model(fusion);
  std::vector<TensorView*> persistent_buffer_candidates;

  for (auto producer : all_tvs) {
    // Are all producer ids mappable to all consumers
    bool mappable = true;
    auto consumers = ir_utils::consumerTvsOf(producer);
    if (consumers.empty()) {
      continue;
    }

    for (auto consumer : consumers) {
      // Adding PreprocessGroupedMatmulInputSf op to the list to skip it from
      // being considered as candidate for persistent buffer. Otherwise, the
      // lack of mapping between all producers to consumer triggers an assert in
      // the check later inside `isCacheableUnmappableTv`. This feels like a
      // reasonable WAR, since producer of indexing ops have been excluded from
      // persistent_buffer candidates.
      if (consumer->definition()
              ->isOneOf<
                  SelectOp,
                  IndexSelectOp,
                  GatherOp,
                  PreprocessGroupedMatmulInputSf>()) {
        continue;
      }
      auto mappable_roots =
          logical_map.getMappableDims(producer->domain(), consumer->domain());

      auto p_logical = producer->getLogicalDomain();

      for (auto p_logical_id : p_logical) {
        if (p_logical_id->isReduction() || p_logical_id->isBroadcast()) {
          continue;
        }
        if (!mappable_roots.count(p_logical_id)) {
          mappable = false;
          persistent_buffer_info.unmappable_dims.emplace(p_logical_id);
        }
      }
    }

    if (mappable) {
      continue;
    }

    // If there's unmappable dims from producer to consumer, producer is a
    // persistent buffer. However, if it may not be possible to be
    // persistent due to broadcast inlining
    if (normalization_scheduler_utils::isCacheableUnmappableTv(
            producer,
            reduction_tvs,
            id_model.maybeBuildGraph(IdMappingMode::ALMOSTEXACT))) {
      persistent_buffer_candidates.emplace_back(producer);
    } else {
      persistent_buffer_info.non_persistent_buffers.emplace_back(producer);
    }
  }

  // Set the persistent buffer resolution points
  persistent_buffer_info.persistent_buffer_resolution_points = {};

  // PersistentBufferResolution::getResolutionPointsOf does not work
  // with non-straightline dependencies. See for example issue
  // #1123. normalization_scheduler_utils::getResolutionPointsOf
  // addresses the limitation, but those two functions currently do
  // not produce the same results even for fusions that
  // PersistentBufferResolution::getResolutionPointsOf can analyze. To
  // unblock #1123, the old analysis remains to be used for now, and
  // only when it fails to find resolution points, the new analysis is
  // used as a fallback option.
  // TODO: Completely replace the old analysis
  for (auto buffer : persistent_buffer_candidates) {
    auto resolution_points =
        PersistentBufferResolution::getResolutionPointsOf(fusion, buffer);
    if (resolution_points.empty()) {
      resolution_points = normalization_scheduler_utils::getResolutionPointsOf(
          buffer, id_model);
    }
    if (resolution_points.empty()) {
      continue;
    }
    persistent_buffer_info.persistent_buffers.emplace_back(buffer);
    persistent_buffer_info.persistent_buffer_resolution_points.emplace_back(
        resolution_points);
  }

  // don't project if there are view ops and no buffer can be projected
  persistent_buffer_info.has_view_ops =
      !ir_utils::getReshapeOps(fusion).empty();
  if (persistent_buffer_info.has_view_ops) {
    return persistent_buffer_info;
  }

  for (auto persistent_buffer : persistent_buffer_info.persistent_buffers) {
    // Inputs marked as persistent buffers can't be projected any further back
    if (persistent_buffer->isFusionInput()) {
      continue;
    }

    // can't project to input if the recomputation needs reduction
    if (!canProjectToInputsWithoutReduction(reduction_tvs, persistent_buffer)
             .first) {
      continue;
    }

    //  All inputs of the persistent buffer should be cacheable.
    auto all_inputs = ir_utils::inputTvsOf(persistent_buffer);
    if (std::all_of(
            all_inputs.begin(),
            all_inputs.end(),
            [&reduction_tvs, &id_model](TensorView* input) {
              return normalization_scheduler_utils::isCacheableUnmappableTv(
                  input,
                  reduction_tvs,
                  id_model.maybeBuildGraph(IdMappingMode::ALMOSTEXACT));
            })) {
      persistent_buffer_info.projectable_persistent_buffers.push_back(
          persistent_buffer);
    }
  }

  // Projection analysis below
  if (persistent_buffer_info.projectable_persistent_buffers.empty()) {
    return persistent_buffer_info;
  }

  // Get a list of inputs of the projectable buffers
  auto all_inputs = ir_utils::inputTvsOf(
      persistent_buffer_info.projectable_persistent_buffers);

  // Map unmappable dims to inputs, doesn't matter which compute at map used
  auto ca_map = ComputeAtMap(fusion);

  std::unordered_set<IterDomain*> unmappable_concrete_ids;
  for (auto id : persistent_buffer_info.unmappable_dims) {
    unmappable_concrete_ids.emplace(
        ca_map.getConcreteMappedID(id, IdMappingMode::EXACT));
  }

  for (auto input : all_inputs) {
    bool has_unmappable_dim = false;
    for (auto input_id : input->getLogicalDomain()) {
      auto concrete_input_id =
          ca_map.getConcreteMappedID(input_id, IdMappingMode::EXACT);
      if (unmappable_concrete_ids.find(concrete_input_id) !=
          unmappable_concrete_ids.end()) {
        persistent_buffer_info.unamppable_dims_projected_to_inputs.emplace(
            input_id);
        has_unmappable_dim = true;
      }
    }
    if (has_unmappable_dim) {
      persistent_buffer_info.projectable_buffer_inputs.emplace_back(input);
    }
  }

  // check ops between persistent buffer and inputs.
  // TODO: check more ops
  const auto all_exprs = StmtSort::getExprsBetween(
      {all_inputs.begin(), all_inputs.end()},
      {persistent_buffer_info.projectable_persistent_buffers.begin(),
       persistent_buffer_info.projectable_persistent_buffers.end()});
  for (auto expr : all_exprs) {
    if (expr->isA<UnaryOp>() &&
        expr->as<UnaryOp>()->getUnaryOpType() == UnaryOpType::Exp) {
      persistent_buffer_info.projection_with_exp_op = true;
    }

    if (expr->isA<RNGOp>()) {
      persistent_buffer_info.projection_with_rng_op = true;
    }
  }

  return persistent_buffer_info;
}

namespace {
int64_t getAllocatedExtent(
    TensorView* tv,
    IterDomain* logical_id,
    ExpressionEvaluator& expr_eval) {
  IterDomain* alloc_id = projectLogicalToShardedAllocation(tv, logical_id);
  auto inferred_val = expr_eval.evaluate(alloc_id->extent());
  NVF_ERROR(
      inferred_val.hasValue(),
      "Error inferring extent of ",
      alloc_id->toString(),
      " in ",
      tv->toString());
  return inferred_val.as<int64_t>();
}
} // namespace

// For sharded tensorviews, we record the properties
// based on per-GPU extent of ids.
// For eg: consider a tv with logical domain [r{i0}, i1]
// sharded on i1. The allocation domain is [DIDx(d), r{i0}, i1/d]
// The extent of the innermost dimension is the per-GPU extent of i1/d.
// This ensures we don't launch kernels with parameters based on the
// global sizes.
ReductionTvProperties getReductionProperties(
    Fusion* fusion,
    SchedulerRuntimeInfo& runtime_info,
    TensorView* tv) {
  FusionGuard fg(fusion);

  NVF_ERROR(tv != nullptr);

  bool fastest_dim_reduction = isFastestDimReduction(tv);

  // Tracks the dimensionality of the problem starts on inner most dim and works
  // outward
  int64_t dimensionality = 1;
  // Initialize for dimensionality analysis
  bool cur_dim_is_reduction = fastest_dim_reduction;
  // Compute the size of the inner most dimension
  int64_t inner_most_dimension_numel = 1;
  int64_t inner_most_dimension_ndims = 0;

  ExpressionEvaluator& expr_eval = runtime_info.expressionEvaluator();

  // Start from the inner most dimension, and work outwards. If this is a 3D
  // pattern, i.e. theres a pattern like [r0, r1, i2, r3] or [i0, r1, r2, i3,
  // i4] then compute the inner most dimension to compute separately.
  const auto& logical_domain = tv->getLogicalDomain();
  for (IterDomain* id : logical_domain | std::views::reverse) {
    if (id->isBroadcast()) {
      continue;
    }
    if (id->isReduction() != cur_dim_is_reduction) {
      dimensionality++;
      cur_dim_is_reduction = !cur_dim_is_reduction;
    } else if (dimensionality == 1) {
      int64_t allocated_extent = getAllocatedExtent(tv, id, expr_eval);
      inner_most_dimension_numel =
          inner_most_dimension_numel * allocated_extent;
      inner_most_dimension_ndims++;
    }
  }

  // Non reduction element count
  int64_t total_iteration_numel = 1;
  // Reduction element count
  int64_t total_reduction_numel = 1;

  for (IterDomain* id : logical_domain) {
    int64_t allocated_extent = getAllocatedExtent(tv, id, expr_eval);
    if (id->isReduction()) {
      total_reduction_numel *= allocated_extent;
    } else {
      total_iteration_numel *= allocated_extent;
    }
  }

  ReductionTvProperties properties;
  properties.total_reduction_numel = total_reduction_numel;
  properties.total_iteration_numel = total_iteration_numel;
  properties.fastest_dim_reduction = fastest_dim_reduction;
  properties.inner_most_dimension_numel = inner_most_dimension_numel;
  properties.inner_most_dimension_ndims = inner_most_dimension_ndims;
  properties.dimensionality = dimensionality;

  return properties;
}

namespace {

// Figure out which persistent buffers are active at the generation of values in
// the fusion. This will be used at runtime to compute the size and max size of
// the persistent buffers.
std::unique_ptr<HeuristicCompileTime::ScopedPersistenceBufferMap>
getScopePersistenceFactors(
    Fusion* fusion,
    const PersistentBufferInfo& persistent_buffer_info) {
  auto new_persistent_factor_map_ptr =
      std::make_unique<HeuristicCompileTime::ScopedPersistenceBufferMap>();
  auto& new_persistent_factor_map = *new_persistent_factor_map_ptr;

  // Convenience accessors
  const auto& persistent_buffers = persistent_buffer_info.persistent_buffers;
  const auto& projectable_buffer_inputs =
      persistent_buffer_info.projectable_buffer_inputs;
  const auto& projectable_persistent_buffers =
      persistent_buffer_info.projectable_persistent_buffers;
  const auto& persistent_buffer_resolution_points =
      persistent_buffer_info.persistent_buffer_resolution_points;

  // Append projectable buffer inputs, going to compute size of those as well.
  auto persistent_buffers_and_inputs = persistent_buffers;
  persistent_buffers_and_inputs.insert(
      persistent_buffers_and_inputs.end(),
      projectable_buffer_inputs.begin(),
      projectable_buffer_inputs.end());

  for (auto persistent_buffer_i : arange(persistent_buffers.size())) {
    auto persistent_buffer = persistent_buffers[persistent_buffer_i];
    // All expressions between tv and its resolution points must have tv's
    // persistent buffer allocated. This is an optimistic view on how many
    // registers we need allocated in the kernel, since if we ordered two
    // persistent buffers that are completely independent to somehow overlap
    // with eachothers loop nests both persistent buffers would have to be
    // allocated at the same time even though this function would assume they
    // don't.
    //
    // Unfortunately this limitation is hard to work around as we would have
    // to actually generate the kernel before we know if it would fit
    // persistently in registers. In practice, though, this should not happen
    // as inlining loop structures where the persistent buffer is used should
    // prevent muiltiple persistent buffers from being merged togther if not
    // necessary.
    auto resolution_points =
        persistent_buffer_resolution_points[persistent_buffer_i];
    for (auto val : DependencyCheck::getAllValsBetween(
             {persistent_buffer},
             {resolution_points.begin(), resolution_points.end()})) {
      // Persistent normalization kernels imply that all persistent buffers
      // have the same dimensionality. Assume if a persistent buffer is
      // consumed by another we can alias and reuse the memory.
      if (val == persistent_buffer) {
        continue;
      }

      // All vals between resolution point and the corresponding buffer have
      // that buffer live during their generation.
      if (new_persistent_factor_map.find(val) ==
          new_persistent_factor_map.end()) {
        new_persistent_factor_map[val] =
            std::vector<bool>(persistent_buffers_and_inputs.size(), false);
      }
      new_persistent_factor_map.at(val)[persistent_buffer_i] = true;
    }
  }

  // Processing projectable persistent buffers is a little more complex, simply
  // because we have to line up inputs with their persistent buffers.

  // Offset into the bool vector
  size_t bool_vector_offset = persistent_buffers.size();
  for (auto projectable_persistent_buffer_i :
       arange(projectable_persistent_buffers.size())) {
    auto projectable_persistent_buffer =
        projectable_persistent_buffers[projectable_persistent_buffer_i];
    auto inputs = ir_utils::inputTvsOf(projectable_persistent_buffer);

    for (auto input : inputs) {
      auto input_it = std::find(
          projectable_buffer_inputs.begin(),
          projectable_buffer_inputs.end(),
          input);
      // If input wasn't recorded as a projectable buffer input, then it doesn't
      // have any persistent dims, so ignore it.
      if (input_it == projectable_buffer_inputs.end()) {
        continue;
      }

      // get inuput index entry in the buffer inputs vector
      auto input_i = std::distance(projectable_buffer_inputs.begin(), input_it);

      // Get the offset in the bool vector for this input
      input_i += (int64_t)bool_vector_offset;

      // If we project persistence from the persistent buffers to the inputs,
      // then it would have to be active from the resolution points of the
      // persistent buffer all the way back to the projected inputs.
      auto resolution_points =
          persistent_buffer_resolution_points[projectable_persistent_buffer_i];

      for (auto val : DependencyCheck::getAllValsBetween(
               {input}, {resolution_points.begin(), resolution_points.end()})) {
        // Persistent normalization kernels imply that all persistent buffers
        // have the same dimensionality. Assume if a persistent buffer is
        // consumed by another we can alias and reuse the memory.
        if (val == input) {
          continue;
        }

        if (new_persistent_factor_map.find(val) ==
            new_persistent_factor_map.end()) {
          new_persistent_factor_map[val] =
              std::vector<bool>(persistent_buffers_and_inputs.size(), false);
        }
        new_persistent_factor_map.at(val)[input_i] = true;
      }
    }
  }
  return new_persistent_factor_map_ptr;
}

} // namespace

// Returns true if a persistent tv can be projected to its persistent producers.
bool canProjectToPersistentProducer(
    TensorView* buffer,
    const std::vector<TensorView*>& producers,
    const std::unordered_set<TensorView*>& persistent_buffer_set) {
  if (buffer->hasReduction() || producers.empty()) {
    return false;
  }
  if (std::all_of(producers.begin(), producers.end(), [&](auto producer) {
        return persistent_buffer_set.count(producer) > 0;
      })) {
    return true;
  } else {
    return false;
  }
}

int64_t getPersistentBufferSizeBitOfTensor(
    const TensorView* buffer,
    SchedulerRuntimeInfo& runtime_info,
    const PersistentBufferInfo& persistent_buffer_info) {
  int64_t buffer_bits = -1;
  bool is_input =
      std::find(
          persistent_buffer_info.projectable_buffer_inputs.begin(),
          persistent_buffer_info.projectable_buffer_inputs.end(),
          buffer) != persistent_buffer_info.projectable_buffer_inputs.end();

  for (auto id : buffer->getLogicalDomain()) {
    if (id->isReduction() || id->isBroadcast()) {
      continue;
    }
    // Unmappable dimensions are those that we cannot inline into other
    // tensor views. So they're the ones that need to be persistent.
    if (!is_input && !persistent_buffer_info.unmappable_dims.count(id)) {
      continue;
    }

    if (is_input &&
        !persistent_buffer_info.unamppable_dims_projected_to_inputs.count(id)) {
      continue;
    }

    auto id_size = runtime_info.expressionEvaluator().evaluate(id->extent());
    NVF_ERROR(id_size.hasValue(), "Could not infer persistent buffer size.");
    if (buffer_bits == -1) {
      buffer_bits = id_size.as<int64_t>();
    } else {
      buffer_bits *= id_size.as<int64_t>();
    }
  }
  // If the persistent buffer is the output of an upcast op, scheduler will
  // project it back to the input to save register usage. This is similar to
  // project to inputs, not abosutely necessary but we always do it to
  // save register usage. So, need to compute the buffer size using the data
  // type before upcast.
  int64_t dtype_size_bit = 1;
  if (auto upcast_input = getUpCastInputOf(buffer)) {
    dtype_size_bit = dataTypeSizeBit(
        upcast_input->getDataType().value(), runtime_info.getIndexType());
  } else {
    dtype_size_bit = dataTypeSizeBit(
        buffer->getDataType().value(), runtime_info.getIndexType());
  }

  buffer_bits = buffer_bits == -1 ? 0 : buffer_bits * dtype_size_bit;
  return buffer_bits;
}

PersistentBufferSizeReturn persistentBufferSizeBit(
    Fusion* fusion,
    SchedulerRuntimeInfo& runtime_info,
    const PersistentBufferInfo& persistent_buffer_info,
    HeuristicDataCache* data_cache) {
  FUSER_PERF_SCOPE("scheduler_utils::persistentBufferSizeBit");

  if (persistent_buffer_info.persistent_buffers.empty()) {
    PersistentBufferSizeReturn empty_sizes;
    return empty_sizes;
  }

  // Compute size of all the buffers
  const auto& persistent_buffers = persistent_buffer_info.persistent_buffers;
  const auto& projectable_buffers =
      persistent_buffer_info.projectable_persistent_buffers;
  const auto& projectable_buffers_inputs =
      persistent_buffer_info.projectable_buffer_inputs;

  std::vector<TensorView*> all_buffers = persistent_buffers;
  all_buffers.insert(
      all_buffers.end(),
      projectable_buffers_inputs.begin(),
      projectable_buffers_inputs.end());

  std::vector<int64_t> persistent_buffer_sizes_bit(all_buffers.size(), -1);

  for (auto buffer_i : arange(all_buffers.size())) {
    auto buffer = all_buffers[buffer_i];
    persistent_buffer_sizes_bit[buffer_i] = getPersistentBufferSizeBitOfTensor(
        buffer, runtime_info, persistent_buffer_info);
  }

  // Buffers involved in normal persistence
  std::vector<bool> persistent_mask(all_buffers.size(), false);
  std::unordered_set<TensorView*> persistent_buffer_set(
      persistent_buffers.begin(), persistent_buffers.end());
  for (auto buffer_i : arange(persistent_buffers.size())) {
    auto buffer = persistent_buffers[buffer_i];
    const auto& producers = ir_utils::producerTvsOf(buffer);
    if (!canProjectToPersistentProducer(
            buffer, producers, persistent_buffer_set)) {
      persistent_mask[buffer_i] = true;
    }
  }

  // Buffers involved in projected to inputs
  std::vector<bool> projected_mask(all_buffers.size(), true);
  for (auto buffer_i : arange(persistent_buffers.size())) {
    auto buffer = persistent_buffers[buffer_i];
    // Not a projectable buffer, or an input of a projectable buffer
    if (std::find(
            projectable_buffers.begin(), projectable_buffers.end(), buffer) !=
        projectable_buffers.end()) {
      projected_mask[buffer_i] = false;
    }
  }

  // Function to take the mask of active buffers at a val, the mask (for if this
  // is a normal persistent calculation, or a calculation projected on to the
  // input buffers), and sizes, and returns total persistent buffer size.
  auto masked_dot_product = [](const std::vector<bool>& mask0,
                               const std::vector<bool>& mask1,
                               const std::vector<int64_t>& sizes,
                               const std::vector<TensorView*>& all_buffers) {
    int64_t buffer_size_bit = 0;
    NVF_ERROR(
        mask0.size() == mask1.size() && mask0.size() == sizes.size() &&
        mask0.size() == all_buffers.size());
    // Keep track of which buffer is counted as there can be tensors
    // that are both a persistent buffer and an input to a projectable
    // buffer
    std::unordered_set<TensorView*> active_buffers;
    for (auto buffer_i : arange(sizes.size())) {
      if (mask0[buffer_i] && mask1[buffer_i] &&
          active_buffers.count(all_buffers[buffer_i]) == 0) {
        buffer_size_bit += sizes[buffer_i];
        active_buffers.insert(all_buffers[buffer_i]);
      }
    }
    return buffer_size_bit;
  };

  auto persistent_buffer_info_entry =
      HeuristicDataCacheEntry<HeuristicCompileTime::ScopePersistentFactorInfo>(
          data_cache, [&fusion, &persistent_buffer_info]() {
            return getScopePersistenceFactors(fusion, persistent_buffer_info);
          });

  auto& scoped_persistence_factor = persistent_buffer_info_entry.get();

  // Go through all values, compute the size of the active persistent buffers,
  // do both without and with projection
  int64_t max_persistence_size_bit = 0;
  int64_t max_proj_persistence_size_bit = 0;
  for (const auto& entry : scoped_persistence_factor) {
    auto active_buffers = entry.second;
    auto persistent_buffer_size_bit = masked_dot_product(
        persistent_mask,
        active_buffers,
        persistent_buffer_sizes_bit,
        all_buffers);
    max_persistence_size_bit =
        std::max(max_persistence_size_bit, persistent_buffer_size_bit);

    auto projected_buffer_size_bit = masked_dot_product(
        projected_mask,
        active_buffers,
        persistent_buffer_sizes_bit,
        all_buffers);
    max_proj_persistence_size_bit =
        std::max(max_proj_persistence_size_bit, projected_buffer_size_bit);
  }

  PersistentBufferSizeReturn persistent_buffer_size_bit;
  persistent_buffer_size_bit.persistent_buffer_size_bit =
      max_persistence_size_bit;
  persistent_buffer_size_bit.projected_persistent_buffer_size_bit =
      max_proj_persistence_size_bit;
  return persistent_buffer_size_bit;
}

std::pair<bool, bool> canonicalDimReduction(
    Fusion* fusion,
    TensorView* tv,
    bool schedule_3D) {
  NVF_ERROR(tv != nullptr);

  if (!schedule_3D) {
    // We coalesce all reduction axes to the right;
    bool has_red_axis = mergeReduction(tv) > 0;

    bool has_iter_axis = mergeNonReduction(tv) > 0;
    return {has_iter_axis, has_red_axis};
  } else {
    NVF_ERROR_EQ(merge_3d(tv), 3, "Tried 3D merge, but result is not 3D.");
    if (tv->axis(1)->isBroadcast()) {
      NVF_ERROR(
          !tv->axis(0)->isBroadcast(),
          "3D reduction with first two merged axes broadcast should be 2D "
          "reduction.");
      tv->reorder({{0, 1}});
    }
    return {true, true};
  }
}

std::vector<TensorView*> getReductionTvs(Fusion* fusion) {
  auto all_tvs = fusion->allTvs();
  std::vector<TensorView*> reduction_tvs;
  for (auto tv : all_tvs) {
    if (!tv->isFusionInput() &&
        std::any_of(
            tv->getLoopDomain().begin(),
            tv->getLoopDomain().end(),
            [](IterDomain* id) { return id->isReduction(); }) &&
        !isResharding(tv->definition())) {
      reduction_tvs.emplace_back(tv);
    }
  }

  // Remove multi outputs from reduction tensor views
  std::unordered_set<Expr*> seen_reduction_exprs;
  reduction_tvs.erase(
      std::remove_if(
          reduction_tvs.begin(),
          reduction_tvs.end(),
          [&seen_reduction_exprs](TensorView* tv) {
            NVF_ERROR(
                tv->definition() != nullptr,
                "Somehow a tensor view without a definition but a reduction "
                "snuck into the scheduler reduction list.");
            if (!seen_reduction_exprs.emplace(tv->definition()).second) {
              return true;
            }
            return false;
          }),
      reduction_tvs.end());
  return reduction_tvs;
}

std::vector<TensorView*> getViewTVs(Fusion* fusion) {
  std::vector<TensorView*> view_tvs;
  auto fusion_vals = fusion->usedMathVals();
  for (auto producer_tv : ir_utils::filterByType<TensorView>(fusion_vals)) {
    auto consumer_tvs = ir_utils::consumerTvsOf(producer_tv);
    for (auto consumer_tv : consumer_tvs) {
      if (consumer_tv->isDefinitionType<ReshapeOp>()) {
        view_tvs.push_back(consumer_tv);
      }
    }
  }
  return view_tvs;
}

std::vector<TensorView*> getTVsWithNonReductionRFactor(Fusion* fusion) {
  std::vector<TensorView*> tvs_with_rfactor;
  auto fusion_vals = fusion->usedMathVals();
  std::copy_if(
      ir_utils::filterByType<TensorView>(fusion_vals).begin(),
      ir_utils::filterByType<TensorView>(fusion_vals).end(),
      std::back_inserter(tvs_with_rfactor),
      [](TensorView* tv) {
        return tv->hasRoot() &&
            std::none_of(
                   tv->getLogicalDomain().begin(),
                   tv->getLogicalDomain().end(),
                   [](auto id) {
                     return id->isReduction() && id->isRFactorProduct();
                   });
      });
  return tvs_with_rfactor;
}

// Reset inputs and outputs to global memory, everything else to local.
void clearMemorySpace(Fusion* fusion) {
  for (auto tv : fusion->allTvs()) {
    if (tv->isFusionInput() || tv->isFusionOutput()) {
      tv->setMemoryType(MemoryType::Global);
    } else {
      tv->setMemoryType(MemoryType::Local);
    }
  }
}

// Returns the pairs of <cache, input_index> for each cached fusion input.
// input_index is the position in fusion->inputs(). Otherwise return empty
// vector.
std::vector<std::pair<TensorView*, int64_t>> cacheInputs(
    Fusion* fusion,
    bool unroll) {
  if (!unroll) {
    return {};
  }

  std::vector<std::pair<TensorView*, int64_t>> cached_inputs;
  // If we're going to unroll, make a cache of the inputs
  for (auto [input_idx, input] : enumerate(fusion->inputs())) {
    auto tv = dynamic_cast<TensorView*>(input);
    if (!tv) {
      continue;
    }

    if (tv->nDims() == 0 || tv->uses().empty() ||
        ir_utils::isIndexSelectLookupTv(tv) ||
        ir_utils::isTvUsedByOpsOfType<SelectOp>(tv)) {
      // Right now, tensors that are input to the select, gather and
      // index_select ops can't be cached as they must be in global memory.
      continue;
    }

    // TODO: might need to reverse this when scheduler handles pad directly
    // Do not insert a cache for pad as vectorization needs to be
    // done directly.
    //
    // Note that this means that if an input is padded and also is
    // used without padding, it will be read twice, once for pad and
    // once more for caching load. It would make sense to use the PTX
    // caching load instructions.
    // For gatherOp, the lookupTv should stay in global memory, don't replace
    // the original lookupTv with the cached_tv.
    auto isGatherLookUpTvInUse = [tv](Expr* use) {
      if (!use->isA<GatherOp>()) {
        return false;
      }
      return use->as<GatherOp>()->lookupTv() == tv;
    };

    // TODO: we might need to explicitly promote offsets to global memory
    // We expect offsets to remain in global memory, so we do not add it to
    // cache
    auto isPreprocessGroupedMatmulInputSfOffsets = [tv](Expr* use) {
      if (!use->isA<PreprocessGroupedMatmulInputSf>()) {
        return false;
      }
      auto layout = use->as<PreprocessGroupedMatmulInputSf>();
      return tv == layout->inputOffsets() || tv == layout->outputOffsets();
    };
    std::vector<Expr*> cached_uses;
    for (auto use : tv->uses()) {
      if (!use->isOneOf<PadOp, SliceOp>() && !isGatherLookUpTvInUse(use) &&
          !isPreprocessGroupedMatmulInputSfOffsets(use)) {
        cached_uses.push_back(use);
      }
    }

    if (cached_uses.empty()) {
      continue;
    }

    auto cached_tv = tv->cacheAfter(
        /*op_type=*/LoadStoreOpType::Set,
        /*cache_op=*/CacheOp::Unspecified,
        /*propagate_allocation_domain=*/true,
        /*cached_uses=*/cached_uses);

    cached_inputs.emplace_back(cached_tv, input_idx);
  }
  return cached_inputs;
}

// Returns the pairs of <cache of each fusion output, corresponding output> for
// all outputs.
std::vector<std::pair<TensorView*, int64_t>> cacheAndForkOutputs(
    Fusion* fusion,
    bool unroll) {
  std::vector<std::pair<TensorView*, int64_t>> cached_outputs;
  // For intermediate outputs, apply cacheFork
  for (auto [output_idx, output_val] : enumerate(fusion->outputs())) {
    auto output = dynamic_cast<TensorView*>(output_val);
    if (!output) {
      continue;
    }

    if (output->definition() == nullptr ||
        // the output of ScatterOp must on the global memory due to the random
        // or atomic access. Similarly, PreprocessGroupedMatmulInputSf requires
        // direct write to global memory because of random access.
        // The output of block quantization has to be in global memory. This is
        // because this op is implemented via a runtime function that write the
        // scaling factors to global memory.
        output->definition()
            ->isOneOf<ScatterOp, PreprocessGroupedMatmulInputSf>() ||
        (output->definition()->isA<BlockQuantizationOp>() &&
         output->definition()->as<BlockQuantizationOp>()->blockScales() ==
             output)) {
      continue;
    }
    if (!output->uses().empty()) {
      output = output->cacheFork();
    }
    // We shouldn't necessarily need to fork and cache for unrolling, but
    // compute at best effort replay doesn't look at multiple outputs to limit
    // itself by, so to make sure vectorization is done correctly we fork and
    // cache. This is partially a compute at issue, but even with that fixed,
    // we'd likely want to cache a forked output to make sure our inlining
    // strategy is optimal.
    if (unroll) {
      auto cached_output = output->cacheBefore();
      cached_outputs.emplace_back(cached_output, output_idx);
    }
  }
  return cached_outputs;
}

namespace {

// Take the inner most logical id from innerMostAllocDim and project it to the
// root domain if the provided domain is on the logical domain. If vectorize,
// will not project if not following the inner most path.
IterDomain* projectIdToRoot(
    TensorView* tv,
    IterDomain* reference_id,
    bool inner_only,
    bool vectorize_pass) {
  if (reference_id == nullptr) {
    return nullptr;
  }

  auto replay_exprs = StmtSort::getExprsTo({reference_id});
  if (replay_exprs.empty()) {
    return reference_id;
  }

  IterDomain* projected_id = reference_id;
  for (auto expr_it = replay_exprs.rbegin(); expr_it != replay_exprs.rend();
       ++expr_it) {
    auto expr = *expr_it;
    if (expr->isA<Merge>()) {
      auto merge = expr->as<Merge>();
      if (merge->out() == projected_id) {
        if (!merge->inner()->isBroadcast()) {
          projected_id = merge->inner();
        } else {
          projected_id = merge->outer();
        }
      }
    } else if (expr->isA<Split>()) {
      auto split = expr->as<Split>();
      if (split->inner() == projected_id) {
        projected_id = split->in();
      } else if (split->outer() == projected_id) {
        if (inner_only) {
          projected_id = nullptr;
        } else {
          projected_id = split->in();
        }
      }
    } else if (expr->isA<Resize>()) {
      auto resize = expr->as<Resize>();
      if (resize->out() == projected_id) {
        projected_id = resize->in();
      }
    } else {
      NVF_THROW("Didn't recognize the iterdomain expression: ", expr);
    }
    if (projected_id == nullptr) {
      break;
    }
  }
  return projected_id;
}

// Take the inner most root id from innerMostAllocDim and project it to the
// allocation domain if the provided reference_id is on the allocation domain.
// If vectorize, will not project if not following the inner most path.
IterDomain* projectIdToAllocation(
    TensorView* tv,
    IterDomain* reference_id,
    bool inner_only,
    bool vectorize_pass) {
  if (reference_id == nullptr) {
    return nullptr;
  }

  auto replay_exprs = StmtSort::getExprsTo(
      {tv->getMaybeAllocationDomain().begin(),
       tv->getMaybeAllocationDomain().end()},
      false);
  if (replay_exprs.empty()) {
    return reference_id;
  }

  IterDomain* projected_id = reference_id;
  for (auto expr : replay_exprs) {
    if (expr->isA<Merge>()) {
      auto merge = expr->as<Merge>();
      if (merge->inner() == projected_id) {
        projected_id = merge->out();
      } else if (merge->outer() == projected_id) {
        if (merge->inner()->isBroadcast() || !inner_only) {
          projected_id = merge->out();
        } else {
          projected_id = nullptr;
        }
      }
    } else if (expr->isA<Split>()) {
      auto split = expr->as<Split>();
      if (split->in() == projected_id) {
        projected_id = split->inner();
      }
    } else if (expr->isA<Resize>()) {
      auto resize = expr->as<Resize>();
      if (resize->in() == projected_id) {
        projected_id = resize->out();
      }
    } else {
      NVF_THROW("Didn't recognize the iterdomain expression: ", expr);
    }
    if (projected_id == nullptr) {
      break;
    }
  }
  return projected_id;
}

} // namespace

IterDomain* innerMostAllocDim(TensorView* tv) {
  const auto& alloc_domain = tv->getMaybeAllocationDomain();

  if (tv->nDims() == 0) {
    return nullptr;
  }

  IterDomain* inner_most_id = nullptr;

  for (auto it = alloc_domain.rbegin(); it != alloc_domain.rend(); it++) {
    if ((*it)->isReduction() || (*it)->isBroadcast()) {
      continue;
    }
    inner_most_id = *it;
    break;
  }

  return inner_most_id;
}

FindAllMappedDims::FindAllMappedDims(
    TensorView* from,
    IterDomain* id,
    bool inner_only,
    bool vectorize_pass)
    : starting_tv_(from),
      starting_id_(id),
      inner_only_(inner_only),
      vectorize_pass_(vectorize_pass) {}

void FindAllMappedDims::setUp() {
  mapped_root_ids_[starting_tv_] =
      projectIdToRoot(starting_tv_, starting_id_, inner_only_, vectorize_pass_);
  // Note, we want to project to allocation, since we could have
  // transformation from logical to allocation. e.g. for multi-device, we
  // could have DID related split between logical to allocation.
  mapped_allocation_ids_[starting_tv_] = projectIdToAllocation(
      starting_tv_, starting_id_, inner_only_, vectorize_pass_);
}

void FindAllMappedDims::propagateC2P(TensorView* from, TensorView* to) {
  IterDomain* from_id = mapped_root_ids_.at(from);
  PairwiseLogicalDomainMap logical_map(to, from);
  auto c2p_map = logical_map.mapConsumerToProducer();
  auto p_it = c2p_map.find(from_id);
  if (p_it != c2p_map.end()) {
    mapped_root_ids_[to] =
        projectIdToRoot(to, p_it->second, inner_only_, vectorize_pass_);
    mapped_allocation_ids_[to] =
        projectIdToAllocation(to, p_it->second, inner_only_, vectorize_pass_);
  } else {
    mapped_root_ids_[to] = nullptr;
    mapped_allocation_ids_[to] = nullptr;
  }
}

void FindAllMappedDims::propagateP2C(TensorView* from, TensorView* to) {
  IterDomain* from_allocation_id = mapped_allocation_ids_.at(from);

  // Project allocation id back to logical id for mapping
  IterDomain* from_logical_id =
      projectShardedAllocationToLogical(from, from_allocation_id);

  PairwiseLogicalDomainMap logical_map(from, to);
  auto p2c_map = logical_map.mapProducerToConsumer();
  auto c_it = p2c_map.find(from_logical_id);
  if (c_it != p2c_map.end()) {
    mapped_root_ids_[to] = c_it->second;
    mapped_allocation_ids_[to] =
        projectIdToAllocation(to, c_it->second, inner_only_, vectorize_pass_);
  } else {
    mapped_root_ids_[to] = nullptr;
    mapped_allocation_ids_[to] = nullptr;
  }
}

void FindAllMappedDims::propagateSibling(TensorView* from, TensorView* to) {
  auto from_id = mapped_root_ids_.at(from);
  if (from_id == nullptr) {
    mapped_root_ids_[to] = nullptr;
  } else {
    for (auto i : arange(from->getMaybeRootDomain().size())) {
      if (from_id == from->getMaybeRootDomain()[i]) {
        mapped_root_ids_[to] = to->getMaybeRootDomain()[i];
        break;
      }
    }
  }
  from_id = mapped_allocation_ids_.at(from);
  if (from_id == nullptr) {
    mapped_root_ids_[to] = nullptr;
  } else {
    for (auto i : arange(from->getLogicalDomain().size())) {
      if (from_id == from->getLogicalDomain()[i]) {
        mapped_allocation_ids_[to] = to->getLogicalDomain()[i];
        return;
      }
    }
  }
  NVF_THROW("Unable to find mapped root/logical domain");
}

std::unordered_set<IterDomain*> FindAllMappedDims::get() const {
  std::unordered_set<IterDomain*> mapped_id_set;
  for (auto entry : mapped_root_ids_) {
    if (entry.second != nullptr) {
      mapped_id_set.emplace(entry.second);
    }
  }
  for (auto entry : mapped_allocation_ids_) {
    if (entry.second != nullptr) {
      mapped_id_set.emplace(entry.second);
    }
  }
  return mapped_id_set;
}

bool hasInnerDim(
    TensorView* tv,
    std::unordered_set<IterDomain*> inner_dims,
    bool should_vectorize) {
  const auto& inner_most_dim = innerMostAllocDim(tv);
  if (inner_most_dim == nullptr) {
    return false;
  }

  // Make sure inner most dimension is in the inner_dims set
  if (inner_dims.count(inner_most_dim) == 0) {
    return false;
  }

  if (!should_vectorize) {
    return true;
  }

  auto alloc_dom = tv->getMaybeAllocationDomain();

  auto root_pos_it = std::find_if(
      alloc_dom.begin(), alloc_dom.end(), [&inner_most_dim](IterDomain* id) {
        return inner_most_dim == id;
      });

  if (root_pos_it == alloc_dom.end()) {
    return false;
  }

  auto inner_most_dim_pos = std::distance(alloc_dom.begin(), root_pos_it);

  const auto& contiguity = tv->domain()->contiguity();

  NVF_ERROR(contiguity.size() == alloc_dom.size());

  // Don't vectorize if inner most dimension is not contiguous
  auto contiguity_opt = contiguity.at(inner_most_dim_pos);
  NVF_ERROR(contiguity_opt.has_value())
  if (!*contiguity_opt) {
    return false;
  }

  return true;
}

std::vector<TensorView*> getInputsOutputsWithInnerDim(
    TensorView* reference_tv,
    bool inner_only,
    bool vectorize_pass) {
  if (vectorize_pass) {
    NVF_ERROR(inner_only, "Can only vectorize inner-most dimensions");
  }

  auto inner_most_id = innerMostAllocDim(reference_tv);

  if (inner_most_id == nullptr) {
    return {};
  }

  FindAllMappedDims all_mapped_root_dims(
      reference_tv, inner_most_id, inner_only, vectorize_pass);
  MaxLogicalDomainInfoSpanningTree tree(reference_tv);
  tree.traverse(&all_mapped_root_dims);
  auto vectorizable_dims = all_mapped_root_dims.get();

  std::vector<TensorView*> vectorizable_tensors;

  // We put outputs in front of inputs because this would make the transpose
  // scheduler prefer to use output instead of input as reference tensor.
  for (auto output_tv :
       ir_utils::filterByType<TensorView>(reference_tv->fusion()->outputs())) {
    if (hasInnerDim(output_tv, vectorizable_dims, vectorize_pass)) {
      vectorizable_tensors.push_back(output_tv);
    }
  }

  for (auto input_tv :
       ir_utils::filterByType<TensorView>(reference_tv->fusion()->inputs())) {
    // for indexSelect(lookup_tv, dim, index_tv) op
    // ignore it's lookup_tv.
    if (ir_utils::isAndOnlyIsGatherLookupTv(input_tv)) {
      continue;
    }

    if (hasInnerDim(input_tv, vectorizable_dims, vectorize_pass)) {
      vectorizable_tensors.push_back(input_tv);
    }
  }

  return vectorizable_tensors;
}

DisjointLogicalSetInfo getDisjointLogicalSetsOf(
    Fusion* fusion,
    TensorView* of,
    DisjointSets<IterDomain*>& disjoint_logical_set,
    const std::unordered_map<int64_t, int64_t>& logical_reorder_map) {
  auto logical_dom = of->getLogicalDomain();
  if (logical_dom.empty()) {
    return {};
  }

  DisjointLogicalSetInfo info;
  if (!logical_reorder_map.empty()) {
    logical_dom = TensorDomain::orderedAs(logical_dom, logical_reorder_map);
  }

  // Start naming id's based on 0 so the inner most dimension will always be
  // 0, then as groups are discovered marching to the left their id will
  // increase. i.e. we could have something like [0, 3, 1, 2, 1, 0] as a
  // result.
  std::vector<int64_t> disjoint_group_ids(logical_dom.size(), -1);
  std::vector<const VectorOfUniqueEntries<IterDomain*>*> disjoint_set_of_id(
      logical_dom.size(), nullptr);
  int64_t current_group_id = 0;
  int64_t ref_dim_i = (int64_t)logical_dom.size() - 1;

  while (ref_dim_i >= 0) {
    if (disjoint_group_ids[ref_dim_i] != -1) {
      // Already put in a group, continue
      ref_dim_i--;
      continue;
    }

    const auto& ref_group =
        disjoint_logical_set.getDisjointSetOf(logical_dom[ref_dim_i]);

    int64_t other_dim_i = ref_dim_i;
    while (other_dim_i >= 0) {
      const auto& other_group =
          disjoint_logical_set.getDisjointSetOf(logical_dom[other_dim_i]);
      if (&ref_group == &other_group) {
        disjoint_group_ids[other_dim_i] = current_group_id;
        disjoint_set_of_id[other_dim_i] = &ref_group;
      }
      other_dim_i--;
    }

    ref_dim_i--;
    current_group_id++;
  }

  NVF_ERROR(
      std::none_of(
          disjoint_group_ids.begin(),
          disjoint_group_ids.end(),
          [](int i) { return i == -1; }),
      "Failed to generate the rfactor disjoint groups of the reference ",
      of->toString());

  NVF_ERROR(
      std::none_of(
          disjoint_set_of_id.begin(),
          disjoint_set_of_id.end(),
          [](const VectorOfUniqueEntries<IterDomain*>* ptr) {
            return ptr == nullptr;
          }),
      "Failed to generate the rfactor disjoint groups of the reference ",
      of->toString());

  info.disjoint_sets_of_ref = disjoint_set_of_id;
  info.disjoint_set_ids = disjoint_group_ids;
  info.ref = of;

  return info;
}

BroadcastMultipleInformation getBroadcastMultiples(
    TensorView* reference_tv,
    DataType index_type,
    const std::unordered_map<int64_t, int64_t>& logical_reorder_map) {
  auto fusion = reference_tv->fusion();
  FusionGuard fg(fusion);

  // We always cacheBefore output at the beginning of the scheduling. And after
  // cacheBefore, the reference tensor will have all reduction IDs removed.
  std::vector<IterDomain*> ref_root_domain = [&]() {
    auto ref_root_domain_view = reference_tv->getLogicalDomain() |
        TensorDomain::kNoReductions | TensorDomain::kNoDevices;
    return std::vector<IterDomain*>(
        ref_root_domain_view.begin(), ref_root_domain_view.end());
  }();

  if (!logical_reorder_map.empty()) {
    ref_root_domain =
        TensorDomain::orderedAs(ref_root_domain, logical_reorder_map);
  }

  std::vector<BroadcastMultiple> multiples(ref_root_domain.size());

  auto disjoint_logical_sets = disjointLogicalSets(fusion);
  auto disjoint_set_information = scheduler_utils::getDisjointLogicalSetsOf(
      fusion, reference_tv, disjoint_logical_sets, logical_reorder_map);

  auto ref_disjoint_sets = disjoint_set_information.disjoint_sets_of_ref;
  auto ref_disjoint_set_ids = disjoint_set_information.disjoint_set_ids;

  // All input or output tensor views
  std::vector<TensorView*> in_out_tvs;
  {
    auto inp_tvs = ir_utils::filterByType<TensorView>(fusion->inputs());
    in_out_tvs.insert(in_out_tvs.end(), inp_tvs.begin(), inp_tvs.end());
    auto out_tvs = ir_utils::filterByType<TensorView>(fusion->outputs());
    in_out_tvs.insert(in_out_tvs.end(), out_tvs.begin(), out_tvs.end());
  }

  // Shouldn't matter if we use EXACT or PERMISSIVE mapping mode for compute
  // at map as we're just looking at the root mappings.
  auto ca_map = ComputeAtMap(fusion);

  // Map all inputs and output domains to reference tv domains
  for (auto in_out_tv : in_out_tvs) {
    std::vector<bool> mapped_axes(ref_root_domain.size(), false);

    auto in_out_tv_domain =
        in_out_tv->getMaybeRootDomain() | TensorDomain::kNoDevices;

    for (const auto ref_i : arange(ref_root_domain.size())) {
      auto ref_id = ref_root_domain[ref_i];

      if (ref_id->isBroadcast()) {
        continue;
      }

      bool ref_id_has_view_transforms = std::count(
                                            ref_disjoint_set_ids.begin(),
                                            ref_disjoint_set_ids.end(),
                                            ref_disjoint_set_ids[ref_i]) > 1;

      // Could have multiple mappings if there's view transforms
      std::vector<IterDomain*> mapped_ids;
      if (!ref_id_has_view_transforms) {
        auto mapped_it = std::find_if(
            in_out_tv_domain.begin(),
            in_out_tv_domain.end(),
            [&ref_id, &ca_map](IterDomain* in_out_tv_id) {
              return ca_map.areMapped(
                  in_out_tv_id, ref_id, IdMappingMode::EXACT);
            });
        if (mapped_it != in_out_tv_domain.end()) {
          mapped_ids.push_back(*mapped_it);
        }
      } else {
        for (auto in_out_id : in_out_tv_domain) {
          if (ref_disjoint_sets[ref_i]->has(in_out_id)) {
            mapped_ids.push_back(in_out_id);
          }
        }
      }

      // Nothing maps to reference, no contribution to multiples for this dim
      if (mapped_ids.empty()) {
        continue;
      }

      if (std::all_of(mapped_ids.begin(), mapped_ids.end(), [](IterDomain* id) {
            return id->isBroadcast();
          })) {
        continue;
      }

      // If any iteration domain in the input or output that's mapped through
      // the view disjoint set is not a reduction or broadcast, assume it's a
      // full dimension for the sake of the pointwise scheduler.
      mapped_axes[ref_i] = true;
    }

    // For each break point position if there an lhs or rhs multiple based on
    // this tensor add it to the global multiplier. The only time we consider
    // we can benefit from broadcast is if the entire left or right side the
    // break point is all broadcasts.
    {
      bool rhs = false;
      bool lhs = false;
      auto dtype_size_bit =
          dataTypeSizeBit(in_out_tv->getDataType().value(), index_type);
      for (auto mapped_axes_i : arange(mapped_axes.size())) {
        auto lhs_i = mapped_axes_i;
        auto rhs_i = mapped_axes.size() - 1 - mapped_axes_i;

        if (lhs) {
          multiples[lhs_i].lhs_multiple += (int64_t)dtype_size_bit;
        } else if (mapped_axes[lhs_i]) {
          lhs = true;
        }

        if (rhs || mapped_axes[rhs_i]) {
          multiples[rhs_i].rhs_multiple += (int64_t)dtype_size_bit;
          rhs = true;
        }
      }
    }
  }
  BroadcastMultipleInformation bcast_info;
  bcast_info.view_disjoint_set_ids = ref_disjoint_set_ids;
  bcast_info.broadcast_multiples = multiples;
  return bcast_info;
}

//! Propagate current transformations on from_tv to all graphs
void transformPropagateToAllFrom(TensorView* from_tv, int64_t pos) {
  TransformPropagator propagator(from_tv, pos);
  MaxLogicalDomainInfoSpanningTree(from_tv, nullptr).traverse(&propagator);
}

namespace {

//! Returns true if the given tensorview is a fake boundary
//!  TensorView, see Note [Fake Boundary Tensorview].
//! This function assumes and would not check that tv is a boundary
//!  of the select_tv set.
bool isFakeBoundaryTensorview(
    TensorView* tv,
    const std::unordered_set<TensorView*>& selected_tv_set,
    PropagateDirection direction) {
  if (direction == PropagateDirection::kForward) {
    // In the case of forward propagation,
    //  a boundary tv is a fake boundary if
    //  it has any consumer tv that's in the selected
    //  set.
    for (auto consumer_tv : ir_utils::consumerTvsOf(tv)) {
      if (selected_tv_set.count(consumer_tv)) {
        // Found a consumer that's in selected tv set.
        return true;
      }
    }

  } else {
    // In the case of backward propagation,
    //  a boundary tv is a fake boundary if it has any producer
    //  that is within the selected set.
    for (auto producer_tv : ir_utils::producerTvsOf(tv)) {
      if (selected_tv_set.count(producer_tv)) {
        // Found a producer that's in selected tv set.
        return true;
      }
    }
  }

  // Didn't find any producer/consumer in the selected tv set.
  //  The given tv is not a fake boundary tv.
  return false;
}

//! Utility function to generate the set of tensorviews to propagate
//!  transform to by BoundedDirectionalTransformPropagator.
std::unordered_set<TensorView*> getDirectionalPropagatePathSet(
    TensorView* from_tv,
    const std::vector<TensorView*>& boundary_tvs,
    BoundedDirectionalTransformPropagator::Options options,
    PropagateDirection direction) {
  // Prepare to collect all candidate tensorviews
  //  within the specified boundary.
  std::vector<Val*> propagate_candidate;

  // Collect boundary tvs in a set.
  std::unordered_set<TensorView*> boundary_tv_set(
      boundary_tvs.begin(), boundary_tvs.end());

  if (direction == PropagateDirection::kForward) {
    // In the case of forward propagation, collect all tvs
    //  that are consumers of `from_tv` and producers of
    //  boundary tvs.
    propagate_candidate = DependencyCheck::getAllValsBetween(
        {from_tv}, {boundary_tvs.begin(), boundary_tvs.end()});
  } else {
    // In the case of backward propagation, collect all tvs
    //  that are producers of `from_tv` and consumers of
    //  boundary tvs.
    propagate_candidate = DependencyCheck::getAllValsBetween(
        {boundary_tvs.begin(), boundary_tvs.end()}, {from_tv});
  }

  // Populate initial selected tensorviews in a set.
  auto propagate_candidate_tv_view =
      ir_utils::filterByType<TensorView>(propagate_candidate);
  // Prepare to filter out un-wanted tensorviews according
  //  to the option parameters.
  std::unordered_set<TensorView*> propagate_path_set{
      propagate_candidate_tv_view.begin(), propagate_candidate_tv_view.end()};

  // Remove boundary tensorviews if we don't want to transform
  //  tensorviews on the boundary.
  if (!options.transform_boundary) {
    // Additional refining step to identify "fake boundary" tensorviews.
    //  We don't want to erase fake boundary tensorviews from the selected
    //  set when we are erasing boundary tvs.
    //
    // Note [Fake Boundary Tensorview]
    // A tensorview, tv0, is defined as fake boundary tv if
    //  1. Tv0 is on the given boundary set.
    //  2. There is a path from another boundary tv, Tv1 to from_tv that
    // goes through Tv0.
    //
    // In this case the propagation behavior is not precisely defined.
    // Our current decision is to treat such tensorview as non-boundary
    //  tv to make sure the propagation paths are not blocked. E.g.:
    //
    //  T1 = T0
    //  T2 = T1
    //  T3 = T2 + T1
    // if we propagate with from_tv = {T3}, boundary_tv = {T0, T2},
    // transform_boundary=false
    //
    // Here T2 is a fake boundary and we will still transform T2 as it is
    //  on the path between T3 and T0.

    // Initialize set of fake boundary tvs.
    std::unordered_set<TensorView*> fake_boundary_set;

    // Populate the set of fake boundary tvs.
    std::copy_if(
        boundary_tvs.begin(),
        boundary_tvs.end(),
        std::inserter(fake_boundary_set, fake_boundary_set.end()),
        [&propagate_path_set, direction](TensorView* tv) {
          return isFakeBoundaryTensorview(tv, propagate_path_set, direction);
        });

    // Remove boundary tvs from the selected set, keeping fake boundary tvs.
    for (auto boundary_tv : boundary_tvs) {
      if (!fake_boundary_set.count(boundary_tv)) {
        propagate_path_set.erase(boundary_tv);
      }
    }
  }

  return propagate_path_set;
}

} // namespace

void BoundedDirectionalTransformPropagator::propagate(
    TensorView* from_tv,
    int64_t pos,
    std::unordered_set<TensorView*> included_tvs,
    Options options) {
  // Run transform propagation using the custom selector.
  SetSelector selector(included_tvs);
  TransformPropagator propagator(from_tv, pos);
  MaxLogicalDomainInfoSpanningTree(from_tv, &selector).traverse(&propagator);

  // Propagate parallel type if requested by option parameters.
  if (options.propagate_parallel_type) {
    scheduler_utils::parallelizeAllLike(
        from_tv,
        options.parallel_propagation_pos,
        {included_tvs.begin(), included_tvs.end()},
        allParallelTypesExcept({ParallelType::Vectorize, ParallelType::Mma}));
  }
}

void BoundedDirectionalTransformPropagator::backward(
    TensorView* from,
    int64_t pos,
    std::vector<TensorView*> to,
    std::optional<Options> options) {
  if (!options.has_value()) {
    options = Options();
  }
  if (to.empty()) {
    to = ir_utils::inputTvsOf(from);
  }

  // Collect all tvs to included on the backward path as specified
  //  by boundary and options.
  auto included_tvs = getDirectionalPropagatePathSet(
      from, to, *options, PropagateDirection::kBackward);
  // Actually run the propagation.
  propagate(from, pos, included_tvs, *options);
}

void BoundedDirectionalTransformPropagator::forward(
    TensorView* from,
    int64_t pos,
    std::vector<TensorView*> to,
    std::optional<Options> options) {
  if (!options.has_value()) {
    options = Options();
  }
  NVF_ERROR(
      !to.empty(),
      "Propagation needs to be bounded, so no support for empty boundary.")

  // Collect all tvs to included on the forward path as specified
  //  by boundary and options.
  auto included_tvs = getDirectionalPropagatePathSet(
      from, to, *options, PropagateDirection::kForward);

  // Actually run the propagation.
  propagate(from, pos, included_tvs, *options);
}

void BoundedDirectionalTransformPropagator::bothWays(
    TensorView* from,
    int64_t pos,
    std::vector<TensorView*> backward_to,
    std::vector<TensorView*> forward_to,
    std::optional<Options> options) {
  if (!options.has_value()) {
    options = Options();
  }
  NVF_ERROR(
      !backward_to.empty() && !forward_to.empty(),
      "Propagation needs to be bounded, so no support for empty boundary.")

  // Collect all tvs to included on the backward and forward path as specified
  //  by boundary and options.
  auto backward_included_tvs = getDirectionalPropagatePathSet(
      from, backward_to, *options, PropagateDirection::kBackward);
  auto forward_included_tvs = getDirectionalPropagatePathSet(
      from, forward_to, *options, PropagateDirection::kForward);

  // Combined the included tvs on both paths.
  auto included_tvs = backward_included_tvs;
  included_tvs.insert(forward_included_tvs.begin(), forward_included_tvs.end());

  // Run the propagation on the combined set of tvs.
  propagate(from, pos, included_tvs, *options);
}

DisjointSets<IterDomain*> disjointLogicalSets(Fusion* fusion) {
  // Start from the exact iter domain graph of the fusion
  IterDomainGraph id_graph(fusion);
  auto disjoint_logical_ids = id_graph.exactNodes();

  // If iter domains are involved in any transformation from root domains to
  // logical domains they should be considered "contaminated".
  for (auto tv : fusion->allTvs()) {
    for (auto expr : StmtSort::getExprsTo(
             {tv->getLogicalDomain().begin(), tv->getLogicalDomain().end()})) {
      if (expr->isA<Merge>()) {
        auto merge = expr->as<Merge>();
        disjoint_logical_ids.mapEntries(merge->inner(), merge->out());
        disjoint_logical_ids.mapEntries(merge->outer(), merge->out());
      } else if (expr->isA<Split>()) {
        auto split = expr->as<Split>();
        disjoint_logical_ids.mapEntries(split->in(), split->inner());
        disjoint_logical_ids.mapEntries(split->in(), split->outer());
      } else if (expr->isA<Resize>()) {
        auto resize = expr->as<Resize>();
        disjoint_logical_ids.mapEntries(resize->in(), resize->out());
      } else {
        NVF_THROW("Expression type: ", expr->toString(), " not supported.");
      }
    }
  }
  return disjoint_logical_ids;
}

bool breakIsDisjoint(std::vector<int64_t> group_ids, int64_t pos) {
  if (pos < 0) {
    pos += (int64_t)group_ids.size();
  }
  NVF_ERROR(
      pos >= 0 && pos <= (int64_t)group_ids.size(),
      "Invalid position, size of vec is ",
      group_ids.size(),
      " but position is ",
      pos);

  if (pos == 0 || pos == (int64_t)group_ids.size()) {
    return true;
  }

  std::unordered_set<int64_t> left_ints(
      group_ids.begin(), group_ids.begin() + pos);

  for (auto i = pos; i < (int64_t)group_ids.size(); i++) {
    if (left_ints.count(group_ids[i]) > 0) {
      return false;
    }
  }
  return true;
}

namespace {

void applySplitTransform(Split* split, std::vector<IterDomain*>& ids) {
  auto find_it = std::find(ids.begin(), ids.end(), split->in());
  NVF_ERROR(
      find_it != ids.end(),
      "Split input ",
      split->in()->toString(),
      " not found in given ids: ",
      ids);
  auto pos = std::distance(ids.begin(), find_it);
  ids[pos] = split->inner();
  ids.insert(ids.begin() + pos, split->outer());
}

void applyMergeTransform(Merge* merge, std::vector<IterDomain*>& ids) {
  auto find_it_0 = std::find(ids.begin(), ids.end(), merge->outer());
  auto find_it_1 = std::find(ids.begin(), ids.end(), merge->inner());
  NVF_ERROR(
      find_it_0 != ids.end(),
      "Merge outer ",
      merge->outer()->toString(),
      " not found in given ids: ",
      ids);
  NVF_ERROR(
      find_it_1 != ids.end(),
      "Merge inner ",
      merge->inner()->toString(),
      " not found in given ids: ",
      ids);
  auto pos0 = std::distance(ids.begin(), find_it_0);
  auto pos1 = std::distance(ids.begin(), find_it_1);
  if (pos0 > pos1) {
    std::swap(pos0, pos1);
  }
  // Should be impossible.
  NVF_ERROR(
      pos0 != pos1,
      "Didn't expect merge inputs to be the same iteration domain:\n",
      merge->toString());

  ids.erase(ids.begin() + pos0);
  ids[--pos1] = merge->out();
}

void applyResizeTransform(Resize* resize, std::vector<IterDomain*>& ids) {
  auto find_it = std::find(ids.begin(), ids.end(), resize->in());
  NVF_ERROR(
      find_it != ids.end(),
      "Resize input ",
      resize->in()->toString(),
      " not found in given ids: ",
      ids);
  *find_it = resize->out();
}

} // namespace

void applyTransforms(
    std::vector<IterDomain*>& ids_to_transform,
    const std::vector<Expr*>& transform_exprs,
    std::optional<std::function<void(Expr*)>> post_transform) {
  for (auto* expr : transform_exprs) {
    if (Split* split = dynamic_cast<Split*>(expr)) {
      applySplitTransform(split, ids_to_transform);
    } else if (Merge* merge = dynamic_cast<Merge*>(expr)) {
      applyMergeTransform(merge, ids_to_transform);
    } else if (Resize* resize = dynamic_cast<Resize*>(expr)) {
      applyResizeTransform(resize, ids_to_transform);
    } else {
      NVF_ERROR(expr != nullptr);
      NVF_THROW("Unexpected expression: ", expr->toString());
    }
    if (post_transform) {
      (*post_transform)(expr);
    }
  }
}

// Returns a permutation reordering the loop domain of the tensor view as the
// logical domain
std::vector<int64_t> domainReorderAsLogicalMap(TensorView* tv) {
  auto transform_exprs = DependencyCheck::getAllExprsBetween(
      {tv->getLogicalDomain().begin(), tv->getLogicalDomain().end()},
      {tv->getLoopDomain().begin(), tv->getLoopDomain().end()});
  std::vector<IterDomain*> ids_to_transform = tv->getLogicalDomain();
  applyTransforms(ids_to_transform, transform_exprs);
  std::optional<std::vector<int64_t>> permutation =
      ir_utils::computePermutation(ids_to_transform, tv->getLoopDomain());
  NVF_ERROR(
      permutation.has_value(),
      "Failed to find a valid permutation for reordering",
      tv->getLoopDomain(),
      " as ",
      ids_to_transform);
  return *permutation;
}

std::unordered_map<int64_t, int64_t> reorderLogicalAsAllocationMap(
    TensorView* tv) {
  const auto& logical_domain = tv->getLogicalDomain();
  std::optional<Layout> layout = canonicalizeLayout(tv);
  // if layout cannot be inferred, we cannot reorder logical as allocation
  // domain.
  if (!layout.has_value()) {
    return {};
  }
  const auto& alloc_domain = layout->allocation_domain();
  if (alloc_domain == logical_domain) {
    return {};
  }
  const std::vector<int64_t> permutation =
      *ir_utils::computePermutation(logical_domain, alloc_domain);
  std::unordered_map<int64_t, int64_t> reorder_map;
  reorder_map.reserve(permutation.size());
  for (auto [new_pos, old_pos] : enumerate(permutation)) {
    reorder_map[old_pos] = new_pos;
  }
  return reorder_map;
}

std::unordered_map<int64_t, int64_t> reorderLoopAsAllocationMap(
    TensorView* tv) {
  const std::vector<IterDomain*>& loop_domain = tv->getLoopDomain();
  std::vector<IterDomain*> alloc_domain = tv->getMaybeAllocationDomain();
  auto transform_exprs = DependencyCheck::getAllExprsBetween(
      {alloc_domain.begin(), alloc_domain.end()},
      {loop_domain.begin(), loop_domain.end()});
  applyTransforms(alloc_domain, transform_exprs);

  if (alloc_domain == loop_domain) {
    return {};
  }
  std::optional<std::vector<int64_t>> permutation =
      ir_utils::computePermutation(loop_domain, alloc_domain);
  // if layout cannot be inferred, we cannot reorder logical as allocation
  // domain.
  if (!permutation.has_value()) {
    return {};
  }
  std::unordered_map<int64_t, int64_t> reorder_map;
  reorder_map.reserve(permutation->size());
  for (auto [new_pos, old_pos] : enumerate(*permutation)) {
    reorder_map[old_pos] = new_pos;
  }
  return reorder_map;
}

void propagateReshapeTransforms(Fusion* fusion) {
  // Transform propagation is based on permissive mappings, so we must use a
  // permissive-based graph here. Specifically, we use PERMISSIVE_RESIZE which
  // extends PERMISSIVE by additionally mapping resize inputs to outputs (e.g.,
  // mapping sliced dimensions back to their source). This is necessary to
  // propagate transforms across slice boundaries - for example, when tv0[0:24]
  // and tv0[12:36] are both reshaped, PERMISSIVE_RESIZE maps both slices back
  // to tv0, allowing the reshapes to be recognized as equivalent operations.
  IdModel id_model(fusion);
  const auto permissive_resize_graph = buildPermissiveResizeGraph(
      id_model.maybeBuildGraph(IdMappingMode::PERMISSIVE));

  if (isDebugDumpEnabled(DebugDumpOption::TransformPropagator)) {
    std::cout << "\n=== propagateReshapeTransforms Debug ===" << std::endl;
    std::cout << "PERMISSIVE_RESIZE graph disjoint sets: "
              << permissive_resize_graph.disjointValSets().disjointSets().size()
              << std::endl;
    for (const ValGroup& disjoint_set :
         permissive_resize_graph.disjointValSets().disjointSets()) {
      std::cout << "  ValGroup: { ";
      for (auto val : *disjoint_set) {
        std::cout << val->toString() << "; ";
      }
      std::cout << "}" << std::endl;
    }
  }

  std::unordered_set<ValGroup> transformed_disjoint_sets;

  // If iter domains are involved in any transformation from root domains to
  // logical domains they should be considered "contaminated".
  for (auto tv : fusion->allTvs()) {
    for (auto expr : StmtSort::getExprsBetween(
             {tv->getMaybeRootDomain().begin(), tv->getMaybeRootDomain().end()},
             {tv->getLogicalDomain().begin(), tv->getLogicalDomain().end()})) {
      for (auto id : ir_utils::filterByType<IterDomain>(expr->inputs())) {
        transformed_disjoint_sets.emplace(permissive_resize_graph.toGroup(id));
      }
    }
  }

  if (isDebugDumpEnabled(DebugDumpOption::TransformPropagator)) {
    std::cout << "\ntransformed_disjoint_sets (contaminated): "
              << transformed_disjoint_sets.size() << std::endl;
    for (const auto& disjoint_set : transformed_disjoint_sets) {
      std::cout << "  transformed_disjoint_sets: { ";
      for (auto val : *disjoint_set) {
        std::cout << val->toString() << "; ";
      }
      std::cout << "}" << std::endl;
    }
  }

  // These sets contain RFactorProduct IDs produced by reshape (excluding
  // resize). Skip sets that were already transformed for view operations. The
  // collected IDs represent terminating dimensions of reshape operations.
  std::unordered_set<IterDomain*> terminating_reshape_dims;
  for (const ValGroup& disjoint_set :
       permissive_resize_graph.disjointValSets().disjointSets()) {
    if (std::none_of(disjoint_set->begin(), disjoint_set->end(), [](Val* val) {
          auto id = val->as<IterDomain>();
          return id->isRFactorProduct() && id->definition() &&
              !id->definition()->isA<Resize>();
        })) {
      continue;
    }
    if (transformed_disjoint_sets.find(disjoint_set) !=
        transformed_disjoint_sets.end()) {
      // Disjoint set was transformed for view, ignore it
      continue;
    }
    for (auto val : *disjoint_set) {
      terminating_reshape_dims.emplace(val->as<IterDomain>());
    }
  }

  if (isDebugDumpEnabled(DebugDumpOption::TransformPropagator)) {
    std::cout << "\nterminating_reshape_dims: "
              << terminating_reshape_dims.size() << std::endl;
    for (auto id : terminating_reshape_dims) {
      std::cout << "  terminating_reshape_dim: " << id->toString() << std::endl;
    }
    std::cout << "=== End propagateReshapeTransforms Debug ===\n" << std::endl;
  }

  // If iter domains are involved in any transformation from root domains to
  // logical domains they should be considered "contaminated".
  for (auto tv : fusion->allTvs()) {
    if (!tv->hasRoot()) {
      continue;
    }

    std::unordered_map<int64_t, int64_t> old2new;
    // Make sure rfactor dims we need are in domain, and reorder them in domain
    // so they're consecutive starting from the left of domain.
    // The reordering is to limit the propagation to only the view
    // transformations.
    for (auto logical_id : tv->getLogicalDomain()) {
      if (terminating_reshape_dims.find(logical_id) !=
          terminating_reshape_dims.end()) {
        // The rfactor dims are not in the loop domain directly if they are
        // sharded. For example, Consider the split reshape: `[h]->[a, h/a]` `h`
        // and `a` are both sharded by `d`. The loop domain of the consumer is
        // `[DIDx(d), a/d, h/a]`. Hence, we cannot directly find logical ID `a`
        // in the loop domain. Similarly, for merge reshape: `[a, h/a]->[h]`, we
        // cannot directly find `h` in the loop domain when `h` is sharded by
        // `d`.

        // Find all reachable ids between the logical id and the loop domain.
        // If the ids are in the loop domain, reorder them to the front.
        auto transforms = DependencyCheck::getAllExprsBetween(
            {logical_id},
            {tv->getLoopDomain().begin(), tv->getLoopDomain().end()});
        std::unordered_set<IterDomain*> reachable_ids;
        // Add the logical id for the case where it is directly in the loop
        // domain.
        reachable_ids.insert(logical_id);

        for (auto expr : transforms) {
          auto outputs = ir_utils::filterByType<IterDomain>(expr->outputs());
          reachable_ids.insert(outputs.begin(), outputs.end());
        }

        bool has_reachable_loop_id = false;
        for (auto loop_idx :
             arange(static_cast<int64_t>(tv->getLoopDomain().size()))) {
          if (reachable_ids.count(tv->axis(loop_idx)) == 0) {
            continue;
          }
          has_reachable_loop_id = true;
          // Reorder the reshape dimensions to the front of the domain
          old2new[loop_idx] = (int64_t)old2new.size();
        }

        NVF_ERROR(
            has_reachable_loop_id,
            "Require ",
            logical_id,
            " is in the active domain of ",
            tv->toString(),
            " for view propagation.");
      }
    }

    if (old2new.empty()) {
      continue;
    }

    // Propagate the view transformations
    tv->reorder(old2new);
    //! Propagate current transformations on from_tv to all graphs
    transformPropagateToAllFrom(tv, (int64_t)old2new.size());

    // Propgating the transforms will not replay the DIDx parallelization, so we
    // need to do it manually here.
    parallelizeAllLike(
        tv,
        /*pos=*/(int64_t)old2new.size(),
        /*selected_tvs=*/{},
        /*selected_parallel_types=*/{ParallelType::DIDx},
        /*propagate_padding=*/false,
        /*parallelize_inputs_on_did=*/true);
  }
}

bool isFastestDimReduction(TensorView* tv) {
  for (auto it = tv->getMaybeAllocationDomain().rbegin();
       it != tv->getMaybeAllocationDomain().rend();
       ++it) {
    auto root_id = *it;
    if (root_id->isBroadcast()) {
      continue;
    } else if (root_id->isReduction()) {
      return true;
    } else {
      return false;
    }
  }

  return false;
}

namespace {

// Grab producer and consumer pairs that have non-pointwise
// access patterns. Those pairs would have inter-thread data
// dependencies if parallelized.
std::vector<std::pair<TensorView*, TensorView*>>
getNonPointwiseProducerConsumerPairs(Fusion* fusion) {
  std::vector<std::pair<TensorView*, TensorView*>> tvs;

  for (auto consumer : fusion->allTvs()) {
    if (consumer->isFusionInput()) {
      continue;
    }
    if (auto gather = dynamic_cast<GatherOp*>(consumer->definition())) {
      tvs.emplace_back(gather->lookupTv(), consumer);
    } else if (
        auto index_select =
            dynamic_cast<IndexSelectOp*>(consumer->definition())) {
      tvs.emplace_back(index_select->lookupTv(), consumer);
    } else if (auto select = dynamic_cast<SelectOp*>(consumer->definition())) {
      tvs.emplace_back(select->lookupTv(), consumer);
    } else if (ir_utils::hasResizedRfactor(consumer)) {
      // Exprs based on ResizeOp, e.g., slice
      auto producers = ir_utils::producerTvsOf(consumer);
      NVF_ERROR(
          producers.size() == 1,
          "Unexpected number of inputs of the defining expression: ",
          consumer->definition()->toString());
      tvs.emplace_back(producers.at(0), consumer);
    }
  }

  return tvs;
}

// If an input cache is promoted to global memory, just do not cache
// the input but directly read from the global memory input. It
// doesn't make any sense to cache a global memory input in global
// memory. Note that a copy of an input cache is inserted by
// prepareForMemoryTypePromotion, so grab the producer of the
// producer and see if it's included in input_caches.
bool revertUseOfInputCache(
    TensorView* consumer,
    TensorView* promoted_producer,
    MemoryType promoted_memory_type,
    const std::vector<std::pair<TensorView*, int64_t>>& input_caches) {
  auto get_copy_src = [](TensorView* tv) -> TensorView* {
    if (auto uop = dynamic_cast<LoadStoreOp*>(tv->definition())) {
      return uop->in()->as<TensorView>();
    }
    return nullptr;
  };

  // Only applies if the promoted new type is Global
  if (promoted_memory_type != MemoryType::Global) {
    return false;
  }

  // To see if the producer is a cache of an input, need to look at
  // its producer as a copy is inserted
  auto producer_of_producer = get_copy_src(promoted_producer);
  if (producer_of_producer == nullptr) {
    // No copy is detected. This must mean the producer is not a copy
    // of any input cache
    return false;
  }

  if (std::ranges::find_if(
          input_caches, [producer_of_producer](const auto& pair) {
            return pair.first == producer_of_producer;
          }) == input_caches.end()) {
    return false;
  }

  auto fusion_input = get_copy_src(producer_of_producer);
  NVF_ERROR(
      fusion_input != nullptr,
      "Unexpected input cache: ",
      producer_of_producer->toString());

  // Currently, the ops look like:
  // tv0: fusion input
  // tv1 = tv0 // cache of the input
  // tv2 = tv1 // copy of the tv1. Placed on Global
  // tv3 = resizeOp(tv2) // some op using resize

  // Translate it to:
  // tv0: fusion input
  // tv3 = resizeOp(tv0) // some op using resize

  ir_utils::replaceValInExprInputs(
      consumer->definition(), promoted_producer, fusion_input);

  return true;
}

} // namespace

void prepareForMemoryTypePromotion(Fusion* fusion) {
  auto non_pwise_pairs = getNonPointwiseProducerConsumerPairs(fusion);

  // Inserting a copy of each producer. If a tensor shows up as a
  // producer for multiple consumers, only insert one
  // copy and share it with all the consumers.

  // Map to keep track producer and its copy
  std::unordered_map<TensorView*, TensorView*> producer_copy_map;

  for (auto& [producer, consumer] : non_pwise_pairs) {
    // At this point, all tensors should be either on Global or Local
    NVF_ERROR(
        producer->getMemoryType() == MemoryType::Local ||
            producer->getMemoryType() == MemoryType::Global,
        "Unexpected memory type: ",
        producer->getMemoryType());

    // If already placed on Global, nothing to worry about
    if (producer->getMemoryType() == MemoryType::Global) {
      continue;
    }

    auto producer_copy_map_it = producer_copy_map.find(producer);
    if (producer_copy_map_it == producer_copy_map.end()) {
      // Create a copy of the producer that is to be inserted between
      // consumer and producer
      auto copy_of_producer = set(producer);
      producer_copy_map_it =
          producer_copy_map.emplace(producer, copy_of_producer).first;
    }

    // Insert a copy between consumer and producer
    ir_utils::replaceValInExprInputs(
        consumer->definition(), producer, producer_copy_map_it->second);
  }
}

void promoteProducerMemoryTypes(
    Fusion* fusion,
    const std::vector<std::pair<TensorView*, int64_t>>& input_caches) {
  auto non_pwise_pairs = getNonPointwiseProducerConsumerPairs(fusion);

  // Just make it simpler to promote memory types. Minimum is
  // preferred. Increased as required.
  auto memoryTypeToInt = [](MemoryType m_type) -> int {
    switch (m_type) {
      case MemoryType::Local:
        return 1;
      case MemoryType::Shared:
        return 2;
      case MemoryType::Global:
        return 3;
      default:
        NVF_THROW("Unexpected memory type: ", m_type);
    }
  };

  std::unordered_map<TensorView*, MemoryType> tvs_to_promote;

  auto setPromotion = [&](TensorView* tv, MemoryType m_type) {
    // Initialize the memory type with the current type
    tvs_to_promote.emplace(tv, tv->getMemoryType());

    if (memoryTypeToInt(m_type) > memoryTypeToInt(tvs_to_promote.at(tv))) {
      tvs_to_promote[tv] = m_type;
    }
  };

  // Analyze each produce and consumer if there's inter-thread data
  // dependencies
  // TODO: Clean up once the index map refactor is done
  for (auto& [producer, consumer] : non_pwise_pairs) {
    auto c2p_exact_map = BestEffortReplay(
                             producer->getLoopDomain(),
                             consumer->getLoopDomain(),
                             PairwiseLogicalDomainMap(producer, consumer)
                                 .mapBroadcast(false)
                                 .mapConsumerToProducer())
                             .getReplay();

    for (const auto i :
         arange(producer->nDims() - producer->getComputeAtPosition())) {
      auto producer_non_ca_id =
          producer->axis((i + producer->getComputeAtPosition()));
      auto producer_non_ca_id_ptype = producer_non_ca_id->getParallelType();
      if (!isParallelTypeThread(producer_non_ca_id_ptype)) {
        continue;
      }

      auto consumer_exact_map_id_it = std::find_if(
          consumer->getLoopDomain().begin(),
          consumer->getLoopDomain().end(),
          [&](IterDomain* consumer_loop_id) {
            auto it = c2p_exact_map.find(consumer_loop_id);
            return it != c2p_exact_map.end() &&
                it->second == producer_non_ca_id;
          });
      if (consumer_exact_map_id_it != consumer->getLoopDomain().end() &&
          (*consumer_exact_map_id_it)->getParallelType() ==
              producer_non_ca_id_ptype) {
        continue;
      }

      // Promotion required
      if (isParallelTypeThreadDim(producer_non_ca_id_ptype)) {
        setPromotion(producer, MemoryType::Shared);
      } else if (isParallelTypeBlockDim(producer_non_ca_id_ptype)) {
        setPromotion(producer, MemoryType::Global);
      } else {
        NVF_THROW("Unexpected parallel type: ", producer_non_ca_id_ptype);
      }
    }
  }

  // Iterate over non_pwise_pairs so that promotion is done in a
  // deterministic order
  for (auto& [producer, consumer] : non_pwise_pairs) {
    auto it = tvs_to_promote.find(producer);
    if (it == tvs_to_promote.end() || it->second == producer->getMemoryType()) {
      continue;
    }

    // Required memory type of the producer
    const auto new_mem_type = it->second;

    if (revertUseOfInputCache(consumer, producer, new_mem_type, input_caches)) {
      continue;
    }

    producer->setMemoryType(new_mem_type);
  }
}

std::unordered_set<TensorView*> getAllTvsFrom(
    const std::vector<TensorView*>& from_tvs,
    const std::unordered_set<TensorView*>& cutoff_tv_set) {
  std::unordered_set<TensorView*> tv_group;
  std::queue<TensorView*> tensors_to_visit;
  auto addIfNotVisited = [&](TensorView* tv) {
    if (tv_group.find(tv) == tv_group.end() &&
        cutoff_tv_set.find(tv) == cutoff_tv_set.end()) {
      tv_group.emplace(tv);
      tensors_to_visit.push(tv);
    }
  };

  for (auto tv : from_tvs) {
    tensors_to_visit.push(tv);
  }
  while (!tensors_to_visit.empty()) {
    auto next_tv = tensors_to_visit.front();
    tensors_to_visit.pop();
    // visit consumers
    for (auto tv : ir_utils::consumerTvsOf(next_tv)) {
      addIfNotVisited(tv);
    }
    // visit siblings
    for (auto tv : ir_utils::siblingTvsOf(next_tv)) {
      addIfNotVisited(tv);
    }
    // visit producer
    for (auto tv : ir_utils::producerTvsOf(next_tv)) {
      addIfNotVisited(tv);
    }
  }
  return tv_group;
}

int64_t getReductionSmemWorkspaceBit(
    Fusion* fusion,
    const std::vector<TensorView*>& reduction_tvs,
    int64_t threads_per_block) {
  const auto& dev_prop = at::cuda::getCurrentDeviceProperties();
  // use device max threads per block if threads_per_block is not provided
  threads_per_block =
      threads_per_block > 0 ? threads_per_block : dev_prop->maxThreadsPerBlock;
  // (1) part-1, space for the reduction broadcast.
  int64_t dtype_size_bit = 1;
  for (auto tv : reduction_tvs) {
    dtype_size_bit =
        std::max(dtype_size_bit, dataTypeSizeBit(tv->getDataType().value()));
  }
  // for welford, three arrays of type nvfuser_index_t are used to store var,
  // avg, and n. see KernelExecutor::computeLaunchParams. Here index type is
  // assumed as int64_t
  int64_t welford_factor = ir_utils::hasOpsOfType<WelfordOp>(fusion) ? 3l : 1l;
  if (welford_factor == 3l) {
    dtype_size_bit = std::max(dtype_size_bit, (int64_t)sizeof(int64_t) * 8);
  }
  int64_t reduction_broadcast_workspace_bit =
      threads_per_block * dtype_size_bit * welford_factor;

  return alignSharedMemoryBits(reduction_broadcast_workspace_bit);
}

bool isResharding(Fusion* fusion) {
  const std::vector<Expr*>& exprs = fusion->exprs();
  return std::any_of(
      exprs.begin(), exprs.end(), [](Expr* e) { return isResharding(e); });
}

void moveNonConcretizedBroadcastInnermost(
    Fusion* fusion,
    const std::unordered_set<TensorView*>& ignored_tvs) {
  IdModel id_model(fusion, /*build_graphs=*/false);
  const auto& exact_graph = id_model.maybeBuildGraph(IdMappingMode::EXACT);
  const auto& permissive_graph =
      id_model.maybeBuildGraph(IdMappingMode::PERMISSIVE);

  // This function is meant to be used as a preprocessing step of each
  // segment scheduling. The goal is to find unmapped non-concretized
  // broadcast domains. It is not meant to find all unmapped dangling
  // domains. Any non-broadcast or concretized broadcast domains
  // should be guaranteed to be mapped with reference tensors, i.e.,
  // ignored_tvs. They should be taken care by the respective
  // scheduler.
  //
  // As such, all non-broadcast domains are skipped. Furthermore, any
  // domains that can be reachable from (i.e., mapped with)
  // ignored_tvs can be skipped. Since only broadcast domains are
  // considered, the exact mapping is enough to find such
  // domains.
  ValGroups ignored_groups;
  for (auto ignored_tv : ignored_tvs) {
    for (auto id : ignored_tv->domain()->allIDs()) {
      if (id->isBroadcast()) {
        ignored_groups.pushBack(exact_graph.toGroup(id));
      }
    }
  }

  for (auto tv : fusion->allTvs()) {
    std::vector<int64_t> broadcast_to_move;
    for (const auto i : arange(tv->getLoopDomain().size())) {
      auto loop_id = tv->getLoopDomain().at(i);
      if (!loop_id->isBroadcast()) {
        continue;
      }

      if (ignored_groups.has(exact_graph.toGroup(loop_id))) {
        continue;
      }

      // If the permissive group has a non-broadcast domain, it means it's
      // concretized.
      // TODO: Add a separate analysis for detecting concretized
      // broadcast domains using the Exact graph and replace the use
      // of the Permissive graph.
      const auto& permissive_group = permissive_graph.toGroup(loop_id);
      if (std::any_of(
              permissive_group->begin(),
              permissive_group->end(),
              [](Val* id) -> bool {
                return !id->as<IterDomain>()->isBroadcast();
              })) {
        continue;
      }

      broadcast_to_move.push_back((int64_t)i);
    }

    if (broadcast_to_move.empty()) {
      continue;
    }

    std::unordered_map<int64_t, int64_t> old2new;
    int64_t move_to_pos =
        (int64_t)(tv->getLoopDomain().size() - broadcast_to_move.size());
    for (const auto i : broadcast_to_move) {
      old2new[i] = move_to_pos;
      ++move_to_pos;
    }

    tv->reorder(old2new);
  }
}

int64_t reorderDevicesToOuter(TensorView* tv) {
  int64_t reorder_pos = 0;
  std::unordered_map<int64_t, int64_t> old2new;
  for (const auto i : arange(tv->getLoopDomain().size())) {
    if (tv->axis((int64_t)i)->isDeviceDim()) {
      old2new.emplace((int64_t)i, reorder_pos);
      ++reorder_pos;
    }
  }
  tv->reorder(old2new);
  return (int64_t)old2new.size();
}

std::vector<int64_t> reorderDomainLike(
    const std::vector<IterDomain*>& domain_to_reorder,
    const std::vector<IterDomain*>& ref) {
  if (domain_to_reorder.empty()) {
    return {};
  }

  Fusion* fusion = domain_to_reorder.at(0)->fusion();
  IdModel id_model(fusion, /*build_graphs=*/false);
  const auto& graph = id_model.buildBroadcastGraph();

  ValGroups target_groups = graph.toGroups(domain_to_reorder);

  ValGroups ref_groups = graph.toGroups(ref);

  // Traverse from the reference to the target tv. The reference is
  // not guaranteed to cover all loop IDs of target, so
  // require_all_to_visited needs to be false
  auto path = ValGraphBFS::getExprGroupsBetween(
                  graph,
                  ref_groups,
                  target_groups,
                  /*require_all_to_visited=*/false)
                  .first;

  // Traverse the expr path to create an ordered ID groups
  std::deque<ValGroup> ordered_domain{
      ref_groups.vector().begin(), ref_groups.vector().end()};

  for (const auto& [expr_g, dir] : path) {
    auto inputs = getInputsOfExpr(
        expr_g, dir, ValGraphInputs(graph), ValGraphOutputs(graph));
    auto outputs = getOutputsOfExpr(
        expr_g, dir, ValGraphInputs(graph), ValGraphOutputs(graph));

    // Inserts the outputs at the innermost position
    auto innermost_it =
        std::find(ordered_domain.begin(), ordered_domain.end(), inputs.back());
    NVF_ERROR(innermost_it != ordered_domain.end());
    ordered_domain.insert(innermost_it, outputs.begin(), outputs.end());

    // Removes the inputs
    for (const auto& inp : inputs) {
      ordered_domain.erase(
          std::remove(ordered_domain.begin(), ordered_domain.end(), inp),
          ordered_domain.end());
    }
  }

  std::vector<int64_t> permutation(domain_to_reorder.size(), -1);

  // Place IDs that do not appear in ref at the outer position
  int64_t new_id_pos = 0;
  for (const auto i : arange(domain_to_reorder.size())) {
    const auto& loop_id_group = graph.toGroup(domain_to_reorder.at(i));
    auto it =
        std::find(ordered_domain.begin(), ordered_domain.end(), loop_id_group);
    if (it == ordered_domain.end()) {
      permutation.at(i) = new_id_pos;
      ++new_id_pos;
    }
  }
  for (const auto i : arange(domain_to_reorder.size())) {
    const auto& loop_id_group = graph.toGroup(domain_to_reorder.at(i));
    auto it =
        std::find(ordered_domain.begin(), ordered_domain.end(), loop_id_group);
    if (it != ordered_domain.end()) {
      int64_t new_pos =
          (int64_t)std::distance(ordered_domain.begin(), it) + new_id_pos;
      permutation.at(i) = new_pos;
    }
  }

  // domain_to_reorder can be partial with respect to ref, that is,
  // ordered_domain may contain IDs that do not appear in
  // domain_to_reorder. In that case, at this point, the permutation
  // vector may be sparse, e.g., {2, 0, 3}, which needs to be packed
  // to {1, 0, 2}.
  if (std::ranges::max(permutation) >= (int64_t)permutation.size()) {
    auto permutation_copy = permutation;
    std::ranges::sort(permutation_copy);
    for (auto& pos : permutation) {
      auto it = std::ranges::find(permutation_copy, pos);
      NVF_ERROR(it != permutation_copy.end());
      pos = static_cast<int64_t>(std::distance(permutation_copy.begin(), it));
    }
  }

  NVF_ERROR(
      std::ranges::is_permutation(
          permutation, std::ranges::iota_view(0, (int64_t)permutation.size())),
      "Invalid permutation: ",
      toDelimitedString(permutation));

  return permutation;
}

namespace {
// Class to handle expensive operations information and calculation of unroll
// factors
class ExpensiveOpInfo {
 public:
  ExpensiveOpInfo() : n_tanh_(0), n_exp_(0), n_reciprocal_(0) {}
  void analyzeFusion(Fusion* fusion) {
    for (auto expr : fusion->exprs()) {
      if (auto unary = dynamic_cast<UnaryOp*>(expr)) {
        switch (unary->getUnaryOpType()) {
          case UnaryOpType::Tanh:
            n_tanh_++;
            break;
          case UnaryOpType::Exp:
            n_exp_++;
            break;
          case UnaryOpType::Reciprocal:
            n_reciprocal_++;
            break;
          default:
            break;
        }
      }
    }
  }

  std::string toString() const {
    std::stringstream ss;
    ss << "ExpensiveOpInfo: {";
    ss << "n_tanh: " << n_tanh_ << ", ";
    ss << "n_exp: " << n_exp_ << ", ";
    ss << "n_reciprocal: " << n_reciprocal_ << "}";
    return ss.str();
  }

  int64_t getComputationCostFactor() const {
    auto factor =
        n_tanh_ * f_tanh_ + n_exp_ * f_exp_ + n_reciprocal_ * f_reciprocal_;
    factor = std::max(factor, 1);

    // capped at 4 to avoid excessive unrolling which may lead to high register
    // usage and low occupancy.
    factor = std::min(factor, 4);
    return factor;
  }

 private:
  // Number of each expensive operation in the fusion
  int n_tanh_;
  int n_exp_;
  int n_reciprocal_;

  // Empirical factors to consider the cost of each operation
  static constexpr int f_tanh_ = 4;
  static constexpr int f_exp_ = 1;
  static constexpr int f_reciprocal_ = 1;
};
} // namespace

int64_t getComputationCostFactor(Fusion* fusion) {
  ExpensiveOpInfo info;
  info.analyzeFusion(fusion);
  return info.getComputationCostFactor();
}

// Calculate hardware bandwidth and required bytes in flight based on
// little's law. bytes_in_flight = bandwidth * latency
int64_t getRequiredBitsInFlight() {
  // H100, 32KB in flight @ 3352 GB/s = 9.5e-9 seconds
  constexpr float empirical_gmem_latency = 9.5e-9;
  const auto dev_idx = at::cuda::current_device();
  int gpu_mem_clock_khz;
  cudaDeviceGetAttribute(
      &gpu_mem_clock_khz, cudaDevAttrMemoryClockRate, dev_idx);
  const auto dev_prop = at::cuda::getCurrentDeviceProperties();
  float hardware_bandwidth =
      2.f * (float)dev_prop->memoryBusWidth * (float)gpu_mem_clock_khz * 1000.f;
  return (int64_t)(empirical_gmem_latency * hardware_bandwidth);
}

namespace {
// Function to get the number of CUDA cores per SM.
// convert {major, minor} to hex number and check the map.
int getCoresPerSM(int major, int minor) {
  int sm_version = (major << 4) + minor;
  std::unordered_map<int, int> cores_per_sm_map = {
      {0x30, 192}, {0x32, 192}, {0x35, 192}, {0x37, 192}, {0x50, 128},
      {0x52, 128}, {0x53, 128}, {0x60, 64},  {0x61, 128}, {0x62, 128},
      {0x70, 64},  {0x72, 64},  {0x75, 64},  {0x80, 64},  {0x86, 128},
      {0x87, 128}, {0x89, 128}, {0x90, 128}, {0xa0, 128}, {0xc0, 128}};
  auto it = cores_per_sm_map.find(sm_version);
  if (it != cores_per_sm_map.end()) {
    return it->second;
  }
  // Use the default value of 128 for any architecture not listed,
  // applicable to all current Blackwell GPUs.
  return 128;
}
} // namespace
// Compute bandwidth flops ratio, return true if it's higher than
// the reference value of 0.07. It returns true for B100/200 and A100.
// Returns false for H100. The reference value is based on test of softmax,
// layer norm, and rms norm. Treating A100 as high bandwidth to flops ratio
// leads to better performance for softmax and dropout fused with layer norm
// or rms norm, but caused minor regressions for layer norm or rms norm alone.
bool isHighBandwidthFlopsRatio() {
  // A100-PCIe-80GB, 1.935e12 B/s, 1.95e13 flops, ratio = 0.0993
  // A100-SXM4-40GB, 1.555e12 B/s, 1.95e13 flops, ratio = 0.0798
  // H100-HBM3-80GB, 3.352e12 B/s, 6.69e13 flops, ratio = 0.0501
  constexpr float reference_ratio = 0.07f;
  const auto dev_idx = at::cuda::current_device();
  const auto dev_prop = at::cuda::getCurrentDeviceProperties();
  // bandwidth
  int gpu_mem_clock_khz;
  cudaDeviceGetAttribute(
      &gpu_mem_clock_khz, cudaDevAttrMemoryClockRate, dev_idx);
  float hardware_bandwidth = 2.f * (float)dev_prop->memoryBusWidth / 8.f *
      (float)gpu_mem_clock_khz * 1000.f;
  // fp32 cuda core flops
  const int cuda_core_per_sm = getCoresPerSM(dev_prop->major, dev_prop->minor);
  const int flops_per_cycle = 2;
  int gpu_clock_khz;
  cudaDeviceGetAttribute(&gpu_clock_khz, cudaDevAttrClockRate, dev_idx);
  float flops = (float)gpu_clock_khz * 1000.f *
      (float)dev_prop->multiProcessorCount * (float)cuda_core_per_sm *
      (float)flops_per_cycle;

  float bandwidth_flops_ratio = hardware_bandwidth / flops;
  return bandwidth_flops_ratio > reference_ratio;
}

bool hasExpensiveMUFUops(Fusion* fusion) {
  const std::unordered_set<UnaryOpType> expensive_unary_ops{
      UnaryOpType::Exp,
      UnaryOpType::Tanh,
      UnaryOpType::Reciprocal,
      UnaryOpType::Rsqrt,
      UnaryOpType::Log,
      UnaryOpType::Log10,
      UnaryOpType::Log2,
      UnaryOpType::Sin,
      UnaryOpType::Cos};

  for (auto expr : fusion->exprs()) {
    if (expr->isA<UnaryOp>()) {
      if (auto unary = expr->as<UnaryOp>()) {
        if (expensive_unary_ops.count(unary->getUnaryOpType())) {
          return true;
        }
      }
    }
  }
  return false;
}

TensorView* scheduleInputToSkipIntermediates(TensorView* tv) {
  // First check that tv is fully contiguous. If not, then we can't currently
  // skip it.
  for (std::optional<bool> c : tv->getContiguity()) {
    if (c.has_value() && c.value() == false) {
      return tv;
    }
  }

  while (tv != nullptr) {
    if (tv->uses().size() != 1) {
      break;
    }
    Expr* use = tv->uses().front();

    // TODO: support ReshapeOp here too
    if (!use->isOneOf<BroadcastOp, SqueezeOp, LoadStoreOp>()) {
      break;
    }
    TensorView* consumer = ir_utils::getTvOutput(use);
    if (consumer == nullptr) {
      break;
    }

    // Setting memory type to Global and allocation to be exact mapped with
    // that of tv is enough to guarantee that it will be skipped during
    // lowering as a tensor producer alias.
    consumer->setMemoryType(MemoryType::Global);

    // reorder consumer's allocation domain to match the original input
    const std::vector<IterDomain*> old_loop = tv->getLoopDomain();

    // TODO: Ideally we would use a tool like the following, but this does not
    // preserve broadcasts that are missing in the target allocation domain.
    //
    //   scheduler_tools::scheduleLoopDomainsLike({consumer}, target_alloc);
    //   consumer->setAllocationDomain(consumer->getLoopDomain(), true);
    //   consumer->setLoopDomain(old_loop);
    //
    // Instead, we currently restrict to permutations and place new broadcasts
    // on the outside

    // Since we traverse in a p2c direction, we can use a pairwise map to
    // propagate allocation domain from the producer tv to the consumer.
    std::unordered_map<IterDomain*, IterDomain*> p2c =
        PairwiseLogicalDomainMap(tv, consumer).mapProducerToConsumer();
    std::vector<IterDomain*> new_consumer_alloc;
    new_consumer_alloc.reserve(tv->getMaybeAllocationDomain().size());
    for (IterDomain* p_id : tv->getMaybeAllocationDomain()) {
      // NOTE: This simple approach assumes that the allocation domains of the
      // producer are also logical domains. We can then map those to producer to
      // get IDs to use in the consumer's allocation domain to get IDs to use in
      // the consumer's allocation domain. This fails for ReshapeOp, which is
      // why it is currently disabled. In the future, we should propagate
      // through transforms as well using something similar to
      // scheduler_tools::scheduleLoopDomainsLike();
      auto it = p2c.find(p_id);
      NVF_ERROR(it != p2c.end());
      new_consumer_alloc.push_back(it->second);
    }
    consumer->setAllocationDomain(new_consumer_alloc, /*contiguity=*/true);

    tv = consumer;
  }
  return tv;
}

bool isSymbolicTensor(const TensorView* tv) {
  return std::any_of(
      tv->getLogicalDomain().begin(),
      tv->getLogicalDomain().end(),
      [](IterDomain* id) { return !id->extent()->isConst(); });
}

// This function requires the allocation domain to be a permutation of the
// logical domain.
// For each allocation domain ID (which is a logical domain ID),
// replace it with all the loop domain IDs that were derived from it.
void buildAllocationDomainFromLoopIds(TensorView* tv) {
  const auto& logical = tv->getLogicalDomain();
  const auto& alloc = tv->getMaybeAllocationDomain();
  NVF_ERROR(
      std::is_permutation(
          logical.begin(), logical.end(), alloc.begin(), alloc.end()),
      "buildAllocationDomainFromLoopIds expects the allocation domain to be a "
      "permutation of the logical domain");
  const auto& loop = tv->getLoopDomain();

  // Get transformation expressions from allocation to loop domain
  auto transform_exprs = DependencyCheck::getAllExprsBetween(
      {alloc.begin(), alloc.end()}, {loop.begin(), loop.end()});

  // Track which allocation IDs each transformed ID came from
  std::unordered_map<IterDomain*, std::vector<IterDomain*>> id_to_alloc_sources;
  for (auto alloc_id : alloc) {
    id_to_alloc_sources[alloc_id] = {alloc_id};
  }
  for (auto expr : transform_exprs) {
    if (auto split = dynamic_cast<Split*>(expr)) {
      NVF_ERROR(id_to_alloc_sources.contains(split->in()));
      auto sources = id_to_alloc_sources[split->in()];
      id_to_alloc_sources[split->outer()] = sources;
      id_to_alloc_sources[split->inner()] = sources;
    } else if (auto merge = dynamic_cast<Merge*>(expr)) {
      NVF_ERROR(id_to_alloc_sources.contains(merge->outer()));
      NVF_ERROR(id_to_alloc_sources.contains(merge->inner()));
      auto outer_sources = id_to_alloc_sources[merge->outer()];
      auto inner_sources = id_to_alloc_sources[merge->inner()];
      outer_sources.insert(
          outer_sources.end(), inner_sources.begin(), inner_sources.end());
      id_to_alloc_sources[merge->out()] = std::move(outer_sources);
    } else {
      NVF_ERROR(false, "Unsupported expression type: ", expr->toString());
    }
  }

  // Build final allocation domain preserving allocation order
  std::vector<IterDomain*> new_alloc_domain;
  std::unordered_set<IterDomain*> used_loop_ids;
  for (auto alloc_id : alloc) {
    for (auto loop_id : loop) {
      // skip if the loop ID has already been used
      if (used_loop_ids.count(loop_id)) {
        continue;
      }
      // skip if the loop ID is not derived from any allocation ID
      if (!id_to_alloc_sources.contains(loop_id)) {
        continue;
      }
      // skip if the loop ID is not derived from the current allocation ID
      auto& sources = id_to_alloc_sources.at(loop_id);
      if (std::find(sources.begin(), sources.end(), alloc_id) ==
          sources.end()) {
        continue;
      }
      new_alloc_domain.push_back(loop_id);
      used_loop_ids.insert(loop_id);
    }
  }

  tv->setAllocationDomain(new_alloc_domain, true);
}

void buildAllocationDomainForSharedMemoryTvs(Fusion* fusion) {
  for (auto tv : fusion->allTvs()) {
    if (tv->getMemoryType() != MemoryType::Shared) {
      continue;
    }
    if (!tv->hasAllocation()) {
      continue;
    }
    buildAllocationDomainFromLoopIds(tv);
  }
}

<<<<<<< HEAD
// TODO: move getMaxActiveClusters to here
// Given a cluster size starting from 16, if we can get at least 1 active
// cluster, then we can use the given cluster size. Otherwise, reduce by half
// and try again.
int64_t getMaxClusterSize() {
  // return 1 for pre-Hopper devices
  if (at::cuda::getCurrentDeviceProperties()->major < 9) {
    return 1;
  }
  int cluster_size = 16;
  while (cluster_size > 1 &&
         matmul_utils::getMaxActiveClusters(
             MatmulParams::ClusterDims{cluster_size, 1}) < 1) {
    cluster_size /= 2;
  }
  return cluster_size;
}
=======
int64_t getInnerTmaDomainSize(
    int64_t total_element,
    int64_t target_inner_tma_domain_size,
    int64_t min_dtype_bytes) {
  // TMA Hardware Alignment Constraints:
  // - We use TMA without interleave; the byte size of the innermost TMA tile
  //   must be divisible by 16 bytes.
  // - 2D TMA requires at least 2 tiles in the inner dimension to maintain a
  //   proper 2D structure and avoid dimension collapse.
  // - Therefore, InnerTmaDomain must be at least 2 * 16 bytes, which translates
  //   to (2 * 16 / min_dtype_bytes) elements.
  constexpr int64_t align_bytes = 16;
  const int64_t min_size = 2 * align_bytes / min_dtype_bytes;
  NVF_ERROR(
      total_element % min_size == 0,
      "total_element must be divisible by min_size to satisfy 2D TMA "
      "alignment requirements, but got ",
      total_element,
      " % ",
      min_size,
      " = ",
      total_element % min_size);
  // Fast path: If total_element is evenly divisible by the target size and
  // the target size satisfies min_size constraints (already checked above),
  // return it immediately as the optimal InnerTmaDomain size.
  if (total_element % target_inner_tma_domain_size == 0) {
    return target_inner_tma_domain_size;
  }

  // Search Algorithm:
  // Find the divisor of total_element that:
  // 1. Is closest to target_inner_tma_domain_size
  // 2. Satisfies min_size divisibility constraint
  // 3. Is less than total_element (to ensure valid 2D split)
  //
  // Initialize to 1. Returning 1 signals that no suitable divisor was found
  // and the configuration is not viable for TMA.
  int64_t best_divisible_size = 1;
  int64_t best_diff =
      std::abs(best_divisible_size - target_inner_tma_domain_size);

  // Helper lambda to update the best candidate InnerTmaDomain size.
  // Only updates if:
  // - candidate < total_element (ensures valid 2D split: [OuterTmaDomain,
  //   InnerTmaDomain])
  // - candidate is closer to target_inner_tma_domain_size than current best
  auto update_best = [&](int64_t candidate) {
    if (candidate >= total_element) {
      return;
    }
    int64_t diff = std::abs(candidate - target_inner_tma_domain_size);
    if (diff < best_diff) {
      best_divisible_size = candidate;
      best_diff = diff;
    }
  };

  // Efficient divisor search using sqrt optimization:
  // For any divisor i of total_element, we also get total_element/i.
  // We only need to check up to sqrt(total_element) to find all divisor pairs.
  // Both divisors in each pair are evaluated as candidates for InnerTmaDomain.
  int64_t limit =
      static_cast<int64_t>(std::sqrt(static_cast<double>(total_element)));

  // Important: Check ALL divisors, not just multiples of min_size.
  // Even if divisor i is not divisible by min_size, its complement
  // total_element/i might be.
  //
  // Example: total_element=8184, target=512, min_size=8
  // - If we only check multiples of 8, we'd miss i=11
  // - But 8184/11=744, which IS divisible by 8 (744 % 8 == 0)
  // - This gives us 744 (diff=232) instead of suboptimal 88 (diff=424)
  for (int64_t i = 1; i <= limit; i++) {
    if (total_element % i == 0) {
      int64_t f1 = i;
      int64_t f2 = total_element / i;
      // Check both divisors of the pair if they satisfy min_size constraint
      if (f1 % min_size == 0) {
        update_best(f1);
      }
      if (f2 % min_size == 0) {
        update_best(f2);
      }
    }
  }
  return best_divisible_size;
}

>>>>>>> 91a0aecf
} // namespace scheduler_utils
} // namespace nvfuser<|MERGE_RESOLUTION|>--- conflicted
+++ resolved
@@ -3344,7 +3344,6 @@
   }
 }
 
-<<<<<<< HEAD
 // TODO: move getMaxActiveClusters to here
 // Given a cluster size starting from 16, if we can get at least 1 active
 // cluster, then we can use the given cluster size. Otherwise, reduce by half
@@ -3362,7 +3361,6 @@
   }
   return cluster_size;
 }
-=======
 int64_t getInnerTmaDomainSize(
     int64_t total_element,
     int64_t target_inner_tma_domain_size,
@@ -3451,6 +3449,5 @@
   return best_divisible_size;
 }
 
->>>>>>> 91a0aecf
 } // namespace scheduler_utils
 } // namespace nvfuser