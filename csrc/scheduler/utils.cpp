// clang-format off
/*
 * SPDX-FileCopyrightText: Copyright (c) 2023-present NVIDIA CORPORATION & AFFILIATES.
 * All rights reserved.
 * SPDX-License-Identifier: BSD-3-Clause
 */
// clang-format on
#include <scheduler/registry.h>
#include <scheduler/utils.h>
#include <scheduler/vectorize_helper.h>

#include <contiguity.h>
#include <expr_evaluator.h>
#include <instrumentation.h>
#include <ir_utils.h>
#include <ops/all_ops.h>
#include <root_domain_map.h>
#include <scheduler/mma_utils.h>
#include <transform_iter.h>
#include <transform_replay.h>

#include <algorithm>

namespace nvfuser {
namespace scheduler_utils {

// Returns number of "valid" dimensions. e.g. if tv has
// [I1, R2, I3, I4, R3{1}]
// where R3{1} is in dont_merge, resulting domain should be:
// [I1, I3*I4, R2, R3{1}] with return value 3
//
// if tv has
// [R1, I2, R3, I4, R4, R5{1}, R6{1}]
//  where R5{1} and R6{1} are in dont_merge, resulting domain should be:
// [I2*I4, R1*R3, R4, R5{1}, R6{1}]
// with return value 3
size_t merge_3d(TensorView* tv) {
  bool active_is_reduction = false;
  bool first_dim = true;
  int prev_i = -1;

  for (int i = static_cast<int>(tv->nDims()) - 1; i >= 0; i--) {
    if (first_dim) {
      active_is_reduction = tv->axis(i)->isReduction();
      prev_i = i;
      first_dim = false;
    } else {
      if (tv->axis(i)->isReduction() != active_is_reduction) {
        break;
      }
      tv->merge(i, prev_i);
      prev_i = i;
    }
  }

  if (prev_i == -1) {
    // Zero dimensional
    return 0;
  }

  // put inner most dimension as last dimension
  tv->reorder({{prev_i, -1}});
  active_is_reduction = false;
  first_dim = true;
  prev_i = -1;

  for (int i = static_cast<int>(tv->nDims()) - 2; i >= 0; i--) {
    auto id = tv->axis(i);
    if (first_dim) {
      active_is_reduction = id->isReduction();
      prev_i = i;
      first_dim = false;
    } else if (id->isReduction() == active_is_reduction) {
      tv->merge(i, prev_i);
      prev_i = i;
    }
  }

  // put second dimension as second to last dimension
  if (prev_i == -1) {
    // One dimensional, put merged dimension as first
    tv->reorder({{-1, 0}});
    return 1;
  } else {
    // put new dimension as second to last
    tv->reorder({{prev_i, -2}});
  }

  active_is_reduction = false;
  first_dim = true;
  prev_i = -1;

  for (int i = static_cast<int>(tv->nDims()) - 3; i >= 0; i--) {
    if (first_dim) {
      active_is_reduction = tv->axis(i)->isReduction();
      prev_i = i;
      first_dim = false;
    } else if (tv->axis(i)->isReduction() == active_is_reduction) {
      tv->merge(i, prev_i);
      prev_i = i;
    }
  }

  // put third dimension as second to last dimension
  if (prev_i == -1) {
    // Two dimensional, put merged dimensions first
    tv->reorder({{-1, 0}, {-2, 1}});
    // [outer, inner, dont_merge...]
    if (tv->axis(0)->isReduction()) {
      // put reductions as second axis
      tv->reorder({{0, 1}, {1, 0}});
    }
    return 2;
  } else {
    // put new dimension as third to last
    tv->reorder({{prev_i, -3}});
    // Stable sort to have iteration domains first, then reduction
    if (tv->axis(0)->isReduction() && !tv->axis(1)->isReduction()) {
      tv->reorder({{0, 1}, {1, 0}});
    }
    if (tv->axis(1)->isReduction() && !tv->axis(2)->isReduction()) {
      tv->reorder({{1, 2}, {2, 1}});
    }
    if (tv->axis(0)->isReduction() && !tv->axis(1)->isReduction()) {
      tv->reorder({{0, 1}, {1, 0}});
    }
    return 3;
  }
}

void splitDims(
    TensorView* tv,
    std::vector<std::pair<size_t, size_t>> to_split, // (dim, size)
    std::vector<size_t>& to_update) {
  std::stable_sort(
      to_split.begin(),
      to_split.end(),
      [](const std::pair<size_t, size_t>& p1,
         const std::pair<size_t, size_t>& p2) { return p1.first < p2.first; });
  size_t dim_offset = 0;
  size_t pending_dim_offset = 0;
  int64_t prev_dim = -1;
  for (auto entry : to_split) {
    size_t dim = entry.first;
    size_t size = entry.second;
    if ((int64_t)dim != prev_dim) {
      dim_offset += pending_dim_offset;
      pending_dim_offset = 0;
    }
    size_t actual_dim = dim_offset + dim;
    tv->split(actual_dim, size);
    pending_dim_offset++;
    for (auto& i : to_update) {
      if (i > actual_dim) {
        i++;
      }
    }
    prev_dim = dim;
  }
}

c10::optional<size_t> mergeDims(
    TensorView* tv,
    std::vector<size_t> to_merge,
    std::vector<size_t>& to_update) {
  if (to_merge.empty()) {
    return c10::nullopt;
  }
  if (to_merge.size() == 1) {
    return to_merge[0];
  }
  std::sort(to_merge.begin(), to_merge.end());
  size_t left = to_merge[0];
  int64_t offset = 0;
  for (auto right = to_merge.begin() + 1; right != to_merge.end(); right++) {
    auto actual_right = offset-- + *right;
    tv->merge(left, actual_right);
    for (auto& i : to_update) {
      if (i == actual_right) {
        i = left;
      } else if (i > actual_right) {
        i--;
      }
    }
  }
  return left;
}

size_t mergeReduction(TensorView* tv) {
  int prev_i = -1;
  size_t num_merged = 0;
  for (int i = static_cast<int>(tv->nDims()) - 1; i >= 0; i--) {
    if (!tv->axis(i)->isReduction()) {
      continue;
    }
    if (prev_i == -1) {
      prev_i = i;
    } else {
      tv->merge(i, prev_i);
      prev_i = i;
      num_merged++;
    }
  }
  if (prev_i != 0) {
    tv->reorder({{prev_i, 0}});
  }

  return prev_i == -1 ? 0 : num_merged + 1;
}

size_t mergeNonReduction(TensorView* tv) {
  int prev_i = -1;
  size_t num_merged = 0;
  if (tv->nDims() == 0) {
    return 0;
  }
  for (int i = static_cast<int>(tv->nDims()) - 1; i >= 0; i--) {
    if (tv->axis(i)->isReduction()) {
      continue;
    }
    if (prev_i == -1) {
      prev_i = i;
    } else {
      tv->merge(i, prev_i);
      prev_i = i;
      num_merged++;
    }
  }
  if (prev_i != -1) {
    tv->reorder({{prev_i, 0}});
  }

  return prev_i == -1 ? 0 : num_merged + 1;
}

void parallelizeAllLike(
    TensorView* reference_tv,
    int64_t pos,
    std::vector<TensorView*> selected_tvs,
    const std::unordered_set<ParallelType>& selected_parallel_types,
    bool propagate_padding) {
  FusionGuard fg(reference_tv->fusion());

  if (pos < 0) {
    pos += reference_tv->nDims() + 1;
  }
  TORCH_CHECK(
      pos >= 0 && pos <= (int64_t)reference_tv->nDims(),
      "parallelizeAllLike called on an position outside valid range.");

  std::unordered_map<IterDomain*, IterDomain*> concrete_to_reference_map;

  auto ca_map = ComputeAtMap(FusionGuard::getCurFusion());

  const auto& reference_dom = reference_tv->domain()->domain();
  for (auto it = reference_dom.begin(); it != reference_dom.begin() + pos;
       it++) {
    auto ca_id =
        ca_map.getConcreteMappedID(*it, IdMappingMode::PERMISSIVE_RESIZE);
    concrete_to_reference_map[ca_id] = *it;
  }

  if (selected_tvs.empty()) {
    selected_tvs = ir_utils::allTvs(reference_tv->fusion());
  }
  for (auto tv : selected_tvs) {
    if (tv->isFusionInput()) {
      continue;
    }
    for (const auto i : c10::irange(tv->domain()->domain().size())) {
      auto ca_id = ca_map.getConcreteMappedID(
          tv->axis(i), IdMappingMode::PERMISSIVE_RESIZE);
      if (concrete_to_reference_map.count(ca_id) > 0) {
        auto reference_id = concrete_to_reference_map.at(ca_id);
        auto reference_parallel_type = reference_id->getParallelType();
        if (selected_parallel_types.empty() ||
            selected_parallel_types.count(reference_parallel_type)) {
          tv->axis(i)->parallelize(reference_parallel_type);
        }
        if (propagate_padding) {
          if (reference_id->hasPaddingToMultipleOfWarp()) {
            tv->axis(i)->padToMultipleOfWarp(
                reference_id->getMaybeSizeAfterPadding());
          }
        }
      }
    }
  }
}

namespace {

// Find the resolution points of the persistent buffers in the provided
// persistent_buffer_info. Resolution points are identified by tracking if a
// tensor view is dependent on a reduction, or a persistent buffer. When an
// expression has inputs that are on both a reduction and persistent buffer
// path, that's a point where we may be resolving the persistent buffer. In
// other words, we know the persistent buffer has to be live at that point, but
// don't know if it has to be live after it.
//
// For example if we have:
//
// t0 = makeSymbolicTensor(2)
// t1 = set(t0)
// t2 = sum(t1, 1)
// t3 = broadcast(t2, {false, true})
// t4 = set(t1)
// t5 = add(t4, t3)
//
// In this case, t1 is the persistent buffer, that buffer is resolved at t5, so
// it needs to exist in full until t5 is "resolved". This class assumes all
// reduction patterns in the fusion are matching.
class PersistentBufferResolution : public IterVisitor {
 public:
  static std::vector<TensorView*> getResolutionPointsOf(
      Fusion* fusion,
      TensorView* persistent_buffer) {
    PersistentBufferResolution resolution(fusion, persistent_buffer);

    TORCH_INTERNAL_ASSERT(
        !resolution.resolution_points_.empty(),
        "Could not resolve persistent buffer: ",
        persistent_buffer);

    return resolution.resolution_points_;
  }

  PersistentBufferResolution() = delete;

 private:
  PersistentBufferResolution(Fusion* fusion, TensorView* persistent_buffer)
      : persistent_buffer_(persistent_buffer) {
    traverse(fusion);
  }

 private:
  void handle(Val* val) final {
    if (!val->isA<TensorView>()) {
      return;
    }
    auto tv = val->as<TensorView>();
    if (tv == persistent_buffer_) {
      persistent_buffer_hit = true;
      on_persitent_buffer_path_.emplace(tv);
      return;
    }

    if (!persistent_buffer_hit) {
      return;
    }

    if (tv->hasReduction()) {
      if (std::any_of(
              resolution_points_.begin(),
              resolution_points_.end(),
              [&tv](TensorView* resolution_point) {
                return DependencyCheck::isDependencyOf(resolution_point, tv);
              })) {
        // If already resolved, don't start a new reduction path.
        return;
      }
      on_reduction_path_.emplace(tv);
    }
  }

  void handle(Expr* expr) final {
    if (!persistent_buffer_hit) {
      return;
    }

    bool output_is_reduction =
        std::any_of(expr->outputs().begin(), expr->outputs().end(), [](Val* v) {
          if (!v->isA<TensorView>()) {
            return false;
          }
          return v->as<TensorView>()->hasReduction();
        });

    // Persistent buffers cannot be resolved on a reduction expression
    if (output_is_reduction) {
      return;
    }

    bool input_on_reduction_path = std::any_of(
        expr->inputs().begin(), expr->inputs().end(), [&](Val* inp) {
          return on_reduction_path_.count(inp);
        });

    auto input_on_persitent_buffer_path_it = std::find_if(
        expr->inputs().begin(), expr->inputs().end(), [&](Val* inp) {
          return on_persitent_buffer_path_.count(inp);
        });

    bool input_on_persistent_buffer_path =
        input_on_persitent_buffer_path_it != expr->inputs().end();

    if (input_on_reduction_path && input_on_persistent_buffer_path) {
      // Expression has inputs on both a reduction and persistent buffer path,
      // this is a resolution.
      auto out_tvs = ir_utils::filterByType<TensorView>(expr->outputs());

      // Add resolution point
      resolution_points_.insert(
          resolution_points_.end(), out_tvs.begin(), out_tvs.end());

      // Outputs are still on a persistent path
      for (auto out : expr->outputs()) {
        on_persitent_buffer_path_.emplace(out);
      }
    } else if (input_on_reduction_path) {
      // Propagate forward the reduction path
      on_reduction_path_.insert(expr->outputs().begin(), expr->outputs().end());
    } else if (input_on_persistent_buffer_path) {
      // Propagate forward the persistent path
      for (auto out : expr->outputs()) {
        on_persitent_buffer_path_.emplace(out);
      }
    }
  }

  // Don't do processing until we see the buffer we're looking for
  bool persistent_buffer_hit = false;

  // Track if key is dependent on a persistent reduction, resolves if
  // encountering a persistent buffer. For this analysis doesn't matter which
  // reduction the path is based on.
  std::unordered_set<Val*> on_reduction_path_;

  // Track if key is dependent on a persistent buffer, resolves if encountering
  // a persistent reduction or changes path if encountering another persistent
  // buffer
  std::unordered_set<Val*> on_persitent_buffer_path_;

  // Tracks where the persistent buffer (key) is resolved (values)
  std::vector<TensorView*> resolution_points_;

  const TensorView* persistent_buffer_;
};

} // namespace

PersistentBufferInfo persistentBuffers(Fusion* fusion) {
  FusionGuard fg(fusion);
  PersistentBufferInfo persistent_buffer_info;

  ComputeAtRootDomainMap root_map;
  root_map.build();

  auto all_tvs = ir_utils::allTvs(fusion);

  for (auto producer : all_tvs) {
    // Are all producer ids mappable to all consumers
    bool mappable = true;
    auto consumers = ir_utils::consumerTvsOf(producer);
    if (consumers.empty()) {
      continue;
    }

    // Track which consumers have unmappable dims from producer
    std::vector<TensorView*> unmappable_consumers;

    for (auto consumer : consumers) {
      if (dynamic_cast<SelectOp*>(consumer->definition()) ||
          dynamic_cast<IndexSelectOp*>(consumer->definition()) ||
          dynamic_cast<TorchGatherOp*>(consumer->definition())) {
        continue;
      }
      bool consumer_mappable = true;
      auto mappable_roots =
          root_map.getMappableDims(producer->domain(), consumer->domain());

      auto p_root = producer->getMaybeRFactorDomain();

      for (auto p_root_id : p_root) {
        if (p_root_id->isReduction() || p_root_id->isBroadcast()) {
          continue;
        }
        if (!mappable_roots.count(p_root_id)) {
          mappable = false;
          consumer_mappable = false;
          persistent_buffer_info.unmappable_dims.emplace(p_root_id);
        }
      }

      if (!consumer_mappable) {
        unmappable_consumers.emplace_back(consumer);
      }
    }

    if (!mappable) {
      // If there's unmappable dims from producer to consumer, producer is a
      // persistent buffer.
      persistent_buffer_info.persistent_buffers.emplace_back(producer);
    }
  }

  // Set the persistent buffer resolution points
  persistent_buffer_info.persistent_buffer_resolution_points = {};
  for (auto buffer : persistent_buffer_info.persistent_buffers) {
    persistent_buffer_info.persistent_buffer_resolution_points.emplace_back(
        PersistentBufferResolution::getResolutionPointsOf(fusion, buffer));
  }

  // Find projectable persistent buffers
  auto reduction_tvs = getReductionTvs(fusion);
  for (auto persistent_buffer : persistent_buffer_info.persistent_buffers) {
    // Inputs marked as persistent buffers can't be projected any further back
    if (persistent_buffer->isFusionInput()) {
      continue;
    }
    auto dep_vals = DependencyCheck::getAllValsBetween(
        {reduction_tvs.begin(), reduction_tvs.end()}, {persistent_buffer});

    // If there's a reduction between a persistent buffer and the inputs, it
    // can't be projected backwards.
    if (dep_vals.empty()) {
      persistent_buffer_info.projectable_persistent_buffers.push_back(
          persistent_buffer);
    }
  }

  // Get a list of inputs of the projectable buffers
  auto all_inputs = ir_utils::inputTvsOf(
      persistent_buffer_info.projectable_persistent_buffers);

  // Map unmappable dims to inputs, doesn't matter which compute at map used
  auto ca_map = ComputeAtMap(fusion);

  std::unordered_set<IterDomain*> unmappable_concrete_ids;
  for (auto id : persistent_buffer_info.unmappable_dims) {
    unmappable_concrete_ids.emplace(
        ca_map.getConcreteMappedID(id, IdMappingMode::EXACT));
  }

  for (auto input : all_inputs) {
    bool has_unmappable_dim = false;
    for (auto input_id : input->getMaybeRFactorDomain()) {
      auto concrete_input_id =
          ca_map.getConcreteMappedID(input_id, IdMappingMode::EXACT);
      if (unmappable_concrete_ids.find(concrete_input_id) !=
          unmappable_concrete_ids.end()) {
        persistent_buffer_info.unamppable_dims_projected_to_inputs.emplace(
            input_id);
        has_unmappable_dim = true;
      }
    }
    if (has_unmappable_dim) {
      persistent_buffer_info.projectable_buffer_inputs.emplace_back(input);
    }
  }

  return persistent_buffer_info;
}

TvProperties getProperties(
    Fusion* fusion,
    SchedulerRuntimeInfo& runtime_info,
    TensorView* tv) {
  FusionGuard fg(fusion);

  TORCH_INTERNAL_ASSERT(tv != nullptr);

  bool fastest_dim_reduction = isFastestDimReduction(tv);

  // Tracks the dimensionality of the problem starts on inner most dim and works
  // outward
  int64_t dimensionality = 1;
  // Initialize for dimensionality analysis
  bool cur_dim_is_reduction = fastest_dim_reduction;
  // Compute the size of the inner most dimension
  int64_t inner_most_dimension_numel = 1;
  int64_t inner_most_dimension_ndims = 0;

  // Start from the inner most dimension, and work outwards. If this is a 3D
  // pattern, i.e. theres a pattern like [r0, r1, i2, r3] or [i0, r1, r2, i3,
  // i4] then compute the inner most dimension to compute separately.
  const auto& root_dom = tv->getMaybeRFactorDomain();
  for (size_t i = root_dom.size(); i > 0; i--) {
    auto id = root_dom[i - 1];
    if (id->isBroadcast()) {
      continue;
    }
    if (id->isReduction() != cur_dim_is_reduction) {
      dimensionality++;
      cur_dim_is_reduction = !cur_dim_is_reduction;
    } else if (dimensionality == 1) {
      auto inferred_val =
          runtime_info.expressionEvaluator().evaluate(id->extent());
      TORCH_INTERNAL_ASSERT(
          inferred_val.has_value(), "Error inferring reduction size.");
      inner_most_dimension_numel =
          inner_most_dimension_numel * inferred_val->as<int64_t>();
      inner_most_dimension_ndims++;
    }
  }

  // Non reduction element count
  int64_t total_iteration_numel = 1;
  // Reduction element count
  int64_t total_reduction_numel = 1;

  for (auto id : root_dom) {
    auto inferred_val =
        runtime_info.expressionEvaluator().evaluate(id->extent());
    TORCH_INTERNAL_ASSERT(
        inferred_val.has_value(),
        "Error inferring dimensions of reduction fusion.");
    if (id->isReduction()) {
      total_reduction_numel *= inferred_val->as<int64_t>();
    } else {
      total_iteration_numel *= inferred_val->as<int64_t>();
    }
  }

  TvProperties properties;
  properties.total_reduction_numel = total_reduction_numel;
  properties.total_iteration_numel = total_iteration_numel;
  properties.fastest_dim_reduction = fastest_dim_reduction;
  properties.inner_most_dimension_numel = inner_most_dimension_numel;
  properties.inner_most_dimension_ndims = inner_most_dimension_ndims;
  properties.dimensionality = dimensionality;

  return properties;
}

namespace {

// Figure out which persistent buffers are active at the generation of values in
// the fusion. This will be used at runtime to compute the size and max size of
// the persistent buffers.
std::unique_ptr<HeuristicCompileTime::ScopedPersistenceBufferMap>
getScopePersistenceFactors(
    Fusion* fusion,
    const PersistentBufferInfo& persistent_buffer_info) {
  auto new_persistent_factor_map_ptr =
      std::make_unique<HeuristicCompileTime::ScopedPersistenceBufferMap>();
  auto& new_persistent_factor_map = *new_persistent_factor_map_ptr;

  // Convenience accessors
  const auto& persistent_buffers = persistent_buffer_info.persistent_buffers;
  const auto& projectable_buffer_inputs =
      persistent_buffer_info.projectable_buffer_inputs;
  const auto& projectable_persistent_buffers =
      persistent_buffer_info.projectable_persistent_buffers;
  const auto& persistent_buffer_resolution_points =
      persistent_buffer_info.persistent_buffer_resolution_points;

  // Append projectable buffer inputs, going to compute size of those as well.
  auto persistent_buffers_and_inputs = persistent_buffers;
  persistent_buffers_and_inputs.insert(
      persistent_buffers_and_inputs.end(),
      projectable_buffer_inputs.begin(),
      projectable_buffer_inputs.end());

  for (auto persistent_buffer_i : c10::irange(persistent_buffers.size())) {
    auto persistent_buffer = persistent_buffers[persistent_buffer_i];
    // All expressions between tv and its resolution points must have tv's
    // persistent buffer allocated. This is an optimistic view on how many
    // registers we need allocated in the kernel, since if we ordered two
    // persistent buffers that are completely independent to somehow overlap
    // with eachothers loop nests both persistent buffers would have to be
    // allocated at the same time even though this function would assume they
    // don't.
    //
    // Unfortunately this limitation is hard to work around as we would have
    // to actually generate the kernel before we know if it would fit
    // persistently in registers. In practice, though, this should not happen
    // as inlining loop structures where the persistent buffer is used should
    // prevent muiltiple persistent buffers from being merged togther if not
    // necessary.
    auto resolution_points =
        persistent_buffer_resolution_points[persistent_buffer_i];
    for (auto val : DependencyCheck::getAllValsBetween(
             {persistent_buffer},
             {resolution_points.begin(), resolution_points.end()})) {
      // Persistent normalization kernels imply that all persistent buffers
      // have the same dimensionality. Assume if a persistent buffer is
      // consumed by another we can alias and reuse the memory.
      if (val == persistent_buffer) {
        continue;
      }

      // All vals between resolution point and the corresponding buffer have
      // that buffer live during their generation.
      if (new_persistent_factor_map.find(val) ==
          new_persistent_factor_map.end()) {
        new_persistent_factor_map[val] =
            std::vector<bool>(persistent_buffers_and_inputs.size(), false);
      }
      new_persistent_factor_map.at(val)[persistent_buffer_i] = true;
    }
  }

  // Processing projectable persistent buffers is a little more complex, simply
  // because we have to line up inputs with their persistent buffers.

  // Offset into the bool vector
  size_t bool_vector_offset = persistent_buffers.size();
  for (auto projectable_persistent_buffer_i :
       c10::irange(projectable_persistent_buffers.size())) {
    auto projectable_persistent_buffer =
        projectable_persistent_buffers[projectable_persistent_buffer_i];
    auto inputs = ir_utils::inputTvsOf(projectable_persistent_buffer);

    for (auto input : inputs) {
      auto input_it = std::find(
          projectable_buffer_inputs.begin(),
          projectable_buffer_inputs.end(),
          input);
      // If input wasn't recorded as a projectable buffer input, then it doesn't
      // have any persistent dims, so ignore it.
      if (input_it == projectable_buffer_inputs.end()) {
        continue;
      }

      // get inuput index entry in the buffer inputs vector
      auto input_i = std::distance(projectable_buffer_inputs.begin(), input_it);

      // Get the offset in the bool vector for this input
      input_i += bool_vector_offset;

      // If we project persistence from the persistent buffers to the inputs,
      // then it would have to be active from the resolution points of the
      // persistent buffer all the way back to the projected inputs.
      auto resolution_points =
          persistent_buffer_resolution_points[projectable_persistent_buffer_i];

      for (auto val : DependencyCheck::getAllValsBetween(
               {input}, {resolution_points.begin(), resolution_points.end()})) {
        // Persistent normalization kernels imply that all persistent buffers
        // have the same dimensionality. Assume if a persistent buffer is
        // consumed by another we can alias and reuse the memory.
        if (val == input) {
          continue;
        }

        if (new_persistent_factor_map.find(val) ==
            new_persistent_factor_map.end()) {
          new_persistent_factor_map[val] =
              std::vector<bool>(persistent_buffers_and_inputs.size(), false);
        }
        new_persistent_factor_map.at(val)[input_i] = true;
      }
    }
  }
  return new_persistent_factor_map_ptr;
}

} // namespace

PersistentBufferSizeReturn persistentBufferSize(
    Fusion* fusion,
    SchedulerRuntimeInfo& runtime_info,
    const PersistentBufferInfo& persistent_buffer_info,
    HeuristicSummary* data_cache) {
  FUSER_PERF_SCOPE("scheduler_utils::persistentBufferSize");

  if (persistent_buffer_info.persistent_buffers.empty()) {
    PersistentBufferSizeReturn empty_sizes;
    return empty_sizes;
  }

  // Compute size of all the buffers
  const auto& persistent_buffers = persistent_buffer_info.persistent_buffers;
  const auto& projectable_buffers =
      persistent_buffer_info.projectable_persistent_buffers;
  const auto& projectable_buffers_inputs =
      persistent_buffer_info.projectable_buffer_inputs;
  const auto& unmappable_dims = persistent_buffer_info.unmappable_dims;
  const auto& input_unmappable_dims =
      persistent_buffer_info.unamppable_dims_projected_to_inputs;

  std::vector<TensorView*> all_buffers = persistent_buffers;
  all_buffers.insert(
      all_buffers.end(),
      projectable_buffers_inputs.begin(),
      projectable_buffers_inputs.end());

  std::vector<int64_t> persistent_buffer_sizes(all_buffers.size(), -1);

  for (auto buffer_i : c10::irange(all_buffers.size())) {
    bool is_input = buffer_i >= persistent_buffers.size();
    auto buffer = all_buffers[buffer_i];

    for (auto id : buffer->getMaybeRFactorDomain()) {
      if (id->isReduction() || id->isBroadcast()) {
        continue;
      }
      // Unmappable dimensions are those that we cannot inline into other
      // tensor views. So they're the ones that need to be persistent.
      if (!is_input && !unmappable_dims.count(id)) {
        continue;
      }

      if (is_input && !input_unmappable_dims.count(id)) {
        continue;
      }

      auto id_size = runtime_info.expressionEvaluator().evaluate(id->extent());
      TORCH_INTERNAL_ASSERT(
          id_size.has_value(), "Could not infer persistent buffer size.");
      if (persistent_buffer_sizes[buffer_i] == -1) {
        persistent_buffer_sizes[buffer_i] = id_size->as<int64_t>();
      } else {
        persistent_buffer_sizes[buffer_i] *= id_size->as<int64_t>();
      }
    }

    persistent_buffer_sizes[buffer_i] = persistent_buffer_sizes[buffer_i] == -1
        ? 0
        : persistent_buffer_sizes[buffer_i] *
            dataTypeSize(
                buffer->getDataType().value(),
                indexModeToDtype(runtime_info.getIndexMode()));
  }

  // Buffers involved in normal persistence
  std::vector<bool> persistent_mask(all_buffers.size(), false);

  for (auto buffer_i : c10::irange(persistent_buffers.size())) {
    persistent_mask[buffer_i] = true;
  }

  // Buffers involved in projected to inputs
  std::vector<bool> projected_mask(all_buffers.size(), true);

  for (auto buffer_i : c10::irange(persistent_buffers.size())) {
    auto buffer = persistent_buffers[buffer_i];
    // Not a projectable buffer, or an input of a projectable buffer
    if (std::find(
            projectable_buffers.begin(), projectable_buffers.end(), buffer) !=
        projectable_buffers.end()) {
      projected_mask[buffer_i] = false;
    }
  }

  // Function to take the mask of active buffers at a val, the mask (for if this
  // is a normal persistent calculation, or a calculation projected on to the
  // input buffers), and sizes, and returns total persistent buffer size.
  auto masked_dot_product = [](const std::vector<bool>& mask0,
                               const std::vector<bool>& mask1,
                               const std::vector<int64_t>& sizes,
                               const std::vector<TensorView*>& all_buffers) {
    int64_t buffer_size = 0;
    TORCH_INTERNAL_ASSERT(
        mask0.size() == mask1.size() && mask0.size() == sizes.size() &&
        mask0.size() == all_buffers.size());
    // Keep track of which buffer is counted as there can be tensors
    // that are both a persistent buffer and an input to a projectable
    // buffer
    std::unordered_set<TensorView*> active_buffers;
    for (auto buffer_i : c10::irange(sizes.size())) {
      if (mask0[buffer_i] && mask1[buffer_i] &&
          active_buffers.count(all_buffers[buffer_i]) == 0) {
        buffer_size += sizes[buffer_i];
        active_buffers.insert(all_buffers[buffer_i]);
      }
    }
    return buffer_size;
  };

  auto persistent_buffer_info_entry =
      HeuristicSummaryEntry<HeuristicCompileTime::ScopePersistentFactorInfo>(
          data_cache, [&fusion, &persistent_buffer_info]() {
            return getScopePersistenceFactors(fusion, persistent_buffer_info);
          });

  auto& scoped_persistence_factor = persistent_buffer_info_entry.get();

  // Go through all values, compute the size of the active persistent buffers,
  // do both without and with projection
  int64_t max_persistence_size = 0;
  int64_t max_proj_persistence_size = 0;
  for (const auto& entry : scoped_persistence_factor) {
    auto active_buffers = entry.second;
    auto persistent_buffer_size = masked_dot_product(
        persistent_mask, active_buffers, persistent_buffer_sizes, all_buffers);
    max_persistence_size =
        std::max(max_persistence_size, persistent_buffer_size);

    auto projected_buffer_size = masked_dot_product(
        projected_mask, active_buffers, persistent_buffer_sizes, all_buffers);
    max_proj_persistence_size =
        std::max(max_proj_persistence_size, projected_buffer_size);
  }

  PersistentBufferSizeReturn persistent_buffer_size;
  persistent_buffer_size.persistent_buffer_size = max_persistence_size;
  persistent_buffer_size.projected_persistent_buffer_size =
      max_proj_persistence_size;
  return persistent_buffer_size;
}

std::pair<bool, bool> canonicalDimReduction(
    Fusion* fusion,
    TensorView* tv,
    bool schedule_3D) {
  TORCH_INTERNAL_ASSERT(tv != nullptr);

  if (!schedule_3D) {
    // We coalesce all reduction axes to the right;
    bool has_red_axis = mergeReduction(tv) > 0;

    bool has_iter_axis = mergeNonReduction(tv) > 0;
    return {has_iter_axis, has_red_axis};
  } else {
    TORCH_INTERNAL_ASSERT(
        merge_3d(tv) == 3, "Tried 3D merge, but result is not 3D.");
    return {true, true};
  }
}

std::vector<TensorView*> getReductionTvs(Fusion* fusion) {
  auto all_tvs = ir_utils::allTvs(fusion);
  std::vector<TensorView*> reduction_tvs;
  for (auto tv : all_tvs) {
    if (!tv->isFusionInput() &&
        std::any_of(
            tv->domain()->domain().begin(),
            tv->domain()->domain().end(),
            [](IterDomain* id) { return id->isReduction(); })) {
      reduction_tvs.emplace_back(tv);
    }
  }

  // Remove multi outputs from reduction tensor views
  std::unordered_set<Expr*> seen_reduction_exprs;
  reduction_tvs.erase(
      std::remove_if(
          reduction_tvs.begin(),
          reduction_tvs.end(),
          [&seen_reduction_exprs](TensorView* tv) {
            TORCH_INTERNAL_ASSERT(
                tv->definition() != nullptr,
                "Somehow a tensor view without a definition but a reduction snuck into the scheduler reduction list.");
            if (!seen_reduction_exprs.emplace(tv->definition()).second) {
              return true;
            }
            return false;
          }),
      reduction_tvs.end());
  return reduction_tvs;
}

std::vector<TensorView*> getViewTVs(Fusion* fusion) {
  std::vector<TensorView*> view_tvs;
  auto fusion_vals = fusion->usedMathVals();
  for (auto producer_tv : ir_utils::filterByType<TensorView>(fusion_vals)) {
    auto consumer_tvs = ir_utils::consumerTvsOf(producer_tv);
    for (auto consumer_tv : consumer_tvs) {
      if (consumer_tv->isDefinitionType<ViewOp>()) {
        view_tvs.push_back(consumer_tv);
      }
    }
  }
  return view_tvs;
}

std::vector<TensorView*> getTVsWithNonReductionRFactor(Fusion* fusion) {
  std::vector<TensorView*> tvs_with_rfactor;
  auto fusion_vals = fusion->usedMathVals();
  std::copy_if(
      ir_utils::filterByType<TensorView>(fusion_vals).begin(),
      ir_utils::filterByType<TensorView>(fusion_vals).end(),
      std::back_inserter(tvs_with_rfactor),
      [](TensorView* tv) {
        return tv->hasRFactor() &&
            std::none_of(
                   tv->getMaybeRFactorDomain().begin(),
                   tv->getMaybeRFactorDomain().end(),
                   [](auto id) {
                     return id->isReduction() && id->isRFactorProduct();
                   });
      });
  return tvs_with_rfactor;
}

// Reset inputs and outputs to global memory, everything else to local.
void clearMemorySpace(Fusion* fusion) {
  for (auto tv : ir_utils::allTvs(fusion)) {
    if (tv->isFusionInput() || tv->isFusionOutput()) {
      tv->setMemoryType(MemoryType::Global);
    } else {
      tv->setMemoryType(MemoryType::Local);
    }
  }
}

// Returns cached after tensors of the fusion inputs if unrolled. Otherwise
// return empty vector.
std::vector<TensorView*> cacheInputs(Fusion* fusion, bool unroll) {
  if (!unroll) {
    return {};
  }

  std::vector<TensorView*> cached_inputs;
  // If we're going to unroll, make a cache of the inputs
  auto in_tvs = ir_utils::filterByType<TensorView>(fusion->inputs());
  for (auto tv : in_tvs) {
    if (tv->uses().empty() || ir_utils::isTorchGatherIndicesTv(tv) ||
        ir_utils::isTorchGatherLookupTv(tv) || ir_utils::isSelectInput(tv) ||
        ir_utils::isIndexSelectLookupTv(tv)) {
      // Right now, tensors that are input to the select op can't be cached as
      // they must be in global memory.
      continue;
    }
    auto cached_tv = tv->cacheAfter();
    cached_inputs.emplace_back(cached_tv);
  }
  return cached_inputs;
}

// Returns the pairs of <cache of each fusion output, corresponding output> for
// all outputs.
std::vector<std::pair<TensorView*, TensorView*>> cacheAndForkOutputs(
    Fusion* fusion,
    bool unroll) {
  std::vector<std::pair<TensorView*, TensorView*>> cached_outputs;
  // For intermediate outputs, apply cacheFork
  for (auto output : ir_utils::filterByType<TensorView>(fusion->outputs())) {
    if (output->definition() == nullptr ||
        // the output of ScatterOp must on the global memory due to the random
        // or atomic access.
        output->definition()->isA<ScatterOp>()) {
      continue;
    }
    if (!output->uses().empty()) {
      output = output->cacheFork();
    }
    // We shouldn't necessarily need to fork and cache for unrolling, but
    // compute at best effort replay doesn't look at multiple outputs to limit
    // itself by, so to make sure vectorization is done correctly we fork and
    // cache. This is partially a compute at issue, but even with that fixed,
    // we'd likely want to cache a forked output to make sure our inlining
    // strategy is optimal.
    if (unroll) {
      auto cached_output = output->cacheBefore();
      cached_outputs.emplace_back(std::make_pair(cached_output, output));
    }
  }
  return cached_outputs;
}

namespace {

// Take the inner most rfactor id from innerMostRootDim and project it to the
// root domain if the provided domain is on the rfactor domain. If vectorize,
// will not project if not following the inner most path.
IterDomain* projectIdToRoot(
    TensorView* tv,
    IterDomain* reference_id,
    bool inner_only) {
  if (reference_id == nullptr) {
    return nullptr;
  }

  if (!tv->hasRFactor()) {
    return reference_id;
  }

  auto replay_exprs = StmtSort::getExprs(tv->fusion(), {reference_id}, false);
  if (replay_exprs.empty()) {
    return reference_id;
  }

  IterDomain* projected_id = reference_id;
  for (auto expr_it = replay_exprs.rbegin(); expr_it != replay_exprs.rend();
       ++expr_it) {
    auto expr = *expr_it;
    if (expr->isA<Merge>()) {
      auto merge = expr->as<Merge>();
      if (merge->out() == projected_id) {
        if (!merge->inner()->isBroadcast()) {
          projected_id = merge->inner();
        } else {
          projected_id = merge->outer();
        }
      }
    } else if (expr->isA<Split>()) {
      auto split = expr->as<Split>();
      if (split->inner() == projected_id) {
        projected_id = split->in();
      } else if (split->outer() == projected_id) {
        if (inner_only) {
          projected_id = nullptr;
        } else {
          projected_id = split->in();
        }
      }
    } else if (expr->isA<Resize>()) {
      auto resize = expr->as<Resize>();
      if (resize->out() == projected_id) {
        projected_id = resize->in();
      }
    } else {
      TORCH_INTERNAL_ASSERT(
          false, "Didn't recognize the iterdomain expression: ", expr);
    }
    if (projected_id == nullptr) {
      break;
    }
  }
  return projected_id;
}

// Take the inner most root id from innerMostRootDim and project it to the
// rfactor domain if the provided domain is on the rfactor domain. If vectorize,
// will not project if not following the inner most path.
IterDomain* projectIdToRFactor(
    TensorView* tv,
    IterDomain* reference_id,
    bool inner_only) {
  if (reference_id == nullptr) {
    return nullptr;
  }

  if (!tv->hasRFactor()) {
    return reference_id;
  }

  auto replay_exprs = StmtSort::getExprs(
      tv->fusion(),
      {tv->getRFactorDomain().begin(), tv->getRFactorDomain().end()},
      false);
  if (replay_exprs.empty()) {
    return reference_id;
  }

  IterDomain* projected_id = reference_id;
  for (auto expr_it = replay_exprs.begin(); expr_it != replay_exprs.end();
       ++expr_it) {
    auto expr = *expr_it;
    if (expr->isA<Merge>()) {
      auto merge = expr->as<Merge>();
      if (merge->inner() == projected_id) {
        projected_id = merge->out();
      } else if (merge->outer() == projected_id) {
        if (merge->inner()->isBroadcast() || !inner_only) {
          projected_id = merge->out();
        } else {
          projected_id = nullptr;
        }
      }
    } else if (expr->isA<Split>()) {
      auto split = expr->as<Split>();
      if (split->in() == projected_id) {
        projected_id = split->inner();
      }
    } else if (expr->isA<Resize>()) {
      auto resize = expr->as<Resize>();
      if (resize->in() == projected_id) {
        projected_id = resize->out();
      }
    } else {
      TORCH_INTERNAL_ASSERT(
          false, "Didn't recognize the iterdomain expression: ", expr);
    }
    if (projected_id == nullptr) {
      break;
    }
  }
  return projected_id;
}

} // namespace

IterDomain* innerMostRootDim(TensorView* tv) {
  // This is backwards from how we normally think about grabbing root dimensions
  // to process. If we're in a reduction scheduler and we're using the rfactored
  // reduction tensor view, we don't care about the rfactor domain, we care
  // about the root domain because we're looking to vectorize the reads (input
  // tensor views). Otherwise we do want the rfactor domain. So this is the
  // reverse of our typical check, we actually want to selectively ignore the
  // rfactor domain.
  const auto& root_domain = tv->hasReduction() && tv->hasRFactor()
      ? tv->getRootDomain()
      : tv->getMaybeRFactorDomain();

  if (tv->nDims() == 0) {
    return nullptr;
  }

  IterDomain* inner_most_id = nullptr;

  for (auto it = root_domain.rbegin(); it != root_domain.rend(); it++) {
    // If we're looking at a reduction domain on an input because of
    // segmentation we don't want to consider those reduction domains as a
    // vectorization opportunity. If we're looking at a reduction reference
    // tensor we want to consider the reduction iteration domains as domains we
    // can vectorize on.
    if (((*it)->isReduction() && tv->isFusionInput()) || (*it)->isBroadcast()) {
      continue;
    }
    inner_most_id = *it;
    break;
  }

  return inner_most_id;
}

FindAllMappedDims::FindAllMappedDims(
    TensorView* from,
    IterDomain* id,
    bool inner_only)
    : starting_tv_(from), starting_id_(id), inner_only_(inner_only) {}

void FindAllMappedDims::setUp() {
  mapped_root_ids_[starting_tv_] =
      projectIdToRoot(starting_tv_, starting_id_, inner_only_);
  mapped_rfactor_ids_[starting_tv_] =
      projectIdToRFactor(starting_tv_, starting_id_, inner_only_);
}

void FindAllMappedDims::propagateC2P(TensorView* from, TensorView* to) {
  auto from_id = mapped_root_ids_.at(from);
  PairwiseRootDomainMap root_map(to, from);
  auto c2p_map = root_map.mapConsumerToProducer(from->domain(), to->domain());
  auto p_it = c2p_map.find(from_id);
  if (p_it != c2p_map.end()) {
    mapped_root_ids_[to] = projectIdToRoot(to, p_it->second, inner_only_);
    mapped_rfactor_ids_[to] = p_it->second;
  } else {
    mapped_root_ids_[to] = nullptr;
    mapped_rfactor_ids_[to] = nullptr;
  }
}

void FindAllMappedDims::propagateP2C(TensorView* from, TensorView* to) {
  auto from_id = mapped_rfactor_ids_.at(from);
  PairwiseRootDomainMap root_map(from, to);
  auto p2c_map = root_map.mapProducerToConsumer(from->domain(), to->domain());
  auto c_it = p2c_map.find(from_id);
  if (c_it != p2c_map.end()) {
    mapped_root_ids_[to] = c_it->second;
    mapped_rfactor_ids_[to] = projectIdToRFactor(to, c_it->second, inner_only_);
  } else {
    mapped_root_ids_[to] = nullptr;
    mapped_rfactor_ids_[to] = nullptr;
  }
}

void FindAllMappedDims::propagateSibling(TensorView* from, TensorView* to) {
  auto from_id = mapped_root_ids_.at(from);
  if (from_id == nullptr) {
    mapped_root_ids_[to] = nullptr;
  } else {
    for (auto i : c10::irange(from->getRootDomain().size())) {
      if (from_id == from->getRootDomain()[i]) {
        mapped_root_ids_[to] = to->getRootDomain()[i];
        break;
      }
    }
  }
  from_id = mapped_rfactor_ids_.at(from);
  if (from_id == nullptr) {
    mapped_root_ids_[to] = nullptr;
  } else {
    for (auto i : c10::irange(from->getMaybeRFactorDomain().size())) {
      if (from_id == from->getMaybeRFactorDomain()[i]) {
        mapped_rfactor_ids_[to] = to->getMaybeRFactorDomain()[i];
        return;
      }
    }
  }
  TORCH_INTERNAL_ASSERT(false, "Unable to find mapped root/rfactor domain");
}

std::unordered_set<IterDomain*> FindAllMappedDims::get() const {
  std::unordered_set<IterDomain*> mapped_id_set;
  for (auto entry : mapped_root_ids_) {
    mapped_id_set.emplace(entry.second);
  }
  for (auto entry : mapped_rfactor_ids_) {
    mapped_id_set.emplace(entry.second);
  }
  return mapped_id_set;
}

bool hasInnerDim(
    TensorView* tv,
    std::unordered_set<IterDomain*> inner_dims,
    bool should_vectorize) {
  const auto& inner_most_dim = innerMostRootDim(tv);
  // TODO: Why "|| inner_most_dim->isReduction()"
  if (inner_most_dim == nullptr || inner_most_dim->isReduction()) {
    return false;
  }

  // Make sure inner most dimension is in the inner_dims set
  if (inner_dims.count(inner_most_dim) == 0) {
    return false;
  }

  if (!should_vectorize) {
    return true;
  }

  auto rfactor_dom = tv->getMaybeRFactorDomain();

  auto root_pos_it = std::find_if(
      rfactor_dom.begin(),
      rfactor_dom.end(),
      [&inner_most_dim](IterDomain* id) { return inner_most_dim == id; });

  if (root_pos_it == rfactor_dom.end()) {
    return false;
  }

  auto inner_most_dim_pos = std::distance(rfactor_dom.begin(), root_pos_it);

  const auto& contiguity = tv->domain()->contiguity();

  TORCH_INTERNAL_ASSERT(contiguity.size() == rfactor_dom.size());

  // Don't vectorize if inner most dimension is not contiguous
  if (!*contiguity[inner_most_dim_pos]) {
    return false;
  }

  return true;
}

std::vector<TensorView*> getInputsOutputsWithInnerDim(
    TensorView* reference_tv,
    bool inner_only,
    bool vectorize_pass) {
  if (vectorize_pass) {
    TORCH_INTERNAL_ASSERT(
        inner_only, "Can only vectorize inner-most dimensions");
  }

  auto inner_most_id = innerMostRootDim(reference_tv);

  if (inner_most_id == nullptr) {
    return {};
  }

  FindAllMappedDims all_mapped_root_dims(
      reference_tv, inner_most_id, inner_only);
  MaxRootDomainInfoSpanningTree tree(reference_tv);
  tree.traverse(&all_mapped_root_dims);

  auto vectorizable_dims = all_mapped_root_dims.get();

  std::vector<TensorView*> vectorizable_tensors;

  // We put outputs in front of inputs because this would make the transpose
  // scheduler prefer to use output instead of input as reference tensor.
  for (auto output_tv :
       ir_utils::filterByType<TensorView>(reference_tv->fusion()->outputs())) {
    if (hasInnerDim(output_tv, vectorizable_dims, vectorize_pass)) {
      vectorizable_tensors.push_back(output_tv);
    }
  }

  for (auto input_tv :
       ir_utils::filterByType<TensorView>(reference_tv->fusion()->inputs())) {
    // for index_select(lookup_tv, dim, index_tv) op
    // ignore it's lookup_tv.
    if (ir_utils::isTorchGatherLookupTv(input_tv) ||
        ir_utils::isTorchGatherIndicesTv(input_tv) ||
        ir_utils::isIndexSelectLookupTv(input_tv)) {
      continue;
    }
    if (hasInnerDim(input_tv, vectorizable_dims, vectorize_pass)) {
      vectorizable_tensors.push_back(input_tv);
    }
  }

  return vectorizable_tensors;
}

DisjointRFactorSetInfo getDisjointRFactorSetsOf(
    Fusion* fusion,
    TensorView* of,
    DisjointSets<IterDomain*>& disjoint_rfactor_set) {
  auto rfactor_dom = of->getMaybeRFactorDomain();
  if (rfactor_dom.size() == 0) {
    return {};
  }

  // Start naming id's based on 0 so the inner most dimension will always be
  // 0, then as groups are discovered marching to the left their id will
  // increase. i.e. we could have something like [0, 3, 1, 2, 1, 0] as a
  // result.
  std::vector<int> disjoint_group_ids(rfactor_dom.size(), -1);
  std::vector<const VectorOfUniqueEntries<IterDomain*>*> disjoint_set_of_id(
      rfactor_dom.size(), nullptr);
  int current_group_id = 0;
  int ref_dim_i = rfactor_dom.size() - 1;

  while (ref_dim_i >= 0) {
    if (disjoint_group_ids[ref_dim_i] != -1) {
      // Already put in a group, continue
      ref_dim_i--;
      continue;
    }

    const auto& ref_group =
        disjoint_rfactor_set.getDisjointSetOf(rfactor_dom[ref_dim_i]);

    int other_dim_i = ref_dim_i;
    while (other_dim_i >= 0) {
      const auto& other_group =
          disjoint_rfactor_set.getDisjointSetOf(rfactor_dom[other_dim_i]);
      if (&ref_group == &other_group) {
        disjoint_group_ids[other_dim_i] = current_group_id;
        disjoint_set_of_id[other_dim_i] = &ref_group;
      }
      other_dim_i--;
    }

    ref_dim_i--;
    current_group_id++;
  }

  TORCH_INTERNAL_ASSERT(
      std::none_of(
          disjoint_group_ids.begin(),
          disjoint_group_ids.end(),
          [](int i) { return i == -1; }),
      "Failed to generate the rfactor disjoint groups of the reference ",
      of->toString());

  TORCH_INTERNAL_ASSERT(
      std::none_of(
          disjoint_set_of_id.begin(),
          disjoint_set_of_id.end(),
          [](const VectorOfUniqueEntries<IterDomain*>* ptr) {
            return ptr == nullptr;
          }),
      "Failed to generate the rfactor disjoint groups of the reference ",
      of->toString());

  DisjointRFactorSetInfo info;
  info.disjoint_sets_of_ref = disjoint_set_of_id;
  info.disjoint_set_ids = disjoint_group_ids;
  info.ref = of;

  return info;
}

BroadcastMultipleInformation getBroadcastMultiples(
    TensorView* reference_tv,
    DataType index_type) {
  auto fusion = reference_tv->fusion();
  FusionGuard fg(fusion);

  // We always cacheBefore output at the beginning of the scheduling. And after
  // cacheBefore, the reference tensor will have all reduction IDs removed.
  auto ref_root_domain =
      TensorDomain::noReductions(reference_tv->getMaybeRFactorDomain());

  std::vector<BroadcastMultiple> multiples(ref_root_domain.size());

  auto disjoint_rfactor_sets = disjointRFactorSets(fusion);
  auto disjoint_set_information = scheduler_utils::getDisjointRFactorSetsOf(
      fusion, reference_tv, disjoint_rfactor_sets);

  auto ref_disjoint_sets = disjoint_set_information.disjoint_sets_of_ref;
  auto ref_disjoint_set_ids = disjoint_set_information.disjoint_set_ids;

  // All input or output tensor views
  std::vector<TensorView*> in_out_tvs;
  {
    auto inp_tvs = ir_utils::filterByType<TensorView>(fusion->inputs());
    in_out_tvs.insert(in_out_tvs.end(), inp_tvs.begin(), inp_tvs.end());
    auto out_tvs = ir_utils::filterByType<TensorView>(fusion->outputs());
    in_out_tvs.insert(in_out_tvs.end(), out_tvs.begin(), out_tvs.end());
  }

  // Shouldn't matter if we use EXACT or PERMISSIVE mapping mode for compute
  // at map as we're just looking at the root mappings.
  auto ca_map = ComputeAtMap(fusion);

  // Map all inputs and output domains to reference tv domains
  for (auto in_out_tv : in_out_tvs) {
    std::vector<bool> mapped_axes(ref_root_domain.size(), false);

    auto in_out_tv_domain = in_out_tv->getRootDomain();
    auto in_out_tv_domain_list = std::list<IterDomain*>(
        in_out_tv_domain.begin(), in_out_tv_domain.end());

    for (const auto ref_i : c10::irange(ref_root_domain.size())) {
      auto ref_id = ref_root_domain[ref_i];

      if (ref_id->isBroadcast()) {
        continue;
      }

      bool ref_id_has_view_transforms = std::count(
                                            ref_disjoint_set_ids.begin(),
                                            ref_disjoint_set_ids.end(),
                                            ref_disjoint_set_ids[ref_i]) > 1;

      // Could have multiple mappings if there's view transforms
      std::vector<IterDomain*> mapped_ids;
      if (!ref_id_has_view_transforms) {
        auto mapped_it = std::find_if(
            in_out_tv_domain_list.begin(),
            in_out_tv_domain_list.end(),
            [&ref_id, &ca_map](IterDomain* in_out_tv_id) {
              return ca_map.areMapped(
                  in_out_tv_id, ref_id, IdMappingMode::EXACT);
            });
        if (mapped_it != in_out_tv_domain_list.end()) {
          mapped_ids.push_back(*mapped_it);
        }
      } else {
        for (auto in_out_id : in_out_tv_domain) {
          if (ref_disjoint_sets[ref_i]->has(in_out_id)) {
            mapped_ids.push_back(in_out_id);
          }
        }
      }

      // Nothing maps to reference, no contribution to multiples for this dim
      if (mapped_ids.empty()) {
        continue;
      }

      if (std::all_of(mapped_ids.begin(), mapped_ids.end(), [](IterDomain* id) {
            return id->isBroadcast();
          })) {
        continue;
      }

      // If any iteration domain in the input or output that's mapped through
      // the view disjoint set is not a reduction or broadcast, assume it's a
      // full dimension for the sake of the pointwise scheduler.
      mapped_axes[ref_i] = true;
    }

    // For each break point position if there an lhs or rhs multiple based on
    // this tensor add it to the global multiplier. The only time we consider
    // we can benefit from broadcast is if the entire left or right side the
    // break point is all broadcasts.
    {
      bool rhs = false;
      bool lhs = false;
      auto dtype_size =
          dataTypeSize(in_out_tv->getDataType().value(), index_type);
      for (auto mapped_axes_i : c10::irange(mapped_axes.size())) {
        auto lhs_i = mapped_axes_i;
        auto rhs_i = mapped_axes.size() - 1 - mapped_axes_i;

        if (lhs) {
          multiples[lhs_i].lhs_multiple += dtype_size;
        } else if (mapped_axes[lhs_i]) {
          lhs = true;
        }

        if (rhs || mapped_axes[rhs_i]) {
          multiples[rhs_i].rhs_multiple += dtype_size;
          rhs = true;
        }
      }
    }
  }
  BroadcastMultipleInformation bcast_info;
  bcast_info.view_disjoint_set_ids = ref_disjoint_set_ids;
  bcast_info.broadcast_multiples = multiples;
  return bcast_info;
}

namespace matmul_utils {

void scheduleWarpTileWithReduction(TensorView* tv, MatMulTileOptions tile) {
  // Assumes
  // [M, N, K]
  auto cta_tile = tile.cta_tile;
  auto warp_tile = tile.warp_tile;
  auto instruction_tile = tile.instruction_tile;

  TORCH_CHECK(
      cta_tile.k % warp_tile.k == 0,
      "Number of warp on k dimension need to be integer");

  int num_warp_k = cta_tile.k / warp_tile.k;

  mma_util::checkDimSize(
      tv, {-3, -2, -1}, {cta_tile.m, cta_tile.n, cta_tile.k});

  if (num_warp_k == 1) {
    // Non split K over warp case:

    //       -3   -2  -1
    //[...    M,   N,  K]
    // Distribute warp tile:
    tv->split(-3, warp_tile.m);
    tv->split(-2, warp_tile.n);

    //  -5   -4   -3   -2   -1
    // [Mwo  Mw  Nwo   Nw   K]
    tv->split(-4, instruction_tile.m);
    tv->split(-2, instruction_tile.n);
    tv->split(-1, instruction_tile.k);

    //   -8  -7 -6 -5 -4 -3  -2 -1
    // [Mwo Mw Mi Nwo Nw Ni Kwo Ki]

    tv->reorder({{-7, -5}, {-6, -3}, {-5, -6}, {-3, -2}, {-2, -8}, {-8, -7}});
    //   -8  -7 -6  -5 -4 -3 -2 -1
    // [Kwo Mwo Nwo Mw Nw Mi Ni Ki]
  } else {
    // Split K over warp case:
    // Main difference is that an additional
    //  thread dimension needs to be reserved
    //  for cross warp reduction:
    //       -3   -2  -1
    //[...    M,   N,  K]
    // Distribute warp tile:
    tv->split(-3, warp_tile.m);
    tv->split(-2, warp_tile.n);
    tv->split(-1, warp_tile.k);

    //   -6  -5   -4   -3   -2   -1
    // [Mwo  Mw  Nwo   Nw   Kwo  Kw]
    tv->split(-5, instruction_tile.m);
    tv->split(-3, instruction_tile.n);
    tv->split(-1, instruction_tile.k);

    //  -9  -8  -7 -6 -5 -4 -3 -2 -1
    // [Mwo Mw Mi Nwo Nw Ni Kwo Kw Ki]

    tv->reorder({{-8, -6}, {-7, -3}, {-6, -8}, {-4, -2}, {-3, -7}, {-2, -4}});
    //  -9   -8  -7 -6 -5 -4 -3 -2 -1
    // [Mwo  Nwo Ko Mw Nw Kw, Mi Ni Ki]

    tv->merge(-9);
    //  -8  -7 -6 -5 -4   -3 -2 -1
    // [MNwo Ko Mw Nw Kw, Mi Ni Ki]
  }
}

void scheduleWarpTileWithNoReduction(TensorView* tv, MatMulTileOptions tile) {
  // Assumes
  // [M, N, K]
  auto cta_tile = tile.cta_tile;
  auto warp_tile = tile.warp_tile;
  auto instruction_tile = tile.instruction_tile;

  mma_util::checkDimSize(tv, {-2, -1}, {cta_tile.m, cta_tile.n});

  TORCH_CHECK(
      cta_tile.k % warp_tile.k == 0,
      "Number of warp on k dimension need to be integer");

  int num_warp_k = cta_tile.k / warp_tile.k;

  //        -2  -1
  //[...    M,   N]

  // Distribute warp tile:
  tv->split(-2, warp_tile.m);
  tv->split(-1, warp_tile.n);

  //  -4   -3   -2   -1
  // [Mwo  Mw  Nwo   Nw ]
  tv->split(-3, instruction_tile.m);
  tv->split(-1, instruction_tile.n);

  //  -6 -5  -4 -3 -2 -1
  // [Mwo Mw Mi Nwo Nw Ni]

  tv->reorder({{-5, -4}, {-4, -2}, {-3, -5}, {-2, -3}});

  //  -6   -5  -4 -3 -2 -1
  // [Mwo  Nwo Mw Nw Mi Ni]

  if (num_warp_k != 1) {
    // The non reduction warps are merged together
    //  to save one thread dim for cross dim reduce.
    tv->merge(-6);
    //  -5  -4 -3 -2 -1
    // [MNo Mw Nw Mi Ni]
  }
}

//! Split the innermost dim to a vectorized load
void scheduleContiguousVectorLoad(
    TensorView* tv,
    MatMulTileOptions tile,
    int vector_word,
    bool vectorize) {
  auto warp_dims = tile.cta_tile / tile.warp_tile;
  int num_of_thread = warp_dims.m * warp_dims.n * warp_dims.k * 32;

  tv->split(-1, num_of_thread * vector_word);
  tv->split(-1, vector_word);
  // [..., thread, vec]
  // distribute to warp: for tidx
  tv->split(-2, 32);

  //      -3    -2    -1
  // [...warp, lane, vec]

  if (warp_dims.k == 1) {
    //      -4     -3    -2    -1
    // [...warpM, warpN, lane, vec]
    tv->split(-3, warp_dims.n);
  } else {
    //      -4     -3    -2    -1
    // [...warpMN, warpR, lane, vec]
    tv->split(-3, warp_dims.k);
  }

  if (vectorize) {
    tv->axis(-1)->parallelize(ParallelType::Vectorize);
  }

  tv->axis(-2)->parallelize(ParallelType::TIDx);
  tv->axis(-3)->parallelize(ParallelType::TIDy);
  tv->axis(-4)->parallelize(ParallelType::TIDz);
}

void makeTile(TensorView* tv, std::vector<int> tile_sizes) {
  TORCH_CHECK(
      tv->domain()->domain().size() >= tile_sizes.size(),
      "Tensor dimension less than tile dimension!");

  // Number of inner dimensions we are tiling.
  const auto tile_dimension_size = tile_sizes.size();

  // Split the inner dimensions:
  for (auto idx : c10::irange(tile_dimension_size)) {
    // Using negative indexing to accomodate potential batching
    //  dimensions on the further left. Eg.:
    //  0, 1, 2   ->         -3,-2,-1
    // [M, N, K]  -> [B0, B1, M, N, K]
    tv->split(idx - tile_dimension_size, tile_sizes.at(idx));
  }

  // The transformation happened should look like:
  //   Before               After
  // [..., M, N, K] -> [..., Mo, Mi, No, Ni, Ko, Ki]

  // Re-order the tiles so that all the outer tiles are
  //  on the left of all the inner tiles
  std::unordered_map<int, int> reorder_map_old_to_new;

  // Number of tiled inner dimensions after we split.
  const auto split_tile_dimension_size = 2 * tile_dimension_size;
  for (auto idx : c10::irange(split_tile_dimension_size)) {
    // We want to reorder as follows:
    //           Before
    //
    // [..., Mo, Mi, No, Ni, Ko, Ki] ->
    //                 After
    //      vvv group0 vvv  vvv group1 vvv
    // [..., Mo, No, Ko,     Mi, Ni, Ki]

    // The index offset within group of current
    //  iterdomain, with grouping specified above.
    auto index_within_group = idx / 2;

    // The index of the group the current id belongs
    //  to, as specified above.
    auto group_index = idx % 2;

    // Calculate the actual index after reordering
    auto index_after_reorder =
        group_index * tile_dimension_size + index_within_group;

    // Add pair {idx_before, idx_after} to re-order map.
    reorder_map_old_to_new.insert(std::make_pair(
        idx - split_tile_dimension_size,
        index_after_reorder - split_tile_dimension_size));
  }

  // Apply the re-order map to tensor
  tv->reorder(reorder_map_old_to_new);
}

namespace {

c10::optional<IterDomain*> getMaybeRootIfInnermostTiled(
    IterDomain* id,
    const std::unordered_set<IterDomain*>& maybe_rfactor_id_set) {
  // Root id defaults to an "innermost id".
  while (id->definition() && !maybe_rfactor_id_set.count(id)) {
    if (auto split = dynamic_cast<Split*>(id->definition())) {
      if (id == split->inner()) {
        id = split->in();
        continue;
      }
    }
    // Didn't pass the inner most check, return empty.
    return c10::nullopt;
  }

  return id;
}

} // namespace

void orderTiledConcreteIdAsRoot(TensorView* tv) {
  auto ndims = tv->nDims();

  // Keep track of the left most position where we will
  //  be reordering the axes.
  auto leftmost_pos = ndims;

  // Pull the root id's of the given tv.
  std::unordered_set<IterDomain*> maybe_rfactor_id_set{
      tv->getMaybeRFactorDomain().begin(), tv->getMaybeRFactorDomain().end()};

  // Keep track of leaf positions that is either a reduction
  //  or a broadcast.
  // Note: Currently don't really see a case where this function
  //  should be called on a reduction output tv, but adding them
  //  here for completeness.
  std::deque<int> broadcast_or_reduction_pos;

  // Map the root id's to their innermost concrete id's
  //  on the leaf.
  std::unordered_map<IterDomain*, int> root_id_to_inner_leaf_pos;

  // Try to re-order inner iterdomains from the innermost
  //  position backward. This utility only tries to re-order
  //  inner tiles on the innermost positions, like the resulting
  //  tensor from makeTile utility.
  // The re-ordering would first try to decide the inner iterdomains
  //  we want to re-order. For this we start from the innermost position
  //  and move back and collect all the iterdomains that we know
  //  are inner tiles of some root domain or broadcast/reduction domains
  //  that won't affect the concrete id layout.
  // The collection process would stop whenever a iterdomain that is
  //  neither an inner tile nor reduction/broadcast is found, and would
  //  not re-order any iterdomain beyond that point to keep the
  //  outer loop structure unchanged.
  for (int64_t i = static_cast<int64_t>(ndims) - 1; i >= 0; i--) {
    auto leaf_id = tv->axis(i);
    if (leaf_id->isBroadcast() || leaf_id->isReduction()) {
      // Register this reduction or broadcast axis
      //  to reorder.
      broadcast_or_reduction_pos.push_front(i);
      leftmost_pos = i;
      continue;
    }
    auto maybe_root =
        getMaybeRootIfInnermostTiled(leaf_id, maybe_rfactor_id_set);

    if (maybe_root.has_value()) {
      // Found an innermost id, add them to the
      //  axes to reorder.
      TORCH_INTERNAL_ASSERT(
          root_id_to_inner_leaf_pos
              .insert(std::make_pair(maybe_root.value(), i))
              .second,
          "Multiple \"innermost\" id seen for root id :",
          maybe_root.value()->toString(),
          " on ",
          tv->toString(),
          " very likely an invariant is broken.");
      leftmost_pos = i;
    } else {
      break;
    }
  }

  // Calculate the ordering:

  // pointer to the current target postion after
  //  repordering
  int current_pos = leftmost_pos;
  std::unordered_map<int, int> reorder_map_old_to_new;

  // first place all the broadcast and reduction on the left:
  for (auto original_broadcast_or_reduction_pos : broadcast_or_reduction_pos) {
    reorder_map_old_to_new[original_broadcast_or_reduction_pos] = current_pos++;
  }

  // Next put all the innermost leaf id's, we make sure that
  //  the inner tile ordering follows the corresponding root
  //  domain ordering by iterating on the root domain and
  //  find their corresponding inner tile iterdomains from
  //  the populated root_id_to_inner_leaf_pos.
  for (auto root_id : tv->getMaybeRFactorDomain()) {
    auto leaf_id_pos_it = root_id_to_inner_leaf_pos.find(root_id);
    if (leaf_id_pos_it != root_id_to_inner_leaf_pos.end()) {
      reorder_map_old_to_new[leaf_id_pos_it->second] = current_pos++;
    }
  }

  // Validate that we have processed all inner ids or broadcast/reduction
  //  ids we have registered.
  TORCH_INTERNAL_ASSERT(
      current_pos == (int)ndims, "Inconsistent ordering logic");

  // Apply the new order:
  tv->reorder(reorder_map_old_to_new);
}

} // namespace matmul_utils

//! Propagate current transformations on from_tv to all graphs
void transformPropagateToAllFrom(TensorView* from_tv, int pos) {
  TransformPropagator propagator(from_tv, pos);
  MaxRootDomainInfoSpanningTree(from_tv, nullptr).traverse(&propagator);
}

namespace {

//! Utility enum to signify which direction
//! BoundedDirectionalTransformPropagator
//!  passes will propagate the transforms.
enum class PropagateDirection { Backward = 0, Forward };

//! Returns true if the given tensorview is a fake boundary
//!  TensorView, see Note [Fake Boundary Tensorview].
//! This function assumes and would not check that tv is a boundary
//!  of the select_tv set.
bool isFakeBoundaryTensorview(
    TensorView* tv,
    const std::unordered_set<TensorView*>& selected_tv_set,
    PropagateDirection direction) {
  if (direction == PropagateDirection::Forward) {
    // In the case of forward propagation,
    //  a boundary tv is a fake boundary if
    //  it has any consumer tv that's in the selected
    //  set.
    for (auto consumer_tv : ir_utils::consumerTvsOf(tv)) {
      if (selected_tv_set.count(consumer_tv)) {
        // Found a consumer that's in selected tv set.
        return true;
      }
    }

  } else {
    // In the case of backward propagation,
    //  a boundary tv is a fake boundary if it has any producer
    //  that is within the selected set.
    for (auto producer_tv : ir_utils::producerTvsOf(tv)) {
      if (selected_tv_set.count(producer_tv)) {
        // Found a producer that's in selected tv set.
        return true;
      }
    }
  }

  // Didn't find any producer/consumer in the selected tv set.
  //  The given tv is not a fake boundary tv.
  return false;
}

//! Utility function to generate the set of tensorviews to propagate
//!  transform to by BoundedDirectionalTransformPropagator.
std::unordered_set<TensorView*> getDirectionalPropagatePathSet(
    TensorView* from_tv,
    std::vector<TensorView*> boundary_tvs,
    BoundedDirectionalTransformPropagator::Options options,
    PropagateDirection direction) {
  // Prepare to collect all candidate tensorviews
  //  within the specified boundary.
  std::vector<Val*> propagate_candidate;

  // Collect boundary tvs in a set.
  std::unordered_set<TensorView*> boundary_tv_set(
      boundary_tvs.begin(), boundary_tvs.end());

  if (direction == PropagateDirection::Forward) {
    // In the case of forward propagation, collect all tvs
    //  that are consumers of `from_tv` and producers of
    //  boundary tvs.
    propagate_candidate = DependencyCheck::getAllValsBetween(
        {from_tv}, {boundary_tvs.begin(), boundary_tvs.end()});
  } else {
    // In the case of backward propagation, collect all tvs
    //  that are producers of `from_tv` and consumers of
    //  boundary tvs.
    propagate_candidate = DependencyCheck::getAllValsBetween(
        {boundary_tvs.begin(), boundary_tvs.end()}, {from_tv});
  }

  // Populate initial selected tensorviews in a set.
  auto propagate_candidate_tv_view =
      ir_utils::filterByType<TensorView>(propagate_candidate);
  // Prepare to filter out un-wanted tensorviews according
  //  to the option parameters.
  std::unordered_set<TensorView*> propagate_path_set{
      propagate_candidate_tv_view.begin(), propagate_candidate_tv_view.end()};

  // Remove boundary tensorviews if we don't want to transform
  //  tensorviews on the boundary.
  if (!options.transform_boundary) {
    // Additional refining step to identify "fake boundary" tensorviews.
    //  We don't want to erase fake boundary tensorviews from the selected
    //  set when we are erasing boundary tvs.
    //
    // Note [Fake Boundary Tensorview]
    // A tensorview, tv0, is defined as fake boundary tv if
    //  1. Tv0 is on the given boundary set.
    //  2. There is a path from another boundary tv, Tv1 to from_tv that
    // goes through Tv0.
    //
    // In this case the propagation behavior is not precisely defined.
    // Our current decision is to treat such tensorview as non-boundary
    //  tv to make sure the propagation paths are not blocked. E.g.:
    //
    //  T1 = T0
    //  T2 = T1
    //  T3 = T2 + T1
    // if we propagate with from_tv = {T3}, boundary_tv = {T0, T2},
    // transform_boundary=false
    //
    // Here T2 is a fake boundary and we will still transform T2 as it is
    //  on the path between T3 and T0.

    // Initialize set of fake boundary tvs.
    std::unordered_set<TensorView*> fake_boundary_set;

    // Populate the set of fake boundary tvs.
    std::copy_if(
        boundary_tvs.begin(),
        boundary_tvs.end(),
        std::inserter(fake_boundary_set, fake_boundary_set.end()),
        [&propagate_path_set, direction](TensorView* tv) {
          return isFakeBoundaryTensorview(tv, propagate_path_set, direction);
        });

    // Remove boundary tvs from the selected set, keeping fake boundary tvs.
    for (auto boundary_tv : boundary_tvs) {
      if (!fake_boundary_set.count(boundary_tv)) {
        propagate_path_set.erase(boundary_tv);
      }
    }
  }

  return propagate_path_set;
}

} // namespace

void BoundedDirectionalTransformPropagator::propagate(
    TensorView* from_tv,
    int pos,
    std::unordered_set<TensorView*> included_tvs,
    Options options) {
  // Run transform propagation using the custom selector.
  SetSelector selector(included_tvs);
  TransformPropagator propagator(from_tv, pos);
  MaxRootDomainInfoSpanningTree(from_tv, &selector).traverse(&propagator);

  // Propagate parallel type if requested by option parameters.
  if (options.propagate_parallel_type) {
    scheduler_utils::parallelizeAllLike(
        from_tv,
        options.parallel_propagation_pos,
        {included_tvs.begin(), included_tvs.end()},
        allParallelTypesExcept({ParallelType::Vectorize, ParallelType::Mma}));
  }
}

void BoundedDirectionalTransformPropagator::backward(
    TensorView* from,
    int pos,
    std::vector<TensorView*> to,
    c10::optional<Options> options) {
  if (!options.has_value()) {
    options = Options();
  }
  TORCH_INTERNAL_ASSERT(
      !to.empty(),
      "Propagation needs to be bounded, so no support for empty boundary.");

  // Collect all tvs to included on the backward path as specified
  //  by boundary and options.
  auto included_tvs = getDirectionalPropagatePathSet(
      from, to, *options, PropagateDirection::Backward);
  // Actually run the propagation.
  propagate(from, pos, included_tvs, *options);
}

void BoundedDirectionalTransformPropagator::forward(
    TensorView* from,
    int pos,
    std::vector<TensorView*> to,
    c10::optional<Options> options) {
  if (!options.has_value()) {
    options = Options();
  }
  TORCH_INTERNAL_ASSERT(
      !to.empty(),
      "Propagation needs to be bounded, so no support for empty boundary.")

  // Collect all tvs to included on the forward path as specified
  //  by boundary and options.
  auto included_tvs = getDirectionalPropagatePathSet(
      from, to, *options, PropagateDirection::Forward);

  // Actually run the propagation.
  propagate(from, pos, included_tvs, *options);
}

void BoundedDirectionalTransformPropagator::bothWays(
    TensorView* from,
    int pos,
    std::vector<TensorView*> backward_to,
    std::vector<TensorView*> forward_to,
    c10::optional<Options> options) {
  if (!options.has_value()) {
    options = Options();
  }
  TORCH_INTERNAL_ASSERT(
      !backward_to.empty() && !forward_to.empty(),
      "Propagation needs to be bounded, so no support for empty boundary.")

  // Collect all tvs to included on the backward and forward path as specified
  //  by boundary and options.
  auto backward_included_tvs = getDirectionalPropagatePathSet(
      from, backward_to, *options, PropagateDirection::Backward);
  auto forward_included_tvs = getDirectionalPropagatePathSet(
      from, forward_to, *options, PropagateDirection::Forward);

  // Combined the included tvs on both paths.
  auto included_tvs = backward_included_tvs;
  included_tvs.insert(forward_included_tvs.begin(), forward_included_tvs.end());

  // Run the propagation on the combined set of tvs.
  propagate(from, pos, included_tvs, *options);
}

DisjointSets<IterDomain*> disjointRFactorSets(Fusion* fusion) {
  // Start from the exact iter domain graph of the fusion
  IterDomainGraph id_graph(fusion);
  auto disjoint_rfactor_ids = id_graph.exactNodes();

  // If iter domains are involved in any transformation from root domains to
  // rfactor domains they should be considered "contaminated".
  for (auto tv : ir_utils::allTvs(fusion)) {
    for (auto expr : StmtSort::getExprs(
             fusion,
             {tv->getMaybeRFactorDomain().begin(),
              tv->getMaybeRFactorDomain().end()})) {
      if (expr->isA<Merge>()) {
        auto merge = expr->as<Merge>();
        disjoint_rfactor_ids.mapEntries(merge->inner(), merge->out());
        disjoint_rfactor_ids.mapEntries(merge->outer(), merge->out());
      } else if (expr->isA<Split>()) {
        auto split = expr->as<Split>();
        disjoint_rfactor_ids.mapEntries(split->in(), split->inner());
        disjoint_rfactor_ids.mapEntries(split->in(), split->outer());
      } else if (expr->isA<Resize>()) {
        auto resize = expr->as<Resize>();
        disjoint_rfactor_ids.mapEntries(resize->in(), resize->out());
      } else {
        TORCH_INTERNAL_ASSERT(
            false, "Expression type: ", expr->toString(), " not supported.");
      }
    }
  }
  return disjoint_rfactor_ids;
}

bool breakIsDisjoint(std::vector<int> group_ids, int pos) {
  if (pos < 0) {
    pos += group_ids.size();
  }
  TORCH_INTERNAL_ASSERT(
      pos >= 0 && pos <= (int)group_ids.size(),
      "Invalid position, size of vec is ",
      group_ids.size(),
      " but position is ",
      pos);

  if (pos == 0 || pos == (int)group_ids.size()) {
    return true;
  }

  std::unordered_set<int> left_ints(group_ids.begin(), group_ids.begin() + pos);

  for (auto i = pos; i < (int)group_ids.size(); i++) {
    if (left_ints.count(group_ids[i]) > 0) {
      return false;
    }
  }
  return true;
}

std::unordered_map<int, int> domainReorderAsRfactorMap(TensorView* tv) {
  FusionGuard fg(tv->fusion());
  auto transform_exprs = StmtSort::getExprs(
      tv->fusion(),
      {tv->domain()->domain().begin(), tv->domain()->domain().end()});
  // simply update this vector of id's as progressing through the transformation
  // expressions. We'll always insert the result of split in the location of the
  // input, and insert the merge result in the position of the inner dimension.

  auto reordered_ids = tv->getMaybeRFactorDomain();
  for (const auto* expr : transform_exprs) {
    if (const Split* split = dynamic_cast<const Split*>(expr)) {
      auto find_it =
          std::find(reordered_ids.begin(), reordered_ids.end(), split->in());
      if (find_it == reordered_ids.end()) {
        // Transformations before rfactor, ignore those.
        continue;
      }
      auto pos = std::distance(reordered_ids.begin(), find_it);
      reordered_ids[pos] = split->inner();
      reordered_ids.insert(reordered_ids.begin() + pos, split->outer());
    } else if (const Merge* merge = dynamic_cast<const Merge*>(expr)) {
      auto find_it_0 =
          std::find(reordered_ids.begin(), reordered_ids.end(), merge->outer());
      auto find_it_1 =
          std::find(reordered_ids.begin(), reordered_ids.end(), merge->inner());
      if (find_it_0 == reordered_ids.end() &&
          find_it_1 == reordered_ids.end()) {
        // Transformations before rfactor, ignore those.
        continue;
      }
      TORCH_INTERNAL_ASSERT(
          find_it_0 != reordered_ids.end() && find_it_1 != reordered_ids.end(),
          "Error in transformations of ",
          tv->toString(),
          "\nTransformations before rfactor should not mix with transformations after rfactor.");
      auto pos0 = std::distance(reordered_ids.begin(), find_it_0);
      auto pos1 = std::distance(reordered_ids.begin(), find_it_1);
      if (pos0 > pos1) {
        std::swap(pos0, pos1);
      }
      // Should be impossible.
      TORCH_INTERNAL_ASSERT(
          pos0 != pos1,
          "Didn't expect merge inputs to be the same iteration domain:\n",
          merge->toString());

      reordered_ids.erase(reordered_ids.begin() + pos0);
      reordered_ids[--pos1] = merge->out();
    } else if (const Resize* resize = dynamic_cast<const Resize*>(expr)) {
      auto find_it =
          std::find(reordered_ids.begin(), reordered_ids.end(), resize->in());
      if (find_it == reordered_ids.end()) {
        // Transformations before rfactor, ignore those.
        continue;
      }
      *find_it = resize->out();
    } else {
      TORCH_INTERNAL_ASSERT(false, "Unexpected expression: ", expr->toString());
    }
  }

  std::unordered_map<int, int> old2new;
  for (auto id_i : c10::irange(tv->domain()->domain().size())) {
    auto leaf_id = tv->axis(id_i);
    auto find_it =
        std::find(reordered_ids.begin(), reordered_ids.end(), leaf_id);
    TORCH_INTERNAL_ASSERT(
        find_it != reordered_ids.end(),
        "Reordering map creation failed, uninitialized iterdomain,",
        " likely something is wrong with the transformations between the rfactor domain and the leaves.");
    int new_pos = (int)std::distance(reordered_ids.begin(), find_it);
    int old_pos = (int)id_i;
    old2new[old_pos] = new_pos;
  }
  return old2new;
}

void propagateViewTransforms(Fusion* fusion, const ComputeAtMap& ca_map) {
  std::unordered_set<std::shared_ptr<VectorOfUniqueEntries<IterDomain*>>>
      transformed_disjoint_sets;

  // If iter domains are involved in any transformation from root domains to
  // rfactor domains they should be considered "contaminated".
  for (auto tv : ir_utils::allTvs(fusion)) {
    for (auto expr : StmtSort::getExprsBetween(
             fusion,
             {tv->getRootDomain().begin(), tv->getRootDomain().end()},
             {tv->getMaybeRFactorDomain().begin(),
              tv->getMaybeRFactorDomain().end()})) {
      for (auto id : ir_utils::filterByType<IterDomain>(expr->inputs())) {
        transformed_disjoint_sets.emplace(
            ca_map.disjointSetOf(id, IdMappingMode::EXACT));
      }
    }
  }

  std::unordered_set<IterDomain*> terminating_rfactor_dims;
  for (const auto& disjoint_set_shared_ptr :
       ca_map.idGraph().exactNodes().disjointSets()) {
    if (std::none_of(
            disjoint_set_shared_ptr->vector().begin(),
            disjoint_set_shared_ptr->vector().end(),
            [](IterDomain* id) { return id->isRFactorProduct(); })) {
      continue;
    }
    if (transformed_disjoint_sets.find(disjoint_set_shared_ptr) !=
        transformed_disjoint_sets.end()) {
      // Disjoint set was transformed for view, ignore it
      continue;
    }
    for (auto id : disjoint_set_shared_ptr->vector()) {
      terminating_rfactor_dims.emplace(id);
    }
  }

  // If iter domains are involved in any transformation from root domains to
  // rfactor domains they should be considered "contaminated".
  for (auto tv : ir_utils::allTvs(fusion)) {
    if (!tv->hasRFactor()) {
      continue;
    }

    std::unordered_map<int, int> old2new;
    // Make sure rfactor dims we need are in domain, and reorder them in domain
    // so they're consecutive starting from the left of domain. TODO: We could
    // improve this so that if there's transformations replayed after the
    // rfactor dims we could try and pull those through the fusion instead of
    // enforcing rfactor dims are in domain.
    for (auto rfactor_id : tv->getMaybeRFactorDomain()) {
      if (terminating_rfactor_dims.find(rfactor_id) !=
          terminating_rfactor_dims.end()) {
        auto find_it = std::find(
            tv->domain()->domain().begin(),
            tv->domain()->domain().end(),
            rfactor_id);
        TORCH_INTERNAL_ASSERT(
            find_it != tv->domain()->domain().end(),
            "Require ",
            rfactor_id,
            " is in the active domain of ",
            tv->toString(),
            " for view propagation.");
        auto old_pos = std::distance(tv->domain()->domain().begin(), find_it);

        old2new[old_pos] = old2new.size();
      }
    }

    if (old2new.empty()) {
      continue;
    }

    // Propagate the view transformations
    tv->reorder(old2new);
    //! Propagate current transformations on from_tv to all graphs
    transformPropagateToAllFrom(tv, old2new.size());
  }
}

bool isFastestDimReduction(TensorView* tv) {
  for (auto it = tv->getMaybeRFactorDomain().rbegin();
       it != tv->getMaybeRFactorDomain().rend();
       ++it) {
    auto root_id = *it;
    if (root_id->isBroadcast()) {
      continue;
    } else if (root_id->isReduction()) {
      return true;
    } else {
      return false;
    }
  }

  return false;
}

namespace {

std::vector<TensorView*> getResizedTensors(Fusion* fusion) {
  std::vector<TensorView*> resized_tensors;

  auto fusion_vals = fusion->usedMathVals();
  for (auto tv : ir_utils::filterByType<TensorView>(fusion_vals)) {
    if (ir_utils::hasResizedRfactor(tv)) {
      resized_tensors.push_back(tv);
    }
  }

  return resized_tensors;
}

// If the producer of a resized tensor is an input cache and we need to promote
// it to global memory, just do not cache the input but directly read from the
// global memory input. It doesn't make any sense to cache a global memory input
// in global memory. Note that a copy of an input cache is inserted by
// prepareForMemoryTypePromotion, so grab the producer of the
// producer and see if it's included in input_caches.
bool revertUseOfInputCacheInResize(
    TensorView* resized_tensor,
    TensorView* producer_of_resize,
    MemoryType promoted_memory_type,
    const std::vector<TensorView*>& input_caches) {
  auto get_copy_src = [](TensorView* tv) -> TensorView* {
    if (auto uop = dynamic_cast<UnaryOp*>(tv->definition())) {
      if (uop->getUnaryOpType() == UnaryOpType::Set) {
        return uop->in()->as<TensorView>();
      }
    }
    return nullptr;
  };

  // Only applies if the promoted new type is Global
  if (promoted_memory_type != MemoryType::Global) {
    return false;
  }

  // To see if the producer is a cache of an input, need to look at
  // its producer as a copy is inserted
  auto producer_of_producer = get_copy_src(producer_of_resize);
  if (producer_of_producer == nullptr) {
    // No copy is detected. This must mean the producer is not a copy
    // of any input cache
    return false;
  }

  auto cache_it =
      std::find(input_caches.begin(), input_caches.end(), producer_of_producer);
  if (cache_it == input_caches.end()) {
    return false;
  }

  auto fusion_input = get_copy_src(producer_of_producer);
  TORCH_INTERNAL_ASSERT(
      fusion_input != nullptr,
      "Unexpected input cache: ",
      producer_of_producer->toString());

  // Currently, the ops look like:
  // tv0: fusion input
  // tv1 = tv0 // cache of the input
  // tv2 = tv1 // copy of the tv1. Placed on Global
  // tv3 = resizeOp(tv2) // some op using resize

  // Translate it to:
  // tv0: fusion input
  // tv3 = resizeOp(tv0) // some op using resize

  ir_utils::replaceValInExpr(
      resized_tensor->definition(), producer_of_resize, fusion_input);

  return true;
}

} // namespace

void prepareForMemoryTypePromotion(Fusion* fusion) {
  auto resized_tensors = getResizedTensors(fusion);
  std::unordered_set<TensorView*> cached;
  for (auto resized_tensor : resized_tensors) {
    // Resized tensors are those created by operations like pad and
<<<<<<< HEAD
    // slice. Assume it has only one input tensor, which may need to
    // be placed on a non-local memory for data dependencies.
    TORCH_INTERNAL_ASSERT(
        resized_tensor->definition(),
        "Unexpected to have an undefined resized tensor: ",
        resized_tensor->toString());
    auto producers = ir_utils::producerTvsOf(resized_tensor);
    TORCH_INTERNAL_ASSERT(
        producers.size() == 1,
        "Unexpected number of inputs of the defining expression: ",
        resized_tensor->definition()->toString());
    auto producer = producers.at(0);
    // At this point, all tensors should be either on Global or Local
    TORCH_INTERNAL_ASSERT(
        producer->getMemoryType() == MemoryType::Local ||
            producer->getMemoryType() == MemoryType::Global,
        "Unexpected memory type: ",
        producer->getMemoryType());

    // If already placed on Global, nothing to worry about
    if (producer->getMemoryType() == MemoryType::Global ||
        cached.count(producer) != 0) {
      continue;
    }
=======
    // slice. If it has no defining expression, it must be a fusion
    // input, and no need of the memory type promotion
    if (resized_tensor->definition() == nullptr) {
      TORCH_INTERNAL_ASSERT(
          resized_tensor->isFusionInput(),
          "Unexpected resized tensor: ",
          resized_tensor->toString());
      continue;
    }
    // Assume it has only one input tensor, which may need to
    // be placed on a non-local memory for data dependencies.
    TORCH_INTERNAL_ASSERT(
        resized_tensor->definition(),
        "Unexpected to have an undefined resized tensor: ",
        resized_tensor->toString());
    auto producers = ir_utils::producerTvsOf(resized_tensor);
    TORCH_INTERNAL_ASSERT(
        producers.size() == 1,
        "Unexpected number of inputs of the defining expression: ",
        resized_tensor->definition()->toString());
    auto producer = producers.at(0);
    // At this point, all tensors should be either on Global or Local
    TORCH_INTERNAL_ASSERT(
        producer->getMemoryType() == MemoryType::Local ||
            producer->getMemoryType() == MemoryType::Global,
        "Unexpected memory type: ",
        producer->getMemoryType());

    // If already placed on Global, nothing to worry about
    if (producer->getMemoryType() == MemoryType::Global ||
        cached.count(producer) != 0) {
      continue;
    }
>>>>>>> 47b2d08f
    // Insert a copy between resized_tensor and producer
    auto copy_of_producer = set(producer);
    ir_utils::replaceValInExpr(
        resized_tensor->definition(), producer, copy_of_producer);
    cached.insert(producer);
  }
}

void promoteProducerMemoryTypesOfResizedTensors(
    Fusion* fusion,
    const std::vector<TensorView*>& input_caches) {
  auto resized_tensors = getResizedTensors(fusion);

  // Just make it simpler to promote memory types. Minimum is
  // preferred. Increased as required.
  auto memoryTypeToInt = [](MemoryType mt1) -> int {
    switch (mt1) {
      case MemoryType::Local:
        return 1;
      case MemoryType::Shared:
        return 2;
      case MemoryType::Global:
        return 3;
      default:
        TORCH_INTERNAL_ASSERT(false);
    }
  };

  std::unordered_map<TensorView*, MemoryType> tvs_to_promote;

  auto setPromotion = [&](TensorView* tv, MemoryType m_type) {
    // Initialize the memory type with the current type
    tvs_to_promote.emplace(tv, tv->getMemoryType());

    if (memoryTypeToInt(m_type) > memoryTypeToInt(tvs_to_promote.at(tv))) {
      tvs_to_promote[tv] = m_type;
    }
  };

  for (auto resized_tensor : resized_tensors) {
    for (auto producer : ir_utils::producerTvsOf(resized_tensor)) {
      auto c2p_map = BestEffortReplay(
                         producer->domain()->domain(),
                         resized_tensor->domain()->domain(),
                         PairwiseRootDomainMap(producer, resized_tensor, true)
                             .mapConsumerToProducer(
                                 resized_tensor->domain(), producer->domain()))
                         .getReplay();

      for (const auto i :
           c10::irange(producer->nDims() - producer->getComputeAtPosition())) {
        auto producer_non_ca_id =
            producer->axis(i + producer->getComputeAtPosition());
        auto producer_non_ca_id_ptype = producer_non_ca_id->getParallelType();
        if (!isParallelTypeThread(producer_non_ca_id_ptype)) {
          continue;
        }

        auto resized_tensor_exact_map_id_it = std::find_if(
            resized_tensor->domain()->domain().begin(),
            resized_tensor->domain()->domain().end(),
            [&](IterDomain* resized_tensor_leaf_id) {
              auto it = c2p_map.find(resized_tensor_leaf_id);
              return it != c2p_map.end() && it->second == producer_non_ca_id;
            });
        if (resized_tensor_exact_map_id_it !=
                resized_tensor->domain()->domain().end() &&
            (*resized_tensor_exact_map_id_it)->getParallelType() ==
                producer_non_ca_id_ptype) {
          continue;
        }

        // Promotion required
        if (isParallelTypeThreadDim(producer_non_ca_id_ptype)) {
          setPromotion(producer, MemoryType::Shared);
        } else if (isParallelTypeBlockDim(producer_non_ca_id_ptype)) {
          setPromotion(producer, MemoryType::Global);
        }
      }
    }
  }

  // Iterate over resized_tensors so that promotion is done in a
  // deterministic order
  for (auto resized_tensor : resized_tensors) {
    for (auto producer : ir_utils::producerTvsOf(resized_tensor)) {
      auto it = tvs_to_promote.find(producer);
      if (it == tvs_to_promote.end() ||
          it->second == producer->getMemoryType()) {
        continue;
      }

      // Required memory type of the producer
      const auto new_mem_type = it->second;

      if (revertUseOfInputCacheInResize(
              resized_tensor, producer, new_mem_type, input_caches)) {
        continue;
      }

      producer->setMemoryType(new_mem_type);
    }
  }
}

} // namespace scheduler_utils

} // namespace nvfuser<|MERGE_RESOLUTION|>--- conflicted
+++ resolved
@@ -2439,32 +2439,6 @@
   std::unordered_set<TensorView*> cached;
   for (auto resized_tensor : resized_tensors) {
     // Resized tensors are those created by operations like pad and
-<<<<<<< HEAD
-    // slice. Assume it has only one input tensor, which may need to
-    // be placed on a non-local memory for data dependencies.
-    TORCH_INTERNAL_ASSERT(
-        resized_tensor->definition(),
-        "Unexpected to have an undefined resized tensor: ",
-        resized_tensor->toString());
-    auto producers = ir_utils::producerTvsOf(resized_tensor);
-    TORCH_INTERNAL_ASSERT(
-        producers.size() == 1,
-        "Unexpected number of inputs of the defining expression: ",
-        resized_tensor->definition()->toString());
-    auto producer = producers.at(0);
-    // At this point, all tensors should be either on Global or Local
-    TORCH_INTERNAL_ASSERT(
-        producer->getMemoryType() == MemoryType::Local ||
-            producer->getMemoryType() == MemoryType::Global,
-        "Unexpected memory type: ",
-        producer->getMemoryType());
-
-    // If already placed on Global, nothing to worry about
-    if (producer->getMemoryType() == MemoryType::Global ||
-        cached.count(producer) != 0) {
-      continue;
-    }
-=======
     // slice. If it has no defining expression, it must be a fusion
     // input, and no need of the memory type promotion
     if (resized_tensor->definition() == nullptr) {
@@ -2498,7 +2472,6 @@
         cached.count(producer) != 0) {
       continue;
     }
->>>>>>> 47b2d08f
     // Insert a copy between resized_tensor and producer
     auto copy_of_producer = set(producer);
     ir_utils::replaceValInExpr(
