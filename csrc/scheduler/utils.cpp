--- conflicted
+++ resolved
@@ -172,14 +172,6 @@
   }
   auto inner = to_merge[0];
 
-<<<<<<< HEAD
-  for (size_t i = 1; i < to_merge.size(); i++) {
-    auto outer = to_merge[i];
-    if (outer > inner) {
-      tv->reorder({{inner, outer}, {outer, inner}});
-      std::swap(inner, outer);
-    }
-=======
   // NOTE: The merge is done in the order of `to_merge`, assuming going from
   // inner to outer dimensions. We want the merged IterDomain to be like:
   //
@@ -208,7 +200,6 @@
     //   (i..., tv->axis(outer), j..., tv->axis(inner), k...)
     // to
     //   (i..., tv->axis(outer) * tv->axis(inner), j..., k...)
->>>>>>> 7aaa6c34
     tv->merge(static_cast<int>(outer), static_cast<int>(inner));
 
     // compensate future indices for the diminishing inner.
