--- conflicted
+++ resolved
@@ -2188,7 +2188,6 @@
     }
   };
 
-<<<<<<< HEAD
   // Analyze each produce and consumer if there's inter-thread data
   // dependencies
   // TODO: Clean up once the index map refactor is done
@@ -2210,27 +2209,6 @@
       if (!isParallelTypeThread(producer_non_ca_id_ptype)) {
         continue;
       }
-=======
-  for (auto resized_tensor : resized_tensors) {
-    for (auto producer : ir_utils::producerTvsOf(resized_tensor)) {
-      auto c2p_map = BestEffortReplay(
-                         producer->domain()->leaf(),
-                         resized_tensor->domain()->leaf(),
-                         PairwiseRootDomainMap(producer, resized_tensor)
-                             .mapBroadcast(false)
-                             .mapConsumerToProducer(
-                                 resized_tensor->domain(), producer->domain()))
-                         .getReplay();
-
-      for (const auto i :
-           c10::irange(producer->nDims() - producer->getComputeAtPosition())) {
-        auto producer_non_ca_id = producer->axis(
-            static_cast<int>(i + producer->getComputeAtPosition()));
-        auto producer_non_ca_id_ptype = producer_non_ca_id->getParallelType();
-        if (!isParallelTypeThread(producer_non_ca_id_ptype)) {
-          continue;
-        }
->>>>>>> 3998bcba
 
       auto consumer_exact_map_id_it = std::find_if(
           consumer->domain()->leaf().begin(),
