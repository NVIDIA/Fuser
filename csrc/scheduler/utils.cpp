// clang-format off
/*
 * SPDX-FileCopyrightText: Copyright (c) 2023-present NVIDIA CORPORATION & AFFILIATES.
 * All rights reserved.
 * SPDX-License-Identifier: BSD-3-Clause
 */
// clang-format on
#include <scheduler/normalization_utils.h>
#include <scheduler/registry.h>
#include <scheduler/utils.h>
#include <scheduler/vectorize_helper.h>

#include <bfs.h>
#include <contiguity.h>
#include <expr_evaluator.h>
#include <id_model/id_model.h>
#include <id_model/schedule.h>
#include <instrumentation.h>
#include <ir/builder.h>
#include <ir/utils.h>
#include <logical_domain_map.h>
#include <multidevice/utils.h>
#include <ops/all_ops.h>
#include <scheduler/mma_utils.h>
#include <scheduler/runtime_info.h>
#include <transform_iter.h>
#include <transform_replay.h>
#include <val_graph_visitor.h>

#include <ATen/cuda/CUDAContext.h>

#include <algorithm>
#include <queue>

namespace nvfuser {
namespace scheduler_utils {

// Returns number of "valid" dimensions. e.g. if tv has
// [I1, R2, I3, I4, R3{1}]
// where R3{1} is in dont_merge, resulting domain should be:
// [I1, I3*I4, R2, R3{1}] with return value 3
//
// if tv has
// [R1, I2, R3, I4, R4, R5{1}, R6{1}]
//  where R5{1} and R6{1} are in dont_merge, resulting domain should be:
// [I2*I4, R1*R3, R4, R5{1}, R6{1}]
// with return value 3
size_t merge_3d(TensorView* tv) {
  bool active_is_reduction = false;
  bool first_dim = true;
  int prev_i = -1;

  for (int i = static_cast<int>(tv->nDims()) - 1; i >= 0; i--) {
    if (first_dim) {
      active_is_reduction = tv->axis(i)->isReduction();
      prev_i = i;
      first_dim = false;
    } else {
      if (tv->axis(i)->isReduction() != active_is_reduction) {
        break;
      }
      tv->merge(i, prev_i);
      prev_i = i;
    }
  }

  if (prev_i == -1) {
    // Zero dimensional
    return 0;
  }

  // put inner most dimension as last dimension
  tv->reorder({{prev_i, -1}});
  active_is_reduction = false;
  first_dim = true;
  prev_i = -1;

  for (int i = static_cast<int>(tv->nDims()) - 2; i >= 0; i--) {
    auto id = tv->axis(i);
    if (first_dim) {
      active_is_reduction = id->isReduction();
      prev_i = i;
      first_dim = false;
    } else if (id->isReduction() == active_is_reduction) {
      tv->merge(i, prev_i);
      prev_i = i;
    }
  }

  // put second dimension as second to last dimension
  if (prev_i == -1) {
    // One dimensional, put merged dimension as first
    tv->reorder({{-1, 0}});
    return 1;
  } else {
    // put new dimension as second to last
    tv->reorder({{prev_i, -2}});
  }

  active_is_reduction = false;
  first_dim = true;
  prev_i = -1;

  for (int i = static_cast<int>(tv->nDims()) - 3; i >= 0; i--) {
    if (first_dim) {
      active_is_reduction = tv->axis(i)->isReduction();
      prev_i = i;
      first_dim = false;
    } else if (tv->axis(i)->isReduction() == active_is_reduction) {
      tv->merge(i, prev_i);
      prev_i = i;
    }
  }

  // put third dimension as second to last dimension
  if (prev_i == -1) {
    // Two dimensional, put merged dimensions first
    tv->reorder({{-1, 0}, {-2, 1}});
    // [outer, inner, dont_merge...]
    if (tv->axis(0)->isReduction()) {
      // put reductions as second axis
      tv->reorder({{0, 1}, {1, 0}});
    }
    return 2;
  } else {
    // put new dimension as third to last
    tv->reorder({{prev_i, -3}});
    // Stable sort to have iteration domains first, then reduction
    if (tv->axis(0)->isReduction() && !tv->axis(1)->isReduction()) {
      tv->reorder({{0, 1}, {1, 0}});
    }
    if (tv->axis(1)->isReduction() && !tv->axis(2)->isReduction()) {
      tv->reorder({{1, 2}, {2, 1}});
    }
    if (tv->axis(0)->isReduction() && !tv->axis(1)->isReduction()) {
      tv->reorder({{0, 1}, {1, 0}});
    }
    return 3;
  }
}

void splitDims(
    TensorView* tv,
    std::vector<std::pair<int64_t, int64_t>> to_split, // (dim, size)
    std::vector<int64_t>& to_update) {
  std::stable_sort(
      to_split.begin(),
      to_split.end(),
      [](const std::pair<int64_t, int64_t>& p1,
         const std::pair<int64_t, int64_t>& p2) {
        return p1.first < p2.first;
      });
  int64_t dim_offset = 0;
  int64_t pending_dim_offset = 0;
  int64_t prev_dim = 0;
  for (auto entry : to_split) {
    int64_t dim = entry.first;
    int64_t size = entry.second;
    if (dim != prev_dim) {
      dim_offset += pending_dim_offset;
      pending_dim_offset = 0;
    }
    int64_t actual_dim = dim_offset + dim;
    tv->split(actual_dim, size);
    pending_dim_offset++;
    for (auto& i : to_update) {
      if (i > actual_dim) {
        i++;
      }
    }
    prev_dim = dim;
  }
}

std::optional<int64_t> mergeDims(
    TensorView* tv,
    std::vector<int64_t> to_merge,
    std::vector<int64_t>& to_update) {
  if (to_merge.empty()) {
    return std::nullopt;
  }
  if (to_merge.size() == 1) {
    return to_merge[0];
  }
  auto inner = to_merge[0];

  // NOTE: The merge is done in the order of `to_merge`, assuming going from
  // inner to outer dimensions. We want the merged IterDomain to be like:
  //
  // tv->axis(to_merge[i-1])*tv->axis(to_merge[i-2])*...*tv->axis(to_merge[0])
  //
  // Otherwise this could results in misaligned memory access due to indexing.
  // This is because we compute vectorization width before applying scheduling
  // transformations.
  for (int64_t i = 1; i < (int64_t)to_merge.size(); i++) {
    auto outer = to_merge[i];
    // If outer > inner, the merge order conflicts with their order in loop
    // domain
    if (outer > inner) {
      // NOTE: reorder here is necessary to work around the automatic swap in
      // `TensorDomain::merge`, if the first axis position is larger than the
      // second. we want to have the merge dimension be like
      // (tv->axis(to_merge[i]) * tv->axis(to_merge[i-1])), reorder allows us to
      // compensate the automatic swap in `TensorDomain::merge`.
      tv->reorder({{inner, outer}, {outer, inner}});
      // swapping inner with outer since we also need to keep track of the
      // actual outer position for the remaining merge operations as well as for
      // return value.
      std::swap(inner, outer);
    }
    // from
    //   (i..., tv->axis(outer), j..., tv->axis(inner), k...)
    // to
    //   (i..., tv->axis(outer) * tv->axis(inner), j..., k...)
    tv->merge(static_cast<int>(outer), static_cast<int>(inner));

    // compensate future indices for the diminishing inner.
    for (int64_t j = i + 1; j < (int64_t)to_merge.size(); j++) {
      if (to_merge[j] > inner) {
        to_merge[j]--;
      }
    }
    for (auto& val : to_update) {
      if (val == inner) {
        val = outer;
      } else if (val > inner) {
        val--;
      }
    }
    inner = outer;
  }
  return inner;
}

int64_t mergeReduction(TensorView* tv) {
  int prev_i = -1;
  int64_t num_merged = 0;
  for (int i = static_cast<int>(tv->nDims()) - 1; i >= 0; i--) {
    if (!tv->axis(i)->isReduction()) {
      continue;
    }
    if (prev_i == -1) {
      prev_i = i;
    } else {
      tv->merge(i, prev_i);
      prev_i = i;
      num_merged++;
    }
  }
  if (prev_i != 0) {
    tv->reorder({{prev_i, 0}});
  }

  return prev_i == -1 ? 0 : num_merged + 1;
}

int64_t mergeNonReduction(TensorView* tv) {
  bool has_device_dim = false;
  int prev_i = -1;
  int64_t num_merged = 0;
  if (tv->nDims() == 0) {
    return 0;
  }
  for (int i = static_cast<int>(tv->nDims()) - 1; i >= 0; i--) {
    if (tv->axis(i)->isReduction()) {
      continue;
    }
    if (tv->axis(i)->isDeviceDim()) {
      has_device_dim = true;
      continue;
    }
    if (prev_i == -1) {
      prev_i = i;
    } else {
      tv->merge(i, prev_i);
      prev_i = i;
      num_merged++;
    }
  }
  if (prev_i != -1) {
    tv->reorder({{prev_i, 0}});
  }
  if (has_device_dim) {
    // in this case the layout at this point is [i, r , d]
    // we want to put the device dim back to outmost
    tv->reorder({{prev_i != -1 ? 2 : 1, 0}});
  }

  return prev_i == -1 ? 0 : num_merged + 1;
}

void parallelizeAllLike(
    TensorView* reference_tv,
    int64_t pos,
    std::vector<TensorView*> selected_tvs,
    const std::unordered_set<ParallelType>& selected_parallel_types,
    bool propagate_padding) {
  FusionGuard fg(reference_tv->fusion());

  if (pos < 0) {
    pos += (int64_t)reference_tv->nDims() + 1;
  }
  NVF_CHECK(
      pos >= 0 && pos <= (int64_t)reference_tv->nDims(),
      "parallelizeAllLike called on an position outside valid range.");

  std::unordered_map<IterDomain*, IterDomain*> concrete_to_reference_map;

  auto ca_map = ComputeAtMap(FusionGuard::getCurFusion());

  const auto& reference_dom = reference_tv->getLoopDomain();
  for (auto it = reference_dom.begin(); it != reference_dom.begin() + pos;
       it++) {
    auto ca_id =
        ca_map.getConcreteMappedID(*it, IdMappingMode::PERMISSIVE_RESIZE);
    concrete_to_reference_map[ca_id] = *it;
  }

  if (selected_tvs.empty()) {
    selected_tvs = reference_tv->fusion()->allTvs();
  }
  for (auto tv : selected_tvs) {
    if (tv->isFusionInput()) {
      continue;
    }
    for (const auto i : c10::irange((int64_t)tv->getLoopDomain().size())) {
      auto ca_id = ca_map.getConcreteMappedID(
          tv->axis(i), IdMappingMode::PERMISSIVE_RESIZE);
      if (concrete_to_reference_map.count(ca_id) > 0) {
        auto reference_id = concrete_to_reference_map.at(ca_id);
        auto reference_parallel_type = reference_id->getParallelType();
        if (selected_parallel_types.empty() ||
            selected_parallel_types.count(reference_parallel_type)) {
          tv->axis(i)->parallelize(reference_parallel_type);
        }
        if (propagate_padding) {
          if (reference_id->hasPaddingToMultipleOfWarp()) {
            tv->axis(i)->padToMultipleOfWarp(
                reference_id->getMaybeSizeAfterPadding());
          }
        }
      }
    }
  }
}

namespace {

// Find the resolution points of the persistent buffers in the provided
// persistent_buffer_info. Resolution points are identified by tracking if a
// tensor view is dependent on a reduction, or a persistent buffer. When an
// expression has inputs that are on both a reduction and persistent buffer
// path, that's a point where we may be resolving the persistent buffer. In
// other words, we know the persistent buffer has to be live at that point, but
// don't know if it has to be live after it.
//
// For example if we have:
//
// t0 = makeSymbolicTensor(2)
// t1 = set(t0)
// t2 = sum(t1, 1)
// t3 = broadcast(t2, {false, true})
// t4 = set(t1)
// t5 = add(t4, t3)
//
// In this case, t1 is the persistent buffer, that buffer is resolved at t5, so
// it needs to exist in full until t5 is "resolved". This class assumes all
// reduction patterns in the fusion are matching.
class PersistentBufferResolution : public IterVisitor {
 public:
  static std::vector<TensorView*> getResolutionPointsOf(
      Fusion* fusion,
      TensorView* persistent_buffer) {
    PersistentBufferResolution resolution(fusion, persistent_buffer);
    return resolution.resolution_points_;
  }

  PersistentBufferResolution() = delete;

 private:
  PersistentBufferResolution(Fusion* fusion, TensorView* persistent_buffer)
      : persistent_buffer_(persistent_buffer) {
    traverse(fusion);
  }

 private:
  void dispatch(Val* val) final {
    if (!val->isA<TensorView>()) {
      return;
    }
    auto tv = val->as<TensorView>();
    if (tv == persistent_buffer_) {
      persistent_buffer_hit = true;
      on_persitent_buffer_path_.emplace(tv);
      return;
    }

    if (!persistent_buffer_hit) {
      return;
    }

    if (tv->hasReduction()) {
      if (std::any_of(
              resolution_points_.begin(),
              resolution_points_.end(),
              [&tv](TensorView* resolution_point) {
                return DependencyCheck::isDependencyOf(resolution_point, tv);
              })) {
        // If already resolved, don't start a new reduction path.
        return;
      }
      on_reduction_path_.emplace(tv);
    }
  }

  void dispatch(Expr* expr) final {
    if (!persistent_buffer_hit) {
      return;
    }

    bool output_is_reduction =
        std::any_of(expr->outputs().begin(), expr->outputs().end(), [](Val* v) {
          if (!v->isA<TensorView>()) {
            return false;
          }
          return v->as<TensorView>()->hasReduction();
        });

    // Persistent buffers cannot be resolved on a reduction expression
    if (output_is_reduction) {
      return;
    }

    bool input_on_reduction_path = std::any_of(
        expr->inputs().begin(), expr->inputs().end(), [&](Val* inp) {
          return on_reduction_path_.count(inp);
        });

    auto input_on_persitent_buffer_path_it = std::find_if(
        expr->inputs().begin(), expr->inputs().end(), [&](Val* inp) {
          return on_persitent_buffer_path_.count(inp);
        });

    bool input_on_persistent_buffer_path =
        input_on_persitent_buffer_path_it != expr->inputs().end();

    if (input_on_reduction_path && input_on_persistent_buffer_path) {
      // Expression has inputs on both a reduction and persistent buffer path,
      // this is a resolution.
      auto out_tvs = ir_utils::filterByType<TensorView>(expr->outputs());

      // Add resolution point
      resolution_points_.insert(
          resolution_points_.end(), out_tvs.begin(), out_tvs.end());

      // Outputs are still on a persistent path
      for (auto out : expr->outputs()) {
        on_persitent_buffer_path_.emplace(out);
      }
    } else if (input_on_reduction_path) {
      // Propagate forward the reduction path
      on_reduction_path_.insert(expr->outputs().begin(), expr->outputs().end());
    } else if (input_on_persistent_buffer_path) {
      // Propagate forward the persistent path
      for (auto out : expr->outputs()) {
        on_persitent_buffer_path_.emplace(out);
      }
    }
  }

  // Don't do processing until we see the buffer we're looking for
  bool persistent_buffer_hit = false;

  // Track if key is dependent on a persistent reduction, resolves if
  // encountering a persistent buffer. For this analysis doesn't matter which
  // reduction the path is based on.
  std::unordered_set<Val*> on_reduction_path_;

  // Track if key is dependent on a persistent buffer, resolves if encountering
  // a persistent reduction or changes path if encountering another persistent
  // buffer
  std::unordered_set<Val*> on_persitent_buffer_path_;

  // Tracks where the persistent buffer (key) is resolved (values)
  std::vector<TensorView*> resolution_points_;

  const TensorView* persistent_buffer_;
};

} // namespace

namespace {
// This function checks if there is a broadcast tv in the dependencies between
// the reduction_tv and the persistent_buffer. A tv is considered projectable
// if its definition is a broadcast, has the same number of dimensions as the
// reduction_tv, and each reduction dimension in reduction_tv corresponds to
// a broadcast dimension in the broadcast tv.
// Return the broadcast tv if there is one, otherwise return nullptr.
TensorView* getBufferProjectableBroadcastsTv(
    TensorView* reduction_tv,
    TensorView* persistent_buffer) {
  const auto& dep_vals =
      DependencyCheck::getAllValsBetween({reduction_tv}, {persistent_buffer});
  for (auto val : dep_vals) {
    if (auto tv = dynamic_cast<TensorView*>(val)) {
      if (!tv->definition()->isA<BroadcastOp>()) {
        continue;
      }
      if (reduction_tv->nDims() != tv->nDims()) {
        continue;
      }
      // Each reduction dimension the producer, must be mapped to a broadcast
      // dimension in the consumer, otherwise it is not a valid broadcast after
      // reduction.
      bool is_broadcast_after_reduction = true;
      for (auto i : c10::irange(reduction_tv->nDims())) {
        if (reduction_tv->axis(i)->isReduction() &&
            !tv->axis(i)->isBroadcast()) {
          is_broadcast_after_reduction = false;
          break;
        }
      }
      if (is_broadcast_after_reduction) {
        return tv;
      }
    }
  }
  return nullptr;
}
} // namespace

std::pair<bool, std::vector<TensorView*>> canProjectToInputsWithoutReduction(
    const std::vector<TensorView*> reduction_tvs,
    TensorView* persistent_buffer) {
  std::vector<TensorView*> dep_reduction_tvs, target_broadcast_tvs;
  dep_reduction_tvs.reserve(reduction_tvs.size());
  for (auto tv : reduction_tvs) {
    if (DependencyCheck::isDependencyOf(tv, persistent_buffer)) {
      dep_reduction_tvs.push_back(tv);
    }
  }
  // (1) The persistent buffer doesn't depend on any reduction tv
  if (dep_reduction_tvs.empty()) {
    return std::make_pair(true, target_broadcast_tvs);
  }
  // (2) It depends on reduction tv(s), but after each reduction tv, there is a
  // broadcasted tv can be projected to.
  target_broadcast_tvs.reserve(dep_reduction_tvs.size());
  for (auto reduction_tv : dep_reduction_tvs) {
    auto broadcast_tv =
        getBufferProjectableBroadcastsTv(reduction_tv, persistent_buffer);
    if (!broadcast_tv) {
      return std::make_pair(false, target_broadcast_tvs);
    }
    target_broadcast_tvs.push_back(broadcast_tv);
  }
  return std::make_pair(true, target_broadcast_tvs);
}

PersistentBufferInfo persistentBuffers(Fusion* fusion) {
  FusionGuard fg(fusion);
  PersistentBufferInfo persistent_buffer_info;

  ComputeAtLogicalDomainMap logical_map;
  logical_map.build();

  auto all_tvs = fusion->allTvs();

  for (auto producer : all_tvs) {
    // Are all producer ids mappable to all consumers
    bool mappable = true;
    auto consumers = ir_utils::consumerTvsOf(producer);
    if (consumers.empty()) {
      continue;
    }

    // Track which consumers have unmappable dims from producer
    std::vector<TensorView*> unmappable_consumers;

    for (auto consumer : consumers) {
      if (dynamic_cast<SelectOp*>(consumer->definition()) ||
          dynamic_cast<IndexSelectOp*>(consumer->definition()) ||
          dynamic_cast<TorchGatherOp*>(consumer->definition())) {
        continue;
      }
      bool consumer_mappable = true;
      auto mappable_roots =
          logical_map.getMappableDims(producer->domain(), consumer->domain());

      auto p_logical = producer->getLogicalDomain();

      for (auto p_logical_id : p_logical) {
        if (p_logical_id->isReduction() || p_logical_id->isBroadcast()) {
          continue;
        }
        if (!mappable_roots.count(p_logical_id)) {
          mappable = false;
          consumer_mappable = false;
          persistent_buffer_info.unmappable_dims.emplace(p_logical_id);
        }
      }

      if (!consumer_mappable) {
        unmappable_consumers.emplace_back(consumer);
      }
    }

    if (!mappable) {
      // If there's unmappable dims from producer to consumer, producer is a
      // persistent buffer.
      persistent_buffer_info.persistent_buffers.emplace_back(producer);
    }
  }

  // Set the persistent buffer resolution points
  persistent_buffer_info.persistent_buffer_resolution_points = {};

  // PersistentBufferResolution::getResolutionPointsOf does not work
  // with non-straightline dependencies. See for example issue
  // #1123. normalization_scheduler_utils::getResolutionPointsOf
  // addresses the limitation, but those two functions currently do
  // not produce the same results even for fusions that
  // PersistentBufferResolution::getResolutionPointsOf can analyze. To
  // unblock #1123, the old analysis remains to be used for now, and
  // only when it fails to find resolution points, the new analysis is
  // used as a fallback option.
  // TODO: Completely replace the old analysis
  for (auto buffer : persistent_buffer_info.persistent_buffers) {
    auto resolution_points =
        PersistentBufferResolution::getResolutionPointsOf(fusion, buffer);
    if (resolution_points.empty()) {
      resolution_points =
          normalization_scheduler_utils::getResolutionPointsOf(buffer);
    }
    NVF_ERROR(
        !resolution_points.empty(),
        "Fail to find resolution points of ",
        buffer->toString());
    persistent_buffer_info.persistent_buffer_resolution_points.emplace_back(
        resolution_points);
  }

  // don't project if there are view ops and no buffer can be projected
  persistent_buffer_info.has_view_ops = !ir_utils::getViewOps(fusion).empty();

  // Find projectable persistent buffers
  auto reduction_tvs = getReductionTvs(fusion);
  for (auto persistent_buffer : persistent_buffer_info.persistent_buffers) {
    // Inputs marked as persistent buffers can't be projected any further back
    if (persistent_buffer->isFusionInput()) {
      continue;
    }

    // can project to input if the persistent_buffer can be recalculated without
    // doing reduction.
    if (canProjectToInputsWithoutReduction(reduction_tvs, persistent_buffer)
            .first) {
      persistent_buffer_info.projectable_persistent_buffers.push_back(
          persistent_buffer);
    }
  }

  // Projection analysis below
  if (persistent_buffer_info.projectable_persistent_buffers.empty()) {
    return persistent_buffer_info;
  }

  // Get a list of inputs of the projectable buffers
  auto all_inputs = ir_utils::inputTvsOf(
      persistent_buffer_info.projectable_persistent_buffers);

  // Map unmappable dims to inputs, doesn't matter which compute at map used
  auto ca_map = ComputeAtMap(fusion);

  std::unordered_set<IterDomain*> unmappable_concrete_ids;
  for (auto id : persistent_buffer_info.unmappable_dims) {
    unmappable_concrete_ids.emplace(
        ca_map.getConcreteMappedID(id, IdMappingMode::EXACT));
  }

  for (auto input : all_inputs) {
    bool has_unmappable_dim = false;
    for (auto input_id : input->getLogicalDomain()) {
      auto concrete_input_id =
          ca_map.getConcreteMappedID(input_id, IdMappingMode::EXACT);
      if (unmappable_concrete_ids.find(concrete_input_id) !=
          unmappable_concrete_ids.end()) {
        persistent_buffer_info.unamppable_dims_projected_to_inputs.emplace(
            input_id);
        has_unmappable_dim = true;
      }
    }
    if (has_unmappable_dim) {
      persistent_buffer_info.projectable_buffer_inputs.emplace_back(input);
    }
  }

  // check ops between persistent buffer and inputs.
  // TODO: check more ops
  const auto all_exprs = StmtSort::getExprsBetween(
      {all_inputs.begin(), all_inputs.end()},
      {persistent_buffer_info.projectable_persistent_buffers.begin(),
       persistent_buffer_info.projectable_persistent_buffers.end()});
  for (auto expr : all_exprs) {
    if (expr->isA<UnaryOp>() &&
        expr->as<UnaryOp>()->getUnaryOpType() == UnaryOpType::Exp) {
      persistent_buffer_info.projection_with_exp_op = true;
    }

    if (expr->isA<RNGOp>()) {
      persistent_buffer_info.projection_with_rng_op = true;
    }
  }

  return persistent_buffer_info;
}

ReductionTvProperties getReductionProperties(
    Fusion* fusion,
    SchedulerRuntimeInfo& runtime_info,
    TensorView* tv) {
  FusionGuard fg(fusion);

  NVF_ERROR(tv != nullptr);

  bool fastest_dim_reduction = isFastestDimReduction(tv);

  // Tracks the dimensionality of the problem starts on inner most dim and works
  // outward
  int64_t dimensionality = 1;
  // Initialize for dimensionality analysis
  bool cur_dim_is_reduction = fastest_dim_reduction;
  // Compute the size of the inner most dimension
  int64_t inner_most_dimension_numel = 1;
  int64_t inner_most_dimension_ndims = 0;

  // Start from the inner most dimension, and work outwards. If this is a 3D
  // pattern, i.e. theres a pattern like [r0, r1, i2, r3] or [i0, r1, r2, i3,
  // i4] then compute the inner most dimension to compute separately.
  const auto& root_dom = tv->getMaybeRootDomain();
  for (size_t i = root_dom.size(); i > 0; i--) {
    auto id = root_dom[i - 1];
    if (id->isBroadcast()) {
      continue;
    }
    if (id->isReduction() != cur_dim_is_reduction) {
      dimensionality++;
      cur_dim_is_reduction = !cur_dim_is_reduction;
    } else if (dimensionality == 1) {
      auto inferred_val =
          runtime_info.expressionEvaluator().evaluate(id->extent());
      NVF_ERROR(inferred_val.hasValue(), "Error inferring reduction size.");
      inner_most_dimension_numel =
          inner_most_dimension_numel * inferred_val.as<int64_t>();
      inner_most_dimension_ndims++;
    }
  }

  // Non reduction element count
  int64_t total_iteration_numel = 1;
  // Reduction element count
  int64_t total_reduction_numel = 1;

  for (auto id : root_dom) {
    auto inferred_val =
        runtime_info.expressionEvaluator().evaluate(id->extent());
    NVF_ERROR(
        inferred_val.hasValue(),
        "Error inferring dimensions of reduction fusion.");
    if (id->isReduction()) {
      total_reduction_numel *= inferred_val.as<int64_t>();
    } else {
      total_iteration_numel *= inferred_val.as<int64_t>();
    }
  }

  ReductionTvProperties properties;
  properties.total_reduction_numel = total_reduction_numel;
  properties.total_iteration_numel = total_iteration_numel;
  properties.fastest_dim_reduction = fastest_dim_reduction;
  properties.inner_most_dimension_numel = inner_most_dimension_numel;
  properties.inner_most_dimension_ndims = inner_most_dimension_ndims;
  properties.dimensionality = dimensionality;

  return properties;
}

namespace {

// Figure out which persistent buffers are active at the generation of values in
// the fusion. This will be used at runtime to compute the size and max size of
// the persistent buffers.
std::unique_ptr<HeuristicCompileTime::ScopedPersistenceBufferMap>
getScopePersistenceFactors(
    Fusion* fusion,
    const PersistentBufferInfo& persistent_buffer_info) {
  auto new_persistent_factor_map_ptr =
      std::make_unique<HeuristicCompileTime::ScopedPersistenceBufferMap>();
  auto& new_persistent_factor_map = *new_persistent_factor_map_ptr;

  // Convenience accessors
  const auto& persistent_buffers = persistent_buffer_info.persistent_buffers;
  const auto& projectable_buffer_inputs =
      persistent_buffer_info.projectable_buffer_inputs;
  const auto& projectable_persistent_buffers =
      persistent_buffer_info.projectable_persistent_buffers;
  const auto& persistent_buffer_resolution_points =
      persistent_buffer_info.persistent_buffer_resolution_points;

  // Append projectable buffer inputs, going to compute size of those as well.
  auto persistent_buffers_and_inputs = persistent_buffers;
  persistent_buffers_and_inputs.insert(
      persistent_buffers_and_inputs.end(),
      projectable_buffer_inputs.begin(),
      projectable_buffer_inputs.end());

  for (auto persistent_buffer_i : c10::irange(persistent_buffers.size())) {
    auto persistent_buffer = persistent_buffers[persistent_buffer_i];
    // All expressions between tv and its resolution points must have tv's
    // persistent buffer allocated. This is an optimistic view on how many
    // registers we need allocated in the kernel, since if we ordered two
    // persistent buffers that are completely independent to somehow overlap
    // with eachothers loop nests both persistent buffers would have to be
    // allocated at the same time even though this function would assume they
    // don't.
    //
    // Unfortunately this limitation is hard to work around as we would have
    // to actually generate the kernel before we know if it would fit
    // persistently in registers. In practice, though, this should not happen
    // as inlining loop structures where the persistent buffer is used should
    // prevent muiltiple persistent buffers from being merged togther if not
    // necessary.
    auto resolution_points =
        persistent_buffer_resolution_points[persistent_buffer_i];
    for (auto val : DependencyCheck::getAllValsBetween(
             {persistent_buffer},
             {resolution_points.begin(), resolution_points.end()})) {
      // Persistent normalization kernels imply that all persistent buffers
      // have the same dimensionality. Assume if a persistent buffer is
      // consumed by another we can alias and reuse the memory.
      if (val == persistent_buffer) {
        continue;
      }

      // All vals between resolution point and the corresponding buffer have
      // that buffer live during their generation.
      if (new_persistent_factor_map.find(val) ==
          new_persistent_factor_map.end()) {
        new_persistent_factor_map[val] =
            std::vector<bool>(persistent_buffers_and_inputs.size(), false);
      }
      new_persistent_factor_map.at(val)[persistent_buffer_i] = true;
    }
  }

  // Processing projectable persistent buffers is a little more complex, simply
  // because we have to line up inputs with their persistent buffers.

  // Offset into the bool vector
  size_t bool_vector_offset = persistent_buffers.size();
  for (auto projectable_persistent_buffer_i :
       c10::irange(projectable_persistent_buffers.size())) {
    auto projectable_persistent_buffer =
        projectable_persistent_buffers[projectable_persistent_buffer_i];
    auto inputs = ir_utils::inputTvsOf(projectable_persistent_buffer);

    for (auto input : inputs) {
      auto input_it = std::find(
          projectable_buffer_inputs.begin(),
          projectable_buffer_inputs.end(),
          input);
      // If input wasn't recorded as a projectable buffer input, then it doesn't
      // have any persistent dims, so ignore it.
      if (input_it == projectable_buffer_inputs.end()) {
        continue;
      }

      // get inuput index entry in the buffer inputs vector
      auto input_i = std::distance(projectable_buffer_inputs.begin(), input_it);

      // Get the offset in the bool vector for this input
      input_i += (int64_t)bool_vector_offset;

      // If we project persistence from the persistent buffers to the inputs,
      // then it would have to be active from the resolution points of the
      // persistent buffer all the way back to the projected inputs.
      auto resolution_points =
          persistent_buffer_resolution_points[projectable_persistent_buffer_i];

      for (auto val : DependencyCheck::getAllValsBetween(
               {input}, {resolution_points.begin(), resolution_points.end()})) {
        // Persistent normalization kernels imply that all persistent buffers
        // have the same dimensionality. Assume if a persistent buffer is
        // consumed by another we can alias and reuse the memory.
        if (val == input) {
          continue;
        }

        if (new_persistent_factor_map.find(val) ==
            new_persistent_factor_map.end()) {
          new_persistent_factor_map[val] =
              std::vector<bool>(persistent_buffers_and_inputs.size(), false);
        }
        new_persistent_factor_map.at(val)[input_i] = true;
      }
    }
  }
  return new_persistent_factor_map_ptr;
}

} // namespace

// Returns true if a persistent tv can be projected to its persistent producers.
bool canProjectToPersistentProducer(
    TensorView* buffer,
    const std::vector<TensorView*>& producers,
    const std::unordered_set<TensorView*>& persistent_buffer_set) {
  if (buffer->hasReduction() || producers.empty()) {
    return false;
  }
  if (std::all_of(producers.begin(), producers.end(), [&](auto producer) {
        return persistent_buffer_set.count(producer) > 0;
      })) {
    return true;
  } else {
    return false;
  }
}

int64_t getPersistentBufferSizeOfTensor(
    const TensorView* buffer,
    SchedulerRuntimeInfo& runtime_info,
    const PersistentBufferInfo& persistent_buffer_info) {
  int64_t buffer_bytes = -1;
  bool is_input =
      std::find(
          persistent_buffer_info.projectable_buffer_inputs.begin(),
          persistent_buffer_info.projectable_buffer_inputs.end(),
          buffer) != persistent_buffer_info.projectable_buffer_inputs.end();

  for (auto id : buffer->getLogicalDomain()) {
    if (id->isReduction() || id->isBroadcast()) {
      continue;
    }
    // Unmappable dimensions are those that we cannot inline into other
    // tensor views. So they're the ones that need to be persistent.
    if (!is_input && !persistent_buffer_info.unmappable_dims.count(id)) {
      continue;
    }

    if (is_input &&
        !persistent_buffer_info.unamppable_dims_projected_to_inputs.count(id)) {
      continue;
    }

    auto id_size = runtime_info.expressionEvaluator().evaluate(id->extent());
    NVF_ERROR(id_size.hasValue(), "Could not infer persistent buffer size.");
    if (buffer_bytes == -1) {
      buffer_bytes = id_size.as<int64_t>();
    } else {
      buffer_bytes *= id_size.as<int64_t>();
    }
  }

  buffer_bytes = buffer_bytes == -1 ? 0
                                    : buffer_bytes *
          (int64_t)dataTypeSize(buffer->getDataType().value(),
                                runtime_info.getIndexType());
  return buffer_bytes;
}

PersistentBufferSizeReturn persistentBufferSize(
    Fusion* fusion,
    SchedulerRuntimeInfo& runtime_info,
    const PersistentBufferInfo& persistent_buffer_info,
    HeuristicDataCache* data_cache) {
  FUSER_PERF_SCOPE("scheduler_utils::persistentBufferSize");

  if (persistent_buffer_info.persistent_buffers.empty()) {
    PersistentBufferSizeReturn empty_sizes;
    return empty_sizes;
  }

  // Compute size of all the buffers
  const auto& persistent_buffers = persistent_buffer_info.persistent_buffers;
  const auto& projectable_buffers =
      persistent_buffer_info.projectable_persistent_buffers;
  const auto& projectable_buffers_inputs =
      persistent_buffer_info.projectable_buffer_inputs;

  std::vector<TensorView*> all_buffers = persistent_buffers;
  all_buffers.insert(
      all_buffers.end(),
      projectable_buffers_inputs.begin(),
      projectable_buffers_inputs.end());

  std::vector<int64_t> persistent_buffer_sizes(all_buffers.size(), -1);

  for (auto buffer_i : c10::irange(all_buffers.size())) {
    auto buffer = all_buffers[buffer_i];
    persistent_buffer_sizes[buffer_i] = getPersistentBufferSizeOfTensor(
        buffer, runtime_info, persistent_buffer_info);
  }

  // Buffers involved in normal persistence
  std::vector<bool> persistent_mask(all_buffers.size(), false);
  std::unordered_set<TensorView*> persistent_buffer_set(
      persistent_buffers.begin(), persistent_buffers.end());
  for (auto buffer_i : c10::irange(persistent_buffers.size())) {
    auto buffer = persistent_buffers[buffer_i];
    const auto& producers = ir_utils::producerTvsOf(buffer);
    if (!canProjectToPersistentProducer(
            buffer, producers, persistent_buffer_set)) {
      persistent_mask[buffer_i] = true;
    }
  }

  // Buffers involved in projected to inputs
  std::vector<bool> projected_mask(all_buffers.size(), true);
  for (auto buffer_i : c10::irange(persistent_buffers.size())) {
    auto buffer = persistent_buffers[buffer_i];
    // Not a projectable buffer, or an input of a projectable buffer
    if (std::find(
            projectable_buffers.begin(), projectable_buffers.end(), buffer) !=
        projectable_buffers.end()) {
      projected_mask[buffer_i] = false;
    }
  }

  // Function to take the mask of active buffers at a val, the mask (for if this
  // is a normal persistent calculation, or a calculation projected on to the
  // input buffers), and sizes, and returns total persistent buffer size.
  auto masked_dot_product = [](const std::vector<bool>& mask0,
                               const std::vector<bool>& mask1,
                               const std::vector<int64_t>& sizes,
                               const std::vector<TensorView*>& all_buffers) {
    int64_t buffer_size = 0;
    NVF_ERROR(
        mask0.size() == mask1.size() && mask0.size() == sizes.size() &&
        mask0.size() == all_buffers.size());
    // Keep track of which buffer is counted as there can be tensors
    // that are both a persistent buffer and an input to a projectable
    // buffer
    std::unordered_set<TensorView*> active_buffers;
    for (auto buffer_i : c10::irange(sizes.size())) {
      if (mask0[buffer_i] && mask1[buffer_i] &&
          active_buffers.count(all_buffers[buffer_i]) == 0) {
        buffer_size += sizes[buffer_i];
        active_buffers.insert(all_buffers[buffer_i]);
      }
    }
    return buffer_size;
  };

  auto persistent_buffer_info_entry =
      HeuristicDataCacheEntry<HeuristicCompileTime::ScopePersistentFactorInfo>(
          data_cache, [&fusion, &persistent_buffer_info]() {
            return getScopePersistenceFactors(fusion, persistent_buffer_info);
          });

  auto& scoped_persistence_factor = persistent_buffer_info_entry.get();

  // Go through all values, compute the size of the active persistent buffers,
  // do both without and with projection
  int64_t max_persistence_size = 0;
  int64_t max_proj_persistence_size = 0;
  for (const auto& entry : scoped_persistence_factor) {
    auto active_buffers = entry.second;
    auto persistent_buffer_size = masked_dot_product(
        persistent_mask, active_buffers, persistent_buffer_sizes, all_buffers);
    max_persistence_size =
        std::max(max_persistence_size, persistent_buffer_size);

    auto projected_buffer_size = masked_dot_product(
        projected_mask, active_buffers, persistent_buffer_sizes, all_buffers);
    max_proj_persistence_size =
        std::max(max_proj_persistence_size, projected_buffer_size);
  }

  PersistentBufferSizeReturn persistent_buffer_size;
  persistent_buffer_size.persistent_buffer_size = max_persistence_size;
  persistent_buffer_size.projected_persistent_buffer_size =
      max_proj_persistence_size;
  return persistent_buffer_size;
}

std::pair<bool, bool> canonicalDimReduction(
    Fusion* fusion,
    TensorView* tv,
    bool schedule_3D) {
  NVF_ERROR(tv != nullptr);

  if (!schedule_3D) {
    // We coalesce all reduction axes to the right;
    bool has_red_axis = mergeReduction(tv) > 0;

    bool has_iter_axis = mergeNonReduction(tv) > 0;
    return {has_iter_axis, has_red_axis};
  } else {
    NVF_ERROR(merge_3d(tv) == 3, "Tried 3D merge, but result is not 3D.");
    if (tv->axis(1)->isBroadcast()) {
      NVF_ERROR(
          !tv->axis(0)->isBroadcast(),
          "3D reduction with first two merged axes broadcast should be 2D reduction.");
      tv->reorder({{0, 1}});
    }
    return {true, true};
  }
}

std::vector<TensorView*> getReductionTvs(Fusion* fusion) {
  auto all_tvs = fusion->allTvs();
  std::vector<TensorView*> reduction_tvs;
  for (auto tv : all_tvs) {
    if (!tv->isFusionInput() &&
        std::any_of(
            tv->getLoopDomain().begin(),
            tv->getLoopDomain().end(),
            [](IterDomain* id) { return id->isReduction(); }) &&
        !isResharding(tv->definition())) {
      reduction_tvs.emplace_back(tv);
    }
  }

  // Remove multi outputs from reduction tensor views
  std::unordered_set<Expr*> seen_reduction_exprs;
  reduction_tvs.erase(
      std::remove_if(
          reduction_tvs.begin(),
          reduction_tvs.end(),
          [&seen_reduction_exprs](TensorView* tv) {
            NVF_ERROR(
                tv->definition() != nullptr,
                "Somehow a tensor view without a definition but a reduction snuck into the scheduler reduction list.");
            if (!seen_reduction_exprs.emplace(tv->definition()).second) {
              return true;
            }
            return false;
          }),
      reduction_tvs.end());
  return reduction_tvs;
}

std::vector<TensorView*> getViewTVs(Fusion* fusion) {
  std::vector<TensorView*> view_tvs;
  auto fusion_vals = fusion->usedMathVals();
  for (auto producer_tv : ir_utils::filterByType<TensorView>(fusion_vals)) {
    auto consumer_tvs = ir_utils::consumerTvsOf(producer_tv);
    for (auto consumer_tv : consumer_tvs) {
      if (consumer_tv->isDefinitionType<ViewOp>()) {
        view_tvs.push_back(consumer_tv);
      }
    }
  }
  return view_tvs;
}

std::vector<TensorView*> getTVsWithNonReductionRFactor(Fusion* fusion) {
  std::vector<TensorView*> tvs_with_rfactor;
  auto fusion_vals = fusion->usedMathVals();
  std::copy_if(
      ir_utils::filterByType<TensorView>(fusion_vals).begin(),
      ir_utils::filterByType<TensorView>(fusion_vals).end(),
      std::back_inserter(tvs_with_rfactor),
      [](TensorView* tv) {
        return tv->hasRoot() &&
            std::none_of(
                   tv->getLogicalDomain().begin(),
                   tv->getLogicalDomain().end(),
                   [](auto id) {
                     return id->isReduction() && id->isRFactorProduct();
                   });
      });
  return tvs_with_rfactor;
}

// Reset inputs and outputs to global memory, everything else to local.
void clearMemorySpace(Fusion* fusion) {
  for (auto tv : fusion->allTvs()) {
    if (tv->isFusionInput() || tv->isFusionOutput()) {
      tv->setMemoryType(MemoryType::Global);
    } else {
      tv->setMemoryType(MemoryType::Local);
    }
  }
}

// Returns cached after tensors of the fusion inputs if unrolled. Otherwise
// return empty vector.
std::vector<TensorView*> cacheInputs(Fusion* fusion, bool unroll) {
  if (!unroll) {
    return {};
  }

  std::vector<TensorView*> cached_inputs;
  // If we're going to unroll, make a cache of the inputs
  auto in_tvs = ir_utils::filterByType<TensorView>(fusion->inputs());
  for (auto tv : in_tvs) {
    if (tv->uses().empty() || ir_utils::isTorchGatherLookupTv(tv) ||
        ir_utils::isIndexSelectLookupTv(tv) ||
        ir_utils::isTvUsedByOpsOfType<SliceOp, SelectOp, PadOp>(tv)) {
      // Right now, tensors that are input to the slice, select, and pad ops
      // can't be cached as they must be in global memory.
      continue;
    }
    auto cached_tv = tv->cacheAfter();
    cached_inputs.emplace_back(cached_tv);
  }
  return cached_inputs;
}

// Returns the pairs of <cache of each fusion output, corresponding output> for
// all outputs.
std::vector<std::pair<TensorView*, TensorView*>> cacheAndForkOutputs(
    Fusion* fusion,
    bool unroll) {
  std::vector<std::pair<TensorView*, TensorView*>> cached_outputs;
  // For intermediate outputs, apply cacheFork
  for (auto output : ir_utils::filterByType<TensorView>(fusion->outputs())) {
    if (output->definition() == nullptr ||
        // the output of ScatterOp must on the global memory due to the random
        // or atomic access.
        output->definition()->isA<ScatterOp>()) {
      continue;
    }
    if (!output->uses().empty()) {
      output = output->cacheFork();
    }
    // We shouldn't necessarily need to fork and cache for unrolling, but
    // compute at best effort replay doesn't look at multiple outputs to limit
    // itself by, so to make sure vectorization is done correctly we fork and
    // cache. This is partially a compute at issue, but even with that fixed,
    // we'd likely want to cache a forked output to make sure our inlining
    // strategy is optimal.
    if (unroll) {
      auto cached_output = output->cacheBefore();
      cached_outputs.emplace_back(cached_output, output);
    }
  }
  return cached_outputs;
}

namespace {

// Take the inner most logical id from innerMostAllocDim and project it to the
// root domain if the provided domain is on the logical domain. If vectorize,
// will not project if not following the inner most path.
IterDomain* projectIdToRoot(
    TensorView* tv,
    IterDomain* reference_id,
    bool inner_only,
    bool vectorize_pass) {
  if (reference_id == nullptr) {
    return nullptr;
  }

  if (!tv->hasRoot()) {
    return reference_id;
  }

  auto replay_exprs = StmtSort::getExprsTo({reference_id});
  if (replay_exprs.empty()) {
    return reference_id;
  }

  IterDomain* projected_id = reference_id;
  for (auto expr_it = replay_exprs.rbegin(); expr_it != replay_exprs.rend();
       ++expr_it) {
    auto expr = *expr_it;
    if (expr->isA<Merge>()) {
      auto merge = expr->as<Merge>();
      if (merge->out() == projected_id) {
        if (!merge->inner()->isBroadcast()) {
          projected_id = merge->inner();
        } else {
          projected_id = merge->outer();
        }
      }
    } else if (expr->isA<Split>()) {
      auto split = expr->as<Split>();
      if (split->inner() == projected_id) {
        projected_id = split->in();
      } else if (split->outer() == projected_id) {
        if (inner_only) {
          projected_id = nullptr;
        } else {
          projected_id = split->in();
        }
      }
    } else if (expr->isA<Resize>()) {
      auto resize = expr->as<Resize>();
      if (resize->out() == projected_id) {
        // We do not allow vectorization with resize at this moment
        if (vectorize_pass) {
          projected_id = nullptr;
        } else {
          projected_id = resize->in();
        }
      }
    } else {
      NVF_THROW("Didn't recognize the iterdomain expression: ", expr);
    }
    if (projected_id == nullptr) {
      break;
    }
  }
  return projected_id;
}

// Take the inner most root id from innerMostAllocDim and project it to the
// logical domain if the provided domain is on the logical domain. If vectorize,
// will not project if not following the inner most path.
IterDomain* projectIdToRFactor(
    TensorView* tv,
    IterDomain* reference_id,
    bool inner_only,
    bool vectorize_pass) {
  if (reference_id == nullptr) {
    return nullptr;
  }

  if (!tv->hasRoot()) {
    return reference_id;
  }

  auto replay_exprs = StmtSort::getExprsTo(
      {tv->getLogicalDomain().begin(), tv->getLogicalDomain().end()}, false);
  if (replay_exprs.empty()) {
    return reference_id;
  }

  IterDomain* projected_id = reference_id;
  for (auto expr : replay_exprs) {
    if (expr->isA<Merge>()) {
      auto merge = expr->as<Merge>();
      if (merge->inner() == projected_id) {
        projected_id = merge->out();
      } else if (merge->outer() == projected_id) {
        if (merge->inner()->isBroadcast() || !inner_only) {
          projected_id = merge->out();
        } else {
          projected_id = nullptr;
        }
      }
    } else if (expr->isA<Split>()) {
      auto split = expr->as<Split>();
      if (split->in() == projected_id) {
        projected_id = split->inner();
      }
    } else if (expr->isA<Resize>()) {
      auto resize = expr->as<Resize>();
      if (resize->in() == projected_id) {
        // We do not allow vectorization wit resize at this moment
        if (vectorize_pass) {
          projected_id = nullptr;
        } else {
          projected_id = resize->out();
        }
      }
    } else {
      NVF_THROW("Didn't recognize the iterdomain expression: ", expr);
    }
    if (projected_id == nullptr) {
      break;
    }
  }
  return projected_id;
}

} // namespace

IterDomain* innerMostAllocDim(TensorView* tv) {
  const auto& alloc_domain = tv->getMaybeAllocationDomain();

  if (tv->nDims() == 0) {
    return nullptr;
  }

  IterDomain* inner_most_id = nullptr;

  for (auto it = alloc_domain.rbegin(); it != alloc_domain.rend(); it++) {
    if ((*it)->isReduction() || (*it)->isBroadcast()) {
      continue;
    }
    inner_most_id = *it;
    break;
  }

  return inner_most_id;
}

FindAllMappedDims::FindAllMappedDims(
    TensorView* from,
    IterDomain* id,
    bool inner_only,
    bool vectorize_pass)
    : starting_tv_(from),
      starting_id_(id),
      inner_only_(inner_only),
      vectorize_pass_(vectorize_pass) {}

void FindAllMappedDims::setUp() {
  mapped_root_ids_[starting_tv_] =
      projectIdToRoot(starting_tv_, starting_id_, inner_only_, vectorize_pass_);
  mapped_logical_ids_[starting_tv_] = projectIdToRFactor(
      starting_tv_, starting_id_, inner_only_, vectorize_pass_);
}

void FindAllMappedDims::propagateC2P(TensorView* from, TensorView* to) {
  auto from_id = mapped_root_ids_.at(from);
  PairwiseLogicalDomainMap logical_map(to, from);
  auto c2p_map = logical_map.mapConsumerToProducer();
  auto p_it = c2p_map.find(from_id);
  if (p_it != c2p_map.end()) {
    mapped_root_ids_[to] =
        projectIdToRoot(to, p_it->second, inner_only_, vectorize_pass_);
    mapped_logical_ids_[to] = p_it->second;
  } else {
    mapped_root_ids_[to] = nullptr;
    mapped_logical_ids_[to] = nullptr;
  }
}

void FindAllMappedDims::propagateP2C(TensorView* from, TensorView* to) {
  auto from_id = mapped_logical_ids_.at(from);
  PairwiseLogicalDomainMap logical_map(from, to);
  auto p2c_map = logical_map.mapProducerToConsumer();
  auto c_it = p2c_map.find(from_id);
  if (c_it != p2c_map.end()) {
    mapped_root_ids_[to] = c_it->second;
    mapped_logical_ids_[to] =
        projectIdToRFactor(to, c_it->second, inner_only_, vectorize_pass_);
  } else {
    mapped_root_ids_[to] = nullptr;
    mapped_logical_ids_[to] = nullptr;
  }
}

void FindAllMappedDims::propagateSibling(TensorView* from, TensorView* to) {
  auto from_id = mapped_root_ids_.at(from);
  if (from_id == nullptr) {
    mapped_root_ids_[to] = nullptr;
  } else {
    for (auto i : c10::irange(from->getMaybeRootDomain().size())) {
      if (from_id == from->getMaybeRootDomain()[i]) {
        mapped_root_ids_[to] = to->getMaybeRootDomain()[i];
        break;
      }
    }
  }
  from_id = mapped_logical_ids_.at(from);
  if (from_id == nullptr) {
    mapped_root_ids_[to] = nullptr;
  } else {
    for (auto i : c10::irange(from->getLogicalDomain().size())) {
      if (from_id == from->getLogicalDomain()[i]) {
        mapped_logical_ids_[to] = to->getLogicalDomain()[i];
        return;
      }
    }
  }
  NVF_THROW("Unable to find mapped root/logical domain");
}

std::unordered_set<IterDomain*> FindAllMappedDims::get() const {
  std::unordered_set<IterDomain*> mapped_id_set;
  for (auto entry : mapped_root_ids_) {
    if (entry.second != nullptr) {
      mapped_id_set.emplace(entry.second);
    }
  }
  for (auto entry : mapped_logical_ids_) {
    if (entry.second != nullptr) {
      mapped_id_set.emplace(entry.second);
    }
  }
  return mapped_id_set;
}

bool hasInnerDim(
    TensorView* tv,
    std::unordered_set<IterDomain*> inner_dims,
    bool should_vectorize) {
  const auto& inner_most_dim = innerMostAllocDim(tv);
  if (inner_most_dim == nullptr) {
    return false;
  }

  // Make sure inner most dimension is in the inner_dims set
  if (inner_dims.count(inner_most_dim) == 0) {
    return false;
  }

  if (!should_vectorize) {
    return true;
  }

  auto alloc_dom = tv->getMaybeAllocationDomain();

  auto root_pos_it = std::find_if(
      alloc_dom.begin(), alloc_dom.end(), [&inner_most_dim](IterDomain* id) {
        return inner_most_dim == id;
      });

  if (root_pos_it == alloc_dom.end()) {
    return false;
  }

  auto inner_most_dim_pos = std::distance(alloc_dom.begin(), root_pos_it);

  const auto& contiguity = tv->domain()->contiguity();

  NVF_ERROR(contiguity.size() == alloc_dom.size());

  // Don't vectorize if inner most dimension is not contiguous
  auto contiguity_opt = contiguity.at(inner_most_dim_pos);
  NVF_ERROR(contiguity_opt.has_value())
  if (!*contiguity_opt) {
    return false;
  }

  return true;
}

std::vector<TensorView*> getInputsOutputsWithInnerDim(
    TensorView* reference_tv,
    bool inner_only,
    bool vectorize_pass) {
  if (vectorize_pass) {
    NVF_ERROR(inner_only, "Can only vectorize inner-most dimensions");
  }

  auto inner_most_id = innerMostAllocDim(reference_tv);

  if (inner_most_id == nullptr) {
    return {};
  }

  FindAllMappedDims all_mapped_root_dims(
      reference_tv, inner_most_id, inner_only, vectorize_pass);
  MaxLogicalDomainInfoSpanningTree tree(reference_tv);
  tree.traverse(&all_mapped_root_dims);

  auto vectorizable_dims = all_mapped_root_dims.get();

  std::vector<TensorView*> vectorizable_tensors;

  // We put outputs in front of inputs because this would make the transpose
  // scheduler prefer to use output instead of input as reference tensor.
  for (auto output_tv :
       ir_utils::filterByType<TensorView>(reference_tv->fusion()->outputs())) {
    // At this moment, vectorization through resize is not
    // supported. This is not required currently as we always insert
    // cacheBefore, but just in case.
    if (ir_utils::hasResizedRfactor(output_tv)) {
      continue;
    }
    if (hasInnerDim(output_tv, vectorizable_dims, vectorize_pass)) {
      vectorizable_tensors.push_back(output_tv);
    }
  }

  for (auto input_tv :
       ir_utils::filterByType<TensorView>(reference_tv->fusion()->inputs())) {
    // for index_select(lookup_tv, dim, index_tv) op
    // ignore it's lookup_tv.
    if (ir_utils::isTorchGatherLookupTv(input_tv) ||
        ir_utils::isIndexSelectLookupTv(input_tv)) {
      continue;
    }

    auto expr_resizes = [](Expr* e) -> bool {
      return std::any_of(
          e->outputs().begin(), e->outputs().end(), [](Val* out) -> bool {
            if (auto* out_tv = dynamic_cast<TensorView*>(out)) {
              return ir_utils::hasResizedRfactor(out_tv);
            }
            return false;
          });
    };

    // At this moment, vectorization through resize is not supported
    if (std::any_of(
            input_tv->uses().begin(), input_tv->uses().end(), expr_resizes)) {
      continue;
    }

    if (hasInnerDim(input_tv, vectorizable_dims, vectorize_pass)) {
      vectorizable_tensors.push_back(input_tv);
    }
  }

  return vectorizable_tensors;
}

DisjointLogicalSetInfo getDisjointLogicalSetsOf(
    Fusion* fusion,
    TensorView* of,
    DisjointSets<IterDomain*>& disjoint_logical_set,
    const std::unordered_map<int64_t, int64_t>& logical_reorder_map) {
  auto logical_dom = of->getLogicalDomain();
  if (logical_dom.empty()) {
    return {};
  }

  DisjointLogicalSetInfo info;
  if (!logical_reorder_map.empty()) {
    logical_dom = TensorDomain::orderedAs(logical_dom, logical_reorder_map);
  }

  // Start naming id's based on 0 so the inner most dimension will always be
  // 0, then as groups are discovered marching to the left their id will
  // increase. i.e. we could have something like [0, 3, 1, 2, 1, 0] as a
  // result.
  std::vector<int64_t> disjoint_group_ids(logical_dom.size(), -1);
  std::vector<const VectorOfUniqueEntries<IterDomain*>*> disjoint_set_of_id(
      logical_dom.size(), nullptr);
  int64_t current_group_id = 0;
  int64_t ref_dim_i = (int64_t)logical_dom.size() - 1;

  while (ref_dim_i >= 0) {
    if (disjoint_group_ids[ref_dim_i] != -1) {
      // Already put in a group, continue
      ref_dim_i--;
      continue;
    }

    const auto& ref_group =
        disjoint_logical_set.getDisjointSetOf(logical_dom[ref_dim_i]);

    int64_t other_dim_i = ref_dim_i;
    while (other_dim_i >= 0) {
      const auto& other_group =
          disjoint_logical_set.getDisjointSetOf(logical_dom[other_dim_i]);
      if (&ref_group == &other_group) {
        disjoint_group_ids[other_dim_i] = current_group_id;
        disjoint_set_of_id[other_dim_i] = &ref_group;
      }
      other_dim_i--;
    }

    ref_dim_i--;
    current_group_id++;
  }

  NVF_ERROR(
      std::none_of(
          disjoint_group_ids.begin(),
          disjoint_group_ids.end(),
          [](int i) { return i == -1; }),
      "Failed to generate the rfactor disjoint groups of the reference ",
      of->toString());

  NVF_ERROR(
      std::none_of(
          disjoint_set_of_id.begin(),
          disjoint_set_of_id.end(),
          [](const VectorOfUniqueEntries<IterDomain*>* ptr) {
            return ptr == nullptr;
          }),
      "Failed to generate the rfactor disjoint groups of the reference ",
      of->toString());

  info.disjoint_sets_of_ref = disjoint_set_of_id;
  info.disjoint_set_ids = disjoint_group_ids;
  info.ref = of;

  return info;
}

BroadcastMultipleInformation getBroadcastMultiples(
    TensorView* reference_tv,
    DataType index_type,
    const std::unordered_map<int64_t, int64_t>& logical_reorder_map) {
  auto fusion = reference_tv->fusion();
  FusionGuard fg(fusion);

  // We always cacheBefore output at the beginning of the scheduling. And after
  // cacheBefore, the reference tensor will have all reduction IDs removed.
  auto ref_root_domain = TensorDomain::noDevices(
      TensorDomain::noReductions(reference_tv->getLogicalDomain()));

  if (!logical_reorder_map.empty()) {
    ref_root_domain =
        TensorDomain::orderedAs(ref_root_domain, logical_reorder_map);
  }

  std::vector<BroadcastMultiple> multiples(ref_root_domain.size());

  auto disjoint_logical_sets = disjointLogicalSets(fusion);
  auto disjoint_set_information = scheduler_utils::getDisjointLogicalSetsOf(
      fusion, reference_tv, disjoint_logical_sets, logical_reorder_map);

  auto ref_disjoint_sets = disjoint_set_information.disjoint_sets_of_ref;
  auto ref_disjoint_set_ids = disjoint_set_information.disjoint_set_ids;

  // All input or output tensor views
  std::vector<TensorView*> in_out_tvs;
  {
    auto inp_tvs = ir_utils::filterByType<TensorView>(fusion->inputs());
    in_out_tvs.insert(in_out_tvs.end(), inp_tvs.begin(), inp_tvs.end());
    auto out_tvs = ir_utils::filterByType<TensorView>(fusion->outputs());
    in_out_tvs.insert(in_out_tvs.end(), out_tvs.begin(), out_tvs.end());
  }

  // Shouldn't matter if we use EXACT or PERMISSIVE mapping mode for compute
  // at map as we're just looking at the root mappings.
  auto ca_map = ComputeAtMap(fusion);

  // Map all inputs and output domains to reference tv domains
  for (auto in_out_tv : in_out_tvs) {
    std::vector<bool> mapped_axes(ref_root_domain.size(), false);

    auto in_out_tv_domain =
        TensorDomain::noDevices(in_out_tv->getMaybeRootDomain());
    auto in_out_tv_domain_list = std::list<IterDomain*>(
        in_out_tv_domain.begin(), in_out_tv_domain.end());

    for (const auto ref_i : c10::irange(ref_root_domain.size())) {
      auto ref_id = ref_root_domain[ref_i];

      if (ref_id->isBroadcast()) {
        continue;
      }

      bool ref_id_has_view_transforms = std::count(
                                            ref_disjoint_set_ids.begin(),
                                            ref_disjoint_set_ids.end(),
                                            ref_disjoint_set_ids[ref_i]) > 1;

      // Could have multiple mappings if there's view transforms
      std::vector<IterDomain*> mapped_ids;
      if (!ref_id_has_view_transforms) {
        auto mapped_it = std::find_if(
            in_out_tv_domain_list.begin(),
            in_out_tv_domain_list.end(),
            [&ref_id, &ca_map](IterDomain* in_out_tv_id) {
              return ca_map.areMapped(
                  in_out_tv_id, ref_id, IdMappingMode::EXACT);
            });
        if (mapped_it != in_out_tv_domain_list.end()) {
          mapped_ids.push_back(*mapped_it);
        }
      } else {
        for (auto in_out_id : in_out_tv_domain) {
          if (ref_disjoint_sets[ref_i]->has(in_out_id)) {
            mapped_ids.push_back(in_out_id);
          }
        }
      }

      // Nothing maps to reference, no contribution to multiples for this dim
      if (mapped_ids.empty()) {
        continue;
      }

      if (std::all_of(mapped_ids.begin(), mapped_ids.end(), [](IterDomain* id) {
            return id->isBroadcast();
          })) {
        continue;
      }

      // If any iteration domain in the input or output that's mapped through
      // the view disjoint set is not a reduction or broadcast, assume it's a
      // full dimension for the sake of the pointwise scheduler.
      mapped_axes[ref_i] = true;
    }

    // For each break point position if there an lhs or rhs multiple based on
    // this tensor add it to the global multiplier. The only time we consider
    // we can benefit from broadcast is if the entire left or right side the
    // break point is all broadcasts.
    {
      bool rhs = false;
      bool lhs = false;
      auto dtype_size =
          dataTypeSize(in_out_tv->getDataType().value(), index_type);
      for (auto mapped_axes_i : c10::irange(mapped_axes.size())) {
        auto lhs_i = mapped_axes_i;
        auto rhs_i = mapped_axes.size() - 1 - mapped_axes_i;

        if (lhs) {
          multiples[lhs_i].lhs_multiple += (int64_t)dtype_size;
        } else if (mapped_axes[lhs_i]) {
          lhs = true;
        }

        if (rhs || mapped_axes[rhs_i]) {
          multiples[rhs_i].rhs_multiple += (int64_t)dtype_size;
          rhs = true;
        }
      }
    }
  }
  BroadcastMultipleInformation bcast_info;
  bcast_info.view_disjoint_set_ids = ref_disjoint_set_ids;
  bcast_info.broadcast_multiples = multiples;
  return bcast_info;
}

//! Propagate current transformations on from_tv to all graphs
void transformPropagateToAllFrom(TensorView* from_tv, int64_t pos) {
  TransformPropagator propagator(from_tv, pos);
  MaxLogicalDomainInfoSpanningTree(from_tv, nullptr).traverse(&propagator);
}

namespace {

//! Utility enum to signify which direction
//! BoundedDirectionalTransformPropagator
//!  passes will propagate the transforms.
enum class PropagateDirection { Backward = 0, Forward };

//! Returns true if the given tensorview is a fake boundary
//!  TensorView, see Note [Fake Boundary Tensorview].
//! This function assumes and would not check that tv is a boundary
//!  of the select_tv set.
bool isFakeBoundaryTensorview(
    TensorView* tv,
    const std::unordered_set<TensorView*>& selected_tv_set,
    PropagateDirection direction) {
  if (direction == PropagateDirection::Forward) {
    // In the case of forward propagation,
    //  a boundary tv is a fake boundary if
    //  it has any consumer tv that's in the selected
    //  set.
    for (auto consumer_tv : ir_utils::consumerTvsOf(tv)) {
      if (selected_tv_set.count(consumer_tv)) {
        // Found a consumer that's in selected tv set.
        return true;
      }
    }

  } else {
    // In the case of backward propagation,
    //  a boundary tv is a fake boundary if it has any producer
    //  that is within the selected set.
    for (auto producer_tv : ir_utils::producerTvsOf(tv)) {
      if (selected_tv_set.count(producer_tv)) {
        // Found a producer that's in selected tv set.
        return true;
      }
    }
  }

  // Didn't find any producer/consumer in the selected tv set.
  //  The given tv is not a fake boundary tv.
  return false;
}

//! Utility function to generate the set of tensorviews to propagate
//!  transform to by BoundedDirectionalTransformPropagator.
std::unordered_set<TensorView*> getDirectionalPropagatePathSet(
    TensorView* from_tv,
    const std::vector<TensorView*>& boundary_tvs,
    BoundedDirectionalTransformPropagator::Options options,
    PropagateDirection direction) {
  // Prepare to collect all candidate tensorviews
  //  within the specified boundary.
  std::vector<Val*> propagate_candidate;

  // Collect boundary tvs in a set.
  std::unordered_set<TensorView*> boundary_tv_set(
      boundary_tvs.begin(), boundary_tvs.end());

  if (direction == PropagateDirection::Forward) {
    // In the case of forward propagation, collect all tvs
    //  that are consumers of `from_tv` and producers of
    //  boundary tvs.
    propagate_candidate = DependencyCheck::getAllValsBetween(
        {from_tv}, {boundary_tvs.begin(), boundary_tvs.end()});
  } else {
    // In the case of backward propagation, collect all tvs
    //  that are producers of `from_tv` and consumers of
    //  boundary tvs.
    propagate_candidate = DependencyCheck::getAllValsBetween(
        {boundary_tvs.begin(), boundary_tvs.end()}, {from_tv});
  }

  // Populate initial selected tensorviews in a set.
  auto propagate_candidate_tv_view =
      ir_utils::filterByType<TensorView>(propagate_candidate);
  // Prepare to filter out un-wanted tensorviews according
  //  to the option parameters.
  std::unordered_set<TensorView*> propagate_path_set{
      propagate_candidate_tv_view.begin(), propagate_candidate_tv_view.end()};

  // Remove boundary tensorviews if we don't want to transform
  //  tensorviews on the boundary.
  if (!options.transform_boundary) {
    // Additional refining step to identify "fake boundary" tensorviews.
    //  We don't want to erase fake boundary tensorviews from the selected
    //  set when we are erasing boundary tvs.
    //
    // Note [Fake Boundary Tensorview]
    // A tensorview, tv0, is defined as fake boundary tv if
    //  1. Tv0 is on the given boundary set.
    //  2. There is a path from another boundary tv, Tv1 to from_tv that
    // goes through Tv0.
    //
    // In this case the propagation behavior is not precisely defined.
    // Our current decision is to treat such tensorview as non-boundary
    //  tv to make sure the propagation paths are not blocked. E.g.:
    //
    //  T1 = T0
    //  T2 = T1
    //  T3 = T2 + T1
    // if we propagate with from_tv = {T3}, boundary_tv = {T0, T2},
    // transform_boundary=false
    //
    // Here T2 is a fake boundary and we will still transform T2 as it is
    //  on the path between T3 and T0.

    // Initialize set of fake boundary tvs.
    std::unordered_set<TensorView*> fake_boundary_set;

    // Populate the set of fake boundary tvs.
    std::copy_if(
        boundary_tvs.begin(),
        boundary_tvs.end(),
        std::inserter(fake_boundary_set, fake_boundary_set.end()),
        [&propagate_path_set, direction](TensorView* tv) {
          return isFakeBoundaryTensorview(tv, propagate_path_set, direction);
        });

    // Remove boundary tvs from the selected set, keeping fake boundary tvs.
    for (auto boundary_tv : boundary_tvs) {
      if (!fake_boundary_set.count(boundary_tv)) {
        propagate_path_set.erase(boundary_tv);
      }
    }
  }

  return propagate_path_set;
}

} // namespace

void BoundedDirectionalTransformPropagator::propagate(
    TensorView* from_tv,
    int64_t pos,
    std::unordered_set<TensorView*> included_tvs,
    Options options) {
  // Run transform propagation using the custom selector.
  SetSelector selector(included_tvs);
  TransformPropagator propagator(from_tv, pos);
  MaxLogicalDomainInfoSpanningTree(from_tv, &selector).traverse(&propagator);

  // Propagate parallel type if requested by option parameters.
  if (options.propagate_parallel_type) {
    scheduler_utils::parallelizeAllLike(
        from_tv,
        options.parallel_propagation_pos,
        {included_tvs.begin(), included_tvs.end()},
        allParallelTypesExcept({ParallelType::Vectorize, ParallelType::Mma}));
  }
}

void BoundedDirectionalTransformPropagator::backward(
    TensorView* from,
    int64_t pos,
    std::vector<TensorView*> to,
    std::optional<Options> options) {
  if (!options.has_value()) {
    options = Options();
  }
  if (to.empty()) {
    to = ir_utils::inputTvsOf(from);
  }

  // Collect all tvs to included on the backward path as specified
  //  by boundary and options.
  auto included_tvs = getDirectionalPropagatePathSet(
      from, to, *options, PropagateDirection::Backward);
  // Actually run the propagation.
  propagate(from, pos, included_tvs, *options);
}

void BoundedDirectionalTransformPropagator::forward(
    TensorView* from,
    int64_t pos,
    std::vector<TensorView*> to,
    std::optional<Options> options) {
  if (!options.has_value()) {
    options = Options();
  }
  NVF_ERROR(
      !to.empty(),
      "Propagation needs to be bounded, so no support for empty boundary.")

  // Collect all tvs to included on the forward path as specified
  //  by boundary and options.
  auto included_tvs = getDirectionalPropagatePathSet(
      from, to, *options, PropagateDirection::Forward);

  // Actually run the propagation.
  propagate(from, pos, included_tvs, *options);
}

void BoundedDirectionalTransformPropagator::bothWays(
    TensorView* from,
    int64_t pos,
    std::vector<TensorView*> backward_to,
    std::vector<TensorView*> forward_to,
    std::optional<Options> options) {
  if (!options.has_value()) {
    options = Options();
  }
  NVF_ERROR(
      !backward_to.empty() && !forward_to.empty(),
      "Propagation needs to be bounded, so no support for empty boundary.")

  // Collect all tvs to included on the backward and forward path as specified
  //  by boundary and options.
  auto backward_included_tvs = getDirectionalPropagatePathSet(
      from, backward_to, *options, PropagateDirection::Backward);
  auto forward_included_tvs = getDirectionalPropagatePathSet(
      from, forward_to, *options, PropagateDirection::Forward);

  // Combined the included tvs on both paths.
  auto included_tvs = backward_included_tvs;
  included_tvs.insert(forward_included_tvs.begin(), forward_included_tvs.end());

  // Run the propagation on the combined set of tvs.
  propagate(from, pos, included_tvs, *options);
}

DisjointSets<IterDomain*> disjointLogicalSets(Fusion* fusion) {
  // Start from the exact iter domain graph of the fusion
  IterDomainGraph id_graph(fusion);
  auto disjoint_logical_ids = id_graph.exactNodes();

  // If iter domains are involved in any transformation from root domains to
  // logical domains they should be considered "contaminated".
  for (auto tv : fusion->allTvs()) {
    for (auto expr : StmtSort::getExprsTo(
             {tv->getLogicalDomain().begin(), tv->getLogicalDomain().end()})) {
      if (expr->isA<Merge>()) {
        auto merge = expr->as<Merge>();
        disjoint_logical_ids.mapEntries(merge->inner(), merge->out());
        disjoint_logical_ids.mapEntries(merge->outer(), merge->out());
      } else if (expr->isA<Split>()) {
        auto split = expr->as<Split>();
        disjoint_logical_ids.mapEntries(split->in(), split->inner());
        disjoint_logical_ids.mapEntries(split->in(), split->outer());
      } else if (expr->isA<Resize>()) {
        auto resize = expr->as<Resize>();
        disjoint_logical_ids.mapEntries(resize->in(), resize->out());
      } else {
        NVF_THROW("Expression type: ", expr->toString(), " not supported.");
      }
    }
  }
  return disjoint_logical_ids;
}

bool breakIsDisjoint(std::vector<int64_t> group_ids, int64_t pos) {
  if (pos < 0) {
    pos += (int64_t)group_ids.size();
  }
  NVF_ERROR(
      pos >= 0 && pos <= (int64_t)group_ids.size(),
      "Invalid position, size of vec is ",
      group_ids.size(),
      " but position is ",
      pos);

  if (pos == 0 || pos == (int64_t)group_ids.size()) {
    return true;
  }

  std::unordered_set<int64_t> left_ints(
      group_ids.begin(), group_ids.begin() + pos);

  for (auto i = pos; i < (int64_t)group_ids.size(); i++) {
    if (left_ints.count(group_ids[i]) > 0) {
      return false;
    }
  }
  return true;
}

std::unordered_map<int64_t, int64_t> domainReorderAsLogicalMap(TensorView* tv) {
  FusionGuard fg(tv->fusion());
  auto transform_exprs = StmtSort::getExprsTo(
      {tv->getLoopDomain().begin(), tv->getLoopDomain().end()});
  // simply update this vector of id's as progressing through the transformation
  // expressions. We'll always insert the result of split in the location of the
  // input, and insert the merge result in the position of the inner dimension.

  auto reordered_ids = tv->getLogicalDomain();
  for (const auto* expr : transform_exprs) {
    if (const Split* split = dynamic_cast<const Split*>(expr)) {
      auto find_it =
          std::find(reordered_ids.begin(), reordered_ids.end(), split->in());
      if (find_it == reordered_ids.end()) {
        // Transformations before rfactor, ignore those.
        continue;
      }
      auto pos = std::distance(reordered_ids.begin(), find_it);
      reordered_ids[pos] = split->inner();
      reordered_ids.insert(reordered_ids.begin() + pos, split->outer());
    } else if (const Merge* merge = dynamic_cast<const Merge*>(expr)) {
      auto find_it_0 =
          std::find(reordered_ids.begin(), reordered_ids.end(), merge->outer());
      auto find_it_1 =
          std::find(reordered_ids.begin(), reordered_ids.end(), merge->inner());
      if (find_it_0 == reordered_ids.end() &&
          find_it_1 == reordered_ids.end()) {
        // Transformations before rfactor, ignore those.
        continue;
      }
      NVF_ERROR(
          find_it_0 != reordered_ids.end() && find_it_1 != reordered_ids.end(),
          "Error in transformations of ",
          tv->toString(),
          "\nTransformations before rfactor should not mix with transformations after rfactor.");
      auto pos0 = std::distance(reordered_ids.begin(), find_it_0);
      auto pos1 = std::distance(reordered_ids.begin(), find_it_1);
      if (pos0 > pos1) {
        std::swap(pos0, pos1);
      }
      // Should be impossible.
      NVF_ERROR(
          pos0 != pos1,
          "Didn't expect merge inputs to be the same iteration domain:\n",
          merge->toString());

      reordered_ids.erase(reordered_ids.begin() + pos0);
      reordered_ids[--pos1] = merge->out();
    } else if (const Resize* resize = dynamic_cast<const Resize*>(expr)) {
      auto find_it =
          std::find(reordered_ids.begin(), reordered_ids.end(), resize->in());
      if (find_it == reordered_ids.end()) {
        // Transformations before rfactor, ignore those.
        continue;
      }
      *find_it = resize->out();
    } else {
      NVF_ERROR(expr != nullptr);
      NVF_THROW("Unexpected expression: ", expr->toString());
    }
  }

  std::unordered_map<int64_t, int64_t> old2new;
  for (auto id_i : c10::irange((int64_t)tv->getLoopDomain().size())) {
    auto loop_id = tv->axis(id_i);
    auto find_it =
        std::find(reordered_ids.begin(), reordered_ids.end(), loop_id);
    NVF_ERROR(
        find_it != reordered_ids.end(),
        "Reordering map creation failed, uninitialized iterdomain,",
        " likely something is wrong with the transformations between the logical and loop domain.");
    int64_t new_pos = (int64_t)std::distance(reordered_ids.begin(), find_it);
    int64_t old_pos = id_i;
    old2new[old_pos] = new_pos;
  }
  return old2new;
}

std::unordered_map<int64_t, int64_t> maybeLogicalReorderAsAllocationMap(
    TensorView* tv) {
  std::unordered_map<int64_t, int64_t> ret;
  if (!tv->hasAllocation()) {
    return ret;
  }
  const auto& alloc_dom = tv->getAllocationDomain();
  const auto& logical_dom = tv->getLogicalDomain();
  if (alloc_dom == logical_dom) {
    return ret;
  }
  if (!std::is_permutation(
          alloc_dom.begin(), alloc_dom.end(), logical_dom.begin())) {
    return ret;
  }
  std::unordered_map<IterDomain*, int64_t> alloc_index;
  std::unordered_map<IterDomain*, int64_t> rfactor_index;
  for (auto i : c10::irange((int64_t)alloc_dom.size())) {
    alloc_index[alloc_dom[i]] = i;
    rfactor_index[logical_dom[i]] = i;
  }
  for (auto iter_dom : alloc_dom) {
    ret[rfactor_index[iter_dom]] = alloc_index[iter_dom];
  }
  return ret;
}

void propagateReshapeTransforms(Fusion* fusion, const ComputeAtMap& ca_map) {
  std::unordered_set<std::shared_ptr<VectorOfUniqueEntries<IterDomain*>>>
      transformed_disjoint_sets;

  // If iter domains are involved in any transformation from root domains to
  // logical domains they should be considered "contaminated".
  for (auto tv : fusion->allTvs()) {
    for (auto expr : StmtSort::getExprsBetween(
             {tv->getMaybeRootDomain().begin(), tv->getMaybeRootDomain().end()},
             {tv->getLogicalDomain().begin(), tv->getLogicalDomain().end()})) {
      for (auto id : ir_utils::filterByType<IterDomain>(expr->inputs())) {
        transformed_disjoint_sets.emplace(
            ca_map.disjointSetOf(id, IdMappingMode::EXACT));
      }
    }
  }

  std::unordered_set<IterDomain*> terminating_reshape_dims;
  for (const auto& disjoint_set_shared_ptr :
       ca_map.idGraph().exactNodes().disjointSets()) {
    // Find a disjoint set that is produced by a reshape
    // operation. Ignore resize as it isn't reshape
    if (std::none_of(
            disjoint_set_shared_ptr->vector().begin(),
            disjoint_set_shared_ptr->vector().end(),
            [](IterDomain* id) {
              return id->isRFactorProduct() && id->definition() &&
                  !id->definition()->isA<Resize>();
            })) {
      continue;
    }
    if (transformed_disjoint_sets.find(disjoint_set_shared_ptr) !=
        transformed_disjoint_sets.end()) {
      // Disjoint set was transformed for view, ignore it
      continue;
    }
    for (auto id : disjoint_set_shared_ptr->vector()) {
      terminating_reshape_dims.emplace(id);
    }
  }

  // If iter domains are involved in any transformation from root domains to
  // logical domains they should be considered "contaminated".
  for (auto tv : fusion->allTvs()) {
    if (!tv->hasRoot()) {
      continue;
    }

    std::unordered_map<int64_t, int64_t> old2new;
    // Make sure rfactor dims we need are in domain, and reorder them in domain
    // so they're consecutive starting from the left of domain. TODO: We could
    // improve this so that if there's transformations replayed after the
    // rfactor dims we could try and pull those through the fusion instead of
    // enforcing rfactor dims are in domain.
    for (auto logical_id : tv->getLogicalDomain()) {
      if (terminating_reshape_dims.find(logical_id) !=
          terminating_reshape_dims.end()) {
        auto find_it = std::find(
            tv->getLoopDomain().begin(), tv->getLoopDomain().end(), logical_id);
        NVF_ERROR(
            find_it != tv->getLoopDomain().end(),
            "Require ",
            logical_id,
            " is in the active domain of ",
            tv->toString(),
            " for view propagation.");
        int64_t old_pos = std::distance(tv->getLoopDomain().begin(), find_it);

        old2new[old_pos] = (int64_t)old2new.size();
      }
    }

    if (old2new.empty()) {
      continue;
    }

    // Propagate the view transformations
    tv->reorder(old2new);
    //! Propagate current transformations on from_tv to all graphs
    transformPropagateToAllFrom(tv, (int64_t)old2new.size());
  }
}

bool isFastestDimReduction(TensorView* tv) {
  for (auto it = tv->getMaybeAllocationDomain().rbegin();
       it != tv->getMaybeAllocationDomain().rend();
       ++it) {
    auto root_id = *it;
    if (root_id->isBroadcast()) {
      continue;
    } else if (root_id->isReduction()) {
      return true;
    } else {
      return false;
    }
  }

  return false;
}

namespace {

// Grab producer and consumer pairs that have non-pointwise
// access patterns. Those pairs would have inter-thread data
// dependencies if parallelized.
std::vector<std::pair<TensorView*, TensorView*>>
getNonPointwiseProducerConsumerPairs(Fusion* fusion) {
  std::vector<std::pair<TensorView*, TensorView*>> tvs;

  for (auto consumer : fusion->allTvs()) {
    if (consumer->isFusionInput()) {
      continue;
    }
    if (auto gather = dynamic_cast<TorchGatherOp*>(consumer->definition())) {
      tvs.emplace_back(gather->lookupTv(), consumer);
    } else if (
        auto index_select =
            dynamic_cast<IndexSelectOp*>(consumer->definition())) {
      tvs.emplace_back(index_select->lookupTv(), consumer);
    } else if (auto select = dynamic_cast<SelectOp*>(consumer->definition())) {
      tvs.emplace_back(select->lookupTv(), consumer);
    } else if (ir_utils::hasResizedRfactor(consumer)) {
      // Exprs based on ResizeOp, e.g., slice
      auto producers = ir_utils::producerTvsOf(consumer);
      NVF_ERROR(
          producers.size() == 1,
          "Unexpected number of inputs of the defining expression: ",
          consumer->definition()->toString());
      tvs.emplace_back(producers.at(0), consumer);
    }
  }

  return tvs;
}

// If an input cache is promoted to global memory, just do not cache
// the input but directly read from the global memory input. It
// doesn't make any sense to cache a global memory input in global
// memory. Note that a copy of an input cache is inserted by
// prepareForMemoryTypePromotion, so grab the producer of the
// producer and see if it's included in input_caches.
bool revertUseOfInputCache(
    TensorView* consumer,
    TensorView* promoted_producer,
    MemoryType promoted_memory_type,
    const std::vector<TensorView*>& input_caches) {
  auto get_copy_src = [](TensorView* tv) -> TensorView* {
    if (auto uop = dynamic_cast<LoadStoreOp*>(tv->definition())) {
      return uop->in()->as<TensorView>();
    }
    return nullptr;
  };

  // Only applies if the promoted new type is Global
  if (promoted_memory_type != MemoryType::Global) {
    return false;
  }

  // To see if the producer is a cache of an input, need to look at
  // its producer as a copy is inserted
  auto producer_of_producer = get_copy_src(promoted_producer);
  if (producer_of_producer == nullptr) {
    // No copy is detected. This must mean the producer is not a copy
    // of any input cache
    return false;
  }

  auto cache_it =
      std::find(input_caches.begin(), input_caches.end(), producer_of_producer);
  if (cache_it == input_caches.end()) {
    return false;
  }

  auto fusion_input = get_copy_src(producer_of_producer);
  NVF_ERROR(
      fusion_input != nullptr,
      "Unexpected input cache: ",
      producer_of_producer->toString());

  // Currently, the ops look like:
  // tv0: fusion input
  // tv1 = tv0 // cache of the input
  // tv2 = tv1 // copy of the tv1. Placed on Global
  // tv3 = resizeOp(tv2) // some op using resize

  // Translate it to:
  // tv0: fusion input
  // tv3 = resizeOp(tv0) // some op using resize

  ir_utils::replaceValInExprInputs(
      consumer->definition(), promoted_producer, fusion_input);

  return true;
}

} // namespace

void prepareForMemoryTypePromotion(Fusion* fusion) {
  auto non_pwise_pairs = getNonPointwiseProducerConsumerPairs(fusion);

  // Inserting a copy of each proucer. If a tensor shows up as a
  // producer for multiple consumers, only insert one
  // copy and share it with all the consumers.

  // Map to keep track producer and its copy
  std::unordered_map<TensorView*, TensorView*> producer_copy_map;

  for (auto& [producer, consumer] : non_pwise_pairs) {
    // At this point, all tensors should be either on Global or Local
    NVF_ERROR(
        producer->getMemoryType() == MemoryType::Local ||
            producer->getMemoryType() == MemoryType::Global,
        "Unexpected memory type: ",
        producer->getMemoryType());

    // If already placed on Global, nothing to worry about
    if (producer->getMemoryType() == MemoryType::Global) {
      continue;
    }

    auto producer_copy_map_it = producer_copy_map.find(producer);
    if (producer_copy_map_it == producer_copy_map.end()) {
      // Create a copy of the producer that is to be inserted between
      // consumer and producer
      auto copy_of_producer = set(producer);
      producer_copy_map_it =
          producer_copy_map.emplace(producer, copy_of_producer).first;
    }

    // Insert a copy between consumer and producer
    ir_utils::replaceValInExprInputs(
        consumer->definition(), producer, producer_copy_map_it->second);
  }
}

void promoteProducerMemoryTypes(
    Fusion* fusion,
    const std::vector<TensorView*>& input_caches) {
  auto non_pwise_pairs = getNonPointwiseProducerConsumerPairs(fusion);

  // Just make it simpler to promote memory types. Minimum is
  // preferred. Increased as required.
  auto memoryTypeToInt = [](MemoryType m_type) -> int {
    switch (m_type) {
      case MemoryType::Local:
        return 1;
      case MemoryType::Shared:
        return 2;
      case MemoryType::Global:
        return 3;
      default:
        NVF_THROW("Unexpected memory type: ", m_type);
    }
  };

  std::unordered_map<TensorView*, MemoryType> tvs_to_promote;

  auto setPromotion = [&](TensorView* tv, MemoryType m_type) {
    // Initialize the memory type with the current type
    tvs_to_promote.emplace(tv, tv->getMemoryType());

    if (memoryTypeToInt(m_type) > memoryTypeToInt(tvs_to_promote.at(tv))) {
      tvs_to_promote[tv] = m_type;
    }
  };

  // Analyze each produce and consumer if there's inter-thread data
  // dependencies
  // TODO: Clean up once the index map refactor is done
  for (auto& [producer, consumer] : non_pwise_pairs) {
    auto c2p_exact_map = BestEffortReplay(
                             producer->getLoopDomain(),
                             consumer->getLoopDomain(),
                             PairwiseLogicalDomainMap(producer, consumer)
                                 .mapBroadcast(false)
                                 .mapConsumerToProducer())
                             .getReplay();

    for (const auto i :
         c10::irange(producer->nDims() - producer->getComputeAtPosition())) {
      auto producer_non_ca_id =
          producer->axis((i + producer->getComputeAtPosition()));
      auto producer_non_ca_id_ptype = producer_non_ca_id->getParallelType();
      if (!isParallelTypeThread(producer_non_ca_id_ptype)) {
        continue;
      }

      auto consumer_exact_map_id_it = std::find_if(
          consumer->getLoopDomain().begin(),
          consumer->getLoopDomain().end(),
          [&](IterDomain* consumer_loop_id) {
            auto it = c2p_exact_map.find(consumer_loop_id);
            return it != c2p_exact_map.end() &&
                it->second == producer_non_ca_id;
          });
      if (consumer_exact_map_id_it != consumer->getLoopDomain().end() &&
          (*consumer_exact_map_id_it)->getParallelType() ==
              producer_non_ca_id_ptype) {
        continue;
      }

      // Promotion required
      if (isParallelTypeThreadDim(producer_non_ca_id_ptype)) {
        setPromotion(producer, MemoryType::Shared);
      } else if (isParallelTypeBlockDim(producer_non_ca_id_ptype)) {
        setPromotion(producer, MemoryType::Global);
      } else {
        NVF_THROW("Unexpected parallel type: ", producer_non_ca_id_ptype);
      }
    }
  }

  // Iterate over non_pwise_pairs so that promotion is done in a
  // deterministic order
  for (auto& [producer, consumer] : non_pwise_pairs) {
    auto it = tvs_to_promote.find(producer);
    if (it == tvs_to_promote.end() || it->second == producer->getMemoryType()) {
      continue;
    }

    // Required memory type of the producer
    const auto new_mem_type = it->second;

    if (revertUseOfInputCache(consumer, producer, new_mem_type, input_caches)) {
      continue;
    }

    producer->setMemoryType(new_mem_type);
  }
}

std::unordered_set<TensorView*> getAllTvsFrom(
    const std::vector<TensorView*>& from_tvs,
    const std::unordered_set<TensorView*>& cutoff_tv_set) {
  std::unordered_set<TensorView*> tv_group;
  std::queue<TensorView*> tensors_to_visit;
  auto addIfNotVisited = [&](TensorView* tv) {
    if (tv_group.find(tv) == tv_group.end() &&
        cutoff_tv_set.find(tv) == cutoff_tv_set.end()) {
      tv_group.emplace(tv);
      tensors_to_visit.push(tv);
    }
  };

  for (auto tv : from_tvs) {
    tensors_to_visit.push(tv);
  }
  while (!tensors_to_visit.empty()) {
    auto next_tv = tensors_to_visit.front();
    tensors_to_visit.pop();
    // visit consumers
    for (auto tv : ir_utils::consumerTvsOf(next_tv)) {
      addIfNotVisited(tv);
    }
    // visit siblings
    for (auto tv : ir_utils::siblingTvsOf(next_tv)) {
      addIfNotVisited(tv);
    }
    // visit producer
    for (auto tv : ir_utils::producerTvsOf(next_tv)) {
      addIfNotVisited(tv);
    }
  }
  return tv_group;
}

int64_t getSharedMemoryOverheadPerBlock(
    Fusion* fusion,
    const std::vector<TensorView*>& reduction_tvs,
    int64_t threads_per_block) {
  const auto& dev_prop = at::cuda::getCurrentDeviceProperties();
  // use device max threads per block if threads_per_block is not provided
  threads_per_block =
      threads_per_block > 0 ? threads_per_block : dev_prop->maxThreadsPerBlock;
  // (1) part-1, space for the reduction broadcast.
  int64_t dtype_size = 1;
  for (auto tv : reduction_tvs) {
    dtype_size = std::max(dtype_size, dataTypeSize(tv->getDataType().value()));
  }
  // for welford, three arrays of type nvfuser_index_t are used to store var,
  // avg, and n. see FusionExecutor::computeLaunchParams. Here index type is
  // assumed as int64_t
  int64_t welford_factor = ir_utils::hasOpsOfType<WelfordOp>(fusion) ? 3l : 1l;
  if (welford_factor == 3l) {
    dtype_size = std::max(dtype_size, (int64_t)sizeof(int64_t));
  }
  int64_t reduction_broadcast_workspace =
      threads_per_block * dtype_size * welford_factor;

  // (2) part-2, space reserved by the CUDA driver
  int64_t smem_overhead_driver = (int64_t)dev_prop->reservedSharedMemPerBlock;
  return reduction_broadcast_workspace + smem_overhead_driver;
}

bool isResharding(Fusion* fusion) {
  const std::vector<Expr*>& exprs = fusion->exprs();
  return std::any_of(
      exprs.begin(), exprs.end(), [](Expr* e) { return isResharding(e); });
}

void moveNonConcretizedBroadcastInnermost(
    Fusion* fusion,
    const std::unordered_set<TensorView*>& ignored_tvs) {
  IdModel id_model(fusion);
  const auto& exact_graph = id_model.idGraph(IdMappingMode::EXACT);
  const auto& permissive_graph = id_model.idGraph(IdMappingMode::PERMISSIVE);

  // This function is meant to be used as a preprocessing step of each
  // segment scheduling. The goal is to find unmapped non-concretized
  // broadcast domains. It is not meant to find all unmapped dangling
  // domains. Any non-broadcast or concretized broadcast domains
  // should be guaranteed to be mapped with reference tensors, i.e.,
  // ignored_tvs. They should be taken care by the respective
  // scheduler.
  //
  // As such, all non-broadcast domains are skipped. Furthermore, any
  // domains that can be reachable from (i.e., mapped with)
  // ignored_tvs can be skipped. Since only broadcast domains are
  // considered, the exact mapping is enough to find such
  // domains.
  ValGroups ignored_groups;
  for (auto ignored_tv : ignored_tvs) {
    for (auto id : ignored_tv->domain()->allIDs()) {
      if (id->isBroadcast()) {
        ignored_groups.pushBack(exact_graph.toGroup(id));
      }
    }
  }

  for (auto tv : fusion->allTvs()) {
    std::vector<int64_t> broadcast_to_move;
    for (const auto i : c10::irange(tv->getLoopDomain().size())) {
      auto loop_id = tv->getLoopDomain().at(i);
      if (!loop_id->isBroadcast()) {
        continue;
      }

      if (ignored_groups.has(exact_graph.toGroup(loop_id))) {
        continue;
      }

      // If the permissive group has a non-broadcast domain, it means it's
      // concretized.
      // TODO: Add a separate analysis for detecting concretized
      // broadcast domains using the Exact graph and replace the use
      // of the Permissive graph.
      const auto& permissive_group = permissive_graph.toGroup(loop_id);
      if (std::any_of(
              permissive_group->begin(),
              permissive_group->end(),
              [](Val* id) -> bool {
                return !id->as<IterDomain>()->isBroadcast();
              })) {
        continue;
      }

      broadcast_to_move.push_back((int64_t)i);
    }

    if (broadcast_to_move.empty()) {
      continue;
    }

    std::unordered_map<int64_t, int64_t> old2new;
    int64_t move_to_pos =
        (int64_t)(tv->getLoopDomain().size() - broadcast_to_move.size());
    for (const auto i : broadcast_to_move) {
      old2new[i] = move_to_pos;
      ++move_to_pos;
    }

    tv->reorder(old2new);
  }
}

<<<<<<< HEAD
namespace {

// Similar to id_model/transform_replay.h but using a given list of
// outputs in addition to inputs
class LoopDomainSchedulerReplayTransform : OptInConstDispatch {
 public:
  static Expr* replayAs(
      const std::vector<IterDomain*>& ordered_inputs,
      const std::vector<IterDomain*>& ordered_outputs,
      const Expr* expression_to_match) {
    LoopDomainSchedulerReplayTransform replay(
        ordered_inputs, ordered_outputs, expression_to_match);
    return replay.replayed_expr_;
  }

 private:
  LoopDomainSchedulerReplayTransform(
      const std::vector<IterDomain*>& ordered_inputs,
      const std::vector<IterDomain*>& ordered_outputs,
      const Expr* expression_to_match)
      : input_ids_(ordered_inputs), output_ids_(ordered_outputs) {
    for (const auto& out : ordered_outputs) {
      NVF_ERROR(
          out->definition() == nullptr,
          "Should not rewrite definition of ",
          out->toString(),
          ". Existing definition: ",
          out->definition()->toString(),
          "New definition: ",
          expression_to_match->toString());
    }
    OptOutConstDispatch::dispatch(expression_to_match);
  }

  using OptInConstDispatch::handle;

  void handle(const Split* split) final {
    NVF_ERROR(input_ids_.size() == 1);
    NVF_ERROR(output_ids_.size() == 2);
    replayed_expr_ = IrBuilder::createInContainer<Split>(
        split->fusion(),
        output_ids_[0],
        output_ids_[1],
        input_ids_[0],
        split->factor(),
        split->innerSplit());
  }

  void handle(const Merge* merge) final {
    NVF_ERROR(input_ids_.size() == 2);
    NVF_ERROR(output_ids_.size() == 1);
    replayed_expr_ = IrBuilder::createInContainer<Merge>(
        merge->fusion(), output_ids_[0], input_ids_[0], input_ids_[1]);
  }

  void handle(const Resize* resize) final {
    NVF_ERROR(input_ids_.size() == 1);
    NVF_ERROR(output_ids_.size() == 1);
    replayed_expr_ = IrBuilder::createInContainer<Resize>(
        resize->fusion(),
        output_ids_[0],
        input_ids_[0],
        resize->leftExpand(),
        resize->rightExpand());
  }

  void handle(const Swizzle2D* swizzle_2d) final {
    NVF_THROW("Unsupported");
  }

  void handle(const Swizzle* swizzle) final {
    NVF_THROW("Unsupported");
  }

 private:
  Expr* replayed_expr_ = nullptr;
  const std::vector<IterDomain*>& input_ids_;
  const std::vector<IterDomain*>& output_ids_;
};

class LoopDomainScheduler {
 public:
  LoopDomainScheduler(std::vector<IterDomain*> ref_loop_dom, int64_t pos)
      : ref_loop_ids_(std::move(ref_loop_dom)), pos_(pos) {
    NVF_ERROR(!ref_loop_ids_.empty());
    NVF_ERROR(pos_ > 0 && pos_ <= ref_loop_ids_.size());

    ref_loop_ids_ = std::vector<IterDomain*>{
        ref_loop_ids_.begin(), ref_loop_ids_.begin() + pos_};

    // For now, ref must not be a broadcast domain
    NVF_ERROR(
        std::none_of(
            ref_loop_ids_.begin(),
            ref_loop_ids_.end(),
            [](IterDomain* id) { return id->isBroadcast(); }),
        "Broadcast referene not supported: ",
        toDelimitedString(ref_loop_ids_));

    Fusion* fusion = ref_loop_ids_.front()->fusion();
    id_model_ = std::make_unique<IdModel>(fusion, /*build_graphs=*/false);
    id_model_->buildExactGraph();
    id_model_->buildBroadcastGraph();

    ref_id_groups_ = graph().toGroups(ref_loop_ids_);
  }

  // Create the loop domain of a given tensor as specified by the
  // reference. The new loop domain is connected to the existing IDs of
  // the tensor by replaying exprs found in the ValGraph.
  void schedule(TensorView* tv) const;

  std::pair<std::vector<IterDomain*>, std::vector<ValGroup>> replayReference(
      TensorView* tv) const;

 private:
  ValGraph& graph() const {
    return id_model_->idGraph(IdMappingMode::EXACT);
  }

  ValGraphBFS::ExprPath getReplayPath(
      TensorView* tv,
      const std::vector<ValGroup>& ref_id_groups) const;

  int64_t findMatchingPos(
      TensorView* tv,
      const std::vector<ValGroup>& ref_id_groups) const;

  std::vector<ValGroup> getComplimentedReferenceGroups(TensorView* tv) const;

  // Replay an ExprGroup with given lists of input and output
  // groups. NOte that inputs and outputs are based on a given
  // direction. If it's Backward, the given inputs are used as the
  // outputs of the expr.
  Expr* replay(
      const ExprGroup& expr_g,
      Direction dir,
      const ValGroups& input_groups,
      const ValGroups& output_groups,
      const std::unordered_map<ValGroup, IterDomain*>& group_to_id) const {
    std::vector<IterDomain*> inputs;
    std::vector<IterDomain*> outputs;
    std::transform(
        input_groups.begin(),
        input_groups.end(),
        std::back_inserter(inputs),
        [&](const ValGroup& input_g) -> IterDomain* {
          return group_to_id.at(input_g);
        });
    std::transform(
        output_groups.begin(),
        output_groups.end(),
        std::back_inserter(outputs),
        [&](const ValGroup& output_g) -> IterDomain* {
          return group_to_id.at(output_g);
        });
    Expr* replayed_expr = LoopDomainSchedulerReplayTransform::replayAs(
        dir == Direction::Forward ? inputs : outputs,
        dir == Direction::Forward ? outputs : inputs,
        expr_g->front());
    return replayed_expr;
  }

 private:
  std::vector<IterDomain*> ref_loop_ids_;
  int64_t pos_;
  std::unique_ptr<IdModel> id_model_;
  ValGroups ref_id_groups_;
  // ValGroups all_ancestors_of_ref_;
};

void LoopDomainScheduler::schedule(TensorView* tv) const {
  std::cerr << "Scheduling " << tv->toString() << "\n";

  const auto current_loop_groups = graph().toGroups(tv->getLoopDomain());

  // Quick shortcut
  if (ref_id_groups_ == current_loop_groups) {
    // No need to change the current loop domain
    return;
  }

  const auto [new_loop_ids, ref_id_groups] = replayReference(tv);

  int64_t matching_pos = findMatchingPos(tv, ref_id_groups);

  std::cerr << "New loop IDs: " << toDelimitedString(new_loop_ids) << "\n";

  std::vector<IterDomain*> new_loop_domain;
  new_loop_domain.reserve(
      new_loop_ids.size() + (tv->getLoopDomain().size() - matching_pos));

  new_loop_domain.insert(
      new_loop_domain.end(), new_loop_ids.begin(), new_loop_ids.end());
  new_loop_domain.insert(
      new_loop_domain.end(),
      tv->getLoopDomain().begin() + matching_pos,
      tv->getLoopDomain().end());

  std::cerr << "New loop domain: " << toDelimitedString(new_loop_domain)
            << "\n";

  tv->setLoopDomain(new_loop_domain);
}

std::vector<ValGroup> LoopDomainScheduler::getComplimentedReferenceGroups(
    TensorView* tv) const {
  const auto& graph = id_model_->idGraph(IdMappingMode::EXACT);
  const auto ref_id_groups = graph.toGroups(ref_loop_ids_);

  std::cerr << "Ref id groups: " << nvfuser::toString(ref_id_groups) << "\n";

  const auto logical_groups = graph.toGroups(tv->getLogicalDomain());

  auto path_to_ref =
      ValGraphBFS::getExprsBetween(graph, logical_groups, ref_id_groups);

  for (const auto& [expr_g, dir] : path_to_ref) {
    std::cerr << "To ref " << dir << " " << nvfuser::toString(expr_g) << " "
              << expr_g->front()->toString();
  }

  auto outputs_of_path_to_ref = getOutputsOfExprPath(graph, path_to_ref);
  std::cerr << "Outputs: " << nvfuser::toString(outputs_of_path_to_ref) << "\n";
  std::vector<ValGroup> complimented_ref_groups = ref_id_groups.vector();
  for (const auto& output : outputs_of_path_to_ref) {
    if (std::find(ref_id_groups.begin(), ref_id_groups.end(), output) ==
        ref_id_groups.end()) {
      // missing ref ID
      complimented_ref_groups.push_back(output);
    }
  }

  std::cerr << "Complimented ref IDs for " << tv->toString() << "\n";
  for (const auto& g : complimented_ref_groups) {
    std::cerr << nvfuser::toString(g) << ": " << g->front()->toString() << "\n";
  }
  return complimented_ref_groups;
}

int64_t LoopDomainScheduler::findMatchingPos(
    TensorView* tv,
    const std::vector<ValGroup>& ref_id_groups) const {
  // Need to use the Broadcast graph, but the graph is built before
  // these new loop IDs are created
  const auto& broadcast_graph = id_model_->idGraph(IdMappingMode::BROADCAST);

  ValGroups new_loop_id_groups;
  for (const auto& exact_group : ref_id_groups) {
    new_loop_id_groups.pushBack(broadcast_graph.toGroup(exact_group->front()));
  }

  const auto current_loop_groups =
      broadcast_graph.toGroups(tv->getLoopDomain());

  auto reachable_loop_groups = ValGraphBFS::getReachableValsFrom(
      broadcast_graph, new_loop_id_groups, current_loop_groups);

  // Reachable loop groups must be outermost
  auto reachable_loop_groups_it = reachable_loop_groups.begin();
  int64_t matching_pos = 0;
  bool mismatch_found = false;
  for (const auto& loop_group : current_loop_groups) {
    if (reachable_loop_groups_it != reachable_loop_groups.end() &&
        loop_group == *reachable_loop_groups_it) {
      NVF_ERROR(
          !mismatch_found,
          "Nonadjacent matching loop group found: ",
          nvfuser::toString(loop_group));
      ++reachable_loop_groups_it;
      ++matching_pos;
    } else {
      mismatch_found = true;
    }
  }

  std::cerr << "Matching outermost loop IDs: "
            << toDelimitedString(
                   tv->getLoopDomain().begin(),
                   tv->getLoopDomain().begin() + matching_pos)
            << "\n";
  std::cerr << "Remaining innermost loop IDs: "
            << toDelimitedString(
                   tv->getLoopDomain().begin() + matching_pos,
                   tv->getLoopDomain().end())
            << "\n";
  return matching_pos;
}

// TODO: Refactor this as ValGraphReplay?
std::pair<std::vector<IterDomain*>, std::vector<ValGroup>> LoopDomainScheduler::
    replayReference(TensorView* tv) const {
  std::cerr << "Replaying on " << tv->toString() << "\n";

  // All of the existing IDs are reused as much as possible to
  // minimize creating new IDs.
  auto all_ids = tv->domain()->allIDs();
  std::unordered_map<ValGroup, IterDomain*> group_to_id;
  ValGroups all_id_groups;
  for (auto id : all_ids) {
    const auto& group = graph().toGroup(id);
    group_to_id.emplace(group, id);
    all_id_groups.pushBack(group);
  }

  const auto ref_id_groups = getComplimentedReferenceGroups(tv);

  // New loop domain to set for the tv
  std::vector<IterDomain*> loop_ids;

  bool has_missing_ids = false;
  for (const auto& ref_id_group : ref_id_groups) {
    if (all_id_groups.has(ref_id_group)) {
      // This loop ID already exists.
      auto it = group_to_id.find(ref_id_group);
      NVF_ERROR(it != group_to_id.end());
      loop_ids.push_back(it->second);
    } else {
      // Need to create a new ID for the loop ID
      has_missing_ids = true;
      // TODO: Don't force mapping at this point since that may not be necessary
      auto clone =
            representativeId(ref_id_group)->cloneWithoutRFactor(true);
      loop_ids.push_back(clone);
      group_to_id.emplace(ref_id_group, clone);
      all_id_groups.pushBack(ref_id_group);
      std::cerr << "New clone: " << clone->toString()
                << ", original: " << ref_id_group->front()->toString() << "\n";
    }
  }

  std::cerr << "Loop IDs: " << toDelimitedString(loop_ids) << "\n";

  // If no new ID is created, no expr replay is necessary
  if (!has_missing_ids) {
    return {loop_ids, ref_id_groups};
  }

  const auto path_from_ref = getReplayPath(tv, ref_id_groups);
  const ExprGroups all_existing_expr_groups =
      graph().toGroups(tv->domain()->allExprs());

  // Replay the path on the target tensor
  for (const auto& [expr_g, dir] : path_from_ref) {
    std::cerr << "Replaying " << dir << " " << nvfuser::toString(expr_g) << " "
              << expr_g->front()->toString();

    // Skip if the tensor already has the expr
    if (all_existing_expr_groups.has(expr_g)) {
      continue;
    }

    const auto input_groups = inputGroups(graph(), expr_g, dir);
    const auto output_groups = outputGroups(graph(), expr_g, dir);

    // All inputs must be already in all_id_groups
    auto inputs_it = std::find_if(
        input_groups.begin(),
        input_groups.end(),
        [&](const ValGroup& input_g) -> bool {
          return !all_id_groups.has(input_g);
        });
    NVF_ERROR(
        inputs_it == input_groups.end(),
        "Unknown input group found: ",
        nvfuser::toString(*inputs_it));

    // Clone outputs if not found
    for (const auto& output_g : output_groups) {
      if (all_id_groups.has(output_g)) {
        continue;
      }

      // No need to force exact mapping since this clone is going to
      // be connected with tv
      auto clone = representativeId(output_g)->cloneWithoutRFactor();
      all_id_groups.pushBack(output_g);
      group_to_id.emplace(output_g, clone);
    }

    auto replayed_expr =
        replay(expr_g, dir, input_groups, output_groups, group_to_id);
    std::cerr << "Replayed expr: " << replayed_expr->toString();
  }

  std::cerr << "setLoopDomain: " << toDelimitedString(loop_ids) << "\n";

  return {loop_ids, ref_id_groups};
}

// The replay path of a tensor is a path from the reference loop
// domain to the root domain of the tensor. This path is used to
// augment the tensor with a new loop domain as specified by the
// reference domain. Intuitively, one might think that the shortest
// path in the ExactGraph could be a valid path. However, a ValGraph
// path cannot be replayed on a single tensor if the path contains a
// ValGroup that has multiple defining ExprGroups. That is because no
// IterDomain is allowed to have multiple defining Exprs.
//
// There are only three valid patterns: 1) forward only, 2) backward
// only and 3) forward then backward. Specifically, no backward expr
// cannot be traversed after a forward expr since that would mean the
// output of the forward expr would have multiple definitions.
//
// To find a valid path, we first find all ancestors of the reference
// loop domain. These ancestors domains are used to find a forward
// path to the target tensor. This path corresponds to the forward
// path of 1) or 3). To complete the path, a backward path from the
// reference domain to the forward path is prepended to the forward
// path.
//
// See LoopDomainSchedulingTest.ReshapeTraversalDirection for a
// concrete example.
ValGraphBFS::ExprPath LoopDomainScheduler::getReplayPath(
    TensorView* tv,
    const std::vector<ValGroup>& ref_id_groups) const {
  // Find the path to the root domain of the tensor. It is important
  // to use the root domain if available since there can be multiple
  // forward paths to the logical domain in the ValGraph. For example,
  //
  // t0 = [i0]
  // t1 = reshape(t0, {i0}, {i0/4, 4})
  // t2 = reshape(t1, {i0/4, 4}, {i0})
  // t3 = reshape(t0, {i0}, {i0/8, 8})
  // t4 = reshape(t3, {i0/8, 8}, {i0})
  // t5 = t2 + t4
  //
  // Suppose we want to set the t2 loop domain as t0. In this case,
  // since the logical doamin of t2 is mapped with the logical domains
  // of t4, there're two paths from t0 loop domain to the t2
  // logical domain: one through t1 reshape and another through t3
  // reshape. Notice that the second path cannot be used as that would
  // mean the t2 logical domain would have another definition (exactly mapped
  // with the t4 merge reshape). This issue can be avoided by using the root
  // domain of tv2 as the target of path finding.
#if 0
  ValGroups tv_target_domains =
      graph().toGroups(TensorDomain::noBroadcasts(tv->getMaybeRootDomain()));
#else
  ValGroups tv_target_domains = graph().toGroups(tv->getMaybeRootDomain());
#endif

  // Get all ancestors of the reference loop domain. Used in
  // getReplayPath.
  const auto& all_val_groups = graph().disjointValSets().disjointSets();
  const auto all_ancestors_of_ref = ValGraphBFS::getReachableValsFrom(
      graph(), ref_id_groups, all_val_groups, Direction::Backward);

  std::cerr << "All ancestors: " << nvfuser::toString(all_ancestors_of_ref)
            << "\n";

  // If all the target domains are an ancestor of the reference
  // domains, just a single backward BFS should be enough to find a
  // valid path
  if (std::all_of(
          tv_target_domains.begin(),
          tv_target_domains.end(),
          [&](const ValGroup& tv_target_domain) {
            return all_ancestors_of_ref.has(tv_target_domain);
          })) {
    return ValGraphBFS::getExprsBetween(
        graph(),
        ref_id_groups,
        tv_target_domains,
        /*require_all_to_visited=*/true,
        Direction::Backward);
  }

  // Find the forward path from the ancestors to the target
  // tensor. Not all of the target domains correspond to the reference
  // loop IDs, so it may not reach all target domains, which is fine.
  auto forward_path = ValGraphBFS::getExprsBetween(
      graph(),
      all_ancestors_of_ref,
      tv_target_domains,
      /*require_all_to_visited=*/false,
      Direction::Forward);

  // Find the path from the ref to the forward path.
  auto inputs_of_forward_path = getInputsOfExprPath(graph(), forward_path);

  auto backward_path = ValGraphBFS::getExprsBetween(
      graph(),
      ref_id_groups,
      inputs_of_forward_path,
      /*require_all_to_visited=*/true,
      Direction::Backward);

  // Overall replay path = backward_path + forward_path
  ValGraphBFS::ExprPath replay_path;
  replay_path.reserve(backward_path.size() + forward_path.size());
  replay_path.insert(
      replay_path.end(), backward_path.begin(), backward_path.end());
  replay_path.insert(
      replay_path.end(), forward_path.begin(), forward_path.end());

  return replay_path;
}

} // namespace

void scheduleLoopDomainsLike(
    const std::vector<TensorView*>& tvs,
    const std::vector<IterDomain*>& ref_loop_dom,
    int64_t pos) {
  pos = wrapDim(pos, (int64_t)ref_loop_dom.size() + 1);
  std::cerr << "Pos: " << pos << "\n";
  if (tvs.empty() || pos == 0) {
    return;
  }

  LoopDomainScheduler scheduler(ref_loop_dom, pos);

  for (auto tv : tvs) {
    scheduler.schedule(tv);
  }
}

=======
>>>>>>> ae2b678c
} // namespace scheduler_utils

} // namespace nvfuser<|MERGE_RESOLUTION|>--- conflicted
+++ resolved
@@ -2660,527 +2660,6 @@
   }
 }
 
-<<<<<<< HEAD
-namespace {
-
-// Similar to id_model/transform_replay.h but using a given list of
-// outputs in addition to inputs
-class LoopDomainSchedulerReplayTransform : OptInConstDispatch {
- public:
-  static Expr* replayAs(
-      const std::vector<IterDomain*>& ordered_inputs,
-      const std::vector<IterDomain*>& ordered_outputs,
-      const Expr* expression_to_match) {
-    LoopDomainSchedulerReplayTransform replay(
-        ordered_inputs, ordered_outputs, expression_to_match);
-    return replay.replayed_expr_;
-  }
-
- private:
-  LoopDomainSchedulerReplayTransform(
-      const std::vector<IterDomain*>& ordered_inputs,
-      const std::vector<IterDomain*>& ordered_outputs,
-      const Expr* expression_to_match)
-      : input_ids_(ordered_inputs), output_ids_(ordered_outputs) {
-    for (const auto& out : ordered_outputs) {
-      NVF_ERROR(
-          out->definition() == nullptr,
-          "Should not rewrite definition of ",
-          out->toString(),
-          ". Existing definition: ",
-          out->definition()->toString(),
-          "New definition: ",
-          expression_to_match->toString());
-    }
-    OptOutConstDispatch::dispatch(expression_to_match);
-  }
-
-  using OptInConstDispatch::handle;
-
-  void handle(const Split* split) final {
-    NVF_ERROR(input_ids_.size() == 1);
-    NVF_ERROR(output_ids_.size() == 2);
-    replayed_expr_ = IrBuilder::createInContainer<Split>(
-        split->fusion(),
-        output_ids_[0],
-        output_ids_[1],
-        input_ids_[0],
-        split->factor(),
-        split->innerSplit());
-  }
-
-  void handle(const Merge* merge) final {
-    NVF_ERROR(input_ids_.size() == 2);
-    NVF_ERROR(output_ids_.size() == 1);
-    replayed_expr_ = IrBuilder::createInContainer<Merge>(
-        merge->fusion(), output_ids_[0], input_ids_[0], input_ids_[1]);
-  }
-
-  void handle(const Resize* resize) final {
-    NVF_ERROR(input_ids_.size() == 1);
-    NVF_ERROR(output_ids_.size() == 1);
-    replayed_expr_ = IrBuilder::createInContainer<Resize>(
-        resize->fusion(),
-        output_ids_[0],
-        input_ids_[0],
-        resize->leftExpand(),
-        resize->rightExpand());
-  }
-
-  void handle(const Swizzle2D* swizzle_2d) final {
-    NVF_THROW("Unsupported");
-  }
-
-  void handle(const Swizzle* swizzle) final {
-    NVF_THROW("Unsupported");
-  }
-
- private:
-  Expr* replayed_expr_ = nullptr;
-  const std::vector<IterDomain*>& input_ids_;
-  const std::vector<IterDomain*>& output_ids_;
-};
-
-class LoopDomainScheduler {
- public:
-  LoopDomainScheduler(std::vector<IterDomain*> ref_loop_dom, int64_t pos)
-      : ref_loop_ids_(std::move(ref_loop_dom)), pos_(pos) {
-    NVF_ERROR(!ref_loop_ids_.empty());
-    NVF_ERROR(pos_ > 0 && pos_ <= ref_loop_ids_.size());
-
-    ref_loop_ids_ = std::vector<IterDomain*>{
-        ref_loop_ids_.begin(), ref_loop_ids_.begin() + pos_};
-
-    // For now, ref must not be a broadcast domain
-    NVF_ERROR(
-        std::none_of(
-            ref_loop_ids_.begin(),
-            ref_loop_ids_.end(),
-            [](IterDomain* id) { return id->isBroadcast(); }),
-        "Broadcast referene not supported: ",
-        toDelimitedString(ref_loop_ids_));
-
-    Fusion* fusion = ref_loop_ids_.front()->fusion();
-    id_model_ = std::make_unique<IdModel>(fusion, /*build_graphs=*/false);
-    id_model_->buildExactGraph();
-    id_model_->buildBroadcastGraph();
-
-    ref_id_groups_ = graph().toGroups(ref_loop_ids_);
-  }
-
-  // Create the loop domain of a given tensor as specified by the
-  // reference. The new loop domain is connected to the existing IDs of
-  // the tensor by replaying exprs found in the ValGraph.
-  void schedule(TensorView* tv) const;
-
-  std::pair<std::vector<IterDomain*>, std::vector<ValGroup>> replayReference(
-      TensorView* tv) const;
-
- private:
-  ValGraph& graph() const {
-    return id_model_->idGraph(IdMappingMode::EXACT);
-  }
-
-  ValGraphBFS::ExprPath getReplayPath(
-      TensorView* tv,
-      const std::vector<ValGroup>& ref_id_groups) const;
-
-  int64_t findMatchingPos(
-      TensorView* tv,
-      const std::vector<ValGroup>& ref_id_groups) const;
-
-  std::vector<ValGroup> getComplimentedReferenceGroups(TensorView* tv) const;
-
-  // Replay an ExprGroup with given lists of input and output
-  // groups. NOte that inputs and outputs are based on a given
-  // direction. If it's Backward, the given inputs are used as the
-  // outputs of the expr.
-  Expr* replay(
-      const ExprGroup& expr_g,
-      Direction dir,
-      const ValGroups& input_groups,
-      const ValGroups& output_groups,
-      const std::unordered_map<ValGroup, IterDomain*>& group_to_id) const {
-    std::vector<IterDomain*> inputs;
-    std::vector<IterDomain*> outputs;
-    std::transform(
-        input_groups.begin(),
-        input_groups.end(),
-        std::back_inserter(inputs),
-        [&](const ValGroup& input_g) -> IterDomain* {
-          return group_to_id.at(input_g);
-        });
-    std::transform(
-        output_groups.begin(),
-        output_groups.end(),
-        std::back_inserter(outputs),
-        [&](const ValGroup& output_g) -> IterDomain* {
-          return group_to_id.at(output_g);
-        });
-    Expr* replayed_expr = LoopDomainSchedulerReplayTransform::replayAs(
-        dir == Direction::Forward ? inputs : outputs,
-        dir == Direction::Forward ? outputs : inputs,
-        expr_g->front());
-    return replayed_expr;
-  }
-
- private:
-  std::vector<IterDomain*> ref_loop_ids_;
-  int64_t pos_;
-  std::unique_ptr<IdModel> id_model_;
-  ValGroups ref_id_groups_;
-  // ValGroups all_ancestors_of_ref_;
-};
-
-void LoopDomainScheduler::schedule(TensorView* tv) const {
-  std::cerr << "Scheduling " << tv->toString() << "\n";
-
-  const auto current_loop_groups = graph().toGroups(tv->getLoopDomain());
-
-  // Quick shortcut
-  if (ref_id_groups_ == current_loop_groups) {
-    // No need to change the current loop domain
-    return;
-  }
-
-  const auto [new_loop_ids, ref_id_groups] = replayReference(tv);
-
-  int64_t matching_pos = findMatchingPos(tv, ref_id_groups);
-
-  std::cerr << "New loop IDs: " << toDelimitedString(new_loop_ids) << "\n";
-
-  std::vector<IterDomain*> new_loop_domain;
-  new_loop_domain.reserve(
-      new_loop_ids.size() + (tv->getLoopDomain().size() - matching_pos));
-
-  new_loop_domain.insert(
-      new_loop_domain.end(), new_loop_ids.begin(), new_loop_ids.end());
-  new_loop_domain.insert(
-      new_loop_domain.end(),
-      tv->getLoopDomain().begin() + matching_pos,
-      tv->getLoopDomain().end());
-
-  std::cerr << "New loop domain: " << toDelimitedString(new_loop_domain)
-            << "\n";
-
-  tv->setLoopDomain(new_loop_domain);
-}
-
-std::vector<ValGroup> LoopDomainScheduler::getComplimentedReferenceGroups(
-    TensorView* tv) const {
-  const auto& graph = id_model_->idGraph(IdMappingMode::EXACT);
-  const auto ref_id_groups = graph.toGroups(ref_loop_ids_);
-
-  std::cerr << "Ref id groups: " << nvfuser::toString(ref_id_groups) << "\n";
-
-  const auto logical_groups = graph.toGroups(tv->getLogicalDomain());
-
-  auto path_to_ref =
-      ValGraphBFS::getExprsBetween(graph, logical_groups, ref_id_groups);
-
-  for (const auto& [expr_g, dir] : path_to_ref) {
-    std::cerr << "To ref " << dir << " " << nvfuser::toString(expr_g) << " "
-              << expr_g->front()->toString();
-  }
-
-  auto outputs_of_path_to_ref = getOutputsOfExprPath(graph, path_to_ref);
-  std::cerr << "Outputs: " << nvfuser::toString(outputs_of_path_to_ref) << "\n";
-  std::vector<ValGroup> complimented_ref_groups = ref_id_groups.vector();
-  for (const auto& output : outputs_of_path_to_ref) {
-    if (std::find(ref_id_groups.begin(), ref_id_groups.end(), output) ==
-        ref_id_groups.end()) {
-      // missing ref ID
-      complimented_ref_groups.push_back(output);
-    }
-  }
-
-  std::cerr << "Complimented ref IDs for " << tv->toString() << "\n";
-  for (const auto& g : complimented_ref_groups) {
-    std::cerr << nvfuser::toString(g) << ": " << g->front()->toString() << "\n";
-  }
-  return complimented_ref_groups;
-}
-
-int64_t LoopDomainScheduler::findMatchingPos(
-    TensorView* tv,
-    const std::vector<ValGroup>& ref_id_groups) const {
-  // Need to use the Broadcast graph, but the graph is built before
-  // these new loop IDs are created
-  const auto& broadcast_graph = id_model_->idGraph(IdMappingMode::BROADCAST);
-
-  ValGroups new_loop_id_groups;
-  for (const auto& exact_group : ref_id_groups) {
-    new_loop_id_groups.pushBack(broadcast_graph.toGroup(exact_group->front()));
-  }
-
-  const auto current_loop_groups =
-      broadcast_graph.toGroups(tv->getLoopDomain());
-
-  auto reachable_loop_groups = ValGraphBFS::getReachableValsFrom(
-      broadcast_graph, new_loop_id_groups, current_loop_groups);
-
-  // Reachable loop groups must be outermost
-  auto reachable_loop_groups_it = reachable_loop_groups.begin();
-  int64_t matching_pos = 0;
-  bool mismatch_found = false;
-  for (const auto& loop_group : current_loop_groups) {
-    if (reachable_loop_groups_it != reachable_loop_groups.end() &&
-        loop_group == *reachable_loop_groups_it) {
-      NVF_ERROR(
-          !mismatch_found,
-          "Nonadjacent matching loop group found: ",
-          nvfuser::toString(loop_group));
-      ++reachable_loop_groups_it;
-      ++matching_pos;
-    } else {
-      mismatch_found = true;
-    }
-  }
-
-  std::cerr << "Matching outermost loop IDs: "
-            << toDelimitedString(
-                   tv->getLoopDomain().begin(),
-                   tv->getLoopDomain().begin() + matching_pos)
-            << "\n";
-  std::cerr << "Remaining innermost loop IDs: "
-            << toDelimitedString(
-                   tv->getLoopDomain().begin() + matching_pos,
-                   tv->getLoopDomain().end())
-            << "\n";
-  return matching_pos;
-}
-
-// TODO: Refactor this as ValGraphReplay?
-std::pair<std::vector<IterDomain*>, std::vector<ValGroup>> LoopDomainScheduler::
-    replayReference(TensorView* tv) const {
-  std::cerr << "Replaying on " << tv->toString() << "\n";
-
-  // All of the existing IDs are reused as much as possible to
-  // minimize creating new IDs.
-  auto all_ids = tv->domain()->allIDs();
-  std::unordered_map<ValGroup, IterDomain*> group_to_id;
-  ValGroups all_id_groups;
-  for (auto id : all_ids) {
-    const auto& group = graph().toGroup(id);
-    group_to_id.emplace(group, id);
-    all_id_groups.pushBack(group);
-  }
-
-  const auto ref_id_groups = getComplimentedReferenceGroups(tv);
-
-  // New loop domain to set for the tv
-  std::vector<IterDomain*> loop_ids;
-
-  bool has_missing_ids = false;
-  for (const auto& ref_id_group : ref_id_groups) {
-    if (all_id_groups.has(ref_id_group)) {
-      // This loop ID already exists.
-      auto it = group_to_id.find(ref_id_group);
-      NVF_ERROR(it != group_to_id.end());
-      loop_ids.push_back(it->second);
-    } else {
-      // Need to create a new ID for the loop ID
-      has_missing_ids = true;
-      // TODO: Don't force mapping at this point since that may not be necessary
-      auto clone =
-            representativeId(ref_id_group)->cloneWithoutRFactor(true);
-      loop_ids.push_back(clone);
-      group_to_id.emplace(ref_id_group, clone);
-      all_id_groups.pushBack(ref_id_group);
-      std::cerr << "New clone: " << clone->toString()
-                << ", original: " << ref_id_group->front()->toString() << "\n";
-    }
-  }
-
-  std::cerr << "Loop IDs: " << toDelimitedString(loop_ids) << "\n";
-
-  // If no new ID is created, no expr replay is necessary
-  if (!has_missing_ids) {
-    return {loop_ids, ref_id_groups};
-  }
-
-  const auto path_from_ref = getReplayPath(tv, ref_id_groups);
-  const ExprGroups all_existing_expr_groups =
-      graph().toGroups(tv->domain()->allExprs());
-
-  // Replay the path on the target tensor
-  for (const auto& [expr_g, dir] : path_from_ref) {
-    std::cerr << "Replaying " << dir << " " << nvfuser::toString(expr_g) << " "
-              << expr_g->front()->toString();
-
-    // Skip if the tensor already has the expr
-    if (all_existing_expr_groups.has(expr_g)) {
-      continue;
-    }
-
-    const auto input_groups = inputGroups(graph(), expr_g, dir);
-    const auto output_groups = outputGroups(graph(), expr_g, dir);
-
-    // All inputs must be already in all_id_groups
-    auto inputs_it = std::find_if(
-        input_groups.begin(),
-        input_groups.end(),
-        [&](const ValGroup& input_g) -> bool {
-          return !all_id_groups.has(input_g);
-        });
-    NVF_ERROR(
-        inputs_it == input_groups.end(),
-        "Unknown input group found: ",
-        nvfuser::toString(*inputs_it));
-
-    // Clone outputs if not found
-    for (const auto& output_g : output_groups) {
-      if (all_id_groups.has(output_g)) {
-        continue;
-      }
-
-      // No need to force exact mapping since this clone is going to
-      // be connected with tv
-      auto clone = representativeId(output_g)->cloneWithoutRFactor();
-      all_id_groups.pushBack(output_g);
-      group_to_id.emplace(output_g, clone);
-    }
-
-    auto replayed_expr =
-        replay(expr_g, dir, input_groups, output_groups, group_to_id);
-    std::cerr << "Replayed expr: " << replayed_expr->toString();
-  }
-
-  std::cerr << "setLoopDomain: " << toDelimitedString(loop_ids) << "\n";
-
-  return {loop_ids, ref_id_groups};
-}
-
-// The replay path of a tensor is a path from the reference loop
-// domain to the root domain of the tensor. This path is used to
-// augment the tensor with a new loop domain as specified by the
-// reference domain. Intuitively, one might think that the shortest
-// path in the ExactGraph could be a valid path. However, a ValGraph
-// path cannot be replayed on a single tensor if the path contains a
-// ValGroup that has multiple defining ExprGroups. That is because no
-// IterDomain is allowed to have multiple defining Exprs.
-//
-// There are only three valid patterns: 1) forward only, 2) backward
-// only and 3) forward then backward. Specifically, no backward expr
-// cannot be traversed after a forward expr since that would mean the
-// output of the forward expr would have multiple definitions.
-//
-// To find a valid path, we first find all ancestors of the reference
-// loop domain. These ancestors domains are used to find a forward
-// path to the target tensor. This path corresponds to the forward
-// path of 1) or 3). To complete the path, a backward path from the
-// reference domain to the forward path is prepended to the forward
-// path.
-//
-// See LoopDomainSchedulingTest.ReshapeTraversalDirection for a
-// concrete example.
-ValGraphBFS::ExprPath LoopDomainScheduler::getReplayPath(
-    TensorView* tv,
-    const std::vector<ValGroup>& ref_id_groups) const {
-  // Find the path to the root domain of the tensor. It is important
-  // to use the root domain if available since there can be multiple
-  // forward paths to the logical domain in the ValGraph. For example,
-  //
-  // t0 = [i0]
-  // t1 = reshape(t0, {i0}, {i0/4, 4})
-  // t2 = reshape(t1, {i0/4, 4}, {i0})
-  // t3 = reshape(t0, {i0}, {i0/8, 8})
-  // t4 = reshape(t3, {i0/8, 8}, {i0})
-  // t5 = t2 + t4
-  //
-  // Suppose we want to set the t2 loop domain as t0. In this case,
-  // since the logical doamin of t2 is mapped with the logical domains
-  // of t4, there're two paths from t0 loop domain to the t2
-  // logical domain: one through t1 reshape and another through t3
-  // reshape. Notice that the second path cannot be used as that would
-  // mean the t2 logical domain would have another definition (exactly mapped
-  // with the t4 merge reshape). This issue can be avoided by using the root
-  // domain of tv2 as the target of path finding.
-#if 0
-  ValGroups tv_target_domains =
-      graph().toGroups(TensorDomain::noBroadcasts(tv->getMaybeRootDomain()));
-#else
-  ValGroups tv_target_domains = graph().toGroups(tv->getMaybeRootDomain());
-#endif
-
-  // Get all ancestors of the reference loop domain. Used in
-  // getReplayPath.
-  const auto& all_val_groups = graph().disjointValSets().disjointSets();
-  const auto all_ancestors_of_ref = ValGraphBFS::getReachableValsFrom(
-      graph(), ref_id_groups, all_val_groups, Direction::Backward);
-
-  std::cerr << "All ancestors: " << nvfuser::toString(all_ancestors_of_ref)
-            << "\n";
-
-  // If all the target domains are an ancestor of the reference
-  // domains, just a single backward BFS should be enough to find a
-  // valid path
-  if (std::all_of(
-          tv_target_domains.begin(),
-          tv_target_domains.end(),
-          [&](const ValGroup& tv_target_domain) {
-            return all_ancestors_of_ref.has(tv_target_domain);
-          })) {
-    return ValGraphBFS::getExprsBetween(
-        graph(),
-        ref_id_groups,
-        tv_target_domains,
-        /*require_all_to_visited=*/true,
-        Direction::Backward);
-  }
-
-  // Find the forward path from the ancestors to the target
-  // tensor. Not all of the target domains correspond to the reference
-  // loop IDs, so it may not reach all target domains, which is fine.
-  auto forward_path = ValGraphBFS::getExprsBetween(
-      graph(),
-      all_ancestors_of_ref,
-      tv_target_domains,
-      /*require_all_to_visited=*/false,
-      Direction::Forward);
-
-  // Find the path from the ref to the forward path.
-  auto inputs_of_forward_path = getInputsOfExprPath(graph(), forward_path);
-
-  auto backward_path = ValGraphBFS::getExprsBetween(
-      graph(),
-      ref_id_groups,
-      inputs_of_forward_path,
-      /*require_all_to_visited=*/true,
-      Direction::Backward);
-
-  // Overall replay path = backward_path + forward_path
-  ValGraphBFS::ExprPath replay_path;
-  replay_path.reserve(backward_path.size() + forward_path.size());
-  replay_path.insert(
-      replay_path.end(), backward_path.begin(), backward_path.end());
-  replay_path.insert(
-      replay_path.end(), forward_path.begin(), forward_path.end());
-
-  return replay_path;
-}
-
-} // namespace
-
-void scheduleLoopDomainsLike(
-    const std::vector<TensorView*>& tvs,
-    const std::vector<IterDomain*>& ref_loop_dom,
-    int64_t pos) {
-  pos = wrapDim(pos, (int64_t)ref_loop_dom.size() + 1);
-  std::cerr << "Pos: " << pos << "\n";
-  if (tvs.empty() || pos == 0) {
-    return;
-  }
-
-  LoopDomainScheduler scheduler(ref_loop_dom, pos);
-
-  for (auto tv : tvs) {
-    scheduler.schedule(tv);
-  }
-}
-
-=======
->>>>>>> ae2b678c
 } // namespace scheduler_utils
 
 } // namespace nvfuser