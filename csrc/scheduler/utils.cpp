--- conflicted
+++ resolved
@@ -1264,13 +1264,9 @@
   // If we're going to unroll, make a cache of the inputs
   auto in_tvs = ir_utils::filterByType<TensorView>(fusion->inputs());
   for (auto tv : in_tvs) {
-<<<<<<< HEAD
-    if (tv->uses().empty() || ir_utils::isAndOnlyIsGatherLookupTv(tv) ||
+    if (tv->nDims() == 0 || tv->uses().empty() ||
+        ir_utils::isAndOnlyIsGatherLookupTv(tv) ||
         ir_utils::isIndexSelectLookupTv(tv) ||
-=======
-    if (tv->nDims() == 0 || tv->uses().empty() ||
-        ir_utils::isGatherLookupTv(tv) || ir_utils::isIndexSelectLookupTv(tv) ||
->>>>>>> a1351a9d
         ir_utils::isTvUsedByOpsOfType<SelectOp>(tv)) {
       // Right now, tensors that are input to the select, gather and
       // index_select ops can't be cached as they must be in global memory.
