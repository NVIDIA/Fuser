--- conflicted
+++ resolved
@@ -809,14 +809,9 @@
     persistent_buffer_sizes[buffer_i] = persistent_buffer_sizes[buffer_i] == -1
         ? 0
         : persistent_buffer_sizes[buffer_i] *
-<<<<<<< HEAD
             (int64_t)dataTypeSize(
                 buffer->getDataType().value(),
-                indexModeToDtype(runtime_info.getIndexMode()));
-=======
-            dataTypeSize(
-                buffer->getDataType().value(), runtime_info.getIndexType());
->>>>>>> 86ba9f12
+                runtime_info.getIndexType());
   }
 
   // Buffers involved in normal persistence
@@ -1567,340 +1562,6 @@
   return bcast_info;
 }
 
-<<<<<<< HEAD
-namespace matmul_utils {
-
-void scheduleWarpTileWithReduction(TensorView* tv, MatMulTileOptions tile) {
-  // Assumes
-  // [M, N, K]
-  auto cta_tile = tile.cta_tile;
-  auto warp_tile = tile.warp_tile;
-  auto instruction_tile = tile.instruction_tile;
-
-  TORCH_CHECK(
-      cta_tile.k % warp_tile.k == 0,
-      "Number of warp on k dimension need to be integer");
-
-  int num_warp_k = cta_tile.k / warp_tile.k;
-
-  mma_util::checkDimSize(
-      tv, {-3, -2, -1}, {cta_tile.m, cta_tile.n, cta_tile.k});
-
-  if (num_warp_k == 1) {
-    // Non split K over warp case:
-
-    //       -3   -2  -1
-    //[...    M,   N,  K]
-    // Distribute warp tile:
-    tv->split(-3, warp_tile.m);
-    tv->split(-2, warp_tile.n);
-
-    //  -5   -4   -3   -2   -1
-    // [Mwo  Mw  Nwo   Nw   K]
-    tv->split(-4, instruction_tile.m);
-    tv->split(-2, instruction_tile.n);
-    tv->split(-1, instruction_tile.k);
-
-    //   -8  -7 -6 -5 -4 -3  -2 -1
-    // [Mwo Mw Mi Nwo Nw Ni Kwo Ki]
-
-    tv->reorder({{-7, -5}, {-6, -3}, {-5, -6}, {-3, -2}, {-2, -8}, {-8, -7}});
-    //   -8  -7 -6  -5 -4 -3 -2 -1
-    // [Kwo Mwo Nwo Mw Nw Mi Ni Ki]
-  } else {
-    // Split K over warp case:
-    // Main difference is that an additional
-    //  thread dimension needs to be reserved
-    //  for cross warp reduction:
-    //       -3   -2  -1
-    //[...    M,   N,  K]
-    // Distribute warp tile:
-    tv->split(-3, warp_tile.m);
-    tv->split(-2, warp_tile.n);
-    tv->split(-1, warp_tile.k);
-
-    //   -6  -5   -4   -3   -2   -1
-    // [Mwo  Mw  Nwo   Nw   Kwo  Kw]
-    tv->split(-5, instruction_tile.m);
-    tv->split(-3, instruction_tile.n);
-    tv->split(-1, instruction_tile.k);
-
-    //  -9  -8  -7 -6 -5 -4 -3 -2 -1
-    // [Mwo Mw Mi Nwo Nw Ni Kwo Kw Ki]
-
-    tv->reorder({{-8, -6}, {-7, -3}, {-6, -8}, {-4, -2}, {-3, -7}, {-2, -4}});
-    //  -9   -8  -7 -6 -5 -4 -3 -2 -1
-    // [Mwo  Nwo Ko Mw Nw Kw, Mi Ni Ki]
-
-    tv->merge(-9);
-    //  -8  -7 -6 -5 -4   -3 -2 -1
-    // [MNwo Ko Mw Nw Kw, Mi Ni Ki]
-  }
-}
-
-void scheduleWarpTileWithNoReduction(TensorView* tv, MatMulTileOptions tile) {
-  // Assumes
-  // [M, N, K]
-  auto cta_tile = tile.cta_tile;
-  auto warp_tile = tile.warp_tile;
-  auto instruction_tile = tile.instruction_tile;
-
-  mma_util::checkDimSize(tv, {-2, -1}, {cta_tile.m, cta_tile.n});
-
-  TORCH_CHECK(
-      cta_tile.k % warp_tile.k == 0,
-      "Number of warp on k dimension need to be integer");
-
-  int num_warp_k = cta_tile.k / warp_tile.k;
-
-  //        -2  -1
-  //[...    M,   N]
-
-  // Distribute warp tile:
-  tv->split(-2, warp_tile.m);
-  tv->split(-1, warp_tile.n);
-
-  //  -4   -3   -2   -1
-  // [Mwo  Mw  Nwo   Nw ]
-  tv->split(-3, instruction_tile.m);
-  tv->split(-1, instruction_tile.n);
-
-  //  -6 -5  -4 -3 -2 -1
-  // [Mwo Mw Mi Nwo Nw Ni]
-
-  tv->reorder({{-5, -4}, {-4, -2}, {-3, -5}, {-2, -3}});
-
-  //  -6   -5  -4 -3 -2 -1
-  // [Mwo  Nwo Mw Nw Mi Ni]
-
-  if (num_warp_k != 1) {
-    // The non reduction warps are merged together
-    //  to save one thread dim for cross dim reduce.
-    tv->merge(-6);
-    //  -5  -4 -3 -2 -1
-    // [MNo Mw Nw Mi Ni]
-  }
-}
-
-//! Split the innermost dim to a vectorized load
-void scheduleContiguousVectorLoad(
-    TensorView* tv,
-    MatMulTileOptions tile,
-    int vector_word,
-    bool vectorize) {
-  auto warp_dims = tile.cta_tile / tile.warp_tile;
-  int num_of_thread = warp_dims.m * warp_dims.n * warp_dims.k * 32;
-
-  tv->split(-1, num_of_thread * vector_word);
-  tv->split(-1, vector_word);
-  // [..., thread, vec]
-  // distribute to warp: for tidx
-  tv->split(-2, 32);
-
-  //      -3    -2    -1
-  // [...warp, lane, vec]
-
-  if (warp_dims.k == 1) {
-    //      -4     -3    -2    -1
-    // [...warpM, warpN, lane, vec]
-    tv->split(-3, warp_dims.n);
-  } else {
-    //      -4     -3    -2    -1
-    // [...warpMN, warpR, lane, vec]
-    tv->split(-3, warp_dims.k);
-  }
-
-  if (vectorize) {
-    tv->axis(-1)->parallelize(ParallelType::Vectorize);
-  }
-
-  tv->axis(-2)->parallelize(ParallelType::TIDx);
-  tv->axis(-3)->parallelize(ParallelType::TIDy);
-  tv->axis(-4)->parallelize(ParallelType::TIDz);
-}
-
-void makeTile(TensorView* tv, std::vector<int> tile_sizes) {
-  TORCH_CHECK(
-      tv->domain()->domain().size() >= tile_sizes.size(),
-      "Tensor dimension less than tile dimension!");
-
-  // Number of inner dimensions we are tiling.
-  const auto tile_dimension_size = tile_sizes.size();
-
-  // Split the inner dimensions:
-  for (auto idx : c10::irange(tile_dimension_size)) {
-    // Using negative indexing to accomodate potential batching
-    //  dimensions on the further left. Eg.:
-    //  0, 1, 2   ->         -3,-2,-1
-    // [M, N, K]  -> [B0, B1, M, N, K]
-    tv->split(static_cast<int>(idx - tile_dimension_size), tile_sizes.at(idx));
-  }
-
-  // The transformation happened should look like:
-  //   Before               After
-  // [..., M, N, K] -> [..., Mo, Mi, No, Ni, Ko, Ki]
-
-  // Re-order the tiles so that all the outer tiles are
-  //  on the left of all the inner tiles
-  std::unordered_map<int, int> reorder_map_old_to_new;
-
-  // Number of tiled inner dimensions after we split.
-  const auto split_tile_dimension_size = 2 * tile_dimension_size;
-  for (auto idx : c10::irange(split_tile_dimension_size)) {
-    // We want to reorder as follows:
-    //           Before
-    //
-    // [..., Mo, Mi, No, Ni, Ko, Ki] ->
-    //                 After
-    //      vvv group0 vvv  vvv group1 vvv
-    // [..., Mo, No, Ko,     Mi, Ni, Ki]
-
-    // The index offset within group of current
-    //  iterdomain, with grouping specified above.
-    auto index_within_group = idx / 2;
-
-    // The index of the group the current id belongs
-    //  to, as specified above.
-    auto group_index = idx % 2;
-
-    // Calculate the actual index after reordering
-    auto index_after_reorder =
-        group_index * tile_dimension_size + index_within_group;
-
-    // Add pair {idx_before, idx_after} to re-order map.
-    reorder_map_old_to_new.insert(std::make_pair(
-        idx - split_tile_dimension_size,
-        index_after_reorder - split_tile_dimension_size));
-  }
-
-  // Apply the re-order map to tensor
-  tv->reorder(reorder_map_old_to_new);
-}
-
-namespace {
-
-c10::optional<IterDomain*> getMaybeRootIfInnermostTiled(
-    IterDomain* id,
-    const std::unordered_set<IterDomain*>& maybe_rfactor_id_set) {
-  // Root id defaults to an "innermost id".
-  while (id->definition() && !maybe_rfactor_id_set.count(id)) {
-    if (auto split = dynamic_cast<Split*>(id->definition())) {
-      if (id == split->inner()) {
-        id = split->in();
-        continue;
-      }
-    }
-    // Didn't pass the inner most check, return empty.
-    return c10::nullopt;
-  }
-
-  return id;
-}
-
-} // namespace
-
-void orderTiledConcreteIdAsRoot(TensorView* tv) {
-  auto ndims = tv->nDims();
-
-  // Keep track of the left most position where we will
-  //  be reordering the axes.
-  int leftmost_pos = (int)ndims;
-
-  // Pull the root id's of the given tv.
-  std::unordered_set<IterDomain*> maybe_rfactor_id_set{
-      tv->getMaybeRFactorDomain().begin(), tv->getMaybeRFactorDomain().end()};
-
-  // Keep track of leaf positions that is either a reduction
-  //  or a broadcast.
-  // Note: Currently don't really see a case where this function
-  //  should be called on a reduction output tv, but adding them
-  //  here for completeness.
-  std::deque<int> broadcast_or_reduction_pos;
-
-  // Map the root id's to their innermost concrete id's
-  //  on the leaf.
-  std::unordered_map<IterDomain*, int> root_id_to_inner_leaf_pos;
-
-  // Try to re-order inner iterdomains from the innermost
-  //  position backward. This utility only tries to re-order
-  //  inner tiles on the innermost positions, like the resulting
-  //  tensor from makeTile utility.
-  // The re-ordering would first try to decide the inner iterdomains
-  //  we want to re-order. For this we start from the innermost position
-  //  and move back and collect all the iterdomains that we know
-  //  are inner tiles of some root domain or broadcast/reduction domains
-  //  that won't affect the concrete id layout.
-  // The collection process would stop whenever a iterdomain that is
-  //  neither an inner tile nor reduction/broadcast is found, and would
-  //  not re-order any iterdomain beyond that point to keep the
-  //  outer loop structure unchanged.
-  for (int i = static_cast<int>(ndims) - 1; i >= 0; i--) {
-    auto leaf_id = tv->axis(i);
-    if (leaf_id->isBroadcast() || leaf_id->isReduction()) {
-      // Register this reduction or broadcast axis
-      //  to reorder.
-      broadcast_or_reduction_pos.push_front(i);
-      leftmost_pos = i;
-      continue;
-    }
-    auto maybe_root =
-        getMaybeRootIfInnermostTiled(leaf_id, maybe_rfactor_id_set);
-
-    if (maybe_root.has_value()) {
-      // Found an innermost id, add them to the
-      //  axes to reorder.
-      TORCH_INTERNAL_ASSERT(
-          root_id_to_inner_leaf_pos
-              .insert(std::make_pair(maybe_root.value(), i))
-              .second,
-          "Multiple \"innermost\" id seen for root id :",
-          maybe_root.value()->toString(),
-          " on ",
-          tv->toString(),
-          " very likely an invariant is broken.");
-      leftmost_pos = i;
-    } else {
-      break;
-    }
-  }
-
-  // Calculate the ordering:
-
-  // pointer to the current target postion after
-  //  repordering
-  int current_pos = leftmost_pos;
-  std::unordered_map<int, int> reorder_map_old_to_new;
-
-  // first place all the broadcast and reduction on the left:
-  for (auto original_broadcast_or_reduction_pos : broadcast_or_reduction_pos) {
-    reorder_map_old_to_new[original_broadcast_or_reduction_pos] = current_pos++;
-  }
-
-  // Next put all the innermost leaf id's, we make sure that
-  //  the inner tile ordering follows the corresponding root
-  //  domain ordering by iterating on the root domain and
-  //  find their corresponding inner tile iterdomains from
-  //  the populated root_id_to_inner_leaf_pos.
-  for (auto root_id : tv->getMaybeRFactorDomain()) {
-    auto leaf_id_pos_it = root_id_to_inner_leaf_pos.find(root_id);
-    if (leaf_id_pos_it != root_id_to_inner_leaf_pos.end()) {
-      reorder_map_old_to_new[leaf_id_pos_it->second] = current_pos++;
-    }
-  }
-
-  // Validate that we have processed all inner ids or broadcast/reduction
-  //  ids we have registered.
-  TORCH_INTERNAL_ASSERT(
-      current_pos == (int)ndims, "Inconsistent ordering logic");
-
-  // Apply the new order:
-  tv->reorder(reorder_map_old_to_new);
-}
-
-} // namespace matmul_utils
-
-=======
->>>>>>> 86ba9f12
 //! Propagate current transformations on from_tv to all graphs
 void transformPropagateToAllFrom(TensorView* from_tv, int pos) {
   TransformPropagator propagator(from_tv, pos);
