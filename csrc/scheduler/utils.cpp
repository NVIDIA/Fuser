// clang-format off
/*
 * SPDX-FileCopyrightText: Copyright (c) 2023-present NVIDIA CORPORATION & AFFILIATES.
 * All rights reserved.
 * SPDX-License-Identifier: BSD-3-Clause
 */
// clang-format on
#include <scheduler/registry.h>
#include <scheduler/utils.h>
#include <scheduler/vectorize_helper.h>

#include <contiguity.h>
#include <expr_evaluator.h>
#include <instrumentation.h>
#include <ir/utils.h>
#include <ops/all_ops.h>
#include <root_domain_map.h>
#include <scheduler/mma_utils.h>
#include <transform_iter.h>
#include <transform_replay.h>

#include <algorithm>
#include <queue>

namespace nvfuser {
namespace scheduler_utils {

// Returns number of "valid" dimensions. e.g. if tv has
// [I1, R2, I3, I4, R3{1}]
// where R3{1} is in dont_merge, resulting domain should be:
// [I1, I3*I4, R2, R3{1}] with return value 3
//
// if tv has
// [R1, I2, R3, I4, R4, R5{1}, R6{1}]
//  where R5{1} and R6{1} are in dont_merge, resulting domain should be:
// [I2*I4, R1*R3, R4, R5{1}, R6{1}]
// with return value 3
size_t merge_3d(TensorView* tv) {
  bool active_is_reduction = false;
  bool first_dim = true;
  int prev_i = -1;

  for (int i = static_cast<int>(tv->nDims()) - 1; i >= 0; i--) {
    if (first_dim) {
      active_is_reduction = tv->axis(i)->isReduction();
      prev_i = i;
      first_dim = false;
    } else {
      if (tv->axis(i)->isReduction() != active_is_reduction) {
        break;
      }
      tv->merge(i, prev_i);
      prev_i = i;
    }
  }

  if (prev_i == -1) {
    // Zero dimensional
    return 0;
  }

  // put inner most dimension as last dimension
  tv->reorder({{prev_i, -1}});
  active_is_reduction = false;
  first_dim = true;
  prev_i = -1;

  for (int i = static_cast<int>(tv->nDims()) - 2; i >= 0; i--) {
    auto id = tv->axis(i);
    if (first_dim) {
      active_is_reduction = id->isReduction();
      prev_i = i;
      first_dim = false;
    } else if (id->isReduction() == active_is_reduction) {
      tv->merge(i, prev_i);
      prev_i = i;
    }
  }

  // put second dimension as second to last dimension
  if (prev_i == -1) {
    // One dimensional, put merged dimension as first
    tv->reorder({{-1, 0}});
    return 1;
  } else {
    // put new dimension as second to last
    tv->reorder({{prev_i, -2}});
  }

  active_is_reduction = false;
  first_dim = true;
  prev_i = -1;

  for (int i = static_cast<int>(tv->nDims()) - 3; i >= 0; i--) {
    if (first_dim) {
      active_is_reduction = tv->axis(i)->isReduction();
      prev_i = i;
      first_dim = false;
    } else if (tv->axis(i)->isReduction() == active_is_reduction) {
      tv->merge(i, prev_i);
      prev_i = i;
    }
  }

  // put third dimension as second to last dimension
  if (prev_i == -1) {
    // Two dimensional, put merged dimensions first
    tv->reorder({{-1, 0}, {-2, 1}});
    // [outer, inner, dont_merge...]
    if (tv->axis(0)->isReduction()) {
      // put reductions as second axis
      tv->reorder({{0, 1}, {1, 0}});
    }
    return 2;
  } else {
    // put new dimension as third to last
    tv->reorder({{prev_i, -3}});
    // Stable sort to have iteration domains first, then reduction
    if (tv->axis(0)->isReduction() && !tv->axis(1)->isReduction()) {
      tv->reorder({{0, 1}, {1, 0}});
    }
    if (tv->axis(1)->isReduction() && !tv->axis(2)->isReduction()) {
      tv->reorder({{1, 2}, {2, 1}});
    }
    if (tv->axis(0)->isReduction() && !tv->axis(1)->isReduction()) {
      tv->reorder({{0, 1}, {1, 0}});
    }
    return 3;
  }
}

void splitDims(
    TensorView* tv,
    std::vector<std::pair<size_t, size_t>> to_split, // (dim, size)
    std::vector<size_t>& to_update) {
  std::stable_sort(
      to_split.begin(),
      to_split.end(),
      [](const std::pair<size_t, size_t>& p1,
         const std::pair<size_t, size_t>& p2) { return p1.first < p2.first; });
  size_t dim_offset = 0;
  size_t pending_dim_offset = 0;
  size_t prev_dim = 0;
  for (auto entry : to_split) {
    size_t dim = entry.first;
    size_t size = entry.second;
    if (dim != prev_dim) {
      dim_offset += pending_dim_offset;
      pending_dim_offset = 0;
    }
    size_t actual_dim = dim_offset + dim;
    tv->split((int)actual_dim, size);
    pending_dim_offset++;
    for (auto& i : to_update) {
      if (i > actual_dim) {
        i++;
      }
    }
    prev_dim = dim;
  }
}

std::optional<size_t> mergeDims(
    TensorView* tv,
    std::vector<size_t> to_merge,
    std::vector<size_t>& to_update) {
  if (to_merge.empty()) {
    return std::nullopt;
  }
  if (to_merge.size() == 1) {
    return to_merge[0];
  }
  std::sort(to_merge.begin(), to_merge.end());
  size_t left = to_merge[0];
  int64_t offset = 0;
  for (auto right = to_merge.begin() + 1; right != to_merge.end(); right++) {
    auto actual_right = offset-- + *right;
    tv->merge((int)left, (int)actual_right);
    for (auto& i : to_update) {
      if (i == actual_right) {
        i = left;
      } else if (i > actual_right) {
        i--;
      }
    }
  }
  return left;
}

size_t mergeReduction(TensorView* tv) {
  int prev_i = -1;
  size_t num_merged = 0;
  for (int i = static_cast<int>(tv->nDims()) - 1; i >= 0; i--) {
    if (!tv->axis(i)->isReduction()) {
      continue;
    }
    if (prev_i == -1) {
      prev_i = i;
    } else {
      tv->merge(i, prev_i);
      prev_i = i;
      num_merged++;
    }
  }
  if (prev_i != 0) {
    tv->reorder({{prev_i, 0}});
  }

  return prev_i == -1 ? 0 : num_merged + 1;
}

size_t mergeNonReduction(TensorView* tv) {
  int prev_i = -1;
  size_t num_merged = 0;
  if (tv->nDims() == 0) {
    return 0;
  }
  for (int i = static_cast<int>(tv->nDims()) - 1; i >= 0; i--) {
    if (tv->axis(i)->isReduction()) {
      continue;
    }
    if (prev_i == -1) {
      prev_i = i;
    } else {
      tv->merge(i, prev_i);
      prev_i = i;
      num_merged++;
    }
  }
  if (prev_i != -1) {
    tv->reorder({{prev_i, 0}});
  }

  return prev_i == -1 ? 0 : num_merged + 1;
}

void parallelizeAllLike(
    TensorView* reference_tv,
    int64_t pos,
    std::vector<TensorView*> selected_tvs,
    const std::unordered_set<ParallelType>& selected_parallel_types,
    bool propagate_padding) {
  FusionGuard fg(reference_tv->fusion());

  if (pos < 0) {
    pos += (int64_t)reference_tv->nDims() + 1;
  }
  TORCH_CHECK(
      pos >= 0 && pos <= (int64_t)reference_tv->nDims(),
      "parallelizeAllLike called on an position outside valid range.");

  std::unordered_map<IterDomain*, IterDomain*> concrete_to_reference_map;

  auto ca_map = ComputeAtMap(FusionGuard::getCurFusion());

  const auto& reference_dom = reference_tv->getLeafDomain();
  for (auto it = reference_dom.begin(); it != reference_dom.begin() + pos;
       it++) {
    auto ca_id =
        ca_map.getConcreteMappedID(*it, IdMappingMode::PERMISSIVE_RESIZE);
    concrete_to_reference_map[ca_id] = *it;
  }

  if (selected_tvs.empty()) {
    selected_tvs = ir_utils::allTvs(reference_tv->fusion());
  }
  for (auto tv : selected_tvs) {
    if (tv->isFusionInput()) {
      continue;
    }
    for (const auto i : c10::irange(tv->getLeafDomain().size())) {
      auto ca_id = ca_map.getConcreteMappedID(
          tv->axis((int)i), IdMappingMode::PERMISSIVE_RESIZE);
      if (concrete_to_reference_map.count(ca_id) > 0) {
        auto reference_id = concrete_to_reference_map.at(ca_id);
        auto reference_parallel_type = reference_id->getParallelType();
        if (selected_parallel_types.empty() ||
            selected_parallel_types.count(reference_parallel_type)) {
          tv->axis((int)i)->parallelize(reference_parallel_type);
        }
        if (propagate_padding) {
          if (reference_id->hasPaddingToMultipleOfWarp()) {
            tv->axis((int)i)->padToMultipleOfWarp(
                reference_id->getMaybeSizeAfterPadding());
          }
        }
      }
    }
  }
}

namespace {

// Find the resolution points of the persistent buffers in the provided
// persistent_buffer_info. Resolution points are identified by tracking if a
// tensor view is dependent on a reduction, or a persistent buffer. When an
// expression has inputs that are on both a reduction and persistent buffer
// path, that's a point where we may be resolving the persistent buffer. In
// other words, we know the persistent buffer has to be live at that point, but
// don't know if it has to be live after it.
//
// For example if we have:
//
// t0 = makeSymbolicTensor(2)
// t1 = set(t0)
// t2 = sum(t1, 1)
// t3 = broadcast(t2, {false, true})
// t4 = set(t1)
// t5 = add(t4, t3)
//
// In this case, t1 is the persistent buffer, that buffer is resolved at t5, so
// it needs to exist in full until t5 is "resolved". This class assumes all
// reduction patterns in the fusion are matching.
class PersistentBufferResolution : public IterVisitor {
 public:
  static std::vector<TensorView*> getResolutionPointsOf(
      Fusion* fusion,
      TensorView* persistent_buffer) {
    PersistentBufferResolution resolution(fusion, persistent_buffer);

    TORCH_INTERNAL_ASSERT(
        !resolution.resolution_points_.empty(),
        "Could not resolve persistent buffer: ",
        persistent_buffer);

    return resolution.resolution_points_;
  }

  PersistentBufferResolution() = delete;

 private:
  PersistentBufferResolution(Fusion* fusion, TensorView* persistent_buffer)
      : persistent_buffer_(persistent_buffer) {
    traverse(fusion);
  }

 private:
  void dispatch(Val* val) final {
    if (!val->isA<TensorView>()) {
      return;
    }
    auto tv = val->as<TensorView>();
    if (tv == persistent_buffer_) {
      persistent_buffer_hit = true;
      on_persitent_buffer_path_.emplace(tv);
      return;
    }

    if (!persistent_buffer_hit) {
      return;
    }

    if (tv->hasReduction()) {
      if (std::any_of(
              resolution_points_.begin(),
              resolution_points_.end(),
              [&tv](TensorView* resolution_point) {
                return DependencyCheck::isDependencyOf(resolution_point, tv);
              })) {
        // If already resolved, don't start a new reduction path.
        return;
      }
      on_reduction_path_.emplace(tv);
    }
  }

  void dispatch(Expr* expr) final {
    if (!persistent_buffer_hit) {
      return;
    }

    bool output_is_reduction =
        std::any_of(expr->outputs().begin(), expr->outputs().end(), [](Val* v) {
          if (!v->isA<TensorView>()) {
            return false;
          }
          return v->as<TensorView>()->hasReduction();
        });

    // Persistent buffers cannot be resolved on a reduction expression
    if (output_is_reduction) {
      return;
    }

    bool input_on_reduction_path = std::any_of(
        expr->inputs().begin(), expr->inputs().end(), [&](Val* inp) {
          return on_reduction_path_.count(inp);
        });

    auto input_on_persitent_buffer_path_it = std::find_if(
        expr->inputs().begin(), expr->inputs().end(), [&](Val* inp) {
          return on_persitent_buffer_path_.count(inp);
        });

    bool input_on_persistent_buffer_path =
        input_on_persitent_buffer_path_it != expr->inputs().end();

    if (input_on_reduction_path && input_on_persistent_buffer_path) {
      // Expression has inputs on both a reduction and persistent buffer path,
      // this is a resolution.
      auto out_tvs = ir_utils::filterByType<TensorView>(expr->outputs());

      // Add resolution point
      resolution_points_.insert(
          resolution_points_.end(), out_tvs.begin(), out_tvs.end());

      // Outputs are still on a persistent path
      for (auto out : expr->outputs()) {
        on_persitent_buffer_path_.emplace(out);
      }
    } else if (input_on_reduction_path) {
      // Propagate forward the reduction path
      on_reduction_path_.insert(expr->outputs().begin(), expr->outputs().end());
    } else if (input_on_persistent_buffer_path) {
      // Propagate forward the persistent path
      for (auto out : expr->outputs()) {
        on_persitent_buffer_path_.emplace(out);
      }
    }
  }

  // Don't do processing until we see the buffer we're looking for
  bool persistent_buffer_hit = false;

  // Track if key is dependent on a persistent reduction, resolves if
  // encountering a persistent buffer. For this analysis doesn't matter which
  // reduction the path is based on.
  std::unordered_set<Val*> on_reduction_path_;

  // Track if key is dependent on a persistent buffer, resolves if encountering
  // a persistent reduction or changes path if encountering another persistent
  // buffer
  std::unordered_set<Val*> on_persitent_buffer_path_;

  // Tracks where the persistent buffer (key) is resolved (values)
  std::vector<TensorView*> resolution_points_;

  const TensorView* persistent_buffer_;
};

} // namespace

PersistentBufferInfo persistentBuffers(Fusion* fusion) {
  FusionGuard fg(fusion);
  PersistentBufferInfo persistent_buffer_info;

  ComputeAtRootDomainMap root_map;
  root_map.build();

  auto all_tvs = ir_utils::allTvs(fusion);

  for (auto producer : all_tvs) {
    // Are all producer ids mappable to all consumers
    bool mappable = true;
    auto consumers = ir_utils::consumerTvsOf(producer);
    if (consumers.empty()) {
      continue;
    }

    // Track which consumers have unmappable dims from producer
    std::vector<TensorView*> unmappable_consumers;

    for (auto consumer : consumers) {
      if (dynamic_cast<SelectOp*>(consumer->definition()) ||
          dynamic_cast<IndexSelectOp*>(consumer->definition()) ||
          dynamic_cast<TorchGatherOp*>(consumer->definition())) {
        continue;
      }
      bool consumer_mappable = true;
      auto mappable_roots =
          root_map.getMappableDims(producer->domain(), consumer->domain());

      auto p_root = producer->getMaybeRFactorDomain();

      for (auto p_root_id : p_root) {
        if (p_root_id->isReduction() || p_root_id->isBroadcast()) {
          continue;
        }
        if (!mappable_roots.count(p_root_id)) {
          mappable = false;
          consumer_mappable = false;
          persistent_buffer_info.unmappable_dims.emplace(p_root_id);
        }
      }

      if (!consumer_mappable) {
        unmappable_consumers.emplace_back(consumer);
      }
    }

    if (!mappable) {
      // If there's unmappable dims from producer to consumer, producer is a
      // persistent buffer.
      persistent_buffer_info.persistent_buffers.emplace_back(producer);
    }
  }

  // Set the persistent buffer resolution points
  persistent_buffer_info.persistent_buffer_resolution_points = {};
  for (auto buffer : persistent_buffer_info.persistent_buffers) {
    persistent_buffer_info.persistent_buffer_resolution_points.emplace_back(
        PersistentBufferResolution::getResolutionPointsOf(fusion, buffer));
  }

  // Find projectable persistent buffers
  auto reduction_tvs = getReductionTvs(fusion);
  for (auto persistent_buffer : persistent_buffer_info.persistent_buffers) {
    // Inputs marked as persistent buffers can't be projected any further back
    if (persistent_buffer->isFusionInput()) {
      continue;
    }
    auto dep_vals = DependencyCheck::getAllValsBetween(
        {reduction_tvs.begin(), reduction_tvs.end()}, {persistent_buffer});

    // If there's a reduction between a persistent buffer and the inputs, it
    // can't be projected backwards.
    if (dep_vals.empty()) {
      persistent_buffer_info.projectable_persistent_buffers.push_back(
          persistent_buffer);
    }
  }

  // Get a list of inputs of the projectable buffers
  auto all_inputs = ir_utils::inputTvsOf(
      persistent_buffer_info.projectable_persistent_buffers);

  // Map unmappable dims to inputs, doesn't matter which compute at map used
  auto ca_map = ComputeAtMap(fusion);

  std::unordered_set<IterDomain*> unmappable_concrete_ids;
  for (auto id : persistent_buffer_info.unmappable_dims) {
    unmappable_concrete_ids.emplace(
        ca_map.getConcreteMappedID(id, IdMappingMode::EXACT));
  }

  for (auto input : all_inputs) {
    bool has_unmappable_dim = false;
    for (auto input_id : input->getMaybeRFactorDomain()) {
      auto concrete_input_id =
          ca_map.getConcreteMappedID(input_id, IdMappingMode::EXACT);
      if (unmappable_concrete_ids.find(concrete_input_id) !=
          unmappable_concrete_ids.end()) {
        persistent_buffer_info.unamppable_dims_projected_to_inputs.emplace(
            input_id);
        has_unmappable_dim = true;
      }
    }
    if (has_unmappable_dim) {
      persistent_buffer_info.projectable_buffer_inputs.emplace_back(input);
    }
  }

  return persistent_buffer_info;
}

ReductionTvProperties getReductionProperties(
    Fusion* fusion,
    SchedulerRuntimeInfo& runtime_info,
    TensorView* tv) {
  FusionGuard fg(fusion);

  TORCH_INTERNAL_ASSERT(tv != nullptr);

  bool fastest_dim_reduction = isFastestDimReduction(tv);

  // Tracks the dimensionality of the problem starts on inner most dim and works
  // outward
  int64_t dimensionality = 1;
  // Initialize for dimensionality analysis
  bool cur_dim_is_reduction = fastest_dim_reduction;
  // Compute the size of the inner most dimension
  int64_t inner_most_dimension_numel = 1;
  int64_t inner_most_dimension_ndims = 0;

  // Start from the inner most dimension, and work outwards. If this is a 3D
  // pattern, i.e. theres a pattern like [r0, r1, i2, r3] or [i0, r1, r2, i3,
  // i4] then compute the inner most dimension to compute separately.
  const auto& root_dom = tv->getRootDomain();
  for (size_t i = root_dom.size(); i > 0; i--) {
    auto id = root_dom[i - 1];
    if (id->isBroadcast()) {
      continue;
    }
    if (id->isReduction() != cur_dim_is_reduction) {
      dimensionality++;
      cur_dim_is_reduction = !cur_dim_is_reduction;
    } else if (dimensionality == 1) {
      auto inferred_val =
          runtime_info.expressionEvaluator().evaluate(id->extent());
      TORCH_INTERNAL_ASSERT(
          inferred_val.hasValue(), "Error inferring reduction size.");
      inner_most_dimension_numel =
          inner_most_dimension_numel * inferred_val.as<int64_t>();
      inner_most_dimension_ndims++;
    }
  }

  // Non reduction element count
  int64_t total_iteration_numel = 1;
  // Reduction element count
  int64_t total_reduction_numel = 1;

  for (auto id : root_dom) {
    auto inferred_val =
        runtime_info.expressionEvaluator().evaluate(id->extent());
    TORCH_INTERNAL_ASSERT(
        inferred_val.hasValue(),
        "Error inferring dimensions of reduction fusion.");
    if (id->isReduction()) {
      total_reduction_numel *= inferred_val.as<int64_t>();
    } else {
      total_iteration_numel *= inferred_val.as<int64_t>();
    }
  }

  ReductionTvProperties properties;
  properties.total_reduction_numel = total_reduction_numel;
  properties.total_iteration_numel = total_iteration_numel;
  properties.fastest_dim_reduction = fastest_dim_reduction;
  properties.inner_most_dimension_numel = inner_most_dimension_numel;
  properties.inner_most_dimension_ndims = inner_most_dimension_ndims;
  properties.dimensionality = dimensionality;

  return properties;
}

namespace {

// Figure out which persistent buffers are active at the generation of values in
// the fusion. This will be used at runtime to compute the size and max size of
// the persistent buffers.
std::unique_ptr<HeuristicCompileTime::ScopedPersistenceBufferMap>
getScopePersistenceFactors(
    Fusion* fusion,
    const PersistentBufferInfo& persistent_buffer_info) {
  auto new_persistent_factor_map_ptr =
      std::make_unique<HeuristicCompileTime::ScopedPersistenceBufferMap>();
  auto& new_persistent_factor_map = *new_persistent_factor_map_ptr;

  // Convenience accessors
  const auto& persistent_buffers = persistent_buffer_info.persistent_buffers;
  const auto& projectable_buffer_inputs =
      persistent_buffer_info.projectable_buffer_inputs;
  const auto& projectable_persistent_buffers =
      persistent_buffer_info.projectable_persistent_buffers;
  const auto& persistent_buffer_resolution_points =
      persistent_buffer_info.persistent_buffer_resolution_points;

  // Append projectable buffer inputs, going to compute size of those as well.
  auto persistent_buffers_and_inputs = persistent_buffers;
  persistent_buffers_and_inputs.insert(
      persistent_buffers_and_inputs.end(),
      projectable_buffer_inputs.begin(),
      projectable_buffer_inputs.end());

  for (auto persistent_buffer_i : c10::irange(persistent_buffers.size())) {
    auto persistent_buffer = persistent_buffers[persistent_buffer_i];
    // All expressions between tv and its resolution points must have tv's
    // persistent buffer allocated. This is an optimistic view on how many
    // registers we need allocated in the kernel, since if we ordered two
    // persistent buffers that are completely independent to somehow overlap
    // with eachothers loop nests both persistent buffers would have to be
    // allocated at the same time even though this function would assume they
    // don't.
    //
    // Unfortunately this limitation is hard to work around as we would have
    // to actually generate the kernel before we know if it would fit
    // persistently in registers. In practice, though, this should not happen
    // as inlining loop structures where the persistent buffer is used should
    // prevent muiltiple persistent buffers from being merged togther if not
    // necessary.
    auto resolution_points =
        persistent_buffer_resolution_points[persistent_buffer_i];
    for (auto val : DependencyCheck::getAllValsBetween(
             {persistent_buffer},
             {resolution_points.begin(), resolution_points.end()})) {
      // Persistent normalization kernels imply that all persistent buffers
      // have the same dimensionality. Assume if a persistent buffer is
      // consumed by another we can alias and reuse the memory.
      if (val == persistent_buffer) {
        continue;
      }

      // All vals between resolution point and the corresponding buffer have
      // that buffer live during their generation.
      if (new_persistent_factor_map.find(val) ==
          new_persistent_factor_map.end()) {
        new_persistent_factor_map[val] =
            std::vector<bool>(persistent_buffers_and_inputs.size(), false);
      }
      new_persistent_factor_map.at(val)[persistent_buffer_i] = true;
    }
  }

  // Processing projectable persistent buffers is a little more complex, simply
  // because we have to line up inputs with their persistent buffers.

  // Offset into the bool vector
  size_t bool_vector_offset = persistent_buffers.size();
  for (auto projectable_persistent_buffer_i :
       c10::irange(projectable_persistent_buffers.size())) {
    auto projectable_persistent_buffer =
        projectable_persistent_buffers[projectable_persistent_buffer_i];
    auto inputs = ir_utils::inputTvsOf(projectable_persistent_buffer);

    for (auto input : inputs) {
      auto input_it = std::find(
          projectable_buffer_inputs.begin(),
          projectable_buffer_inputs.end(),
          input);
      // If input wasn't recorded as a projectable buffer input, then it doesn't
      // have any persistent dims, so ignore it.
      if (input_it == projectable_buffer_inputs.end()) {
        continue;
      }

      // get inuput index entry in the buffer inputs vector
      auto input_i = std::distance(projectable_buffer_inputs.begin(), input_it);

      // Get the offset in the bool vector for this input
      input_i += (int64_t)bool_vector_offset;

      // If we project persistence from the persistent buffers to the inputs,
      // then it would have to be active from the resolution points of the
      // persistent buffer all the way back to the projected inputs.
      auto resolution_points =
          persistent_buffer_resolution_points[projectable_persistent_buffer_i];

      for (auto val : DependencyCheck::getAllValsBetween(
               {input}, {resolution_points.begin(), resolution_points.end()})) {
        // Persistent normalization kernels imply that all persistent buffers
        // have the same dimensionality. Assume if a persistent buffer is
        // consumed by another we can alias and reuse the memory.
        if (val == input) {
          continue;
        }

        if (new_persistent_factor_map.find(val) ==
            new_persistent_factor_map.end()) {
          new_persistent_factor_map[val] =
              std::vector<bool>(persistent_buffers_and_inputs.size(), false);
        }
        new_persistent_factor_map.at(val)[input_i] = true;
      }
    }
  }
  return new_persistent_factor_map_ptr;
}

} // namespace

PersistentBufferSizeReturn persistentBufferSize(
    Fusion* fusion,
    SchedulerRuntimeInfo& runtime_info,
    const PersistentBufferInfo& persistent_buffer_info,
    HeuristicSummary* data_cache) {
  FUSER_PERF_SCOPE("scheduler_utils::persistentBufferSize");

  if (persistent_buffer_info.persistent_buffers.empty()) {
    PersistentBufferSizeReturn empty_sizes;
    return empty_sizes;
  }

  // Compute size of all the buffers
  const auto& persistent_buffers = persistent_buffer_info.persistent_buffers;
  const auto& projectable_buffers =
      persistent_buffer_info.projectable_persistent_buffers;
  const auto& projectable_buffers_inputs =
      persistent_buffer_info.projectable_buffer_inputs;
  const auto& unmappable_dims = persistent_buffer_info.unmappable_dims;
  const auto& input_unmappable_dims =
      persistent_buffer_info.unamppable_dims_projected_to_inputs;

  std::vector<TensorView*> all_buffers = persistent_buffers;
  all_buffers.insert(
      all_buffers.end(),
      projectable_buffers_inputs.begin(),
      projectable_buffers_inputs.end());

  std::vector<int64_t> persistent_buffer_sizes(all_buffers.size(), -1);

  for (auto buffer_i : c10::irange(all_buffers.size())) {
    bool is_input = buffer_i >= persistent_buffers.size();
    auto buffer = all_buffers[buffer_i];

    for (auto id : buffer->getMaybeRFactorDomain()) {
      if (id->isReduction() || id->isBroadcast()) {
        continue;
      }
      // Unmappable dimensions are those that we cannot inline into other
      // tensor views. So they're the ones that need to be persistent.
      if (!is_input && !unmappable_dims.count(id)) {
        continue;
      }

      if (is_input && !input_unmappable_dims.count(id)) {
        continue;
      }

      auto id_size = runtime_info.expressionEvaluator().evaluate(id->extent());
      TORCH_INTERNAL_ASSERT(
          id_size.hasValue(), "Could not infer persistent buffer size.");
      if (persistent_buffer_sizes[buffer_i] == -1) {
        persistent_buffer_sizes[buffer_i] = id_size.as<int64_t>();
      } else {
        persistent_buffer_sizes[buffer_i] *= id_size.as<int64_t>();
      }
    }

    persistent_buffer_sizes[buffer_i] = persistent_buffer_sizes[buffer_i] == -1
        ? 0
        : persistent_buffer_sizes[buffer_i] *
            (int64_t)dataTypeSize(
                buffer->getDataType().value(), runtime_info.getIndexType());
  }

  // Buffers involved in normal persistence
  std::vector<bool> persistent_mask(all_buffers.size(), false);

  for (auto buffer_i : c10::irange(persistent_buffers.size())) {
    persistent_mask[buffer_i] = true;
  }

  // Buffers involved in projected to inputs
  std::vector<bool> projected_mask(all_buffers.size(), true);

  for (auto buffer_i : c10::irange(persistent_buffers.size())) {
    auto buffer = persistent_buffers[buffer_i];
    // Not a projectable buffer, or an input of a projectable buffer
    if (std::find(
            projectable_buffers.begin(), projectable_buffers.end(), buffer) !=
        projectable_buffers.end()) {
      projected_mask[buffer_i] = false;
    }
  }

  // Function to take the mask of active buffers at a val, the mask (for if this
  // is a normal persistent calculation, or a calculation projected on to the
  // input buffers), and sizes, and returns total persistent buffer size.
  auto masked_dot_product = [](const std::vector<bool>& mask0,
                               const std::vector<bool>& mask1,
                               const std::vector<int64_t>& sizes,
                               const std::vector<TensorView*>& all_buffers) {
    int64_t buffer_size = 0;
    TORCH_INTERNAL_ASSERT(
        mask0.size() == mask1.size() && mask0.size() == sizes.size() &&
        mask0.size() == all_buffers.size());
    // Keep track of which buffer is counted as there can be tensors
    // that are both a persistent buffer and an input to a projectable
    // buffer
    std::unordered_set<TensorView*> active_buffers;
    for (auto buffer_i : c10::irange(sizes.size())) {
      if (mask0[buffer_i] && mask1[buffer_i] &&
          active_buffers.count(all_buffers[buffer_i]) == 0) {
        buffer_size += sizes[buffer_i];
        active_buffers.insert(all_buffers[buffer_i]);
      }
    }
    return buffer_size;
  };

  auto persistent_buffer_info_entry =
      HeuristicSummaryEntry<HeuristicCompileTime::ScopePersistentFactorInfo>(
          data_cache, [&fusion, &persistent_buffer_info]() {
            return getScopePersistenceFactors(fusion, persistent_buffer_info);
          });

  auto& scoped_persistence_factor = persistent_buffer_info_entry.get();

  // Go through all values, compute the size of the active persistent buffers,
  // do both without and with projection
  int64_t max_persistence_size = 0;
  int64_t max_proj_persistence_size = 0;
  for (const auto& entry : scoped_persistence_factor) {
    auto active_buffers = entry.second;
    auto persistent_buffer_size = masked_dot_product(
        persistent_mask, active_buffers, persistent_buffer_sizes, all_buffers);
    max_persistence_size =
        std::max(max_persistence_size, persistent_buffer_size);

    auto projected_buffer_size = masked_dot_product(
        projected_mask, active_buffers, persistent_buffer_sizes, all_buffers);
    max_proj_persistence_size =
        std::max(max_proj_persistence_size, projected_buffer_size);
  }

  PersistentBufferSizeReturn persistent_buffer_size;
  persistent_buffer_size.persistent_buffer_size = max_persistence_size;
  persistent_buffer_size.projected_persistent_buffer_size =
      max_proj_persistence_size;
  return persistent_buffer_size;
}

std::pair<bool, bool> canonicalDimReduction(
    Fusion* fusion,
    TensorView* tv,
    bool schedule_3D) {
  TORCH_INTERNAL_ASSERT(tv != nullptr);

  if (!schedule_3D) {
    // We coalesce all reduction axes to the right;
    bool has_red_axis = mergeReduction(tv) > 0;

    bool has_iter_axis = mergeNonReduction(tv) > 0;
    return {has_iter_axis, has_red_axis};
  } else {
    TORCH_INTERNAL_ASSERT(
        merge_3d(tv) == 3, "Tried 3D merge, but result is not 3D.");
    return {true, true};
  }
}

std::vector<TensorView*> getReductionTvs(Fusion* fusion) {
  auto all_tvs = ir_utils::allTvs(fusion);
  std::vector<TensorView*> reduction_tvs;
  for (auto tv : all_tvs) {
    if (!tv->isFusionInput() &&
        std::any_of(
            tv->getLeafDomain().begin(),
            tv->getLeafDomain().end(),
            [](IterDomain* id) { return id->isReduction(); })) {
      reduction_tvs.emplace_back(tv);
    }
  }

  // Remove multi outputs from reduction tensor views
  std::unordered_set<Expr*> seen_reduction_exprs;
  reduction_tvs.erase(
      std::remove_if(
          reduction_tvs.begin(),
          reduction_tvs.end(),
          [&seen_reduction_exprs](TensorView* tv) {
            TORCH_INTERNAL_ASSERT(
                tv->definition() != nullptr,
                "Somehow a tensor view without a definition but a reduction snuck into the scheduler reduction list.");
            if (!seen_reduction_exprs.emplace(tv->definition()).second) {
              return true;
            }
            return false;
          }),
      reduction_tvs.end());
  return reduction_tvs;
}

std::vector<TensorView*> getViewTVs(Fusion* fusion) {
  std::vector<TensorView*> view_tvs;
  auto fusion_vals = fusion->usedMathVals();
  for (auto producer_tv : ir_utils::filterByType<TensorView>(fusion_vals)) {
    auto consumer_tvs = ir_utils::consumerTvsOf(producer_tv);
    for (auto consumer_tv : consumer_tvs) {
      if (consumer_tv->isDefinitionType<ViewOp>()) {
        view_tvs.push_back(consumer_tv);
      }
    }
  }
  return view_tvs;
}

std::vector<TensorView*> getTVsWithNonReductionRFactor(Fusion* fusion) {
  std::vector<TensorView*> tvs_with_rfactor;
  auto fusion_vals = fusion->usedMathVals();
  std::copy_if(
      ir_utils::filterByType<TensorView>(fusion_vals).begin(),
      ir_utils::filterByType<TensorView>(fusion_vals).end(),
      std::back_inserter(tvs_with_rfactor),
      [](TensorView* tv) {
        return tv->hasRFactor() &&
            std::none_of(
                   tv->getMaybeRFactorDomain().begin(),
                   tv->getMaybeRFactorDomain().end(),
                   [](auto id) {
                     return id->isReduction() && id->isRFactorProduct();
                   });
      });
  return tvs_with_rfactor;
}

// Reset inputs and outputs to global memory, everything else to local.
void clearMemorySpace(Fusion* fusion) {
  for (auto tv : ir_utils::allTvs(fusion)) {
    if (tv->isFusionInput() || tv->isFusionOutput()) {
      tv->setMemoryType(MemoryType::Global);
    } else {
      tv->setMemoryType(MemoryType::Local);
    }
  }
}

// Returns cached after tensors of the fusion inputs if unrolled. Otherwise
// return empty vector.
std::vector<TensorView*> cacheInputs(Fusion* fusion, bool unroll) {
  if (!unroll) {
    return {};
  }

  std::vector<TensorView*> cached_inputs;
  // If we're going to unroll, make a cache of the inputs
  auto in_tvs = ir_utils::filterByType<TensorView>(fusion->inputs());
  for (auto tv : in_tvs) {
    if (tv->uses().empty() || ir_utils::isTorchGatherLookupTv(tv) ||
        ir_utils::isSelectInput(tv) || ir_utils::isIndexSelectLookupTv(tv)) {
      // Right now, tensors that are input to the select op can't be cached as
      // they must be in global memory.
      continue;
    }

    // TODO
    if (std::any_of(tv->uses().begin(), tv->uses().end(), [](Expr* use) {
          return ir_utils::isTvOp(use) &&
              ir_utils::hasResizedRfactor(use->output(0)->as<TensorView>());
        })) {
      if (getenv("VERBOSE")) {
        std::cerr << "Input TV is resized: " << tv->toString() << std::endl;
      }
      // Only disable if sliced
      continue;
    }

    auto cached_tv = tv->cacheAfter();
    cached_inputs.emplace_back(cached_tv);
  }
  return cached_inputs;
}

// Returns the pairs of <cache of each fusion output, corresponding output> for
// all outputs.
std::vector<std::pair<TensorView*, TensorView*>> cacheAndForkOutputs(
    Fusion* fusion,
    bool unroll) {
  std::vector<std::pair<TensorView*, TensorView*>> cached_outputs;
  // For intermediate outputs, apply cacheFork
  for (auto output : ir_utils::filterByType<TensorView>(fusion->outputs())) {
    if (output->definition() == nullptr ||
        // the output of ScatterOp must on the global memory due to the random
        // or atomic access.
        output->definition()->isA<ScatterOp>()) {
      continue;
    }
    if (!output->uses().empty()) {
      output = output->cacheFork();
    }
    // We shouldn't necessarily need to fork and cache for unrolling, but
    // compute at best effort replay doesn't look at multiple outputs to limit
    // itself by, so to make sure vectorization is done correctly we fork and
    // cache. This is partially a compute at issue, but even with that fixed,
    // we'd likely want to cache a forked output to make sure our inlining
    // strategy is optimal.
    if (unroll) {
      auto cached_output = output->cacheBefore();
      cached_outputs.emplace_back(cached_output, output);
    }
  }
  return cached_outputs;
}

namespace {

// Take the inner most rfactor id from innerMostRootDim and project it to the
// root domain if the provided domain is on the rfactor domain. If vectorize,
// will not project if not following the inner most path.
IterDomain* projectIdToRoot(
    TensorView* tv,
    IterDomain* reference_id,
    bool inner_only,
    bool vectorize_pass) {
  if (reference_id == nullptr) {
    return nullptr;
  }

  if (!tv->hasRFactor()) {
    return reference_id;
  }

  auto replay_exprs = StmtSort::getExprsTo(tv->fusion(), {reference_id});
  if (replay_exprs.empty()) {
    return reference_id;
  }

  IterDomain* projected_id = reference_id;
  for (auto expr_it = replay_exprs.rbegin(); expr_it != replay_exprs.rend();
       ++expr_it) {
    auto expr = *expr_it;
    if (expr->isA<Merge>()) {
      auto merge = expr->as<Merge>();
      if (merge->out() == projected_id) {
        if (!merge->inner()->isBroadcast()) {
          projected_id = merge->inner();
        } else {
          projected_id = merge->outer();
        }
      }
    } else if (expr->isA<Split>()) {
      auto split = expr->as<Split>();
      if (split->inner() == projected_id) {
        projected_id = split->in();
      } else if (split->outer() == projected_id) {
        if (inner_only) {
          projected_id = nullptr;
        } else {
          projected_id = split->in();
        }
      }
    } else if (expr->isA<Resize>()) {
      auto resize = expr->as<Resize>();
      if (resize->out() == projected_id) {
        projected_id = resize->in();
      }
    } else {
      TORCH_INTERNAL_ASSERT(
          false, "Didn't recognize the iterdomain expression: ", expr);
    }
    if (projected_id == nullptr) {
      break;
    }
  }
  return projected_id;
}

// Take the inner most root id from innerMostRootDim and project it to the
// rfactor domain if the provided domain is on the rfactor domain. If vectorize,
// will not project if not following the inner most path.
IterDomain* projectIdToRFactor(
    TensorView* tv,
    IterDomain* reference_id,
    bool inner_only,
    bool vectorize_pass) {
  if (reference_id == nullptr) {
    return nullptr;
  }

  if (!tv->hasRFactor()) {
    return reference_id;
  }

  auto replay_exprs = StmtSort::getExprsTo(
      tv->fusion(),
      {tv->getRFactorDomain().begin(), tv->getRFactorDomain().end()},
      false);
  if (replay_exprs.empty()) {
    return reference_id;
  }

  IterDomain* projected_id = reference_id;
  for (auto expr : replay_exprs) {
    if (expr->isA<Merge>()) {
      auto merge = expr->as<Merge>();
      if (merge->inner() == projected_id) {
        projected_id = merge->out();
      } else if (merge->outer() == projected_id) {
        if (merge->inner()->isBroadcast() || !inner_only) {
          projected_id = merge->out();
        } else {
          projected_id = nullptr;
        }
      }
    } else if (expr->isA<Split>()) {
      auto split = expr->as<Split>();
      if (split->in() == projected_id) {
        projected_id = split->inner();
      }
    } else if (expr->isA<Resize>()) {
      auto resize = expr->as<Resize>();
      if (resize->in() == projected_id) {
        // We do not allow vectorization wit resize at this moment
        if (vectorize_pass && !resize->leftExpand()->isZeroInt()) {
          projected_id = nullptr;
        } else {
          projected_id = resize->out();
        }
      }
    } else {
      TORCH_INTERNAL_ASSERT(
          false, "Didn't recognize the iterdomain expression: ", expr);
    }
    if (projected_id == nullptr) {
      break;
    }
  }
  return projected_id;
}

} // namespace

IterDomain* innerMostRootDim(TensorView* tv) {
  const auto& root_domain = tv->getMaybeRFactorDomain();

  if (tv->nDims() == 0) {
    return nullptr;
  }

  IterDomain* inner_most_id = nullptr;

  for (auto it = root_domain.rbegin(); it != root_domain.rend(); it++) {
    if ((*it)->isReduction() || (*it)->isBroadcast()) {
      continue;
    }
    inner_most_id = *it;
    break;
  }

  return inner_most_id;
}

FindAllMappedDims::FindAllMappedDims(
    TensorView* from,
    IterDomain* id,
    bool inner_only,
    bool vectorize_pass)
    : starting_tv_(from),
      starting_id_(id),
      inner_only_(inner_only),
      vectorize_pass_(vectorize_pass) {}

void FindAllMappedDims::setUp() {
  mapped_root_ids_[starting_tv_] =
      projectIdToRoot(starting_tv_, starting_id_, inner_only_, vectorize_pass_);
  mapped_rfactor_ids_[starting_tv_] = projectIdToRFactor(
      starting_tv_, starting_id_, inner_only_, vectorize_pass_);
}

void FindAllMappedDims::propagateC2P(TensorView* from, TensorView* to) {
  auto from_id = mapped_root_ids_.at(from);
  PairwiseRootDomainMap root_map(to, from);
  auto c2p_map = root_map.mapConsumerToProducer(from->domain(), to->domain());
  auto p_it = c2p_map.find(from_id);
  if (p_it != c2p_map.end()) {
    mapped_root_ids_[to] =
        projectIdToRoot(to, p_it->second, inner_only_, vectorize_pass_);
    mapped_rfactor_ids_[to] = p_it->second;
  } else {
    mapped_root_ids_[to] = nullptr;
    mapped_rfactor_ids_[to] = nullptr;
  }
}

void FindAllMappedDims::propagateP2C(TensorView* from, TensorView* to) {
  auto from_id = mapped_rfactor_ids_.at(from);
  PairwiseRootDomainMap root_map(from, to);
  auto p2c_map = root_map.mapProducerToConsumer(from->domain(), to->domain());
  auto c_it = p2c_map.find(from_id);
  if (c_it != p2c_map.end()) {
    mapped_root_ids_[to] = c_it->second;
    mapped_rfactor_ids_[to] =
        projectIdToRFactor(to, c_it->second, inner_only_, vectorize_pass_);
  } else {
    mapped_root_ids_[to] = nullptr;
    mapped_rfactor_ids_[to] = nullptr;
  }
}

void FindAllMappedDims::propagateSibling(TensorView* from, TensorView* to) {
  auto from_id = mapped_root_ids_.at(from);
  if (from_id == nullptr) {
    mapped_root_ids_[to] = nullptr;
  } else {
    for (auto i : c10::irange(from->getRootDomain().size())) {
      if (from_id == from->getRootDomain()[i]) {
        mapped_root_ids_[to] = to->getRootDomain()[i];
        break;
      }
    }
  }
  from_id = mapped_rfactor_ids_.at(from);
  if (from_id == nullptr) {
    mapped_root_ids_[to] = nullptr;
  } else {
    for (auto i : c10::irange(from->getMaybeRFactorDomain().size())) {
      if (from_id == from->getMaybeRFactorDomain()[i]) {
        mapped_rfactor_ids_[to] = to->getMaybeRFactorDomain()[i];
        return;
      }
    }
  }
  TORCH_INTERNAL_ASSERT(false, "Unable to find mapped root/rfactor domain");
}

std::unordered_set<IterDomain*> FindAllMappedDims::get() const {
  std::unordered_set<IterDomain*> mapped_id_set;
  for (auto entry : mapped_root_ids_) {
    if (entry.second != nullptr) {
      mapped_id_set.emplace(entry.second);
    }
  }
  for (auto entry : mapped_rfactor_ids_) {
    if (entry.second != nullptr) {
      mapped_id_set.emplace(entry.second);
    }
  }
  return mapped_id_set;
}

bool hasInnerDim(
    TensorView* tv,
    std::unordered_set<IterDomain*> inner_dims,
    bool should_vectorize) {
  if (getenv("VERBOSE")) {
    std::cerr << "has inner dim: " << tv->toString() << std::endl;
  }
  const auto& inner_most_dim = innerMostRootDim(tv);
  if (inner_most_dim == nullptr) {
    if (getenv("VERBOSE")) {
      std::cerr << "debug1\n";
    }
    return false;
  }

  // Make sure inner most dimension is in the inner_dims set
  if (inner_dims.count(inner_most_dim) == 0) {
    if (getenv("VERBOSE")) {
      std::cerr << "innermost dim not found: " << inner_most_dim->toString()
                << ", inner dims: " << toDelimitedString(inner_dims)
                << std::endl;
    }
    return false;
  }

  if (!should_vectorize) {
    return true;
  }

  auto rfactor_dom = tv->getMaybeRFactorDomain();

  auto root_pos_it = std::find_if(
      rfactor_dom.begin(),
      rfactor_dom.end(),
      [&inner_most_dim](IterDomain* id) { return inner_most_dim == id; });

  if (root_pos_it == rfactor_dom.end()) {
    if (getenv("VERBOSE")) {
      std::cerr << "debug3\n";
    }
    return false;
  }

  auto inner_most_dim_pos = std::distance(rfactor_dom.begin(), root_pos_it);

  const auto& contiguity = tv->domain()->contiguity();

  TORCH_INTERNAL_ASSERT(contiguity.size() == rfactor_dom.size());

  // Don't vectorize if inner most dimension is not contiguous
  auto contiguity_opt = contiguity.at(inner_most_dim_pos);
  TORCH_INTERNAL_ASSERT(contiguity_opt.has_value())
  if (!*contiguity_opt) {
    if (getenv("VERBOSE")) {
      std::cerr << "Not contiguous\n";
    }
    return false;
  }

  if (getenv("VERBOSE")) {
    std::cerr << "has inner dim true\n";
  }
  return true;
}

std::vector<TensorView*> getInputsOutputsWithInnerDim(
    TensorView* reference_tv,
    bool inner_only,
    bool vectorize_pass) {
  if (vectorize_pass) {
    TORCH_INTERNAL_ASSERT(
        inner_only, "Can only vectorize inner-most dimensions");
  }

  if (getenv("VERBOSE")) {
    std::cerr << "getInputsOutputsWithInnerDim: " << reference_tv->toString()
              << std::endl;
  }

  auto inner_most_id = innerMostRootDim(reference_tv);

  if (inner_most_id == nullptr) {
    return {};
  }

  FindAllMappedDims all_mapped_root_dims(
      reference_tv, inner_most_id, inner_only, vectorize_pass);
  MaxRootDomainInfoSpanningTree tree(reference_tv);
  tree.traverse(&all_mapped_root_dims);

  auto vectorizable_dims = all_mapped_root_dims.get();

  if (getenv("VERBOSE")) {
    std::cerr << "vectorizable dims: " << toDelimitedString(vectorizable_dims)
              << std::endl;
  }

  std::vector<TensorView*> vectorizable_tensors;

  // We put outputs in front of inputs because this would make the transpose
  // scheduler prefer to use output instead of input as reference tensor.
  for (auto output_tv :
       ir_utils::filterByType<TensorView>(reference_tv->fusion()->outputs())) {
    if (hasInnerDim(output_tv, vectorizable_dims, vectorize_pass)) {
      vectorizable_tensors.push_back(output_tv);
    }
  }

  for (auto input_tv :
       ir_utils::filterByType<TensorView>(reference_tv->fusion()->inputs())) {
    // for index_select(lookup_tv, dim, index_tv) op
    // ignore it's lookup_tv.
    if (ir_utils::isTorchGatherLookupTv(input_tv) ||
        ir_utils::isIndexSelectLookupTv(input_tv)) {
      continue;
    }
    if (getenv("VERBOSE")) {
      std::cerr << "Is input vectorizable? " << input_tv->toString()
                << ", vectorize pass: " << vectorize_pass << std::endl;
    }
    if (hasInnerDim(input_tv, vectorizable_dims, vectorize_pass)) {
      vectorizable_tensors.push_back(input_tv);
    }
  }

  return vectorizable_tensors;
}

DisjointRFactorSetInfo getDisjointRFactorSetsOf(
    Fusion* fusion,
    TensorView* of,
    DisjointSets<IterDomain*>& disjoint_rfactor_set) {
  auto rfactor_dom = of->getMaybeRFactorDomain();
  if (rfactor_dom.empty()) {
    return {};
  }

  // Start naming id's based on 0 so the inner most dimension will always be
  // 0, then as groups are discovered marching to the left their id will
  // increase. i.e. we could have something like [0, 3, 1, 2, 1, 0] as a
  // result.
  std::vector<int> disjoint_group_ids(rfactor_dom.size(), -1);
  std::vector<const VectorOfUniqueEntries<IterDomain*>*> disjoint_set_of_id(
      rfactor_dom.size(), nullptr);
  int current_group_id = 0;
  int64_t ref_dim_i = (int64_t)rfactor_dom.size() - 1;

  while (ref_dim_i >= 0) {
    if (disjoint_group_ids[ref_dim_i] != -1) {
      // Already put in a group, continue
      ref_dim_i--;
      continue;
    }

    const auto& ref_group =
        disjoint_rfactor_set.getDisjointSetOf(rfactor_dom[ref_dim_i]);

    int64_t other_dim_i = ref_dim_i;
    while (other_dim_i >= 0) {
      const auto& other_group =
          disjoint_rfactor_set.getDisjointSetOf(rfactor_dom[other_dim_i]);
      if (&ref_group == &other_group) {
        disjoint_group_ids[other_dim_i] = current_group_id;
        disjoint_set_of_id[other_dim_i] = &ref_group;
      }
      other_dim_i--;
    }

    ref_dim_i--;
    current_group_id++;
  }

  TORCH_INTERNAL_ASSERT(
      std::none_of(
          disjoint_group_ids.begin(),
          disjoint_group_ids.end(),
          [](int i) { return i == -1; }),
      "Failed to generate the rfactor disjoint groups of the reference ",
      of->toString());

  TORCH_INTERNAL_ASSERT(
      std::none_of(
          disjoint_set_of_id.begin(),
          disjoint_set_of_id.end(),
          [](const VectorOfUniqueEntries<IterDomain*>* ptr) {
            return ptr == nullptr;
          }),
      "Failed to generate the rfactor disjoint groups of the reference ",
      of->toString());

  DisjointRFactorSetInfo info;
  info.disjoint_sets_of_ref = disjoint_set_of_id;
  info.disjoint_set_ids = disjoint_group_ids;
  info.ref = of;

  return info;
}

BroadcastMultipleInformation getBroadcastMultiples(
    TensorView* reference_tv,
    DataType index_type) {
  auto fusion = reference_tv->fusion();
  FusionGuard fg(fusion);

  // We always cacheBefore output at the beginning of the scheduling. And after
  // cacheBefore, the reference tensor will have all reduction IDs removed.
  auto ref_root_domain =
      TensorDomain::noReductions(reference_tv->getMaybeRFactorDomain());

  std::vector<BroadcastMultiple> multiples(ref_root_domain.size());

  auto disjoint_rfactor_sets = disjointRFactorSets(fusion);
  auto disjoint_set_information = scheduler_utils::getDisjointRFactorSetsOf(
      fusion, reference_tv, disjoint_rfactor_sets);

  auto ref_disjoint_sets = disjoint_set_information.disjoint_sets_of_ref;
  auto ref_disjoint_set_ids = disjoint_set_information.disjoint_set_ids;

  // All input or output tensor views
  std::vector<TensorView*> in_out_tvs;
  {
    auto inp_tvs = ir_utils::filterByType<TensorView>(fusion->inputs());
    in_out_tvs.insert(in_out_tvs.end(), inp_tvs.begin(), inp_tvs.end());
    auto out_tvs = ir_utils::filterByType<TensorView>(fusion->outputs());
    in_out_tvs.insert(in_out_tvs.end(), out_tvs.begin(), out_tvs.end());
  }

  // Shouldn't matter if we use EXACT or PERMISSIVE mapping mode for compute
  // at map as we're just looking at the root mappings.
  auto ca_map = ComputeAtMap(fusion);

  // Map all inputs and output domains to reference tv domains
  for (auto in_out_tv : in_out_tvs) {
    std::vector<bool> mapped_axes(ref_root_domain.size(), false);

    auto in_out_tv_domain = in_out_tv->getRootDomain();
    auto in_out_tv_domain_list = std::list<IterDomain*>(
        in_out_tv_domain.begin(), in_out_tv_domain.end());

    for (const auto ref_i : c10::irange(ref_root_domain.size())) {
      auto ref_id = ref_root_domain[ref_i];

      if (ref_id->isBroadcast()) {
        continue;
      }

      bool ref_id_has_view_transforms = std::count(
                                            ref_disjoint_set_ids.begin(),
                                            ref_disjoint_set_ids.end(),
                                            ref_disjoint_set_ids[ref_i]) > 1;

      // Could have multiple mappings if there's view transforms
      std::vector<IterDomain*> mapped_ids;
      if (!ref_id_has_view_transforms) {
        auto mapped_it = std::find_if(
            in_out_tv_domain_list.begin(),
            in_out_tv_domain_list.end(),
            [&ref_id, &ca_map](IterDomain* in_out_tv_id) {
              return ca_map.areMapped(
                  in_out_tv_id, ref_id, IdMappingMode::EXACT);
            });
        if (mapped_it != in_out_tv_domain_list.end()) {
          mapped_ids.push_back(*mapped_it);
        }
      } else {
        for (auto in_out_id : in_out_tv_domain) {
          if (ref_disjoint_sets[ref_i]->has(in_out_id)) {
            mapped_ids.push_back(in_out_id);
          }
        }
      }

      // Nothing maps to reference, no contribution to multiples for this dim
      if (mapped_ids.empty()) {
        continue;
      }

      if (std::all_of(mapped_ids.begin(), mapped_ids.end(), [](IterDomain* id) {
            return id->isBroadcast();
          })) {
        continue;
      }

      // If any iteration domain in the input or output that's mapped through
      // the view disjoint set is not a reduction or broadcast, assume it's a
      // full dimension for the sake of the pointwise scheduler.
      mapped_axes[ref_i] = true;
    }

    // For each break point position if there an lhs or rhs multiple based on
    // this tensor add it to the global multiplier. The only time we consider
    // we can benefit from broadcast is if the entire left or right side the
    // break point is all broadcasts.
    {
      bool rhs = false;
      bool lhs = false;
      auto dtype_size =
          dataTypeSize(in_out_tv->getDataType().value(), index_type);
      for (auto mapped_axes_i : c10::irange(mapped_axes.size())) {
        auto lhs_i = mapped_axes_i;
        auto rhs_i = mapped_axes.size() - 1 - mapped_axes_i;

        if (lhs) {
          multiples[lhs_i].lhs_multiple += (int64_t)dtype_size;
        } else if (mapped_axes[lhs_i]) {
          lhs = true;
        }

        if (rhs || mapped_axes[rhs_i]) {
          multiples[rhs_i].rhs_multiple += (int64_t)dtype_size;
          rhs = true;
        }
      }
    }
  }
  BroadcastMultipleInformation bcast_info;
  bcast_info.view_disjoint_set_ids = ref_disjoint_set_ids;
  bcast_info.broadcast_multiples = multiples;
  return bcast_info;
}

//! Propagate current transformations on from_tv to all graphs
void transformPropagateToAllFrom(TensorView* from_tv, int pos) {
  TransformPropagator propagator(from_tv, pos);
  MaxRootDomainInfoSpanningTree(from_tv, nullptr).traverse(&propagator);
}

namespace {

//! Utility enum to signify which direction
//! BoundedDirectionalTransformPropagator
//!  passes will propagate the transforms.
enum class PropagateDirection { Backward = 0, Forward };

//! Returns true if the given tensorview is a fake boundary
//!  TensorView, see Note [Fake Boundary Tensorview].
//! This function assumes and would not check that tv is a boundary
//!  of the select_tv set.
bool isFakeBoundaryTensorview(
    TensorView* tv,
    const std::unordered_set<TensorView*>& selected_tv_set,
    PropagateDirection direction) {
  if (direction == PropagateDirection::Forward) {
    // In the case of forward propagation,
    //  a boundary tv is a fake boundary if
    //  it has any consumer tv that's in the selected
    //  set.
    for (auto consumer_tv : ir_utils::consumerTvsOf(tv)) {
      if (selected_tv_set.count(consumer_tv)) {
        // Found a consumer that's in selected tv set.
        return true;
      }
    }

  } else {
    // In the case of backward propagation,
    //  a boundary tv is a fake boundary if it has any producer
    //  that is within the selected set.
    for (auto producer_tv : ir_utils::producerTvsOf(tv)) {
      if (selected_tv_set.count(producer_tv)) {
        // Found a producer that's in selected tv set.
        return true;
      }
    }
  }

  // Didn't find any producer/consumer in the selected tv set.
  //  The given tv is not a fake boundary tv.
  return false;
}

//! Utility function to generate the set of tensorviews to propagate
//!  transform to by BoundedDirectionalTransformPropagator.
std::unordered_set<TensorView*> getDirectionalPropagatePathSet(
    TensorView* from_tv,
    const std::vector<TensorView*>& boundary_tvs,
    BoundedDirectionalTransformPropagator::Options options,
    PropagateDirection direction) {
  // Prepare to collect all candidate tensorviews
  //  within the specified boundary.
  std::vector<Val*> propagate_candidate;

  // Collect boundary tvs in a set.
  std::unordered_set<TensorView*> boundary_tv_set(
      boundary_tvs.begin(), boundary_tvs.end());

  if (direction == PropagateDirection::Forward) {
    // In the case of forward propagation, collect all tvs
    //  that are consumers of `from_tv` and producers of
    //  boundary tvs.
    propagate_candidate = DependencyCheck::getAllValsBetween(
        {from_tv}, {boundary_tvs.begin(), boundary_tvs.end()});
  } else {
    // In the case of backward propagation, collect all tvs
    //  that are producers of `from_tv` and consumers of
    //  boundary tvs.
    propagate_candidate = DependencyCheck::getAllValsBetween(
        {boundary_tvs.begin(), boundary_tvs.end()}, {from_tv});
  }

  // Populate initial selected tensorviews in a set.
  auto propagate_candidate_tv_view =
      ir_utils::filterByType<TensorView>(propagate_candidate);
  // Prepare to filter out un-wanted tensorviews according
  //  to the option parameters.
  std::unordered_set<TensorView*> propagate_path_set{
      propagate_candidate_tv_view.begin(), propagate_candidate_tv_view.end()};

  // Remove boundary tensorviews if we don't want to transform
  //  tensorviews on the boundary.
  if (!options.transform_boundary) {
    // Additional refining step to identify "fake boundary" tensorviews.
    //  We don't want to erase fake boundary tensorviews from the selected
    //  set when we are erasing boundary tvs.
    //
    // Note [Fake Boundary Tensorview]
    // A tensorview, tv0, is defined as fake boundary tv if
    //  1. Tv0 is on the given boundary set.
    //  2. There is a path from another boundary tv, Tv1 to from_tv that
    // goes through Tv0.
    //
    // In this case the propagation behavior is not precisely defined.
    // Our current decision is to treat such tensorview as non-boundary
    //  tv to make sure the propagation paths are not blocked. E.g.:
    //
    //  T1 = T0
    //  T2 = T1
    //  T3 = T2 + T1
    // if we propagate with from_tv = {T3}, boundary_tv = {T0, T2},
    // transform_boundary=false
    //
    // Here T2 is a fake boundary and we will still transform T2 as it is
    //  on the path between T3 and T0.

    // Initialize set of fake boundary tvs.
    std::unordered_set<TensorView*> fake_boundary_set;

    // Populate the set of fake boundary tvs.
    std::copy_if(
        boundary_tvs.begin(),
        boundary_tvs.end(),
        std::inserter(fake_boundary_set, fake_boundary_set.end()),
        [&propagate_path_set, direction](TensorView* tv) {
          return isFakeBoundaryTensorview(tv, propagate_path_set, direction);
        });

    // Remove boundary tvs from the selected set, keeping fake boundary tvs.
    for (auto boundary_tv : boundary_tvs) {
      if (!fake_boundary_set.count(boundary_tv)) {
        propagate_path_set.erase(boundary_tv);
      }
    }
  }

  return propagate_path_set;
}

} // namespace

void BoundedDirectionalTransformPropagator::propagate(
    TensorView* from_tv,
    int pos,
    std::unordered_set<TensorView*> included_tvs,
    Options options) {
  // Run transform propagation using the custom selector.
  SetSelector selector(included_tvs);
  TransformPropagator propagator(from_tv, pos);
  MaxRootDomainInfoSpanningTree(from_tv, &selector).traverse(&propagator);

  // Propagate parallel type if requested by option parameters.
  if (options.propagate_parallel_type) {
    scheduler_utils::parallelizeAllLike(
        from_tv,
        options.parallel_propagation_pos,
        {included_tvs.begin(), included_tvs.end()},
        allParallelTypesExcept({ParallelType::Vectorize, ParallelType::Mma}));
  }
}

void BoundedDirectionalTransformPropagator::backward(
    TensorView* from,
    int pos,
    std::vector<TensorView*> to,
    std::optional<Options> options) {
  if (!options.has_value()) {
    options = Options();
  }
  if (to.empty()) {
    to = ir_utils::inputTvsOf(from);
  }

  // Collect all tvs to included on the backward path as specified
  //  by boundary and options.
  auto included_tvs = getDirectionalPropagatePathSet(
      from, to, *options, PropagateDirection::Backward);
  // Actually run the propagation.
  propagate(from, pos, included_tvs, *options);
}

void BoundedDirectionalTransformPropagator::forward(
    TensorView* from,
    int pos,
    std::vector<TensorView*> to,
    std::optional<Options> options) {
  if (!options.has_value()) {
    options = Options();
  }
  TORCH_INTERNAL_ASSERT(
      !to.empty(),
      "Propagation needs to be bounded, so no support for empty boundary.")

  // Collect all tvs to included on the forward path as specified
  //  by boundary and options.
  auto included_tvs = getDirectionalPropagatePathSet(
      from, to, *options, PropagateDirection::Forward);

  // Actually run the propagation.
  propagate(from, pos, included_tvs, *options);
}

void BoundedDirectionalTransformPropagator::bothWays(
    TensorView* from,
    int pos,
    std::vector<TensorView*> backward_to,
    std::vector<TensorView*> forward_to,
    std::optional<Options> options) {
  if (!options.has_value()) {
    options = Options();
  }
  TORCH_INTERNAL_ASSERT(
      !backward_to.empty() && !forward_to.empty(),
      "Propagation needs to be bounded, so no support for empty boundary.")

  // Collect all tvs to included on the backward and forward path as specified
  //  by boundary and options.
  auto backward_included_tvs = getDirectionalPropagatePathSet(
      from, backward_to, *options, PropagateDirection::Backward);
  auto forward_included_tvs = getDirectionalPropagatePathSet(
      from, forward_to, *options, PropagateDirection::Forward);

  // Combined the included tvs on both paths.
  auto included_tvs = backward_included_tvs;
  included_tvs.insert(forward_included_tvs.begin(), forward_included_tvs.end());

  // Run the propagation on the combined set of tvs.
  propagate(from, pos, included_tvs, *options);
}

DisjointSets<IterDomain*> disjointRFactorSets(Fusion* fusion) {
  // Start from the exact iter domain graph of the fusion
  IterDomainGraph id_graph(fusion);
  auto disjoint_rfactor_ids = id_graph.exactNodes();

  // If iter domains are involved in any transformation from root domains to
  // rfactor domains they should be considered "contaminated".
  for (auto tv : ir_utils::allTvs(fusion)) {
    for (auto expr : StmtSort::getExprsTo(
             fusion,
             {tv->getMaybeRFactorDomain().begin(),
              tv->getMaybeRFactorDomain().end()})) {
      if (expr->isA<Merge>()) {
        auto merge = expr->as<Merge>();
        disjoint_rfactor_ids.mapEntries(merge->inner(), merge->out());
        disjoint_rfactor_ids.mapEntries(merge->outer(), merge->out());
      } else if (expr->isA<Split>()) {
        auto split = expr->as<Split>();
        disjoint_rfactor_ids.mapEntries(split->in(), split->inner());
        disjoint_rfactor_ids.mapEntries(split->in(), split->outer());
      } else if (expr->isA<Resize>()) {
        auto resize = expr->as<Resize>();
        disjoint_rfactor_ids.mapEntries(resize->in(), resize->out());
      } else {
        TORCH_INTERNAL_ASSERT(
            false, "Expression type: ", expr->toString(), " not supported.");
      }
    }
  }
  return disjoint_rfactor_ids;
}

bool breakIsDisjoint(std::vector<int> group_ids, int pos) {
  if (pos < 0) {
    pos += (int)group_ids.size();
  }
  TORCH_INTERNAL_ASSERT(
      pos >= 0 && pos <= (int)group_ids.size(),
      "Invalid position, size of vec is ",
      group_ids.size(),
      " but position is ",
      pos);

  if (pos == 0 || pos == (int)group_ids.size()) {
    return true;
  }

  std::unordered_set<int> left_ints(group_ids.begin(), group_ids.begin() + pos);

  for (auto i = pos; i < (int)group_ids.size(); i++) {
    if (left_ints.count(group_ids[i]) > 0) {
      return false;
    }
  }
  return true;
}

std::unordered_map<int, int> domainReorderAsRfactorMap(TensorView* tv) {
  FusionGuard fg(tv->fusion());
  auto transform_exprs = StmtSort::getExprsTo(
      tv->fusion(), {tv->getLeafDomain().begin(), tv->getLeafDomain().end()});
  // simply update this vector of id's as progressing through the transformation
  // expressions. We'll always insert the result of split in the location of the
  // input, and insert the merge result in the position of the inner dimension.

  auto reordered_ids = tv->getMaybeRFactorDomain();
  for (const auto* expr : transform_exprs) {
    if (const Split* split = dynamic_cast<const Split*>(expr)) {
      auto find_it =
          std::find(reordered_ids.begin(), reordered_ids.end(), split->in());
      if (find_it == reordered_ids.end()) {
        // Transformations before rfactor, ignore those.
        continue;
      }
      auto pos = std::distance(reordered_ids.begin(), find_it);
      reordered_ids[pos] = split->inner();
      reordered_ids.insert(reordered_ids.begin() + pos, split->outer());
    } else if (const Merge* merge = dynamic_cast<const Merge*>(expr)) {
      auto find_it_0 =
          std::find(reordered_ids.begin(), reordered_ids.end(), merge->outer());
      auto find_it_1 =
          std::find(reordered_ids.begin(), reordered_ids.end(), merge->inner());
      if (find_it_0 == reordered_ids.end() &&
          find_it_1 == reordered_ids.end()) {
        // Transformations before rfactor, ignore those.
        continue;
      }
      TORCH_INTERNAL_ASSERT(
          find_it_0 != reordered_ids.end() && find_it_1 != reordered_ids.end(),
          "Error in transformations of ",
          tv->toString(),
          "\nTransformations before rfactor should not mix with transformations after rfactor.");
      auto pos0 = std::distance(reordered_ids.begin(), find_it_0);
      auto pos1 = std::distance(reordered_ids.begin(), find_it_1);
      if (pos0 > pos1) {
        std::swap(pos0, pos1);
      }
      // Should be impossible.
      TORCH_INTERNAL_ASSERT(
          pos0 != pos1,
          "Didn't expect merge inputs to be the same iteration domain:\n",
          merge->toString());

      reordered_ids.erase(reordered_ids.begin() + pos0);
      reordered_ids[--pos1] = merge->out();
    } else if (const Resize* resize = dynamic_cast<const Resize*>(expr)) {
      auto find_it =
          std::find(reordered_ids.begin(), reordered_ids.end(), resize->in());
      if (find_it == reordered_ids.end()) {
        // Transformations before rfactor, ignore those.
        continue;
      }
      *find_it = resize->out();
    } else {
      TORCH_INTERNAL_ASSERT(expr != nullptr);
      TORCH_INTERNAL_ASSERT(false, "Unexpected expression: ", expr->toString());
    }
  }

  std::unordered_map<int, int> old2new;
  for (auto id_i : c10::irange((int)tv->getLeafDomain().size())) {
    auto leaf_id = tv->axis(id_i);
    auto find_it =
        std::find(reordered_ids.begin(), reordered_ids.end(), leaf_id);
    TORCH_INTERNAL_ASSERT(
        find_it != reordered_ids.end(),
        "Reordering map creation failed, uninitialized iterdomain,",
        " likely something is wrong with the transformations between the rfactor domain and the leaves.");
    int new_pos = (int)std::distance(reordered_ids.begin(), find_it);
    int old_pos = id_i;
    old2new[old_pos] = new_pos;
  }
  return old2new;
}

void propagateReshapeTransforms(Fusion* fusion, const ComputeAtMap& ca_map) {
  std::unordered_set<std::shared_ptr<VectorOfUniqueEntries<IterDomain*>>>
      transformed_disjoint_sets;

  // If iter domains are involved in any transformation from root domains to
  // rfactor domains they should be considered "contaminated".
  for (auto tv : ir_utils::allTvs(fusion)) {
    for (auto expr : StmtSort::getExprsBetween(
             fusion,
             {tv->getRootDomain().begin(), tv->getRootDomain().end()},
             {tv->getMaybeRFactorDomain().begin(),
              tv->getMaybeRFactorDomain().end()})) {
      if (expr->isA<Resize>()) {
        continue;
      }
      for (auto id : ir_utils::filterByType<IterDomain>(expr->inputs())) {
        transformed_disjoint_sets.emplace(
            ca_map.disjointSetOf(id, IdMappingMode::EXACT));
      }
    }
  }

  std::unordered_set<IterDomain*> terminating_reshape_dims;
  for (const auto& disjoint_set_shared_ptr :
       ca_map.idGraph().exactNodes().disjointSets()) {
    // Find a disjoint set that is produced by a reshape
    // operation. Ignore resize as it isn't reshape
    if (std::none_of(
            disjoint_set_shared_ptr->vector().begin(),
            disjoint_set_shared_ptr->vector().end(),
            [](IterDomain* id) {
<<<<<<< HEAD
              return id->definition() && !id->definition()->isA<Resize>() &&
                  id->isRFactorProduct();
=======
              return id->isRFactorProduct() && id->definition() &&
                  !id->definition()->isA<Resize>();
>>>>>>> 053330cb
            })) {
      continue;
    }
    if (transformed_disjoint_sets.find(disjoint_set_shared_ptr) !=
        transformed_disjoint_sets.end()) {
      // Disjoint set was transformed for view, ignore it
      continue;
    }
    for (auto id : disjoint_set_shared_ptr->vector()) {
      terminating_reshape_dims.emplace(id);
    }
  }

  // If iter domains are involved in any transformation from root domains to
  // rfactor domains they should be considered "contaminated".
  for (auto tv : ir_utils::allTvs(fusion)) {
    if (!tv->hasRFactor()) {
      continue;
    }

    std::unordered_map<int, int> old2new;
    // Make sure rfactor dims we need are in domain, and reorder them in domain
    // so they're consecutive starting from the left of domain. TODO: We could
    // improve this so that if there's transformations replayed after the
    // rfactor dims we could try and pull those through the fusion instead of
    // enforcing rfactor dims are in domain.
    for (auto rfactor_id : tv->getMaybeRFactorDomain()) {
      if (terminating_reshape_dims.find(rfactor_id) !=
          terminating_reshape_dims.end()) {
        auto find_it = std::find(
            tv->getLeafDomain().begin(), tv->getLeafDomain().end(), rfactor_id);
        TORCH_INTERNAL_ASSERT(
            find_it != tv->getLeafDomain().end(),
            "Require ",
            rfactor_id,
            " is in the active domain of ",
            tv->toString(),
            " for view propagation.");
        auto old_pos = std::distance(tv->getLeafDomain().begin(), find_it);

        old2new[(int)old_pos] = (int)old2new.size();
      }
    }

    if (old2new.empty()) {
      continue;
    }

    // Propagate the view transformations
    tv->reorder(old2new);
    //! Propagate current transformations on from_tv to all graphs
    transformPropagateToAllFrom(tv, (int)old2new.size());
    std::cerr << "tv: " << tv->toString() << std::endl;
    tv->fusion()->printMath();
    std::cout << std::endl;
  }
}

bool isFastestDimReduction(TensorView* tv) {
  for (auto it = tv->getMaybeAllocationDomain().rbegin();
       it != tv->getMaybeAllocationDomain().rend();
       ++it) {
    auto root_id = *it;
    if (root_id->isBroadcast()) {
      continue;
    } else if (root_id->isReduction()) {
      return true;
    } else {
      return false;
    }
  }

  return false;
}

namespace {

// Grab producer and consumer pairs that have non-pointwise
// access patterns. Those pairs would have inter-thread data
// dependencies if parallelized.
std::vector<std::pair<TensorView*, TensorView*>>
getNonPointwiseProducerConsumerPairs(Fusion* fusion) {
  std::vector<std::pair<TensorView*, TensorView*>> tvs;

  for (auto consumer : ir_utils::allTvs(fusion)) {
    if (consumer->isFusionInput()) {
      continue;
    }
    if (auto gather = dynamic_cast<TorchGatherOp*>(consumer->definition())) {
      tvs.emplace_back(gather->lookupTv(), consumer);
    } else if (
        auto index_select =
            dynamic_cast<IndexSelectOp*>(consumer->definition())) {
      tvs.emplace_back(index_select->lookupTv(), consumer);
    } else if (auto select = dynamic_cast<SelectOp*>(consumer->definition())) {
      tvs.emplace_back(select->lookupTv(), consumer);
    } else if (ir_utils::hasResizedRfactor(consumer)) {
      // Exprs based on ResizeOp, e.g., slice
      auto producers = ir_utils::producerTvsOf(consumer);
      TORCH_INTERNAL_ASSERT(
          producers.size() == 1,
          "Unexpected number of inputs of the defining expression: ",
          consumer->definition()->toString());
      tvs.emplace_back(producers.at(0), consumer);
    }
  }

  return tvs;
}

// If an input cache is promoted to global memory, just do not cache
// the input but directly read from the global memory input. It
// doesn't make any sense to cache a global memory input in global
// memory. Note that a copy of an input cache is inserted by
// prepareForMemoryTypePromotion, so grab the producer of the
// producer and see if it's included in input_caches.
bool revertUseOfInputCache(
    TensorView* consumer,
    TensorView* promoted_producer,
    MemoryType promoted_memory_type,
    const std::vector<TensorView*>& input_caches) {
  auto get_copy_src = [](TensorView* tv) -> TensorView* {
    if (auto uop = dynamic_cast<LoadStoreOp*>(tv->definition())) {
      return uop->in()->as<TensorView>();
    }
    return nullptr;
  };

  // Only applies if the promoted new type is Global
  if (promoted_memory_type != MemoryType::Global) {
    return false;
  }

  // To see if the producer is a cache of an input, need to look at
  // its producer as a copy is inserted
  auto producer_of_producer = get_copy_src(promoted_producer);
  if (producer_of_producer == nullptr) {
    // No copy is detected. This must mean the producer is not a copy
    // of any input cache
    return false;
  }

  auto cache_it =
      std::find(input_caches.begin(), input_caches.end(), producer_of_producer);
  if (cache_it == input_caches.end()) {
    return false;
  }

  auto fusion_input = get_copy_src(producer_of_producer);
  TORCH_INTERNAL_ASSERT(
      fusion_input != nullptr,
      "Unexpected input cache: ",
      producer_of_producer->toString());

  // Currently, the ops look like:
  // tv0: fusion input
  // tv1 = tv0 // cache of the input
  // tv2 = tv1 // copy of the tv1. Placed on Global
  // tv3 = resizeOp(tv2) // some op using resize

  // Translate it to:
  // tv0: fusion input
  // tv3 = resizeOp(tv0) // some op using resize

  ir_utils::replaceValInExpr(
      consumer->definition(), promoted_producer, fusion_input);

  return true;
}

} // namespace

void prepareForMemoryTypePromotion(Fusion* fusion) {
  auto non_pwise_pairs = getNonPointwiseProducerConsumerPairs(fusion);

  // Inserting a copy of each producer. If a tensor shows up as a
  // producer for multiple consumers, only insert one
  // copy and share it with all the consumers.

  // Map to keep track producer and its copy
  std::unordered_map<TensorView*, TensorView*> producer_copy_map;

  for (auto& [producer, consumer] : non_pwise_pairs) {
    // At this point, all tensors should be either on Global or Local
    TORCH_INTERNAL_ASSERT(
        producer->getMemoryType() == MemoryType::Local ||
            producer->getMemoryType() == MemoryType::Global,
        "Unexpected memory type: ",
        producer->getMemoryType());

    // If already placed on Global, nothing to worry about
    if (producer->getMemoryType() == MemoryType::Global) {
      continue;
    }

    auto producer_copy_map_it = producer_copy_map.find(producer);
    if (producer_copy_map_it == producer_copy_map.end()) {
      // Create a copy of the producer that is to be inserted between
      // consumer and producer
      auto copy_of_producer = set(producer);
      producer_copy_map_it =
          producer_copy_map.emplace(producer, copy_of_producer).first;
    }

    // Insert a copy between consumer and producer
    ir_utils::replaceValInExpr(
        consumer->definition(), producer, producer_copy_map_it->second);
  }
}

void promoteProducerMemoryTypes(
    Fusion* fusion,
    const std::vector<TensorView*>& input_caches) {
  auto non_pwise_pairs = getNonPointwiseProducerConsumerPairs(fusion);

  // Just make it simpler to promote memory types. Minimum is
  // preferred. Increased as required.
  auto memoryTypeToInt = [](MemoryType m_type) -> int {
    switch (m_type) {
      case MemoryType::Local:
        return 1;
      case MemoryType::Shared:
        return 2;
      case MemoryType::Global:
        return 3;
      default:
        TORCH_INTERNAL_ASSERT(false, "Unexpected memory type: ", m_type);
    }
  };

  std::unordered_map<TensorView*, MemoryType> tvs_to_promote;

  auto setPromotion = [&](TensorView* tv, MemoryType m_type) {
    // Initialize the memory type with the current type
    tvs_to_promote.emplace(tv, tv->getMemoryType());

    if (memoryTypeToInt(m_type) > memoryTypeToInt(tvs_to_promote.at(tv))) {
      tvs_to_promote[tv] = m_type;
    }
  };

  // Analyze each produce and consumer if there's inter-thread data
  // dependencies
  // TODO: Clean up once the index map refactor is done
  for (auto& [producer, consumer] : non_pwise_pairs) {
    auto c2p_exact_map =
        BestEffortReplay(
            producer->getLeafDomain(),
            consumer->getLeafDomain(),
            PairwiseRootDomainMap(producer, consumer)
                .mapBroadcast(false)
                .mapConsumerToProducer(consumer->domain(), producer->domain()))
            .getReplay();

    for (const auto i :
         c10::irange(producer->nDims() - producer->getComputeAtPosition())) {
      auto producer_non_ca_id =
          producer->axis((int)(i + producer->getComputeAtPosition()));
      auto producer_non_ca_id_ptype = producer_non_ca_id->getParallelType();
      if (!isParallelTypeThread(producer_non_ca_id_ptype)) {
        continue;
      }

      auto consumer_exact_map_id_it = std::find_if(
          consumer->getLeafDomain().begin(),
          consumer->getLeafDomain().end(),
          [&](IterDomain* consumer_leaf_id) {
            auto it = c2p_exact_map.find(consumer_leaf_id);
            return it != c2p_exact_map.end() &&
                it->second == producer_non_ca_id;
          });
      if (consumer_exact_map_id_it != consumer->getLeafDomain().end() &&
          (*consumer_exact_map_id_it)->getParallelType() ==
              producer_non_ca_id_ptype) {
        continue;
      }

      // Promotion required
      if (isParallelTypeThreadDim(producer_non_ca_id_ptype)) {
        setPromotion(producer, MemoryType::Shared);
      } else if (isParallelTypeBlockDim(producer_non_ca_id_ptype)) {
        setPromotion(producer, MemoryType::Global);
      } else {
        TORCH_INTERNAL_ASSERT(
            false, "Unexpected parallel type: ", producer_non_ca_id_ptype);
      }
    }
  }

  // Iterate over non_pwise_pairs so that promotion is done in a
  // deterministic order
  for (auto& [producer, consumer] : non_pwise_pairs) {
    auto it = tvs_to_promote.find(producer);
    if (it == tvs_to_promote.end() || it->second == producer->getMemoryType()) {
      continue;
    }

    // Required memory type of the producer
    const auto new_mem_type = it->second;

    if (revertUseOfInputCache(consumer, producer, new_mem_type, input_caches)) {
      continue;
    }

    producer->setMemoryType(new_mem_type);
  }
}

std::unordered_set<TensorView*> getAllTvsFrom(
    const std::vector<TensorView*>& from_tvs,
    const std::unordered_set<TensorView*>& cutoff_tv_set) {
  std::unordered_set<TensorView*> tv_group;
  std::queue<TensorView*> tensors_to_visit;
  auto addIfNotVisited = [&](TensorView* tv) {
    if (tv_group.find(tv) == tv_group.end() &&
        cutoff_tv_set.find(tv) == cutoff_tv_set.end()) {
      tv_group.emplace(tv);
      tensors_to_visit.push(tv);
    }
  };

  for (auto tv : from_tvs) {
    tensors_to_visit.push(tv);
  }
  while (!tensors_to_visit.empty()) {
    auto next_tv = tensors_to_visit.front();
    tensors_to_visit.pop();
    // visit consumers
    for (auto tv : ir_utils::consumerTvsOf(next_tv)) {
      addIfNotVisited(tv);
    }
    // visit siblings
    for (auto tv : ir_utils::siblingTvsOf(next_tv)) {
      addIfNotVisited(tv);
    }
    // visit producer
    for (auto tv : ir_utils::producerTvsOf(next_tv)) {
      addIfNotVisited(tv);
    }
  }
  return tv_group;
}

} // namespace scheduler_utils

} // namespace nvfuser<|MERGE_RESOLUTION|>--- conflicted
+++ resolved
@@ -2003,13 +2003,8 @@
             disjoint_set_shared_ptr->vector().begin(),
             disjoint_set_shared_ptr->vector().end(),
             [](IterDomain* id) {
-<<<<<<< HEAD
-              return id->definition() && !id->definition()->isA<Resize>() &&
-                  id->isRFactorProduct();
-=======
               return id->isRFactorProduct() && id->definition() &&
                   !id->definition()->isA<Resize>();
->>>>>>> 053330cb
             })) {
       continue;
     }
