--- conflicted
+++ resolved
@@ -2742,7 +2742,6 @@
 
 class LoopDomainScheduler {
  public:
-<<<<<<< HEAD
   LoopDomainScheduler(std::vector<IterDomain*> ref_loop_dom, int64_t pos)
       : ref_loop_ids_(std::move(ref_loop_dom)), pos_(pos) {
     NVF_ERROR(!ref_loop_ids_.empty());
@@ -2750,16 +2749,10 @@
 
     ref_loop_ids_ = std::vector<IterDomain*>{
         ref_loop_ids_.begin(), ref_loop_ids_.begin() + pos_};
-=======
-  LoopDomainScheduler(std::vector<IterDomain*> ref_loop_dom)
-      : ref_loop_dom_(std::move(ref_loop_dom)) {
-    NVF_ERROR(!ref_loop_dom_.empty());
->>>>>>> aba2b86f
 
     // For now, ref must not be a broadcast domain
     NVF_ERROR(
         std::none_of(
-<<<<<<< HEAD
             ref_loop_ids_.begin(),
             ref_loop_ids_.end(),
             [](IterDomain* id) { return id->isBroadcast(); }),
@@ -2772,26 +2765,6 @@
     id_model_->buildBroadcastGraph();
 
     ref_id_groups_ = graph().toGroups(ref_loop_ids_);
-=======
-            ref_loop_dom_.begin(),
-            ref_loop_dom_.end(),
-            [](IterDomain* id) { return id->isBroadcast(); }),
-        "Broadcast referene not supported: ",
-        toDelimitedString(ref_loop_dom_));
-
-    Fusion* fusion = ref_loop_dom_.front()->fusion();
-    id_model_ = std::make_unique<IdModel>(fusion, /*build_graphs=*/false);
-    id_model_->buildExactGraph();
-
-    ref_id_groups_ = graph().toGroups(ref_loop_dom_);
-
-    // Get all ancestors of the reference loop domain. Used in
-    // getReplayPath.
-    std::vector<ValGroup> all_val_groups =
-        graph().disjointValSets().disjointSets();
-    all_ancestors_of_ref_ = ValGraphBFS::getReachableValsFrom(
-        graph(), ref_id_groups_, all_val_groups, Direction::Backward);
->>>>>>> aba2b86f
   }
 
   // Create the loop domain of a given tensor as specified by the
@@ -2799,18 +2772,14 @@
   // the tensor by replaying exprs found in the ValGraph.
   void schedule(TensorView* tv) const;
 
-<<<<<<< HEAD
   std::pair<std::vector<IterDomain*>, std::vector<ValGroup>> replayReference(
       TensorView* tv) const;
 
-=======
->>>>>>> aba2b86f
  private:
   ValGraph& graph() const {
     return id_model_->idGraph(IdMappingMode::EXACT);
   }
 
-<<<<<<< HEAD
   ValGraphBFS::ExprPath getReplayPath(
       TensorView* tv,
       const std::vector<ValGroup>& ref_id_groups) const;
@@ -2820,9 +2789,6 @@
       const std::vector<ValGroup>& ref_id_groups) const;
 
   std::vector<ValGroup> getComplimentedReferenceGroups(TensorView* tv) const;
-=======
-  ValGraphBFS::ExprPath getReplayPath(TensorView* tv) const;
->>>>>>> aba2b86f
 
   // Replay an ExprGroup with given lists of input and output
   // groups. NOte that inputs and outputs are based on a given
@@ -2858,7 +2824,6 @@
   }
 
  private:
-<<<<<<< HEAD
   std::vector<IterDomain*> ref_loop_ids_;
   int64_t pos_;
   std::unique_ptr<IdModel> id_model_;
@@ -2873,22 +2838,10 @@
 
   // Quick shortcut
   if (ref_id_groups_ == current_loop_groups) {
-=======
-  std::vector<IterDomain*> ref_loop_dom_;
-  std::unique_ptr<IdModel> id_model_;
-  ValGroups ref_id_groups_;
-  ValGroups all_ancestors_of_ref_;
-};
-
-void LoopDomainScheduler::schedule(TensorView* tv) const {
-  // Quick shortcut
-  if (ref_id_groups_ == graph().toGroups(tv->getLoopDomain())) {
->>>>>>> aba2b86f
     // No need to change the current loop domain
     return;
   }
 
-<<<<<<< HEAD
   const auto [new_loop_ids, ref_id_groups] = replayReference(tv);
 
   int64_t matching_pos = findMatchingPos(tv, ref_id_groups);
@@ -3001,8 +2954,6 @@
     replayReference(TensorView* tv) const {
   std::cerr << "Replaying on " << tv->toString() << "\n";
 
-=======
->>>>>>> aba2b86f
   // All of the existing IDs are reused as much as possible to
   // minimize creating new IDs.
   auto all_ids = tv->domain()->allIDs();
@@ -3014,7 +2965,6 @@
     all_id_groups.pushBack(group);
   }
 
-<<<<<<< HEAD
   const auto ref_id_groups = getComplimentedReferenceGroups(tv);
 
   // New loop domain to set for the tv
@@ -3022,31 +2972,17 @@
 
   bool has_missing_ids = false;
   for (const auto& ref_id_group : ref_id_groups) {
-=======
-  // New loop domain to set for the tv
-  std::vector<IterDomain*> loop_domain(ref_loop_dom_.size());
-
-  // Find missing IDs.
-  bool has_missing_ids = false;
-  for (const auto i : c10::irange(ref_loop_dom_.size())) {
-    const auto& ref_id_group = ref_id_groups_.at((int64_t)i);
->>>>>>> aba2b86f
     if (all_id_groups.has(ref_id_group)) {
       // This loop ID already exists.
       auto it = group_to_id.find(ref_id_group);
       NVF_ERROR(it != group_to_id.end());
-<<<<<<< HEAD
       loop_ids.push_back(it->second);
-=======
-      loop_domain.at(i) = it->second;
->>>>>>> aba2b86f
     } else {
       // Need to create a new ID for the loop ID
       has_missing_ids = true;
       // TODO: Don't force mapping at this point since that may not be necessary
-<<<<<<< HEAD
       auto clone =
-          ref_id_group->front()->as<IterDomain>()->cloneWithoutRFactor(true);
+            representativeId(ref_id_group)->cloneWithoutRFactor(true);
       loop_ids.push_back(clone);
       group_to_id.emplace(ref_id_group, clone);
       all_id_groups.pushBack(ref_id_group);
@@ -3063,33 +2999,14 @@
   }
 
   const auto path_from_ref = getReplayPath(tv, ref_id_groups);
-=======
-      auto clone = ref_loop_dom_.at(i)->cloneWithoutRFactor(true);
-      loop_domain.at(i) = clone;
-      group_to_id.emplace(ref_id_group, clone);
-      all_id_groups.pushBack(ref_id_group);
-    }
-  }
-
-  // If no new ID is created, no expr replay is necessary
-  if (!has_missing_ids) {
-    tv->setLoopDomain(loop_domain);
-    return;
-  }
-
-  const auto path_from_ref = getReplayPath(tv);
->>>>>>> aba2b86f
   const ExprGroups all_existing_expr_groups =
       graph().toGroups(tv->domain()->allExprs());
 
   // Replay the path on the target tensor
   for (const auto& [expr_g, dir] : path_from_ref) {
-<<<<<<< HEAD
     std::cerr << "Replaying " << dir << " " << nvfuser::toString(expr_g) << " "
               << expr_g->front()->toString();
 
-=======
->>>>>>> aba2b86f
     // Skip if the tensor already has the expr
     if (all_existing_expr_groups.has(expr_g)) {
       continue;
@@ -3118,16 +3035,11 @@
 
       // No need to force exact mapping since this clone is going to
       // be connected with tv
-<<<<<<< HEAD
-      auto clone = output_g->front()->as<IterDomain>()->cloneWithoutRFactor();
-=======
       auto clone = representativeId(output_g)->cloneWithoutRFactor();
->>>>>>> aba2b86f
       all_id_groups.pushBack(output_g);
       group_to_id.emplace(output_g, clone);
     }
 
-<<<<<<< HEAD
     auto replayed_expr =
         replay(expr_g, dir, input_groups, output_groups, group_to_id);
     std::cerr << "Replayed expr: " << replayed_expr->toString();
@@ -3136,12 +3048,6 @@
   std::cerr << "setLoopDomain: " << toDelimitedString(loop_ids) << "\n";
 
   return {loop_ids, ref_id_groups};
-=======
-    replay(expr_g, dir, input_groups, output_groups, group_to_id);
-  }
-
-  tv->setLoopDomain(loop_domain);
->>>>>>> aba2b86f
 }
 
 // The replay path of a tensor is a path from the reference loop
@@ -3167,25 +3073,16 @@
 //
 // See LoopDomainSchedulingTest.ReshapeTraversalDirection for a
 // concrete example.
-<<<<<<< HEAD
 ValGraphBFS::ExprPath LoopDomainScheduler::getReplayPath(
     TensorView* tv,
     const std::vector<ValGroup>& ref_id_groups) const {
-=======
-ValGraphBFS::ExprPath LoopDomainScheduler::getReplayPath(TensorView* tv) const {
->>>>>>> aba2b86f
   // Find the path to the root domain of the tensor. It is important
   // to use the root domain if available since there can be multiple
   // forward paths to the logical domain in the ValGraph. For example,
   //
   // t0 = [i0]
-<<<<<<< HEAD
-  // t1 = reshape(t0, {i0}, [i0/4, 4})
-  // t2 = reshape(t1, {i0/4, 4], {i0})
-=======
   // t1 = reshape(t0, {i0}, {i0/4, 4})
   // t2 = reshape(t1, {i0/4, 4}, {i0})
->>>>>>> aba2b86f
   // t3 = reshape(t0, {i0}, {i0/8, 8})
   // t4 = reshape(t3, {i0/8, 8}, {i0})
   // t5 = t2 + t4
@@ -3198,7 +3095,6 @@
   // mean the t2 logical domain would have another definition (exactly mapped
   // with the t4 merge reshape). This issue can be avoided by using the root
   // domain of tv2 as the target of path finding.
-<<<<<<< HEAD
 #if 0
   ValGroups tv_target_domains =
       graph().toGroups(TensorDomain::noBroadcasts(tv->getMaybeRootDomain()));
@@ -3214,10 +3110,6 @@
 
   std::cerr << "All ancestors: " << nvfuser::toString(all_ancestors_of_ref)
             << "\n";
-=======
-  ValGroups tv_target_domains =
-      graph().toGroups(TensorDomain::noBroadcasts(tv->getMaybeRootDomain()));
->>>>>>> aba2b86f
 
   // If all the target domains are an ancestor of the reference
   // domains, just a single backward BFS should be enough to find a
@@ -3226,25 +3118,16 @@
           tv_target_domains.begin(),
           tv_target_domains.end(),
           [&](const ValGroup& tv_target_domain) {
-<<<<<<< HEAD
             return all_ancestors_of_ref.has(tv_target_domain);
           })) {
     return ValGraphBFS::getExprsBetween(
         graph(),
         ref_id_groups,
-=======
-            return all_ancestors_of_ref_.has(tv_target_domain);
-          })) {
-    return ValGraphBFS::getExprsBetween(
-        graph(),
-        ref_id_groups_,
->>>>>>> aba2b86f
         tv_target_domains,
         /*require_all_to_visited=*/true,
         Direction::Backward);
   }
 
-<<<<<<< HEAD
   // Find the forward path from the ancestors to the target
   // tensor. Not all of the target domains correspond to the reference
   // loop IDs, so it may not reach all target domains, which is fine.
@@ -3253,14 +3136,6 @@
       all_ancestors_of_ref,
       tv_target_domains,
       /*require_all_to_visited=*/false,
-=======
-  // Find the forward path from the ancestors to the target tensor
-  auto forward_path = ValGraphBFS::getExprsBetween(
-      graph(),
-      all_ancestors_of_ref_,
-      tv_target_domains,
-      /*require_all_to_visited=*/true,
->>>>>>> aba2b86f
       Direction::Forward);
 
   // Find the path from the ref to the forward path.
@@ -3268,11 +3143,7 @@
 
   auto backward_path = ValGraphBFS::getExprsBetween(
       graph(),
-<<<<<<< HEAD
       ref_id_groups,
-=======
-      ref_id_groups_,
->>>>>>> aba2b86f
       inputs_of_forward_path,
       /*require_all_to_visited=*/true,
       Direction::Backward);
@@ -3292,7 +3163,6 @@
 
 void scheduleLoopDomainsLike(
     const std::vector<TensorView*>& tvs,
-<<<<<<< HEAD
     const std::vector<IterDomain*>& ref_loop_dom,
     int64_t pos) {
   pos = wrapDim(pos, (int64_t)ref_loop_dom.size() + 1);
@@ -3302,14 +3172,6 @@
   }
 
   LoopDomainScheduler scheduler(ref_loop_dom, pos);
-=======
-    const std::vector<IterDomain*>& ref_loop_dom) {
-  if (tvs.empty()) {
-    return;
-  }
-
-  LoopDomainScheduler scheduler(ref_loop_dom);
->>>>>>> aba2b86f
 
   for (auto tv : tvs) {
     scheduler.schedule(tv);
