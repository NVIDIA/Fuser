// clang-format off
/*
 * SPDX-FileCopyrightText: Copyright (c) 2023-present NVIDIA CORPORATION & AFFILIATES.
 * All rights reserved.
 * SPDX-License-Identifier: BSD-3-Clause
 */
// clang-format on
#pragma once
#include <scheduler/matmul.h>
#include <scheduler/normalization.h>
#include <scheduler/pointwise.h>
#include <scheduler/reduction.h>
<<<<<<< HEAD
#include <scheduler/transpose.h>

namespace nvfuser {

enum class TORCH_CUDA_CU_API ScheduleHeuristic {
  None,
  NoOp,
  PointWise,
  Reduction,
  Persistent,
  Transpose,
  Matmul
};

std::string toString(ScheduleHeuristic sh);

std::ostream& operator<<(std::ostream& os, ScheduleHeuristic sh);

} // namespace nvfuser
=======
#include <scheduler/transpose.h>
>>>>>>> e5093499
<|MERGE_RESOLUTION|>--- conflicted
+++ resolved
@@ -10,26 +10,4 @@
 #include <scheduler/normalization.h>
 #include <scheduler/pointwise.h>
 #include <scheduler/reduction.h>
-<<<<<<< HEAD
-#include <scheduler/transpose.h>
-
-namespace nvfuser {
-
-enum class TORCH_CUDA_CU_API ScheduleHeuristic {
-  None,
-  NoOp,
-  PointWise,
-  Reduction,
-  Persistent,
-  Transpose,
-  Matmul
-};
-
-std::string toString(ScheduleHeuristic sh);
-
-std::ostream& operator<<(std::ostream& os, ScheduleHeuristic sh);
-
-} // namespace nvfuser
-=======
-#include <scheduler/transpose.h>
->>>>>>> e5093499
+#include <scheduler/transpose.h>