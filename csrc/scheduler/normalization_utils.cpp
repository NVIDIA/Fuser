// clang-format off
/*
 * SPDX-FileCopyrightText: Copyright (c) 2023-present NVIDIA CORPORATION & AFFILIATES.
 * All rights reserved.
 * SPDX-License-Identifier: BSD-3-Clause
 */
// clang-format on
#include <expr_evaluator.h>
#include <grouped_reduction.h>
#include <id_model/id_model.h>
#include <instrumentation.h>
#include <scheduler/cache_policy_refiner.h>
#include <scheduler/debug_utils.h>
#include <scheduler/normalization_utils.h>
#include <scheduler/reduction_utils.h>
#include <scheduler/registry_utils.h>
#include <scheduler/runtime_info.h>
#include <utils.h>
#include <val_graph_visitor.h>

#include <ATen/cuda/CUDAContext.h>

namespace nvfuser {
namespace normalization_scheduler_utils {

using scheduler_debug_utils::log;

PreferredLaunchConfig::PreferredLaunchConfig() : valid_(true) {
  initValidGdims();
  resetBdim();
  resetGdim();
}

bool PreferredLaunchConfig::isNextSmallerBdimx() const {
  return grid_dims_pos_ + 1 == (int)valid_grid_dims_.size();
}

bool PreferredLaunchConfig::canLowerBdimx() const {
  return bdimx() > kMinBdimx;
}

bool PreferredLaunchConfig::setBdimx(int bdimx, bool dry_run) {
  constexpr int block_size = 256;

  if (bdimx < kMinBdimx || bdimx > kMaxBdimx) {
    return false;
  }

  NVF_ERROR(block_size % bdimx == 0, "Invalid bdimx: ", bdimx);
  int bdimy = block_size / bdimx;

  if (!dry_run) {
    bdimy_ = bdimy;
    bdimx_ = bdimx;
  }

  return true;
}

// Populate the list of valid gridDim configs for persistent grid
// normalization kernels in the order of increasing gridDim.y.
// Start
// with gridDim.y == 2. For example, on A100, the list would be: [(54,
// 2), (36, 3), (27, 4), (21, 5), (18, 6), (15, 7), (13, 8), (12, 9),
// (10, 10), (9, 12), (8, 13), (7, 15), (6, 18), (5, 21), (4, 27), (3,
// 36), (2, 54)].
void PreferredLaunchConfig::initValidGdims() {
  std::vector<std::pair<int, int>> grid_dims;
  const int num_sms =
      at::cuda::getCurrentDeviceProperties()->multiProcessorCount;
  const int max_first_half =
      static_cast<int>(std::sqrt(static_cast<float>(num_sms)));
  for (int gdimy = 2; gdimy <= max_first_half; ++gdimy) {
    int gdimx = num_sms / gdimy;
    grid_dims.emplace_back(gdimx, gdimy);
  }
  // Reverse the first half and swap gridDim.x and gridDim.y. That
  // list becomes the latter half
  auto latter_half = grid_dims;
  std::reverse(latter_half.begin(), latter_half.end());
  for (const auto& gdimx_gdimy : latter_half) {
    if (gdimx_gdimy.second == gdimx_gdimy.first) {
      // This is already in the first half
      continue;
    }
    grid_dims.emplace_back(gdimx_gdimy.second, gdimx_gdimy.first);
  }
  valid_grid_dims_ = grid_dims;
}

bool PreferredLaunchConfig::moveToNextConfig() {
  if (moveToNextGdim()) {
    return true;
  }

  // Can't increase gdimy. Try bdimy next.
  if (moveToNextBdim()) {
    return true;
  }

  // No more valid config
  invalidate();
  return false;
}

bool PreferredLaunchConfig::moveToNextBdim() {
  const int new_bdimx = bdimx() / 2;
  if (setBdimx(new_bdimx)) {
    resetGdim();
    return true;
  } else {
    invalidate();
    return false;
  }
}

bool PreferredLaunchConfig::moveToNextGdim() {
  auto grid_dims_next_pos = getNextGdimsPos();
  if (grid_dims_next_pos >= 0) {
    grid_dims_pos_ = grid_dims_next_pos;
    return true;
  } else {
    return false;
  }
}

int PreferredLaunchConfig::peekNextGdimx() const {
  auto grid_dims_next_pos = getNextGdimsPos();
  if (grid_dims_next_pos >= 0) {
    return gdimxAt(grid_dims_next_pos);
  } else {
    return -1;
  }
}

int PreferredLaunchConfig::peekNextGdimy() const {
  auto grid_dims_next_pos = getNextGdimsPos();
  if (grid_dims_next_pos >= 0) {
    return gdimyAt(grid_dims_next_pos);
  } else {
    return -1;
  }
}

int PreferredLaunchConfig::getNextGdimsPos() const {
  auto grid_dims_next_pos = grid_dims_pos_ + 1;
  if (grid_dims_next_pos < (int)valid_grid_dims_.size()) {
    return grid_dims_next_pos;
  } else {
    return -1;
  }
}

namespace {

// Estimated register count available for persistent buffer. The
// available space is considered to depend on the size of the
// persistent buffer itself due to the predicate caching
int64_t getAvailableRegisterCount(int64_t persistent_buffer_factor) {
  // The thread block size is (currently) always 256, so each thread
  // can use up to 255 registers
  int64_t register_count = scheduler_utils::max_registers_per_thread;

  // Offset a constant overhead
  register_count -= scheduler_utils::register_overhead;

  // Allow small number of spills
  register_count += 5;

  // account for index caching, assuming each cache entry
  //  consumes one register
  // TODO: Consider relaxing this reduction. It seems likes
  //  overestimation.
  register_count -= persistent_buffer_factor;

  return register_count;
}

int64_t getMinPersistentBufferSize(
    const int64_t total_reduction_numel,
    const int64_t bdimy,
    const int64_t gdimy) {
  return ceilDiv(ceilDiv(total_reduction_numel, bdimy), gdimy);
}

// Return true if a given combination of parameters is likely to
// result in no (or little) register spilling
bool checkIfWithinRegisterSpace(
    int64_t total_reduction_numel,
    int64_t persistent_buffer_size,
    int64_t vectorize_factor,
    int64_t bdimy,
    int64_t gdimy) {
  // The extent of the persistent buffer domain
  auto pb_factor =
      getMinPersistentBufferSize(total_reduction_numel, bdimy, gdimy);

  NVF_ERROR(pb_factor > 0);

  const auto available_reg_count = getAvailableRegisterCount(pb_factor);

  auto per_thread_persistent_buffer_size =
      ceilDiv(ceilDiv(persistent_buffer_size, bdimy), gdimy) * vectorize_factor;

  auto persistent_buffer_reg_count =
      ceilDiv(per_thread_persistent_buffer_size, sizeof(int));

  log("persistent_buffer_reg_count: ",
      persistent_buffer_reg_count,
      ", available_reg_count: ",
      available_reg_count);

  return persistent_buffer_reg_count <= available_reg_count;
}

// Calculate the factor of work of the last thread block in each of
// reductions. More specifically, use the number of serial
// iterations for the persistent buffer loop as a proxy of the
// amount of work. The rest of the blocks should execute the loop
// buffer_size times, whereas the last block only processes the
// remaining iterations.
double getLastBlockWorkRatio(
    const int64_t total_reduction_numel,
    const int64_t bdimy,
    const int64_t persistent_buffer_size) {
  auto last_block_pb =
      total_reduction_numel % (persistent_buffer_size * bdimy) / bdimy;
  return ((double)last_block_pb) / (double)persistent_buffer_size;
};

// In the current outer normalization scheduling, only the last thread
// block of each reduction group hits the fallback path of the
// unswitched loops, so it can be significantly slower than the
// rest. This is particularly problematic with grid persistence as all
// thread blocks need to synchronize, so the slowest block determines
// the performance. This could be to some extent mitigated by
// adjusting the buffer size such that the work assigned to the last
// block is relatively smaller than the work assigned to the
// rest.
//
// Here, given a valid launch config, we try to slightly adjust it so
// that the ratio of the last work becomes the smallest. We do this by
// increasing buffer sizes and in turn decreasing gdimy and picking the
// configuration that has the smallest work ratio. All of this is done
// with some bounds, e.g., the buffer size should still be within the
// register space, the decrease of gdimy should be less than 10%,
// etc. These threshold values are experimentally picked on A100 with
// the current benchmarks, but more tuning would likely lead to better
// performance.
//
// The function returns the adjusted gdimy and persistent buffer size
// as well as a bool indicating whether the work size is
// sufficiently reduced. Nullopt is returned if no adjustment is
// successfully done and the search should continue.
std::optional<std::tuple<int64_t, int64_t, bool>> reduceWorkOfLastBlock(
    const PreferredLaunchConfig& launch_cfg,
    const int64_t total_reduction_numel,
    const int64_t total_iteration_numel,
    const int64_t persistent_buffer_size,
    const int64_t vectorize_factor) {
  const auto bdimy = launch_cfg.bdimy();

  // Aim to reduce the work size of the last block to be smaller than
  // some factor of the rest of the blocks.
  const double target_last_block_work_ratio = 0.25;

  // Start with the current gdimy and buffer size. Gradually increase
  // the buffer size and in turn decrease gdimy with the bounds set as
  // below.
  int64_t current_gdimy = launch_cfg.gdimy();
  auto current_buffer_size =
      getMinPersistentBufferSize(total_reduction_numel, bdimy, current_gdimy);

  log("reduceWorkOfLastBlock: ", current_gdimy, ", ", current_buffer_size);

  // Threshold to stop decreasing gdimy
  const auto min_gdimy = static_cast<int64_t>((double)current_gdimy * 0.9);

  // Keep track of the best gdimy and buffer size configuration
  auto optimal_size = current_buffer_size;
  auto optimal_gdimy = current_gdimy;
  double optimal_work_ratio =
      getLastBlockWorkRatio(total_reduction_numel, bdimy, current_buffer_size);

  // Find the best gdimy and buffer size configuration by lowering
  // gdimy. Stop if the minimum gdimy is hit or the register limit is
  // reached.
  while (current_gdimy >= min_gdimy &&
         checkIfWithinRegisterSpace(
             total_reduction_numel,
             persistent_buffer_size,
             vectorize_factor,
             bdimy,
             current_gdimy)) {
    auto ratio_of_last_block_work = getLastBlockWorkRatio(
        total_reduction_numel, bdimy, current_buffer_size);
    log("Ratio of last block work: ",
        ratio_of_last_block_work,
        ", persistent_buffer: ",
        current_buffer_size,
        ", gdimy: ",
        current_gdimy);

    if (ratio_of_last_block_work < optimal_work_ratio) {
      optimal_work_ratio = ratio_of_last_block_work;
      optimal_size = current_buffer_size;
      optimal_gdimy = current_gdimy;
    }

    if (ratio_of_last_block_work < target_last_block_work_ratio) {
      // Good enough config found; stop searching
      break;
    }

    // not good enough; increase persistent buffer
    ++current_buffer_size;
    // adjust gdimy (decreased as persistent_buffer is increased)
    current_gdimy =
        ceilDiv(ceilDiv(total_reduction_numel, bdimy), current_buffer_size);

    log("Next buffer size: ",
        current_buffer_size,
        ", Next gdimy: ",
        current_gdimy);
  }

  // Use the optimal ratio if it's within the threshold
  if (optimal_work_ratio < target_last_block_work_ratio) {
    log("Successfully reduced to ", optimal_work_ratio);
    return std::make_tuple(optimal_gdimy, optimal_size, true);
  }

  // Acceptable config not found. Continue searching a better config
  // by moving to the next candidate. However, if the next candidate
  // incurs a larger number of grid syncs, i.e., the serial factor of
  // the iteration domain is larger, the additional overhead would
  // likely to outweigh the benefit of potentially better block
  // specialization, so pick the best among found so far.
  auto next_gdimx = launch_cfg.peekNextGdimx();

  // If the next gdimx is negative, that means there's no more config
  // candidate or the next would decrease the bdimx, which could be a
  // large perf degradation, so stop the search then.
  if (next_gdimx < 0) {
    log("Stop as there's no more search space left for gdimx");
    return std::make_tuple(optimal_gdimy, optimal_size, false);
  }

  if (next_gdimx > 0) {
    auto remaining_iteration_factor = ceilDiv(
        ceilDiv(total_iteration_numel, vectorize_factor), launch_cfg.bdimx());
    auto current_iterration_count =
        ceilDiv(remaining_iteration_factor, launch_cfg.gdimx());
    auto next_iteration_count = ceilDiv(remaining_iteration_factor, next_gdimx);
    log("Next iteration count: ",
        next_iteration_count,
        ", next gdimx: ",
        next_gdimx,
        ", current iteration: ",
        current_iterration_count,
        ", curreng gdimx: ",
        launch_cfg.gdimx());
    if (next_iteration_count > current_iterration_count) {
      log("Still not good but stop here to avoid increase of iteration count");
      return std::make_tuple(optimal_gdimy, optimal_size, false);
    }
  }

  log("Acceptable config not found. Continue search");
  return std::nullopt;
}

} // namespace

// Iterate configurations from largest blockDim.x and smallest
// gridDim.y until the per-thread size of the persistent buffer
// becomes sufficiently small enough not to cause (significant)
// register spill.
std::optional<GridOuterNormalizationParams> getGridOuterNormalizationParams(
    int64_t total_reduction_numel,
    int64_t total_iteration_numel,
    int64_t vectorize_factor,
    int64_t persistent_buffer_size) {
  PreferredLaunchConfig launch_cfg;

  // The launch config starts with the largest blockDim.x, which may
  // be larger than the iteration size. Decrease it until it doesn't
  // exceed the iteration size.
  const auto max_bdimx = ceilDiv(total_iteration_numel, vectorize_factor);
  while (launch_cfg.bdimx() > max_bdimx) {
    if (!launch_cfg.moveToNextBdim()) {
      // The iteration size is too small. It might still be worthwhile
      // to be persistent, but it's unlikely to be performant anyway
      return std::nullopt;
    }
  }

  // Iterate candidates of launch configurations
  while (!launch_cfg.isInvalid()) {
    log("Current config: ", launch_cfg);

    // Skip if iterations are not evenly distributed among thread
    // blocks unless the remaining factor is smaller than
    // gridDim.x. However, don't skip if this is the last valid config
    // within the same blockDim config.
    auto remaining_gdimx_factor =
        ceilDiv(total_iteration_numel / vectorize_factor, launch_cfg.bdimx());
    // TODO: Needs better tuning. Probably want to allow
    // configurations that are slightly uneven
    if (remaining_gdimx_factor > launch_cfg.gdimx() &&
        remaining_gdimx_factor % launch_cfg.gdimx() != 0 &&
        !launch_cfg.isNextSmallerBdimx()) {
      log("Rejected due to uneven iteration domain");
      launch_cfg.moveToNextConfig();
      continue;
    }

    if (!checkIfWithinRegisterSpace(
            total_reduction_numel,
            persistent_buffer_size,
            vectorize_factor,
            launch_cfg.bdimy(),
            launch_cfg.gdimy())) {
      log("Rejected due to register spill");
      launch_cfg.moveToNextConfig();
      continue;
    }

    // At this point, gdimy is large enough to keep the register
    // pressure low enough.

    // In case the iteration domain is small, the gdimx and bdimx pair
    // may be too large and some threads/blocks may be idle.

    if (remaining_gdimx_factor < launch_cfg.gdimx()) {
      log("gdimx too large: ",
          remaining_gdimx_factor,
          ", vec: ",
          vectorize_factor);
      launch_cfg.moveToNextConfig();
      continue;
    }

    // If there's idle tidx threads, don't accept if there's further
    // config candidates with smaller bdimx
    if (vectorize_factor * launch_cfg.bdimx() * launch_cfg.gdimx() >
            total_iteration_numel &&
        launch_cfg.canLowerBdimx()) {
      log("Skip due to too large bdimx: ", launch_cfg.bdimx());
      launch_cfg.moveToNextBdim();
      continue;
    }

    // Adjust gdimy and buffer size for processing predicates more
    // efficiently through the block specialization, so that the last
    // block is assigned with a relatively small chunk of work.
    // For some reason, this doesn't work well on Titan RTX. It seems
    // it's just better unswitching by a small factor.
    // TODO: Test other generations of GPUs
    int64_t adjusted_gdimy = -1;
    int64_t adjusted_buffer_size = -1;
    bool last_block_work_reduced = false;
    const auto major_ver = at::cuda::getCurrentDeviceProperties()->major;
    const auto minor_ver = at::cuda::getCurrentDeviceProperties()->minor;
    if (major_ver == 7 && minor_ver == 5) {
      adjusted_gdimy = launch_cfg.gdimy();
      adjusted_buffer_size = getMinPersistentBufferSize(
          total_reduction_numel, launch_cfg.bdimy(), launch_cfg.gdimy());
      last_block_work_reduced = false;
    } else {
      auto gdimy_pb_size = reduceWorkOfLastBlock(
          launch_cfg,
          total_reduction_numel,
          total_iteration_numel,
          persistent_buffer_size,
          vectorize_factor);
      if (!gdimy_pb_size.has_value()) {
        launch_cfg.moveToNextConfig();
        continue;
      }
      std::tie(adjusted_gdimy, adjusted_buffer_size, last_block_work_reduced) =
          *gdimy_pb_size;
    }

    // Acceptable configuration found
    auto launch_params = LaunchParams(
        launch_cfg.gdimx(),
        adjusted_gdimy,
        LaunchParams::UNINITIALIZED_VAL,
        launch_cfg.bdimx(),
        launch_cfg.bdimy(),
        LaunchParams::UNINITIALIZED_VAL);

    // If the last block is sufficiently reduced, unswitch the whole
    // persistent buffer. Otherwise, unswitch by a factor of 4.
    int64_t unswitch_factor = last_block_work_reduced
        ? adjusted_buffer_size
        : std::min(4l, adjusted_buffer_size);

    GridOuterNormalizationParams params = {
        .launch_params = launch_params,
        .persistent_buffer_factor = adjusted_buffer_size,
        .unswitch_factor = unswitch_factor};
    return params;
  }

  // No valid config found. Return launch_cfg, which should be marked
  // as invalid
  NVF_ERROR(launch_cfg.isInvalid());
  return std::nullopt;
}

bool checkIfReductionsAreInnerOuter(
    const std::vector<TensorView*>& inner_reduction_tvs,
    const std::vector<TensorView*>& outer_reduction_tvs) {
  bool pass_combined_heck = true;
  // inner reduction must be [I,I,...R,R]
  auto innerReductionCheck = [](TensorView* tv) {
    int ndim = static_cast<int>(tv->nDims());
    int lastIter = -1;
    while (lastIter < ndim - 1 && tv->axis(lastIter + 1)->isIteration()) {
      lastIter++;
    }
    int firstRedu = ndim;
    while (firstRedu > 0 && tv->axis(firstRedu - 1)->isReduction()) {
      firstRedu--;
    }
    return lastIter >= 0 && firstRedu < ndim && lastIter == firstRedu - 1;
  };
  // outer reduction must be [R,R,..I,I]
  auto outerReductionCheck = [](TensorView* tv) {
    int ndim = static_cast<int>(tv->nDims());
    int lastRedu = -1;
    while (lastRedu < ndim - 1 && tv->axis(lastRedu + 1)->isReduction()) {
      lastRedu++;
    }
    int firstIter = ndim;
    while (firstIter > 0 && tv->axis(firstIter - 1)->isIteration()) {
      firstIter--;
    }
    return lastRedu >= 0 && firstIter < ndim && lastRedu == firstIter - 1;
  };
  for (auto itv : inner_reduction_tvs) {
    if (!innerReductionCheck(itv)) {
      pass_combined_heck = false;
      break;
    }
  }
  for (auto otv : outer_reduction_tvs) {
    if (!outerReductionCheck(otv)) {
      pass_combined_heck = false;
      break;
    }
  }
  return pass_combined_heck;
}

bool hasSharedInput(
    const std::vector<TensorView*>& inner_reduction_tvs,
    const std::vector<TensorView*>& outer_reduction_tvs) {
  bool has_shared_input = false;
  std::unordered_set<TensorView*> input_inner_reduction_tvs;
  for (auto tv : inner_reduction_tvs) {
    for (auto input_tv : ir_utils::inputTvsOf(tv)) {
      input_inner_reduction_tvs.emplace(input_tv);
    }
  }
  for (auto tv : outer_reduction_tvs) {
    for (auto input_tv : ir_utils::inputTvsOf(tv)) {
      if (input_inner_reduction_tvs.find(input_tv) !=
          input_inner_reduction_tvs.end()) {
        has_shared_input = true;
        break;
      }
    }
    if (has_shared_input) {
      break;
    }
  }
  return has_shared_input;
}

bool isConnectedOnlyThroughReductionProducer(
    const std::vector<TensorView*>& inner_reduction_tvs,
    const std::vector<TensorView*>& outer_reduction_tvs) {
  const std::unordered_set<TensorView*> outer_tv_set{
      outer_reduction_tvs.begin(), outer_reduction_tvs.end()};
  // initialize disjoint sets with tvs connected to inner reduction tvs
  std::unordered_set<TensorView*> disjoint_tvs =
      scheduler_utils::getAllTvsFrom(inner_reduction_tvs, outer_tv_set);
  // get disjoint sets with tvs connected to outer reduction tvs
  // check if there is any intersection
  for (auto otv : outer_reduction_tvs) {
    const auto& producers = ir_utils::producerTvsOf(otv);
    // cutoff at producers of outer reduction tvs as they are computed with
    // inner reducitons
    const auto& connected_tv_set = scheduler_utils::getAllTvsFrom(
        {otv}, {producers.begin(), producers.end()});
    for (auto tv : connected_tv_set) {
      if (!disjoint_tvs.emplace(tv).second) {
        return false;
      }
    }
  }
  return true;
}

bool isReductionIterationAxisMatched(
    const std::vector<TensorView*>& inner_reduction_tvs,
    const std::vector<TensorView*>& outer_reduction_tvs) {
  // set up reference, checkIfReductionsAreInnerOuter already ensures all the
  // tensor domains are either iteration or reduction, so we can just use a
  // vector of bool.
  auto reference_tv = inner_reduction_tvs[0];
  std::vector<bool> is_reduction(reference_tv->nDims(), false);
  for (const auto i : c10::irange(reference_tv->nDims())) {
    auto id = reference_tv->axis(i);
    NVF_CHECK(
        id->getIterType() == IterType::Iteration ||
            id->getIterType() == IterType::Reduction,
        "Invalid iteration type: ",
        id->getIterType());
    if (id->isReduction()) {
      is_reduction[i] = true;
    }
  }
  // check other inner reduction tvs, the corresponding axis should be
  // reduction.
  for (auto i : c10::irange(1, inner_reduction_tvs.size())) {
    auto tv = inner_reduction_tvs[i];
    for (const auto i : c10::irange(tv->nDims())) {
      auto id = tv->axis(i);
      NVF_CHECK(
          id->getIterType() == IterType::Iteration ||
              id->getIterType() == IterType::Reduction,
          "Invalid iteration type: ",
          id->getIterType());

      if (id->isReduction() != is_reduction.at(i)) {
        return false;
      }
    }
  }
  // check outer reduction tvs, the corresponding axis should be iteration.
  for (auto tv : outer_reduction_tvs) {
    for (const auto i : c10::irange(tv->nDims())) {
      auto id = tv->axis(i);
      NVF_CHECK(
          id->getIterType() == IterType::Iteration ||
              id->getIterType() == IterType::Reduction,
          "Invalid iteration type: ",
          id->getIterType());

      if (id->isIteration() != is_reduction.at(i)) {
        return false;
      }
    }
  }

  return true;
}

int64_t partialReductionBufferSize(
    const std::vector<TensorView*>& outer_reduction_tvs,
    SchedulerRuntimeInfo& runtime_info) {
  int64_t partial_reduction_buffer_size = 0;
  for (auto buffer : outer_reduction_tvs) {
    int64_t buffer_size = -1;
    for (auto id : buffer->getLogicalDomain()) {
      if (id->isReduction() || id->isBroadcast()) {
        continue;
      }
      auto id_size = runtime_info.expressionEvaluator().evaluate(id->extent());
      NVF_ERROR(id_size.hasValue(), "Could not infer persistent buffer size.");
      if (buffer_size == -1) {
        buffer_size = id_size.as<int64_t>();
      } else {
        buffer_size *= id_size.as<int64_t>();
      }
    }
    buffer_size = (buffer_size == -1) ? 0
                                      : buffer_size *
            (int64_t)dataTypeSize(buffer->getDataType().value(),
                                  runtime_info.getIndexType());
    partial_reduction_buffer_size += buffer_size;
  }
  return partial_reduction_buffer_size;
}

// Get the appropriate scheduler based on reduction type
SchedulerType getPersistentHeuristicFor(ReductionType reduction_type) {
  switch (reduction_type) {
    case ReductionType::Inner:
      return SchedulerType::InnerPersistent;
    case ReductionType::Outer:
      return SchedulerType::OuterPersistent;
    case ReductionType::InnerOuter:
      return SchedulerType::InnerOuterPersistent;
    default:
      NVF_THROW(
          "Reduction type not supported! reduction_type: ", reduction_type);
  }
}

void checkReductionTvForScheduling(Fusion* fusion, TensorView* ref_red_tv) {
  NVF_ERROR(ref_red_tv != nullptr, "Reduction TensorView wasn't found.");
  NVF_ERROR(ref_red_tv->hasReduction(), "TensorView doesn't have a reduction.");
  NVF_ERROR(
      ir_utils::isReductionOp(ref_red_tv->definition()),
      "TensorView doesn't have a reduction.");
  NVF_ERROR(
      std::any_of(
          fusion->inputs().begin(),
          fusion->inputs().end(),
          [](Val* inp) { return inp->isA<TensorView>(); }),
      "Tried to schedule a fusion with no tensor inputs, currently not supported.");
}

int64_t getMaxRegOrSharedMemorySizeForPersistentBuffer(
    SchedulerRuntimeInfo& runtime_info,
    const std::vector<TensorView*>& persistent_buffers,
    const bool can_use_smem_persistent) {
  // Init to register file size, which is half of the full register file size
  int64_t available_persistent_buffer_size =
      scheduler_utils::register_file_size;
  // shared memory persistent is not implemented for 3D inner reduction
  if (!can_use_smem_persistent) {
    return available_persistent_buffer_size;
  }
  // Check available shared memory
  const auto dev_prop = at::cuda::getCurrentDeviceProperties();
  const int64_t max_shared_memory_size =
      (int64_t)dev_prop->sharedMemPerBlockOptin;
  // Some shared memories are reserved for kernel launch overhead and
  // reduction_broadcast_workspace. Estimation is conservative, but should
  // be good enough. The actual threads per block is set in the heuristics
  // and it may be smaller than maxThreadsPerBlock.
  // TODO: More accurate estimation of available shared memory size.
  const int64_t kernel_overhead = (int64_t)dev_prop->reservedSharedMemPerBlock;
  int64_t max_buffer_dtype_size = 1;
  for (auto tv : persistent_buffers) {
    max_buffer_dtype_size = std::max(
        max_buffer_dtype_size,
        dataTypeSize(tv->getDataType().value(), runtime_info.getIndexType()));
  }
  const int64_t reduction_broadcast_workspace =
      (int64_t)(dev_prop->maxThreadsPerBlock) * max_buffer_dtype_size;
  const int64_t available_shared_memory_size =
      max_shared_memory_size - kernel_overhead - reduction_broadcast_workspace;
  available_persistent_buffer_size =
      std::max(available_persistent_buffer_size, available_shared_memory_size);
  return available_persistent_buffer_size;
}

// Returns true if persistent buffers are projected to inputs, meaning the
// inputs are cached instead of the persistent buffers.
bool isProjectBufferToInputs(
    Fusion* fusion,
    SchedulerRuntimeInfo& runtime_info,
    const scheduler_utils::PersistentBufferInfo& persistent_buffer_info,
    const scheduler_utils::PersistentBufferSizeReturn&
        persistent_buffer_size_info,
    const SchedulerType scheduler_type,
    const bool can_use_smem_persistent,
    const bool check_projected_buffer_size) {
  // don't project if there are view ops and no buffer can be projected
  bool can_project = !persistent_buffer_info.has_view_ops &&
      persistent_buffer_size_info.projected_persistent_buffer_size > 0;
  if (!can_project) {
    return false;
  }

  // Enusre project to inputs can save persistent buffer size,
  // unless it's innerOuter with outer broadcast where project to inputs reduces
  // gmem access.
  if (check_projected_buffer_size &&
      persistent_buffer_size_info.projected_persistent_buffer_size >=
          persistent_buffer_size_info.persistent_buffer_size) {
    return false;
  }

  // must project to inputs otherwise don't have enough register or shared
  // memory to store the buffers. Even after projecting, may still not have
  // enough register or shared memory, then canScheduleRunTime will return
  // false. For InnerOuterPersistent, both register and shared memory are used
  // and will be handled in getPersistentBufferStorageParams.
  if (scheduler_type != SchedulerType::InnerOuterPersistent) {
    int64_t max_available_buffer =
        getMaxRegOrSharedMemorySizeForPersistentBuffer(
            runtime_info,
            persistent_buffer_info.persistent_buffers,
            can_use_smem_persistent);
    if (max_available_buffer <
        persistent_buffer_size_info.persistent_buffer_size) {
      return true;
    }
  }

  // don't project if recompute requires rng op
  if (persistent_buffer_info.projection_with_rng_op) {
    return false;
  }

  // free to project if no exp op
  if (!persistent_buffer_info.projection_with_exp_op) {
    return true;
  }

  // consider buffer size when exp op exists
  if (scheduler_type == SchedulerType::InnerPersistent) {
    // check if the non-projected persistent buffer is small enough,
    // i.e., not affecting the occupancy, projecting back to the inputs
    // isn't buying us anything.
    // This check only works for inner persistent as outer persistent and
    // inner outer persistent usually have large register pressure and always
    // want to project back to the inputs.
    // Assumptions:
    // (1) 50% occupancy, which is 1024 active threads per SM.
    // (2) 128 threads per block.
    // (3) 24 registers per thread for overhead.
    // (4) 8 extra register per thread allowing register spills.
    // The derived [buffer_per_block] is 48*128*4 = 24KB.
    constexpr int64_t active_threads_per_sm = 1024l;
    constexpr int64_t threads_per_block = 128l;
    constexpr int64_t overhead_register_per_thread = 24l;
    constexpr int64_t extra_register_allowing_spills = 8l;
    constexpr int64_t total_register_per_thread =
        scheduler_utils::register_file_size_full /
        scheduler_utils::bytes_per_register / active_threads_per_sm;
    constexpr int64_t buffer_register_per_thread = total_register_per_thread -
        overhead_register_per_thread + extra_register_allowing_spills;
    constexpr int64_t buffer_per_block = threads_per_block *
        buffer_register_per_thread * scheduler_utils::bytes_per_register;
    if (persistent_buffer_size_info.persistent_buffer_size <=
        buffer_per_block) {
      return false;
    }
  }

  return true;
}

PersistentKernelProperties getPersistentKernelProperties(
    Fusion* fusion,
    SchedulerRuntimeInfo& runtime_info,
<<<<<<< HEAD
    HeuristicSummary* data_cache,
=======
    HeuristicDataCache* data_cache,
>>>>>>> 92b63512
    SchedulerType scheduler_type) {
  FUSER_PERF_SCOPE(
      "normalization_scheduler_utils::getPersistentKernelProperties");

  auto reduction_tv_entry =
      HeuristicDataCacheEntry<HeuristicCompileTime::ReductionTVs>(
          data_cache, [&fusion]() {
            return std::make_unique<std::vector<TensorView*>>(
                scheduler_utils::getReductionTvs(fusion));
          });

  auto& reduction_tvs = reduction_tv_entry.get();
  NVF_ERROR(!reduction_tvs.empty(), "Need reduction tensor views to schedule.");
  auto ref_red_tv = reduction_tvs[0];

  checkReductionTvForScheduling(fusion, ref_red_tv);

  scheduler_utils::ReductionTvProperties properties;
  TensorView* reduced_tv = nullptr;
  int64_t vectorize_factor = -1;

  properties =
      scheduler_utils::getReductionProperties(fusion, runtime_info, ref_red_tv);
  reduced_tv = ir_utils::getSoleProducerTv(ref_red_tv);

  // Although properties contains runtime information
  // "inner_most_dimension_ndims" is a compile time value
  auto vec_break_point = HeuristicDataCacheEntry<
      HeuristicCompileTime::VectorizationBreakPointOfReductionProducer>(
      data_cache, [&ref_red_tv, &reduced_tv, &properties]() {
        return std::make_unique<int64_t>(
            vectorize_helper::getVectorizationBreakPointOfReductionProducer(
                ref_red_tv, reduced_tv, properties.inner_most_dimension_ndims));
      });

  vectorize_factor = vectorize_helper::getVectorizationFactor(
      runtime_info, reduced_tv, data_cache, vec_break_point.get());

  auto persistent_buffer_info_entry =
      HeuristicDataCacheEntry<HeuristicCompileTime::PersistentBufferInfo>(
          data_cache, [&fusion]() {
            return std::make_unique<scheduler_utils::PersistentBufferInfo>(
                scheduler_utils::persistentBuffers(fusion));
          });
  auto& persistent_buffer_info = persistent_buffer_info_entry.get();
  NVF_ERROR(
      !persistent_buffer_info.persistent_buffers.empty(),
      "Persistent scheduler requires persistent buffers.");
  auto persistent_buffer_size_info = scheduler_utils::persistentBufferSize(
      fusion, runtime_info, persistent_buffer_info, data_cache);

  // Can project to input?
  // Figure out if we want to projet persistent buffers to the inputs for
  // exmaple if we have an input tensor t0 that's fp16:
  //
  // t0 = makeSymbolicTensor(2, DataType::Half)
  // t1 = castOp(DataType::Float, t0)
  // t2 = sum(t1, 1)
  // t3 = broadcast(t2, {false, true})
  // t4 = set(t1)
  // t5 = add(t4, t3)
  // t6 = castOp(DataType::Half, t5)
  //
  // The persistent buffer is detected as being t1, which would save the
  // persistent buffer as a float, however we could obviously just save t0 which
  // is half and would take half the memory. A more complex scenario of this
  // which requires more advanced analysis is batch norm backwards.
  // TODO: Fix projected persistent buffers with view
  // https://github.com/csarofeen/pytorch/issues/2054

  // Project to input when it can reduce buffer size and the gains of
  // reducing buffer size is larger than the pains of recalculations.
  bool can_use_smem_persistent =
      properties.inner_most_dimension_numel == properties.total_reduction_numel;
  bool project_persistent_buffers = isProjectBufferToInputs(
      fusion,
      runtime_info,
      persistent_buffer_info,
      persistent_buffer_size_info,
      scheduler_type,
      can_use_smem_persistent);
  int64_t max_persistent_buffer_size = project_persistent_buffers
      ? persistent_buffer_size_info.projected_persistent_buffer_size
      : persistent_buffer_size_info.persistent_buffer_size;

  // Info about input and output tensors
  // Base max dtype and n_tensor_inputs on tensors that are vectorizable (i.e.
  // share inner dimension with data pattern we're looking at).
  // TODO: This might be better if it was the larger of input or outputs. Would
  // be even better if we had better analysis as not all unrolled elements have
  // to be alive at the same time.
  auto unrollable_inputs_outputs_entry =
      HeuristicDataCacheEntry<HeuristicCompileTime::UnrollableInputsAndOutputs>(
          data_cache, [&reduced_tv]() {
            return std::make_unique<std::vector<TensorView*>>(
                scheduler_utils::getInputsOutputsWithInnerDim(
                    reduced_tv, false, false));
          });

  // Info about ops in the fusion, used to set model specific parameters
  int64_t max_dtype_size = 1;
  int64_t n_tensor_inputs = 0;

  auto& unrollable_inputs_outputs = unrollable_inputs_outputs_entry.get();
  for (auto tv : unrollable_inputs_outputs) {
    if (!tv->isFusionInput()) {
      continue;
    }
    max_dtype_size = std::max(
        max_dtype_size,
        dataTypeSize(tv->getDataType().value(), runtime_info.getIndexType()));
    n_tensor_inputs++;
  }
  // To prevent division by zero, ensure that n_tensor_inputs is not equal to
  // zero.
  n_tensor_inputs = std::max(n_tensor_inputs, (int64_t)1);

  // Exp op typically used in softmax is expensive and needs more registers.
  bool has_exp_op = false;

  // Could save fusion->exprs() instead of doing this, but allTvs is already
  // cached in fusion so using that for now.
  for (auto tv : fusion->allTvs()) {
    if (tv->definition() == nullptr) {
      continue;
    }
    if (tv->definition()->isA<UnaryOp>() &&
        tv->definition()->as<UnaryOp>()->getUnaryOpType() == UnaryOpType::Exp) {
      has_exp_op = true;
      break;
    }
  }

  // Return collected properties to get heuristics.
  return PersistentKernelProperties{
      .inner_most_dimension_numel = properties.inner_most_dimension_numel,
      .total_reduction_numel = properties.total_reduction_numel,
      .total_iteration_numel = properties.total_iteration_numel,
      .max_persistent_buffer_size = max_persistent_buffer_size,
      .n_tensor_inputs = n_tensor_inputs,
      .max_dtype_size = max_dtype_size,
      .vectorize_factor = vectorize_factor,
      .project_persistent_buffers = project_persistent_buffers,
      .index_type = runtime_info.getIndexType(),
      .has_exp_op = has_exp_op,
      .persistent_buffers = persistent_buffer_info.persistent_buffers};
}

bool checkOpsAndInputs(Fusion* fusion, SchedulerType scheduler_type) {
  if (scheduler_utils::isResharding(fusion)) {
    scheduler_debug_utils::canScheduleRejectReason(
        scheduler_type, "Fusion is resharding.");
    return false;
  }

  // Needs at least one reduction to consider.
  if (!ir_utils::hasAnyReductionOps(fusion)) {
    scheduler_debug_utils::canScheduleRejectReason(
        scheduler_type, "needs a reduction op");
    return false;
  }

  if (ir_utils::filterByType<TensorView>(fusion->inputs()).empty()) {
    scheduler_debug_utils::canScheduleRejectReason(
        scheduler_type, "Scheduling not supported with no input");
    return false;
  }

  // Check that inputs of all select/gather-like ops are fusion inputs
  if (registry_utils::rejectScheduleForMemoryPromotion(
          fusion, scheduler_type)) {
    return false;
  }

  if (registry_utils::hasNonUniqueBcast(fusion)) {
    scheduler_debug_utils::canScheduleRejectReason(
        scheduler_type,
        "Broadcasting dimension might be broadcasting to multiple sizes.");
    return false;
  }

  return true;
}

bool checkReductionPattern(
    Fusion* fusion,
    SchedulerType scheduler_type,
    const std::vector<TensorView*>& reduction_tvs1,
    const std::vector<TensorView*>& reduction_tvs2) {
  // Ensure that the reduction operations share the same axes in their root
  // domains
  FusionGuard fg(fusion);
  ComputeAtLogicalDomainMap logical_map;
  logical_map.build(true);

  // Helper function to check the pattern equivalence for a list of
  // TensorViews
  auto checkPattern = [&](const std::vector<TensorView*>& rtvs) -> bool {
    for (const auto it : c10::irange(1, rtvs.size())) {
      if (!registry_utils::checkPatternEquivalence(
              rtvs[it - 1], rtvs[it], logical_map)) {
        scheduler_debug_utils::canScheduleRejectReason(
            scheduler_type,
            "Un-mapped multi-reduction: ",
            rtvs[it - 1]->toString(),
            " and ",
            rtvs[it]->toString());
        return false;
      }
    }
    return true;
  };

  // Check the pattern equivalence for the first set of reduction TensorViews
  if (!checkPattern(reduction_tvs1)) {
    return false;
  }

  // Return if there is no second set of reduction TensorViews
  if (reduction_tvs2.empty()) {
    return true;
  }

  // Check the pattern equivalence for the second set of reduction TensorViews
  // if provided.
  if (!checkPattern(reduction_tvs2)) {
    return false;
  }

  return true;
}

// The identical compile time check of InnerPersistentKernelScheduler and
// OuterPersistentKernelScheduler.
bool compileTimeCheck(Fusion* fusion, SchedulerType scheduler_type) {
  // common checks for all persistent heuristics
  if (!normalization_scheduler_utils::checkOpsAndInputs(
          fusion, scheduler_type)) {
    return false;
  }

  // check reduction types and pattern
  auto reduction_tvs = scheduler_utils::getReductionTvs(fusion);
  if (reduction_tvs.empty()) {
    scheduler_debug_utils::canScheduleRejectReason(
        scheduler_type, "no reduction tv");
    return false;
  }
  auto reduction_type =
      reduction_scheduler_utils::getReductionType(reduction_tvs);
  const SchedulerType persistent_heuristic =
      getPersistentHeuristicFor(reduction_type);
  if (persistent_heuristic != scheduler_type) {
    scheduler_debug_utils::canScheduleRejectReason(
        scheduler_type,
        "scheduler_type doesn't match with reduction type `",
        persistent_heuristic,
        "`.");
    return false;
  }

  if (!ir_utils::getViewOps(fusion).empty()) {
    ComputeAtMap ca_map(fusion);
    if (registry_utils::requiresForwardViewReplay(fusion, ca_map)) {
      scheduler_debug_utils::canScheduleRejectReason(
          scheduler_type, "Fusion requires view being reversible.");
      return false;
    }

    // Persistent scheduler simply uses reference_tv as the reference, if
    // that changes, this needs to be changed.
    auto reference_tv = reduction_tvs[0];
    if (registry_utils::reductionInterferingView(
            fusion, ca_map, reference_tv)) {
      scheduler_debug_utils::canScheduleRejectReason(
          scheduler_type, "View may interfere with normalization scheduling.");
      return false;
    }
  }

  // Before examining the reduction axes want to quickly
  //   check the reductions have the same axis width
  //   to avoid building root domain map in easier cases
  bool valid_axis_count = false;
  size_t axis_count = 0;
  auto reduction_root_size = [](TensorView* red_tv) {
    size_t count = 0;
    for (auto id : red_tv->getMaybeRootDomain()) {
      if (!id->isBroadcast()) {
        count++;
      }
    }
    return count;
  };

  for (auto red : reduction_tvs) {
    if (!valid_axis_count) {
      valid_axis_count = true;
      axis_count = reduction_root_size(red);
    } else {
      if (reduction_root_size(red) != axis_count) {
        scheduler_debug_utils::canScheduleRejectReason(
            scheduler_type,
            "Inconsistent reduction root size: ",
            red->toString(),
            ", expected: ",
            axis_count);
        return false;
      }
    }
  }

  if (!checkReductionPattern(fusion, scheduler_type, reduction_tvs)) {
    return false;
  }

  // Only accept persistent kernels
  auto persistent_buffer_info = scheduler_utils::persistentBuffers(fusion);
  if (persistent_buffer_info.persistent_buffers.empty()) {
    scheduler_debug_utils::canScheduleRejectReason(
        scheduler_type, "no persistent buffer identified");
    return false;
  }

  if (registry_utils::SchedulerTopologyChecker::
          hasNonNormalizePostReductionBCast(fusion)) {
    scheduler_debug_utils::canScheduleRejectReason(
        scheduler_type, "unsupported post reduction normalization");
    return false;
  }

  if (registry_utils::SchedulerTopologyChecker::
          hasGatherToBroadcastBeforeReduction(fusion, reduction_tvs)) {
    scheduler_debug_utils::canScheduleRejectReason(
        scheduler_type, "has unsupported gather-like ops before normalization");
    return false;
  }

  return true;
}

void movePersistentBufferToSmem(
    Fusion* fusion,
    const ReductionParams* rparams,
    const std::vector<TensorView*>& cached_inputs) {
  // Transfer the persistent buffer tensors to shared memory. These tensors are
  // housed in smem_persistent_buffers. If a candidate tensor is input, move its
  // associated cached tensors.
  if (rparams->smem_persistent_buffers.empty()) {
    return;
  }
  const auto& persistent_buffers =
      scheduler_utils::persistentBuffers(fusion).persistent_buffers;
  auto isSharedMemoryPersistent = [&rparams](const TensorView* lookup_tv) {
    return std::any_of(
        rparams->smem_persistent_buffers.begin(),
        rparams->smem_persistent_buffers.end(),
        [lookup_tv](const auto* tv) {
          // can't use `tv->sameAs(lookup_tv)` since the saved tvs in
          // smem_persistent_buffers are from a cloned fusion.
          return tv->name() == lookup_tv->name();
        });
  };
  for (auto tv : persistent_buffers) {
    // Persistent buffers are categorized into two types:
    // (1) Cached input tensors.
    //     For these, [smem_persistent_buffers] holds the original input
    //     tensors, not the cached.
    // (2) Intermediate tensors: Other tensors used throughout computation.

    // If a buffer is absent from [smem_persistent_buffers], it may be a
    // cached input. In such cases, verify if the original input tensor is
    // stored in [smem_persistent_buffers]. So, we may need to call
    // isSharedMemoryPersistent() twice, one for the buffer iteself and the
    // other for the buffer's input tensor if the buffer is a cached input
    // and it is not in [smem_persistent_buffers].
    bool use_smem = isSharedMemoryPersistent(tv);
    if (!use_smem &&
        std::find(cached_inputs.begin(), cached_inputs.end(), tv) !=
            cached_inputs.end()) {
      auto input_tv = ir_utils::producerTvsOf(tv).at(0);
      use_smem = isSharedMemoryPersistent(input_tv);
    }
    if (use_smem) {
      tv->setMemoryType(MemoryType::Shared);
    }
  }
}

// common prepare for all persistent schedulers
void beforeSchedule(
    Fusion* fusion,
    const ReductionParams* rparams,
    std::vector<TensorView*>& dummy_outputs,
    std::vector<TensorView*>& cached_inputs,
    std::vector<TensorView*>& reduction_tvs,
    std::vector<std::pair<TensorView*, TensorView*>>& cached_outputs) {
  // Project the persistent buffers to the inputs. Inputs will be cached in a
  // later step, this will move them to be in a register buffer as expected.
  // dummy outputs are helper tensors to make sure persistent buffer projection
  // does not create trouble for transform propagation.
  dummy_outputs = reduction_scheduler_utils::projectPersistentBuffers(
      fusion, rparams->project_persistent_buffers);

  // Cache tensors before grabbing any references to reductions as cache_before
  // can invalidate the references since when applied to a reduction tensor view
  // the new tensor view contains the reduction and original doesn't.
  bool unroll = rparams->isUnrolled();
  // Cache inputs even if not unrolled, as otherwise we may not create a
  // persistent buffer if that persistent buffer would be the input.
  cached_inputs = scheduler_utils::cacheInputs(fusion, true);

  // Cache and fork outputs
  cached_outputs = scheduler_utils::cacheAndForkOutputs(fusion, unroll);

  // Make sure we don't have global memory set on intermediate tensors from
  // fusion segmentation
  scheduler_utils::clearMemorySpace(fusion);
  scheduler_utils::prepareForMemoryTypePromotion(fusion);

  // move persistent buffer marked in [smem_persistent_buffers] from register to
  // smem
  movePersistentBufferToSmem(fusion, rparams, cached_inputs);

  reduction_tvs = scheduler_utils::getReductionTvs(fusion);
}

TensorView* scheduleReductionGeneral(
    Fusion* fusion,
    const ReductionParams* rparams,
    std::vector<TensorView*>& reduction_tvs,
    SchedulerType scheduler_type) {
  NVF_ERROR(!reduction_tvs.empty());
  // Registry assumes the reference tv is the first reduction_tv, if this
  // changes registry needs to change.
  auto reduction_tv = reduction_tvs[0];

  if (!ir_utils::getViewOps(fusion).empty()) {
    ComputeAtMap ca_map(fusion);
    // Propagate reshape transforms through the graph, expecially the reference.
    scheduler_utils::propagateReshapeTransforms(fusion, ca_map);

    // Reorder reference_tv after propagating the view operation. This will
    // reorder for better merging.
    reduction_tv->reorder(
        scheduler_utils::domainReorderAsLogicalMap(reduction_tv));
  }

  if (scheduler_type == SchedulerType::OuterPersistent &&
      rparams->cross_grid_inner_reduction && reduction_tvs.size() > 1) {
    groupReductions(reduction_tvs, false);
  }

  auto dim_analysis = scheduler_utils::canonicalDimReduction(
      fusion, reduction_tv, rparams->fastest_dim && rparams->schedule_3D);
  bool has_iter_axis = dim_analysis.first;
  bool has_red_axis = dim_analysis.second;

  NVF_ERROR(
      has_red_axis,
      "Could not find reduction axis in tensor used for reduction scheduler.");

  if (!has_iter_axis) {
    NVF_ERROR(
        rparams->fastest_dim,
        "If all dims are reduction, should be sending it to fastest dim scheduler.");
  }

  return reduction_scheduler_utils::scheduleReductionTV(
      rparams, reduction_tv, has_iter_axis);
}

// fusion is the input IR that will be modified by this function
void schedulePersistentKernel(
    Fusion* fusion,
    const ReductionParams* rparams,
    SchedulerType scheduler_type) {
  FUSER_PERF_SCOPE("schedulePersistentKernel");

  FusionGuard fg(fusion);

  // Grab the reduction, input, and output tensor views. dummy_outputs are
  // helper tensors for persistent buffer projection.
  std::vector<TensorView*> dummy_outputs, cached_inputs, reduction_tvs;
  std::vector<std::pair<TensorView*, TensorView*>> cached_outputs;
  beforeSchedule(
      fusion,
      rparams,
      dummy_outputs,
      cached_inputs,
      reduction_tvs,
      cached_outputs);

  TensorView* reference_tv =
      scheduleReductionGeneral(fusion, rparams, reduction_tvs, scheduler_type);

  // Reduction tensor views and rfactor tensor views are setup. Let's finish off
  // the scheduling, particularly inlining and unrolling.
  NVF_ERROR(
      reference_tv != nullptr && reduction_tvs[0] != nullptr,
      "Need these two tensor views to finish the scheduling.");

  scheduler_utils::moveNonConcretizedBroadcastInnermost(fusion, {reference_tv});

  for (auto output : dummy_outputs) {
    fusion->addOutput(output);
  }

  const bool unroll = rparams->isUnrolled();
  const bool vectorize =
      rparams->vectorize_inner_reduction || rparams->vectorize_iter_dom;
  const bool is_outer_grid_persistence = rparams->persistent_kernel &&
      rparams->cross_grid_inner_reduction && !rparams->fastest_dim;
  reduction_scheduler_utils::multiReductionInliner(
      fusion,
      reduction_tvs[0],
      reference_tv,
      unroll,
      vectorize,
      is_outer_grid_persistence,
      reduction_tvs,
      cached_inputs,
      cached_outputs,
      dummy_outputs);

  if (rparams->compute_persistent_buffer_with_first_consumer) {
    NVF_ERROR(
        rparams->persistent_kernel,
        "computeWith should be only used with persistent kernels");
    for (const auto persistent_buffer : cached_inputs) {
      persistent_buffer->computeWith(-1, true);
    }
  }

  scheduler_utils::promoteProducerMemoryTypes(fusion, cached_inputs);

  refineCachePolicy(fusion);
}

namespace {

class PersistentBufferResolution : public IterVisitor {
 public:
  static std::vector<TensorView*> getResolutionPointsOf(
      TensorView* persistent_buffer) {
    PersistentBufferResolution resolution(persistent_buffer);

    NVF_ERROR(
        !resolution.resolution_points_.empty(),
        "Could not resolve persistent buffer: ",
        persistent_buffer->toString());

    return resolution.resolution_points_;
  }

  PersistentBufferResolution() = delete;

 private:
  PersistentBufferResolution(TensorView* persistent_buffer)
      : persistent_buffer_(persistent_buffer),
        exact_graph_(
            IdModel(persistent_buffer->fusion(), /*build_graphs=*/false)
                .buildExactGraph()) {
    traverse(persistent_buffer->fusion());
  }

 private:
  void dispatch(Val* val) final {
    if (!val->isA<TensorView>()) {
      return;
    }
    auto tv = val->as<TensorView>();
    if (tv == persistent_buffer_) {
      persistent_buffer_hit_ = true;
      return;
    }

    if (!persistent_buffer_hit_) {
      return;
    }

    if (!tv->hasReduction()) {
      return;
    }

    if (std::any_of(
            resolution_points_.begin(),
            resolution_points_.end(),
            [&tv](TensorView* resolution_point) {
              return DependencyCheck::isDependencyOf(resolution_point, tv);
            })) {
      // If already resolved, don't start a new reduction path.
      return;
    }

    if (!DependencyCheck::isDependencyOf(persistent_buffer_, tv)) {
      // Not a dependent reduction
      return;
    }

    auto resolution_tvs = getResolutionTvs(tv);
    resolution_points_.insert(
        resolution_points_.end(), resolution_tvs.begin(), resolution_tvs.end());
  }

  // Traverse from consumers of the persistent tensor and find if it
  // reaches at a dependent tensor of the reduction tensor.
  std::vector<TensorView*> getResolutionTvs(TensorView* reduction_tv) {
    // When traversing from the persistent tensor, it should not be
    // necessary to traverse any of the tensors between the persistent
    // tensor and reduction tensor since the resolution point must be on
    // the other paths.
    const auto reduction_producers = DependencyCheck::getAllValsBetween(
        {persistent_buffer_}, {reduction_tv});
    const std::unordered_set<Val*> reduction_producer_set(
        reduction_producers.begin(), reduction_producers.end());

    // Resolution points must be a dependent tensor of the reduction tensor
    const std::unordered_set<Val*> reduction_dep_tvs =
        DependencyCheck::getAllDependentVals({reduction_tv});

    // Not all reduction is for normalization. There can be no val
    // after this TV, e.g., a Welford output that is also a segment
    // output (can happen due to segmentation)
    if (reduction_dep_tvs.empty()) {
      return {};
    }

    // The resolution tensor must have iter domains that are reachable
    // from the persistent iter domains
    ValGroups persistent_ids;
    for (auto id : reduction_tv->getLogicalDomain()) {
      if (id->isReduction()) {
        persistent_ids.pushBack(exact_graph_.toGroup(id));
      }
    }

    std::deque<TensorView*> tvs_to_visit;
    std::unordered_set<TensorView*> visited_tvs;
    std::vector<TensorView*> resolution_tvs;

    // Traversing from consumers of persistent tensor
    for (auto tv : ir_utils::consumerTvsOf(persistent_buffer_)) {
      if (!reduction_producer_set.count(tv)) {
        tvs_to_visit.push_back(tv);
      }
    }

    // Check if a tensor should be visited. It should not be visited
    // if any of the following conditions is true:
    //
    // - It is the persistent buffer. The traversal starts from the
    //   consumers of the persistent buffer. Since it should not need
    //   to visit the producers of the persistent buffer, it should
    //   not need to visit the persistent buffer itself.
    // - It's already visited
    // - It's between the persistent buffer and reduction tensor. The
    //   persistent buffer should have multiple consumers, and one of
    //   them leads to the reduction tensor. The resolution point
    //   should be reachable by traversing the other consumers.
    // - It has no logical ID that is reachable from the
    //   persistent IDs. That means the tensor has nothing to do with
    //   the persistent IDs.
    auto should_visit = [&](TensorView* tv) -> bool {
      if (tv == persistent_buffer_ || visited_tvs.count(tv) != 0 ||
          reduction_producer_set.count(tv) != 0) {
        return false;
      }

      // Check if any of the logical IDs are reachable from the
      // persistent IDs. If not, the tensor should have nothing to do
      // with the persistence of the persistent tensor
      const auto& producer_logical_ids =
          exact_graph_.toGroups(tv->getLogicalDomain());
      auto reachable_ids = ValGraphBFS::getReachableValsFrom(
          exact_graph_, persistent_ids, producer_logical_ids);

      return !reachable_ids.empty();
    };

    while (!tvs_to_visit.empty()) {
      auto tv = tvs_to_visit.front();
      tvs_to_visit.pop_front();

      if (reduction_dep_tvs.count(tv)) {
        resolution_tvs.emplace_back(tv);
        // Do not further traverse beyond this tv
        continue;
      }

      // Further traversal to producers
      for (auto producer : ir_utils::producerTvsOf(tv)) {
        if (!should_visit(producer)) {
          continue;
        }
        tvs_to_visit.emplace_back(producer);
      }

      // Further traversal to consumers
      for (auto consumer : ir_utils::consumerTvsOf(tv)) {
        if (!should_visit(consumer)) {
          continue;
        }
        tvs_to_visit.emplace_back(consumer);
      }

      visited_tvs.emplace(tv);
    }

    return resolution_tvs;
  }

 private:
  TensorView* persistent_buffer_ = nullptr;
  ValGraph exact_graph_;

  // Don't do processing until we see the buffer we're looking for
  bool persistent_buffer_hit_ = false;

  // Tracks where the persistent buffer (key) is resolved (values)
  std::vector<TensorView*> resolution_points_;
};

} // namespace

std::vector<TensorView*> getResolutionPointsOf(TensorView* persistent_buffer) {
  return PersistentBufferResolution::getResolutionPointsOf(persistent_buffer);
}

} // namespace normalization_scheduler_utils
} // namespace nvfuser<|MERGE_RESOLUTION|>--- conflicted
+++ resolved
@@ -843,11 +843,7 @@
 PersistentKernelProperties getPersistentKernelProperties(
     Fusion* fusion,
     SchedulerRuntimeInfo& runtime_info,
-<<<<<<< HEAD
-    HeuristicSummary* data_cache,
-=======
     HeuristicDataCache* data_cache,
->>>>>>> 92b63512
     SchedulerType scheduler_type) {
   FUSER_PERF_SCOPE(
       "normalization_scheduler_utils::getPersistentKernelProperties");
