--- conflicted
+++ resolved
@@ -625,22 +625,14 @@
   return partial_reduction_buffer_size;
 }
 
-<<<<<<< HEAD
-int64_t getPersistentBufferBatches(
-=======
 int64_t getInnerOuterPersistentBufferBatches(
->>>>>>> d7d30e68
     const int64_t inner_vect,
     const int64_t inner_dim_numel,
     const int64_t outer_dim_numel,
     const int64_t warpSize) {
   // if inner_dim_numel <= 1024, we are doing multiple reductions per block
-<<<<<<< HEAD
-  // with a constant batch size of 1
-=======
   // with a constant batch size of 1. See Step 5 of
   // innerOuterPersistentHeuristic
->>>>>>> d7d30e68
   if (inner_dim_numel <= 1024l) {
     return 1l;
   }
@@ -683,7 +675,6 @@
   return inner_batch;
 }
 
-<<<<<<< HEAD
 int64_t getMaximumBatch(
     const int64_t total_buffer_bytes,
     const int64_t reduction_elements,
@@ -696,7 +687,5 @@
       register_per_batch);
 }
 
-=======
->>>>>>> d7d30e68
 } // namespace normalization_scheduler_utils
 } // namespace nvfuser