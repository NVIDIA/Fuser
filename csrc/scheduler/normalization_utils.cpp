// clang-format off
/*
 * SPDX-FileCopyrightText: Copyright (c) 2023-present NVIDIA CORPORATION & AFFILIATES.
 * All rights reserved.
 * SPDX-License-Identifier: BSD-3-Clause
 */
// clang-format on
#include <expr_evaluator.h>
#include <grouped_reduction.h>
#include <id_model/id_model.h>
#include <instrumentation.h>
#include <iter_visitor.h>
#include <scheduler/cache_policy_refiner.h>
#include <scheduler/debug_utils.h>
#include <scheduler/normalization_utils.h>
#include <scheduler/reduction_utils.h>
#include <scheduler/registry_utils.h>
#include <scheduler/runtime_info.h>
#include <scheduler/tools/inlining.h>
#include <scheduler/utils.h>
#include <utils.h>
#include <val_graph_visitor.h>

#include <ATen/cuda/CUDAContext.h>

namespace nvfuser {
namespace normalization_scheduler_utils {

using scheduler_debug_utils::log;

PreferredLaunchConfig::PreferredLaunchConfig() : valid_(true) {
  initValidGdims();
  resetBdim();
  resetGdim();
}

bool PreferredLaunchConfig::isNextSmallerBdimx() const {
  return grid_dims_pos_ + 1 == (int)valid_grid_dims_.size();
}

bool PreferredLaunchConfig::canLowerBdimx() const {
  return bdimx() > kMinBdimx;
}

bool PreferredLaunchConfig::setBdimx(int bdimx, bool dry_run) {
  constexpr int block_size = 256;

  if (bdimx < kMinBdimx || bdimx > kMaxBdimx) {
    return false;
  }

  NVF_ERROR(block_size % bdimx == 0, "Invalid bdimx: ", bdimx);
  int bdimy = block_size / bdimx;

  if (!dry_run) {
    bdimy_ = bdimy;
    bdimx_ = bdimx;
  }

  return true;
}

// Populate the list of valid gridDim configs for persistent grid
// normalization kernels in the order of increasing gridDim.y.
// Start
// with gridDim.y == 2. For example, on A100, the list would be: [(54,
// 2), (36, 3), (27, 4), (21, 5), (18, 6), (15, 7), (13, 8), (12, 9),
// (10, 10), (9, 12), (8, 13), (7, 15), (6, 18), (5, 21), (4, 27), (3,
// 36), (2, 54)].
void PreferredLaunchConfig::initValidGdims() {
  std::vector<std::pair<int, int>> grid_dims;
  const int num_sms =
      at::cuda::getCurrentDeviceProperties()->multiProcessorCount;
  const int max_first_half =
      static_cast<int>(std::sqrt(static_cast<float>(num_sms)));
  for (int gdimy = 2; gdimy <= max_first_half; ++gdimy) {
    int gdimx = num_sms / gdimy;
    grid_dims.emplace_back(gdimx, gdimy);
  }
  // Reverse the first half and swap gridDim.x and gridDim.y. That
  // list becomes the latter half
  auto latter_half = grid_dims;
  std::reverse(latter_half.begin(), latter_half.end());
  for (const auto& gdimx_gdimy : latter_half) {
    if (gdimx_gdimy.second == gdimx_gdimy.first) {
      // This is already in the first half
      continue;
    }
    grid_dims.emplace_back(gdimx_gdimy.second, gdimx_gdimy.first);
  }
  valid_grid_dims_ = grid_dims;
}

bool PreferredLaunchConfig::moveToNextConfig() {
  if (moveToNextGdim()) {
    return true;
  }

  // Can't increase gdimy. Try bdimy next.
  if (moveToNextBdim()) {
    return true;
  }

  // No more valid config
  invalidate();
  return false;
}

bool PreferredLaunchConfig::moveToNextBdim() {
  const int new_bdimx = bdimx() / 2;
  if (setBdimx(new_bdimx)) {
    resetGdim();
    return true;
  } else {
    invalidate();
    return false;
  }
}

bool PreferredLaunchConfig::moveToNextGdim() {
  auto grid_dims_next_pos = getNextGdimsPos();
  if (grid_dims_next_pos >= 0) {
    grid_dims_pos_ = grid_dims_next_pos;
    return true;
  } else {
    return false;
  }
}

int PreferredLaunchConfig::peekNextGdimx() const {
  auto grid_dims_next_pos = getNextGdimsPos();
  if (grid_dims_next_pos >= 0) {
    return gdimxAt(grid_dims_next_pos);
  } else {
    return -1;
  }
}

int PreferredLaunchConfig::peekNextGdimy() const {
  auto grid_dims_next_pos = getNextGdimsPos();
  if (grid_dims_next_pos >= 0) {
    return gdimyAt(grid_dims_next_pos);
  } else {
    return -1;
  }
}

int PreferredLaunchConfig::getNextGdimsPos() const {
  auto grid_dims_next_pos = grid_dims_pos_ + 1;
  if (grid_dims_next_pos < (int)valid_grid_dims_.size()) {
    return grid_dims_next_pos;
  } else {
    return -1;
  }
}

namespace {

// Estimated register count available for persistent buffer. The
// available space is considered to depend on the size of the
// persistent buffer itself due to the predicate caching
int64_t getAvailableRegisterCount(int64_t persistent_buffer_factor) {
  // The thread block size is (currently) always 256, so each thread
  // can use up to 255 registers
  int64_t register_count = scheduler_utils::max_registers_per_thread;

  // Offset a constant overhead
  register_count -= scheduler_utils::register_overhead;

  // Allow small number of spills
  register_count += 5;

  // account for index caching, assuming each cache entry
  //  consumes one register
  // TODO: Consider relaxing this reduction. It seems likes
  //  overestimation.
  register_count -= persistent_buffer_factor;

  return register_count;
}

int64_t getMinPersistentBufferSize(
    const int64_t total_reduction_numel,
    const int64_t bdimy,
    const int64_t gdimy) {
  return ceilDiv(ceilDiv(total_reduction_numel, bdimy), gdimy);
}

// Return true if a given combination of parameters is likely to
// result in no (or little) register spilling
bool checkIfWithinRegisterSpace(
    int64_t total_reduction_numel,
    int64_t persistent_buffer_size,
    int64_t vectorize_factor,
    int64_t bdimy,
    int64_t gdimy) {
  // The extent of the persistent buffer domain
  auto pb_factor =
      getMinPersistentBufferSize(total_reduction_numel, bdimy, gdimy);

  NVF_ERROR(pb_factor > 0);

  const auto available_reg_count = getAvailableRegisterCount(pb_factor);

  auto per_thread_persistent_buffer_size =
      ceilDiv(ceilDiv(persistent_buffer_size, bdimy), gdimy) * vectorize_factor;

  auto persistent_buffer_reg_count =
      ceilDiv(per_thread_persistent_buffer_size, sizeof(int));

  log("persistent_buffer_reg_count: ",
      persistent_buffer_reg_count,
      ", available_reg_count: ",
      available_reg_count);

  return persistent_buffer_reg_count <= available_reg_count;
}

// Calculate the factor of work of the last thread block in each of
// reductions. More specifically, use the number of serial
// iterations for the persistent buffer loop as a proxy of the
// amount of work. The rest of the blocks should execute the loop
// buffer_size times, whereas the last block only processes the
// remaining iterations.
double getLastBlockWorkRatio(
    const int64_t total_reduction_numel,
    const int64_t bdimy,
    const int64_t persistent_buffer_size) {
  auto last_block_pb =
      total_reduction_numel % (persistent_buffer_size * bdimy) / bdimy;
  return ((double)last_block_pb) / (double)persistent_buffer_size;
};

// In the current outer normalization scheduling, only the last thread
// block of each reduction group hits the fallback path of the
// unswitched loops, so it can be significantly slower than the
// rest. This is particularly problematic with grid persistence as all
// thread blocks need to synchronize, so the slowest block determines
// the performance. This could be to some extent mitigated by
// adjusting the buffer size such that the work assigned to the last
// block is relatively smaller than the work assigned to the
// rest.
//
// Here, given a valid launch config, we try to slightly adjust it so
// that the ratio of the last work becomes the smallest. We do this by
// increasing buffer sizes and in turn decreasing gdimy and picking the
// configuration that has the smallest work ratio. All of this is done
// with some bounds, e.g., the buffer size should still be within the
// register space, the decrease of gdimy should be less than 10%,
// etc. These threshold values are experimentally picked on A100 with
// the current benchmarks, but more tuning would likely lead to better
// performance.
//
// The function returns the adjusted gdimy and persistent buffer size
// as well as a bool indicating whether the work size is
// sufficiently reduced. Nullopt is returned if no adjustment is
// successfully done and the search should continue.
std::optional<std::tuple<int64_t, int64_t, bool>> reduceWorkOfLastBlock(
    const PreferredLaunchConfig& launch_cfg,
    const int64_t total_reduction_numel,
    const int64_t total_iteration_numel,
    const int64_t persistent_buffer_size,
    const int64_t vectorize_factor) {
  const auto bdimy = launch_cfg.bdimy();

  // Aim to reduce the work size of the last block to be smaller than
  // some factor of the rest of the blocks.
  const double target_last_block_work_ratio = 0.25;

  // Start with the current gdimy and buffer size. Gradually increase
  // the buffer size and in turn decrease gdimy with the bounds set as
  // below.
  int64_t current_gdimy = launch_cfg.gdimy();
  auto current_buffer_size =
      getMinPersistentBufferSize(total_reduction_numel, bdimy, current_gdimy);

  log("reduceWorkOfLastBlock: ", current_gdimy, ", ", current_buffer_size);

  // Threshold to stop decreasing gdimy
  const auto min_gdimy = static_cast<int64_t>((double)current_gdimy * 0.9);

  // Keep track of the best gdimy and buffer size configuration
  auto optimal_size = current_buffer_size;
  auto optimal_gdimy = current_gdimy;
  double optimal_work_ratio =
      getLastBlockWorkRatio(total_reduction_numel, bdimy, current_buffer_size);

  // Find the best gdimy and buffer size configuration by lowering
  // gdimy. Stop if the minimum gdimy is hit or the register limit is
  // reached.
  while (current_gdimy >= min_gdimy &&
         checkIfWithinRegisterSpace(
             total_reduction_numel,
             persistent_buffer_size,
             vectorize_factor,
             bdimy,
             current_gdimy)) {
    auto ratio_of_last_block_work = getLastBlockWorkRatio(
        total_reduction_numel, bdimy, current_buffer_size);
    log("Ratio of last block work: ",
        ratio_of_last_block_work,
        ", persistent_buffer: ",
        current_buffer_size,
        ", gdimy: ",
        current_gdimy);

    if (ratio_of_last_block_work < optimal_work_ratio) {
      optimal_work_ratio = ratio_of_last_block_work;
      optimal_size = current_buffer_size;
      optimal_gdimy = current_gdimy;
    }

    if (ratio_of_last_block_work < target_last_block_work_ratio) {
      // Good enough config found; stop searching
      break;
    }

    // not good enough; increase persistent buffer
    ++current_buffer_size;
    // adjust gdimy (decreased as persistent_buffer is increased)
    current_gdimy =
        ceilDiv(ceilDiv(total_reduction_numel, bdimy), current_buffer_size);

    log("Next buffer size: ",
        current_buffer_size,
        ", Next gdimy: ",
        current_gdimy);
  }

  // Use the optimal ratio if it's within the threshold
  if (optimal_work_ratio < target_last_block_work_ratio) {
    log("Successfully reduced to ", optimal_work_ratio);
    return std::make_tuple(optimal_gdimy, optimal_size, true);
  }

  // Acceptable config not found. Continue searching a better config
  // by moving to the next candidate. However, if the next candidate
  // incurs a larger number of grid syncs, i.e., the serial factor of
  // the iteration domain is larger, the additional overhead would
  // likely to outweigh the benefit of potentially better block
  // specialization, so pick the best among found so far.
  auto next_gdimx = launch_cfg.peekNextGdimx();

  // If the next gdimx is negative, that means there's no more config
  // candidate or the next would decrease the bdimx, which could be a
  // large perf degradation, so stop the search then.
  if (next_gdimx < 0) {
    log("Stop as there's no more search space left for gdimx");
    return std::make_tuple(optimal_gdimy, optimal_size, false);
  }

  if (next_gdimx > 0) {
    auto remaining_iteration_factor = ceilDiv(
        ceilDiv(total_iteration_numel, vectorize_factor), launch_cfg.bdimx());
    auto current_iterration_count =
        ceilDiv(remaining_iteration_factor, launch_cfg.gdimx());
    auto next_iteration_count = ceilDiv(remaining_iteration_factor, next_gdimx);
    log("Next iteration count: ",
        next_iteration_count,
        ", next gdimx: ",
        next_gdimx,
        ", current iteration: ",
        current_iterration_count,
        ", curreng gdimx: ",
        launch_cfg.gdimx());
    if (next_iteration_count > current_iterration_count) {
      log("Still not good but stop here to avoid increase of iteration count");
      return std::make_tuple(optimal_gdimy, optimal_size, false);
    }
  }

  log("Acceptable config not found. Continue search");
  return std::nullopt;
}

} // namespace

// Iterate configurations from largest blockDim.x and smallest
// gridDim.y until the per-thread size of the persistent buffer
// becomes sufficiently small enough not to cause (significant)
// register spill.
std::optional<GridOuterNormalizationParams> getGridOuterNormalizationParams(
    int64_t total_reduction_numel,
    int64_t total_iteration_numel,
    int64_t vectorize_factor,
    int64_t persistent_buffer_size) {
  PreferredLaunchConfig launch_cfg;

  // The launch config starts with the largest blockDim.x, which may
  // be larger than the iteration size. Decrease it until it doesn't
  // exceed the iteration size.
  const auto max_bdimx = ceilDiv(total_iteration_numel, vectorize_factor);
  while (launch_cfg.bdimx() > max_bdimx) {
    if (!launch_cfg.moveToNextBdim()) {
      // The iteration size is too small. It might still be worthwhile
      // to be persistent, but it's unlikely to be performant anyway
      return std::nullopt;
    }
  }

  // Iterate candidates of launch configurations
  while (!launch_cfg.isInvalid()) {
    log("Current config: ", launch_cfg);

    // Skip if iterations are not evenly distributed among thread
    // blocks unless the remaining factor is smaller than
    // gridDim.x. However, don't skip if this is the last valid config
    // within the same blockDim config.
    auto remaining_gdimx_factor =
        ceilDiv(total_iteration_numel / vectorize_factor, launch_cfg.bdimx());
    // TODO: Needs better tuning. Probably want to allow
    // configurations that are slightly uneven
    if (remaining_gdimx_factor > launch_cfg.gdimx() &&
        remaining_gdimx_factor % launch_cfg.gdimx() != 0 &&
        !launch_cfg.isNextSmallerBdimx()) {
      log("Rejected due to uneven iteration domain");
      launch_cfg.moveToNextConfig();
      continue;
    }

    if (!checkIfWithinRegisterSpace(
            total_reduction_numel,
            persistent_buffer_size,
            vectorize_factor,
            launch_cfg.bdimy(),
            launch_cfg.gdimy())) {
      log("Rejected due to register spill");
      launch_cfg.moveToNextConfig();
      continue;
    }

    // At this point, gdimy is large enough to keep the register
    // pressure low enough.

    // In case the iteration domain is small, the gdimx and bdimx pair
    // may be too large and some threads/blocks may be idle.

    if (remaining_gdimx_factor < launch_cfg.gdimx()) {
      log("gdimx too large: ",
          remaining_gdimx_factor,
          ", vec: ",
          vectorize_factor);
      launch_cfg.moveToNextConfig();
      continue;
    }

    // If there's idle tidx threads, don't accept if there's further
    // config candidates with smaller bdimx
    if (vectorize_factor * launch_cfg.bdimx() * launch_cfg.gdimx() >
            total_iteration_numel &&
        launch_cfg.canLowerBdimx()) {
      log("Skip due to too large bdimx: ", launch_cfg.bdimx());
      launch_cfg.moveToNextBdim();
      continue;
    }

    // Adjust gdimy and buffer size for processing predicates more
    // efficiently through the block specialization, so that the last
    // block is assigned with a relatively small chunk of work.
    // For some reason, this doesn't work well on Titan RTX. It seems
    // it's just better unswitching by a small factor.
    // TODO: Test other generations of GPUs
    int64_t adjusted_gdimy = -1;
    int64_t adjusted_buffer_size = -1;
    bool last_block_work_reduced = false;
    const auto major_ver = at::cuda::getCurrentDeviceProperties()->major;
    const auto minor_ver = at::cuda::getCurrentDeviceProperties()->minor;
    if (major_ver == 7 && minor_ver == 5) {
      adjusted_gdimy = launch_cfg.gdimy();
      adjusted_buffer_size = getMinPersistentBufferSize(
          total_reduction_numel, launch_cfg.bdimy(), launch_cfg.gdimy());
      last_block_work_reduced = false;
    } else {
      auto gdimy_pb_size = reduceWorkOfLastBlock(
          launch_cfg,
          total_reduction_numel,
          total_iteration_numel,
          persistent_buffer_size,
          vectorize_factor);
      if (!gdimy_pb_size.has_value()) {
        launch_cfg.moveToNextConfig();
        continue;
      }
      std::tie(adjusted_gdimy, adjusted_buffer_size, last_block_work_reduced) =
          *gdimy_pb_size;
    }

    // Acceptable configuration found
    auto launch_params = LaunchParams(
        launch_cfg.gdimx(),
        adjusted_gdimy,
        LaunchParams::UNINITIALIZED_VAL,
        launch_cfg.bdimx(),
        launch_cfg.bdimy(),
        LaunchParams::UNINITIALIZED_VAL);

    // If the last block is sufficiently reduced, unswitch the whole
    // persistent buffer. Otherwise, unswitch by a factor of 4.
    int64_t unswitch_factor = last_block_work_reduced
        ? adjusted_buffer_size
        : std::min(4l, adjusted_buffer_size);

    GridOuterNormalizationParams params = {
        .launch_params = launch_params,
        .persistent_buffer_factor = adjusted_buffer_size,
        .unswitch_factor = unswitch_factor};
    return params;
  }

  // No valid config found. Return launch_cfg, which should be marked
  // as invalid
  NVF_ERROR(launch_cfg.isInvalid());
  return std::nullopt;
}

bool checkIfReductionsAreInnerOuter(
    const std::vector<TensorView*>& inner_reduction_tvs,
    const std::vector<TensorView*>& outer_reduction_tvs) {
  bool pass_combined_heck = true;
  // inner reduction must be [I,I,...R,R]
  auto innerReductionCheck = [](TensorView* tv) {
    int ndim = static_cast<int>(tv->nDims());
    int lastIter = -1;
    while (lastIter < ndim - 1 && tv->axis(lastIter + 1)->isIteration()) {
      lastIter++;
    }
    int firstRedu = ndim;
    while (firstRedu > 0 && tv->axis(firstRedu - 1)->isReduction()) {
      firstRedu--;
    }
    return lastIter >= 0 && firstRedu < ndim && lastIter == firstRedu - 1;
  };
  // outer reduction must be [R,R,..I,I]
  auto outerReductionCheck = [](TensorView* tv) {
    int ndim = static_cast<int>(tv->nDims());
    int lastRedu = -1;
    while (lastRedu < ndim - 1 && tv->axis(lastRedu + 1)->isReduction()) {
      lastRedu++;
    }
    int firstIter = ndim;
    while (firstIter > 0 && tv->axis(firstIter - 1)->isIteration()) {
      firstIter--;
    }
    return lastRedu >= 0 && firstIter < ndim && lastRedu == firstIter - 1;
  };
  for (auto itv : inner_reduction_tvs) {
    if (!innerReductionCheck(itv)) {
      pass_combined_heck = false;
      break;
    }
  }
  for (auto otv : outer_reduction_tvs) {
    if (!outerReductionCheck(otv)) {
      pass_combined_heck = false;
      break;
    }
  }
  return pass_combined_heck;
}

bool hasSharedInput(
    const std::vector<TensorView*>& inner_reduction_tvs,
    const std::vector<TensorView*>& outer_reduction_tvs) {
  bool has_shared_input = false;
  std::unordered_set<TensorView*> input_inner_reduction_tvs;
  for (auto tv : inner_reduction_tvs) {
    for (auto input_tv : ir_utils::inputTvsOf(tv)) {
      input_inner_reduction_tvs.emplace(input_tv);
    }
  }
  for (auto tv : outer_reduction_tvs) {
    for (auto input_tv : ir_utils::inputTvsOf(tv)) {
      if (input_inner_reduction_tvs.find(input_tv) !=
          input_inner_reduction_tvs.end()) {
        has_shared_input = true;
        break;
      }
    }
    if (has_shared_input) {
      break;
    }
  }
  return has_shared_input;
}

bool isConnectedOnlyThroughReductionProducer(
    const std::vector<TensorView*>& inner_reduction_tvs,
    const std::vector<TensorView*>& outer_reduction_tvs) {
  const std::unordered_set<TensorView*> outer_tv_set{
      outer_reduction_tvs.begin(), outer_reduction_tvs.end()};
  // initialize disjoint sets with tvs connected to inner reduction tvs
  std::unordered_set<TensorView*> disjoint_tvs =
      scheduler_utils::getAllTvsFrom(inner_reduction_tvs, outer_tv_set);
  // get disjoint sets with tvs connected to outer reduction tvs
  // check if there is any intersection
  for (auto otv : outer_reduction_tvs) {
    const auto& producers = ir_utils::producerTvsOf(otv);
    // cutoff at producers of outer reduction tvs as they are computed with
    // inner reducitons
    const auto& connected_tv_set = scheduler_utils::getAllTvsFrom(
        {otv}, {producers.begin(), producers.end()});
    for (auto tv : connected_tv_set) {
      if (!disjoint_tvs.emplace(tv).second) {
        return false;
      }
    }
  }
  return true;
}

bool isReductionIterationAxisMatched(
    const std::vector<TensorView*>& inner_reduction_tvs,
    const std::vector<TensorView*>& outer_reduction_tvs) {
  // set up reference, checkIfReductionsAreInnerOuter already ensures all the
  // tensor domains are either iteration or reduction, so we can just use a
  // vector of bool.
  auto reference_tv = inner_reduction_tvs[0];
  std::vector<bool> is_reduction(reference_tv->nDims(), false);
  for (const auto i : c10::irange(reference_tv->nDims())) {
    auto id = reference_tv->axis(i);
    NVF_CHECK(
        id->getIterType() == IterType::Iteration ||
            id->getIterType() == IterType::Reduction,
        "Invalid iteration type: ",
        id->getIterType());
    if (id->isReduction()) {
      is_reduction[i] = true;
    }
  }
  // check other inner reduction tvs, the corresponding axis should be
  // reduction.
  for (auto i : c10::irange(1, inner_reduction_tvs.size())) {
    auto tv = inner_reduction_tvs[i];
    for (const auto i : c10::irange(tv->nDims())) {
      auto id = tv->axis(i);
      NVF_CHECK(
          id->getIterType() == IterType::Iteration ||
              id->getIterType() == IterType::Reduction,
          "Invalid iteration type: ",
          id->getIterType());

      if (id->isReduction() != is_reduction.at(i)) {
        return false;
      }
    }
  }
  // check outer reduction tvs, the corresponding axis should be iteration.
  for (auto tv : outer_reduction_tvs) {
    for (const auto i : c10::irange(tv->nDims())) {
      auto id = tv->axis(i);
      NVF_CHECK(
          id->getIterType() == IterType::Iteration ||
              id->getIterType() == IterType::Reduction,
          "Invalid iteration type: ",
          id->getIterType());

      if (id->isIteration() != is_reduction.at(i)) {
        return false;
      }
    }
  }

  return true;
}

int64_t partialReductionBufferSize(
    const std::vector<TensorView*>& outer_reduction_tvs,
    SchedulerRuntimeInfo& runtime_info) {
  int64_t partial_reduction_buffer_size = 0;
  for (auto buffer : outer_reduction_tvs) {
    int64_t buffer_size = -1;
    for (auto id : buffer->getLogicalDomain()) {
      if (id->isReduction() || id->isBroadcast()) {
        continue;
      }
      auto id_size = runtime_info.expressionEvaluator().evaluate(id->extent());
      NVF_ERROR(id_size.hasValue(), "Could not infer persistent buffer size.");
      if (buffer_size == -1) {
        buffer_size = id_size.as<int64_t>();
      } else {
        buffer_size *= id_size.as<int64_t>();
      }
    }
    buffer_size = (buffer_size == -1) ? 0
                                      : buffer_size *
            (int64_t)dataTypeSize(buffer->getDataType().value(),
                                  runtime_info.getIndexType());
    partial_reduction_buffer_size += buffer_size;
  }
  return partial_reduction_buffer_size;
}

// Get the appropriate scheduler based on reduction type
SchedulerType getPersistentHeuristicFor(ReductionType reduction_type) {
  switch (reduction_type) {
    case ReductionType::Inner:
      return SchedulerType::InnerPersistent;
    case ReductionType::Outer:
      return SchedulerType::OuterPersistent;
    case ReductionType::InnerOuter:
      return SchedulerType::InnerOuterPersistent;
    default:
      NVF_THROW(
          "Reduction type not supported! reduction_type: ", reduction_type);
  }
}

void checkReductionTvForScheduling(Fusion* fusion, TensorView* ref_red_tv) {
  NVF_ERROR(ref_red_tv != nullptr, "Reduction TensorView wasn't found.");
  NVF_ERROR(ref_red_tv->hasReduction(), "TensorView doesn't have a reduction.");
  NVF_ERROR(
      ir_utils::isReductionOp(ref_red_tv->definition()),
      "TensorView doesn't have a reduction.");
  NVF_ERROR(
      std::any_of(
          fusion->inputs().begin(),
          fusion->inputs().end(),
          [](Val* inp) { return inp->isA<TensorView>(); }),
      "Tried to schedule a fusion with no tensor inputs, currently not supported.");
}

namespace {
// For inner persistent kernel, shared memory is allocated as:
// ceilDiv(N/vect, batch) * vect * batch. The required shared memory size is
// larger than buffer size when split is not divisible. The difference is
// counted as roundup overhead. This function estimates the maximum possible
// shared memory size due to this round up.
int64_t roundUpSharedMemory(int64_t tv_buffer_size, int64_t data_type_size) {
  auto dev_prop = at::cuda::getCurrentDeviceProperties();
  int64_t max_threads_per_block = (int64_t)dev_prop->maxThreadsPerBlock;
  int64_t max_smem = 0;
  int64_t max_vectorize_factor =
      SchedulerRuntimeInfo::max_alignment_size_in_byte / data_type_size;
  int64_t dim_size = tv_buffer_size / data_type_size;
  // Check all possible combinations of vectorization factor, batch size and
  // threads per block
  for (int64_t vectorize_factor = 1; vectorize_factor <= max_vectorize_factor;
       vectorize_factor *= 2) {
    // heuristic only uses divisible vectorization factor
    if (dim_size % vectorize_factor != 0) {
      continue;
    }
    int64_t after_vect = dim_size / vectorize_factor;
    // For shared memory persistence, heuristic always uses maximum threads
    // per block
    int64_t threads_per_block = max_threads_per_block;
    int64_t persistent_batch = ceilDiv(after_vect, threads_per_block);
    max_smem = std::max(
        max_smem,
        persistent_batch * vectorize_factor * threads_per_block *
            data_type_size);
  }
  return max_smem;
}
int64_t sharedMemoryRoundUpOverhead(
    SchedulerRuntimeInfo& runtime_info,
    const scheduler_utils::PersistentBufferInfo& persistent_buffer_info,
    const bool project_to_inputs) {
  auto buffers = project_to_inputs
      ? persistent_buffer_info.projectable_buffer_inputs
      : persistent_buffer_info.persistent_buffers;
  int64_t total_smem_overhead = 0;
  for (auto buffer : buffers) {
    // Buffer size derived from shape and dtype of the persistent tensor
    int64_t logical_buffer_size =
        scheduler_utils::getPersistentBufferSizeOfTensor(
            buffer, runtime_info, persistent_buffer_info);
    // Required shared memory size if store that tensor in shared memory
    int64_t buffer_size_smem = roundUpSharedMemory(
        logical_buffer_size, dataTypeSize(buffer->getDataType().value()));
    // The difference is counted as roundup overhead
    total_smem_overhead += (buffer_size_smem - logical_buffer_size);
  }
  return total_smem_overhead;
}
} // namespace

int64_t getMaxRegOrSharedMemorySizeForPersistentBuffer(
    Fusion* fusion,
    SchedulerRuntimeInfo& runtime_info,
    const std::vector<TensorView*>& reduction_tvs,
    const scheduler_utils::PersistentBufferInfo& persistent_buffer_info,
    const bool can_use_smem_persistent,
    const bool project_to_inputs) {
  // Init to register file size, which is half of the full register file size
  int64_t available_persistent_buffer_size =
      scheduler_utils::register_file_size;
  // shared memory persistent is not implemented for 3D inner reduction
  if (!can_use_smem_persistent) {
    return available_persistent_buffer_size;
  }
  const auto dev_prop = at::cuda::getCurrentDeviceProperties();
  int64_t smem_overhead =
      scheduler_utils::getSharedMemoryOverheadPerBlock(fusion, reduction_tvs);

  smem_overhead += sharedMemoryRoundUpOverhead(
      runtime_info, persistent_buffer_info, project_to_inputs);

  int64_t available_shared_memory_size =
      (int64_t)dev_prop->sharedMemPerMultiprocessor - smem_overhead;

  available_persistent_buffer_size =
      std::max(available_persistent_buffer_size, available_shared_memory_size);
  return available_persistent_buffer_size;
}

// Returns BufferProjectionStrategy based on buffer size, hardware, and fusion
// ops. ProjectToInputs: recompute buffer from cached inputs to save
// register/shared memory usage. NoProjectToAvoidRecompute: don't recompute to
// reduce computation cost. NoProjectOtherReasons: don't recompute due to other
// reasons.
BufferProjectionStrategy isProjectBufferToInputs(
    Fusion* fusion,
    SchedulerRuntimeInfo& runtime_info,
    const std::vector<TensorView*>& reduction_tvs,
    const scheduler_utils::PersistentBufferInfo& persistent_buffer_info,
    const scheduler_utils::PersistentBufferSizeReturn&
        persistent_buffer_size_info,
    const SchedulerType scheduler_type,
    const bool can_use_smem_persistent,
    const bool check_projected_buffer_size) {
  // don't project if there are view ops and no buffer can be projected
  bool can_project = !persistent_buffer_info.has_view_ops &&
      persistent_buffer_size_info.projected_persistent_buffer_size > 0;
  if (!can_project) {
    return BufferProjectionStrategy::NoProjectOtherReasons;
  }

  // Enusre project to inputs can save persistent buffer size,
  // unless it's innerOuter with outer broadcast where project to inputs reduces
  // gmem access.
  if (check_projected_buffer_size &&
      persistent_buffer_size_info.projected_persistent_buffer_size >=
          persistent_buffer_size_info.persistent_buffer_size) {
    return BufferProjectionStrategy::NoProjectOtherReasons;
  }

  // must project to inputs otherwise don't have enough register or shared
  // memory to store the buffers. Even after projecting, may still not have
  // enough register or shared memory, then canScheduleRunTime will return
  // false. For InnerOuterPersistent, both register and shared memory are used
  // and will be handled in getPersistentBufferStorageParams.
  if (scheduler_type != SchedulerType::InnerOuterPersistent) {
    int64_t max_available_buffer =
        getMaxRegOrSharedMemorySizeForPersistentBuffer(
            fusion,
            runtime_info,
            reduction_tvs,
            persistent_buffer_info,
            can_use_smem_persistent,
            false);
    if (max_available_buffer <
        persistent_buffer_size_info.persistent_buffer_size) {
      return BufferProjectionStrategy::ProjectToInputs;
    }
  }

  // don't project if recompute requires rng op
  if (persistent_buffer_info.projection_with_rng_op) {
    return BufferProjectionStrategy::NoProjectOtherReasons;
  }

  // free to project if no exp op
  if (!persistent_buffer_info.projection_with_exp_op) {
    return BufferProjectionStrategy::ProjectToInputs;
  }

  // Recompute from inputs reduces regisger usage which may lead to higher
  // occupancy and better performance. However, it also increases computation
  // cost which may lead to lower performance, especially when the device has a
  // high bandwidth to flops ratio where the kernel may change from memory bound
  // to compute bound. Here, we use two empirical values derived from tests of
  // softmax on H100 and B100/200. B100/200 are considered as devices with high
  // bandwidth to flops ratio.
  if (scheduler_type == SchedulerType::InnerPersistent) {
    bool is_high_bandwidth_flops_ratio =
        scheduler_utils::isHighBandwidthFlopsRatio();
    int64_t buffer_per_block =
        is_high_bandwidth_flops_ratio ? 24 * 4 * 1024 : 6 * 4 * 1024;
    if (persistent_buffer_size_info.persistent_buffer_size <=
        buffer_per_block) {
      return BufferProjectionStrategy::NoProjectToAvoidRecompute;
    }
  }

  return BufferProjectionStrategy::ProjectToInputs;
}

PersistentKernelProperties getPersistentKernelProperties(
    Fusion* fusion,
    SchedulerRuntimeInfo& runtime_info,
    HeuristicDataCache* data_cache,
    SchedulerType scheduler_type) {
  FUSER_PERF_SCOPE(
      "normalization_scheduler_utils::getPersistentKernelProperties");

  auto reduction_tv_entry =
      HeuristicDataCacheEntry<HeuristicCompileTime::ReductionTVs>(
          data_cache, [&fusion]() {
            return std::make_unique<std::vector<TensorView*>>(
                scheduler_utils::getReductionTvs(fusion));
          });

  auto& reduction_tvs = reduction_tv_entry.get();
  NVF_ERROR(!reduction_tvs.empty(), "Need reduction tensor views to schedule.");
  auto ref_red_tv = reduction_tvs[0];

  checkReductionTvForScheduling(fusion, ref_red_tv);

  scheduler_utils::ReductionTvProperties properties;
  TensorView* reduced_tv = nullptr;
  int64_t vectorize_factor = -1;

  properties =
      scheduler_utils::getReductionProperties(fusion, runtime_info, ref_red_tv);
  reduced_tv = ir_utils::getSoleProducerTv(ref_red_tv);

  // Although properties contains runtime information
  // "inner_most_dimension_ndims" is a compile time value
  auto vec_break_point = HeuristicDataCacheEntry<
      HeuristicCompileTime::VectorizationBreakPointOfReductionProducer>(
      data_cache, [&ref_red_tv, &reduced_tv, &properties]() {
        return std::make_unique<int64_t>(
            vectorize_helper::getVectorizationBreakPointOfReductionProducer(
                ref_red_tv, reduced_tv, properties.inner_most_dimension_ndims));
      });

  vectorize_factor = vectorize_helper::getVectorizationFactor(
      runtime_info, reduced_tv, data_cache, vec_break_point.get());

  auto persistent_buffer_info_entry =
      HeuristicDataCacheEntry<HeuristicCompileTime::PersistentBufferInfo>(
          data_cache, [&fusion]() {
            return std::make_unique<scheduler_utils::PersistentBufferInfo>(
                scheduler_utils::persistentBuffers(fusion));
          });
  auto& persistent_buffer_info = persistent_buffer_info_entry.get();
  NVF_ERROR(
      !persistent_buffer_info.persistent_buffers.empty(),
      "Persistent scheduler requires persistent buffers.");
  auto persistent_buffer_size_info = scheduler_utils::persistentBufferSize(
      fusion, runtime_info, persistent_buffer_info, data_cache);

  // Can project to input?
  // Figure out if we want to projet persistent buffers to the inputs for
  // exmaple if we have an input tensor t0 that's fp16:
  //
  // t0 = makeSymbolicTensor(2, DataType::Half)
  // t1 = castOp(DataType::Float, t0)
  // t2 = sum(t1, 1)
  // t3 = broadcast(t2, {false, true})
  // t4 = set(t1)
  // t5 = add(t4, t3)
  // t6 = castOp(DataType::Half, t5)
  //
  // The persistent buffer is detected as being t1, which would save the
  // persistent buffer as a float, however we could obviously just save t0 which
  // is half and would take half the memory. A more complex scenario of this
  // which requires more advanced analysis is batch norm backwards.
  // TODO: Fix projected persistent buffers with view
  // https://github.com/csarofeen/pytorch/issues/2054

  // Project to input when it can reduce buffer size and the gains of
  // reducing buffer size is larger than the pains of recalculations.
  bool can_use_smem_persistent =
      properties.inner_most_dimension_numel == properties.total_reduction_numel;
  auto project_strategy = isProjectBufferToInputs(
      fusion,
      runtime_info,
      reduction_tvs,
      persistent_buffer_info,
      persistent_buffer_size_info,
      scheduler_type,
      can_use_smem_persistent);
  bool project_persistent_buffers =
      (project_strategy == BufferProjectionStrategy::ProjectToInputs);
  bool disable_project_to_avoid_recompute =
      (project_strategy == BufferProjectionStrategy::NoProjectToAvoidRecompute);
  int64_t max_persistent_buffer_size = project_persistent_buffers
      ? persistent_buffer_size_info.projected_persistent_buffer_size
      : persistent_buffer_size_info.persistent_buffer_size;

  // Info about input and output tensors
  // Base max dtype and n_tensor_inputs on tensors that are vectorizable (i.e.
  // share inner dimension with data pattern we're looking at).
  // TODO: This might be better if it was the larger of input or outputs. Would
  // be even better if we had better analysis as not all unrolled elements have
  // to be alive at the same time.
  auto unrollable_inputs_outputs_entry =
      HeuristicDataCacheEntry<HeuristicCompileTime::UnrollableInputsAndOutputs>(
          data_cache, [&reduced_tv]() {
            return std::make_unique<std::vector<TensorView*>>(
                scheduler_utils::getInputsOutputsWithInnerDim(
                    reduced_tv, false, false));
          });

  // Info about ops in the fusion, used to set model specific parameters
  int64_t max_dtype_size = 1;
  int64_t n_tensor_inputs = 0;

  auto& unrollable_inputs_outputs = unrollable_inputs_outputs_entry.get();
  for (auto tv : unrollable_inputs_outputs) {
    if (!tv->isFusionInput()) {
      continue;
    }
    max_dtype_size = std::max(
        max_dtype_size,
        dataTypeSize(tv->getDataType().value(), runtime_info.getIndexType()));
    n_tensor_inputs++;
  }
  // To prevent division by zero, ensure that n_tensor_inputs is not equal to
  // zero.
  n_tensor_inputs = std::max(n_tensor_inputs, (int64_t)1);

  // Exp op typically used in softmax is expensive and needs more registers.
  bool has_exp_op = false;
  bool has_rng_op = false;

  // Could save fusion->exprs() instead of doing this, but allTvs is already
  // cached in fusion so using that for now.
  for (auto tv : fusion->allTvs()) {
    if (tv->definition() == nullptr) {
      continue;
    }
    if (tv->definition()->isA<UnaryOp>() &&
        tv->definition()->as<UnaryOp>()->getUnaryOpType() == UnaryOpType::Exp) {
      has_exp_op = true;
    }
    if (tv->definition()->isA<RNGOp>()) {
      has_rng_op = true;
    }
  }
  auto buffers = project_persistent_buffers
      ? persistent_buffer_info.projectable_buffer_inputs
      : persistent_buffer_info.persistent_buffers;

  // Add buffers that are not projectable.
  if (project_persistent_buffers) {
    std::unordered_set<TensorView*> projectable_set(
        persistent_buffer_info.projectable_persistent_buffers.begin(),
        persistent_buffer_info.projectable_persistent_buffers.end());
    for (auto tv : persistent_buffer_info.persistent_buffers) {
      if (projectable_set.find(tv) == projectable_set.end()) {
        buffers.push_back(tv);
      }
    }
  }

  // Return collected properties to get heuristics.
  return PersistentKernelProperties{
      .inner_most_dimension_numel = properties.inner_most_dimension_numel,
      .total_reduction_numel = properties.total_reduction_numel,
      .total_iteration_numel = properties.total_iteration_numel,
      .max_persistent_buffer_size = max_persistent_buffer_size,
      .n_tensor_inputs = n_tensor_inputs,
      .max_dtype_size = max_dtype_size,
      .vectorize_factor = vectorize_factor,
      .project_persistent_buffers = project_persistent_buffers,
      .index_type = runtime_info.getIndexType(),
      .has_exp_op = has_exp_op,
      .has_rng_op = has_rng_op,
      .disable_project_to_avoid_recompute = disable_project_to_avoid_recompute,
      .persistent_buffers = buffers};
}

bool checkOpsAndInputs(Fusion* fusion, SchedulerType scheduler_type) {
  if (scheduler_utils::isResharding(fusion)) {
    scheduler_debug_utils::canScheduleRejectReason(
        scheduler_type, "Fusion is resharding.");
    return false;
  }

  // Needs at least one reduction to consider.
  if (!ir_utils::hasAnyReductionOps(fusion)) {
    scheduler_debug_utils::canScheduleRejectReason(
        scheduler_type, "needs a reduction op");
    return false;
  }

  if (ir_utils::filterByType<TensorView>(fusion->inputs()).empty()) {
    scheduler_debug_utils::canScheduleRejectReason(
        scheduler_type, "Scheduling not supported with no input");
    return false;
  }

  // Check that inputs of all select/gather-like ops are fusion inputs
  if (registry_utils::rejectScheduleForMemoryPromotion(
          fusion, scheduler_type)) {
    return false;
  }

  if (registry_utils::hasNonUniqueBcast(fusion)) {
    scheduler_debug_utils::canScheduleRejectReason(
        scheduler_type,
        "Broadcasting dimension might be broadcasting to multiple sizes.");
    return false;
  }

  return true;
}

bool checkReductionPattern(
    Fusion* fusion,
    SchedulerType scheduler_type,
    const std::vector<TensorView*>& reduction_tvs1,
    const std::vector<TensorView*>& reduction_tvs2) {
  // Ensure that the reduction operations share the same axes in their root
  // domains
  FusionGuard fg(fusion);
  ComputeAtLogicalDomainMap logical_map;
  logical_map.build(true);

  // Helper function to check the pattern equivalence for a list of
  // TensorViews
  auto checkPattern = [&](const std::vector<TensorView*>& rtvs) -> bool {
    for (const auto it : c10::irange(1, rtvs.size())) {
      if (!registry_utils::checkPatternEquivalence(
              rtvs[it - 1], rtvs[it], logical_map)) {
        scheduler_debug_utils::canScheduleRejectReason(
            scheduler_type,
            "Un-mapped multi-reduction: ",
            rtvs[it - 1]->toString(),
            " and ",
            rtvs[it]->toString());
        return false;
      }
    }
    return true;
  };

  // Check the pattern equivalence for the first set of reduction TensorViews
  if (!checkPattern(reduction_tvs1)) {
    return false;
  }

  // Return if there is no second set of reduction TensorViews
  if (reduction_tvs2.empty()) {
    return true;
  }

  // Check the pattern equivalence for the second set of reduction TensorViews
  // if provided.
  if (!checkPattern(reduction_tvs2)) {
    return false;
  }

  return true;
}

// The identical compile time check of InnerPersistentKernelScheduler and
// OuterPersistentKernelScheduler.
bool compileTimeCheck(Fusion* fusion, SchedulerType scheduler_type) {
  // common checks for all persistent heuristics
  if (!normalization_scheduler_utils::checkOpsAndInputs(
          fusion, scheduler_type)) {
    return false;
  }

  // check reduction types and pattern
  auto reduction_tvs = scheduler_utils::getReductionTvs(fusion);
  if (reduction_tvs.empty()) {
    scheduler_debug_utils::canScheduleRejectReason(
        scheduler_type, "no reduction tv");
    return false;
  }
  auto reduction_type =
      reduction_scheduler_utils::getReductionType(reduction_tvs);
  const SchedulerType persistent_heuristic =
      getPersistentHeuristicFor(reduction_type);
  if (persistent_heuristic != scheduler_type) {
    scheduler_debug_utils::canScheduleRejectReason(
        scheduler_type,
        "scheduler_type doesn't match with reduction type `",
        persistent_heuristic,
        "`.");
    return false;
  }

  if (!ir_utils::getViewOps(fusion).empty()) {
    ComputeAtMap ca_map(fusion);
    if (registry_utils::requiresForwardViewReplay(fusion, ca_map)) {
      scheduler_debug_utils::canScheduleRejectReason(
          scheduler_type, "Fusion requires view being reversible.");
      return false;
    }

    // Persistent scheduler simply uses reference_tv as the reference, if
    // that changes, this needs to be changed.
    auto reference_tv = reduction_tvs[0];
    if (registry_utils::reductionInterferingView(
            fusion, ca_map, reference_tv)) {
      scheduler_debug_utils::canScheduleRejectReason(
          scheduler_type, "View may interfere with normalization scheduling.");
      return false;
    }
  }

  // Before examining the reduction axes want to quickly
  //   check the reductions have the same axis width
  //   to avoid building root domain map in easier cases
  bool valid_axis_count = false;
  size_t axis_count = 0;
  auto reduction_root_size = [](TensorView* red_tv) {
    size_t count = 0;
    for (auto id : red_tv->getMaybeRootDomain()) {
      if (!id->isBroadcast()) {
        count++;
      }
    }
    return count;
  };

  for (auto red : reduction_tvs) {
    if (!valid_axis_count) {
      valid_axis_count = true;
      axis_count = reduction_root_size(red);
    } else {
      if (reduction_root_size(red) != axis_count) {
        scheduler_debug_utils::canScheduleRejectReason(
            scheduler_type,
            "Inconsistent reduction root size: ",
            red->toString(),
            ", expected: ",
            axis_count);
        return false;
      }
    }
  }

  if (!checkReductionPattern(fusion, scheduler_type, reduction_tvs)) {
    return false;
  }

  // Only accept persistent kernels
  auto persistent_buffer_info = scheduler_utils::persistentBuffers(fusion);
  if (persistent_buffer_info.persistent_buffers.empty()) {
    scheduler_debug_utils::canScheduleRejectReason(
        scheduler_type, "no persistent buffer identified");
    return false;
  }

  if (registry_utils::SchedulerTopologyChecker::
          hasNonNormalizePostReductionBCast(fusion)) {
    scheduler_debug_utils::canScheduleRejectReason(
        scheduler_type, "unsupported post reduction normalization");
    return false;
  }

  if (registry_utils::SchedulerTopologyChecker::
          hasGatherToBroadcastBeforeReduction(fusion, reduction_tvs)) {
    scheduler_debug_utils::canScheduleRejectReason(
        scheduler_type, "has unsupported gather-like ops before normalization");
    return false;
  }

  return true;
}

std::vector<TensorView*> movePersistentBufferToSmem(
    Fusion* fusion,
    const ReductionParams* rparams,
    const std::vector<TensorView*>& cached_inputs) {
  std::vector<TensorView*> smem_consumers;
  // Transfer the persistent buffer tensors to shared memory. These tensors are
  // housed in smem_persistent_buffers. If a candidate tensor is input, move its
  // associated cached tensors.
  if (rparams->smem_persistent_buffers.empty()) {
    return {};
  }
  const auto& persistent_buffers =
      scheduler_utils::persistentBuffers(fusion).persistent_buffers;
  auto isSharedMemoryPersistent = [&rparams](const TensorView* lookup_tv) {
    return std::any_of(
        rparams->smem_persistent_buffers.begin(),
        rparams->smem_persistent_buffers.end(),
        [lookup_tv](const auto* tv) {
          // can't use `tv->sameAs(lookup_tv)` since the saved tvs in
          // smem_persistent_buffers are from a cloned fusion.
          return tv->name() == lookup_tv->name();
        });
  };
  auto supportCpAsync = [rparams](const TensorView* smem_tv) {
    // Only supported after device 8.0
    int hw_major = at::cuda::getCurrentDeviceProperties()->major;
    if (hw_major < 8) {
      return false;
    }
    // requires 4, 8, or 16 loading bytes.
    int vect_factor = rparams->vectorize_inner_reduction
        ? (int)rparams->unroll_factor_inner_reduction
        : 1;
    size_t loading_size =
        dataTypeSize(smem_tv->getDataType().value()) * vect_factor;
    bool is_supported_bytes =
        (loading_size == 4 || loading_size == 8 || loading_size == 16);
    return is_supported_bytes;
  };
  for (auto tv : persistent_buffers) {
    // Persistent buffers are categorized into two types:
    // (1) Cached input tensors.
    //     For these, [smem_persistent_buffers] holds the original input
    //     tensors, not the cached.
    // (2) Intermediate tensors: Other tensors used throughout computation.

    // If a buffer is absent from [smem_persistent_buffers], it may be a
    // cached input. In such cases, verify if the original input tensor is
    // stored in [smem_persistent_buffers]. So, we may need to call
    // isSharedMemoryPersistent() twice, one for the buffer iteself and the
    // other for the buffer's input tensor if the buffer is a cached input
    // and it is not in [smem_persistent_buffers].
    bool is_cached_input = false;
    bool use_smem = isSharedMemoryPersistent(tv);
    if (!use_smem &&
        std::find(cached_inputs.begin(), cached_inputs.end(), tv) !=
            cached_inputs.end()) {
      auto input_tv = ir_utils::producerTvsOf(tv).at(0);
      use_smem = isSharedMemoryPersistent(input_tv);
      is_cached_input = true;
    }
    if (use_smem) {
      tv->setMemoryType(MemoryType::Shared);
      // When loading from global memory (gmem), use CpAsync with a short data
      // path of gmem -> smem to reduce temporary register usage. Otherwise, the
      // data path from gmem to shared memory (smem) follows this sequence: gmem
      // -> L1 cache -> register -> smem.
      if (supportCpAsync(tv) && is_cached_input) {
        tv->definition()->as<LoadStoreOp>()->setOpType(
            LoadStoreOpType::CpAsync);
        tv->definition()->as<LoadStoreOp>()->setCacheOp(CacheOp::Unspecified);
      }
      // do a register cache for all the uses of this smem tv.
      // The load from smem to register cache will then be vectorized to avoid
      // bank conflicts. The determination of bank conflicts is made per
      // transaction, with 16 bytes vectorized load, each warp needs 4
      // transactions (32 threads * 16 bytes per thread / 128 bytes per
      // transaction). In each transaction, different banks are visited, e.g.
      // transaction-1, threads 0-7 visit banks 0-31
      auto cached_tv = tv->cacheAfter();
      // At this point, if cached_tv has multiple uses,  it becomes the
      // persistent buffer instead of tv due to the way the persistent buffer
      // selector works. To make tv remain as the persistent buffer, all of the
      // uses must be privatized.
      const auto& consumers = ir_utils::consumerTvsOf(cached_tv);
      smem_consumers.push_back(cached_tv);
      for (auto i = 1; i < (int)consumers.size(); i++) {
        auto consumer = consumers.at(i);
        // recompute cached_tv for each consumer, so it is no longer persistent
        // similar to project to inputs, here we are projecting to the shared
        // memory buffer.
        auto cached_tv_replicate = RecomputeTv::recompute(cached_tv, {tv});
        ir_utils::replaceValInExprInputs(
            consumer->definition(), cached_tv, cached_tv_replicate);
        smem_consumers.push_back(cached_tv_replicate);
      }
    }
  }
  return smem_consumers;
}

namespace {
void recomputeNonPersistentUnmappbleTvs(
    const scheduler_utils::PersistentBufferInfo& persistent_info) {
  for (auto non_persistent_buffer : persistent_info.non_persistent_buffers) {
    // If there's only one use, it must be cached
    if (non_persistent_buffer->uses().size() == 1) {
      auto caching_load = non_persistent_buffer->uses().at(0);
      NVF_ERROR(caching_load->isA<LoadStoreOp>());
      non_persistent_buffer =
          caching_load->as<LoadStoreOp>()->out()->as<TensorView>();
    }
    NVF_ERROR(non_persistent_buffer->uses().size() > 1);
    bool is_first = true;
    for (const auto& use : non_persistent_buffer->uses()) {
      // No need to clone the tv for the first use
      if (is_first) {
        is_first = false;
        continue;
      } else {
        auto recomputed_tv = RecomputeTv::recompute(non_persistent_buffer);
        ir_utils::replaceValInExprInputs(
            use, non_persistent_buffer, recomputed_tv);
      }
    }
  }
}
} // namespace

// common prepare for all persistent schedulers
void beforeSchedule(
    Fusion* fusion,
    const ReductionParams* rparams,
    std::vector<TensorView*>& dummy_outputs,
    std::vector<TensorView*>& cached_inputs,
    std::vector<TensorView*>& reduction_tvs,
    std::vector<TensorView*>& smem_consumers,
    std::vector<std::pair<TensorView*, TensorView*>>& cached_outputs) {
  const scheduler_utils::PersistentBufferInfo persistent_info =
      scheduler_utils::persistentBuffers(fusion);

  // Project the persistent buffers to the inputs. Inputs will be cached in a
  // later step, this will move them to be in a register buffer as expected.
  // dummy outputs are helper tensors to make sure persistent buffer projection
  // does not create trouble for transform propagation.
  dummy_outputs = reduction_scheduler_utils::projectPersistentBuffers(
      fusion, persistent_info, rparams->project_persistent_buffers);

  // Cache tensors before grabbing any references to reductions as cache_before
  // can invalidate the references since when applied to a reduction tensor view
  // the new tensor view contains the reduction and original doesn't.
  bool unroll = rparams->isUnrolled();
  // Cache inputs even if not unrolled, as otherwise we may not create a
  // persistent buffer if that persistent buffer would be the input.
  cached_inputs = scheduler_utils::cacheInputs(fusion, true);

  recomputeNonPersistentUnmappbleTvs(persistent_info);

  // Cache and fork outputs
  cached_outputs = scheduler_utils::cacheAndForkOutputs(fusion, unroll);

  // Make sure we don't have global memory set on intermediate tensors from
  // fusion segmentation
  scheduler_utils::clearMemorySpace(fusion);
  scheduler_utils::prepareForMemoryTypePromotion(fusion);

  // move persistent buffer marked in [smem_persistent_buffers] from register to
  // smem
  smem_consumers = movePersistentBufferToSmem(fusion, rparams, cached_inputs);

  reduction_tvs = scheduler_utils::getReductionTvs(fusion);
}

TensorView* scheduleReductionGeneral(
    Fusion* fusion,
    const ReductionParams* rparams,
    std::vector<TensorView*>& reduction_tvs,
    SchedulerType scheduler_type) {
  NVF_ERROR(!reduction_tvs.empty());
  // Registry assumes the reference tv is the first reduction_tv, if this
  // changes registry needs to change.
  auto reduction_tv = reduction_tvs[0];

  if (!ir_utils::getViewOps(fusion).empty()) {
    ComputeAtMap ca_map(fusion);
    // Propagate reshape transforms through the graph, expecially the reference.
    scheduler_utils::propagateReshapeTransforms(fusion, ca_map);

    // Reorder reference_tv after propagating the view operation. This will
    // reorder for better merging.
    reduction_tv->reorder(
        scheduler_utils::domainReorderAsLogicalMap(reduction_tv));
  }

  if (scheduler_type == SchedulerType::OuterPersistent &&
      rparams->cross_grid_inner_reduction && reduction_tvs.size() > 1) {
    groupReductions(reduction_tvs, false);
  }

  auto dim_analysis = scheduler_utils::canonicalDimReduction(
      fusion, reduction_tv, rparams->fastest_dim && rparams->schedule_3D);
  bool has_iter_axis = dim_analysis.first;
  bool has_red_axis = dim_analysis.second;

  NVF_ERROR(
      has_red_axis,
      "Could not find reduction axis in tensor used for reduction scheduler.");

  if (!has_iter_axis) {
    NVF_ERROR(
        rparams->fastest_dim,
        "If all dims are reduction, should be sending it to fastest dim scheduler.");
  }

  return reduction_scheduler_utils::scheduleReductionTV(
      rparams, reduction_tv, has_iter_axis);
}

// fusion is the input IR that will be modified by this function
void schedulePersistentKernel(
    Fusion* fusion,
    const ReductionParams* rparams,
    SchedulerType scheduler_type) {
  FUSER_PERF_SCOPE("schedulePersistentKernel");

  FusionGuard fg(fusion);

  // Grab the reduction, input, and output tensor views. dummy_outputs are
  // helper tensors for persistent buffer projection.
  std::vector<TensorView*> dummy_outputs, cached_inputs, reduction_tvs,
      smem_consumers;
  std::vector<std::pair<TensorView*, TensorView*>> cached_outputs;
  beforeSchedule(
      fusion,
      rparams,
      dummy_outputs,
      cached_inputs,
      reduction_tvs,
      smem_consumers,
      cached_outputs);

  TensorView* reference_tv =
      scheduleReductionGeneral(fusion, rparams, reduction_tvs, scheduler_type);

  // Reduction tensor views and rfactor tensor views are setup. Let's finish off
  // the scheduling, particularly inlining and unrolling.
  NVF_ERROR(
      reference_tv != nullptr && reduction_tvs[0] != nullptr,
      "Need these two tensor views to finish the scheduling.");

  scheduler_utils::moveNonConcretizedBroadcastInnermost(fusion, {reference_tv});

  for (auto output : dummy_outputs) {
    fusion->addOutput(output);
  }

  const bool is_unroll_or_vectorization = rparams->isUnrolled();
  const bool is_vectorize =
      rparams->vectorize_inner_reduction || rparams->vectorize_iter_dom;
  const bool use_grouped_reduction = rparams->persistent_kernel &&
      rparams->cross_grid_inner_reduction && !rparams->fastest_dim;

  // Propagate transformations before we rfactor the other reductions
  auto reduction_tv = reduction_tvs.at(0);
  reduction_scheduler_utils::propagateTransformation(reference_tv);
  // If reduction_tv is rfactored, rfactor all reductions.
  if (reference_tv != reduction_tv) {
    reduction_scheduler_utils::propagateRFactor(
        reference_tv, reduction_tv, reduction_tvs);
  }

  const auto& unroll_vectorizable_cached_tvs =
      reduction_scheduler_utils::getCachedTvsToUnrollOrVectorize(
          reference_tv, is_vectorize, cached_inputs, cached_outputs);
  reduction_scheduler_utils::propagateParallelization(
      reduction_tv,
      reference_tv,
      is_unroll_or_vectorization,
      use_grouped_reduction,
      reduction_tvs,
      unroll_vectorizable_cached_tvs);

  // Needs special handling of vectorized loading from shared memory due to
  // potential different data types of inputs and shared memory tensor.
  if (is_vectorize) {
    int64_t vectorization_factor = rparams->unroll_factor_inner_reduction;
    reduction_scheduler_utils::sharedMemoryConsumerVectorization(
        smem_consumers, vectorization_factor);
  }

  // Remove dummy outputs as they can inadvertently affect CA positions
  for (auto output : dummy_outputs) {
    fusion->removeOutput(output);
  }

  // Inline the schedule
  inlineMost();

  if (rparams->compute_persistent_buffer_with_first_consumer) {
    NVF_ERROR(
        rparams->persistent_kernel,
        "computeWith should be only used with persistent kernels");
    for (const auto persistent_buffer : cached_inputs) {
      persistent_buffer->computeWith(-1, true);
    }
  }

  scheduler_utils::promoteProducerMemoryTypes(fusion, cached_inputs);

  refineCachePolicy(fusion);
}

namespace {

class PersistentBufferResolution : public IterVisitor {
 public:
  static std::vector<TensorView*> getResolutionPointsOf(
      TensorView* persistent_buffer,
      IdModel& id_model) {
    PersistentBufferResolution resolution(persistent_buffer, id_model);
    return resolution.resolution_points_;
  }

  PersistentBufferResolution() = delete;

 private:
  PersistentBufferResolution(TensorView* persistent_buffer, IdModel& id_model)
      : persistent_buffer_(persistent_buffer),
        exact_graph_(id_model.maybeBuildGraph(IdMappingMode::EXACT)) {
    traverse(persistent_buffer->fusion());
  }

 private:
  void dispatch(Val* val) final {
    if (!val->isA<TensorView>()) {
      return;
    }
    auto tv = val->as<TensorView>();
    if (tv == persistent_buffer_) {
      persistent_buffer_hit_ = true;
      return;
    }

    if (!persistent_buffer_hit_) {
      return;
    }

    if (!tv->hasReduction()) {
      return;
    }

    if (std::any_of(
            resolution_points_.begin(),
            resolution_points_.end(),
            [&tv](TensorView* resolution_point) {
              return DependencyCheck::isDependencyOf(resolution_point, tv);
            })) {
      // If already resolved, don't start a new reduction path.
      return;
    }

    if (!DependencyCheck::isDependencyOf(persistent_buffer_, tv)) {
      // Not a dependent reduction
      return;
    }

    auto resolution_tvs = getResolutionTvs(tv);
    resolution_points_.insert(
        resolution_points_.end(), resolution_tvs.begin(), resolution_tvs.end());
  }

  // Traverse from consumers of the persistent tensor and find if it
  // reaches at a dependent tensor of the reduction tensor.
  std::vector<TensorView*> getResolutionTvs(TensorView* reduction_tv) {
    // When traversing from the persistent tensor, it should not be
    // necessary to traverse any of the tensors between the persistent
    // tensor and reduction tensor since the resolution point must be on
    // the other paths.
    const auto reduction_producers = DependencyCheck::getAllValsBetween(
        {persistent_buffer_}, {reduction_tv});
    const std::unordered_set<Val*> reduction_producer_set(
        reduction_producers.begin(), reduction_producers.end());

    // Resolution points must be a dependent tensor of the reduction tensor
    const std::unordered_set<Val*> reduction_dep_tvs =
        DependencyCheck::getAllDependentVals({reduction_tv});

    // Not all reduction is for normalization. There can be no val
    // after this TV, e.g., a Welford output that is also a segment
    // output (can happen due to segmentation)
    if (reduction_dep_tvs.empty()) {
      return {};
    }

    // The resolution tensor must have iter domains that are reachable
    // from the persistent iter domains
    ValGroups persistent_ids;
    for (auto id : reduction_tv->getLogicalDomain()) {
      if (id->isReduction()) {
        persistent_ids.pushBack(exact_graph_.toGroup(id));
      }
    }

    std::deque<TensorView*> tvs_to_visit;
    std::unordered_set<TensorView*> visited_tvs;
    std::vector<TensorView*> resolution_tvs;

    // Traversing from consumers of persistent tensor
    for (auto tv : ir_utils::consumerTvsOf(persistent_buffer_)) {
      if (!reduction_producer_set.count(tv)) {
        tvs_to_visit.push_back(tv);
      }
    }

    // Check if a tensor should be visited. It should not be visited
    // if any of the following conditions is true:
    //
    // - It is the persistent buffer. The traversal starts from the
    //   consumers of the persistent buffer. Since it should not need
    //   to visit the producers of the persistent buffer, it should
    //   not need to visit the persistent buffer itself.
    // - It's already visited
    // - It's between the persistent buffer and reduction tensor. The
    //   persistent buffer should have multiple consumers, and one of
    //   them leads to the reduction tensor. The resolution point
    //   should be reachable by traversing the other consumers.
    // - It has no logical ID that is reachable from the
    //   persistent IDs. That means the tensor has nothing to do with
    //   the persistent IDs.
    auto should_visit = [&](TensorView* tv) -> bool {
      if (tv == persistent_buffer_ || visited_tvs.count(tv) != 0 ||
          reduction_producer_set.count(tv) != 0) {
        return false;
      }

      // Check if any of the logical IDs are reachable from the
      // persistent IDs. If not, the tensor should have nothing to do
      // with the persistence of the persistent tensor
      const auto& producer_logical_ids =
          exact_graph_.toGroups(tv->getLogicalDomain());
      auto reachable_ids = getReachableValsFrom<ValGraphBFS>(
          persistent_ids.vector(),
          producer_logical_ids.vector(),
          Direction::Undefined,
          exact_graph_);

      return !reachable_ids.empty();
    };

    while (!tvs_to_visit.empty()) {
      auto tv = tvs_to_visit.front();
      tvs_to_visit.pop_front();

      if (reduction_dep_tvs.count(tv)) {
        resolution_tvs.emplace_back(tv);
        // Do not further traverse beyond this tv
        continue;
      }

      // Further traversal to producers
      for (auto producer : ir_utils::producerTvsOf(tv)) {
        if (!should_visit(producer)) {
          continue;
        }
        tvs_to_visit.emplace_back(producer);
      }

      // Further traversal to consumers
      for (auto consumer : ir_utils::consumerTvsOf(tv)) {
        if (!should_visit(consumer)) {
          continue;
        }
        tvs_to_visit.emplace_back(consumer);
      }

      visited_tvs.emplace(tv);
    }

    return resolution_tvs;
  }

 private:
  TensorView* persistent_buffer_ = nullptr;
  ValGraph exact_graph_;

  // Don't do processing until we see the buffer we're looking for
  bool persistent_buffer_hit_ = false;

  // Tracks where the persistent buffer (key) is resolved (values)
  std::vector<TensorView*> resolution_points_;
};

} // namespace

std::vector<TensorView*> getResolutionPointsOf(
    TensorView* persistent_buffer,
    IdModel& id_model) {
  return PersistentBufferResolution::getResolutionPointsOf(
      persistent_buffer, id_model);
}

int64_t getInnerPersistentMaxBatchSize(bool is_high_bandwidth_flops_ratio) {
  return is_high_bandwidth_flops_ratio ? 12l : 10l;
}

<<<<<<< HEAD
bool canProjectToInputsWithoutSmemCache(
    TensorView* persistent_buffer,
    const std::vector<TensorView*>& reduction_tvs) {
  auto all_inputs = ir_utils::inputTvsOf(persistent_buffer);
  auto all_vals = DependencyCheck::getAllValsBetween(
      std::unordered_set<Val*>{all_inputs.begin(), all_inputs.end()},
      std::vector<Val*>{persistent_buffer});
  for (auto val : all_vals) {
    if (auto tv = dynamic_cast<TensorView*>(val)) {
      if (!tv->hasBroadcast()) {
        continue;
      }
      int64_t tv_n_dim = (int64_t)tv->nDims();
      for (const auto& reduction_tv : reduction_tvs) {
        // Not a producer of reduction
        if (!DependencyCheck::isDependencyOf(tv, reduction_tv)) {
          continue;
        }
        // Must go through a broadcast or reduction, check is delegated to
        // the broadcasted or reduced tensor.
        if (tv_n_dim != reduction_tv->nDims()) {
          continue;
        }
        bool merged_bcast = false, merged_iter = false;
        for (auto i : c10::irange(1, reduction_tv->getLogicalDomain().size())) {
          // These neighboring reduction axes are merged by the scheduler
          if (reduction_tv->axis(i)->isReduction() &&
              reduction_tv->axis(i - 1)->isReduction()) {
            // check the corresponding axis of other dependency tensors
            if (tv->axis(i)->isBroadcast() || tv->axis(i - 1)->isBroadcast()) {
              merged_bcast = true;
            }
            if (tv->axis(i)->isIteration() || tv->axis(i - 1)->isIteration()) {
              merged_iter = true;
            }
            // when a bcast domain is merged with an iter domain, the
            // transformation and parallelization of the merged reduction domain
            // can't propagate to the bcast domain.
            if (merged_bcast && merged_iter) {
              return false;
            }
          }
        }
      }
    }
  }
  return true;
}

=======
>>>>>>> ce9a8fe9
bool isCacheableUnmappableTv(
    TensorView* unmappable_tv,
    const std::vector<TensorView*>& reduction_tvs,
    const ValGraph& almost_exact_graph) {
  // To make an unmmapble tensor persistent, we need to make sure it
  // can be parallelized in the same way as the following reduction
  // and residual paths. While the unmmapble tensor is transformed in
  // the same way, since it is not inlineable, the effect of loop
  // promotion by broadcast inling is not propagated to the unmappable
  // tensor. For example, in the following fusion, both t2 and t3 are the
  // unmappable tensors but t2 is problematic.
  //
  // t0: [i0]
  // t1: [i1, i2]
  //
  // t2 = t0 // caching
  // t3 = t1 // caching
  // t4 = broadcast(t2, {false, true})
  // t5 = t4 + t3
  // t6 = sum(t5, {0, 1})
  // t7 = broadcast(t6, {true, true})
  // t8 = broadcast(t2, {false, true})
  // t9 = t8 + t3
  // t10 = t7 + t9
  //
  // The immediate consumer of t4 has a broadcast ID, which will be
  // inlined into t5, making it effectively have the same extent as
  // the corresponding non-broadcast ID of t5. Moreover, our
  // schedulers are likely to merge all reductions IDs before applying
  // parallelization. What this means is that the parallelized loop
  // IDs of t4 will not be mapped with any of the loop IDs of t2, and
  // thus a synchronization will be required. This may not a problem
  // when t2 is cached on the shared memory, however, otherwise, it
  // will result in a sync error when the fusion is lowered.
  //
  // It may be possible to avoid the issue by changing the scheduling
  // and parallelization of these tensors, but a much simpler
  // workaround here is to just give up caching such tensors. While
  // it may cause some performance regressions, it is expected the
  // impact would be limited since this pattern itself is not common.
  //
  // To find if a given unmappable tensor may result in cases
  // like the above, we need to make sure that it is parallelized in
  // the same way in its all use paths. Since this is an unmappable
  // tensor in a normalization fusion, all we need to check is if it
  // can be parallelized in the same way as the following reduction
  // tensors.

  // reduction_tvs are all reduction tensors in the fusion. Those
  // tensors that do not appear immediately after unmappable_tv can be
  // ignored since they
  std::vector<TensorView*> immediate_reduction_tvs;
  for (const auto& reduction_tv : reduction_tvs) {
    auto all_vals = DependencyCheck::getAllValsBetween(
        std::unordered_set<Val*>{unmappable_tv},
        std::vector<Val*>{reduction_tv});
    // If the reduction tv doesn't depend on unmappable tv,
    // all_vals will be empty.
    if (all_vals.empty() ||
        std::any_of(
            reduction_tvs.begin(),
            reduction_tvs.end(),
            [&](const auto& reduction_tv_j) {
              return reduction_tv_j != reduction_tv &&
                  std::find(all_vals.begin(), all_vals.end(), reduction_tv_j) !=
                  all_vals.end();
            })) {
      continue;
    }
    immediate_reduction_tvs.push_back(reduction_tv);
  }

  NVF_ERROR(!immediate_reduction_tvs.empty());

  // For each (indirect) consumer reduction tensor, make sure the
  // unmappble tensor is consistent with the reduction tensor with
  // respect to the reduction IDs. The reduction IDs are those that
  // are not inlineable, so they won't get the effect of loop
  // promotion if that happens inside the group of inlined tensors.
  for (const auto& reduction_tv : immediate_reduction_tvs) {
<<<<<<< HEAD
=======
    bool missing_reduction_id_found = false;
    bool mapped_reduction_id_found = false;
>>>>>>> ce9a8fe9
    for (const auto& reduction_id : reduction_tv->getLogicalDomain()) {
      if (!reduction_id->isReduction()) {
        continue;
      }

      // Here, we only look for a logical ID of the unmappble tensor
      // that is mapped with the reduction ID. If found,
      // parallelization of this reduction ID should be consistently
      // applied to the unmappble tensor as well.
      //
      // TODO: Even if they are not mapped, is it possible that they
      // are still mapped through reshape ops?
      auto it = std::find_if(
          unmappable_tv->getLogicalDomain().begin(),
          unmappable_tv->getLogicalDomain().end(),
          [&](const auto& unmappable_tv_logical_id) {
            return almost_exact_graph.disjointValSets().strictAreMapped(
                reduction_id, unmappable_tv_logical_id);
          });
      if (it == unmappable_tv->getLogicalDomain().end()) {
<<<<<<< HEAD
        // Non mapped logical ID found for reduction ID
        return false;
      }
    }
  }

=======
        missing_reduction_id_found = true;
      } else {
        mapped_reduction_id_found = true;
      }
    }
    if (missing_reduction_id_found && mapped_reduction_id_found) {
      return false;
    }
  }
>>>>>>> ce9a8fe9
  return true;
}

} // namespace normalization_scheduler_utils
} // namespace nvfuser<|MERGE_RESOLUTION|>--- conflicted
+++ resolved
@@ -1761,7 +1761,6 @@
   return is_high_bandwidth_flops_ratio ? 12l : 10l;
 }
 
-<<<<<<< HEAD
 bool canProjectToInputsWithoutSmemCache(
     TensorView* persistent_buffer,
     const std::vector<TensorView*>& reduction_tvs) {
@@ -1811,8 +1810,6 @@
   return true;
 }
 
-=======
->>>>>>> ce9a8fe9
 bool isCacheableUnmappableTv(
     TensorView* unmappable_tv,
     const std::vector<TensorView*>& reduction_tvs,
@@ -1893,11 +1890,8 @@
   // are not inlineable, so they won't get the effect of loop
   // promotion if that happens inside the group of inlined tensors.
   for (const auto& reduction_tv : immediate_reduction_tvs) {
-<<<<<<< HEAD
-=======
     bool missing_reduction_id_found = false;
     bool mapped_reduction_id_found = false;
->>>>>>> ce9a8fe9
     for (const auto& reduction_id : reduction_tv->getLogicalDomain()) {
       if (!reduction_id->isReduction()) {
         continue;
@@ -1918,14 +1912,6 @@
                 reduction_id, unmappable_tv_logical_id);
           });
       if (it == unmappable_tv->getLogicalDomain().end()) {
-<<<<<<< HEAD
-        // Non mapped logical ID found for reduction ID
-        return false;
-      }
-    }
-  }
-
-=======
         missing_reduction_id_found = true;
       } else {
         mapped_reduction_id_found = true;
@@ -1935,7 +1921,6 @@
       return false;
     }
   }
->>>>>>> ce9a8fe9
   return true;
 }
 
