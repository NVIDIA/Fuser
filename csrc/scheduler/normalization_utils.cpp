--- conflicted
+++ resolved
@@ -1310,11 +1310,7 @@
 std::vector<TensorView*> movePersistentBufferToSmem(
     Fusion* fusion,
     const ReductionParams* rparams,
-<<<<<<< HEAD
-    const std::vector<std::pair<TensorView*, TensorView*>>& cached_inputs,
-=======
     const std::vector<std::pair<TensorView*, int64_t>>& cached_inputs,
->>>>>>> 9e292629
     const std::vector<TensorView*>& persistent_buffers) {
   std::vector<TensorView*> smem_consumers;
   // Transfer the persistent buffer tensors to shared memory. These tensors are
@@ -1363,15 +1359,9 @@
     // and it is not in [smem_persistent_buffers].
     bool is_cached_input = false;
     bool use_smem = isSharedMemoryPersistent(tv);
-<<<<<<< HEAD
-    if (!use_smem && std::ranges::find_if(cached_inputs, [&](const auto& pair) {
-                       return tv == pair.first;
-                     }) != cached_inputs.end()) {
-=======
     if (!use_smem && std::ranges::any_of(cached_inputs, [tv](const auto& pair) {
           return pair.first == tv;
         })) {
->>>>>>> 9e292629
       auto input_tv = ir_utils::producerTvsOf(tv).at(0);
       use_smem = isSharedMemoryPersistent(input_tv);
       is_cached_input = true;
@@ -1474,11 +1464,7 @@
     Fusion* fusion,
     const ReductionParams* rparams,
     std::vector<TensorView*>& dummy_outputs,
-<<<<<<< HEAD
-    std::vector<std::pair<TensorView*, TensorView*>>& cached_inputs,
-=======
     std::vector<std::pair<TensorView*, int64_t>>& cached_inputs,
->>>>>>> 9e292629
     std::vector<TensorView*>& reduction_tvs,
     std::vector<TensorView*>& smem_consumers,
     std::vector<TensorView*>& persistent_buffers,
@@ -1582,13 +1568,8 @@
   // helper tensors for persistent buffer projection.
   std::vector<TensorView*> dummy_outputs, reduction_tvs, smem_consumers,
       persistent_buffers;
-<<<<<<< HEAD
-  std::vector<std::pair<TensorView*, TensorView*>> cached_inputs,
-      cached_outputs;
-=======
   std::vector<std::pair<TensorView*, int64_t>> cached_inputs;
   std::vector<std::pair<TensorView*, int64_t>> cached_outputs;
->>>>>>> 9e292629
   commonScheduleBeforeIterDomainTransform(
       fusion,
       rparams,
@@ -1665,17 +1646,9 @@
   bool unroll_persistent_cached_inputs = rparams->vectorize_inner_reduction &&
       rparams->fastest_dim && !rparams->schedule_3D;
   if (unroll_persistent_cached_inputs) {
-<<<<<<< HEAD
-    for (const auto& [input_cache, original_input] : cached_inputs) {
-      if (std::find(
-              persistent_buffers.begin(),
-              persistent_buffers.end(),
-              input_cache) == persistent_buffers.end()) {
-=======
     for (const auto& [cached_input, input_idx] : cached_inputs) {
       if (std::ranges::find(persistent_buffers, cached_input) ==
           persistent_buffers.end()) {
->>>>>>> 9e292629
         continue;
       }
       // Find PersistentBatch domain to unroll, typical case is:
@@ -1685,11 +1658,7 @@
       // rparams->batches_per_block_inner_reduction, we should have only one
       // such domain.
       int identified_count = 0;
-<<<<<<< HEAD
-      for (auto id : input_cache->getLoopDomain()) {
-=======
       for (auto id : cached_input->getLoopDomain()) {
->>>>>>> 9e292629
         if (id->getParallelType() != ParallelType::Serial ||
             !id->definition() || !id->definition()->isA<Split>()) {
           continue;
@@ -1709,11 +1678,7 @@
           "found ",
           identified_count,
           " in ",
-<<<<<<< HEAD
-          input_cache->toString());
-=======
           cached_input->toString());
->>>>>>> 9e292629
     }
   }
 
@@ -1737,13 +1702,8 @@
     NVF_ERROR(
         rparams->persistent_kernel,
         "computeWith should be only used with persistent kernels");
-<<<<<<< HEAD
-    for (const auto& [input_cache, original_input] : cached_inputs) {
-      input_cache->computeWith(-1, true);
-=======
     for (const auto& [persistent_buffer, input_idx] : cached_inputs) {
       persistent_buffer->computeWith(-1, true);
->>>>>>> 9e292629
     }
   }
 
