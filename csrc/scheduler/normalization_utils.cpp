// clang-format off
/*
 * SPDX-FileCopyrightText: Copyright (c) 2023-present NVIDIA CORPORATION & AFFILIATES.
 * All rights reserved.
 * SPDX-License-Identifier: BSD-3-Clause
 */
// clang-format on
#include <expr_evaluator.h>
#include <grouped_reduction.h>
#include <id_model/id_model.h>
#include <instrumentation.h>
#include <scheduler/cache_policy_refiner.h>
#include <scheduler/debug_utils.h>
#include <scheduler/normalization_utils.h>
#include <scheduler/reduction_utils.h>
#include <scheduler/registry_utils.h>
#include <scheduler/runtime_info.h>
#include <scheduler/tools/inlining.h>
#include <utils.h>
#include <val_graph_visitor.h>

#include <ATen/cuda/CUDAContext.h>

namespace nvfuser {
namespace normalization_scheduler_utils {

using scheduler_debug_utils::log;

PreferredLaunchConfig::PreferredLaunchConfig() : valid_(true) {
  initValidGdims();
  resetBdim();
  resetGdim();
}

bool PreferredLaunchConfig::isNextSmallerBdimx() const {
  return grid_dims_pos_ + 1 == (int)valid_grid_dims_.size();
}

bool PreferredLaunchConfig::canLowerBdimx() const {
  return bdimx() > kMinBdimx;
}

bool PreferredLaunchConfig::setBdimx(int bdimx, bool dry_run) {
  constexpr int block_size = 256;

  if (bdimx < kMinBdimx || bdimx > kMaxBdimx) {
    return false;
  }

  NVF_ERROR(block_size % bdimx == 0, "Invalid bdimx: ", bdimx);
  int bdimy = block_size / bdimx;

  if (!dry_run) {
    bdimy_ = bdimy;
    bdimx_ = bdimx;
  }

  return true;
}

// Populate the list of valid gridDim configs for persistent grid
// normalization kernels in the order of increasing gridDim.y.
// Start
// with gridDim.y == 2. For example, on A100, the list would be: [(54,
// 2), (36, 3), (27, 4), (21, 5), (18, 6), (15, 7), (13, 8), (12, 9),
// (10, 10), (9, 12), (8, 13), (7, 15), (6, 18), (5, 21), (4, 27), (3,
// 36), (2, 54)].
void PreferredLaunchConfig::initValidGdims() {
  std::vector<std::pair<int, int>> grid_dims;
  const int num_sms =
      at::cuda::getCurrentDeviceProperties()->multiProcessorCount;
  const int max_first_half =
      static_cast<int>(std::sqrt(static_cast<float>(num_sms)));
  for (int gdimy = 2; gdimy <= max_first_half; ++gdimy) {
    int gdimx = num_sms / gdimy;
    grid_dims.emplace_back(gdimx, gdimy);
  }
  // Reverse the first half and swap gridDim.x and gridDim.y. That
  // list becomes the latter half
  auto latter_half = grid_dims;
  std::reverse(latter_half.begin(), latter_half.end());
  for (const auto& gdimx_gdimy : latter_half) {
    if (gdimx_gdimy.second == gdimx_gdimy.first) {
      // This is already in the first half
      continue;
    }
    grid_dims.emplace_back(gdimx_gdimy.second, gdimx_gdimy.first);
  }
  valid_grid_dims_ = grid_dims;
}

bool PreferredLaunchConfig::moveToNextConfig() {
  if (moveToNextGdim()) {
    return true;
  }

  // Can't increase gdimy. Try bdimy next.
  if (moveToNextBdim()) {
    return true;
  }

  // No more valid config
  invalidate();
  return false;
}

bool PreferredLaunchConfig::moveToNextBdim() {
  const int new_bdimx = bdimx() / 2;
  if (setBdimx(new_bdimx)) {
    resetGdim();
    return true;
  } else {
    invalidate();
    return false;
  }
}

bool PreferredLaunchConfig::moveToNextGdim() {
  auto grid_dims_next_pos = getNextGdimsPos();
  if (grid_dims_next_pos >= 0) {
    grid_dims_pos_ = grid_dims_next_pos;
    return true;
  } else {
    return false;
  }
}

int PreferredLaunchConfig::peekNextGdimx() const {
  auto grid_dims_next_pos = getNextGdimsPos();
  if (grid_dims_next_pos >= 0) {
    return gdimxAt(grid_dims_next_pos);
  } else {
    return -1;
  }
}

int PreferredLaunchConfig::peekNextGdimy() const {
  auto grid_dims_next_pos = getNextGdimsPos();
  if (grid_dims_next_pos >= 0) {
    return gdimyAt(grid_dims_next_pos);
  } else {
    return -1;
  }
}

int PreferredLaunchConfig::getNextGdimsPos() const {
  auto grid_dims_next_pos = grid_dims_pos_ + 1;
  if (grid_dims_next_pos < (int)valid_grid_dims_.size()) {
    return grid_dims_next_pos;
  } else {
    return -1;
  }
}

namespace {

// Estimated register count available for persistent buffer. The
// available space is considered to depend on the size of the
// persistent buffer itself due to the predicate caching
int64_t getAvailableRegisterCount(int64_t persistent_buffer_factor) {
  // The thread block size is (currently) always 256, so each thread
  // can use up to 255 registers
  int64_t register_count = scheduler_utils::max_registers_per_thread;

  // Offset a constant overhead
  register_count -= scheduler_utils::register_overhead;

  // Allow small number of spills
  register_count += 5;

  // account for index caching, assuming each cache entry
  //  consumes one register
  // TODO: Consider relaxing this reduction. It seems likes
  //  overestimation.
  register_count -= persistent_buffer_factor;

  return register_count;
}

int64_t getMinPersistentBufferSize(
    const int64_t total_reduction_numel,
    const int64_t bdimy,
    const int64_t gdimy) {
  return ceilDiv(ceilDiv(total_reduction_numel, bdimy), gdimy);
}

// Return true if a given combination of parameters is likely to
// result in no (or little) register spilling
bool checkIfWithinRegisterSpace(
    int64_t total_reduction_numel,
    int64_t persistent_buffer_size,
    int64_t vectorize_factor,
    int64_t bdimy,
    int64_t gdimy) {
  // The extent of the persistent buffer domain
  auto pb_factor =
      getMinPersistentBufferSize(total_reduction_numel, bdimy, gdimy);

  NVF_ERROR(pb_factor > 0);

  const auto available_reg_count = getAvailableRegisterCount(pb_factor);

  auto per_thread_persistent_buffer_size =
      ceilDiv(ceilDiv(persistent_buffer_size, bdimy), gdimy) * vectorize_factor;

  auto persistent_buffer_reg_count =
      ceilDiv(per_thread_persistent_buffer_size, sizeof(int));

  log("persistent_buffer_reg_count: ",
      persistent_buffer_reg_count,
      ", available_reg_count: ",
      available_reg_count);

  return persistent_buffer_reg_count <= available_reg_count;
}

// Calculate the factor of work of the last thread block in each of
// reductions. More specifically, use the number of serial
// iterations for the persistent buffer loop as a proxy of the
// amount of work. The rest of the blocks should execute the loop
// buffer_size times, whereas the last block only processes the
// remaining iterations.
double getLastBlockWorkRatio(
    const int64_t total_reduction_numel,
    const int64_t bdimy,
    const int64_t persistent_buffer_size) {
  auto last_block_pb =
      total_reduction_numel % (persistent_buffer_size * bdimy) / bdimy;
  return ((double)last_block_pb) / (double)persistent_buffer_size;
};

// In the current outer normalization scheduling, only the last thread
// block of each reduction group hits the fallback path of the
// unswitched loops, so it can be significantly slower than the
// rest. This is particularly problematic with grid persistence as all
// thread blocks need to synchronize, so the slowest block determines
// the performance. This could be to some extent mitigated by
// adjusting the buffer size such that the work assigned to the last
// block is relatively smaller than the work assigned to the
// rest.
//
// Here, given a valid launch config, we try to slightly adjust it so
// that the ratio of the last work becomes the smallest. We do this by
// increasing buffer sizes and in turn decreasing gdimy and picking the
// configuration that has the smallest work ratio. All of this is done
// with some bounds, e.g., the buffer size should still be within the
// register space, the decrease of gdimy should be less than 10%,
// etc. These threshold values are experimentally picked on A100 with
// the current benchmarks, but more tuning would likely lead to better
// performance.
//
// The function returns the adjusted gdimy and persistent buffer size
// as well as a bool indicating whether the work size is
// sufficiently reduced. Nullopt is returned if no adjustment is
// successfully done and the search should continue.
std::optional<std::tuple<int64_t, int64_t, bool>> reduceWorkOfLastBlock(
    const PreferredLaunchConfig& launch_cfg,
    const int64_t total_reduction_numel,
    const int64_t total_iteration_numel,
    const int64_t persistent_buffer_size,
    const int64_t vectorize_factor) {
  const auto bdimy = launch_cfg.bdimy();

  // Aim to reduce the work size of the last block to be smaller than
  // some factor of the rest of the blocks.
  const double target_last_block_work_ratio = 0.25;

  // Start with the current gdimy and buffer size. Gradually increase
  // the buffer size and in turn decrease gdimy with the bounds set as
  // below.
  int64_t current_gdimy = launch_cfg.gdimy();
  auto current_buffer_size =
      getMinPersistentBufferSize(total_reduction_numel, bdimy, current_gdimy);

  log("reduceWorkOfLastBlock: ", current_gdimy, ", ", current_buffer_size);

  // Threshold to stop decreasing gdimy
  const auto min_gdimy = static_cast<int64_t>((double)current_gdimy * 0.9);

  // Keep track of the best gdimy and buffer size configuration
  auto optimal_size = current_buffer_size;
  auto optimal_gdimy = current_gdimy;
  double optimal_work_ratio =
      getLastBlockWorkRatio(total_reduction_numel, bdimy, current_buffer_size);

  // Find the best gdimy and buffer size configuration by lowering
  // gdimy. Stop if the minimum gdimy is hit or the register limit is
  // reached.
  while (current_gdimy >= min_gdimy &&
         checkIfWithinRegisterSpace(
             total_reduction_numel,
             persistent_buffer_size,
             vectorize_factor,
             bdimy,
             current_gdimy)) {
    auto ratio_of_last_block_work = getLastBlockWorkRatio(
        total_reduction_numel, bdimy, current_buffer_size);
    log("Ratio of last block work: ",
        ratio_of_last_block_work,
        ", persistent_buffer: ",
        current_buffer_size,
        ", gdimy: ",
        current_gdimy);

    if (ratio_of_last_block_work < optimal_work_ratio) {
      optimal_work_ratio = ratio_of_last_block_work;
      optimal_size = current_buffer_size;
      optimal_gdimy = current_gdimy;
    }

    if (ratio_of_last_block_work < target_last_block_work_ratio) {
      // Good enough config found; stop searching
      break;
    }

    // not good enough; increase persistent buffer
    ++current_buffer_size;
    // adjust gdimy (decreased as persistent_buffer is increased)
    current_gdimy =
        ceilDiv(ceilDiv(total_reduction_numel, bdimy), current_buffer_size);

    log("Next buffer size: ",
        current_buffer_size,
        ", Next gdimy: ",
        current_gdimy);
  }

  // Use the optimal ratio if it's within the threshold
  if (optimal_work_ratio < target_last_block_work_ratio) {
    log("Successfully reduced to ", optimal_work_ratio);
    return std::make_tuple(optimal_gdimy, optimal_size, true);
  }

  // Acceptable config not found. Continue searching a better config
  // by moving to the next candidate. However, if the next candidate
  // incurs a larger number of grid syncs, i.e., the serial factor of
  // the iteration domain is larger, the additional overhead would
  // likely to outweigh the benefit of potentially better block
  // specialization, so pick the best among found so far.
  auto next_gdimx = launch_cfg.peekNextGdimx();

  // If the next gdimx is negative, that means there's no more config
  // candidate or the next would decrease the bdimx, which could be a
  // large perf degradation, so stop the search then.
  if (next_gdimx < 0) {
    log("Stop as there's no more search space left for gdimx");
    return std::make_tuple(optimal_gdimy, optimal_size, false);
  }

  if (next_gdimx > 0) {
    auto remaining_iteration_factor = ceilDiv(
        ceilDiv(total_iteration_numel, vectorize_factor), launch_cfg.bdimx());
    auto current_iterration_count =
        ceilDiv(remaining_iteration_factor, launch_cfg.gdimx());
    auto next_iteration_count = ceilDiv(remaining_iteration_factor, next_gdimx);
    log("Next iteration count: ",
        next_iteration_count,
        ", next gdimx: ",
        next_gdimx,
        ", current iteration: ",
        current_iterration_count,
        ", curreng gdimx: ",
        launch_cfg.gdimx());
    if (next_iteration_count > current_iterration_count) {
      log("Still not good but stop here to avoid increase of iteration count");
      return std::make_tuple(optimal_gdimy, optimal_size, false);
    }
  }

  log("Acceptable config not found. Continue search");
  return std::nullopt;
}

} // namespace

// Iterate configurations from largest blockDim.x and smallest
// gridDim.y until the per-thread size of the persistent buffer
// becomes sufficiently small enough not to cause (significant)
// register spill.
std::optional<GridOuterNormalizationParams> getGridOuterNormalizationParams(
    int64_t total_reduction_numel,
    int64_t total_iteration_numel,
    int64_t vectorize_factor,
    int64_t persistent_buffer_size) {
  PreferredLaunchConfig launch_cfg;

  // The launch config starts with the largest blockDim.x, which may
  // be larger than the iteration size. Decrease it until it doesn't
  // exceed the iteration size.
  const auto max_bdimx = ceilDiv(total_iteration_numel, vectorize_factor);
  while (launch_cfg.bdimx() > max_bdimx) {
    if (!launch_cfg.moveToNextBdim()) {
      // The iteration size is too small. It might still be worthwhile
      // to be persistent, but it's unlikely to be performant anyway
      return std::nullopt;
    }
  }

  // Iterate candidates of launch configurations
  while (!launch_cfg.isInvalid()) {
    log("Current config: ", launch_cfg);

    // Skip if iterations are not evenly distributed among thread
    // blocks unless the remaining factor is smaller than
    // gridDim.x. However, don't skip if this is the last valid config
    // within the same blockDim config.
    auto remaining_gdimx_factor =
        ceilDiv(total_iteration_numel / vectorize_factor, launch_cfg.bdimx());
    // TODO: Needs better tuning. Probably want to allow
    // configurations that are slightly uneven
    if (remaining_gdimx_factor > launch_cfg.gdimx() &&
        remaining_gdimx_factor % launch_cfg.gdimx() != 0 &&
        !launch_cfg.isNextSmallerBdimx()) {
      log("Rejected due to uneven iteration domain");
      launch_cfg.moveToNextConfig();
      continue;
    }

    if (!checkIfWithinRegisterSpace(
            total_reduction_numel,
            persistent_buffer_size,
            vectorize_factor,
            launch_cfg.bdimy(),
            launch_cfg.gdimy())) {
      log("Rejected due to register spill");
      launch_cfg.moveToNextConfig();
      continue;
    }

    // At this point, gdimy is large enough to keep the register
    // pressure low enough.

    // In case the iteration domain is small, the gdimx and bdimx pair
    // may be too large and some threads/blocks may be idle.

    if (remaining_gdimx_factor < launch_cfg.gdimx()) {
      log("gdimx too large: ",
          remaining_gdimx_factor,
          ", vec: ",
          vectorize_factor);
      launch_cfg.moveToNextConfig();
      continue;
    }

    // If there's idle tidx threads, don't accept if there's further
    // config candidates with smaller bdimx
    if (vectorize_factor * launch_cfg.bdimx() * launch_cfg.gdimx() >
            total_iteration_numel &&
        launch_cfg.canLowerBdimx()) {
      log("Skip due to too large bdimx: ", launch_cfg.bdimx());
      launch_cfg.moveToNextBdim();
      continue;
    }

    // Adjust gdimy and buffer size for processing predicates more
    // efficiently through the block specialization, so that the last
    // block is assigned with a relatively small chunk of work.
    // For some reason, this doesn't work well on Titan RTX. It seems
    // it's just better unswitching by a small factor.
    // TODO: Test other generations of GPUs
    int64_t adjusted_gdimy = -1;
    int64_t adjusted_buffer_size = -1;
    bool last_block_work_reduced = false;
    const auto major_ver = at::cuda::getCurrentDeviceProperties()->major;
    const auto minor_ver = at::cuda::getCurrentDeviceProperties()->minor;
    if (major_ver == 7 && minor_ver == 5) {
      adjusted_gdimy = launch_cfg.gdimy();
      adjusted_buffer_size = getMinPersistentBufferSize(
          total_reduction_numel, launch_cfg.bdimy(), launch_cfg.gdimy());
      last_block_work_reduced = false;
    } else {
      auto gdimy_pb_size = reduceWorkOfLastBlock(
          launch_cfg,
          total_reduction_numel,
          total_iteration_numel,
          persistent_buffer_size,
          vectorize_factor);
      if (!gdimy_pb_size.has_value()) {
        launch_cfg.moveToNextConfig();
        continue;
      }
      std::tie(adjusted_gdimy, adjusted_buffer_size, last_block_work_reduced) =
          *gdimy_pb_size;
    }

    // Acceptable configuration found
    auto launch_params = LaunchParams(
        launch_cfg.gdimx(),
        adjusted_gdimy,
        LaunchParams::UNINITIALIZED_VAL,
        launch_cfg.bdimx(),
        launch_cfg.bdimy(),
        LaunchParams::UNINITIALIZED_VAL);

    // If the last block is sufficiently reduced, unswitch the whole
    // persistent buffer. Otherwise, unswitch by a factor of 4.
    int64_t unswitch_factor = last_block_work_reduced
        ? adjusted_buffer_size
        : std::min(4l, adjusted_buffer_size);

    GridOuterNormalizationParams params = {
        .launch_params = launch_params,
        .persistent_buffer_factor = adjusted_buffer_size,
        .unswitch_factor = unswitch_factor};
    return params;
  }

  // No valid config found. Return launch_cfg, which should be marked
  // as invalid
  NVF_ERROR(launch_cfg.isInvalid());
  return std::nullopt;
}

bool checkIfReductionsAreInnerOuter(
    const std::vector<TensorView*>& inner_reduction_tvs,
    const std::vector<TensorView*>& outer_reduction_tvs) {
  bool pass_combined_heck = true;
  // inner reduction must be [I,I,...R,R]
  auto innerReductionCheck = [](TensorView* tv) {
    int ndim = static_cast<int>(tv->nDims());
    int lastIter = -1;
    while (lastIter < ndim - 1 && tv->axis(lastIter + 1)->isIteration()) {
      lastIter++;
    }
    int firstRedu = ndim;
    while (firstRedu > 0 && tv->axis(firstRedu - 1)->isReduction()) {
      firstRedu--;
    }
    return lastIter >= 0 && firstRedu < ndim && lastIter == firstRedu - 1;
  };
  // outer reduction must be [R,R,..I,I]
  auto outerReductionCheck = [](TensorView* tv) {
    int ndim = static_cast<int>(tv->nDims());
    int lastRedu = -1;
    while (lastRedu < ndim - 1 && tv->axis(lastRedu + 1)->isReduction()) {
      lastRedu++;
    }
    int firstIter = ndim;
    while (firstIter > 0 && tv->axis(firstIter - 1)->isIteration()) {
      firstIter--;
    }
    return lastRedu >= 0 && firstIter < ndim && lastRedu == firstIter - 1;
  };
  for (auto itv : inner_reduction_tvs) {
    if (!innerReductionCheck(itv)) {
      pass_combined_heck = false;
      break;
    }
  }
  for (auto otv : outer_reduction_tvs) {
    if (!outerReductionCheck(otv)) {
      pass_combined_heck = false;
      break;
    }
  }
  return pass_combined_heck;
}

bool hasSharedInput(
    const std::vector<TensorView*>& inner_reduction_tvs,
    const std::vector<TensorView*>& outer_reduction_tvs) {
  bool has_shared_input = false;
  std::unordered_set<TensorView*> input_inner_reduction_tvs;
  for (auto tv : inner_reduction_tvs) {
    for (auto input_tv : ir_utils::inputTvsOf(tv)) {
      input_inner_reduction_tvs.emplace(input_tv);
    }
  }
  for (auto tv : outer_reduction_tvs) {
    for (auto input_tv : ir_utils::inputTvsOf(tv)) {
      if (input_inner_reduction_tvs.find(input_tv) !=
          input_inner_reduction_tvs.end()) {
        has_shared_input = true;
        break;
      }
    }
    if (has_shared_input) {
      break;
    }
  }
  return has_shared_input;
}

bool isConnectedOnlyThroughReductionProducer(
    const std::vector<TensorView*>& inner_reduction_tvs,
    const std::vector<TensorView*>& outer_reduction_tvs) {
  const std::unordered_set<TensorView*> outer_tv_set{
      outer_reduction_tvs.begin(), outer_reduction_tvs.end()};
  // initialize disjoint sets with tvs connected to inner reduction tvs
  std::unordered_set<TensorView*> disjoint_tvs =
      scheduler_utils::getAllTvsFrom(inner_reduction_tvs, outer_tv_set);
  // get disjoint sets with tvs connected to outer reduction tvs
  // check if there is any intersection
  for (auto otv : outer_reduction_tvs) {
    const auto& producers = ir_utils::producerTvsOf(otv);
    // cutoff at producers of outer reduction tvs as they are computed with
    // inner reducitons
    const auto& connected_tv_set = scheduler_utils::getAllTvsFrom(
        {otv}, {producers.begin(), producers.end()});
    for (auto tv : connected_tv_set) {
      if (!disjoint_tvs.emplace(tv).second) {
        return false;
      }
    }
  }
  return true;
}

bool isReductionIterationAxisMatched(
    const std::vector<TensorView*>& inner_reduction_tvs,
    const std::vector<TensorView*>& outer_reduction_tvs) {
  // set up reference, checkIfReductionsAreInnerOuter already ensures all the
  // tensor domains are either iteration or reduction, so we can just use a
  // vector of bool.
  auto reference_tv = inner_reduction_tvs[0];
  std::vector<bool> is_reduction(reference_tv->nDims(), false);
  for (const auto i : c10::irange(reference_tv->nDims())) {
    auto id = reference_tv->axis(i);
    NVF_CHECK(
        id->getIterType() == IterType::Iteration ||
            id->getIterType() == IterType::Reduction,
        "Invalid iteration type: ",
        id->getIterType());
    if (id->isReduction()) {
      is_reduction[i] = true;
    }
  }
  // check other inner reduction tvs, the corresponding axis should be
  // reduction.
  for (auto i : c10::irange(1, inner_reduction_tvs.size())) {
    auto tv = inner_reduction_tvs[i];
    for (const auto i : c10::irange(tv->nDims())) {
      auto id = tv->axis(i);
      NVF_CHECK(
          id->getIterType() == IterType::Iteration ||
              id->getIterType() == IterType::Reduction,
          "Invalid iteration type: ",
          id->getIterType());

      if (id->isReduction() != is_reduction.at(i)) {
        return false;
      }
    }
  }
  // check outer reduction tvs, the corresponding axis should be iteration.
  for (auto tv : outer_reduction_tvs) {
    for (const auto i : c10::irange(tv->nDims())) {
      auto id = tv->axis(i);
      NVF_CHECK(
          id->getIterType() == IterType::Iteration ||
              id->getIterType() == IterType::Reduction,
          "Invalid iteration type: ",
          id->getIterType());

      if (id->isIteration() != is_reduction.at(i)) {
        return false;
      }
    }
  }

  return true;
}

int64_t partialReductionBufferSize(
    const std::vector<TensorView*>& outer_reduction_tvs,
    SchedulerRuntimeInfo& runtime_info) {
  int64_t partial_reduction_buffer_size = 0;
  for (auto buffer : outer_reduction_tvs) {
    int64_t buffer_size = -1;
    for (auto id : buffer->getLogicalDomain()) {
      if (id->isReduction() || id->isBroadcast()) {
        continue;
      }
      auto id_size = runtime_info.expressionEvaluator().evaluate(id->extent());
      NVF_ERROR(id_size.hasValue(), "Could not infer persistent buffer size.");
      if (buffer_size == -1) {
        buffer_size = id_size.as<int64_t>();
      } else {
        buffer_size *= id_size.as<int64_t>();
      }
    }
    buffer_size = (buffer_size == -1) ? 0
                                      : buffer_size *
            (int64_t)dataTypeSize(buffer->getDataType().value(),
                                  runtime_info.getIndexType());
    partial_reduction_buffer_size += buffer_size;
  }
  return partial_reduction_buffer_size;
}

// Get the appropriate scheduler based on reduction type
SchedulerType getPersistentHeuristicFor(ReductionType reduction_type) {
  switch (reduction_type) {
    case ReductionType::Inner:
      return SchedulerType::InnerPersistent;
    case ReductionType::Outer:
      return SchedulerType::OuterPersistent;
    case ReductionType::InnerOuter:
      return SchedulerType::InnerOuterPersistent;
    default:
      NVF_THROW(
          "Reduction type not supported! reduction_type: ", reduction_type);
  }
}

void checkReductionTvForScheduling(Fusion* fusion, TensorView* ref_red_tv) {
  NVF_ERROR(ref_red_tv != nullptr, "Reduction TensorView wasn't found.");
  NVF_ERROR(ref_red_tv->hasReduction(), "TensorView doesn't have a reduction.");
  NVF_ERROR(
      ir_utils::isReductionOp(ref_red_tv->definition()),
      "TensorView doesn't have a reduction.");
  NVF_ERROR(
      std::any_of(
          fusion->inputs().begin(),
          fusion->inputs().end(),
          [](Val* inp) { return inp->isA<TensorView>(); }),
      "Tried to schedule a fusion with no tensor inputs, currently not supported.");
}

namespace {
// For inner persistent kernel, shared memory is allocated as:
// ceilDiv(N/vect, batch) * vect * batch. The required shared memory size is
// larger than buffer size when split is not divisible. The difference is
// counted as roundup overhead. This function estimates the maximum possible
// shared memory size due to this round up.
int64_t roundUpSharedMemory(int64_t tv_buffer_size, int64_t data_type_size) {
  auto dev_prop = at::cuda::getCurrentDeviceProperties();
  int64_t max_threads_per_block = (int64_t)dev_prop->maxThreadsPerBlock;
  int64_t max_smem = 0;
  int64_t max_vectorize_factor =
      SchedulerRuntimeInfo::max_alignment_size_in_byte / data_type_size;
  int64_t dim_size = tv_buffer_size / data_type_size;
  // Check all possible combinations of vectorization factor, batch size and
  // threads per block
  for (int64_t vectorize_factor = 1; vectorize_factor <= max_vectorize_factor;
       vectorize_factor *= 2) {
    // heuristic only uses divisible vectorization factor
    if (dim_size % vectorize_factor != 0) {
      continue;
    }
    int64_t after_vect = dim_size / vectorize_factor;
    // For shared memory persistence, heuristic always uses maximum threads
    // per block
    int64_t threads_per_block = max_threads_per_block;
    int64_t persistent_batch = ceilDiv(after_vect, threads_per_block);
    max_smem = std::max(
        max_smem,
        persistent_batch * vectorize_factor * threads_per_block *
            data_type_size);
  }
  return max_smem;
}
int64_t sharedMemoryRoundUpOverhead(
    SchedulerRuntimeInfo& runtime_info,
    const scheduler_utils::PersistentBufferInfo& persistent_buffer_info,
    const bool project_to_inputs) {
  auto buffers = project_to_inputs
      ? persistent_buffer_info.projectable_buffer_inputs
      : persistent_buffer_info.persistent_buffers;
  int64_t total_smem_overhead = 0;
  for (auto buffer : buffers) {
    // Buffer size derived from shape and dtype of the persistent tensor
    int64_t logical_buffer_size =
        scheduler_utils::getPersistentBufferSizeOfTensor(
            buffer, runtime_info, persistent_buffer_info);
    // Required shared memory size if store that tensor in shared memory
    int64_t buffer_size_smem = roundUpSharedMemory(
        logical_buffer_size, dataTypeSize(buffer->getDataType().value()));
    // The difference is counted as roundup overhead
    total_smem_overhead += (buffer_size_smem - logical_buffer_size);
  }
  return total_smem_overhead;
}
} // namespace

int64_t getMaxRegOrSharedMemorySizeForPersistentBuffer(
    Fusion* fusion,
    SchedulerRuntimeInfo& runtime_info,
    const std::vector<TensorView*>& reduction_tvs,
    const scheduler_utils::PersistentBufferInfo& persistent_buffer_info,
    const bool can_use_smem_persistent,
    const bool project_to_inputs) {
  // Init to register file size, which is half of the full register file size
  int64_t available_persistent_buffer_size =
      scheduler_utils::register_file_size;
  // shared memory persistent is not implemented for 3D inner reduction
  if (!can_use_smem_persistent) {
    return available_persistent_buffer_size;
  }
  const auto dev_prop = at::cuda::getCurrentDeviceProperties();
  int64_t smem_overhead =
      scheduler_utils::getSharedMemoryOverheadPerBlock(fusion, reduction_tvs);

  smem_overhead += sharedMemoryRoundUpOverhead(
      runtime_info, persistent_buffer_info, project_to_inputs);

  int64_t available_shared_memory_size =
      (int64_t)dev_prop->sharedMemPerMultiprocessor - smem_overhead;

  available_persistent_buffer_size =
      std::max(available_persistent_buffer_size, available_shared_memory_size);
  return available_persistent_buffer_size;
}

// Returns BufferProjectionStrategy based on buffer size, hardware, and fusion
// ops. ProjectToInputs: recompute buffer from cached inputs to save
// register/shared memory usage. NoProjectToAvoidRecompute: don't recompute to
// reduce computation cost. NoProjectOtherReasons: don't recompute due to other
// reasons.
BufferProjectionStrategy isProjectBufferToInputs(
    Fusion* fusion,
    SchedulerRuntimeInfo& runtime_info,
    const std::vector<TensorView*>& reduction_tvs,
    const scheduler_utils::PersistentBufferInfo& persistent_buffer_info,
    const scheduler_utils::PersistentBufferSizeReturn&
        persistent_buffer_size_info,
    const SchedulerType scheduler_type,
    const bool can_use_smem_persistent,
    const bool check_projected_buffer_size) {
  // don't project if there are view ops and no buffer can be projected
  bool can_project = !persistent_buffer_info.has_view_ops &&
      persistent_buffer_size_info.projected_persistent_buffer_size > 0;
  if (!can_project) {
    return BufferProjectionStrategy::NoProjectOtherReasons;
  }

  // Enusre project to inputs can save persistent buffer size,
  // unless it's innerOuter with outer broadcast where project to inputs reduces
  // gmem access.
  if (check_projected_buffer_size &&
      persistent_buffer_size_info.projected_persistent_buffer_size >=
          persistent_buffer_size_info.persistent_buffer_size) {
    return BufferProjectionStrategy::NoProjectOtherReasons;
  }

  // must project to inputs otherwise don't have enough register or shared
  // memory to store the buffers. Even after projecting, may still not have
  // enough register or shared memory, then canScheduleRunTime will return
  // false. For InnerOuterPersistent, both register and shared memory are used
  // and will be handled in getPersistentBufferStorageParams.
  if (scheduler_type != SchedulerType::InnerOuterPersistent) {
    int64_t max_available_buffer =
        getMaxRegOrSharedMemorySizeForPersistentBuffer(
            fusion,
            runtime_info,
            reduction_tvs,
            persistent_buffer_info,
            can_use_smem_persistent,
            false);
    if (max_available_buffer <
        persistent_buffer_size_info.persistent_buffer_size) {
      return BufferProjectionStrategy::ProjectToInputs;
    }
  }

  // don't project if recompute requires rng op
  if (persistent_buffer_info.projection_with_rng_op) {
    return BufferProjectionStrategy::NoProjectOtherReasons;
  }

  // free to project if no exp op
  if (!persistent_buffer_info.projection_with_exp_op) {
    return BufferProjectionStrategy::ProjectToInputs;
  }

  // Recompute from inputs reduces regisger usage which may lead to higher
  // occupancy and better performance. However, it also increases computation
  // cost which may lead to lower performance, especially when the device has a
  // high bandwidth to flops ratio where the kernel may change from memory bound
  // to compute bound. Here, we use two empirical values derived from tests of
  // softmax on H100 and B100/200. B100/200 are considered as devices with high
  // bandwidth to flops ratio.
  if (scheduler_type == SchedulerType::InnerPersistent) {
    bool is_high_bandwidth_flops_ratio =
        scheduler_utils::isHighBandwidthFlopsRatio();
    int64_t buffer_per_block =
        is_high_bandwidth_flops_ratio ? 24 * 4 * 1024 : 6 * 4 * 1024;
    if (persistent_buffer_size_info.persistent_buffer_size <=
        buffer_per_block) {
      return BufferProjectionStrategy::NoProjectToAvoidRecompute;
    }
  }

  return BufferProjectionStrategy::ProjectToInputs;
}

PersistentKernelProperties getPersistentKernelProperties(
    Fusion* fusion,
    SchedulerRuntimeInfo& runtime_info,
    HeuristicDataCache* data_cache,
    SchedulerType scheduler_type) {
  FUSER_PERF_SCOPE(
      "normalization_scheduler_utils::getPersistentKernelProperties");

  auto reduction_tv_entry =
      HeuristicDataCacheEntry<HeuristicCompileTime::ReductionTVs>(
          data_cache, [&fusion]() {
            return std::make_unique<std::vector<TensorView*>>(
                scheduler_utils::getReductionTvs(fusion));
          });

  auto& reduction_tvs = reduction_tv_entry.get();
  NVF_ERROR(!reduction_tvs.empty(), "Need reduction tensor views to schedule.");
  auto ref_red_tv = reduction_tvs[0];

  checkReductionTvForScheduling(fusion, ref_red_tv);

  scheduler_utils::ReductionTvProperties properties;
  TensorView* reduced_tv = nullptr;
  int64_t vectorize_factor = -1;

  properties =
      scheduler_utils::getReductionProperties(fusion, runtime_info, ref_red_tv);
  reduced_tv = ir_utils::getSoleProducerTv(ref_red_tv);

  // Although properties contains runtime information
  // "inner_most_dimension_ndims" is a compile time value
  auto vec_break_point = HeuristicDataCacheEntry<
      HeuristicCompileTime::VectorizationBreakPointOfReductionProducer>(
      data_cache, [&ref_red_tv, &reduced_tv, &properties]() {
        return std::make_unique<int64_t>(
            vectorize_helper::getVectorizationBreakPointOfReductionProducer(
                ref_red_tv, reduced_tv, properties.inner_most_dimension_ndims));
      });

  vectorize_factor = vectorize_helper::getVectorizationFactor(
      runtime_info, reduced_tv, data_cache, vec_break_point.get());

  auto persistent_buffer_info_entry =
      HeuristicDataCacheEntry<HeuristicCompileTime::PersistentBufferInfo>(
          data_cache, [&fusion]() {
            return std::make_unique<scheduler_utils::PersistentBufferInfo>(
                scheduler_utils::persistentBuffers(fusion));
          });
  auto& persistent_buffer_info = persistent_buffer_info_entry.get();
  NVF_ERROR(
      !persistent_buffer_info.persistent_buffers.empty(),
      "Persistent scheduler requires persistent buffers.");
  auto persistent_buffer_size_info = scheduler_utils::persistentBufferSize(
      fusion, runtime_info, persistent_buffer_info, data_cache);

  // Can project to input?
  // Figure out if we want to projet persistent buffers to the inputs for
  // exmaple if we have an input tensor t0 that's fp16:
  //
  // t0 = makeSymbolicTensor(2, DataType::Half)
  // t1 = castOp(DataType::Float, t0)
  // t2 = sum(t1, 1)
  // t3 = broadcast(t2, {false, true})
  // t4 = set(t1)
  // t5 = add(t4, t3)
  // t6 = castOp(DataType::Half, t5)
  //
  // The persistent buffer is detected as being t1, which would save the
  // persistent buffer as a float, however we could obviously just save t0 which
  // is half and would take half the memory. A more complex scenario of this
  // which requires more advanced analysis is batch norm backwards.
  // TODO: Fix projected persistent buffers with view
  // https://github.com/csarofeen/pytorch/issues/2054

  // Project to input when it can reduce buffer size and the gains of
  // reducing buffer size is larger than the pains of recalculations.
  bool can_use_smem_persistent =
      properties.inner_most_dimension_numel == properties.total_reduction_numel;
  auto project_strategy = isProjectBufferToInputs(
      fusion,
      runtime_info,
      reduction_tvs,
      persistent_buffer_info,
      persistent_buffer_size_info,
      scheduler_type,
      can_use_smem_persistent);
  bool project_persistent_buffers =
      (project_strategy == BufferProjectionStrategy::ProjectToInputs);
  bool disable_project_to_avoid_recompute =
      (project_strategy == BufferProjectionStrategy::NoProjectToAvoidRecompute);
  int64_t max_persistent_buffer_size = project_persistent_buffers
      ? persistent_buffer_size_info.projected_persistent_buffer_size
      : persistent_buffer_size_info.persistent_buffer_size;

  // Info about input and output tensors
  // Base max dtype and n_tensor_inputs on tensors that are vectorizable (i.e.
  // share inner dimension with data pattern we're looking at).
  // TODO: This might be better if it was the larger of input or outputs. Would
  // be even better if we had better analysis as not all unrolled elements have
  // to be alive at the same time.
  auto unrollable_inputs_outputs_entry =
      HeuristicDataCacheEntry<HeuristicCompileTime::UnrollableInputsAndOutputs>(
          data_cache, [&reduced_tv]() {
            return std::make_unique<std::vector<TensorView*>>(
                scheduler_utils::getInputsOutputsWithInnerDim(
                    reduced_tv, false, false));
          });

  // Info about ops in the fusion, used to set model specific parameters
  int64_t max_dtype_size = 1;
  int64_t n_tensor_inputs = 0;

  auto& unrollable_inputs_outputs = unrollable_inputs_outputs_entry.get();
  for (auto tv : unrollable_inputs_outputs) {
    if (!tv->isFusionInput()) {
      continue;
    }
    max_dtype_size = std::max(
        max_dtype_size,
        dataTypeSize(tv->getDataType().value(), runtime_info.getIndexType()));
    n_tensor_inputs++;
  }
  // To prevent division by zero, ensure that n_tensor_inputs is not equal to
  // zero.
  n_tensor_inputs = std::max(n_tensor_inputs, (int64_t)1);

  // Exp op typically used in softmax is expensive and needs more registers.
  bool has_exp_op = false;
  bool has_rng_op = false;

  // Could save fusion->exprs() instead of doing this, but allTvs is already
  // cached in fusion so using that for now.
  for (auto tv : fusion->allTvs()) {
    if (tv->definition() == nullptr) {
      continue;
    }
    if (tv->definition()->isA<UnaryOp>() &&
        tv->definition()->as<UnaryOp>()->getUnaryOpType() == UnaryOpType::Exp) {
      has_exp_op = true;
    }
    if (tv->definition()->isA<RNGOp>()) {
      has_rng_op = true;
    }
  }
  auto buffers = project_persistent_buffers
      ? persistent_buffer_info.projectable_buffer_inputs
      : persistent_buffer_info.persistent_buffers;

  // Add buffers that are not projectable.
  if (project_persistent_buffers) {
    std::unordered_set<TensorView*> projectable_set(
        persistent_buffer_info.projectable_persistent_buffers.begin(),
        persistent_buffer_info.projectable_persistent_buffers.end());
    for (auto tv : persistent_buffer_info.persistent_buffers) {
      if (projectable_set.find(tv) == projectable_set.end()) {
        buffers.push_back(tv);
      }
    }
  }

  // Return collected properties to get heuristics.
  return PersistentKernelProperties{
      .inner_most_dimension_numel = properties.inner_most_dimension_numel,
      .total_reduction_numel = properties.total_reduction_numel,
      .total_iteration_numel = properties.total_iteration_numel,
      .max_persistent_buffer_size = max_persistent_buffer_size,
      .n_tensor_inputs = n_tensor_inputs,
      .max_dtype_size = max_dtype_size,
      .vectorize_factor = vectorize_factor,
      .project_persistent_buffers = project_persistent_buffers,
      .index_type = runtime_info.getIndexType(),
      .has_exp_op = has_exp_op,
      .has_rng_op = has_rng_op,
      .disable_project_to_avoid_recompute = disable_project_to_avoid_recompute,
      .persistent_buffers = buffers};
}

bool checkOpsAndInputs(Fusion* fusion, SchedulerType scheduler_type) {
  if (scheduler_utils::isResharding(fusion)) {
    scheduler_debug_utils::canScheduleRejectReason(
        scheduler_type, "Fusion is resharding.");
    return false;
  }

  // Needs at least one reduction to consider.
  if (!ir_utils::hasAnyReductionOps(fusion)) {
    scheduler_debug_utils::canScheduleRejectReason(
        scheduler_type, "needs a reduction op");
    return false;
  }

  if (ir_utils::filterByType<TensorView>(fusion->inputs()).empty()) {
    scheduler_debug_utils::canScheduleRejectReason(
        scheduler_type, "Scheduling not supported with no input");
    return false;
  }

  // Check that inputs of all select/gather-like ops are fusion inputs
  if (registry_utils::rejectScheduleForMemoryPromotion(
          fusion, scheduler_type)) {
    return false;
  }

  if (registry_utils::hasNonUniqueBcast(fusion)) {
    scheduler_debug_utils::canScheduleRejectReason(
        scheduler_type,
        "Broadcasting dimension might be broadcasting to multiple sizes.");
    return false;
  }

  return true;
}

bool checkReductionPattern(
    Fusion* fusion,
    SchedulerType scheduler_type,
    const std::vector<TensorView*>& reduction_tvs1,
    const std::vector<TensorView*>& reduction_tvs2) {
  // Ensure that the reduction operations share the same axes in their root
  // domains
  FusionGuard fg(fusion);
  ComputeAtLogicalDomainMap logical_map;
  logical_map.build(true);

  // Helper function to check the pattern equivalence for a list of
  // TensorViews
  auto checkPattern = [&](const std::vector<TensorView*>& rtvs) -> bool {
    for (const auto it : c10::irange(1, rtvs.size())) {
      if (!registry_utils::checkPatternEquivalence(
              rtvs[it - 1], rtvs[it], logical_map)) {
        scheduler_debug_utils::canScheduleRejectReason(
            scheduler_type,
            "Un-mapped multi-reduction: ",
            rtvs[it - 1]->toString(),
            " and ",
            rtvs[it]->toString());
        return false;
      }
    }
    return true;
  };

  // Check the pattern equivalence for the first set of reduction TensorViews
  if (!checkPattern(reduction_tvs1)) {
    return false;
  }

  // Return if there is no second set of reduction TensorViews
  if (reduction_tvs2.empty()) {
    return true;
  }

  // Check the pattern equivalence for the second set of reduction TensorViews
  // if provided.
  if (!checkPattern(reduction_tvs2)) {
    return false;
  }

  return true;
}

// The identical compile time check of InnerPersistentKernelScheduler and
// OuterPersistentKernelScheduler.
bool compileTimeCheck(Fusion* fusion, SchedulerType scheduler_type) {
  // common checks for all persistent heuristics
  if (!normalization_scheduler_utils::checkOpsAndInputs(
          fusion, scheduler_type)) {
    return false;
  }

  // check reduction types and pattern
  auto reduction_tvs = scheduler_utils::getReductionTvs(fusion);
  if (reduction_tvs.empty()) {
    scheduler_debug_utils::canScheduleRejectReason(
        scheduler_type, "no reduction tv");
    return false;
  }
  auto reduction_type =
      reduction_scheduler_utils::getReductionType(reduction_tvs);
  const SchedulerType persistent_heuristic =
      getPersistentHeuristicFor(reduction_type);
  if (persistent_heuristic != scheduler_type) {
    scheduler_debug_utils::canScheduleRejectReason(
        scheduler_type,
        "scheduler_type doesn't match with reduction type `",
        persistent_heuristic,
        "`.");
    return false;
  }

  if (!ir_utils::getViewOps(fusion).empty()) {
    ComputeAtMap ca_map(fusion);
    if (registry_utils::requiresForwardViewReplay(fusion, ca_map)) {
      scheduler_debug_utils::canScheduleRejectReason(
          scheduler_type, "Fusion requires view being reversible.");
      return false;
    }

    // Persistent scheduler simply uses reference_tv as the reference, if
    // that changes, this needs to be changed.
    auto reference_tv = reduction_tvs[0];
    if (registry_utils::reductionInterferingView(
            fusion, ca_map, reference_tv)) {
      scheduler_debug_utils::canScheduleRejectReason(
          scheduler_type, "View may interfere with normalization scheduling.");
      return false;
    }
  }

  // Before examining the reduction axes want to quickly
  //   check the reductions have the same axis width
  //   to avoid building root domain map in easier cases
  bool valid_axis_count = false;
  size_t axis_count = 0;
  auto reduction_root_size = [](TensorView* red_tv) {
    size_t count = 0;
    for (auto id : red_tv->getMaybeRootDomain()) {
      if (!id->isBroadcast()) {
        count++;
      }
    }
    return count;
  };

  for (auto red : reduction_tvs) {
    if (!valid_axis_count) {
      valid_axis_count = true;
      axis_count = reduction_root_size(red);
    } else {
      if (reduction_root_size(red) != axis_count) {
        scheduler_debug_utils::canScheduleRejectReason(
            scheduler_type,
            "Inconsistent reduction root size: ",
            red->toString(),
            ", expected: ",
            axis_count);
        return false;
      }
    }
  }

  if (!checkReductionPattern(fusion, scheduler_type, reduction_tvs)) {
    return false;
  }

  // Only accept persistent kernels
  auto persistent_buffer_info = scheduler_utils::persistentBuffers(fusion);
  if (persistent_buffer_info.persistent_buffers.empty()) {
    scheduler_debug_utils::canScheduleRejectReason(
        scheduler_type, "no persistent buffer identified");
    return false;
  }

  if (registry_utils::SchedulerTopologyChecker::
          hasNonNormalizePostReductionBCast(fusion)) {
    scheduler_debug_utils::canScheduleRejectReason(
        scheduler_type, "unsupported post reduction normalization");
    return false;
  }

  if (registry_utils::SchedulerTopologyChecker::
          hasGatherToBroadcastBeforeReduction(fusion, reduction_tvs)) {
    scheduler_debug_utils::canScheduleRejectReason(
        scheduler_type, "has unsupported gather-like ops before normalization");
    return false;
  }

  return true;
}

std::vector<TensorView*> movePersistentBufferToSmem(
    Fusion* fusion,
    const ReductionParams* rparams,
    const std::vector<TensorView*>& cached_inputs) {
  std::vector<TensorView*> smem_consumers;
  // Transfer the persistent buffer tensors to shared memory. These tensors are
  // housed in smem_persistent_buffers. If a candidate tensor is input, move its
  // associated cached tensors.
  if (rparams->smem_persistent_buffers.empty()) {
    return {};
  }
  const auto& persistent_buffers =
      scheduler_utils::persistentBuffers(fusion).persistent_buffers;
  auto isSharedMemoryPersistent = [&rparams](const TensorView* lookup_tv) {
    return std::any_of(
        rparams->smem_persistent_buffers.begin(),
        rparams->smem_persistent_buffers.end(),
        [lookup_tv](const auto* tv) {
          // can't use `tv->sameAs(lookup_tv)` since the saved tvs in
          // smem_persistent_buffers are from a cloned fusion.
          return tv->name() == lookup_tv->name();
        });
  };
  auto supportCpAsync = [rparams](const TensorView* smem_tv) {
    // Only supported after device 8.0
    int hw_major = at::cuda::getCurrentDeviceProperties()->major;
    if (hw_major < 8) {
      return false;
    }
    // requires 4, 8, or 16 loading bytes.
    int vect_factor = rparams->vectorize_inner_reduction
        ? (int)rparams->unroll_factor_inner_reduction
        : 1;
    size_t loading_size =
        dataTypeSize(smem_tv->getDataType().value()) * vect_factor;
    bool is_supported_bytes =
        (loading_size == 4 || loading_size == 8 || loading_size == 16);
    return is_supported_bytes;
  };
  for (auto tv : persistent_buffers) {
    // Persistent buffers are categorized into two types:
    // (1) Cached input tensors.
    //     For these, [smem_persistent_buffers] holds the original input
    //     tensors, not the cached.
    // (2) Intermediate tensors: Other tensors used throughout computation.

    // If a buffer is absent from [smem_persistent_buffers], it may be a
    // cached input. In such cases, verify if the original input tensor is
    // stored in [smem_persistent_buffers]. So, we may need to call
    // isSharedMemoryPersistent() twice, one for the buffer iteself and the
    // other for the buffer's input tensor if the buffer is a cached input
    // and it is not in [smem_persistent_buffers].
    bool is_cached_input = false;
    bool use_smem = isSharedMemoryPersistent(tv);
    if (!use_smem &&
        std::find(cached_inputs.begin(), cached_inputs.end(), tv) !=
            cached_inputs.end()) {
      auto input_tv = ir_utils::producerTvsOf(tv).at(0);
      use_smem = isSharedMemoryPersistent(input_tv);
      is_cached_input = true;
    }
    if (use_smem) {
      tv->setMemoryType(MemoryType::Shared);
      // When loading from global memory (gmem), use CpAsync with a short data
      // path of gmem -> smem to reduce temporary register usage. Otherwise, the
      // data path from gmem to shared memory (smem) follows this sequence: gmem
      // -> L1 cache -> register -> smem.
      if (is_cached_input) {
        if (rparams->use_tma_load) {
          tv->definition()->as<LoadStoreOp>()->setOpType(
              LoadStoreOpType::CpAsyncBulk);
        } else if (supportCpAsync(tv)) {
          tv->definition()->as<LoadStoreOp>()->setOpType(
              LoadStoreOpType::CpAsync);
          tv->definition()->as<LoadStoreOp>()->setCacheOp(CacheOp::Unspecified);
        }
      }

      // do a register cache for all the uses of this smem tv.
      // The load from smem to register cache will then be vectorized to avoid
      // bank conflicts. The determination of bank conflicts is made per
      // transaction, with 16 bytes vectorized load, each warp needs 4
      // transactions (32 threads * 16 bytes per thread / 128 bytes per
      // transaction). In each transaction, different banks are visited, e.g.
      // transaction-1, threads 0-7 visit banks 0-31
      auto cached_tv = tv->cacheAfter();
      // At this point, if cached_tv has multiple uses,  it becomes the
      // persistent buffer instead of tv due to the way the persistent buffer
      // selector works. To make tv remain as the persistent buffer, all of the
      // uses must be privatized.
      const auto& consumers = ir_utils::consumerTvsOf(cached_tv);
      smem_consumers.push_back(cached_tv);
      for (auto i = 1; i < (int)consumers.size(); i++) {
        auto consumer = consumers.at(i);
        // recompute cached_tv for each consumer, so it is no longer persistent
        // similar to project to inputs, here we are projecting to the shared
        // memory buffer.
        auto cached_tv_replicate = RecomputeTv::recompute(cached_tv, {tv});
        ir_utils::replaceValInExprInputs(
            consumer->definition(), cached_tv, cached_tv_replicate);
        smem_consumers.push_back(cached_tv_replicate);
      }
    }
  }
  return smem_consumers;
}

// common prepare for all persistent schedulers
void beforeSchedule(
    Fusion* fusion,
    const ReductionParams* rparams,
    std::vector<TensorView*>& dummy_outputs,
    std::vector<TensorView*>& cached_inputs,
    std::vector<TensorView*>& reduction_tvs,
    std::vector<TensorView*>& smem_consumers,
    std::vector<std::pair<TensorView*, TensorView*>>& cached_outputs) {
  // Project the persistent buffers to the inputs. Inputs will be cached in a
  // later step, this will move them to be in a register buffer as expected.
  // dummy outputs are helper tensors to make sure persistent buffer projection
  // does not create trouble for transform propagation.
  dummy_outputs = reduction_scheduler_utils::projectPersistentBuffers(
      fusion, rparams->project_persistent_buffers);

  // Cache tensors before grabbing any references to reductions as cache_before
  // can invalidate the references since when applied to a reduction tensor view
  // the new tensor view contains the reduction and original doesn't.
  bool unroll = rparams->isUnrolled();
  // Cache inputs even if not unrolled, as otherwise we may not create a
  // persistent buffer if that persistent buffer would be the input.
  cached_inputs = scheduler_utils::cacheInputs(fusion, true);

  // Cache and fork outputs
  cached_outputs = scheduler_utils::cacheAndForkOutputs(fusion, unroll);

  // Make sure we don't have global memory set on intermediate tensors from
  // fusion segmentation
  scheduler_utils::clearMemorySpace(fusion);
  scheduler_utils::prepareForMemoryTypePromotion(fusion);

  // move persistent buffer marked in [smem_persistent_buffers] from register to
  // smem
  smem_consumers = movePersistentBufferToSmem(fusion, rparams, cached_inputs);

  reduction_tvs = scheduler_utils::getReductionTvs(fusion);
}

TensorView* scheduleReductionGeneral(
    Fusion* fusion,
    const ReductionParams* rparams,
    std::vector<TensorView*>& reduction_tvs,
    SchedulerType scheduler_type) {
  NVF_ERROR(!reduction_tvs.empty());
  // Registry assumes the reference tv is the first reduction_tv, if this
  // changes registry needs to change.
  auto reduction_tv = reduction_tvs[0];

  if (!ir_utils::getViewOps(fusion).empty()) {
    ComputeAtMap ca_map(fusion);
    // Propagate reshape transforms through the graph, expecially the reference.
    scheduler_utils::propagateReshapeTransforms(fusion, ca_map);

    // Reorder reference_tv after propagating the view operation. This will
    // reorder for better merging.
    reduction_tv->reorder(
        scheduler_utils::domainReorderAsLogicalMap(reduction_tv));
  }

  if (scheduler_type == SchedulerType::OuterPersistent &&
      rparams->cross_grid_inner_reduction && reduction_tvs.size() > 1) {
    groupReductions(reduction_tvs, false);
  }

  auto dim_analysis = scheduler_utils::canonicalDimReduction(
      fusion, reduction_tv, rparams->fastest_dim && rparams->schedule_3D);
  bool has_iter_axis = dim_analysis.first;
  bool has_red_axis = dim_analysis.second;

  NVF_ERROR(
      has_red_axis,
      "Could not find reduction axis in tensor used for reduction scheduler.");

  if (!has_iter_axis) {
    NVF_ERROR(
        rparams->fastest_dim,
        "If all dims are reduction, should be sending it to fastest dim scheduler.");
  }

  return reduction_scheduler_utils::scheduleReductionTV(
      rparams, reduction_tv, has_iter_axis);
}

// fusion is the input IR that will be modified by this function
void schedulePersistentKernel(
    Fusion* fusion,
    const ReductionParams* rparams,
    SchedulerType scheduler_type) {
  FUSER_PERF_SCOPE("schedulePersistentKernel");

  FusionGuard fg(fusion);

  // Grab the reduction, input, and output tensor views. dummy_outputs are
  // helper tensors for persistent buffer projection.
  std::vector<TensorView*> dummy_outputs, cached_inputs, reduction_tvs,
      smem_consumers;
  std::vector<std::pair<TensorView*, TensorView*>> cached_outputs;
  beforeSchedule(
      fusion,
      rparams,
      dummy_outputs,
      cached_inputs,
      reduction_tvs,
      smem_consumers,
      cached_outputs);

  TensorView* reference_tv =
      scheduleReductionGeneral(fusion, rparams, reduction_tvs, scheduler_type);

  // Reduction tensor views and rfactor tensor views are setup. Let's finish off
  // the scheduling, particularly inlining and unrolling.
  NVF_ERROR(
      reference_tv != nullptr && reduction_tvs[0] != nullptr,
      "Need these two tensor views to finish the scheduling.");

  scheduler_utils::moveNonConcretizedBroadcastInnermost(fusion, {reference_tv});

  for (auto output : dummy_outputs) {
    fusion->addOutput(output);
  }

  const bool is_unroll_or_vectorization = rparams->isUnrolled();
  const bool is_vectorize =
      rparams->vectorize_inner_reduction || rparams->vectorize_iter_dom;
  const bool use_grouped_reduction = rparams->persistent_kernel &&
      rparams->cross_grid_inner_reduction && !rparams->fastest_dim;

  // Propagate transformations before we rfactor the other reductions
  auto reduction_tv = reduction_tvs.at(0);
  reduction_scheduler_utils::propagateTransformation(reference_tv);
  // If reduction_tv is rfactored, rfactor all reductions.
  if (reference_tv != reduction_tv) {
    reduction_scheduler_utils::propagateRFactor(
        reference_tv, reduction_tv, reduction_tvs);
  }

  const auto& unroll_vectorizable_cached_tvs =
      reduction_scheduler_utils::getCachedTvsToUnrollOrVectorize(
          reference_tv, is_vectorize, cached_inputs, cached_outputs);
  reduction_scheduler_utils::propagateParallelization(
      reduction_tv,
      reference_tv,
<<<<<<< HEAD
      unroll,
      vectorize,
      is_outer_grid_persistence,
      rparams->use_tma_load,
      rparams->unroll_factor_inner_reduction,
=======
      is_unroll_or_vectorization,
      use_grouped_reduction,
>>>>>>> 60653321
      reduction_tvs,
      unroll_vectorizable_cached_tvs);

  // Needs special handling of vectorized loading from shared memory due to
  // potential different data types of inputs and shared memory tensor.
  if (is_vectorize) {
    int64_t vectorization_factor = rparams->unroll_factor_inner_reduction;
    reduction_scheduler_utils::sharedMemoryConsumerVectorization(
        smem_consumers, vectorization_factor);
  }

  // Remove dummy outputs as they can inadvertently affect CA positions
  for (auto output : dummy_outputs) {
    fusion->removeOutput(output);
  }

  // Inline the schedule
  inlineMost();

  if (rparams->compute_persistent_buffer_with_first_consumer) {
    NVF_ERROR(
        rparams->persistent_kernel,
        "computeWith should be only used with persistent kernels");
    for (const auto persistent_buffer : cached_inputs) {
      persistent_buffer->computeWith(-1, true);
    }
  }

  scheduler_utils::promoteProducerMemoryTypes(fusion, cached_inputs);

  refineCachePolicy(fusion);
}

namespace {

class PersistentBufferResolution : public IterVisitor {
 public:
  static std::vector<TensorView*> getResolutionPointsOf(
      TensorView* persistent_buffer) {
    PersistentBufferResolution resolution(persistent_buffer);

    NVF_ERROR(
        !resolution.resolution_points_.empty(),
        "Could not resolve persistent buffer: ",
        persistent_buffer->toString());

    return resolution.resolution_points_;
  }

  PersistentBufferResolution() = delete;

 private:
  PersistentBufferResolution(TensorView* persistent_buffer)
      : persistent_buffer_(persistent_buffer),
        exact_graph_(
            IdModel(persistent_buffer->fusion(), /*build_graphs=*/false)
                .buildExactGraph()) {
    traverse(persistent_buffer->fusion());
  }

 private:
  void dispatch(Val* val) final {
    if (!val->isA<TensorView>()) {
      return;
    }
    auto tv = val->as<TensorView>();
    if (tv == persistent_buffer_) {
      persistent_buffer_hit_ = true;
      return;
    }

    if (!persistent_buffer_hit_) {
      return;
    }

    if (!tv->hasReduction()) {
      return;
    }

    if (std::any_of(
            resolution_points_.begin(),
            resolution_points_.end(),
            [&tv](TensorView* resolution_point) {
              return DependencyCheck::isDependencyOf(resolution_point, tv);
            })) {
      // If already resolved, don't start a new reduction path.
      return;
    }

    if (!DependencyCheck::isDependencyOf(persistent_buffer_, tv)) {
      // Not a dependent reduction
      return;
    }

    auto resolution_tvs = getResolutionTvs(tv);
    resolution_points_.insert(
        resolution_points_.end(), resolution_tvs.begin(), resolution_tvs.end());
  }

  // Traverse from consumers of the persistent tensor and find if it
  // reaches at a dependent tensor of the reduction tensor.
  std::vector<TensorView*> getResolutionTvs(TensorView* reduction_tv) {
    // When traversing from the persistent tensor, it should not be
    // necessary to traverse any of the tensors between the persistent
    // tensor and reduction tensor since the resolution point must be on
    // the other paths.
    const auto reduction_producers = DependencyCheck::getAllValsBetween(
        {persistent_buffer_}, {reduction_tv});
    const std::unordered_set<Val*> reduction_producer_set(
        reduction_producers.begin(), reduction_producers.end());

    // Resolution points must be a dependent tensor of the reduction tensor
    const std::unordered_set<Val*> reduction_dep_tvs =
        DependencyCheck::getAllDependentVals({reduction_tv});

    // Not all reduction is for normalization. There can be no val
    // after this TV, e.g., a Welford output that is also a segment
    // output (can happen due to segmentation)
    if (reduction_dep_tvs.empty()) {
      return {};
    }

    // The resolution tensor must have iter domains that are reachable
    // from the persistent iter domains
    ValGroups persistent_ids;
    for (auto id : reduction_tv->getLogicalDomain()) {
      if (id->isReduction()) {
        persistent_ids.pushBack(exact_graph_.toGroup(id));
      }
    }

    std::deque<TensorView*> tvs_to_visit;
    std::unordered_set<TensorView*> visited_tvs;
    std::vector<TensorView*> resolution_tvs;

    // Traversing from consumers of persistent tensor
    for (auto tv : ir_utils::consumerTvsOf(persistent_buffer_)) {
      if (!reduction_producer_set.count(tv)) {
        tvs_to_visit.push_back(tv);
      }
    }

    // Check if a tensor should be visited. It should not be visited
    // if any of the following conditions is true:
    //
    // - It is the persistent buffer. The traversal starts from the
    //   consumers of the persistent buffer. Since it should not need
    //   to visit the producers of the persistent buffer, it should
    //   not need to visit the persistent buffer itself.
    // - It's already visited
    // - It's between the persistent buffer and reduction tensor. The
    //   persistent buffer should have multiple consumers, and one of
    //   them leads to the reduction tensor. The resolution point
    //   should be reachable by traversing the other consumers.
    // - It has no logical ID that is reachable from the
    //   persistent IDs. That means the tensor has nothing to do with
    //   the persistent IDs.
    auto should_visit = [&](TensorView* tv) -> bool {
      if (tv == persistent_buffer_ || visited_tvs.count(tv) != 0 ||
          reduction_producer_set.count(tv) != 0) {
        return false;
      }

      // Check if any of the logical IDs are reachable from the
      // persistent IDs. If not, the tensor should have nothing to do
      // with the persistence of the persistent tensor
      const auto& producer_logical_ids =
          exact_graph_.toGroups(tv->getLogicalDomain());
      auto reachable_ids = getReachableValsFrom<ValGraphBFS>(
          persistent_ids.vector(),
          producer_logical_ids.vector(),
          Direction::Undefined,
          exact_graph_);

      return !reachable_ids.empty();
    };

    while (!tvs_to_visit.empty()) {
      auto tv = tvs_to_visit.front();
      tvs_to_visit.pop_front();

      if (reduction_dep_tvs.count(tv)) {
        resolution_tvs.emplace_back(tv);
        // Do not further traverse beyond this tv
        continue;
      }

      // Further traversal to producers
      for (auto producer : ir_utils::producerTvsOf(tv)) {
        if (!should_visit(producer)) {
          continue;
        }
        tvs_to_visit.emplace_back(producer);
      }

      // Further traversal to consumers
      for (auto consumer : ir_utils::consumerTvsOf(tv)) {
        if (!should_visit(consumer)) {
          continue;
        }
        tvs_to_visit.emplace_back(consumer);
      }

      visited_tvs.emplace(tv);
    }

    return resolution_tvs;
  }

 private:
  TensorView* persistent_buffer_ = nullptr;
  ValGraph exact_graph_;

  // Don't do processing until we see the buffer we're looking for
  bool persistent_buffer_hit_ = false;

  // Tracks where the persistent buffer (key) is resolved (values)
  std::vector<TensorView*> resolution_points_;
};

} // namespace

std::vector<TensorView*> getResolutionPointsOf(TensorView* persistent_buffer) {
  return PersistentBufferResolution::getResolutionPointsOf(persistent_buffer);
}

int64_t getInnerPersistentMaxBatchSize(bool is_high_bandwidth_flops_ratio) {
  return is_high_bandwidth_flops_ratio ? 12l : 10l;
}

} // namespace normalization_scheduler_utils
} // namespace nvfuser<|MERGE_RESOLUTION|>--- conflicted
+++ resolved
@@ -1491,29 +1491,49 @@
 
   // Propagate transformations before we rfactor the other reductions
   auto reduction_tv = reduction_tvs.at(0);
-  reduction_scheduler_utils::propagateTransformation(reference_tv);
+  std::vector<TensorView*> tma_tvs;
+  // Propagate transformations before we rfactor the other reductions
+  if(rparams->use_tma_load){
+    for (auto tv : smem_consumers) {
+      auto smem_tv = ir_utils::getSoleProducerTv(tv);
+      if (!ir_utils::isCpAsyncBulkLoad(smem_tv->definition())) {
+        continue;
+      }
+      if (std::find(tma_tvs.begin(), tma_tvs.end(), smem_tv) == tma_tvs.end()) {
+        std::cout << "Found TMA load: " << smem_tv->toString() << std::endl;
+        tma_tvs.emplace_back(smem_tv);
+      }
+    }    
+    // propagate iteration domains
+    TransformPropagator propagator_circular_buffer(reference_tv, 1);
+    MaxLogicalDomainInfoSpanningTree(reference_tv)
+        .traverse(&propagator_circular_buffer);
+
+    // propagate reduction domains
+    TransformPropagator propagator(reference_tv);
+    std::vector<TensorView*> all_tvs_except_cache =
+        ir_utils::allTvsExcept(fusion, {tma_tvs.begin(), tma_tvs.end()});
+    SetSelector selector(
+        {all_tvs_except_cache.begin(), all_tvs_except_cache.end()});
+    MaxLogicalDomainInfoSpanningTree(reference_tv, &selector)
+        .traverse(&propagator);
+  }else{
+    reduction_scheduler_utils::propagateTransformation(reference_tv);
+  }
+
+
   // If reduction_tv is rfactored, rfactor all reductions.
   if (reference_tv != reduction_tv) {
-    reduction_scheduler_utils::propagateRFactor(
-        reference_tv, reduction_tv, reduction_tvs);
-  }
-
-  const auto& unroll_vectorizable_cached_tvs =
-      reduction_scheduler_utils::getCachedTvsToUnrollOrVectorize(
-          reference_tv, is_vectorize, cached_inputs, cached_outputs);
+    reduction_scheduler_utils::propagateRFactor(reference_tv, reduction_tv, reduction_tvs);
+  }
+
+  const auto& unroll_vectorizable_cached_tvs = reduction_scheduler_utils::getCachedTvsToUnrollOrVectorize(
+      reference_tv, is_vectorize, cached_inputs, cached_outputs);
   reduction_scheduler_utils::propagateParallelization(
       reduction_tv,
       reference_tv,
-<<<<<<< HEAD
-      unroll,
-      vectorize,
-      is_outer_grid_persistence,
-      rparams->use_tma_load,
-      rparams->unroll_factor_inner_reduction,
-=======
       is_unroll_or_vectorization,
       use_grouped_reduction,
->>>>>>> 60653321
       reduction_tvs,
       unroll_vectorizable_cached_tvs);
 
@@ -1530,8 +1550,28 @@
     fusion->removeOutput(output);
   }
 
+  if (rparams->use_tma_load) {
+    for (auto tv : tma_tvs) {
+      tv->axis(-1)->parallelize(ParallelType::Bulk);
+    }
+  }
+
   // Inline the schedule
   inlineMost();
+
+  // circular buffer
+
+  if (rparams->use_tma_load && rparams->circular_buffer_options.isEnable()) {
+    int64_t number_of_stages = rparams->circular_buffer_options.stage;
+    int64_t prefetch_distance = rparams->circular_buffer_options.prefetch;
+    CircularBufferType circular_buffer_type = rparams->circular_buffer_options.type;
+    for (auto tv : tma_tvs) {
+      if (tv->getComputeAtPosition() > 0) {
+        tv->circularBuffer(
+            number_of_stages, prefetch_distance, circular_buffer_type);
+      }
+    }
+  }
 
   if (rparams->compute_persistent_buffer_with_first_consumer) {
     NVF_ERROR(
