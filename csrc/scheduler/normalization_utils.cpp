// clang-format off
/*
 * SPDX-FileCopyrightText: Copyright (c) 2023-present NVIDIA CORPORATION & AFFILIATES.
 * All rights reserved.
 * SPDX-License-Identifier: BSD-3-Clause
 */
// clang-format on
#include <expr_evaluator.h>
#include <grouped_reduction.h>
#include <id_model/id_model.h>
#include <instrumentation.h>
#include <scheduler/cache_policy_refiner.h>
#include <scheduler/debug_utils.h>
#include <scheduler/normalization_utils.h>
#include <scheduler/reduction_utils.h>
#include <scheduler/registry_utils.h>
#include <scheduler/runtime_info.h>
#include <scheduler/tools/inlining.h>
#include <utils.h>
#include <val_graph_visitor.h>

#include <ATen/cuda/CUDAContext.h>

namespace nvfuser {
namespace normalization_scheduler_utils {

using scheduler_debug_utils::log;

PreferredLaunchConfig::PreferredLaunchConfig() : valid_(true) {
  initValidGdims();
  resetBdim();
  resetGdim();
}

bool PreferredLaunchConfig::isNextSmallerBdimx() const {
  return grid_dims_pos_ + 1 == (int)valid_grid_dims_.size();
}

bool PreferredLaunchConfig::canLowerBdimx() const {
  return bdimx() > kMinBdimx;
}

bool PreferredLaunchConfig::setBdimx(int bdimx, bool dry_run) {
  constexpr int block_size = 256;

  if (bdimx < kMinBdimx || bdimx > kMaxBdimx) {
    return false;
  }

  NVF_ERROR(block_size % bdimx == 0, "Invalid bdimx: ", bdimx);
  int bdimy = block_size / bdimx;

  if (!dry_run) {
    bdimy_ = bdimy;
    bdimx_ = bdimx;
  }

  return true;
}

// Populate the list of valid gridDim configs for persistent grid
// normalization kernels in the order of increasing gridDim.y.
// Start
// with gridDim.y == 2. For example, on A100, the list would be: [(54,
// 2), (36, 3), (27, 4), (21, 5), (18, 6), (15, 7), (13, 8), (12, 9),
// (10, 10), (9, 12), (8, 13), (7, 15), (6, 18), (5, 21), (4, 27), (3,
// 36), (2, 54)].
void PreferredLaunchConfig::initValidGdims() {
  std::vector<std::pair<int, int>> grid_dims;
  const int num_sms =
      at::cuda::getCurrentDeviceProperties()->multiProcessorCount;
  const int max_first_half =
      static_cast<int>(std::sqrt(static_cast<float>(num_sms)));
  for (int gdimy = 2; gdimy <= max_first_half; ++gdimy) {
    int gdimx = num_sms / gdimy;
    grid_dims.emplace_back(gdimx, gdimy);
  }
  // Reverse the first half and swap gridDim.x and gridDim.y. That
  // list becomes the latter half
  auto latter_half = grid_dims;
  std::reverse(latter_half.begin(), latter_half.end());
  for (const auto& gdimx_gdimy : latter_half) {
    if (gdimx_gdimy.second == gdimx_gdimy.first) {
      // This is already in the first half
      continue;
    }
    grid_dims.emplace_back(gdimx_gdimy.second, gdimx_gdimy.first);
  }
  valid_grid_dims_ = grid_dims;
}

bool PreferredLaunchConfig::moveToNextConfig() {
  if (moveToNextGdim()) {
    return true;
  }

  // Can't increase gdimy. Try bdimy next.
  if (moveToNextBdim()) {
    return true;
  }

  // No more valid config
  invalidate();
  return false;
}

bool PreferredLaunchConfig::moveToNextBdim() {
  const int new_bdimx = bdimx() / 2;
  if (setBdimx(new_bdimx)) {
    resetGdim();
    return true;
  } else {
    invalidate();
    return false;
  }
}

bool PreferredLaunchConfig::moveToNextGdim() {
  auto grid_dims_next_pos = getNextGdimsPos();
  if (grid_dims_next_pos >= 0) {
    grid_dims_pos_ = grid_dims_next_pos;
    return true;
  } else {
    return false;
  }
}

int PreferredLaunchConfig::peekNextGdimx() const {
  auto grid_dims_next_pos = getNextGdimsPos();
  if (grid_dims_next_pos >= 0) {
    return gdimxAt(grid_dims_next_pos);
  } else {
    return -1;
  }
}

int PreferredLaunchConfig::peekNextGdimy() const {
  auto grid_dims_next_pos = getNextGdimsPos();
  if (grid_dims_next_pos >= 0) {
    return gdimyAt(grid_dims_next_pos);
  } else {
    return -1;
  }
}

int PreferredLaunchConfig::getNextGdimsPos() const {
  auto grid_dims_next_pos = grid_dims_pos_ + 1;
  if (grid_dims_next_pos < (int)valid_grid_dims_.size()) {
    return grid_dims_next_pos;
  } else {
    return -1;
  }
}

namespace {

// Estimated register count available for persistent buffer. The
// available space is considered to depend on the size of the
// persistent buffer itself due to the predicate caching
int64_t getAvailableRegisterCount(int64_t persistent_buffer_factor) {
  // The thread block size is (currently) always 256, so each thread
  // can use up to 255 registers
  int64_t register_count = scheduler_utils::max_registers_per_thread;

  // Offset a constant overhead
  register_count -= scheduler_utils::register_overhead;

  // Allow small number of spills
  register_count += 5;

  // account for index caching, assuming each cache entry
  //  consumes one register
  // TODO: Consider relaxing this reduction. It seems likes
  //  overestimation.
  register_count -= persistent_buffer_factor;

  return register_count;
}

int64_t getMinPersistentBufferSize(
    const int64_t total_reduction_numel,
    const int64_t bdimy,
    const int64_t gdimy) {
  return ceilDiv(ceilDiv(total_reduction_numel, bdimy), gdimy);
}

// Return true if a given combination of parameters is likely to
// result in no (or little) register spilling
bool checkIfWithinRegisterSpace(
    int64_t total_reduction_numel,
    int64_t persistent_buffer_size,
    int64_t vectorize_factor,
    int64_t bdimy,
    int64_t gdimy) {
  // The extent of the persistent buffer domain
  auto pb_factor =
      getMinPersistentBufferSize(total_reduction_numel, bdimy, gdimy);

  NVF_ERROR(pb_factor > 0);

  const auto available_reg_count = getAvailableRegisterCount(pb_factor);

  auto per_thread_persistent_buffer_size =
      ceilDiv(ceilDiv(persistent_buffer_size, bdimy), gdimy) * vectorize_factor;

  auto persistent_buffer_reg_count =
      ceilDiv(per_thread_persistent_buffer_size, sizeof(int));

  log("persistent_buffer_reg_count: ",
      persistent_buffer_reg_count,
      ", available_reg_count: ",
      available_reg_count);

  return persistent_buffer_reg_count <= available_reg_count;
}

// Calculate the factor of work of the last thread block in each of
// reductions. More specifically, use the number of serial
// iterations for the persistent buffer loop as a proxy of the
// amount of work. The rest of the blocks should execute the loop
// buffer_size times, whereas the last block only processes the
// remaining iterations.
double getLastBlockWorkRatio(
    const int64_t total_reduction_numel,
    const int64_t bdimy,
    const int64_t persistent_buffer_size) {
  auto last_block_pb =
      total_reduction_numel % (persistent_buffer_size * bdimy) / bdimy;
  return ((double)last_block_pb) / (double)persistent_buffer_size;
};

// In the current outer normalization scheduling, only the last thread
// block of each reduction group hits the fallback path of the
// unswitched loops, so it can be significantly slower than the
// rest. This is particularly problematic with grid persistence as all
// thread blocks need to synchronize, so the slowest block determines
// the performance. This could be to some extent mitigated by
// adjusting the buffer size such that the work assigned to the last
// block is relatively smaller than the work assigned to the
// rest.
//
// Here, given a valid launch config, we try to slightly adjust it so
// that the ratio of the last work becomes the smallest. We do this by
// increasing buffer sizes and in turn decreasing gdimy and picking the
// configuration that has the smallest work ratio. All of this is done
// with some bounds, e.g., the buffer size should still be within the
// register space, the decrease of gdimy should be less than 10%,
// etc. These threshold values are experimentally picked on A100 with
// the current benchmarks, but more tuning would likely lead to better
// performance.
//
// The function returns the adjusted gdimy and persistent buffer size
// as well as a bool indicating whether the work size is
// sufficiently reduced. Nullopt is returned if no adjustment is
// successfully done and the search should continue.
std::optional<std::tuple<int64_t, int64_t, bool>> reduceWorkOfLastBlock(
    const PreferredLaunchConfig& launch_cfg,
    const int64_t total_reduction_numel,
    const int64_t total_iteration_numel,
    const int64_t persistent_buffer_size,
    const int64_t vectorize_factor) {
  const auto bdimy = launch_cfg.bdimy();

  // Aim to reduce the work size of the last block to be smaller than
  // some factor of the rest of the blocks.
  const double target_last_block_work_ratio = 0.25;

  // Start with the current gdimy and buffer size. Gradually increase
  // the buffer size and in turn decrease gdimy with the bounds set as
  // below.
  int64_t current_gdimy = launch_cfg.gdimy();
  auto current_buffer_size =
      getMinPersistentBufferSize(total_reduction_numel, bdimy, current_gdimy);

  log("reduceWorkOfLastBlock: ", current_gdimy, ", ", current_buffer_size);

  // Threshold to stop decreasing gdimy
  const auto min_gdimy = static_cast<int64_t>((double)current_gdimy * 0.9);

  // Keep track of the best gdimy and buffer size configuration
  auto optimal_size = current_buffer_size;
  auto optimal_gdimy = current_gdimy;
  double optimal_work_ratio =
      getLastBlockWorkRatio(total_reduction_numel, bdimy, current_buffer_size);

  // Find the best gdimy and buffer size configuration by lowering
  // gdimy. Stop if the minimum gdimy is hit or the register limit is
  // reached.
  while (current_gdimy >= min_gdimy &&
         checkIfWithinRegisterSpace(
             total_reduction_numel,
             persistent_buffer_size,
             vectorize_factor,
             bdimy,
             current_gdimy)) {
    auto ratio_of_last_block_work = getLastBlockWorkRatio(
        total_reduction_numel, bdimy, current_buffer_size);
    log("Ratio of last block work: ",
        ratio_of_last_block_work,
        ", persistent_buffer: ",
        current_buffer_size,
        ", gdimy: ",
        current_gdimy);

    if (ratio_of_last_block_work < optimal_work_ratio) {
      optimal_work_ratio = ratio_of_last_block_work;
      optimal_size = current_buffer_size;
      optimal_gdimy = current_gdimy;
    }

    if (ratio_of_last_block_work < target_last_block_work_ratio) {
      // Good enough config found; stop searching
      break;
    }

    // not good enough; increase persistent buffer
    ++current_buffer_size;
    // adjust gdimy (decreased as persistent_buffer is increased)
    current_gdimy =
        ceilDiv(ceilDiv(total_reduction_numel, bdimy), current_buffer_size);

    log("Next buffer size: ",
        current_buffer_size,
        ", Next gdimy: ",
        current_gdimy);
  }

  // Use the optimal ratio if it's within the threshold
  if (optimal_work_ratio < target_last_block_work_ratio) {
    log("Successfully reduced to ", optimal_work_ratio);
    return std::make_tuple(optimal_gdimy, optimal_size, true);
  }

  // Acceptable config not found. Continue searching a better config
  // by moving to the next candidate. However, if the next candidate
  // incurs a larger number of grid syncs, i.e., the serial factor of
  // the iteration domain is larger, the additional overhead would
  // likely to outweigh the benefit of potentially better block
  // specialization, so pick the best among found so far.
  auto next_gdimx = launch_cfg.peekNextGdimx();

  // If the next gdimx is negative, that means there's no more config
  // candidate or the next would decrease the bdimx, which could be a
  // large perf degradation, so stop the search then.
  if (next_gdimx < 0) {
    log("Stop as there's no more search space left for gdimx");
    return std::make_tuple(optimal_gdimy, optimal_size, false);
  }

  if (next_gdimx > 0) {
    auto remaining_iteration_factor = ceilDiv(
        ceilDiv(total_iteration_numel, vectorize_factor), launch_cfg.bdimx());
    auto current_iterration_count =
        ceilDiv(remaining_iteration_factor, launch_cfg.gdimx());
    auto next_iteration_count = ceilDiv(remaining_iteration_factor, next_gdimx);
    log("Next iteration count: ",
        next_iteration_count,
        ", next gdimx: ",
        next_gdimx,
        ", current iteration: ",
        current_iterration_count,
        ", curreng gdimx: ",
        launch_cfg.gdimx());
    if (next_iteration_count > current_iterration_count) {
      log("Still not good but stop here to avoid increase of iteration count");
      return std::make_tuple(optimal_gdimy, optimal_size, false);
    }
  }

  log("Acceptable config not found. Continue search");
  return std::nullopt;
}

} // namespace

// Iterate configurations from largest blockDim.x and smallest
// gridDim.y until the per-thread size of the persistent buffer
// becomes sufficiently small enough not to cause (significant)
// register spill.
std::optional<GridOuterNormalizationParams> getGridOuterNormalizationParams(
    int64_t total_reduction_numel,
    int64_t total_iteration_numel,
    int64_t vectorize_factor,
    int64_t persistent_buffer_size) {
  PreferredLaunchConfig launch_cfg;

  // The launch config starts with the largest blockDim.x, which may
  // be larger than the iteration size. Decrease it until it doesn't
  // exceed the iteration size.
  const auto max_bdimx = ceilDiv(total_iteration_numel, vectorize_factor);
  while (launch_cfg.bdimx() > max_bdimx) {
    if (!launch_cfg.moveToNextBdim()) {
      // The iteration size is too small. It might still be worthwhile
      // to be persistent, but it's unlikely to be performant anyway
      return std::nullopt;
    }
  }

  // Iterate candidates of launch configurations
  while (!launch_cfg.isInvalid()) {
    log("Current config: ", launch_cfg);

    // Skip if iterations are not evenly distributed among thread
    // blocks unless the remaining factor is smaller than
    // gridDim.x. However, don't skip if this is the last valid config
    // within the same blockDim config.
    auto remaining_gdimx_factor =
        ceilDiv(total_iteration_numel / vectorize_factor, launch_cfg.bdimx());
    // TODO: Needs better tuning. Probably want to allow
    // configurations that are slightly uneven
    if (remaining_gdimx_factor > launch_cfg.gdimx() &&
        remaining_gdimx_factor % launch_cfg.gdimx() != 0 &&
        !launch_cfg.isNextSmallerBdimx()) {
      log("Rejected due to uneven iteration domain");
      launch_cfg.moveToNextConfig();
      continue;
    }

    if (!checkIfWithinRegisterSpace(
            total_reduction_numel,
            persistent_buffer_size,
            vectorize_factor,
            launch_cfg.bdimy(),
            launch_cfg.gdimy())) {
      log("Rejected due to register spill");
      launch_cfg.moveToNextConfig();
      continue;
    }

    // At this point, gdimy is large enough to keep the register
    // pressure low enough.

    // In case the iteration domain is small, the gdimx and bdimx pair
    // may be too large and some threads/blocks may be idle.

    if (remaining_gdimx_factor < launch_cfg.gdimx()) {
      log("gdimx too large: ",
          remaining_gdimx_factor,
          ", vec: ",
          vectorize_factor);
      launch_cfg.moveToNextConfig();
      continue;
    }

    // If there's idle tidx threads, don't accept if there's further
    // config candidates with smaller bdimx
    if (vectorize_factor * launch_cfg.bdimx() * launch_cfg.gdimx() >
            total_iteration_numel &&
        launch_cfg.canLowerBdimx()) {
      log("Skip due to too large bdimx: ", launch_cfg.bdimx());
      launch_cfg.moveToNextBdim();
      continue;
    }

    // Adjust gdimy and buffer size for processing predicates more
    // efficiently through the block specialization, so that the last
    // block is assigned with a relatively small chunk of work.
    // For some reason, this doesn't work well on Titan RTX. It seems
    // it's just better unswitching by a small factor.
    // TODO: Test other generations of GPUs
    int64_t adjusted_gdimy = -1;
    int64_t adjusted_buffer_size = -1;
    bool last_block_work_reduced = false;
    const auto major_ver = at::cuda::getCurrentDeviceProperties()->major;
    const auto minor_ver = at::cuda::getCurrentDeviceProperties()->minor;
    if (major_ver == 7 && minor_ver == 5) {
      adjusted_gdimy = launch_cfg.gdimy();
      adjusted_buffer_size = getMinPersistentBufferSize(
          total_reduction_numel, launch_cfg.bdimy(), launch_cfg.gdimy());
      last_block_work_reduced = false;
    } else {
      auto gdimy_pb_size = reduceWorkOfLastBlock(
          launch_cfg,
          total_reduction_numel,
          total_iteration_numel,
          persistent_buffer_size,
          vectorize_factor);
      if (!gdimy_pb_size.has_value()) {
        launch_cfg.moveToNextConfig();
        continue;
      }
      std::tie(adjusted_gdimy, adjusted_buffer_size, last_block_work_reduced) =
          *gdimy_pb_size;
    }

    // Acceptable configuration found
    auto launch_params = LaunchParams(
        launch_cfg.gdimx(),
        adjusted_gdimy,
        LaunchParams::UNINITIALIZED_VAL,
        launch_cfg.bdimx(),
        launch_cfg.bdimy(),
        LaunchParams::UNINITIALIZED_VAL);

    // If the last block is sufficiently reduced, unswitch the whole
    // persistent buffer. Otherwise, unswitch by a factor of 4.
    int64_t unswitch_factor = last_block_work_reduced
        ? adjusted_buffer_size
        : std::min(4l, adjusted_buffer_size);

    GridOuterNormalizationParams params = {
        .launch_params = launch_params,
        .persistent_buffer_factor = adjusted_buffer_size,
        .unswitch_factor = unswitch_factor};
    return params;
  }

  // No valid config found. Return launch_cfg, which should be marked
  // as invalid
  NVF_ERROR(launch_cfg.isInvalid());
  return std::nullopt;
}

bool checkIfReductionsAreInnerOuter(
    const std::vector<TensorView*>& inner_reduction_tvs,
    const std::vector<TensorView*>& outer_reduction_tvs) {
  bool pass_combined_heck = true;
  // inner reduction must be [I,I,...R,R]
  auto innerReductionCheck = [](TensorView* tv) {
    int ndim = static_cast<int>(tv->nDims());
    int lastIter = -1;
    while (lastIter < ndim - 1 && tv->axis(lastIter + 1)->isIteration()) {
      lastIter++;
    }
    int firstRedu = ndim;
    while (firstRedu > 0 && tv->axis(firstRedu - 1)->isReduction()) {
      firstRedu--;
    }
    return lastIter >= 0 && firstRedu < ndim && lastIter == firstRedu - 1;
  };
  // outer reduction must be [R,R,..I,I]
  auto outerReductionCheck = [](TensorView* tv) {
    int ndim = static_cast<int>(tv->nDims());
    int lastRedu = -1;
    while (lastRedu < ndim - 1 && tv->axis(lastRedu + 1)->isReduction()) {
      lastRedu++;
    }
    int firstIter = ndim;
    while (firstIter > 0 && tv->axis(firstIter - 1)->isIteration()) {
      firstIter--;
    }
    return lastRedu >= 0 && firstIter < ndim && lastRedu == firstIter - 1;
  };
  for (auto itv : inner_reduction_tvs) {
    if (!innerReductionCheck(itv)) {
      pass_combined_heck = false;
      break;
    }
  }
  for (auto otv : outer_reduction_tvs) {
    if (!outerReductionCheck(otv)) {
      pass_combined_heck = false;
      break;
    }
  }
  return pass_combined_heck;
}

bool hasSharedInput(
    const std::vector<TensorView*>& inner_reduction_tvs,
    const std::vector<TensorView*>& outer_reduction_tvs) {
  bool has_shared_input = false;
  std::unordered_set<TensorView*> input_inner_reduction_tvs;
  for (auto tv : inner_reduction_tvs) {
    for (auto input_tv : ir_utils::inputTvsOf(tv)) {
      input_inner_reduction_tvs.emplace(input_tv);
    }
  }
  for (auto tv : outer_reduction_tvs) {
    for (auto input_tv : ir_utils::inputTvsOf(tv)) {
      if (input_inner_reduction_tvs.find(input_tv) !=
          input_inner_reduction_tvs.end()) {
        has_shared_input = true;
        break;
      }
    }
    if (has_shared_input) {
      break;
    }
  }
  return has_shared_input;
}

bool isConnectedOnlyThroughReductionProducer(
    const std::vector<TensorView*>& inner_reduction_tvs,
    const std::vector<TensorView*>& outer_reduction_tvs) {
  const std::unordered_set<TensorView*> outer_tv_set{
      outer_reduction_tvs.begin(), outer_reduction_tvs.end()};
  // initialize disjoint sets with tvs connected to inner reduction tvs
  std::unordered_set<TensorView*> disjoint_tvs =
      scheduler_utils::getAllTvsFrom(inner_reduction_tvs, outer_tv_set);
  // get disjoint sets with tvs connected to outer reduction tvs
  // check if there is any intersection
  for (auto otv : outer_reduction_tvs) {
    const auto& producers = ir_utils::producerTvsOf(otv);
    // cutoff at producers of outer reduction tvs as they are computed with
    // inner reducitons
    const auto& connected_tv_set = scheduler_utils::getAllTvsFrom(
        {otv}, {producers.begin(), producers.end()});
    for (auto tv : connected_tv_set) {
      if (!disjoint_tvs.emplace(tv).second) {
        return false;
      }
    }
  }
  return true;
}

bool isReductionIterationAxisMatched(
    const std::vector<TensorView*>& inner_reduction_tvs,
    const std::vector<TensorView*>& outer_reduction_tvs) {
  // set up reference, checkIfReductionsAreInnerOuter already ensures all the
  // tensor domains are either iteration or reduction, so we can just use a
  // vector of bool.
  auto reference_tv = inner_reduction_tvs[0];
  std::vector<bool> is_reduction(reference_tv->nDims(), false);
  for (const auto i : c10::irange(reference_tv->nDims())) {
    auto id = reference_tv->axis(i);
    NVF_CHECK(
        id->getIterType() == IterType::Iteration ||
            id->getIterType() == IterType::Reduction,
        "Invalid iteration type: ",
        id->getIterType());
    if (id->isReduction()) {
      is_reduction[i] = true;
    }
  }
  // check other inner reduction tvs, the corresponding axis should be
  // reduction.
  for (auto i : c10::irange(1, inner_reduction_tvs.size())) {
    auto tv = inner_reduction_tvs[i];
    for (const auto i : c10::irange(tv->nDims())) {
      auto id = tv->axis(i);
      NVF_CHECK(
          id->getIterType() == IterType::Iteration ||
              id->getIterType() == IterType::Reduction,
          "Invalid iteration type: ",
          id->getIterType());

      if (id->isReduction() != is_reduction.at(i)) {
        return false;
      }
    }
  }
  // check outer reduction tvs, the corresponding axis should be iteration.
  for (auto tv : outer_reduction_tvs) {
    for (const auto i : c10::irange(tv->nDims())) {
      auto id = tv->axis(i);
      NVF_CHECK(
          id->getIterType() == IterType::Iteration ||
              id->getIterType() == IterType::Reduction,
          "Invalid iteration type: ",
          id->getIterType());

      if (id->isIteration() != is_reduction.at(i)) {
        return false;
      }
    }
  }

  return true;
}

int64_t partialReductionBufferSize(
    const std::vector<TensorView*>& outer_reduction_tvs,
    SchedulerRuntimeInfo& runtime_info) {
  int64_t partial_reduction_buffer_size = 0;
  for (auto buffer : outer_reduction_tvs) {
    int64_t buffer_size = -1;
    for (auto id : buffer->getLogicalDomain()) {
      if (id->isReduction() || id->isBroadcast()) {
        continue;
      }
      auto id_size = runtime_info.expressionEvaluator().evaluate(id->extent());
      NVF_ERROR(id_size.hasValue(), "Could not infer persistent buffer size.");
      if (buffer_size == -1) {
        buffer_size = id_size.as<int64_t>();
      } else {
        buffer_size *= id_size.as<int64_t>();
      }
    }
    buffer_size = (buffer_size == -1) ? 0
                                      : buffer_size *
            (int64_t)dataTypeSize(buffer->getDataType().value(),
                                  runtime_info.getIndexType());
    partial_reduction_buffer_size += buffer_size;
  }
  return partial_reduction_buffer_size;
}

// Get the appropriate scheduler based on reduction type
SchedulerType getPersistentHeuristicFor(ReductionType reduction_type) {
  switch (reduction_type) {
    case ReductionType::Inner:
      return SchedulerType::InnerPersistent;
    case ReductionType::Outer:
      return SchedulerType::OuterPersistent;
    case ReductionType::InnerOuter:
      return SchedulerType::InnerOuterPersistent;
    default:
      NVF_THROW(
          "Reduction type not supported! reduction_type: ", reduction_type);
  }
}

void checkReductionTvForScheduling(Fusion* fusion, TensorView* ref_red_tv) {
  NVF_ERROR(ref_red_tv != nullptr, "Reduction TensorView wasn't found.");
  NVF_ERROR(ref_red_tv->hasReduction(), "TensorView doesn't have a reduction.");
  NVF_ERROR(
      ir_utils::isReductionOp(ref_red_tv->definition()),
      "TensorView doesn't have a reduction.");
  NVF_ERROR(
      std::any_of(
          fusion->inputs().begin(),
          fusion->inputs().end(),
          [](Val* inp) { return inp->isA<TensorView>(); }),
      "Tried to schedule a fusion with no tensor inputs, currently not supported.");
}

int64_t getMaxRegOrSharedMemorySizeForPersistentBuffer(
    SchedulerRuntimeInfo& runtime_info,
    const std::vector<TensorView*>& persistent_buffers,
    const bool can_use_smem_persistent) {
  // Init to register file size, which is half of the full register file size
  int64_t available_persistent_buffer_size =
      scheduler_utils::register_file_size;
  // shared memory persistent is not implemented for 3D inner reduction
  if (!can_use_smem_persistent) {
    return available_persistent_buffer_size;
  }
  // Check available shared memory
  const auto dev_prop = at::cuda::getCurrentDeviceProperties();
  const int64_t max_shared_memory_size =
      (int64_t)dev_prop->sharedMemPerBlockOptin;
  // Some shared memories are reserved for kernel launch overhead and
  // reduction_broadcast_workspace. Estimation is conservative, but should
  // be good enough. The actual threads per block is set in the heuristics
  // and it may be smaller than maxThreadsPerBlock.
  // TODO: More accurate estimation of available shared memory size.
  const int64_t kernel_overhead = (int64_t)dev_prop->reservedSharedMemPerBlock;
  int64_t max_buffer_dtype_size = 1;
  for (auto tv : persistent_buffers) {
    max_buffer_dtype_size = std::max(
        max_buffer_dtype_size,
        dataTypeSize(tv->getDataType().value(), runtime_info.getIndexType()));
  }
  const int64_t reduction_broadcast_workspace =
      (int64_t)(dev_prop->maxThreadsPerBlock) * max_buffer_dtype_size;
  const int64_t available_shared_memory_size =
      max_shared_memory_size - kernel_overhead - reduction_broadcast_workspace;
  available_persistent_buffer_size =
      std::max(available_persistent_buffer_size, available_shared_memory_size);
  return available_persistent_buffer_size;
}

// Returns BufferProjectionStrategy based on buffer size, hardware, and fusion
// ops. ProjectToInputs: recompute buffer from cached inputs to save
// register/shared memory usage. NoProjectToAvoidRecompute: don't recompute to
// reduce computation cost. NoProjectOtherReasons: don't recompute due to other
// reasons.
BufferProjectionStrategy isProjectBufferToInputs(
    Fusion* fusion,
    SchedulerRuntimeInfo& runtime_info,
    const scheduler_utils::PersistentBufferInfo& persistent_buffer_info,
    const scheduler_utils::PersistentBufferSizeReturn&
        persistent_buffer_size_info,
    const SchedulerType scheduler_type,
    const bool can_use_smem_persistent,
    const bool check_projected_buffer_size) {
  // don't project if there are view ops and no buffer can be projected
  bool can_project = !persistent_buffer_info.has_view_ops &&
      persistent_buffer_size_info.projected_persistent_buffer_size > 0;
  if (!can_project) {
    return BufferProjectionStrategy::NoProjectOtherReasons;
  }

  // Enusre project to inputs can save persistent buffer size,
  // unless it's innerOuter with outer broadcast where project to inputs reduces
  // gmem access.
  if (check_projected_buffer_size &&
      persistent_buffer_size_info.projected_persistent_buffer_size >=
          persistent_buffer_size_info.persistent_buffer_size) {
    return BufferProjectionStrategy::NoProjectOtherReasons;
  }

  // must project to inputs otherwise don't have enough register or shared
  // memory to store the buffers. Even after projecting, may still not have
  // enough register or shared memory, then canScheduleRunTime will return
  // false. For InnerOuterPersistent, both register and shared memory are used
  // and will be handled in getPersistentBufferStorageParams.
  if (scheduler_type != SchedulerType::InnerOuterPersistent) {
    int64_t max_available_buffer =
        getMaxRegOrSharedMemorySizeForPersistentBuffer(
            runtime_info,
            persistent_buffer_info.persistent_buffers,
            can_use_smem_persistent);
    if (max_available_buffer <
        persistent_buffer_size_info.persistent_buffer_size) {
      return BufferProjectionStrategy::ProjectToInputs;
    }
  }

  // don't project if recompute requires rng op
  if (persistent_buffer_info.projection_with_rng_op) {
    return BufferProjectionStrategy::NoProjectOtherReasons;
  }

  // free to project if no exp op
  if (!persistent_buffer_info.projection_with_exp_op) {
    return BufferProjectionStrategy::ProjectToInputs;
  }

  // Recompute from inputs reduces regisger usage which may lead to higher
  // occupancy and better performance. However, it also increases computation
  // cost which may lead to lower performance, especially when the device has a
  // high bandwidth to flops ratio where the kernel may change from memory bound
  // to compute bound. Here, we use two empirical values derived from tests of
  // softmax on H100 and B100/200. B100/200 are considered as devices with high
  // bandwidth to flops ratio.
  if (scheduler_type == SchedulerType::InnerPersistent) {
    bool is_high_bandwidth_flops_ratio =
        scheduler_utils::isHighBandwidthFlopsRatio();
    int64_t buffer_per_block =
        is_high_bandwidth_flops_ratio ? 24 * 4 * 1024 : 6 * 4 * 1024;
    if (persistent_buffer_size_info.persistent_buffer_size <=
        buffer_per_block) {
      return BufferProjectionStrategy::NoProjectToAvoidRecompute;
    }
  }

  return BufferProjectionStrategy::ProjectToInputs;
}

PersistentKernelProperties getPersistentKernelProperties(
    Fusion* fusion,
    SchedulerRuntimeInfo& runtime_info,
    HeuristicDataCache* data_cache,
    SchedulerType scheduler_type) {
  FUSER_PERF_SCOPE(
      "normalization_scheduler_utils::getPersistentKernelProperties");

  auto reduction_tv_entry =
      HeuristicDataCacheEntry<HeuristicCompileTime::ReductionTVs>(
          data_cache, [&fusion]() {
            return std::make_unique<std::vector<TensorView*>>(
                scheduler_utils::getReductionTvs(fusion));
          });

  auto& reduction_tvs = reduction_tv_entry.get();
  NVF_ERROR(!reduction_tvs.empty(), "Need reduction tensor views to schedule.");
  auto ref_red_tv = reduction_tvs[0];

  checkReductionTvForScheduling(fusion, ref_red_tv);

  scheduler_utils::ReductionTvProperties properties;
  TensorView* reduced_tv = nullptr;
  int64_t vectorize_factor = -1;

  properties =
      scheduler_utils::getReductionProperties(fusion, runtime_info, ref_red_tv);
  reduced_tv = ir_utils::getSoleProducerTv(ref_red_tv);

  // Although properties contains runtime information
  // "inner_most_dimension_ndims" is a compile time value
  auto vec_break_point = HeuristicDataCacheEntry<
      HeuristicCompileTime::VectorizationBreakPointOfReductionProducer>(
      data_cache, [&ref_red_tv, &reduced_tv, &properties]() {
        return std::make_unique<int64_t>(
            vectorize_helper::getVectorizationBreakPointOfReductionProducer(
                ref_red_tv, reduced_tv, properties.inner_most_dimension_ndims));
      });

  vectorize_factor = vectorize_helper::getVectorizationFactor(
      runtime_info, reduced_tv, data_cache, vec_break_point.get());

  auto persistent_buffer_info_entry =
      HeuristicDataCacheEntry<HeuristicCompileTime::PersistentBufferInfo>(
          data_cache, [&fusion]() {
            return std::make_unique<scheduler_utils::PersistentBufferInfo>(
                scheduler_utils::persistentBuffers(fusion));
          });
  auto& persistent_buffer_info = persistent_buffer_info_entry.get();
  NVF_ERROR(
      !persistent_buffer_info.persistent_buffers.empty(),
      "Persistent scheduler requires persistent buffers.");
  auto persistent_buffer_size_info = scheduler_utils::persistentBufferSize(
      fusion, runtime_info, persistent_buffer_info, data_cache);

  // Can project to input?
  // Figure out if we want to projet persistent buffers to the inputs for
  // exmaple if we have an input tensor t0 that's fp16:
  //
  // t0 = makeSymbolicTensor(2, DataType::Half)
  // t1 = castOp(DataType::Float, t0)
  // t2 = sum(t1, 1)
  // t3 = broadcast(t2, {false, true})
  // t4 = set(t1)
  // t5 = add(t4, t3)
  // t6 = castOp(DataType::Half, t5)
  //
  // The persistent buffer is detected as being t1, which would save the
  // persistent buffer as a float, however we could obviously just save t0 which
  // is half and would take half the memory. A more complex scenario of this
  // which requires more advanced analysis is batch norm backwards.
  // TODO: Fix projected persistent buffers with view
  // https://github.com/csarofeen/pytorch/issues/2054

  // Project to input when it can reduce buffer size and the gains of
  // reducing buffer size is larger than the pains of recalculations.
  bool can_use_smem_persistent =
      properties.inner_most_dimension_numel == properties.total_reduction_numel;
  auto project_strategy = isProjectBufferToInputs(
      fusion,
      runtime_info,
      persistent_buffer_info,
      persistent_buffer_size_info,
      scheduler_type,
      can_use_smem_persistent);
  bool project_persistent_buffers =
      (project_strategy == BufferProjectionStrategy::ProjectToInputs);
  bool disable_project_to_avoid_recompute =
      (project_strategy == BufferProjectionStrategy::NoProjectToAvoidRecompute);
  int64_t max_persistent_buffer_size = project_persistent_buffers
      ? persistent_buffer_size_info.projected_persistent_buffer_size
      : persistent_buffer_size_info.persistent_buffer_size;

  // Info about input and output tensors
  // Base max dtype and n_tensor_inputs on tensors that are vectorizable (i.e.
  // share inner dimension with data pattern we're looking at).
  // TODO: This might be better if it was the larger of input or outputs. Would
  // be even better if we had better analysis as not all unrolled elements have
  // to be alive at the same time.
  auto unrollable_inputs_outputs_entry =
      HeuristicDataCacheEntry<HeuristicCompileTime::UnrollableInputsAndOutputs>(
          data_cache, [&reduced_tv]() {
            return std::make_unique<std::vector<TensorView*>>(
                scheduler_utils::getInputsOutputsWithInnerDim(
                    reduced_tv, false, false));
          });

  // Info about ops in the fusion, used to set model specific parameters
  int64_t max_dtype_size = 1;
  int64_t n_tensor_inputs = 0;

  auto& unrollable_inputs_outputs = unrollable_inputs_outputs_entry.get();
  for (auto tv : unrollable_inputs_outputs) {
    if (!tv->isFusionInput()) {
      continue;
    }
    max_dtype_size = std::max(
        max_dtype_size,
        dataTypeSize(tv->getDataType().value(), runtime_info.getIndexType()));
    n_tensor_inputs++;
  }
  // To prevent division by zero, ensure that n_tensor_inputs is not equal to
  // zero.
  n_tensor_inputs = std::max(n_tensor_inputs, (int64_t)1);

  // Exp op typically used in softmax is expensive and needs more registers.
  bool has_exp_op = false;
  bool has_rng_op = false;

  // Could save fusion->exprs() instead of doing this, but allTvs is already
  // cached in fusion so using that for now.
  for (auto tv : fusion->allTvs()) {
    if (tv->definition() == nullptr) {
      continue;
    }
    if (tv->definition()->isA<UnaryOp>() &&
        tv->definition()->as<UnaryOp>()->getUnaryOpType() == UnaryOpType::Exp) {
      has_exp_op = true;
    }
    if (tv->definition()->isA<RNGOp>()) {
      has_rng_op = true;
    }
  }

  // Return collected properties to get heuristics.
  return PersistentKernelProperties{
      .inner_most_dimension_numel = properties.inner_most_dimension_numel,
      .total_reduction_numel = properties.total_reduction_numel,
      .total_iteration_numel = properties.total_iteration_numel,
      .max_persistent_buffer_size = max_persistent_buffer_size,
      .n_tensor_inputs = n_tensor_inputs,
      .max_dtype_size = max_dtype_size,
      .vectorize_factor = vectorize_factor,
      .project_persistent_buffers = project_persistent_buffers,
      .index_type = runtime_info.getIndexType(),
      .has_exp_op = has_exp_op,
<<<<<<< HEAD
      .persistent_buffers = project_persistent_buffers
          ? persistent_buffer_info.projectable_buffer_inputs
          : persistent_buffer_info.persistent_buffers};
=======
      .has_rng_op = has_rng_op,
      .disable_project_to_avoid_recompute = disable_project_to_avoid_recompute,
      .persistent_buffers = persistent_buffer_info.persistent_buffers};
>>>>>>> b276c635
}

bool checkOpsAndInputs(Fusion* fusion, SchedulerType scheduler_type) {
  if (scheduler_utils::isResharding(fusion)) {
    scheduler_debug_utils::canScheduleRejectReason(
        scheduler_type, "Fusion is resharding.");
    return false;
  }

  // Needs at least one reduction to consider.
  if (!ir_utils::hasAnyReductionOps(fusion)) {
    scheduler_debug_utils::canScheduleRejectReason(
        scheduler_type, "needs a reduction op");
    return false;
  }

  if (ir_utils::filterByType<TensorView>(fusion->inputs()).empty()) {
    scheduler_debug_utils::canScheduleRejectReason(
        scheduler_type, "Scheduling not supported with no input");
    return false;
  }

  // Check that inputs of all select/gather-like ops are fusion inputs
  if (registry_utils::rejectScheduleForMemoryPromotion(
          fusion, scheduler_type)) {
    return false;
  }

  if (registry_utils::hasNonUniqueBcast(fusion)) {
    scheduler_debug_utils::canScheduleRejectReason(
        scheduler_type,
        "Broadcasting dimension might be broadcasting to multiple sizes.");
    return false;
  }

  return true;
}

bool checkReductionPattern(
    Fusion* fusion,
    SchedulerType scheduler_type,
    const std::vector<TensorView*>& reduction_tvs1,
    const std::vector<TensorView*>& reduction_tvs2) {
  // Ensure that the reduction operations share the same axes in their root
  // domains
  FusionGuard fg(fusion);
  ComputeAtLogicalDomainMap logical_map;
  logical_map.build(true);

  // Helper function to check the pattern equivalence for a list of
  // TensorViews
  auto checkPattern = [&](const std::vector<TensorView*>& rtvs) -> bool {
    for (const auto it : c10::irange(1, rtvs.size())) {
      if (!registry_utils::checkPatternEquivalence(
              rtvs[it - 1], rtvs[it], logical_map)) {
        scheduler_debug_utils::canScheduleRejectReason(
            scheduler_type,
            "Un-mapped multi-reduction: ",
            rtvs[it - 1]->toString(),
            " and ",
            rtvs[it]->toString());
        return false;
      }
    }
    return true;
  };

  // Check the pattern equivalence for the first set of reduction TensorViews
  if (!checkPattern(reduction_tvs1)) {
    return false;
  }

  // Return if there is no second set of reduction TensorViews
  if (reduction_tvs2.empty()) {
    return true;
  }

  // Check the pattern equivalence for the second set of reduction TensorViews
  // if provided.
  if (!checkPattern(reduction_tvs2)) {
    return false;
  }

  return true;
}

// The identical compile time check of InnerPersistentKernelScheduler and
// OuterPersistentKernelScheduler.
bool compileTimeCheck(Fusion* fusion, SchedulerType scheduler_type) {
  // common checks for all persistent heuristics
  if (!normalization_scheduler_utils::checkOpsAndInputs(
          fusion, scheduler_type)) {
    return false;
  }

  // check reduction types and pattern
  auto reduction_tvs = scheduler_utils::getReductionTvs(fusion);
  if (reduction_tvs.empty()) {
    scheduler_debug_utils::canScheduleRejectReason(
        scheduler_type, "no reduction tv");
    return false;
  }
  auto reduction_type =
      reduction_scheduler_utils::getReductionType(reduction_tvs);
  const SchedulerType persistent_heuristic =
      getPersistentHeuristicFor(reduction_type);
  if (persistent_heuristic != scheduler_type) {
    scheduler_debug_utils::canScheduleRejectReason(
        scheduler_type,
        "scheduler_type doesn't match with reduction type `",
        persistent_heuristic,
        "`.");
    return false;
  }

  if (!ir_utils::getViewOps(fusion).empty()) {
    ComputeAtMap ca_map(fusion);
    if (registry_utils::requiresForwardViewReplay(fusion, ca_map)) {
      scheduler_debug_utils::canScheduleRejectReason(
          scheduler_type, "Fusion requires view being reversible.");
      return false;
    }

    // Persistent scheduler simply uses reference_tv as the reference, if
    // that changes, this needs to be changed.
    auto reference_tv = reduction_tvs[0];
    if (registry_utils::reductionInterferingView(
            fusion, ca_map, reference_tv)) {
      scheduler_debug_utils::canScheduleRejectReason(
          scheduler_type, "View may interfere with normalization scheduling.");
      return false;
    }
  }

  // Before examining the reduction axes want to quickly
  //   check the reductions have the same axis width
  //   to avoid building root domain map in easier cases
  bool valid_axis_count = false;
  size_t axis_count = 0;
  auto reduction_root_size = [](TensorView* red_tv) {
    size_t count = 0;
    for (auto id : red_tv->getMaybeRootDomain()) {
      if (!id->isBroadcast()) {
        count++;
      }
    }
    return count;
  };

  for (auto red : reduction_tvs) {
    if (!valid_axis_count) {
      valid_axis_count = true;
      axis_count = reduction_root_size(red);
    } else {
      if (reduction_root_size(red) != axis_count) {
        scheduler_debug_utils::canScheduleRejectReason(
            scheduler_type,
            "Inconsistent reduction root size: ",
            red->toString(),
            ", expected: ",
            axis_count);
        return false;
      }
    }
  }

  if (!checkReductionPattern(fusion, scheduler_type, reduction_tvs)) {
    return false;
  }

  // Only accept persistent kernels
  auto persistent_buffer_info = scheduler_utils::persistentBuffers(fusion);
  if (persistent_buffer_info.persistent_buffers.empty()) {
    scheduler_debug_utils::canScheduleRejectReason(
        scheduler_type, "no persistent buffer identified");
    return false;
  }

  if (registry_utils::SchedulerTopologyChecker::
          hasNonNormalizePostReductionBCast(fusion)) {
    scheduler_debug_utils::canScheduleRejectReason(
        scheduler_type, "unsupported post reduction normalization");
    return false;
  }

  if (registry_utils::SchedulerTopologyChecker::
          hasGatherToBroadcastBeforeReduction(fusion, reduction_tvs)) {
    scheduler_debug_utils::canScheduleRejectReason(
        scheduler_type, "has unsupported gather-like ops before normalization");
    return false;
  }

  return true;
}

std::vector<TensorView*> movePersistentBufferToSmem(
    Fusion* fusion,
    const ReductionParams* rparams,
    const std::vector<TensorView*>& cached_inputs) {
  std::vector<TensorView*> smem_consumers;
  // Transfer the persistent buffer tensors to shared memory. These tensors are
  // housed in smem_persistent_buffers. If a candidate tensor is input, move its
  // associated cached tensors.
  if (rparams->smem_persistent_buffers.empty()) {
    return {};
  }
  const auto& persistent_buffers =
      scheduler_utils::persistentBuffers(fusion).persistent_buffers;
  auto isSharedMemoryPersistent = [&rparams](const TensorView* lookup_tv) {
    return std::any_of(
        rparams->smem_persistent_buffers.begin(),
        rparams->smem_persistent_buffers.end(),
        [lookup_tv](const auto* tv) {
          // can't use `tv->sameAs(lookup_tv)` since the saved tvs in
          // smem_persistent_buffers are from a cloned fusion.
          return tv->name() == lookup_tv->name();
        });
  };
  auto supportCpAsync = [rparams](const TensorView* smem_tv) {
    // Only supported after device 8.0
    int hw_major = at::cuda::getCurrentDeviceProperties()->major;
    if (hw_major < 8) {
      return false;
    }
    // requires 4, 8, or 16 loading bytes.
    int vect_factor = rparams->vectorize_inner_reduction
        ? (int)rparams->unroll_factor_inner_reduction
        : 1;
    size_t loading_size =
        dataTypeSize(smem_tv->getDataType().value()) * vect_factor;
    bool is_supported_bytes =
        (loading_size == 4 || loading_size == 8 || loading_size == 16);
    return is_supported_bytes;
  };
  for (auto tv : persistent_buffers) {
    std::cout << "buffer " << tv->toString() << std::endl;
    // Persistent buffers are categorized into two types:
    // (1) Cached input tensors.
    //     For these, [smem_persistent_buffers] holds the original input
    //     tensors, not the cached.
    // (2) Intermediate tensors: Other tensors used throughout computation.

    // If a buffer is absent from [smem_persistent_buffers], it may be a
    // cached input. In such cases, verify if the original input tensor is
    // stored in [smem_persistent_buffers]. So, we may need to call
    // isSharedMemoryPersistent() twice, one for the buffer iteself and the
    // other for the buffer's input tensor if the buffer is a cached input
    // and it is not in [smem_persistent_buffers].
    bool is_cached_input = false;
    bool use_smem = isSharedMemoryPersistent(tv);
    if (!use_smem &&
        std::find(cached_inputs.begin(), cached_inputs.end(), tv) !=
            cached_inputs.end()) {
      auto input_tv = ir_utils::producerTvsOf(tv).at(0);
      use_smem = isSharedMemoryPersistent(input_tv);
      is_cached_input = true;
    }
    std::cout << "use_smem " << use_smem << " is_cached_input "
              << is_cached_input << std::endl;
    if (use_smem) {
      tv->setMemoryType(MemoryType::Shared);
      // When loading from global memory (gmem), use CpAsync with a short data
      // path of gmem -> smem to reduce temporary register usage. Otherwise, the
      // data path from gmem to shared memory (smem) follows this sequence: gmem
      // -> L1 cache -> register -> smem.
      if (rparams->use_tma) {
        if (is_cached_input) {
          tv->definition()->as<LoadStoreOp>()->setOpType(
              LoadStoreOpType::CpAsyncBulkTensorTile);
        }
      } else {
        if (supportCpAsync(tv) && is_cached_input) {
          tv->definition()->as<LoadStoreOp>()->setOpType(
              LoadStoreOpType::CpAsync);
          tv->definition()->as<LoadStoreOp>()->setCacheOp(CacheOp::Unspecified);
        }
      }

      // do a register cache for all the uses of this smem tv.
      // The load from smem to register cache will then be vectorized to avoid
      // bank conflicts. The determination of bank conflicts is made per
      // transaction, with 16 bytes vectorized load, each warp needs 4
      // transactions (32 threads * 16 bytes per thread / 128 bytes per
      // transaction). In each transaction, different banks are visited, e.g.
      // transaction-1, threads 0-7 visit banks 0-31
      auto cached_tv = tv->cacheAfter();
      smem_consumers.push_back(cached_tv);
      if (!rparams->use_tma) {
        // At this point, if cached_tv has multiple uses,  it becomes the
        // persistent buffer instead of tv due to the way the persistent buffer
        // selector works. To make tv remain as the persistent buffer, all of
        // the uses must be privatized.
        const auto& consumers = ir_utils::consumerTvsOf(cached_tv);
        for (auto i = 1; i < (int)consumers.size(); i++) {
          auto consumer = consumers.at(i);
          // recompute cached_tv for each consumer, so it is no longer
          // persistent similar to project to inputs, here we are projecting to
          // the shared memory buffer.
          auto cached_tv_replicate = RecomputeTv::recompute(cached_tv, {tv});
          ir_utils::replaceValInExprInputs(
              consumer->definition(), cached_tv, cached_tv_replicate);
          smem_consumers.push_back(cached_tv_replicate);
        }
      }
    }
  }
  return smem_consumers;
}

// common prepare for all persistent schedulers
void beforeSchedule(
    Fusion* fusion,
    const ReductionParams* rparams,
    std::vector<TensorView*>& dummy_outputs,
    std::vector<TensorView*>& cached_inputs,
    std::vector<TensorView*>& reduction_tvs,
    std::vector<TensorView*>& smem_consumers,
    std::vector<std::pair<TensorView*, TensorView*>>& cached_outputs) {
  // Project the persistent buffers to the inputs. Inputs will be cached in a
  // later step, this will move them to be in a register buffer as expected.
  // dummy outputs are helper tensors to make sure persistent buffer projection
  // does not create trouble for transform propagation.
  dummy_outputs = reduction_scheduler_utils::projectPersistentBuffers(
      fusion, rparams->project_persistent_buffers);

  std::cout << "======= Fusion after projectPersistentBuffers ======= "
            << std::endl;
  //fusion->printMath();

  // Cache tensors before grabbing any references to reductions as cache_before
  // can invalidate the references since when applied to a reduction tensor view
  // the new tensor view contains the reduction and original doesn't.
  bool unroll = rparams->isUnrolled();
  // Cache inputs even if not unrolled, as otherwise we may not create a
  // persistent buffer if that persistent buffer would be the input.
  cached_inputs = scheduler_utils::cacheInputs(fusion, true);

  // Cache and fork outputs
  cached_outputs = scheduler_utils::cacheAndForkOutputs(fusion, unroll);

  std::cout << "======= Fusion after cacheInputs ======= " << std::endl;
  //fusion->printMath();

  // Make sure we don't have global memory set on intermediate tensors from
  // fusion segmentation
  scheduler_utils::clearMemorySpace(fusion);
  scheduler_utils::prepareForMemoryTypePromotion(fusion);

  // move persistent buffer marked in [smem_persistent_buffers] from register to
  // smem
  smem_consumers = movePersistentBufferToSmem(fusion, rparams, cached_inputs);

  std::cout << "======= Fusion after movePersistentBufferToSmem ======= "
            << std::endl;
  //fusion->printMath();

  reduction_tvs = scheduler_utils::getReductionTvs(fusion);
}

TensorView* scheduleReductionGeneral(
    Fusion* fusion,
    const ReductionParams* rparams,
    std::vector<TensorView*>& reduction_tvs,
    SchedulerType scheduler_type) {
  NVF_ERROR(!reduction_tvs.empty());
  // Registry assumes the reference tv is the first reduction_tv, if this
  // changes registry needs to change.
  auto reduction_tv = reduction_tvs[0];

  if (!ir_utils::getViewOps(fusion).empty()) {
    ComputeAtMap ca_map(fusion);
    // Propagate reshape transforms through the graph, expecially the reference.
    scheduler_utils::propagateReshapeTransforms(fusion, ca_map);

    // Reorder reference_tv after propagating the view operation. This will
    // reorder for better merging.
    reduction_tv->reorder(
        scheduler_utils::domainReorderAsLogicalMap(reduction_tv));
  }

  if (scheduler_type == SchedulerType::OuterPersistent &&
      rparams->cross_grid_inner_reduction && reduction_tvs.size() > 1) {
    groupReductions(reduction_tvs, false);
  }

  auto dim_analysis = scheduler_utils::canonicalDimReduction(
      fusion, reduction_tv, rparams->fastest_dim && rparams->schedule_3D);
  bool has_iter_axis = dim_analysis.first;
  bool has_red_axis = dim_analysis.second;

  NVF_ERROR(
      has_red_axis,
      "Could not find reduction axis in tensor used for reduction scheduler.");

  if (!has_iter_axis) {
    NVF_ERROR(
        rparams->fastest_dim,
        "If all dims are reduction, should be sending it to fastest dim scheduler.");
  }

  return reduction_scheduler_utils::scheduleReductionTV(
      rparams, reduction_tv, has_iter_axis);
}

// fusion is the input IR that will be modified by this function
void schedulePersistentKernel(
    Fusion* fusion,
    const ReductionParams* rparams,
    SchedulerType scheduler_type) {
  FUSER_PERF_SCOPE("schedulePersistentKernel");

  FusionGuard fg(fusion);

  // Grab the reduction, input, and output tensor views. dummy_outputs are
  // helper tensors for persistent buffer projection.
  std::vector<TensorView*> dummy_outputs, cached_inputs, reduction_tvs,
      smem_consumers;
  std::vector<std::pair<TensorView*, TensorView*>> cached_outputs;
  beforeSchedule(
      fusion,
      rparams,
      dummy_outputs,
      cached_inputs,
      reduction_tvs,
      smem_consumers,
      cached_outputs);

  TensorView* reference_tv =
      scheduleReductionGeneral(fusion, rparams, reduction_tvs, scheduler_type);

  std::cout << "======= Fusion after scheduleReductionGeneral ======= "
            << std::endl;
  std::cout << "reference_tv: " << reference_tv->toString() << std::endl;
  //fusion->printMath();
  // Reduction tensor views and rfactor tensor views are setup. Let's finish off
  // the scheduling, particularly inlining and unrolling.
  NVF_ERROR(
      reference_tv != nullptr && reduction_tvs[0] != nullptr,
      "Need these two tensor views to finish the scheduling.");

  scheduler_utils::moveNonConcretizedBroadcastInnermost(fusion, {reference_tv});

  for (auto output : dummy_outputs) {
    fusion->addOutput(output);
  }

  const bool unroll = rparams->isUnrolled();
  const bool vectorize =
      rparams->vectorize_inner_reduction || rparams->vectorize_iter_dom;
  const bool is_outer_grid_persistence = rparams->persistent_kernel &&
      rparams->cross_grid_inner_reduction && !rparams->fastest_dim;
  // reduction_scheduler_utils::multiReductionInliner(
  //     fusion,
  //     reduction_tvs[0],
  //     reference_tv,
  //     unroll,
  //     vectorize,
  //     is_outer_grid_persistence,
  //     rparams->unroll_factor_inner_reduction,
  //     reduction_tvs,
  //     cached_inputs,
  //     cached_outputs,
  //     smem_consumers,
  //     dummy_outputs);
  // Propagate transformations before we rfactor the other reductions
  std::unordered_set<TensorView*> smem_tvs;
  if (rparams->use_tma) {
    for (auto tv : smem_consumers) {
      auto smem_tv = ir_utils::getSoleProducerTv(tv);
      smem_tvs.insert(smem_tv);
    }
    TransformPropagator propagator(reference_tv);
    std::vector<TensorView*> all_tvs_except_smem_tvs =
        ir_utils::allTvsExcept(fusion, smem_tvs);
    SetSelector selector(
        {all_tvs_except_smem_tvs.begin(), all_tvs_except_smem_tvs.end()});
    MaxLogicalDomainInfoSpanningTree(reference_tv, &selector)
        .traverse(&propagator);
  } else {
    reduction_scheduler_utils::propagateTransformation(reference_tv);
  }

  // If reduction_tv is rfactored, rfactor all reductions.
  auto reduction_tv = reduction_tvs.at(0);
  if (reference_tv != reduction_tv) {
    reduction_scheduler_utils::propagateRFactor(
        reference_tv, reduction_tv, reduction_tvs);
  }

  const auto& unroll_vectorizable_cached_tvs =
      reduction_scheduler_utils::getCachedTvsToUnrollOrVectorize(
          reference_tv, vectorize, cached_inputs, cached_outputs);
  reduction_scheduler_utils::propagateParallelization(
      reduction_tv,
      reference_tv,
      unroll,
      is_outer_grid_persistence,
      reduction_tvs,
      unroll_vectorizable_cached_tvs);

  // Needs special handling of vectorized loading from shared memory due to
  // potential different data types of inputs and shared memory tensor.
  if (vectorize) {
    reduction_scheduler_utils::sharedMemoryConsumerVectorization(
        smem_consumers, rparams->unroll_factor_inner_reduction);
  }
  if (rparams->use_tma) {
    for (auto tv : smem_tvs) {
      tv->split(-1, 256);
      // [I0, I1/256, 256]
      tv->split(-2, rparams->batches_per_block_inner_reduction, false);
      // [I0, 5, I1/256/5, 256]
      tv->split(-2, 1);
      // [I0, 5, I1/256/5, 1, 256]
      tv->reorder({{-4, -3}, {-3, -4}});
      // [I0, I1/256/5, 5, 1, 256]
      tv->axis(-1)->parallelize(ParallelType::Bulk);
      tv->axis(-2)->parallelize(ParallelType::Unswitch);
    }
    for(auto cached_after_smem : smem_consumers) {
      auto smem_tv = ir_utils::getSoleProducerTv(cached_after_smem);
      const auto& consumers = ir_utils::consumerTvsOf(cached_after_smem);
        for (auto i = 1; i < (int)consumers.size(); i++) {
          auto consumer = consumers.at(i);
          // recompute cached_tv for each consumer, so it is no longer
          // persistent similar to project to inputs, here we are projecting to
          // the shared memory buffer.
          auto cached_tv_replicate = RecomputeTv::recompute(cached_after_smem, {smem_tv});
          ir_utils::replaceValInExprInputs(
              consumer->definition(), cached_after_smem, cached_tv_replicate);
          smem_consumers.push_back(cached_tv_replicate);
        }      
    }
  }

  // Remove dummy outputs as they can inadvertently affect CA positions
  for (auto output : dummy_outputs) {
    fusion->removeOutput(output);
  }
  std::cout
      << "======= Fusion after propagateTransformation, parallel, smem vect ======= "
      << std::endl;
  //fusion->printMath();
  // Inline the schedule
  inlineMost();
  if (rparams->compute_persistent_buffer_with_first_consumer) {
    NVF_ERROR(
        rparams->persistent_kernel,
        "computeWith should be only used with persistent kernels");
    for (const auto persistent_buffer : cached_inputs) {
      persistent_buffer->computeWith(-1, true);
    }
  }

  scheduler_utils::promoteProducerMemoryTypes(fusion, cached_inputs);

  refineCachePolicy(fusion);
}

namespace {

class PersistentBufferResolution : public IterVisitor {
 public:
  static std::vector<TensorView*> getResolutionPointsOf(
      TensorView* persistent_buffer) {
    PersistentBufferResolution resolution(persistent_buffer);

    NVF_ERROR(
        !resolution.resolution_points_.empty(),
        "Could not resolve persistent buffer: ",
        persistent_buffer->toString());

    return resolution.resolution_points_;
  }

  PersistentBufferResolution() = delete;

 private:
  PersistentBufferResolution(TensorView* persistent_buffer)
      : persistent_buffer_(persistent_buffer),
        exact_graph_(
            IdModel(persistent_buffer->fusion(), /*build_graphs=*/false)
                .buildExactGraph()) {
    traverse(persistent_buffer->fusion());
  }

 private:
  void dispatch(Val* val) final {
    if (!val->isA<TensorView>()) {
      return;
    }
    auto tv = val->as<TensorView>();
    if (tv == persistent_buffer_) {
      persistent_buffer_hit_ = true;
      return;
    }

    if (!persistent_buffer_hit_) {
      return;
    }

    if (!tv->hasReduction()) {
      return;
    }

    if (std::any_of(
            resolution_points_.begin(),
            resolution_points_.end(),
            [&tv](TensorView* resolution_point) {
              return DependencyCheck::isDependencyOf(resolution_point, tv);
            })) {
      // If already resolved, don't start a new reduction path.
      return;
    }

    if (!DependencyCheck::isDependencyOf(persistent_buffer_, tv)) {
      // Not a dependent reduction
      return;
    }

    auto resolution_tvs = getResolutionTvs(tv);
    resolution_points_.insert(
        resolution_points_.end(), resolution_tvs.begin(), resolution_tvs.end());
  }

  // Traverse from consumers of the persistent tensor and find if it
  // reaches at a dependent tensor of the reduction tensor.
  std::vector<TensorView*> getResolutionTvs(TensorView* reduction_tv) {
    // When traversing from the persistent tensor, it should not be
    // necessary to traverse any of the tensors between the persistent
    // tensor and reduction tensor since the resolution point must be on
    // the other paths.
    const auto reduction_producers = DependencyCheck::getAllValsBetween(
        {persistent_buffer_}, {reduction_tv});
    const std::unordered_set<Val*> reduction_producer_set(
        reduction_producers.begin(), reduction_producers.end());

    // Resolution points must be a dependent tensor of the reduction tensor
    const std::unordered_set<Val*> reduction_dep_tvs =
        DependencyCheck::getAllDependentVals({reduction_tv});

    // Not all reduction is for normalization. There can be no val
    // after this TV, e.g., a Welford output that is also a segment
    // output (can happen due to segmentation)
    if (reduction_dep_tvs.empty()) {
      return {};
    }

    // The resolution tensor must have iter domains that are reachable
    // from the persistent iter domains
    ValGroups persistent_ids;
    for (auto id : reduction_tv->getLogicalDomain()) {
      if (id->isReduction()) {
        persistent_ids.pushBack(exact_graph_.toGroup(id));
      }
    }

    std::deque<TensorView*> tvs_to_visit;
    std::unordered_set<TensorView*> visited_tvs;
    std::vector<TensorView*> resolution_tvs;

    // Traversing from consumers of persistent tensor
    for (auto tv : ir_utils::consumerTvsOf(persistent_buffer_)) {
      if (!reduction_producer_set.count(tv)) {
        tvs_to_visit.push_back(tv);
      }
    }

    // Check if a tensor should be visited. It should not be visited
    // if any of the following conditions is true:
    //
    // - It is the persistent buffer. The traversal starts from the
    //   consumers of the persistent buffer. Since it should not need
    //   to visit the producers of the persistent buffer, it should
    //   not need to visit the persistent buffer itself.
    // - It's already visited
    // - It's between the persistent buffer and reduction tensor. The
    //   persistent buffer should have multiple consumers, and one of
    //   them leads to the reduction tensor. The resolution point
    //   should be reachable by traversing the other consumers.
    // - It has no logical ID that is reachable from the
    //   persistent IDs. That means the tensor has nothing to do with
    //   the persistent IDs.
    auto should_visit = [&](TensorView* tv) -> bool {
      if (tv == persistent_buffer_ || visited_tvs.count(tv) != 0 ||
          reduction_producer_set.count(tv) != 0) {
        return false;
      }

      // Check if any of the logical IDs are reachable from the
      // persistent IDs. If not, the tensor should have nothing to do
      // with the persistence of the persistent tensor
      const auto& producer_logical_ids =
          exact_graph_.toGroups(tv->getLogicalDomain());
      auto reachable_ids = getReachableValsFrom<ValGraphBFS>(
          persistent_ids.vector(),
          producer_logical_ids.vector(),
          Direction::Undefined,
          exact_graph_);

      return !reachable_ids.empty();
    };

    while (!tvs_to_visit.empty()) {
      auto tv = tvs_to_visit.front();
      tvs_to_visit.pop_front();

      if (reduction_dep_tvs.count(tv)) {
        resolution_tvs.emplace_back(tv);
        // Do not further traverse beyond this tv
        continue;
      }

      // Further traversal to producers
      for (auto producer : ir_utils::producerTvsOf(tv)) {
        if (!should_visit(producer)) {
          continue;
        }
        tvs_to_visit.emplace_back(producer);
      }

      // Further traversal to consumers
      for (auto consumer : ir_utils::consumerTvsOf(tv)) {
        if (!should_visit(consumer)) {
          continue;
        }
        tvs_to_visit.emplace_back(consumer);
      }

      visited_tvs.emplace(tv);
    }

    return resolution_tvs;
  }

 private:
  TensorView* persistent_buffer_ = nullptr;
  ValGraph exact_graph_;

  // Don't do processing until we see the buffer we're looking for
  bool persistent_buffer_hit_ = false;

  // Tracks where the persistent buffer (key) is resolved (values)
  std::vector<TensorView*> resolution_points_;
};

} // namespace

std::vector<TensorView*> getResolutionPointsOf(TensorView* persistent_buffer) {
  return PersistentBufferResolution::getResolutionPointsOf(persistent_buffer);
}

} // namespace normalization_scheduler_utils
} // namespace nvfuser<|MERGE_RESOLUTION|>--- conflicted
+++ resolved
@@ -987,15 +987,9 @@
       .project_persistent_buffers = project_persistent_buffers,
       .index_type = runtime_info.getIndexType(),
       .has_exp_op = has_exp_op,
-<<<<<<< HEAD
-      .persistent_buffers = project_persistent_buffers
-          ? persistent_buffer_info.projectable_buffer_inputs
-          : persistent_buffer_info.persistent_buffers};
-=======
       .has_rng_op = has_rng_op,
       .disable_project_to_avoid_recompute = disable_project_to_avoid_recompute,
       .persistent_buffers = persistent_buffer_info.persistent_buffers};
->>>>>>> b276c635
 }
 
 bool checkOpsAndInputs(Fusion* fusion, SchedulerType scheduler_type) {
