// clang-format off
/*
 * SPDX-FileCopyrightText: Copyright (c) 2023-present NVIDIA CORPORATION & AFFILIATES.
 * All rights reserved.
 * SPDX-License-Identifier: BSD-3-Clause
 */
// clang-format on
#include <instrumentation.h>
#include <scheduler/debug_utils.h>
#include <scheduler/normalization_inner.h>
#include <scheduler/normalization_utils.h>
#include <scheduler/reduction_utils.h>
#include <scheduler/registry_utils.h>
#include <scheduler/utils.h>

#include <ATen/cuda/CUDAContext.h>

namespace nvfuser {

InnerPersistentKernelScheduler::InnerPersistentKernelScheduler(
    Fusion* fusion,
    SchedulerRuntimeInfo& runtime_info,
    HeuristicSummary* data_cache)
    : SchedulerEntry(heuristicType()) {
  computeHeuristics(fusion, runtime_info, data_cache);
}

void InnerPersistentKernelScheduler::schedule(Fusion* fusion) {
  FUSER_PERF_SCOPE("Schedule InnerPersistent Fusion");
  scheduleInnerPersistentKernel(fusion, reductionParams());
}

bool InnerPersistentKernelScheduler::canScheduleCompileTime(Fusion* fusion) {
  return normalization_scheduler_utils::compileTimeCheck(
      fusion, heuristicType());
}

namespace {

std::pair<int64_t, int64_t> getPersistentBufferSize(
    Fusion* fusion,
    SchedulerRuntimeInfo& runtime_info,
    HeuristicSummary* data_cache,
    const std::vector<TensorView*>& reduction_tvs) {
  auto persistent_buffer_info_entry =
      HeuristicSummaryEntry<HeuristicCompileTime::PersistentBufferInfo>(
          data_cache, [&fusion]() {
            return std::make_unique<scheduler_utils::PersistentBufferInfo>(
                scheduler_utils::persistentBuffers(fusion));
          });

  auto& persistent_buffer_info = persistent_buffer_info_entry.get();

  auto persistent_buffer_size_info = scheduler_utils::persistentBufferSize(
      fusion, runtime_info, persistent_buffer_info, data_cache);

  // Note that projected buffer size can be zero
  auto persistent_buffer_size =
      persistent_buffer_size_info.projected_persistent_buffer_size == 0
      ? persistent_buffer_size_info.persistent_buffer_size
      : std::min(
            persistent_buffer_size_info.persistent_buffer_size,
            persistent_buffer_size_info.projected_persistent_buffer_size);

  // Init to register file size, which is half of the full register file size
  int64_t available_persistent_buffer_size =
      scheduler_utils::register_file_size;

  // Check available shared memory
  const auto dev_prop = at::cuda::getCurrentDeviceProperties();
  const int64_t max_shared_memory_size =
      (int64_t)dev_prop->sharedMemPerBlockOptin;
  // Some shared memories are reserved for kernel launch overhead and
  // reduction_broadcast_workspace. Estimation is conservative, but should
  // be good enough. The actual threads per block is set in the heuristics
  // and it may be smaller than maxThreadsPerBlock.
  // TODO: More accurate estimation of available shared memory size.
  const int64_t kernel_overhead = (int64_t)dev_prop->reservedSharedMemPerBlock;
  int64_t max_buffer_dtype_size = 1;
  for (auto tv : persistent_buffer_info.persistent_buffers) {
    max_buffer_dtype_size = std::max(
        max_buffer_dtype_size,
        dataTypeSize(tv->getDataType().value(), runtime_info.getIndexType()));
  }
  const int64_t reduction_broadcast_workspace =
      (int64_t)(dev_prop->maxThreadsPerBlock) * max_buffer_dtype_size;
  const int64_t available_shared_memory_size =
      max_shared_memory_size - kernel_overhead - reduction_broadcast_workspace;
  available_persistent_buffer_size =
      std::max(available_persistent_buffer_size, available_shared_memory_size);

  return std::make_pair(
      persistent_buffer_size, available_persistent_buffer_size);
}

} // namespace

bool InnerPersistentKernelScheduler::canScheduleRunTime(
    Fusion* fusion,
    SchedulerRuntimeInfo& runtime_info,
    HeuristicSummary* data_cache) {
  FUSER_PERF_SCOPE("InnerPersistentKernelScheduler::canSchedule");
  auto reduction_tv_entry =
      HeuristicSummaryEntry<HeuristicCompileTime::ReductionTVs>(
          data_cache, [&fusion]() {
            return std::make_unique<std::vector<TensorView*>>(
                scheduler_utils::getReductionTvs(fusion));
          });

  auto& reduction_tvs = reduction_tv_entry.get();

  auto reference_tv = reduction_tvs[0];

  auto properties = scheduler_utils::getReductionProperties(
      fusion, runtime_info, reference_tv);

  const int64_t warp_size = at::cuda::getCurrentDeviceProperties()->warpSize;

  // pair of persistent_buffer_size and available_persistent_buffer_size
  const std::pair<int64_t, int64_t> buffer_size =
      getPersistentBufferSize(fusion, runtime_info, data_cache, reduction_tvs);
  const int64_t persistent_buffer_size = buffer_size.first;
  const int64_t available_persistent_buffer_size = buffer_size.second;

  const int64_t device_multiprocessor_count =
      (int64_t)at::cuda::getCurrentDeviceProperties()->multiProcessorCount;

  if (persistent_buffer_size > available_persistent_buffer_size) {
    scheduler_debug_utils::canScheduleRejectReason(
        heuristicType(),
        "not enough registers or shared memory for persistence");
    return false;
  }

  const int64_t device_max_threads_per_multiprocessor =
      (int64_t)at::cuda::getCurrentDeviceProperties()
          ->maxThreadsPerMultiProcessor;

  const int64_t required_sm_per_norm =
      ceilDiv(persistent_buffer_size, scheduler_utils::register_file_size);

  // If the persistence requires over half the device don't do grid
  // persistence as we can't overlap the grid comms.
  if (required_sm_per_norm >
      scheduler_utils::safeDiv(device_multiprocessor_count, 2)) {
    scheduler_debug_utils::canScheduleRejectReason(
        heuristicType(), "requires over half GPU persistence.");
    return false;
  }

  // Don't go persistent if we can't use a small fraction of the
  // available SMs yet have a large reduction size.
  if ( // Large reduction dim
      properties.total_reduction_numel >=
          device_max_threads_per_multiprocessor * 4 &&
      properties.total_iteration_numel <
          (properties.fastest_dim_reduction
               ? scheduler_utils::safeDiv(device_multiprocessor_count, 8)
               // Make sure we at least use a quarter of the device * a
               // half warp
               : (warp_size / 8) * device_multiprocessor_count)) {
    scheduler_debug_utils::canScheduleRejectReason(
        heuristicType(), "not enough blocks");
    return false;
  }

  return true;
}

void InnerPersistentKernelScheduler::computeHeuristics(
    Fusion* fusion,
    SchedulerRuntimeInfo& runtime_info,
    HeuristicSummary* data_cache) {
  params_ = getInnerPersistentHeuristics(fusion, runtime_info, data_cache);
  NVF_ERROR(params_ != nullptr);
}

namespace {

int64_t estimateRegPerThread(
    const int64_t persistent_buffer_size,
    const int64_t threads_per_block,
    const int64_t register_overhead,
    const double max_adjust_fraction,
    const double target_occupancy) {
  // persistent_buffer_size = 4*2, 8*2, 32*2, 64*2, 128*2
  // register_used_on_a100  = 27,  40,  62,   73,   105
  // register_used_on_v100  = xx,  xx,  45,   62,   93
  // estimated_register_num = 42,  44,  56,   72,   104
  // safe for both v100 & a100
  constexpr int64_t bytes_per_register = 4;
  int64_t estimated_register_count =
      persistent_buffer_size / bytes_per_register + register_overhead;

  const int64_t blocks_per_sm_estimated =
      getThreadsPerSMGivenRegPerThread(estimated_register_count) /
      threads_per_block;
  // only allow adjust to 90% of estimated_register_count to avoid too much
  // spills. initially we used 80%, however, the drop from 160 to 128 leads to
  // too much spills in Layer Norm with fused ops, see
  // https://github.com/NVIDIA/Fuser/issues/335
  // 90% allows edge cases, e.g. 72 to 64 which is important for 32K fp16
  // where batch = 8. With this change, however, we lost 10 % performance on
  // Softmax_Inner_fp16/16384/4096, where the perf is best when using 64
  // registers with 232 bytes spill stores and 276 bytes spill loads. The
  // estimated register for this case is 104 adjusting it to 64 is too
  // aggressive.
  int64_t register_count_minimum = static_cast<int64_t>(
      max_adjust_fraction * static_cast<double>(estimated_register_count));
  const int64_t blocks_per_sm_maximum =
      getThreadsPerSMGivenRegPerThread(register_count_minimum) /
      threads_per_block;
  register_count_minimum = getRegPerThreadGivenThreadsPerSM(
      blocks_per_sm_maximum * threads_per_block);

  // minimum occupancy we want to achieve
<<<<<<< HEAD
=======
  constexpr double occupancy_ratio = 0.4;
  const auto dev_prop = at::cuda::getCurrentDeviceProperties();
>>>>>>> 993e2514
  const int64_t blocks_per_sm_wanted = ceilDiv(
      static_cast<int64_t>(
          dev_prop->maxThreadsPerMultiProcessor * target_occupancy),
      threads_per_block);

  // if estimated blocks is smaller than wanted and decrease register usage
  // can increase blocks per sm, try to decrease register usage to increase
  // occupancy but don't go below register_count_minimum
  int64_t nvrtc_register_per_thread = scheduler_utils::max_registers_per_thread;
  if (blocks_per_sm_estimated < blocks_per_sm_wanted &&
      blocks_per_sm_maximum > blocks_per_sm_estimated) {
    const int64_t register_count_occupancy = getRegPerThreadGivenThreadsPerSM(
        blocks_per_sm_wanted * threads_per_block);

    nvrtc_register_per_thread =
        std::max(register_count_minimum, register_count_occupancy);
  } else {
    // recalculate estimated_register_count using blocks_per_sm_estimated
    // this may increase estimated_register_count due to allocation
    // granularity e.g. 104 -> 128
    nvrtc_register_per_thread = getRegPerThreadGivenThreadsPerSM(
        blocks_per_sm_estimated * threads_per_block);
  }
  return nvrtc_register_per_thread;
}

std::shared_ptr<ReductionParams> innerPersistentHeuristicSharedMemory(
    const int64_t total_reduction_numel,
    const int64_t total_iteration_numel,
    const int64_t inner_most_dimension_numel,
    const int64_t n_tensor_inputs,
    const int64_t max_input_dtype_size,
    const int64_t max_persistent_buffer_size,
    const size_t max_vectorize_factor,
    const bool project_to_input,
    const PrimDataType index_type) {
  const auto dev_prop = at::cuda::getCurrentDeviceProperties();
  auto rparams = std::make_shared<ReductionParams>();
  rparams->shared_mem_persistent_buffer = true;
  rparams->persistent_kernel = true;
  rparams->fastest_dim = true;
  rparams->project_persistent_buffers = project_to_input;
  rparams->cparams.index_type = index_type;
  // Inner reduction domain
  // This heuristic is only used for cases with large total_reduction_numel.
  // e.g. layer_norm with hidden size larger than 64K for fp16 or 32K for fp32.
  // fully vectorized, use maxThreadsPerBlock to reduce workload per threads
  int64_t vectorize_factor = (int64_t)max_vectorize_factor;
  int64_t bdimx = dev_prop->maxThreadsPerBlock;
  NVF_ERROR(
      total_reduction_numel >= vectorize_factor * bdimx,
      "total_reduction_numel should be larger than or equal to vectorize_factor * bdimx.\n",
      "total_reduction_numel= ",
      total_reduction_numel,
      ", vectorize_factor= ",
      vectorize_factor,
      ", bdimx= ",
      bdimx);
  int64_t persistent_batch =
      ceilDiv(total_reduction_numel, vectorize_factor * bdimx);
  rparams->cross_block_inner_reduction = true;
  rparams->block_dim_inner_reduction = ParallelType::TIDx;
  rparams->pad_inner_reduction_to_warp = true;
  rparams->batches_per_block_inner_reduction = persistent_batch;
  rparams->unroll_factor_inner_reduction = vectorize_factor;
  rparams->vectorize_inner_reduction = vectorize_factor > 1;

  // Iter
  rparams->multiple_reds_per_blk = false;
  rparams->grid_dim_iter_dom = ParallelType::BIDx;
  rparams->unroll_factor_iter_dom = 1;
  rparams->lparams = LaunchParams(
      LaunchParams::UNINITIALIZED_VAL,
      LaunchParams::UNINITIALIZED_VAL,
      LaunchParams::UNINITIALIZED_VAL,
      LaunchParams::UNINITIALIZED_VAL,
      LaunchParams::UNINITIALIZED_VAL,
      LaunchParams::UNINITIALIZED_VAL);

  rparams->tag = "Inner Shared Memory Persistent Heuristic.\n";

  if (isDebugDumpEnabled(DebugDumpOption::SchedulerDebug)) {
    debug() << "\n===== Reduction Stats ========\n"
            << "total_reduction_numel: " << total_reduction_numel << "\n"
            << "total_iteration_numel: " << total_iteration_numel << "\n"
            << "inner_most_dimension_numel: " << inner_most_dimension_numel
            << "\n"
            << "vectorize_factor: " << vectorize_factor << "\n"
            << "n_tensor_inputs: " << n_tensor_inputs << "\n"
            << "max_input_dtype_size: " << max_input_dtype_size << "\n"
            << "max_persistent_buffer_size: " << max_persistent_buffer_size
            << "\n";
    debug() << rparams->toString() << std::endl;
  }

  return rparams;
}
std::shared_ptr<ReductionParams> innerPersistentHeuristic(
    const int64_t total_reduction_numel,
    const int64_t total_iteration_numel,
    const int64_t inner_most_dimension_numel,
    const int64_t n_tensor_inputs,
    const int64_t max_input_dtype_size,
    const int64_t max_persistent_buffer_size,
    const size_t vectorize_factor,
    const bool project_to_input,
    const PrimDataType index_type) {
  if (max_persistent_buffer_size > scheduler_utils::register_file_size) {
    // use shared memory for persistent buffer
    return innerPersistentHeuristicSharedMemory(
        total_reduction_numel,
        total_iteration_numel,
        inner_most_dimension_numel,
        (int64_t)n_tensor_inputs,
        (int64_t)max_input_dtype_size,
        max_persistent_buffer_size,
        vectorize_factor,
        project_to_input,
        index_type);
  }

  // Set some targets for parallelization
  const int64_t n_elems = total_reduction_numel * total_iteration_numel;

  const int64_t outer_reduction_numel =
      total_reduction_numel / inner_most_dimension_numel;

  const auto dev_prop = at::cuda::getCurrentDeviceProperties();
  // WARNING: At some point we may want to generate heuristics for another
  // device that is not the current device.
  const int64_t device_max_threads_per_multiprocessor =
      (int64_t)dev_prop->maxThreadsPerMultiProcessor;

  const int64_t device_multiprocessor_count =
      (int64_t)dev_prop->multiProcessorCount;

  auto const max_unroll = ceilDiv(
      // Available unrolling based on size of data type
      16l / max_input_dtype_size,
      // Reduce unrolling if we have many inputs, start reduction at 4 inputs
      scheduler_utils::lastPow2(std::max(n_tensor_inputs >> 2, 1l)));

  // Conservative value, could be set to larger based on arch if necessary.
  constexpr int64_t l1_cache = 32l * 1024l;
  // Could change per generation, but for l1 we want to consider active threads,
  // not resident
  constexpr int64_t active_threads = 1024;

  // if data fits in l2 and we need more parallelization in the reduction dim,
  // we can use a smaller warp size. While thread local data fits in l1, and
  // reduction dim is really small, we can use <32 threads per warp.
  const bool fits_in_l2 =
      n_elems * max_input_dtype_size * n_tensor_inputs < dev_prop->l2CacheSize;

  // If it fits in l2, we just want to make sure each warp uses 32Bytes. Set
  // minimum warp as 16 threads instead of 32 as if we have a small reduction
  // dim going a bit smaller than 32 usually helps.
  const int64_t warp_size_based_on_l2 =
      fits_in_l2 ? 32l / max_input_dtype_size : 16l;

  // Check how many elements it would take per thread to start thrashing l1
  // set that to minimum number we want to reduce per thread.
  const int64_t warp_size_based_on_l1 = std::min(
      ceilDiv(
          total_reduction_numel,
          scheduler_utils::safeDiv(
              l1_cache,
              n_tensor_inputs * max_input_dtype_size * active_threads)),
      16l);

  // Take the smaller, warp_size may be a odd number, e.g. 15
  // Tracked at https://github.com/NVIDIA/Fuser/issues/107
  const int64_t warp_size =
      std::min(warp_size_based_on_l1, warp_size_based_on_l2);

  // Initialization
  int64_t target_blocks = 1;
  int64_t target_unroll = 1;
  int64_t target_iterations = 1;

  // Try to set a minmum amount of work for each thread, as cross thread
  // communication is slow so it shouldn't be done for every element in the
  // reduction.
  int64_t min_target_iterations =
      scheduler_utils::safeDiv(32, max_input_dtype_size);

  // Start trying to break parallelization up across threads,
  // unrolling/iterations, and blocks.

  // max_threads_in_block is the cap on a thread block, the minimum is based on
  // warp_size
  int64_t max_threads_in_block = std::max(
      warp_size, ceilDiv(total_reduction_numel, min_target_iterations));

  // If we have one warp per block, check if that's enough to saturate the SMs
  target_blocks = ceilDiv(n_elems, warp_size);

  // If we have more than a wave of blocks, put parallelism into unrolling and
  // target iterations
  if (target_blocks > device_multiprocessor_count) {
    auto available_unroll = scheduler_utils::safeDiv(
        n_elems, warp_size * device_multiprocessor_count);

    // Spread across unrolling and iterations, want a balance of the two so flip
    // back and forth to alternate adding to them.
    bool flip = true;

    while (available_unroll > 1 &&
           (target_unroll < max_unroll ||
            // Prefer unrolling
            target_iterations < max_unroll)) {
      if (target_unroll * 2 <= max_unroll && flip) {
        target_unroll *= 2;
      }

      if (target_iterations * 2 <= max_unroll && !flip) {
        target_iterations *= 2;
      }

      available_unroll = scheduler_utils::safeDiv(
          n_elems,
          warp_size * device_multiprocessor_count * target_unroll *
              target_iterations);
      flip = !flip;
    }

    // Recompute target blocks
    target_blocks =
        ceilDiv(n_elems, warp_size * target_unroll * target_iterations);
  }

  // Cap target blocks to 4 waves
  target_blocks = std::min(target_blocks, device_multiprocessor_count * 4);

  if (target_blocks * target_unroll * target_iterations < n_elems) {
    if (outer_reduction_numel == 1) {
      // set to hardware limit to use small persistent buffer for large
      // reductions
      max_threads_in_block = std::min(
          ceilDiv(n_elems, target_blocks * target_unroll),
          (int64_t)dev_prop->maxThreadsPerBlock);
    } else {
      // targetting 4 waves, so try to use a quarter of available threads
      max_threads_in_block = std::min(
          ceilDiv(n_elems, target_blocks * target_unroll),
          ceilDiv(device_max_threads_per_multiprocessor, (int64_t)4));
    }
  }

  // Round up to nearest warp.
  if (max_threads_in_block % warp_size != 0) {
    max_threads_in_block += warp_size - max_threads_in_block % warp_size;
    max_threads_in_block =
        std::min(max_threads_in_block, (int64_t)dev_prop->maxThreadsPerBlock);
  }
  // Compute maximum number of reductions we could do in the same kernel based
  // on persistent buffer size. Bounded by the wave count for utilization of
  // SMs.
  const int64_t max_multi_reduction_factor = std::min(
      scheduler_utils::safeDiv(
          scheduler_utils::register_file_size, max_persistent_buffer_size),
      ceilDiv(total_iteration_numel, device_multiprocessor_count));
  // To get to target threads:
  // Prioritize
  // (1) x dim in reduction
  // (2) unrolling in reduction
  // (3) y in output
  // To get target blocks:
  // Prioritize
  // (1) x dim in multiple outputs
  // (2) y dim in multiple reductions

  // Blocks for outputs
  int64_t godim = 1;

  // Threads for reduction
  int64_t bdimx = 1;
  // Threads for outputs
  int64_t bdimy = 1;
  // Threads for outer reduction dimension
  int64_t bdimz = 1;

  // Unroll amount
  int64_t inner_reduction_unroll_factor = 1;
  int64_t outer_reduction_unroll_factor = 1;
  int64_t iter_unroll_factor = 1;

  inner_reduction_unroll_factor =
      vectorize_factor > 1 ? (int64_t)vectorize_factor : 1;

  // Grab what we can out of reduction domain, but don't go over a warp size yet
  bdimx = std::min(
      std::max(
          ceilDiv(inner_most_dimension_numel, inner_reduction_unroll_factor),
          (int64_t)warp_size),
      max_threads_in_block);

  // If we're not just barely covering the dimension, round to a more friendly
  // number
  if (bdimx * inner_reduction_unroll_factor != inner_most_dimension_numel) {
    bdimx = bdimx > warp_size ? bdimx - bdimx % warp_size
                              : scheduler_utils::lastPow2(bdimx);

    // Round bdimx down to multiple of warp size or power 2
    if (bdimx < warp_size) {
      bdimx = scheduler_utils::lastPow2(bdimx);
    } else {
      bdimx = bdimx - bdimx % warp_size;
    }
  }

  // Put everything else in bdimy for now
  bdimy = std::min(
      scheduler_utils::safeDiv(warp_size, bdimx), max_multi_reduction_factor);
  // If 3D fill the rest of the threads into bdimz
  bdimz = std::min(
      std::min(
          scheduler_utils::safeDiv(max_threads_in_block, bdimx * bdimy),
          outer_reduction_numel),
      scheduler_utils::z_block_limit);

  bool vectorize = false;

  // Move unrolling factor into vectorization upto vectorization limit.
  if (vectorize_factor > 1 && inner_reduction_unroll_factor > 1) {
    vectorize = true;
    inner_reduction_unroll_factor = std::min(
        scheduler_utils::lastPow2(inner_reduction_unroll_factor),
        (int64_t)vectorize_factor);
  }

  // start from small block size to minimize expensive inter-threads reduction
  const int64_t threads_after_vectorize =
      inner_most_dimension_numel / inner_reduction_unroll_factor;

  // Test min_threads_per_block using 3 values:
  // (1) One warp, so we can use single warp reduction and sync.
  // (2) Two warps, so we can achieve 100% occupancy since most GPUs allow 32
  //     blocks per SM.
  // (3) Four warps, number recommended by the cuda-c-best-practices-guide.
  const int64_t min_threads_per_block = 4l * dev_prop->warpSize;

  // start bdimx with min_threads_per_block then increase if we have too many
  // persistent buffer batches per block
  if (outer_reduction_numel == 1 && vectorize) {
    bdimx = std::min(min_threads_per_block, threads_after_vectorize);
  }

  // If we don't have enough threads, let's do multiple reductions per block.
  // Multiple reductions per block shows better performance than unroll
  // iterations. Still keep vectorization as it is important for performance
  // since V100.
  if (bdimx * bdimy * bdimz < min_threads_per_block) {
    bdimy = std::min(
        scheduler_utils::safeDiv(min_threads_per_block, bdimx * bdimz),
        max_multi_reduction_factor);
  }

  // Set size of persistent per thread buffer on inner reduction buffer
  // if too large, will be reduced later to reduce register usage
  int64_t batches_per_block_inner_reduction = ceilDiv(
      inner_most_dimension_numel, bdimx * inner_reduction_unroll_factor);

  // Attempt to put some unrolling into the outer reduction if inner hasn't
  // taken the max unrolling
  if (inner_reduction_unroll_factor < max_unroll) {
    outer_reduction_unroll_factor = std::min(
        ceilDiv(max_unroll, inner_reduction_unroll_factor),
        ceilDiv(outer_reduction_numel, bdimz));
  }

  godim = ceilDiv(total_iteration_numel, bdimy);

  // Prefer putting iterations into unrolling over having a very large
  // persistent buffer.
  while (!vectorize && inner_reduction_unroll_factor < max_unroll &&
         batches_per_block_inner_reduction >= 2) {
    inner_reduction_unroll_factor *= 2;
    batches_per_block_inner_reduction = scheduler_utils::roundUpPow2Or8(ceilDiv(
        inner_most_dimension_numel, bdimx * inner_reduction_unroll_factor));
  }

  // Set size of persistent per thread buffer on outer reduction buffer
  int64_t batches_per_block_outer_reduction =
      scheduler_utils::roundUpPow2Or8(ceilDiv(
          ceilDiv(total_reduction_numel, inner_most_dimension_numel),
          bdimz * outer_reduction_unroll_factor));

  // Prefer putting iterations into unrolling over having a very large
  // persistent buffer.
  while (outer_reduction_unroll_factor < max_unroll &&
         batches_per_block_outer_reduction >= 2) {
    outer_reduction_unroll_factor *= 2;
    batches_per_block_outer_reduction = scheduler_utils::roundUpPow2Or8(
        ceilDiv(outer_reduction_numel, bdimz * outer_reduction_unroll_factor));
  }

  // Adjust bdimx based on batches_per_block and unroll factor set as they could
  // have moved a bit since they're the free variables, not the buffers
  bdimx = ceilDiv(
      inner_most_dimension_numel,
      inner_reduction_unroll_factor * batches_per_block_inner_reduction);
  bdimz = ceilDiv(
      outer_reduction_numel,
      outer_reduction_unroll_factor * batches_per_block_outer_reduction);

  // Try moving persistent buffer factors into threads until we have too many
  // threads.
  constexpr int batches_per_block_inner_reduction_max = 10;
  while (
      // If block size can be doubled
      bdimx * bdimy * bdimz * 2 <= max_threads_in_block &&
      // And batches_per_block_inner_reduction can be divided by two
      (batches_per_block_inner_reduction >
           batches_per_block_inner_reduction_max ||
       batches_per_block_outer_reduction >= 2)) {
    // Try to decrease per thread register allocation persistence size on inner
    // reduction by double bdimx.
    if (batches_per_block_inner_reduction >
        batches_per_block_inner_reduction_max) {
      bdimx *= 2;
      batches_per_block_inner_reduction = ceilDiv(
          inner_most_dimension_numel, inner_reduction_unroll_factor * bdimx);
      continue;
    }

    // Try to decrease per thread register allocation persistence size on outer
    // reduction
    if (batches_per_block_outer_reduction >= 2 &&
        batches_per_block_outer_reduction !=
            scheduler_utils::roundUpPow2Or8(
                batches_per_block_outer_reduction / 2) &&
        bdimz * 2 <= scheduler_utils::z_block_limit) {
      batches_per_block_outer_reduction = scheduler_utils::roundUpPow2Or8(
          batches_per_block_outer_reduction / 2);
      bdimz = ceilDiv(
          outer_reduction_numel,
          batches_per_block_outer_reduction * outer_reduction_unroll_factor);
      continue;
    }
    break;
  }

  // Register pressure is really high per thread, which could lead to local
  // memory leaks, if using less than maximum threads, decrease batches per
  // block by a factor of 2
  if (batches_per_block_outer_reduction * batches_per_block_inner_reduction *
              inner_reduction_unroll_factor * outer_reduction_unroll_factor *
              4l >
          scheduler_utils::max_registers_per_thread * 3l &&
      bdimx * bdimy * bdimz * 2l <= max_threads_in_block &&
      batches_per_block_inner_reduction >
          batches_per_block_inner_reduction_max) {
    batches_per_block_inner_reduction = batches_per_block_inner_reduction / 2;
  }

  // Do the same on the outer reduction dimension
  if (batches_per_block_outer_reduction * batches_per_block_inner_reduction *
              inner_reduction_unroll_factor * outer_reduction_unroll_factor *
              4l >
          scheduler_utils::max_registers_per_thread * 3l &&
      bdimx * bdimy * bdimz * 2l <= device_max_threads_per_multiprocessor &&
      batches_per_block_outer_reduction >= 2l) {
    batches_per_block_outer_reduction /= 2l;
  }

  auto device_warp_size = (int64_t)at::cuda::warp_size();
  auto padded_bdimx = bdimx % device_warp_size == 0
      ? bdimx
      : bdimx + (device_warp_size - bdimx % device_warp_size);

  bool pad_bdimx = bdimx > 16 &&
      padded_bdimx * bdimy * bdimz < (int64_t)dev_prop->maxThreadsPerBlock;

  // estimate register usage and occupancy raito.
  // If occupancy raito is less than a preset occupancy_ratio, reduce register
  // usage register per thread is estimated as overhead + buffer_size /
  // bytes_per_register
  int64_t nvrtc_register_per_thread = scheduler_utils::max_registers_per_thread;
  const int64_t blocksPerKernel = godim;
  // register estimation is only valid for vectorized gmem access
  // we've seen unexpectedly high register counts with vectorization factor less
  // than 4, which would make the below estimate inaccurate.
  // TODO: support the non vectorized case. consider shmem.
  // only need to balance register and occupancy ratio if there are enough
  // blocks and buffers
  if (vectorize && blocksPerKernel > device_multiprocessor_count &&
      batches_per_block_inner_reduction > 1) {
    // Estimate register per thread based on buffer size, since inner reduction
    // dim is fully parallelized, the buffer size of each element equals the
    // total buffer size divide by inner_most_dimension_numel. Each thread will
    // hold batches_per_block_inner_reduction * inner_reduction_unroll_factor
    // elements.
    const int64_t persistent_buffer_size = max_persistent_buffer_size /
        inner_most_dimension_numel * batches_per_block_inner_reduction *
        inner_reduction_unroll_factor;
    const int64_t threads_per_block =
        pad_bdimx ? padded_bdimx * bdimy * bdimz : bdimx * bdimy * bdimz;
    // call with free parameters
    const int64_t register_overhead = 40;
    const double max_adjust_fraction = 0.9;
    const double target_occupancy = 0.4;
    nvrtc_register_per_thread = estimateRegPerThread(
        persistent_buffer_size,
        threads_per_block,
        register_overhead,
        max_adjust_fraction,
        target_occupancy);
  }

  // Will be used once supporting inter-block persistence
  int64_t gdimx = LaunchParams::UNINITIALIZED_VAL;
  int64_t gdimy = LaunchParams::UNINITIALIZED_VAL;
  int64_t gdimz = LaunchParams::UNINITIALIZED_VAL;

  auto rparams = std::make_shared<ReductionParams>();
  rparams->cparams.maxrregcount = (int)nvrtc_register_per_thread;
  rparams->persistent_kernel = true;
  rparams->fastest_dim = true;
  rparams->project_persistent_buffers = project_to_input;
  rparams->cparams.index_type = index_type;

  // Inner reduction domain
  rparams->cross_block_inner_reduction = true;
  rparams->block_dim_inner_reduction = ParallelType::TIDx;
  rparams->pad_inner_reduction_to_warp = pad_bdimx;
  rparams->batches_per_block_inner_reduction =
      batches_per_block_inner_reduction;

  // For persistent schedules always have to mark the reduction unrolled
  // otherwise rfactor can fail
  rparams->unroll_factor_inner_reduction = inner_reduction_unroll_factor;
  rparams->vectorize_inner_reduction = vectorize;

  // Iter domain
  rparams->multiple_reds_per_blk = bdimy > 1;
  if (rparams->multiple_reds_per_blk) {
    rparams->block_dim_iter_dom = ParallelType::TIDy;
  }

  if (godim > 1) {
    rparams->grid_dim_iter_dom = ParallelType::BIDx;
    if (godim > scheduler_utils::x_grid_limit) {
      rparams->split_grid_dim_iter_dom_outer = true;
      gdimx = scheduler_utils::x_grid_limit;
    }
  }

  if (iter_unroll_factor > 1) {
    rparams->unroll_factor_iter_dom = iter_unroll_factor;
  }

  // Outer reduction domain
  rparams->schedule_3D = total_reduction_numel != inner_most_dimension_numel;
  if (rparams->schedule_3D) {
    rparams->batches_per_block_outer_reduction =
        batches_per_block_outer_reduction;
    rparams->block_dim_outer_reduction = ParallelType::TIDz;
    rparams->cross_block_outer_reduction = true;
    rparams->unroll_factor_outer_reduction = outer_reduction_unroll_factor;
  }

  rparams->lparams = LaunchParams(
      gdimx,
      gdimy,
      gdimz,
      LaunchParams::UNINITIALIZED_VAL,
      bdimy,
      LaunchParams::UNINITIALIZED_VAL);

  rparams->tag = "Inner Persistent Heuristic.\n";

  if (isDebugDumpEnabled(DebugDumpOption::SchedulerDebug)) {
    debug() << "\n===== Reduction Stats ========\n"
            << "total_reduction_numel: " << total_reduction_numel << "\n"
            << "total_iteration_numel: " << total_iteration_numel << "\n"
            << "inner_most_dimension_numel: " << inner_most_dimension_numel
            << "\n"
            << "vectorize_factor: " << vectorize_factor << "\n"
            << "n_tensor_inputs: " << n_tensor_inputs << "\n"
            << "max_input_dtype_size: " << max_input_dtype_size << "\n"
            << "max_persistent_buffer_size: " << max_persistent_buffer_size
            << "\n"
            << "max_multi_reduction_factor: " << max_multi_reduction_factor
            << "\n"
            << "block(" << (pad_bdimx ? padded_bdimx : bdimx) << ", " << bdimy
            << ", " << bdimz << ")";
    debug() << rparams->toString() << std::endl;
  }

  return rparams;
}

} // namespace

std::shared_ptr<ReductionParams> getInnerPersistentHeuristics(
    Fusion* fusion,
    SchedulerRuntimeInfo& runtime_info,
    HeuristicSummary* data_cache) {
  FUSER_PERF_SCOPE("getInnerPersistentHeuristics");
  FusionGuard fg(fusion);

  const auto& prop =
      normalization_scheduler_utils::getPersistentKernelProperties(
          fusion,
          runtime_info,
          data_cache,
          InnerPersistentKernelScheduler::heuristicType());

  std::shared_ptr<ReductionParams> rparams = innerPersistentHeuristic(
      prop.total_reduction_numel,
      prop.total_iteration_numel,
      prop.inner_most_dimension_numel,
      prop.n_tensor_inputs,
      prop.max_dtype_size,
      prop.max_persistent_buffer_size,
      prop.vectorize_factor,
      prop.project_persistent_buffers,
      prop.index_type);
  return rparams;
}

std::shared_ptr<ReductionParams> getInnerPersistentHeuristics(
    Fusion* fusion,
    const at::ArrayRef<c10::IValue>& runtime_inputs,
    HeuristicSummary* data_cache) {
  FUSER_PERF_SCOPE("getInnerPersistentHeuristicsFromIValue");
  SchedulerRuntimeInfo runtime_info(fusion, runtime_inputs);
  return getInnerPersistentHeuristics(fusion, runtime_info, data_cache);
}

void scheduleInnerPersistentKernel(
    Fusion* fusion,
    const ReductionParams& rparams) {
  normalization_scheduler_utils::schedulePersistentKernel(
      fusion, rparams, InnerPersistentKernelScheduler::heuristicType());
}

} // namespace nvfuser<|MERGE_RESOLUTION|>--- conflicted
+++ resolved
@@ -176,6 +176,7 @@
 }
 
 namespace {
+
 
 int64_t estimateRegPerThread(
     const int64_t persistent_buffer_size,
@@ -214,11 +215,8 @@
       blocks_per_sm_maximum * threads_per_block);
 
   // minimum occupancy we want to achieve
-<<<<<<< HEAD
-=======
   constexpr double occupancy_ratio = 0.4;
   const auto dev_prop = at::cuda::getCurrentDeviceProperties();
->>>>>>> 993e2514
   const int64_t blocks_per_sm_wanted = ceilDiv(
       static_cast<int64_t>(
           dev_prop->maxThreadsPerMultiProcessor * target_occupancy),
