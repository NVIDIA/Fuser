--- conflicted
+++ resolved
@@ -249,7 +249,7 @@
         if (MATMUL_CORE_ROLES_EXPECTED_COUNT == entry->second.size()) {
           tvs_with_roles.insert(entry->second.begin(), entry->second.end());
           for (TensorView* tv : entry->second) {
-            const std::vector<IterDomain*>& logical = tv->getRFactorDomain();
+            const std::vector<IterDomain*>& logical = tv->getLogicalDomain();
             int64_t ndims = (int64_t)std::count_if(
                 logical.begin(), logical.end(), [](IterDomain* id) {
                   return !id->isReduction() && !id->isDeviceDim();
@@ -511,32 +511,6 @@
     }
 
     return vec_size;
-<<<<<<< HEAD
-=======
-  };
-  MatmulParams::SupportedVectorization supported_vec_size;
-  supported_vec_size.a = getMinVectorization(MatmulRole::INPUT_A);
-  supported_vec_size.b = getMinVectorization(MatmulRole::INPUT_B);
-  // Currently we set epilogue to the max vectorization supported by all outputs
-  // and all "C" type input dtypes.
-  // See https://github.com/NVIDIA/Fuser/issues/2169
-  supported_vec_size.epilogue = 16l;
-  // We will write OUTPUT_D role tensors in the default stride order. So
-  // vectorization is based on the inner dimension
-  const auto d_it = roles_map.find(MatmulRole::OUTPUT_D);
-  NVF_ERROR(d_it != roles_map.end(), "Could not find any output D tensors");
-  for (TensorView* tv : d_it->second) {
-    const int64_t N =
-        runtime_info.expressionEvaluator()
-            .evaluate(TensorDomain::noReductions(tv->getLogicalDomain())
-                          .back()
-                          ->extent())
-            .as<int64_t>();
-    supported_vec_size.epilogue =
-        std::min(supported_vec_size.epilogue, 16l / dataTypeSize(tv->dtype()));
-    supported_vec_size.epilogue = std::min(
-        supported_vec_size.epilogue, scheduler_utils::maxVectorizationWidth(N));
->>>>>>> 1b90e640
   }
 
   // Inspect the allocation domain of an operand input TensorView to determine
