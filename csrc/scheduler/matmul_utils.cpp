--- conflicted
+++ resolved
@@ -304,11 +304,7 @@
         // to smem constraint
         const int64_t smem_bytes =
             at::cuda::getCurrentDeviceProperties()->sharedMemPerBlockOptin;
-<<<<<<< HEAD
-        if (bytes_per_stage * 3L > smem_bytes) {
-=======
         if (bytes_per_stage * 3L > smem_bytes - reserved_mbarrier_bytes) {
->>>>>>> c8b98d0c
           continue;
         }
 
@@ -362,12 +358,8 @@
   int64_t operand_smem_per_stage =
       (int64_t)num_problems * 2 * (cta_tile.m + cta_tile.n) * cta_tile.k;
   // We leave a bit of space for semaphores.
-<<<<<<< HEAD
-  int64_t max_operand_smem = (int64_t)device_prop->sharedMemPerBlockOptin;
-=======
   int64_t max_operand_smem =
       (int64_t)device_prop->sharedMemPerBlockOptin - (1L << 7);
->>>>>>> c8b98d0c
   if (mparams->tiling_strategy != MatmulParams::TilingStrategy::OneTilePerCTA) {
     // We cannot reuse memory for smem epilogue in persistent kernels.
     for (TensorView* out : tensor_roles.at(MatmulTensorRole::OUTPUT)) {
