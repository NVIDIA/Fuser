// clang-format off
/*
 * SPDX-FileCopyrightText: Copyright (c) 2023-present NVIDIA CORPORATION & AFFILIATES.
 * All rights reserved.
 * SPDX-License-Identifier: BSD-3-Clause
 */
// clang-format on
#include <scheduler/matmul_heuristic.h>
#include <scheduler/matmul_heuristic_plugin.h>
#include <scheduler/matmul_utils.h>
#include <scheduler/mma_utils.h>
#include <scheduler/registry.h>

// NOTE: included to avoid compilation error caused by missing destructor in
// 'SchedulerRuntimeInfo'
#include <debug.h>
#include <executor_utils.h>
#include <id_model/id_model.h>
#include <ir/base_nodes.h>
#include <ir/interface_nodes.h>
#include <ir/internal_nodes.h>
#include <ir/utils.h>
#include <options.h>
#include <val_graph.h>
#include <algorithm>
#include <deque>
#include <iostream>
#include <iterator>
#include <memory>
#include <sstream>
#include <type_traits>
#include <utility>
#include <variant>
#include "ATen/cuda/CUDAContext.h"
#include "mma_type.h"
#include "mma_utils.h"
#include "type.h"
#include "utils.h"

namespace nvfuser {
namespace {

//! Access to the structure should be done with labels defined in MatmulDomain.
using ProblemShape = std::array<int64_t, 4>;

//! A helper for deciding the type of MMA op for given fusion and problem shape.
inline std::optional<MmaMacro> getMmaOp(
    const int dev_version,
    const ProblemShape& problem) {
  using MacroType = MmaMacro;

  // NOTE: A temp condition
  const ProblemShape::value_type n_extend = problem[(size_t)MatmulDomain::N];
  const bool use_small_n = ((n_extend % 8) == 0) && ((n_extend % 16) != 0);

  switch (dev_version) {
    case 75:
      return (use_small_n) ? MacroType::Turing_16_8_16
                           : MacroType::Turing_16_16_16;
    case 80:
    case 86:
    case 89:
    case 90: // NOTE: temp use ampere matmul for hopper
      return (use_small_n) ? MacroType::Ampere_16_8_16
                           : MacroType::Ampere_16_16_16;
    default:
      return std::nullopt;
  }
}

//! A wrapper for core heuristics initialization.
//! We should have already set params->mma_macro before calling this function.
inline bool initCoreHeuristics(
    std::shared_ptr<MatmulParams> params,
    const ProblemShape& problem_shape,
    const mma_utils::TensorRolesMap& tensor_roles) {
  const GemmTile instruction_tile = getMmaOpShape(params->mma_macro);
  GemmTile warp_tile = {-1, -1, -1};
  GemmTile cta_tile = {-1, -1, -1};

  using DimType = decltype(GemmTile::m);

  // warp tile shape
  {
    // Initial target:
    // - 1 MMA ops per thread in a warp (32 threads), warp tile should be
    //   then 32x bigger than instruction tile,
    // - start with [4, 4, 2] shape, later it should depend on problem
    //   shape and have bigger impact on CTA tile shape

    const DimType m_ratio = 4;
    const DimType n_ratio = 4;
    const DimType k_ratio = 2;

    warp_tile = {
        instruction_tile.m * m_ratio,
        instruction_tile.n * n_ratio,
        instruction_tile.k * k_ratio};
  }

  // cta tile shape
  {
    // Initial target:
    // - 4 warp tiles per CTA
    // - CTA k-dim should be same as warp tile k-dim

    DimType m_ratio = 2;
    DimType n_ratio = 2;

    const auto mn_ratio = (double)problem_shape[(size_t)MatmulDomain::M] /
        (double)problem_shape[(size_t)MatmulDomain::N];
    if (mn_ratio < 0.5) {
      m_ratio = 1;
      n_ratio = 4;
    } else if (mn_ratio > 2) {
      m_ratio = 4;
      n_ratio = 1;
    }

    cta_tile = {warp_tile.m * m_ratio, warp_tile.n * n_ratio, warp_tile.k};
  }

  params->tile_sizes = {cta_tile, warp_tile, instruction_tile};

  // stages and async mem copy
  {
    // NOTE: compilation errors when async is enabled on Turing devices
    if (isAmpere(params->mma_macro)) {
      constexpr int stages = 3;

      params->double_buffer_options.double_buffer_smem_write = true;
      params->double_buffer_options.double_buffer_smem_read = true;
      params->double_buffer_options.smem_double_buffer_stage = stages;
    }
  }

  const auto& roleMinDtypeSize = [&tensor_roles](MatmulRole role) -> int64_t {
    const auto op_it = tensor_roles.find(role);
    NVF_ERROR(op_it != tensor_roles.end());
    int64_t min_size_bytes = 128LL;
    for (const TensorView* operand : op_it->second) {
      min_size_bytes = std::min(min_size_bytes, dataTypeSize(operand->dtype()));
    }
    return min_size_bytes;
  };
  params->async_gmem_load_operands = isCpAsyncOperandLoadSupported(
      params.get(),
      roleMinDtypeSize(MatmulRole::INPUT_A),
      roleMinDtypeSize(MatmulRole::INPUT_B));

  if (!params->async_gmem_load_operands) {
    // Circular buffering requires async load. If we cannot use async load due
    // to unsupported vectorization width, then we can only double buffer at
    // most.
    params->double_buffer_options.smem_double_buffer_stage =
        std::min(2, params->double_buffer_options.smem_double_buffer_stage);
  }
  return true;
}

//! A helper for getting problem shape from fusion and runtime info.
//!
//! For a given domain, try to find the size by evaluating the extent of an
//! IterDomain in each group of that domain type. For example, if there are
//! multiple Batch dimensions, we find all ValGroups that are mapped as
//! MatmulDomain::Batch, we evaluate the extent of each, then we multiply those
//! dimensions together to get the overall batch size.
ProblemShape getProblemShape(
    const mma_utils::DimRolesMap& dim_roles,
    SchedulerRuntimeInfo& runtime_info) {
  ProblemShape shape{1, 1, 1, 1};
  for (const auto& [g, dom] : dim_roles) {
    NVF_ERROR(!g->empty());
    IterDomain* id = g->front()->as<IterDomain>();
    const PolymorphicValue extent =
        runtime_info.expressionEvaluator().evaluate(id->extent());
    NVF_ERROR(
        extent.hasValue(), "Could not evaluate extent of ", id->toString());
    shape[(size_t)dom] *= extent.as<int64_t>();
  }
  return shape;
}

// Checks that this pattern:
//   - is a GEMM or batch GEMM
//   - has at least two inputs i.e. not A @ A.T
//   - has a single A and a single B operand i.e not A @ (B1 * B2)
//   - has a fusion output with OUTPUT_D role i.e. that has M, N dims
//   - includes all fusion inputs/outputs in its tensor roles
//   - has no fusion inputs with non-trivial allocation domain
std::string isMatmulFusionDefinitionSupported(
    Fusion* fusion,
    const mma_utils::MatmulPattern& pattern,
    const mma_utils::TensorRolesMap& tensor_roles,
    const mma_utils::DimRolesMap& id_roles) {
  const auto& fusion_inputs = fusion->inputs();
  const auto& fusion_outputs = fusion->outputs();
  std::vector<TensorView*> mma_inputs = {pattern.A, pattern.B};
  const auto mma_output = pattern.output;

  const auto fusion_inputs_tvs =
      ir_utils::filterByType<TensorView>(fusion_inputs).vector();
  const auto fusion_outputs_tvs =
      ir_utils::filterByType<TensorView>(fusion_outputs).vector();

  constexpr size_t minimal_number_of_inputs = 2;

  // Quick checks
  {
    // Check if matmul pattern represents gemm (requires M/N/K == 1, B == 0)
    //  or bgemm (requires M/N/K/B == 1)
    std::array<int64_t, 4> num_axes{};
    for (const auto& [g, dom] : id_roles) {
      num_axes[(size_t)dom]++;
    }
    constexpr int64_t expected_axes_numbers = 1;
    if (num_axes[(size_t)MatmulDomain::M] != expected_axes_numbers ||
        num_axes[(size_t)MatmulDomain::N] != expected_axes_numbers ||
        num_axes[(size_t)MatmulDomain::K] != expected_axes_numbers ||
        num_axes[(size_t)MatmulDomain::Batch] > expected_axes_numbers) {
      return "Matmul pattern has unsupported number of one of M/N/K/Batch axes";
    }

    if (!mma_output->hasReduction()) {
      return "MMA output TV has no reduction domain";
    }
  }

  // Quick checks - Fusion
  {
    // Fusion should contain at least two inputs (for now)
    if (minimal_number_of_inputs > fusion_inputs.size()) {
      return "Fusion inputs contain at least one non-TensorView object";
    }
  }

  // Fusion topology check
  {
    // We will check that all operands have same dimension
    int64_t operand_dim = -1;

    // Track TensorViews with assigned roles so we can check that all inputs and
    // outputs have recognized roles
    std::set<TensorView*> tvs_with_roles;

    for (MatmulRole role : {MatmulRole::INPUT_A, MatmulRole::INPUT_B}) {
      auto entry = tensor_roles.find(role);
      if (entry != tensor_roles.end()) {
        if (MATMUL_CORE_ROLES_EXPECTED_COUNT == entry->second.size()) {
          tvs_with_roles.insert(entry->second.begin(), entry->second.end());
          for (TensorView* tv : entry->second) {
            const std::vector<IterDomain*>& logical = tv->getLogicalDomain();
            int64_t ndims = (int64_t)std::count_if(
                logical.begin(), logical.end(), [](IterDomain* id) {
                  return !id->isReduction() && !id->isDeviceDim();
                });
            if (operand_dim == -1) {
              operand_dim = ndims;
            } else if (ndims != operand_dim) {
              // We cannot always handle differently sized inputs, such as those
              // we encounter when translating MatmulOp and LinearOp. This is
              // because in those cases one of the operands will have new
              // Broadcast dimensions where the other operand has Iteration
              // batch dimensions, meaning these new dims are actually M or N
              // dimensions. Multiple M and N dimension support is planned but
              // for now we must reject these patterns before attempting to
              // translate them.
              return "All operands must have the same no-devices dimension.";
            }
          }
        } else {
          return "There is more than a single fusion input that can be MMA operand ";
        }
      } else {
        return "No candidate in fusion inputs for MMA operand";
      }
    }

    auto entry = tensor_roles.find(MatmulRole::OUTPUT_D);
    if (entry != tensor_roles.end()) {
      tvs_with_roles.insert(entry->second.begin(), entry->second.end());
    } else {
      return "No candidate in fusion outputs MMA output";
    }

    // Non-core input roles are optional, no requirements for definitions
    entry = tensor_roles.find(MatmulRole::INPUT_C);
    if (entry != tensor_roles.end()) {
      tvs_with_roles.insert(entry->second.begin(), entry->second.end());
    }

    const auto in_out_tvs_count =
        fusion_inputs_tvs.size() + fusion_outputs_tvs.size();
    if (in_out_tvs_count != tvs_with_roles.size()) {
      return "Detected input/output TVs without assigned roles";
    }
  }

  // Check that no non-trivial allocation domains are set on inputs or outputs.
  // TODO: Lift this requirement once we have proper allocation domain support
  for (Val* inp : fusion->inputs()) {
    if (auto tv = dynamic_cast<TensorView*>(inp);
        tv && !ir_utils::hasTrivialAllocationDomain(tv)) {
      return "detected input TV with non-trivial allocation domain";
    }
  }
  for (Val* outp : fusion->outputs()) {
    if (auto tv = dynamic_cast<TensorView*>(outp);
        tv && !ir_utils::hasTrivialAllocationDomain(tv)) {
      return "detected output TV with non-trivial allocation domain";
    }
  }

  return "";
}

class VectorizationCalculator {
 public:
  VectorizationCalculator(
      const mma_utils::TensorRolesMap& tensor_roles,
      const mma_utils::DimRolesMap& dim_roles,
      const ValGraph& permissive_graph,
      SchedulerRuntimeInfo& runtime_info)
      : runtime_info_(runtime_info),
        tensor_roles_(tensor_roles),
        dim_roles_(dim_roles),
        permissive_graph_(permissive_graph),
        dim_ordering_(mma_utils::canonicalDimOrdering(
            tensor_roles,
            dim_roles_,
            permissive_graph_)) {}

  MatmulParams::SupportedVectorization compute() {
    const std::vector<int64_t> op_vecs = operandVectorizations();
    NVF_ERROR(op_vecs.size() == 2, "Expected exactly two operands");
    return {op_vecs[0], op_vecs[1], epilogueVectorization()};
  }

 private:
  std::vector<int64_t> operandVectorizations() {
    std::vector<int64_t> vec_sizes;
    for (MatmulRole role : {MatmulRole::INPUT_A, MatmulRole::INPUT_B}) {
      const auto op_it = tensor_roles_.find(role);
      if (op_it == tensor_roles_.end()) {
        continue;
      }
      for (TensorView* tv : op_it->second) {
        vec_sizes.push_back(operandVectorization(tv));
      }
    }
    return vec_sizes;
  }

  MatmulDomain dimRole(const ValGroup& g) const {
    auto dim_role_it = dim_roles_.find(g);
    NVF_ERROR(
        dim_role_it != dim_roles_.end(), "Found ValGroup with unknown role");
    return dim_role_it->second;
  }

  int64_t ptrAndDTypeVec(TensorView* tv) const {
    // TODO: ptrOf returns a fully aligned value of 16 for non-inputs. However,
    // we might be provided an output tensor. We should verify once preallocated
    // outputs are fully plumbed in that misaligned pointers are respected in
    // this calculation.
    const int64_t data_ptr_int = (int64_t)runtime_info_.ptrOf(tv);
    int64_t vec_size = scheduler_utils::maxVectorizationWidth(data_ptr_int);
    vec_size = std::min(vec_size, 16l);
    vec_size /= dataTypeSize(tv->dtype());
    vec_size = std::max(vec_size, 1l);
    return vec_size;
  }

  //! To analyze vectorization, we need to know pointer alignment, sizes, and
  //! strides. SchedulerRuntimeInfo contains all this info about fusion inputs,
  //! but fusion outputs are allocated by FusionExecutor so they are absent from
  //! SchedulerRuntimeInfo.
  //!
  //! This function just extracts sizes and strides from runtime_info_ when the
  //! argument is a fusion input. When the input is a fusion output, we respect
  //! the contiguity marked in the allocation domain. For discontiguous
  //! dimensions, we return a stride that has been padded to an odd value, which
  //! is the worst case scenario for vectorization.
  //!
  //! Note that this function is non-const because we use
  //! runtime_info_.expressionEvaluator() which caches intermediate values
  std::pair<std::vector<int64_t>, std::vector<int64_t>> getSizesAndStrides(
      TensorView* tv) {
    if (tv->isFusionInput()) {
      return {
          runtime_info_.getInputAllocationSizes(tv),
          runtime_info_.getInputAllocationStrides(tv)};
    }
    NVF_ERROR(
        tv->isFusionOutput(),
        "getSizesAndStrides should only be called with fusion inputs or outputs. Found ",
        tv->toString());
    // For outputs, compute sizes using ExpressionEvaluator, then compute
    // strides based on allocation domain, assuming contiguity as marked in the
    // TensorView. For discontiguous dimensions, we compute a stride that is
    // least favorable to vectorization, by padding to an odd value.
    std::vector<int64_t> sizes, strides;
    std::vector<bool> concrete_contig;
    for (size_t i : c10::irange(tv->getMaybeAllocationDomain().size())) {
      IterDomain* id = tv->getMaybeAllocationDomain().at(i);
      if (id->isBroadcast()) {
        sizes.push_back(1);
        continue;
      }
      if (id->isReduction()) {
        continue;
      }
      // Record contiguity of concrete dimensions
      std::optional<bool> contig_opt = tv->getContiguity().at(i);
      NVF_ERROR(contig_opt.has_value());
      concrete_contig.push_back(contig_opt.value());

      PolymorphicValue ext =
          runtime_info_.expressionEvaluator().evaluate(id->extent());
      NVF_ERROR(ext.hasValue());
      sizes.push_back(ext.as<int64_t>());
    }

    strides.resize(sizes.size(), 0l);
    int64_t stride = 1l;
    for (int64_t i = (int64_t)(sizes.size()) - 1l; i >= 0; --i) {
      strides[(size_t)i] = sizes[(size_t)i] == 1 ? 0 : stride;
      stride *= sizes[(size_t)i];
      if (!concrete_contig[(size_t)i]) {
        // pad non-concrete dims to next odd value
        stride |= 1l;
      }
    }
    return {sizes, strides};
  }

  // Given a TensorView and a vector of dimension ValGroups find vectorization.
  // The vector of dimensions indicates how the tensor will be scheduled;
  // dimensions in tv will be reordered if needed then the vector of dimensions
  // will be merged. We check the allocation domain of tv to tell how the
  // resulting merged TV can be vectorized. If the tensor does not have any
  // inner_dims, then it cannot be vectorized. In that case we return 0 so that
  // this tensor can be ignored in later computation.
  int64_t innerDimsVectorization(
      TensorView* tv,
      const std::vector<ValGroup>& inner_dims) {
    const auto& [sizes, strides] = getSizesAndStrides(tv);
    NVF_ERROR(sizes.size() == strides.size());

    // Position of the outermost vectorizable dimension, in allocation domain
    size_t inner_dim_pos = tv->getMaybeAllocationDomain().size();
    // Product of sizes of all vectorizable dims; i.e. the number of elements in
    // the merged vectorized dimension.
    int64_t inner_dims_numel = 1;
    std::vector<ValGroup> remaining_inner_dims(inner_dims);
    for (int64_t i = (int64_t)tv->getMaybeAllocationDomain().size() - 1; i >= 0;
         --i) {
      IterDomain* id = tv->getMaybeAllocationDomain()[i];
      if (id->isDeviceDim() || id->isReduction() || id->isBroadcast()) {
        continue;
      }

      ValGroup g = permissive_graph_.toGroup(id);
      // Exit when this does not match the given ordered inner dimension
      if (remaining_inner_dims.empty() || g != remaining_inner_dims.back()) {
        break;
      }
      remaining_inner_dims.pop_back();

      std::optional<bool> c = tv->getContiguity().at(i);
      NVF_ERROR(c.has_value());
      if (!c.value()) {
        // axis is marked discontiguous; can't vectorize
        break;
      } else {
        NVF_CHECK(
            strides.at(i) == inner_dims_numel,
            "TensorView ",
            tv->toString(),
            " has marked contiguous inner dimension ",
            id->toString(),
            " but provided tensor has stride ",
            strides.at(i),
            " in that dimension.");
        inner_dim_pos = i;
        inner_dims_numel *= sizes.at(i);
      }
    }

    if (remaining_inner_dims.size() == inner_dims.size()) {
      // We didn't match any inner dims, so this tensor is not vectorizable.
      return 0l;
    }

    if (inner_dims_numel == 1l) {
      return 1l;
    }

    // Since this is unpredicated vectorization, the size of the innermost
    // dimension must be a multiple of the vectorization factor.
    int64_t vec_size = scheduler_utils::maxVectorizationWidth(inner_dims_numel);

    // Account for misaligned rows due to outer strides
    for (size_t i : c10::irange(inner_dim_pos)) {
      if (sizes.at(i) == 1) {
        // outer size-1 dimensions don't affect vectorizability
        continue;
      }
      vec_size = std::min(
          vec_size, scheduler_utils::maxVectorizationWidth(strides.at(i)));
    }

    return vec_size;
  }

  // Inspect the allocation domain of an operand input TensorView to determine
  // vectorization width.
  //
  // We canonicalize dimensions by reordering them with the given ordering
  // before merging all dimensions that have the same role. For a given operand,
  // this might mean that the inner-most dimension gets reordered to be outer,
  // even if it has the same role as the innermost dimension in the canonical
  // ordering.
  int64_t operandVectorization(TensorView* tv) {
    // Check data pointer alignment
    int64_t vec_size = ptrAndDTypeVec(tv);
    if (vec_size == 1l) {
      return vec_size;
    }

    // Find the inner-most non-batch role for this tensor, and collect all
    // ValGroups in that role, in the canonical ordering.
    std::optional<MatmulDomain> vec_dim_role = std::nullopt;
    for (int64_t i = (int64_t)(tv->getMaybeAllocationDomain().size()) - 1;
         i >= 0;
         --i) {
      IterDomain* id = tv->getMaybeAllocationDomain()[i];
      if (id->isDeviceDim() || id->isReduction() || id->isBroadcast()) {
        continue;
      }

      ValGroup g = permissive_graph_.toGroup(id);
      MatmulDomain dim_role = dimRole(g);
      if (dim_role == MatmulDomain::Batch) {
        // We cannot vectorize in batch dimensions
        break;
      }
      if (!vec_dim_role.has_value()) {
        vec_dim_role = dim_role;
        break;
      }
    }
    if (!vec_dim_role.has_value()) {
      // Didn't find any dimensions to vectorize
      return 1l;
    }

    // Extract dims with this role in the canonical ordering
    std::vector<ValGroup> ordered_inner_dims;
    for (const ValGroup& og : dim_ordering_) {
      if (dimRole(og) == vec_dim_role.value()) {
        ordered_inner_dims.push_back(og);
      }
    }

    return std::min(vec_size, innerDimsVectorization(tv, ordered_inner_dims));
  }

  int64_t epilogueVectorization() {
    // This is a vector of non-K dimensions sorted from inner to outer
    std::vector<ValGroup> inner_nonk_dims;
    std::optional<MatmulDomain> inner_nonk_role = std::nullopt;
    for (auto g_it = dim_ordering_.rbegin(); g_it != dim_ordering_.rend();
         ++g_it) {
      const ValGroup& g = *g_it;

      MatmulDomain dim_role = dimRole(g);
      if (dim_role == MatmulDomain::K) {
        // Skip K dims since they won't appear in epilogue loop nest
        continue;
      }
      if (!inner_nonk_role.has_value()) {
        inner_nonk_role = dim_role;
      }
      if (dim_role != inner_nonk_role.value()) {
        break;
      }
      inner_nonk_dims.push_back(g);
    }

    if (!inner_nonk_role.has_value() ||
        inner_nonk_role.value() == MatmulDomain::Batch) {
      // If the innermost non-K dimension is a batch dimension, then we cannot
      // vectorize the outputs since we parallelize batch dimensions across the
      // grid.
      return 1l;
    }

    // Match the innermost dimensions above to contiguous innermost dims in tv
    // from inner to outer. Determine supported vectorization based on product
    // of matching sizes along with all outer strides.
    const auto innerMostVec = [&](TensorView* tv) {
      return std::min(
          ptrAndDTypeVec(tv), innerDimsVectorization(tv, inner_nonk_dims));
    };

    const auto d_it = tensor_roles_.find(MatmulRole::OUTPUT_D);
    NVF_ERROR(
        d_it != tensor_roles_.end(), "Could not find any output D tensors");
    int64_t vec_size = 16l;
    for (TensorView* tv : d_it->second) {
      int64_t v = innerMostVec(tv);
      if (v == 0) {
        continue;
      }
      vec_size = std::min(vec_size, v);
    }
    if (const auto c_it = tensor_roles_.find(MatmulRole::INPUT_C);
        c_it != tensor_roles_.end()) {
      for (TensorView* tv : c_it->second) {
        int64_t v = innerMostVec(tv);
        if (v == 0) {
          continue;
        }
        vec_size = std::min(vec_size, v);
      }
    }
    return vec_size;
  }

 private:
  SchedulerRuntimeInfo& runtime_info_;
  const mma_utils::TensorRolesMap& tensor_roles_;
  const mma_utils::DimRolesMap& dim_roles_;
  const ValGraph& permissive_graph_;
  std::vector<ValGroup> dim_ordering_;
};

MatmulParams::SupportedVectorization getSupportedVectorization(
    const mma_utils::TensorRolesMap& tensor_roles,
    const mma_utils::DimRolesMap& dim_roles,
    const ValGraph& permissive_graph,
    SchedulerRuntimeInfo& runtime_info) {
  VectorizationCalculator calc(
      tensor_roles, dim_roles, permissive_graph, runtime_info);
  return calc.compute();
}

} // anonymous namespace

std::string getMatmulRunTimeRejectReason(
    Fusion* fusion,
    HeuristicSummary* data_cache,
    SchedulerRuntimeInfo& runtime_info) {
  // TODO: add proper set of checks
  return "";
}

// The analysis is based on mul-sum pair pattern, detected in the provided
//  fusion definition. If detected and properties of an instance of such
//  pattern are valid then it will be later replaced with MmaOp in
//  fusion definition.
// For the time being a direct instance of MmaOp is also accepted and handled
//  by the analysis.
std::string getMatmulCompileTimeRejectReason(Fusion* fusion) {
  // The plan:
  // 0. Check if the current CUDA device is supported
  // 1. Check if there is exactly one matmul pattern defined in the fusion.
  // 2. Check if fusion of MatmulOp and LinearOp is enabled, if applicable
  // 3. Check if inputs to the matmul pattern match any of
  // supported inputs layout
  // 4. Check if fusion represents expressions that are recognized by matmul
  // 5. Check if the input layout for the matmul pattern can be determined
  // scheduler.
  // 4. Check that epilogue contains only pointwise ops.

  // #0
  {
    const auto device_prop = at::cuda::getCurrentDeviceProperties();
    // Use a dummy problem shape to determine whether this is a supported
    // device.
    const auto mma_op = getMmaOp(
        device_prop->major * 10 + device_prop->minor, {128, 128, 128, 1});
    if (!mma_op.has_value()) {
      return "Unsupported device compute capability";
    }
  }

  // #1
  // Find matmul patterns
  std::vector<mma_utils::MatmulPattern> patterns =
      mma_utils::findMatmulPatterns(fusion);
  if (patterns.empty()) {
    return "No matmul patterns were found";
  }

  // #2
  {
    for (const mma_utils::MatmulPattern& pattern : patterns) {
      Expr* op = pattern.output->definition();
      if (op->isA<MatmulOp>() || op->isA<LinearOp>()) {
        if (!isOptionEnabled(EnableOption::FuseMatmul)) {
          // Check for MatmulOp or LinearOp. If found, then only fuse if option
          // is specified
          return "MatmulOp and LinearOp fusion is disabled by default. "
                 "Enable it using NVFUSER_ENABLE=fuse_matmul";
        }
        // Refuse patterns containing 1D inputs since these are mat-vec as
        // opposed to mat-mat products.
        if (pattern.A->nDims() < 2 || pattern.B->nDims() < 2) {
          return "Cannot fuse matrix-vector products";
        }
        for (TensorView* operand : {pattern.A, pattern.B}) {
          if (operand->dtype() != DataType::Half &&
              operand->dtype() != DataType::BFloat16) {
            return "Unsupported operand type. Operands must be fp16 or bf16";
          }
        }
      }
    }
  }

  if (patterns.size() > 1) {
    return "Only a single matmul pattern can currently be fused";
  }

  // #3
  // Prepare an IdModel which will be reused to check remaining conditions
  IdModel id_model(fusion);
  const auto id_roles = patterns.front().getDimRoles(id_model);
  const mma_utils::TensorRolesMapOpt tensor_roles_opt =
      mma_utils::getTensorRoles(fusion, id_model, id_roles);
  if (!tensor_roles_opt.isValid()) {
    return {tensor_roles_opt.getErrorMsg()};
  }
  mma_utils::TensorRolesMap tensor_roles = tensor_roles_opt.getData();

  // #4
  {
    auto support_status = isMatmulFusionDefinitionSupported(
        fusion, patterns.front(), tensor_roles, id_roles);
    if (!support_status.empty()) {
      return support_status;
    }
  }

<<<<<<< HEAD
  // #4
  {
    std::vector<Val*> epilogue_inputs;
    for (const mma_utils::MulSumProperties& props : mma_from_mul_sums) {
      epilogue_inputs.push_back(props.insouts.out);
      const auto& roles_map_opt =
          mma_utils::getTensorsRoles(fusion, props.insouts);
      // TODO: re-use the roles maps generated in
      // isMatmulFusionDefinitionSupported, or move this functionality into
      // that function
      if (!roles_map_opt.isValid()) {
        return roles_map_opt.getErrorMsg();
      }
      const auto& roles_map = roles_map_opt.getData();
      auto c_inputs = roles_map.find(MatmulRole::INPUT_C);
      if (c_inputs != roles_map.end()) {
        epilogue_inputs.insert(
            epilogue_inputs.end(),
            c_inputs->second.begin(),
            c_inputs->second.end());
      }
    }

    for (Expr* e :
         StmtSort::getExprsBetween(epilogue_inputs, fusion->outputs())) {
      if (!e->isOneOf<UnaryOp, BinaryOp, TernaryOp>()) {
        return "epilogue must contain only pointwise operations";
      }
    }
=======
  // #5
  const auto input_layout_opt =
      mma_utils::getProblemLayout(id_model, id_roles, tensor_roles);
  if (!input_layout_opt.isValid()) {
    return input_layout_opt.getErrorMsg();
>>>>>>> 7efce011
  }

  return "";
}

bool isCpAsyncOperandLoadSupported(
    const MatmulParams* params,
    int64_t dtype_size_a,
    int64_t dtype_size_b) {
  if (!isAmpere(params->mma_macro)) {
    return false;
  }
  // Use cp.async for loading operands if vec size is compatible
  const auto& validCpAsyncVecSize = [](int64_t dtype_size,
                                       int64_t vec_size) -> bool {
    int64_t cp_bytes = dtype_size * vec_size;
    return cp_bytes == 16 || cp_bytes == 8 || cp_bytes == 4;
  };
  return params->double_buffer_options.smem_double_buffer_stage > 1 &&
      validCpAsyncVecSize(dtype_size_a, params->supported_vec_size.a) &&
      validCpAsyncVecSize(dtype_size_b, params->supported_vec_size.b);
}

std::shared_ptr<MatmulParams> getMatmulHeuristics(
    Fusion* fusion,
    SchedulerRuntimeInfo& runtime_info,
    HeuristicSummary* data_cache) {
  FusionGuard fg(fusion);
  (void)data_cache;
  auto params = std::make_shared<MatmulParams>();

  // Set kernel index mode
  params->cparams.index_type = runtime_info.getIndexType();

  // Check initial conditions
  std::vector<mma_utils::MatmulPattern> patterns =
      mma_utils::findMatmulPatterns(fusion);
  NVF_ERROR(!patterns.empty(), "No matmul patterns were found");
  NVF_ERROR(
      patterns.size() == 1,
      "Only a single matmul pattern can currently be fused");
  mma_utils::MatmulPattern& pattern = patterns.front();

  // IdModel is used to analyze problem shape & layout
  IdModel id_model(fusion);
  id_model.maybeBuildGraph(IdMappingMode::PERMISSIVE);

  const mma_utils::DimRolesMap id_roles = pattern.getDimRoles(id_model);

  const auto problem_shape = getProblemShape(id_roles, runtime_info);

  const auto device_prop = at::cuda::getCurrentDeviceProperties();
  const auto mma_op =
      getMmaOp(device_prop->major * 10 + device_prop->minor, problem_shape);
  NVF_ERROR(
      mma_op.has_value(), "Failed to determine a MMA op for given problem.");
  params->mma_macro = mma_op.value();

  const auto& tensor_roles_opt =
      mma_utils::getTensorRoles(fusion, id_model, id_roles);
  NVF_ERROR(
      tensor_roles_opt.isValid(), "Tensor roles map in mma is not valid.");
  const auto tensor_roles = tensor_roles_opt.getData();

  params->supported_vec_size = getSupportedVectorization(
      tensor_roles,
      id_roles,
      id_model.idGraph(IdMappingMode::PERMISSIVE),
      runtime_info);

  if (matmul_heuristic_plugin::hasPlugin()) {
    const mma_utils::MatmulProblemLayoutOpt layout_opt =
        mma_utils::getProblemLayout(id_model, id_roles, tensor_roles);
    NVF_ERROR(layout_opt.isValid(), layout_opt.getErrorMsg());
    const MmaLayout layout = layout_opt.getData();

    // Fill in proper values using plugin
    matmul_heuristic_plugin::updateMatmulParams(
        *params,
        problem_shape[(size_t)MatmulDomain::M],
        problem_shape[(size_t)MatmulDomain::N],
        problem_shape[(size_t)MatmulDomain::K],
        problem_shape[(size_t)MatmulDomain::Batch],
        layout,
        tensor_roles);
  } else {
    TORCH_WARN_ONCE(
        "Scheduling a matmul without heuristic plugin. "
        "Specify plugin location like this: "
        "NVFUSER_MATMUL_HEURISTIC_PLUGIN=/path/to/libmatmulheuristic.so");
    // Populate heuristic details
    auto status = initCoreHeuristics(params, problem_shape, tensor_roles);
    NVF_ERROR(status, "Initialization of core part of heuristics failed.");
  }

  // Disable magic zero for matmul kernels
  params->cparams.enable_magic_zero = false;

  // Set whether to use shared memory for epilogue
  std::tie(params->use_smem_epilogue, params->promote_prologue_smem_reuse) =
      mma_utils::generateSharedMemoryEpilogueHeuristics(
          params->tile_sizes,
          params->double_buffer_options.smem_double_buffer_stage,
          tensor_roles);

  if (isDebugDumpEnabled(DebugDumpOption::SchedulerDebug)) {
    debug() << params->toString() << std::endl;
  }

  return params;
}

} // namespace nvfuser<|MERGE_RESOLUTION|>--- conflicted
+++ resolved
@@ -672,7 +672,7 @@
   // 4. Check if fusion represents expressions that are recognized by matmul
   // 5. Check if the input layout for the matmul pattern can be determined
   // scheduler.
-  // 4. Check that epilogue contains only pointwise ops.
+  // 6. Check that epilogue contains only pointwise ops.
 
   // #0
   {
@@ -744,8 +744,14 @@
     }
   }
 
-<<<<<<< HEAD
-  // #4
+  // #5
+  const auto input_layout_opt =
+      mma_utils::getProblemLayout(id_model, id_roles, tensor_roles);
+  if (!input_layout_opt.isValid()) {
+    return input_layout_opt.getErrorMsg();
+  }
+
+  // #6
   {
     std::vector<Val*> epilogue_inputs;
     for (const mma_utils::MulSumProperties& props : mma_from_mul_sums) {
@@ -774,13 +780,6 @@
         return "epilogue must contain only pointwise operations";
       }
     }
-=======
-  // #5
-  const auto input_layout_opt =
-      mma_utils::getProblemLayout(id_model, id_roles, tensor_roles);
-  if (!input_layout_opt.isValid()) {
-    return input_layout_opt.getErrorMsg();
->>>>>>> 7efce011
   }
 
   return "";
