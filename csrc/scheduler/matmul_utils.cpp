// clang-format off
/*
 * SPDX-FileCopyrightText: Copyright (c) 2023-present NVIDIA CORPORATION & AFFILIATES.
 * All rights reserved.
 * SPDX-License-Identifier: BSD-3-Clause
 */
// clang-format on
#include <scheduler/matmul_heuristic.h>
#include <scheduler/matmul_heuristic_plugin.h>
#include <scheduler/matmul_utils.h>
#include <scheduler/mma_utils.h>
#include <scheduler/registry.h>

// NOTE: included to avoid compilation error caused by missing destructor in
// 'SchedulerRuntimeInfo'
#include <debug.h>
#include <executor_utils.h>
#include <id_model/id_model.h>
#include <ir/base_nodes.h>
#include <ir/interface_nodes.h>
#include <ir/internal_nodes.h>
#include <ir/utils.h>
#include <options.h>
#include <val_graph.h>
#include <algorithm>
#include <deque>
#include <iostream>
#include <iterator>
#include <memory>
#include <sstream>
#include <type_traits>
#include <utility>
#include <variant>
#include "ATen/cuda/CUDAContext.h"
#include "mma_type.h"
#include "mma_utils.h"
#include "type.h"
#include "utils.h"

namespace nvfuser {
namespace {

//! Access to the structure should be done with labels defined in MatmulDomain.
using ProblemShape = std::array<int64_t, 4>;

//! A helper for deciding the type of MMA op for given fusion and problem shape.
inline std::optional<MmaMacro> getMmaOp(
    const int dev_version,
    const ProblemShape& problem) {
  using MacroType = MmaMacro;

  // NOTE: A temp condition
  const ProblemShape::value_type n_extend = problem[(size_t)MatmulDomain::N];
  const bool use_small_n = ((n_extend % 8) == 0) && ((n_extend % 16) != 0);

  switch (dev_version) {
    case 75:
      return (use_small_n) ? MacroType::Turing_16_8_16
                           : MacroType::Turing_16_16_16;
    case 80:
    case 86:
    case 89:
    case 90: // NOTE: temp use ampere matmul for hopper
      return (use_small_n) ? MacroType::Ampere_16_8_16
                           : MacroType::Ampere_16_16_16;
    default:
      return std::nullopt;
  }
}

//! A wrapper for core heuristics initialization.
//! We should have already set params->mma_macro before calling this function.
inline bool initCoreHeuristics(
    std::shared_ptr<MatmulParams> params,
    const ProblemShape& problem_shape,
    const mma_utils::RolesMap& roles_map) {
  const GemmTile instruction_tile = getMmaOpShape(params->mma_macro);
  GemmTile warp_tile = {-1, -1, -1};
  GemmTile cta_tile = {-1, -1, -1};

  using DimType = decltype(GemmTile::m);

  // warp tile shape
  {
    // Initial target:
    // - 1 MMA ops per thread in a warp (32 threads), warp tile should be
    //   then 32x bigger than instruction tile,
    // - start with [4, 4, 2] shape, later it should depend on problem
    //   shape and have bigger impact on CTA tile shape

    const DimType m_ratio = 4;
    const DimType n_ratio = 4;
    const DimType k_ratio = 2;

    warp_tile = {
        instruction_tile.m * m_ratio,
        instruction_tile.n * n_ratio,
        instruction_tile.k * k_ratio};
  }

  // cta tile shape
  {
    // Initial target:
    // - 4 warp tiles per CTA
    // - CTA k-dim should be same as warp tile k-dim

    DimType m_ratio = 2;
    DimType n_ratio = 2;

    const auto mn_ratio = (double)problem_shape[(size_t)MatmulDomain::M] /
        (double)problem_shape[(size_t)MatmulDomain::N];
    if (mn_ratio < 0.5) {
      m_ratio = 1;
      n_ratio = 4;
    } else if (mn_ratio > 2) {
      m_ratio = 4;
      n_ratio = 1;
    }

    cta_tile = {warp_tile.m * m_ratio, warp_tile.n * n_ratio, warp_tile.k};
  }

  params->tile_sizes = {cta_tile, warp_tile, instruction_tile};

  // stages and async mem copy
  {
    // NOTE: compilation errors when async is enabled on Turing devices
    if (isAmpere(params->mma_macro)) {
      constexpr int stages = 3;

      params->double_buffer_options.double_buffer_smem_write = true;
      params->double_buffer_options.double_buffer_smem_read = true;
      params->double_buffer_options.smem_double_buffer_stage = stages;
    }
  }

  const auto& roleMinDtypeSize = [&roles_map](MatmulRole role) -> int64_t {
    const auto op_it = roles_map.find(role);
    NVF_ERROR(op_it != roles_map.end());
    int64_t min_size_bytes = 128LL;
    for (const TensorView* operand : op_it->second) {
      min_size_bytes = std::min(min_size_bytes, dataTypeSize(operand->dtype()));
    }
    return min_size_bytes;
  };
  params->async_gmem_load_operands = isCpAsyncOperandLoadSupported(
      params.get(),
      roleMinDtypeSize(MatmulRole::INPUT_A),
      roleMinDtypeSize(MatmulRole::INPUT_B));

  if (!params->async_gmem_load_operands) {
    // Circular buffering requires async load. If we cannot use async load due
    // to unsupported vectorization width, then we can only double buffer at
    // most.
    params->double_buffer_options.smem_double_buffer_stage =
        std::min(2, params->double_buffer_options.smem_double_buffer_stage);
  }
  return true;
}

//! A helper for getting problem shape from fusion and runtime info.
//!
//! For a given domain, try to find the size by evaluating the extent of an
//! IterDomain in each group of that domain type. For example, if there are
//! multiple Batch dimensions, we find all ValGroups that are mapped as
//! MatmulDomain::Batch, we evaluate the extent of each, then we multiply those
//! dimensions together to get the overall batch size.
ProblemShape getProblemShape(
<<<<<<< HEAD
    const std::unordered_map<ValGroup, MatmulDomain>& group_to_domain,
    SchedulerRuntimeInfo& runtime_info) {
  ProblemShape shape{1, 1, 1, 1};
  for (const auto& [g, dom] : group_to_domain) {
=======
    const std::unordered_map<ValGroup, MatmulDomain>& dim_roles,
    SchedulerRuntimeInfo& runtime_info) {
  ProblemShape shape{1, 1, 1, 1};
  for (const auto& [g, dom] : dim_roles) {
>>>>>>> b2986461
    NVF_ERROR(!g->empty());
    IterDomain* id = g->front()->as<IterDomain>();
    const PolymorphicValue extent =
        runtime_info.expressionEvaluator().evaluate(id->extent());
    NVF_ERROR(
        extent.hasValue(), "Could not evaluate extent of ", id->toString());
    shape[(size_t)dom] *= extent.as<int64_t>();
  }
  return shape;
}

// Checks that this pattern:
//   - is a GEMM or batch GEMM
//   - has at least two inputs i.e. not A @ A.T
//   - has a single A and a single B operand i.e not A @ (B1 * B2)
//   - has a fusion output with OUTPUT_D role i.e. that has M, N dims
//   - includes all fusion inputs/outputs in its tensor roles
//   - has no fusion inputs with non-trivial allocation domain
std::string isMatmulFusionDefinitionSupported(
    Fusion* fusion,
    const mma_utils::MatmulPattern& pattern,
    const mma_utils::RolesMap& roles_map,
    const std::unordered_map<ValGroup, MatmulDomain>& id_roles) {
  const auto& fusion_inputs = fusion->inputs();
  const auto& fusion_outputs = fusion->outputs();
  std::vector<TensorView*> mma_inputs = {pattern.A, pattern.B};
  const auto mma_output = pattern.output;

  const auto fusion_inputs_tvs =
      ir_utils::filterByType<TensorView>(fusion_inputs).vector();
  const auto fusion_outputs_tvs =
      ir_utils::filterByType<TensorView>(fusion_outputs).vector();

  constexpr size_t minimal_number_of_inputs = 2;

  // Quick checks - MmaOp
  {
    // Check if MmaOp represents gemm (requires M/N/K == 1, B == 0)
    //  or bgemm (requires M/N/K/B == 1)
    std::array<int64_t, 4> num_axes{};
    for (const auto& [g, dom] : id_roles) {
      num_axes[(size_t)dom]++;
    }
<<<<<<< HEAD
    constexpr size_t expected_axes_numbers = 1;
=======
    constexpr int64_t expected_axes_numbers = 1;
>>>>>>> b2986461
    if (num_axes[(size_t)MatmulDomain::M] != expected_axes_numbers ||
        num_axes[(size_t)MatmulDomain::N] != expected_axes_numbers ||
        num_axes[(size_t)MatmulDomain::K] != expected_axes_numbers ||
        num_axes[(size_t)MatmulDomain::Batch] > expected_axes_numbers) {
      return "MmaOp has unsupported number of one of M/N/K/Batch axes";
    }

    if (!mma_output->hasReduction()) {
      return "MMA output TV has no reduction domain";
    }
  }

  // Quick checks - Fusion
  {
    // Fusion should contain at least two inputs (for now)
    if (minimal_number_of_inputs > fusion_inputs.size()) {
      return "Fusion inputs contain at least one non-TensorView object";
    }
  }

  // Fusion topology check
  {
    auto entry = roles_map.find(MatmulRole::INPUT_A);
    std::set<TensorView*> tvs_with_roles;

    if (entry != roles_map.end()) {
      if (MATMUL_CORE_ROLES_EXPECTED_COUNT == entry->second.size()) {
        tvs_with_roles.insert(entry->second.begin(), entry->second.end());
      } else {
        return "There is more than a single fusion input that can be MMA first input";
      }
    } else {
      return "No candidate in fusion inputs for MMA first input";
    }

    entry = roles_map.find(MatmulRole::INPUT_B);
    if (entry != roles_map.end()) {
      if (MATMUL_CORE_ROLES_EXPECTED_COUNT == entry->second.size()) {
        tvs_with_roles.insert(entry->second.begin(), entry->second.end());
      } else {
        return "There is more than a single fusion input that can be MMA second input";
      }
    } else {
      return "No candidate in fusion inputs for MMA second input";
    }

    entry = roles_map.find(MatmulRole::OUTPUT_D);
    if (entry != roles_map.end()) {
      tvs_with_roles.insert(entry->second.begin(), entry->second.end());
    } else {
      return "No candidate in fusion outputs MMA output";
    }

    // Non-core input roles are optional, no requirements for definitions
    entry = roles_map.find(MatmulRole::INPUT_C);
    if (entry != roles_map.end()) {
      tvs_with_roles.insert(entry->second.begin(), entry->second.end());
    }

    // Non-core output roles are optional, no requirements for definitions
    entry = roles_map.find(MatmulRole::OUTPUT_AUX);
    if (entry != roles_map.end()) {
      tvs_with_roles.insert(entry->second.begin(), entry->second.end());
    }

    const auto in_out_tvs_count =
        fusion_inputs_tvs.size() + fusion_outputs_tvs.size();
    if (in_out_tvs_count != tvs_with_roles.size()) {
      return "Detected input/output TVs without assigned roles";
    }
  }

  // Check that no non-trivial allocation domains are set on inputs or outputs.
  // TODO: Lift this requirement once we have proper allocation domain support
  for (Val* inp : fusion->inputs()) {
    if (auto tv = dynamic_cast<TensorView*>(inp);
        tv && !ir_utils::hasTrivialAllocationDomain(tv)) {
      return "detected input TV with non-trivial allocation domain";
    }
  }
  for (Val* outp : fusion->outputs()) {
    if (auto tv = dynamic_cast<TensorView*>(outp);
        tv && !ir_utils::hasTrivialAllocationDomain(tv)) {
      return "detected output TV with non-trivial allocation domain";
    }
  }

  return "";
}

// Assume that tens has a contiguous dimension, and that we will load rows of
// that dimension, without merging with another dimension first. Then determine
// the maximum vectorization that can be used.
//
// If the argument has no contiguous dimensions, then a vectorization width of 1
// is returned.
//
// The sizes and strides given should be in the same order as one another and
// should match the no-reductions allocation domain of tv.
//
// These rows can start at any multiple of the non-contiguous strides, so we
// seek the largest power of 2 that divides all those other dimensions (capped
// to 16) as well as the data pointer.
int64_t maxUnpredicatedRowVectorization(
    TensorView* tv,
    const int64_t data_ptr_int,
    const std::vector<int64_t>& sizes,
    const std::vector<int64_t>& strides) {
  // Check data pointer alignment
  int64_t vec_size = scheduler_utils::maxVectorizationWidth(data_ptr_int);
  vec_size = std::min(vec_size, 16l);
  vec_size /= dataTypeSize(tv->dtype());
  vec_size = std::max(vec_size, 1l);
  if (vec_size == 1l) {
    return vec_size;
  }

  // Check that inner dimension is contiguous
  NVF_ERROR(sizes.size() == strides.size());
  NVF_ERROR((int64_t)sizes.size() == tv->nDims());
  size_t inner_dim_pos = 0;
  for (size_t i = tv->getMaybeAllocationDomain().size() - 1; i >= 0; --i) {
    IterDomain* id = tv->getMaybeAllocationDomain()[i];
    if (id->isReduction() || id->isBroadcast()) {
      continue;
    }
    inner_dim_pos = i;
    std::optional<bool> c = tv->getContiguity().at(i);
    NVF_ERROR(c.has_value());
    if (!c.value()) {
      // If TensorView is marked discontiguous in inner dimension, we cannot
      // vectorize regardless of input.
      return 1l;
    } else {
      NVF_CHECK(
          strides[i] == 1,
          "TensorView ",
          tv->toString(),
          " has marked contiguous inner dimension ",
          id->toString(),
          " but provided tensor has stride ",
          strides[i],
          " in that dimension.");
    }
    break; // only check innermost realized dimension
  }

  // Since this is unpredicated vectorization, the size of the innermost
  // dimension must be a multiple of the vectorization factor.
  vec_size = std::min(
      vec_size, scheduler_utils::maxVectorizationWidth(sizes[inner_dim_pos]));

  // Account for misaligned rows due to outer strides
  for (size_t i : c10::irange(inner_dim_pos)) {
    if (sizes[i] == 1) {
      // outer size-1 dimensions don't affect vectorizability
      continue;
    }
    vec_size =
        std::min(vec_size, scheduler_utils::maxVectorizationWidth(strides[i]));
  }

  return vec_size;
}

MatmulParams::SupportedVectorization getSupportedVectorization(
    const mma_utils::RolesMap& roles_map,
    SchedulerRuntimeInfo& runtime_info) {
  auto getMinVectorization = [&roles_map,
                              &runtime_info](MatmulRole role) -> int64_t {
    int64_t vec_size = 16; // max vectorization size
    const auto it = roles_map.find(role);
    if (it == roles_map.end()) {
      return 16;
    }
    for (TensorView* tv : it->second) {
      // TODO: handle the case when tv is not a Fusion input by filling default
      // contiguous strides based on tv->getMaybeAllocationDomain() and data
      // pointer aligned to 16 bytes.
      int64_t v = maxUnpredicatedRowVectorization(
          tv,
          (int64_t)runtime_info.ptrOf(tv),
          runtime_info.getInputAllocationSizes(tv),
          runtime_info.getInputAllocationStrides(tv));
      if (v < vec_size) {
        vec_size = v;
      }
      if (v == 1) {
        // No need to continue analyzing if we know we cannot vectorize
        break;
      }
    }
    return vec_size;
  };
  MatmulParams::SupportedVectorization supported_vec_size;
  supported_vec_size.a = getMinVectorization(MatmulRole::INPUT_A);
  supported_vec_size.b = getMinVectorization(MatmulRole::INPUT_B);
  // Currently we set epilogue to the max vectorization supported by all outputs
  // and all "C" type input dtypes.
  // See https://github.com/NVIDIA/Fuser/issues/2169
  supported_vec_size.epilogue = 16l;
  // We will write OUTPUT_D role tensors in the default stride order. So
  // vectorization is based on the inner dimension
  const auto d_it = roles_map.find(MatmulRole::OUTPUT_D);
  NVF_ERROR(d_it != roles_map.end(), "Could not find any output D tensors");
  for (TensorView* tv : d_it->second) {
    const int64_t N =
        runtime_info.expressionEvaluator()
            .evaluate(TensorDomain::noReductions(tv->getRootDomain())
                          .back()
                          ->extent())
            .as<int64_t>();
    supported_vec_size.epilogue =
        std::min(supported_vec_size.epilogue, 16l / dataTypeSize(tv->dtype()));
    supported_vec_size.epilogue = std::min(
        supported_vec_size.epilogue, scheduler_utils::maxVectorizationWidth(N));
  }
  // For INPUT_C role tensors, we do not necessarily know which axis we would
  // like to vectorize, so we set vectorization based on dtype instead here
  // until a more complete analysis is implemented.
  if (const auto c_it = roles_map.find(MatmulRole::INPUT_C);
      c_it != roles_map.end()) {
    for (TensorView* tv : c_it->second) {
      supported_vec_size.epilogue = std::min(
          supported_vec_size.epilogue, 16l / dataTypeSize(tv->dtype()));
    }
  }
  return supported_vec_size;
}

} // anonymous namespace

std::string getMatmulRunTimeRejectReason(
    Fusion* fusion,
    HeuristicSummary* data_cache,
    SchedulerRuntimeInfo& runtime_info) {
  // TODO: add proper set of checks
  return "";
}

// The analysis is based on mul-sum pair pattern, detected in the provided
//  fusion definition. If detected and properties of an instance of such
//  pattern are valid then it will be later replaced with MmaOp in
//  fusion definition.
// For the time being a direct instance of MmaOp is also accepted and handled
//  by the analysis.
std::string getMatmulCompileTimeRejectReason(Fusion* fusion) {
  // The plan:
  // 0. Check if the current CUDA device is supported
<<<<<<< HEAD
  // 1. Check if there is exactly one MmaOp or suitable mul sum pair
>>>>>>> origin/main
  // defined in the fusion.
  // 3. Check if matmul scheduler is enabled
  // 4. Check if inputs to the mma op or mul sum pair match any of
  // supported inputs layout
  // 5. Check if fusion represents expressions that are recognized by matmul
=======
  // 1. Check if there is exactly one matmul pattern defined in the fusion.
  // 2. Check if the input layout for the matmul pattern can be determined
  // 3. Check if fusion represents expressions that are recognized by matmul
>>>>>>> b2986461
  // scheduler.

  // #0
  {
    const auto device_prop = at::cuda::getCurrentDeviceProperties();
    // Use a dummy problem shape to determine whether this is a supported
    // device.
<<<<<<< HEAD
    const auto mma_op =
        getMmaOp(device_prop->major * 10 + device_prop->minor, {128, 128, 128, 1});
=======
    const auto mma_op = getMmaOp(
        device_prop->major * 10 + device_prop->minor, {128, 128, 128, 1});
>>>>>>> b2986461
    if (!mma_op.has_value()) {
      return "Unsupported device compute capability";
    }
  }

  // #1
  // Initializing the machinery to check if there's a Mul-Sum pair
  // can be replaced by a Mma Op.
  std::vector<mma_utils::MatmulPattern> patterns =
      mma_utils::findMatmulPatterns(fusion);
  if (patterns.empty()) {
    return "No matmul patterns were found";
<<<<<<< HEAD
  }
  if (patterns.size() > 1) {
    return "Only a single matmul pattern can currently be fused";
  }

  // #2
  {
    if (!isOptionEnabled(EnableOption::FuseMatmul)) {
      // Check for MatmulOp or LinearOp. If found, then only fuse if option is
      // specified
      Expr* op = patterns.front().output->definition();
      if (op->isA<MatmulOp>() /* || op->isA<LinearOp>()*/) {
        return "Matmul fusion is disabled by default. Enable it using NVFUSER_ENABLE=fuse_matmul";
      }
    }
=======
  }
  if (patterns.size() > 1) {
    return "Only a single matmul pattern can currently be fused";
>>>>>>> b2986461
  }

  // #3
  // Prepare an IdModel which will be reused to check remaining conditions
  IdModel id_model(fusion);
  const auto id_roles = patterns.front().getDimRoles(id_model);
  const mma_utils::RolesMapOpt roles_map_opt =
<<<<<<< HEAD
      mma_utils::getTensorsRoles(fusion, id_model, id_roles);
=======
      mma_utils::getTensorRoles(fusion, id_model, id_roles);
>>>>>>> b2986461
  if (!roles_map_opt.isValid()) {
    return {roles_map_opt.getErrorMsg()};
  }
  mma_utils::RolesMap roles_map = roles_map_opt.getData();

  // #4
  const auto input_layout_opt =
      mma_utils::getProblemLayout(id_model, id_roles, roles_map);
  if (!input_layout_opt.isValid()) {
    return input_layout_opt.getErrorMsg();
  }

  // #5
  {
    auto support_status = isMatmulFusionDefinitionSupported(
        fusion, patterns.front(), roles_map, id_roles);
    if (!support_status.empty()) {
      return support_status;
    }
  }

  return "";
}

bool isCpAsyncOperandLoadSupported(
    const MatmulParams* params,
    int64_t dtype_size_a,
    int64_t dtype_size_b) {
  if (!isAmpere(params->mma_macro)) {
    return false;
  }
  // Use cp.async for loading operands if vec size is compatible
  const auto& validCpAsyncVecSize = [](int64_t dtype_size,
                                       int64_t vec_size) -> bool {
    int64_t cp_bytes = dtype_size * vec_size;
    return cp_bytes == 16 || cp_bytes == 8 || cp_bytes == 4;
  };
  return params->double_buffer_options.smem_double_buffer_stage > 1 &&
      validCpAsyncVecSize(dtype_size_a, params->supported_vec_size.a) &&
      validCpAsyncVecSize(dtype_size_b, params->supported_vec_size.b);
}

std::shared_ptr<MatmulParams> getMatmulHeuristics(
    Fusion* fusion,
    SchedulerRuntimeInfo& runtime_info,
    HeuristicSummary* data_cache) {
  FusionGuard fg(fusion);
  (void)data_cache;
  auto params = std::make_shared<MatmulParams>();

  // Set kernel index mode
  params->cparams.index_type = runtime_info.getIndexType();

  // Check initial conditions
  std::vector<mma_utils::MatmulPattern> patterns =
      mma_utils::findMatmulPatterns(fusion);
  NVF_ERROR(!patterns.empty(), "No matmul patterns were found");
  NVF_ERROR(
      patterns.size() == 1,
      "Only a single matmul pattern can currently be fused");
  mma_utils::MatmulPattern& pattern = patterns.front();

  // IdModel is used to analyze problem shape & layout
  IdModel id_model(fusion);

  const std::unordered_map<ValGroup, MatmulDomain> id_roles =
      pattern.getDimRoles(id_model);

  const auto problem_shape = getProblemShape(id_roles, runtime_info);

  const auto device_prop = at::cuda::getCurrentDeviceProperties();
  const auto mma_op =
      getMmaOp(device_prop->major * 10 + device_prop->minor, problem_shape);
  NVF_ERROR(
      mma_op.has_value(), "Failed to determine a MMA op for given problem.");
  params->mma_macro = mma_op.value();

  const auto& roles_map_opt =
<<<<<<< HEAD
      mma_utils::getTensorsRoles(fusion, id_model, id_roles);
=======
      mma_utils::getTensorRoles(fusion, id_model, id_roles);
>>>>>>> b2986461
  NVF_ERROR(roles_map_opt.isValid(), "Tensor roles map in mma is not valid.");
  const auto roles_map = roles_map_opt.getData();

  params->supported_vec_size =
      getSupportedVectorization(roles_map, runtime_info);

  if (matmul_heuristic_plugin::hasPlugin()) {
    const mma_utils::MatmulProblemLayoutOpt layout_opt =
        mma_utils::getProblemLayout(id_model, id_roles, roles_map);
    NVF_ERROR(layout_opt.isValid(), layout_opt.getErrorMsg());
    const MmaLayout layout = layout_opt.getData();

    // Fill in proper values using plugin
    matmul_heuristic_plugin::updateMatmulParams(
        *params,
        problem_shape[(size_t)MatmulDomain::M],
        problem_shape[(size_t)MatmulDomain::N],
        problem_shape[(size_t)MatmulDomain::K],
        problem_shape[(size_t)MatmulDomain::Batch],
        layout,
        roles_map);
  } else {
    TORCH_WARN_ONCE(
        "Scheduling a matmul without heuristic plugin. "
        "Specify plugin location like this: "
        "NVFUSER_MATMUL_HEURISTIC_PLUGIN=/path/to/libmatmulheuristic.so");
    // Populate heuristic details
    auto status = initCoreHeuristics(params, problem_shape, roles_map);
    NVF_ERROR(status, "Initialization of core part of heuristics failed.");
  }

  // Disable magic zero for matmul kernels
  params->cparams.enable_magic_zero = false;

  // Set whether to use shared memory for epilogue
  std::tie(params->use_smem_epilogue, params->promote_prologue_smem_reuse) =
      mma_utils::generateSharedMemoryEpilogueHeuristics(
          params->tile_sizes,
          params->double_buffer_options.smem_double_buffer_stage,
          roles_map);

  if (isDebugDumpEnabled(DebugDumpOption::SchedulerDebug)) {
    debug() << params->toString() << std::endl;
  }

  return params;
}

} // namespace nvfuser<|MERGE_RESOLUTION|>--- conflicted
+++ resolved
@@ -166,17 +166,10 @@
 //! MatmulDomain::Batch, we evaluate the extent of each, then we multiply those
 //! dimensions together to get the overall batch size.
 ProblemShape getProblemShape(
-<<<<<<< HEAD
-    const std::unordered_map<ValGroup, MatmulDomain>& group_to_domain,
-    SchedulerRuntimeInfo& runtime_info) {
-  ProblemShape shape{1, 1, 1, 1};
-  for (const auto& [g, dom] : group_to_domain) {
-=======
     const std::unordered_map<ValGroup, MatmulDomain>& dim_roles,
     SchedulerRuntimeInfo& runtime_info) {
   ProblemShape shape{1, 1, 1, 1};
   for (const auto& [g, dom] : dim_roles) {
->>>>>>> b2986461
     NVF_ERROR(!g->empty());
     IterDomain* id = g->front()->as<IterDomain>();
     const PolymorphicValue extent =
@@ -220,11 +213,7 @@
     for (const auto& [g, dom] : id_roles) {
       num_axes[(size_t)dom]++;
     }
-<<<<<<< HEAD
-    constexpr size_t expected_axes_numbers = 1;
-=======
     constexpr int64_t expected_axes_numbers = 1;
->>>>>>> b2986461
     if (num_axes[(size_t)MatmulDomain::M] != expected_axes_numbers ||
         num_axes[(size_t)MatmulDomain::N] != expected_axes_numbers ||
         num_axes[(size_t)MatmulDomain::K] != expected_axes_numbers ||
@@ -474,19 +463,12 @@
 std::string getMatmulCompileTimeRejectReason(Fusion* fusion) {
   // The plan:
   // 0. Check if the current CUDA device is supported
-<<<<<<< HEAD
-  // 1. Check if there is exactly one MmaOp or suitable mul sum pair
->>>>>>> origin/main
-  // defined in the fusion.
-  // 3. Check if matmul scheduler is enabled
-  // 4. Check if inputs to the mma op or mul sum pair match any of
+  // 1. Check if there is exactly one matmul pattern defined in the fusion.
+  // 2. Check if matmul scheduler is enabled
+  // 3. Check if inputs to the mma op or mul sum pair match any of
   // supported inputs layout
+  // 4. Check if the input layout for the matmul pattern can be determined
   // 5. Check if fusion represents expressions that are recognized by matmul
-=======
-  // 1. Check if there is exactly one matmul pattern defined in the fusion.
-  // 2. Check if the input layout for the matmul pattern can be determined
-  // 3. Check if fusion represents expressions that are recognized by matmul
->>>>>>> b2986461
   // scheduler.
 
   // #0
@@ -494,29 +476,19 @@
     const auto device_prop = at::cuda::getCurrentDeviceProperties();
     // Use a dummy problem shape to determine whether this is a supported
     // device.
-<<<<<<< HEAD
-    const auto mma_op =
-        getMmaOp(device_prop->major * 10 + device_prop->minor, {128, 128, 128, 1});
-=======
     const auto mma_op = getMmaOp(
         device_prop->major * 10 + device_prop->minor, {128, 128, 128, 1});
->>>>>>> b2986461
     if (!mma_op.has_value()) {
       return "Unsupported device compute capability";
     }
   }
 
   // #1
-  // Initializing the machinery to check if there's a Mul-Sum pair
-  // can be replaced by a Mma Op.
+  // Find matmul patterns
   std::vector<mma_utils::MatmulPattern> patterns =
       mma_utils::findMatmulPatterns(fusion);
   if (patterns.empty()) {
     return "No matmul patterns were found";
-<<<<<<< HEAD
-  }
-  if (patterns.size() > 1) {
-    return "Only a single matmul pattern can currently be fused";
   }
 
   // #2
@@ -529,11 +501,10 @@
         return "Matmul fusion is disabled by default. Enable it using NVFUSER_ENABLE=fuse_matmul";
       }
     }
-=======
-  }
+  }
+
   if (patterns.size() > 1) {
     return "Only a single matmul pattern can currently be fused";
->>>>>>> b2986461
   }
 
   // #3
@@ -541,11 +512,7 @@
   IdModel id_model(fusion);
   const auto id_roles = patterns.front().getDimRoles(id_model);
   const mma_utils::RolesMapOpt roles_map_opt =
-<<<<<<< HEAD
-      mma_utils::getTensorsRoles(fusion, id_model, id_roles);
-=======
       mma_utils::getTensorRoles(fusion, id_model, id_roles);
->>>>>>> b2986461
   if (!roles_map_opt.isValid()) {
     return {roles_map_opt.getErrorMsg()};
   }
@@ -624,11 +591,7 @@
   params->mma_macro = mma_op.value();
 
   const auto& roles_map_opt =
-<<<<<<< HEAD
-      mma_utils::getTensorsRoles(fusion, id_model, id_roles);
-=======
       mma_utils::getTensorRoles(fusion, id_model, id_roles);
->>>>>>> b2986461
   NVF_ERROR(roles_map_opt.isValid(), "Tensor roles map in mma is not valid.");
   const auto roles_map = roles_map_opt.getData();
 
