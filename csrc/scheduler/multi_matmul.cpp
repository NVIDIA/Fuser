// clang-format off
/*
 * SPDX-FileCopyrightText: Copyright (c) 2024-present NVIDIA CORPORATION & AFFILIATES.
 * All rights reserved.
 * SPDX-License-Identifier: BSD-3-Clause
 */
// clang-format on
#include <abstract_tensor.h>
#include <device_lower/analysis/circular_buffer.h>
#include <disjoint_set.h>
#include <id_model/schedule.h>
#include <inlining.h>
#include <instrumentation.h>
#include <ir/utils.h>
#include <multidevice/utils.h>
#include <scheduler/debug_utils.h>
#include <scheduler/matmul.h>
#include <scheduler/matmul_utils.h>
#include <scheduler/mma_utils.h>
#include <scheduler/utils.h>
#include <val_graph.h>
#include <val_graph_visitor.h>

// NOTE: included to avoid compilation error caused by missing destructor in
// 'SchedulerRuntimeInfo'
#include <fusion_executor/executor_utils.h>
#include "mma_type.h"

namespace nvfuser {

namespace {

// Returns true if given number is power of 2
constexpr bool isPowOf2(int64_t x) {
  return x > 1 && (x & (x - 1)) == 0;
}

inline IterDomain* representativeId(const AbstractId& abs_id) {
  if (abs_id.is<IterDomain*>()) {
    return abs_id.as<IterDomain*>();
  }
  NVF_ERROR(abs_id.is<ValGroupAndItsGraph>());
  return representativeId(abs_id.as<ValGroupAndItsGraph>().group);
}

// Utility to check concrete static size
inline void checkConcreteStaticDim(const AbstractId& abs_id) {
  IterDomain* id = representativeId(abs_id);
  NVF_ERROR(
      !id->isBroadcast() && !id->isReduction(),
      "no support for reduction or broadcast domains, but got ",
      id->toString());
  NVF_ERROR(
      id->extent()->isConstInt(),
      "swizzled dimension's extend must be known during scheduling, got ",
      id->toString());
}

//! Automatically generates the shared memory swizzled data layout
//!  for matmul mainloop and epilogue.
//! The shared mem data layout is always 2D currently, and this utility
//!  function assumes that the shared_mem_tv has the following structure:
//!  [tile_row, tile_col]
//! Returns the domain with swizzle. For the case of legacy swizzle, this
//! domain must be set as loop domain. For the case of new swizzle, this domain
//! must be set as allocation domain.
template <bool legacy = true>
AbstractTensor swizzleSharedMemory(TensorView* shared_mem_tv) {
  NVF_ERROR(shared_mem_tv->getMemoryType() == MemoryType::Shared);
  AbstractTensor swizzle_domain(shared_mem_tv->getLoopDomain());

  // Check that the innermost 2 dimensions are concrete and static
  //  sized so that the swizzle function can be defined.
  NVF_ERROR(
      (int64_t)swizzle_domain.size() >= 2,
      "At least 2D input (excluding consecutive reduction domains starting from the innermost dim) needed for swizzling, but get ",
      shared_mem_tv->toString());
  checkConcreteStaticDim(swizzle_domain[-2]);
  checkConcreteStaticDim(swizzle_domain[-1]);

  // Extract the constant sizes of the swizzled tile
  const int64_t tile_size_x =
      swizzle_domain[-2]->extent()->evaluate().as<int64_t>();
  const int64_t tile_size_y =
      swizzle_domain[-1]->extent()->evaluate().as<int64_t>();

  // Only tested for (1) ldmatrix access with sizeof(T) == 16bit (i.e.
  // half/bfloat16) and (2) epilogue general access with sizeof(T) == 32bit
  // (i.e. float)
  const int64_t data_type_size = dataTypeSize(*shared_mem_tv->getDataType());
  NVF_ERROR(data_type_size == 2 || data_type_size == 4);

  // For main loop, ldmatrix loads a n_rows x n_cols = 8 x 8 matrix each time.
  // For epilogue, threads in a warp is organized as 8 rows x 4 columns.
  // Each thread vectorized write 2 items, so 8 items per row.
  //--0--1--2--3
  //--4--5--6--7
  //--8--9--10-11
  //--12-13-14-15
  //--16-17-18-19
  //--20-21-22-23
  //--24-25-26-27
  //--28-29-30-31
  constexpr int64_t n_rows = 8;
  constexpr int64_t n_cols = 8;

  // Column size of the tile needs to be multiples of 8 for ldmatrix to work.
  NVF_ERROR(
      tile_size_x >= n_rows && tile_size_x % n_rows == 0 &&
          tile_size_y >= n_cols && tile_size_y % n_cols == 0,
      "Prolog swizzle for ldmatrix, illegal tile size for prolog swizzle",
      tile_size_x,
      "x",
      tile_size_y);

  /* Note [How to remove bank conflict for ldmatrix?]
   *
   * **This note is interleaved with code, I suggest reading this note like
   *   reading a jupyter notebook**
   *
   * Our task is to make sure different rows does not fall into the same
   * bank of shared memory.
   *
   * Introduction to bank conflict can be found at page 54-72 of:
   * https://on-demand.gputechconf.com/gtc/2018/presentation/s81006-volta-architecture-and-performance-optimization.pdf
   *
   * When we talk about bank conflict removal, we are talking about the
   * following task:
   *   "there are 32 banks, and each bank contains one 4-byte word, we want to
   *    make sure different lanes in a warp does not access different word
   *    addresses in the same bank"
   * For example, if thread 0 is accessing word address 1, and thread 1 is
   * accessing word address 33, then these two threads will have a bank
   * conflict because they are accessing different word addresses in the same
   * bank. However, if thread 0 is accessing byte address 4 and thread 1 is
   * accessing byte address 6 then there will be no bank conflict because 4
   * and 6 both belong to word 1.
   */

  constexpr int64_t smem_bytes_per_word = 4;
  constexpr int64_t smem_banks = 32;

  /* but here, for our convenience, because ldmatrix always use vectorized
   * access of 8 items = 16 bytes = 4 words, we further group words into
   * units: we consider each 4 words as a "unit", and each 4 banks as a
   * "megabank". So we can rephrase our task as:
   *   "there are 8 megabanks, and each megabanks contains one 4-word unit, we
   *    want to make sure different lanes in a warp does not access different
   *    unit addresses in the same megabank"
   * In this terminology, matrices are in the row major format, each matrix
   * has 8 rows, and each row has exactly one unit.
   */

  constexpr int64_t items_per_unit = n_cols;
  const int64_t bytes_per_unit = items_per_unit * data_type_size;
  const int64_t words_per_unit = bytes_per_unit / smem_bytes_per_word;
  const int64_t num_megabanks = smem_banks / words_per_unit;

  /* In the following example, each CTA tile contains 2 rows and 3 colums of
   * matrices, each 8x8 size:
   *   +----------+----------+----------+
   *   | matrix 0 | matrix 1 | matrix 2 |
   *   +----------+----------+----------+
   *   | matrix 3 | matrix 4 | matrix 5 |
   *   +----------+----------+----------+
   * The addresses of different rows in the same matrix are offset by 3 units.
   * In this perspective, loading a matrix is a strided memory access with the
   * following stride (in units):
   */

  // number of units per row
  int64_t row_stride = tile_size_y / items_per_unit;

  /* So the bank conflicting problem is now converted to the following game:
   *   I have a clock that has one pointer and `num_megabanks` ticks. I start
   *   my game by making my pointer pointing to somewhere, and turn forward
   *   the pointer `n_rows` times, each time by `row_stride` ticks.
   * This problem can be well modeled by modular arithmetic in number theory
   * using the concept "integers modulo n" a.k.a. "Z/nZ"[1].
   * Take n = 6 as an example, Z/6Z only has 6 elements: 0, 1, 2, 3, 4, 5.
   * Additions and multiplications are defined in a cyclic manner:
   *   5 + 1 = 0, 5 + 2 = 1, 5 + 3 = 2, 5 + 4 = 3, ...
   *   2 * 1 = 2, 2 * 2 = 4, 2 * 3 = 0, 2 * 4 = 2, ...
   * With this definition, Z is mapped to Z/nZ naturally by i -> i % n [2]
   *
   * It worth mention that Z/nZ is a "commutative ring", that is, we can use
   * addition and multiplication rules just like using normal integers:
   *   a + b = b + a, a * (b + c) = a * b + a * c, ...
   * In short, we can reason about Z/nZ just like we are reasoning about
   * integers, except that every number is automatically "% n".
   *
   * Reference:
   * [1] https://en.wikipedia.org/wiki/Modular_arithmetic#Integers_modulo_n
   * [2] The % is under Euclidean definition, that is -1 % 6 is 5 instead of
   *     -1, see [The Mathematics of Integer Arithmetic] for more detail. But
   *     we are only interested in non-negative numbers here, so there is no
   *     need to worry about this problem
   */

  // row_stride in Z/nZ, where n is num_megabanks:
  // assert(row_stride >= 0);
  // assert(num_megabanks >= 0);
  int64_t row_stride_znz = row_stride % num_megabanks;
  /* Consider the following function in Z/nZ:
   *   f(i; init) = init + i * stride
   * where init is the initial position of the pointer in the clock when we
   * start the game, and stride is the number of ticks we move forward each
   * time, and i is the number of times we move forward. For a fixed init, we
   * abbrivate f(i; init) as f(i).
   *
   * In our problem, f(i) is the megabank of the `i`th row of the matrix, and
   * `init` is the megabank of the 0th row of the matrix.
   *
   * One very important property of f(i) is:
   * - if f(i1) == f(i2), then for every j, f(i1 + j) = f(i2 + j)
   * This property is true because:
   *   f(i1 + j) = f(i1) + j * stride = f(i2) + j * stride = f(i2 + j)
   *
   * The above property tells us, as we turn the clock forward:
   * - initially, we will go to a never-visited tick in each turn, but,
   * - at some point, we will return back to our original position, and,
   * - after we return, we start repeat the pervious pattern again and again.
   *
   * As an example, consider f(i) where init = 0, stride = 6, under Z/8Z:
   *     i  0 1 2 3 4 5 6 7
   *   f(i) 0 6 4 2 0 6 4 2
   * We can see that f(i) is repeating a pattern of four unique numbers
   * "0 6 4 2" twice. In our bank conflict problem, this means we are using 4
   * different megabanks, and we have a 2-way conflict.
   *
   * The question of interest is, does the above observation generalize? That
   * is, does f(i) always repeat a pattern of p unique numbers q times? Note
   * that p and q must satisfy p * q = n.
   *
   * The answer to the above question is: yes! Consider the following
   * equation:
   *    f(i1 + j) == f(i1)
   * We want to know what is the smallest positive number j that makes the
   * above equation true. Because this tells us in how many steps we will see
   * repeat. This equation can be simplified as:
   *   f(i1 + j) == f(i1) + j * stride == f(i1)
   *   ==> j * stride == 0
   *
   * An important tool to study this equation is multiplicative inverse:
   * https://en.wikipedia.org/wiki/Modular_multiplicative_inverse
   * A number i has multiplicative inverse `minv(i)` in Z/nZ if and only if it
   * coprime with n. `minv(i)` is the number that `i * minv(i) == 1`. So in
   * Z/nZ, the equation `ax = b` has solution `x = minv(a)*b` if a has
   * multiplicative inverse. For example, in Z/15Z, `minv(2) = 8` because
   *   (2 * 8) % 15 = 1
   *
   * stride has an multiplicative inverse if and only if stride coprime with
   * n, that is, g := gcd(stride, n) == 1. In such case, the solution to our
   * equation j * stride == 0 is j = minv(stride) * 0 = 0, that is: f(i) does
   * not repeat, that is: there is no bank conflict.
   */

  int64_t g = std::gcd(num_megabanks, row_stride_znz);
  if (g == 1) {
    return swizzle_domain; // No need to swizzle in this case.
  }

  /* For the case where stride does not coprime with n, we note that
   * j * stride == 0 in Z/nZ is equivalent to (j * stride) % n = 0 in Z. We
   * can write stride and n as:
   *   stride = s * g, n = m * g
   * According to Theorem 4.13 in [The Mathematics of Integer Arithmetic], we
   * have:
   *   (j * stride) % n = 0
   *   ==> (j * s) % m * g = 0
   *   ==> (j * s) % m = 0
   * which is equivalent to j * s == 0 in Z/mZ. Because s coprime with m, we
   * further get:
   *   j == 0 (in Z/mZ)
   * That is, j is a multiple of m in Z. So the smallest positive j that make
   * the equation hold is n / g.
   *
   * That is: f(i) always repeat a pattern of n/g unique numbers g times.
   * In other word: we are using n/g megabanks, and we have a g-way bank
   * conflict.
   *
   * Let's use the word "pattern" to refer to the set of values of `f` at
   * different `i`, that is:
   *   pattern k = { f(i; init=k) | i in Z/nZ }
   * For the example of stride = 6 under Z/8Z, we have the following patterns
   *        f(i): 01234567
   *   pattern 0: x_x_x_x_
   *   pattern 1: _x_x_x_x
   *   (x => occupied, _ => unoccupied)
   */

  int64_t repeated_pattern_size = num_megabanks / g;

  if (repeated_pattern_size >= n_rows) {
    return swizzle_domain; // No need to swizzle in this case.
  }

  /* Now we know that we have a g-way bank conflict. How do we remove this
   * bank conflict? The answer is to mix the storage of different matrices.
   * We first split the matrices along the row axis into g pieces, each piece
   * has n/g rows. With this split, each piece occupies exactly one pattern.
   * We want to use some non-traditional storage to let different pieces of
   * the same matrix to occupy different patterns.
   *
   * Because Z/nZ has n items, each pattern has n/g different items, so we
   * have in total g different patterns. We want to find the corresponding
   * `init` values of these g different patterns.
   *
   * Consider two different init values `init1` and `init2`. When do they
   * represent the same pattern? They represent the same pattern if and only
   * if `f(0; init2)` falls on the pattern of `init1`, that is, there exist an
   * i such that
   *   f(i; init1) == f(0; init2)
   * which simplifies to
   *   init1 + i * stride == init2
   *   ==> init2 - init1 == i * stride
   * What values can `i * stride` be? It can be an arbitrary multiple of g:
   * i * stride in Z/nZ is (i * stride) % n in Z. Let m = n/g, according to
   * Theorem 4.13 in [The Mathematics of Integer Arithmetic]
   *   (i * stride) % n = (i * s) % m * g
   * Because s coprime with m, we know that for an arbitrary value `j` in
   * Z/mZ, we can take `i = minv(s) * j` to make `i * s == j`.
   *
   * That said, for init values that are off by a multiple of g they
   * correspond to the same pattern, otherwise they belongs to different
   * patterns. So, we can use
   *   init = 0, 1, ..., g - 1
   * to canonically represent g patterns. Let's call the above
   * `init` values "pattern id".
   *
   * Now we have the idea about how to remove bank conflict: We can do an
   * inner split of our row dimension by `repeated_pattern_size` to get
   * (repeat, pattern), then different indices of the "repeat" dimension will
   * be using the same megabank, and different indices of the "pattern"
   * dimension will be using different megabank. We don't need to touch the
   * "pattern" dimension, but we need to play with the "repeat" dimension to
   * interleave it with matrice ids so that each matrix is distributed across
   * different banks.
   *
   * For example, if we have repeated_pattern_size = 4, we would want to do
   * something like below:
   *    +----------+----------+
   *   0|          |          |
   *   1| matrix 0 | matrix 1 |
   *   2|          |          |
   *   3|          |          |
   *    +----------+----------+
   *   4|          |          |
   *   5| matrix 1 | matrix 0 |
   *   6|          |          |
   *   7|          |          |
   *    +----------+----------+
   *
   * We can consider each repeated_pattern_size rows as a gigarow, and each
   * repeated_pattern_size megabanks as a gigabank. Note that megabank is a
   * contiguous chunk of banks, but gigabank is not contiguous. Indeed,
   * nearby megabanks in a gigabank has a distance of `g` megabanks
   */

  NVF_ERROR(
      n_rows % repeated_pattern_size == 0,
      "Can not partition matrix into megarows");
  int64_t num_gigarows = n_rows / repeated_pattern_size;
  int64_t num_gigabanks = g; // also = num_megabanks / repeated_pattern_size

  //   -2   -1
  // [row, col]
  if (repeated_pattern_size > 1) {
    swizzle_domain.split(-2, repeated_pattern_size);
  }
  swizzle_domain.split(-1, n_cols);
  //      -4         -3       -2        -1
  // [gigarow id, gigarow, matrix id, matrix]
  swizzle_domain.split(-2, num_gigabanks);
  //      -5        -4        -3        -2         -1
  // [gigarow id, gigarow, y outer, gigabank id, matrix]
  // Note that megabanks inside a gigabank are not contiguous, so the gigabank
  // id is -2 instead of -3

  /* We want to evenly distribute gigarows across gigabanks, for example, if
   * we have 7 gigarows and 3 gigabanks, then we might distribute them as:
   *  +---+
   *  |x  |
   *  | x |
   *  |  x|
   *  |x  |
   *  | x |
   *  |  x|
   *  |x  |
   *  +---+
   * considering all matrices, this is a swizzle function like:
   *  +---+
   *  |012|
   *  |201|
   *  |120|
   *  |012|
   *  |201|
   *  |120|
   *  |012|
   *  +---+
   * which is a cyclic shift.
   *
   * Note that because num_gigabanks (a.k.a. g) divide num_megabanks and
   * row_stride_znz (which is row_stride % num_megabanks), g should also
   * divide row_stride, because according to the fundamental
   * division-with-remainder property (see doc/math/integer-division.md):
   *   row_stride = q * num_megabanks + row_stride_znz
   * which means, we can just consider each num_gigabanks matrices as a group,
   * and we always have complete groups (i.e. no group has less than
   * num_gigabanks matrices). Interleaving the memory of matrices within each
   * group should be enough to fully remove bank conflict.
   */

  /* To further simplify the problem, if we assume: */
  NVF_ERROR(
      num_gigarows % num_gigabanks == 0,
      "Requires non-square swizzle, which is not supported yet");
  /* Then we can partition gigarows into full waves, each wave has
   * num_gigabanks gigarows. This partition creates square dimensions, making
   * the swizzle implementation easier */

  //      -5        -4        -3        -2         -1
  // [gigarow id, gigarow, y outer, gigabank id, matrix]
  int axis_of_gigarow_id = repeated_pattern_size > 1 ? -5 : -4;
  swizzle_domain.split(axis_of_gigarow_id, num_gigabanks);
  //     -6     -5     -4       -3        -2         -1
  // [wave id, wave, gigarow, y outer, gigabank id, matrix]

  // swizzle wave with gigabank id to make threads in a wave access different
  // gigabank. Apply swizzle only when shared_mem_tv is stored in shared
  // memory.
  // TODO: This is a temporary workaround for the following issue:
  // For the mma output, we have the following schedule:
  // rFactor: [...., X, Y] -> mma-swizzle transformations -> loop
  // For epilogue smem tensor, the schedule is
  // rFactor: [...., X, Y] -> split -> [...., X1, X2, X3, Y1, Y2, Y3]
  //   -> swizzle X2, Y2 -> [...., X1, X2', X3, Y1, Y2', Y3]
  //   -> merge back -> [...., X', Y']
  //   -> mma-swizzle transformations -> loop
  // The mma-swizzle transformations for the mma output and epilogue smem
  // tensor are the same. In indexing, we do require {X, X'} and {Y, Y'} to be
  // mapped in CA map, however, we currently can not handle that. So we have
  // to do the same split and merge to the mma output without actually
  // applying the swizzle, and this check is to detect and handle this
  // specific case. We should remove this special handling when we fix our CA
  // mapping.
  using SwizzleTypeMaybeLegacy =
      std::conditional_t<legacy, Swizzle2DType, SwizzleType>;
  if (isPowOf2(num_gigabanks)) {
    swizzle_domain.swizzle(SwizzleTypeMaybeLegacy::XOR, axis_of_gigarow_id, -2);
  } else {
    swizzle_domain.swizzle(
        SwizzleTypeMaybeLegacy::CyclicShift, axis_of_gigarow_id, -2);
  }

  if (legacy) {
    if (repeated_pattern_size > 1) {
      swizzle_domain.merge(-6);
    }
    swizzle_domain.merge(-5);

    // merge back tile_size_y
    swizzle_domain.merge(-3);
    swizzle_domain.merge(-2);
  }

  return swizzle_domain;
}

// MmaOps in the scheduled tensor. Each one outputs a TensorView* which we call
// an mma_result. Each MmaOp will also have two input TensorViews which we call
// "ab" and "bb" since they are the immediate A and B operands and they contain
// broadcast dimensions. Again there can be multiple abs and multiple bbs in
// one fusion. These TensorViews are loaded from global memory tensors that we
// call "a" and "b" into shared memory tensors called acw_smem and bcw_smem.
// They are loaded from shared memory to register buffers we call "acr" and
// "bcr" ("cr" meaning "cache read" in this context).
//
// Putting this all together we have the following order for a simple matmul
//
//   a -> acw_smem -> acr -> ... -> ab
//                                    \                                      .
//                                      mma_result ->  ... -> dc -> d
//                                    /
//   b -> bcw_smem -> bcr -> ... -> bb
//
// The ... indicate that there might be other tensors involved in a prologue or
// epilogue section at that location.
//
// In this example there are two matmuls both using the same "a" operand:
//
//   b1 -> bcw_smem1 -> bcr1 -> ... -> bb1
//                                        \                                  .
//                                          mma_result1
//                                        /             \                    .
//       a -> acw_smem -> acr -> ... -> ab                ... -> dc -> d
//                                        \             /
//                                          mma_result2
//                                        /
//   b2 -> bcw_smem2 -> bcr2 -> ... -> bb2
//
// Note that there can be more than one output d and each one will have its own
// register cache dc.
//
// Split-K and smem epilogue unswizzling add two additional tensors for each
// mma in the fusion: splitk_sum and smem_epilogue.
//
//   // No split-K, no smem epilogue unswizzling:
//     mma_result ->  ... -> dc -> d
//   // split-K, no smem epilogue unswizzling:
//     mma_result -> splitk_sum -> ... -> dc -> d
//   // smem epilogue unswizzling, no split-K:
//     mma_result -> smem_epilogue -> ... -> dc -> d
//   // split-K and smem epilogue unswizzling:
//     mma_result -> smem_epilogue -> splitk_sum -> ... -> dc -> d
//
// These additional tensors are added to each mma_result in the fusion.
//
// Each of the named tensors above is scheduled differently. We schedule them
// by building AbstractTensors for each tensor category; these are held in
// MultipleMatmulScheduler::schedules_.
// TODO: Inheret from SchedulerEntry
class MultipleMatmulScheduler {
 public:
  MultipleMatmulScheduler(Fusion* fusion, const MatmulParams* params)
      : fusion_(fusion),
        params_(params),
        id_model_(fusion, /*build_graphs=*/false) {}

  void run() {
    // Clears memory spaces on intermediate tensors, calls
    // cache{After,Before,Fork} on inputs and outputs
    cacheInputsAndOutputs();

    // Finds matmul patterns and translates them to MmaOps, then finds tensor
    // and dimension roles for all tensors in the fusion
    findPatterns();
    translatePatterns();
    findRoles();

    // Defines acw_smem/bcw_smem and acr/bcr by possibly calling cacheAfter.
    // This also collects mma_results_
    defineOperandCaches();

    // Schedules:
    //   - global->smem (cp.async)
    //   - smem->register (ldmatrix)
    //   - prologue computation in registers, including broadcast to e.g.
    //   ab=[iM, bN, iK]
    schedulePrologues();

    // schedule mma instruction output (mma_result)
    scheduleMmaResults();

    // TODO: Remove this as the methods below are implemented
    return;

    // schedule epilogue
    scheduleEpilogue();

    // schedule splitk_sum
    scheduleSplitKSum();

    setUpInlining();

    // set up circular buffering. This must come after everything up to
    // mma_result is scheduled, since everything in the main loop will need to
    // be rotated
    setUpCircularBuffering();
  }

 private:
  void cacheInputsAndOutputs() {
    // Make sure we don't have global memory set on intermediate tensors from
    // fusion segmentation
    scheduler_utils::clearMemorySpace(fusion_);

    // Cache inputs
    scheduler_utils::cacheInputs(fusion_, /*unroll=*/true);

    // Cache and fork outputs
    cached_outputs_ =
        scheduler_utils::cacheAndForkOutputs(fusion_, /*unroll=*/true);
  }

  void findPatterns() {
    patterns_ = mma_utils::findMatmulPatterns(fusion_);
    NVF_ERROR(!patterns_.empty(), "No matmul patterns were found");
  }

  void countDims() {
    NVF_ERROR(!patterns_.empty());
    TensorView* mma_result = patterns_.front().output;
    num_device_dims_ = numDeviceDims(mma_result);
    for (const auto& it : id_roles_) {
      if (it.second == MatmulDimRole::Batch) {
        // All batch dims will be merged into one, if any exist
        num_local_batch_dims_ = 1;
      }
    }
    num_splitk_dims_ = params_->splitk_factor > 1 ? 1 : 0;
    // Subtract 6 for the [Mo, No, Ko, Mi, Ni, Ki]
    num_device_and_batch_dims_ = num_device_dims_ + num_local_batch_dims_;
  }

  void translatePatterns() {
    mma_results_.reserve(patterns_.size());
    for (mma_utils::MatmulPattern& pattern : patterns_) {
      MmaOp* mma = pattern.translateToMmaOp();
      mma_results_.push_back(mma->out()->as<TensorView>());
    }

    // Build IdModel graphs now since translateToMmaOp creates new TVs. Before
    // this point the graphs are not yet built.
    updateIdModel();
  }

  // Get tensor roles and id roles
  // When there are multiple matmul patterns, we can have conflicting roles.
  // For now we throw an error if this is the case.
  // TODO: This should be checked in canScheduleCompileTime
  void findRoles() {
    const auto roles_opt = mma_utils::allPatternRoles(id_model_, patterns_);
    NVF_ERROR(
        roles_opt.has_value(),
        "Incompatible roles found between matmul patterns");
    std::tie(id_roles_, tensor_roles_) = roles_opt.value();

    mma_utils::MatmulOperandInnerDimsOpt inner_dims_opt =
        mma_utils::getOperandInnerDims(id_model_, id_roles_, tensor_roles_);
    NVF_ERROR(inner_dims_opt.isValid(), inner_dims_opt.getErrorMsg());
    inner_dims_ = inner_dims_opt.getData();

    as_ = tensor_roles_.at(MatmulTensorRole::OPERAND_A);
    bs_ = tensor_roles_.at(MatmulTensorRole::OPERAND_B);

    countDims();
  }

  // Including current tensor naming convention for reference,
  //  this is very temporary and will change over time and
  //  in fact the whole body of this function will
  //  eventually be a set of utility functions for different
  //  sections of matmul(fusion) kernels, with
  //  each having its own build out to do.
  //
  // Current naming convention is based on the following formula:
  //
  //  d = alpha * (a x b) + beta * c
  //
  // and is defined in the following way:
  //
  //  operands assumed in global memory : a, b, c
  //
  //  registers staging global load : ar, br (short for a/b read)
  //
  //  shared mem cache of operands : acw_smem, bcw_smem (short for a/b
  //  cache_write smem)
  //
  //  registers at shared memory load output : acr, bcr (short for a/b cache
  //  read)
  //
  //  register tensor input to the actual mma op: ab, bb (short for a/b
  //  broadcasted)
  //
  //  accumulator register: mma_result
  //   - mma_result is MmaOp output if there is epilogue
  //   - mma_result is dc (short for d cache) if there is no epilogue
  //
  //  result in global memory: d

  // Currently the support is for a, b, c and d as fusion inputs/outputs
  //  aka. no prolog fusion yet.
  void defineOperandCaches() {
    cacheOperandsToSmem(as_, acw_smems_, params_->supported_vec_size.a);
    addSetsForCacheReads(acw_smems_, acrs_);

    cacheOperandsToSmem(bs_, bcw_smems_, params_->supported_vec_size.b);
    addSetsForCacheReads(bcw_smems_, bcrs_);

    // Now that we are finished possibly redefining the inputs to the MmaOps,
    // we can set the macro for those ops
    for (TensorView* mma_result : mma_results_) {
      MmaOp* mma = dynamic_cast<MmaOp*>(mma_result->definition());
      NVF_ERROR(mma != nullptr);
      mma->setMacro(params_->mma_macro);
    }
  }

  void cacheOperandsToSmem(
      const std::vector<TensorView*>& operands,
      std::vector<TensorView*>& smem_operands,
      int64_t vec_size) {
    // Use cp.async as requested in scheduler params.
    smem_operands.resize(operands.size(), nullptr);
    for (size_t i : c10::irange(operands.size())) {
      TensorView* operand = operands[i];
      CacheOp cache_op = CacheOp::Unspecified;
      if (params_->async_gmem_load_operands) {
        int64_t vec_bytes = vec_size * dataTypeSize(operand->dtype());
        NVF_CHECK(
            vec_bytes == 4LL || vec_bytes == 8LL || vec_bytes == 16LL,
            "Unsupported async vectorization size ",
            vec_size,
            " = ",
            vec_bytes,
            " bytes for operand ",
            operand->toString(),
            " which has data type ",
            operand->dtype(),
            ". Size must be 4, 8, or 16 bytes. ",
            "MatmulParams::async_gmem_load_operands should be set to false in this case.");
        cache_op = vec_bytes == 16LL ? CacheOp::Global : CacheOp::AllLevels;
      };

      NVF_ERROR(operand->uses().size() == 1);
      smem_operands[i] = ir_utils::consumerTvsOf(operand).at(0);

      LoadStoreOpType load_op = params_->async_gmem_load_operands
          ? LoadStoreOpType::CpAsync
          : LoadStoreOpType::Set;

      smem_operands[i]->definition()->as<LoadStoreOp>()->setOpType(load_op);
      smem_operands[i]->definition()->as<LoadStoreOp>()->setCacheOp(cache_op);
      smem_operands[i]->setMemoryType(MemoryType::Shared);
    }
  }

  // We add two LoadStore operators to the inputs of our fusions. The first
  // one is for a read from global memory and the second one (below) is for a
  // cache read. As an optimizaton, we avoid adding an operator if there's an
  // existing LoadStoreOp present. Please note that for the second LoadStore
  // we don't propagate the allocation domain, since the scheduler sets the
  // allocation domain in the registers.
  void addSetsForCacheReads(
      const std::vector<TensorView*>& tv_smems,
      std::vector<TensorView*>& tv_rs) {
    tv_rs.resize(tv_smems.size(), nullptr);
    for (size_t i : c10::irange(tv_smems.size())) {
      TensorView* tv_smem = tv_smems[i];
      TensorView*& tv_r = tv_rs[i];

      // There can be multiple uses for example if we have A @ B1 + A @ B2
      // then A will be cached to smem then it might be loaded into two
      // separate register buffers, one for each mma. Instead, we will load
      // it once into registers then re-use the register buffer for both
      // mmas.
      if (auto ldst = dynamic_cast<LoadStoreOp*>(tv_smem->uses().at(0));
          ldst && tv_smem->uses().size() == 1) {
        tv_r = ldst->out()->as<TensorView>();
        ldst->setOpType(LoadStoreOpType::LdMatrix);
      } else {
        tv_r = cacheAfter(
            tv_smem,
            LoadStoreOpType::LdMatrix,
            CacheOp::Unspecified,
            /*propagate_allocation_domain=*/false);
      }
    }
  }

  //! Rebuilds IdModel, then updates all ValGroups in abstract tensors to refer
  //! to the new IdModel. This is necessary whenever we perform an operation
  //! that creates a new TensorView, such as caching or rFactor
  void updateIdModel() {
    // Build new IdModel
    IdModel new_id_model(fusion_, /*build_graphs=*/false);
    new_id_model.buildPermissiveGraph();

    // Get new permissive graph
    ValGraph& new_graph = new_id_model.idGraph(IdMappingMode::PERMISSIVE);

    if (!id_roles_.empty()) {
      // Update id_roles_ to have keys corresponding to ValGroups in the new
      // IdModel
      std::unordered_map<ValGroup, MatmulDimRole> new_id_roles;
      for (auto& [k, v] : id_roles_) {
        const ValGroup& new_group = new_graph.toGroup(k->front());
        new_id_roles.emplace(new_group, v);
      }
      id_roles_ = new_id_roles;
    }

    graph_ = &new_id_model.idGraph(IdMappingMode::PERMISSIVE);

    // Set id_model_ after we are done using the old one
    id_model_ = std::move(new_id_model);
  }

  //! Swizzle the M and N outer dimensions after makeTile has been called.
  //! This updates outer_dim_roles if we introduce a new dimension, which can
  //! happen if tv is missing a merged axis, in which case we skip merging after
  //! the split. This is analogous to forwarding during transform propagation.
  void swizzleBlockTiles(
      TensorView* tv,
      std::vector<MatmulDimRole>& outer_dim_roles) {
    if (params_->grid_swizzle_factor != 1) {
      // Find position of outer M and N dims in schedule_.tiled
      int64_t Mo_pos = -1, No_pos = -1;
      for (size_t i : c10::irange(outer_dim_roles.size())) {
        if (outer_dim_roles[i] == MatmulDimRole::M) {
          Mo_pos = (int64_t)i;
        } else if (outer_dim_roles[i] == MatmulDimRole::N) {
          No_pos = (int64_t)i;
        }
      }

      int factor = std::max(1, params_->grid_swizzle_factor); // must be >=1
      switch (params_->cta_order) {
        case MatmulParams::TileRasterizationOrder::RowMajor:
          // split   [I1, I2/factor, factor]
          // reorder [I1, factor, I2/factor]
          // merge   [I1*factor, I2/factor]
          // where I1 and I2 are the outer M and N dimensions, respectively
          if (No_pos >= 0) {
            tv->split(No_pos, factor);
            // If No_pos < Mo_pos, then the split above shifts Mo_pos by one
            if (No_pos < Mo_pos) {
              Mo_pos++;
            }
            tv->reorder({{No_pos, No_pos + 1}});
            if (Mo_pos >= 0) {
              tv->merge(Mo_pos, No_pos);
            } else {
              // M is missing, so we skip the merge above. In this case we
              // should update the dim roles to reflect the new split axis.
              outer_dim_roles.insert(
                  outer_dim_roles.begin() + No_pos, MatmulDimRole::N);
            }
          }
          break;

        case MatmulParams::TileRasterizationOrder::ColumnMajor:
          // split   [I1/factor, factor, I2]
          // reorder [I1/factor, I2, factor]
          // merge   [I1/factor, I2*factor]
          // where I1 and I2 are the outer M and N dimensions, respectively
          if (Mo_pos >= 0) {
            tv->split(Mo_pos, factor);
            // If No_pos < Mo_pos, then the split above shifts Mo_pos by one
            if (No_pos > Mo_pos) {
              No_pos++;
            }
            if (No_pos >= 0) {
              tv->reorder({{Mo_pos + 1, No_pos}});
              tv->merge(Mo_pos + 1, No_pos);
            } else {
              // N is missing, so we skip the merge above. In this case we
              // should update the dim roles to reflect the new split axis.
              outer_dim_roles.insert(
                  outer_dim_roles.begin() + Mo_pos, MatmulDimRole::M);
            }
          }
      }
    }
  }

  //! This calls orig->cacheAfter() and also updates the permissive graph to
  //! reflect the new IterDomain mappings
  TensorView* cacheAfter(
      TensorView* orig,
      LoadStoreOpType op_type = LoadStoreOpType::Set,
      CacheOp cache_op = CacheOp::AllLevels,
      bool propagate_allocation_domain = false) {
    const std::vector<IterDomain*> orig_alloc =
        orig->getMaybeAllocationDomain();

    TensorView* c =
        orig->cacheAfter(op_type, cache_op, propagate_allocation_domain);

    if (propagate_allocation_domain) {
      const std::vector<IterDomain*> cache_alloc =
          c->getMaybeAllocationDomain();
      NVF_ERROR(orig_alloc.size() == cache_alloc.size());
      for (size_t i : c10::irange(orig_alloc.size())) {
        ValGroup vg = graph_->toGroup(orig_alloc[i]);
        graph_->initializeVal(cache_alloc[i], vg);
      }
    }

    const std::vector<IterDomain*> orig_logical =
        TensorDomain::noReductions(orig->getLogicalDomain());
    const std::vector<IterDomain*> cache_logical = c->getLogicalDomain();
    // in split-K we do rFactor which gives us a full = sum(partial)
    // where partial has root domain that matches the logical domain of the
    // original tensor. The logical domain contains Iteration transforms of the
    // Reduction axis in the original mma output.
    NVF_ERROR(orig_logical.size() == cache_logical.size());
    for (size_t i : c10::irange(orig_logical.size())) {
      ValGroup vg = graph_->toGroup(orig_logical[i]);
      graph_->initializeVal(cache_logical[i], vg);
    }

    return c;
  }

  //! Do block tiling for a collection of TensorViews. The tensors should be
  //! unscheduled before this method is called.
  //!   1) Axes will be ordered according to canonicalDimOrdering, and then axes
  //! with the same role will be merged.
  //!   2) After that, we perform splits according to
  //!   params_->tile_sizes.cta_tile, e.g. [M, K] -> [Mo, Ko, Mi, Ki].
  //!   3) Depending on the value of params_->grid_swizzle_factor, if the TV has
  //! both M and N dimensions, we perform a 2D swizzle of the outer dimensions
  //! Mo and No.
  //!   4) Finally, we do a split-K split if the splitk_factor is not 1
  std::vector<std::vector<MatmulDimRole>> blockTileTensors(
      const std::vector<TensorView*>& tvs) {
    if (canonical_dim_ordering_.empty()) {
      canonical_dim_ordering_ =
          mma_utils::canonicalDimOrdering(tensor_roles_, id_roles_, *graph_);
    }

    std::vector<std::vector<MatmulDimRole>> all_merged_roles;
    for (TensorView* tv : tvs) {
      // Find dimensions in canonical_dim_ordering_ that exist in tv's loop
      // domain. Reorder those according to the canonical dim ordering then
      std::unordered_map<ValGroup, IterDomain*> tv_dims;
      std::unordered_set<MatmulDimRole> axis_roles;
      for (IterDomain* id : tv->getLoopDomain()) {
        ValGroup vg = graph_->toGroup(id);
        tv_dims.emplace(vg, id);
        // track axis roles in this tensor to use in makeTile
        auto it = id_roles_.find(vg);
        NVF_ERROR(it != id_roles_.end());
        axis_roles.insert(it->second);
      }
      std::vector<IterDomain*> new_loop;
      new_loop.reserve(tv->nDims());
      for (const ValGroup& vg : canonical_dim_ordering_) {
        auto it = tv_dims.find(vg);
        if (it != tv_dims.end()) {
          new_loop.push_back(it->second);
        }
      }
      NVF_ERROR((int64_t)new_loop.size() == tv->nDims());
      tv->setLoopDomain(new_loop);

      // There could be multiple dimensions with the same role at this point, so
      // now we collect them. After this, tv will be at most 4 dimensions e.g.
      // BMNK based on canonical_dim_ordering_, with any of these dimensions
      // possibly missing.
      mma_utils::mergeConsecutiveAxesWithSameRole(tv, id_roles_, graph_);

      // Find order the axes that are present in the merged tensor
      std::vector<MatmulDimRole> merged_roles;
      merged_roles.reserve(tv->nDims());
      for (const ValGroup& vg : canonical_dim_ordering_) {
        MatmulDimRole role = id_roles_[vg];
        if (axis_roles.count(role) != 0) {
          if (merged_roles.empty() || merged_roles.back() != role) {
            merged_roles.push_back(role);
          }
        }
      }
      NVF_ERROR(merged_roles.size() == axis_roles.size());

      // TODO: (to be pursued after the multi-matmul refactor is fully merged)
      // this currently creates a separate AbstractMatmulTensor for each
      // TensorView. Instead, we should create a single AbstractMatmulTensor
      // then apply it (with "forwarding") to each TV instead. We already cache
      // a vector<ValGroup> as canonical_dim_ordering_ so AbstractTensor
      // scheduling is the next step in this modernization.
      mma_utils::makeTile(tv, params_->tile_sizes.cta_tile, merged_roles);

      swizzleBlockTiles(tv, merged_roles);

      all_merged_roles.push_back(merged_roles);

      if (params_->splitk_factor > 1) {
        // Outer K dimension in tv is in same position found in merged_roles
        for (size_t i : c10::irange(merged_roles.size())) {
          if (merged_roles[i] == MatmulDimRole::K) {
            tv->split((int64_t)i, params_->splitk_factor, /*inner*/ false);
          }
        }
      }
    }
    return all_merged_roles;
  }

  //! Schedule the loads of all operands from global memory to shared memory.
  //! Starting from the basic tiled schedule, we swizzle the operand memory.
  //! Note that the cache op and LoadStoreOpType are already set during
  //! defineOperandCaches().
  void scheduleOperandSmemStores() {
    auto scheduleBranch = [&](const std::vector<TensorView*>& gmem_operands,
                              const std::vector<TensorView*>& smem_operands,
                              const int64_t vec_size) {
      blockTileTensors(smem_operands);
      for (TensorView* tv : smem_operands) {
        if (params_->promote_prologue_smem_reuse) {
          tv->promoteReuse();
        }
        mma_utils::orderTiledConcreteIdAsMaybeAllocationDomain(tv);
        auto swizzled_dom = swizzleSharedMemory(tv);
        tv->setLoopDomain(swizzled_dom.as<IterDomain*>());
        tv->setHasSwizzleOp();
        tv->merge(-2);
        // NOTE: this splits and parallelizes the inner dimension as
        //   TIDz, TIDy, TIDx, V
        mma_utils::scheduleContiguousVectorLoad(
            tv, params_->tile_sizes, vec_size, /*vectorize=*/vec_size > 1);
      }
    };
    scheduleBranch(as_, acw_smems_, params_->supported_vec_size.a);
    scheduleBranch(bs_, bcw_smems_, params_->supported_vec_size.b);
  }

  // Schedule acr and bcr
  void scheduleLdMatrixLoads() {
    auto scheduleLdMatrixBranch =
        [&](const std::vector<TensorView*>& reg_operands,
            MmaOperand operand_type) {
          auto all_merged_roles = blockTileTensors(reg_operands);
          for (size_t i : c10::irange(reg_operands.size())) {
            TensorView* tv = reg_operands[i];
            const std::vector<MatmulDimRole>& merged_roles =
                all_merged_roles[i];

            // Incoming mma_result = [... iMo iNo (iKf) rKg iMi iNi rKi]
            mma_utils::scheduleWarpTile(tv, params_->tile_sizes, merged_roles);
            // After scheduling warp tile, the last three dimensions are split
            // and rearranged:
            //        -3 -2 -1
            //   [...  M  N  K]
            // maps to
            //         -8  -7 -6  -5 -4 -3 -2 -1
            //   [... Kwo Mwo Nwo Mw Nw Mi Ni Ki]
            // so now
            //                   -12 -11  -10   -9   -8   -7   -6  -5  -4   -3
            //                   -2   -1
            // mma_result = [... iMo iNo (iKf) rKg rKwo iMwo iNwo iMw iNw iMin
            // iNin rKin] splitk_sum = [... iMo iNo  rKf  iMi  iNi]
          }
        };
    scheduleLdMatrixBranch(acrs_, MmaOperand::A);
    scheduleLdMatrixBranch(bcrs_, MmaOperand::B);
  }

  void scheduleMmaOperands(
      std::vector<TensorView*>& tvs,
      const std::optional<MmaOperand> operand_type) {
    auto all_merged_roles = blockTileTensors(tvs);
    for (size_t i : c10::irange(tvs.size())) {
      TensorView*& operand = tvs[i];
      std::vector<MatmulDimRole>& merged_roles = all_merged_roles[i];

      // At this point we have the following schedule:
      //   No split-K
      //     mma_result      [..., iMo, iNo, rKo, iMi, iNi, rKi]
      //   Split-K
      //     mma_result      [..., iMo, iNo, iKf, rKg, iMi, iNi, rKi]
      //     splitk_sum      [..., iMo, iNo, rKf, iMi, iNi]

      // Schedule warp tile
      // Incoming mma_result = [... iMo iNo (iKf) rKg iMi iNi rKi]

      if (params_->use_smem_epilogue && params_->splitk_factor != 1) {
        // TODO:
        // This is a workaround for a problem that different dimensions in the
        // loop domain are mapped in the loop graph of IdModel due to the
        // mapping of compliment IDs. We should remove forwarding completely,
        // and remove this workaround.
        operand->split(-2, 1);
        operand->merge(-3);
      }

      // NOTE: this applies to either mma_result _or_ ab/bb since both have the
      // same number of dimensions.
      // TODO: use the version that uses merged_roles instead here
      mma_utils::scheduleWarpTileWithReduction(operand, params_->tile_sizes);

      // parallelize Mwo, Nwo by thread
      operand->axis((int64_t)merged_roles.size() + num_splitk_dims_ + 1)
          ->parallelize(ParallelType::TIDz);
      operand->axis((int64_t)merged_roles.size() + num_splitk_dims_ + 2)
          ->parallelize(ParallelType::TIDy);
    }
  }

  // MmaOperand contains only A and B. If tvs are outputs (i.e. not operands),
  // then operand_type should be std::nullopt.
  void scheduleMmaResults() {
    auto all_merged_roles = blockTileTensors(mma_results_);
    for (size_t i : c10::irange(mma_results_.size())) {
      TensorView*& mma_result = mma_results_[i];
      std::vector<MatmulDimRole>& merged_roles = all_merged_roles[i];

      // do split-K rFactor to define splitk_sum and smem_epilogue
      if (params_->splitk_factor != 1) {
<<<<<<< HEAD
=======
        // Note that the split-K split is already done in blockTileTensors
>>>>>>> 84e5d235
        TensorView* splitk_sum = mma_result->rFactor({-4, -1});
        std::swap(splitk_sum, mma_result);
        splitk_sums_.push_back(splitk_sum);
      }

      // At this point we have the following schedule:
      //   No split-K
      //     mma_result      [..., iMo, iNo, rKo, iMi, iNi, rKi]
      //   Split-K
      //     mma_result      [..., iMo, iNo, iKf, rKg, iMi, iNi, rKi]
      //     splitk_sum      [..., iMo, iNo, rKf, iMi, iNi]

      TensorView* smem_epilogue = mma_result;
      if (params_->use_smem_epilogue) {
        // Note that for split-K
        //   splitk_sum = sum(mma_result)
        // becomes
        //   smem_epilogue = set(mma_result)
        //   splitk_sum = sum(smem_epilogue)
        smem_epilogue = mma_result->cacheAfter();
        smem_epilogues_.push_back(smem_epilogue);
        // smem_epilogue = [..., iMo, iNo, iKf, iMi, iNi]
      }
      // Schedule warp tile
      // Incoming mma_result = [... iMo iNo (iKf) rKg iMi iNi rKi]

      if (params_->use_smem_epilogue && params_->splitk_factor != 1) {
        // TODO:
        // This is a workaround for a problem that different dimensions in the
        // loop domain are mapped in the loop graph of IdModel due to the
        // mapping of compliment IDs. We should remove forwarding completely,
        // and remove this workaround.
        mma_result->split(-2, 1);
        mma_result->merge(-3);
      }

      // NOTE: this applies to either mma_result _or_ ab/bb since both have the
      // same number of dimensions.
      // TODO: use the version that uses merged_roles instead here
      mma_utils::scheduleWarpTileWithReduction(mma_result, params_->tile_sizes);

      // This does a split-reorder-merge swizzle of the last two M and N
      // dimensions (and a possible final reduction dim). eg. [M64, N24, R]  ->
      // [WarpGroup128, N3, M2, N2, Ro, R4, R2] Before
      //   mma_result  [... iMo iNo (iKf) rKg rKwo iMwo iNwo iMw iNw iMin iNin
      //   rKin]
      // After
      //   mma_result  [... iMo iNo (iKf) rKg rKwo iMwo iNwo iMw
      //                              iNw iMino iNino iMin2 iNin2 rKino rKin4
      //                              rKin2]
      auto s = mma_utils::MmaSwizzler::scheduleMmaOutputAllocation(
          mma_result->getLoopDomain());
      mma_result->setLoopDomain(s.as<IterDomain*>());
      mma_result->setAllocationDomain(s.as<IterDomain*>(), true);

      // Parallelization strategy:
      // Here the top two rows indicate how we can index each axis. The third
      // row is what it represents: note that a suffix i means inner and o means
      // outer here. The fourth row is the parallelization strategy:
      //   - i means iterate (produce one value per element i.e. don't reduce)
      //   - r means reduce this dimension
      //   - B: block
      //   - T: thread
      //   - S: serial. This will become a for loop in the generated kernel
      //   - iMMA: uncontracted axis in an MMA tensor core operation.
      //   - rMMA: contract in an MMA tensor core operation.
      //
      // With split-K:
      //   mma_result
      //     nbatch +   1    2    3    4    5    6   7   8
      //              -15  -14  -13  -12  -11  -10  -9  -8
      //     [... iMo iNo (iKf) rKg rKwo iMwo iNwo iMw iNw     ...
      //          iBx iBy  iBz   rS   rS  iTz  iTy  iS  iS
      //                              9    10    11    12    13    14    15
      //                             -7    -6    -5    -4    -3    -2    -1
      //                    ...   iMino iNino iMin2 iNin2 rKino rKin4 rKin2]
      //                            iTx  iMMA  iMMA  iMMA  rMMA  rMMA  rMMA
      //   smem_epilogue   (unscheduled, same as original mma_result)
      //   splitk_sum      (nullptr)
      //
      // Without split-K:
      //   mma_result
      //     nbatch +   1   2    3    4    5   6   7    8
      //              -14 -13  -12  -11  -10  -9  -8   -7
      //     [... iMo iNo rKg rKwo iMwo iNwo iMw iNw iMino
      //    (iBz) iBx iBy  rS   rS  iTz  iTy  iS  iS  iTx
      //                                   9    10    11     12    13    14
      //                                  -6    -5    -4     -3    -2    -1
      //                               iNino iMin2 iNin2  rKino rKin4 rKin2]
      //                                iMMA  iMMA  iMMA   rMMA  rMMA  rMMA
      //   smem_epilogue   (unscheduled, same as original mma_result)
      //   splitk_sum
      //     [... iMo iNo rKf  iMi  iNi]

      // parallelize Mwo, Nwo by thread
      mma_result->axis((int64_t)merged_roles.size() + num_splitk_dims_ + 1)
          ->parallelize(ParallelType::TIDz);
      mma_result->axis((int64_t)merged_roles.size() + num_splitk_dims_ + 2)
          ->parallelize(ParallelType::TIDy);

      if (params_->use_smem_epilogue) {
        smem_epilogue->setMemoryType(MemoryType::Shared);
        auto swizzled_dom = swizzleSharedMemory<false>(smem_epilogue);
        smem_epilogue->setAllocationDomain(
            swizzled_dom.as<IterDomain*>(), true);
        scheduler_utils::BoundedDirectionalTransformPropagator::forward(
            mma_result,
            -1,
            {smem_epilogue},
            scheduler_utils::BoundedDirectionalTransformPropagator::Options()
                .propagateParallelType()
                .propagateToBoundary());
        smem_epilogue->axis(-1)->parallelize(ParallelType::Vectorize);
      }

      // When we have both batch dims and splitk, parallelize splitk only.
      // If we only have batch dim, parallelize the batch dim.
      if (params_->splitk_factor > 1) {
        mma_result->axis(num_device_and_batch_dims_ + 2)
            ->parallelize(ParallelType::BIDz);
      } else if (num_local_batch_dims_ > 0) {
        mma_result->axis(num_device_dims_)->parallelize(ParallelType::BIDz);
      }
      switch (params_->cta_order) {
        case MatmulParams::TileRasterizationOrder::RowMajor:
          mma_result->axis(num_device_and_batch_dims_)
              ->parallelize(ParallelType::BIDx);
          mma_result->axis(num_device_and_batch_dims_ + 1)
              ->parallelize(ParallelType::BIDy);
          break;
        case MatmulParams::TileRasterizationOrder::ColumnMajor:
          mma_result->axis(num_device_and_batch_dims_)
              ->parallelize(ParallelType::BIDy);
          mma_result->axis(num_device_and_batch_dims_ + 1)
              ->parallelize(ParallelType::BIDx);
          break;
        default:
<<<<<<< HEAD
          NVF_ERROR(
              false,
=======
          NVF_THROW(
>>>>>>> 84e5d235
              "Invalid TileRasterizationOrder passed to Matmul scheduler");
      }
    }
  }

  void schedulePrologues() {
    // schedule all transfers from gmem to smem (acw_smems_ and bcw_smems_)
    scheduleOperandSmemStores();

    // Hold this vector so we can use it as a boundary to propagate backward
    // from each mma input.
    std::vector<TensorView*> all_smem_stores = acw_smems_;
    all_smem_stores.insert(
        all_smem_stores.end(), bcw_smems_.begin(), bcw_smems_.end());

    // Now for each operand, we load from smem to registers and compute a
    // prologue (generally) in registers. We typically refer to the register
    // buffer that is loaded from operand A's smem buffer using ldmatrix as
    // "acr". This is the beginning of the register prologue region for that
    // operand. The end of that region is the first input to the MmaOp
    // expression, which we typically refer to as "ab". There is some special
    // handling of acr but otherwise we schedule ab and propagate backward
    // along this prologue region.
    auto schedulePrologueBranch = [&](const std::vector<TensorView*>&
                                          smem_stores,
                                      const std::vector<TensorView*>&
                                          smem_loads,
                                      std::vector<TensorView*>& mma_inputs,
                                      MmaOperand operand_type) {
      NVF_ERROR(smem_stores.size() == smem_loads.size());
      // TODO: we should not assume that each operand is used in only a single
      // mma op
      NVF_ERROR(mma_results_.size() >= smem_loads.size());
      // We will save abs_ and bbs_ here for later use
      // TODO: save all register prologue tensors instead to a new vector called
      // prologue_register_tensors_
      NVF_ERROR(mma_inputs.empty());
      for (TensorView* mma_result : mma_results_) {
        MmaOp* mma = dynamic_cast<MmaOp*>(mma_result->definition());
        NVF_ERROR(mma != nullptr);
        TensorView* mma_input = nullptr;
        if (operand_type == MmaOperand::A) {
          mma_input = mma->inA()->as<TensorView>();
        } else if (operand_type == MmaOperand::B) {
          mma_input = mma->inB()->as<TensorView>();
        }
        NVF_ERROR(mma_input != nullptr);
        mma_inputs.push_back(mma_input);
      }

      scheduleMmaOperands(mma_inputs, operand_type);

      // Propagate backward from all mma_results to smem_stores

      for (TensorView* mma_input : mma_inputs) {
        // Schedule mma_input, since we know it has the broadcast dimension M or
        // N, whereas the smem read might not
        moveInnerBroadcastLeft(mma_input);
        mma_input->applyMmaSwizzle(operand_type);
        scheduler_utils::BoundedDirectionalTransformPropagator::backward(
            mma_input,
            -1,
            smem_stores,
            scheduler_utils::BoundedDirectionalTransformPropagator::Options()
                .propagateParallelType());
      }
      // Find smem loads that are mma inputs and save them
      std::unordered_set<TensorView*> smem_load_mma_inputs;
      for (TensorView* smem_load : smem_loads) {
        // Insert only if smem_load is also in mma_inputs
        bool is_mma_input =
            std::find(mma_inputs.begin(), mma_inputs.end(), smem_load) !=
            mma_inputs.end();
        if (is_mma_input) {
          smem_load_mma_inputs.insert(smem_load);
        }
        if (!is_mma_input) {
          //  -5  -4   -3   -2   -1
          //[8mi, 4k, 2ko, 2mo, 2ki]
          smem_load->setAllocationDomain(smem_load->getLoopDomain(), true);
          mma_utils::MmaSwizzler::scheduleLdMatrix(smem_load, operand_type);
        }
      }
      for (TensorView* mma_input : mma_inputs) {
        if (smem_load_mma_inputs.count(mma_input) == 0) {
          mma_input->merge(-5);
          mma_input->axis(-4)->parallelize(ParallelType::TIDx);
          scheduler_utils::BoundedDirectionalTransformPropagator::backward(
              mma_input,
              -1,
              smem_loads,
              scheduler_utils::BoundedDirectionalTransformPropagator::Options()
                  .propagateParallelType());
        }
      }
    };
    schedulePrologueBranch(acw_smems_, acrs_, abs_, MmaOperand::A);
    schedulePrologueBranch(bcw_smems_, bcrs_, bbs_, MmaOperand::B);
  }

  void scheduleOutputTensor(TensorView* c) {
    const MatMulTileOptions& gemm_tile = params_->tile_sizes;
    const int64_t vectorization_factor = params_->supported_vec_size.epilogue;
    // input tensor is in the form of [Mo,No,cta_tile_m,cta_tile_n]
    checkConcreteStaticDim(c->axis(-2));
    checkConcreteStaticDim(c->axis(-1));
    const int64_t tile_size_m = c->axis(-2)->extent()->evaluate().as<int64_t>();
    const int64_t tile_size_n = c->axis(-1)->extent()->evaluate().as<int64_t>();
    NVF_ERROR(
        tile_size_m == gemm_tile.cta_tile.m,
        "Actual tile size at axis(-2) in output tensor is different from CTA tile size! Expected: ",
        gemm_tile.cta_tile.m,
        ", actual: ",
        tile_size_m);
    NVF_ERROR(
        tile_size_n == gemm_tile.cta_tile.n,
        "Actual tile size at axis(-1) in output tensor is different from CTA tile size! Expected: ",
        gemm_tile.cta_tile.n,
        ", actual: ",
        tile_size_n);
    const int64_t tot_elements = tile_size_m * tile_size_n;
    constexpr int64_t warp_size = 32l;
    const int64_t tidx = warp_size;
    const int64_t tidy = gemm_tile.cta_tile.n / gemm_tile.warp_tile.n;
    const int64_t tidz = gemm_tile.cta_tile.m / gemm_tile.warp_tile.m;
    // step-1, merge last 2 dims
    c->merge(-2);
    // [Mo, No, m*n]

    // step-2, set vectorization to maximum
    // We have fixed tidx, tidy, and tidz, so we need to make sure that the
    // output tensor is divisible by tidx * tidy * tidz * vectorization_factor
    NVF_ERROR(
        tot_elements % (tidx * tidy * tidz * vectorization_factor) == 0,
        "Output tensor cannot be fully vectorized! tot_elements:",
        tot_elements,
        ", tidx: ",
        tidx,
        ", tidy: ",
        tidy,
        ", tidz: ",
        tidz,
        ", vectorization_factor: ",
        vectorization_factor);
    c->split(-1, vectorization_factor);
    c->axis(-1)->parallelize(ParallelType::Vectorize);
    // [Mo, No, m*n/vect, vect]

    // step-3, Split out a warp for TIDx
    c->split(-2, tidx);
    c->axis(-2)->parallelize(ParallelType::TIDx);
    // [Mo, No, m*n/vect/TIDx, TIDx, vect]

    // step-4, Split out for TIDy and TIDz
    // TIDy = cta_tile_n/warp_tile_n
    // TIDz = cta_tile_m/warp_tile_m
    c->split(-3, tidy);
    c->axis(-3)->parallelize(ParallelType::TIDy);

    c->split(-4, tidz);
    c->axis(-4)->parallelize(ParallelType::TIDz);
    // [Mo, No, m*n/vect/TIDx/TIDy/TIDz, TIDz, TIDy, TIDx, vect]

    for (TensorView* mma_result : mma_results_) {
      // step-5, Parallel first 2 dims same as mma_result
      scheduler_utils::parallelizeAllLike(
          mma_result,
          2,
          {c},
          {ParallelType::BIDx, ParallelType::BIDy, ParallelType::BIDz});
    }
  }

  void scheduleEpilogue() {
    std::vector<TensorView*> output_tvs;
    for (Val* v : fusion_->outputs()) {
      if (auto tv = dynamic_cast<TensorView*>(v)) {
        output_tvs.push_back(tv);
      }
    }
    if (params_->use_smem_epilogue) {
      blockTileTensors(output_tvs);
      for (auto [dc, d] : cached_outputs_) {
        // Schedule output tensor differently for better global memory access
        // pattern.
        scheduleOutputTensor(d);
        d->axis(-1)->parallelize(ParallelType::Vectorize);

        // Propagate output tensor transformations back to smem_epilogue
        scheduler_utils::BoundedDirectionalTransformPropagator::backward(
            d, -1, smem_epilogues_);
      }
    } else {
      for (TensorView* mma_result : mma_results_) {
        scheduler_utils::BoundedDirectionalTransformPropagator::forward(
            mma_result,
            -1,
            output_tvs,
            scheduler_utils::BoundedDirectionalTransformPropagator::Options()
                .propagateParallelType()
                .propagateToBoundary());
      }
      for (auto [dc, d] : cached_outputs_) {
        // We might propagate an inner dimension that is not compatible with the
        // output or bias-like inputs. In those cases, we will further split
        // this dimension with an outer unrolled loop to achieve the proper
        // vectorization as specified by params.supported_vec_size.epilogue.
        NVF_ERROR(d->axis(-1)->extent()->isConst());
        int64_t d_extent = d->axis(-1)->extent()->value().as<int64_t>();
        if (d_extent > params_->supported_vec_size.epilogue) {
          // Should always be a divisible split
          NVF_ERROR(d_extent % params_->supported_vec_size.epilogue == 0);
          d->split(
              -1, params_->supported_vec_size.epilogue, /*inner_split=*/true);
          d->axis(-2)->parallelize(ParallelType::Unroll);
        }
        d->axis(-1)->parallelize(ParallelType::Vectorize);
      }
    }

    // propagate output transformations to all inputs that are part of epilogue
    //  operations, input tvs with non-core roles
    //  core roles: essential for matmul, for example mma inputs' producers
    scheduleFusionInputsForEpilogue();
  }

  //! Propagates transformations from fusion output to fusion tv inputs that are
  //!  producers in the epilogue. Transformations' propagation aims at input tvs
  //!  which are not assigned to core roles, that is, are not MMA inputs.
  void scheduleFusionInputsForEpilogue() {
    std::vector<TensorView*> cached_tvs;

    // Handling transformations in fusion input tvs with assigned EPILOGUE_INPUT
    //  role by propagating fusion output transformations through cached views
    //  of EPILOGUE_INPUT fusion input tvs and by setting vectorization of the
    //  inner most iterdomain of these cached views
    if (tensor_roles_.count(MatmulTensorRole::EPILOGUE_INPUT)) {
      auto& c_tvs = tensor_roles_.at(MatmulTensorRole::EPILOGUE_INPUT);

      // The system supports only scenario where there is only one fusion output
      //  with assigned OUTPUT role, this condition is already verified so there
      //  is no need for an additional checks here
      auto output_d = tensor_roles_.at(MatmulTensorRole::OUTPUT).front();
      for (auto* c : c_tvs) {
        cached_tvs.push_back(c->cacheAfter());
      }

      scheduler_utils::BoundedDirectionalTransformPropagator::backward(
          output_d, -1, c_tvs);

      std::unordered_set<ParallelType> parallel_types = {};
      if (params_->use_smem_epilogue) {
        //! In cases where smem epilogue feature is enabled, the vectorization
        //! of
        //!  domains will be propagated to fusion inputs that are epilogue
        //!  inputs, this may result in unaligned memory reads. Vectorization is
        //!  explicitly excluded form parallelization types to avoid this issue.
        //! This should be changed when vectorization analysis is available and
        //!  enabled for matmul scheduler.
        parallel_types = allParallelTypesExcept({ParallelType::Vectorize});
      }
      scheduler_utils::parallelizeAllLike(
          output_d, -1, cached_tvs, parallel_types);

      // The cached EPILOGUE_INPUT tvs are not needed anymore
      cached_tvs.clear();
    }
  }

  void scheduleSplitKSum() {
    if (params_->splitk_factor == 1) {
      return;
    }
    for (TensorView* splitk_sum : splitk_sums_) {
      // Always use serial grid reduction for split-K sum
      splitk_sum->definition()->as<ReductionOp>()->requestSerialGridReduction();

      if (params_->use_smem_epilogue) {
        // Now that transforms are propagated backward to smem_epilogue, which
        // is before splitk_sum, we can vectorize the inner-most non-trivial
        // dimension of splitk_sum
        //
        // Note that the split-K reduction is the inner-most dimension.
        Val* vec_ext = splitk_sum->axis(-2)->extent();
        NVF_ERROR(vec_ext->isConstInt());
        int64_t vec_ext_int = vec_ext->evaluate().as<int64_t>();
        splitk_sum->axis(-1)->parallelize(ParallelType::BIDz);
        splitk_sum->axis(-3)->parallelize(ParallelType::TIDx);
        if (vec_ext_int * dataTypeSize(splitk_sum->dtype()) > 16) {
          // NOTE: We might encounter an illegal vectorization size if we are
          // using Float for this reduction and Half for output. So here we
          // first check whether the vectorize size is at most 16 bytes. If not,
          // then we split into an unrolled loop that will do multiple
          // vectorized reads/writes instead. Note that we reorder such that the
          // axes are in order UR TIDx V.
          splitk_sum->split(
              -2, 16 / dataTypeSize(splitk_sum->dtype()), /*inner_split=*/true);
          splitk_sum->axis(-3)->parallelize(ParallelType::Unroll);
          splitk_sum->reorder({{-4, -3}});
          // In this case, we have [... iUR iTx rBz iS]
        }
        splitk_sum->reorder({{-2, -1}});
      } else { // no smem epilogue
        // Reorder to place the split-K reduction next to innermost [... rBz iS]
        splitk_sum->reorder({{-9, -2}});
      }
      // Vectorize inner-most dimension [... (iUR iTx) rBz iV]
      splitk_sum->axis(-1)->parallelize(ParallelType::Vectorize);
    }
  }

  void setUpInlining() {
    // auto inline for all tensors except register tensors
    std::unordered_set<TensorView*> smem_loads_and_mma_inputs;
    smem_loads_and_mma_inputs.insert(acrs_.begin(), acrs_.end());
    smem_loads_and_mma_inputs.insert(bcrs_.begin(), bcrs_.end());
    smem_loads_and_mma_inputs.insert(abs_.begin(), abs_.end());
    smem_loads_and_mma_inputs.insert(bbs_.begin(), bbs_.end());
    inlineMost(ir_utils::allTvsExcept(fusion_, smem_loads_and_mma_inputs));

    // if auto inline, will inline to position-7, leads to performance
    // regression
    for (TensorView* mma_result : mma_results_) {
      inlineSelectedAt(
          smem_loads_and_mma_inputs,
          mma_result,
          num_device_and_batch_dims_ + 6 + num_splitk_dims_);
    }
  }

  // NOTE: this should be called after acw_smem, acr, ..., ab, and mma_result
  // transforms have been applied and inlining
  void setUpCircularBuffering() {
    // Propagate mma output swizzle and parallelization down the DAG
    if (params_->circular_buffer_options.circular_buffer_smem_write) {
      NVF_ERROR(
          params_->circular_buffer_options.smem_circular_buffer_stage > 1,
          "Invalid buffer stage config")
      if (params_->circular_buffer_options.smem_circular_buffer_stage > 2) {
        NVF_ERROR(
            params_->async_gmem_load_operands,
            "Circular buffer only supports async load");
      }

      for (TensorView* acw_smem : acw_smems_) {
        acw_smem->circularBuffer(
            params_->circular_buffer_options.smem_circular_buffer_stage);
      }
      for (TensorView* bcw_smem : bcw_smems_) {
        bcw_smem->circularBuffer(
            params_->circular_buffer_options.smem_circular_buffer_stage);
      }
    }

    if (params_->circular_buffer_options.circular_buffer_smem_read) {
      // Only apply circular buffering if we can fill the entire pipeline.
      auto safely_apply_circular_buffering = [](TensorView* tv) {
        constexpr int64_t number_of_stages = 2;
        IterDomain* cb_axis = getCircularBufferAxis(tv);
        NVF_ERROR(cb_axis != nullptr);
        NVF_ERROR(cb_axis->extent()->isConstScalar());
        if (cb_axis->extent()->evaluate() >= number_of_stages) {
          tv->circularBuffer(number_of_stages);
        }
      };
      for (TensorView* acr : acrs_) {
        safely_apply_circular_buffering(acr);
      }
      for (TensorView* bcr : bcrs_) {
        safely_apply_circular_buffering(bcr);
      }
    }

    if (params_->circular_buffer_options.circular_buffer_smem_read &&
        params_->circular_buffer_options.circular_buffer_smem_write) {
      // rotate Kg loop
      // This assumes we have a single main loop. If there were multiple main
      // loops, then we would need to rotate each of them separately.
      std::unordered_set<Statement*> all_smem_loads;
      all_smem_loads.insert(acrs_.begin(), acrs_.end());
      all_smem_loads.insert(bcrs_.begin(), bcrs_.end());
      scheduler_utils::rotateLoop(
          mma_results_.front(),
          num_device_and_batch_dims_ + 2 + num_splitk_dims_,
          all_smem_loads);
    }
  }

 private:
  Fusion* fusion_;
  const MatmulParams* params_;
  IdModel id_model_;
  // Permissive graph of id_model_, which we modify at times using e.g.
  // AbstractTensor.split or by mapping vals in cacheAfter and rFactor
  ValGraph* graph_ = nullptr;
  std::vector<mma_utils::MatmulPattern> patterns_;
  mma_utils::DimRolesMap id_roles_;
  mma_utils::TensorRolesMap tensor_roles_;
  mma_utils::MatmulOperandInnerDims inner_dims_;

  int64_t num_splitk_dims_ = 0, num_device_dims_ = 0, num_local_batch_dims_ = 0,
          num_device_and_batch_dims_ = 0;

  std::vector<std::pair<TensorView*, TensorView*>> cached_outputs_;

  std::vector<ValGroup> canonical_dim_ordering_;

  std::vector<TensorView*> as_, bs_, acw_smems_, bcw_smems_, acrs_, bcrs_, abs_,
      bbs_, mma_results_, splitk_sums_, smem_epilogues_;
};

} // namespace

void scheduleMultipleMatmuls(Fusion* fusion, const MatmulParams* params) {
  FusionGuard fg(fusion);

  MultipleMatmulScheduler(fusion, params).run();
}

} // namespace nvfuser<|MERGE_RESOLUTION|>--- conflicted
+++ resolved
@@ -1089,10 +1089,7 @@
 
       // do split-K rFactor to define splitk_sum and smem_epilogue
       if (params_->splitk_factor != 1) {
-<<<<<<< HEAD
-=======
         // Note that the split-K split is already done in blockTileTensors
->>>>>>> 84e5d235
         TensorView* splitk_sum = mma_result->rFactor({-4, -1});
         std::swap(splitk_sum, mma_result);
         splitk_sums_.push_back(splitk_sum);
@@ -1230,12 +1227,7 @@
               ->parallelize(ParallelType::BIDx);
           break;
         default:
-<<<<<<< HEAD
-          NVF_ERROR(
-              false,
-=======
           NVF_THROW(
->>>>>>> 84e5d235
               "Invalid TileRasterizationOrder passed to Matmul scheduler");
       }
     }
