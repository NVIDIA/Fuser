--- conflicted
+++ resolved
@@ -677,8 +677,7 @@
   // Currently the support is for a, b, c and d as fusion inputs/outputs
   //  aka. no prolog fusion yet.
   void defineOperandCaches() {
-<<<<<<< HEAD
-    LoadStoreOpType load_op = params_.async_gmem_load_operands
+    LoadStoreOpType load_op = params_->async_gmem_load_operands
         ? LoadStoreOpType::CpAsync
         : LoadStoreOpType::Set;
 
@@ -690,7 +689,7 @@
       for (size_t i : c10::irange(operands.size())) {
         TensorView* operand = operands[i];
         CacheOp cache_op = CacheOp::Unspecified;
-        if (params_.async_gmem_load_operands) {
+        if (params_->async_gmem_load_operands) {
           int64_t vec_bytes = vec_size * dataTypeSize(operand->dtype());
           NVF_CHECK(
               vec_bytes == 4LL || vec_bytes == 8LL || vec_bytes == 16LL,
@@ -723,8 +722,8 @@
         smem_operands[i]->setMemoryType(MemoryType::Shared);
       }
     };
-    cacheOperandsToSmem(as_, acw_smems_, params_.supported_vec_size.a);
-    cacheOperandsToSmem(bs_, bcw_smems_, params_.supported_vec_size.b);
+    cacheOperandsToSmem(as_, acw_smems_, params_->supported_vec_size.a);
+    cacheOperandsToSmem(bs_, bcw_smems_, params_->supported_vec_size.b);
 
     // We add two LoadStore operators to the inputs of our fusions. The first
     // one is for a read from global memory and the second one (below) is for a
@@ -753,12 +752,7 @@
     };
     // Shared memory read
     addSetsForCacheReads(acw_smems_, acrs_);
-=======
-    cacheOperandsToSmem(as_, acw_smems_, params_->supported_vec_size.a);
-    addSetsForCacheReads(acw_smems_, acrs_);
-
     cacheOperandsToSmem(bs_, bcw_smems_, params_->supported_vec_size.b);
->>>>>>> 92b63512
     addSetsForCacheReads(bcw_smems_, bcrs_);
 
     // Now that we are finished possibly redefining the inputs to the MmaOps,
@@ -770,7 +764,6 @@
     }
   }
 
-<<<<<<< HEAD
   //! Rebuilds IdModel, then updates all ValGroups in abstract tensors to refer
   //! to the new IdModel. This is necessary whenever we perform an operation
   //! that creates a new TensorView, such as caching or rFactor
@@ -780,40 +773,6 @@
 
     // Get new permissive graph
     ValGraph& new_graph = new_id_model.idGraph(IdMappingMode::PERMISSIVE);
-=======
-  void cacheOperandsToSmem(
-      const std::vector<TensorView*>& operands,
-      std::vector<TensorView*>& smem_operands,
-      int64_t vec_size) {
-    // Use cp.async as requested in scheduler params.
-    smem_operands.resize(operands.size(), nullptr);
-    for (size_t i : c10::irange(operands.size())) {
-      TensorView* operand = operands[i];
-      CacheOp cache_op = CacheOp::Unspecified;
-      if (params_->async_gmem_load_operands) {
-        int64_t vec_bytes = vec_size * dataTypeSize(operand->dtype());
-        NVF_CHECK(
-            vec_bytes == 4LL || vec_bytes == 8LL || vec_bytes == 16LL,
-            "Unsupported async vectorization size ",
-            vec_size,
-            " = ",
-            vec_bytes,
-            " bytes for operand ",
-            operand->toString(),
-            " which has data type ",
-            operand->dtype(),
-            ". Size must be 4, 8, or 16 bytes. ",
-            "MatmulParams::async_gmem_load_operands should be set to false in this case.");
-        cache_op = vec_bytes == 16LL ? CacheOp::Global : CacheOp::AllLevels;
-      };
-
-      NVF_ERROR(operand->uses().size() == 1);
-      smem_operands[i] = ir_utils::consumerTvsOf(operand).at(0);
-
-      LoadStoreOpType load_op = params_->async_gmem_load_operands
-          ? LoadStoreOpType::CpAsync
-          : LoadStoreOpType::Set;
->>>>>>> 92b63512
 
     // Update id_roles_
     std::unordered_map<ValGroup, MatmulDimRole> new_id_roles;
@@ -833,7 +792,7 @@
   void swizzleBlockTiles(
       TensorView* tv,
       std::vector<MatmulDimRole>& outer_dim_roles) {
-    if (params_.grid_swizzle_factor != 1) {
+    if (params_->grid_swizzle_factor != 1) {
       // Find position of outer M and N dims in schedule_.tiled
       int64_t Mo_pos = -1, No_pos = -1;
       for (size_t i : c10::irange(outer_dim_roles.size())) {
@@ -844,8 +803,8 @@
         }
       }
 
-      int factor = std::max(1, params_.grid_swizzle_factor); // must be >=1
-      switch (params_.cta_order) {
+      int factor = std::max(1, params_->grid_swizzle_factor); // must be >=1
+      switch (params_->cta_order) {
         case MatmulParams::TileRasterizationOrder::RowMajor:
           // split   [I1, I2/factor, factor]
           // reorder [I1, factor, I2/factor]
@@ -979,8 +938,8 @@
   // unscheduled before this method is called. Axes will be ordered
   // according to canonicalDimOrdering, and then axes with the same role will
   // be merged. After that, we perform splits according to
-  // params_.tile_sizes.cta_tile, e.g. [M, K] -> [Mo, Ko, Mi, Ki]. Finally,
-  // depending on the value of params_.grid_swizzle_factor, if the TV has both
+  // params_->tile_sizes.cta_tile, e.g. [M, K] -> [Mo, Ko, Mi, Ki]. Finally,
+  // depending on the value of params_->grid_swizzle_factor, if the TV has both
   // M and N dimensions, we perform a 2D swizzle of the outer dimensions Mo and
   // No.
   std::vector<std::vector<MatmulDimRole>> blockTileTensors(
@@ -1031,17 +990,17 @@
       }
       NVF_ERROR(merged_roles.size() == axis_roles.size());
 
-      mma_utils::makeTile(tv, params_.tile_sizes.cta_tile, merged_roles);
+      mma_utils::makeTile(tv, params_->tile_sizes.cta_tile, merged_roles);
 
       swizzleBlockTiles(tv, merged_roles);
 
       all_merged_roles.push_back(merged_roles);
 
-      if (params_.splitk_factor > 1) {
+      if (params_->splitk_factor > 1) {
         // Outer K dimension in tv is in same position found in merged_roles
         for (size_t i : c10::irange(merged_roles.size())) {
           if (merged_roles[i] == MatmulDimRole::K) {
-            tv->split((int64_t)i, params_.splitk_factor, /*inner*/ false);
+            tv->split((int64_t)i, params_->splitk_factor, /*inner*/ false);
             break;
           }
         }
@@ -1060,7 +1019,7 @@
                               const int64_t vec_size) {
       blockTileTensors(smem_operands);
       for (TensorView* tv : smem_operands) {
-        if (params_.promote_prologue_smem_reuse) {
+        if (params_->promote_prologue_smem_reuse) {
           tv->promoteReuse();
         }
         mma_utils::orderTiledConcreteIdAsMaybeAllocationDomain(tv);
@@ -1071,11 +1030,11 @@
         // NOTE: this splits and parallelizes the inner dimension as
         //   TIDz, TIDy, TIDx, V
         mma_utils::scheduleContiguousVectorLoad(
-            tv, params_.tile_sizes, vec_size, /*vectorize=*/vec_size > 1);
+            tv, params_->tile_sizes, vec_size, /*vectorize=*/vec_size > 1);
       }
     };
-    scheduleBranch(as_, acw_smems_, params_.supported_vec_size.a);
-    scheduleBranch(bs_, bcw_smems_, params_.supported_vec_size.b);
+    scheduleBranch(as_, acw_smems_, params_->supported_vec_size.a);
+    scheduleBranch(bs_, bcw_smems_, params_->supported_vec_size.b);
   }
 
   // Schedule acr and bcr
@@ -1090,7 +1049,7 @@
                 all_merged_roles[i];
 
             // Incoming mma_result = [... iMo iNo (iKf) rKg iMi iNi rKi]
-            mma_utils::scheduleWarpTile(tv, params_.tile_sizes, merged_roles);
+            mma_utils::scheduleWarpTile(tv, params_->tile_sizes, merged_roles);
             // After scheduling warp tile, the last three dimensions are split
             // and rearranged:
             //        -3 -2 -1
@@ -1127,7 +1086,7 @@
       // Schedule warp tile
       // Incoming mma_result = [... iMo iNo (iKf) rKg iMi iNi rKi]
 
-      if (params_.use_smem_epilogue && params_.splitk_factor != 1) {
+      if (params_->use_smem_epilogue && params_->splitk_factor != 1) {
         // TODO:
         // This is a workaround for a problem that different dimensions in the
         // loop domain are mapped in the loop graph of IdModel due to the
@@ -1140,7 +1099,7 @@
       // NOTE: this applies to either mma_result _or_ ab/bb since both have the
       // same number of dimensions.
       // TODO: use the version that uses merged_roles instead here
-      mma_utils::scheduleWarpTileWithReduction(operand, params_.tile_sizes);
+      mma_utils::scheduleWarpTileWithReduction(operand, params_->tile_sizes);
 
       // parallelize Mwo, Nwo by thread
       operand->axis((int64_t)merged_roles.size() + num_splitk_dims_ + 1)
@@ -1160,7 +1119,7 @@
 
       // do split-K rFactor to define splitk_sum and smem_epilogue
       TensorView* splitk_sum = mma_result;
-      if (params_.splitk_factor != 1) {
+      if (params_->splitk_factor != 1) {
         splitk_sum = mma_result->rFactor({-4, -1});
         std::swap(splitk_sum, mma_result);
         splitk_sums_.push_back(splitk_sum);
@@ -1174,7 +1133,7 @@
       //     splitk_sum      [..., iMo, iNo, rKf, iMi, iNi]
 
       TensorView* smem_epilogue = mma_result;
-      if (params_.use_smem_epilogue) {
+      if (params_->use_smem_epilogue) {
         // Note that for split-K
         //   splitk_sum = sum(mma_result)
         // becomes
@@ -1187,7 +1146,7 @@
       // Schedule warp tile
       // Incoming mma_result = [... iMo iNo (iKf) rKg iMi iNi rKi]
 
-      if (params_.use_smem_epilogue && params_.splitk_factor != 1) {
+      if (params_->use_smem_epilogue && params_->splitk_factor != 1) {
         // TODO:
         // This is a workaround for a problem that different dimensions in the
         // loop domain are mapped in the loop graph of IdModel due to the
@@ -1200,7 +1159,7 @@
       // NOTE: this applies to either mma_result _or_ ab/bb since both have the
       // same number of dimensions.
       // TODO: use the version that uses merged_roles instead here
-      mma_utils::scheduleWarpTileWithReduction(mma_result, params_.tile_sizes);
+      mma_utils::scheduleWarpTileWithReduction(mma_result, params_->tile_sizes);
 
       // This does a split-reorder-merge swizzle of the last two M and N
       // dimensions (and a possible final reduction dim). eg. [M64, N24, R]  ->
@@ -1261,7 +1220,7 @@
       mma_result->axis((int64_t)merged_roles.size() + num_splitk_dims_ + 2)
           ->parallelize(ParallelType::TIDy);
 
-      if (params_.use_smem_epilogue) {
+      if (params_->use_smem_epilogue) {
         smem_epilogue->setMemoryType(MemoryType::Shared);
         auto swizzled_dom = swizzleSharedMemory<false>(smem_epilogue);
         smem_epilogue->setAllocationDomain(
@@ -1278,13 +1237,13 @@
 
       // When we have both batch dims and splitk, parallelize splitk only.
       // If we only have batch dim, parallelize the batch dim.
-      if (params_.splitk_factor > 1) {
+      if (params_->splitk_factor > 1) {
         mma_result->axis(num_device_and_batch_dims_ + 2)
             ->parallelize(ParallelType::BIDz);
       } else if (num_local_batch_dims_ > 0) {
         mma_result->axis(num_device_dims_)->parallelize(ParallelType::BIDz);
       }
-      switch (params_.cta_order) {
+      switch (params_->cta_order) {
         case MatmulParams::TileRasterizationOrder::RowMajor:
           mma_result->axis(num_device_and_batch_dims_)
               ->parallelize(ParallelType::BIDx);
@@ -1357,7 +1316,7 @@
       for (TensorView* mma_input : mma_inputs) {
         // Schedule mma_input, since we know it has the broadcast dimension M or
         // N, whereas the smem read might not
-        if (isTuring(params_.mma_macro) || isAmpere(params_.mma_macro)) {
+        if (isTuring(params_->mma_macro) || isAmpere(params_->mma_macro)) {
           moveInnerBroadcastLeft(mma_input);
         }
         mma_input->applyMmaSwizzle(operand_type);
@@ -1403,8 +1362,8 @@
   }
 
   void scheduleOutputTensor(TensorView* c) {
-    const MatMulTileOptions& gemm_tile = params_.tile_sizes;
-    const int64_t vectorization_factor = params_.supported_vec_size.epilogue;
+    const MatMulTileOptions& gemm_tile = params_->tile_sizes;
+    const int64_t vectorization_factor = params_->supported_vec_size.epilogue;
     // input tensor is in the form of [Mo,No,cta_tile_m,cta_tile_n]
     checkConcreteStaticDim(c->axis(-2));
     checkConcreteStaticDim(c->axis(-1));
@@ -1482,7 +1441,7 @@
         output_tvs.push_back(tv);
       }
     }
-    if (params_.use_smem_epilogue) {
+    if (params_->use_smem_epilogue) {
       blockTileTensors(output_tvs);
       for (auto [dc, d] : cached_outputs_) {
         // Schedule output tensor differently for better global memory access
@@ -1511,11 +1470,11 @@
         // vectorization as specified by params.supported_vec_size.epilogue.
         NVF_ERROR(d->axis(-1)->extent()->isConst());
         int64_t d_extent = d->axis(-1)->extent()->value().as<int64_t>();
-        if (d_extent > params_.supported_vec_size.epilogue) {
+        if (d_extent > params_->supported_vec_size.epilogue) {
           // Should always be a divisible split
-          NVF_ERROR(d_extent % params_.supported_vec_size.epilogue == 0);
+          NVF_ERROR(d_extent % params_->supported_vec_size.epilogue == 0);
           d->split(
-              -1, params_.supported_vec_size.epilogue, /*inner_split=*/true);
+              -1, params_->supported_vec_size.epilogue, /*inner_split=*/true);
           d->axis(-2)->parallelize(ParallelType::Unroll);
         }
         d->axis(-1)->parallelize(ParallelType::Vectorize);
@@ -1553,7 +1512,7 @@
           output_d, -1, c_tvs);
 
       std::unordered_set<ParallelType> parallel_types = {};
-      if (params_.use_smem_epilogue) {
+      if (params_->use_smem_epilogue) {
         //! In cases where smem epilogue feature is enabled, the vectorization
         //! of
         //!  domains will be propagated to fusion inputs that are epilogue
@@ -1572,14 +1531,14 @@
   }
 
   void scheduleSplitKSum() {
-    if (params_.splitk_factor == 1) {
+    if (params_->splitk_factor == 1) {
       return;
     }
     for (TensorView* splitk_sum : splitk_sums_) {
       // Always use serial grid reduction for split-K sum
       splitk_sum->definition()->as<ReductionOp>()->requestSerialGridReduction();
 
-      if (params_.use_smem_epilogue) {
+      if (params_->use_smem_epilogue) {
         // Now that transforms are propagated backward to smem_epilogue, which
         // is before splitk_sum, we can vectorize the inner-most non-trivial
         // dimension of splitk_sum
@@ -1636,27 +1595,27 @@
   // transforms have been applied and inlining
   void setUpCircularBuffering() {
     // Propagate mma output swizzle and parallelization down the DAG
-    if (params_.circular_buffer_options.circular_buffer_smem_write) {
+    if (params_->circular_buffer_options.circular_buffer_smem_write) {
       NVF_ERROR(
-          params_.circular_buffer_options.smem_circular_buffer_stage > 1,
+          params_->circular_buffer_options.smem_circular_buffer_stage > 1,
           "Invalid buffer stage config")
-      if (params_.circular_buffer_options.smem_circular_buffer_stage > 2) {
+      if (params_->circular_buffer_options.smem_circular_buffer_stage > 2) {
         NVF_ERROR(
-            params_.async_gmem_load_operands,
+            params_->async_gmem_load_operands,
             "Circular buffer only supports async load");
       }
 
       for (TensorView* acw_smem : acw_smems_) {
         acw_smem->circularBuffer(
-            params_.circular_buffer_options.smem_circular_buffer_stage);
+            params_->circular_buffer_options.smem_circular_buffer_stage);
       }
       for (TensorView* bcw_smem : bcw_smems_) {
         bcw_smem->circularBuffer(
-            params_.circular_buffer_options.smem_circular_buffer_stage);
-      }
-    }
-
-    if (params_.circular_buffer_options.circular_buffer_smem_read) {
+            params_->circular_buffer_options.smem_circular_buffer_stage);
+      }
+    }
+
+    if (params_->circular_buffer_options.circular_buffer_smem_read) {
       // Only apply circular buffering if we can fill the entire pipeline.
       auto safely_apply_circular_buffering = [](TensorView* tv) {
         constexpr int64_t number_of_stages = 2;
@@ -1675,8 +1634,8 @@
       }
     }
 
-    if (params_.circular_buffer_options.circular_buffer_smem_read &&
-        params_.circular_buffer_options.circular_buffer_smem_write) {
+    if (params_->circular_buffer_options.circular_buffer_smem_read &&
+        params_->circular_buffer_options.circular_buffer_smem_write) {
       // rotate Kg loop
       // This assumes we have a single main loop. If there were multiple main
       // loops, then we would need to rotate each of them separately.
