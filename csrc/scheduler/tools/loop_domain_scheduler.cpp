--- conflicted
+++ resolved
@@ -349,20 +349,16 @@
   auto inputs_of_forward_path = getInputsOfExprPath(
       forward_path, ValGraphInputs(graph()), ValGraphOutputs(graph()));
 
-<<<<<<< HEAD
   // If tv_root_domain itself is included in the ancestor set, there's
   // no expr but the backward exprs from the reference to the ancestor
   // are required.
   for (const auto& tv_root_domain : tv_target_domains) {
     if (all_ancestors_of_ref_.has(tv_root_domain)) {
-      inputs_of_forward_path.pushBack(tv_root_domain);
-    }
-  }
-
-  auto backward_path = ValGraphBFS::getExprsBetween(
-=======
+      inputs_of_forward_path.push_back(tv_root_domain);
+    }
+  }
+
   auto backward_path = ValGraphBFS::getExprGroupsBetween(
->>>>>>> 1a5d5095
                            graph(),
                            ref_id_groups_,
                            inputs_of_forward_path,
