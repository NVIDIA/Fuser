// clang-format off
/*
 * SPDX-FileCopyrightText: Copyright (c) 2023-present NVIDIA CORPORATION & AFFILIATES.
 * All rights reserved.
 * SPDX-License-Identifier: BSD-3-Clause
 */
// clang-format on

#include <dispatch.h>
#include <id_model/id_model.h>
#include <id_model/schedule.h>
#include <ir/internal_nodes.h>
#include <ir/utils.h>
#include <scheduler/tools/loop_domain_scheduler.h>
#include <val_graph_visitor.h>

#include <unordered_set>

namespace nvfuser {
namespace scheduler_tools {

namespace {

// Similar to id_model/transform_replay.h but using a given list of
// outputs in addition to inputs
class LoopDomainSchedulerReplayTransform : OptInConstDispatch {
 public:
  static Expr* replayAs(
      const std::vector<IterDomain*>& ordered_inputs,
      const std::vector<IterDomain*>& ordered_outputs,
      const Expr* expression_to_match) {
    LoopDomainSchedulerReplayTransform replay(
        ordered_inputs, ordered_outputs, expression_to_match);
    return replay.replayed_expr_;
  }

 private:
  LoopDomainSchedulerReplayTransform(
      const std::vector<IterDomain*>& ordered_inputs,
      const std::vector<IterDomain*>& ordered_outputs,
      const Expr* expression_to_match)
      : input_ids_(ordered_inputs), output_ids_(ordered_outputs) {
    for (const auto& out : ordered_outputs) {
      NVF_ERROR(
          out->definition() == nullptr,
          "Should not rewrite definition of ",
          out->toString(),
          ". Existing definition: ",
          out->definition()->toString(),
          "New definition: ",
          expression_to_match->toString());
    }
    OptOutConstDispatch::dispatch(expression_to_match);
  }

  using OptInConstDispatch::handle;

  void handle(const Split* split) final {
    NVF_ERROR(input_ids_.size() == 1);
    NVF_ERROR(output_ids_.size() == 2);
    replayed_expr_ = IrBuilder::createInContainer<Split>(
        split->fusion(),
        output_ids_[0],
        output_ids_[1],
        input_ids_[0],
        split->factor(),
        split->innerSplit());
  }

  void handle(const Merge* merge) final {
    NVF_ERROR(input_ids_.size() == 2);
    NVF_ERROR(output_ids_.size() == 1);
    replayed_expr_ = IrBuilder::createInContainer<Merge>(
        merge->fusion(), output_ids_[0], input_ids_[0], input_ids_[1]);
  }

  void handle(const Resize* resize) final {
    NVF_ERROR(input_ids_.size() == 1);
    NVF_ERROR(output_ids_.size() == 1);
    replayed_expr_ = IrBuilder::createInContainer<Resize>(
        resize->fusion(),
        output_ids_[0],
        input_ids_[0],
        resize->leftExpand(),
        resize->rightExpand());
  }

  void handle(const Swizzle2D* swizzle_2d) final {
    NVF_THROW("Unsupported");
  }

  void handle(const Swizzle* swizzle) final {
    NVF_THROW("Unsupported");
  }

 private:
  Expr* replayed_expr_ = nullptr;
  const std::vector<IterDomain*>& input_ids_;
  const std::vector<IterDomain*>& output_ids_;
};

class LoopDomainScheduler {
 public:
  LoopDomainScheduler(std::vector<IterDomain*> ref_loop_dom)
      : ref_loop_dom_(std::move(ref_loop_dom)) {
    NVF_ERROR(!ref_loop_dom_.empty());
#if 0
    // For now, ref must not be a broadcast domain
    NVF_ERROR(
        std::none_of(
            ref_loop_dom_.begin(),
            ref_loop_dom_.end(),
            [](IterDomain* id) { return id->isBroadcast(); }),
        "Broadcast referene not supported: ",
        toDelimitedString(ref_loop_dom_));
#endif
    Fusion* fusion = ref_loop_dom_.front()->fusion();
    id_model_ = std::make_unique<IdModel>(fusion, /*build_graphs=*/false);
    id_model_->buildExactGraph();

    ref_id_groups_ = graph().toGroups(ref_loop_dom_);

    // Get all ancestors of the reference loop domain. Used in
    // getReplayPath.
    std::vector<ValGroup> all_val_groups =
        graph().disjointValSets().disjointSets();
    all_ancestors_of_ref_ = ValGraphBFS::getReachableValsFrom(
        graph(), ref_id_groups_, all_val_groups, Direction::Backward);

    squeezed_slices_ =
        ir_utils::getSqueezedSlices(ref_loop_dom_.front()->fusion());

    for (auto squeezed_slice : squeezed_slices_) {
      auto path = ValGraphBFS::getExprsBetween(
          graph(),
          ref_id_groups_,
          graph().toGroups(std::vector<IterDomain*>{squeezed_slice}),
          /*require_all_to_visited=*/false);
      squeezed_slice_paths_.emplace(squeezed_slice, path);
    }
  }

  // Create the loop domain of a given tensor as specified by the
  // reference. The new loop domain is connected to the existing IDs of
  // the tensor by replaying exprs found in the ValGraph.
  void schedule(TensorView* tv) const;

  void replaceAndAppend(TensorView* tv) const;

 private:
  ValGraph& graph() const {
    return id_model_->idGraph(IdMappingMode::EXACT);
  }

  ValGraphBFS::ExprPath getReplayPath(
      TensorView* tv,
      bool require_all_visited = true) const;

  // Replay an ExprGroup with given lists of input and output
  // groups. NOte that inputs and outputs are based on a given
  // direction. If it's Backward, the given inputs are used as the
  // outputs of the expr.
  Expr* replay(
      const ExprGroup& expr_g,
      Direction dir,
      const ValGroups& input_groups,
      const ValGroups& output_groups,
      const std::unordered_map<ValGroup, IterDomain*>& group_to_id) const {
    std::vector<IterDomain*> inputs;
    std::vector<IterDomain*> outputs;
    std::transform(
        input_groups.begin(),
        input_groups.end(),
        std::back_inserter(inputs),
        [&](const ValGroup& input_g) -> IterDomain* {
          return group_to_id.at(input_g);
        });
    std::transform(
        output_groups.begin(),
        output_groups.end(),
        std::back_inserter(outputs),
        [&](const ValGroup& output_g) -> IterDomain* {
          return group_to_id.at(output_g);
        });
    Expr* replayed_expr = LoopDomainSchedulerReplayTransform::replayAs(
        dir == Direction::Forward ? inputs : outputs,
        dir == Direction::Forward ? outputs : inputs,
        expr_g->front());
    return replayed_expr;
  }

 private:
  std::vector<IterDomain*> ref_loop_dom_;
  std::unique_ptr<IdModel> id_model_;
  ValGroups ref_id_groups_;
  ValGroups all_ancestors_of_ref_;
  std::vector<IterDomain*> squeezed_slices_;
  std::unordered_map<IterDomain*, ValGraphBFS::ExprPath> squeezed_slice_paths_;
};

void LoopDomainScheduler::schedule(TensorView* tv) const {
  std::cerr << "LoopDomainScheduler::schedule: " << tv->toString() << "\n";

  if (tv->name() == 22) {
    std::cerr << "All ids: " << toDelimitedString(tv->domain()->allIDs())
              << "\n";
  }

  // Quick shortcut
  if (ref_id_groups_ == graph().toGroups(tv->getLoopDomain())) {
    // No need to change the current loop domain
    std::cerr << "Already equal\n";
    return;
  }

  auto tv_loop_groups = graph().toGroups(tv->getLoopDomain());

  bool resize_war = false;
  ValGraphBFS::ExprPath resize_path_from_ref = ValGraphBFS::getExprsBetween(
      graph(),
      ref_id_groups_,
      tv_loop_groups,
      /*require_all_to_visited=*/false,
      Direction::Backward);
  auto unreachable_groups = ValGraphBFS::getUnreachableValsFrom(
      graph(), ref_id_groups_, tv_loop_groups, resize_path_from_ref);
  if (unreachable_groups.empty() ||
      std::all_of(
          unreachable_groups.begin(),
          unreachable_groups.end(),
          [&](const ValGroup& unreachable_group) {
            return unreachable_group->front()->as<IterDomain>()->isBroadcast();
          })) {
    resize_war = true;
  }

  // All of the existing IDs are reused as much as possible to
  // minimize creating new IDs.
  auto all_ids = resize_war ? tv->getLoopDomain() : tv->domain()->allIDs();
  std::unordered_map<ValGroup, IterDomain*> group_to_id;
  ValGroups all_id_groups;
  for (auto id : all_ids) {
    const auto& group = graph().toGroup(id);
    group_to_id.emplace(group, id);
    all_id_groups.pushBack(group);
  }

  std::cerr << "All ID Groups: " << nvfuser::toString(all_id_groups) << "\n";

  // New loop domain to set for the tv
  std::vector<IterDomain*> loop_domain(ref_loop_dom_.size());

  // Find missing IDs.
  bool has_missing_ids = false;
  for (const auto i : c10::irange(ref_loop_dom_.size())) {
    const auto& ref_id_group = ref_id_groups_.at((int64_t)i);
    if (all_id_groups.has(ref_id_group)) {
      // This loop ID already exists.
      auto it = group_to_id.find(ref_id_group);
      NVF_ERROR(it != group_to_id.end());
      loop_domain.at(i) = it->second;
    } else {
      // Need to create a new ID for the loop ID
      has_missing_ids = true;
      // TODO: Don't force mapping at this point since that may not be necessary
      auto clone = ref_loop_dom_.at(i)->cloneWithoutRFactor(true);
      std::cerr << "Cloned ID: " << clone->toString()
                << ", original: " << ref_loop_dom_.at(i)->toString() << "\n";
      loop_domain.at(i) = clone;
      group_to_id.emplace(ref_id_group, clone);
      all_id_groups.pushBack(ref_id_group);
    }
  }

  // If no new ID is created, no expr replay is necessary
  if (!has_missing_ids) {
    std::cerr << "No missing ids: " << toDelimitedString(loop_domain) << "\n";
    tv->setLoopDomain(loop_domain);
    return;
  }

  const auto path_from_ref =
      resize_war ? resize_path_from_ref : getReplayPath(tv);
  const ExprGroups all_existing_expr_groups =
      resize_war ? ExprGroups{} : graph().toGroups(tv->domain()->allExprs());

  // Replay the path on the target tensor
  for (const auto& [expr_g, dir] : path_from_ref) {
    std::cerr << "Visiting " << dir << ", " << expr_g->front()->toString();
    // Skip if the tensor already has the expr
    if (all_existing_expr_groups.has(expr_g)) {
      continue;
    }

    const auto input_groups = inputGroups(graph(), expr_g, dir);
    const auto output_groups = outputGroups(graph(), expr_g, dir);

    // All inputs must be already in all_id_groups
    auto inputs_it = std::find_if(
        input_groups.begin(),
        input_groups.end(),
        [&](const ValGroup& input_g) -> bool {
          return !all_id_groups.has(input_g);
        });
    NVF_ERROR(
        inputs_it == input_groups.end(),
        "Unknown input group found: ",
        nvfuser::toString(*inputs_it));

    // Clone outputs if not found
    for (const auto& output_g : output_groups) {
      if (all_id_groups.has(output_g)) {
        continue;
      }

      // No need to force exact mapping since this clone is going to
      // be connected with tv
      auto clone = representativeId(output_g)->cloneWithoutRFactor();
      std::cerr << "Cloned: " << clone->toString()
                << ", original: " << representativeId(output_g)->toString()
                << "\n";
      all_id_groups.pushBack(output_g);
      group_to_id[output_g] = clone;
    }

    std::cerr << "Replaying inputs: " << nvfuser::toString(input_groups)
              << ", outputs: " << nvfuser::toString(output_groups) << "\n";
    auto replayed_expr =
        replay(expr_g, dir, input_groups, output_groups, group_to_id);
    std::cerr << "Replayed: " << replayed_expr->toString();
  }

  std::cerr << "setLoopDomain: " << toDelimitedString(loop_domain) << "\n";
  tv->setLoopDomain(loop_domain);
}

// The replay path of a tensor is a path from the reference loop
// domain to the root domain of the tensor. This path is used to
// augment the tensor with a new loop domain as specified by the
// reference domain. Intuitively, one might think that the shortest
// path in the ExactGraph could be a valid path. However, a ValGraph
// path cannot be replayed on a single tensor if the path contains a
// ValGroup that has multiple defining ExprGroups. That is because no
// IterDomain is allowed to have multiple defining Exprs.
//
// There are only three valid patterns: 1) forward only, 2) backward
// only and 3) forward then backward. Specifically, no backward expr
// cannot be traversed after a forward expr since that would mean the
// output of the forward expr would have multiple definitions.
//
// To find a valid path, we first find all ancestors of the reference
// loop domain. These ancestors domains are used to find a forward
// path to the target tensor. This path corresponds to the forward
// path of 1) or 3). To complete the path, a backward path from the
// reference domain to the forward path is prepended to the forward
// path.
//
// See LoopDomainSchedulingTest.ReshapeTraversalDirection for a
// concrete example.
ValGraphBFS::ExprPath LoopDomainScheduler::getReplayPath(
    TensorView* tv,
    bool require_all_visited) const {
  // Find the path to the root domain of the tensor. It is important
  // to use the root domain if available since there can be multiple
  // forward paths to the logical domain in the ValGraph. For example,
  //
  // t0 = [i0]
  // t1 = reshape(t0, {i0}, {i0/4, 4})
  // t2 = reshape(t1, {i0/4, 4}, {i0})
  // t3 = reshape(t0, {i0}, {i0/8, 8})
  // t4 = reshape(t3, {i0/8, 8}, {i0})
  // t5 = t2 + t4
  //
  // Suppose we want to set the t2 loop domain as t0. In this case,
  // since the logical doamin of t2 is mapped with the logical domains
  // of t4, there're two paths from t0 loop domain to the t2
  // logical domain: one through t1 reshape and another through t3
  // reshape. Notice that the second path cannot be used as that would
  // mean the t2 logical domain would have another definition (exactly mapped
  // with the t4 merge reshape). This issue can be avoided by using the root
  // domain of tv2 as the target of path finding.

  std::cerr << "getReplayPath: " << tv->toString() << ", root; "
            << toDelimitedString(tv->getMaybeRootDomain()) << ", loop; "
            << toDelimitedString(tv->getLoopDomain()) << "\n";

  std::cerr << "Ref IDs: " << nvfuser::toString(ref_id_groups_) << "\n";

  // TODO: Should broadcast be ignored? If not all required to be
  // visited, it shouldn't matter
  ValGroups tv_loop_domains = graph().toGroups(
      require_all_visited ? TensorDomain::noBroadcasts(tv->getLoopDomain())
                          : tv->getLoopDomain());

  std::cerr << "Loop: " << nvfuser::toString(tv_loop_domains) << "\n";

  ValGroups tv_root_domains =
      graph().toGroups(TensorDomain::noBroadcasts(tv->getMaybeRootDomain()));

  std::cerr << "Root: " << nvfuser::toString(tv_root_domains) << "\n";

  // If all the target domains are an ancestor of the reference
  // domains, just a single backward BFS should be enough to find a
  // valid path
  if (std::all_of(
          tv_loop_domains.begin(),
          tv_loop_domains.end(),
          [&](const ValGroup& tv_loop_domain) {
            return all_ancestors_of_ref_.has(tv_loop_domain);
          })) {
    std::cerr << "Backward only path\n";
    return ValGraphBFS::getExprsBetween(
<<<<<<< HEAD
        graph(),
        ref_id_groups_,
        tv_loop_domains,
        /*require_all_to_visited=*/true,
        Direction::Backward);
  }

  // Find the forward path from the ancestors to the target tensor
  auto forward_path_to_root = ValGraphBFS::getExprsBetween(
      graph(),
      all_ancestors_of_ref_,
      tv_root_domains,
      /*require_all_to_visited=*/require_all_visited,
      Direction::Forward);
=======
               graph(),
               ref_id_groups_,
               tv_target_domains,
               /*require_all_to_visited=*/true,
               Direction::Backward)
        .first;
  }

  // Find the forward path from the ancestors to the target tensor
  auto forward_path = ValGraphBFS::getExprsBetween(
                          graph(),
                          all_ancestors_of_ref_,
                          tv_target_domains,
                          /*require_all_to_visited=*/true,
                          Direction::Forward)
                          .first;
>>>>>>> 3266b9d2

  std::cerr << "Forward path to root\n";
  for (const auto& [eg, dir] : forward_path_to_root) {
    std::cerr << dir << " " << eg->front()->toString();
  }

  auto outputs_of_forward_path =
      getOutputsOfExprPath(graph(), forward_path_to_root);

  // tv_root_domains may be included in all_ancestors_of_ref_
  outputs_of_forward_path.pushBack(all_ancestors_of_ref_);

  std::cerr << "Outputs for forward_path_to_root: "
            << nvfuser::toString(outputs_of_forward_path)
            << ", loop: " << nvfuser::toString(tv_loop_domains) << "\n";

  auto root_to_loop = ValGraphBFS::getExprsBetween(
      graph(),
      outputs_of_forward_path,
      tv_loop_domains,
      /*require_all_to_visited=*/require_all_visited,
      Direction::Forward);

  std::cerr << "Root to loop\n";
  for (const auto& [eg, dir] : root_to_loop) {
    std::cerr << dir << " " << eg->front()->toString();
  }

  ValGraphBFS::ExprPath ancestor_to_loop = forward_path_to_root;
  ancestor_to_loop.insert(
      ancestor_to_loop.end(), root_to_loop.begin(), root_to_loop.end());

  // Find the path from the ref to the forward path.
  auto inputs_of_forward_path = getInputsOfExprPath(graph(), ancestor_to_loop);

  // If tv_root_domain itself is included in the ancestor set, there's
  // no expr but the backward exprs from the reference to the ancestor
  // are required.
  for (const auto& tv_root_domain : tv_root_domains) {
    if (all_ancestors_of_ref_.has(tv_root_domain)) {
      inputs_of_forward_path.pushBack(tv_root_domain);
    }
  }

  std::cerr << "Inputs of forward path: "
            << nvfuser::toString(inputs_of_forward_path) << "\n";

<<<<<<< HEAD
  auto backward_path_from_ref = ValGraphBFS::getExprsBetween(
      graph(),
      ref_id_groups_,
      inputs_of_forward_path,
      /*require_all_to_visited=*/true,
      Direction::Backward);
=======
  auto backward_path = ValGraphBFS::getExprsBetween(
                           graph(),
                           ref_id_groups_,
                           inputs_of_forward_path,
                           /*require_all_to_visited=*/true,
                           Direction::Backward)
                           .first;
>>>>>>> 3266b9d2

  std::cerr << "Backward path from ref\n";
  for (const auto& [eg, dir] : backward_path_from_ref) {
    std::cerr << dir << " " << eg->front()->toString();
  }

  // Overall replay path = backward_path + forward_path_to_root +
  // forward_path_to_loop
  ValGraphBFS::ExprPath ref_to_loop;
  ref_to_loop.reserve(backward_path_from_ref.size() + ancestor_to_loop.size());
  ref_to_loop.insert(
      ref_to_loop.end(),
      backward_path_from_ref.begin(),
      backward_path_from_ref.end());
  ref_to_loop.insert(
      ref_to_loop.end(), ancestor_to_loop.begin(), ancestor_to_loop.end());

  std::cerr << "Final path\n";
  for (const auto& [eg, dir] : ref_to_loop) {
    std::cerr << dir << " " << eg->front()->toString();
  }

  return ref_to_loop;
}

} // namespace

void scheduleLoopDomainsLike(
    const std::vector<TensorView*>& tvs,
    const std::vector<IterDomain*>& ref_loop_dom) {
  if (tvs.empty()) {
    return;
  }

  LoopDomainScheduler scheduler(ref_loop_dom);

  for (auto tv : tvs) {
    // Loop domain of fusion inputs should have no meaning
    if (tv->isFusionInput()) {
      continue;
    }
    scheduler.schedule(tv);
  }
}

void scheduleLoopDomainsBy(
    const std::vector<TensorView*>& tvs,
    Expr* transform) {
  std::cerr << "Schedule loop domains of " << toDelimitedString(tvs) << " by "
            << transform->toString();

  Fusion* fusion = transform->fusion();
  IdModel id_model(fusion, /*build_graphs=*/false);
  const ValGraph& exact_graph = id_model.buildExactGraph();

  // const ExprGroup& transform_group = exact_graph.toGroup(transform);

  const ValGroups input_groups = exact_graph.toGroups(transform->inputs());
  const ValGroups output_groups = exact_graph.toGroups(transform->outputs());

  for (auto tv : tvs) {
    std::cerr << "Scheduling " << tv->toString() << "\n";

    // Replay transform on the loop domain of tv. If the input of the
    // transform matches with the loop domain, the transform is
    // replayed as a forward op. If the output matches with the loop
    // domain, it's replayed as a backward op.

    const ValGroups loop_groups = exact_graph.toGroups(tv->getLoopDomain());

    std::vector<IterDomain*> input_ids;
    input_ids.reserve(transform->inputs().size());
    std::vector<IterDomain*> output_ids;
    output_ids.reserve(transform->outputs().size());

    for (const auto& input_g : input_groups) {
      for (const auto loop_id : tv->getLoopDomain()) {
        if (input_g->has(loop_id)) {
          input_ids.push_back(loop_id);
        }
      }
    }

    for (const auto& output_g : output_groups) {
      for (const auto loop_id : tv->getLoopDomain()) {
        if (output_g->has(loop_id)) {
          output_ids.push_back(loop_id);
        }
      }
    }

    Direction replay_dir = Direction::Undefined;

    // It should be either: all of the inputs found and none of the
    // outputs found, or none of the inputs found and all of the
    // outputs found.
    if (input_ids.size() == transform->inputs().size()) {
      NVF_ERROR(output_ids.empty());
      replay_dir = Direction::Forward;
    } else if (output_ids.size() == transform->outputs().size()) {
      NVF_ERROR(input_ids.empty());
      replay_dir = Direction::Backward;
    } else {
      std::cerr
          << "Replay not possible since none of inputs nor outputs are connected with the transform: "
          << tv->toString() << "\n";
      continue;
    }

    // Clone inputs or outputs
    auto& missing_ids =
        replay_dir == Direction::Forward ? output_ids : input_ids;
    const auto& ref_of_missing_ids = replay_dir == Direction::Forward
        ? transform->outputs()
        : transform->inputs();

    for (const auto& ref_id : ref_of_missing_ids) {
      auto clone = ref_id->as<IterDomain>()->cloneWithoutRFactor();
      missing_ids.push_back(clone);
    }

    std::cerr << "Replaying " << replay_dir << " " << transform->toString();
    Expr* replayed_expr = LoopDomainSchedulerReplayTransform::replayAs(
        input_ids, output_ids, transform);
    std::cerr << "Replayed expr: " << replayed_expr->toString();

    const auto& existing_ids =
        replay_dir == Direction::Forward ? input_ids : output_ids;
    const auto& new_ids =
        replay_dir == Direction::Forward ? output_ids : input_ids;

    auto new_loop_domain = tv->getLoopDomain();
    auto outermost_pos = (int64_t)tv->getLoopDomain().size();
    for (const auto& existing_id : existing_ids) {
      auto it = std::find(
          new_loop_domain.begin(), new_loop_domain.end(), existing_id);
      NVF_ERROR(it != new_loop_domain.end());
      auto pos = (int64_t)std::distance(new_loop_domain.begin(), it);
      outermost_pos = std::min(outermost_pos, pos);
      new_loop_domain.erase(it);
    }

    for (auto it = new_ids.rbegin(); it != new_ids.rend(); ++it) {
      IterDomain* new_id = *it;
      new_loop_domain.insert(new_loop_domain.begin() + outermost_pos, new_id);
    }

    tv->setLoopDomain(new_loop_domain);
  }

  return;
}

} // namespace scheduler_tools
} // namespace nvfuser<|MERGE_RESOLUTION|>--- conflicted
+++ resolved
@@ -131,11 +131,13 @@
         ir_utils::getSqueezedSlices(ref_loop_dom_.front()->fusion());
 
     for (auto squeezed_slice : squeezed_slices_) {
-      auto path = ValGraphBFS::getExprsBetween(
-          graph(),
-          ref_id_groups_,
-          graph().toGroups(std::vector<IterDomain*>{squeezed_slice}),
-          /*require_all_to_visited=*/false);
+      auto path =
+          ValGraphBFS::getExprsBetween(
+              graph(),
+              ref_id_groups_,
+              graph().toGroups(std::vector<IterDomain*>{squeezed_slice}),
+              /*require_all_to_visited=*/false)
+              .first;
       squeezed_slice_paths_.emplace(squeezed_slice, path);
     }
   }
@@ -216,12 +218,14 @@
   auto tv_loop_groups = graph().toGroups(tv->getLoopDomain());
 
   bool resize_war = false;
-  ValGraphBFS::ExprPath resize_path_from_ref = ValGraphBFS::getExprsBetween(
-      graph(),
-      ref_id_groups_,
-      tv_loop_groups,
-      /*require_all_to_visited=*/false,
-      Direction::Backward);
+  ValGraphBFS::ExprPath resize_path_from_ref =
+      ValGraphBFS::getExprsBetween(
+          graph(),
+          ref_id_groups_,
+          tv_loop_groups,
+          /*require_all_to_visited=*/false,
+          Direction::Backward)
+          .first;
   auto unreachable_groups = ValGraphBFS::getUnreachableValsFrom(
       graph(), ref_id_groups_, tv_loop_groups, resize_path_from_ref);
   if (unreachable_groups.empty() ||
@@ -410,39 +414,23 @@
           })) {
     std::cerr << "Backward only path\n";
     return ValGraphBFS::getExprsBetween(
-<<<<<<< HEAD
-        graph(),
-        ref_id_groups_,
-        tv_loop_domains,
-        /*require_all_to_visited=*/true,
-        Direction::Backward);
-  }
-
-  // Find the forward path from the ancestors to the target tensor
-  auto forward_path_to_root = ValGraphBFS::getExprsBetween(
-      graph(),
-      all_ancestors_of_ref_,
-      tv_root_domains,
-      /*require_all_to_visited=*/require_all_visited,
-      Direction::Forward);
-=======
                graph(),
                ref_id_groups_,
-               tv_target_domains,
+               tv_loop_domains,
                /*require_all_to_visited=*/true,
                Direction::Backward)
         .first;
   }
 
   // Find the forward path from the ancestors to the target tensor
-  auto forward_path = ValGraphBFS::getExprsBetween(
-                          graph(),
-                          all_ancestors_of_ref_,
-                          tv_target_domains,
-                          /*require_all_to_visited=*/true,
-                          Direction::Forward)
-                          .first;
->>>>>>> 3266b9d2
+  auto forward_path_to_root =
+      ValGraphBFS::getExprsBetween(
+          graph(),
+          all_ancestors_of_ref_,
+          tv_root_domains,
+          /*require_all_to_visited=*/require_all_visited,
+          Direction::Forward)
+          .first;
 
   std::cerr << "Forward path to root\n";
   for (const auto& [eg, dir] : forward_path_to_root) {
@@ -460,11 +448,12 @@
             << ", loop: " << nvfuser::toString(tv_loop_domains) << "\n";
 
   auto root_to_loop = ValGraphBFS::getExprsBetween(
-      graph(),
-      outputs_of_forward_path,
-      tv_loop_domains,
-      /*require_all_to_visited=*/require_all_visited,
-      Direction::Forward);
+                          graph(),
+                          outputs_of_forward_path,
+                          tv_loop_domains,
+                          /*require_all_to_visited=*/require_all_visited,
+                          Direction::Forward)
+                          .first;
 
   std::cerr << "Root to loop\n";
   for (const auto& [eg, dir] : root_to_loop) {
@@ -490,22 +479,13 @@
   std::cerr << "Inputs of forward path: "
             << nvfuser::toString(inputs_of_forward_path) << "\n";
 
-<<<<<<< HEAD
   auto backward_path_from_ref = ValGraphBFS::getExprsBetween(
-      graph(),
-      ref_id_groups_,
-      inputs_of_forward_path,
-      /*require_all_to_visited=*/true,
-      Direction::Backward);
-=======
-  auto backward_path = ValGraphBFS::getExprsBetween(
-                           graph(),
-                           ref_id_groups_,
-                           inputs_of_forward_path,
-                           /*require_all_to_visited=*/true,
-                           Direction::Backward)
-                           .first;
->>>>>>> 3266b9d2
+                                    graph(),
+                                    ref_id_groups_,
+                                    inputs_of_forward_path,
+                                    /*require_all_to_visited=*/true,
+                                    Direction::Backward)
+                                    .first;
 
   std::cerr << "Backward path from ref\n";
   for (const auto& [eg, dir] : backward_path_from_ref) {
