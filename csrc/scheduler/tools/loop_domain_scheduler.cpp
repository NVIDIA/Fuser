// clang-format off
/*
 * SPDX-FileCopyrightText: Copyright (c) 2023-present NVIDIA CORPORATION & AFFILIATES.
 * All rights reserved.
 * SPDX-License-Identifier: BSD-3-Clause
 */
// clang-format on

#include <dispatch.h>
#include <id_model/id_model.h>
#include <id_model/schedule.h>
#include <ir/internal_nodes.h>
#include <scheduler/tools/loop_domain_scheduler.h>
#include <val_graph_visitor.h>

#include <unordered_set>

namespace nvfuser {
namespace scheduler_tools {

namespace {

// Similar to id_model/transform_replay.h but using a given list of
// outputs in addition to inputs
class LoopDomainSchedulerReplayTransform : OptInConstDispatch {
 public:
  static Expr* replayAs(
      const std::vector<IterDomain*>& ordered_inputs,
      const std::vector<IterDomain*>& ordered_outputs,
      const Expr* expression_to_match) {
    LoopDomainSchedulerReplayTransform replay(
        ordered_inputs, ordered_outputs, expression_to_match);
    return replay.replayed_expr_;
  }

 private:
  LoopDomainSchedulerReplayTransform(
      const std::vector<IterDomain*>& ordered_inputs,
      const std::vector<IterDomain*>& ordered_outputs,
      const Expr* expression_to_match)
      : input_ids_(ordered_inputs), output_ids_(ordered_outputs) {
    for (const auto& out : ordered_outputs) {
      NVF_ERROR(
          out->definition() == nullptr,
          "Should not rewrite definition of ",
          out->toString(),
          ". Existing definition: ",
          out->definition()->toString(),
          "New definition: ",
          expression_to_match->toString());
    }
    OptOutConstDispatch::dispatch(expression_to_match);
  }

  using OptInConstDispatch::handle;

  void handle(const Split* split) final {
    NVF_ERROR(input_ids_.size() == 1);
    NVF_ERROR(output_ids_.size() == 2);
    replayed_expr_ = IrBuilder::createInContainer<Split>(
        split->fusion(),
        output_ids_[0],
        output_ids_[1],
        input_ids_[0],
        split->factor(),
        split->innerSplit());
  }

  void handle(const Merge* merge) final {
    NVF_ERROR(input_ids_.size() == 2);
    NVF_ERROR(output_ids_.size() == 1);
    replayed_expr_ = IrBuilder::createInContainer<Merge>(
        merge->fusion(), output_ids_[0], input_ids_[0], input_ids_[1]);
  }

  void handle(const Resize* resize) final {
    NVF_ERROR(input_ids_.size() == 1);
    NVF_ERROR(output_ids_.size() == 1);
    replayed_expr_ = IrBuilder::createInContainer<Resize>(
        resize->fusion(),
        output_ids_[0],
        input_ids_[0],
        resize->leftExpand(),
        resize->rightExpand());
  }

  void handle(const Swizzle2D* swizzle_2d) final {
    NVF_THROW("Unsupported");
  }

  void handle(const Swizzle* swizzle) final {
    NVF_THROW("Unsupported");
  }

 private:
  Expr* replayed_expr_ = nullptr;
  const std::vector<IterDomain*>& input_ids_;
  const std::vector<IterDomain*>& output_ids_;
};

class LoopDomainScheduler {
 public:
  LoopDomainScheduler(std::vector<IterDomain*> ref_loop_dom)
      : ref_loop_dom_(std::move(ref_loop_dom)) {
    NVF_ERROR(!ref_loop_dom_.empty());

    // For now, ref must not be a broadcast domain
    NVF_ERROR(
        std::none_of(
            ref_loop_dom_.begin(),
            ref_loop_dom_.end(),
            [](IterDomain* id) { return id->isBroadcast(); }),
        "Broadcast referene not supported: ",
        toDelimitedString(ref_loop_dom_));

    Fusion* fusion = ref_loop_dom_.front()->fusion();
    id_model_ = std::make_unique<IdModel>(fusion, /*build_graphs=*/false);
    id_model_->buildExactGraph();

    ref_id_groups_ = graph().toGroups(ref_loop_dom_);

    // Get all ancestors of the reference loop domain. Used in
    // getReplayPath.
    std::vector<ValGroup> all_val_groups =
        graph().disjointValSets().disjointSets();
<<<<<<< HEAD
#if 0
    all_ancestors_of_ref_ = ValGraphBFS::getReachableValsFrom(
        graph(), ref_id_groups_, all_val_groups, Direction::Backward);
#else
    all_ancestors_of_ref_ = getReachableValsFrom<ValGraphBFS>(
        ref_id_groups_.vector(), all_val_groups, Direction::Backward, graph());
#endif
=======
    all_ancestors_of_ref_ = getReachableValsFrom<ValGraphBFS>(
        ref_id_groups_.vector(), all_val_groups, Direction::Backward, graph());
>>>>>>> 94253f2c
  }

  // Create the loop domain of a given tensor as specified by the
  // reference. The new loop domain is connected to the existing IDs of
  // the tensor by replaying exprs found in the ValGraph.
  void schedule(TensorView* tv) const;

 private:
  ValGraph& graph() const {
    return id_model_->idGraph(IdMappingMode::EXACT);
  }

  ValGraphBFS::ExprPath getReplayPath(TensorView* tv) const;

  // Replay an ExprGroup with given lists of input and output
  // groups. NOte that inputs and outputs are based on a given
  // direction. If it's Backward, the given inputs are used as the
  // outputs of the expr.
  Expr* replay(
      const ExprGroup& expr_g,
      Direction dir,
      const ValGroups& input_groups,
      const ValGroups& output_groups,
      const std::unordered_map<ValGroup, IterDomain*>& group_to_id) const {
    std::vector<IterDomain*> inputs;
    std::vector<IterDomain*> outputs;
    std::transform(
        input_groups.begin(),
        input_groups.end(),
        std::back_inserter(inputs),
        [&](const ValGroup& input_g) -> IterDomain* {
          return group_to_id.at(input_g);
        });
    std::transform(
        output_groups.begin(),
        output_groups.end(),
        std::back_inserter(outputs),
        [&](const ValGroup& output_g) -> IterDomain* {
          return group_to_id.at(output_g);
        });
    Expr* replayed_expr = LoopDomainSchedulerReplayTransform::replayAs(
        dir == Direction::Forward ? inputs : outputs,
        dir == Direction::Forward ? outputs : inputs,
        expr_g->front());
    return replayed_expr;
  }

 private:
  std::vector<IterDomain*> ref_loop_dom_;
  std::unique_ptr<IdModel> id_model_;
  ValGroups ref_id_groups_;
  ValGroups all_ancestors_of_ref_;
};

void LoopDomainScheduler::schedule(TensorView* tv) const {
  // Quick shortcut
  if (ref_id_groups_ == graph().toGroups(tv->getLoopDomain())) {
    // No need to change the current loop domain
    return;
  }

  // All of the existing IDs are reused as much as possible to
  // minimize creating new IDs.
  auto all_ids = tv->domain()->allIDs();
  std::unordered_map<ValGroup, IterDomain*> group_to_id;
  ValGroups all_id_groups;
  for (auto id : all_ids) {
    const auto& group = graph().toGroup(id);
    group_to_id.emplace(group, id);
    all_id_groups.pushBack(group);
  }

  // New loop domain to set for the tv
  std::vector<IterDomain*> loop_domain(ref_loop_dom_.size());

  // Find missing IDs.
  bool has_missing_ids = false;
  for (const auto i : c10::irange(ref_loop_dom_.size())) {
    const auto& ref_id_group = ref_id_groups_.at((int64_t)i);
    if (all_id_groups.has(ref_id_group)) {
      // This loop ID already exists.
      auto it = group_to_id.find(ref_id_group);
      NVF_ERROR(it != group_to_id.end());
      loop_domain.at(i) = it->second;
    } else {
      // Need to create a new ID for the loop ID
      has_missing_ids = true;
      // TODO: Don't force mapping at this point since that may not be necessary
      auto clone = ref_loop_dom_.at(i)->cloneWithoutRFactor(true);
      loop_domain.at(i) = clone;
      group_to_id.emplace(ref_id_group, clone);
      all_id_groups.pushBack(ref_id_group);
    }
  }

  // If no new ID is created, no expr replay is necessary
  if (!has_missing_ids) {
    tv->setLoopDomain(loop_domain);
    return;
  }

  const auto path_from_ref = getReplayPath(tv);
  const ExprGroups all_existing_expr_groups =
      graph().toGroups(tv->domain()->allExprs());

  // Replay the path on the target tensor
  for (const auto& [expr_g, dir] : path_from_ref) {
    // Skip if the tensor already has the expr
    if (all_existing_expr_groups.has(expr_g)) {
      continue;
    }

    const auto input_groups = getInputsOfExpr(
        expr_g, dir, ValGraphInputs(graph()), ValGraphOutputs(graph()));
    const auto output_groups = getOutputsOfExpr(
        expr_g, dir, ValGraphInputs(graph()), ValGraphOutputs(graph()));

    // All inputs must be already in all_id_groups
    auto inputs_it = std::find_if(
        input_groups.begin(),
        input_groups.end(),
        [&](const ValGroup& input_g) -> bool {
          return !all_id_groups.has(input_g);
        });
    NVF_ERROR(
        inputs_it == input_groups.end(),
        "Unknown input group found: ",
        nvfuser::toString(*inputs_it));

    // Clone outputs if not found
    for (const auto& output_g : output_groups) {
      if (all_id_groups.has(output_g)) {
        continue;
      }

      // No need to force exact mapping since this clone is going to
      // be connected with tv
      auto clone = representativeId(output_g)->cloneWithoutRFactor();
      all_id_groups.pushBack(output_g);
      group_to_id.emplace(output_g, clone);
    }

    replay(expr_g, dir, input_groups, output_groups, group_to_id);
  }

  tv->setLoopDomain(loop_domain);
}

// The replay path of a tensor is a path from the reference loop
// domain to the root domain of the tensor. This path is used to
// augment the tensor with a new loop domain as specified by the
// reference domain. Intuitively, one might think that the shortest
// path in the ExactGraph could be a valid path. However, a ValGraph
// path cannot be replayed on a single tensor if the path contains a
// ValGroup that has multiple defining ExprGroups. That is because no
// IterDomain is allowed to have multiple defining Exprs.
//
// There are only three valid patterns: 1) forward only, 2) backward
// only and 3) forward then backward. Specifically, no backward expr
// cannot be traversed after a forward expr since that would mean the
// output of the forward expr would have multiple definitions.
//
// To find a valid path, we first find all ancestors of the reference
// loop domain. These ancestors domains are used to find a forward
// path to the target tensor. This path corresponds to the forward
// path of 1) or 3). To complete the path, a backward path from the
// reference domain to the forward path is prepended to the forward
// path.
//
// See LoopDomainSchedulingTest.ReshapeTraversalDirection for a
// concrete example.
ValGraphBFS::ExprPath LoopDomainScheduler::getReplayPath(TensorView* tv) const {
  // Find the path to the root domain of the tensor. It is important
  // to use the root domain if available since there can be multiple
  // forward paths to the logical domain in the ValGraph. For example,
  //
  // t0 = [i0]
  // t1 = reshape(t0, {i0}, {i0/4, 4})
  // t2 = reshape(t1, {i0/4, 4}, {i0})
  // t3 = reshape(t0, {i0}, {i0/8, 8})
  // t4 = reshape(t3, {i0/8, 8}, {i0})
  // t5 = t2 + t4
  //
  // Suppose we want to set the t2 loop domain as t0. In this case,
  // since the logical doamin of t2 is mapped with the logical domains
  // of t4, there're two paths from t0 loop domain to the t2
  // logical domain: one through t1 reshape and another through t3
  // reshape. Notice that the second path cannot be used as that would
  // mean the t2 logical domain would have another definition (exactly mapped
  // with the t4 merge reshape). This issue can be avoided by using the root
  // domain of tv2 as the target of path finding.
  ValGroups tv_target_domains =
      graph().toGroups(TensorDomain::noBroadcasts(tv->getMaybeRootDomain()));

  // If all the target domains are an ancestor of the reference
  // domains, just a single backward BFS should be enough to find a
  // valid path
  if (std::all_of(
          tv_target_domains.begin(),
          tv_target_domains.end(),
          [&](const ValGroup& tv_target_domain) {
            return all_ancestors_of_ref_.has(tv_target_domain);
          })) {
    return getExprsBetween(
               graph(),
               ref_id_groups_,
               tv_target_domains,
               /*require_all_to_visited=*/true,
               Direction::Backward)
        .first;
  }

  // Find the forward path from the ancestors to the target tensor
  auto forward_path = getExprsBetween(
                          graph(),
                          all_ancestors_of_ref_,
                          tv_target_domains,
                          /*require_all_to_visited=*/true,
                          Direction::Forward)
                          .first;

  // Find the path from the ref to the forward path.
<<<<<<< HEAD
  // auto inputs_of_forward_path = getInputsOfExprPath(graph(),
  // forward_path);
=======
>>>>>>> 94253f2c
  auto inputs_of_forward_path = getInputsOfExprPath(
      forward_path, ValGraphInputs(graph()), ValGraphOutputs(graph()));

  auto backward_path = getExprsBetween(
                           graph(),
                           ref_id_groups_,
                           inputs_of_forward_path,
                           /*require_all_to_visited=*/true,
                           Direction::Backward)
                           .first;

  // Overall replay path = backward_path + forward_path
  ValGraphBFS::ExprPath replay_path;
  replay_path.reserve(backward_path.size() + forward_path.size());
  replay_path.insert(
      replay_path.end(), backward_path.begin(), backward_path.end());
  replay_path.insert(
      replay_path.end(), forward_path.begin(), forward_path.end());

  return replay_path;
}

} // namespace

void scheduleLoopDomainsLike(
    const std::vector<TensorView*>& tvs,
    const std::vector<IterDomain*>& ref_loop_dom) {
  if (tvs.empty()) {
    return;
  }

  LoopDomainScheduler scheduler(ref_loop_dom);

  for (auto tv : tvs) {
    scheduler.schedule(tv);
  }
}

} // namespace scheduler_tools
} // namespace nvfuser<|MERGE_RESOLUTION|>--- conflicted
+++ resolved
@@ -123,18 +123,8 @@
     // getReplayPath.
     std::vector<ValGroup> all_val_groups =
         graph().disjointValSets().disjointSets();
-<<<<<<< HEAD
-#if 0
-    all_ancestors_of_ref_ = ValGraphBFS::getReachableValsFrom(
-        graph(), ref_id_groups_, all_val_groups, Direction::Backward);
-#else
     all_ancestors_of_ref_ = getReachableValsFrom<ValGraphBFS>(
         ref_id_groups_.vector(), all_val_groups, Direction::Backward, graph());
-#endif
-=======
-    all_ancestors_of_ref_ = getReachableValsFrom<ValGraphBFS>(
-        ref_id_groups_.vector(), all_val_groups, Direction::Backward, graph());
->>>>>>> 94253f2c
   }
 
   // Create the loop domain of a given tensor as specified by the
@@ -338,7 +328,7 @@
           [&](const ValGroup& tv_target_domain) {
             return all_ancestors_of_ref_.has(tv_target_domain);
           })) {
-    return getExprsBetween(
+    return ValGraphBFS::getExprsBetween(
                graph(),
                ref_id_groups_,
                tv_target_domains,
@@ -348,7 +338,7 @@
   }
 
   // Find the forward path from the ancestors to the target tensor
-  auto forward_path = getExprsBetween(
+  auto forward_path = ValGraphBFS::getExprsBetween(
                           graph(),
                           all_ancestors_of_ref_,
                           tv_target_domains,
@@ -357,15 +347,10 @@
                           .first;
 
   // Find the path from the ref to the forward path.
-<<<<<<< HEAD
-  // auto inputs_of_forward_path = getInputsOfExprPath(graph(),
-  // forward_path);
-=======
->>>>>>> 94253f2c
   auto inputs_of_forward_path = getInputsOfExprPath(
       forward_path, ValGraphInputs(graph()), ValGraphOutputs(graph()));
 
-  auto backward_path = getExprsBetween(
+  auto backward_path = ValGraphBFS::getExprsBetween(
                            graph(),
                            ref_id_groups_,
                            inputs_of_forward_path,
