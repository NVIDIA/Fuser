// clang-format off
/*
 * SPDX-FileCopyrightText: Copyright (c) 2023-present NVIDIA CORPORATION & AFFILIATES.
 * All rights reserved.
 * SPDX-License-Identifier: BSD-3-Clause
 */
// clang-format on

#include <dispatch.h>
#include <id_model/id_model.h>
#include <id_model/schedule.h>
#include <ir/internal_nodes.h>
#include <ir/utils.h>
#include <scheduler/tools/loop_domain_scheduler.h>
#include <val_graph_visitor.h>

#include <unordered_set>

namespace nvfuser {
namespace scheduler_tools {

namespace {

// Similar to id_model/transform_replay.h but using a given list of
// outputs in addition to inputs
class LoopDomainSchedulerReplayTransform : OptInConstDispatch {
 public:
  static Expr* replayAs(
      const std::vector<IterDomain*>& ordered_inputs,
      const std::vector<IterDomain*>& ordered_outputs,
      const Expr* expression_to_match) {
    LoopDomainSchedulerReplayTransform replay(
        ordered_inputs, ordered_outputs, expression_to_match);
    return replay.replayed_expr_;
  }

 private:
  LoopDomainSchedulerReplayTransform(
      const std::vector<IterDomain*>& ordered_inputs,
      const std::vector<IterDomain*>& ordered_outputs,
      const Expr* expression_to_match)
      : input_ids_(ordered_inputs), output_ids_(ordered_outputs) {
    for (const auto& out : ordered_outputs) {
      NVF_ERROR(
          out->definition() == nullptr,
          "Should not rewrite definition of ",
          out->toString(),
          ". Existing definition: ",
          out->definition()->toString(),
          "New definition: ",
          expression_to_match->toString());
    }
    OptOutConstDispatch::dispatch(expression_to_match);
  }

  using OptInConstDispatch::handle;

  void handle(const Split* split) final {
    NVF_ERROR(input_ids_.size() == 1);
    NVF_ERROR(output_ids_.size() == 2);
    replayed_expr_ = IrBuilder::createInContainer<Split>(
        split->fusion(),
        output_ids_[0],
        output_ids_[1],
        input_ids_[0],
        split->factor(),
        split->innerSplit());
  }

  void handle(const Merge* merge) final {
    NVF_ERROR(input_ids_.size() == 2);
    NVF_ERROR(output_ids_.size() == 1);
    replayed_expr_ = IrBuilder::createInContainer<Merge>(
        merge->fusion(), output_ids_[0], input_ids_[0], input_ids_[1]);
  }

  void handle(const Resize* resize) final {
    NVF_ERROR(input_ids_.size() == 1);
    NVF_ERROR(output_ids_.size() == 1);
    replayed_expr_ = IrBuilder::createInContainer<Resize>(
        resize->fusion(),
        output_ids_[0],
        input_ids_[0],
        resize->leftExpand(),
        resize->rightExpand());
  }

  void handle(const Swizzle2D* swizzle_2d) final {
    NVF_THROW("Unsupported");
  }

  void handle(const Swizzle* swizzle) final {
    NVF_THROW("Unsupported");
  }

 private:
  Expr* replayed_expr_ = nullptr;
  const std::vector<IterDomain*>& input_ids_;
  const std::vector<IterDomain*>& output_ids_;
};

class LoopDomainScheduler {
 public:
  LoopDomainScheduler(std::vector<IterDomain*> ref_loop_dom)
      : ref_loop_dom_(std::move(ref_loop_dom)) {
    NVF_ERROR(!ref_loop_dom_.empty());
    Fusion* fusion = ref_loop_dom_.front()->fusion();
    id_model_ = std::make_unique<IdModel>(fusion, /*build_graphs=*/false);
    id_model_->buildExactGraph();

    ref_id_groups_ = graph().toGroups(ref_loop_dom_);

    // Get all ancestors of the reference loop domain. Used in
    // getReplayPath.
    std::vector<ValGroup> all_val_groups =
        graph().disjointValSets().disjointSets();
    all_ancestors_of_ref_ = getReachableValsFrom<ValGraphBFS>(
        ref_id_groups_.vector(), all_val_groups, Direction::Backward, graph());
  }

  // Create the loop domain of a given tensor as specified by the
  // reference. The new loop domain is connected to the existing IDs of
  // the tensor by replaying exprs found in the ValGraph.
  void schedule(TensorView* tv) const;

 private:
  ValGraph& graph() const {
    return id_model_->idGraph(IdMappingMode::EXACT);
  }

  ValGraphBFS::ExprPath getReplayPath(TensorView* tv) const;

  // Replay an ExprGroup with given lists of input and output
  // groups. NOte that inputs and outputs are based on a given
  // direction. If it's Backward, the given inputs are used as the
  // outputs of the expr.
  Expr* replay(
      const ExprGroup& expr_g,
      Direction dir,
      const ValGroups& input_groups,
      const ValGroups& output_groups,
      const std::unordered_map<ValGroup, IterDomain*>& group_to_id) const {
    std::vector<IterDomain*> inputs;
    std::vector<IterDomain*> outputs;
    std::transform(
        input_groups.begin(),
        input_groups.end(),
        std::back_inserter(inputs),
        [&](const ValGroup& input_g) -> IterDomain* {
          return group_to_id.at(input_g);
        });
    std::transform(
        output_groups.begin(),
        output_groups.end(),
        std::back_inserter(outputs),
        [&](const ValGroup& output_g) -> IterDomain* {
          return group_to_id.at(output_g);
        });
    Expr* replayed_expr = LoopDomainSchedulerReplayTransform::replayAs(
        dir == Direction::Forward ? inputs : outputs,
        dir == Direction::Forward ? outputs : inputs,
        expr_g->front());
    return replayed_expr;
  }

 private:
  std::vector<IterDomain*> ref_loop_dom_;
  std::unique_ptr<IdModel> id_model_;
  ValGroups ref_id_groups_;
  ValGroups all_ancestors_of_ref_;
};

void LoopDomainScheduler::schedule(TensorView* tv) const {
  // Quick shortcut
  if (ref_id_groups_ == graph().toGroups(tv->getLoopDomain())) {
    // No need to change the current loop domain
    return;
  }

  // All of the existing IDs are reused as much as possible to
  // minimize creating new IDs.
  auto all_ids = tv->domain()->allIDs();
  std::unordered_map<ValGroup, IterDomain*> group_to_id;
  ValGroups all_id_groups;
  for (auto id : all_ids) {
    const auto& group = graph().toGroup(id);
    if (tv->domain()->isLoop(id)) {
      group_to_id[group] = id;
    } else {
      group_to_id.emplace(group, id);
    }
    all_id_groups.pushBack(group);
  }

  // New loop domain to set for the tv
  std::vector<IterDomain*> loop_domain(ref_loop_dom_.size());

  // Find missing IDs.
  bool has_missing_ids = false;
  for (const auto i : c10::irange(ref_loop_dom_.size())) {
    const auto& ref_id_group = ref_id_groups_.at((int64_t)i);
    if (all_id_groups.has(ref_id_group)) {
      // This loop ID already exists.
      auto it = group_to_id.find(ref_id_group);
      NVF_ERROR(it != group_to_id.end());
      loop_domain.at(i) = it->second;
    } else {
      // Need to create a new ID for the loop ID
      has_missing_ids = true;
      // TODO: Don't force mapping at this point since that may not be necessary
      auto clone = ref_loop_dom_.at(i)->cloneWithoutRFactor(true);
      loop_domain.at(i) = clone;
      group_to_id.emplace(ref_id_group, clone);
      all_id_groups.pushBack(ref_id_group);
    }
  }

  // If no new ID is created, no expr replay is necessary
  if (!has_missing_ids) {
    tv->setLoopDomain(loop_domain);
    return;
  }

  const auto path_from_ref = getReplayPath(tv);
  const ExprGroups all_existing_expr_groups =
      graph().toGroups(tv->domain()->allExprs());

  // Replay the path on the target tensor
  for (const auto& [expr_g, dir] : path_from_ref) {
    // Skip if the tensor already has the expr
    if (all_existing_expr_groups.has(expr_g)) {
      continue;
    }

    const auto input_groups = getInputsOfExpr(
        expr_g, dir, ValGraphInputs(graph()), ValGraphOutputs(graph()));
    const auto output_groups = getOutputsOfExpr(
        expr_g, dir, ValGraphInputs(graph()), ValGraphOutputs(graph()));

    // All inputs must be already in all_id_groups
    auto inputs_it = std::find_if(
        input_groups.begin(),
        input_groups.end(),
        [&](const ValGroup& input_g) -> bool {
          return !all_id_groups.has(input_g);
        });
    NVF_ERROR(
        inputs_it == input_groups.end(),
        "Unknown input group found: ",
        nvfuser::toString(*inputs_it));

    // Clone outputs if not found
    for (const auto& output_g : output_groups) {
      if (all_id_groups.has(output_g)) {
        continue;
      }

      // No need to force exact mapping since this clone is going to
      // be connected with tv
      auto clone = representativeId(output_g)->cloneWithoutRFactor();
      all_id_groups.pushBack(output_g);

      // Need to update even when there's already a maping for
      // output_g for resize indexing because some nodes may be mapped
      // but should use different indices
      group_to_id[output_g] = clone;
    }

    replay(expr_g, dir, input_groups, output_groups, group_to_id);
  }

  tv->setLoopDomain(loop_domain);
}

// The replay path of a tensor is a path from the reference loop
// domain to the root domain of the tensor. This path is used to
// augment the tensor with a new loop domain as specified by the
// reference domain. Intuitively, one might think that the shortest
// path in the ExactGraph could be a valid path. However, a ValGraph
// path cannot be replayed on a single tensor if the path contains a
// ValGroup that has multiple defining ExprGroups. That is because no
// IterDomain is allowed to have multiple defining Exprs.
//
// There are only three valid patterns: 1) forward only, 2) backward
// only and 3) forward then backward. Specifically, no backward expr
// cannot be traversed after a forward expr since that would mean the
// output of the forward expr would have multiple definitions.
//
// To find a valid path, we first find all ancestors of the reference
// loop domain. These ancestors domains are used to find a forward
// path to the target tensor. This path corresponds to the forward
// path of 1) or 3). To complete the path, a backward path from the
// reference domain to the forward path is prepended to the forward
// path.
//
// See LoopDomainSchedulingTest.ReshapeTraversalDirection for a
// concrete example.
ValGraphBFS::ExprPath LoopDomainScheduler::getReplayPath(TensorView* tv) const {
  // Find the path to the root domain of the tensor. It is important
  // to use the root domain if available since there can be multiple
  // forward paths to the logical domain in the ValGraph. For example,
  //
  // t0 = [i0]
  // t1 = reshape(t0, {i0}, {i0/4, 4})
  // t2 = reshape(t1, {i0/4, 4}, {i0})
  // t3 = reshape(t0, {i0}, {i0/8, 8})
  // t4 = reshape(t3, {i0/8, 8}, {i0})
  // t5 = t2 + t4
  //
  // Suppose we want to set the t2 loop domain as t0. In this case,
  // since the logical doamin of t2 is mapped with the logical domains
  // of t4, there're two paths from t0 loop domain to the t2
  // logical domain: one through t1 reshape and another through t3
  // reshape. Notice that the second path cannot be used as that would
  // mean the t2 logical domain would have another definition (exactly mapped
  // with the t4 merge reshape). This issue can be avoided by using the root
  // domain of tv2 as the target of path finding.
  ValGroups tv_target_domains =
      graph().toGroups(TensorDomain::noBroadcasts(tv->getMaybeRootDomain()));

  // If all the target domains are an ancestor of the reference
  // domains, just a single backward BFS should be enough to find a
  // valid path
  if (std::all_of(
          tv_target_domains.begin(),
          tv_target_domains.end(),
          [&](const ValGroup& tv_target_domain) {
            return all_ancestors_of_ref_.has(tv_target_domain);
          })) {
    return ValGraphBFS::getExprGroupsBetween(
               graph(),
               ref_id_groups_,
               tv_target_domains,
               /*require_all_to_visited=*/true,
               Direction::Backward)
        .first;
  }

  // Find the forward path from the ancestors to the target tensor
  auto forward_path = ValGraphBFS::getExprGroupsBetween(
                          graph(),
                          all_ancestors_of_ref_,
                          tv_target_domains,
                          /*require_all_to_visited=*/true,
                          Direction::Forward)
                          .first;

  // Find the path from the ref to the forward path.
  auto inputs_of_forward_path = getInputsOfExprPath(
      forward_path, ValGraphInputs(graph()), ValGraphOutputs(graph()));

  // If tv_root_domain itself is included in the ancestor set, there's
  // no expr but the backward exprs from the reference to the ancestor
  // are required.
  for (const auto& tv_root_domain : tv_target_domains) {
    if (all_ancestors_of_ref_.has(tv_root_domain)) {
      inputs_of_forward_path.push_back(tv_root_domain);
    }
  }

  auto backward_path = ValGraphBFS::getExprGroupsBetween(
                           graph(),
                           ref_id_groups_,
                           inputs_of_forward_path,
                           /*require_all_to_visited=*/true,
                           Direction::Backward)
                           .first;

  // Overall replay path = backward_path + forward_path
  ValGraphBFS::ExprPath replay_path;
  replay_path.reserve(backward_path.size() + forward_path.size());
  replay_path.insert(
      replay_path.end(), backward_path.begin(), backward_path.end());
  replay_path.insert(
      replay_path.end(), forward_path.begin(), forward_path.end());

  return replay_path;
}

} // namespace

void scheduleLoopDomainsLike(
    const std::vector<TensorView*>& tvs,
    const std::vector<IterDomain*>& ref_loop_dom) {
  if (tvs.empty()) {
    return;
  }

  LoopDomainScheduler scheduler(ref_loop_dom);

  for (auto tv : tvs) {
    // Loop domain of fusion inputs should have no meaning
    if (tv->isFusionInput()) {
      continue;
    }
    scheduler.schedule(tv);
  }
}

void scheduleLoopDomainsBy(
    const std::vector<TensorView*>& tvs,
    Expr* transform) {
  Fusion* fusion = transform->fusion();
  IdModel id_model(fusion, /*build_graphs=*/false);
  const ValGraph& exact_graph = id_model.buildExactGraph();

  const ValGroups input_groups = exact_graph.toGroups(transform->inputs());
  const ValGroups output_groups = exact_graph.toGroups(transform->outputs());

  for (auto tv : tvs) {
<<<<<<< HEAD
    const ValGroups loop_groups = exact_graph.toGroups(tv->getLoopDomain());

=======
>>>>>>> 9d373486
    // Check if either the inputs or the outputs are mapped with the
    // loop domain.

    std::vector<IterDomain*> input_ids;
    input_ids.reserve(transform->inputs().size());
    for (const auto& input_g : input_groups) {
      for (const auto loop_id : tv->getLoopDomain()) {
        if (input_g->has(loop_id)) {
          input_ids.push_back(loop_id);
        }
      }
    }

    std::vector<IterDomain*> output_ids;
    output_ids.reserve(transform->outputs().size());
    for (const auto& output_g : output_groups) {
      for (const auto loop_id : tv->getLoopDomain()) {
        if (output_g->has(loop_id)) {
          output_ids.push_back(loop_id);
        }
      }
    }

    Direction replay_dir = Direction::Undefined;

    // It should be either: all of the inputs found and none of the
    // outputs found, or none of the inputs found and all of the
    // outputs found.
    if (input_ids.size() == transform->inputs().size()) {
      NVF_ERROR(output_ids.empty());
      replay_dir = Direction::Forward;
    } else if (output_ids.size() == transform->outputs().size()) {
      NVF_ERROR(input_ids.empty());
      replay_dir = Direction::Backward;
    } else {
      // Replay not possible since none of inputs nor outputs are connected with
      // the transform
      continue;
    }

<<<<<<< HEAD
    // Clone inputs or outputs
    auto& missing_ids =
        replay_dir == Direction::Forward ? output_ids : input_ids;
    const auto& ref_of_missing_ids = replay_dir == Direction::Forward
        ? transform->outputs()
        : transform->inputs();

    for (const auto& ref_id : ref_of_missing_ids) {
      auto clone = ref_id->as<IterDomain>()->cloneWithoutRFactor();
      missing_ids.push_back(clone);
    }

=======
    const auto& existing_ids =
        replay_dir == Direction::Forward ? input_ids : output_ids;

    // Clone inputs or outputs
    auto& new_ids = replay_dir == Direction::Forward ? output_ids : input_ids;
    const auto& ref_of_ids_to_generate = replay_dir == Direction::Forward
        ? transform->outputs()
        : transform->inputs();

    for (const auto& ref_id : ref_of_ids_to_generate) {
      auto clone = ref_id->as<IterDomain>()->cloneWithoutRFactor();
      new_ids.push_back(clone);
    }

    // In the case of replaying the transform expr backward,
    // the definition of the output IDs will be set to the newly
    // created expr. This is only allowed when the output IDs have no
    // definition yet.
>>>>>>> 9d373486
    LoopDomainSchedulerReplayTransform::replayAs(
        input_ids, output_ids, transform);

    // Replace the inputs of the transform with the outputs
<<<<<<< HEAD

    const auto& existing_ids =
        replay_dir == Direction::Forward ? input_ids : output_ids;
    const auto& new_ids =
        replay_dir == Direction::Forward ? output_ids : input_ids;

=======
>>>>>>> 9d373486
    auto new_loop_domain = tv->getLoopDomain();
    auto outermost_pos = (int64_t)tv->getLoopDomain().size();
    for (const auto& existing_id : existing_ids) {
      auto it = std::find(
          new_loop_domain.begin(), new_loop_domain.end(), existing_id);
      NVF_ERROR(it != new_loop_domain.end());
      auto pos = (int64_t)std::distance(new_loop_domain.begin(), it);
      outermost_pos = std::min(outermost_pos, pos);
      new_loop_domain.erase(it);
    }

    for (auto it = new_ids.rbegin(); it != new_ids.rend(); ++it) {
      IterDomain* new_id = *it;
      new_loop_domain.insert(new_loop_domain.begin() + outermost_pos, new_id);
    }

    tv->setLoopDomain(new_loop_domain);
  }

  return;
}

} // namespace scheduler_tools
} // namespace nvfuser<|MERGE_RESOLUTION|>--- conflicted
+++ resolved
@@ -408,11 +408,6 @@
   const ValGroups output_groups = exact_graph.toGroups(transform->outputs());
 
   for (auto tv : tvs) {
-<<<<<<< HEAD
-    const ValGroups loop_groups = exact_graph.toGroups(tv->getLoopDomain());
-
-=======
->>>>>>> 9d373486
     // Check if either the inputs or the outputs are mapped with the
     // loop domain.
 
@@ -453,20 +448,6 @@
       continue;
     }
 
-<<<<<<< HEAD
-    // Clone inputs or outputs
-    auto& missing_ids =
-        replay_dir == Direction::Forward ? output_ids : input_ids;
-    const auto& ref_of_missing_ids = replay_dir == Direction::Forward
-        ? transform->outputs()
-        : transform->inputs();
-
-    for (const auto& ref_id : ref_of_missing_ids) {
-      auto clone = ref_id->as<IterDomain>()->cloneWithoutRFactor();
-      missing_ids.push_back(clone);
-    }
-
-=======
     const auto& existing_ids =
         replay_dir == Direction::Forward ? input_ids : output_ids;
 
@@ -485,20 +466,10 @@
     // the definition of the output IDs will be set to the newly
     // created expr. This is only allowed when the output IDs have no
     // definition yet.
->>>>>>> 9d373486
     LoopDomainSchedulerReplayTransform::replayAs(
         input_ids, output_ids, transform);
 
     // Replace the inputs of the transform with the outputs
-<<<<<<< HEAD
-
-    const auto& existing_ids =
-        replay_dir == Direction::Forward ? input_ids : output_ids;
-    const auto& new_ids =
-        replay_dir == Direction::Forward ? output_ids : input_ids;
-
-=======
->>>>>>> 9d373486
     auto new_loop_domain = tv->getLoopDomain();
     auto outermost_pos = (int64_t)tv->getLoopDomain().size();
     for (const auto& existing_id : existing_ids) {
