// clang-format off
/*
 * SPDX-FileCopyrightText: Copyright (c) 2023-present NVIDIA CORPORATION & AFFILIATES.
 * All rights reserved.
 * SPDX-License-Identifier: BSD-3-Clause
 */
// clang-format on
#pragma once

#include <vector>

namespace nvfuser {

class Expr;
class TensorView;
class IterDomain;

namespace scheduler_tools {

// Create the loop domain of given tensors as specified by the
// reference. The new loop domain is connected to the existing IDs of
// each tensor by replaying exprs found in the Exact ValGraph.
void scheduleLoopDomainsLike(
    const std::vector<TensorView*>& tvs,
    const std::vector<IterDomain*>& ref_loop_dom);

// Replay a transform expr on the loop domain of each of the given
<<<<<<< HEAD
// tensors. If the input of the transform matches with the loop
// domain, the transform is replayed as a forward op. If the output
// matches with the loop domain, it's replayed as a backward op.
=======
// tensors. If the input of the transform is exact mapped with the loop
// domain, the transform is replayed as a forward op. If the output
// is exact mapped with the loop domain, it's replayed as a backward
// op. The loop domain of each tensor is updated with the replayed
// transform expr. If it's replayed as a forward op, the outputs
// replace the inputs in the loop domain. If it's replayed as a
// backward op, the inputs replace the outputs in the loop domain. The
// new IDs are inserted at the outermost position of the input IDs.
//
// For example, suppose a fusion has:
//
// t0 = makeSymbolicTensor(1);
// t1 = sin(t0);
// t2 = t1[1:]); // slice
//
// In this case, t2 has a resize op with a left expansion factor of
// -1. This function can be used to propagate this resize onto t1 as
// follows:
//
// scheduleLoopDomainsBy({t1}, t2->axis(0)->definition());
//
// Then the t1 domain should look like:
//
// Logical: i0
//  resize i0 by {-1, 0} -> i1
// Loop: i1
//
// Now that the loop domain of t1 and t2 are exact mapped, it's also
// possible to inline t1 into the innermost position of t2. See
// LoopDomainSchedulingTest.ScheduleLoopDomainsBy1 for more examples.
>>>>>>> 9d373486
void scheduleLoopDomainsBy(
    const std::vector<TensorView*>& tvs,
    Expr* transform);

} // namespace scheduler_tools
} // namespace nvfuser<|MERGE_RESOLUTION|>--- conflicted
+++ resolved
@@ -25,11 +25,6 @@
     const std::vector<IterDomain*>& ref_loop_dom);
 
 // Replay a transform expr on the loop domain of each of the given
-<<<<<<< HEAD
-// tensors. If the input of the transform matches with the loop
-// domain, the transform is replayed as a forward op. If the output
-// matches with the loop domain, it's replayed as a backward op.
-=======
 // tensors. If the input of the transform is exact mapped with the loop
 // domain, the transform is replayed as a forward op. If the output
 // is exact mapped with the loop domain, it's replayed as a backward
@@ -60,7 +55,6 @@
 // Now that the loop domain of t1 and t2 are exact mapped, it's also
 // possible to inline t1 into the innermost position of t2. See
 // LoopDomainSchedulingTest.ScheduleLoopDomainsBy1 for more examples.
->>>>>>> 9d373486
 void scheduleLoopDomainsBy(
     const std::vector<TensorView*>& tvs,
     Expr* transform);
