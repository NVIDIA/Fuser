// clang-format off
/*
 * SPDX-FileCopyrightText: Copyright (c) 2023-present NVIDIA CORPORATION & AFFILIATES.
 * All rights reserved.
 * SPDX-License-Identifier: BSD-3-Clause
 */
// clang-format on

#include <ir/all_nodes.h>
#include <ir/utils.h>
#include <logical_domain_map.h>
#include <scheduler/tools/static_repeat.h>

namespace nvfuser {
namespace scheduler_tools {

std::optional<StaticRepeatInfo> getMaybeStaticRepeatInfo(
    TensorView* maybe_repeat_out_tv) {
<<<<<<< HEAD
  // Skip a set if any (e.g., inserted by caching)
  if (auto ldst = dynamic_cast<LoadStoreOp*>(maybe_repeat_out_tv->definition());
      ldst != nullptr && ldst->opType() == LoadStoreOpType::Set) {
=======
  // Skip set ops if any (e.g., inserted by caching). Only Set
  // or SegmenterSet are considered.
  while (auto ldst =
             dynamic_cast<LoadStoreOp*>(maybe_repeat_out_tv->definition())) {
    if (ldst->opType() != LoadStoreOpType::Set &&
        ldst->opType() != LoadStoreOpType::SegmenterSet) {
      break;
    }
>>>>>>> b80c443a
    maybe_repeat_out_tv = ldst->in()->as<TensorView>();
  }

  // Detect reshape
  auto reshape = dynamic_cast<ViewOp*>(maybe_repeat_out_tv->definition());
  if (reshape == nullptr) {
    return std::nullopt;
  }

  auto reshape_in = reshape->input(0)->as<TensorView>();
  auto reshape_out = reshape->output(0)->as<TensorView>();

  auto reshape_exprs = DependencyCheck::getAllExprsBetween(
      {reshape_out->getRootDomain().begin(),
       reshape_out->getRootDomain().end()},
      {reshape_out->getLogicalDomain().begin(),
       reshape_out->getLogicalDomain().end()});

  if (reshape_exprs.size() != 1) {
    return std::nullopt;
  }

  auto reshape_merge = dynamic_cast<Merge*>(reshape_exprs.at(0));
  if (reshape_merge == nullptr) {
    return std::nullopt;
  }

  // Reshape of an expanded broadcast always generates a concrete
  // non-broadcast ID, so this check is not necessary, but just in
  // case in the future that may change.
  if (reshape_merge->out()->isBroadcast() ||
      reshape_merge->out()->hasExpandedExtent()) {
    return std::nullopt;
  }

  StaticRepeatInfo info;

<<<<<<< HEAD
  info.reshape_output_tv = reshape_out;
=======
>>>>>>> b80c443a
  info.output_id = reshape_merge->out();

  const auto c2p =
      PairwiseLogicalDomainMap(reshape_in, reshape_out).mapConsumerToProducer();

  auto producer_merge_outer = c2p.at(reshape_merge->outer());
  auto producer_merge_inner = c2p.at(reshape_merge->inner());
  IterDomain* producer_factor_id = nullptr;

  if (producer_merge_outer->isBroadcast() &&
      producer_merge_outer->hasExpandedExtent() &&
      !producer_merge_inner->isBroadcast()) {
    // Inner ID is repeated by the factor of the outer extent
    info.input_id = reshape_merge->inner();
    info.factor_id = reshape_merge->outer();
    producer_factor_id = producer_merge_outer;
  } else if (
      producer_merge_inner->isBroadcast() &&
      producer_merge_inner->hasExpandedExtent() &&
      !producer_merge_outer->isBroadcast()) {
    // Outer ID is repeated by the factor of the inner extent
    info.input_id = reshape_merge->outer();
    info.factor_id = reshape_merge->inner();
    producer_factor_id = producer_merge_inner;
  } else {
    return std::nullopt;
  }

  // Check if the expanded ID has a static expanded extent
  if (!producer_factor_id->expandedExtent()->isConstInt()) {
    return std::nullopt;
  }

  return info;
}

} // namespace scheduler_tools
} // namespace nvfuser<|MERGE_RESOLUTION|>--- conflicted
+++ resolved
@@ -16,11 +16,6 @@
 
 std::optional<StaticRepeatInfo> getMaybeStaticRepeatInfo(
     TensorView* maybe_repeat_out_tv) {
-<<<<<<< HEAD
-  // Skip a set if any (e.g., inserted by caching)
-  if (auto ldst = dynamic_cast<LoadStoreOp*>(maybe_repeat_out_tv->definition());
-      ldst != nullptr && ldst->opType() == LoadStoreOpType::Set) {
-=======
   // Skip set ops if any (e.g., inserted by caching). Only Set
   // or SegmenterSet are considered.
   while (auto ldst =
@@ -29,7 +24,6 @@
         ldst->opType() != LoadStoreOpType::SegmenterSet) {
       break;
     }
->>>>>>> b80c443a
     maybe_repeat_out_tv = ldst->in()->as<TensorView>();
   }
 
@@ -67,10 +61,7 @@
 
   StaticRepeatInfo info;
 
-<<<<<<< HEAD
   info.reshape_output_tv = reshape_out;
-=======
->>>>>>> b80c443a
   info.output_id = reshape_merge->out();
 
   const auto c2p =
