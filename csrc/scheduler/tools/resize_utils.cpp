// clang-format off
/*
 * SPDX-FileCopyrightText: Copyright (c) 2023-present NVIDIA CORPORATION & AFFILIATES.
 * All rights reserved.
 * SPDX-License-Identifier: BSD-3-Clause
 */
// clang-format on

#include <id_model/id_model.h>
#include <ir/cloner.h>
#include <ir/utils.h>
#include <iter_visitor.h>
#include <logical_domain_map.h>
#include <scheduler/tools/loop_domain_scheduler.h>
#include <scheduler/tools/resize_utils.h>
#include <val_graph_visitor.h>

namespace nvfuser {
namespace scheduler_tools {

void propagateResizeToInputs(Expr* resize_tensor_op) {
  NVF_ERROR(
      resize_tensor_op->isA<SliceOp>() || resize_tensor_op->isA<PadOp>(),
      "Unexpected resize tensor op: ",
      resize_tensor_op->toString());

  Fusion* fusion = resize_tensor_op->fusion();

  auto producer_tv = resize_tensor_op->input(0)->as<TensorView>();
  auto consumer_tv = resize_tensor_op->output(0)->as<TensorView>();

  auto all_dep_vals = DependencyCheck::getAllValsBetween(
      {fusion->inputs().begin(), fusion->inputs().end()}, {producer_tv});

  std::vector<TensorView*> tvs_to_schedule;
  tvs_to_schedule.reserve(all_dep_vals.size());
  for (auto val : all_dep_vals) {
    if (val->isA<TensorView>() && !val->isFusionInput()) {
      tvs_to_schedule.push_back(val->as<TensorView>());
    }
  }

  // Ideally, this should be just calling
  // scheduler_tools::scheduleLoopDomainsLike once with the consumer
  // tensor as a reference. However, due to the indexing issue with
  // resize, propagating the Resize iter-domain op may fail. To avoid
  // the problem, the propagation of the resize op is explicitly done
  // by using scheduler_tools::scheduleLoopDomainsBy.
  //
  // Before doing so, all the dependent tensors need to have the exact-mapped
  // loop domain.
  scheduler_tools::scheduleLoopDomainsLike(
      tvs_to_schedule, producer_tv->getLoopDomain());

  // Now that all the dependent tensors have the uniform, exact-mapped
  // loop domains, we just need to propagte the specific Resize ops of
  // this tensor.
  for (const auto i : c10::irange(consumer_tv->getLogicalDomain().size())) {
    auto out_logical_id = consumer_tv->getLogicalDomain().at(i);
    auto resize = dynamic_cast<Resize*>(out_logical_id->definition());
    if (resize == nullptr) {
      continue;
    }

    scheduler_tools::scheduleLoopDomainsBy(tvs_to_schedule, resize);
  }
}

<<<<<<< HEAD
std::unordered_map<TensorView*, ResizeExclusivityInfo> getNonExclusiveResizeInfo(
=======
std::unordered_map<TensorView*, ValGroups> getNonExclusiveResizeInfo(
>>>>>>> 49b08624
    const std::vector<Expr*>& ordered_resize_tensor_ops,
    const ValGraph& exact_graph) {
  NVF_ERROR(!ordered_resize_tensor_ops.empty());
  Fusion* fusion = ordered_resize_tensor_ops[0]->fusion();

<<<<<<< HEAD
  std::unordered_map<TensorView*, ResizeExclusivityInfo> non_exclusive_resizes;
=======
  std::unordered_map<TensorView*, ValGroups> non_exclusive_resizes;
>>>>>>> 49b08624

  std::unordered_set<Val*> inputs{
      fusion->inputs().begin(), fusion->inputs().end()};

  auto get_root_to_logical_resizes =
      [&exact_graph](TensorView* tv) -> ValGroups {
    // This should be only used for outputs of resize-based ops,
    // so it should always have a root domain.
    NVF_ERROR(tv->hasRoot());
    auto out_tv_root_to_logical_exprs = DependencyCheck::getAllExprsBetween(
        {tv->getRootDomain().begin(), tv->getRootDomain().end()},
        {tv->getLogicalDomain().begin(), tv->getLogicalDomain().end()});
    ValGroups resize_inp_ids;
    for (auto resize :
         ir_utils::filterByType<Resize>(out_tv_root_to_logical_exprs)) {
      resize_inp_ids.pushBack(exact_graph.toGroup(resize->in()));
    }
    return resize_inp_ids;
  };

  // Traverse the ops in a topological order
  for (Expr* resize_tensor_op : ordered_resize_tensor_ops) {
    auto inp_tv = dynamic_cast<TensorView*>(resize_tensor_op->inputs().at(0));
    auto out_tv = dynamic_cast<TensorView*>(resize_tensor_op->outputs().at(0));

<<<<<<< HEAD
    ResizeExclusivityInfo info;

=======
>>>>>>> 49b08624
    ValGroups resize_inp_ids = get_root_to_logical_resizes(out_tv);
    NVF_ERROR(!resize_inp_ids.empty());

    auto dep_vals =
        DependencyCheck::getAllValsBetween(inputs, std::vector<Val*>{inp_tv});

    // For each tensor that inp_tv depends on, check if the resize op
    // is considered non-exclusive with respect to the tensor. That
    // is, if propagation of the resize may result in externally
    // visible changes through the tensor, the resize is considered
    // non-exclusive.
    for (auto dep_tv : ir_utils::filterByType<TensorView>(dep_vals)) {
      bool maybe_non_exclusive = dep_tv->isFusionOutput();

      if (!maybe_non_exclusive) {
        // If a dependent tv has a consumer that inp_tv does not
        // depend on, propagation of resize would escape to outputs,
        // which needs to be avoided.
        for (auto consumer_tv : ir_utils::consumerTvsOf(dep_tv)) {
          // We are interested in if resized IDs are used by other tensors
          // than out_tv
          if (consumer_tv != out_tv &&
              std::find(dep_vals.begin(), dep_vals.end(), consumer_tv) ==
                  dep_vals.end()) {
            maybe_non_exclusive = true;
            break;
          }
        }
      }

      if (!maybe_non_exclusive) {
        continue;
      }

      // dep_tv potentially is either a fusion output or it has a
      // consumer outside of the dependency set to the resized
      // tensor. Propagating the resize to dep_tv should be
      // avoided. However, if the dep_tv iter domain that corresponds
      // to the resized ID is a broadcast or there's no such ID, it
      // should still be safe to consider the resize op exclusive as
      // there's no iter domain to resize. For a concrete example, see
      // ResizeSchedulerTest.PropagateMultipleSlicesToInputs4.
      const auto inp_tv_logical_groups =
          exact_graph.toGroups(inp_tv->getLogicalDomain());
      const auto dep_tv_logical_groups =
          exact_graph.toGroups(dep_tv->getLogicalDomain());
      auto vals_between = getValsBetween<ValGraphBFS>(
          {inp_tv_logical_groups.begin(), inp_tv_logical_groups.end()},
          {dep_tv_logical_groups.begin(), dep_tv_logical_groups.end()},
          exact_graph);

      for (const ValGroup& resize_inp_id : resize_inp_ids) {
        if (std::find(
                vals_between.begin(), vals_between.end(), resize_inp_id) ==
            vals_between.end()) {
          // This resize can be ignored as there's no corresponding ID
          // in the dep tv
          continue;
        }

        // This resize input ID is not exclusively used
<<<<<<< HEAD
        // non_exclusive_resizes[inp_tv].first.pushBack(resize_inp_id);
        info.shared_tvs.push_back(dep_tv);
        info.resized_ids.pushBack(resize_inp_id);
      }
    }

    if (!info.shared_tvs.empty()) {
      NVF_ERROR(non_exclusive_resizes.emplace(out_tv, info).second);
    }

=======
        non_exclusive_resizes[inp_tv].pushBack(resize_inp_id);
      }
    }

>>>>>>> 49b08624
    // Analysis of exclusiveness until in_tv is done. Following
    // resize-based tensor ops do not need to check the same section
    // of the fusion and can start from out_tv.
    inputs.insert(out_tv);
  }

  return non_exclusive_resizes;
}

} // namespace scheduler_tools
} // namespace nvfuser<|MERGE_RESOLUTION|>--- conflicted
+++ resolved
@@ -66,21 +66,13 @@
   }
 }
 
-<<<<<<< HEAD
 std::unordered_map<TensorView*, ResizeExclusivityInfo> getNonExclusiveResizeInfo(
-=======
-std::unordered_map<TensorView*, ValGroups> getNonExclusiveResizeInfo(
->>>>>>> 49b08624
     const std::vector<Expr*>& ordered_resize_tensor_ops,
     const ValGraph& exact_graph) {
   NVF_ERROR(!ordered_resize_tensor_ops.empty());
   Fusion* fusion = ordered_resize_tensor_ops[0]->fusion();
 
-<<<<<<< HEAD
   std::unordered_map<TensorView*, ResizeExclusivityInfo> non_exclusive_resizes;
-=======
-  std::unordered_map<TensorView*, ValGroups> non_exclusive_resizes;
->>>>>>> 49b08624
 
   std::unordered_set<Val*> inputs{
       fusion->inputs().begin(), fusion->inputs().end()};
@@ -106,11 +98,8 @@
     auto inp_tv = dynamic_cast<TensorView*>(resize_tensor_op->inputs().at(0));
     auto out_tv = dynamic_cast<TensorView*>(resize_tensor_op->outputs().at(0));
 
-<<<<<<< HEAD
     ResizeExclusivityInfo info;
 
-=======
->>>>>>> 49b08624
     ValGroups resize_inp_ids = get_root_to_logical_resizes(out_tv);
     NVF_ERROR(!resize_inp_ids.empty());
 
@@ -172,8 +161,6 @@
         }
 
         // This resize input ID is not exclusively used
-<<<<<<< HEAD
-        // non_exclusive_resizes[inp_tv].first.pushBack(resize_inp_id);
         info.shared_tvs.push_back(dep_tv);
         info.resized_ids.pushBack(resize_inp_id);
       }
@@ -183,12 +170,6 @@
       NVF_ERROR(non_exclusive_resizes.emplace(out_tv, info).second);
     }
 
-=======
-        non_exclusive_resizes[inp_tv].pushBack(resize_inp_id);
-      }
-    }
-
->>>>>>> 49b08624
     // Analysis of exclusiveness until in_tv is done. Following
     // resize-based tensor ops do not need to check the same section
     // of the fusion and can start from out_tv.
