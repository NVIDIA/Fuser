// clang-format off
/*
 * SPDX-FileCopyrightText: Copyright (c) 2023-present NVIDIA CORPORATION & AFFILIATES.
 * All rights reserved.
 * SPDX-License-Identifier: BSD-3-Clause
 */
// clang-format on
#include <device_lower/utils.h>
#include <id_model/utils.h>
#include <ir/utils.h>
#include <iter_visitor.h>
#include <logical_domain_map.h>
#include <scheduler/tools/inlining.h>
#include <transform_iter.h>
#include <val_graph_visitor.h>

#include <utility>

namespace nvfuser {

MaxPosCalculator::MaxPosCalculator(
    std::unordered_set<IterDomain*> uninlinable_ids,
    bool compute_at_only)
    : uninlinable_ids_(std::move(uninlinable_ids)) {
  buildUnmappableDims(compute_at_only);
}

void MaxPosCalculator::buildUnmappableDims(bool compute_at_only) {
  // When used for computeAt only, i.e., without inlining storeAt
  // positions, the restriction below does not apply
  if (compute_at_only) {
    return;
  }
  ComputeAtLogicalDomainMap logical_map;
  logical_map.build();
  auto all_tvs = FusionGuard::getCurFusion()->allTvs();
  for (auto tv : all_tvs) {
    auto consumers = ir_utils::consumerTvsOf(tv);
    for (auto consumer : consumers) {
      // Grab dimensions in producer and consumer that are mappable to eachother
      // based on the computeAtLogicalDomainMap. This will tell us which
      // dimensions can be inlined based on avoiding trying to inline reduction
      // structures.
      auto mappable_roots =
          logical_map.getMappableDims(tv->domain(), consumer->domain());
      for (auto tv_logical_id : tv->getLogicalDomain()) {
        if (mappable_roots.find(tv_logical_id) == mappable_roots.end() &&
            !ir_utils::isSqueezedID(tv, tv_logical_id)) {
          unmappable_dims_.emplace(tv_logical_id);
        }
      }
    }
  }
}

const ValGraph& MaxPosCalculator::inliningGraph() {
  if (id_model_.get() == nullptr) {
    id_model_ = std::make_unique<IdModel>(
        FusionGuard::getCurFusion(), /*build_graphs=*/false);
    id_model_->buildBroadcastGraph();
  }

  return id_model_->idGraph(IdMappingMode::BROADCAST);
}

bool MaxPosCalculator::isAllowedID(
    IterDomain* id,
    TensorView* tv,
    bool best_effort,
    bool allow_reduction,
    bool allow_vectorize,
    bool allow_unmappable) const {
  bool allowed = true;

  if (!allow_reduction) {
    allowed = allowed && !id->isReduction();
  }

  if (uninlinable_ids_.count(id)) {
    return false;
  }

  if (!allow_vectorize) {
    // Avoid inlining if marked as Vectorize or Group. In the case of
    // BestEffort and MostInlined modes, avoid Unroll as well.
    bool is_vectorize = isParallelTypeVectorize(id->getParallelType()) ||
        id->getParallelType() == ParallelType::Group ||
        (best_effort && id->getParallelType() == ParallelType::Unroll) ||
        id->getParallelType() == ParallelType::Bulk;
    allowed = allowed && !is_vectorize;
  }

  if (!allow_unmappable) {
    const auto& logical_dom = tv->getLogicalDomain();
    std::unordered_set<Val*> logical_dom_set(
        logical_dom.begin(), logical_dom.end());
    auto all_vals =
        getValsBetween<IRBFS>({logical_dom.begin(), logical_dom.end()}, {id});
    bool is_unmappable = false;
    for (auto val : all_vals) {
      auto id = val->as<IterDomain>();
      if (logical_dom_set.count(val) > 0 && unmappable_dims_.count(id) > 0) {
        is_unmappable = true;
        break;
      }
    }
    allowed = allowed && !is_unmappable;
  }

  return allowed;
}

size_t MaxPosCalculator::getMaxPosSelf(
    TensorView* tv,
    bool best_effort,
    bool allow_reduction,
    bool allow_vectorize,
    bool allow_unmappable) const {
  const auto& dom = tv->getLoopDomain();
  auto iter = std::find_if(
      dom.begin(),
      dom.end(),
      [this,
       tv,
       best_effort,
       allow_reduction,
       allow_vectorize,
       allow_unmappable](IterDomain* id) {
        return !isAllowedID(
            id,
            tv,
            best_effort,
            allow_reduction,
            allow_vectorize,
            allow_unmappable);
      });
  return std::distance(dom.begin(), iter);
}

// Return the max position in producer that can be inlined to consumer
// Cannot inline:
//   Vectorized dimensions in consumer
//   Unrolled dimensions in consumer
size_t MaxPosCalculator::getMaxProducerPosFromConsumer(
    TensorView* producer,
    TensorView* consumer,
    bool best_effort) {
  // Here, we have two methods to analayze inlining positions. One is
  // the legacy BestEffortReplay-based one that allow forwarding of
  // broadcast domains. This is the default method when both the
  // producer and consumer tensors have loop domains that are derived
  // from logical domains.
  //
  // When either of the two tensors has non-conventional loop domains
  // through TensorView::setLoopDomain, IdModel-based analysis is
  // required. At this moment, the IdModel-based analysis does not
  // implement the broadcast forwarding, and therefore inlining of
  // broadcast-merged domains does not work with this approach. In
  // fact, it is likely we don't implement the forwarding with this
  // approach as it may not be necessary.
  //
  // At this moment, in order to keep the existing behavior as is and
  // at the same time allow inlinig with explicitly set loop domains,
  // the legacy method is used whenever both the producer and consumer
  // have loop domains that are derived from their logical domains
  // with no redundancy. Otherwise, the IdModel-based method is used.

  // TODO: Consider caching these properties in TensorView as they
  // could only change with setLoopDomain
  const bool may_need_forwarding =
      ir_utils::isLoopDomainFullyDerivedFromLogicalDomain(producer) &&
      ir_utils::isLoopDomainFullyDerivedFromLogicalDomain(consumer);

  if (may_need_forwarding) {
    auto pairwise_logical_map = PairwiseLogicalDomainMap(producer, consumer);
    auto replay_CasP = BestEffortReplay::replayCasP(
        consumer, producer, -1, pairwise_logical_map);
    auto p2c_replay_map = replay_CasP.getReplay();

    for (const auto producer_pos : c10::irange(producer->nDims())) {
      // If the producer position is mismatching with the consumer, then we can
      // not inline into this position, otherwise the max producer position of
      // the consumer will become invalid and expression sort will fail.
      if (TransformReplay::getMatchedLeafPosWithoutReplayCasP(
              consumer, producer, producer_pos + 1) < 0) {
        return producer_pos;
      }
      auto map_it = p2c_replay_map.find(producer->axis(producer_pos));
      if (map_it != p2c_replay_map.end()) {
        auto c_id = map_it->second;
        if (!isAllowedID(c_id, consumer, best_effort, true, false, true)) {
          return producer_pos;
        }
      }
    }
    return producer->nDims();
  } else {
<<<<<<< HEAD
    // First we find the consumer root IDs that map to the producer
    auto c2p =
        PairwiseLogicalDomainMap(producer, consumer).mapConsumerToProducer();
    // Track the IDs involved in indexing in both producer and consumer
    std::vector<Val*> consumer_root_indexing_ids;
    std::vector<Val*> producer_logical_indexing_ids;
    for (IterDomain* id : consumer->getMaybeRootDomain()) {
      auto it = c2p.find(id);
      if (it == c2p.end()) {
        continue;
      }
      // These are the immediately mapped consumer root and producer logical
      // IDs. This is a starting point for our later traversals, which will fill
      // these sets out.
      consumer_root_indexing_ids.push_back(it->first);
      producer_logical_indexing_ids.push_back(it->second);
    }

    // Now traverse from the starting set (which, as noted above is a subset of
    // either the producer logical or consumer root) to the target which is
    // either the producer allocation domain or the consumer loop domain. These
    // are the IDs that will actually affect indexing. Any other IDs can be
    // skipped.
    auto traverse = [](const std::vector<Val*>& start_domain,
                       const std::vector<IterDomain*>& target_domain)
        -> std::unordered_set<Val*> {
      std::unordered_set<Val*> indexing_ids{
          start_domain.begin(), start_domain.end()};
      for ([[maybe_unused]] auto [expr, dir] : IRBFS::getExprsBetween(
               start_domain,
               {target_domain.begin(), target_domain.end()},
               /*require_all_to_visited=*/false)) {
        for (Val* v : expr->inputs()) {
          if (auto* id = dynamic_cast<IterDomain*>(v)) {
            indexing_ids.insert(id);
          }
        }
        for (Val* v : expr->outputs()) {
          if (auto* id = dynamic_cast<IterDomain*>(v)) {
            indexing_ids.insert(id);
          }
        }
      }
      return indexing_ids;
    };
    std::unordered_set<Val*> producer_indexing_ids = traverse(
        producer_logical_indexing_ids, producer->getMaybeAllocationDomain());
    std::unordered_set<Val*> consumer_indexing_ids =
        traverse(consumer_root_indexing_ids, consumer->getLoopDomain());
=======
    std::optional<std::unordered_set<ValGroup>> loop_path_groups = std::nullopt;
    if (consumer->definition()->isA<MmaOp>()) {
      // We handle MmaOp specially here since it is currently the only operation
      // for which we generate code (i.e. not SdpaFwdOp or SdpaBwdOp) that has
      // some output dimensions that do not map to input dimensions. For this
      // case, we need to identify potential inlined pairs each ID of which is
      // not mapped at all to the other TensorView (see example below).

      // Get ValGroups in loop domains of producer and consumer that are
      // connected to _mapped_ IterDomains in the pairwise map.
      //
      // Note that for MmaOp, it would be sufficient to traverse from the
      // producer loop to the consumer loop and identify when _either_ the
      // consumer or producer ID is not mapped. Here we are instead traversing
      // from mapped domains to both roots so that we can check that _both_
      // consumer and producer ID is not mapped. This is slightly safer and this
      // symmetry might be handy in handling new ops that use this feature in
      // the future.
      std::vector<ValGroup> pairwise_mapped_groups;
      for (auto [c_id, p_id] : PairwiseLogicalDomainMap(producer, consumer)
                                   .mapConsumerToProducer()) {
        pairwise_mapped_groups.push_back(inliningGraph().toGroup(c_id));
      }
      // We propagate toward the loop groups from both consumer and producer
      std::vector<ValGroup> all_loop_groups;
      for (IterDomain* id : producer->getLoopDomain()) {
        all_loop_groups.push_back(inliningGraph().toGroup(id));
      }
      for (IterDomain* id : consumer->getLoopDomain()) {
        all_loop_groups.push_back(inliningGraph().toGroup(id));
      }
      // getValsBetween does not require all target groups to be visited. The
      // means the result contains the subset of both loop groups that we are
      // looking for
      std::vector<ValGroup> group_path = getValsBetween<ValGraphBFS>(
          pairwise_mapped_groups, all_loop_groups, inliningGraph());
      loop_path_groups =
          std::unordered_set<ValGroup>(group_path.begin(), group_path.end());
    }
>>>>>>> f5f2ab55

    auto consumer_it = consumer->getLoopDomain().begin();
    for (const auto producer_pos : c10::irange(producer->nDims())) {
      auto p_id = producer->getLoopDomain().at(producer_pos);
      // When p_id is a reduction, skip and continue to the next
      // position. Since a producer reduction domain is never allowed
      // to be inlined, it may make more sense to stop the analysis
      // here. For now, just follow the same logic as
      // getMatchedLeafPosWithoutReplayCasP, which simply skips
      // reduction domains.
      if (p_id->isReduction()) {
        continue;
      }

      if (consumer_it == consumer->getLoopDomain().end()) {
        return producer_pos;
      }

      IterDomain* c_id = *consumer_it;

<<<<<<< HEAD
      // If either ID is involved in indexing then we need to make sure they're
      // both mapped in the inlining graph or that this is a special case
      // covered by isAllowedID.
      //
      // For example, an MmaOp with no broadcasts could contain the following:
=======
      // We can inline past positions in which both producer and consumer are
      // not connected to any mapped logical IterDomain pairs.
      //
      // For example, an MmaOp can be constructed as follows:
      //
>>>>>>> f5f2ab55
      //  tv0:
      //    root/logical: [ iS0, iS1 ]
      //    loop: [ iS0, bS7, iS1 ]
      //  tv1:
      //    root/logical: [ iS2, iS3 ]
      //    loop: [ bS8, iS2, iS3 ]
      //  tv2:
      //    root/logical/loop: [ iS4, iS5, rS6 ]
      //
<<<<<<< HEAD
      //  iS4 maps to iS0 so when producer==tv0 we inline past iS0. When
      //  producer==tv1, iS4 doesn't map to anything in tv1 and is not used for
      //  indexing, and bS8 is also not used in indexing (it's a loop broadcast)
      //  so we inline past the first ID in that case also. Similarly, we inline
      //  past iS5, iS2, and bS7.
      if (!(consumer_indexing_ids.count(c_id) == 0 &&
            producer_indexing_ids.count(p_id) == 0) &&
          (!inliningGraph().disjointValSets().strictAreMapped(p_id, c_id) ||
           !isAllowedID(
               c_id,
               consumer,
               best_effort,
               /*allow_reduction=*/true,
               /*allow_vectorize=*/false,
               /*allow_unmappable=*/true))) {
=======
      //  iS4 maps to iS0 so when producer==tv0 we can inline past iS0. When
      //  producer==tv1, iS4 doesn't map to anything in tv1 and bS8 is a loop
      //  broadcast in that position so we inline past the first ID in that
      //  case also. Similarly, we inline past iS5, iS2, and bS7.
      if (loop_path_groups.has_value()) {
        bool p_id_connected =
            loop_path_groups->count(inliningGraph().toGroup(p_id));
        bool c_id_connected =
            loop_path_groups->count(inliningGraph().toGroup(c_id));
        NVF_ERROR(
            p_id_connected ||
                (consumer->definition()->isA<MmaOp>() && p_id->isBroadcast()),
            "Expected unmapped producer id to be broadcast domain in MmaOp input but found ",
            p_id->toString());

        if (!p_id_connected && !c_id_connected) {
          NVF_ERROR(
              p_id->isBroadcast(),
              "Unmapped producer ID must be a broadcast created in scheduling but found ",
              p_id->toString());
          ++consumer_it;
          continue;
        }
      }

      if (!inliningGraph().disjointValSets().strictAreMapped(p_id, c_id) ||
          !isAllowedID(
              c_id,
              consumer,
              best_effort,
              /*allow_reduction=*/true,
              /*allow_vectorize=*/false,
              /*allow_unmappable=*/true)) {
>>>>>>> f5f2ab55
        return producer_pos;
      }

      ++consumer_it;
    }

    return producer->nDims();
  }
}

size_t MaxPosCalculator::getMaxPosAll(
    TensorView* tv,
    bool best_effort,
    bool check_siblings) {
  auto max_pos = getMaxPosSelf(tv, best_effort, false, false, false);
  for (auto consumer_tv : ir_utils::consumerTvsOf(tv)) {
    max_pos = std::min<size_t>(
        max_pos, getMaxProducerPosFromConsumer(tv, consumer_tv, best_effort));
  }
  if (check_siblings) {
    for (auto sibling_tv : ir_utils::siblingTvsOf(tv)) {
      max_pos = std::min<size_t>(
          max_pos, getMaxPosAll(sibling_tv, best_effort, false));
    }
  }
  return max_pos;
}

void inlineMost(const std::unordered_set<IterDomain*>& uninlinable_ids) {
  inlineMost(FusionGuard::getCurFusion()->allTvs(), uninlinable_ids);
}

void inlineMost(
    const std::vector<TensorView*>& tvs,
    const std::unordered_set<IterDomain*>& uninlinable_ids) {
  if (tvs.empty()) {
    return;
  }
  MaxPosCalculator calc(uninlinable_ids);
  for (auto tv : tvs) {
    tv->inlineAt(-1, true, &calc);
  }
}

void inlineMost(
    const std::unordered_set<TensorView*>& tvs,
    const std::unordered_set<IterDomain*>& uninlinable_ids) {
  if (tvs.empty()) {
    return;
  }
  MaxPosCalculator calc(uninlinable_ids);
  for (auto tv : tvs) {
    tv->inlineAt(-1, true, &calc);
  }
}

namespace {

// Find the positions of `selected` tensors that is mapped to the given position
// in the reference tensor.
class FindMappedPositions : public MaxInfoSpanningTree::Propagator {
  std::unordered_map<TensorView*, int64_t>& output_;

 public:
  FindMappedPositions(
      std::unordered_map<TensorView*, int64_t>& output,
      TensorView* reference,
      int64_t reference_pos);

  ~FindMappedPositions() override = default;

  void propagateC2P(TensorView* from, TensorView* to) override;
  void propagateP2C(TensorView* from, TensorView* to) override;
  void propagateSibling(TensorView* from, TensorView* to) override;
};

FindMappedPositions::FindMappedPositions(
    std::unordered_map<TensorView*, int64_t>& output,
    TensorView* reference,
    int64_t reference_pos)
    : output_(output) {
  if (reference_pos < 0) {
    reference_pos += int64_t(reference->nDims()) + 1;
  }
  NVF_CHECK(
      reference_pos >= 0 && reference_pos <= int64_t(reference->nDims()),
      "Invalid axis received ",
      reference_pos,
      " but should be > -",
      reference->nDims(),
      " and <= ",
      reference->nDims(),
      ".");
  output_[reference] = reference_pos;
}

void FindMappedPositions::propagateC2P(TensorView* from, TensorView* to) {
  int64_t from_pos = output_.at(from);
  auto to_pos =
      TransformReplay::getMatchedLeafPosWithoutReplayPasC(to, from, from_pos);
  // If there is no matching position found, we compute the highest matched
  // position as the closest approximation
  while (to_pos < 0) {
    from_pos--;
    to_pos =
        TransformReplay::getMatchedLeafPosWithoutReplayPasC(to, from, from_pos);
  }
  output_[to] = to_pos;
}

void FindMappedPositions::propagateP2C(TensorView* from, TensorView* to) {
  int64_t from_pos = output_.at(from);
  auto to_pos =
      TransformReplay::getMatchedLeafPosWithoutReplayCasP(to, from, from_pos);
  // If there is no matching position found, we compute the highest matched
  // position as the closest approximation
  while (to_pos < 0) {
    from_pos--;
    to_pos =
        TransformReplay::getMatchedLeafPosWithoutReplayCasP(to, from, from_pos);
  }
  output_[to] = to_pos;
}

void FindMappedPositions::propagateSibling(TensorView* from, TensorView* to) {
  auto from_pos = output_.at(from);
  NVF_CHECK(
      TransformReplay::fullSelfMatching(to, from),
      "Transformations in siblings ",
      from,
      " and ",
      to,
      " does not match with each other.");
  output_[to] = from_pos;
}

std::unordered_map<TensorView*, int64_t> getPositionsMappedTo(
    TensorView* reference_tv,
    int64_t reference_pos) {
  std::unordered_map<TensorView*, int64_t> mapped_positions;
  MaxLogicalDomainInfoSpanningTree tree(reference_tv, reference_pos);
  FindMappedPositions propagator(mapped_positions, reference_tv, reference_pos);
  tree.traverse(&propagator);
  return mapped_positions;
}

} // namespace

void inlineAllAt(
    TensorView* reference_tv,
    int64_t reference_pos,
    bool best_effort,
    const std::unordered_set<IterDomain*>& uninlinable_ids) {
  auto mapped_positions = getPositionsMappedTo(reference_tv, reference_pos);
  MaxPosCalculator calc(uninlinable_ids);
  for (auto pair : mapped_positions) {
    pair.first->inlineAt((int64_t)pair.second, best_effort, &calc);
  }
}

void inlineSelectedAt(
    const std::unordered_set<TensorView*>& selected,
    TensorView* reference_tv,
    int64_t reference_pos,
    bool best_effort,
    const std::unordered_set<IterDomain*>& uninlinable_ids) {
  auto mapped_positions = getPositionsMappedTo(reference_tv, reference_pos);
  MaxPosCalculator calc(uninlinable_ids);
  for (auto pair : mapped_positions) {
    if (selected.count(pair.first) > 0) {
      pair.first->inlineAt((int64_t)pair.second, best_effort, &calc);
    }
  }
}

} // namespace nvfuser<|MERGE_RESOLUTION|>--- conflicted
+++ resolved
@@ -195,57 +195,6 @@
     }
     return producer->nDims();
   } else {
-<<<<<<< HEAD
-    // First we find the consumer root IDs that map to the producer
-    auto c2p =
-        PairwiseLogicalDomainMap(producer, consumer).mapConsumerToProducer();
-    // Track the IDs involved in indexing in both producer and consumer
-    std::vector<Val*> consumer_root_indexing_ids;
-    std::vector<Val*> producer_logical_indexing_ids;
-    for (IterDomain* id : consumer->getMaybeRootDomain()) {
-      auto it = c2p.find(id);
-      if (it == c2p.end()) {
-        continue;
-      }
-      // These are the immediately mapped consumer root and producer logical
-      // IDs. This is a starting point for our later traversals, which will fill
-      // these sets out.
-      consumer_root_indexing_ids.push_back(it->first);
-      producer_logical_indexing_ids.push_back(it->second);
-    }
-
-    // Now traverse from the starting set (which, as noted above is a subset of
-    // either the producer logical or consumer root) to the target which is
-    // either the producer allocation domain or the consumer loop domain. These
-    // are the IDs that will actually affect indexing. Any other IDs can be
-    // skipped.
-    auto traverse = [](const std::vector<Val*>& start_domain,
-                       const std::vector<IterDomain*>& target_domain)
-        -> std::unordered_set<Val*> {
-      std::unordered_set<Val*> indexing_ids{
-          start_domain.begin(), start_domain.end()};
-      for ([[maybe_unused]] auto [expr, dir] : IRBFS::getExprsBetween(
-               start_domain,
-               {target_domain.begin(), target_domain.end()},
-               /*require_all_to_visited=*/false)) {
-        for (Val* v : expr->inputs()) {
-          if (auto* id = dynamic_cast<IterDomain*>(v)) {
-            indexing_ids.insert(id);
-          }
-        }
-        for (Val* v : expr->outputs()) {
-          if (auto* id = dynamic_cast<IterDomain*>(v)) {
-            indexing_ids.insert(id);
-          }
-        }
-      }
-      return indexing_ids;
-    };
-    std::unordered_set<Val*> producer_indexing_ids = traverse(
-        producer_logical_indexing_ids, producer->getMaybeAllocationDomain());
-    std::unordered_set<Val*> consumer_indexing_ids =
-        traverse(consumer_root_indexing_ids, consumer->getLoopDomain());
-=======
     std::optional<std::unordered_set<ValGroup>> loop_path_groups = std::nullopt;
     if (consumer->definition()->isA<MmaOp>()) {
       // We handle MmaOp specially here since it is currently the only operation
@@ -285,7 +234,6 @@
       loop_path_groups =
           std::unordered_set<ValGroup>(group_path.begin(), group_path.end());
     }
->>>>>>> f5f2ab55
 
     auto consumer_it = consumer->getLoopDomain().begin();
     for (const auto producer_pos : c10::irange(producer->nDims())) {
@@ -306,19 +254,11 @@
 
       IterDomain* c_id = *consumer_it;
 
-<<<<<<< HEAD
-      // If either ID is involved in indexing then we need to make sure they're
-      // both mapped in the inlining graph or that this is a special case
-      // covered by isAllowedID.
-      //
-      // For example, an MmaOp with no broadcasts could contain the following:
-=======
       // We can inline past positions in which both producer and consumer are
       // not connected to any mapped logical IterDomain pairs.
       //
       // For example, an MmaOp can be constructed as follows:
       //
->>>>>>> f5f2ab55
       //  tv0:
       //    root/logical: [ iS0, iS1 ]
       //    loop: [ iS0, bS7, iS1 ]
@@ -328,23 +268,6 @@
       //  tv2:
       //    root/logical/loop: [ iS4, iS5, rS6 ]
       //
-<<<<<<< HEAD
-      //  iS4 maps to iS0 so when producer==tv0 we inline past iS0. When
-      //  producer==tv1, iS4 doesn't map to anything in tv1 and is not used for
-      //  indexing, and bS8 is also not used in indexing (it's a loop broadcast)
-      //  so we inline past the first ID in that case also. Similarly, we inline
-      //  past iS5, iS2, and bS7.
-      if (!(consumer_indexing_ids.count(c_id) == 0 &&
-            producer_indexing_ids.count(p_id) == 0) &&
-          (!inliningGraph().disjointValSets().strictAreMapped(p_id, c_id) ||
-           !isAllowedID(
-               c_id,
-               consumer,
-               best_effort,
-               /*allow_reduction=*/true,
-               /*allow_vectorize=*/false,
-               /*allow_unmappable=*/true))) {
-=======
       //  iS4 maps to iS0 so when producer==tv0 we can inline past iS0. When
       //  producer==tv1, iS4 doesn't map to anything in tv1 and bS8 is a loop
       //  broadcast in that position so we inline past the first ID in that
@@ -378,7 +301,6 @@
               /*allow_reduction=*/true,
               /*allow_vectorize=*/false,
               /*allow_unmappable=*/true)) {
->>>>>>> f5f2ab55
         return producer_pos;
       }
 
