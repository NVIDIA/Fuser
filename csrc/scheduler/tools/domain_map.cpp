// clang-format off
/*
 * SPDX-FileCopyrightText: Copyright (c) 2023-present NVIDIA CORPORATION & AFFILIATES.
 * All rights reserved.
 * SPDX-License-Identifier: BSD-3-Clause
 */
// clang-format on
#include <scheduler/tools/domain_map.h>
#include <scheduler/utils.h>

namespace nvfuser {
namespace scheduler_tools {

namespace {
// Check if a root ID of a fusion input tensor that is indirectly
// accessed by ops such as torchGather needs to be mapped with
// a reference tensor. Select has a similar effect as squeeze as the
// indexed domain is removed, so the domain does not need to be mapped
// as long as the tensor is a fusion input. Similarly, in index_select
// and torchGather, if the output domain is a broadcast, it does not
// need to be mapped if not resolved.
bool canIgnoreIndexedInputDomainID(
    TensorView* input_tv,
    IterDomain* root_id,
    const ComputeAtMap& ca_map) {
  NVF_ERROR(input_tv->isFusionInput());
  for (auto use : input_tv->uses()) {
    if (auto select = dynamic_cast<SelectOp*>(use)) {
      if (root_id != select->getIndexedID()) {
        return false;
      }
    } else if (auto index_select = dynamic_cast<IndexSelectOp*>(use)) {
      // If the root_id is an indexed ID, and the consumer ID may be a
      // broadcast. In that case, nothing needs to be mapped if the
      // consumer broadcast is not resolved
      if (root_id != index_select->getIndexedID() ||
          !ca_map
               .getConcreteMappedID(
                   index_select->getConsumerOfIndexedID(),
                   IdMappingMode::PERMISSIVE)
               ->isBroadcast()) {
        return false;
      }
    } else if (auto gather = dynamic_cast<TorchGatherOp*>(use)) {
      // TODO: Remove this. Once slice is used for torchGather, this
      // should not be necessary. For now, it is necessary to not
      // break the existing torchGather tests
      if (!gather->exactSizes()) {
        continue;
      }
      // If the root_id is an indexed ID, and the consumer ID may be a
      // broadcast. In that case, nothing needs to be mapped if the
      // consumer broadcast is not resolved
      if (root_id != gather->getIndexedID() ||
          !ca_map
               .getConcreteMappedID(
                   gather->getConsumerOfIndexedID(), IdMappingMode::PERMISSIVE)
               ->isBroadcast()) {
        return false;
      }
    } else {
      // If the input TV is used by any other ops
      return false;
    }
  }

  return true;
}

// Grab all exact set mappings from consumer to producer domains of
// indexed accesses, e.g., index_select
std::unordered_multimap<
    std::shared_ptr<VectorOfUniqueEntries<IterDomain*>>,
    std::shared_ptr<VectorOfUniqueEntries<IterDomain*>>>
getIndexedConsumerToProducerMap(Fusion* fusion, const ComputeAtMap& ca_map) {
  std::unordered_multimap<
      std::shared_ptr<VectorOfUniqueEntries<IterDomain*>>,
      std::shared_ptr<VectorOfUniqueEntries<IterDomain*>>>
      indexed_id_map;

  for (auto expr : fusion->exprs()) {
    if (auto gather = dynamic_cast<TorchGatherOp*>(expr)) {
      auto p_id = gather->getIndexedID();
      auto c_id = gather->getConsumerOfIndexedID();
      indexed_id_map.emplace(
          ca_map.disjointSetOf(c_id, IdMappingMode::EXACT),
          ca_map.disjointSetOf(p_id, IdMappingMode::EXACT));
    } else if (auto index_select = dynamic_cast<IndexSelectOp*>(expr)) {
      auto p_id = index_select->getIndexedID();
      auto c_id = index_select->getConsumerOfIndexedID();
      indexed_id_map.emplace(
          ca_map.disjointSetOf(c_id, IdMappingMode::EXACT),
          ca_map.disjointSetOf(p_id, IdMappingMode::EXACT));
    } else {
      // Note there's no consumer ID for select. This means we can't
      // just propagate from consumers to indexed producers. It seems
      // it's necessary to schedule producers and consumers separately
      // in those cases.
      continue;
    }
  }

  return indexed_id_map;
}

} // namespace

DomainMap::DomainMap(Fusion* fusion) : fusion_(fusion), ca_map_(fusion) {
  tvs_with_rfactor_ = scheduler_utils::getTVsWithNonReductionRFactor(fusion);
}

// Determine if all IterDomains in input are mapped to the given tensor
bool DomainMap::areAllInputIdsMappedTo(TensorView* input_tv, TensorView* tv)
    const {
  // Get concrete IDs for input root or logical domain
  std::unordered_set<IterDomain*> in_concrete_ids;
  for (auto in_id : input_tv->getLogicalDomain()) {
    if (canIgnoreIndexedInputDomainID(input_tv, in_id, ca_map_)) {
      continue;
    }

    // Permissive map is required for the transpose scheduler to support cases
    // like T0[I0, b] + T1[b, I1]
    auto concrete =
        ca_map_.getConcreteMappedID(in_id, IdMappingMode::PERMISSIVE);

    if (!concrete->isBroadcast() && !in_id->isReduction()) {
      in_concrete_ids.insert(concrete);
    }
  }

  // Erase all input concrete IDs mapped to the output domain
  // Ignore unresolved broadcast dimensions
  eraseifInputMappedThroughRootDomainAndIndexing(
      in_concrete_ids, tv->getLogicalDomain());

  return in_concrete_ids.empty();
}

// Note: ideally we would want to check that reference_tv contains all iter
// domains in target_tv, so that transformation applied on reference_tv can be
// propagated to target_tv. But we don't have an easy way to check that. Instead
// of that, this function checks that all source iter domains involved in
// transformation on target_tv is covered by reference_tv. Source iter domains
// of TensorViews are IDs that doesn't have an definition and are producers of
// any IDs on the logical domain of the given TensorView.
//
// ------
//
// e.g 0.
//   T34 [i0, i1]
//   T185 [i0, b2, i1]     = broadcast(T34)
//   T192 [i0, b3(ex), i1] = expand(T185)
//   T198 [i0, b3(ex)*i1]  = reshape(T192)
//   output(T34)
//   output(T198)
//
// if we consider taking T34 as reference_tv. T198 is the target_tv. We can't
// replay T34's transform of merging all the dimensions to T198, since b3(ex)*i1
// can't be reversed. The check in this function would give us T34 with source
// i0, i1; where T198 would have source i0, b3, i1, where b3 isn't contained in
// T34. Hence we'll reject this reference_tv.
//
// ------
//
// e.g 1.
//   T0 [i0, i1]
//   T1 [i2, i0, i1]
//   T2 [i0*i1]      = reshape(T0)
//   T3 [b3, i0, i1] = broadcast(T0)
//   T4 [i2, i0, i1] = add(T1, T3)
//   output(T2)
//   output(T4)
//
// the example above should be able to pick T4 as reference_tv. T2's source i0,
// i1 are both contained by the source of T4, so this example could be scheduled
// as a single fusion.
bool DomainMap::areAllTargetIdsCoveredBy(
    TensorView* target_tv,
    TensorView* reference_tv) const {
  auto get_source_iter_domains = [this](TensorView* tv) {
    // traverse back to collect all disjoint set producer IDs for each ID in the
    // logical domain of tv.
    VectorOfUniqueEntries<std::shared_ptr<VectorOfUniqueEntries<IterDomain*>>>
        all_producer_sets;
    std::for_each(
        tv->getLogicalDomain().begin(),
        tv->getLogicalDomain().end(),
        [&](IterDomain* tv_logical_id) {
          all_producer_sets.pushBack(
              ca_map_.disjointSetOf(tv_logical_id, IdMappingMode::EXACT));
        });
    all_producer_sets.pushBack(
        ca_map_.getAllDisjointSetProducers(all_producer_sets));

    std::vector<IterDomain*> source_ids;
    // filtering all producer IDs with empty definition to get source iter
    // domains
    std::for_each(
        all_producer_sets.vector().begin(),
        all_producer_sets.vector().end(),
        [&source_ids,
         this](const std::shared_ptr<VectorOfUniqueEntries<IterDomain*>>&
                   producer_set_ptr) {
          IterDomain* producer_id = producer_set_ptr->front();
          if (ca_map_.uniqueExactDefinitions(producer_id).empty()) {
            source_ids.push_back(producer_id);
          }
        });
    return source_ids;
  };

  // this contains all source iter domain that's covered by reference_tv, so
  // it's safe for target_tv to have them.
  std::unordered_set<IterDomain*> covered_source_ids;
  for (IterDomain* source_id_ref : get_source_iter_domains(reference_tv)) {
    covered_source_ids.insert(source_id_ref);
  }
  // It's safe to have unmapped broadcast IterDomain. There're quite a few tests
  // expecting pointwise scheduler to handle this pattern
  for (IterDomain* id_out : target_tv->getLogicalDomain()) {
    if (id_out->isBroadcast()) {
      NVF_ERROR(
          id_out->definition() == nullptr ||
          id_out->definition()->isA<Resize>());

      // Note that ideally we should also be able to handle merge/split on
      // broadcast IDs, so we should really move this skip inside the loop below
      // `get_source_iter_domains(target_tv)` and skip broadcast source IDs.
      // currently we have the issue that split/merge does not preserve expanded
      // broadcasts, see issue: https://github.com/NVIDIA/Fuser/issues/1126
      covered_source_ids.insert(id_out);
    }
  }
  // Note: there's certain cases where it's safe to have dangling IDs,
  // e.g
  //   T34  [i0, i1]
  //   T185 [i0, b2, i1]     = broadcast(T34)
  //   T192 [i0, b3(ex), i1] = expand(T185)
  // It's safe to propagate T34 to T192, since b3(ex) is not involved in the
  // propagation. But this isn't generally safe. If the above example is changed
  // to e.g
  //   T34  [i0, i1]
  //   T185 [i0, b2, i1]     = broadcast(T34)
  //   T186 [i0, i4, i1]     = ones({i0, i4, i1})
  //   T193 [i0, i4, i1]     = add(T185, T186)
  // It's unsafe to propagate from T34 to T193, see issue
  // https://github.com/NVIDIA/Fuser/issues/3542

  // Check all source iter domain involved in producing target_tv
  for (IterDomain* source_id_out : get_source_iter_domains(target_tv)) {
    // NOTE: we use concrete id instead. This allows us to link indirect
    // broadcast. So in the example below: T2[i0, i1] = T0[i0, b0] + T1[i0, i1]
    // T3[i0, i9] = pad(T0[i0, b0])
    // We have i9 in T3
    //     -> source ID b0
    //     -> concrete map to i1
    // So T3 is contained by T2. See test `PointwiseTest.DomainMapPad1`
    auto concrete_source_id_out =
        ca_map_.getConcreteMappedID(source_id_out, IdMappingMode::PERMISSIVE);
    // if we find any source_id_out that's not contained, it's possible our
    // propagation would fail since transformation involving this iter domain
    // can't be resolved.
    // NOTE: WAR for #3653. Unsure if it's a right WAR.
    if (!getMappedInputConcreteID(covered_source_ids, concrete_source_id_out) &&
        !getMappedInputConcreteID(covered_source_ids, source_id_out)) {
      return false;
    }
  }
  return true;
}

// Reference domains must exactly match with the input domains. See
// also PR #661
IterDomain* DomainMap::getMappedInputConcreteID(
    const std::unordered_set<IterDomain*>& in_concrete_ids,
    IterDomain* out_id) const {
  auto in_concrete_id_iter = std::find_if(
      in_concrete_ids.begin(),
      in_concrete_ids.end(),
      [&](IterDomain* in_concrete_id) {
        return ca_map_.areMapped(in_concrete_id, out_id, IdMappingMode::EXACT);
      });
  if (in_concrete_id_iter != in_concrete_ids.end()) {
    return *in_concrete_id_iter;
  } else {
    return nullptr;
  }
}

// Erase input concrete ID if it is mapped to output ID
bool DomainMap::eraseIfMapped(
    std::unordered_set<IterDomain*>& in_concrete_ids,
    IterDomain* out_id) const {
  auto mapped_input_conrete_id =
      getMappedInputConcreteID(in_concrete_ids, out_id);
  if (mapped_input_conrete_id != nullptr) {
    in_concrete_ids.erase(mapped_input_conrete_id);
    return true;
  } else {
    return false;
  }
}

void DomainMap::eraseifInputMappedThroughRootDomainAndIndexing(
    std::unordered_set<IterDomain*>& in_ids,
    const std::vector<IterDomain*>& ids) const {
  // Use ComputeAtMap::getAllDisjointSetProducers to grab all producer
  // IDs through rfactor exprs
  VectorOfUniqueEntries<std::shared_ptr<VectorOfUniqueEntries<IterDomain*>>>
      exact_sets;
  std::for_each(ids.begin(), ids.end(), [&](IterDomain* id) {
    exact_sets.pushBack(ca_map_.disjointSetOf(id, IdMappingMode::EXACT));
  });

  // Traverse through indexed domains.
  const auto indexed_id_multimap =
      getIndexedConsumerToProducerMap(fusion_, ca_map_);

  VectorOfUniqueEntries<std::shared_ptr<VectorOfUniqueEntries<IterDomain*>>>
      all_exact_sets_covered;

  // Back traverses through the exact map and indexed
  // producer-consumer pairs
  for (auto current_sets = exact_sets; !current_sets.empty();) {
    auto producer_sets = ca_map_.getAllDisjointSetProducers(current_sets);
    all_exact_sets_covered.pushBack(producer_sets);

    current_sets.clear();

    // Further traversal if any of the new producer sets is a producer
    // of indexed domains
    for (const auto& producer_set : producer_sets) {
      auto indexed_id_multimap_range =
          indexed_id_multimap.equal_range(producer_set);
      for (auto producer_of_producer_it = indexed_id_multimap_range.first;
           producer_of_producer_it != indexed_id_multimap_range.second;
           ++producer_of_producer_it) {
        current_sets.pushBack(producer_of_producer_it->second);
      }
    }
  }

  for (const auto& exact_set_ptr : all_exact_sets_covered) {
    auto exact_concrete_id = ca_map_.getConcreteMappedID(
        exact_set_ptr->front(), IdMappingMode::EXACT);
    eraseIfMapped(in_ids, exact_concrete_id);
  }
}

// Find any id in domain that maps with target id
IterDomain* DomainMap::anyMapped(
    const std::vector<IterDomain*>& domain,
    IterDomain* target) const {
  for (auto id : domain) {
    if (ca_map_.areMapped(id, target, IdMappingMode::EXACT)) {
      return id;
    }
  }
  return nullptr;
}

// Determine if output TensorView is a valid reference tensor for this fusion.
// The reference tensor must map to all the iterDomains in each input and output
bool DomainMap::isValidReference(TensorView* tv) const {
  for (auto input_tv : ir_utils::filterByType<TensorView>(fusion_->inputs())) {
    if (input_tv->uses().empty()) {
      continue;
    }
    // TODO: Same backward traversal from tv is done for all input
    // tvs. Consider doing the analysis one for all inputs
    if (!areAllInputIdsMappedTo(input_tv, tv)) {
      return false;
    }
  }
  // The check on outputs are optional, transpose scheduler might propose a
  // secondary reference that only applies to a subset of IO tensors. Ideally we
  // should have a more robust check and consider the IO groups instead of
  // blindly skip outputs.
  for (auto output_tv :
       ir_utils::filterByType<TensorView>(fusion_->outputs())) {
    // no need to check for self.
    if (output_tv == tv) {
      continue;
    }
    if (!areAllTargetIdsCoveredBy(output_tv, tv)) {
      return false;
    }
  }
  return true;
}

<<<<<<< HEAD
=======
TensorView* PointwiseDomainMap::findReferenceTensor(
    int64_t minimum_num_axes) const {
  TensorView* result = nullptr;
  int64_t max_dims = -1;
  for (auto output_tv :
       ir_utils::filterByType<TensorView>(fusion_->outputs())) {
    if (isValidReference(output_tv) &&
        hasMinimumSize(output_tv, minimum_num_axes) &&
        !output_tv->isFusionInput()) {
      int64_t n_dims = scheduler_utils::nLogicalDims(output_tv);
      if (n_dims > max_dims) {
        result = output_tv;
        max_dims = n_dims;
      }
    }
  }
  return result;
}

>>>>>>> f9d0efaa
TensorView* TransposeDomainMap::findReferenceFor(
    const std::vector<TensorView*>& group) const {
  TensorView* result = nullptr;
  int64_t max_dims = -1;
  for (auto tv : group) {
    // since transpose scheduler have different set of reference, we skip IDs
    // coverage check of the reference on outputs of the fusion. Note that
    // this is not ideal, we would want to instead have reference tensor
    // checked against all its target IO tensors.
    // TODO: open an issue for this one. transpose scheduler is not supposed
    // to reuse pointwise_utils::DomainMap::isValidRefrence. This function is
    // too restrictive and doesn't align well with the scheme of transpose
    // scheduler
    if (isValidReference(tv)) {
      int64_t dims = scheduler_utils::nLogicalDims(tv);
      if (dims > max_dims) {
        result = tv;
        max_dims = dims;
      }
    }
  }
  return result;
}

IterDomain* TransposeDomainMap::getMappedAllocDimIn(
    TensorView* tv,
    IterDomain* root_dim) const {
  // Find the id mapped to `Allocation Domain`
  const auto& alloc_dom = tv->getMaybeAllocationDomain();
  IterDomain* mapped_id = nullptr;
  for (auto i : c10::irange(alloc_dom.size())) {
    if (ca_map_.areMapped(alloc_dom[i], root_dim, IdMappingMode::INNERMOST)) {
      mapped_id = alloc_dom[i];
      break;
    }
  }
  return mapped_id;
}

bool TransposeDomainMap::hasAtLeastTwoValidGroups(Fusion* fusion) {
  FusionGuard fg(fusion);
  TransposeDomainMap domain_map(fusion);
  auto grouped_inputs_outputs = domain_map.groupInputsOutputsByInnerDim();
  if (grouped_inputs_outputs.size() < 2) {
    return false;
  }
  auto ref1 = domain_map.findReferenceFor(grouped_inputs_outputs[0]);
  auto ref2 = domain_map.findReferenceFor(grouped_inputs_outputs[1]);
  if (ref1 == nullptr || ref2 == nullptr) {
    return false;
  }
  // reference 1 is the global reference, so it must have dim mapped the
  // innermost dim of both groups
  auto innermost2 = scheduler_utils::innerMostAllocDim(ref2);
  return domain_map.getMappedAllocDimIn(ref1, innermost2) != nullptr;
}

<<<<<<< HEAD
// scheduler assumes inner loop dimension on tv is an exact mapping, when the
// mapping cannot be resolved, we'll return a `-1`
=======
>>>>>>> f9d0efaa
int64_t TransposeDomainMap::getInnerLeafDim(
    TensorView* tv,
    IterDomain* root_dim) const {
  // TODO: ideally we should be mapping to loop domain directly here.
  // However, our current compute at map is constructed before loop domain is
  // transformed. So the mapping here would require a new compute at map to be
  // constructed from the updated fusion. We'll revisit this once our id graph
  // refactor is done.
  auto mapped_id = getMappedAllocDimIn(tv, root_dim);
  NVF_ERROR(
      mapped_id != nullptr,
      "Can not find ID mapped to ",
      root_dim,
      " in tensor ",
      tv);
  std::vector<Expr*> replay_exprs = StmtSort::getExprsBetween(
      {mapped_id}, {tv->getLoopDomain().begin(), tv->getLoopDomain().end()});
  // Project the root id to loop id. Similar to projectIdToRFactor.
  for (auto* expr : replay_exprs) {
    if (auto* split = dynamic_cast<Split*>(expr)) {
      if (split->in() == mapped_id) {
        if (split->inner()->extent()->isOneInt() &&
            !split->outer()->extent()->isOneInt()) {
          mapped_id = split->outer();
        } else {
          mapped_id = split->inner();
        }
      }
    } else if (auto* merge = dynamic_cast<Merge*>(expr)) {
      // Merge with size-1 dimension is not supposed to be here, reshape would
      // map this to a squeeze. This is a conservative assert, we can relaxed
      // it and support with mapping it to out.
      NVF_ERROR(
          !merge->inner()->extent()->isOneInt(),
          "merge with size-1 dimension is supposed to be translated to squeeze by reshape");
      if (merge->inner() == mapped_id) {
        mapped_id = merge->out();
      }
    } else if (auto* resize = dynamic_cast<Resize*>(expr)) {
      if (resize->in() == mapped_id) {
        mapped_id = resize->out();
      }
    }
  }

  // Find the position of the loop id
  const auto& dom = tv->getLoopDomain();
  for (auto i : c10::irange(dom.size())) {
    if (dom[i] == mapped_id) {
      return static_cast<int64_t>(i);
    }
  }
  return -1;
}

std::vector<std::vector<TensorView*>> TransposeDomainMap::
    groupInputsOutputsByInnerDim() const {
  std::vector<std::vector<TensorView*>> groups;
  auto output_tvs = ir_utils::filterByType<TensorView>(fusion_->outputs());
  auto input_tvs = ir_utils::filterByType<TensorView>(fusion_->inputs());
  std::unordered_set<TensorView*> grouped;
  std::array<decltype(input_tvs)*, 2> tv_filtered_groups = {
      &output_tvs, &input_tvs};
  for (auto tv_filtered_group : tv_filtered_groups) {
    for (auto tv : *tv_filtered_group) {
      if (tv->isFusionInput() && tv->uses().empty()) {
        continue;
      }
      if (grouped.count(tv) > 0) {
        continue;
      }
      groups.emplace_back(std::vector<TensorView*>{tv});
      grouped.emplace(tv);
      // We only want to grab the inner-most dimension, because we don't want
      // tensors with different inner-most dimension to be put in the same
      // group. For example, if we have:
      //   T2[i1, i3*i2] = relu(view(transpose(T1[i1, i2, i3])))
      // then we don't want T1 and T2 to be in the same group.
      //
      // But we don't want to check contiguity. For example, if we have:
      //   T1[i1, i2, i3] (contiguous) + T2[i1, i2, i3] (discontiguous)
      // Then we still want to T1 and T2 to be grouped together.
      auto group =
          scheduler_utils::getInputsOutputsWithInnerDim(tv, true, false);
      if (group.empty()) {
        // In case that the inner most dim of tv is not found (for example, tv
        // is a fusion input with only reductions), we just return a null
        // result which will tell the scheduler to reject the fusion
        return {};
      }
      for (auto member_tv : group) {
        if (grouped.count(member_tv) == 0) {
          grouped.emplace(member_tv);
          groups.back().emplace_back(member_tv);
        } else if (member_tv != tv) {
          // Ambiguous grouping. This should only happen at `canSchedule`, so
          // we just return a null result which will tell the scheduler to
          // reject the fusion
          return {};
        }
      }
    }
  }
  std::stable_sort(
      groups.begin(),
      groups.end(),
      [](const std::vector<TensorView*>& v1,
         const std::vector<TensorView*>& v2) { return v1.size() > v2.size(); });
  return groups;
}

IterDomain* TransposeDomainMap::getMappedInputConcreteID(
    const std::unordered_set<IterDomain*>& in_concrete_ids,
    IterDomain* out_id) const {
  auto in_concrete_id_iter = std::find_if(
      in_concrete_ids.begin(),
      in_concrete_ids.end(),
      [&](IterDomain* in_concrete_id) {
        return ca_map_.areMapped(
            in_concrete_id, out_id, IdMappingMode::PERMISSIVE);
      });
  if (in_concrete_id_iter != in_concrete_ids.end()) {
    return *in_concrete_id_iter;
  } else {
    return nullptr;
  }
}

} // namespace scheduler_tools
} // namespace nvfuser<|MERGE_RESOLUTION|>--- conflicted
+++ resolved
@@ -390,8 +390,6 @@
   return true;
 }
 
-<<<<<<< HEAD
-=======
 TensorView* PointwiseDomainMap::findReferenceTensor(
     int64_t minimum_num_axes) const {
   TensorView* result = nullptr;
@@ -411,7 +409,6 @@
   return result;
 }
 
->>>>>>> f9d0efaa
 TensorView* TransposeDomainMap::findReferenceFor(
     const std::vector<TensorView*>& group) const {
   TensorView* result = nullptr;
@@ -469,11 +466,6 @@
   return domain_map.getMappedAllocDimIn(ref1, innermost2) != nullptr;
 }
 
-<<<<<<< HEAD
-// scheduler assumes inner loop dimension on tv is an exact mapping, when the
-// mapping cannot be resolved, we'll return a `-1`
-=======
->>>>>>> f9d0efaa
 int64_t TransposeDomainMap::getInnerLeafDim(
     TensorView* tv,
     IterDomain* root_dim) const {
