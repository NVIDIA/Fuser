--- conflicted
+++ resolved
@@ -59,17 +59,14 @@
 };
 
 //! Define a schedule table to loop over all the heuristics in priority order.
-constexpr std::array<ScheduleHeuristic, 8> all_heuristics_in_priority_order = {
+constexpr std::array<ScheduleHeuristic, 9> all_heuristics_in_priority_order = {
     ScheduleHeuristic::NoOp,
     ScheduleHeuristic::Reduction,
     ScheduleHeuristic::Transpose,
     ScheduleHeuristic::PointWise,
-<<<<<<< HEAD
+    ScheduleHeuristic::InnerPersistent,
     ScheduleHeuristic::OuterPersistent,
-=======
-    ScheduleHeuristic::InnerPersistent,
     ScheduleHeuristic::InnerOuterPersistent,
->>>>>>> 8476a81a
     ScheduleHeuristic::Persistent,
     ScheduleHeuristic::Matmul};
 
