--- conflicted
+++ resolved
@@ -134,13 +134,8 @@
 
   // If zero dimensional or zero size, return default parameters
   if (TensorDomain::noReductions(
-<<<<<<< HEAD
-          TensorDomain::noBroadcasts(largest_out->domain()->domain()))
-          .empty() ||
-=======
           TensorDomain::noBroadcasts(largest_out->domain()->leaf()))
-              .size() == 0 ||
->>>>>>> 2a1a65b5
+              .empty() ||
       n_elems == 0) {
     auto vectorizable_inputs_outputs_entry = HeuristicSummaryEntry<
         HeuristicCompileTime::VectorizableInputsAndOutputs>(data_cache, []() {
