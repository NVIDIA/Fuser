// clang-format off
/*
 * SPDX-FileCopyrightText: Copyright (c) 2023-present NVIDIA CORPORATION & AFFILIATES.
 * All rights reserved.
 * SPDX-License-Identifier: BSD-3-Clause
 */
// clang-format on

#include <ATen/cuda/CUDAContext.h>
#include <debug.h>
#include <instrumentation.h>
#include <ir/printer.h>
#include <multidevice/utils.h>
#include <scheduler/cache_policy_refiner.h>
#include <scheduler/debug_utils.h>
#include <scheduler/mark_aliases.h>
#include <scheduler/pointwise.h>
#include <scheduler/reduction_utils.h>
#include <scheduler/registry_utils.h>
#include <scheduler/runtime_info.h>
#include <scheduler/tools/inlining.h>
#include <scheduler/utils.h>
#include <scheduler/vectorize_helper.h>

namespace nvfuser {

namespace {
// constexpr int64_t x_grid_limit = ((int64_t)1 << (int64_t)31) - (int64_t)1;
// Unused at the moment, commenting for clang tidy
constexpr int64_t kThreadX = 128;

class DomainMap : public pointwise_utils::DomainMap {
 public:
  using pointwise_utils::DomainMap::DomainMap;

  // The pointwise scheduler heuristics requires a minimum number of axes.
  // The output reference tensor should respect this requirement.
  TensorView* findReferenceTensorView(int64_t minimum_num_axes = 0) const {
    TensorView* result = nullptr;
    int64_t max_dims = -1;
    for (auto output_tv :
         ir_utils::filterByType<TensorView>(fusion_->outputs())) {
      if (isValidReference(output_tv) &&
          hasMinimumSize(output_tv, minimum_num_axes) &&
          !output_tv->isFusionInput()) {
        int64_t n_dims = pointwise_utils::nRootDims(output_tv);
        if (n_dims > max_dims) {
          result = output_tv;
          max_dims = n_dims;
        }
      }
    }
    return result;
  }

 private:
  bool hasMinimumSize(TensorView* tv, int64_t num_axes) const {
    NVF_ERROR(tv != nullptr);
    return (num_axes == 0 || (int64_t)tv->getLogicalDomain().size() > num_axes);
  }
};

// Class to handle expensive operations information and calculation of unroll
// factors
class ExpensiveOpInfo {
 public:
  ExpensiveOpInfo() : n_tanh_(0), n_exp_(0), n_reciprocal_(0) {}

  void analyzeFusion(Fusion* fusion) {
    for (auto expr : fusion->exprs()) {
      if (auto unary = dynamic_cast<UnaryOp*>(expr)) {
        switch (unary->getUnaryOpType()) {
          case UnaryOpType::Tanh:
            n_tanh_++;
            break;
          case UnaryOpType::Exp:
            n_exp_++;
            break;
          case UnaryOpType::Reciprocal:
            n_reciprocal_++;
            break;
          default:
            break;
        }
      }
    }
  }

  std::string toString() const {
    std::stringstream ss;
    ss << "ExpensiveOpInfo: {";
    ss << "n_tanh: " << n_tanh_ << ", ";
    ss << "n_exp: " << n_exp_ << ", ";
    ss << "n_reciprocal: " << n_reciprocal_ << "}";
    return ss.str();
  }

  int64_t getComputationFactor() const {
    auto factor =
        n_tanh_ * f_tanh_ + n_exp_ * f_exp_ + n_reciprocal_ * f_reciprocal_;
    factor = std::max(factor, 1);
    return factor;
  }

 private:
  // Number of each expensive operation in the fusion
  int n_tanh_;
  int n_exp_;
  int n_reciprocal_;

  // Empirical factors to consider the cost of each operation
  static constexpr int f_tanh_ = 4;
  static constexpr int f_exp_ = 1;
  static constexpr int f_reciprocal_ = 1;
};

// Get number of vectorizable non-outer broadcast inputs
// vectorizable_io_tvs: all vectorizable input and output tensor views
// break_point: the break point of the broadcast flags.
// If all the dims to the left of the break point are broadcast, then
// this tv is considered as an outer broadcast.
// Used to determine the influence of inputs on unroll factor.
// outer broadcast inputs are not counted since outer unroll is used
// and they are only loaded once regardless of the unroll factor due to
// the re-use across different unrolled iterations.
int64_t getNumOfNonOuterBcastInputs(
    std::vector<TensorView*> vectorizable_io_tvs,
    int64_t break_point) {
  auto isUsedByOuterBcast = [&break_point](TensorView* tv) {
    const auto& all_consumers = DependencyCheck::getAllDependentVals({tv});
    for (auto tv : all_consumers) {
      if (tv->definition()->isA<BroadcastOp>()) {
        const auto& bcast_flags =
            tv->definition()->as<BroadcastOp>()->getBroadcastDimFlags();

        if (std::all_of(
                bcast_flags.begin(),
                bcast_flags.begin() + break_point,
                [](bool flag) { return flag; })) {
          return true;
        }
      }
    }
    return false;
  };
  int64_t n_non_bcast_inputs = 0;
  for (auto tv : vectorizable_io_tvs) {
    if (tv->isFusionOutput()) {
      continue;
    }
    if (isUsedByOuterBcast(tv)) {
      continue;
    }
    n_non_bcast_inputs++;
  }
  return std::min(n_non_bcast_inputs, 1L);
}

int64_t getTargetUnrollFactor(
    Fusion* fusion,
    int64_t break_point,
    int64_t vectorization_bytes,
    std::vector<TensorView*> vectorizable_io_tvs) {
  // Calculate hardware bandwidth and required bytes in flight based on
  // little's law. bytes_in_flight = bandwidth * latency
  // H100, 32KB in flight @ 3352 GB/s = 9.5e-9 seconds
  constexpr float empirical_gmem_latency = 9.5e-9;
  const auto dev_prop = at::cuda::getCurrentDeviceProperties();
  float hardware_bandwidth = 2 * (dev_prop->memoryBusWidth / 8) *
      (float)dev_prop->memoryClockRate * 1e3;
  int64_t n_non_bcast_inputs =
      getNumOfNonOuterBcastInputs(vectorizable_io_tvs, break_point);
  int64_t required_bytes_in_flight =
      (int64_t)(empirical_gmem_latency * hardware_bandwidth);
  int64_t required_bytes_per_thread =
      required_bytes_in_flight / (int64_t)dev_prop->maxThreadsPerMultiProcessor;
  int64_t current_bytes_per_thread = vectorization_bytes * n_non_bcast_inputs;
  int64_t unroll_factor =
      std::max(1L, required_bytes_per_thread / current_bytes_per_thread);
  std::cout << "memoryBusWidth: " << dev_prop->memoryBusWidth
            << " memoryClockRate: " << dev_prop->memoryClockRate
            << " required_bytes_in_flight: " << required_bytes_in_flight
            << " required_bytes_per_thread: " << required_bytes_per_thread
            << " current_bytes_per_thread: " << current_bytes_per_thread
            << " unroll_factor: " << unroll_factor
            << " hardware_bandwidth: " << hardware_bandwidth << std::endl;
  // If unrolled, further check computation cost to increase overlap between
  // computation and memory access.
  if (unroll_factor > 1) {
    // Analyze the fusion to determine the number of expensive operations
    // When computation is expensive, increase unroll to have more overlap
    // between computation and memory access.
    ExpensiveOpInfo eops;
    eops.analyzeFusion(fusion);
    int64_t computation_factor = eops.getComputationFactor();
    unroll_factor *= computation_factor;
    std::cout << "computation_factor: " << computation_factor
              << " unroll_factor: " << unroll_factor << std::endl;
  }
  return unroll_factor;
}

} // namespace

std::unique_ptr<PointwiseParams> getPointwiseHeuristics(
    Fusion* fusion,
    SchedulerRuntimeInfo& runtime_info,
    HeuristicDataCache* data_cache) {
  FusionGuard fg(fusion);

  // Incase any buffer is of type DataType::Index
  const auto index_type = runtime_info.getIndexType();
  const auto dev_prop = at::cuda::getCurrentDeviceProperties();
  auto params = std::make_unique<PointwiseParams>();
  params->tag = "Pointwise heuristics";
  params->cparams.index_type = index_type;

  auto in_tvs = ir_utils::filterByType<TensorView>(fusion->inputs());

  auto domain_map_entry =
      HeuristicDataCacheEntry<HeuristicCompileTime::DomainMap>(
          data_cache,
          [fusion]() { return std::make_unique<DomainMap>(fusion); });
  const auto& domain_map = dynamic_cast<DomainMap&>(domain_map_entry.get());

  auto largest_out_entry =
      HeuristicDataCacheEntry<HeuristicCompileTime::ReferenceTensors>(
          data_cache, [&domain_map]() {
            std::vector<TensorView*> data{domain_map.findReferenceTensorView()};
            return std::make_unique<std::vector<TensorView*>>(std::move(data));
          });
  TensorView* largest_out = largest_out_entry.get()[0];

  NVF_ERROR(largest_out != nullptr);

  const int64_t device_multiprocessor_count =
      (int64_t)at::cuda::getCurrentDeviceProperties()->multiProcessorCount;

  // TODO: Set to 1?
  int64_t max_input_dtype_size = 2;

  for (auto inp : in_tvs) {
    max_input_dtype_size = std::max(
        max_input_dtype_size,
        (int64_t)dataTypeSize(inp->getDataType().value(), index_type));
  }

  auto logical_reorder_map_entry =
      HeuristicDataCacheEntry<HeuristicCompileTime::LogicalReorderMap>(
          data_cache, [&fusion, &largest_out]() {
            // NOTE: logical_reorder_map is only applied for fusion without view
            // op yet.
            if (!ir_utils::getViewOps(fusion).empty()) {
              return std::make_unique<std::unordered_map<int64_t, int64_t>>();
            }
            return std::make_unique<std::unordered_map<int64_t, int64_t>>(
                scheduler_utils::maybeLogicalReorderAsAllocationMap(
                    largest_out));
          });
  const std::unordered_map<int64_t, int64_t>& logical_reorder_map =
      logical_reorder_map_entry.get();

  auto ref_root = largest_out->getLogicalDomain();
  // reorder of root to align with logical map should always help with indexing,
  // even when vectorization isn't used.
  if (!logical_reorder_map.empty()) {
    ref_root = TensorDomain::orderedAs(ref_root, logical_reorder_map);
  }
  // We always cacheBefore output at the beginning of the scheduling. And after
  // cacheBefore, the reference tensor will have all reduction IDs removed.
  ref_root = TensorDomain::noDevices(TensorDomain::noReductions(ref_root));

  std::vector<int64_t> elem_counts(ref_root.size(), 1);
  int64_t n_elems = 1;
  for (size_t ref_i = 0; ref_i < ref_root.size(); ref_i++) {
    auto inferred_val =
        runtime_info.expressionEvaluator().evaluate(ref_root[ref_i]->extent());
    NVF_ERROR(
        inferred_val.hasValue(),
        "Error inferring size for pointwise scheduler: ",
        ref_root[ref_i]->extent()->toInlineString());
    elem_counts[ref_i] = inferred_val.as<int64_t>();
    n_elems *= elem_counts[ref_i];
  }

  // If zero dimensional or zero size, return default parameters
  if (TensorDomain::noDevices(
          TensorDomain::noReductions(
              TensorDomain::noBroadcasts(largest_out->getLoopDomain())))
          .empty() ||
      n_elems == 0) {
    auto vectorizable_inputs_outputs_entry = HeuristicDataCacheEntry<
        HeuristicCompileTime::VectorizableInputsAndOutputs>(data_cache, []() {
      return std::make_unique<std::vector<TensorView*>>();
    });
    vectorizable_inputs_outputs_entry.get();

    auto broadcast_info = HeuristicDataCacheEntry<
        HeuristicCompileTime::BroadcastMultiples>(data_cache, []() {
      return std::make_unique<scheduler_utils::BroadcastMultipleInformation>();
    });
    broadcast_info.get();

    vectorize_helper::getVectorizationFactor(
        runtime_info, largest_out, data_cache, 0);

    // All cache entries that are expected to be generated in the pointwise
    // scheduler by registry.cpp::HeuristicDataCache::validate() must be created
    // before hitting this return.
    auto pwise_params = std::make_unique<PointwiseParams>();
    pwise_params->tag = "Pointwise heuristics";
    pwise_params->cparams.index_type = index_type;
    return pwise_params;
  }

  // Find all vectorizable inputs/outputs
  auto vectorizable_inputs_outputs_entry = HeuristicDataCacheEntry<
      HeuristicCompileTime::VectorizableInputsAndOutputs>(
      data_cache, [&largest_out]() {
        return std::make_unique<std::vector<TensorView*>>(
            scheduler_utils::getInputsOutputsWithInnerDim(
                largest_out, true, true));
      });

  constexpr int64_t kSixteen = 16; // clang tidy
  auto max_vect_factor = kSixteen / max_input_dtype_size;
  // Don't vectorize at the cost of getting a full wave on the GPU
  if (n_elems < device_multiprocessor_count * kThreadX && max_vect_factor > 1) {
    max_vect_factor = std::min(
        max_vect_factor,
        ceilDiv(n_elems, device_multiprocessor_count * kThreadX));
  }

  // See pointwise.h to understand what we're doing for this 2D analysis.
  // Ideal break point location
  int break_point = 0;

  // If break_point, mark if BIDy and BIDx should be positionally reversed
  // relative to root domains
  bool flip_grid_binding = false;

  // Elements on the right of break point (without break point all are on the
  // right)
  int64_t right_elem_count = 0;

  int64_t bdimx = kThreadX;

  // bdimy may be used if the right side of the break point is not large and we
  // need to expand block level parallelism into the left side of the break
  // point.
  int64_t bdimy = 1;

  // In 2D scheduler gdim_left is used to parallelize the left side of the break
  // point.
  int64_t gdim_left = 1;

  // gdim_right is used if there's too much parallelization in the right side of
  // the break point. We will expand grid parallelization into the right side of
  // the break point with gdim_left and use gdim_right for the left side of the
  // break point.
  int64_t gdim_right = 1;

  auto broadcast_info = HeuristicDataCacheEntry<
      HeuristicCompileTime::BroadcastMultiples>(
      data_cache, [&largest_out, &index_type]() {
        return std::make_unique<scheduler_utils::BroadcastMultipleInformation>(
            scheduler_utils::getBroadcastMultiples(largest_out, index_type));
      });

  auto& view_disjoint_sets = broadcast_info.get().view_disjoint_set_ids;
  auto& broadcast_byte_multiples = broadcast_info.get().broadcast_multiples;
  NVF_ERROR(broadcast_byte_multiples.size() == ref_root.size());

  int64_t dtype_sum = 0;
  for (auto inp : ir_utils::filterByType<TensorView>(fusion->inputs())) {
    dtype_sum += (int64_t)dataTypeSize(inp->getDataType().value(), index_type);
  }
  for (auto out : ir_utils::filterByType<TensorView>(fusion->outputs())) {
    dtype_sum += (int64_t)dataTypeSize(out->getDataType().value(), index_type);
  }

  // Indicates whether we have an outer broadcast or not
  bool is_outer_broadcast = false;
  { // Figure out break point position. Empty scope, consider moving to a
    // separate function.
    //
    // How much would this transfer cost if it was done as a 1-D schedule
    int64_t transfer_size_1d = 1;

    for (const auto i : c10::irange(ref_root.size())) {
      transfer_size_1d = transfer_size_1d * elem_counts[i] * dtype_sum;
    }

    // If there isn't very much parallelism available, just use 1D scheduler
    if (n_elems * 2 > device_multiprocessor_count * kThreadX) {
      int64_t min_total_transfer = std::numeric_limits<int64_t>::max();

      // Don't check the inner most dimension, scheduler assumes there's always
      // an rhs
      for (const auto break_point_i : c10::irange((int64_t)ref_root.size())) {
        // If break point is incoherent with view, don't consider breaking here.
        if (!scheduler_utils::breakIsDisjoint(
                view_disjoint_sets, break_point_i)) {
          continue;
        }

        // Number of elements in the right side of reference tv with
        // break_point_i
        int64_t cur_right_elem_count = 1;
        for (const auto right_i : c10::irange(break_point_i, ref_root.size())) {
          cur_right_elem_count = cur_right_elem_count * elem_counts[right_i];
        }

        auto cur_left_elem_count = n_elems / cur_right_elem_count;
        if (cur_left_elem_count <= 1) {
          continue;
        }

        auto lhs_byte_multiple =
            broadcast_byte_multiples[break_point_i].lhs_multiple;
        auto rhs_byte_multiple =
            broadcast_byte_multiples[break_point_i].rhs_multiple;

        // Estimate transfer cost with this break point
        int64_t cur_transfer_size = 1;
        int64_t right_transfer_size = 1;

        for (const auto left_i : c10::irange(break_point_i)) {
          cur_transfer_size =
              cur_transfer_size * elem_counts[left_i] * lhs_byte_multiple;
        }

        for (const auto right_i : c10::irange(break_point_i, ref_root.size())) {
          right_transfer_size =
              right_transfer_size * elem_counts[right_i] * rhs_byte_multiple;
        }
        cur_transfer_size *= right_transfer_size;

        //  Continue if this break point doesn't save at least 10% of 1D
        //  scheduling or isn't better than previous break_points found.
        if (cur_transfer_size >= min_total_transfer ||
            cur_transfer_size * 10 >= transfer_size_1d * 9) {
          continue;
        }

        // Need to be able to parallelize, don't use break if there's not
        // at least an unrolled warp.
        if (ceilDiv(cur_right_elem_count, max_vect_factor) <=
            at::cuda::getCurrentDeviceProperties()->warpSize) {
          continue;
        }

        // If outer broadcast, or balanced broadcast:
        if (lhs_byte_multiple <= rhs_byte_multiple &&
            // If right transfer size is bigger than half of L2
            at::cuda::getCurrentDeviceProperties()->l2CacheSize <
                right_transfer_size * 2) {
          // flip BIDx and BIDy bindings
          flip_grid_binding = true;
        } else {
          flip_grid_binding = false;
        }
        // Min transfer found, start setting values
        bdimx =
            std::min(ceilDiv(cur_right_elem_count, max_vect_factor), kThreadX);
        bdimy = 1;
        // Put remainder in bdimy if there's at least a wave of grid level
        // parallelism.
        if (cur_left_elem_count > device_multiprocessor_count) {
          bdimy = kThreadX / bdimx;
        }
        auto remainder_left = ceilDiv(cur_left_elem_count, bdimy);
        auto remainder_right =
            ceilDiv(cur_right_elem_count, bdimx * max_vect_factor);
        // Use this break point
        break_point = static_cast<int>(break_point_i);
        min_total_transfer = cur_transfer_size;
        right_elem_count = cur_right_elem_count;

        gdim_left = remainder_left;
        gdim_right = remainder_right;

        // when lhs byte multiple is smaller than rhs byte multiple,
        // there is broadcast in the lhs, which is outer broadcast.
        is_outer_broadcast = lhs_byte_multiple < rhs_byte_multiple;
      }
    }
  }

  params->vectorization_factor = std::min(
      max_vect_factor,
      vectorize_helper::getVectorizationFactor(
          runtime_info,
          largest_out,
          data_cache,
          break_point,
          logical_reorder_map));

<<<<<<< HEAD
  int64_t vectorization_bytes =
      params->vectorization_factor * max_input_dtype_size;

  int64_t empirical_unroll = getTargetUnrollFactor(
      fusion,
      break_point,
      vectorization_bytes,
      vectorizable_inputs_outputs_entry.get());
  // limit unroll factor when n_elems is small (e.g. less than 16K x 4K on
  // H100) to use at least 8 waves to benefit from Thread-Level-Parallelism.
  // Ideally, target wave depends on hardware, when computation latency is
  // close to memory latency a smaller wave can be used.
  const int64_t target_waves = 8L;
  int64_t max_block_per_sm =
      (int64_t)dev_prop->maxThreadsPerMultiProcessor / kThreadX;
  int64_t total_blocks = break_point > 0
      ? gdim_left * gdim_right
      : ceilDiv(n_elems / max_vect_factor, kThreadX);
  int64_t n_waves_wo_unroll =
      ceilDiv(total_blocks, max_block_per_sm * device_multiprocessor_count);
  int64_t n_elems_limited_unroll =
      scheduler_utils::roundUpPow2(ceilDiv(n_waves_wo_unroll, target_waves));
  std::cout << "n_elems_limited_unroll: " << n_elems_limited_unroll
            << " empirical_unroll: " << empirical_unroll
            << " total_blocks: " << total_blocks
            << " total_blocks: " << total_blocks
            << " total_blocks: " << total_blocks
            << " n_waves_wo_unroll: " << n_waves_wo_unroll << std::endl;
  // limit unroll factor to ensure we have enough blocks for thread level
  // parallelism don't unroll when unroll factor is limited and split is not
  // divisible.
  if (n_elems_limited_unroll < empirical_unroll) {
    bool divisible_split = break_point > 0
        ? (right_elem_count % (params->vectorization_factor * bdimx) == 0)
        : (n_elems % (params->vectorization_factor * kThreadX) == 0);
    n_elems_limited_unroll = divisible_split ? n_elems_limited_unroll : 1;
=======
  // preserve the old heuristic where unroll is used only when vectorization is
  // not used. should allow to use both unroll and vectorization together in
  // heuristics tuning.
  if (params->vectorization_factor == 1) {
    auto total_unroll = scheduler_utils::safeDiv(
        max_vect_unroll_factor, params->vectorization_factor);
    // for 1D scheduler, unroll the inner dimension
    // since there is no outer dimension.
    if (break_point == 0) {
      params->unroll_factor_inner = total_unroll;
      params->unroll_factor_outer = 1L;
    } else {
      // for 2D scheduler, unroll the outer dimension
      // to prioritize resue across different rows, will
      // be revised in heuristics tuning, e.g. unroll different
      // dims based on the broadcast dimension.
      params->unroll_factor_inner = 1L;
      params->unroll_factor_outer = total_unroll;
    }
>>>>>>> c02e7ee1
  }
  int64_t unroll_factor = std::min(n_elems_limited_unroll, empirical_unroll);

  if (is_outer_broadcast) {
    params->unroll_factor_outer = unroll_factor;
  } else {
    params->unroll_factor_inner = unroll_factor;
  }
  gdim_left = ceilDiv(gdim_left, params->unroll_factor_outer);
  gdim_right = ceilDiv(gdim_right, params->unroll_factor_inner);

  NVF_ERROR(right_elem_count > 0 || break_point == 0);
  NVF_ERROR(!(bdimy > 1 && gdim_right > 1));

  params->break_point = break_point;
  params->flip_grid_binding = flip_grid_binding;
  params->split_block = bdimy > 1;

  params->lparams.bind(bdimx, ParallelType::TIDx);
  if (params->split_block) {
    params->lparams.bind(bdimy, ParallelType::TIDy);
  }
  if ((flip_grid_binding && gdim_right > 65535) ||
      (!flip_grid_binding && gdim_left > 65535)) {
    params->split_grid_y_dim = true;
  }

  if (isDebugDumpEnabled(DebugDumpOption::SchedulerDebug)) {
    debug() << "\n===== Pointwise Stats ========\n"
            << "num_elems: " << n_elems << "\n"
            << "elem_counts: " << elem_counts << "\n"
            << "max_input_dtype_size: " << max_input_dtype_size << "\n"
            << "unroll_factor_inner: " << params->unroll_factor_inner
            << std::endl
            << "unroll_factor_outer: " << params->unroll_factor_outer
            << std::endl
            << "vectorize_factor: " << params->vectorization_factor << std::endl
            << "\n"
            << "logical_reorder_map: ";
    for (auto [i, j] : logical_reorder_map) {
      debug() << "(" << i << ", " << j << "), ";
    }
    debug() << "\nbroadcast_byte_multiples: ";
    for (auto multiple : broadcast_byte_multiples) {
      debug() << "(" << multiple.lhs_multiple << ", " << multiple.rhs_multiple
              << "), ";
    }
    debug() << "\nLHS elems: "
            << (right_elem_count > 0 ? n_elems / right_elem_count : 0)
            << " RHS elems: " << right_elem_count << std::endl;
    debug() << std::endl;
    debug() << params->toString() << std::endl;
  }

  return params;
}

// Return reference tensor view.
TensorView* getReferenceTensorView(Fusion* fusion) {
  FusionGuard fg(fusion);
  DomainMap domain_map(fusion);
  auto reference_tv = domain_map.findReferenceTensorView();
  return reference_tv;
}

//! Utility for canSchedule interface to check if this fusion has
//!  a fully broadcasted reference tensor, which is necessary for
//!  the pointwise scheduler.
bool hasReferenceTensorView(Fusion* fusion) {
  return getReferenceTensorView(fusion) != nullptr;
}

bool PointWiseScheduler::canScheduleCompileTime(Fusion* fusion) {
  if (scheduler_utils::isResharding(fusion)) {
    FUSER_PERF_SCOPE("PointWiseScheduler::canScheduleCompileTime");
    scheduler_debug_utils::canScheduleRejectReason(
        schedulerType(), "Fusion is resharding.");
    return false;
  }

  // Currently using the same path as the scheduler
  // to eliminate mismatch between canSchedule and
  // schedule pointwise.
  if (!hasReferenceTensorView(fusion)) {
    scheduler_debug_utils::canScheduleRejectReason(
        schedulerType(), "cannot find reference tensor");
    return false;
  }

  // Check that inputs of all select/gather-like ops are fusion inputs
  if (registry_utils::rejectScheduleForMemoryPromotion(
          fusion, schedulerType())) {
    return false;
  }

  if (!ir_utils::getViewOps(fusion).empty()) {
    ComputeAtMap ca_map(fusion);
    if (registry_utils::requiresForwardViewReplay(fusion, ca_map)) {
      scheduler_debug_utils::canScheduleRejectReason(
          schedulerType(), "Fusion requires view being reversible.");
      return false;
    }
  }

  if (ir_utils::hasAnyReductionOps(fusion)) {
    scheduler_debug_utils::canScheduleRejectReason(
        schedulerType(), "no support for reduction ops");
    return false;
  }

  if (registry_utils::hasNonUniqueBcast(fusion)) {
    scheduler_debug_utils::canScheduleRejectReason(
        schedulerType(),
        "Broadcasting dimension might be broadcasting to multiple sizes.");
    return false;
  }

  return true;
}

// TODO: Inline intermediate operations (avoid inlining unrolled/vectorized
// input/output caches)
void schedulePointwise(Fusion* fusion, const PointwiseParams* pparams) {
  FusionGuard fg(fusion);

  // Make sure we don't have global memory set on intermediate tensors from
  // fusion segmentation
  scheduler_utils::clearMemorySpace(fusion);

  // Cache inputs
  auto cached_inputs = scheduler_utils::cacheInputs(fusion, true);

  // Cache and fork outputs
  auto cached_outputs = scheduler_utils::cacheAndForkOutputs(fusion, true);

  scheduler_utils::prepareForMemoryTypePromotion(fusion);

  refineCachePolicy(fusion);

  std::vector<TensorView*> input_tvs;
  {
    auto filtered_tvs = ir_utils::filterByType<TensorView>(fusion->inputs());
    // Remove hanging tensor views
    for (auto tv : filtered_tvs) {
      if (tv->uses().empty()) {
        continue;
      }
      input_tvs.push_back(tv);
    }
  }
  auto output_tvs = ir_utils::filterByType<TensorView>(fusion->outputs());

  int64_t max_dims = 0;
  for (auto inp : input_tvs) {
    max_dims = std::max(pointwise_utils::nRootDims(inp), max_dims);
  }

  for (auto out : output_tvs) {
    max_dims = std::max(pointwise_utils::nRootDims(out), max_dims);
  }

  // If everything is zero dim tensors, just return.
  if (max_dims == 0) {
    return;
  }

  TensorView* reference_tv = getReferenceTensorView(fusion);

  NVF_ERROR(
      reference_tv != nullptr,
      "Could not find a fully broadcasted output to reference schedule on.");

  scheduler_utils::moveNonConcretizedBroadcastInnermost(fusion, {reference_tv});

  int64_t num_device_dims = numDeviceDims(reference_tv);
  int64_t device_aware_break_point = pparams->break_point + num_device_dims;

  // Positions of rhs and lhs after merging all dimensions.
  int64_t rhs_i = -1;
  int64_t lhs_i = -1;

  if (!ir_utils::getViewOps(fusion).empty()) {
    ComputeAtMap ca_map(fusion);
    // Propagate reshape transforms through the graph, expecially the reference.
    scheduler_utils::propagateReshapeTransforms(fusion, ca_map);

    // Reorder reference_tv after propagating the view operation. This will
    // reorder for better merging.
    reference_tv->reorder(
        scheduler_utils::domainReorderAsLogicalMap(reference_tv));
    // Reorder so that DeviceDims are in front
    reorderDIDToFront(reference_tv);

    // Break point is relative to logical domain, find the loop domain ID's in
    // the left/right side, we really need the values in domain, but easiest way
    // to do this is with Dependency check which will grab all intermediate
    // values too.
    auto lhs_all_vals = DependencyCheck::getAllValsBetween(
        {reference_tv->getLogicalDomain().begin(),
         reference_tv->getLogicalDomain().begin() + device_aware_break_point},
        {reference_tv->getLoopDomain().begin() + num_device_dims,
         reference_tv->getLoopDomain().end()});

    std::unordered_set<Val*> lhs_all_vals_set(
        lhs_all_vals.begin(), lhs_all_vals.end());

    auto rhs_all_vals = DependencyCheck::getAllValsBetween(
        {reference_tv->getLogicalDomain().begin() + device_aware_break_point,
         reference_tv->getLogicalDomain().end()},
        {reference_tv->getLoopDomain().begin() + num_device_dims,
         reference_tv->getLoopDomain().end()});

    std::unordered_set<Val*> rhs_all_vals_set(
        rhs_all_vals.begin(), rhs_all_vals.end());

    // Make sure lhs and rhs groups are disjoint.
    for (auto lhs_val : lhs_all_vals) {
      if (rhs_all_vals_set.count(lhs_val) != 0) {
        std::ostringstream os;
        IrTransformPrinter printer(os);
        printer.printTransforms(reference_tv);
        NVF_THROW(
            "Error in pointwise scheduler. LHS and RHS of the 2D scheduler are not disjoint. ",
            lhs_val->toString(),
            " belongs to both. device_aware_break_point = ",
            device_aware_break_point,
            ". reference_tv = ",
            reference_tv->toString(),
            " and its transforms are:\n",
            os.str());
      }
    }
    NVF_ERROR(
        !rhs_all_vals.empty(),
        "Expecting at least one dimension in the RHS of the pointwise scheduler.");

    // Merge rhs, then lhs.
    IterDomain* rhs_id = nullptr;
    IterDomain* lhs_id = nullptr;
    auto ndims = reference_tv->nDims();
    for (auto i : c10::irange(ndims)) {
      // Merge from right to left
      auto pos = ndims - 1 - i;
      auto id = reference_tv->axis(pos);
      if (lhs_all_vals_set.count(id) > 0) {
        if (lhs_id == nullptr) {
          lhs_id = id;
          lhs_i = pos;
        } else {
          reference_tv->merge(pos, lhs_i);
          lhs_i = pos;
          if (rhs_i > lhs_i) {
            rhs_i--;
          }
        }
      } else if (rhs_all_vals_set.count(id) > 0) {
        if (rhs_id == nullptr) {
          rhs_id = id;
          rhs_i = pos;
        } else {
          reference_tv->merge(pos, rhs_i);
          rhs_i = pos;
          if (lhs_i > rhs_i) {
            lhs_i--;
          }
        }
      }
    }
    // Find the iter domains that should be in the lhs, and rhs.
  } else {
    // Don't need to worry about view transformations, just merge reference tv
    // as we normally would.

    std::unordered_map<int64_t, int64_t> logical_reorder_map =
        scheduler_utils::maybeLogicalReorderAsAllocationMap(reference_tv);
    if (!logical_reorder_map.empty()) {
      reference_tv->reorder(logical_reorder_map);
    }
    reorderDIDToFront(reference_tv);

    // Merge right side of break point
    for (int64_t i = reference_tv->nDims(); i > device_aware_break_point; i--) {
      auto axis_i = i - 1;
      if (rhs_i == -1) {
        rhs_i = axis_i;
      } else {
        reference_tv->merge(axis_i, rhs_i);
        rhs_i = axis_i;
      }
    }
    if (rhs_i >= 0) {
      // If there's an rhs
      reference_tv->reorder({{rhs_i, -1}});
    }

    // Merge left side of break point
    for (int64_t i = device_aware_break_point; i > num_device_dims; i--) {
      auto axis_i = i - 1;
      if (lhs_i == -1) {
        lhs_i = axis_i;
      } else {
        reference_tv->merge(axis_i, lhs_i);
        lhs_i = axis_i;
      }
    }
  }

  int64_t unswitch_pos = 0;
  IterDomain* vectorize_id = nullptr;
  if (pparams->break_point) {
    // 2D parallelization scheme
    NVF_ERROR(rhs_i >= 0 && lhs_i >= 0);

    // Right (inner merged) dimension is at inner most position, left (outer
    // merged) dimension is at lhs_i. Order as [lhs_i, rhs_i, unmerged...]
    reference_tv->reorder({{lhs_i, 0}, {-1, 1}});

    // vectorization without unroll
    if (pparams->unroll_factor_outer == 1 &&
        pparams->unroll_factor_inner == 1 &&
        pparams->vectorization_factor > 1) {
      reference_tv->split(1, pparams->vectorization_factor);
      reference_tv->split(1, NamedScalar::getParallelDim(ParallelType::TIDx));
      reference_tv->split(0, 1);
      // [outer, Unswitch | i-remainder, TIDx, Vectorization]
      // Here and in the following comments:
      // prefix [i] represent inner dimension
      // prefix [o] represent inner dimension
      // [|] separates the outer and inner dimensions
      reference_tv->axis(1)->parallelize(ParallelType::Unswitch);
      reference_tv->axis(3)->parallelize(ParallelType::TIDx);
      // Vectorization are propagated separately
      vectorize_id = reference_tv->axis(4);

      // [outer, Unswitch | i-remainder, TIDx, Vectorization]
      // To make consistent with unrolling:
      reference_tv->reorder({{1, 2}, {2, 1}, {3, 4}, {4, 3}});
      //[outer | i-remainder, Unswitch, Vectorization, TIDx]
    } else {
      // [outer | inner]
      if (pparams->vectorization_factor > 1) {
        reference_tv->split(1, pparams->vectorization_factor);
      }
      // [outer | i-remainder, Vect]
      reference_tv->split(1, NamedScalar::getParallelDim(ParallelType::TIDx));
      // [outer | i-remainder, TIDx, Vect]

      if (pparams->unroll_factor_inner > 1) {
        reference_tv->split(1, pparams->unroll_factor_inner);
      }
      // [outer| i-remainder, i-Unroll, TIDx, Vect]

      if (pparams->unroll_factor_outer > 1) {
        reference_tv->split(0, pparams->unroll_factor_outer);
      }
      // [o-remainder, o-Unroll, | i-remainder, i-Unroll, TIDx, Vect]

      reference_tv->split(0, 1);
      // [o-remainder, Unswitch, o-Unroll | i-remainder, i-Unroll, TIDx, Vect]

      int i_remainder_pos = pparams->unroll_factor_outer > 1 ? 3 : 2;
      reference_tv->reorder({{i_remainder_pos, 1}});
      // [o-remainder, i-remainder, Unswitch, o-Unroll, i-Unroll, TIDx, Vect]

      reference_tv->axis(2)->parallelize(ParallelType::Unswitch);
      // Here we do not set axis(3)->parallelize(Unroll) because we do not want
      // it to be propagated. We manually unroll by splitting the inline
      // propagation process into two steps:
      // step 1: inline at the unswitch position for cached inputs and outputs
      // step 2: inline at the inner most dim for the rest of the graph
      int tidx_pos = 3;
      if (pparams->unroll_factor_inner > 1) {
        tidx_pos++;
      }
      if (pparams->unroll_factor_outer > 1) {
        tidx_pos++;
      }
      reference_tv->axis(tidx_pos)->parallelize(ParallelType::TIDx);
      if (pparams->vectorization_factor > 1) {
        // can't use {-1}, there may be deviceId
        vectorize_id = reference_tv->axis(tidx_pos + 1);
      }
      // [o-remainder, i-remainder, Unswitch, o-Unroll, i-Unroll, TIDx, Vect]
    }

    // Move out of the way to furthest left point
    reference_tv->reorder({{1, 0}});
    // [i-remainder, o-remainder, Unswitch, o-Unroll, i-Unroll, TIDx, Vect]
    if (pparams->split_block) {
      reference_tv->split(1, NamedScalar::getParallelDim(ParallelType::TIDy));
      // [i-remainder, o-remainder, TIDy, Unswitch, o-Unroll, i-Unroll, TIDx,
      // Vect]
      if (pparams->flip_grid_binding) {
        // [BIDy | BIDx, TIDy | Unswitch, o-Unroll, i-Unroll, TIDx, Vect]
        reference_tv->axis(1)->parallelize(ParallelType::BIDx);
        reference_tv->axis(2)->parallelize(ParallelType::TIDy);
        if (pparams->split_grid_y_dim) {
          // [i-remainder, BIDy{65535} | BIDx, TIDy | Unswitch, o-Unroll,
          // i-Unroll, TIDx, Vect]
          reference_tv->split(0, 65535);
          reference_tv->axis(1)->parallelize(ParallelType::BIDy);
          unswitch_pos = 5;
        } else {
          reference_tv->axis(0)->parallelize(ParallelType::BIDy);
          unswitch_pos = 4;
        }
      } else {
        // [BIDx | BIDy TIDy | Unswitch, o-Unroll, i-Unroll, TIDx, Vect]
        reference_tv->axis(0)->parallelize(ParallelType::BIDx);
        reference_tv->axis(2)->parallelize(ParallelType::TIDy);
        if (pparams->split_grid_y_dim) {
          // [BIDx | i-remainder, BIDy{65535}, TIDy | Unswitch, o-Unroll,
          // i-Unroll, TIDx, Vect]
          reference_tv->split(1, 65535);
          reference_tv->axis(2)->parallelize(ParallelType::BIDy);
          unswitch_pos = 5;
        } else {
          reference_tv->axis(1)->parallelize(ParallelType::BIDy);
          unswitch_pos = 4;
        }
      }
    } else {
      // [BIDy | BIDx | Unswitch, Unroll, TIDx, Vect]
      if (pparams->flip_grid_binding) {
        // [BIDy | BIDx | Unswitch, Unroll, TIDx, Vect]
        reference_tv->axis(1)->parallelize(ParallelType::BIDx);
        if (pparams->split_grid_y_dim) {
          // [i-remainder, BIDy{65535} | BIDx | Unswitch, Unroll, TIDx]
          reference_tv->split(0, 65535);
          reference_tv->axis(1)->parallelize(ParallelType::BIDy);
          unswitch_pos = 4;
        } else {
          // [BIDy | BIDx | Unswitch, Unroll, TIDx, Vect]
          reference_tv->axis(0)->parallelize(ParallelType::BIDy);
          unswitch_pos = 3;
        }
      } else {
        // [BIDx | BIDy | Unswitch, Unroll, TIDx, Vect]
        reference_tv->axis(0)->parallelize(ParallelType::BIDx);
        if (pparams->split_grid_y_dim) {
          // [BIDx | i-remainder, BIDy{65535} | Unswitch, Unroll, TIDx, Vect]
          reference_tv->split(1, 65535);
          reference_tv->axis(2)->parallelize(ParallelType::BIDy);
          unswitch_pos = 4;
        } else {
          // [BIDx | BIDy | Unswitch, Unroll, TIDx, Vect]
          reference_tv->axis(1)->parallelize(ParallelType::BIDy);
          unswitch_pos = 3;
        }
      }
    }
  } else {
    // 1D Scheduler
    NVF_ERROR(rhs_i >= 0 && lhs_i == -1);

    // right hand side exists and is the only axis we care to schedule, move
    // it from the inner most position to left most. Order as [rhs_i,
    // unmerged...]
    reference_tv->reorder({{-1, 0}});

    if (pparams->unroll_factor_inner == 1 &&
        pparams->vectorization_factor > 1) {
      // Vectorize
      reference_tv->split(0, pparams->vectorization_factor);
      // Unswitch
      reference_tv->split(0, 1);
      // Threads
      reference_tv->split(0, kThreadX);

      reference_tv->axis(0)->parallelize(ParallelType::BIDx);
      reference_tv->axis(1)->parallelize(ParallelType::TIDx);
      reference_tv->axis(2)->parallelize(ParallelType::Unswitch);
      // Vectorization are propagated separately
      vectorize_id = reference_tv->axis(3);

      //[BIDx, TIDx, Unswitch, Vectorization]
      // To make consistent with unrolling:
      reference_tv->reorder({{1, 3}, {2, 1}, {3, 2}});
      //[BIDx, Unswitch, Vectorization, TIDx]
    } else {
      // Vectorize
      if (pparams->vectorization_factor > 1) {
        reference_tv->split(0, pparams->vectorization_factor);
      }
      // Threads
      reference_tv->split(0, kThreadX);
      // Unroll
      if (pparams->unroll_factor_inner > 1) {
        reference_tv->split(0, pparams->unroll_factor_inner);
      }
      // Unswitch
      reference_tv->split(0, 1);

      // [BIDx, Unswitch, Unroll, TIDx, Vect]
      reference_tv->axis(0)->parallelize(ParallelType::BIDx);
      reference_tv->axis(1)->parallelize(ParallelType::Unswitch);
      // Here we do not set axis(2)->parallelize(Unroll) because we do not want
      // it to be propagated. We manually unroll by splitting the inline
      // propagation process into two steps:
      // step 1: inline at the unswitch position for cached inputs and outputs
      // step 2: inline at the inner most dim for the rest of the graph
      int tidx_pos = pparams->unroll_factor_inner > 1 ? 3 : 2;
      reference_tv->axis(tidx_pos)->parallelize(ParallelType::TIDx);
      if (pparams->vectorization_factor > 1) {
        vectorize_id = reference_tv->axis(tidx_pos + 1);
      }
    }
    unswitch_pos = 2;
  }

  TransformPropagator propagator(reference_tv);
  MaxLogicalDomainInfoSpanningTree spanning_tree(reference_tv);
  spanning_tree.traverse(&propagator);
  scheduler_utils::parallelizeAllLike(reference_tv);

  if (pparams->vectorization_factor > 1) {
    // Grab all tensor views that should be vectorized
    auto inputs_outputs =
        scheduler_utils::getInputsOutputsWithInnerDim(reference_tv, true, true);
    std::vector<TensorView*> vectorized_tvs;
    bool should_vectorize_reference_tv = false;
    for (auto tv : inputs_outputs) {
      if (tv == reference_tv) {
        should_vectorize_reference_tv = true;
      }
      if (!tv->isFusionInput()) {
        vectorized_tvs.emplace_back(tv);
        continue;
      }
      // move inputs to consumers of inputs
      auto consumer_tvs = ir_utils::consumerTvsOf(tv);
      vectorized_tvs.insert(
          vectorized_tvs.end(), consumer_tvs.begin(), consumer_tvs.end());
    }
    if (!vectorized_tvs.empty()) {
      // Aggressively mark with vectorized and cleanup later. That way we
      // don't have to manually specify parallelization outside the reference.
      vectorize_id->parallelize(ParallelType::Vectorize);
      scheduler_utils::parallelizeAllLike(
          reference_tv, vectorized_tvs, {ParallelType::Vectorize});
      if (!should_vectorize_reference_tv) {
        vectorize_id->parallelize(ParallelType::Serial);
      }
    }
  }

  // Begin by inlining at the unswitch position for the entire DAG. The cached
  // inputs, and outputs will keep this inline position, but other tensors will
  // get a higher position in later inline propagation. We need this separate
  // step because we were not using ParallelType::Unroll, so we have to do
  // unrolling manually.
  inlineAllAt(reference_tv, unswitch_pos, true);

  auto all_tvs = fusion->allTvs();

  // Inline at the inner most position. The CA position of all tensors except
  // inputs, cached inputs and outputs will be updated.
  std::unordered_set<TensorView*> inner_most_tensors(
      all_tvs.begin(), all_tvs.end());
  for (auto cached_input : cached_inputs) {
    inner_most_tensors.erase(cached_input);
  }
  for (auto entry : cached_outputs) {
    auto output = entry.second;
    inner_most_tensors.erase(output);
  }
  inlineMost(inner_most_tensors);

  scheduler_utils::promoteProducerMemoryTypes(fusion, cached_inputs);

  // TODO(#1401): We could let segmentation split a partially alias-producing
  // fusion into an alias-only segment and the rest. This way, the rest of the
  // fusion (which has fewer expressions) can potentially find a better
  // scheduler and we need to call markAliases only in NoOpScheduler.
  markAliases(fusion);
}

std::unique_ptr<HeuristicParams> PointWiseScheduler::computeHeuristics(
    Fusion* fusion,
    SchedulerRuntimeInfo& runtime_info,
    HeuristicDataCache* data_cache) {
  FUSER_PERF_SCOPE("PointWiseScheduler::computeHeuristics");
  auto pparams = getPointwiseHeuristics(fusion, runtime_info, data_cache);
  NVF_ERROR(pparams != nullptr);
  return pparams;
}

void PointWiseScheduler::schedule(
    Fusion* fusion,
    const HeuristicParams* params) {
  FUSER_PERF_SCOPE("PointWiseScheduler::schedule");
  auto pparams = dynamic_cast<const PointwiseParams*>(params);
  NVF_ERROR(
      pparams != nullptr,
      "Incorrect parameters sent to PointWiseScheduler::schedule",
      params);
  schedulePointwise(fusion, pparams);
}

} // namespace nvfuser<|MERGE_RESOLUTION|>--- conflicted
+++ resolved
@@ -496,7 +496,6 @@
           break_point,
           logical_reorder_map));
 
-<<<<<<< HEAD
   int64_t vectorization_bytes =
       params->vectorization_factor * max_input_dtype_size;
 
@@ -533,27 +532,7 @@
         ? (right_elem_count % (params->vectorization_factor * bdimx) == 0)
         : (n_elems % (params->vectorization_factor * kThreadX) == 0);
     n_elems_limited_unroll = divisible_split ? n_elems_limited_unroll : 1;
-=======
-  // preserve the old heuristic where unroll is used only when vectorization is
-  // not used. should allow to use both unroll and vectorization together in
-  // heuristics tuning.
-  if (params->vectorization_factor == 1) {
-    auto total_unroll = scheduler_utils::safeDiv(
-        max_vect_unroll_factor, params->vectorization_factor);
-    // for 1D scheduler, unroll the inner dimension
-    // since there is no outer dimension.
-    if (break_point == 0) {
-      params->unroll_factor_inner = total_unroll;
-      params->unroll_factor_outer = 1L;
-    } else {
-      // for 2D scheduler, unroll the outer dimension
-      // to prioritize resue across different rows, will
-      // be revised in heuristics tuning, e.g. unroll different
-      // dims based on the broadcast dimension.
-      params->unroll_factor_inner = 1L;
-      params->unroll_factor_outer = total_unroll;
-    }
->>>>>>> c02e7ee1
+
   }
   int64_t unroll_factor = std::min(n_elems_limited_unroll, empirical_unroll);
 
