--- conflicted
+++ resolved
@@ -217,20 +217,6 @@
   // cacheBefore, the reference tensor will have all reduction IDs removed.
   ref_root = TensorDomain::noReductions(ref_root);
 
-  std::unordered_map<int, int> rfactor_reorder_map;
-  // NOTE: rfactor_reorder_map is only applied for fusion without view op yet.
-  if (ir_utils::getViewOps(fusion).empty()) {
-    rfactor_reorder_map =
-        scheduler_utils::maybeRfactorReorderAsAllocationMap(largest_out);
-  }
-  // reorder of root to align with rfactor map should always help with indexing,
-  // even when vectorization isn't used.
-  params->rfactor_reorder_map = rfactor_reorder_map;
-
-  if (!rfactor_reorder_map.empty()) {
-    ref_root = TensorDomain::orderedAs(ref_root, rfactor_reorder_map);
-  }
-
   std::vector<int64_t> elem_counts(ref_root.size(), 1);
   int64_t n_elems = 1;
   for (size_t ref_i = 0; ref_i < ref_root.size(); ref_i++) {
@@ -495,11 +481,7 @@
             << "max_input_dtype_size: " << max_input_dtype_size << "\n"
             << "vectorize_factor: " << vectorize_factor << std::endl
             << "\n"
-<<<<<<< HEAD
-            << "efactor_reorder_map: ";
-=======
             << "rfactor_reorder_map: ";
->>>>>>> 139578fb
     for (auto [i, j] : rfactor_reorder_map) {
       debug() << "(" << i << ", " << j << "), ";
     }
@@ -675,15 +657,10 @@
     // Don't need to worry about view transformations, just merge reference tv
     // as we normally would.
 
-<<<<<<< HEAD
-    if (!params.rfactor_reorder_map.empty()) {
-      reference_tv->reorder(params.rfactor_reorder_map);
-=======
     std::unordered_map<int, int> rfactor_reorder_map =
         scheduler_utils::maybeRfactorReorderAsAllocationMap(reference_tv);
     if (!rfactor_reorder_map.empty()) {
       reference_tv->reorder(rfactor_reorder_map);
->>>>>>> 139578fb
     }
 
     // Merge right side of break point
