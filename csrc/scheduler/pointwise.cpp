// clang-format off
/*
 * SPDX-FileCopyrightText: Copyright (c) 2023-present NVIDIA CORPORATION & AFFILIATES.
 * All rights reserved.
 * SPDX-License-Identifier: BSD-3-Clause
 */
// clang-format on

#include <ATen/cuda/CUDAContext.h>
#include <debug.h>
#include <instrumentation.h>
#include <ir/printer.h>
#include <multidevice/utils.h>
#include <scheduler/cache_policy_refiner.h>
#include <scheduler/debug_utils.h>
#include <scheduler/mark_aliases.h>
#include <scheduler/pointwise.h>
#include <scheduler/reduction_utils.h>
#include <scheduler/registry_utils.h>
#include <scheduler/runtime_info.h>
#include <scheduler/tools/inlining.h>
#include <scheduler/transpose.h>
#include <scheduler/utils.h>
#include <scheduler/vectorize_helper.h>

namespace nvfuser {

namespace {
// constexpr int64_t x_grid_limit = ((int64_t)1 << (int64_t)31) - (int64_t)1;
// Unused at the moment, commenting for clang tidy
constexpr int64_t kThreadX = 128;

class DomainMap : public pointwise_utils::DomainMap {
 public:
  using pointwise_utils::DomainMap::DomainMap;

  // The pointwise scheduler heuristics requires a minimum number of axes.
  // The output reference tensor should respect this requirement.
  TensorView* findReferenceTensorView(int64_t minimum_num_axes = 0) const {
    TensorView* result = nullptr;
    int64_t max_dims = -1;
    for (auto output_tv :
         ir_utils::filterByType<TensorView>(fusion_->outputs())) {
      if (isValidReference(output_tv) &&
          hasMinimumSize(output_tv, minimum_num_axes) &&
          !output_tv->isFusionInput()) {
        int64_t n_dims = pointwise_utils::nRootDims(output_tv);
        if (n_dims > max_dims) {
          result = output_tv;
          max_dims = n_dims;
        }
      }
    }
    return result;
  }

 private:
  bool hasMinimumSize(TensorView* tv, int64_t num_axes) const {
    NVF_ERROR(tv != nullptr);
    return (num_axes == 0 || (int64_t)tv->getLogicalDomain().size() > num_axes);
  }
};

// Class to handle expensive operations information and calculation of unroll
// factors
class ExpensiveOpInfo {
 public:
  ExpensiveOpInfo() : n_tanh_(0), n_exp_(0), n_reciprocal_(0) {}

  void analyzeFusion(Fusion* fusion) {
    for (auto expr : fusion->exprs()) {
      if (auto unary = dynamic_cast<UnaryOp*>(expr)) {
        switch (unary->getUnaryOpType()) {
          case UnaryOpType::Tanh:
            n_tanh_++;
            break;
          case UnaryOpType::Exp:
            n_exp_++;
            break;
          case UnaryOpType::Reciprocal:
            n_reciprocal_++;
            break;
          default:
            break;
        }
      }
    }
  }

  std::string toString() const {
    std::stringstream ss;
    ss << "ExpensiveOpInfo: {";
    ss << "n_tanh: " << n_tanh_ << ", ";
    ss << "n_exp: " << n_exp_ << ", ";
    ss << "n_reciprocal: " << n_reciprocal_ << "}";
    return ss.str();
  }

  int64_t getComputationFactor() const {
    auto factor =
        n_tanh_ * f_tanh_ + n_exp_ * f_exp_ + n_reciprocal_ * f_reciprocal_;
    factor = std::max(factor, 1);
    return factor;
  }

 private:
  // Number of each expensive operation in the fusion
  int n_tanh_;
  int n_exp_;
  int n_reciprocal_;

  // Empirical factors to consider the cost of each operation
  static constexpr int f_tanh_ = 4;
  static constexpr int f_exp_ = 1;
  static constexpr int f_reciprocal_ = 1;
};

int64_t getTargetUnrollFactor(Fusion* fusion, std::vector<TensorView*> io_tvs) {
  // Multiple loading instructions are issued if there are multiple input tvs,
  // so we should reduce unroll factor.
  int64_t n_inputs = 0;
  for (auto tv : io_tvs) {
    if (tv->isFusionInput()) {
      n_inputs++;
    }
  }

  // Analyze the fusion to determine the number of expensive operations
  // When computation is expensive, increase unroll to have more overlap between
  // computation and memory access.
  ExpensiveOpInfo eops;
  eops.analyzeFusion(fusion);
  std::cout << "Expensive operations: " << eops.toString() << std::endl;
  // Empirical model based on experiment of pointwise gelu, silu, and mul.
  // (1) start with 2
  int64_t base_factor = 2;
  // (2) increase unroll factor if computation is expensive
  int64_t computation_factor = eops.getComputationFactor();
  // (3) decrease unroll factor if there are multiple input tensors
  int64_t input_factor = scheduler_utils::lastPow2(n_inputs);
  // (4) Results: gelu: 2 * 4 / 1 = 8, silu: 2 * 2 / 2 = 2, mul: 2
  int64_t unroll_factor = base_factor * computation_factor / input_factor;
  unroll_factor = std::max(unroll_factor, 1L);
  return base_factor * computation_factor / n_inputs;
}

} // namespace

std::unique_ptr<PointwiseParams> getPointwiseHeuristics(
    Fusion* fusion,
    SchedulerRuntimeInfo& runtime_info,
    HeuristicDataCache* data_cache) {
  FusionGuard fg(fusion);

  // Incase any buffer is of type DataType::Index
  const auto index_type = runtime_info.getIndexType();
  const auto dev_prop = at::cuda::getCurrentDeviceProperties();
  auto params = std::make_unique<PointwiseParams>();
  params->tag = "Pointwise heuristics";
  params->cparams.index_type = index_type;

  auto in_tvs = ir_utils::filterByType<TensorView>(fusion->inputs());

  auto domain_map_entry =
      HeuristicDataCacheEntry<HeuristicCompileTime::DomainMap>(
          data_cache,
          [fusion]() { return std::make_unique<DomainMap>(fusion); });
  const auto& domain_map = dynamic_cast<DomainMap&>(domain_map_entry.get());

  auto largest_out_entry =
      HeuristicDataCacheEntry<HeuristicCompileTime::ReferenceTensors>(
          data_cache, [&domain_map]() {
            std::vector<TensorView*> data{domain_map.findReferenceTensorView()};
            return std::make_unique<std::vector<TensorView*>>(std::move(data));
          });
  TensorView* largest_out = largest_out_entry.get()[0];

  NVF_ERROR(largest_out != nullptr);

  const int64_t device_multiprocessor_count =
      (int64_t)at::cuda::getCurrentDeviceProperties()->multiProcessorCount;

  // TODO: Set to 1?
  int64_t max_input_dtype_size = 2;

  for (auto inp : in_tvs) {
    max_input_dtype_size = std::max(
        max_input_dtype_size,
        (int64_t)dataTypeSize(inp->getDataType().value(), index_type));
  }

  auto logical_reorder_map_entry =
      HeuristicDataCacheEntry<HeuristicCompileTime::LogicalReorderMap>(
          data_cache, [&fusion, &largest_out]() {
            // NOTE: logical_reorder_map is only applied for fusion without view
            // op yet.
            if (!ir_utils::getViewOps(fusion).empty()) {
              return std::make_unique<std::unordered_map<int64_t, int64_t>>();
            }
            return std::make_unique<std::unordered_map<int64_t, int64_t>>(
                scheduler_utils::maybeLogicalReorderAsAllocationMap(
                    largest_out));
          });
  const std::unordered_map<int64_t, int64_t>& logical_reorder_map =
      logical_reorder_map_entry.get();

  auto ref_root = largest_out->getLogicalDomain();
  // reorder of root to align with logical map should always help with indexing,
  // even when vectorization isn't used.
  if (!logical_reorder_map.empty()) {
    ref_root = TensorDomain::orderedAs(ref_root, logical_reorder_map);
  }
  // We always cacheBefore output at the beginning of the scheduling. And after
  // cacheBefore, the reference tensor will have all reduction IDs removed.
  ref_root = TensorDomain::noDevices(TensorDomain::noReductions(ref_root));

  std::vector<int64_t> elem_counts(ref_root.size(), 1);
  int64_t n_elems = 1;
  for (size_t ref_i = 0; ref_i < ref_root.size(); ref_i++) {
    auto inferred_val =
        runtime_info.expressionEvaluator().evaluate(ref_root[ref_i]->extent());
    NVF_ERROR(
        inferred_val.hasValue(),
        "Error inferring size for pointwise scheduler: ",
        ref_root[ref_i]->extent()->toInlineString());
    elem_counts[ref_i] = inferred_val.as<int64_t>();
    n_elems *= elem_counts[ref_i];
  }

  // If zero dimensional or zero size, return default parameters
  if (TensorDomain::noDevices(
          TensorDomain::noReductions(
              TensorDomain::noBroadcasts(largest_out->getLoopDomain())))
          .empty() ||
      n_elems == 0) {
    auto vectorizable_inputs_outputs_entry = HeuristicDataCacheEntry<
        HeuristicCompileTime::VectorizableInputsAndOutputs>(data_cache, []() {
      return std::make_unique<std::vector<TensorView*>>();
    });
    vectorizable_inputs_outputs_entry.get();

    auto broadcast_info = HeuristicDataCacheEntry<
        HeuristicCompileTime::BroadcastMultiples>(data_cache, []() {
      return std::make_unique<scheduler_utils::BroadcastMultipleInformation>();
    });
    broadcast_info.get();

    vectorize_helper::getVectorizationFactor(
        runtime_info, largest_out, data_cache, 0);

    // All cache entries that are expected to be generated in the pointwise
    // scheduler by registry.cpp::HeuristicDataCache::validate() must be created
    // before hitting this return.
    auto pwise_params = std::make_unique<PointwiseParams>();
    pwise_params->tag = "Pointwise heuristics";
    pwise_params->cparams.index_type = index_type;
    return pwise_params;
  }

  // Find all vectorizable inputs/outputs
  auto vectorizable_inputs_outputs_entry = HeuristicDataCacheEntry<
      HeuristicCompileTime::VectorizableInputsAndOutputs>(
      data_cache, [&largest_out]() {
        return std::make_unique<std::vector<TensorView*>>(
            scheduler_utils::getInputsOutputsWithInnerDim(
                largest_out, true, true));
      });

  constexpr int64_t kSixteen = 16; // clang tidy
  auto max_vect_factor = kSixteen / max_input_dtype_size;
  auto max_unroll_factor =
      getTargetUnrollFactor(fusion, vectorizable_inputs_outputs_entry.get());
  auto max_vect_unroll_factor = max_vect_factor * max_unroll_factor;
  // Don't unroll at the cost of getting a full wave on the GPU
  if (n_elems < device_multiprocessor_count * kThreadX &&
      max_vect_unroll_factor > 1) {
    max_vect_unroll_factor = std::min(
        max_vect_unroll_factor,
        ceilDiv(n_elems, device_multiprocessor_count * kThreadX));
  }

  // See pointwise.h to understand what we're doing for this 2D analysis.
  // Ideal break point location
  int break_point = 0;

  // If break_point, mark if BIDy and BIDx should be positionally reversed
  // relative to root domains
  bool flip_grid_binding = false;

  // Elements on the right of break point (without break point all are on the
  // right)
  int64_t right_elem_count = 0;

  int64_t bdimx = kThreadX;

  // bdimy may be used if the right side of the break point is not large and we
  // need to expand block level parallelism into the left side of the break
  // point.
  int64_t bdimy = 1;

  // In 2D scheduler gdim_left is used to parallelize the left side of the break
  // point.
  int64_t gdim_left = 1;

  // gdim_right is used if there's too much parallelization in the right side of
  // the break point. We will expand grid parallelization into the right side of
  // the break point with gdim_left and use gdim_right for the left side of the
  // break point.
  int64_t gdim_right = 1;

  auto broadcast_info = HeuristicDataCacheEntry<
      HeuristicCompileTime::BroadcastMultiples>(
      data_cache, [&largest_out, &index_type]() {
        return std::make_unique<scheduler_utils::BroadcastMultipleInformation>(
            scheduler_utils::getBroadcastMultiples(largest_out, index_type));
      });

  auto& view_disjoint_sets = broadcast_info.get().view_disjoint_set_ids;
  auto& broadcast_byte_multiples = broadcast_info.get().broadcast_multiples;
  NVF_ERROR(broadcast_byte_multiples.size() == ref_root.size());

  int64_t dtype_sum = 0;
  for (auto inp : ir_utils::filterByType<TensorView>(fusion->inputs())) {
    dtype_sum += (int64_t)dataTypeSize(inp->getDataType().value(), index_type);
  }
  for (auto out : ir_utils::filterByType<TensorView>(fusion->outputs())) {
    dtype_sum += (int64_t)dataTypeSize(out->getDataType().value(), index_type);
  }

  { // Figure out break point position. Empty scope, consider moving to a
    // separate function.
    //
    // How much would this transfer cost if it was done as a 1-D schedule
    int64_t transfer_size_1d = 1;

    for (const auto i : c10::irange(ref_root.size())) {
      transfer_size_1d = transfer_size_1d * elem_counts[i] * dtype_sum;
    }

    // If there isn't very much parallelism available, just use 1D scheduler
    if (n_elems * 2 > device_multiprocessor_count * kThreadX) {
      int64_t min_total_transfer = std::numeric_limits<int64_t>::max();

      // Don't check the inner most dimension, scheduler assumes there's always
      // an rhs
      for (const auto break_point_i : c10::irange((int64_t)ref_root.size())) {
        // If break point is incoherent with view, don't consider breaking here.
        if (!scheduler_utils::breakIsDisjoint(
                view_disjoint_sets, break_point_i)) {
          continue;
        }

        // Number of elements in the right side of reference tv with
        // break_point_i
        int64_t cur_right_elem_count = 1;
        for (const auto right_i : c10::irange(break_point_i, ref_root.size())) {
          cur_right_elem_count = cur_right_elem_count * elem_counts[right_i];
        }

        auto cur_left_elem_count = n_elems / cur_right_elem_count;
        if (cur_left_elem_count <= 1) {
          continue;
        }

        auto lhs_byte_multiple =
            broadcast_byte_multiples[break_point_i].lhs_multiple;
        auto rhs_byte_multiple =
            broadcast_byte_multiples[break_point_i].rhs_multiple;

        // Estimate transfer cost with this break point
        int64_t cur_transfer_size = 1;
        int64_t right_transfer_size = 1;

        for (const auto left_i : c10::irange(break_point_i)) {
          cur_transfer_size =
              cur_transfer_size * elem_counts[left_i] * lhs_byte_multiple;
        }

        for (const auto right_i : c10::irange(break_point_i, ref_root.size())) {
          right_transfer_size =
              right_transfer_size * elem_counts[right_i] * rhs_byte_multiple;
        }
        cur_transfer_size *= right_transfer_size;

        //  Continue if this break point doesn't save at least 10% of 1D
        //  scheduling or isn't better than previous break_points found.
        if (cur_transfer_size >= min_total_transfer ||
            cur_transfer_size * 10 >= transfer_size_1d * 9) {
          continue;
        }

        // Need to be able to parallelize, don't use break if there's not
        // at least an unrolled warp.
        if (ceilDiv(cur_right_elem_count, max_vect_factor) <=
            at::cuda::getCurrentDeviceProperties()->warpSize) {
          continue;
        }

        // If outer broadcast, or balanced broadcast:
        if (lhs_byte_multiple <= rhs_byte_multiple &&
            // If right transfer size is bigger than half of L2
            at::cuda::getCurrentDeviceProperties()->l2CacheSize <
                right_transfer_size * 2) {
          // flip BIDx and BIDy bindings
          flip_grid_binding = true;
        } else {
          flip_grid_binding = false;
        }
        // Min transfer found, start setting values
        bdimx =
            std::min(ceilDiv(cur_right_elem_count, max_vect_factor), kThreadX);
        bdimy = 1;
        // Put remainder in bdimy if there's at least a wave of grid level
        // parallelism.
        if (cur_left_elem_count > device_multiprocessor_count) {
          bdimy = kThreadX / bdimx;
        }
        auto remainder_left = ceilDiv(cur_left_elem_count, bdimy);
        auto remainder_right =
            ceilDiv(cur_right_elem_count, bdimx * max_vect_factor);
        // Use this break point
        break_point = static_cast<int>(break_point_i);
        min_total_transfer = cur_transfer_size;
        right_elem_count = cur_right_elem_count;

        gdim_left = remainder_left;
        gdim_right = remainder_right;
      }
    }
  }

  params->vectorization_factor = std::min(
      max_vect_factor,
      vectorize_helper::getVectorizationFactor(
          runtime_info,
          largest_out,
          data_cache,
          break_point,
          logical_reorder_map));

  // limit unroll factor when n_elems is small (e.g. less than 16K x 4K on H100)
  // to use at least 8 waves to benefit from Thread-Level-Parallelism. Ideally,
  // target wave depends on hardware, when computation latency is close to
  // memory latency a smaller wave can be used.
  const int64_t target_waves = 8L;
  int64_t max_block_per_sm =
      (int64_t)dev_prop->maxThreadsPerMultiProcessor / kThreadX;
  int64_t total_blocks = break_point > 0
      ? gdim_left * gdim_right
      : ceilDiv(n_elems / max_vect_factor, kThreadX);
  int64_t n_waves_wo_unroll =
      ceilDiv(total_blocks, max_block_per_sm * device_multiprocessor_count);
  int64_t n_elems_limited_unroll = ceilDiv(n_waves_wo_unroll, target_waves);
  int64_t resource_limited_unroll = scheduler_utils::safeDiv(
      max_vect_unroll_factor, params->vectorization_factor);
  // don't unroll if unroll is input size limited and split is not divisible
  if (n_elems_limited_unroll < resource_limited_unroll) {
    bool divisible_split = break_point > 0
        ? (right_elem_count % (params->vectorization_factor * bdimx) == 0)
        : (n_elems % (params->vectorization_factor * kThreadX) == 0);
    n_elems_limited_unroll = divisible_split ? n_elems_limited_unroll : 1;
  }
  std::cout << "n_elems_limited_unroll: " << n_elems_limited_unroll
            << ", resource limited unroll: " << resource_limited_unroll
            << std::endl;
  params->unroll_factor =
      std::min(n_elems_limited_unroll, resource_limited_unroll);

// params->unroll_factor =scheduler_utils::safeDiv(
//       max_vect_unroll_factor, params->vectorization_factor);

  NVF_ERROR(right_elem_count > 0 || break_point == 0);
  NVF_ERROR(!(bdimy > 1 && gdim_right > 1));

  params->break_point = break_point;
  params->flip_grid_binding = flip_grid_binding;
  params->split_block = bdimy > 1;

  params->lparams.bind(bdimx, ParallelType::TIDx);
  if (params->split_block) {
    params->lparams.bind(bdimy, ParallelType::TIDy);
  }
  if ((flip_grid_binding && gdim_right > 65535) ||
      (!flip_grid_binding && gdim_left > 65535)) {
    params->split_grid_y_dim = true;
  }

  if (isDebugDumpEnabled(DebugDumpOption::SchedulerDebug)) {
    debug() << "\n===== Pointwise Stats ========\n"
            << "num_elems: " << n_elems << "\n"
            << "elem_counts: " << elem_counts << "\n"
            << "max_input_dtype_size: " << max_input_dtype_size << "\n"
            << "unroll_factor: " << params->unroll_factor << std::endl
            << "vectorize_factor: " << params->vectorization_factor << std::endl
            << "\n"
            << "logical_reorder_map: ";
    for (auto [i, j] : logical_reorder_map) {
      debug() << "(" << i << ", " << j << "), ";
    }
    debug() << "\nbroadcast_byte_multiples: ";
    for (auto multiple : broadcast_byte_multiples) {
      debug() << "(" << multiple.lhs_multiple << ", " << multiple.rhs_multiple
              << "), ";
    }
    debug() << "\nLHS elems: "
            << (right_elem_count > 0 ? n_elems / right_elem_count : 0)
            << " RHS elems: " << right_elem_count << std::endl;
    debug() << std::endl;
    debug() << params->toString() << std::endl;
  }

  return params;
}

// Return reference tensor view.
TensorView* getReferenceTensorView(Fusion* fusion) {
  FusionGuard fg(fusion);
  DomainMap domain_map(fusion);
  auto reference_tv = domain_map.findReferenceTensorView();
  return reference_tv;
}

//! Utility for canSchedule interface to check if this fusion has
//!  a fully broadcasted reference tensor, which is necessary for
//!  the pointwise scheduler.
bool hasReferenceTensorView(Fusion* fusion) {
  return getReferenceTensorView(fusion) != nullptr;
}

bool PointWiseScheduler::canScheduleCompileTime(Fusion* fusion) {
  if (scheduler_utils::isResharding(fusion)) {
    FUSER_PERF_SCOPE("PointWiseScheduler::canScheduleCompileTime");
    scheduler_debug_utils::canScheduleRejectReason(
        schedulerType(), "Fusion is resharding.");
    return false;
  }

  // Currently using the same path as the scheduler
  // to eliminate mismatch between canSchedule and
  // schedule pointwise.
  if (!hasReferenceTensorView(fusion)) {
    scheduler_debug_utils::canScheduleRejectReason(
        schedulerType(), "cannot find reference tensor");
    return false;
  }

  // Check that inputs of all select/gather-like ops are fusion inputs
  if (registry_utils::rejectScheduleForMemoryPromotion(
          fusion, schedulerType())) {
    return false;
  }

  if (!ir_utils::getViewOps(fusion).empty()) {
    ComputeAtMap ca_map(fusion);
    if (registry_utils::requiresForwardViewReplay(fusion, ca_map)) {
      scheduler_debug_utils::canScheduleRejectReason(
          schedulerType(), "Fusion requires view being reversible.");
      return false;
    }
  }

  if (ir_utils::hasAnyReductionOps(fusion)) {
    scheduler_debug_utils::canScheduleRejectReason(
        schedulerType(), "no support for reduction ops");
    return false;
  }

  if (registry_utils::hasNonUniqueBcast(fusion)) {
    scheduler_debug_utils::canScheduleRejectReason(
        schedulerType(),
        "Broadcasting dimension might be broadcasting to multiple sizes.");
    return false;
  }

  return true;
}

bool PointWiseScheduler::canScheduleRunTime(
    Fusion* fusion,
    SchedulerRuntimeInfo& runtime_info,
    HeuristicDataCache* data_cache) {
  FUSER_PERF_SCOPE("PointWiseScheduler::canScheduleRunTime");
  auto can_schedule_transpose_entry =
      HeuristicDataCacheEntry<HeuristicCompileTime::CanScheduleTranspose>(
          data_cache, [fusion]() {
            return std::make_unique<bool>(
                TransposeScheduler().canScheduleCompileTime(fusion));
          });
  if (can_schedule_transpose_entry.get()) {
    return !TransposeScheduler().canScheduleRunTime(
        fusion, runtime_info, data_cache);
  }

  return true;
}

// TODO: Inline intermediate operations (avoid inlining unrolled/vectorized
// input/output caches)
void schedulePointwise(Fusion* fusion, const PointwiseParams* pparams) {
  FusionGuard fg(fusion);

  // Make sure we don't have global memory set on intermediate tensors from
  // fusion segmentation
  scheduler_utils::clearMemorySpace(fusion);

  // Cache inputs
  auto cached_inputs = scheduler_utils::cacheInputs(fusion, true);

  // Cache and fork outputs
  auto cached_outputs = scheduler_utils::cacheAndForkOutputs(fusion, true);

  scheduler_utils::prepareForMemoryTypePromotion(fusion);

  refineCachePolicy(fusion);

  std::vector<TensorView*> input_tvs;
  {
    auto filtered_tvs = ir_utils::filterByType<TensorView>(fusion->inputs());
    // Remove hanging tensor views
    for (auto tv : filtered_tvs) {
      if (tv->uses().empty()) {
        continue;
      }
      input_tvs.push_back(tv);
    }
  }
  auto output_tvs = ir_utils::filterByType<TensorView>(fusion->outputs());

  int64_t max_dims = 0;
  for (auto inp : input_tvs) {
    max_dims = std::max(pointwise_utils::nRootDims(inp), max_dims);
  }

  for (auto out : output_tvs) {
    max_dims = std::max(pointwise_utils::nRootDims(out), max_dims);
  }

  // If everything is zero dim tensors, just return.
  if (max_dims == 0) {
    return;
  }

  TensorView* reference_tv = getReferenceTensorView(fusion);

  NVF_ERROR(
      reference_tv != nullptr,
      "Could not find a fully broadcasted output to reference schedule on.");

  scheduler_utils::moveNonConcretizedBroadcastInnermost(fusion, {reference_tv});

  int64_t num_device_dims = numDeviceDims(reference_tv);
  int64_t device_aware_break_point = pparams->break_point + num_device_dims;

  // Positions of rhs and lhs after merging all dimensions.
  int64_t rhs_i = -1;
  int64_t lhs_i = -1;

  if (!ir_utils::getViewOps(fusion).empty()) {
    ComputeAtMap ca_map(fusion);
    // Propagate reshape transforms through the graph, expecially the reference.
    scheduler_utils::propagateReshapeTransforms(fusion, ca_map);

    // Reorder reference_tv after propagating the view operation. This will
    // reorder for better merging.
    reference_tv->reorder(
        scheduler_utils::domainReorderAsLogicalMap(reference_tv));
    // Reorder so that DeviceDims are in front
    reorderDIDToFront(reference_tv);

    // Break point is relative to logical domain, find the loop domain ID's in
    // the left/right side, we really need the values in domain, but easiest way
    // to do this is with Dependency check which will grab all intermediate
    // values too.
    auto lhs_all_vals = DependencyCheck::getAllValsBetween(
        {reference_tv->getLogicalDomain().begin(),
         reference_tv->getLogicalDomain().begin() + device_aware_break_point},
        {reference_tv->getLoopDomain().begin() + num_device_dims,
         reference_tv->getLoopDomain().end()});

    std::unordered_set<Val*> lhs_all_vals_set(
        lhs_all_vals.begin(), lhs_all_vals.end());

    auto rhs_all_vals = DependencyCheck::getAllValsBetween(
        {reference_tv->getLogicalDomain().begin() + device_aware_break_point,
         reference_tv->getLogicalDomain().end()},
        {reference_tv->getLoopDomain().begin() + num_device_dims,
         reference_tv->getLoopDomain().end()});

    std::unordered_set<Val*> rhs_all_vals_set(
        rhs_all_vals.begin(), rhs_all_vals.end());

    // Make sure lhs and rhs groups are disjoint.
    for (auto lhs_val : lhs_all_vals) {
      if (rhs_all_vals_set.count(lhs_val) != 0) {
        std::ostringstream os;
        IrTransformPrinter printer(os);
        printer.printTransforms(reference_tv);
        NVF_THROW(
            "Error in pointwise scheduler. LHS and RHS of the 2D scheduler are not disjoint. ",
            lhs_val->toString(),
            " belongs to both. device_aware_break_point = ",
            device_aware_break_point,
            ". reference_tv = ",
            reference_tv->toString(),
            " and its transforms are:\n",
            os.str());
      }
    }
    NVF_ERROR(
        !rhs_all_vals.empty(),
        "Expecting at least one dimension in the RHS of the pointwise scheduler.");

    // Merge rhs, then lhs.
    IterDomain* rhs_id = nullptr;
    IterDomain* lhs_id = nullptr;
    auto ndims = reference_tv->nDims();
    for (auto i : c10::irange(ndims)) {
      // Merge from right to left
      auto pos = ndims - 1 - i;
      auto id = reference_tv->axis(pos);
      if (lhs_all_vals_set.count(id) > 0) {
        if (lhs_id == nullptr) {
          lhs_id = id;
          lhs_i = pos;
        } else {
          reference_tv->merge(pos, lhs_i);
          lhs_i = pos;
          if (rhs_i > lhs_i) {
            rhs_i--;
          }
        }
      } else if (rhs_all_vals_set.count(id) > 0) {
        if (rhs_id == nullptr) {
          rhs_id = id;
          rhs_i = pos;
        } else {
          reference_tv->merge(pos, rhs_i);
          rhs_i = pos;
          if (lhs_i > rhs_i) {
            lhs_i--;
          }
        }
      }
    }
    // Find the iter domains that should be in the lhs, and rhs.
  } else {
    // Don't need to worry about view transformations, just merge reference tv
    // as we normally would.

    std::unordered_map<int64_t, int64_t> logical_reorder_map =
        scheduler_utils::maybeLogicalReorderAsAllocationMap(reference_tv);
    if (!logical_reorder_map.empty()) {
      reference_tv->reorder(logical_reorder_map);
    }
    reorderDIDToFront(reference_tv);

    // Merge right side of break point
    for (int64_t i = reference_tv->nDims(); i > device_aware_break_point; i--) {
      auto axis_i = i - 1;
      if (rhs_i == -1) {
        rhs_i = axis_i;
      } else {
        reference_tv->merge(axis_i, rhs_i);
        rhs_i = axis_i;
      }
    }
    if (rhs_i >= 0) {
      // If there's an rhs
      reference_tv->reorder({{rhs_i, -1}});
    }

    // Merge left side of break point
    for (int64_t i = device_aware_break_point; i > num_device_dims; i--) {
      auto axis_i = i - 1;
      if (lhs_i == -1) {
        lhs_i = axis_i;
      } else {
        reference_tv->merge(axis_i, lhs_i);
        lhs_i = axis_i;
      }
    }
  }

  int64_t unswitch_pos = 0;
  IterDomain* vectorize_id = nullptr;
  if (pparams->break_point) {
    // 2D parallelization scheme
    NVF_ERROR(rhs_i >= 0 && lhs_i >= 0);

    // Right (inner merged) dimension is at inner most position, left (outer
    // merged) dimension is at lhs_i. Order as [lhs_i, rhs_i, unmerged...]
    reference_tv->reorder({{lhs_i, 0}, {-1, 1}});

    // vectorization without unroll
    if (pparams->unroll_factor == 1 && pparams->vectorization_factor > 1) {
      reference_tv->split(1, pparams->vectorization_factor);
      reference_tv->split(1, NamedScalar::getParallelDim(ParallelType::TIDx));
      reference_tv->split(0, 1);
      // [outer, Unswitch | i-remainder, TIDx, Vectorization]
      reference_tv->axis(1)->parallelize(ParallelType::Unswitch);
      reference_tv->axis(3)->parallelize(ParallelType::TIDx);
      // Vectorization are propagated separately
      vectorize_id = reference_tv->axis(4);

      // [outer, Unswitch | i-remainder, TIDx, Vectorization]
      // To make consistent with unrolling:
      reference_tv->reorder({{1, 2}, {2, 1}, {3, 4}, {4, 3}});
      //[outer | i-remainder, Unswitch, Vectorization, TIDx]
    } else {
      // [outer | inner]
      if (pparams->vectorization_factor > 1) {
        reference_tv->split(1, pparams->vectorization_factor);
      }
      // [outer | i-remainder, Vect]
      reference_tv->split(1, NamedScalar::getParallelDim(ParallelType::TIDx));
      // [outer | i-remainder, TIDx, Vect]

      reference_tv->split(0, pparams->unroll_factor);
      // [o-remainder, Unroll| i-remainder, TIDx, Vect]

      reference_tv->split(0, 1);
      // [o-remainder, Unswitch, Unroll | i-remainder, TIDx, Vect]

      reference_tv->reorder({{3, 1}});
      // [o-remainder, i-remainder, Unswitch, Unroll, TIDx, Vect]

      reference_tv->axis(2)->parallelize(ParallelType::Unswitch);
      // Here we do not set axis(3)->parallelize(Unroll) because we do not want
      // it to be propagated. We manually unroll by splitting the inline
      // propagation process into two steps:
      // step 1: inline at the unswitch position for cached inputs and outputs
      // step 2: inline at the inner most dim for the rest of the graph
      reference_tv->axis(4)->parallelize(ParallelType::TIDx);
      if (pparams->vectorization_factor > 1) {
        vectorize_id = reference_tv->axis(5);
      }
      // [o-remainder, i-remainder, Unswitch, Unroll, TIDx, Vect]
    }

    // Move out of the way to furthest left point
    reference_tv->reorder({{1, 0}});
    // [i-remainder, o-remainder, Unswitch, Unroll, TIDx, Vect]
    if (pparams->split_block) {
      reference_tv->split(1, NamedScalar::getParallelDim(ParallelType::TIDy));
      // [i-remainder, o-remainder, TIDy, Unswitch, Unroll, TIDx, Vect]
      if (pparams->flip_grid_binding) {
        // [BIDy | BIDx, TIDy | Unswitch, Unroll, TIDx, Vect]
        reference_tv->axis(1)->parallelize(ParallelType::BIDx);
        reference_tv->axis(2)->parallelize(ParallelType::TIDy);
        if (pparams->split_grid_y_dim) {
          // [i-remainder, BIDy{65535} | BIDx, TIDy | Unswitch, Unroll, TIDx,
          // Vect]
          reference_tv->split(0, 65535);
          reference_tv->axis(1)->parallelize(ParallelType::BIDy);
          unswitch_pos = 5;
        } else {
          reference_tv->axis(0)->parallelize(ParallelType::BIDy);
          unswitch_pos = 4;
        }
      } else {
        // [BIDx | BIDy TIDy | Unswitch, Unroll, TIDx, Vect]
        reference_tv->axis(0)->parallelize(ParallelType::BIDx);
        reference_tv->axis(2)->parallelize(ParallelType::TIDy);
        if (pparams->split_grid_y_dim) {
          // [BIDx | i-remainder, BIDy{65535}, TIDy | Unswitch, Unroll, TIDx,
          // Vect]
          reference_tv->split(1, 65535);
          reference_tv->axis(2)->parallelize(ParallelType::BIDy);
          unswitch_pos = 5;
        } else {
          reference_tv->axis(1)->parallelize(ParallelType::BIDy);
          unswitch_pos = 4;
        }
      }
    } else {
      // [BIDy | BIDx | Unswitch, Unroll, TIDx, Vect]
      if (pparams->flip_grid_binding) {
        // [BIDy | BIDx | Unswitch, Unroll, TIDx, Vect]
        reference_tv->axis(1)->parallelize(ParallelType::BIDx);
        if (pparams->split_grid_y_dim) {
          // [i-remainder, BIDy{65535} | BIDx | Unswitch, Unroll, TIDx]
          reference_tv->split(0, 65535);
          reference_tv->axis(1)->parallelize(ParallelType::BIDy);
          unswitch_pos = 4;
        } else {
          // [BIDy | BIDx | Unswitch, Unroll, TIDx, Vect]
          reference_tv->axis(0)->parallelize(ParallelType::BIDy);
          unswitch_pos = 3;
        }
      } else {
<<<<<<< HEAD
        // [BIDx | BIDy | Unswitch, Unroll, TIDx, vect]
        reference_tv->axis(0)->parallelize(ParallelType::BIDx);
        if (pparams->split_grid_y_dim) {
          // [BIDx | i-remainder, BIDy{65535} | Unswitch, Unroll, TIDx, vect]
=======
        // [BIDx | BIDy | Unswitch, Unroll, TIDx, Vect]
        reference_tv->axis(0)->parallelize(ParallelType::BIDx);
        if (pparams->split_grid_y_dim) {
          // [BIDx | i-remainder, BIDy{65535} | Unswitch, Unroll, TIDx, Vect]
>>>>>>> 31d3a629
          reference_tv->split(1, 65535);
          reference_tv->axis(2)->parallelize(ParallelType::BIDy);
          unswitch_pos = 4;
        } else {
<<<<<<< HEAD
          // [BIDx | BIDy | Unswitch, Unroll, TIDx, vect]
=======
          // [BIDx | BIDy | Unswitch, Unroll, TIDx, Vect]
>>>>>>> 31d3a629
          reference_tv->axis(1)->parallelize(ParallelType::BIDy);
          unswitch_pos = 3;
        }
      }
    }
  } else {
    // 1D Scheduler
    NVF_ERROR(rhs_i >= 0 && lhs_i == -1);

    // right hand side exists and is the only axis we care to schedule, move
    // it from the inner most position to left most. Order as [rhs_i,
    // unmerged...]
    reference_tv->reorder({{-1, 0}});

    if (pparams->unroll_factor == 1 && pparams->vectorization_factor > 1) {
      // Vectorize
      reference_tv->split(0, pparams->vectorization_factor);
      // Unswitch
      reference_tv->split(0, 1);
      // Threads
      reference_tv->split(0, kThreadX);

      reference_tv->axis(0)->parallelize(ParallelType::BIDx);
      reference_tv->axis(1)->parallelize(ParallelType::TIDx);
      reference_tv->axis(2)->parallelize(ParallelType::Unswitch);
      // Vectorization are propagated separately
      vectorize_id = reference_tv->axis(3);

      //[BIDx, TIDx, Unswitch, Vectorization]
      // To make consistent with unrolling:
      reference_tv->reorder({{1, 3}, {2, 1}, {3, 2}});
      //[BIDx, Unswitch, Vectorization, TIDx]
    } else {
      // Vectorize
      if (pparams->vectorization_factor > 1) {
        reference_tv->split(0, pparams->vectorization_factor);
      }
      // Threads
      reference_tv->split(0, kThreadX);
      // Unroll
      reference_tv->split(0, pparams->unroll_factor);
      // Unswitch
      reference_tv->split(0, 1);

      // [BIDx, Unswitch, Unroll, TIDx, Vect]
      reference_tv->axis(0)->parallelize(ParallelType::BIDx);
      reference_tv->axis(1)->parallelize(ParallelType::Unswitch);
      // Here we do not set axis(2)->parallelize(Unroll) because we do not want
      // it to be propagated. We manually unroll by splitting the inline
      // propagation process into two steps:
      // step 1: inline at the unswitch position for cached inputs and outputs
      // step 2: inline at the inner most dim for the rest of the graph
      reference_tv->axis(3)->parallelize(ParallelType::TIDx);
      if (pparams->vectorization_factor > 1) {
        vectorize_id = reference_tv->axis(4);
      }
    }
    unswitch_pos = 2;
  }

  TransformPropagator propagator(reference_tv);
  MaxLogicalDomainInfoSpanningTree spanning_tree(reference_tv);
  spanning_tree.traverse(&propagator);
  scheduler_utils::parallelizeAllLike(reference_tv);

  if (pparams->vectorization_factor > 1) {
    // Grab all tensor views that should be vectorized
    auto inputs_outputs =
        scheduler_utils::getInputsOutputsWithInnerDim(reference_tv, true, true);
    std::vector<TensorView*> vectorized_tvs;
    bool should_vectorize_reference_tv = false;
    for (auto tv : inputs_outputs) {
      if (tv == reference_tv) {
        should_vectorize_reference_tv = true;
      }
      if (!tv->isFusionInput()) {
        vectorized_tvs.emplace_back(tv);
        continue;
      }
      // move inputs to consumers of inputs
      auto consumer_tvs = ir_utils::consumerTvsOf(tv);
      vectorized_tvs.insert(
          vectorized_tvs.end(), consumer_tvs.begin(), consumer_tvs.end());
    }
    if (!vectorized_tvs.empty()) {
      // Aggressively mark with vectorized and cleanup later. That way we
      // don't have to manually specify parallelization outside the reference.
      vectorize_id->parallelize(ParallelType::Vectorize);
      scheduler_utils::parallelizeAllLike(
          reference_tv, vectorized_tvs, {ParallelType::Vectorize});
      if (!should_vectorize_reference_tv) {
        vectorize_id->parallelize(ParallelType::Serial);
      }
    }
  }

  // Begin by inlining at the unswitch position for the entire DAG. The cached
  // inputs, and outputs will keep this inline position, but other tensors will
  // get a higher position in later inline propagation. We need this separate
  // step because we were not using ParallelType::Unroll, so we have to do
  // unrolling manually.
  inlineAllAt(reference_tv, unswitch_pos, true);

  auto all_tvs = fusion->allTvs();

  // Inline at the inner most position. The CA position of all tensors except
  // inputs, cached inputs and outputs will be updated.
  std::unordered_set<TensorView*> inner_most_tensors(
      all_tvs.begin(), all_tvs.end());
  for (auto cached_input : cached_inputs) {
    inner_most_tensors.erase(cached_input);
  }
  for (auto entry : cached_outputs) {
    auto output = entry.second;
    inner_most_tensors.erase(output);
  }
  inlineMost(inner_most_tensors);

  scheduler_utils::promoteProducerMemoryTypes(fusion, cached_inputs);

  // TODO(#1401): We could let segmentation split a partially alias-producing
  // fusion into an alias-only segment and the rest. This way, the rest of the
  // fusion (which has fewer expressions) can potentially find a better
  // scheduler and we need to call markAliases only in NoOpScheduler.
  markAliases(fusion);
}

std::unique_ptr<HeuristicParams> PointWiseScheduler::computeHeuristics(
    Fusion* fusion,
    SchedulerRuntimeInfo& runtime_info,
    HeuristicDataCache* data_cache) {
  FUSER_PERF_SCOPE("PointWiseScheduler::computeHeuristics");
  auto pparams = getPointwiseHeuristics(fusion, runtime_info, data_cache);
  NVF_ERROR(pparams != nullptr);
  return pparams;
}

void PointWiseScheduler::schedule(
    Fusion* fusion,
    const HeuristicParams* params) {
  FUSER_PERF_SCOPE("PointWiseScheduler::schedule");
  auto pparams = dynamic_cast<const PointwiseParams*>(params);
  NVF_ERROR(
      pparams != nullptr,
      "Incorrect parameters sent to PointWiseScheduler::schedule",
      params);
  schedulePointwise(fusion, pparams);
}

} // namespace nvfuser<|MERGE_RESOLUTION|>--- conflicted
+++ resolved
@@ -888,26 +888,15 @@
           unswitch_pos = 3;
         }
       } else {
-<<<<<<< HEAD
-        // [BIDx | BIDy | Unswitch, Unroll, TIDx, vect]
-        reference_tv->axis(0)->parallelize(ParallelType::BIDx);
-        if (pparams->split_grid_y_dim) {
-          // [BIDx | i-remainder, BIDy{65535} | Unswitch, Unroll, TIDx, vect]
-=======
         // [BIDx | BIDy | Unswitch, Unroll, TIDx, Vect]
         reference_tv->axis(0)->parallelize(ParallelType::BIDx);
         if (pparams->split_grid_y_dim) {
           // [BIDx | i-remainder, BIDy{65535} | Unswitch, Unroll, TIDx, Vect]
->>>>>>> 31d3a629
           reference_tv->split(1, 65535);
           reference_tv->axis(2)->parallelize(ParallelType::BIDy);
           unswitch_pos = 4;
         } else {
-<<<<<<< HEAD
-          // [BIDx | BIDy | Unswitch, Unroll, TIDx, vect]
-=======
           // [BIDx | BIDy | Unswitch, Unroll, TIDx, Vect]
->>>>>>> 31d3a629
           reference_tv->axis(1)->parallelize(ParallelType::BIDy);
           unswitch_pos = 3;
         }
