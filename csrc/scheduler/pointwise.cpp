--- conflicted
+++ resolved
@@ -229,9 +229,6 @@
   std::vector<int64_t> elem_counts(ref_root.size(), 1);
   int64_t n_elems = 1;
   for (size_t ref_i = 0; ref_i < ref_root.size(); ref_i++) {
-    if (ref_root[ref_i]->isDeviceDim()) {
-      continue;
-    }
     auto inferred_val =
         runtime_info.expressionEvaluator().evaluate(ref_root[ref_i]->extent());
     NVF_ERROR(
@@ -243,14 +240,9 @@
   }
 
   // If zero dimensional or zero size, return default parameters
-<<<<<<< HEAD
-  if (TensorDomain::noDevices(TensorDomain::noReductions(
-          TensorDomain::noBroadcasts(largest_out->getLeafDomain())))
-=======
   if (TensorDomain::noDevices(
           TensorDomain::noReductions(
               TensorDomain::noBroadcasts(largest_out->getLoopDomain())))
->>>>>>> 92fdee1a
           .empty() ||
       n_elems == 0) {
     auto vectorizable_inputs_outputs_entry = HeuristicSummaryEntry<
@@ -591,17 +583,11 @@
       reference_tv != nullptr,
       "Could not find a fully broadcasted output to reference schedule on.");
 
-<<<<<<< HEAD
-  // Adjust the break point
-  int64_t num_device_dims_in_ref = numDeviceDims(reference_tv);
-  int64_t did_aware_break_point = params.break_point + num_device_dims_in_ref;
-=======
   int64_t num_device_dims = numDeviceDims(reference_tv);
   int64_t device_aware_break_point = params.break_point + num_device_dims;
->>>>>>> 92fdee1a
 
   // Positions of rhs and lhs after merging all dimensions.
-  int64_t rhs_i = -1; 
+  int64_t rhs_i = -1;
   int64_t lhs_i = -1;
 
   if (!ir_utils::getViewOps(fusion).empty()) {
@@ -621,33 +607,19 @@
     // to do this is with Dependency check which will grab all intermediate
     // values too.
     auto lhs_all_vals = DependencyCheck::getAllValsBetween(
-<<<<<<< HEAD
-        {reference_tv->getMaybeRFactorDomain().begin() + num_device_dims_in_ref,
-         reference_tv->getMaybeRFactorDomain().begin() + did_aware_break_point},
-        {reference_tv->getLeafDomain().begin() + num_device_dims_in_ref,
-         reference_tv->getLeafDomain().end()});
-=======
         {reference_tv->getLogicalDomain().begin(),
          reference_tv->getLogicalDomain().begin() + device_aware_break_point},
         {reference_tv->getLoopDomain().begin() + num_device_dims,
          reference_tv->getLoopDomain().end()});
->>>>>>> 92fdee1a
 
     std::unordered_set<Val*> lhs_all_vals_set(
         lhs_all_vals.begin(), lhs_all_vals.end());
 
     auto rhs_all_vals = DependencyCheck::getAllValsBetween(
-<<<<<<< HEAD
-        {reference_tv->getMaybeRFactorDomain().begin() + did_aware_break_point,
-         reference_tv->getMaybeRFactorDomain().end()},
-        {reference_tv->getLeafDomain().begin() + num_device_dims_in_ref,
-         reference_tv->getLeafDomain().end()});
-=======
         {reference_tv->getLogicalDomain().begin() + device_aware_break_point,
          reference_tv->getLogicalDomain().end()},
         {reference_tv->getLoopDomain().begin() + num_device_dims,
          reference_tv->getLoopDomain().end()});
->>>>>>> 92fdee1a
 
     std::unordered_set<Val*> rhs_all_vals_set(
         rhs_all_vals.begin(), rhs_all_vals.end());
@@ -707,11 +679,7 @@
     reorderDIDToFront(reference_tv);
 
     // Merge right side of break point
-<<<<<<< HEAD
-    for (int64_t i = reference_tv->nDims(); i > did_aware_break_point; i--) {
-=======
     for (int64_t i = reference_tv->nDims(); i > device_aware_break_point; i--) {
->>>>>>> 92fdee1a
       auto axis_i = i - 1;
       if (rhs_i == -1) {
         rhs_i = axis_i;
@@ -726,11 +694,7 @@
     }
 
     // Merge left side of break point
-<<<<<<< HEAD
-    for (int64_t i = did_aware_break_point; i > num_device_dims_in_ref; i--) {
-=======
     for (int64_t i = device_aware_break_point; i > num_device_dims; i--) {
->>>>>>> 92fdee1a
       auto axis_i = i - 1;
       if (lhs_i == -1) {
         lhs_i = axis_i;
