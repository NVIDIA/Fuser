// clang-format off
/*
 * SPDX-FileCopyrightText: Copyright (c) 2023-present NVIDIA CORPORATION & AFFILIATES.
 * All rights reserved.
 * SPDX-License-Identifier: BSD-3-Clause
 */
// clang-format on

#include <ATen/cuda/CUDAContext.h>
#include <debug.h>
#include <instrumentation.h>
#include <ir/printer.h>
#include <multidevice/utils.h>
#include <scheduler/cache_policy_refiner.h>
#include <scheduler/debug_utils.h>
#include <scheduler/mark_aliases.h>
#include <scheduler/pointwise.h>
#include <scheduler/reduction_utils.h>
#include <scheduler/registry_utils.h>
#include <scheduler/runtime_info.h>
#include <scheduler/tools/inlining.h>
#include <scheduler/utils.h>
#include <scheduler/vectorize_helper.h>

namespace nvfuser {

namespace {
// constexpr int64_t x_grid_limit = ((int64_t)1 << (int64_t)31) - (int64_t)1;
// Unused at the moment, commenting for clang tidy
constexpr int64_t kThreadX = 128;

<<<<<<< HEAD
class DomainMap : public pointwise_utils::DomainMap {
 public:
  using pointwise_utils::DomainMap::DomainMap;

  // The pointwise scheduler heuristics requires a minimum number of axes.
  // The output reference tensor should respect this requirement.
  TensorView* findReferenceTensorView(int64_t minimum_num_axes = 0) const {
    TensorView* result = nullptr;
    int64_t max_dims = -1;
    for (auto output_tv :
         ir_utils::filterByType<TensorView>(fusion_->outputs())) {
      if (isValidReference(output_tv) &&
          hasMinimumSize(output_tv, minimum_num_axes) &&
          !output_tv->isFusionInput()) {
        int64_t n_dims = pointwise_utils::nLogicalDims(output_tv);
        if (n_dims > max_dims) {
          result = output_tv;
          max_dims = n_dims;
        }
      }
    }
    return result;
  }

 private:
  bool hasMinimumSize(TensorView* tv, int64_t num_axes) const {
    NVF_ERROR(tv != nullptr);
    return (num_axes == 0 || (int64_t)tv->getLogicalDomain().size() > num_axes);
  }
};

=======
>>>>>>> d6232217
} // namespace

std::unique_ptr<PointwiseParams> getPointwiseHeuristics(
    Fusion* fusion,
    SchedulerRuntimeInfo& runtime_info,
    HeuristicDataCache* data_cache) {
  FusionGuard fg(fusion);

  // Incase any buffer is of type DataType::Index
  const auto index_type = runtime_info.getIndexType();

  auto params = std::make_unique<PointwiseParams>();
  params->tag = "Pointwise heuristics";
  params->cparams.index_type = index_type;

  auto in_tvs = ir_utils::filterByType<TensorView>(fusion->inputs());

  auto domain_map_entry =
      HeuristicDataCacheEntry<HeuristicCompileTime::DomainMap>(
          data_cache, [fusion]() {
            return std::make_unique<pointwise_utils::PointwiseDomainMap>(
                fusion);
          });
  const auto& domain_map = dynamic_cast<pointwise_utils::PointwiseDomainMap&>(
      domain_map_entry.get());

  auto largest_out_entry =
      HeuristicDataCacheEntry<HeuristicCompileTime::ReferenceTensors>(
          data_cache, [&domain_map]() {
            std::vector<TensorView*> data{domain_map.findReferenceTensor()};
            return std::make_unique<std::vector<TensorView*>>(std::move(data));
          });
  TensorView* largest_out = largest_out_entry.get()[0];

  NVF_ERROR(largest_out != nullptr);

  const int64_t device_multiprocessor_count =
      (int64_t)at::cuda::getCurrentDeviceProperties()->multiProcessorCount;

  // TODO: Set to 1?
  int64_t max_input_dtype_size = 2;

  for (auto inp : in_tvs) {
    max_input_dtype_size = std::max(
        max_input_dtype_size,
        (int64_t)dataTypeSize(inp->getDataType().value(), index_type));
  }

  auto logical_reorder_map_entry =
      HeuristicDataCacheEntry<HeuristicCompileTime::LogicalReorderMap>(
          data_cache, [&fusion, &largest_out]() {
            // NOTE: logical_reorder_map is only applied for fusion without view
            // op yet.
            if (!ir_utils::getViewOps(fusion).empty()) {
              return std::make_unique<std::unordered_map<int64_t, int64_t>>();
            }
            return std::make_unique<std::unordered_map<int64_t, int64_t>>(
                scheduler_utils::maybeLogicalReorderAsAllocationMap(
                    largest_out));
          });
  const std::unordered_map<int64_t, int64_t>& logical_reorder_map =
      logical_reorder_map_entry.get();

  auto ref_root = largest_out->getLogicalDomain();
  // reorder of root to align with logical map should always help with indexing,
  // even when vectorization isn't used.
  if (!logical_reorder_map.empty()) {
    ref_root = TensorDomain::orderedAs(ref_root, logical_reorder_map);
  }
  // We always cacheBefore output at the beginning of the scheduling. And after
  // cacheBefore, the reference tensor will have all reduction IDs removed.
  ref_root = TensorDomain::noDevices(TensorDomain::noReductions(ref_root));

  std::vector<int64_t> elem_counts(ref_root.size(), 1);
  int64_t n_elems = 1;
  for (size_t ref_i = 0; ref_i < ref_root.size(); ref_i++) {
    auto inferred_val =
        runtime_info.expressionEvaluator().evaluate(ref_root[ref_i]->extent());
    NVF_ERROR(
        inferred_val.hasValue(),
        "Error inferring size for pointwise scheduler: ",
        ref_root[ref_i]->extent()->toInlineString());
    elem_counts[ref_i] = inferred_val.as<int64_t>();
    n_elems *= elem_counts[ref_i];
  }

  // If zero dimensional or zero size, return default parameters
  if (TensorDomain::noDevices(
          TensorDomain::noReductions(
              TensorDomain::noBroadcasts(largest_out->getLoopDomain())))
          .empty() ||
      n_elems == 0) {
    auto vectorizable_inputs_outputs_entry = HeuristicDataCacheEntry<
        HeuristicCompileTime::VectorizableInputsAndOutputs>(data_cache, []() {
      return std::make_unique<std::vector<TensorView*>>();
    });
    vectorizable_inputs_outputs_entry.get();

    auto broadcast_info = HeuristicDataCacheEntry<
        HeuristicCompileTime::BroadcastMultiples>(data_cache, []() {
      return std::make_unique<scheduler_utils::BroadcastMultipleInformation>();
    });
    broadcast_info.get();

    vectorize_helper::getVectorizationFactor(
        runtime_info, largest_out, data_cache, 0);

    // All cache entries that are expected to be generated in the pointwise
    // scheduler by registry.cpp::HeuristicDataCache::validate() must be created
    // before hitting this return.
    auto pwise_params = std::make_unique<PointwiseParams>();
    pwise_params->tag = "Pointwise heuristics";
    pwise_params->cparams.index_type = index_type;
    return pwise_params;
  }

  // Find all vectorizable inputs/outputs
  auto vectorizable_inputs_outputs_entry = HeuristicDataCacheEntry<
      HeuristicCompileTime::VectorizableInputsAndOutputs>(
      data_cache, [&largest_out]() {
        return std::make_unique<std::vector<TensorView*>>(
            scheduler_utils::getInputsOutputsWithInnerDim(
                largest_out, true, true));
      });

  constexpr int64_t kSixteen = 16; // clang tidy

  auto max_vect_unroll_factor = ceilDiv(
      // Available unrolling based on size of data type
      (int64_t)kSixteen / max_input_dtype_size,
      // Reduce max unrolling factor if we have many inputs/outputs to unroll
      // as it could start consuming a lot of registers.
      std::max(
          (scheduler_utils::lastPow2(
               (int64_t)vectorizable_inputs_outputs_entry.get().size()) >>
           2),
          (int64_t)1));

  // Don't unroll at the cost of getting a full wave on the GPU
  if (n_elems < device_multiprocessor_count * kThreadX &&
      max_vect_unroll_factor > 1) {
    max_vect_unroll_factor = std::min(
        max_vect_unroll_factor,
        ceilDiv(n_elems, device_multiprocessor_count * kThreadX));
  }

  auto max_vect_factor =
      std::min(kSixteen / max_input_dtype_size, max_vect_unroll_factor);

  // See pointwise.h to understand what we're doing for this 2D analysis.
  // Ideal break point location
  int break_point = 0;

  // If break_point, mark if BIDy and BIDx should be positionally reversed
  // relative to root domains
  bool flip_grid_binding = false;

  // Elements on the right of break point (without break point all are on the
  // right)
  int64_t right_elem_count = 0;

  int64_t bdimx = kThreadX;

  // bdimy may be used if the right side of the break point is not large and we
  // need to expand block level parallelism into the left side of the break
  // point.
  int64_t bdimy = 1;

  // In 2D scheduler gdim_left is used to parallelize the left side of the break
  // point.
  int64_t gdim_left = 1;

  // gdim_right is used if there's too much parallelization in the right side of
  // the break point. We will expand grid parallelization into the right side of
  // the break point with gdim_left and use gdim_right for the left side of the
  // break point.
  int64_t gdim_right = 1;

  auto broadcast_info = HeuristicDataCacheEntry<
      HeuristicCompileTime::BroadcastMultiples>(
      data_cache, [&largest_out, &index_type]() {
        return std::make_unique<scheduler_utils::BroadcastMultipleInformation>(
            scheduler_utils::getBroadcastMultiples(largest_out, index_type));
      });

  auto& view_disjoint_sets = broadcast_info.get().view_disjoint_set_ids;
  auto& broadcast_byte_multiples = broadcast_info.get().broadcast_multiples;
  NVF_ERROR(broadcast_byte_multiples.size() == ref_root.size());

  int64_t dtype_sum = 0;
  for (auto inp : ir_utils::filterByType<TensorView>(fusion->inputs())) {
    dtype_sum += (int64_t)dataTypeSize(inp->getDataType().value(), index_type);
  }
  for (auto out : ir_utils::filterByType<TensorView>(fusion->outputs())) {
    dtype_sum += (int64_t)dataTypeSize(out->getDataType().value(), index_type);
  }

  { // Figure out break point position. Empty scope, consider moving to a
    // separate function.
    //
    // How much would this transfer cost if it was done as a 1-D schedule
    int64_t transfer_size_1d = 1;

    for (const auto i : c10::irange(ref_root.size())) {
      transfer_size_1d = transfer_size_1d * elem_counts[i] * dtype_sum;
    }

    // If there isn't very much parallelism available, just use 1D scheduler
    if (n_elems * 2 > device_multiprocessor_count * kThreadX) {
      int64_t min_total_transfer = std::numeric_limits<int64_t>::max();

      // Don't check the inner most dimension, scheduler assumes there's always
      // an rhs
      for (const auto break_point_i : c10::irange((int64_t)ref_root.size())) {
        // If break point is incoherent with view, don't consider breaking here.
        if (!scheduler_utils::breakIsDisjoint(
                view_disjoint_sets, break_point_i)) {
          continue;
        }

        // Number of elements in the right side of reference tv with
        // break_point_i
        int64_t cur_right_elem_count = 1;
        for (const auto right_i : c10::irange(break_point_i, ref_root.size())) {
          cur_right_elem_count = cur_right_elem_count * elem_counts[right_i];
        }

        auto cur_left_elem_count = n_elems / cur_right_elem_count;
        if (cur_left_elem_count <= 1) {
          continue;
        }

        auto lhs_byte_multiple =
            broadcast_byte_multiples[break_point_i].lhs_multiple;
        auto rhs_byte_multiple =
            broadcast_byte_multiples[break_point_i].rhs_multiple;

        // Estimate transfer cost with this break point
        int64_t cur_transfer_size = 1;
        int64_t right_transfer_size = 1;

        for (const auto left_i : c10::irange(break_point_i)) {
          cur_transfer_size =
              cur_transfer_size * elem_counts[left_i] * lhs_byte_multiple;
        }

        for (const auto right_i : c10::irange(break_point_i, ref_root.size())) {
          right_transfer_size =
              right_transfer_size * elem_counts[right_i] * rhs_byte_multiple;
        }
        cur_transfer_size *= right_transfer_size;

        //  Continue if this break point doesn't save at least 10% of 1D
        //  scheduling or isn't better than previous break_points found.
        if (cur_transfer_size >= min_total_transfer ||
            cur_transfer_size * 10 >= transfer_size_1d * 9) {
          continue;
        }

        // Need to be able to parallelize, don't use break if there's not
        // at least an unrolled warp.
        if (ceilDiv(cur_right_elem_count, max_vect_unroll_factor) <=
            at::cuda::getCurrentDeviceProperties()->warpSize) {
          continue;
        }

        // If outer broadcast, or balanced broadcast:
        if (lhs_byte_multiple <= rhs_byte_multiple &&
            // If right transfer size is bigger than half of L2
            at::cuda::getCurrentDeviceProperties()->l2CacheSize <
                right_transfer_size * 2) {
          // flip BIDx and BIDy bindings
          flip_grid_binding = true;
        } else {
          flip_grid_binding = false;
        }
        // Min transfer found, start setting values
        bdimx = std::min(
            ceilDiv(cur_right_elem_count, max_vect_unroll_factor), kThreadX);
        bdimy = 1;
        // Put remainder in bdimy if there's at least a wave of grid level
        // parallelism.
        if (cur_left_elem_count > device_multiprocessor_count) {
          bdimy = kThreadX / bdimx;
        }
        auto remainder_left = ceilDiv(cur_left_elem_count, bdimy);
        auto remainder_right =
            ceilDiv(cur_right_elem_count, bdimx * max_vect_unroll_factor);
        // Use this break point
        break_point = static_cast<int>(break_point_i);
        min_total_transfer = cur_transfer_size;
        right_elem_count = cur_right_elem_count;

        gdim_left = remainder_left;
        gdim_right = remainder_right;
      }
    }
  }

  params->vectorization_factor = std::min(
      max_vect_factor,
      vectorize_helper::getVectorizationFactor(
          runtime_info,
          largest_out,
          data_cache,
          break_point,
          logical_reorder_map));

  // preserve the old heuristic where unroll is used only when vectorization is
  // not used. should allow to use both unroll and vectorization together in
  // heuristics tuning.
  if (params->vectorization_factor == 1) {
    auto total_unroll = scheduler_utils::safeDiv(
        max_vect_unroll_factor, params->vectorization_factor);
    // for 1D scheduler, unroll the inner dimension
    // since there is no outer dimension.
    if (break_point == 0) {
      params->unroll_factor_inner = total_unroll;
      params->unroll_factor_outer = 1L;
    } else {
      // for 2D scheduler, unroll the outer dimension
      // to prioritize resue across different rows, will
      // be revised in heuristics tuning, e.g. unroll different
      // dims based on the broadcast dimension.
      params->unroll_factor_inner = 1L;
      params->unroll_factor_outer = total_unroll;
    }
  }

  NVF_ERROR(right_elem_count > 0 || break_point == 0);
  NVF_ERROR(!(bdimy > 1 && gdim_right > 1));

  params->break_point = break_point;
  params->flip_grid_binding = flip_grid_binding;
  params->split_block = bdimy > 1;

  params->lparams.bind(bdimx, ParallelType::TIDx);
  if (params->split_block) {
    params->lparams.bind(bdimy, ParallelType::TIDy);
  }
  if ((flip_grid_binding && gdim_right > 65535) ||
      (!flip_grid_binding && gdim_left > 65535)) {
    params->split_grid_y_dim = true;
  }

  if (isDebugDumpEnabled(DebugDumpOption::SchedulerDebug)) {
    debug() << "\n===== Pointwise Stats ========\n"
            << "num_elems: " << n_elems << "\n"
            << "elem_counts: " << elem_counts << "\n"
            << "max_input_dtype_size: " << max_input_dtype_size << "\n"
            << "unroll_factor_inner: " << params->unroll_factor_inner
            << std::endl
            << "unroll_factor_outer: " << params->unroll_factor_outer
            << std::endl
            << "vectorize_factor: " << params->vectorization_factor << std::endl
            << "\n"
            << "logical_reorder_map: ";
    for (auto [i, j] : logical_reorder_map) {
      debug() << "(" << i << ", " << j << "), ";
    }
    debug() << "\nbroadcast_byte_multiples: ";
    for (auto multiple : broadcast_byte_multiples) {
      debug() << "(" << multiple.lhs_multiple << ", " << multiple.rhs_multiple
              << "), ";
    }
    debug() << "\nLHS elems: "
            << (right_elem_count > 0 ? n_elems / right_elem_count : 0)
            << " RHS elems: " << right_elem_count << std::endl;
    debug() << std::endl;
    debug() << params->toString() << std::endl;
  }

  return params;
}

//! Utility for canSchedule interface to check if this fusion has
//!  a fully broadcasted reference tensor, which is necessary for
//!  the pointwise scheduler.
bool hasReferenceTensorView(Fusion* fusion) {
  return pointwise_utils::getReferenceTensor(fusion) != nullptr;
}

bool PointWiseScheduler::canScheduleCompileTime(Fusion* fusion) {
  if (scheduler_utils::isResharding(fusion)) {
    FUSER_PERF_SCOPE("PointWiseScheduler::canScheduleCompileTime");
    scheduler_debug_utils::canScheduleRejectReason(
        schedulerType(), "Fusion is resharding.");
    return false;
  }

  // Currently using the same path as the scheduler
  // to eliminate mismatch between canSchedule and
  // schedule pointwise.
  if (!hasReferenceTensorView(fusion)) {
    scheduler_debug_utils::canScheduleRejectReason(
        schedulerType(), "cannot find reference tensor");
    return false;
  }

  // Check that inputs of all select/gather-like ops are fusion inputs
  if (registry_utils::rejectScheduleForMemoryPromotion(
          fusion, schedulerType())) {
    return false;
  }

  if (!ir_utils::getViewOps(fusion).empty()) {
    ComputeAtMap ca_map(fusion);
    if (registry_utils::requiresForwardViewReplay(fusion, ca_map)) {
      scheduler_debug_utils::canScheduleRejectReason(
          schedulerType(), "Fusion requires view being reversible.");
      return false;
    }
  }

  if (ir_utils::hasAnyReductionOps(fusion)) {
    scheduler_debug_utils::canScheduleRejectReason(
        schedulerType(), "no support for reduction ops");
    return false;
  }

  if (registry_utils::hasNonUniqueBcast(fusion)) {
    scheduler_debug_utils::canScheduleRejectReason(
        schedulerType(),
        "Broadcasting dimension might be broadcasting to multiple sizes.");
    return false;
  }

  return true;
}

// TODO: Inline intermediate operations (avoid inlining unrolled/vectorized
// input/output caches)
void schedulePointwise(Fusion* fusion, const PointwiseParams* pparams) {
  FusionGuard fg(fusion);

  // Make sure we don't have global memory set on intermediate tensors from
  // fusion segmentation
  scheduler_utils::clearMemorySpace(fusion);

  // Cache inputs
  auto cached_inputs = scheduler_utils::cacheInputs(fusion, true);

  // Cache and fork outputs
  auto cached_outputs = scheduler_utils::cacheAndForkOutputs(fusion, true);

  scheduler_utils::prepareForMemoryTypePromotion(fusion);

  refineCachePolicy(fusion);

  std::vector<TensorView*> input_tvs;
  {
    auto filtered_tvs = ir_utils::filterByType<TensorView>(fusion->inputs());
    // Remove hanging tensor views
    for (auto tv : filtered_tvs) {
      if (tv->uses().empty()) {
        continue;
      }
      input_tvs.push_back(tv);
    }
  }
  auto output_tvs = ir_utils::filterByType<TensorView>(fusion->outputs());

  int64_t max_dims = 0;
  for (auto inp : input_tvs) {
    max_dims = std::max(pointwise_utils::nLogicalDims(inp), max_dims);
  }

  for (auto out : output_tvs) {
    max_dims = std::max(pointwise_utils::nLogicalDims(out), max_dims);
  }

  // If everything is zero dim tensors, just return.
  if (max_dims == 0) {
    return;
  }

  TensorView* reference_tv = pointwise_utils::getReferenceTensor(fusion);

  NVF_ERROR(
      reference_tv != nullptr,
      "Could not find a fully broadcasted output to reference schedule on.");

  scheduler_utils::moveNonConcretizedBroadcastInnermost(fusion, {reference_tv});

  int64_t num_device_dims = numDeviceDims(reference_tv);
  int64_t device_aware_break_point = pparams->break_point + num_device_dims;

  // Positions of rhs and lhs after merging all dimensions.
  int64_t rhs_i = -1;
  int64_t lhs_i = -1;

  if (!ir_utils::getViewOps(fusion).empty()) {
    ComputeAtMap ca_map(fusion);
    // Propagate reshape transforms through the graph, expecially the reference.
    scheduler_utils::propagateReshapeTransforms(fusion, ca_map);

    // Reorder reference_tv after propagating the view operation. This will
    // reorder for better merging.
    reference_tv->reorder(
        scheduler_utils::domainReorderAsLogicalMap(reference_tv));
    // Reorder so that DeviceDims are in front
    reorderDIDToFront(reference_tv);

    // Break point is relative to logical domain, find the loop domain ID's in
    // the left/right side, we really need the values in domain, but easiest way
    // to do this is with Dependency check which will grab all intermediate
    // values too.
    auto lhs_all_vals = DependencyCheck::getAllValsBetween(
        {reference_tv->getLogicalDomain().begin(),
         reference_tv->getLogicalDomain().begin() + device_aware_break_point},
        {reference_tv->getLoopDomain().begin() + num_device_dims,
         reference_tv->getLoopDomain().end()});

    std::unordered_set<Val*> lhs_all_vals_set(
        lhs_all_vals.begin(), lhs_all_vals.end());

    auto rhs_all_vals = DependencyCheck::getAllValsBetween(
        {reference_tv->getLogicalDomain().begin() + device_aware_break_point,
         reference_tv->getLogicalDomain().end()},
        {reference_tv->getLoopDomain().begin() + num_device_dims,
         reference_tv->getLoopDomain().end()});

    std::unordered_set<Val*> rhs_all_vals_set(
        rhs_all_vals.begin(), rhs_all_vals.end());

    // Make sure lhs and rhs groups are disjoint.
    for (auto lhs_val : lhs_all_vals) {
      if (rhs_all_vals_set.count(lhs_val) != 0) {
        std::ostringstream os;
        IrTransformPrinter printer(os);
        printer.printTransforms(reference_tv);
        NVF_THROW(
            "Error in pointwise scheduler. LHS and RHS of the 2D scheduler are not disjoint. ",
            lhs_val->toString(),
            " belongs to both. device_aware_break_point = ",
            device_aware_break_point,
            ". reference_tv = ",
            reference_tv->toString(),
            " and its transforms are:\n",
            os.str());
      }
    }
    NVF_ERROR(
        !rhs_all_vals.empty(),
        "Expecting at least one dimension in the RHS of the pointwise scheduler.");

    // Merge rhs, then lhs.
    IterDomain* rhs_id = nullptr;
    IterDomain* lhs_id = nullptr;
    auto ndims = reference_tv->nDims();
    for (auto i : c10::irange(ndims)) {
      // Merge from right to left
      auto pos = ndims - 1 - i;
      auto id = reference_tv->axis(pos);
      if (lhs_all_vals_set.count(id) > 0) {
        if (lhs_id == nullptr) {
          lhs_id = id;
          lhs_i = pos;
        } else {
          reference_tv->merge(pos, lhs_i);
          lhs_i = pos;
          if (rhs_i > lhs_i) {
            rhs_i--;
          }
        }
      } else if (rhs_all_vals_set.count(id) > 0) {
        if (rhs_id == nullptr) {
          rhs_id = id;
          rhs_i = pos;
        } else {
          reference_tv->merge(pos, rhs_i);
          rhs_i = pos;
          if (lhs_i > rhs_i) {
            lhs_i--;
          }
        }
      }
    }
    // Find the iter domains that should be in the lhs, and rhs.
  } else {
    // Don't need to worry about view transformations, just merge reference tv
    // as we normally would.

    std::unordered_map<int64_t, int64_t> logical_reorder_map =
        scheduler_utils::maybeLogicalReorderAsAllocationMap(reference_tv);
    if (!logical_reorder_map.empty()) {
      reference_tv->reorder(logical_reorder_map);
    }
    reorderDIDToFront(reference_tv);

    // Merge right side of break point
    for (int64_t i = reference_tv->nDims(); i > device_aware_break_point; i--) {
      auto axis_i = i - 1;
      if (rhs_i == -1) {
        rhs_i = axis_i;
      } else {
        reference_tv->merge(axis_i, rhs_i);
        rhs_i = axis_i;
      }
    }
    if (rhs_i >= 0) {
      // If there's an rhs
      reference_tv->reorder({{rhs_i, -1}});
    }

    // Merge left side of break point
    for (int64_t i = device_aware_break_point; i > num_device_dims; i--) {
      auto axis_i = i - 1;
      if (lhs_i == -1) {
        lhs_i = axis_i;
      } else {
        reference_tv->merge(axis_i, lhs_i);
        lhs_i = axis_i;
      }
    }
  }

  int64_t unswitch_pos = 0;
  IterDomain* vectorize_id = nullptr;
  if (pparams->break_point) {
    // 2D parallelization scheme
    NVF_ERROR(rhs_i >= 0 && lhs_i >= 0);

    // Right (inner merged) dimension is at inner most position, left (outer
    // merged) dimension is at lhs_i. Order as [lhs_i, rhs_i, unmerged...]
    reference_tv->reorder({{lhs_i, 0}, {-1, 1}});

    // vectorization without unroll
    if (pparams->unroll_factor_outer == 1 &&
        pparams->unroll_factor_inner == 1 &&
        pparams->vectorization_factor > 1) {
      reference_tv->split(1, pparams->vectorization_factor);
      reference_tv->split(1, NamedScalar::getParallelDim(ParallelType::TIDx));
      reference_tv->split(0, 1);
      // [outer, Unswitch | i-remainder, TIDx, Vectorization]
      // Here and in the following comments:
      // prefix [i] represent inner dimension
      // prefix [o] represent inner dimension
      // [|] separates the outer and inner dimensions
      reference_tv->axis(1)->parallelize(ParallelType::Unswitch);
      reference_tv->axis(3)->parallelize(ParallelType::TIDx);
      // Vectorization are propagated separately
      vectorize_id = reference_tv->axis(4);

      // [outer, Unswitch | i-remainder, TIDx, Vectorization]
      // To make consistent with unrolling:
      reference_tv->reorder({{1, 2}, {2, 1}, {3, 4}, {4, 3}});
      //[outer | i-remainder, Unswitch, Vectorization, TIDx]
    } else {
      // [outer | inner]
      if (pparams->vectorization_factor > 1) {
        reference_tv->split(1, pparams->vectorization_factor);
      }
      // [outer | i-remainder, Vect]
      reference_tv->split(1, NamedScalar::getParallelDim(ParallelType::TIDx));
      // [outer | i-remainder, TIDx, Vect]

      if (pparams->unroll_factor_inner > 1) {
        reference_tv->split(1, pparams->unroll_factor_inner);
      }
      // [outer| i-remainder, i-Unroll, TIDx, Vect]

      if (pparams->unroll_factor_outer > 1) {
        reference_tv->split(0, pparams->unroll_factor_outer);
      }
      // [o-remainder, o-Unroll, | i-remainder, i-Unroll, TIDx, Vect]

      reference_tv->split(0, 1);
      // [o-remainder, Unswitch, o-Unroll | i-remainder, i-Unroll, TIDx, Vect]

      int i_remainder_pos = pparams->unroll_factor_outer > 1 ? 3 : 2;
      reference_tv->reorder({{i_remainder_pos, 1}});
      // [o-remainder, i-remainder, Unswitch, o-Unroll, i-Unroll, TIDx, Vect]

      reference_tv->axis(2)->parallelize(ParallelType::Unswitch);
      // Here we do not set axis(3)->parallelize(Unroll) because we do not want
      // it to be propagated. We manually unroll by splitting the inline
      // propagation process into two steps:
      // step 1: inline at the unswitch position for cached inputs and outputs
      // step 2: inline at the inner most dim for the rest of the graph
      int tidx_pos = 3;
      if (pparams->unroll_factor_inner > 1) {
        tidx_pos++;
      }
      if (pparams->unroll_factor_outer > 1) {
        tidx_pos++;
      }
      reference_tv->axis(tidx_pos)->parallelize(ParallelType::TIDx);
      if (pparams->vectorization_factor > 1) {
        // can't use {-1}, there may be deviceId
        vectorize_id = reference_tv->axis(tidx_pos + 1);
      }
      // [o-remainder, i-remainder, Unswitch, o-Unroll, i-Unroll, TIDx, Vect]
    }

    // Move out of the way to furthest left point
    reference_tv->reorder({{1, 0}});
    // [i-remainder, o-remainder, Unswitch, o-Unroll, i-Unroll, TIDx, Vect]
    if (pparams->split_block) {
      reference_tv->split(1, NamedScalar::getParallelDim(ParallelType::TIDy));
      // [i-remainder, o-remainder, TIDy, Unswitch, o-Unroll, i-Unroll, TIDx,
      // Vect]
      if (pparams->flip_grid_binding) {
        // [BIDy | BIDx, TIDy | Unswitch, o-Unroll, i-Unroll, TIDx, Vect]
        reference_tv->axis(1)->parallelize(ParallelType::BIDx);
        reference_tv->axis(2)->parallelize(ParallelType::TIDy);
        if (pparams->split_grid_y_dim) {
          // [i-remainder, BIDy{65535} | BIDx, TIDy | Unswitch, o-Unroll,
          // i-Unroll, TIDx, Vect]
          reference_tv->split(0, 65535);
          reference_tv->axis(1)->parallelize(ParallelType::BIDy);
          unswitch_pos = 5;
        } else {
          reference_tv->axis(0)->parallelize(ParallelType::BIDy);
          unswitch_pos = 4;
        }
      } else {
        // [BIDx | BIDy TIDy | Unswitch, o-Unroll, i-Unroll, TIDx, Vect]
        reference_tv->axis(0)->parallelize(ParallelType::BIDx);
        reference_tv->axis(2)->parallelize(ParallelType::TIDy);
        if (pparams->split_grid_y_dim) {
          // [BIDx | i-remainder, BIDy{65535}, TIDy | Unswitch, o-Unroll,
          // i-Unroll, TIDx, Vect]
          reference_tv->split(1, 65535);
          reference_tv->axis(2)->parallelize(ParallelType::BIDy);
          unswitch_pos = 5;
        } else {
          reference_tv->axis(1)->parallelize(ParallelType::BIDy);
          unswitch_pos = 4;
        }
      }
    } else {
      // [BIDy | BIDx | Unswitch, Unroll, TIDx, Vect]
      if (pparams->flip_grid_binding) {
        // [BIDy | BIDx | Unswitch, Unroll, TIDx, Vect]
        reference_tv->axis(1)->parallelize(ParallelType::BIDx);
        if (pparams->split_grid_y_dim) {
          // [i-remainder, BIDy{65535} | BIDx | Unswitch, Unroll, TIDx]
          reference_tv->split(0, 65535);
          reference_tv->axis(1)->parallelize(ParallelType::BIDy);
          unswitch_pos = 4;
        } else {
          // [BIDy | BIDx | Unswitch, Unroll, TIDx, Vect]
          reference_tv->axis(0)->parallelize(ParallelType::BIDy);
          unswitch_pos = 3;
        }
      } else {
        // [BIDx | BIDy | Unswitch, Unroll, TIDx, Vect]
        reference_tv->axis(0)->parallelize(ParallelType::BIDx);
        if (pparams->split_grid_y_dim) {
          // [BIDx | i-remainder, BIDy{65535} | Unswitch, Unroll, TIDx, Vect]
          reference_tv->split(1, 65535);
          reference_tv->axis(2)->parallelize(ParallelType::BIDy);
          unswitch_pos = 4;
        } else {
          // [BIDx | BIDy | Unswitch, Unroll, TIDx, Vect]
          reference_tv->axis(1)->parallelize(ParallelType::BIDy);
          unswitch_pos = 3;
        }
      }
    }
  } else {
    // 1D Scheduler
    NVF_ERROR(rhs_i >= 0 && lhs_i == -1);

    // right hand side exists and is the only axis we care to schedule, move
    // it from the inner most position to left most. Order as [rhs_i,
    // unmerged...]
    reference_tv->reorder({{-1, 0}});

    if (pparams->unroll_factor_inner == 1 &&
        pparams->vectorization_factor > 1) {
      // Vectorize
      reference_tv->split(0, pparams->vectorization_factor);
      // Unswitch
      reference_tv->split(0, 1);
      // Threads
      reference_tv->split(0, kThreadX);

      reference_tv->axis(0)->parallelize(ParallelType::BIDx);
      reference_tv->axis(1)->parallelize(ParallelType::TIDx);
      reference_tv->axis(2)->parallelize(ParallelType::Unswitch);
      // Vectorization are propagated separately
      vectorize_id = reference_tv->axis(3);

      //[BIDx, TIDx, Unswitch, Vectorization]
      // To make consistent with unrolling:
      reference_tv->reorder({{1, 3}, {2, 1}, {3, 2}});
      //[BIDx, Unswitch, Vectorization, TIDx]
    } else {
      // Vectorize
      if (pparams->vectorization_factor > 1) {
        reference_tv->split(0, pparams->vectorization_factor);
      }
      // Threads
      reference_tv->split(0, kThreadX);
      // Unroll
      if (pparams->unroll_factor_inner > 1) {
        reference_tv->split(0, pparams->unroll_factor_inner);
      }
      // Unswitch
      reference_tv->split(0, 1);

      // [BIDx, Unswitch, Unroll, TIDx, Vect]
      reference_tv->axis(0)->parallelize(ParallelType::BIDx);
      reference_tv->axis(1)->parallelize(ParallelType::Unswitch);
      // Here we do not set axis(2)->parallelize(Unroll) because we do not want
      // it to be propagated. We manually unroll by splitting the inline
      // propagation process into two steps:
      // step 1: inline at the unswitch position for cached inputs and outputs
      // step 2: inline at the inner most dim for the rest of the graph
      int tidx_pos = pparams->unroll_factor_inner > 1 ? 3 : 2;
      reference_tv->axis(tidx_pos)->parallelize(ParallelType::TIDx);
      if (pparams->vectorization_factor > 1) {
        vectorize_id = reference_tv->axis(tidx_pos + 1);
      }
    }
    unswitch_pos = 2;
  }

  TransformPropagator propagator(reference_tv);
  MaxLogicalDomainInfoSpanningTree spanning_tree(reference_tv);
  spanning_tree.traverse(&propagator);
  scheduler_utils::parallelizeAllLike(reference_tv);

  if (pparams->vectorization_factor > 1) {
    // Grab all tensor views that should be vectorized
    auto inputs_outputs =
        scheduler_utils::getInputsOutputsWithInnerDim(reference_tv, true, true);
    std::vector<TensorView*> vectorized_tvs;
    bool should_vectorize_reference_tv = false;
    for (auto tv : inputs_outputs) {
      if (tv == reference_tv) {
        should_vectorize_reference_tv = true;
      }
      if (!tv->isFusionInput()) {
        vectorized_tvs.emplace_back(tv);
        continue;
      }
      // move inputs to consumers of inputs
      auto consumer_tvs = ir_utils::consumerTvsOf(tv);
      vectorized_tvs.insert(
          vectorized_tvs.end(), consumer_tvs.begin(), consumer_tvs.end());
    }
    if (!vectorized_tvs.empty()) {
      // Aggressively mark with vectorized and cleanup later. That way we
      // don't have to manually specify parallelization outside the reference.
      vectorize_id->parallelize(ParallelType::Vectorize);
      scheduler_utils::parallelizeAllLike(
          reference_tv, vectorized_tvs, {ParallelType::Vectorize});
      if (!should_vectorize_reference_tv) {
        vectorize_id->parallelize(ParallelType::Serial);
      }
    }
  }

  // Begin by inlining at the unswitch position for the entire DAG. The cached
  // inputs, and outputs will keep this inline position, but other tensors will
  // get a higher position in later inline propagation. We need this separate
  // step because we were not using ParallelType::Unroll, so we have to do
  // unrolling manually.
  inlineAllAt(reference_tv, unswitch_pos, true);

  auto all_tvs = fusion->allTvs();

  // Inline at the inner most position. The CA position of all tensors except
  // inputs, cached inputs and outputs will be updated.
  std::unordered_set<TensorView*> inner_most_tensors(
      all_tvs.begin(), all_tvs.end());
  for (auto cached_input : cached_inputs) {
    inner_most_tensors.erase(cached_input);
  }
  for (auto entry : cached_outputs) {
    auto output = entry.second;
    inner_most_tensors.erase(output);
  }
  inlineMost(inner_most_tensors);

  scheduler_utils::promoteProducerMemoryTypes(fusion, cached_inputs);

  // TODO(#1401): We could let segmentation split a partially alias-producing
  // fusion into an alias-only segment and the rest. This way, the rest of the
  // fusion (which has fewer expressions) can potentially find a better
  // scheduler and we need to call markAliases only in NoOpScheduler.
  markAliases(fusion);
}

std::unique_ptr<HeuristicParams> PointWiseScheduler::computeHeuristics(
    Fusion* fusion,
    SchedulerRuntimeInfo& runtime_info,
    HeuristicDataCache* data_cache) {
  FUSER_PERF_SCOPE("PointWiseScheduler::computeHeuristics");
  auto pparams = getPointwiseHeuristics(fusion, runtime_info, data_cache);
  NVF_ERROR(pparams != nullptr);
  return pparams;
}

void PointWiseScheduler::schedule(
    Fusion* fusion,
    const HeuristicParams* params) {
  FUSER_PERF_SCOPE("PointWiseScheduler::schedule");
  auto pparams = dynamic_cast<const PointwiseParams*>(params);
  NVF_ERROR(
      pparams != nullptr,
      "Incorrect parameters sent to PointWiseScheduler::schedule",
      params);
  schedulePointwise(fusion, pparams);
}

} // namespace nvfuser<|MERGE_RESOLUTION|>--- conflicted
+++ resolved
@@ -29,40 +29,6 @@
 // Unused at the moment, commenting for clang tidy
 constexpr int64_t kThreadX = 128;
 
-<<<<<<< HEAD
-class DomainMap : public pointwise_utils::DomainMap {
- public:
-  using pointwise_utils::DomainMap::DomainMap;
-
-  // The pointwise scheduler heuristics requires a minimum number of axes.
-  // The output reference tensor should respect this requirement.
-  TensorView* findReferenceTensorView(int64_t minimum_num_axes = 0) const {
-    TensorView* result = nullptr;
-    int64_t max_dims = -1;
-    for (auto output_tv :
-         ir_utils::filterByType<TensorView>(fusion_->outputs())) {
-      if (isValidReference(output_tv) &&
-          hasMinimumSize(output_tv, minimum_num_axes) &&
-          !output_tv->isFusionInput()) {
-        int64_t n_dims = pointwise_utils::nLogicalDims(output_tv);
-        if (n_dims > max_dims) {
-          result = output_tv;
-          max_dims = n_dims;
-        }
-      }
-    }
-    return result;
-  }
-
- private:
-  bool hasMinimumSize(TensorView* tv, int64_t num_axes) const {
-    NVF_ERROR(tv != nullptr);
-    return (num_axes == 0 || (int64_t)tv->getLogicalDomain().size() > num_axes);
-  }
-};
-
-=======
->>>>>>> d6232217
 } // namespace
 
 std::unique_ptr<PointwiseParams> getPointwiseHeuristics(
