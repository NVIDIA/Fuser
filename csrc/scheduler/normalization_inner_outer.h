--- conflicted
+++ resolved
@@ -39,11 +39,7 @@
   bool canScheduleRunTime(
       Fusion* fusion,
       SchedulerRuntimeInfo& runtime_info,
-<<<<<<< HEAD
-      HeuristicSummary* data_cache = nullptr) override;
-=======
       HeuristicDataCache* data_cache = nullptr) override;
->>>>>>> 92b63512
 
   constexpr static SchedulerType schedulerType() {
     return SchedulerType::InnerOuterPersistent;
@@ -52,11 +48,7 @@
   std::unique_ptr<HeuristicParams> computeHeuristics(
       Fusion* fusion,
       SchedulerRuntimeInfo& runtime_info,
-<<<<<<< HEAD
-      HeuristicSummary* data_cache) override;
-=======
       HeuristicDataCache* data_cache) override;
->>>>>>> 92b63512
 };
 
 std::unique_ptr<ReductionParams> getInnerOuterPersistentHeuristics(
