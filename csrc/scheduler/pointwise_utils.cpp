--- conflicted
+++ resolved
@@ -29,297 +29,11 @@
   return result;
 }
 
-<<<<<<< HEAD
-} // namespace
-
-DomainMap::DomainMap(Fusion* fusion) : fusion_(fusion), ca_map_(fusion) {
-  tvs_with_rfactor_ = scheduler_utils::getTVsWithNonReductionRFactor(fusion);
-}
-
-// Determine if all IterDomains in input are mapped to the given tensor
-bool DomainMap::areAllInputIdsMappedTo(TensorView* input_tv, TensorView* tv)
-    const {
-  // Get concrete IDs for input root or logical domain
-  std::unordered_set<IterDomain*> in_concrete_ids;
-  for (auto in_id : input_tv->getLogicalDomain()) {
-    if (canIgnoreIndexedInputDomainID(input_tv, in_id, ca_map_)) {
-      continue;
-    }
-
-    // Permissive map is required for the transpose scheduler to support cases
-    // like T0[I0, b] + T1[b, I1]
-    auto concrete =
-        ca_map_.getConcreteMappedID(in_id, IdMappingMode::PERMISSIVE);
-
-    if (!concrete->isBroadcast() && !in_id->isReduction()) {
-      in_concrete_ids.insert(concrete);
-    }
-  }
-
-  // Erase all input concrete IDs mapped to the output domain
-  // Ignore unresolved broadcast dimensions
-  eraseifInputMappedThroughRootDomainAndIndexing(
-      in_concrete_ids, tv->getLogicalDomain());
-
-  return in_concrete_ids.empty();
-}
-
-// Note: ideally we would want to check that reference_tv contains all iter
-// domains in target_tv, so that transformation applied on reference_tv can be
-// propagated to target_tv. But we don't have an easy way to check that. Instead
-// of that, this function checks that all source iter domains involved in
-// transformation on target_tv is covered by reference_tv. Source iter domains
-// of TensorViews are IDs that doesn't have an definition and are producers of
-// any IDs on the logical domain of the given TensorView.
-//
-// ------
-//
-// e.g 0.
-//   T34 [i0, i1]
-//   T185 [i0, b2, i1]     = broadcast(T34)
-//   T192 [i0, b3(ex), i1] = expand(T185)
-//   T198 [i0, b3(ex)*i1]  = reshape(T192)
-//   output(T34)
-//   output(T198)
-//
-// if we consider taking T34 as reference_tv. T198 is the target_tv. We can't
-// replay T34's transform of merging all the dimensions to T198, since b3(ex)*i1
-// can't be reversed. The check in this function would give us T34 with source
-// i0, i1; where T198 would have source i0, b3, i1, where b3 isn't contained in
-// T34. Hence we'll reject this reference_tv.
-//
-// ------
-//
-// e.g 1.
-//   T0 [i0, i1]
-//   T1 [i2, i0, i1]
-//   T2 [i0*i1]      = reshape(T0)
-//   T3 [b3, i0, i1] = broadcast(T0)
-//   T4 [i2, i0, i1] = add(T1, T3)
-//   output(T2)
-//   output(T4)
-//
-// the example above should be able to pick T4 as reference_tv. T2's source i0,
-// i1 are both contained by the source of T4, so this example could be scheduled
-// as a single fusion.
-bool DomainMap::areAllTargetIdsCoveredBy(
-    TensorView* target_tv,
-    TensorView* reference_tv) const {
-  auto get_source_iter_domains = [this](TensorView* tv) {
-    // traverse back to collect all disjoint set producer IDs for each ID in the
-    // logical domain of tv.
-    VectorOfUniqueEntries<std::shared_ptr<VectorOfUniqueEntries<IterDomain*>>>
-        all_producer_sets;
-    std::for_each(
-        tv->getLogicalDomain().begin(),
-        tv->getLogicalDomain().end(),
-        [&](IterDomain* tv_logical_id) {
-          all_producer_sets.pushBack(
-              ca_map_.disjointSetOf(tv_logical_id, IdMappingMode::EXACT));
-        });
-    all_producer_sets.pushBack(
-        ca_map_.getAllDisjointSetProducers(all_producer_sets));
-
-    std::vector<IterDomain*> source_ids;
-    // filtering all producer IDs with empty definition to get source iter
-    // domains
-    std::for_each(
-        all_producer_sets.vector().begin(),
-        all_producer_sets.vector().end(),
-        [&source_ids,
-         this](const std::shared_ptr<VectorOfUniqueEntries<IterDomain*>>&
-                   producer_set_ptr) {
-          IterDomain* producer_id = producer_set_ptr->front();
-          if (ca_map_.uniqueExactDefinitions(producer_id).empty()) {
-            source_ids.push_back(producer_id);
-          }
-        });
-    return source_ids;
-  };
-
-  // this contains all source iter domain that's covered by reference_tv, so
-  // it's safe for target_tv to have them.
-  std::unordered_set<IterDomain*> covered_source_ids;
-  for (IterDomain* source_id_ref : get_source_iter_domains(reference_tv)) {
-    covered_source_ids.insert(source_id_ref);
-  }
-  // It's safe to have unmapped broadcast IterDomain. There're quite a few tests
-  // expecting pointwise scheduler to handle this pattern
-  for (IterDomain* id_out : target_tv->getLogicalDomain()) {
-    if (id_out->isBroadcast()) {
-      NVF_ERROR(
-          id_out->definition() == nullptr ||
-          id_out->definition()->isA<Resize>());
-
-      // Note that ideally we should also be able to handle merge/split on
-      // broadcast IDs, so we should really move this skip inside the loop below
-      // `get_source_iter_domains(target_tv)` and skip broadcast source IDs.
-      // currently we have the issue that split/merge does not preserve expanded
-      // broadcasts, see issue: https://github.com/NVIDIA/Fuser/issues/1126
-      covered_source_ids.insert(id_out);
-    }
-  }
-  // Note: there's certain cases where it's safe to have dangling IDs,
-  // e.g
-  //   T34  [i0, i1]
-  //   T185 [i0, b2, i1]     = broadcast(T34)
-  //   T192 [i0, b3(ex), i1] = expand(T185)
-  // It's safe to propagate T34 to T192, since b3(ex) is not involved in the
-  // propagation. But this isn't generally safe. If the above example is changed
-  // to e.g
-  //   T34  [i0, i1]
-  //   T185 [i0, b2, i1]     = broadcast(T34)
-  //   T186 [i0, i4, i1]     = ones({i0, i4, i1})
-  //   T193 [i0, i4, i1]     = add(T185, T186)
-  // It's unsafe to propagate from T34 to T193, see issue
-  // https://github.com/NVIDIA/Fuser/issues/3542
-
-  // Check all source iter domain involved in producing target_tv
-  for (IterDomain* source_id_out : get_source_iter_domains(target_tv)) {
-    // NOTE: we use concrete id instead. This allows us to link indirect
-    // broadcast. So in the example below: T2[i0, i1] = T0[i0, b0] + T1[i0, i1]
-    // T3[i0, i9] = pad(T0[i0, b0])
-    // We have i9 in T3
-    //     -> source ID b0
-    //     -> concrete map to i1
-    // So T3 is contained by T2. See test `PointwiseTest.DomainMapPad1`
-    auto concrete_source_id_out =
-        ca_map_.getConcreteMappedID(source_id_out, IdMappingMode::PERMISSIVE);
-    // if we find any source_id_out that's not contained, it's possible our
-    // propagation would fail since transformation involving this iter domain
-    // can't be resolved.
-    if (!getMappedInputConcreteID(covered_source_ids, concrete_source_id_out)) {
-      return false;
-    }
-  }
-  return true;
-}
-
-// Reference domains must exactly match with the input domains. See
-// also PR #661
-IterDomain* DomainMap::getMappedInputConcreteID(
-    const std::unordered_set<IterDomain*>& in_concrete_ids,
-    IterDomain* out_id) const {
-  auto in_concrete_id_iter = std::find_if(
-      in_concrete_ids.begin(),
-      in_concrete_ids.end(),
-      [&](IterDomain* in_concrete_id) {
-        return ca_map_.areMapped(in_concrete_id, out_id, IdMappingMode::EXACT);
-      });
-  if (in_concrete_id_iter != in_concrete_ids.end()) {
-    return *in_concrete_id_iter;
-  } else {
-    return nullptr;
-  }
-}
-
-// Erase input concrete ID if it is mapped to output ID
-bool DomainMap::eraseIfMapped(
-    std::unordered_set<IterDomain*>& in_concrete_ids,
-    IterDomain* out_id) const {
-  auto mapped_input_conrete_id =
-      getMappedInputConcreteID(in_concrete_ids, out_id);
-  if (mapped_input_conrete_id != nullptr) {
-    in_concrete_ids.erase(mapped_input_conrete_id);
-    return true;
-  } else {
-    return false;
-  }
-}
-
-void DomainMap::eraseifInputMappedThroughRootDomainAndIndexing(
-    std::unordered_set<IterDomain*>& in_ids,
-    const std::vector<IterDomain*>& ids) const {
-  // Use ComputeAtMap::getAllDisjointSetProducers to grab all producer
-  // IDs through rfactor exprs
-  VectorOfUniqueEntries<std::shared_ptr<VectorOfUniqueEntries<IterDomain*>>>
-      exact_sets;
-  std::for_each(ids.begin(), ids.end(), [&](IterDomain* id) {
-    exact_sets.pushBack(ca_map_.disjointSetOf(id, IdMappingMode::EXACT));
-  });
-
-  // Traverse through indexed domains.
-  const auto indexed_id_multimap =
-      getIndexedConsumerToProducerMap(fusion_, ca_map_);
-
-  VectorOfUniqueEntries<std::shared_ptr<VectorOfUniqueEntries<IterDomain*>>>
-      all_exact_sets_covered;
-
-  // Back traverses through the exact map and indexed
-  // producer-consumer pairs
-  for (auto current_sets = exact_sets; !current_sets.empty();) {
-    auto producer_sets = ca_map_.getAllDisjointSetProducers(current_sets);
-    all_exact_sets_covered.pushBack(producer_sets);
-
-    current_sets.clear();
-
-    // Further traversal if any of the new producer sets is a producer
-    // of indexed domains
-    for (const auto& producer_set : producer_sets) {
-      auto indexed_id_multimap_range =
-          indexed_id_multimap.equal_range(producer_set);
-      for (auto producer_of_producer_it = indexed_id_multimap_range.first;
-           producer_of_producer_it != indexed_id_multimap_range.second;
-           ++producer_of_producer_it) {
-        current_sets.pushBack(producer_of_producer_it->second);
-      }
-    }
-  }
-
-  for (const auto& exact_set_ptr : all_exact_sets_covered) {
-    auto exact_concrete_id = ca_map_.getConcreteMappedID(
-        exact_set_ptr->front(), IdMappingMode::EXACT);
-    eraseIfMapped(in_ids, exact_concrete_id);
-  }
-}
-
-// Find any id in domain that maps with target id
-IterDomain* DomainMap::anyMapped(
-    const std::vector<IterDomain*>& domain,
-    IterDomain* target) const {
-  for (auto id : domain) {
-    if (ca_map_.areMapped(id, target, IdMappingMode::EXACT)) {
-      return id;
-    }
-  }
-  return nullptr;
-}
-
-// Determine if output TensorView is a valid reference tensor for this fusion.
-// The reference tensor must map to all the iterDomains in each input and output
-bool DomainMap::isValidReference(TensorView* tv) const {
-  for (auto input_tv : ir_utils::filterByType<TensorView>(fusion_->inputs())) {
-    if (input_tv->uses().empty()) {
-      continue;
-    }
-    // TODO: Same backward traversal from tv is done for all input
-    // tvs. Consider doing the analysis one for all inputs
-    if (!areAllInputIdsMappedTo(input_tv, tv)) {
-      return false;
-    }
-  }
-  // The check on outputs are optional, transpose scheduler might propose a
-  // secondary reference that only applies to a subset of IO tensors. Ideally we
-  // should have a more robust check and consider the IO groups instead of
-  // blindly skip outputs.
-  for (auto output_tv :
-       ir_utils::filterByType<TensorView>(fusion_->outputs())) {
-    // no need to check for self.
-    if (output_tv == tv) {
-      continue;
-    }
-    if (!areAllTargetIdsCoveredBy(output_tv, tv)) {
-      return false;
-    }
-  }
-  return true;
-=======
 TensorView* getReferenceTensor(Fusion* fusion) {
   FusionGuard fg(fusion);
   PointwiseDomainMap domain_map(fusion);
   auto reference_tv = domain_map.findReferenceTensor();
   return reference_tv;
->>>>>>> d6232217
 }
 
 } // namespace pointwise_utils
