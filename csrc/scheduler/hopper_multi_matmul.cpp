--- conflicted
+++ resolved
@@ -31,15 +31,10 @@
 
 namespace {
 
-<<<<<<< HEAD
-// Get gcd between megabanks and row stride AND repeated pattern size.
-// If gcd is 1, then there is no swizzle is necessary to resolve bank conflicts.
-=======
 // This function returns a pair of integers. The first integer is the gcd
 // between megabanks and row stride. The second integer is the repeat pattern
 // size. If the gcd is 1, then no swizzle is necessary to resolve bank
 // conflicts. In that case, the second integer is irrelevant and -1 is returned.
->>>>>>> f8aa7779
 std::pair<int64_t, int64_t> analyzeSwizzleSharedMemory(
     TensorView* shared_mem_tv) {
   NVF_ERROR(shared_mem_tv->getMemoryType() == MemoryType::Shared);
@@ -269,8 +264,6 @@
 
   if (repeated_pattern_size >= n_rows) {
     return {g, -1}; // No need to swizzle in this case.
-<<<<<<< HEAD
-=======
   }
 
   return {g, repeated_pattern_size};
@@ -340,26 +333,69 @@
 
   if (g == 1) {
     return swizzle_domain; // No need to swizzle in this case.
->>>>>>> f8aa7779
-  }
-
-  return {g, repeated_pattern_size};
-}
-
-//! Automatically generates the shared memory swizzled data layout for tma loads
-//! in matmul mainloop. The shared memory data layout is always 2D currently.
-//! This utility function assumes that the shared_mem_tv has the following
-//! structure: [tile_row, tile_col]
-//! Returns which swizzle format to use for mma inputs with tma loads.
-MmaInputSmemSwizzle tmaSwizzleSharedMemory(TensorView* shared_mem_tv) {
-  auto&& [g, repeated_pattern_size] = analyzeSwizzleSharedMemory(shared_mem_tv);
-
-  if (g == 1) {
-    return MmaInputSmemSwizzle::None; // No need to swizzle in this case.
-  }
-
-  // 128B swizzle results in 8 x 8 matrix given half precision inputs.
-  constexpr int64_t n_rows = 8;
+  }
+
+  /* Now we know that we have a g-way bank conflict. How do we remove this
+   * bank conflict? The answer is to mix the storage of different matrices.
+   * We first split the matrices along the row axis into g pieces, each piece
+   * has n/g rows. With this split, each piece occupies exactly one pattern.
+   * We want to use some non-traditional storage to let different pieces of
+   * the same matrix to occupy different patterns.
+   *
+   * Because Z/nZ has n items, each pattern has n/g different items, so we
+   * have in total g different patterns. We want to find the corresponding
+   * `init` values of these g different patterns.
+   *
+   * Consider two different init values `init1` and `init2`. When do they
+   * represent the same pattern? They represent the same pattern if and only
+   * if `f(0; init2)` falls on the pattern of `init1`, that is, there exist an
+   * i such that
+   *   f(i; init1) == f(0; init2)
+   * which simplifies to
+   *   init1 + i * stride == init2
+   *   ==> init2 - init1 == i * stride
+   * What values can `i * stride` be? It can be an arbitrary multiple of g:
+   * i * stride in Z/nZ is (i * stride) % n in Z. Let m = n/g, according to
+   * Theorem 4.13 in [The Mathematics of Integer Arithmetic]
+   *   (i * stride) % n = (i * s) % m * g
+   * Because s coprime with m, we know that for an arbitrary value `j` in
+   * Z/mZ, we can take `i = minv(s) * j` to make `i * s == j`.
+   *
+   * That said, for init values that are off by a multiple of g they
+   * correspond to the same pattern, otherwise they belongs to different
+   * patterns. So, we can use
+   *   init = 0, 1, ..., g - 1
+   * to canonically represent g patterns. Let's call the above
+   * `init` values "pattern id".
+   *
+   * Now we have the idea about how to remove bank conflict: We can do an
+   * inner split of our row dimension by `repeated_pattern_size` to get
+   * (repeat, pattern), then different indices of the "repeat" dimension will
+   * be using the same megabank, and different indices of the "pattern"
+   * dimension will be using different megabank. We don't need to touch the
+   * "pattern" dimension, but we need to play with the "repeat" dimension to
+   * interleave it with matrice ids so that each matrix is distributed across
+   * different banks.
+   *
+   * For example, if we have repeated_pattern_size = 4, we would want to do
+   * something like below:
+   *    +----------+----------+
+   *   0|          |          |
+   *   1| matrix 0 | matrix 1 |
+   *   2|          |          |
+   *   3|          |          |
+   *    +----------+----------+
+   *   4|          |          |
+   *   5| matrix 1 | matrix 0 |
+   *   6|          |          |
+   *   7|          |          |
+   *    +----------+----------+
+   *
+   * We can consider each repeated_pattern_size rows as a gigarow, and each
+   * repeated_pattern_size megabanks as a gigabank. Note that megabank is a
+   * contiguous chunk of banks, but gigabank is not contiguous. Indeed,
+   * nearby megabanks in a gigabank has a distance of `g` megabanks
+   */
 
   // For main loop, ldmatrix loads a n_rows x n_cols = 8 x 8 matrix each time.
   // For epilogue, threads in a warp is organized as 8 rows x 4 columns.
@@ -381,30 +417,108 @@
   int64_t num_gigarows = n_rows / repeated_pattern_size;
   int64_t num_gigabanks = g; // also = num_megabanks / repeated_pattern_size
 
+  //   -2   -1
+  // [row, col]
+  if (repeated_pattern_size > 1) {
+    swizzle_domain.split(-2, repeated_pattern_size);
+  }
+  swizzle_domain.split(-1, n_cols);
+  //      -4         -3       -2        -1
+  // [gigarow id, gigarow, matrix id, matrix]
+  swizzle_domain.split(-2, num_gigabanks);
+  //      -5        -4        -3        -2         -1
+  // [gigarow id, gigarow, y outer, gigabank id, matrix]
+  // Note that megabanks inside a gigabank are not contiguous, so the gigabank
+  // id is -2 instead of -3
+
+  /* We want to evenly distribute gigarows across gigabanks, for example, if
+   * we have 7 gigarows and 3 gigabanks, then we might distribute them as:
+   *  +---+
+   *  |x  |
+   *  | x |
+   *  |  x|
+   *  |x  |
+   *  | x |
+   *  |  x|
+   *  |x  |
+   *  +---+
+   * considering all matrices, this is a swizzle function like:
+   *  +---+
+   *  |012|
+   *  |201|
+   *  |120|
+   *  |012|
+   *  |201|
+   *  |120|
+   *  |012|
+   *  +---+
+   * which is a cyclic shift.
+   *
+   * Note that because num_gigabanks (a.k.a. g) divide num_megabanks and
+   * row_stride_znz (which is row_stride % num_megabanks), g should also
+   * divide row_stride, because according to the fundamental
+   * division-with-remainder property (see doc/math/integer-division.md):
+   *   row_stride = q * num_megabanks + row_stride_znz
+   * which means, we can just consider each num_gigabanks matrices as a group,
+   * and we always have complete groups (i.e. no group has less than
+   * num_gigabanks matrices). Interleaving the memory of matrices within each
+   * group should be enough to fully remove bank conflict.
+   */
+
   /* To further simplify the problem, if we assume: */
   NVF_ERROR(
       num_gigarows % num_gigabanks == 0,
       "Requires non-square swizzle, which is not supported yet");
-
-  AbstractTensor swizzle_domain(shared_mem_tv->getLoopDomain());
-  // Extract the constant sizes of the swizzled tile
-  const int64_t inner_dim_size =
-      swizzle_domain[-1]->extent()->evaluate().as<int64_t>();
-
-  auto dtype = shared_mem_tv->getDataType().value();
-  const int64_t B128_elements = 128 / dataTypeSize(dtype);
-  const int64_t B64_elements = 64 / dataTypeSize(dtype);
-  const int64_t B32_elements = 32 / dataTypeSize(dtype);
-
-  if (inner_dim_size >= B128_elements) {
-    return MmaInputSmemSwizzle::B128;
-  } else if (inner_dim_size >= B64_elements) {
-    return MmaInputSmemSwizzle::B64;
-  } else if (inner_dim_size >= B32_elements) {
-    return MmaInputSmemSwizzle::B32;
+  /* Then we can partition gigarows into full waves, each wave has
+   * num_gigabanks gigarows. This partition creates square dimensions, making
+   * the swizzle implementation easier */
+
+  //      -5        -4        -3        -2         -1
+  // [gigarow id, gigarow, y outer, gigabank id, matrix]
+  int axis_of_gigarow_id = repeated_pattern_size > 1 ? -5 : -4;
+  swizzle_domain.split(axis_of_gigarow_id, num_gigabanks);
+  //     -6     -5     -4       -3        -2         -1
+  // [wave id, wave, gigarow, y outer, gigabank id, matrix]
+
+  // swizzle wave with gigabank id to make threads in a wave access different
+  // gigabank. Apply swizzle only when shared_mem_tv is stored in shared
+  // memory.
+  // TODO: This is a temporary workaround for the following issue:
+  // For the mma output, we have the following schedule:
+  // rFactor: [...., X, Y] -> mma-swizzle transformations -> loop
+  // For epilogue smem tensor, the schedule is
+  // rFactor: [...., X, Y] -> split -> [...., X1, X2, X3, Y1, Y2, Y3]
+  //   -> swizzle X2, Y2 -> [...., X1, X2', X3, Y1, Y2', Y3]
+  //   -> merge back -> [...., X', Y']
+  //   -> mma-swizzle transformations -> loop
+  // The mma-swizzle transformations for the mma output and epilogue smem
+  // tensor are the same. In indexing, we do require {X, X'} and {Y, Y'} to be
+  // mapped in CA map, however, we currently can not handle that. So we have
+  // to do the same split and merge to the mma output without actually
+  // applying the swizzle, and this check is to detect and handle this
+  // specific case. We should remove this special handling when we fix our CA
+  // mapping.
+  using SwizzleTypeMaybeLegacy =
+      std::conditional_t<legacy, Swizzle2DType, SwizzleType>;
+  if (isPowOf2(num_gigabanks)) {
+    swizzle_domain.swizzle(SwizzleTypeMaybeLegacy::XOR, axis_of_gigarow_id, -2);
   } else {
-    NVF_THROW("Unsupported swizzle size for TMA shared memory mma inputs");
-  }
+    swizzle_domain.swizzle(
+        SwizzleTypeMaybeLegacy::CyclicShift, axis_of_gigarow_id, -2);
+  }
+
+  if (legacy) {
+    if (repeated_pattern_size > 1) {
+      swizzle_domain.merge(-6);
+    }
+    swizzle_domain.merge(-5);
+
+    // merge back tile_size_y
+    swizzle_domain.merge(-3);
+    swizzle_domain.merge(-2);
+  }
+
+  return swizzle_domain;
 }
 
 } // namespace
@@ -467,14 +581,7 @@
 
 void HopperMultipleMatmulScheduler::defineOperandCaches() {
   cacheOperandsToSmem(as_, acw_smems_);
-<<<<<<< HEAD
   cacheOperandsToSmem(bs_, bcw_smems_);
-=======
-  addSetsForCacheReads(acw_smems_, acrs_);
-
-  cacheOperandsToSmem(bs_, bcw_smems_);
-  addSetsForCacheReads(bcw_smems_, bcrs_);
->>>>>>> f8aa7779
 
   // Now that we are finished possibly redefining the inputs to the MmaOps,
   // we can set the macro for those ops
@@ -505,35 +612,6 @@
   }
 }
 
-<<<<<<< HEAD
-=======
-void HopperMultipleMatmulScheduler::addSetsForCacheReads(
-    const std::vector<TensorView*>& tv_smems,
-    std::vector<TensorView*>& tv_rs) {
-  tv_rs.resize(tv_smems.size(), nullptr);
-  for (size_t i : c10::irange(tv_smems.size())) {
-    TensorView* tv_smem = tv_smems[i];
-    TensorView*& tv_r = tv_rs[i];
-
-    // There can be multiple uses for example if we have A @ B1 + A @ B2
-    // then A will be cached to smem then it might be loaded into two
-    // separate register buffers, one for each mma. Instead, we will load
-    // it once into registers then re-use the register buffer for both
-    // mmas.
-    if (auto ldst = dynamic_cast<LoadStoreOp*>(tv_smem->uses().at(0));
-        ldst && tv_smem->uses().size() == 1) {
-      tv_r = ldst->out()->as<TensorView>();
-    } else {
-      tv_r = cacheAfter(
-          tv_smem,
-          LoadStoreOpType::Set,
-          CacheOp::Unspecified,
-          /*propagate_allocation_domain=*/false);
-    }
-  }
-}
-
->>>>>>> f8aa7779
 void HopperMultipleMatmulScheduler::swizzleBlockTiles(
     TensorView* tv,
     std::vector<MatmulDimRole>& outer_dim_roles) {
@@ -723,6 +801,73 @@
   }
 }
 
+void HopperMultipleMatmulScheduler::scheduleOperandSmemStores() {
+  auto scheduleBranch = [&](const std::vector<TensorView*>& gmem_operands,
+                            const std::vector<TensorView*>& smem_operands,
+                            MmaOperand operand_type) {
+    blockTileTensors(smem_operands);
+    for (TensorView* tv : smem_operands) {
+      if (params_->promote_prologue_smem_reuse) {
+        tv->promoteReuse();
+      }
+      mma_utils::orderTiledConcreteIdAsMaybeAllocationDomain(tv);
+      MmaInputSmemSwizzle swizzle_type = tmaSwizzleSharedMemory(tv);
+      MatmulDimRole inner_dim_role =
+          findMatmulDimRole(tv->getLogicalDomain().back());
+
+      // Reorder last two iterDomains to have (K, M/N) ordering before
+      // running applyMmaSwizzleForTMALoad
+      if (inner_dim_role == MatmulDimRole::K) {
+        tv->reorder({{-1, -2}, {-2, -1}});
+      }
+      tv->applyMmaSwizzleForTMALoad(swizzle_type);
+    }
+  };
+  scheduleBranch(as_, acw_smems_, MmaOperand::A);
+  scheduleBranch(bs_, bcw_smems_, MmaOperand::B);
+}
+
+void HopperMultipleMatmulScheduler::scheduleMmaOperands(
+    std::vector<TensorView*>& tvs,
+    const std::optional<MmaOperand> operand_type) {
+  auto all_merged_roles = blockTileTensors(tvs);
+  for (size_t i : c10::irange(tvs.size())) {
+    TensorView*& operand = tvs[i];
+    std::vector<MatmulDimRole>& merged_roles = all_merged_roles[i];
+
+    // At this point we have the following schedule:
+    //   No split-K
+    //     mma_result      [..., iMo, iNo, rKo, iMi, iNi, rKi]
+    //   Split-K
+    //     mma_result      [..., iMo, iNo, iKf, rKg, iMi, iNi, rKi]
+    //     splitk_sum      [..., iMo, iNo, rKf, iMi, iNi]
+
+    // Schedule warp tile
+    // Incoming mma_result = [... iMo iNo (iKf) rKg iMi iNi rKi]
+
+    if (params_->use_smem_epilogue && params_->splitk_factor != 1) {
+      // TODO:
+      // This is a workaround for a problem that different dimensions in the
+      // loop domain are mapped in the loop graph of IdModel due to the
+      // mapping of compliment IDs. We should remove forwarding completely,
+      // and remove this workaround.
+      operand->split(-2, 1);
+      operand->merge(-3);
+    }
+
+    // NOTE: this applies to either mma_result _or_ ab/bb since both have the
+    // same number of dimensions.
+    // TODO: use the version that uses merged_roles instead here
+    mma_utils::scheduleWarpTileWithReduction(operand, params_->tile_sizes);
+
+    // parallelize Mwo, Nwo by thread
+    operand->axis((int64_t)merged_roles.size() + num_splitk_dims_ + 1)
+        ->parallelize(ParallelType::TIDz);
+    operand->axis((int64_t)merged_roles.size() + num_splitk_dims_ + 2)
+        ->parallelize(ParallelType::TIDy);
+  }
+}
+
 void HopperMultipleMatmulScheduler::parallelizeBlocks(
     const std::vector<TensorView*>& tvs) const {
   for (TensorView* tv : tvs) {
@@ -743,76 +888,6 @@
         NVF_THROW("Invalid TileRasterizationOrder passed to Matmul scheduler");
     }
   }
-}
-
-void HopperMultipleMatmulScheduler::scheduleOperandSmemStores() {
-  auto scheduleBranch = [&](const std::vector<TensorView*>& gmem_operands,
-                            const std::vector<TensorView*>& smem_operands,
-                            MmaOperand operand_type) {
-    blockTileTensors(smem_operands);
-    for (TensorView* tv : smem_operands) {
-      if (params_->promote_prologue_smem_reuse) {
-        tv->promoteReuse();
-      }
-      mma_utils::orderTiledConcreteIdAsMaybeAllocationDomain(tv);
-      MmaInputSmemSwizzle swizzle_type = tmaSwizzleSharedMemory(tv);
-      MatmulDimRole inner_dim_role =
-          findMatmulDimRole(tv->getLogicalDomain().back());
-
-      // Reorder last two iterDomains to have (K, M/N) ordering before
-      // running applyMmaSwizzleForTMALoad
-      if (inner_dim_role == MatmulDimRole::K) {
-        tv->reorder({{-1, -2}, {-2, -1}});
-      }
-      tv->applyMmaSwizzleForTMALoad(swizzle_type);
-    }
-  };
-  scheduleBranch(as_, acw_smems_, MmaOperand::A);
-  scheduleBranch(bs_, bcw_smems_, MmaOperand::B);
-<<<<<<< HEAD
-=======
-}
-
-void HopperMultipleMatmulScheduler::scheduleMmaOperands(
-    std::vector<TensorView*>& tvs,
-    const std::optional<MmaOperand> operand_type) {
-  auto all_merged_roles = blockTileTensors(tvs);
-  for (size_t i : c10::irange(tvs.size())) {
-    TensorView*& operand = tvs[i];
-    std::vector<MatmulDimRole>& merged_roles = all_merged_roles[i];
-
-    // At this point we have the following schedule:
-    //   No split-K
-    //     mma_result      [..., iMo, iNo, rKo, iMi, iNi, rKi]
-    //   Split-K
-    //     mma_result      [..., iMo, iNo, iKf, rKg, iMi, iNi, rKi]
-    //     splitk_sum      [..., iMo, iNo, rKf, iMi, iNi]
-
-    // Schedule warp tile
-    // Incoming mma_result = [... iMo iNo (iKf) rKg iMi iNi rKi]
-
-    if (params_->use_smem_epilogue && params_->splitk_factor != 1) {
-      // TODO:
-      // This is a workaround for a problem that different dimensions in the
-      // loop domain are mapped in the loop graph of IdModel due to the
-      // mapping of compliment IDs. We should remove forwarding completely,
-      // and remove this workaround.
-      operand->split(-2, 1);
-      operand->merge(-3);
-    }
-
-    // NOTE: this applies to either mma_result _or_ ab/bb since both have the
-    // same number of dimensions.
-    // TODO: use the version that uses merged_roles instead here
-    mma_utils::scheduleWarpTileWithReduction(operand, params_->tile_sizes);
-
-    // parallelize Mwo, Nwo by thread
-    operand->axis((int64_t)merged_roles.size() + num_splitk_dims_ + 1)
-        ->parallelize(ParallelType::TIDz);
-    operand->axis((int64_t)merged_roles.size() + num_splitk_dims_ + 2)
-        ->parallelize(ParallelType::TIDy);
-  }
->>>>>>> f8aa7779
 }
 
 void HopperMultipleMatmulScheduler::scheduleMmaResults() {
