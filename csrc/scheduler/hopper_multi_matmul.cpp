--- conflicted
+++ resolved
@@ -841,21 +841,6 @@
       default:
         NVF_THROW("Invalid TileRasterizationOrder passed to Matmul scheduler");
     }
-<<<<<<< HEAD
-
-    // NOTE: this applies to either mma_result _or_ ab/bb since both have the
-    // same number of dimensions.
-    // TODO: use the version that uses merged_roles instead here
-    mma_utils::scheduleWarpTileWithReduction(
-        operand, params_->tile_sizes, params_->mma_macro);
-
-    // parallelize Mwo, Nwo by thread
-    operand->axis((int64_t)merged_roles.size() + num_splitk_dims_ + 1)
-        ->parallelize(ParallelType::TIDz);
-    operand->axis((int64_t)merged_roles.size() + num_splitk_dims_ + 2)
-        ->parallelize(ParallelType::TIDy);
-=======
->>>>>>> 9c9c34ce
   }
 }
 
@@ -921,24 +906,6 @@
     mma_result->merge(-5);
     mma_result->axis(-4)->parallelize(ParallelType::TIDy);
 
-<<<<<<< HEAD
-    // NOTE: this applies to either mma_result _or_ ab/bb since both have the
-    // same number of dimensions.
-    // TODO: use the version that uses merged_roles instead here
-    mma_utils::scheduleWarpTileWithReduction(
-        mma_result, params_->tile_sizes, params_->mma_macro);
-
-    // This does a split-reorder-merge swizzle of the last two M and N
-    // dimensions (and a possible final reduction dim). eg. [M64, N24, R]  ->
-    // [WarpGroup128, N3, M2, N2, Ro, R4, R2] Before
-    //   mma_result  [... iMo iNo (iKf) rKg rKwo iMwo iNwo iMw iNw iMin iNin
-    //   rKin]
-    // After
-    //   mma_result  [... iMo iNo (iKf) rKg rKwo iMwo iNwo iMw
-    //                              iNw iMino iNino iMin2 iNin2 rKino rKin4
-    //                              rKin2]
-=======
->>>>>>> 9c9c34ce
     auto s = mma_utils::MmaSwizzler::scheduleMmaOutputAllocation(
         mma_result->getLoopDomain());
     mma_result->setAllocationDomain(s.as<IterDomain*>(), true);
