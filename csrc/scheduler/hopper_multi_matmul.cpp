--- conflicted
+++ resolved
@@ -32,10 +32,7 @@
 
 void HopperMultipleMatmulScheduler::transformLikeMmaOutputWithK(
     TensorView* tv) {
-<<<<<<< HEAD
-=======
   NVF_ERROR(tv->axis(-1)->isReduction(), "Inner axis should be Reduction.");
->>>>>>> 714f9745
   // The input is originally block tiled so that the inner dims are the CTA tile
   // size
   //
@@ -47,11 +44,7 @@
   tv->split(-2, getN(params_->mma_macro));
   // K dimension is present for mma_result
   // We don't need to split by warp_tile.k, since we always have
-<<<<<<< HEAD
-  // cta_tile.k==warp_tile.k
-=======
   // cta_tile.k == warp_tile.k
->>>>>>> 714f9745
   tv->split(-1, getK(params_->mma_macro));
   // After Split: [..., Mo, Mw, Mi, No, Nw, Ni, Kw, Ki]
   tv->reorder({
@@ -73,9 +66,6 @@
 
 void HopperMultipleMatmulScheduler::transformLikeMmaOutputWithoutK(
     TensorView* tv) {
-<<<<<<< HEAD
-  // TODO Add constraints
-=======
   NVF_ERROR(
       tv->domain()->loop().size() >= 4,
       "transformLikeMmaOutputWithoutK requires at least four iterDomains but ",
@@ -85,7 +75,6 @@
       ".");
   NVF_ERROR(
       !tv->axis(-1)->isReduction(), "Inner axis should not be Reduction.");
->>>>>>> 714f9745
 
   // The input is originally block tiled so that the inner dims are the CTA tile
   // size
@@ -535,10 +524,7 @@
     }
 
     transformLikeMmaOutputWithK(mma_result);
-<<<<<<< HEAD
-=======
-
->>>>>>> 714f9745
+
     auto s = mma_utils::MmaSwizzler::scheduleMmaOutputAllocation(
         mma_result->getLoopDomain());
     mma_result->setAllocationDomain(s.as<IterDomain*>(), true);
