--- conflicted
+++ resolved
@@ -26,10 +26,10 @@
 //! A wrapper to get MMA Tensor data types
 //!   The order of returned types: INPUT_A, INPUT_B, OUTPUT_D
 inline mma_utils::MmaDataTypes getMmaDataTypes(
-    const std::map<MatmulRole, std::vector<TensorView*>>& roles_map) {
+    const TensorRolesMap& tensor_roles) {
   auto getMMADataType = [&](MatmulRole role) {
-    auto entry = roles_map.find(role);
-    if (entry != roles_map.end() && !entry->second.empty()) {
+    auto entry = tensor_roles.find(role);
+    if (entry != tensor_roles.end() && !entry->second.empty()) {
       return entry->second.front()->dtype();
     }
     NVF_ERROR(false, "Get MMA Tensor data type failed!");
@@ -1615,7 +1615,7 @@
 namespace {
 // Determine dim roles for either a MatmulOp or a LinearOp, given IterDomain
 // mappings
-std::unordered_map<ValGroup, MatmulDomain> matmulOrLinearOpDimRoles(
+DimRolesMap matmulOrLinearOpDimRoles(
     const ValGraph& exact_graph,
     const std::vector<IterDomain*>& out_logical,
     const std::vector<IterDomain*>& mapping_a,
@@ -1686,8 +1686,6 @@
   }
 
   // The code below handles MmaOp or mul-sum patterns
-
-  std::unordered_map<ValGroup, MatmulDomain> dim_roles;
 
   // Indicates whether a ValGroup is present in A (bit 0), B (bit 1), or output
   // (bit 2)
@@ -1710,10 +1708,7 @@
   recordPresence(B, 1);
   recordPresence(output, 2);
 
-<<<<<<< HEAD
   DimRolesMap dim_roles;
-=======
->>>>>>> 5c726339
   for (const auto& [g, flags] : present_flags) {
     if (flags.all()) {
       dim_roles[g] = MatmulDomain::Batch;
