// clang-format off
/*
 * SPDX-FileCopyrightText: Copyright (c) 2023-present NVIDIA CORPORATION & AFFILIATES.
 * All rights reserved.
 * SPDX-License-Identifier: BSD-3-Clause
 */
// clang-format on

#include <ATen/cuda/CUDAContext.h>

#include <device_lower/utils.h>
#include <disjoint_set.h>
#include <id_model/id_model.h>
#include <ir/printer.h>
#include <ir/utils.h>
#include <logical_domain_map.h>
#include <mma_type.h>
#include <ops/all_ops.h>
#include <ops/utils.h>
#include <options.h>
#include <scheduler/mma_utils.h>
#include <scheduler/tools/abstract_tensor.h>
#include <scheduler/utils.h>
#include <type.h>
#include <val_graph.h>
#include <variant>

namespace nvfuser {

namespace mma_utils {

//! A wrapper to get MMA Tensor data types
//!   The order of returned types: A, B, OUTPUT
inline mma_utils::MmaDataTypes getMmaDataTypes(
    const TensorRolesMap& tensor_roles) {
  auto getMMADataType = [&](MatmulTensorRole role) {
    auto entry = tensor_roles.find(role);
    if (entry != tensor_roles.end() && !entry->second.empty()) {
      return entry->second.front()->dtype();
    }
    NVF_THROW("Get MMA Tensor data type failed!");
  };
  const auto a_type = getMMADataType(MatmulTensorRole::OPERAND_A);
  const auto b_type = getMMADataType(MatmulTensorRole::OPERAND_B);
  const auto c_type = getMMADataType(MatmulTensorRole::OUTPUT);
  return mma_utils::MmaDataTypes{a_type, b_type, c_type};
}

//! Return sizes of smem_a, smem_b, smem_c in bytes
std::tuple<int64_t, int64_t, int64_t> computeSharedMemorySizes(
    const MatMulTileOptions& gemm_tile,
    const MatmulParams::CircularBufferOptions& circular_buffer_options,
    const MmaDataTypes& data_types) {
  const auto properties = at::cuda::getCurrentDeviceProperties();

  auto warp_dims = gemm_tile.cta_tile / gemm_tile.warp_tile;

  int64_t ab_factor = circular_buffer_options.circular_buffer_smem_write
      ? circular_buffer_options.smem_circular_buffer_stage
      : 1;

  // see scheduleContiguousVectorLoad
  const int64_t vector_word = 8;
  const int64_t round_to_factor = warp_dims.m * warp_dims.n * warp_dims.k *
      properties->warpSize * vector_word;
  const int64_t mk = gemm_tile.cta_tile.m * gemm_tile.cta_tile.k;
  const int64_t nk = gemm_tile.cta_tile.n * gemm_tile.cta_tile.k;
  const int64_t smem_a = ceilDiv(mk, round_to_factor) * round_to_factor *
      ab_factor * dataTypeSize(data_types[0]);
  const int64_t smem_b = ceilDiv(nk, round_to_factor) * round_to_factor *
      ab_factor * dataTypeSize(data_types[1]);
  const int64_t smem_c =
      gemm_tile.cta_tile.m * gemm_tile.cta_tile.n * dataTypeSize(data_types[2]);

  return {smem_a, smem_b, smem_c};
}

int64_t computeExpectedSharedMemoryUsage(
    const MatmulParams* mparams,
    const MmaDataTypes& data_types,
    bool smem_a_reuse_guaranteed,
    bool smem_b_reuse_guaranteed) {
  const auto [smem_a, smem_b, smem_c] = computeSharedMemorySizes(
      mparams->tile_sizes, mparams->circular_buffer_options, data_types);

  if (mparams->use_smem_epilogue) {
    if (mparams->promote_prologue_smem_reuse) {
      return (int64_t)std::max(
          smem_c + (smem_a_reuse_guaranteed ? 0 : smem_a) +
              (smem_b_reuse_guaranteed ? 0 : smem_b),
          smem_a + smem_b);
    } else {
      return (int64_t)(smem_a + smem_b + smem_c);
    }
  } else {
    return (int64_t)(smem_a + smem_b);
  }
}

std::pair<bool, bool> generateSharedMemoryEpilogueHeuristics(
    const MatMulTileOptions& gemm_tile,
    int smem_circular_buffer_stage,
    const MmaDataTypes& data_types,
    bool smem_a_reuse_guaranteed,
    bool smem_b_reuse_guaranteed,
    bool ignore_occupancy_drop) {
  const size_t shared_memory_available = deviceAvailableSharedMemoryBytes();

  // We clip smem_circular_buffer_stage to 1 since we will always load operands
  // to smem even if stages=0. That is, we interpret stages <= 1 as requesting
  // "no circular-buffering", but we still stage incoming data to smem.
  if (smem_circular_buffer_stage < 1) {
    smem_circular_buffer_stage = 1;
  }

  // Create a temporary CircularBufferOptions with full circular buffering, for
  // estimating shared memory size.
  MatmulParams::CircularBufferOptions circular_buffer_options{
      /*circular_buffer_smem_write=*/true,
      /*circular_buffer_smem_read=*/true,
      smem_circular_buffer_stage};

  const auto [smem_a, smem_b, smem_c] =
      computeSharedMemorySizes(gemm_tile, circular_buffer_options, data_types);

  // NOTE: we can simply add these sizes since they should be integer multiples
  // of 16 bytes, so they will automatically be aligned. This may change with
  // FP8, in which case the expressions below should be updated to insert
  // alignment expressions, using the expected stack ordering in
  // StackBasedSharedMemAllocator.
  NVF_CHECK(smem_a % 16 == 0 && smem_b % 16 == 0 && smem_b % 16 == 0);

  const size_t total_without_smem_epilogue = smem_a + smem_b;
  const size_t total_with_noreuse_smem_epilogue = smem_a + smem_b + smem_c;
  // Even if we actually do wind up re-claiming smem_a and smem_b, if we
  // cannot prove it at this point then we have to assume it will not be
  // reclaimed.
  const size_t total_with_reused_smem_epilogue = std::max(
      smem_a + smem_b,
      (smem_a_reuse_guaranteed ? 0 : smem_a) +
          (smem_b_reuse_guaranteed ? 0 : smem_b) + smem_c);

  // Regardless of occupancy considerations, if we cannot fit an smem epilogue
  // without reuse then we must promote reuse
  bool must_reuse = shared_memory_available < total_with_noreuse_smem_epilogue;

  // shortcut where occupancy change is ignored.
  if (ignore_occupancy_drop) {
    if (must_reuse) {
      return {shared_memory_available >= total_with_reused_smem_epilogue, true};
    } else {
      return {true, false};
    }
  }

  // use additional shared memory for epilogue if occupancy is not changed.
  // occupancy is estimated using register and shared memory usage.
  auto warp_dims = gemm_tile.cta_tile / gemm_tile.warp_tile;
  const auto warp_size = at::cuda::getCurrentDeviceProperties()->warpSize;
  const auto threads_per_block =
      warp_dims.m * warp_dims.n * warp_dims.k * warp_size;
  const auto threads_per_sm = getThreadsPerSMGivenRegPerThread(255);
  const auto blocks_per_sm_by_register = threads_per_sm / threads_per_block;
  const auto blocks_per_sm_without_smem_epilogue = std::min(
      shared_memory_available / total_without_smem_epilogue,
      (size_t)blocks_per_sm_by_register);
  const auto blocks_per_sm_with_reused_smem_epilogue = std::min(
      shared_memory_available / total_with_reused_smem_epilogue,
      (size_t)blocks_per_sm_by_register);
  const auto blocks_per_sm_with_noreuse_smem_epilogue = std::min(
      shared_memory_available / total_with_noreuse_smem_epilogue,
      (size_t)blocks_per_sm_by_register);

  // Return whether we should use smem for epilogue, and whether syncing for
  // re-use is desired. We avoid the sync if omitting it does not decrease
  // occupancy.
  bool promote_prologue_smem_reuse = must_reuse ||
      blocks_per_sm_with_reused_smem_epilogue !=
          blocks_per_sm_with_noreuse_smem_epilogue;

  return {
      blocks_per_sm_with_reused_smem_epilogue ==
          blocks_per_sm_without_smem_epilogue,
      promote_prologue_smem_reuse};
}

TensorView* getOperandTv(
    const TensorRolesMap& tensor_roles,
    MatmulTensorRole role) {
  const auto it = tensor_roles.find(role);
  NVF_ERROR(it != tensor_roles.end(), "Could not find any tensors with role");
  const std::vector<TensorView*>& operands = it->second;
  NVF_ERROR(
      isOptionEnabled(EnableOption::FuseMultipleMatmuls) ||
          operands.size() == 1,
      "Exactly one operand is expected in each A and B role");
  return operands.front();
}

std::pair<bool, bool> generateSharedMemoryEpilogueHeuristics(
    const MatMulTileOptions& gemm_tile,
    const int smem_circular_buffer_stage,
    const TensorRolesMap& tensor_roles,
    const bool ignore_occupancy_drop) {
  auto data_types = getMmaDataTypes(tensor_roles);
  // getMmaDataTypes provides the dtypes of A, B, and OUTPUT.
  // These are the problem types that indicate the gmem IO. We use smem to load
  // A and B, but instead of OUTPUT which is the result of the epilogue, we
  // store mma_result which is the _input_ to the epilogue. In cases where the
  // epilogue contains a cast back down to reduced precision, we will still use
  // Float for the epilogue smem. If we support Double or Complex in the future
  // then we might need a better way to determine this data type.
  data_types[2] = DataType::Float;

  // smem_a and smem_b are guaranteed to be re-used for smem_c as long as:
  //   - they are marked for re-use using promoteReuse
  //   - they are not aliased by another tensor whose lifetime extends past the
  //   start of smem_epilogue's.
  //   - their lifetimes do not overlap smem_epilogue
  //
  // We can guarantee the first condition by calling tv->promoteReuse() in
  // scheduleProlog.
  //
  // The second condition would only be the case if another smem tensor had the
  // same indexing and its lifetime did not overlap. Matmul scheduler only uses
  // smem for these three arrays, so the only candidate for aliasing is C. If C
  // aliases either A or B, the following expression is still valid.
  //
  // The third condition is satisfied in the simple cases where the inputs to
  // the matmul have only this use. However, it could be violated if a or b has
  // other uses that get ordered after the matmul; for example when computing
  // matmul(A, B) + A for square matrices A and B. In that case, the smem tensor
  // resulting from A->cacheAfter() will be used in both the matmul as well as
  // the addition that occurs in the epilogue, extending the lifetime such that
  // it violates the third condition above. In order to avoid errors in these
  // cases, we check that there is no re-use when there is more than one use of
  // either a or b. If there are multiple uses we might wind up re-using memory,
  // but in that case the calculation below will be overly conservative.
  const TensorView* a = getOperandTv(tensor_roles, MatmulTensorRole::OPERAND_A);
  const TensorView* b = getOperandTv(tensor_roles, MatmulTensorRole::OPERAND_B);
  bool smem_a_reuse_guaranteed = a->uses().size() == 1;
  bool smem_b_reuse_guaranteed = b->uses().size() == 1;

  return generateSharedMemoryEpilogueHeuristics(
      gemm_tile,
      smem_circular_buffer_stage,
      data_types,
      smem_a_reuse_guaranteed,
      smem_b_reuse_guaranteed,
      ignore_occupancy_drop);
}

void scheduleWarpTileWithReduction(
    TensorView* tv,
    MatMulTileOptions tile,
    MmaMacro macro) {
  // Assumes
  // [M, N, K]
  auto cta_tile = tile.cta_tile;
  auto warp_tile = tile.warp_tile;
  auto instruction_tile = getMmaOpShape(macro);

  // Do not split K dimension of CTA tile into multiple warp tiles
  NVF_CHECK(
      cta_tile.k == warp_tile.k,
      "CTA tile and warp tile must have same K dimension");

  mma_utils::checkDimSize(
      tv, {-3, -2, -1}, {cta_tile.m, cta_tile.n, cta_tile.k});

  //       -3   -2  -1
  //[...    M,   N,  K]
  // Distribute warp tile:
  tv->split(-3, warp_tile.m);
  tv->split(-2, warp_tile.n);

  //  -5   -4   -3   -2   -1
  // [Mwo  Mw  Nwo   Nw   K]
  tv->split(-4, instruction_tile.m);
  tv->split(-2, instruction_tile.n);
  tv->split(-1, instruction_tile.k);

  //   -8  -7 -6 -5 -4 -3  -2 -1
  // [Mwo Mw Mi Nwo Nw Ni Kwo Ki]

  tv->reorder({{-7, -5}, {-6, -3}, {-5, -6}, {-3, -2}, {-2, -8}, {-8, -7}});
  //   -8  -7 -6  -5 -4 -3 -2 -1
  // [Kwo Mwo Nwo Mw Nw Mi Ni Ki]
}

void scheduleWarpTileWithNoReduction(
    TensorView* tv,
    MatMulTileOptions tile,
    MmaMacro macro) {
  // Assumes
  // [M, N, K]
  auto cta_tile = tile.cta_tile;
  auto warp_tile = tile.warp_tile;
  auto instruction_tile = getMmaOpShape(macro);

  mma_utils::checkDimSize(tv, {-2, -1}, {cta_tile.m, cta_tile.n});

  NVF_CHECK(
      cta_tile.k % warp_tile.k == 0,
      "Number of warp on k dimension need to be integer");

  int64_t num_warp_k = cta_tile.k / warp_tile.k;

  //        -2  -1
  //[...    M,   N]

  // Distribute warp tile:
  tv->split(-2, warp_tile.m);
  tv->split(-1, warp_tile.n);

  //  -4   -3   -2   -1
  // [Mwo  Mw  Nwo   Nw ]
  tv->split(-3, instruction_tile.m);
  tv->split(-1, instruction_tile.n);

  //  -6 -5  -4 -3 -2 -1
  // [Mwo Mw Mi Nwo Nw Ni]

  tv->reorder({{-5, -4}, {-4, -2}, {-3, -5}, {-2, -3}});

  //  -6   -5  -4 -3 -2 -1
  // [Mwo  Nwo Mw Nw Mi Ni]

  if (num_warp_k != 1) {
    // The non reduction warps are merged together
    //  to save one thread dim for cross dim reduce.
    tv->merge(-6);
    //  -5  -4 -3 -2 -1
    // [MNo Mw Nw Mi Ni]
  }
}

//! Split the innermost dim to a vectorized load
void scheduleContiguousVectorLoad(
    TensorView* tv,
    MatMulTileOptions tile,
    int64_t vector_word,
    bool vectorize) {
  auto warp_dims = tile.cta_tile / tile.warp_tile;
  int64_t num_of_thread = warp_dims.m * warp_dims.n * warp_dims.k * 32;

  tv->split(-1, num_of_thread * vector_word);
  tv->split(-1, vector_word);
  // [..., thread, vec]
  // distribute to warp: for tidx
  tv->split(-2, 32);

  //      -3    -2    -1
  // [...warp, lane, vec]

  if (warp_dims.k == 1) {
    //      -4     -3    -2    -1
    // [...warpM, warpN, lane, vec]
    tv->split(-3, warp_dims.n);
  } else {
    //      -4     -3    -2    -1
    // [...warpMN, warpR, lane, vec]
    tv->split(-3, warp_dims.k);
  }

  if (vectorize) {
    tv->axis(-1)->parallelize(ParallelType::Vectorize);
  }

  tv->axis(-2)->parallelize(ParallelType::TIDx);
  tv->axis(-3)->parallelize(ParallelType::TIDy);
  tv->axis(-4)->parallelize(ParallelType::TIDz);
}

void makeTile(
    AbstractMatmulTensor& abten,
    const std::vector<int64_t>& tile_sizes) {
  NVF_CHECK(
      abten.size() >= tile_sizes.size(),
      "Tensor dimension less than tile dimension!");

  // Split the inner dimensions
  size_t num_split_axes = 0;
  for (int64_t i = (int64_t)abten.size() - 1; i >= 0; --i) {
    if (num_split_axes > 2) {
      break;
    }
    const std::optional<MatmulDimRole> id_role_opt = abten.getTag(i);
    if (!id_role_opt.has_value()) {
      continue;
    }
    const MatmulDimRole id_role = id_role_opt.value();
    // Assumes tile_sizes are given in m,n,k order
    switch (id_role) {
      case MatmulDimRole::M:
        abten.split(i, tile_sizes.at(0));
        break;
      case MatmulDimRole::N:
        abten.split(i, tile_sizes.at(1));
        break;
      case MatmulDimRole::K:
        abten.split(i, tile_sizes.at(2));
        break;
      default:
        continue;
    }
    num_split_axes++;
  }
  // The transformation above is:
  //   Before               After
  // [..., M, N, K] -> [..., Mo, Mi, No, Ni, Ko, Ki]

  // Now we re-order the tiles so that all the outer tiles are
  //  on the left of all the inner tiles
  std::unordered_map<int64_t, int64_t> reorder_map_old_to_new;

  // Number of tiled inner dimensions after we split.
  const auto split_tile_dimension_size = 2 * num_split_axes;
  for (auto idx : arange(split_tile_dimension_size)) {
    // We want to reorder as follows:
    //           Before                               After
    //                                      vvv group0 vvv  vvv group1 vvv
    // [..., Mo, Mi, No, Ni, Ko, Ki] -> [..., Mo, No, Ko,     Mi, Ni, Ki]

    // The index offset within group of current
    //  iterdomain, with grouping specified above.
    auto index_within_group = idx / 2;

    // The index of the group the current id belongs
    //  to, as specified above.
    auto group_index = idx % 2;

    // Calculate the actual index after reordering
    auto index_after_reorder =
        group_index * num_split_axes + index_within_group;

    // Add pair {idx_before, idx_after} to re-order map.
    reorder_map_old_to_new.insert(std::make_pair(
        idx - split_tile_dimension_size,
        index_after_reorder - split_tile_dimension_size));
  }

  // Apply the re-order map to abstract tensor
  abten.reorder(reorder_map_old_to_new);
}

void makeTile(TensorView* tv, const std::vector<int64_t>& tile_sizes) {
  // We will create an AbstractMatmulTensor so that we can use the abstract
  // makeTile implementation above.

  // Set tags for the innermost axes corresponding to m,n,k (omitting some
  // axes if tile_sizes.size() < 3
  std::vector<std::unordered_set<MatmulDimRole>> axis_roles(tv->nDims());
  NVF_ERROR(axis_roles.size() >= tile_sizes.size());
  for (size_t i : arange(tile_sizes.size())) {
    size_t pos = axis_roles.size() - tile_sizes.size() + i;
    switch (i) {
      case 0:
        axis_roles[pos].insert(MatmulDimRole::M);
        break;
      case 1:
        axis_roles[pos].insert(MatmulDimRole::N);
        break;
      case 2:
        axis_roles[pos].insert(MatmulDimRole::K);
        break;
      default:
        NVF_THROW("Length tile_sizes must be 3 or less");
    }
  }
  AbstractMatmulTensor abten(tv->getLoopDomain(), axis_roles);
  makeTile(abten, tile_sizes);
  tv->setLoopDomain(abten.as<IterDomain*>());
}

void makeTile(
    TensorView* tv,
    const GemmTile& mnk_tile_sizes,
    const std::vector<MatmulDimRole>& axis_roles) {
  NVF_ERROR(
      tv->getLoopDomain().size() == axis_roles.size(),
      "Tensor dimension must equal number of provided axis roles");

  std::unordered_set<MatmulDimRole> axis_set(
      axis_roles.begin(), axis_roles.end());
  NVF_ERROR(
      axis_set.size() == axis_roles.size(),
      "Repeated axis roles are not allowed");
  // Here we fill out tile_sizes to match the given axis roles. For example
  // axis_roles might be something like [N, M], in which case we should use
  // {mnk_tile_sizes.n, mnk_tile_sizes.m}.
  std::vector<int64_t> tile_sizes;
  for (MatmulDimRole role : axis_roles) {
    switch (role) {
      case MatmulDimRole::Batch:
        NVF_ERROR(tile_sizes.empty(), "Batch dimension must be first");
        break;
      case MatmulDimRole::M:
        tile_sizes.push_back(mnk_tile_sizes.m);
        break;
      case MatmulDimRole::N:
        tile_sizes.push_back(mnk_tile_sizes.n);
        break;
      case MatmulDimRole::K:
        tile_sizes.push_back(mnk_tile_sizes.k);
        break;
    }
  }

  makeTile(tv, tile_sizes);
}

namespace {

std::optional<IterDomain*> getMaybeAllocationIfInnermostTiled(
    IterDomain* id,
    const std::unordered_set<IterDomain*>& maybe_allocation_id_set) {
  // Root id defaults to an "innermost id".
  while (id->definition() && !maybe_allocation_id_set.count(id)) {
    if (auto split = dynamic_cast<Split*>(id->definition())) {
      if (id == split->inner()) {
        id = split->in();
        continue;
      }
    }
    // Didn't pass the inner most check, return empty.
    return std::nullopt;
  }

  return id;
}

} // namespace

void orderTiledConcreteIdAsMaybeAllocationDomain(TensorView* tv) {
  int64_t ndims = tv->nDims();

  // Keep track of the left most position where we will
  //  be reordering the axes.
  int64_t leftmost_pos = ndims;

  // Pull the maybe allocation domain id's of the given tv.
  std::unordered_set<IterDomain*> id_set{
      tv->getMaybeAllocationDomain().begin(),
      tv->getMaybeAllocationDomain().end()};

  // Keep track of loop positions that is either a reduction
  //  or a broadcast.
  // Note: Currently don't really see a case where this function
  //  should be called on a reduction output tv, but adding them
  //  here for completeness.
  std::deque<int64_t> broadcast_or_reduction_pos;

  // Map the id's to their innermost concrete id's
  //  on the loop.
  std::unordered_map<IterDomain*, int64_t> id_to_inner_loop_pos;

  // Try to re-order inner iterdomains from the innermost
  //  position backward. This utility only tries to re-order
  //  inner tiles on the innermost positions, like the resulting
  //  tensor from makeTile utility.
  // The re-ordering would first try to decide the inner iterdomains
  //  we want to re-order. For this we start from the innermost position
  //  and move back and collect all the iterdomains that we know
  //  are inner tiles of some root domain or broadcast/reduction domains
  //  that won't affect the concrete id layout.
  // The collection process would stop whenever a iterdomain that is
  //  neither an inner tile nor reduction/broadcast is found, and would
  //  not re-order any iterdomain beyond that point to keep the
  //  outer loop structure unchanged.
  for (int64_t i = ndims - 1; i >= 0; i--) {
    auto loop_id = tv->axis(i);
    if (loop_id->isBroadcast() || loop_id->isReduction()) {
      // Register this reduction or broadcast axis
      //  to reorder.
      broadcast_or_reduction_pos.push_front(i);
      leftmost_pos = i;
      continue;
    }
    auto maybe_alloc_domain =
        getMaybeAllocationIfInnermostTiled(loop_id, id_set);

    if (maybe_alloc_domain.has_value()) {
      // Found an innermost id, add them to the
      //  axes to reorder.
      NVF_ERROR(
          id_to_inner_loop_pos
              .insert(std::make_pair(maybe_alloc_domain.value(), i))
              .second,
          "Multiple \"innermost\" id seen for id :",
          maybe_alloc_domain.value()->toString(),
          " on ",
          tv->toString(),
          " very likely an invariant is broken.");
      leftmost_pos = i;
    } else {
      break;
    }
  }

  // Calculate the ordering:

  // pointer to the current target postion after
  //  repordering
  int64_t current_pos = (int64_t)leftmost_pos;
  std::unordered_map<int64_t, int64_t> reorder_map_old_to_new;

  // first place all the broadcast and reduction on the left:
  for (auto original_broadcast_or_reduction_pos : broadcast_or_reduction_pos) {
    reorder_map_old_to_new[original_broadcast_or_reduction_pos] = current_pos++;
  }

  // Next put all the innermost loop id's, we make sure that
  //  the inner tile ordering follows the corresponding root
  //  domain ordering by iterating on the root domain and
  //  find their corresponding inner tile iterdomains from
  //  the populated root_id_to_inner_loop_pos.
  for (auto id : tv->getMaybeAllocationDomain()) {
    auto loop_id_pos_it = id_to_inner_loop_pos.find(id);
    if (loop_id_pos_it != id_to_inner_loop_pos.end()) {
      reorder_map_old_to_new[loop_id_pos_it->second] = current_pos++;
    }
  }

  // Validate that we have processed all inner ids or broadcast/reduction
  //  ids we have registered.
  NVF_ERROR(current_pos == ndims, "Inconsistent ordering logic");

  // Apply the new order:
  tv->reorder(reorder_map_old_to_new);
}

namespace {

// Utility for mma dimension matching
enum class MmaDimension { M = 0, N, K };

// Preliminary checks to try to validate that loop is
//  a innermost dim of root of exactly the given size.
bool canValidateIsInnerDim(
    IterDomain* root,
    IterDomain* loop,
    int inner_dim_size) {
  auto expr = loop->definition();
  if (!loop->extent()->isConstInt()) {
    return false;
  }
  if (loop->extent()->evaluate() != inner_dim_size) {
    return false;
  }

  while (expr) {
    if (auto split = dynamic_cast<Split*>(expr)) {
      // Inner split only
      if (loop != split->inner()) {
        return false;
      }
      // Const split only
      if (!split->factor()->isConstInt()) {
        return false;
      }
      loop = split->in();
    } else if (auto merge = dynamic_cast<Merge*>(expr)) {
      // Might consider just rejecting merge.
      auto outer = merge->outer();
      if (outer->isBroadcast()) {
        return false;
      }

      // Only support merging with constant sized dims
      if (!loop->extent()->isConstInt()) {
        return false;
      }
      loop = merge->inner();
    } else {
      // No support for swizzled inner dim for now.
      //  Might need to add transpose swizzle here.
      return false;
    }
    expr = loop->definition();
  }
  return loop == root;
}

} // namespace

void checkDimSize(
    TensorView* tv,
    std::vector<int64_t> axis,
    std::vector<int64_t> expect) {
  NVF_ERROR(
      axis.size() == expect.size(),
      "CheckDimSize: Mismatched axis and expect size");
  for (auto axis_index : arange(axis.size())) {
    NVF_ERROR(
        ((axis[axis_index] + tv->nDims()) >= 0) &&
            (axis[axis_index] < tv->nDims()),
        "CheckDimSize: axis position out of bound ",
        axis[axis_index],
        " ",
        tv->nDims());
    auto id = tv->axis(axis[axis_index]);
    NVF_CHECK(
        id->extent()->isConstInt(),
        "Mma warp mapping: instruction tile has to be constant");
    NVF_CHECK(
        id->extent()->evaluate() == expect[axis_index],
        "Mma warp mapping: unexpected tile size at",
        axis_index,
        ":",
        id->extent()->evaluate(),
        "vs",
        expect[axis_index],
        "\n for tv: ",
        tv->toString());
  }
}

namespace {

// Utility function for mma domain mapping:
//  returns the Iterdomain from the accumulator tv that corresponds
//  to the given mma dimension. See [MMA dimension matching].
std::vector<IterDomain*> getMmaDomains(MmaOp* mma, MmaDimension dimension) {
  // This utility is user facing so shouldn't ever see tensor index here.

  // Note: [Use Root Domain in Accumulator TV]
  //  Have to use root domain for accumulator tv since the operands do not have
  //  root/logical domains that map to the logical domain of output.
  //  For example:
  //   C[I,I,R,R] = mma (A[I,B,I,I], B[B,I,I,I]),
  //  if we do
  //    c->split(-1,4);
  //    c->rfactor(-1);
  //  on the mma stage we get:
  //   C[I,I,R,Io,R(4)] = mma (A[I,B,I,I], B[B,I,I,I]),
  //  and in this case Io and R(4) would not be able to find root mapping
  //  in A or B.
  //
  //  Essentially in the case of rfactor, this utility does producer side
  //   matching so looking at root domain would be required.
  //  This matching pattern should support most common matmul applications,
  //   but in follow ups we may need to extend RFactor matching if there
  //   are more complex scheduling patterns that we want to support.
  auto accumulator_domain = mma->out()->as<TensorView>()->getMaybeRootDomain();
  auto a_domain = TensorDomain::noReductions(
      mma->inA()->as<TensorView>()->getLogicalDomain());
  auto b_domain = TensorDomain::noReductions(
      mma->inB()->as<TensorView>()->getLogicalDomain());
  NVF_CHECK(
      a_domain.size() == b_domain.size() &&
          a_domain.size() == accumulator_domain.size(),
      "Inconsistent dimensions in mma op",
      a_domain.size(),
      " ",
      b_domain.size(),
      " ",
      accumulator_domain.size());

  std::vector<IterDomain*> result;

  for (auto id_idx : arange(a_domain.size())) {
    // checks if this id should be included in the result
    bool include_this_id = false;
    bool is_broadcast_in_a = a_domain[id_idx]->isBroadcast();
    bool is_broadcast_in_b = b_domain[id_idx]->isBroadcast();
    bool is_reduction_id = accumulator_domain[id_idx]->isReduction();

    switch (dimension) {
      case MmaDimension::K:
        // K dimension is the dimension that is concrete in
        //  operands, and is reduced by mma. This complies with
        //  tensor contraction definition.
        include_this_id =
            !is_broadcast_in_a && !is_broadcast_in_b && is_reduction_id;
        break;
      // M and N dimension below are defined as the iterdomains
      //  that are not reduced by mma, and are concretized in this stage.
      case MmaDimension::M:
        include_this_id =
            !is_broadcast_in_a && is_broadcast_in_b && !is_reduction_id;
        break;
      case MmaDimension::N:
        include_this_id =
            is_broadcast_in_a && !is_broadcast_in_b && !is_reduction_id;
        break;

      default:
        NVF_THROW("unreachable");
    }

    if (include_this_id) {
      result.push_back(accumulator_domain.at(id_idx));
    }
  }

  return result;
}

//! Variant of getMmaDomains that returns a set
std::unordered_set<IterDomain*> getMmaDomainSet(
    MmaOp* mma,
    MmaDimension dimension) {
  auto mma_domains = getMmaDomains(mma, dimension);
  return {mma_domains.begin(), mma_domains.end()};
}

// Function to travel up the DAG along the innermost path from the inner-most ID
// of allocation domain. Assumption: There are only splits and merges from the
// root to the allocation. We only handle going up splits when the producer is
// the inner output of a split. If this was not a case, then given merges,
// splits and reorders, we could have a case that we start from a ID derived
// from K, but while going back up the DAG we end up with a non-K ID. Eg: (K, M)
// -> Merge -> () -> Split -> (K, M) -> Reorder -> (M , K) -> Split -> M, K_o,
// K_in. If we start with K_in we can end up with M.
IterDomain* getIDinConsumerRoot(IterDomain* id, TensorView* tv) {
  while (!tv->domain()->isMaybeRoot(id)) {
    Expr* expr = id->definition();
    NVF_ERROR(expr != nullptr);
    NVF_CHECK(expr->isA<Merge>() || expr->isA<Split>());
    if (expr->isA<Split>()) {
      NVF_CHECK(
          id == expr->as<Split>()->inner(),
          "We only handle cases where the inner-most ID"
          "of the allocation domain was the inner output of a split");
      id = expr->as<Split>()->in();
    } else {
      id = expr->as<Merge>()->inner();
    }
  }
  return id;
}

} // namespace

// The assumption made in this function is that we have set the allocation in
// the register (acr/bb). The inner-most ID in the allocation domain of the
// consumer (register) is derived from a series of scheduling operations on the
// 'k' ID (for now only splits, but there could be merges in the future).
// So starting from the inner-most ID of the consumer's allocation we go up the
// DAG (along the innermost path) to ID this came from in the root domain.  We
// then map this ID in the root domain to producer's (shared memory) logical
// domain. Once we have the ID in the producer's logical domain, we check if
// that's the innermost dimension in its allocation domain. Here, the other
// assumption we have is that the producer's allocation domain is a permutation
// of the logical domain. If the ID is the innermost of the allocation no
// transpose is needed.
bool isLdMatrixTranspose(const LoadStoreOp* ldst) {
  const auto consumer = ir_utils::getTvOutput(ldst);
  const auto producer = ir_utils::getTvInput(ldst);

  // TODO Fix analysis for this case.
  // LdMatrix Transpose is not supported for LoadStoreOp expression with
  // a TMA load definition and without any MmaOp use.
  if (producer->definition() != nullptr &&
      ir_utils::isCpAsyncBulkLoad(producer->definition())) {
    NVF_ERROR(std::all_of(
        consumer->uses().begin(), consumer->uses().end(), [](Expr* e) {
          return !e->isA<MmaOp>();
        }));
    return false;
  }

  // Get the innermost ID and go back up the DAG to the root domain.
  auto corresponding_id_in_consumer_root = getIDinConsumerRoot(
      consumer->getMaybeAllocationDomain().back(), consumer);

  // This gives us the ID in the consumer root domain.
  // We'll later map this ID to one in the producer.
  const PairwiseLogicalDomainMap map_across_ldst(producer, consumer);
  const auto c2p_map = map_across_ldst.mapConsumerToProducer();
  const auto id_in_proc_rfactor = c2p_map.at(corresponding_id_in_consumer_root);

  // If the innermost ID of the (maybe)Allocation domain
  // is not the same as the mapped ID in the producer, then
  // we need to transpose.
  return producer->getMaybeAllocationDomain().back() != id_in_proc_rfactor;
}

void MmaSwizzler::scheduleLdMatrix(TensorView* tv, MmaOperand operand) {
  NVF_CHECK(tv->definition()->isA<LoadStoreOp>());
  bool transpose = isLdMatrixTranspose(tv->definition()->as<LoadStoreOp>());
  // For A, we have an extra outer dim (-6), which is the "warp group". For
  // Hopper, mma instructions executes on warp group level. For Turing/Ampere,
  // this dim will just have extent 1.

  //               A                                   B
  //  -6    -5  -4   -3   -2   -1     or     -5  -4   -3   -2   -1
  //[4moo, 8mi, 4k, 2ko, 2mo, 2ki]         [8ni, 4k, 2ko, 1no, 2ki]
  tv->reorder({{-2, -4}, {-3, -5}});
  //                A                                   B
  //  -6    -5   -4   -3  -2   -1     or     -5   -4   -3  -2   -1
  //[4moo, 2ko, 2mo, 8mi, 4k, 2ki]         [2ko, 1no, 8ni, 4k, 2ki]
  tv->merge(-2);
  //              A                                      B
  //  -5    -4   -3   -2  -1         or          -4   -3   -2   -1
  //[4moo, 2ko, 2mo, 8mi, 8k]                  [2ko, 1no, 8ni, 8k]
  if (transpose) {
    tv->reorder({{-2, -1}});
    //              A                                     B
    //  -5    -4   -3  -2   -1        or          -4   -3  -2   -1
    //[4moo, 2ko, 2mo, 8k, 8mi]                 [2ko, 1no, 8k, 8ni]
  }

  tv->merge(-4);
  tv->merge(-3);
  if (operand == MmaOperand::A) {
    // For A, we have an extra outer dim which is the warp group. Merge it back
    // here so that TIDx represent a warp group, instead of a single warp.
    tv->merge(-3);
  }
  //    A                         B
  // -2  -1         or          -2 -1
  //[128, 8]                   [16, 8]

  // The extent of axis(-2) is the number of threads that contains useful
  // addresses. We can not parallelize axis(-2) directly if the extent is less
  // than 32. Instead, we should split axis(-1) and merge it to axis(-2) to
  // get a complete warp of 32 threads. This makes sure that, during lowering,
  // our system can correctly compute the buffer size.
  int64_t num_tidx_with_addr = tv->axis(-2)->extent()->evaluate().as<int64_t>();
  if (num_tidx_with_addr < 32) {
    int64_t factor = 32 / num_tidx_with_addr;
    tv->split(-1, factor, false);
    tv->reorder({{-2, -3}, {-3, -2}});
    //    -3           -2              -1
    // [factor, num_tidx_with_addr, 8/factor]
    // For indexing, we only care about what we get when the index of axis(-3)
    // is 0. For higher values, they are garbage, and abandoned.
    tv->merge(-3);
  }

  //    A                      B
  // -2  -1        or        -2 -1
  //[128, 8]                [32, 4]

  tv->axis(-2)->parallelize(ParallelType::TIDx);
  // TODO: this is not really vectorization. Change its parallel type to Mma.
  tv->axis(-1)->parallelize(ParallelType::Vectorize);
}

void MmaSwizzler::parallelizeAsBulkSkippingFirstIDs(
    TensorView* tv,
    int64_t first_ids_to_skip) {
  auto skip = 0;
  for (auto id : tv->getLoopDomain()) {
    if (skip < first_ids_to_skip) {
      skip++;
      continue;
    }
    id->parallelize(ParallelType::Bulk);
  }
}

void MmaSwizzler::scheduleTMALoadForMma(
    TensorView* tv,
    MmaInputSmemSwizzle swizzle) {
  // In the comments below I have kept K as the outer dimension. That is
  // just to have a concrete running example - it can be inner or outer.

  int64_t num_ids_to_skip =
      static_cast<int64_t>(tv->getLoopDomain().size() - 2);
  NVF_ERROR(num_ids_to_skip >= 0);
  if (swizzle == MmaInputSmemSwizzle::None) {
    // For no-swizzle case, the entire tile are divided into 8x8 core matrices,
    // and each core matrix resides in a contiguous 8*8*2 bytes region in shared
    // memory. [K, N]
    tv->split(-2, 8);
    tv->split(-1, 8);
    // [Ko, K8, No, N8]
    tv->reorder({{-2, -3}});
    // [Ko, No, K8, N8]
    num_ids_to_skip += 2;
  } else {
    auto dtype = tv->getDataType().value();

    // In the comments below I assume K=16, N=32, swizzle=32, dtype = half.

    // split the inner-dim
    // [K(16), N(32)] -> [K(16), NO(2), NI(16)]
    tv->split(-1, getBytesFromSwizzle(swizzle) / dataTypeSize(dtype));

    // [NO, K, NI] - the TMA Box is [K, NI]
    tv->reorder({{-2, -3}});

    // [NO, K, NI] ->
    // [NO, KO(2), KIO(2), KII(4), NIO(2), NII(8)]
    tv->swizzleTMABox(swizzle);
    num_ids_to_skip += 1;
  }

  parallelizeAsBulkSkippingFirstIDs(tv, num_ids_to_skip);

  // Set the allocation to the loop domain.
  tv->setAllocationDomain(tv->getLoopDomain(), true);
}

void MmaSwizzler::scheduleOperandRead(TensorView* tv, MmaOperand operand) {
  // This function works for all mma ops, regardless of the architecture.
  // Operand A and B are slightly different in the sense that operand A can be
  // (>=16)x16 matrix, but operand B can only be 8x16 or 16x16. For operand A,
  // the Hopper one is the most general one. For earlier architectures, we will
  // have some dimensions with size 1 after split, this is fine. Memory format
  // for hopper mma:
  // https://docs.nvidia.com/cuda/parallel-thread-execution/index.html#wgmma-64n16-a
  NVF_ERROR(tv->nDims() >= 2);

  //     A                            B
  //  -2   -1          or          -2   -1
  //[64m, 16k]                    [8n, 16k]
  tv->split(-2, 8);
  tv->split(-1, 2);
  tv->split(-2, 4);

  //          A                               B
  // -5  -4  -3  -2  -1      or      -5  -4  -3  -2  -1
  //[8m, 8m, 2k, 4k, 2k']           [1n, 8n, 2k, 4k, 2k']

  if (operand == MmaOperand::A) {
    // For A, we need to have an extra outer dim (-6) for warp group.
    tv->split(-5, 2);
    // On Ampere and Turing, the extent of dim -6 after the split below will be
    // just 1. On Hopper, the dim -6 will be 4 because Hopper warp group
    // instructions have 4x larger m extend than Ampere/Turing.
  }

  //            A                                 B
  // -6  -5  -4  -3  -2  -1      or      -5  -4  -3  -2  -1
  //[4m, 2m, 8m, 2k, 4k, 2k']           [1n, 8n, 2k, 4k, 2k']

  tv->reorder({{-4, -5}, {-5, -2}, {-2, -4}});

  //            A                                B
  // -6  -5  -4  -3  -2  -1     or      -5  -4  -3  -2  -1
  //[4m, 8m, 4k, 2k, 2m, 2k']          [8n, 4k, 2k, 1n, 2k']

  // ldmatrix loads multiple 8x8 matrices from shared memory to registers in a
  // swizzled memory format.
  //   +--------+--------+
  //   |        |        |
  //   |  8x8   |  8x8   |
  //   |        |        |
  //   +--------+--------+
  //   |        |        |
  //   |  8x8   |  8x8   |
  //   |        |        |
  //   +--------+--------+
  // If n_major is true, these 8x8 matrices are visited in the order of:
  // top left -> top right -> bottom left -> bottom right.
  // If n_major is false, these 8x8 matrices are visited in the order of:
  // top left -> bottom left -> top right -> bottom right.
  //
  // In principle, only `n_major = false` should be needed. But unfortunately,
  // we are taking advantage of the ldmatrix large load in a pretty hacky way.
  // For example, for Turing, only m16n8k8 is supported by hardware. But we are
  // also using a fake m16n8k16 and m16n16k16, which uses a single large
  // ldmatrix to load data to register, and run multiple mma instructions to
  // consume these data. In the future, we should only keep the m16n8k8 macro,
  // and schedule m16n8k16 and m16n16k16 more correctly than this current way.
  bool n_major =
      operand == MmaOperand::B && tv->axis(-2)->extent()->evaluate() > 1;
  if (n_major) {
    tv->reorder({{-2, -3}, {-3, -2}});
    // -5  -4  -2  -3  -1
    //[8n, 4k, 1n, 2k, 2k']
  }

  bool set_allocation = ir_utils::isLdMatrixOp(tv->definition());
  if (!set_allocation) {
    for (auto u : tv->uses()) {
      if (u->isA<MmaOp>()) {
        set_allocation = true;
        break;
      }
    }
  }
  if (set_allocation) {
    tv->setAllocationDomain(tv->getLoopDomain(), true);
  }
}

// Reference:
// https://docs.nvidia.com/cuda/parallel-thread-execution/index.html#asynchronous-warpgroup-level-matrix-shared-memory-layout-swizzling-modes
void MmaSwizzler::scheduleOperandRead(
    TensorView* tv,
    MmaInputSmemSwizzle swizzle) {
  if (swizzle == MmaInputSmemSwizzle::None) {
    // For no-swizzle case, the entire tile are divided into 8x8 core matrices,
    // and each core matrix resides in a contiguous 8*8*2 bytes region in shared
    // memory. [K, M]
    tv->split(-2, 8);
    tv->split(-1, 8);
    // [Ko, K8, Mo, M8]
    tv->reorder({{-2, -3}});
    // [Ko, Mo, K8, M8]
  } else {
    auto swizzle_size = getBytesFromSwizzle(swizzle) / 16;
    // For example, [K, M]
    tv->split(-2, 8);
    tv->split(-1, 8);
    // [Ko, K8, Mo, M8]
    // Note: the extent of Mo may not be a multiple of swizzle_size, but we
    // still split swizzle_size. If this is the case, effectively we are
    // padding it to a multiple of swizzle_size.
    tv->split(-2, swizzle_size);
    // For example, swizzle_size = 2
    // [Ko, K8, Moo, Mo2, M8]
    tv->split(-4, 8 / swizzle_size);
    // [Ko, K2, K4, Moo, Mo2, M8]
    tv->swizzle(SwizzleType::XOR, -5, -2);
    tv->reorder({{-3, -5}});
    // [Ko, Moo, K2, K4, Mo2, M8]
  }
  tv->setAllocationDomain(tv->getLoopDomain(), true);
}

AbstractTensor MmaSwizzler::scheduleMmaOutputAllocation(AbstractTensor t) {
  // This function works for all mma ops, regardless of the architecture. The
  // Hopper one is the most general one. For earlier architectures, we will have
  // some dimensions with size 1 after split, this is fine.
  // Memory format for hopper mma:
  // https://docs.nvidia.com/cuda/parallel-thread-execution/index.html#wgmma-64n16-d

  // Assume last 2 dims, for example [M64, N24] or [M64, N24, R]
  NVF_ERROR(t.size() >= 2);
  bool has_reduction = t[-1]->isReduction();

  int64_t m_pos = has_reduction ? -3 : -2;
  int64_t n_pos = has_reduction ? -2 : -1;

  //   m    n
  // [M64, N24  (,R)]
  t.split(m_pos--, 8);
  t.split(m_pos--, 2);
  //   m           n
  // [M4, M2, M8, N24  (,R)]
  t.split(n_pos, 8);
  t.split(n_pos, 2);

  n_pos -= 2;
  m_pos -= 2;
  //  m           n
  // [M4, M2, M8, N3, N4, N2  (,R)]

  t.reorder({{m_pos + 1, n_pos + 1}, {n_pos + 1, m_pos + 2}});
  //  m           n
  // [M4, M8, N4, N3, M2, N2  (,R)]
  t.merge(m_pos++);
  t.merge(m_pos++);

  //       m
  // [WarpGroup128, N3, M2, N2  (,R)]

  if (has_reduction) {
    t.split(-1, 2);
    t.split(-2, 4);
    m_pos -= 2;
    //       m
    // [WarpGroup128, N3, M2, N2, Ro, R4, R2]
  }

  t.parallelize(m_pos, ParallelType::TIDx);

  if (has_reduction) {
    // Set instruction loops for mma reduce
    int64_t pos = -1;
    while (pos > m_pos) {
      t.parallelize(pos--, ParallelType::Mma);
    }
  }
  return t;
}

// TODO: Remove this in favor of mergeConsecutiveAxesWithSameRole once
// multi-matmul refactor is finished.
std::vector<MatmulDimRole> canonicalizeMmaTvOrdering(
    TensorView* tv,
    const ValGraph& graph,
    const DimRolesMap& dim_roles,
    const std::vector<ValGroup>& ordering) {
  std::unordered_map<int64_t, int64_t> old2new;

  for (size_t i : arange(tv->nDims())) {
    IterDomain* id = tv->axis((int64_t)i);
    const ValGroup& g = graph.toGroup(id);
    auto order_it = std::find(ordering.begin(), ordering.end(), g);
    NVF_ERROR(
        order_it != ordering.end(),
        "Couldn't find ordering entry for ",
        id->toString());
    size_t pos = std::distance(ordering.begin(), order_it);
    old2new[(int64_t)i] = (int64_t)pos;
  }

  tv->reorder(old2new);

  // Now merge dims that have the same role
  NVF_ERROR(tv->nDims() > 0);
  const auto getRole = [&dim_roles, &graph](IterDomain* id) {
    const ValGroup& g = graph.toGroup(id);
    const auto it = dim_roles.find(g);
    NVF_ERROR(it != dim_roles.end());
    return it->second;
  };
  // Loop from inner to outer, merging when needed
  MatmulDimRole prev_role = getRole(tv->axis(-1));
  std::vector<MatmulDimRole> roles{prev_role};
  for (int64_t dim = tv->nDims() - 2; dim >= 0; --dim) {
    MatmulDimRole role = getRole(tv->axis(dim));
    if (role == prev_role) {
      tv->merge(dim);
    } else {
      roles.push_back(role);
    }
    prev_role = role;
  }
  // Roles are inserted in reverse order
  std::reverse(roles.begin(), roles.end());
  return roles;
}

void mergeConsecutiveAxesWithSameRole(
    TensorView* tv,
    const DimRolesMap& dim_roles,
    const ValGraph* graph) {
  const auto getRole = [&](const int64_t pos) {
    const ValGroup& vg = graph->toGroup(tv->axis(pos));
    auto it = dim_roles.find(vg);
    NVF_ERROR(it != dim_roles.end());
    return it->second;
  };
  // Loop from inner to outer, merging when needed
  NVF_ERROR(tv->nDims() > 0);
  MatmulDimRole prev_role = getRole(-1);
  for (int64_t dim = (int64_t)tv->nDims() - 2; dim >= 0; --dim) {
    MatmulDimRole role = getRole(dim);
    if (role == prev_role) {
      tv->merge(dim);
    }
    prev_role = role;
  }
}

namespace {
inline void resolveTvToMatmulDimRolesMapping(
    DependenciesMap& deps_map,
    const std::vector<TensorView*>& tensors,
    IterDomain* m,
    IterDomain* n,
    IterDomain* k,
    const ComputeAtMap& ca_map) {
  for (const auto tv : tensors) {
    // This ensures all inputs are added to the deps_map.
    // There could be inputs such as a zero-dimensional bias which
    // would otherwise be skipped.
    deps_map[tv] = {};
    for (const auto domain : tv->getLoopDomain()) {
      if (ca_map.areMapped(m, domain, IdMappingMode::EXACT)) {
        deps_map[tv].push_back(MatmulDimRole::M);
        continue;
      }
      if (ca_map.areMapped(n, domain, IdMappingMode::EXACT)) {
        deps_map[tv].push_back(MatmulDimRole::N);
        continue;
      }
      if (ca_map.areMapped(k, domain, IdMappingMode::EXACT)) {
        deps_map[tv].push_back(MatmulDimRole::K);
        continue;
      }
    }
  }
}

} // anonymous namespace

void scheduleTMAStoreForMmaOutput(TensorView* tv, MmaInputSmemSwizzle swizzle) {
  // [BDX, BDY, TDY, MI, NI]
  // skip all but last 2 iterDomains
  int64_t num_ids_to_skip =
      static_cast<int64_t>(tv->getLoopDomain().size() - 2);

  NVF_ERROR(num_ids_to_skip >= 0);
  if (swizzle == MmaInputSmemSwizzle::None) {
    // For no-swizzle case, the entire tile are divided into 8x8 core matrices,
    // and each core matrix resides in a contiguous 8*8*2 bytes region in shared
    // memory. [K, N]
    tv->split(-2, 8);
    tv->split(-1, 8);
    // [Ko, K8, No, N8]
    tv->reorder({{-2, -3}});
  } else {
    auto dtype = tv->getDataType().value();

    // In the comments below I assume K=16, N=32, swizzle=32, dtype = half.

    // split the inner-dim
    // [K(16), N(32)] -> [K(16), NO(2), NI(16)]
    tv->split(-1, getBytesFromSwizzle(swizzle) / dataTypeSize(dtype));

    // [NO, K, NI] - the TMA Box is [K, NI]
    tv->reorder({{-2, -3}});

    // [NO, K, NI] ->
    // [NO, KO(2), KIO(2), KII(4), NIO(2), NII(8)]
    tv->swizzleTMABox(swizzle);
    num_ids_to_skip += 1;
  }

  // The shared memory producer must have the swizzled allocation domain.
  // The global memory consumer must have the ParallelType::Bulk iterDomains.
  if (tv->getMemoryType() == MemoryType::Shared) {
    // Set the allocation to the loop domain.
    tv->setAllocationDomain(tv->getLoopDomain(), true);
  } else {
    mma_utils::MmaSwizzler::parallelizeAsBulkSkippingFirstIDs(
        tv, num_ids_to_skip);
  }
}

void scheduleLdStMatrixForMmaOutput(
    TensorView* tv,
    int64_t tile_m,
    int64_t tile_n) {
  NVF_ERROR(
      ((tile_m == 16 && tile_n == 16) || (tile_m == 16 && tile_n == 8)),
      "We only support 16x16 and 16x16 stmatrix now");

  NVF_CHECK(
      dataTypeSize(tv->dtype()) == 2,
      "we only support 16-bit types in stmatrix");

  // NOTE: There can be iterDomains to left of the mma output if there is cta
  // or warp tiling.
  if (tile_m == 16 && tile_n == 16) {
    // Let [M, N] be [64, 32]
    // After scheduleMmaOutputAllocation: [128(TIDx), 4, 2, 2]
    // [128(TIDx), 4(n), 2, 2] ->  [128(TIDx), 2(no), 2(ni), 2, 2]
    tv->split(-3, 2);
    // [128(TIDx), 2(no), 2(ni), 2, 2] -> [2(no), 128(TIDx), 2(ni), 2, 2]
    tv->reorder({{-4, -5}});
    // [128(TIDx), 2(no), 2(ni), 2, 2] -> [2(no), 128(TIDx), 8 (vectorize)]
    tv->merge(-3);
    tv->merge(-2);
  } else if (tile_m == 16 && tile_n == 8) {
    // Let [M, N] be [64, 16]
    // After scheduleMmaOutputAllocation: [128(TIDx), 2, 2, 2]
    // [128(TIDx), 2, 2, 2] -> [2, 128(TIDx), 2, 2]
    tv->reorder({{-3, -4}});
    // [2, 128(TIDx), 2, 2] -> [2, 128(TIDx), 4(vectorize)]
    tv->merge(-2);
  }
}

MatmulOperandInnerDimsOpt getOperandInnerDims(Fusion* fusion) {
  const std::vector<MatmulPattern> patterns = findMatmulPatterns(fusion);
  if (patterns.size() != 1) {
    if (!isOptionEnabled(EnableOption::FuseMultipleMatmuls)) {
      std::stringstream ss;
      ss << "Invalid number of MmaOp instances in fusion, expected 1, got "
         << patterns.size();
      return ss.str();
    }
    TORCH_WARN("TODO: Update getOperandInnerDims for multiple patterns");
  }
  const MatmulPattern& pattern = patterns[0];
  IdModel id_model(fusion, /*build_graphs=*/false);
  const auto id_roles = pattern.getDimRoles(id_model);
  const auto tensor_roles_opt = getTensorRoles(fusion, id_model, id_roles);
  if (!tensor_roles_opt.isValid()) {
    return {tensor_roles_opt.getErrorMsg()};
  }
  return getOperandInnerDims(id_model, id_roles, tensor_roles_opt.getData());
}

MatmulOperandInnerDimsOpt getOperandInnerDims(
    const IdModel& id_model,
    const DimRolesMap& dim_roles,
    const TensorRolesMap& tensor_roles) {
  // Assumes the Broadcast graph has already been built, since we've been
  // provided dim_roles
  const ValGraph& graph = id_model.idGraph(IdMappingMode::BROADCAST);

  // Note: using DataWrapperOpt<MatmulDimRole> would be preferable here.
  // However, using DataWrapperOpt<MatmulDimRole>(std::move(dom)) leads to a
  // clang-tidy warning because MatmulDimRole is trivially movable. There is
  // only a move constructor for DataWrapperOpt to prevent inadvertent copying.
  // To avoid this complication I'm using an unwrapped variant for the lambda's
  // result type.
  using MatmulDimRoleOpt = std::variant<std::string, MatmulDimRole>;
  const auto findInnerDim = [&dim_roles,
                             &graph](TensorView* tv) -> MatmulDimRoleOpt {
    IterDomain* inner_id =
        TensorDomain::noReductions(tv->getMaybeAllocationDomain()).back();
    const ValGroup& g = graph.toGroup(inner_id);
    auto g_it = dim_roles.find(g);
    if (g_it == dim_roles.end()) {
      return "Inner domain of tensor was not mapped to a MatmulDimRole";
    }
    return g_it->second;
  };
  TensorView* a = getOperandTv(tensor_roles, MatmulTensorRole::OPERAND_A);
  TensorView* b = getOperandTv(tensor_roles, MatmulTensorRole::OPERAND_B);

  const MatmulDimRoleOpt innerdim_a_opt = findInnerDim(a);
  if (std::holds_alternative<std::string>(innerdim_a_opt)) {
    std::string err = std::get<std::string>(innerdim_a_opt);
    return err;
  }
  const MatmulDimRoleOpt innerdim_b_opt = findInnerDim(b);
  if (std::holds_alternative<std::string>(innerdim_b_opt)) {
    std::string err = std::get<std::string>(innerdim_b_opt);
    return err;
  }
  const MatmulDimRole innerdim_a = std::get<MatmulDimRole>(innerdim_a_opt);
  const MatmulDimRole innerdim_b = std::get<MatmulDimRole>(innerdim_b_opt);

  return std::vector<MatmulDimRole>{innerdim_a, innerdim_b};
}

TensorRolesMapOpt getTensorRoles(
    Fusion* fusion,
    const IdModel& id_model,
    const DimRolesMap& dim_roles) {
  NVF_ERROR(fusion != nullptr);
  const auto mma_input_candidates =
      ir_utils::filterByType<TensorView>(fusion->inputs()).vector();
  if (mma_input_candidates.empty()) {
    return {"Failed to find any TV that is fusion input"};
  }
  const auto mma_output_candidates =
      ir_utils::filterByType<TensorView>(fusion->outputs()).vector();
  if (mma_output_candidates.empty()) {
    return {"Failed to find any TV that is fusion output"};
  }

  TensorRolesMap tensor_roles;

  // Assumes the Broadcast graph has already been built, since we've been
  // provided dim_roles
  const ValGraph& graph = id_model.idGraph(IdMappingMode::BROADCAST);

  struct DimPresence {
    bool m = false;
    bool n = false;
    bool k = false;
    bool unmapped = false;
  };

  const auto findDims = [&dim_roles, &graph](TensorView* tv) {
    DimPresence has;
    for (IterDomain* id : TensorDomain::noReductions(tv->getLogicalDomain())) {
      if (id->isBroadcast() || id->isDeviceDim()) {
        continue;
      }
      const ValGroup& g = graph.toGroup(id);
      auto it = dim_roles.find(g);
      if (it == dim_roles.end()) {
        // tv has an unmapped non-broadcast and non-reduction dimension
        has.unmapped = true;
        continue;
      }
      has.m = has.m || it->second == MatmulDimRole::M;
      has.n = has.n || it->second == MatmulDimRole::N;
      has.k = has.k || it->second == MatmulDimRole::K;
    }
    return has;
  };

  for (TensorView* tv : mma_input_candidates) {
    DimPresence has = findDims(tv);
    if (has.unmapped) {
      // Don't map TVs to roles if they have unmapped dims
      continue;
    }
    if (has.k) {
      tensor_roles
          [has.m ? MatmulTensorRole::OPERAND_A : MatmulTensorRole::OPERAND_B]
              .push_back(tv);
    } else {
      tensor_roles[MatmulTensorRole::EPILOGUE_INPUT].push_back(tv);
      continue;
    }
  }

  std::vector<TensorView*> storage;
  for (TensorView* tv : mma_output_candidates) {
    DimPresence has = findDims(tv);
    // NOTE: depending on fusion definition k domain may appear in the output:
    //  - for mma_output == fusion output k domain is present
    //  - for mma_output != fusion output (fusion with epilogue) k domain
    //    is not present
    if (has.k || has.unmapped) {
      // Don't map TVs to output roles if they have unmapped dims, or if they
      // have K dimension
      continue;
    }

    // NOTE: the core fusion output tensors are the ones with m and n
    //  domains
    if (has.m && has.n) {
      storage.push_back(tv);
    }
  }

  if (!storage.empty()) {
    tensor_roles[MatmulTensorRole::OUTPUT] = storage;
  }

  for (auto& [role, tvs] : tensor_roles) {
    // NOTE: sort role tvs in descending order by uses() size, and
    //  if equal then by name() to ensure the stable ordering of tensor
    //  views in collections assigned to the supported roles
    std::sort(tvs.begin(), tvs.end(), [](TensorView* a, TensorView* b) {
      return (a->uses().size() == b->uses().size())
          ? (a->name() < b->name())
          : (a->uses().size() > b->uses().size());
    });
  }

  return tensor_roles;
}

namespace {
// Check the val (in) is the output of broadcast.
// Then check the output of the broadcast is 3D (4D for bmm).
bool hasValidBroadcastOp(TensorView* bcast_out) {
  // First check the tensorsview is 3D (4D)
  // and has one broadcast dim.
  // Ignore device dimensions in this analysis.
  auto non_device_dims =
      TensorDomain::noDevices(bcast_out->getLoopDomain()).size();
  if (!((non_device_dims == 3 || non_device_dims == 4) &&
        TensorDomain::noDevices(bcast_out->domain()->noBroadcasts()).size() ==
            non_device_dims - 1)) {
    return false;
  }

  // Check if the definition is a broadcast op.
  if (dynamic_cast<BroadcastOp*>(bcast_out->definition())) {
    return true;
  }

  return false;
}

int64_t numBroadcastDeviceDims(TensorView* tv) {
  return std::count_if(
      tv->getLoopDomain().begin(),
      tv->getLoopDomain().end(),
      [](IterDomain* id) { return id->isDeviceDim() && id->isBroadcast(); });
}

// This function checks if the mul-sum can be replace with a mma op. The
// checks are:
// 1. The inputs to the muls are broadcast ops.
// 2. The broadcasts have 2D or 3D(bmm) inputs.
// 3. The broadcasts only broadcast one dim and the dims are different for the
// 2 muls.
// 4. There is a single reduction dim, and that dim that is not either of the
// broadcast dims.
bool broadcastsAreValid(
    TensorView* left,
    TensorView* right,
    unsigned int reduction_axis) {
  if (!(hasValidBroadcastOp(left) && hasValidBroadcastOp(right))) {
    return false;
  }

  auto bcast_l = dynamic_cast<BroadcastOp*>(left->definition());
  auto bcast_r = dynamic_cast<BroadcastOp*>(right->definition());

  // Ensure that only one non-device dim is getting broadcast.
  auto bcastFlags_l = bcast_l->getBroadcastDimFlags();
  auto bcastFlags_r = bcast_r->getBroadcastDimFlags();
  auto bcast_l_devices = numBroadcastDeviceDims(left);
  auto bcast_r_devices = numBroadcastDeviceDims(right);
  auto count_l = std::count(bcastFlags_l.begin(), bcastFlags_l.end(), true) -
      bcast_l_devices;
  auto count_r = std::count(bcastFlags_r.begin(), bcastFlags_r.end(), true) -
      bcast_r_devices;
  if ((count_l != 1) || (count_l != count_r)) {
    return false;
  }

  // Also ensure that it's not the same dim for the two muls. that's
  // getting broadcast.
  auto idx_l = std::find(bcastFlags_l.begin(), bcastFlags_l.end(), true) -
      bcastFlags_l.begin();
  auto idx_r = std::find(bcastFlags_r.begin(), bcastFlags_r.end(), true) -
      bcastFlags_r.begin();
  if (idx_l == idx_r) {
    return false;
  }

  // Also ensure that the reduction dim is not either of the broadcast dim.
  if (reduction_axis == idx_l || reduction_axis == idx_r) {
    return false;
  }

  // Check different dimensions are the broadcast dims.
  return true;
}

// If the tensorview is a output of a cast operation, then
// return the input to the cast operation, else return the tensorview.
TensorView* getTensorviewPriorToCast(TensorView* in) {
  if (auto uCastOp = dynamic_cast<UnaryOp*>(in->definition());
      uCastOp && uCastOp->getUnaryOpType() == UnaryOpType::Cast) {
    return static_cast<TensorView*>(uCastOp->in());
  }
  return in;
}

} // namespace

char dtypeToChar(const DataType& dtype) {
  if (dtype == DataType::Half) {
    return 'H';
  } else if (dtype == DataType::BFloat16) {
    return 'T';
  } else if (dtype == DataType::Float) {
    return 'S';
  } else if (dtype == DataType::Double) {
    return 'D';
  }
  NVF_THROW("Unsupported dtype for matmul: ", dtype);
  return 0;
}

namespace {
class MatmulPatternMatcher : IterVisitor {
 public:
  static std::vector<MatmulPattern> run(Fusion* fusion) {
    MatmulPatternMatcher matcher;
    matcher.traverse(fusion);
    return matcher.patterns_;
  }

 private:
  using IterVisitor::handle;

  // TODO: These methods currently assume the output will have allocation
  // domain equal to its logical. However, if the logical domain is specified,
  // or if there is a transpose operation in the epilogue, then this
  // assumption will be violated. In such cases we should actually swap and
  // transpose A and B.

  // Match all LinearOps and MatmulOps as MatmulPatterns. This includes ops
  // whose inputs are not 2D, i.e. matrix-vector products. The matmul
  // scheduler will decide whether or not it can fuse a given pattern based on
  // the dimensionality of its inputs.
  void handle(LinearOp* lop) override {
    MatmulPattern& pattern = patterns_.emplace_back();
    pattern.A = lop->inA()->as<TensorView>();
    pattern.B = lop->inB()->as<TensorView>();
    pattern.output = lop->out()->as<TensorView>();
  }

  void handle(MatmulOp* mop) override {
    MatmulPattern& pattern = patterns_.emplace_back();
    pattern.A = mop->inA()->as<TensorView>();
    pattern.B = mop->inB()->as<TensorView>();
    pattern.output = mop->out()->as<TensorView>();
  }

  // Handle the case when no translation is needed.
  void handle(MmaOp* mop) override {
    MatmulPattern& pattern = patterns_.emplace_back();
    pattern.A = mop->inA()->as<TensorView>();
    pattern.B = mop->inB()->as<TensorView>();
    pattern.output = mop->out()->as<TensorView>();
  }

  void handle(ReductionOp* rop) override {
    // Check if operation is a sum.
    if (rop->getReductionOpType() != BinaryOpType::Add) {
      return;
    }
    // Then check if the producer of the sum is a mul.
    if (auto bop = dynamic_cast<BinaryOp*>(rop->in()->definition())) {
      if (bop->getBinaryOpType() != BinaryOpType::Mul) {
        return;
      }
      // Remember that we are just gathering the immediate inputs to the
      // matmul, so there should be no prologue between a, b and the mul/sum.

      // Check that the inputs have broadcasts that are not all in common,
      // i.e. that there is at least one M and at least one N dimension.

      // Note that there might be a cast to Float just before the multiply.
      // This happens when using the `mul` op with reduced precision inputs.
      // It can also happen if the inputs to `mul` in the definition were
      // Float, but the Fusion was segmented and casts to half precision were
      // inserted at the segmentation edge (see
      // castInputOutputToLowerPrecision in fusion_segmenter.cpp).
      TensorView* ltv = dynamic_cast<TensorView*>(bop->lhs());
      TensorView* rtv = dynamic_cast<TensorView*>(bop->rhs());
      if (ltv == nullptr || rtv == nullptr) {
        // Found a scalar input
        return;
      }
      ltv = getTensorviewPriorToCast(ltv);
      rtv = getTensorviewPriorToCast(rtv);

      std::vector<IterDomain*> lrf = TensorDomain::noDevices(
          TensorDomain::noReductions(ltv->getLogicalDomain()));
      std::vector<IterDomain*> rrf = TensorDomain::noDevices(
          TensorDomain::noReductions(rtv->getLogicalDomain()));

      // These sizes should match since ops::maybeBroadcast places
      // BroadcastOps for implicit broadcasting.
      NVF_ERROR(lrf.size() == rrf.size());
      const std::vector<IterDomain*>& red_root = TensorDomain::noDevices(
          rop->out()->as<TensorView>()->getMaybeRootDomain());
      NVF_ERROR(red_root.size() == lrf.size());
      // Find innermost M or N dimension in output
      // We will assume for now that the output logical domain matches the
      // fusion output's allocation domain; in particular that the innermost
      // dimension is an N dimension. This allows us to determine which of lhs
      // and rhs is A and B.
      // TODO: analyze fusion outputs to determine N dimensions
      bool lhs_is_A = true;
      bool has_m = false, has_n = false;
      // Loop backwards to find inner-most Iteration domain in output
      for (int64_t i = (int64_t)red_root.size() - 1; i >= 0; --i) {
        IterDomain* lhs_id = lrf[(size_t)i];
        IterDomain* rhs_id = rrf[(size_t)i];
        IterDomain* out_id = red_root[(size_t)i];
        if (out_id->isIteration()) {
          if (lhs_id->isBroadcast() != rhs_id->isBroadcast()) {
            // This is either an M or N dimension

            // Operand domains must be Broadcast and Iteration
            NVF_ERROR(lhs_id->isIteration() || rhs_id->isIteration());

            if (!has_n) {
              // This is the inner-most output non-batch dim, so it is N
              has_n = true;
              // rhs is B if it has this dimension
              lhs_is_A = rhs_id->isIteration();
              continue;
            }
            // We have found the inner-most N dim, so we can now use lhs_is_A
            // to tell whether this is M or N
            has_m = has_m || (lhs_is_A && lhs_id->isIteration()) ||
                (!lhs_is_A && (rhs_id->isIteration()));
          }
          // out_id could also be a batch dim
        } else if (out_id->isReduction()) {
          // matmul must be contraction of non-broadcast dimensions
          if (!lhs_id->isIteration() || !rhs_id->isIteration()) {
            return;
          }
        } else if (!out_id->isBroadcast()) {
          // Reduction output ID should be iteration, reduction, or broadcast
          return;
        }
      }
      if (!has_m || !has_n) {
        // This is an ordinary reduction or mat-vec, not a matmul
        return;
      }

      MatmulPattern& pattern = patterns_.emplace_back();
      pattern.A = lhs_is_A ? ltv : rtv;
      pattern.B = lhs_is_A ? rtv : ltv;
      pattern.output = rop->out()->as<TensorView>();
    }
  }

 private:
  std::vector<MatmulPattern> patterns_;
};

} // namespace

std::vector<MatmulPattern> findMatmulPatterns(Fusion* fusion) {
  return MatmulPatternMatcher::run(fusion);
}

std::string MatmulPattern::toString() const {
  std::stringstream ss;
  ss << "MatmulPattern{";
  ss << "\n  A=" << A->toString();
  ss << "\n  B=" << B->toString();
  ss << "\n  output=" << output->toString() << "\n}";
  return ss.str();
}

namespace {

<<<<<<< HEAD
=======
// Check whether tv has all the output_groups in its logical domain, and
// whether its allocation domain matches the order of the input's allocation
// domains (ignoring broadcasts)
bool needsSkippableGlobalIntermediates(
    TensorView* tv,
    const ValGraph& graph,
    const std::vector<ValGroup>& output_groups,
    const std::vector<ValGroup>& input_alloc_groups) {
  if (tv->getLogicalDomain().size() != output_groups.size()) {
    return true;
  }
  for (size_t pos : arange(output_groups.size())) {
    if (graph.toGroup(tv->getLogicalDomain().at(pos)) !=
        output_groups.at(pos)) {
      return true;
    }
  }
  // TODO: check allocation domain order
  size_t max_input_pos = 0;
  for (IterDomain* id : tv->getMaybeAllocationDomain()) {
    if (id->isBroadcast()) {
      continue;
    }
    auto it = std::find(
        input_alloc_groups.begin(),
        input_alloc_groups.end(),
        graph.toGroup(id));
    if (it == input_alloc_groups.end()) {
      return true;
    }
    size_t input_pos = std::distance(input_alloc_groups.begin(), it);
    if (input_pos < max_input_pos) {
      // When we look up the position of this group in the input
      // allocation domain, that position should not decrease as we move
      // through tv's allocation domain. If it does, that indicates a
      // reordering.
      return true;
    }
    max_input_pos = input_pos;
  }
  return false;
};

// This prepares a fusion input to be an MmaOp input by applying ops and
// creating Global intermediates.
//
// For each operand
// 1. find the fusion input
// 2. broadcast to create missing dims
// 3. permute into ...BMNK
// 4. set all intermediate tensors to Global
// 5. set all intermediate tensor allocation domains to match input's
// 6. if already cached, cache the output
//
// After that, create the MmaOp
TensorView* prepareOperandForMmaOp(
    TensorView* orig_operand,
    const ValGraph& graph,
    const std::vector<ValGroup>& output_groups) {
  // It is possible to have a horizontal fusion of two MatmulPatterns that
  // share one operand. In these cases, we might wind up translating the
  // same operand twice. We want to re-use the same tensor for such cases.
  const std::vector<Val*> inputs = InputsOf::output(orig_operand);
  NVF_ERROR(inputs.size() == 1);
  auto* fusion_input = inputs.front()->as<TensorView>();
  // TODO: should we verify that all ops between fusion_input and
  // orig_operand are trivial?

  // Save the fusion input's allocation domain so we can set the
  // intermediate TVs' allocation domains and contiguity to match.
  std::vector<ValGroup> input_alloc_groups;
  input_alloc_groups.reserve(fusion_input->getMaybeAllocationDomain().size());
  for (IterDomain* id : fusion_input->getMaybeAllocationDomain()) {
    input_alloc_groups.push_back(graph.toGroup(id));
  }

  // First check whether the original operand already has all output logical
  // groups and has an allocation domain that is compatible with the fusion
  // input. If so then we should not need to replace it.
  if (!needsSkippableGlobalIntermediates(
          orig_operand, graph, output_groups, input_alloc_groups)) {
    return orig_operand;
  }

  // Build a mapping from ValGroup to position. We will update this
  // mapping when we broadcast then use it to perform a permute if
  // necessary.
  std::unordered_map<ValGroup, size_t> group_position;
  for (size_t pos : arange(orig_operand->getLogicalDomain().size())) {
    IterDomain* operand_id = orig_operand->getLogicalDomain().at(pos);
    group_position[graph.toGroup(operand_id)] = pos;
  }

  // Reorders allocation domain and sets memory type for new TVs we
  // introduce
  const auto set_up_intermediate = [&input_alloc_groups,
                                    &group_position](TensorView* tv) {
    // A VectorOfUniqueEntries is used here so that we can check for
    // unallocated groups easily later.
    VectorOfUniqueEntries<IterDomain*> new_alloc;
    // The new allocation domain will only contain IDs corresponding to
    // input_alloc_groups. Any new broadcasts will be absent.
    for (const ValGroup& group : input_alloc_groups) {
      auto it = group_position.find(group);
      // Check that this group was not deleted from group_position
      NVF_ERROR(
          it != group_position.end(),
          "Couldn't find input allocation group's current logical position");
      IterDomain* id = tv->getLogicalDomain().at(it->second);
      new_alloc.pushBack(id);
    }
    // Validate that all non-broadcast logical IDs are allocated
    for (IterDomain* id : tv->getLogicalDomain()) {
      if (!id->isBroadcast()) {
        NVF_ERROR(
            new_alloc.has(id),
            "Unallocated non-broadcast ID ",
            id->toString(),
            " found for ",
            tv->toString());
      }
    }
    tv->setAllocationDomain(new_alloc.vector(), /*new_contiguity=*/true);
    tv->setMemoryType(MemoryType::Global);
  };

  // Look for axes that we need to broadcast
  size_t num_broadcasts = 0;
  for (const ValGroup& g : output_groups) {
    if (group_position.count(g) == 0) {
      group_position[g] =
          orig_operand->getLogicalDomain().size() + num_broadcasts++;
    }
  }

  TensorView* new_operand = fusion_input;
  if (num_broadcasts > 0) {
    NVF_ERROR(num_broadcasts <= group_position.size());
    std::vector<bool> flags(group_position.size(), false);
    std::fill(
        std::begin(flags) +
            (std::vector<bool>::difference_type)(
                group_position.size() - num_broadcasts),
        std::end(flags),
        true);
    new_operand = broadcast(new_operand, flags);
    set_up_intermediate(new_operand);
  }

  // Now there should be one IterDomain in the logical domain of
  // new_operand for every group in output_groups. So we just need to
  // reorder
  std::unordered_map<int64_t, int64_t> old2new;
  for (size_t new_pos : arange(output_groups.size())) {
    const ValGroup& group = output_groups.at(new_pos);
    size_t old_pos = group_position.at(group);
    if (new_pos != old_pos) {
      old2new[(int64_t)old_pos] = (int64_t)new_pos;
      // We need to keep group_position up to date so that set_up_intermediate
      // will be able to accurately rearrange the allocation domain
      group_position[group] = new_pos;
    }
  }
  if (!old2new.empty()) {
    new_operand = permute(new_operand, old2new);
    set_up_intermediate(new_operand);
  }

  return new_operand;
};

>>>>>>> aff927b7
// The `MatmulTranslator` helper class is used to map different matrix
// multiplication patterns to `MmaOp`. The `MmaOp` expression maps to the
//  TensorCore ptx function.
//
//    1. `MmaOp` --This expression is what we need, so no changes required.
// 2. `ReductionOp` -- This expression corresponds with the sum operation in
// the `broadcast->multiply->sum` pattern.
// 3. `LinearOp` -- This expression is `y = w @ x + beta`, so it is replaced
// with `MmaOp` and pointwise `add`.
// 4. `MatmulOp` -- This expression is `y = A[M, K] @ B[K, N]`. The `MmaOp`
// expression requires `[M, N, K]` ordering, so it requires transposing the
// `B` operand. It also support batch matrix multiplication, which is
// tracked by `MmaOp::AxisMapping`.
//
// `finalizeMatmulOrLinearOp`
//  * Fused-Multiply-Sum (FMS) is the output from MmaOp.
//  * The output dtype can be different than the original output dtype.
//  * This function casts the FMS TensorView to the original output dtype if
//   necessary.
//
// `OptInDispatch` is used to catch any unsupported `MatmulPattern`. It is
// preferred to throw an error than to fallback to a sub-optimal default
// `MmaOp` translation.
class MatmulTranslator : public OptInDispatch {
 public:
  static MatmulPattern::TranslationResult translate(MatmulPattern& pattern) {
    MatmulTranslator trans(pattern);
    trans.dispatch(pattern.output->definition());
    return MatmulPattern::TranslationResult{trans.mma_, trans.replacements_};
  }

 private:
  MatmulTranslator(MatmulPattern& pattern) : pattern_(pattern) {}

  using OptInDispatch::handle;

  void handle(MmaOp* mma) final {
    mma_ = mma;
  }

  void handle(ReductionOp* rop) final {
    Val* init = IrBuilder::create<Val>(0.0, pattern_.output->dtype());
    // This replaces the mul and sum by overwriting output->definition()
    mma_ = IrBuilder::create<MmaOp>(
        pattern_.output,
        pattern_.A,
        pattern_.B,
        init,
        MmaOp::AxisMapping::trivialMapping(pattern_.output->nDims()));
  }

  //! Replace a TV, recording it in replacements_
  void replaceTV(TensorView* old_tv, TensorView* new_tv) {
    replacements_[old_tv] = new_tv;
    ir_utils::replaceValInAllExprInputsAndFusionOutputs(old_tv, new_tv);
  }

  //! In a horizontal fusion, we will translate each MatmulPattern in turn. When
  //! we do so, if there are repeated operands, we do not want to repeat the
  //! broadcasting and transposing. This function only replays a broadcast if
  //! there is no pre-existing use that matches. Otherwise it returns the
  //! existing consumer.
  TensorView* getBroadcast(
      TensorView* tv,
      const std::vector<bool>& bcast_flags) {
    for (Expr* use : tv->uses()) {
      if (auto* bop = dynamic_cast<BroadcastOp*>(use);
          bop != nullptr && bop->getBroadcastDimFlags() == bcast_flags) {
        return bop->out()->as<TensorView>();
      }
    }
    return broadcast(tv, bcast_flags);
  }

  TensorView* getBroadcastInnerToRank(TensorView* tv, int64_t rank) {
    size_t tv_rank = TensorDomain::noReductions(tv->getLogicalDomain()).size();

    // broadcast inner on inp to match rank with other.
    if ((int64_t)tv_rank < rank) {
      const int num_bcast = static_cast<int>(rank - tv_rank);
      std::vector<bool> inner_bcast_dims(rank, false);
      std::fill(
          inner_bcast_dims.begin(), inner_bcast_dims.begin() + num_bcast, true);
      return getBroadcast(tv, inner_bcast_dims);
    }
    return tv;
  }

  TensorView* getUnsqueeze(TensorView* tv, int64_t dim) {
    size_t tv_rank = TensorDomain::noReductions(tv->getLogicalDomain()).size();
    std::vector<bool> bcast_dims(tv_rank + 1, false);
    if (dim < 0) {
      dim += (int64_t)tv_rank + 1;
    }
    bcast_dims.at(dim) = true;
    return getBroadcast(tv, bcast_dims);
  }

  TensorView* getTranspose(TensorView* tv, int64_t dim0, int64_t dim1) {
    for (Expr* use : tv->uses()) {
      if (!use->isA<LoadStoreOp>()) {
        continue;
      }
      auto* out_tv = use->output(0)->as<TensorView>();
      std::optional<std::vector<int64_t>> perm_opt =
          ir_utils::computePermutation(
              out_tv->getMaybeRootDomain(), out_tv->getLogicalDomain());
      if (!perm_opt.has_value()) {
        continue;
      }
      std::vector<int64_t> perm = perm_opt.value();
      std::vector<int64_t> target_perm;
      target_perm.reserve(out_tv->getLogicalDomain().size());
      for (size_t i : c10::irange(out_tv->getLogicalDomain().size())) {
        target_perm.push_back((int64_t)i);
      }
      target_perm.at((size_t)dim0) = dim1;
      target_perm.at((size_t)dim1) = dim0;
      if (perm == target_perm) {
        return out_tv;
      }
    }
    return transpose(tv, dim0, dim1);
  }

  void handle(LinearOp* lop) final {
    // This will hold the translated output from MatmulOp or LinearOp
    TensorView* fms = nullptr;
    // Linear takes inputs input, weight(, bias)
    //   - input can be any dimension > 0. We assert that it must be at least
    //   2 and refuse to translate if dimension is 1.
    //   - weight can be one or two dimensional. We refuse to translate if
    //   dimension is 1.
    //   - bias, if present, can be zero or one dimensional. Bias can only be
    //   present if weight is 2D
    //
    // When A has dimension greater than two, all the preceding dimensions
    // are essentially also M dimensions. The output is shaped like
    //
    // A [ ... iS0{M} iS1{K} ]
    // B [ iS2{N} iS3{K} ]
    // out [ ... iS3{M} iS3{N} rS3{K} ]
    //
    // We translate by broadcasting input, weight, and bias such that the
    // contracted dimension K is in the last position (this is true of the
    // logical domains in input and weight already). Then we form an MmaOp and
    // optionally add the bias tensor followed by a cast back to the input
    // dtype.
    int64_t a_dims = (int64_t)pattern_.A->getLogicalDomain().size();
    int64_t b_dims = (int64_t)pattern_.B->getLogicalDomain().size();
    NVF_ERROR(
        a_dims > 1 && b_dims > 1, "Cannot translate LinearOp with 1D input");
    NVF_ERROR(
        b_dims == 2, "Cannot translate LinearOp without 2D weight tensor");
    std::vector<bool> bcast_dim(pattern_.A->nDims() + 1, false);
    bcast_dim[bcast_dim.size() - 2] = true; // N
    pattern_.A = getBroadcast(pattern_.A, bcast_dim);

    bcast_dim[bcast_dim.size() - 2] = false; // reset N
    std::fill(bcast_dim.begin(), bcast_dim.end() - 2, true);
    pattern_.B = getBroadcast(pattern_.B, bcast_dim);

    fms = fusedMultiplySum(pattern_.A, pattern_.B, {-1});
    mma_ = fms->definition()->as<MmaOp>();

    auto* bias = dynamic_cast<TensorView*>(lop->bias());
    if (bias != nullptr) {
      fms = add(fms, bias);
    }
    finalizeMatmulOpOrLinearOp(fms);
  }

  void handle(MatmulOp* mop) final {
    // MatmulOp takes inputs whose sizes are [..., M, K] and [..., K, N], so
    // we must transpose B then broadcast both operands before creating the
    // final op.
    //
    // Also note that the output of MatmulOp is a tensor of shape [..., M, N]
    // whose dtype matches that of the inputs. We will most commonly then also
    // need to cast the output of the MmaOp to produce the output TensorView.
    //
    // There are two possibilities:
    //
    // Case 1: A->nDims() > B->nDims():
    //
    //   A [ ..., B1, ..., Bn, M, K ]
    //   B [ B1, ..., Bn, K, N ]
    //
    //   All the preceding dimensions in A are additional M dimensions. There
    //   are batch dimensions in between those and "M".
    //
    // Case 2: A->nDims() <= B->nDims():
    //
    //   A [ B1, ..., Bn, M, K ]
    //   B [ ..., B1, ..., Bn, K, N ]
    //
    //   All the preceding dimensions in B are additional N dimensions. There
    //   are batch dimensions in between those and "N".
    //
    // In either case, to form the output we transpose B in the last two dims,
    // and prepend broadcasts to the lower dimensional input as needed.
    NVF_ERROR(
        pattern_.A->nDims() > 1 && pattern_.B->nDims() > 1,
        "Cannot translate MatmulOp with 1D input");
    TensorView* fms = nullptr;
    TensorView* Btrans = getTranspose(pattern_.B, -2, -1);
    pattern_.A = getUnsqueeze(pattern_.A, -2);
    pattern_.B = getUnsqueeze(Btrans, -3);
    // A and B might have different dimensions. If so, broadcast the smaller
    // one up to the size of the larger.
    int64_t out_dims = std::max(pattern_.A->nDims(), pattern_.B->nDims());
    // Add new outer broadcast dimensions if necessary
    pattern_.A = getBroadcastInnerToRank(pattern_.A, out_dims);
    pattern_.B = getBroadcastInnerToRank(pattern_.B, out_dims);
    fms = fusedMultiplySum(pattern_.A, pattern_.B, {-1});
    mma_ = fms->definition()->as<MmaOp>();
    finalizeMatmulOpOrLinearOp(fms);
  }

  // The following is common to both MatmulOp and LinearOp translation
  void finalizeMatmulOpOrLinearOp(TensorView* fms) {
    NVF_ERROR(fms != nullptr);

    // TODO: skip downcasting if the only uses of `output` are casts back to
    // higher precision in order avoid the round trip cast in defining an
    // epilogue that starts with MatmulOp.
    if (pattern_.output->dtype() != fms->dtype()) {
      // When fms is a different dtype from output, it means we _might_ need
      // to insert a cast. However, we can skip inserting that cast for any
      // uses of output that are simply casts back to Float.

      // This vector holds tensors that would be round-trip cast to the same
      // dtype as fms. We first collect these Vals then we do the replacements
      // separately in order to avoid dereferencing an Expr* that has already
      // been replaced.
      std::vector<TensorView*> round_trip_tvs;
      for (Expr* use : pattern_.output->uses()) {
        if (auto* uop = dynamic_cast<UnaryOp*>(use); uop != nullptr &&
            uop->getUnaryOpType() == UnaryOpType::Cast &&
            uop->out()->dtype() == fms->dtype()) {
          round_trip_tvs.push_back(uop->out()->as<TensorView>());
        }
      }
      // If there are any uses that were not round-trip casts, then we should
      // insert the castOp.
      //
      // We also always need to insert the cast if the MatmulOp output is a
      // Fusion output.
      if (pattern_.output->isFusionOutput() ||
          pattern_.output->uses().size() > round_trip_tvs.size()) {
        TensorView* old_output = pattern_.output;
        pattern_.output = castOp(pattern_.output->dtype(), fms);
        replaceTV(old_output, pattern_.output);
      }
      // if any casts are skipped, then we reset output to point to the Float
      // output fms instead of the downcast.
      if (!round_trip_tvs.empty()) {
        pattern_.output = fms;
      }
      // Finally, replace the round_trip_tvs with fms
      for (TensorView* tv : round_trip_tvs) {
        replaceTV(tv, fms);
      }
    } else {
      // No cast needed, for example the inputs might be Float
      ir_utils::transferDefinitionToNewOutputs(
          fms->definition(), {pattern_.output});
    }
  }

 private:
  MatmulPattern& pattern_;
  MatmulPattern::TranslationResult result_;
  MmaOp* mma_ = nullptr;
  std::unordered_map<TensorView*, TensorView*> replacements_;
};

} // namespace

MatmulPattern::TranslationResult MatmulPattern::translateToMmaOp() {
  return MatmulTranslator::translate(*this);
}

namespace {
// Determine dim roles for either a MatmulOp or a LinearOp, given IterDomain
// mappings
DimRolesMap matmulOrLinearOpDimRoles(
    const ValGraph& graph,
    const std::vector<IterDomain*>& out_logical,
    const std::vector<IterDomain*>& mapping_a,
    const std::vector<IterDomain*>& mapping_b) {
  std::unordered_map<ValGroup, MatmulDimRole> dim_roles;
  NVF_ERROR(mapping_a.size() == out_logical.size());
  NVF_ERROR(mapping_a.size() == mapping_b.size());
  for (size_t i : arange(out_logical.size())) {
    IterDomain* id_out = out_logical[i];
    const ValGroup& g = graph.toGroup(id_out);

    if (id_out->isReduction()) {
      dim_roles[g] = MatmulDimRole::K;
      continue;
    }

    bool has_a = mapping_a[i] != nullptr && mapping_a[i]->isIteration();
    bool has_b = mapping_b[i] != nullptr && mapping_b[i]->isIteration();

    NVF_ERROR(has_a || has_b);
    // If both operand IterDomains are Broadcast, treat as Batch dimension
    // If they mismatch, then one must be broadcast which determines M or N
    if (has_a == has_b) {
      dim_roles[g] = MatmulDimRole::Batch;
    } else if (has_a) {
      dim_roles[g] = MatmulDimRole::M;
    } else if (has_b) {
      dim_roles[g] = MatmulDimRole::N;
    }
  }
  return dim_roles;
}
} // namespace

DimRolesMap MatmulPattern::getDimRoles(IdModel& id_model) const {
  const ValGraph& graph = id_model.maybeBuildGraph(IdMappingMode::BROADCAST);

  // There are four types of ValGroup involved in a MatmulPattern: M, N, K, and
  // Batch. These are enumerated in the MatmulDimRole enum class. They are
  // defined by their membership as follows:
  //   M: present in A and output, but not B
  //   N: present in B and output, but not A
  //   K: present in A and B, but not output
  //   Batch: present in all A, B, and output
  // If there are other patterns, for example a ValGroup present in only A, then
  // we should raise an exception here.

  if (output->definition()->isA<MatmulOp>()) {
    const std::vector<IterDomain*>& out_logical = output->getLogicalDomain();
    return matmulOrLinearOpDimRoles(
        graph,
        out_logical,
        ops::mapMatmulOpIterDomains(
            A->getLogicalDomain(), 0, out_logical.size()),
        ops::mapMatmulOpIterDomains(
            B->getLogicalDomain(), 1, out_logical.size()));

  } else if (output->definition()->isA<LinearOp>()) {
    const std::vector<IterDomain*>& out_logical = output->getLogicalDomain();
    bool k_bcast = A->getLogicalDomain().back()->isBroadcast();
    return matmulOrLinearOpDimRoles(
        graph,
        out_logical,
        ops::mapLinearOpIterDomains(
            A->getLogicalDomain(), 0, out_logical.size(), k_bcast),
        ops::mapLinearOpIterDomains(
            B->getLogicalDomain(), 1, out_logical.size(), k_bcast));
  }

  // The code below handles MmaOp or mul-sum patterns

  // Indicates whether a ValGroup is present in A (bit 0), B (bit 1), or output
  // (bit 2)
  using DimPresence = std::bitset<3>;

  // for each valgroup, store a pair of flags. The first records whether the
  // group is present at all in the tv. The second records whether the value is
  // concrete (i.e. not reduction, broadcast, or device).
  std::unordered_map<ValGroup, DimPresence> flags;
  const auto recordPresence = [&graph, &flags](
                                  TensorView* tv, size_t tensor_num) {
    for (IterDomain* id : tv->getLogicalDomain()) {
      const ValGroup& g = graph.toGroup(id);
      DimPresence& group_flags = flags[g];
      // Note: broadcast or device dims will be initialized to have all false
      // flags above
      if (id->isReduction() || id->isBroadcast() || id->isDeviceDim()) {
        continue;
      }
      group_flags.set(tensor_num);
    }
  };
  recordPresence(A, 0);
  recordPresence(B, 1);
  recordPresence(output, 2);

  DimRolesMap dim_roles;

  for (const auto& [g, concrete_flags] : flags) {
    if (concrete_flags.all() || concrete_flags.none()) {
      // Batch dimensions are any of those that are not concretized or reduced.
      // These could be all Iteration or all Broadcast
      dim_roles[g] = MatmulDimRole::Batch;
    } else if (concrete_flags == 0b011) {
      dim_roles[g] = MatmulDimRole::K;
    } else if (concrete_flags == 0b101) {
      dim_roles[g] = MatmulDimRole::M;
    } else if (concrete_flags == 0b110) {
      dim_roles[g] = MatmulDimRole::N;
    } else {
      NVF_THROW(
          "IterDomain ValGroup should be concrete in at least two of A, B, output.",
          " concrete_flags: ",
          concrete_flags);
    }
  }

  // NOTE: For Hopper, we create loop broadcasts to mimic logical broadcasts
  // when translating MatmulOp and LinearOp. Here we detect these and map them
  // appropriately.
  for (IterDomain* id : A->getLoopDomain()) {
    const ValGroup& g = graph.toGroup(id);
    if (dim_roles.count(g) == 0) {
      dim_roles[g] = MatmulDimRole::N;
    }
  }
  for (IterDomain* id : B->getLoopDomain()) {
    const ValGroup& g = graph.toGroup(id);
    if (dim_roles.count(g) == 0) {
      dim_roles[g] = MatmulDimRole::M;
    }
  }

  return dim_roles;
}

std::vector<ValGroup> canonicalDimOrdering(
    const mma_utils::TensorRolesMap& tensor_roles,
    const mma_utils::DimRolesMap& dim_roles,
    const ValGraph& graph) {
  VectorOfUniqueEntries<ValGroup> batch_dims, m_dims, n_dims, k_dims,
      other_dims, device_dims;
  // This is +1 if N should come before M and -1 otherwise. It is zero until the
  // M/N ordering has been determined.
  int64_t n_inside_m = 0;
  for (MatmulTensorRole tv_role :
       {MatmulTensorRole::OUTPUT,
        MatmulTensorRole::OPERAND_A,
        MatmulTensorRole::OPERAND_B,
        MatmulTensorRole::EPILOGUE_INPUT}) {
    const auto it = tensor_roles.find(tv_role);
    if (it == tensor_roles.end()) {
      continue;
    }
    for (TensorView* tv : it->second) {
      // We iterate in reverse through the allocation domain of tv so that we
      // can find the inner-most dimensions
      for (auto id_it = tv->getMaybeAllocationDomain().rbegin();
           id_it != tv->getMaybeAllocationDomain().rend();
           id_it++) {
        IterDomain* id = *id_it;
        if (id->isDeviceDim()) {
          // save device dim groups since they must be outermost
          const ValGroup& g = graph.toGroup(id);
          device_dims.pushBack(g);
          continue;
        } else if (id->isBroadcast() || id->isReduction()) {
          // all-broadcast and all-reduction groups will be outermost within
          // their roles
          continue;
        }
        const ValGroup& g = graph.toGroup(id);
        const auto it = dim_roles.find(g);
        if (it == dim_roles.end()) {
          other_dims.pushBack(g);
        } else {
          switch (it->second) {
            case MatmulDimRole::Batch:
              batch_dims.pushBack(g);
              break;
            case MatmulDimRole::M:
              if (n_inside_m == 0) {
                // We encountered an M dimension before an N dimension
                n_inside_m = -1;
              }
              m_dims.pushBack(g);
              break;
            case MatmulDimRole::N:
              if (n_inside_m == 0) {
                // We encountered an N dimension before an M dimension
                n_inside_m = 1;
              }
              n_dims.pushBack(g);
              break;
            case MatmulDimRole::K:
              // Order K dimensions like operands, and all others like outputs
              if (tv_role == MatmulTensorRole::OPERAND_A ||
                  tv_role == MatmulTensorRole::OPERAND_B) {
                k_dims.pushBack(g);
              }
              break;
          }
        }
      }
    }
  }
  NVF_ERROR(other_dims.empty(), "Found unrecognized dims in matmul tensors");

  // At this point we might not have included all the ValGroups for each role,
  // since some might be all Broadcast (e.g. broadcast batch dims). We will add
  // any skipped groups outside the ones that are already included, i.e. we
  // place broadcast dims outside non-broadcast within the same role.
  for (const auto& [g, role] : dim_roles) {
    VectorOfUniqueEntries<ValGroup>* inserted = nullptr;
    switch (role) {
      case MatmulDimRole::Batch:
        inserted = &batch_dims;
        break;
      case MatmulDimRole::M:
        inserted = &m_dims;
        break;
      case MatmulDimRole::N:
        inserted = &n_dims;
        break;
      case MatmulDimRole::K:
        inserted = &k_dims;
        break;
    }
    auto it = inserted->set().find(g);
    if (it == inserted->set().end()) {
      // We did not insert this group yet. Insert it at the outer position
      // (inserted is reverse-ordered).
      inserted->pushBack(g);
    }
  }

  // See https://github.com/NVIDIA/Fuser/pull/2303#discussion_r1626587836
  NVF_ERROR(
      n_inside_m,
      "Currently N must be the innermost dimension. This constraint will be lifted in the future");

  // Insert the reverse-ordered groups in order
  std::vector<ValGroup> ordering;
  ordering.reserve(
      batch_dims.size() + m_dims.size() + n_dims.size() + k_dims.size());
  const auto insert = [&ordering, &device_dims](
                          const VectorOfUniqueEntries<ValGroup>& v,
                          bool skip_device_dims = true) {
    for (auto it = v.vector().rbegin(); it != v.vector().rend(); ++it) {
      const ValGroup& g = *it;
      if (skip_device_dims && device_dims.has(g)) {
        continue;
      }
      ordering.push_back(g);
    }
  };
  // Insert the device dims first, then skip them when inserting dims from each
  // other role
  insert(device_dims, /*skip_device_dims=*/false);
  insert(batch_dims);
  if (n_inside_m == 1) {
    insert(m_dims);
    insert(n_dims);
  } else {
    NVF_ERROR(
        n_inside_m == -1 || (n_dims.empty() && m_dims.empty()),
        "Could not determine order of M and N dims");
    insert(n_dims);
    insert(m_dims);
  }
  insert(k_dims);

  return ordering;
}

std::optional<std::pair<DimRolesMap, TensorRolesMap>> allPatternRoles(
    IdModel& id_model,
    const std::vector<MatmulPattern>& patterns) {
  Fusion* fusion = nullptr;
  DimRolesMap id_roles;
  for (const MatmulPattern& pattern : patterns) {
    if (fusion == nullptr) {
      fusion = pattern.output->fusion();
    } else {
      NVF_ERROR(fusion == pattern.output->fusion());
    }
    mma_utils::DimRolesMap pattern_id_roles = pattern.getDimRoles(id_model);
    for (const auto& [g, role] : pattern_id_roles) {
      const auto& [it, inserted] = id_roles.try_emplace(g, role);
      if (!inserted && it->second != role) {
        return std::nullopt;
      }
    }
  }
  const auto tensor_roles_opt =
      mma_utils::getTensorRoles(fusion, id_model, id_roles);
  if (!tensor_roles_opt.isValid()) {
    return std::nullopt;
  }
  return std::pair<DimRolesMap, TensorRolesMap>{
      id_roles, tensor_roles_opt.getData()};
}

namespace {
// This function returns a pair of integers. The first integer is the gcd
// between megabanks and row stride. The second integer is the repeat pattern
// size. If the gcd is 1, then no swizzle is necessary to resolve bank
// conflicts. In that case, the second integer is irrelevant and -1 is returned.
std::pair<int64_t, int64_t> analyzeSwizzleSharedMemory(
    TensorView* shared_mem_tv) {
  NVF_ERROR(shared_mem_tv->getMemoryType() == MemoryType::Shared);
  AbstractTensor swizzle_domain(shared_mem_tv->getLoopDomain());

  // Check that the innermost 2 dimensions are concrete and static
  //  sized so that the swizzle function can be defined.
  NVF_ERROR(
      (int64_t)swizzle_domain.size() >= 2,
      "At least 2D input (excluding consecutive reduction domains starting from the innermost dim) needed for swizzling, but get ",
      shared_mem_tv->toString());
  mma_utils::checkConcreteStaticDim(swizzle_domain[-2]);
  mma_utils::checkConcreteStaticDim(swizzle_domain[-1]);

  // Extract the constant sizes of the swizzled tile
  const int64_t tile_size_x =
      swizzle_domain[-2]->extent()->evaluate().as<int64_t>();
  const int64_t tile_size_y =
      swizzle_domain[-1]->extent()->evaluate().as<int64_t>();

  // Only tested for (1) ldmatrix access with sizeof(T) == 16bit (i.e.
  // half/bfloat16) and (2) epilogue general access with sizeof(T) == 32bit
  // (i.e. float)
  const int64_t data_type_size = dataTypeSize(*shared_mem_tv->getDataType());
  NVF_ERROR(data_type_size == 2 || data_type_size == 4);

  // For main loop, ldmatrix loads a n_rows x n_cols = 8 x 8 matrix each time.
  // For epilogue, threads in a warp is organized as 8 rows x 4 columns.
  // Each thread vectorized write 2 items, so 8 items per row.
  //--0--1--2--3
  //--4--5--6--7
  //--8--9--10-11
  //--12-13-14-15
  //--16-17-18-19
  //--20-21-22-23
  //--24-25-26-27
  //--28-29-30-31
  constexpr int64_t n_rows = 8;
  constexpr int64_t n_cols = 8;

  // Column size of the tile needs to be multiples of 8 for ldmatrix to work.
  NVF_ERROR(
      tile_size_x >= n_rows && tile_size_x % n_rows == 0 &&
          tile_size_y >= n_cols && tile_size_y % n_cols == 0,
      "Prolog swizzle for ldmatrix, illegal tile size for prolog swizzle",
      tile_size_x,
      "x",
      tile_size_y);

  /* Note [How to remove bank conflict for ldmatrix?]
   *
   * **This note is interleaved with code, I suggest reading this note like
   *   reading a jupyter notebook**
   *
   * Our task is to make sure different rows does not fall into the same
   * bank of shared memory.
   *
   * Introduction to bank conflict can be found at page 54-72 of:
   * https://on-demand.gputechconf.com/gtc/2018/presentation/s81006-volta-architecture-and-performance-optimization.pdf
   *
   * When we talk about bank conflict removal, we are talking about the
   * following task:
   *   "there are 32 banks, and each bank contains one 4-byte word, we want to
   *    make sure different lanes in a warp does not access different word
   *    addresses in the same bank"
   * For example, if thread 0 is accessing word address 1, and thread 1 is
   * accessing word address 33, then these two threads will have a bank
   * conflict because they are accessing different word addresses in the same
   * bank. However, if thread 0 is accessing byte address 4 and thread 1 is
   * accessing byte address 6 then there will be no bank conflict because 4
   * and 6 both belong to word 1.
   */

  constexpr int64_t smem_bytes_per_word = 4;
  constexpr int64_t smem_banks = 32;

  /* but here, for our convenience, because ldmatrix always use vectorized
   * access of 8 items = 16 bytes = 4 words, we further group words into
   * units: we consider each 4 words as a "unit", and each 4 banks as a
   * "megabank". So we can rephrase our task as:
   *   "there are 8 megabanks, and each megabanks contains one 4-word unit, we
   *    want to make sure different lanes in a warp does not access different
   *    unit addresses in the same megabank"
   * In this terminology, matrices are in the row major format, each matrix
   * has 8 rows, and each row has exactly one unit.
   */

  constexpr int64_t items_per_unit = n_cols;
  const int64_t bytes_per_unit = items_per_unit * data_type_size;
  const int64_t words_per_unit = bytes_per_unit / smem_bytes_per_word;
  const int64_t num_megabanks = smem_banks / words_per_unit;

  /* In the following example, each CTA tile contains 2 rows and 3 colums of
   * matrices, each 8x8 size:
   *   +----------+----------+----------+
   *   | matrix 0 | matrix 1 | matrix 2 |
   *   +----------+----------+----------+
   *   | matrix 3 | matrix 4 | matrix 5 |
   *   +----------+----------+----------+
   * The addresses of different rows in the same matrix are offset by 3 units.
   * In this perspective, loading a matrix is a strided memory access with the
   * following stride (in units):
   */

  // number of units per row
  int64_t row_stride = tile_size_y / items_per_unit;

  /* So the bank conflicting problem is now converted to the following game:
   *   I have a clock that has one pointer and `num_megabanks` ticks. I start
   *   my game by making my pointer pointing to somewhere, and turn forward
   *   the pointer `n_rows` times, each time by `row_stride` ticks.
   * This problem can be well modeled by modular arithmetic in number theory
   * using the concept "integers modulo n" a.k.a. "Z/nZ"[1].
   * Take n = 6 as an example, Z/6Z only has 6 elements: 0, 1, 2, 3, 4, 5.
   * Additions and multiplications are defined in a cyclic manner:
   *   5 + 1 = 0, 5 + 2 = 1, 5 + 3 = 2, 5 + 4 = 3, ...
   *   2 * 1 = 2, 2 * 2 = 4, 2 * 3 = 0, 2 * 4 = 2, ...
   * With this definition, Z is mapped to Z/nZ naturally by i -> i % n [2]
   *
   * It worth mention that Z/nZ is a "commutative ring", that is, we can use
   * addition and multiplication rules just like using normal integers:
   *   a + b = b + a, a * (b + c) = a * b + a * c, ...
   * In short, we can reason about Z/nZ just like we are reasoning about
   * integers, except that every number is automatically "% n".
   *
   * Reference:
   * [1] https://en.wikipedia.org/wiki/Modular_arithmetic#Integers_modulo_n
   * [2] The % is under Euclidean definition, that is -1 % 6 is 5 instead of
   *     -1, see [The Mathematics of Integer Arithmetic] for more detail. But
   *     we are only interested in non-negative numbers here, so there is no
   *     need to worry about this problem
   */

  // row_stride in Z/nZ, where n is num_megabanks:
  // assert(row_stride >= 0);
  // assert(num_megabanks >= 0);
  int64_t row_stride_znz = row_stride % num_megabanks;
  /* Consider the following function in Z/nZ:
   *   f(i; init) = init + i * stride
   * where init is the initial position of the pointer in the clock when we
   * start the game, and stride is the number of ticks we move forward each
   * time, and i is the number of times we move forward. For a fixed init, we
   * abbrivate f(i; init) as f(i).
   *
   * In our problem, f(i) is the megabank of the `i`th row of the matrix, and
   * `init` is the megabank of the 0th row of the matrix.
   *
   * One very important property of f(i) is:
   * - if f(i1) == f(i2), then for every j, f(i1 + j) = f(i2 + j)
   * This property is true because:
   *   f(i1 + j) = f(i1) + j * stride = f(i2) + j * stride = f(i2 + j)
   *
   * The above property tells us, as we turn the clock forward:
   * - initially, we will go to a never-visited tick in each turn, but,
   * - at some point, we will return back to our original position, and,
   * - after we return, we start repeat the pervious pattern again and again.
   *
   * As an example, consider f(i) where init = 0, stride = 6, under Z/8Z:
   *     i  0 1 2 3 4 5 6 7
   *   f(i) 0 6 4 2 0 6 4 2
   * We can see that f(i) is repeating a pattern of four unique numbers
   * "0 6 4 2" twice. In our bank conflict problem, this means we are using 4
   * different megabanks, and we have a 2-way conflict.
   *
   * The question of interest is, does the above observation generalize? That
   * is, does f(i) always repeat a pattern of p unique numbers q times? Note
   * that p and q must satisfy p * q = n.
   *
   * The answer to the above question is: yes! Consider the following
   * equation:
   *    f(i1 + j) == f(i1)
   * We want to know what is the smallest positive number j that makes the
   * above equation true. Because this tells us in how many steps we will see
   * repeat. This equation can be simplified as:
   *   f(i1 + j) == f(i1) + j * stride == f(i1)
   *   ==> j * stride == 0
   *
   * An important tool to study this equation is multiplicative inverse:
   * https://en.wikipedia.org/wiki/Modular_multiplicative_inverse
   * A number i has multiplicative inverse `minv(i)` in Z/nZ if and only if it
   * coprime with n. `minv(i)` is the number that `i * minv(i) == 1`. So in
   * Z/nZ, the equation `ax = b` has solution `x = minv(a)*b` if a has
   * multiplicative inverse. For example, in Z/15Z, `minv(2) = 8` because
   *   (2 * 8) % 15 = 1
   *
   * stride has an multiplicative inverse if and only if stride coprime with
   * n, that is, g := gcd(stride, n) == 1. In such case, the solution to our
   * equation j * stride == 0 is j = minv(stride) * 0 = 0, that is: f(i) does
   * not repeat, that is: there is no bank conflict.
   */

  int64_t g = std::gcd(num_megabanks, row_stride_znz);
  if (g == 1) {
    return {g, -1}; // No need to swizzle in this case.
  }

  /* For the case where stride does not coprime with n, we note that
   * j * stride == 0 in Z/nZ is equivalent to (j * stride) % n = 0 in Z. We
   * can write stride and n as:
   *   stride = s * g, n = m * g
   * According to Theorem 4.13 in [The Mathematics of Integer Arithmetic], we
   * have:
   *   (j * stride) % n = 0
   *   ==> (j * s) % m * g = 0
   *   ==> (j * s) % m = 0
   * which is equivalent to j * s == 0 in Z/mZ. Because s coprime with m, we
   * further get:
   *   j == 0 (in Z/mZ)
   * That is, j is a multiple of m in Z. So the smallest positive j that make
   * the equation hold is n / g.
   *
   * That is: f(i) always repeat a pattern of n/g unique numbers g times.
   * In other word: we are using n/g megabanks, and we have a g-way bank
   * conflict.
   *
   * Let's use the word "pattern" to refer to the set of values of `f` at
   * different `i`, that is:
   *   pattern k = { f(i; init=k) | i in Z/nZ }
   * For the example of stride = 6 under Z/8Z, we have the following patterns
   *        f(i): 01234567
   *   pattern 0: x_x_x_x_
   *   pattern 1: _x_x_x_x
   *   (x => occupied, _ => unoccupied)
   */

  int64_t repeated_pattern_size = num_megabanks / g;

  if (repeated_pattern_size >= n_rows) {
    return {g, -1}; // No need to swizzle in this case.
  }

  return {g, repeated_pattern_size};
}
} // namespace

MmaInputSmemSwizzle tmaSwizzleSharedMemory(TensorView* shared_mem_tv) {
  auto&& [g, repeated_pattern_size] = analyzeSwizzleSharedMemory(shared_mem_tv);

  if (g == 1) {
    return MmaInputSmemSwizzle::None; // No need to swizzle in this case.
  }

  // 128B swizzle results in 8 x 8 matrix given half precision inputs.
  constexpr int64_t n_rows = 8;

  NVF_ERROR(
      n_rows % repeated_pattern_size == 0,
      "Can not partition matrix into megarows");
  int64_t num_gigarows = n_rows / repeated_pattern_size;
  int64_t num_gigabanks = g; // also = num_megabanks / repeated_pattern_size

  /* To further simplify the problem, if we assume: */
  NVF_ERROR(
      num_gigarows % num_gigabanks == 0,
      "Requires non-square swizzle, which is not supported yet");

  AbstractTensor swizzle_domain(shared_mem_tv->getLoopDomain());
  // Extract the constant sizes of the swizzled tile
  const int64_t inner_dim_size =
      swizzle_domain[-1]->extent()->evaluate().as<int64_t>();

  auto dtype = shared_mem_tv->getDataType().value();
  const int64_t B128_elements = 128 / dataTypeSize(dtype);
  const int64_t B64_elements = 64 / dataTypeSize(dtype);
  const int64_t B32_elements = 32 / dataTypeSize(dtype);

  if (inner_dim_size % B128_elements == 0) {
    return MmaInputSmemSwizzle::B128;
  } else if (inner_dim_size % B64_elements == 0) {
    return MmaInputSmemSwizzle::B64;
  } else if (inner_dim_size % B32_elements == 0) {
    return MmaInputSmemSwizzle::B32;
  } else {
    NVF_THROW("Unsupported swizzle size for TMA shared memory mma inputs");
  }
}

} // namespace mma_utils

std::string toString(const mma_utils::AbstractMatmulTensor& abten) {
  std::ostringstream ss;
  ss << "AbstractMatmulTensor (" << abten.size() << "):" << std::endl;
  for (size_t i : arange(abten.size())) {
    const AbstractId& abs_id = abten[(int64_t)i];
    const std::optional<MatmulDimRole> role = abten.getTag((int64_t)i).value();
    ss << "  " << (role.has_value() ? toString(role.value()) : "no role");
    if (abs_id.is<ValGroupAndItsGraph>()) {
      const ValGroup& g = abs_id.as<ValGroupAndItsGraph>().group;
      for (Val* v : g->vector()) {
        ss << " " << v->toString();
      }
    }
    ss << std::endl;
  }
  return ss.str();
}

} // namespace nvfuser<|MERGE_RESOLUTION|>--- conflicted
+++ resolved
@@ -1789,180 +1789,6 @@
 
 namespace {
 
-<<<<<<< HEAD
-=======
-// Check whether tv has all the output_groups in its logical domain, and
-// whether its allocation domain matches the order of the input's allocation
-// domains (ignoring broadcasts)
-bool needsSkippableGlobalIntermediates(
-    TensorView* tv,
-    const ValGraph& graph,
-    const std::vector<ValGroup>& output_groups,
-    const std::vector<ValGroup>& input_alloc_groups) {
-  if (tv->getLogicalDomain().size() != output_groups.size()) {
-    return true;
-  }
-  for (size_t pos : arange(output_groups.size())) {
-    if (graph.toGroup(tv->getLogicalDomain().at(pos)) !=
-        output_groups.at(pos)) {
-      return true;
-    }
-  }
-  // TODO: check allocation domain order
-  size_t max_input_pos = 0;
-  for (IterDomain* id : tv->getMaybeAllocationDomain()) {
-    if (id->isBroadcast()) {
-      continue;
-    }
-    auto it = std::find(
-        input_alloc_groups.begin(),
-        input_alloc_groups.end(),
-        graph.toGroup(id));
-    if (it == input_alloc_groups.end()) {
-      return true;
-    }
-    size_t input_pos = std::distance(input_alloc_groups.begin(), it);
-    if (input_pos < max_input_pos) {
-      // When we look up the position of this group in the input
-      // allocation domain, that position should not decrease as we move
-      // through tv's allocation domain. If it does, that indicates a
-      // reordering.
-      return true;
-    }
-    max_input_pos = input_pos;
-  }
-  return false;
-};
-
-// This prepares a fusion input to be an MmaOp input by applying ops and
-// creating Global intermediates.
-//
-// For each operand
-// 1. find the fusion input
-// 2. broadcast to create missing dims
-// 3. permute into ...BMNK
-// 4. set all intermediate tensors to Global
-// 5. set all intermediate tensor allocation domains to match input's
-// 6. if already cached, cache the output
-//
-// After that, create the MmaOp
-TensorView* prepareOperandForMmaOp(
-    TensorView* orig_operand,
-    const ValGraph& graph,
-    const std::vector<ValGroup>& output_groups) {
-  // It is possible to have a horizontal fusion of two MatmulPatterns that
-  // share one operand. In these cases, we might wind up translating the
-  // same operand twice. We want to re-use the same tensor for such cases.
-  const std::vector<Val*> inputs = InputsOf::output(orig_operand);
-  NVF_ERROR(inputs.size() == 1);
-  auto* fusion_input = inputs.front()->as<TensorView>();
-  // TODO: should we verify that all ops between fusion_input and
-  // orig_operand are trivial?
-
-  // Save the fusion input's allocation domain so we can set the
-  // intermediate TVs' allocation domains and contiguity to match.
-  std::vector<ValGroup> input_alloc_groups;
-  input_alloc_groups.reserve(fusion_input->getMaybeAllocationDomain().size());
-  for (IterDomain* id : fusion_input->getMaybeAllocationDomain()) {
-    input_alloc_groups.push_back(graph.toGroup(id));
-  }
-
-  // First check whether the original operand already has all output logical
-  // groups and has an allocation domain that is compatible with the fusion
-  // input. If so then we should not need to replace it.
-  if (!needsSkippableGlobalIntermediates(
-          orig_operand, graph, output_groups, input_alloc_groups)) {
-    return orig_operand;
-  }
-
-  // Build a mapping from ValGroup to position. We will update this
-  // mapping when we broadcast then use it to perform a permute if
-  // necessary.
-  std::unordered_map<ValGroup, size_t> group_position;
-  for (size_t pos : arange(orig_operand->getLogicalDomain().size())) {
-    IterDomain* operand_id = orig_operand->getLogicalDomain().at(pos);
-    group_position[graph.toGroup(operand_id)] = pos;
-  }
-
-  // Reorders allocation domain and sets memory type for new TVs we
-  // introduce
-  const auto set_up_intermediate = [&input_alloc_groups,
-                                    &group_position](TensorView* tv) {
-    // A VectorOfUniqueEntries is used here so that we can check for
-    // unallocated groups easily later.
-    VectorOfUniqueEntries<IterDomain*> new_alloc;
-    // The new allocation domain will only contain IDs corresponding to
-    // input_alloc_groups. Any new broadcasts will be absent.
-    for (const ValGroup& group : input_alloc_groups) {
-      auto it = group_position.find(group);
-      // Check that this group was not deleted from group_position
-      NVF_ERROR(
-          it != group_position.end(),
-          "Couldn't find input allocation group's current logical position");
-      IterDomain* id = tv->getLogicalDomain().at(it->second);
-      new_alloc.pushBack(id);
-    }
-    // Validate that all non-broadcast logical IDs are allocated
-    for (IterDomain* id : tv->getLogicalDomain()) {
-      if (!id->isBroadcast()) {
-        NVF_ERROR(
-            new_alloc.has(id),
-            "Unallocated non-broadcast ID ",
-            id->toString(),
-            " found for ",
-            tv->toString());
-      }
-    }
-    tv->setAllocationDomain(new_alloc.vector(), /*new_contiguity=*/true);
-    tv->setMemoryType(MemoryType::Global);
-  };
-
-  // Look for axes that we need to broadcast
-  size_t num_broadcasts = 0;
-  for (const ValGroup& g : output_groups) {
-    if (group_position.count(g) == 0) {
-      group_position[g] =
-          orig_operand->getLogicalDomain().size() + num_broadcasts++;
-    }
-  }
-
-  TensorView* new_operand = fusion_input;
-  if (num_broadcasts > 0) {
-    NVF_ERROR(num_broadcasts <= group_position.size());
-    std::vector<bool> flags(group_position.size(), false);
-    std::fill(
-        std::begin(flags) +
-            (std::vector<bool>::difference_type)(
-                group_position.size() - num_broadcasts),
-        std::end(flags),
-        true);
-    new_operand = broadcast(new_operand, flags);
-    set_up_intermediate(new_operand);
-  }
-
-  // Now there should be one IterDomain in the logical domain of
-  // new_operand for every group in output_groups. So we just need to
-  // reorder
-  std::unordered_map<int64_t, int64_t> old2new;
-  for (size_t new_pos : arange(output_groups.size())) {
-    const ValGroup& group = output_groups.at(new_pos);
-    size_t old_pos = group_position.at(group);
-    if (new_pos != old_pos) {
-      old2new[(int64_t)old_pos] = (int64_t)new_pos;
-      // We need to keep group_position up to date so that set_up_intermediate
-      // will be able to accurately rearrange the allocation domain
-      group_position[group] = new_pos;
-    }
-  }
-  if (!old2new.empty()) {
-    new_operand = permute(new_operand, old2new);
-    set_up_intermediate(new_operand);
-  }
-
-  return new_operand;
-};
-
->>>>>>> aff927b7
 // The `MatmulTranslator` helper class is used to map different matrix
 // multiplication patterns to `MmaOp`. The `MmaOp` expression maps to the
 //  TensorCore ptx function.
