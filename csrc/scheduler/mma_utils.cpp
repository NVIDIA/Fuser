// clang-format off
/*
 * SPDX-FileCopyrightText: Copyright (c) 2023-present NVIDIA CORPORATION & AFFILIATES.
 * All rights reserved.
 * SPDX-License-Identifier: BSD-3-Clause
 */
// clang-format on

#include <ATen/cuda/CUDAContext.h>

#include <device_lower/utils.h>
#include <id_model/id_model.h>
#include <ir/printer.h>
#include <logical_domain_map.h>
#include <mma_type.h>
#include <ops/all_ops.h>
#include <ops/utils.h>
#include <scheduler/mma_utils.h>
#include <scheduler/tools/abstract_tensor.h>
#include <scheduler/utils.h>
#include <val_graph.h>
#include <variant>

namespace nvfuser {

namespace mma_utils {

//! A wrapper to get MMA Tensor data types
//!   The order of returned types: A, B, OUTPUT
inline mma_utils::MmaDataTypes getMmaDataTypes(
    const TensorRolesMap& tensor_roles) {
  auto getMMADataType = [&](MatmulTensorRole role) {
    auto entry = tensor_roles.find(role);
    if (entry != tensor_roles.end() && !entry->second.empty()) {
      return entry->second.front()->dtype();
    }
    NVF_THROW("Get MMA Tensor data type failed!");
  };
  const auto a_type = getMMADataType(MatmulTensorRole::OPERAND_A);
  const auto b_type = getMMADataType(MatmulTensorRole::OPERAND_B);
  const auto c_type = getMMADataType(MatmulTensorRole::OUTPUT);
  return mma_utils::MmaDataTypes{a_type, b_type, c_type};
}

//! Return sizes of smem_a, smem_b, smem_c in bytes
std::tuple<int64_t, int64_t, int64_t> computeSharedMemorySizes(
    const MatMulTileOptions& gemm_tile,
    const MatmulParams::CircularBufferOptions& circular_buffer_options,
    const MmaDataTypes& data_types) {
  const auto properties = at::cuda::getCurrentDeviceProperties();

  auto warp_dims = gemm_tile.cta_tile / gemm_tile.warp_tile;

  int64_t ab_factor = circular_buffer_options.circular_buffer_smem_write
      ? circular_buffer_options.smem_circular_buffer_stage
      : 1;

  // see scheduleContiguousVectorLoad
  const int64_t vector_word = 8;
  const int64_t round_to_factor = warp_dims.m * warp_dims.n * warp_dims.k *
      properties->warpSize * vector_word;
  const int64_t mk = gemm_tile.cta_tile.m * gemm_tile.cta_tile.k;
  const int64_t nk = gemm_tile.cta_tile.n * gemm_tile.cta_tile.k;
  const int64_t smem_a = ceilDiv(mk, round_to_factor) * round_to_factor *
      ab_factor * dataTypeSize(data_types[0]);
  const int64_t smem_b = ceilDiv(nk, round_to_factor) * round_to_factor *
      ab_factor * dataTypeSize(data_types[1]);
  const int64_t smem_c =
      gemm_tile.cta_tile.m * gemm_tile.cta_tile.n * dataTypeSize(data_types[2]);

  return {smem_a, smem_b, smem_c};
}

int64_t computeExpectedSharedMemoryUsage(
    const MatmulParams* mparams,
    const MmaDataTypes& data_types,
    bool smem_a_reuse_guaranteed,
    bool smem_b_reuse_guaranteed) {
  const auto [smem_a, smem_b, smem_c] = computeSharedMemorySizes(
      mparams->tile_sizes, mparams->circular_buffer_options, data_types);

  if (mparams->use_smem_epilogue) {
    if (mparams->promote_prologue_smem_reuse) {
      return (int64_t)std::max(
          smem_c + (smem_a_reuse_guaranteed ? 0 : smem_a) +
              (smem_b_reuse_guaranteed ? 0 : smem_b),
          smem_a + smem_b);
    } else {
      return (int64_t)(smem_a + smem_b + smem_c);
    }
  } else {
    return (int64_t)(smem_a + smem_b);
  }
}

std::pair<bool, bool> generateSharedMemoryEpilogueHeuristics(
    const MatMulTileOptions& gemm_tile,
    int smem_circular_buffer_stage,
    const MmaDataTypes& data_types,
    bool smem_a_reuse_guaranteed,
    bool smem_b_reuse_guaranteed,
    bool ignore_occupancy_drop) {
  const size_t shared_memory_available = deviceAvailableSharedMemoryBytes();

  // We clip smem_circular_buffer_stage to 1 since we will always load operands
  // to smem even if stages=0. That is, we interpret stages <= 1 as requesting
  // "no circular-buffering", but we still stage incoming data to smem.
  if (smem_circular_buffer_stage < 1) {
    smem_circular_buffer_stage = 1;
  }

  // Create a temporary CircularBufferOptions with full circular buffering, for
  // estimating shared memory size.
  MatmulParams::CircularBufferOptions circular_buffer_options{
      /*circular_buffer_smem_write=*/true,
      /*circular_buffer_smem_read=*/true,
      smem_circular_buffer_stage};

  const auto [smem_a, smem_b, smem_c] =
      computeSharedMemorySizes(gemm_tile, circular_buffer_options, data_types);

  // NOTE: we can simply add these sizes since they should be integer multiples
  // of 16 bytes, so they will automatically be aligned. This may change with
  // FP8, in which case the expressions below should be updated to insert
  // alignment expressions, using the expected stack ordering in
  // StackBasedSharedMemAllocator.
  NVF_CHECK(smem_a % 16 == 0 && smem_b % 16 == 0 && smem_b % 16 == 0);

  const size_t total_without_smem_epilogue = smem_a + smem_b;
  const size_t total_with_noreuse_smem_epilogue = smem_a + smem_b + smem_c;
  // Even if we actually do wind up re-claiming smem_a and smem_b, if we
  // cannot prove it at this point then we have to assume it will not be
  // reclaimed.
  const size_t total_with_reused_smem_epilogue = std::max(
      smem_a + smem_b,
      (smem_a_reuse_guaranteed ? 0 : smem_a) +
          (smem_b_reuse_guaranteed ? 0 : smem_b) + smem_c);

  // Regardless of occupancy considerations, if we cannot fit an smem epilogue
  // without reuse then we must promote reuse
  bool must_reuse = shared_memory_available < total_with_noreuse_smem_epilogue;

  // shortcut where occupancy change is ignored.
  if (ignore_occupancy_drop) {
    if (must_reuse) {
      return {shared_memory_available >= total_with_reused_smem_epilogue, true};
    } else {
      return {true, false};
    }
  }

  // use additional shared memory for epilogue if occupancy is not changed.
  // occupancy is estimated using register and shared memory usage.
  auto warp_dims = gemm_tile.cta_tile / gemm_tile.warp_tile;
  const auto warp_size = at::cuda::getCurrentDeviceProperties()->warpSize;
  const auto threads_per_block =
      warp_dims.m * warp_dims.n * warp_dims.k * warp_size;
  const auto threads_per_sm = getThreadsPerSMGivenRegPerThread(255);
  const auto blocks_per_sm_by_register = threads_per_sm / threads_per_block;
  const auto blocks_per_sm_without_smem_epilogue = std::min(
      shared_memory_available / total_without_smem_epilogue,
      (size_t)blocks_per_sm_by_register);
  const auto blocks_per_sm_with_reused_smem_epilogue = std::min(
      shared_memory_available / total_with_reused_smem_epilogue,
      (size_t)blocks_per_sm_by_register);
  const auto blocks_per_sm_with_noreuse_smem_epilogue = std::min(
      shared_memory_available / total_with_noreuse_smem_epilogue,
      (size_t)blocks_per_sm_by_register);

  // Return whether we should use smem for epilogue, and whether syncing for
  // re-use is desired. We avoid the sync if omitting it does not decrease
  // occupancy.
  bool promote_prologue_smem_reuse = must_reuse ||
      blocks_per_sm_with_reused_smem_epilogue !=
          blocks_per_sm_with_noreuse_smem_epilogue;

  return {
      blocks_per_sm_with_reused_smem_epilogue ==
          blocks_per_sm_without_smem_epilogue,
      promote_prologue_smem_reuse};
}

TensorView* getOperandTv(
    const TensorRolesMap& tensor_roles,
    MatmulTensorRole role) {
  const auto it = tensor_roles.find(role);
  NVF_ERROR(it != tensor_roles.end(), "Could not find any tensors with role");
  const std::vector<TensorView*>& operands = it->second;
  NVF_ERROR(
      operands.size() == 1,
      "Exactly one operand is expected in each A and B role");
  return operands.front();
}

std::pair<bool, bool> generateSharedMemoryEpilogueHeuristics(
    const MatMulTileOptions& gemm_tile,
    const int smem_circular_buffer_stage,
    const TensorRolesMap& tensor_roles,
    const bool ignore_occupancy_drop) {
  auto data_types = getMmaDataTypes(tensor_roles);
  // getMmaDataTypes provides the dtypes of A, B, and OUTPUT.
  // These are the problem types that indicate the gmem IO. We use smem to load
  // A and B, but instead of OUTPUT which is the result of the epilogue, we
  // store mma_result which is the _input_ to the epilogue. In cases where the
  // epilogue contains a cast back down to reduced precision, we will still use
  // Float for the epilogue smem. If we support Double or Complex in the future
  // then we might need a better way to determine this data type.
  data_types[2] = DataType::Float;

  // smem_a and smem_b are guaranteed to be re-used for smem_c as long as:
  //   - they are marked for re-use using promoteReuse
  //   - they are not aliased by another tensor whose lifetime extends past the
  //   start of smem_epilogue's.
  //   - their lifetimes do not overlap smem_epilogue
  //
  // We can guarantee the first condition by calling tv->promoteReuse() in
  // scheduleProlog.
  //
  // The second condition would only be the case if another smem tensor had the
  // same indexing and its lifetime did not overlap. Matmul scheduler only uses
  // smem for these three arrays, so the only candidate for aliasing is C. If C
  // aliases either A or B, the following expression is still valid.
  //
  // The third condition is satisfied in the simple cases where the inputs to
  // the matmul have only this use. However, it could be violated if a or b has
  // other uses that get ordered after the matmul; for example when computing
  // matmul(A, B) + A for square matrices A and B. In that case, the smem tensor
  // resulting from A->cacheAfter() will be used in both the matmul as well as
  // the addition that occurs in the epilogue, extending the lifetime such that
  // it violates the third condition above. In order to avoid errors in these
  // cases, we check that there is no re-use when there is more than one use of
  // either a or b. If there are multiple uses we might wind up re-using memory,
  // but in that case the calculation below will be overly conservative.
  const TensorView* a = getOperandTv(tensor_roles, MatmulTensorRole::OPERAND_A);
  const TensorView* b = getOperandTv(tensor_roles, MatmulTensorRole::OPERAND_B);
  bool smem_a_reuse_guaranteed = a->uses().size() == 1;
  bool smem_b_reuse_guaranteed = b->uses().size() == 1;

  return generateSharedMemoryEpilogueHeuristics(
      gemm_tile,
      smem_circular_buffer_stage,
      data_types,
      smem_a_reuse_guaranteed,
      smem_b_reuse_guaranteed,
      ignore_occupancy_drop);
}

void scheduleWarpTileWithReduction(
    TensorView* tv,
    MatMulTileOptions tile,
    MmaMacro macro) {
  // Assumes
  // [M, N, K]
  auto cta_tile = tile.cta_tile;
  auto warp_tile = tile.warp_tile;
  auto instruction_tile = getMmaOpShape(macro);

  // Do not split K dimension of CTA tile into multiple warp tiles
  NVF_CHECK(
      cta_tile.k == warp_tile.k,
      "CTA tile and warp tile must have same K dimension");

  mma_utils::checkDimSize(
      tv, {-3, -2, -1}, {cta_tile.m, cta_tile.n, cta_tile.k});

  //       -3   -2  -1
  //[...    M,   N,  K]
  // Distribute warp tile:
  tv->split(-3, warp_tile.m);
  tv->split(-2, warp_tile.n);

  //  -5   -4   -3   -2   -1
  // [Mwo  Mw  Nwo   Nw   K]
  tv->split(-4, instruction_tile.m);
  tv->split(-2, instruction_tile.n);
  tv->split(-1, instruction_tile.k);

  //   -8  -7 -6 -5 -4 -3  -2 -1
  // [Mwo Mw Mi Nwo Nw Ni Kwo Ki]

  tv->reorder({{-7, -5}, {-6, -3}, {-5, -6}, {-3, -2}, {-2, -8}, {-8, -7}});
  //   -8  -7 -6  -5 -4 -3 -2 -1
  // [Kwo Mwo Nwo Mw Nw Mi Ni Ki]
}

void scheduleWarpTileWithNoReduction(
    TensorView* tv,
    MatMulTileOptions tile,
    MmaMacro macro) {
  // Assumes
  // [M, N, K]
  auto cta_tile = tile.cta_tile;
  auto warp_tile = tile.warp_tile;
  auto instruction_tile = getMmaOpShape(macro);

  mma_utils::checkDimSize(tv, {-2, -1}, {cta_tile.m, cta_tile.n});

  NVF_CHECK(
      cta_tile.k % warp_tile.k == 0,
      "Number of warp on k dimension need to be integer");

  int64_t num_warp_k = cta_tile.k / warp_tile.k;

  //        -2  -1
  //[...    M,   N]

  // Distribute warp tile:
  tv->split(-2, warp_tile.m);
  tv->split(-1, warp_tile.n);

  //  -4   -3   -2   -1
  // [Mwo  Mw  Nwo   Nw ]
  tv->split(-3, instruction_tile.m);
  tv->split(-1, instruction_tile.n);

  //  -6 -5  -4 -3 -2 -1
  // [Mwo Mw Mi Nwo Nw Ni]

  tv->reorder({{-5, -4}, {-4, -2}, {-3, -5}, {-2, -3}});

  //  -6   -5  -4 -3 -2 -1
  // [Mwo  Nwo Mw Nw Mi Ni]

  if (num_warp_k != 1) {
    // The non reduction warps are merged together
    //  to save one thread dim for cross dim reduce.
    tv->merge(-6);
    //  -5  -4 -3 -2 -1
    // [MNo Mw Nw Mi Ni]
  }
}

//! Split the innermost dim to a vectorized load
void scheduleContiguousVectorLoad(
    TensorView* tv,
    MatMulTileOptions tile,
    int64_t vector_word,
    bool vectorize) {
  auto warp_dims = tile.cta_tile / tile.warp_tile;
  int64_t num_of_thread = warp_dims.m * warp_dims.n * warp_dims.k * 32;

  tv->split(-1, num_of_thread * vector_word);
  tv->split(-1, vector_word);
  // [..., thread, vec]
  // distribute to warp: for tidx
  tv->split(-2, 32);

  //      -3    -2    -1
  // [...warp, lane, vec]

  if (warp_dims.k == 1) {
    //      -4     -3    -2    -1
    // [...warpM, warpN, lane, vec]
    tv->split(-3, warp_dims.n);
  } else {
    //      -4     -3    -2    -1
    // [...warpMN, warpR, lane, vec]
    tv->split(-3, warp_dims.k);
  }

  if (vectorize) {
    tv->axis(-1)->parallelize(ParallelType::Vectorize);
  }

  tv->axis(-2)->parallelize(ParallelType::TIDx);
  tv->axis(-3)->parallelize(ParallelType::TIDy);
  tv->axis(-4)->parallelize(ParallelType::TIDz);
}

void makeTile(
    AbstractMatmulTensor& abten,
    const std::vector<int64_t>& tile_sizes) {
  NVF_CHECK(
      abten.size() >= tile_sizes.size(),
      "Tensor dimension less than tile dimension!");

  // Split the inner dimensions
  size_t num_split_axes = 0;
  for (int64_t i = (int64_t)abten.size() - 1; i >= 0; --i) {
    if (num_split_axes > 2) {
      break;
    }
    const std::optional<MatmulDimRole> id_role_opt = abten.getTag(i);
    if (!id_role_opt.has_value()) {
      continue;
    }
    const MatmulDimRole id_role = id_role_opt.value();
    // Assumes tile_sizes are given in m,n,k order
    switch (id_role) {
      case MatmulDimRole::M:
        abten.split(i, tile_sizes.at(0));
        break;
      case MatmulDimRole::N:
        abten.split(i, tile_sizes.at(1));
        break;
      case MatmulDimRole::K:
        abten.split(i, tile_sizes.at(2));
        break;
      default:
        continue;
    }
    num_split_axes++;
  }
  // The transformation above is:
  //   Before               After
  // [..., M, N, K] -> [..., Mo, Mi, No, Ni, Ko, Ki]

  // Now we re-order the tiles so that all the outer tiles are
  //  on the left of all the inner tiles
  std::unordered_map<int64_t, int64_t> reorder_map_old_to_new;

  // Number of tiled inner dimensions after we split.
  const auto split_tile_dimension_size = 2 * num_split_axes;
  for (auto idx : c10::irange(split_tile_dimension_size)) {
    // We want to reorder as follows:
    //           Before                               After
    //                                      vvv group0 vvv  vvv group1 vvv
    // [..., Mo, Mi, No, Ni, Ko, Ki] -> [..., Mo, No, Ko,     Mi, Ni, Ki]

    // The index offset within group of current
    //  iterdomain, with grouping specified above.
    auto index_within_group = idx / 2;

    // The index of the group the current id belongs
    //  to, as specified above.
    auto group_index = idx % 2;

    // Calculate the actual index after reordering
    auto index_after_reorder =
        group_index * num_split_axes + index_within_group;

    // Add pair {idx_before, idx_after} to re-order map.
    reorder_map_old_to_new.insert(std::make_pair(
        idx - split_tile_dimension_size,
        index_after_reorder - split_tile_dimension_size));
  }

  // Apply the re-order map to abstract tensor
  abten.reorder(reorder_map_old_to_new);
}

void makeTile(TensorView* tv, const std::vector<int64_t>& tile_sizes) {
  // We will create an AbstractMatmulTensor so that we can use the abstract
  // makeTile implementation above.

  // Set tags for the innermost axes corresponding to m,n,k (omitting some
  // axes if tile_sizes.size() < 3
  std::vector<std::unordered_set<MatmulDimRole>> axis_roles(tv->nDims());
  NVF_ERROR(axis_roles.size() >= tile_sizes.size());
  for (size_t i : c10::irange(tile_sizes.size())) {
    size_t pos = axis_roles.size() - tile_sizes.size() + i;
    switch (i) {
      case 0:
        axis_roles[pos].insert(MatmulDimRole::M);
        break;
      case 1:
        axis_roles[pos].insert(MatmulDimRole::N);
        break;
      case 2:
        axis_roles[pos].insert(MatmulDimRole::K);
        break;
      default:
        NVF_THROW("Length tile_sizes must be 3 or less");
    }
  }
  AbstractMatmulTensor abten(tv->getLoopDomain(), axis_roles);
  makeTile(abten, tile_sizes);
  tv->setLoopDomain(abten.as<IterDomain*>());
}

void makeTile(
    TensorView* tv,
    const GemmTile& mnk_tile_sizes,
    const std::vector<MatmulDimRole>& axis_roles) {
  NVF_ERROR(
      tv->getLoopDomain().size() == axis_roles.size(),
      "Tensor dimension must equal number of provided axis roles");

  std::unordered_set<MatmulDimRole> axis_set(
      axis_roles.begin(), axis_roles.end());
  NVF_ERROR(
      axis_set.size() == axis_roles.size(),
      "Repeated axis roles are not allowed");
  // Here we fill out tile_sizes to match the given axis roles. For example
  // axis_roles might be something like [N, M], in which case we should use
  // {mnk_tile_sizes.n, mnk_tile_sizes.m}.
  std::vector<int64_t> tile_sizes;
  for (MatmulDimRole role : axis_roles) {
    switch (role) {
      case MatmulDimRole::Batch:
        NVF_ERROR(tile_sizes.empty(), "Batch dimension must be first");
        break;
      case MatmulDimRole::M:
        tile_sizes.push_back(mnk_tile_sizes.m);
        break;
      case MatmulDimRole::N:
        tile_sizes.push_back(mnk_tile_sizes.n);
        break;
      case MatmulDimRole::K:
        tile_sizes.push_back(mnk_tile_sizes.k);
        break;
    }
  }

  makeTile(tv, tile_sizes);
}

namespace {

std::optional<IterDomain*> getMaybeAllocationIfInnermostTiled(
    IterDomain* id,
    const std::unordered_set<IterDomain*>& maybe_allocation_id_set) {
  // Root id defaults to an "innermost id".
  while (id->definition() && !maybe_allocation_id_set.count(id)) {
    if (auto split = dynamic_cast<Split*>(id->definition())) {
      if (id == split->inner()) {
        id = split->in();
        continue;
      }
    }
    // Didn't pass the inner most check, return empty.
    return std::nullopt;
  }

  return id;
}

} // namespace

void orderTiledConcreteIdAsMaybeAllocationDomain(TensorView* tv) {
  int64_t ndims = tv->nDims();

  // Keep track of the left most position where we will
  //  be reordering the axes.
  int64_t leftmost_pos = ndims;

  // Pull the maybe allocation domain id's of the given tv.
  std::unordered_set<IterDomain*> id_set{
      tv->getMaybeAllocationDomain().begin(),
      tv->getMaybeAllocationDomain().end()};

  // Keep track of loop positions that is either a reduction
  //  or a broadcast.
  // Note: Currently don't really see a case where this function
  //  should be called on a reduction output tv, but adding them
  //  here for completeness.
  std::deque<int64_t> broadcast_or_reduction_pos;

  // Map the id's to their innermost concrete id's
  //  on the loop.
  std::unordered_map<IterDomain*, int64_t> id_to_inner_loop_pos;

  // Try to re-order inner iterdomains from the innermost
  //  position backward. This utility only tries to re-order
  //  inner tiles on the innermost positions, like the resulting
  //  tensor from makeTile utility.
  // The re-ordering would first try to decide the inner iterdomains
  //  we want to re-order. For this we start from the innermost position
  //  and move back and collect all the iterdomains that we know
  //  are inner tiles of some root domain or broadcast/reduction domains
  //  that won't affect the concrete id layout.
  // The collection process would stop whenever a iterdomain that is
  //  neither an inner tile nor reduction/broadcast is found, and would
  //  not re-order any iterdomain beyond that point to keep the
  //  outer loop structure unchanged.
  for (int64_t i = ndims - 1; i >= 0; i--) {
    auto loop_id = tv->axis(i);
    if (loop_id->isBroadcast() || loop_id->isReduction()) {
      // Register this reduction or broadcast axis
      //  to reorder.
      broadcast_or_reduction_pos.push_front(i);
      leftmost_pos = i;
      continue;
    }
    auto maybe_alloc_domain =
        getMaybeAllocationIfInnermostTiled(loop_id, id_set);

    if (maybe_alloc_domain.has_value()) {
      // Found an innermost id, add them to the
      //  axes to reorder.
      NVF_ERROR(
          id_to_inner_loop_pos
              .insert(std::make_pair(maybe_alloc_domain.value(), i))
              .second,
          "Multiple \"innermost\" id seen for id :",
          maybe_alloc_domain.value()->toString(),
          " on ",
          tv->toString(),
          " very likely an invariant is broken.");
      leftmost_pos = i;
    } else {
      break;
    }
  }

  // Calculate the ordering:

  // pointer to the current target postion after
  //  repordering
  int64_t current_pos = (int64_t)leftmost_pos;
  std::unordered_map<int64_t, int64_t> reorder_map_old_to_new;

  // first place all the broadcast and reduction on the left:
  for (auto original_broadcast_or_reduction_pos : broadcast_or_reduction_pos) {
    reorder_map_old_to_new[original_broadcast_or_reduction_pos] = current_pos++;
  }

  // Next put all the innermost loop id's, we make sure that
  //  the inner tile ordering follows the corresponding root
  //  domain ordering by iterating on the root domain and
  //  find their corresponding inner tile iterdomains from
  //  the populated root_id_to_inner_loop_pos.
  for (auto id : tv->getMaybeAllocationDomain()) {
    auto loop_id_pos_it = id_to_inner_loop_pos.find(id);
    if (loop_id_pos_it != id_to_inner_loop_pos.end()) {
      reorder_map_old_to_new[loop_id_pos_it->second] = current_pos++;
    }
  }

  // Validate that we have processed all inner ids or broadcast/reduction
  //  ids we have registered.
  NVF_ERROR(current_pos == ndims, "Inconsistent ordering logic");

  // Apply the new order:
  tv->reorder(reorder_map_old_to_new);
}

namespace {

// Utility for mma dimension matching
enum class MmaDimension { M = 0, N, K };

// Preliminary checks to try to validate that loop is
//  a innermost dim of root of exactly the given size.
bool canValidateIsInnerDim(
    IterDomain* root,
    IterDomain* loop,
    int inner_dim_size) {
  auto expr = loop->definition();
  if (!loop->extent()->isConstInt()) {
    return false;
  }
  if (loop->extent()->evaluate() != inner_dim_size) {
    return false;
  }

  while (expr) {
    if (auto split = dynamic_cast<Split*>(expr)) {
      // Inner split only
      if (loop != split->inner()) {
        return false;
      }
      // Const split only
      if (!split->factor()->isConstInt()) {
        return false;
      }
      loop = split->in();
    } else if (auto merge = dynamic_cast<Merge*>(expr)) {
      // Might consider just rejecting merge.
      auto outer = merge->outer();
      if (outer->isBroadcast()) {
        return false;
      }

      // Only support merging with constant sized dims
      if (!loop->extent()->isConstInt()) {
        return false;
      }
      loop = merge->inner();
    } else {
      // No support for swizzled inner dim for now.
      //  Might need to add transpose swizzle here.
      return false;
    }
    expr = loop->definition();
  }
  return loop == root;
}

} // namespace

void checkDimSize(
    TensorView* tv,
    std::vector<int64_t> axis,
    std::vector<int64_t> expect) {
  NVF_ERROR(
      axis.size() == expect.size(),
      "CheckDimSize: Mismatched axis and expect size");
  for (auto axis_index : c10::irange(axis.size())) {
    NVF_ERROR(
        ((axis[axis_index] + tv->nDims()) >= 0) &&
            (axis[axis_index] < tv->nDims()),
        "CheckDimSize: axis position out of bound ",
        axis[axis_index],
        " ",
        tv->nDims());
    auto id = tv->axis(axis[axis_index]);
    NVF_CHECK(
        id->extent()->isConstInt(),
        "Mma warp mapping: instruction tile has to be constant");
    NVF_CHECK(
        id->extent()->evaluate() == expect[axis_index],
        "Mma warp mapping: unexpected tile size at",
        axis_index,
        ":",
        id->extent()->evaluate(),
        "vs",
        expect[axis_index],
        "\n for tv: ",
        tv->toString());
  }
}

namespace {

// Utility function for mma domain mapping:
//  returns the Iterdomain from the accumulator tv that corresponds
//  to the given mma dimension. See [MMA dimension matching].
std::vector<IterDomain*> getMmaDomains(MmaOp* mma, MmaDimension dimension) {
  // This utility is user facing so shouldn't ever see tensor index here.

  // Note: [Use Root Domain in Accumulator TV]
  //  Have to use root domain for accumulator tv since the operands do not have
  //  root/logical domains that map to the logical domain of output.
  //  For example:
  //   C[I,I,R,R] = mma (A[I,B,I,I], B[B,I,I,I]),
  //  if we do
  //    c->split(-1,4);
  //    c->rfactor(-1);
  //  on the mma stage we get:
  //   C[I,I,R,Io,R(4)] = mma (A[I,B,I,I], B[B,I,I,I]),
  //  and in this case Io and R(4) would not be able to find root mapping
  //  in A or B.
  //
  //  Essentially in the case of rfactor, this utility does producer side
  //   matching so looking at root domain would be required.
  //  This matching pattern should support most common matmul applications,
  //   but in follow ups we may need to extend RFactor matching if there
  //   are more complex scheduling patterns that we want to support.
  auto accumulator_domain = mma->out()->as<TensorView>()->getMaybeRootDomain();
  auto a_domain = TensorDomain::noReductions(
      mma->inA()->as<TensorView>()->getLogicalDomain());
  auto b_domain = TensorDomain::noReductions(
      mma->inB()->as<TensorView>()->getLogicalDomain());
  NVF_CHECK(
      a_domain.size() == b_domain.size() &&
          a_domain.size() == accumulator_domain.size(),
      "Inconsistent dimensions in mma op",
      a_domain.size(),
      " ",
      b_domain.size(),
      " ",
      accumulator_domain.size());

  std::vector<IterDomain*> result;

  for (auto id_idx : c10::irange(a_domain.size())) {
    // checks if this id should be included in the result
    bool include_this_id = false;
    bool is_broadcast_in_a = a_domain[id_idx]->isBroadcast();
    bool is_broadcast_in_b = b_domain[id_idx]->isBroadcast();
    bool is_reduction_id = accumulator_domain[id_idx]->isReduction();

    switch (dimension) {
      case MmaDimension::K:
        // K dimension is the dimension that is concrete in
        //  operands, and is reduced by mma. This complies with
        //  tensor contraction definition.
        include_this_id =
            !is_broadcast_in_a && !is_broadcast_in_b && is_reduction_id;
        break;
      // M and N dimension below are defined as the iterdomains
      //  that are not reduced by mma, and are concretized in this stage.
      case MmaDimension::M:
        include_this_id =
            !is_broadcast_in_a && is_broadcast_in_b && !is_reduction_id;
        break;
      case MmaDimension::N:
        include_this_id =
            is_broadcast_in_a && !is_broadcast_in_b && !is_reduction_id;
        break;

      default:
        NVF_THROW("unreachable");
    }

    if (include_this_id) {
      result.push_back(accumulator_domain.at(id_idx));
    }
  }

  return result;
}

//! Variant of getMmaDomains that returns a set
std::unordered_set<IterDomain*> getMmaDomainSet(
    MmaOp* mma,
    MmaDimension dimension) {
  auto mma_domains = getMmaDomains(mma, dimension);
  return {mma_domains.begin(), mma_domains.end()};
}

// Function to travel up the DAG along the innermost path from the inner-most ID
// of allocation domain. Assumption: There are only splits and merges from the
// root to the allocation. We only handle going up splits when the producer is
// the inner output of a split. If this was not a case, then given merges,
// splits and reorders, we could have a case that we start from a ID derived
// from K, but while going back up the DAG we end up with a non-K ID. Eg: (K, M)
// -> Merge -> () -> Split -> (K, M) -> Reorder -> (M , K) -> Split -> M, K_o,
// K_in. If we start with K_in we can end up with M.
IterDomain* getIDinConsumerRoot(IterDomain* id, TensorView* tv) {
  while (!tv->domain()->isMaybeRoot(id)) {
    Expr* expr = id->definition();
    NVF_ERROR(expr != nullptr);
    NVF_CHECK(expr->isA<Merge>() || expr->isA<Split>());
    if (expr->isA<Split>()) {
      NVF_CHECK(
          id == expr->as<Split>()->inner(),
          "We only handle cases where the inner-most ID"
          "of the allocation domain was the inner output of a split");
      id = expr->as<Split>()->in();
    } else {
      id = expr->as<Merge>()->inner();
    }
  }
  return id;
}

} // namespace

// The assumption made in this function is that we have set the allocation in
// the register (acr/bb). The inner-most ID in the allocation domain of the
// consumer (register) is derived from a series of scheduling operations on the
// 'k' ID (for now only splits, but there could be merges in the future).
// So starting from the inner-most ID of the consumer's allocation we go up the
// DAG (along the innermost path) to ID this came from in the root domain.  We
// then map this ID in the root domain to producer's (shared memory) logical
// domain. Once we have the ID in the producer's logical domain, we check if
// that's the innermost dimension in its allocation domain. Here, the other
// assumption we have is that the producer's allocation domain is a permutation
// of the logical domain. If the ID is the innermost of the allocation no
// transpose is needed.
bool isLdMatrixTranspose(const LoadStoreOp* ldst) {
  const auto consumer = ir_utils::getTvOutput(ldst);
  const auto producer = ir_utils::getTvInput(ldst);

  // Get the innermost ID and go back up the DAG to the root domain.
  auto corresponding_id_in_consumer_root = getIDinConsumerRoot(
      consumer->getMaybeAllocationDomain().back(), consumer);

  // This gives us the ID in the consumer root domain.
  // We'll later map this ID to one in the producer.
  const PairwiseLogicalDomainMap map_across_ldst(producer, consumer);
  const auto c2p_map = map_across_ldst.mapConsumerToProducer();
  const auto id_in_proc_rfactor = c2p_map.at(corresponding_id_in_consumer_root);

  // If the innermost ID of the (maybe)Allocation domain
  // is not the same as the mapped ID in the producer, then
  // we need to transpose.
  return producer->getMaybeAllocationDomain().back() != id_in_proc_rfactor;
}

void MmaSwizzler::scheduleLdMatrix(TensorView* tv, MmaOperand operand) {
  NVF_CHECK(tv->definition()->isA<LoadStoreOp>());
  bool transpose = isLdMatrixTranspose(tv->definition()->as<LoadStoreOp>());
  // For A, we have an extra outer dim (-6), which is the "warp group". For
  // Hopper, mma instructions executes on warp group level. For Turing/Ampere,
  // this dim will just have extent 1.

  //               A                                   B
  //  -6    -5  -4   -3   -2   -1     or     -5  -4   -3   -2   -1
  //[4moo, 8mi, 4k, 2ko, 2mo, 2ki]         [8ni, 4k, 2ko, 1no, 2ki]
  tv->reorder({{-2, -4}, {-3, -5}});
  //                A                                   B
  //  -6    -5   -4   -3  -2   -1     or     -5   -4   -3  -2   -1
  //[4moo, 2ko, 2mo, 8mi, 4k, 2ki]         [2ko, 1no, 8ni, 4k, 2ki]
  tv->merge(-2);
  //              A                                      B
  //  -5    -4   -3   -2  -1         or          -4   -3   -2   -1
  //[4moo, 2ko, 2mo, 8mi, 8k]                  [2ko, 1no, 8ni, 8k]
  if (transpose) {
    tv->reorder({{-2, -1}});
    //              A                                     B
    //  -5    -4   -3  -2   -1        or          -4   -3  -2   -1
    //[4moo, 2ko, 2mo, 8k, 8mi]                 [2ko, 1no, 8k, 8ni]
  }

  tv->merge(-4);
  tv->merge(-3);
  if (operand == MmaOperand::A) {
    // For A, we have an extra outer dim which is the warp group. Merge it back
    // here so that TIDx represent a warp group, instead of a single warp.
    tv->merge(-3);
  }
  //    A                         B
  // -2  -1         or          -2 -1
  //[128, 8]                   [16, 8]

  // The extent of axis(-2) is the number of threads that contains useful
  // addresses. We can not parallelize axis(-2) directly if the extent is less
  // than 32. Instead, we should split axis(-1) and merge it to axis(-2) to
  // get a complete warp of 32 threads. This makes sure that, during lowering,
  // our system can correctly compute the buffer size.
  int64_t num_tidx_with_addr = tv->axis(-2)->extent()->evaluate().as<int64_t>();
  if (num_tidx_with_addr < 32) {
    int64_t factor = 32 / num_tidx_with_addr;
    tv->split(-1, factor, false);
    tv->reorder({{-2, -3}, {-3, -2}});
    //    -3           -2              -1
    // [factor, num_tidx_with_addr, 8/factor]
    // For indexing, we only care about what we get when the index of axis(-3)
    // is 0. For higher values, they are garbage, and abandoned.
    tv->merge(-3);
  }

  //    A                      B
  // -2  -1        or        -2 -1
  //[128, 8]                [32, 4]

  tv->axis(-2)->parallelize(ParallelType::TIDx);
  // TODO: this is not really vectorization. Change its parallel type to Mma.
  tv->axis(-1)->parallelize(ParallelType::Vectorize);
}

void MmaSwizzler::parallelizeAsBulkSkippingFirstIDs(
    TensorView* tv,
    int64_t first_ids_to_skip) {
  auto skip = 0;
  for (auto id : tv->getLoopDomain()) {
    if (skip < first_ids_to_skip) {
      skip++;
      continue;
    }
    id->parallelize(ParallelType::Bulk);
  }
}

void MmaSwizzler::scheduleTMALoadForMma(
    TensorView* tv,
    MmaInputSmemSwizzle swizzle) {
  // In the comments below I have kept K as the outer dimension. That is
  // just to have a concrete running example - it can be inner or outer.

  int64_t num_ids_to_skip =
      static_cast<int64_t>(tv->getLoopDomain().size() - 2);
  NVF_ERROR(num_ids_to_skip >= 0);
  if (swizzle == MmaInputSmemSwizzle::None) {
    // For no-swizzle case, the entire tile are divided into 8x8 core matrices,
    // and each core matrix resides in a contiguous 8*8*2 bytes region in shared
    // memory. [K, N]
    tv->split(-2, 8);
    tv->split(-1, 8);
    // [Ko, K8, No, N8]
    tv->reorder({{-2, -3}});
    // [Ko, No, K8, N8]
    num_ids_to_skip += 2;
  } else {
    auto dtype = tv->getDataType().value();

    // In the comments below I assume K=16, N=32, swizzle=32, dtype = half.

    // split the inner-dim
    // [K(16), N(32)] -> [K(16), NO(2), NI(16)]
    tv->split(-1, getBytesFromSwizzle(swizzle) / dataTypeSize(dtype));

    // [NO, K, NI] - the TMA Box is [K, NI]
    tv->reorder({{-2, -3}});

    // [NO, K, NI] ->
    // [NO, KO(2), KIO(2), KII(4), NIO(2), NII(8)]
    tv->swizzleTMABox(swizzle);
    num_ids_to_skip += 1;
  }

  parallelizeAsBulkSkippingFirstIDs(tv, num_ids_to_skip);

  // Set the allocation to the loop domain.
  tv->setAllocationDomain(tv->getLoopDomain(), true);
}

void MmaSwizzler::scheduleOperandRead(TensorView* tv, MmaOperand operand) {
  // This function works for all mma ops, regardless of the architecture.
  // Operand A and B are slightly different in the sense that operand A can be
  // (>=16)x16 matrix, but operand B can only be 8x16 or 16x16. For operand A,
  // the Hopper one is the most general one. For earlier architectures, we will
  // have some dimensions with size 1 after split, this is fine. Memory format
  // for hopper mma:
  // https://docs.nvidia.com/cuda/parallel-thread-execution/index.html#wgmma-64n16-a
  NVF_ERROR(tv->nDims() >= 2);

  //     A                            B
  //  -2   -1          or          -2   -1
  //[64m, 16k]                    [8n, 16k]
  tv->split(-2, 8);
  tv->split(-1, 2);
  tv->split(-2, 4);

  //          A                               B
  // -5  -4  -3  -2  -1      or      -5  -4  -3  -2  -1
  //[8m, 8m, 2k, 4k, 2k']           [1n, 8n, 2k, 4k, 2k']

  if (operand == MmaOperand::A) {
    // For A, we need to have an extra outer dim (-6) for warp group.
    tv->split(-5, 2);
    // On Ampere and Turing, the extent of dim -6 after the split below will be
    // just 1. On Hopper, the dim -6 will be 4 because Hopper warp group
    // instructions have 4x larger m extend than Ampere/Turing.
  }

  //            A                                 B
  // -6  -5  -4  -3  -2  -1      or      -5  -4  -3  -2  -1
  //[4m, 2m, 8m, 2k, 4k, 2k']           [1n, 8n, 2k, 4k, 2k']

  tv->reorder({{-4, -5}, {-5, -2}, {-2, -4}});

  //            A                                B
  // -6  -5  -4  -3  -2  -1     or      -5  -4  -3  -2  -1
  //[4m, 8m, 4k, 2k, 2m, 2k']          [8n, 4k, 2k, 1n, 2k']

  // ldmatrix loads multiple 8x8 matrices from shared memory to registers in a
  // swizzled memory format.
  //   +--------+--------+
  //   |        |        |
  //   |  8x8   |  8x8   |
  //   |        |        |
  //   +--------+--------+
  //   |        |        |
  //   |  8x8   |  8x8   |
  //   |        |        |
  //   +--------+--------+
  // If n_major is true, these 8x8 matrices are visited in the order of:
  // top left -> top right -> bottom left -> bottom right.
  // If n_major is false, these 8x8 matrices are visited in the order of:
  // top left -> bottom left -> top right -> bottom right.
  //
  // In principle, only `n_major = false` should be needed. But unfortunately,
  // we are taking advantage of the ldmatrix large load in a pretty hacky way.
  // For example, for Turing, only m16n8k8 is supported by hardware. But we are
  // also using a fake m16n8k16 and m16n16k16, which uses a single large
  // ldmatrix to load data to register, and run multiple mma instructions to
  // consume these data. In the future, we should only keep the m16n8k8 macro,
  // and schedule m16n8k16 and m16n16k16 more correctly than this current way.
  bool n_major =
      operand == MmaOperand::B && tv->axis(-2)->extent()->evaluate() > 1;
  if (n_major) {
    tv->reorder({{-2, -3}, {-3, -2}});
    // -5  -4  -2  -3  -1
    //[8n, 4k, 1n, 2k, 2k']
  }

  bool set_allocation = ir_utils::isLdMatrixOp(tv->definition());
  if (!set_allocation) {
    for (auto u : tv->uses()) {
      if (u->isA<MmaOp>()) {
        set_allocation = true;
        break;
      }
    }
  }
  if (set_allocation) {
    tv->setAllocationDomain(tv->getLoopDomain(), true);
  }
}

// Reference:
// https://docs.nvidia.com/cuda/parallel-thread-execution/index.html#asynchronous-warpgroup-level-matrix-shared-memory-layout-swizzling-modes
void MmaSwizzler::scheduleOperandRead(
    TensorView* tv,
    MmaInputSmemSwizzle swizzle) {
  if (swizzle == MmaInputSmemSwizzle::None) {
    // For no-swizzle case, the entire tile are divided into 8x8 core matrices,
    // and each core matrix resides in a contiguous 8*8*2 bytes region in shared
    // memory. [K, M]
    tv->split(-2, 8);
    tv->split(-1, 8);
    // [Ko, K8, Mo, M8]
    tv->reorder({{-2, -3}});
    // [Ko, Mo, K8, M8]
  } else {
    auto swizzle_size = getBytesFromSwizzle(swizzle) / 16;
    // For example, [K, M]
    tv->split(-2, 8);
    tv->split(-1, 8);
    // [Ko, K8, Mo, M8]
    // Note: the extent of Mo may not be a multiple of swizzle_size, but we
    // still split swizzle_size. If this is the case, effectively we are
    // padding it to a multiple of swizzle_size.
    tv->split(-2, swizzle_size);
    // For example, swizzle_size = 2
    // [Ko, K8, Moo, Mo2, M8]
    tv->split(-4, 8 / swizzle_size);
    // [Ko, K2, K4, Moo, Mo2, M8]
    tv->swizzle(SwizzleType::XOR, -5, -2);
    tv->reorder({{-3, -5}});
    // [Ko, Moo, K2, K4, Mo2, M8]
  }
  tv->setAllocationDomain(tv->getLoopDomain(), true);
}

AbstractTensor MmaSwizzler::scheduleMmaOutputAllocation(AbstractTensor t) {
  // This function works for all mma ops, regardless of the architecture. The
  // Hopper one is the most general one. For earlier architectures, we will have
  // some dimensions with size 1 after split, this is fine.
  // Memory format for hopper mma:
  // https://docs.nvidia.com/cuda/parallel-thread-execution/index.html#wgmma-64n16-d

  // Assume last 2 dims, for example [M64, N24] or [M64, N24, R]
  NVF_ERROR(t.size() >= 2);
  bool has_reduction = t[-1]->isReduction();

  int64_t m_pos = has_reduction ? -3 : -2;
  int64_t n_pos = has_reduction ? -2 : -1;

  //   m    n
  // [M64, N24  (,R)]
  t.split(m_pos--, 8);
  t.split(m_pos--, 2);
  //   m           n
  // [M4, M2, M8, N24  (,R)]
  t.split(n_pos, 8);
  t.split(n_pos, 2);

  n_pos -= 2;
  m_pos -= 2;
  //  m           n
  // [M4, M2, M8, N3, N4, N2  (,R)]

  t.reorder({{m_pos + 1, n_pos + 1}, {n_pos + 1, m_pos + 2}});
  //  m           n
  // [M4, M8, N4, N3, M2, N2  (,R)]
  t.merge(m_pos++);
  t.merge(m_pos++);

  //       m
  // [WarpGroup128, N3, M2, N2  (,R)]

  if (has_reduction) {
    t.split(-1, 2);
    t.split(-2, 4);
    m_pos -= 2;
    //       m
    // [WarpGroup128, N3, M2, N2, Ro, R4, R2]
  }

  t.parallelize(m_pos, ParallelType::TIDx);

  if (has_reduction) {
    // Set instruction loops for mma reduce
    int64_t pos = -1;
    while (pos > m_pos) {
      t.parallelize(pos--, ParallelType::Mma);
    }
  }
  return t;
}

// TODO: Remove this in favor of mergeConsecutiveAxesWithSameRole once
// multi-matmul refactor is finished.
std::vector<MatmulDimRole> canonicalizeMmaTvOrdering(
    TensorView* tv,
    const ValGraph& graph,
    const DimRolesMap& dim_roles,
    const std::vector<ValGroup>& ordering) {
  std::unordered_map<int64_t, int64_t> old2new;

  for (size_t i : c10::irange(tv->nDims())) {
    IterDomain* id = tv->axis((int64_t)i);
    const ValGroup& g = graph.toGroup(id);
    auto order_it = std::find(ordering.begin(), ordering.end(), g);
    NVF_ERROR(
        order_it != ordering.end(),
        "Couldn't find ordering entry for ",
        id->toString());
    size_t pos = std::distance(ordering.begin(), order_it);
    old2new[(int64_t)i] = (int64_t)pos;
  }

  tv->reorder(old2new);

  // Now merge dims that have the same role
  NVF_ERROR(tv->nDims() > 0);
  const auto getRole = [&dim_roles, &graph](IterDomain* id) {
    const ValGroup& g = graph.toGroup(id);
    const auto it = dim_roles.find(g);
    NVF_ERROR(it != dim_roles.end());
    return it->second;
  };
  // Loop from inner to outer, merging when needed
  MatmulDimRole prev_role = getRole(tv->axis(-1));
  std::vector<MatmulDimRole> roles{prev_role};
  for (int64_t dim = tv->nDims() - 2; dim >= 0; --dim) {
    MatmulDimRole role = getRole(tv->axis(dim));
    if (role == prev_role) {
      tv->merge(dim);
    } else {
      roles.push_back(role);
    }
    prev_role = role;
  }
  // Roles are inserted in reverse order
  std::reverse(roles.begin(), roles.end());
  return roles;
}

void mergeConsecutiveAxesWithSameRole(
    TensorView* tv,
    const DimRolesMap& dim_roles,
    const ValGraph* graph) {
  const auto getRole = [&](const int64_t pos) {
    const ValGroup& vg = graph->toGroup(tv->axis(pos));
    auto it = dim_roles.find(vg);
    NVF_ERROR(it != dim_roles.end());
    return it->second;
  };
  // Loop from inner to outer, merging when needed
  NVF_ERROR(tv->nDims() > 0);
  MatmulDimRole prev_role = getRole(-1);
  for (int64_t dim = (int64_t)tv->nDims() - 2; dim >= 0; --dim) {
    MatmulDimRole role = getRole(dim);
    if (role == prev_role) {
      tv->merge(dim);
    }
    prev_role = role;
  }
}

namespace {
inline void resolveTvToMatmulDimRolesMapping(
    DependenciesMap& deps_map,
    const std::vector<TensorView*>& tensors,
    IterDomain* m,
    IterDomain* n,
    IterDomain* k,
    const ComputeAtMap& ca_map) {
  for (const auto tv : tensors) {
    // This ensures all inputs are added to the deps_map.
    // There could be inputs such as a zero-dimensional bias which
    // would otherwise be skipped.
    deps_map[tv] = {};
    for (const auto domain : tv->getLoopDomain()) {
      if (ca_map.areMapped(m, domain, IdMappingMode::EXACT)) {
        deps_map[tv].push_back(MatmulDimRole::M);
        continue;
      }
      if (ca_map.areMapped(n, domain, IdMappingMode::EXACT)) {
        deps_map[tv].push_back(MatmulDimRole::N);
        continue;
      }
      if (ca_map.areMapped(k, domain, IdMappingMode::EXACT)) {
        deps_map[tv].push_back(MatmulDimRole::K);
        continue;
      }
    }
  }
}

} // anonymous namespace

void scheduleTMAStoreForMmaOutput(TensorView* tv, MmaInputSmemSwizzle swizzle) {
  // [BDX, BDY, TDY, MI, NI]
  // skip all but last 2 iterDomains
  int64_t num_ids_to_skip =
      static_cast<int64_t>(tv->getLoopDomain().size() - 2);

  NVF_ERROR(num_ids_to_skip >= 0);
  if (swizzle == MmaInputSmemSwizzle::None) {
    // For no-swizzle case, the entire tile are divided into 8x8 core matrices,
    // and each core matrix resides in a contiguous 8*8*2 bytes region in shared
    // memory. [K, N]
    tv->split(-2, 8);
    tv->split(-1, 8);
    // [Ko, K8, No, N8]
    tv->reorder({{-2, -3}});
  } else {
    auto dtype = tv->getDataType().value();

    // In the comments below I assume K=16, N=32, swizzle=32, dtype = half.

    // split the inner-dim
    // [K(16), N(32)] -> [K(16), NO(2), NI(16)]
    tv->split(-1, getBytesFromSwizzle(swizzle) / dataTypeSize(dtype));

    // [NO, K, NI] - the TMA Box is [K, NI]
    tv->reorder({{-2, -3}});

    // [NO, K, NI] ->
    // [NO, KO(2), KIO(2), KII(4), NIO(2), NII(8)]
    tv->swizzleTMABox(swizzle);
    num_ids_to_skip += 1;
  }

  // The shared memory producer must have the swizzled allocation domain.
  // The global memory consumer must have the ParallelType::Bulk iterDomains.
  if (tv->getMemoryType() == MemoryType::Shared) {
    // Set the allocation to the loop domain.
    tv->setAllocationDomain(tv->getLoopDomain(), true);
  } else {
    mma_utils::MmaSwizzler::parallelizeAsBulkSkippingFirstIDs(
        tv, num_ids_to_skip);
  }
}

void scheduleStMatrixForMmaOutput(
    TensorView* tv,
    MmaInputSmemSwizzle swizzle,
    int64_t tile_m,
    int64_t tile_n) {
  NVF_ERROR(
      ((tile_m == 16 && tile_n == 16) || (tile_m == 16 && tile_n == 8)),
      "We only support 16x16 and 16x16 stmatrix now");

  NVF_ERROR(
      tv->dtype() == DataType::Half, "we only support half type in stmatrix");

  // [M, N] -> [128(TIDx), N/8 ,  2 , 2]
  auto s =
      mma_utils::MmaSwizzler::scheduleMmaOutputAllocation(tv->getLoopDomain());

  if (swizzle != MmaInputSmemSwizzle::None) {
    // Create tma store allocation domain with swizzle
    mma_utils::scheduleTMAStoreForMmaOutput(tv, swizzle);
  }

  tv->setLoopDomain(s.as<IterDomain*>());

  if (tile_m == 16 && tile_n == 16) {
    // Let [M, N] be [64, 32]
    // After scheduleMmaOutputAllocation: [128(TIDx), 4, 2, 2]
    // [128(TIDx), 4(n), 2, 2] ->  [128(TIDx), 2(no), 2(ni), 2, 2]
    tv->split(-3, 2);
    // [128(TIDx), 2(no), 2(ni), 2, 2] -> [2(no), 128(TIDx), 2(ni), 2, 2]
    tv->reorder({{-4, 0}});
    // [128(TIDx), 2(no), 2(ni), 2, 2] -> [2(no), 128(TIDx), 8 (vectorize)]
    tv->merge(-3);
    tv->merge(-2);
  } else if (tile_m == 16 && tile_n == 8) {
    // Let [M, N] be [64, 16]
    // After scheduleMmaOutputAllocation: [128(TIDx), 2, 2, 2]
    // [128(TIDx), 2, 2, 2] -> [2, 128(TIDx), 2, 2]
    tv->reorder({{-3, 0}});
    // [2, 128(TIDx), 2, 2] -> [2, 128(TIDx), 4(vectorize)]
    tv->merge(-2);
  }
  tv->axis(-1)->parallelize(ParallelType::Vectorize);
}

MatmulOperandInnerDimsOpt getOperandInnerDims(Fusion* fusion) {
  const std::vector<MatmulPattern> patterns = findMatmulPatterns(fusion);
  if (patterns.size() != 1) {
    std::stringstream ss;
    ss << "Invalid number of MmaOp instances in fusion, expected 1, got "
       << patterns.size();
    return ss.str();
  }
  const MatmulPattern& pattern = patterns[0];
  IdModel id_model(fusion);
  const auto id_roles = pattern.getDimRoles(id_model);
  const auto tensor_roles_opt = getTensorRoles(fusion, id_model, id_roles);
  if (!tensor_roles_opt.isValid()) {
    return {tensor_roles_opt.getErrorMsg()};
  }
  return getOperandInnerDims(id_model, id_roles, tensor_roles_opt.getData());
}

MatmulOperandInnerDimsOpt getOperandInnerDims(
    const IdModel& id_model,
    const DimRolesMap& dim_roles,
    const TensorRolesMap& tensor_roles) {
  // Assumes the Broadcast graph has already been built, since we've been
  // provided dim_roles
  const ValGraph& graph = id_model.idGraph(IdMappingMode::BROADCAST);

  // Note: using DataWrapperOpt<MatmulDimRole> would be preferable here.
  // However, using DataWrapperOpt<MatmulDimRole>(std::move(dom)) leads to a
  // clang-tidy warning because MatmulDimRole is trivially movable. There is
  // only a move constructor for DataWrapperOpt to prevent inadvertent copying.
  // To avoid this complication I'm using an unwrapped variant for the lambda's
  // result type.
  using MatmulDimRoleOpt = std::variant<std::string, MatmulDimRole>;
  const auto findInnerDim = [&dim_roles,
                             &graph](TensorView* tv) -> MatmulDimRoleOpt {
    IterDomain* inner_id =
        TensorDomain::noReductions(tv->getMaybeAllocationDomain()).back();
    const ValGroup& g = graph.toGroup(inner_id);
    auto g_it = dim_roles.find(g);
    if (g_it == dim_roles.end()) {
      return "Inner domain of tensor was not mapped to a MatmulDimRole";
    }
    return g_it->second;
  };
  TensorView* a = getOperandTv(tensor_roles, MatmulTensorRole::OPERAND_A);
  TensorView* b = getOperandTv(tensor_roles, MatmulTensorRole::OPERAND_B);

  const MatmulDimRoleOpt innerdim_a_opt = findInnerDim(a);
  if (std::holds_alternative<std::string>(innerdim_a_opt)) {
    std::string err = std::get<std::string>(innerdim_a_opt);
    return err;
  }
  const MatmulDimRoleOpt innerdim_b_opt = findInnerDim(b);
  if (std::holds_alternative<std::string>(innerdim_b_opt)) {
    std::string err = std::get<std::string>(innerdim_b_opt);
    return err;
  }
  const MatmulDimRole innerdim_a = std::get<MatmulDimRole>(innerdim_a_opt);
  const MatmulDimRole innerdim_b = std::get<MatmulDimRole>(innerdim_b_opt);

  return std::vector<MatmulDimRole>{innerdim_a, innerdim_b};
}

TensorRolesMapOpt getTensorRoles(
    Fusion* fusion,
    const IdModel& id_model,
    const DimRolesMap& dim_roles) {
  NVF_ERROR(fusion != nullptr);
  const auto mma_input_candidates =
      ir_utils::filterByType<TensorView>(fusion->inputs()).vector();
  if (mma_input_candidates.empty()) {
    return {"Failed to find any TV that is fusion input"};
  }
  const auto mma_output_candidates =
      ir_utils::filterByType<TensorView>(fusion->outputs()).vector();
  if (mma_output_candidates.empty()) {
    return {"Failed to find any TV that is fusion output"};
  }

  TensorRolesMap tensor_roles;

  // Assumes the Broadcast graph has already been built, since we've been
  // provided dim_roles
  const ValGraph& graph = id_model.idGraph(IdMappingMode::BROADCAST);

  struct DimPresence {
    bool m = false;
    bool n = false;
    bool k = false;
    bool unmapped = false;
  };

  const auto findDims = [&dim_roles, &graph](TensorView* tv) {
    DimPresence has;
    for (IterDomain* id : TensorDomain::noReductions(tv->getLogicalDomain())) {
      if (id->isBroadcast() || id->isDeviceDim()) {
        continue;
      }
      const ValGroup& g = graph.toGroup(id);
      auto it = dim_roles.find(g);
      if (it == dim_roles.end()) {
        // tv has an unmapped non-broadcast and non-reduction dimension
        has.unmapped = true;
        continue;
      }
      has.m = has.m || it->second == MatmulDimRole::M;
      has.n = has.n || it->second == MatmulDimRole::N;
      has.k = has.k || it->second == MatmulDimRole::K;
    }
    return has;
  };

  for (TensorView* tv : mma_input_candidates) {
    DimPresence has = findDims(tv);
    if (has.unmapped) {
      // Don't map TVs to roles if they have unmapped dims
      continue;
    }
    if (has.k) {
      tensor_roles
          [has.m ? MatmulTensorRole::OPERAND_A : MatmulTensorRole::OPERAND_B]
              .push_back(tv);
    } else {
      tensor_roles[MatmulTensorRole::EPILOGUE_INPUT].push_back(tv);
      continue;
    }
  }

  std::vector<TensorView*> storage;
  for (TensorView* tv : mma_output_candidates) {
    DimPresence has = findDims(tv);
    // NOTE: depending on fusion definition k domain may appear in the output:
    //  - for mma_output == fusion output k domain is present
    //  - for mma_output != fusion output (fusion with epilogue) k domain
    //    is not present
    if (has.k || has.unmapped) {
      // Don't map TVs to output roles if they have unmapped dims, or if they
      // have K dimension
      continue;
    }

    // NOTE: the core fusion output tensors are the ones with m and n
    //  domains
    if (has.m && has.n) {
      storage.push_back(tv);
    }
  }

  if (!storage.empty()) {
    tensor_roles[MatmulTensorRole::OUTPUT] = storage;
  }

  for (auto& [role, tvs] : tensor_roles) {
    // NOTE: sort role tvs in descending order by uses() size, and
    //  if equal then by name() to ensure the stable ordering of tensor
    //  views in collections assigned to the supported roles
    std::sort(tvs.begin(), tvs.end(), [](TensorView* a, TensorView* b) {
      return (a->uses().size() == b->uses().size())
          ? (a->name() < b->name())
          : (a->uses().size() > b->uses().size());
    });
  }

  return tensor_roles;
}

namespace {
// Check the val (in) is the output of broadcast.
// Then check the output of the broadcast is 3D (4D for bmm).
bool hasValidBroadcastOp(TensorView* bcast_out) {
  // First check the tensorsview is 3D (4D)
  // and has one broadcast dim.
  // Ignore device dimensions in this analysis.
  auto non_device_dims =
      TensorDomain::noDevices(bcast_out->getLoopDomain()).size();
  if (!((non_device_dims == 3 || non_device_dims == 4) &&
        TensorDomain::noDevices(bcast_out->domain()->noBroadcasts()).size() ==
            non_device_dims - 1)) {
    return false;
  }

  // Check if the definition is a broadcast op.
  if (dynamic_cast<BroadcastOp*>(bcast_out->definition())) {
    return true;
  }

  return false;
}

int64_t numBroadcastDeviceDims(TensorView* tv) {
  return std::count_if(
      tv->getLoopDomain().begin(),
      tv->getLoopDomain().end(),
      [](IterDomain* id) { return id->isDeviceDim() && id->isBroadcast(); });
}

// This function checks if the mul-sum can be replace with a mma op. The
// checks are:
// 1. The inputs to the muls are broadcast ops.
// 2. The broadcasts have 2D or 3D(bmm) inputs.
// 3. The broadcasts only broadcast one dim and the dims are different for the
// 2 muls.
// 4. There is a single reduction dim, and that dim that is not either of the
// broadcast dims.
bool broadcastsAreValid(
    TensorView* left,
    TensorView* right,
    unsigned int reduction_axis) {
  if (!(hasValidBroadcastOp(left) && hasValidBroadcastOp(right))) {
    return false;
  }

  auto bcast_l = dynamic_cast<BroadcastOp*>(left->definition());
  auto bcast_r = dynamic_cast<BroadcastOp*>(right->definition());

  // Ensure that only one non-device dim is getting broadcast.
  auto bcastFlags_l = bcast_l->getBroadcastDimFlags();
  auto bcastFlags_r = bcast_r->getBroadcastDimFlags();
  auto bcast_l_devices = numBroadcastDeviceDims(left);
  auto bcast_r_devices = numBroadcastDeviceDims(right);
  auto count_l = std::count(bcastFlags_l.begin(), bcastFlags_l.end(), true) -
      bcast_l_devices;
  auto count_r = std::count(bcastFlags_r.begin(), bcastFlags_r.end(), true) -
      bcast_r_devices;
  if ((count_l != 1) || (count_l != count_r)) {
    return false;
  }

  // Also ensure that it's not the same dim for the two muls. that's
  // getting broadcast.
  auto idx_l = std::find(bcastFlags_l.begin(), bcastFlags_l.end(), true) -
      bcastFlags_l.begin();
  auto idx_r = std::find(bcastFlags_r.begin(), bcastFlags_r.end(), true) -
      bcastFlags_r.begin();
  if (idx_l == idx_r) {
    return false;
  }

  // Also ensure that the reduction dim is not either of the broadcast dim.
  if (reduction_axis == idx_l || reduction_axis == idx_r) {
    return false;
  }

  // Check different dimensions are the broadcast dims.
  return true;
}

// If the tensorview is a output of a cast operation, then
// return the input to the cast operation, else return the tensorview.
TensorView* getTensorviewPriorToCast(TensorView* in) {
  if (auto uCastOp = dynamic_cast<UnaryOp*>(in->definition());
      uCastOp && uCastOp->getUnaryOpType() == UnaryOpType::Cast) {
    return static_cast<TensorView*>(uCastOp->in());
  }
  return in;
}

} // namespace

char dtypeToChar(const DataType& dtype) {
  if (dtype == DataType::Half) {
    return 'H';
  } else if (dtype == DataType::BFloat16) {
    return 'T';
  } else if (dtype == DataType::Float) {
    return 'S';
  } else if (dtype == DataType::Double) {
    return 'D';
  }
  NVF_THROW("Unsupported dtype for matmul: ", dtype);
  return 0;
}

namespace {
class MatmulPatternMatcher : IterVisitor {
 public:
  static std::vector<MatmulPattern> run(Fusion* fusion) {
    MatmulPatternMatcher matcher;
    matcher.traverse(fusion);
    return matcher.patterns_;
  }

 private:
  using IterVisitor::handle;

  // TODO: These methods currently assume the output will have allocation
  // domain equal to its logical. However, if the logical domain is specified,
  // or if there is a transpose operation in the epilogue, then this
  // assumption will be violated. In such cases we should actually swap and
  // transpose A and B.

  // Match all LinearOps and MatmulOps as MatmulPatterns. This includes ops
  // whose inputs are not 2D, i.e. matrix-vector products. The matmul
  // scheduler will decide whether or not it can fuse a given pattern based on
  // the dimensionality of its inputs.
  void handle(LinearOp* lop) override {
    MatmulPattern& pattern = patterns_.emplace_back();
    pattern.A = lop->inA()->as<TensorView>();
    pattern.B = lop->inB()->as<TensorView>();
    pattern.output = lop->out()->as<TensorView>();
  }

  void handle(MatmulOp* mop) override {
    MatmulPattern& pattern = patterns_.emplace_back();
    pattern.A = mop->inA()->as<TensorView>();
    pattern.B = mop->inB()->as<TensorView>();
    pattern.output = mop->out()->as<TensorView>();
  }

  // Handle the case when no translation is needed.
  void handle(MmaOp* mop) override {
    MatmulPattern& pattern = patterns_.emplace_back();
    pattern.A = mop->inA()->as<TensorView>();
    pattern.B = mop->inB()->as<TensorView>();
    pattern.output = mop->out()->as<TensorView>();
  }

  void handle(ReductionOp* rop) override {
    // Check if operation is a sum.
    if (rop->getReductionOpType() != BinaryOpType::Add) {
      return;
    }
    // Then check if the producer of the sum is a mul.
    if (auto bop = dynamic_cast<BinaryOp*>(rop->in()->definition())) {
      if (bop->getBinaryOpType() != BinaryOpType::Mul) {
        return;
      }
      // Remember that we are just gathering the immediate inputs to the
      // matmul, so there should be no prologue between a, b and the mul/sum.

      // Check that the inputs have broadcasts that are not all in common,
      // i.e. that there is at least one M and at least one N dimension.

      // Note that there might be a cast to Float just before the multiply.
      // This happens when using the `mul` op with reduced precision inputs.
      // It can also happen if the inputs to `mul` in the definition were
      // Float, but the Fusion was segmented and casts to half precision were
      // inserted at the segmentation edge (see
      // castInputOutputToLowerPrecision in fusion_segmenter.cpp).
      TensorView* ltv = dynamic_cast<TensorView*>(bop->lhs());
      TensorView* rtv = dynamic_cast<TensorView*>(bop->rhs());
      if (ltv == nullptr || rtv == nullptr) {
        // Found a scalar input
        return;
      }
      ltv = getTensorviewPriorToCast(ltv);
      rtv = getTensorviewPriorToCast(rtv);

      std::vector<IterDomain*> lrf = TensorDomain::noDevices(
          TensorDomain::noReductions(ltv->getLogicalDomain()));
      std::vector<IterDomain*> rrf = TensorDomain::noDevices(
          TensorDomain::noReductions(rtv->getLogicalDomain()));

      // These sizes should match since ops::maybeBroadcast places
      // BroadcastOps for implicit broadcasting.
      NVF_ERROR(lrf.size() == rrf.size());
      const std::vector<IterDomain*>& red_root = TensorDomain::noDevices(
          rop->out()->as<TensorView>()->getMaybeRootDomain());
      NVF_ERROR(red_root.size() == lrf.size());
      // Find innermost M or N dimension in output
      // We will assume for now that the output logical domain matches the
      // fusion output's allocation domain; in particular that the innermost
      // dimension is an N dimension. This allows us to determine which of lhs
      // and rhs is A and B.
      // TODO: analyze fusion outputs to determine N dimensions
      bool lhs_is_A = true;
      bool has_m = false, has_n = false;
      // Loop backwards to find inner-most Iteration domain in output
      for (int64_t i = (int64_t)red_root.size() - 1; i >= 0; --i) {
        IterDomain* lhs_id = lrf[(size_t)i];
        IterDomain* rhs_id = rrf[(size_t)i];
        IterDomain* out_id = red_root[(size_t)i];
        if (out_id->isIteration()) {
          if (lhs_id->isBroadcast() != rhs_id->isBroadcast()) {
            // This is either an M or N dimension

            // Operand domains must be Broadcast and Iteration
            NVF_ERROR(lhs_id->isIteration() || rhs_id->isIteration());

            if (!has_n) {
              // This is the inner-most output non-batch dim, so it is N
              has_n = true;
              // rhs is B if it has this dimension
              lhs_is_A = rhs_id->isIteration();
              continue;
            }
            // We have found the inner-most N dim, so we can now use lhs_is_A
            // to tell whether this is M or N
            has_m = has_m || (lhs_is_A && lhs_id->isIteration()) ||
                (!lhs_is_A && (rhs_id->isIteration()));
          }
          // out_id could also be a batch dim
        } else if (out_id->isReduction()) {
          // matmul must be contraction of non-broadcast dimensions
          if (!lhs_id->isIteration() || !rhs_id->isIteration()) {
            return;
          }
        } else if (!out_id->isBroadcast()) {
          // Reduction output ID should be iteration, reduction, or broadcast
          return;
        }
      }
      if (!has_m || !has_n) {
        // This is an ordinary reduction or mat-vec, not a matmul
        return;
      }

      MatmulPattern& pattern = patterns_.emplace_back();
      pattern.A = lhs_is_A ? ltv : rtv;
      pattern.B = lhs_is_A ? rtv : ltv;
      pattern.output = rop->out()->as<TensorView>();
    }
  }

 private:
  std::vector<MatmulPattern> patterns_;
};

} // namespace

std::vector<MatmulPattern> findMatmulPatterns(Fusion* fusion) {
  return MatmulPatternMatcher::run(fusion);
}

std::string MatmulPattern::toString() const {
  std::stringstream ss;
  ss << "MatmulPattern{";
  ss << "\n  A=" << A->toString();
  ss << "\n  B=" << B->toString();
  ss << "\n  output=" << output->toString() << "\n}";
  return ss.str();
}

<<<<<<< HEAD
namespace {

class MatmulTranslator : public OptInDispatch {
 public:
  static MmaOp* translate(MatmulPattern& pattern, bool avoid_intermediates) {
    MatmulTranslator trans(pattern, avoid_intermediates);
    trans.dispatch(pattern.output->definition());
    return trans.mma_;
  }

 private:
  MatmulTranslator(MatmulPattern& pattern, bool avoid_intermediates)
      : pattern_(pattern), avoid_intermediates_(avoid_intermediates) {}

  using OptInDispatch::handle;

  void handle(MmaOp* mma) {
    mma_ = mma;
  }

  void handle(ReductionOp* rop) {
    Val* init = IrBuilder::create<Val>(0.0, pattern_.output->dtype());
    // This replaces the mul and sum by overwriting output->definition()
    mma_ = IrBuilder::create<MmaOp>(
        pattern_.output,
        pattern_.A,
        pattern_.B,
        init,
        MmaOp::AxisMapping::trivialMapping(pattern_.output->nDims()));
  }

  void handle(LinearOp* lop) {
    // This will hold the translated output from MatmulOp or LinearOp
    TensorView* fms = nullptr;
    // Linear takes inputs input, weight(, bias)
    //   - input can be any dimension > 0. We assert that it must be at least
    //   2 and refuse to translate if dimension is 1.
    //   - weight can be one or two dimensional. We refuse to translate if
    //   dimension is 1.
    //   - bias, if present, can be zero or one dimensional. Bias can only be
    //   present if weight is 2D
    //
    // When A has dimension greater than two, all the preceding dimensions
    // are essentially also M dimensions. The output is shaped like
    //
    // A [ ... iS0{M} iS1{K} ]
    // B [ iS2{N} iS3{K} ]
    // out [ ... iS3{M} iS3{N} rS3{K} ]
    //
    // We translate by broadcasting input, weight, and bias such that the
    // contracted dimension K is in the last position (this is true of the
    // logical domains in input and weight already). Then we form an MmaOp and
    // optionally add the bias tensor followed by a cast back to the input
    // dtype.
    NVF_ERROR(
        pattern_.A->nDims() > 1 && pattern_.B->nDims() > 1,
        "Cannot translate LinearOp with 1D input");
    NVF_ERROR(
        pattern_.B->nDims() == 2,
        "Cannot translate LinearOp without 2D weight tensor");
    if (avoid_intermediates_) {
      MmaOp::AxisMapping axis_mapping;
      int64_t out_dim = pattern_.A->nDims() + 1L;
      axis_mapping.a_axes.reserve(out_dim);
      for (int64_t d : c10::irange(out_dim - 2L)) {
        axis_mapping.a_axes.push_back(d);
      }
      axis_mapping.a_axes.reserve(out_dim);
      for (size_t d : c10::irange(out_dim - 2)) {
        axis_mapping.a_axes.push_back((int64_t)d);
      }
      axis_mapping.a_axes.push_back(-1); // missing N dimension
      axis_mapping.a_axes.push_back(pattern_.A->nDims() - 1); // K dimension

      axis_mapping.b_axes.reserve(out_dim);
      axis_mapping.b_axes.resize(out_dim, -1);
      axis_mapping.b_axes[out_dim - 2] = 0; // N
      axis_mapping.b_axes[out_dim - 1] = 1; // K

      int64_t num_M_dims = 1 + pattern_.A->nDims() - pattern_.B->nDims();

      // Add loop broadcasts to A and B to mimic logical broadcasts for
      // simpler scheduling
      pattern_.A->broadcast(-2); // There's always a single N dimension

      for ([[maybe_unused]] size_t i : c10::irange((size_t)num_M_dims)) {
        // Broadcast B for every M dimension in A
        pattern_.B->broadcast(0);
      }

      fms = fusedMultiplySum(
          pattern_.A, pattern_.B, {-1}, /*init=*/nullptr, axis_mapping);
    } else {
      std::vector<bool> bcast_dim(pattern_.A->nDims() + 1, false);
      bcast_dim[bcast_dim.size() - 2] = true; // N
      pattern_.A = broadcast(pattern_.A, bcast_dim);

      bcast_dim[bcast_dim.size() - 2] = false; // reset N
      std::fill(bcast_dim.begin(), bcast_dim.end() - 2, true);
      pattern_.B = broadcast(pattern_.B, bcast_dim);

      fms = fusedMultiplySum(pattern_.A, pattern_.B, {-1});
    }

    mma_ = fms->definition()->as<MmaOp>();

    auto* bias = dynamic_cast<TensorView*>(lop->bias());
    if (bias != nullptr) {
      fms = add(fms, bias);
    }
    finalizeMatmulOpOrLinearOp(fms);
  }

  void handle(MatmulOp* mop) {
    // MatmulOp takes inputs whose sizes are [..., M, K] and [..., K, N], so
    // we must transpose B then broadcast both operands before creating the
    // final op.
    //
    // Also note that the output of MatmulOp is a tensor of shape [..., M, N]
    // whose dtype matches that of the inputs. We will most commonly then also
    // need to cast the output of the MmaOp to produce the output TensorView.
    //
    // There are two possibilities:
    //
    // Case 1: A->nDims() > B->nDims():
    //
    //   A [ ..., B1, ..., Bn, M, K ]
    //   B [ B1, ..., Bn, K, N ]
    //
    //   All the preceding dimensions in A are additional M dimensions. There
    //   are batch dimensions in between those and "M".
    //
    // Case 2: A->nDims() <= B->nDims():
    //
    //   A [ B1, ..., Bn, M, K ]
    //   B [ ..., B1, ..., Bn, K, N ]
    //
    //   All the preceding dimensions in B are additional N dimensions. There
    //   are batch dimensions in between those and "N".
    //
    // In either case, to form the output we transpose B in the last two dims,
    // and prepend broadcasts to the lower dimensional input as needed.
    NVF_ERROR(
        pattern_.A->nDims() > 1 && pattern_.B->nDims() > 1,
        "Cannot translate MatmulOp with 1D input");
    TensorView* fms = nullptr;
    if (avoid_intermediates_) {
      MmaOp::AxisMapping axis_mapping;
      int64_t out_dims = std::max(pattern_.A->nDims(), pattern_.B->nDims()) + 1;

      axis_mapping.a_axes.resize((size_t)out_dims, -1);
      axis_mapping.b_axes.resize((size_t)out_dims, -1);

      for (size_t a_axis : c10::irange((size_t)pattern_.A->nDims() - 1)) {
        // Output is [ ... M, N, K ]
        // This loop maps everything but N and K to A
        int64_t out_axis =
            (int64_t)a_axis + (out_dims - 1 - pattern_.A->nDims());
        axis_mapping.a_axes.at((size_t)out_axis) = (int64_t)a_axis;
      }
      // Map the K dim, skipping one position
      axis_mapping.a_axes.at((size_t)out_dims - 1) = pattern_.A->nDims() - 1;

      for (size_t b_axis : c10::irange((size_t)pattern_.B->nDims() - 2)) {
        // Output is [ ... M, N, K ]
        // This loop maps everything before M to B, skipping the output M dim
        int64_t out_axis =
            (int64_t)b_axis + (out_dims - pattern_.B->nDims()) - 1;
        axis_mapping.b_axes.at((size_t)out_axis) = (int64_t)b_axis;
      }
      // Skip the K dim and map N and K
      axis_mapping.b_axes.at((size_t)out_dims - 2) = pattern_.B->nDims() - 1;
      axis_mapping.b_axes.at((size_t)out_dims - 1) = pattern_.B->nDims() - 2;

      fms = fusedMultiplySum(
          pattern_.A, pattern_.B, {-1}, /*init=*/nullptr, axis_mapping);

      int64_t num_M_dims =
          std::max(1 + pattern_.A->nDims() - pattern_.B->nDims(), (int64_t)1);

      // Reorder to BMNK.
      // Add loop broadcasts to A and B to mimick logical broadcasts for
      // simpler scheduling
      pattern_.A->broadcast(-2);

      pattern_.B->reorder({{-2, -1}});
      for ([[maybe_unused]] size_t i : c10::irange((size_t)num_M_dims)) {
        // Broadcast B for every M dimension in A
        pattern_.B->broadcast(-3);
      }
    } else {
      TensorView* Btrans = transpose(pattern_.B, -2, -1);
      pattern_.A = unsqueeze(pattern_.A, -2);
      pattern_.B = unsqueeze(Btrans, -3);
      // A and B might have different dimensions. If so, broadcast the smaller
      // one up to the size of the larger.
      int64_t out_dims = std::max(pattern_.A->nDims(), pattern_.B->nDims());
      // Add new outer broadcast dimensions if necessary
      pattern_.A = ops::maybe_broadcast_inner_to_rank(pattern_.A, out_dims);
      pattern_.B = ops::maybe_broadcast_inner_to_rank(pattern_.B, out_dims);
      fms = fusedMultiplySum(pattern_.A, pattern_.B, {-1});
    }
    mma_ = fms->definition()->as<MmaOp>();
    finalizeMatmulOpOrLinearOp(fms);
  }

  // The following is common to both MatmulOp and LinearOp translation
  void finalizeMatmulOpOrLinearOp(TensorView* fms) {
    NVF_ERROR(fms != nullptr);
    NVF_ERROR(mma_ != nullptr);

    // TODO: skip downcasting if the only uses of `output` are casts back to
    // higher precision in order avoid the round trip cast in defining an
    // epilogue that starts with MatmulOp.
    if (pattern_.output->dtype() != fms->dtype()) {
      // When fms is a different dtype from output, it means we _might_ need
      // to insert a cast. However, we can skip inserting that cast for any
      // uses of output that are simply casts back to Float.

      // This vector holds tensors that would be round-trip cast to the same
      // dtype as fms. We first collect these Vals then we do the replacements
      // separately in order to avoid dereferencing an Expr* that has already
      // been replaced.
      std::vector<Val*> round_trip_vals;
      for (Expr* use : pattern_.output->uses()) {
        if (auto* uop = dynamic_cast<UnaryOp*>(use); uop != nullptr &&
            uop->getUnaryOpType() == UnaryOpType::Cast &&
            uop->out()->dtype() == fms->dtype()) {
          round_trip_vals.push_back(uop->out());
        }
      }
      // If there are any uses that were not round-trip casts, then we should
      // insert the castOp.
      if (pattern_.output->uses().size() > round_trip_vals.size()) {
        TensorView* old_output = pattern_.output;
        pattern_.output = castOp(pattern_.output->dtype(), fms);
        ir_utils::replaceValInAllExprInputsAndFusionOutputs(
            old_output, pattern_.output);
      }
      // if any casts are skipped, then we reset output to point to the Float
      // output fms instead of the downcast.
      if (!round_trip_vals.empty()) {
        pattern_.output = fms;
      }
      // Finally, replace the round_trip_vals with fms
      for (Val* v : round_trip_vals) {
        ir_utils::replaceValInAllExprInputsAndFusionOutputs(v, fms);
      }
    } else {
      // No cast needed, for example the inputs might be Float
      ir_utils::transferDefinitionToNewOutputs(
          fms->definition(), {pattern_.output});
    }
  }

 private:
  MatmulPattern& pattern_;
  bool avoid_intermediates_;
  MmaOp* mma_ = nullptr;
};

} // namespace

MmaOp* MatmulPattern::translateToMmaOp(bool avoid_intermediates) {
  return MatmulTranslator::translate(*this, avoid_intermediates);
=======
MmaOp* MatmulPattern::translateToMmaOp(bool avoid_intermediates) {
>>>>>>> f91d816f
  if (auto mma_op = dynamic_cast<MmaOp*>(output->definition())) {
    // No translation needed
    return mma_op;
  } else if (output->definition()->isA<ReductionOp>()) {
    Val* init = IrBuilder::create<Val>(0.0, output->dtype());
    // This replaces the mul and sum by overwriting output->definition()
    return IrBuilder::create<MmaOp>(
        output,
        A,
        B,
        init,
        MmaOp::AxisMapping::trivialMapping(output->nDims()));
  }

  // This will hold the translated output from MatmulOp or LinearOp
  TensorView* fms = nullptr;
  MmaOp* mma_op = nullptr;
  if (auto lop = dynamic_cast<LinearOp*>(output->definition())) {
    // Linear takes inputs input, weight(, bias)
    //   - input can be any dimension > 0. We assert that it must be at least 2
    //   and refuse to translate if dimension is 1.
    //   - weight can be one or two dimensional. We refuse to translate if
    //   dimension is 1.
    //   - bias, if present, can be zero or one dimensional. Bias can only be
    //   present if weight is 2D
    //
    // When A has dimension greater than two, all the preceding dimensions
    // are essentially also M dimensions. The output is shaped like
    //
    // A [ ... iS0{M} iS1{K} ]
    // B [ iS2{N} iS3{K} ]
    // out [ ... iS3{M} iS3{N} rS3{K} ]
    //
    // We translate by broadcasting input, weight, and bias such that the
    // contracted dimension K is in the last position (this is true of the
    // logical domains in input and weight already). Then we form an MmaOp and
    // optionally add the bias tensor followed by a cast back to the input
    // dtype.
    NVF_ERROR(
        A->nDims() > 1 && B->nDims() > 1,
        "Cannot translate LinearOp with 1D input");
    NVF_ERROR(
        B->nDims() == 2, "Cannot translate LinearOp without 2D weight tensor");
    if (avoid_intermediates) {
      MmaOp::AxisMapping axis_mapping;
      int64_t out_dim = A->nDims() + 1L;
      axis_mapping.a_axes.reserve(out_dim);
      for (int64_t d : c10::irange(out_dim - 2L)) {
        axis_mapping.a_axes.push_back(d);
      }
      axis_mapping.a_axes.reserve(out_dim);
      for (size_t d : c10::irange(out_dim - 2)) {
        axis_mapping.a_axes.push_back((int64_t)d);
      }
      axis_mapping.a_axes.push_back(-1); // missing N dimension
      axis_mapping.a_axes.push_back(A->nDims() - 1); // K dimension

      axis_mapping.b_axes.reserve(out_dim);
      axis_mapping.b_axes.resize(out_dim, -1);
      axis_mapping.b_axes[out_dim - 2] = 0; // N
      axis_mapping.b_axes[out_dim - 1] = 1; // K
<<<<<<< HEAD

      int64_t num_M_dims = 1 + A->nDims() - B->nDims();

      // Add loop broadcasts to A and B to mimic logical broadcasts for simpler
      // scheduling
      A->broadcast(-2); // There's always a single N dimension

      for ([[maybe_unused]] size_t i : c10::irange((size_t)num_M_dims)) {
        // Broadcast B for every M dimension in A
        B->broadcast(0);
      }

=======

      int64_t num_M_dims = 1 + A->nDims() - B->nDims();

      // Add loop broadcasts to A and B to mimic logical broadcasts for simpler
      // scheduling
      A->broadcast(-2); // There's always a single N dimension

      for ([[maybe_unused]] size_t i : c10::irange((size_t)num_M_dims)) {
        // Broadcast B for every M dimension in A
        B->broadcast(0);
      }

>>>>>>> f91d816f
      fms = fusedMultiplySum(A, B, {-1}, /*init=*/nullptr, axis_mapping);
    } else {
      std::vector<bool> bcast_dim(A->nDims() + 1, false);
      bcast_dim[bcast_dim.size() - 2] = true; // N
      A = broadcast(A, bcast_dim);

      bcast_dim[bcast_dim.size() - 2] = false; // reset N
      std::fill(bcast_dim.begin(), bcast_dim.end() - 2, true);
      B = broadcast(B, bcast_dim);

      fms = fusedMultiplySum(A, B, {-1});
    }

    mma_op = fms->definition()->as<MmaOp>();

    auto* bias = dynamic_cast<TensorView*>(lop->bias());
    if (bias != nullptr) {
      fms = add(fms, bias);
    }
  } else if (output->definition()->isA<MatmulOp>()) {
    // MatmulOp takes inputs whose sizes are [..., M, K] and [..., K, N], so we
    // must transpose B then broadcast both operands before creating the final
    // op.
    //
    // Also note that the output of MatmulOp is a tensor of shape [..., M, N]
    // whose dtype matches that of the inputs. We will most commonly then also
    // need to cast the output of the MmaOp to produce the output TensorView.
    //
    // There are two possibilities:
    //
    // Case 1: A->nDims() > B->nDims():
    //
    //   A [ ..., B1, ..., Bn, M, K ]
    //   B [ B1, ..., Bn, K, N ]
    //
    //   All the preceding dimensions in A are additional M dimensions. There
    //   are batch dimensions in between those and "M".
    //
    // Case 2: A->nDims() <= B->nDims():
    //
    //   A [ B1, ..., Bn, M, K ]
    //   B [ ..., B1, ..., Bn, K, N ]
    //
    //   All the preceding dimensions in B are additional N dimensions. There
    //   are batch dimensions in between those and "N".
    //
    // In either case, to form the output we transpose B in the last two dims,
    // and prepend broadcasts to the lower dimensional input as needed.
    NVF_ERROR(
        A->nDims() > 1 && B->nDims() > 1,
        "Cannot translate MatmulOp with 1D input");
    if (avoid_intermediates) {
      MmaOp::AxisMapping axis_mapping;
      int64_t out_dims = std::max(A->nDims(), B->nDims()) + 1;

      axis_mapping.a_axes.resize((size_t)out_dims, -1);
      axis_mapping.b_axes.resize((size_t)out_dims, -1);

      for (size_t a_axis : c10::irange((size_t)A->nDims() - 1)) {
        // Output is [ ... M, N, K ]
        // This loop maps everything but N and K to A
        int64_t out_axis = (int64_t)a_axis + (out_dims - 1 - A->nDims());
        axis_mapping.a_axes.at((size_t)out_axis) = (int64_t)a_axis;
      }
      // Map the K dim, skipping one position
      axis_mapping.a_axes.at((size_t)out_dims - 1) = A->nDims() - 1;

      for (size_t b_axis : c10::irange((size_t)B->nDims() - 2)) {
        // Output is [ ... M, N, K ]
        // This loop maps everything before M to B, skipping the output M dim
        int64_t out_axis = (int64_t)b_axis + (out_dims - B->nDims()) - 1;
        axis_mapping.b_axes.at((size_t)out_axis) = (int64_t)b_axis;
      }
      // Skip the K dim and map N and K
      axis_mapping.b_axes.at((size_t)out_dims - 2) = B->nDims() - 1;
      axis_mapping.b_axes.at((size_t)out_dims - 1) = B->nDims() - 2;

      fms = fusedMultiplySum(A, B, {-1}, /*init=*/nullptr, axis_mapping);

      int64_t num_M_dims = std::max(1 + A->nDims() - B->nDims(), (int64_t)1);

      // Reorder to BMNK.
      // Add loop broadcasts to A and B to mimick logical broadcasts for simpler
      // scheduling
      A->broadcast(-2);

      B->reorder({{-2, -1}});
      for ([[maybe_unused]] size_t i : c10::irange((size_t)num_M_dims)) {
        // Broadcast B for every M dimension in A
        B->broadcast(-3);
      }
    } else {
      TensorView* Btrans = transpose(B, -2, -1);
      A = unsqueeze(A, -2);
      B = unsqueeze(Btrans, -3);
      // A and B might have different dimensions. If so, broadcast the smaller
      // one up to the size of the larger.
      int64_t out_dims = std::max(A->nDims(), B->nDims());
      // Add new outer broadcast dimensions if necessary
      A = ops::maybe_broadcast_inner_to_rank(A, out_dims);
      B = ops::maybe_broadcast_inner_to_rank(B, out_dims);
      fms = fusedMultiplySum(A, B, {-1});
    }
    mma_op = fms->definition()->as<MmaOp>();
  } else {
    NVF_THROW(
        "Could not translate matmul pattern with output ",
        output->toString(),
        " to MmaOp");
  }
  NVF_ERROR(fms != nullptr);
  NVF_ERROR(mma_op != nullptr);

  // The following is common to both MatmulOp and LinearOp translation

  // TODO: skip downcasting if the only uses of `output` are casts back to
  // higher precision in order avoid the round trip cast in defining an
  // epilogue that starts with MatmulOp.
  if (output->dtype() != fms->dtype()) {
    // When fms is a different dtype from output, it means we _might_ need to
    // insert a cast. However, we can skip inserting that cast for any uses of
    // output that are simply casts back to Float.

    // This vector holds tensors that would be round-trip cast to the same
    // dtype as fms. We first collect these Vals then we do the replacements
    // separately in order to avoid dereferencing an Expr* that has already
    // been replaced.
    std::vector<Val*> round_trip_vals;
    for (Expr* use : output->uses()) {
      if (auto* uop = dynamic_cast<UnaryOp*>(use); uop != nullptr &&
          uop->getUnaryOpType() == UnaryOpType::Cast &&
          uop->out()->dtype() == fms->dtype()) {
        round_trip_vals.push_back(uop->out());
      }
    }
    // If there are any uses that were not round-trip casts, then we should
    // insert the castOp.
    if (output->uses().size() > round_trip_vals.size()) {
      TensorView* old_output = output;
      output = castOp(output->dtype(), fms);
      ir_utils::replaceValInAllExprInputsAndFusionOutputs(old_output, output);
    }
    // if any casts are skipped, then we reset output to point to the Float
    // output fms instead of the downcast.
    if (!round_trip_vals.empty()) {
      output = fms;
    }
    // Finally, replace the round_trip_vals with fms
    for (Val* v : round_trip_vals) {
      ir_utils::replaceValInAllExprInputsAndFusionOutputs(v, fms);
    }
  } else {
    // No cast needed, for example the inputs might be Float
    ir_utils::transferDefinitionToNewOutputs(fms->definition(), {output});
  }
  return mma_op;
}

namespace {
// Determine dim roles for either a MatmulOp or a LinearOp, given IterDomain
// mappings
DimRolesMap matmulOrLinearOpDimRoles(
    const ValGraph& graph,
    const std::vector<IterDomain*>& out_logical,
    const std::vector<IterDomain*>& mapping_a,
    const std::vector<IterDomain*>& mapping_b) {
  std::unordered_map<ValGroup, MatmulDimRole> dim_roles;
  NVF_ERROR(mapping_a.size() == out_logical.size());
  NVF_ERROR(mapping_a.size() == mapping_b.size());
  for (size_t i : c10::irange(out_logical.size())) {
    IterDomain* id_out = out_logical[i];
    const ValGroup& g = graph.toGroup(id_out);

    if (id_out->isReduction()) {
      dim_roles[g] = MatmulDimRole::K;
      continue;
    }

    bool has_a = mapping_a[i] != nullptr && mapping_a[i]->isIteration();
    bool has_b = mapping_b[i] != nullptr && mapping_b[i]->isIteration();

    NVF_ERROR(has_a || has_b);
    // If both operand IterDomains are Broadcast, treat as Batch dimension
    // If they mismatch, then one must be broadcast which determines M or N
    if (has_a == has_b) {
      dim_roles[g] = MatmulDimRole::Batch;
    } else if (has_a) {
      dim_roles[g] = MatmulDimRole::M;
    } else if (has_b) {
      dim_roles[g] = MatmulDimRole::N;
    }
  }
  return dim_roles;
}
} // namespace

DimRolesMap MatmulPattern::getDimRoles(IdModel& id_model) const {
  id_model.maybeBuildGraph(IdMappingMode::BROADCAST);
  const ValGraph& graph = id_model.idGraph(IdMappingMode::BROADCAST);

  // There are four types of ValGroup involved in a MatmulPattern: M, N, K, and
  // Batch. These are enumerated in the MatmulDimRole enum class. They are
  // defined by their membership as follows:
  //   M: present in A and output, but not B
  //   N: present in B and output, but not A
  //   K: present in A and B, but not output
  //   Batch: present in all A, B, and output
  // If there are other patterns, for example a ValGroup present in only A, then
  // we should raise an exception here.

  if (output->definition()->isA<MatmulOp>()) {
    const std::vector<IterDomain*>& out_logical = output->getLogicalDomain();
    return matmulOrLinearOpDimRoles(
        graph,
        out_logical,
        ops::mapMatmulOpIterDomains(
            A->getLogicalDomain(), 0, out_logical.size()),
        ops::mapMatmulOpIterDomains(
            B->getLogicalDomain(), 1, out_logical.size()));

  } else if (output->definition()->isA<LinearOp>()) {
    const std::vector<IterDomain*>& out_logical = output->getLogicalDomain();
    bool k_bcast = A->getLogicalDomain().back()->isBroadcast();
    return matmulOrLinearOpDimRoles(
        graph,
        out_logical,
        ops::mapLinearOpIterDomains(
            A->getLogicalDomain(), 0, out_logical.size(), k_bcast),
        ops::mapLinearOpIterDomains(
            B->getLogicalDomain(), 1, out_logical.size(), k_bcast));
  }

  // The code below handles MmaOp or mul-sum patterns

  // Indicates whether a ValGroup is present in A (bit 0), B (bit 1), or output
  // (bit 2)
  using DimPresence = std::bitset<3>;

  // for each valgroup, store a pair of flags. The first records whether the
  // group is present at all in the tv. The second records whether the value is
  // concrete (i.e. not reduction, broadcast, or device).
  std::unordered_map<ValGroup, DimPresence> flags;
  const auto recordPresence = [&graph, &flags](
                                  TensorView* tv, size_t tensor_num) {
    for (IterDomain* id : tv->getLogicalDomain()) {
      const ValGroup& g = graph.toGroup(id);
      DimPresence& group_flags = flags[g];
      // Note: broadcast or device dims will be initialized to have all false
      // flags above
      if (id->isReduction() || id->isBroadcast() || id->isDeviceDim()) {
        continue;
      }
      group_flags.set(tensor_num);
    }
  };
  recordPresence(A, 0);
  recordPresence(B, 1);
  recordPresence(output, 2);

  DimRolesMap dim_roles;

  for (const auto& [g, concrete_flags] : flags) {
    if (concrete_flags.all() || concrete_flags.none()) {
      // Batch dimensions are any of those that are not concretized or reduced.
      // These could be all Iteration or all Broadcast
      dim_roles[g] = MatmulDimRole::Batch;
    } else if (concrete_flags == 0b011) {
      dim_roles[g] = MatmulDimRole::K;
    } else if (concrete_flags == 0b101) {
      dim_roles[g] = MatmulDimRole::M;
    } else if (concrete_flags == 0b110) {
      dim_roles[g] = MatmulDimRole::N;
    } else {
      NVF_THROW(
          "IterDomain ValGroup should be concrete in at least two of A, B, output.",
          " concrete_flags: ",
          concrete_flags);
    }
  }

  // NOTE: For Hopper, we create loop broadcasts to mimic logical broadcasts
  // when translating MatmulOp and LinearOp. Here we detect these and map them
  // appropriately.
  for (IterDomain* id : A->getLoopDomain()) {
    const ValGroup& g = graph.toGroup(id);
    if (dim_roles.count(g) == 0) {
      dim_roles[g] = MatmulDimRole::N;
    }
  }
  for (IterDomain* id : B->getLoopDomain()) {
    const ValGroup& g = graph.toGroup(id);
    if (dim_roles.count(g) == 0) {
      dim_roles[g] = MatmulDimRole::M;
    }
  }

  return dim_roles;
}

std::vector<ValGroup> canonicalDimOrdering(
    const mma_utils::TensorRolesMap& tensor_roles,
    const mma_utils::DimRolesMap& dim_roles,
    const ValGraph& graph) {
  VectorOfUniqueEntries<ValGroup> batch_dims, m_dims, n_dims, k_dims,
      other_dims, device_dims;
  // This is +1 if N should come before M and -1 otherwise. It is zero until the
  // M/N ordering has been determined.
  int64_t n_inside_m = 0;
  for (MatmulTensorRole tv_role :
       {MatmulTensorRole::OUTPUT,
        MatmulTensorRole::OPERAND_A,
        MatmulTensorRole::OPERAND_B,
        MatmulTensorRole::EPILOGUE_INPUT}) {
    const auto it = tensor_roles.find(tv_role);
    if (it == tensor_roles.end()) {
      continue;
    }
    for (TensorView* tv : it->second) {
      // We iterate in reverse through the allocation domain of tv so that we
      // can find the inner-most dimensions
      for (auto id_it = tv->getMaybeAllocationDomain().rbegin();
           id_it != tv->getMaybeAllocationDomain().rend();
           id_it++) {
        IterDomain* id = *id_it;
        if (id->isDeviceDim()) {
          // save device dim groups since they must be outermost
          const ValGroup& g = graph.toGroup(id);
          device_dims.pushBack(g);
          continue;
        } else if (id->isBroadcast() || id->isReduction()) {
          // all-broadcast and all-reduction groups will be outermost within
          // their roles
          continue;
        }
        const ValGroup& g = graph.toGroup(id);
        const auto it = dim_roles.find(g);
        if (it == dim_roles.end()) {
          other_dims.pushBack(g);
        } else {
          switch (it->second) {
            case MatmulDimRole::Batch:
              batch_dims.pushBack(g);
              break;
            case MatmulDimRole::M:
              if (n_inside_m == 0) {
                // We encountered an M dimension before an N dimension
                n_inside_m = -1;
              }
              m_dims.pushBack(g);
              break;
            case MatmulDimRole::N:
              if (n_inside_m == 0) {
                // We encountered an N dimension before an M dimension
                n_inside_m = 1;
              }
              n_dims.pushBack(g);
              break;
            case MatmulDimRole::K:
              // Order K dimensions like operands, and all others like outputs
              if (tv_role == MatmulTensorRole::OPERAND_A ||
                  tv_role == MatmulTensorRole::OPERAND_B) {
                k_dims.pushBack(g);
              }
              break;
          }
        }
      }
    }
  }
  NVF_ERROR(other_dims.empty(), "Found unrecognized dims in matmul tensors");

  // At this point we might not have included all the ValGroups for each role,
  // since some might be all Broadcast (e.g. broadcast batch dims). We will add
  // any skipped groups outside the ones that are already included, i.e. we
  // place broadcast dims outside non-broadcast within the same role.
  for (const auto& [g, role] : dim_roles) {
    VectorOfUniqueEntries<ValGroup>* inserted = nullptr;
    switch (role) {
      case MatmulDimRole::Batch:
        inserted = &batch_dims;
        break;
      case MatmulDimRole::M:
        inserted = &m_dims;
        break;
      case MatmulDimRole::N:
        inserted = &n_dims;
        break;
      case MatmulDimRole::K:
        inserted = &k_dims;
        break;
    }
    auto it = inserted->set().find(g);
    if (it == inserted->set().end()) {
      // We did not insert this group yet. Insert it at the outer position
      // (inserted is reverse-ordered).
      inserted->pushBack(g);
    }
  }

  // See https://github.com/NVIDIA/Fuser/pull/2303#discussion_r1626587836
  NVF_ERROR(
      n_inside_m,
      "Currently N must be the innermost dimension. This constraint will be lifted in the future");

  // Insert the reverse-ordered groups in order
  std::vector<ValGroup> ordering;
  ordering.reserve(
      batch_dims.size() + m_dims.size() + n_dims.size() + k_dims.size());
  const auto insert = [&ordering, &device_dims](
                          const VectorOfUniqueEntries<ValGroup>& v,
                          bool skip_device_dims = true) {
    for (auto it = v.vector().rbegin(); it != v.vector().rend(); ++it) {
      const ValGroup& g = *it;
      if (skip_device_dims && device_dims.has(g)) {
        continue;
      }
      ordering.push_back(g);
    }
  };
  // Insert the device dims first, then skip them when inserting dims from each
  // other role
  insert(device_dims, /*skip_device_dims=*/false);
  insert(batch_dims);
  if (n_inside_m == 1) {
    insert(m_dims);
    insert(n_dims);
  } else {
    NVF_ERROR(
        n_inside_m == -1 || (n_dims.empty() && m_dims.empty()),
        "Could not determine order of M and N dims");
    insert(n_dims);
    insert(m_dims);
  }
  insert(k_dims);

  return ordering;
}

std::optional<std::pair<DimRolesMap, TensorRolesMap>> allPatternRoles(
    IdModel& id_model,
    const std::vector<MatmulPattern>& patterns) {
  Fusion* fusion = nullptr;
  DimRolesMap id_roles;
  for (const MatmulPattern& pattern : patterns) {
    if (fusion == nullptr) {
      fusion = pattern.output->fusion();
    } else {
      NVF_ERROR(fusion == pattern.output->fusion());
    }
    mma_utils::DimRolesMap pattern_id_roles = pattern.getDimRoles(id_model);
    for (const auto& [g, role] : pattern_id_roles) {
      const auto& [it, inserted] = id_roles.try_emplace(g, role);
      if (!inserted && it->second != role) {
        return std::nullopt;
      }
    }
  }
  const auto tensor_roles_opt =
      mma_utils::getTensorRoles(fusion, id_model, id_roles);
  if (!tensor_roles_opt.isValid()) {
    return std::nullopt;
  }
  return std::pair<DimRolesMap, TensorRolesMap>{
      id_roles, tensor_roles_opt.getData()};
}

namespace {
// This function returns a pair of integers. The first integer is the gcd
// between megabanks and row stride. The second integer is the repeat pattern
// size. If the gcd is 1, then no swizzle is necessary to resolve bank
// conflicts. In that case, the second integer is irrelevant and -1 is returned.
std::pair<int64_t, int64_t> analyzeSwizzleSharedMemory(
    TensorView* shared_mem_tv) {
  NVF_ERROR(shared_mem_tv->getMemoryType() == MemoryType::Shared);
  AbstractTensor swizzle_domain(shared_mem_tv->getLoopDomain());

  // Check that the innermost 2 dimensions are concrete and static
  //  sized so that the swizzle function can be defined.
  NVF_ERROR(
      (int64_t)swizzle_domain.size() >= 2,
      "At least 2D input (excluding consecutive reduction domains starting from the innermost dim) needed for swizzling, but get ",
      shared_mem_tv->toString());
  mma_utils::checkConcreteStaticDim(swizzle_domain[-2]);
  mma_utils::checkConcreteStaticDim(swizzle_domain[-1]);

  // Extract the constant sizes of the swizzled tile
  const int64_t tile_size_x =
      swizzle_domain[-2]->extent()->evaluate().as<int64_t>();
  const int64_t tile_size_y =
      swizzle_domain[-1]->extent()->evaluate().as<int64_t>();

  // Only tested for (1) ldmatrix access with sizeof(T) == 16bit (i.e.
  // half/bfloat16) and (2) epilogue general access with sizeof(T) == 32bit
  // (i.e. float)
  const int64_t data_type_size = dataTypeSize(*shared_mem_tv->getDataType());
  NVF_ERROR(data_type_size == 2 || data_type_size == 4);

  // For main loop, ldmatrix loads a n_rows x n_cols = 8 x 8 matrix each time.
  // For epilogue, threads in a warp is organized as 8 rows x 4 columns.
  // Each thread vectorized write 2 items, so 8 items per row.
  //--0--1--2--3
  //--4--5--6--7
  //--8--9--10-11
  //--12-13-14-15
  //--16-17-18-19
  //--20-21-22-23
  //--24-25-26-27
  //--28-29-30-31
  constexpr int64_t n_rows = 8;
  constexpr int64_t n_cols = 8;

  // Column size of the tile needs to be multiples of 8 for ldmatrix to work.
  NVF_ERROR(
      tile_size_x >= n_rows && tile_size_x % n_rows == 0 &&
          tile_size_y >= n_cols && tile_size_y % n_cols == 0,
      "Prolog swizzle for ldmatrix, illegal tile size for prolog swizzle",
      tile_size_x,
      "x",
      tile_size_y);

  /* Note [How to remove bank conflict for ldmatrix?]
   *
   * **This note is interleaved with code, I suggest reading this note like
   *   reading a jupyter notebook**
   *
   * Our task is to make sure different rows does not fall into the same
   * bank of shared memory.
   *
   * Introduction to bank conflict can be found at page 54-72 of:
   * https://on-demand.gputechconf.com/gtc/2018/presentation/s81006-volta-architecture-and-performance-optimization.pdf
   *
   * When we talk about bank conflict removal, we are talking about the
   * following task:
   *   "there are 32 banks, and each bank contains one 4-byte word, we want to
   *    make sure different lanes in a warp does not access different word
   *    addresses in the same bank"
   * For example, if thread 0 is accessing word address 1, and thread 1 is
   * accessing word address 33, then these two threads will have a bank
   * conflict because they are accessing different word addresses in the same
   * bank. However, if thread 0 is accessing byte address 4 and thread 1 is
   * accessing byte address 6 then there will be no bank conflict because 4
   * and 6 both belong to word 1.
   */

  constexpr int64_t smem_bytes_per_word = 4;
  constexpr int64_t smem_banks = 32;

  /* but here, for our convenience, because ldmatrix always use vectorized
   * access of 8 items = 16 bytes = 4 words, we further group words into
   * units: we consider each 4 words as a "unit", and each 4 banks as a
   * "megabank". So we can rephrase our task as:
   *   "there are 8 megabanks, and each megabanks contains one 4-word unit, we
   *    want to make sure different lanes in a warp does not access different
   *    unit addresses in the same megabank"
   * In this terminology, matrices are in the row major format, each matrix
   * has 8 rows, and each row has exactly one unit.
   */

  constexpr int64_t items_per_unit = n_cols;
  const int64_t bytes_per_unit = items_per_unit * data_type_size;
  const int64_t words_per_unit = bytes_per_unit / smem_bytes_per_word;
  const int64_t num_megabanks = smem_banks / words_per_unit;

  /* In the following example, each CTA tile contains 2 rows and 3 colums of
   * matrices, each 8x8 size:
   *   +----------+----------+----------+
   *   | matrix 0 | matrix 1 | matrix 2 |
   *   +----------+----------+----------+
   *   | matrix 3 | matrix 4 | matrix 5 |
   *   +----------+----------+----------+
   * The addresses of different rows in the same matrix are offset by 3 units.
   * In this perspective, loading a matrix is a strided memory access with the
   * following stride (in units):
   */

  // number of units per row
  int64_t row_stride = tile_size_y / items_per_unit;

  /* So the bank conflicting problem is now converted to the following game:
   *   I have a clock that has one pointer and `num_megabanks` ticks. I start
   *   my game by making my pointer pointing to somewhere, and turn forward
   *   the pointer `n_rows` times, each time by `row_stride` ticks.
   * This problem can be well modeled by modular arithmetic in number theory
   * using the concept "integers modulo n" a.k.a. "Z/nZ"[1].
   * Take n = 6 as an example, Z/6Z only has 6 elements: 0, 1, 2, 3, 4, 5.
   * Additions and multiplications are defined in a cyclic manner:
   *   5 + 1 = 0, 5 + 2 = 1, 5 + 3 = 2, 5 + 4 = 3, ...
   *   2 * 1 = 2, 2 * 2 = 4, 2 * 3 = 0, 2 * 4 = 2, ...
   * With this definition, Z is mapped to Z/nZ naturally by i -> i % n [2]
   *
   * It worth mention that Z/nZ is a "commutative ring", that is, we can use
   * addition and multiplication rules just like using normal integers:
   *   a + b = b + a, a * (b + c) = a * b + a * c, ...
   * In short, we can reason about Z/nZ just like we are reasoning about
   * integers, except that every number is automatically "% n".
   *
   * Reference:
   * [1] https://en.wikipedia.org/wiki/Modular_arithmetic#Integers_modulo_n
   * [2] The % is under Euclidean definition, that is -1 % 6 is 5 instead of
   *     -1, see [The Mathematics of Integer Arithmetic] for more detail. But
   *     we are only interested in non-negative numbers here, so there is no
   *     need to worry about this problem
   */

  // row_stride in Z/nZ, where n is num_megabanks:
  // assert(row_stride >= 0);
  // assert(num_megabanks >= 0);
  int64_t row_stride_znz = row_stride % num_megabanks;
  /* Consider the following function in Z/nZ:
   *   f(i; init) = init + i * stride
   * where init is the initial position of the pointer in the clock when we
   * start the game, and stride is the number of ticks we move forward each
   * time, and i is the number of times we move forward. For a fixed init, we
   * abbrivate f(i; init) as f(i).
   *
   * In our problem, f(i) is the megabank of the `i`th row of the matrix, and
   * `init` is the megabank of the 0th row of the matrix.
   *
   * One very important property of f(i) is:
   * - if f(i1) == f(i2), then for every j, f(i1 + j) = f(i2 + j)
   * This property is true because:
   *   f(i1 + j) = f(i1) + j * stride = f(i2) + j * stride = f(i2 + j)
   *
   * The above property tells us, as we turn the clock forward:
   * - initially, we will go to a never-visited tick in each turn, but,
   * - at some point, we will return back to our original position, and,
   * - after we return, we start repeat the pervious pattern again and again.
   *
   * As an example, consider f(i) where init = 0, stride = 6, under Z/8Z:
   *     i  0 1 2 3 4 5 6 7
   *   f(i) 0 6 4 2 0 6 4 2
   * We can see that f(i) is repeating a pattern of four unique numbers
   * "0 6 4 2" twice. In our bank conflict problem, this means we are using 4
   * different megabanks, and we have a 2-way conflict.
   *
   * The question of interest is, does the above observation generalize? That
   * is, does f(i) always repeat a pattern of p unique numbers q times? Note
   * that p and q must satisfy p * q = n.
   *
   * The answer to the above question is: yes! Consider the following
   * equation:
   *    f(i1 + j) == f(i1)
   * We want to know what is the smallest positive number j that makes the
   * above equation true. Because this tells us in how many steps we will see
   * repeat. This equation can be simplified as:
   *   f(i1 + j) == f(i1) + j * stride == f(i1)
   *   ==> j * stride == 0
   *
   * An important tool to study this equation is multiplicative inverse:
   * https://en.wikipedia.org/wiki/Modular_multiplicative_inverse
   * A number i has multiplicative inverse `minv(i)` in Z/nZ if and only if it
   * coprime with n. `minv(i)` is the number that `i * minv(i) == 1`. So in
   * Z/nZ, the equation `ax = b` has solution `x = minv(a)*b` if a has
   * multiplicative inverse. For example, in Z/15Z, `minv(2) = 8` because
   *   (2 * 8) % 15 = 1
   *
   * stride has an multiplicative inverse if and only if stride coprime with
   * n, that is, g := gcd(stride, n) == 1. In such case, the solution to our
   * equation j * stride == 0 is j = minv(stride) * 0 = 0, that is: f(i) does
   * not repeat, that is: there is no bank conflict.
   */

  int64_t g = std::gcd(num_megabanks, row_stride_znz);
  if (g == 1) {
    return {g, -1}; // No need to swizzle in this case.
  }

  /* For the case where stride does not coprime with n, we note that
   * j * stride == 0 in Z/nZ is equivalent to (j * stride) % n = 0 in Z. We
   * can write stride and n as:
   *   stride = s * g, n = m * g
   * According to Theorem 4.13 in [The Mathematics of Integer Arithmetic], we
   * have:
   *   (j * stride) % n = 0
   *   ==> (j * s) % m * g = 0
   *   ==> (j * s) % m = 0
   * which is equivalent to j * s == 0 in Z/mZ. Because s coprime with m, we
   * further get:
   *   j == 0 (in Z/mZ)
   * That is, j is a multiple of m in Z. So the smallest positive j that make
   * the equation hold is n / g.
   *
   * That is: f(i) always repeat a pattern of n/g unique numbers g times.
   * In other word: we are using n/g megabanks, and we have a g-way bank
   * conflict.
   *
   * Let's use the word "pattern" to refer to the set of values of `f` at
   * different `i`, that is:
   *   pattern k = { f(i; init=k) | i in Z/nZ }
   * For the example of stride = 6 under Z/8Z, we have the following patterns
   *        f(i): 01234567
   *   pattern 0: x_x_x_x_
   *   pattern 1: _x_x_x_x
   *   (x => occupied, _ => unoccupied)
   */

  int64_t repeated_pattern_size = num_megabanks / g;

  if (repeated_pattern_size >= n_rows) {
    return {g, -1}; // No need to swizzle in this case.
  }

  return {g, repeated_pattern_size};
}
} // namespace

MmaInputSmemSwizzle tmaSwizzleSharedMemory(TensorView* shared_mem_tv) {
  auto&& [g, repeated_pattern_size] = analyzeSwizzleSharedMemory(shared_mem_tv);

  if (g == 1) {
    return MmaInputSmemSwizzle::None; // No need to swizzle in this case.
  }

  // 128B swizzle results in 8 x 8 matrix given half precision inputs.
  constexpr int64_t n_rows = 8;

  NVF_ERROR(
      n_rows % repeated_pattern_size == 0,
      "Can not partition matrix into megarows");
  int64_t num_gigarows = n_rows / repeated_pattern_size;
  int64_t num_gigabanks = g; // also = num_megabanks / repeated_pattern_size

  /* To further simplify the problem, if we assume: */
  NVF_ERROR(
      num_gigarows % num_gigabanks == 0,
      "Requires non-square swizzle, which is not supported yet");

  AbstractTensor swizzle_domain(shared_mem_tv->getLoopDomain());
  // Extract the constant sizes of the swizzled tile
  const int64_t inner_dim_size =
      swizzle_domain[-1]->extent()->evaluate().as<int64_t>();

  auto dtype = shared_mem_tv->getDataType().value();
  const int64_t B128_elements = 128 / dataTypeSize(dtype);
  const int64_t B64_elements = 64 / dataTypeSize(dtype);
  const int64_t B32_elements = 32 / dataTypeSize(dtype);

  if (inner_dim_size % B128_elements == 0) {
    return MmaInputSmemSwizzle::B128;
  } else if (inner_dim_size % B64_elements == 0) {
    return MmaInputSmemSwizzle::B64;
  } else if (inner_dim_size % B32_elements == 0) {
    return MmaInputSmemSwizzle::B32;
  } else {
    NVF_THROW("Unsupported swizzle size for TMA shared memory mma inputs");
  }
}

} // namespace mma_utils

std::string toString(const mma_utils::AbstractMatmulTensor& abten) {
  std::ostringstream ss;
  ss << "AbstractMatmulTensor (" << abten.size() << "):" << std::endl;
  for (size_t i : c10::irange(abten.size())) {
    const AbstractId& abs_id = abten[(int64_t)i];
    const std::optional<MatmulDimRole> role = abten.getTag((int64_t)i).value();
    ss << "  " << (role.has_value() ? toString(role.value()) : "no role");
    if (abs_id.is<ValGroupAndItsGraph>()) {
      const ValGroup& g = abs_id.as<ValGroupAndItsGraph>().group;
      for (Val* v : g->vector()) {
        ss << " " << v->toString();
      }
    }
    ss << std::endl;
  }
  return ss.str();
}

} // namespace nvfuser<|MERGE_RESOLUTION|>--- conflicted
+++ resolved
@@ -1777,7 +1777,6 @@
   return ss.str();
 }
 
-<<<<<<< HEAD
 namespace {
 
 class MatmulTranslator : public OptInDispatch {
@@ -2043,253 +2042,6 @@
 
 MmaOp* MatmulPattern::translateToMmaOp(bool avoid_intermediates) {
   return MatmulTranslator::translate(*this, avoid_intermediates);
-=======
-MmaOp* MatmulPattern::translateToMmaOp(bool avoid_intermediates) {
->>>>>>> f91d816f
-  if (auto mma_op = dynamic_cast<MmaOp*>(output->definition())) {
-    // No translation needed
-    return mma_op;
-  } else if (output->definition()->isA<ReductionOp>()) {
-    Val* init = IrBuilder::create<Val>(0.0, output->dtype());
-    // This replaces the mul and sum by overwriting output->definition()
-    return IrBuilder::create<MmaOp>(
-        output,
-        A,
-        B,
-        init,
-        MmaOp::AxisMapping::trivialMapping(output->nDims()));
-  }
-
-  // This will hold the translated output from MatmulOp or LinearOp
-  TensorView* fms = nullptr;
-  MmaOp* mma_op = nullptr;
-  if (auto lop = dynamic_cast<LinearOp*>(output->definition())) {
-    // Linear takes inputs input, weight(, bias)
-    //   - input can be any dimension > 0. We assert that it must be at least 2
-    //   and refuse to translate if dimension is 1.
-    //   - weight can be one or two dimensional. We refuse to translate if
-    //   dimension is 1.
-    //   - bias, if present, can be zero or one dimensional. Bias can only be
-    //   present if weight is 2D
-    //
-    // When A has dimension greater than two, all the preceding dimensions
-    // are essentially also M dimensions. The output is shaped like
-    //
-    // A [ ... iS0{M} iS1{K} ]
-    // B [ iS2{N} iS3{K} ]
-    // out [ ... iS3{M} iS3{N} rS3{K} ]
-    //
-    // We translate by broadcasting input, weight, and bias such that the
-    // contracted dimension K is in the last position (this is true of the
-    // logical domains in input and weight already). Then we form an MmaOp and
-    // optionally add the bias tensor followed by a cast back to the input
-    // dtype.
-    NVF_ERROR(
-        A->nDims() > 1 && B->nDims() > 1,
-        "Cannot translate LinearOp with 1D input");
-    NVF_ERROR(
-        B->nDims() == 2, "Cannot translate LinearOp without 2D weight tensor");
-    if (avoid_intermediates) {
-      MmaOp::AxisMapping axis_mapping;
-      int64_t out_dim = A->nDims() + 1L;
-      axis_mapping.a_axes.reserve(out_dim);
-      for (int64_t d : c10::irange(out_dim - 2L)) {
-        axis_mapping.a_axes.push_back(d);
-      }
-      axis_mapping.a_axes.reserve(out_dim);
-      for (size_t d : c10::irange(out_dim - 2)) {
-        axis_mapping.a_axes.push_back((int64_t)d);
-      }
-      axis_mapping.a_axes.push_back(-1); // missing N dimension
-      axis_mapping.a_axes.push_back(A->nDims() - 1); // K dimension
-
-      axis_mapping.b_axes.reserve(out_dim);
-      axis_mapping.b_axes.resize(out_dim, -1);
-      axis_mapping.b_axes[out_dim - 2] = 0; // N
-      axis_mapping.b_axes[out_dim - 1] = 1; // K
-<<<<<<< HEAD
-
-      int64_t num_M_dims = 1 + A->nDims() - B->nDims();
-
-      // Add loop broadcasts to A and B to mimic logical broadcasts for simpler
-      // scheduling
-      A->broadcast(-2); // There's always a single N dimension
-
-      for ([[maybe_unused]] size_t i : c10::irange((size_t)num_M_dims)) {
-        // Broadcast B for every M dimension in A
-        B->broadcast(0);
-      }
-
-=======
-
-      int64_t num_M_dims = 1 + A->nDims() - B->nDims();
-
-      // Add loop broadcasts to A and B to mimic logical broadcasts for simpler
-      // scheduling
-      A->broadcast(-2); // There's always a single N dimension
-
-      for ([[maybe_unused]] size_t i : c10::irange((size_t)num_M_dims)) {
-        // Broadcast B for every M dimension in A
-        B->broadcast(0);
-      }
-
->>>>>>> f91d816f
-      fms = fusedMultiplySum(A, B, {-1}, /*init=*/nullptr, axis_mapping);
-    } else {
-      std::vector<bool> bcast_dim(A->nDims() + 1, false);
-      bcast_dim[bcast_dim.size() - 2] = true; // N
-      A = broadcast(A, bcast_dim);
-
-      bcast_dim[bcast_dim.size() - 2] = false; // reset N
-      std::fill(bcast_dim.begin(), bcast_dim.end() - 2, true);
-      B = broadcast(B, bcast_dim);
-
-      fms = fusedMultiplySum(A, B, {-1});
-    }
-
-    mma_op = fms->definition()->as<MmaOp>();
-
-    auto* bias = dynamic_cast<TensorView*>(lop->bias());
-    if (bias != nullptr) {
-      fms = add(fms, bias);
-    }
-  } else if (output->definition()->isA<MatmulOp>()) {
-    // MatmulOp takes inputs whose sizes are [..., M, K] and [..., K, N], so we
-    // must transpose B then broadcast both operands before creating the final
-    // op.
-    //
-    // Also note that the output of MatmulOp is a tensor of shape [..., M, N]
-    // whose dtype matches that of the inputs. We will most commonly then also
-    // need to cast the output of the MmaOp to produce the output TensorView.
-    //
-    // There are two possibilities:
-    //
-    // Case 1: A->nDims() > B->nDims():
-    //
-    //   A [ ..., B1, ..., Bn, M, K ]
-    //   B [ B1, ..., Bn, K, N ]
-    //
-    //   All the preceding dimensions in A are additional M dimensions. There
-    //   are batch dimensions in between those and "M".
-    //
-    // Case 2: A->nDims() <= B->nDims():
-    //
-    //   A [ B1, ..., Bn, M, K ]
-    //   B [ ..., B1, ..., Bn, K, N ]
-    //
-    //   All the preceding dimensions in B are additional N dimensions. There
-    //   are batch dimensions in between those and "N".
-    //
-    // In either case, to form the output we transpose B in the last two dims,
-    // and prepend broadcasts to the lower dimensional input as needed.
-    NVF_ERROR(
-        A->nDims() > 1 && B->nDims() > 1,
-        "Cannot translate MatmulOp with 1D input");
-    if (avoid_intermediates) {
-      MmaOp::AxisMapping axis_mapping;
-      int64_t out_dims = std::max(A->nDims(), B->nDims()) + 1;
-
-      axis_mapping.a_axes.resize((size_t)out_dims, -1);
-      axis_mapping.b_axes.resize((size_t)out_dims, -1);
-
-      for (size_t a_axis : c10::irange((size_t)A->nDims() - 1)) {
-        // Output is [ ... M, N, K ]
-        // This loop maps everything but N and K to A
-        int64_t out_axis = (int64_t)a_axis + (out_dims - 1 - A->nDims());
-        axis_mapping.a_axes.at((size_t)out_axis) = (int64_t)a_axis;
-      }
-      // Map the K dim, skipping one position
-      axis_mapping.a_axes.at((size_t)out_dims - 1) = A->nDims() - 1;
-
-      for (size_t b_axis : c10::irange((size_t)B->nDims() - 2)) {
-        // Output is [ ... M, N, K ]
-        // This loop maps everything before M to B, skipping the output M dim
-        int64_t out_axis = (int64_t)b_axis + (out_dims - B->nDims()) - 1;
-        axis_mapping.b_axes.at((size_t)out_axis) = (int64_t)b_axis;
-      }
-      // Skip the K dim and map N and K
-      axis_mapping.b_axes.at((size_t)out_dims - 2) = B->nDims() - 1;
-      axis_mapping.b_axes.at((size_t)out_dims - 1) = B->nDims() - 2;
-
-      fms = fusedMultiplySum(A, B, {-1}, /*init=*/nullptr, axis_mapping);
-
-      int64_t num_M_dims = std::max(1 + A->nDims() - B->nDims(), (int64_t)1);
-
-      // Reorder to BMNK.
-      // Add loop broadcasts to A and B to mimick logical broadcasts for simpler
-      // scheduling
-      A->broadcast(-2);
-
-      B->reorder({{-2, -1}});
-      for ([[maybe_unused]] size_t i : c10::irange((size_t)num_M_dims)) {
-        // Broadcast B for every M dimension in A
-        B->broadcast(-3);
-      }
-    } else {
-      TensorView* Btrans = transpose(B, -2, -1);
-      A = unsqueeze(A, -2);
-      B = unsqueeze(Btrans, -3);
-      // A and B might have different dimensions. If so, broadcast the smaller
-      // one up to the size of the larger.
-      int64_t out_dims = std::max(A->nDims(), B->nDims());
-      // Add new outer broadcast dimensions if necessary
-      A = ops::maybe_broadcast_inner_to_rank(A, out_dims);
-      B = ops::maybe_broadcast_inner_to_rank(B, out_dims);
-      fms = fusedMultiplySum(A, B, {-1});
-    }
-    mma_op = fms->definition()->as<MmaOp>();
-  } else {
-    NVF_THROW(
-        "Could not translate matmul pattern with output ",
-        output->toString(),
-        " to MmaOp");
-  }
-  NVF_ERROR(fms != nullptr);
-  NVF_ERROR(mma_op != nullptr);
-
-  // The following is common to both MatmulOp and LinearOp translation
-
-  // TODO: skip downcasting if the only uses of `output` are casts back to
-  // higher precision in order avoid the round trip cast in defining an
-  // epilogue that starts with MatmulOp.
-  if (output->dtype() != fms->dtype()) {
-    // When fms is a different dtype from output, it means we _might_ need to
-    // insert a cast. However, we can skip inserting that cast for any uses of
-    // output that are simply casts back to Float.
-
-    // This vector holds tensors that would be round-trip cast to the same
-    // dtype as fms. We first collect these Vals then we do the replacements
-    // separately in order to avoid dereferencing an Expr* that has already
-    // been replaced.
-    std::vector<Val*> round_trip_vals;
-    for (Expr* use : output->uses()) {
-      if (auto* uop = dynamic_cast<UnaryOp*>(use); uop != nullptr &&
-          uop->getUnaryOpType() == UnaryOpType::Cast &&
-          uop->out()->dtype() == fms->dtype()) {
-        round_trip_vals.push_back(uop->out());
-      }
-    }
-    // If there are any uses that were not round-trip casts, then we should
-    // insert the castOp.
-    if (output->uses().size() > round_trip_vals.size()) {
-      TensorView* old_output = output;
-      output = castOp(output->dtype(), fms);
-      ir_utils::replaceValInAllExprInputsAndFusionOutputs(old_output, output);
-    }
-    // if any casts are skipped, then we reset output to point to the Float
-    // output fms instead of the downcast.
-    if (!round_trip_vals.empty()) {
-      output = fms;
-    }
-    // Finally, replace the round_trip_vals with fms
-    for (Val* v : round_trip_vals) {
-      ir_utils::replaceValInAllExprInputsAndFusionOutputs(v, fms);
-    }
-  } else {
-    // No cast needed, for example the inputs might be Float
-    ir_utils::transferDefinitionToNewOutputs(fms->definition(), {output});
-  }
-  return mma_op;
 }
 
 namespace {
