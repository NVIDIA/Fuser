--- conflicted
+++ resolved
@@ -1231,27 +1231,12 @@
     }
   }
 
-  // NOTE: sort output roles in descending order by uses() size, and
-  //  if equal then by name() to ensure the stable ordering of tensor
-  //  views in collections assigned to the supported roles
-  std::sort(storage.begin(), storage.end(), [](TensorView* a, TensorView* b) {
-    return (a->uses().size() == b->uses().size())
-        ? (a->name() < b->name())
-        : (a->uses().size() > b->uses().size());
-  });
-
   if (!storage.empty()) {
-    // NOTE: currently, we pick as a reference tensor one with `m` and `n`
-    //       IterDomains and the most uses
-    auto pos = storage.begin();
-    tensor_roles[MatmulRole::OUTPUT_D].push_back(*pos);
-    for (++pos; pos != storage.end(); ++pos) {
-      tensor_roles[MatmulRole::OUTPUT_AUX].push_back(*pos);
-    }
+    tensor_roles[MatmulRole::OUTPUT_D] = storage;
   }
 
   for (auto& [role, tvs] : tensor_roles) {
-    // NOTE: sort input roles in descending order by uses() size, and
+    // NOTE: sort role tvs in descending order by uses() size, and
     //  if equal then by name() to ensure the stable ordering of tensor
     //  views in collections assigned to the supported roles
     std::sort(tvs.begin(), tvs.end(), [](TensorView* a, TensorView* b) {
@@ -1259,45 +1244,6 @@
           ? (a->name() < b->name())
           : (a->uses().size() > b->uses().size());
     });
-<<<<<<< HEAD
-
-    if (!storage.empty()) {
-      roles_map[MatmulRole::OUTPUT_D] = storage;
-    }
-  };
-
-  const auto domains_data = mma_output_domains.getData();
-  const auto m = domains_data[(size_t)MatmulDomain::M];
-  const auto n = domains_data[(size_t)MatmulDomain::N];
-  const auto k = domains_data[(size_t)MatmulDomain::K];
-
-  DependenciesMap deps_map;
-  RolesMap roles_map;
-
-  // Handle fusion input TensorView objects
-  resolveTvToMatmulDomainsMapping(
-      deps_map, mma_input_candidates, m, n, k, ca_map);
-  findInputRolesByDomains(deps_map, roles_map);
-
-  deps_map.clear();
-
-  // Handle fusion output TensorView objects
-  resolveTvToMatmulDomainsMapping(
-      deps_map, mma_output_candidates, m, n, k, ca_map);
-  findOutputRolesByDomains(deps_map, roles_map);
-
-  return roles_map;
-}
-
-RolesMapOpt getTensorsRoles(Fusion* fusion) {
-  auto mma_exprs = ir_utils::getOpsOfType<MmaOp>(fusion);
-  if (mma_exprs.size() != 1) {
-    std::stringstream ss;
-    ss << "Invalid number of MmaOp instances in fusion, expected 1, got "
-       << mma_exprs.size();
-    return ss.str();
-=======
->>>>>>> 91536129
   }
 
   return tensor_roles;
