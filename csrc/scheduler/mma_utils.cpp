// clang-format off
/*
 * SPDX-FileCopyrightText: Copyright (c) 2023-present NVIDIA CORPORATION & AFFILIATES.
 * All rights reserved.
 * SPDX-License-Identifier: BSD-3-Clause
 */
// clang-format on

#include <ATen/cuda/CUDAContext.h>

#include <abstract_tensor.h>
#include <device_lower/utils.h>
#include <expr_evaluator.h>
#include <id_model/id_model.h>
#include <ir/printer.h>
#include <logical_domain_map.h>
#include <mma_type.h>
#include <ops/all_ops.h>
#include <ops/utils.h>
#include <scheduler/mma_utils.h>
#include <scheduler/utils.h>
#include <val_graph.h>
#include <variant>

namespace nvfuser {

namespace mma_utils {

//! A wrapper to get MMA Tensor data types
//!   The order of returned types: A, B, OUTPUT
inline mma_utils::MmaDataTypes getMmaDataTypes(
    const TensorRolesMap& tensor_roles) {
  auto getMMADataType = [&](MatmulTensorRole role) {
    auto entry = tensor_roles.find(role);
    if (entry != tensor_roles.end() && !entry->second.empty()) {
      return entry->second.front()->dtype();
    }
    NVF_ERROR(false, "Get MMA Tensor data type failed!");
  };
  const auto a_type = getMMADataType(MatmulTensorRole::OPERAND_A);
  const auto b_type = getMMADataType(MatmulTensorRole::OPERAND_B);
  const auto c_type = getMMADataType(MatmulTensorRole::OUTPUT);
  return mma_utils::MmaDataTypes{a_type, b_type, c_type};
}

//! Return sizes of smem_a, smem_b, smem_c in bytes
std::tuple<int64_t, int64_t, int64_t> computeSharedMemorySizes(
    const MatMulTileOptions& gemm_tile,
    const MatmulParams::CircularBufferOptions& circular_buffer_options,
    const MmaDataTypes& data_types) {
  const auto properties = at::cuda::getCurrentDeviceProperties();

  auto warp_dims = gemm_tile.cta_tile / gemm_tile.warp_tile;

  int64_t ab_factor = circular_buffer_options.circular_buffer_smem_write
      ? circular_buffer_options.smem_circular_buffer_stage
      : 1;

  // see scheduleContiguousVectorLoad
  const int64_t vector_word = 8;
  const int64_t round_to_factor = warp_dims.m * warp_dims.n * warp_dims.k *
      properties->warpSize * vector_word;
  const int64_t mk = gemm_tile.cta_tile.m * gemm_tile.cta_tile.k;
  const int64_t nk = gemm_tile.cta_tile.n * gemm_tile.cta_tile.k;
  const int64_t smem_a = ceilDiv(mk, round_to_factor) * round_to_factor *
      ab_factor * dataTypeSize(data_types[0]);
  const int64_t smem_b = ceilDiv(nk, round_to_factor) * round_to_factor *
      ab_factor * dataTypeSize(data_types[1]);
  const int64_t smem_c =
      gemm_tile.cta_tile.m * gemm_tile.cta_tile.n * dataTypeSize(data_types[2]);

  return {smem_a, smem_b, smem_c};
}

int64_t computeExpectedSharedMemoryUsage(
    const MatmulParams& params,
    const MmaDataTypes& data_types,
    bool smem_a_reuse_guaranteed,
    bool smem_b_reuse_guaranteed) {
  const auto [smem_a, smem_b, smem_c] = computeSharedMemorySizes(
      params.tile_sizes, params.circular_buffer_options, data_types);

  if (params.use_smem_epilogue) {
    if (params.promote_prologue_smem_reuse) {
      return (int64_t)std::max(
          smem_c + (smem_a_reuse_guaranteed ? 0 : smem_a) +
              (smem_b_reuse_guaranteed ? 0 : smem_b),
          smem_a + smem_b);
    } else {
      return (int64_t)(smem_a + smem_b + smem_c);
    }
  } else {
    return (int64_t)(smem_a + smem_b);
  }
}

std::pair<bool, bool> generateSharedMemoryEpilogueHeuristics(
    const MatMulTileOptions& gemm_tile,
    int smem_circular_buffer_stage,
    const MmaDataTypes& data_types,
    bool smem_a_reuse_guaranteed,
    bool smem_b_reuse_guaranteed,
    bool ignore_occupancy_drop) {
  const size_t shared_memory_available = deviceAvailableSharedMemoryBytes();

  // We clip smem_circular_buffer_stage to 1 since we will always load operands
  // to smem even if stages=0. That is, we interpret stages <= 1 as requesting
  // "no circular-buffering", but we still stage incoming data to smem.
  if (smem_circular_buffer_stage < 1) {
    smem_circular_buffer_stage = 1;
  }

  // Create a temporary CircularBufferOptions with full circular buffering, for
  // estimating shared memory size.
  MatmulParams::CircularBufferOptions circular_buffer_options{
      true, true, smem_circular_buffer_stage};

  const auto [smem_a, smem_b, smem_c] =
      computeSharedMemorySizes(gemm_tile, circular_buffer_options, data_types);

  // NOTE: we can simply add these sizes since they should be integer multiples
  // of 16 bytes, so they will automatically be aligned. This may change with
  // FP8, in which case the expressions below should be updated to insert
  // alignment expressions, using the expected stack ordering in
  // StackBasedSharedMemAllocator.
  NVF_CHECK(smem_a % 16 == 0 && smem_b % 16 == 0 && smem_b % 16 == 0);

  const size_t total_without_smem_epilogue = smem_a + smem_b;
  const size_t total_with_noreuse_smem_epilogue = smem_a + smem_b + smem_c;
  // Even if we actually do wind up re-claiming smem_a and smem_b, if we
  // cannot prove it at this point then we have to assume it will not be
  // reclaimed.
  const size_t total_with_reused_smem_epilogue = std::max(
      smem_a + smem_b,
      (smem_a_reuse_guaranteed ? 0 : smem_a) +
          (smem_b_reuse_guaranteed ? 0 : smem_b) + smem_c);

  // Regardless of occupancy considerations, if we cannot fit an smem epilogue
  // without reuse then we must promote reuse
  bool must_reuse = shared_memory_available < total_with_noreuse_smem_epilogue;

  // shortcut where occupancy change is ignored.
  if (ignore_occupancy_drop) {
    if (must_reuse) {
      return {shared_memory_available >= total_with_reused_smem_epilogue, true};
    } else {
      return {true, false};
    }
  }

  // use additional shared memory for epilogue if occupancy is not changed.
  // occupancy is estimated using register and shared memory usage.
  auto warp_dims = gemm_tile.cta_tile / gemm_tile.warp_tile;
  const auto warp_size = at::cuda::getCurrentDeviceProperties()->warpSize;
  const auto threads_per_block =
      warp_dims.m * warp_dims.n * warp_dims.k * warp_size;
  const auto threads_per_sm = getThreadsPerSMGivenRegPerThread(255);
  const auto blocks_per_sm_by_register = threads_per_sm / threads_per_block;
  const auto blocks_per_sm_without_smem_epilogue = std::min(
      shared_memory_available / total_without_smem_epilogue,
      (size_t)blocks_per_sm_by_register);
  const auto blocks_per_sm_with_reused_smem_epilogue = std::min(
      shared_memory_available / total_with_reused_smem_epilogue,
      (size_t)blocks_per_sm_by_register);
  const auto blocks_per_sm_with_noreuse_smem_epilogue = std::min(
      shared_memory_available / total_with_noreuse_smem_epilogue,
      (size_t)blocks_per_sm_by_register);

  // Return whether we should use smem for epilogue, and whether syncing for
  // re-use is desired. We avoid the sync if omitting it does not decrease
  // occupancy.
  bool promote_prologue_smem_reuse = must_reuse ||
      blocks_per_sm_with_reused_smem_epilogue !=
          blocks_per_sm_with_noreuse_smem_epilogue;

  return {
      blocks_per_sm_with_reused_smem_epilogue ==
          blocks_per_sm_without_smem_epilogue,
      promote_prologue_smem_reuse};
}

TensorView* getOperandTv(
    const TensorRolesMap& tensor_roles,
    MatmulTensorRole role) {
  const auto it = tensor_roles.find(role);
  NVF_ERROR(it != tensor_roles.end(), "Could not find any tensors with role");
  const std::vector<TensorView*>& operands = it->second;
  NVF_ERROR(
      operands.size() == 1,
      "Exactly one operand is expected in each A and B role");
  return operands.front();
}

std::pair<bool, bool> generateSharedMemoryEpilogueHeuristics(
    const MatMulTileOptions& gemm_tile,
    const int smem_circular_buffer_stage,
    const TensorRolesMap& tensor_roles,
    const bool ignore_occupancy_drop) {
  auto data_types = getMmaDataTypes(tensor_roles);
  // getMmaDataTypes provides the dtypes of A, B, and OUTPUT.
  // These are the problem types that indicate the gmem IO. We use smem to load
  // A and B, but instead of OUTPUT which is the result of the epilogue, we
  // store mma_result which is the _input_ to the epilogue. In cases where the
  // epilogue contains a cast back down to reduced precision, we will still use
  // Float for the epilogue smem. If we support Double or Complex in the future
  // then we might need a better way to determine this data type.
  data_types[2] = DataType::Float;

  // smem_a and smem_b are guaranteed to be re-used for smem_c as long as:
  //   - they are marked for re-use using promoteReuse
  //   - they are not aliased by another tensor whose lifetime extends past the
  //   start of smem_epilogue's.
  //   - their lifetimes do not overlap smem_epilogue
  //
  // We can guarantee the first condition by calling tv->promoteReuse() in
  // scheduleProlog.
  //
  // The second condition would only be the case if another smem tensor had the
  // same indexing and its lifetime did not overlap. Matmul scheduler only uses
  // smem for these three arrays, so the only candidate for aliasing is C. If C
  // aliases either A or B, the following expression is still valid.
  //
  // The third condition is satisfied in the simple cases where the inputs to
  // the matmul have only this use. However, it could be violated if a or b has
  // other uses that get ordered after the matmul; for example when computing
  // matmul(A, B) + A for square matrices A and B. In that case, the smem tensor
  // resulting from A->cacheAfter() will be used in both the matmul as well as
  // the addition that occurs in the epilogue, extending the lifetime such that
  // it violates the third condition above. In order to avoid errors in these
  // cases, we check that there is no re-use when there is more than one use of
  // either a or b. If there are multiple uses we might wind up re-using memory,
  // but in that case the calculation below will be overly conservative.
  const TensorView* a = getOperandTv(tensor_roles, MatmulTensorRole::OPERAND_A);
  const TensorView* b = getOperandTv(tensor_roles, MatmulTensorRole::OPERAND_B);
  bool smem_a_reuse_guaranteed = a->uses().size() == 1;
  bool smem_b_reuse_guaranteed = b->uses().size() == 1;

  return generateSharedMemoryEpilogueHeuristics(
      gemm_tile,
      smem_circular_buffer_stage,
      data_types,
      smem_a_reuse_guaranteed,
      smem_b_reuse_guaranteed,
      ignore_occupancy_drop);
}

void scheduleWarpTileWithReduction(TensorView* tv, MatMulTileOptions tile) {
  // Assumes
  // [M, N, K]
  auto cta_tile = tile.cta_tile;
  auto warp_tile = tile.warp_tile;
  auto instruction_tile = tile.instruction_tile;

  // Do not split K dimension of CTA tile into multiple warp tiles
  NVF_CHECK(
      cta_tile.k == warp_tile.k,
      "CTA tile and warp tile must have same K dimension");

  mma_utils::checkDimSize(
      tv, {-3, -2, -1}, {cta_tile.m, cta_tile.n, cta_tile.k});

  //       -3   -2  -1
  //[...    M,   N,  K]
  // Distribute warp tile:
  tv->split(-3, warp_tile.m);
  tv->split(-2, warp_tile.n);

  //  -5   -4   -3   -2   -1
  // [Mwo  Mw  Nwo   Nw   K]
  tv->split(-4, instruction_tile.m);
  tv->split(-2, instruction_tile.n);
  tv->split(-1, instruction_tile.k);

  //   -8  -7 -6 -5 -4 -3  -2 -1
  // [Mwo Mw Mi Nwo Nw Ni Kwo Ki]

  tv->reorder({{-7, -5}, {-6, -3}, {-5, -6}, {-3, -2}, {-2, -8}, {-8, -7}});
  //   -8  -7 -6  -5 -4 -3 -2 -1
  // [Kwo Mwo Nwo Mw Nw Mi Ni Ki]
}

void scheduleWarpTileWithNoReduction(TensorView* tv, MatMulTileOptions tile) {
  // Assumes
  // [M, N, K]
  auto cta_tile = tile.cta_tile;
  auto warp_tile = tile.warp_tile;
  auto instruction_tile = tile.instruction_tile;

  mma_utils::checkDimSize(tv, {-2, -1}, {cta_tile.m, cta_tile.n});

  NVF_CHECK(
      cta_tile.k % warp_tile.k == 0,
      "Number of warp on k dimension need to be integer");

  int64_t num_warp_k = cta_tile.k / warp_tile.k;

  //        -2  -1
  //[...    M,   N]

  // Distribute warp tile:
  tv->split(-2, warp_tile.m);
  tv->split(-1, warp_tile.n);

  //  -4   -3   -2   -1
  // [Mwo  Mw  Nwo   Nw ]
  tv->split(-3, instruction_tile.m);
  tv->split(-1, instruction_tile.n);

  //  -6 -5  -4 -3 -2 -1
  // [Mwo Mw Mi Nwo Nw Ni]

  tv->reorder({{-5, -4}, {-4, -2}, {-3, -5}, {-2, -3}});

  //  -6   -5  -4 -3 -2 -1
  // [Mwo  Nwo Mw Nw Mi Ni]

  if (num_warp_k != 1) {
    // The non reduction warps are merged together
    //  to save one thread dim for cross dim reduce.
    tv->merge(-6);
    //  -5  -4 -3 -2 -1
    // [MNo Mw Nw Mi Ni]
  }
}

//! Split the innermost dim to a vectorized load
void scheduleContiguousVectorLoad(
    TensorView* tv,
    MatMulTileOptions tile,
    int64_t vector_word,
    bool vectorize) {
  auto warp_dims = tile.cta_tile / tile.warp_tile;
  int64_t num_of_thread = warp_dims.m * warp_dims.n * warp_dims.k * 32;

  tv->split(-1, num_of_thread * vector_word);
  tv->split(-1, vector_word);
  // [..., thread, vec]
  // distribute to warp: for tidx
  tv->split(-2, 32);

  //      -3    -2    -1
  // [...warp, lane, vec]

  if (warp_dims.k == 1) {
    //      -4     -3    -2    -1
    // [...warpM, warpN, lane, vec]
    tv->split(-3, warp_dims.n);
  } else {
    //      -4     -3    -2    -1
    // [...warpMN, warpR, lane, vec]
    tv->split(-3, warp_dims.k);
  }

  if (vectorize) {
    tv->axis(-1)->parallelize(ParallelType::Vectorize);
  }

  tv->axis(-2)->parallelize(ParallelType::TIDx);
  tv->axis(-3)->parallelize(ParallelType::TIDy);
  tv->axis(-4)->parallelize(ParallelType::TIDz);
}

void makeTile(TensorView* tv, std::vector<int64_t> tile_sizes) {
  NVF_CHECK(
      tv->getLoopDomain().size() >= tile_sizes.size(),
      "Tensor dimension less than tile dimension!");

  // Number of inner dimensions we are tiling.
  const int64_t tile_dimension_size = (int64_t)tile_sizes.size();

  // Split the inner dimensions:
  for (int64_t idx : c10::irange(tile_dimension_size)) {
    // Using negative indexing to accomodate potential batching
    //  dimensions on the further left. Eg.:
    //  0, 1, 2   ->         -3,-2,-1
    // [M, N, K]  -> [B0, B1, M, N, K]
    tv->split(idx - tile_dimension_size, tile_sizes.at(idx));
  }

  // The transformation happened should look like:
  //   Before               After
  // [..., M, N, K] -> [..., Mo, Mi, No, Ni, Ko, Ki]

  // Re-order the tiles so that all the outer tiles are
  //  on the left of all the inner tiles
  std::unordered_map<int64_t, int64_t> reorder_map_old_to_new;

  // Number of tiled inner dimensions after we split.
  const auto split_tile_dimension_size = 2 * tile_dimension_size;
  for (auto idx : c10::irange(split_tile_dimension_size)) {
    // We want to reorder as follows:
    //           Before
    //
    // [..., Mo, Mi, No, Ni, Ko, Ki] ->
    //                 After
    //      vvv group0 vvv  vvv group1 vvv
    // [..., Mo, No, Ko,     Mi, Ni, Ki]

    // The index offset within group of current
    //  iterdomain, with grouping specified above.
    auto index_within_group = idx / 2;

    // The index of the group the current id belongs
    //  to, as specified above.
    auto group_index = idx % 2;

    // Calculate the actual index after reordering
    auto index_after_reorder =
        group_index * tile_dimension_size + index_within_group;

    // Add pair {idx_before, idx_after} to re-order map.
    reorder_map_old_to_new.insert(std::make_pair(
        idx - split_tile_dimension_size,
        index_after_reorder - split_tile_dimension_size));
  }

  // Apply the re-order map to tensor
  tv->reorder(reorder_map_old_to_new);
}

namespace {

std::optional<IterDomain*> getMaybeAllocationIfInnermostTiled(
    IterDomain* id,
    const std::unordered_set<IterDomain*>& maybe_allocation_id_set) {
  // Root id defaults to an "innermost id".
  while (id->definition() && !maybe_allocation_id_set.count(id)) {
    if (auto split = dynamic_cast<Split*>(id->definition())) {
      if (id == split->inner()) {
        id = split->in();
        continue;
      }
    }
    // Didn't pass the inner most check, return empty.
    return std::nullopt;
  }

  return id;
}

} // namespace

void orderTiledConcreteIdAsMaybeAllocationDomain(TensorView* tv) {
  int64_t ndims = tv->nDims();

  // Keep track of the left most position where we will
  //  be reordering the axes.
  int64_t leftmost_pos = ndims;

  // Pull the maybe allocation domain id's of the given tv.
  std::unordered_set<IterDomain*> id_set{
      tv->getMaybeAllocationDomain().begin(),
      tv->getMaybeAllocationDomain().end()};

  // Keep track of loop positions that is either a reduction
  //  or a broadcast.
  // Note: Currently don't really see a case where this function
  //  should be called on a reduction output tv, but adding them
  //  here for completeness.
  std::deque<int64_t> broadcast_or_reduction_pos;

  // Map the id's to their innermost concrete id's
  //  on the loop.
  std::unordered_map<IterDomain*, int64_t> id_to_inner_loop_pos;

  // Try to re-order inner iterdomains from the innermost
  //  position backward. This utility only tries to re-order
  //  inner tiles on the innermost positions, like the resulting
  //  tensor from makeTile utility.
  // The re-ordering would first try to decide the inner iterdomains
  //  we want to re-order. For this we start from the innermost position
  //  and move back and collect all the iterdomains that we know
  //  are inner tiles of some root domain or broadcast/reduction domains
  //  that won't affect the concrete id layout.
  // The collection process would stop whenever a iterdomain that is
  //  neither an inner tile nor reduction/broadcast is found, and would
  //  not re-order any iterdomain beyond that point to keep the
  //  outer loop structure unchanged.
  for (int64_t i = ndims - 1; i >= 0; i--) {
    auto loop_id = tv->axis(i);
    if (loop_id->isBroadcast() || loop_id->isReduction()) {
      // Register this reduction or broadcast axis
      //  to reorder.
      broadcast_or_reduction_pos.push_front(i);
      leftmost_pos = i;
      continue;
    }
    auto maybe_alloc_domain =
        getMaybeAllocationIfInnermostTiled(loop_id, id_set);

    if (maybe_alloc_domain.has_value()) {
      // Found an innermost id, add them to the
      //  axes to reorder.
      NVF_ERROR(
          id_to_inner_loop_pos
              .insert(std::make_pair(maybe_alloc_domain.value(), i))
              .second,
          "Multiple \"innermost\" id seen for id :",
          maybe_alloc_domain.value()->toString(),
          " on ",
          tv->toString(),
          " very likely an invariant is broken.");
      leftmost_pos = i;
    } else {
      break;
    }
  }

  // Calculate the ordering:

  // pointer to the current target postion after
  //  repordering
  int64_t current_pos = (int64_t)leftmost_pos;
  std::unordered_map<int64_t, int64_t> reorder_map_old_to_new;

  // first place all the broadcast and reduction on the left:
  for (auto original_broadcast_or_reduction_pos : broadcast_or_reduction_pos) {
    reorder_map_old_to_new[original_broadcast_or_reduction_pos] = current_pos++;
  }

  // Next put all the innermost loop id's, we make sure that
  //  the inner tile ordering follows the corresponding root
  //  domain ordering by iterating on the root domain and
  //  find their corresponding inner tile iterdomains from
  //  the populated root_id_to_inner_loop_pos.
  for (auto id : tv->getMaybeAllocationDomain()) {
    auto loop_id_pos_it = id_to_inner_loop_pos.find(id);
    if (loop_id_pos_it != id_to_inner_loop_pos.end()) {
      reorder_map_old_to_new[loop_id_pos_it->second] = current_pos++;
    }
  }

  // Validate that we have processed all inner ids or broadcast/reduction
  //  ids we have registered.
  NVF_ERROR(current_pos == ndims, "Inconsistent ordering logic");

  // Apply the new order:
  tv->reorder(reorder_map_old_to_new);
}

namespace {

// Utility for mma dimension matching
enum class MmaDimension { M = 0, N, K };

// Preliminary checks to try to validate that loop is
//  a innermost dim of root of exactly the given size.
bool canValidateIsInnerDim(
    IterDomain* root,
    IterDomain* loop,
    int inner_dim_size) {
  auto expr = loop->definition();
  if (!loop->extent()->isConstInt()) {
    return false;
  }
  if (loop->extent()->evaluate() != inner_dim_size) {
    return false;
  }

  while (expr) {
    if (auto split = dynamic_cast<Split*>(expr)) {
      // Inner split only
      if (loop != split->inner()) {
        return false;
      }
      // Const split only
      if (!split->factor()->isConstInt()) {
        return false;
      }
      loop = split->in();
    } else if (auto merge = dynamic_cast<Merge*>(expr)) {
      // Might consider just rejecting merge.
      auto outer = merge->outer();
      if (outer->isBroadcast()) {
        return false;
      }

      // Only support merging with constant sized dims
      if (!loop->extent()->isConstInt()) {
        return false;
      }
      loop = merge->inner();
    } else {
      // No support for swizzled inner dim for now.
      //  Might need to add transpose swizzle here.
      return false;
    }
    expr = loop->definition();
  }
  return loop == root;
}

} // namespace

void checkDimSize(
    TensorView* tv,
    std::vector<int64_t> axis,
    std::vector<int64_t> expect) {
  NVF_ERROR(
      axis.size() == expect.size(),
      "CheckDimSize: Mismatched axis and expect size");
  for (auto axis_index : c10::irange(axis.size())) {
    NVF_ERROR(
        ((axis[axis_index] + tv->nDims()) >= 0) &&
            (axis[axis_index] < tv->nDims()),
        "CheckDimSize: axis position out of bound ",
        axis[axis_index],
        " ",
        tv->nDims());
    auto id = tv->axis(axis[axis_index]);
    NVF_CHECK(
        id->extent()->isConstInt(),
        "Mma warp mapping: instruction tile has to be constant");
    NVF_CHECK(
        id->extent()->evaluate() == expect[axis_index],
        "Mma warp mapping: unexpected tile size at",
        axis_index,
        ":",
        id->extent()->evaluate(),
        "vs",
        expect[axis_index],
        "\n for tv: ",
        tv->toString());
  }
}

namespace {

// Utility function for mma domain mapping:
//  returns the Iterdomain from the accumulator tv that corresponds
//  to the given mma dimension. See [MMA dimension matching].
std::vector<IterDomain*> getMmaDomains(MmaOp* mma, MmaDimension dimension) {
  // This utility is user facing so shouldn't ever see tensor index here.

  // Note: [Use Root Domain in Accumulator TV]
  //  Have to use root domain for accumulator tv since the operands do not have
  //  root/logical domains that map to the logical domain of output.
  //  For example:
  //   C[I,I,R,R] = mma (A[I,B,I,I], B[B,I,I,I]),
  //  if we do
  //    c->split(-1,4);
  //    c->rfactor(-1);
  //  on the mma stage we get:
  //   C[I,I,R,Io,R(4)] = mma (A[I,B,I,I], B[B,I,I,I]),
  //  and in this case Io and R(4) would not be able to find root mapping
  //  in A or B.
  //
  //  Essentially in the case of rfactor, this utility does producer side
  //   matching so looking at root domain would be required.
  //  This matching pattern should support most common matmul applications,
  //   but in follow ups we may need to extend RFactor matching if there
  //   are more complex scheduling patterns that we want to support.
  auto accumulator_domain = mma->out()->as<TensorView>()->getMaybeRootDomain();
  auto a_domain = TensorDomain::noReductions(
      mma->inA()->as<TensorView>()->getLogicalDomain());
  auto b_domain = TensorDomain::noReductions(
      mma->inB()->as<TensorView>()->getLogicalDomain());
  NVF_CHECK(
      a_domain.size() == b_domain.size() &&
          a_domain.size() == accumulator_domain.size(),
      "Inconsistent dimensions in mma op",
      a_domain.size(),
      " ",
      b_domain.size(),
      " ",
      accumulator_domain.size());

  std::vector<IterDomain*> result;

  for (auto id_idx : c10::irange(a_domain.size())) {
    // checks if this id should be included in the result
    bool include_this_id = false;
    bool is_broadcast_in_a = a_domain[id_idx]->isBroadcast();
    bool is_broadcast_in_b = b_domain[id_idx]->isBroadcast();
    bool is_reduction_id = accumulator_domain[id_idx]->isReduction();

    switch (dimension) {
      case MmaDimension::K:
        // K dimension is the dimension that is concrete in
        //  operands, and is reduced by mma. This complies with
        //  tensor contraction definition.
        include_this_id =
            !is_broadcast_in_a && !is_broadcast_in_b && is_reduction_id;
        break;
      // M and N dimension below are defined as the iterdomains
      //  that are not reduced by mma, and are concretized in this stage.
      case MmaDimension::M:
        include_this_id =
            !is_broadcast_in_a && is_broadcast_in_b && !is_reduction_id;
        break;
      case MmaDimension::N:
        include_this_id =
            is_broadcast_in_a && !is_broadcast_in_b && !is_reduction_id;
        break;

      default:
        NVF_ERROR(false, "unreachable");
    }

    if (include_this_id) {
      result.push_back(accumulator_domain.at(id_idx));
    }
  }

  return result;
}

//! Variant of getMmaDomains that returns a set
std::unordered_set<IterDomain*> getMmaDomainSet(
    MmaOp* mma,
    MmaDimension dimension) {
  auto mma_domains = getMmaDomains(mma, dimension);
  return {mma_domains.begin(), mma_domains.end()};
}

// Function to travel up the DAG along the innermost path from the inner-most ID
// of allocation domain. Assumption: There are only splits and merges from the
// root to the allocation. We only handle going up splits when the producer is
// the inner output of a split. If this was not a case, then given merges,
// splits and reorders, we could have a case that we start from a ID derived
// from K, but while going back up the DAG we end up with a non-K ID. Eg: (K, M)
// -> Merge -> () -> Split -> (K, M) -> Reorder -> (M , K) -> Split -> M, K_o,
// K_in. If we start with K_in we can end up with M.
IterDomain* getIDinConsumerRoot(IterDomain* id) {
  while (Expr* expr = id->definition()) {
    NVF_CHECK(expr->isA<Merge>() || expr->isA<Split>());
    if (expr->isA<Split>()) {
      NVF_CHECK(
          id == expr->as<Split>()->inner(),
          "We only handle cases where the inner-most ID"
          "of the allocation domain was the inner output of a split");
      id = expr->as<Split>()->in();
    } else {
      id = expr->as<Merge>()->inner();
    }
  }
  return id;
}

} // namespace

// The assumption made in this function is that we have set the allocation in
// the register (acr/bb). The inner-most ID in the allocation domain of the
// consumer (register) is derived from a series of scheduling operations on the
// 'k' ID (for now only splits, but there could be merges in the future).
// So starting from the inner-most ID of the consumer's allocation we go up the
// DAG (along the innermost path) to ID this came from in the root domain.  We
// then map this ID in the root domain to producer's (shared memory) logical
// domain. Once we have the ID in the producer's logical domain, we check if
// that's the innermost dimension in its allocation domain. Here, the other
// assumption we have is that the producer's allocation domain is a permutation
// of the logical domain. If the ID is the innermost of the allocation no
// transpose is needed.
bool isLdMatrixTranspose(const LoadStoreOp* ldst) {
  const auto consumer = ir_utils::getTvOutput(ldst);
  const auto producer = ir_utils::getTvInput(ldst);

  // Get the innermost ID and go back up the DAG to the root domain.
  auto corresponding_id_in_consumer_root =
      getIDinConsumerRoot(consumer->getMaybeAllocationDomain().back());

  // This gives us the ID in the consumer root domain.
  // We'll later map this ID to one in the producer.
  const PairwiseLogicalDomainMap map_across_ldst(producer, consumer);
  const auto c2p_map = map_across_ldst.mapConsumerToProducer();
  const auto id_in_proc_rfactor = c2p_map.at(corresponding_id_in_consumer_root);

  // If the innermost ID of the (maybe)Allocation domain
  // is not the same as the mapped ID in the producer, then
  // we need to transpose.
  return producer->getMaybeAllocationDomain().back() != id_in_proc_rfactor;
}

void MmaSwizzler::scheduleLdMatrix(TensorView* tv, MmaOperand operand) {
  NVF_CHECK(tv->definition()->isA<LoadStoreOp>());
  bool transpose = isLdMatrixTranspose(tv->definition()->as<LoadStoreOp>());
  // For A, we have an extra outer dim (-6), which is the "warp group". For
  // Hopper, mma instructions executes on warp group level. For Turing/Ampere,
  // this dim will just have extent 1.

  //               A                                   B
  //  -6    -5  -4   -3   -2   -1     or     -5  -4   -3   -2   -1
  //[4moo, 8mi, 4k, 2ko, 2mo, 2ki]         [8ni, 4k, 2ko, 1no, 2ki]
  tv->reorder({{-2, -4}, {-3, -5}});
  //                A                                   B
  //  -6    -5   -4   -3  -2   -1     or     -5   -4   -3  -2   -1
  //[4moo, 2ko, 2mo, 8mi, 4k, 2ki]         [2ko, 1no, 8ni, 4k, 2ki]
  tv->merge(-2);
  //              A                                      B
  //  -5    -4   -3   -2  -1         or          -4   -3   -2   -1
  //[4moo, 2ko, 2mo, 8mi, 8k]                  [2ko, 1no, 8ni, 8k]
  if (transpose) {
    tv->reorder({{-2, -1}});
    //              A                                     B
    //  -5    -4   -3  -2   -1        or          -4   -3  -2   -1
    //[4moo, 2ko, 2mo, 8k, 8mi]                 [2ko, 1no, 8k, 8ni]
  }

  tv->merge(-4);
  tv->merge(-3);
  if (operand == MmaOperand::A) {
    // For A, we have an extra outer dim which is the warp group. Merge it back
    // here so that TIDx represent a warp group, instead of a single warp.
    tv->merge(-3);
  }
  //    A                         B
  // -2  -1         or          -2 -1
  //[128, 8]                   [16, 8]

  // The extent of axis(-2) is the number of threads that contains useful
  // addresses. We can not parallelize axis(-2) directly if the extent is less
  // than 32. Instead, we should split axis(-1) and merge it to axis(-2) to
  // get a complete warp of 32 threads. This makes sure that, during lowering,
  // our system can correctly compute the buffer size.
  int64_t num_tidx_with_addr = tv->axis(-2)->extent()->evaluate().as<int64_t>();
  if (num_tidx_with_addr < 32) {
    int64_t factor = 32 / num_tidx_with_addr;
    tv->split(-1, factor, false);
    tv->reorder({{-2, -3}, {-3, -2}});
    //    -3           -2              -1
    // [factor, num_tidx_with_addr, 8/factor]
    // For indexing, we only care about what we get when the index of axis(-3)
    // is 0. For higher values, they are garbage, and abandoned.
    tv->merge(-3);
  }

  //    A                      B
  // -2  -1        or        -2 -1
  //[128, 8]                [32, 4]

  tv->axis(-2)->parallelize(ParallelType::TIDx);
  // TODO: this is not really vectorization. Change its parallel type to Mma.
  tv->axis(-1)->parallelize(ParallelType::Vectorize);
}

void MmaSwizzler::parallelizeAsBulkSkippingFirstIDs(
    TensorView* tv,
    int64_t first_ids_to_skip) {
  auto skip = 0;
  for (auto id : tv->getLoopDomain()) {
    if (skip < first_ids_to_skip) {
      skip++;
      continue;
    }
    id->parallelize(ParallelType::Bulk);
  }
}

// Please note that we currently do not fully support
// not splitting the outer dimension. This only works when
// the inner-dimension is not split, that is the inner dim
// is less or equal to the swizzle size (in bytes).
void MmaSwizzler::scheduleTMALoadForMma(
    TensorView* tv,
    MmaInputSmemSwizzle swizzle,
    bool permute_outer_dim) {
  // In the comments below I have kept K as the outer dimension. That is
  // just to have a concrete running example - it can be inner or outer.

  int64_t num_ids_to_skip =
      static_cast<int64_t>(tv->getLoopDomain().size() - 2);
  NVF_ERROR(num_ids_to_skip >= 0);
  if (swizzle == MmaInputSmemSwizzle::None) {
    // For no-swizzle case, the entire tile are divided into 8x8 core matrices,
    // and each core matrix resides in a contiguous 8*8*2 bytes region in shared
    // memory. [K, N]
    tv->split(-2, 8);
    tv->split(-1, 8);
    // [Ko, K8, No, N8]
    tv->reorder({{-2, -3}});
    // [Ko, No, K8, N8]
    num_ids_to_skip += 2;
  } else {
    auto dtype = tv->getDataType().value();

    // In the comments below I assume K=16, N=32, swizzle=32, dtype = half.

    // split the inner-dim
    // [K(16), N(32)] -> [K(16), NO(2), NI(16)]
    tv->split(-1, getBytesFromSwizzle(swizzle) / dataTypeSize(dtype));

    // [NO, K, NI] - the TMA Box is [K, NI]
    tv->reorder({{-2, -3}});

    // [NO, K, NI] ->
    // [NO, KO(2), KIO(2), KII(4), NIO(2), NII(8)]
    tv->swizzleTMABox(swizzle);

    // If the outer dim is split, then we pull out KO to be outside NO
    // and KO and NO are both not marked bulk parallel, else NO is outer
    // and only NO is not marked bulk parallel.
    if (permute_outer_dim) {
      // [NO, KO(2), KIO(2), KII(4), NIO(2), NII(8)] ->
      // [KO(2), NO(2), KIO(2), KII(4), NIO(2), NII(8)]
      tv->reorder({{-6, -5}});
    }
    num_ids_to_skip += permute_outer_dim ? 2 : 1;
  }

  parallelizeAsBulkSkippingFirstIDs(tv, num_ids_to_skip);

  // Set the allocation to the loop domain.
  tv->setAllocationDomain(tv->getLoopDomain(), true);
}

void MmaSwizzler::scheduleOperandRead(TensorView* tv, MmaOperand operand) {
  // This function works for all mma ops, regardless of the architecture.
  // Operand A and B are slightly different in the sense that operand A can be
  // (>=16)x16 matrix, but operand B can only be 8x16 or 16x16. For operand A,
  // the Hopper one is the most general one. For earlier architectures, we will
  // have some dimensions with size 1 after split, this is fine. Memory format
  // for hopper mma:
  // https://docs.nvidia.com/cuda/parallel-thread-execution/index.html#wgmma-64n16-a
  NVF_ERROR(tv->nDims() >= 2);

  //     A                            B
  //  -2   -1          or          -2   -1
  //[64m, 16k]                    [8n, 16k]
  tv->split(-2, 8);
  tv->split(-1, 2);
  tv->split(-2, 4);

  //          A                               B
  // -5  -4  -3  -2  -1      or      -5  -4  -3  -2  -1
  //[8m, 8m, 2k, 4k, 2k']           [1n, 8n, 2k, 4k, 2k']

  if (operand == MmaOperand::A) {
    // For A, we need to have an extra outer dim (-6) for warp group.
    tv->split(-5, 2);
    // On Ampere and Turing, the extent of dim -6 after the split below will be
    // just 1. On Hopper, the dim -6 will be 4 because Hopper warp group
    // instructions have 4x larger m extend than Ampere/Turing.
  }

  //            A                                 B
  // -6  -5  -4  -3  -2  -1      or      -5  -4  -3  -2  -1
  //[4m, 2m, 8m, 2k, 4k, 2k']           [1n, 8n, 2k, 4k, 2k']

  tv->reorder({{-4, -5}, {-5, -2}, {-2, -4}});

  //            A                                B
  // -6  -5  -4  -3  -2  -1     or      -5  -4  -3  -2  -1
  //[4m, 8m, 4k, 2k, 2m, 2k']          [8n, 4k, 2k, 1n, 2k']

  // ldmatrix loads multiple 8x8 matrices from shared memory to registers in a
  // swizzled memory format.
  //   +--------+--------+
  //   |        |        |
  //   |  8x8   |  8x8   |
  //   |        |        |
  //   +--------+--------+
  //   |        |        |
  //   |  8x8   |  8x8   |
  //   |        |        |
  //   +--------+--------+
  // If n_major is true, these 8x8 matrices are visited in the order of:
  // top left -> top right -> bottom left -> bottom right.
  // If n_major is false, these 8x8 matrices are visited in the order of:
  // top left -> bottom left -> top right -> bottom right.
  //
  // In principle, only `n_major = false` should be needed. But unfortunately,
  // we are taking advantage of the ldmatrix large load in a pretty hacky way.
  // For example, for Turing, only m16n8k8 is supported by hardware. But we are
  // also using a fake m16n8k16 and m16n16k16, which uses a single large
  // ldmatrix to load data to register, and run multiple mma instructions to
  // consume these data. In the future, we should only keep the m16n8k8 macro,
  // and schedule m16n8k16 and m16n16k16 more correctly than this current way.
  bool n_major =
      operand == MmaOperand::B && tv->axis(-2)->extent()->evaluate() > 1;
  if (n_major) {
    tv->reorder({{-2, -3}, {-3, -2}});
    // -5  -4  -2  -3  -1
    //[8n, 4k, 1n, 2k, 2k']
  }

  bool set_allocation = ir_utils::isLdMatrixOp(tv->definition());
  if (!set_allocation) {
    for (auto u : tv->uses()) {
      if (u->isA<MmaOp>()) {
        set_allocation = true;
        break;
      }
    }
  }
  if (set_allocation) {
    tv->setAllocationDomain(tv->getLoopDomain(), true);
  }
}

// Reference:
// https://docs.nvidia.com/cuda/parallel-thread-execution/index.html#asynchronous-warpgroup-level-matrix-shared-memory-layout-swizzling-modes
void MmaSwizzler::scheduleOperandRead(
    TensorView* tv,
    MmaInputSmemSwizzle swizzle) {
  if (swizzle == MmaInputSmemSwizzle::None) {
    // For no-swizzle case, the entire tile are divided into 8x8 core matrices,
    // and each core matrix resides in a contiguous 8*8*2 bytes region in shared
    // memory. [K, M]
    tv->split(-2, 8);
    tv->split(-1, 8);
    // [Ko, K8, Mo, M8]
    tv->reorder({{-2, -3}});
    // [Ko, Mo, K8, M8]
  } else {
    auto swizzle_size = getBytesFromSwizzle(swizzle) / 16;
    // For example, [K, M]
    tv->split(-2, 8);
    tv->split(-1, 8);
    // For example transpose2 == false
    // [Ko, K8, Mo, M8]
    // Note: the extent of Mo may not be a multiple of swizzle_size, but we
    // still split swizzle_size. If this is the case, effectively we are
    // padding it to a multiple of swizzle_size.
    tv->split(-2, swizzle_size);
    // For example, swizzle_size = 2
    // [Ko, K8, Moo, Mo2, M8]
    tv->split(-4, 8 / swizzle_size);
    // [Ko, K2, K4, Moo, Mo2, M8]
    tv->swizzle(SwizzleType::XOR, -5, -2);
    tv->reorder({{-3, -5}});
    // [Ko, Moo, K2, K4, Mo2, M8]
  }
  tv->setAllocationDomain(tv->getLoopDomain(), true);
}

AbstractTensor MmaSwizzler::scheduleMmaOutputAllocation(AbstractTensor t) {
  // This function works for all mma ops, regardless of the architecture. The
  // Hopper one is the most general one. For earlier architectures, we will have
  // some dimensions with size 1 after split, this is fine.
  // Memory format for hopper mma:
  // https://docs.nvidia.com/cuda/parallel-thread-execution/index.html#wgmma-64n16-d

  // Assume last 2 dims, for example [M64, N24, R]
  NVF_ERROR(t.size() >= 3);

  int64_t m_pos = -3;
  int64_t n_pos = -2;

  //   m    n
  // [M64, N24, R]
  t.split(m_pos--, 8);
  t.split(m_pos--, 2);
  //   m           n
  // [M4, M2, M8, N24, R]
  t.split(n_pos, 8);
  t.split(n_pos, 2);

  n_pos -= 2;
  m_pos -= 2;
  //  m           n
  // [M4, M2, M8, N3, N4, N2, R)]

  t.reorder({{m_pos + 1, n_pos + 1}, {n_pos + 1, m_pos + 2}});
  //  m           n
  // [M4, M8, N4, N3, M2, N2, R]
  t.merge(m_pos++);
  t.merge(m_pos++);

  //       m
  // [WarpGroup128, N3, M2, N2, R]

  t.split(-1, 2);
  t.split(-2, 4);
  m_pos -= 2;
  //       m
  // [WarpGroup128, N3, M2, N2, Ro, R4, R2]

  t.parallelize(m_pos, ParallelType::TIDx);

<<<<<<< HEAD
  // Set instruction loops for mma reduce
  int64_t pos = -1;
  while (pos > m_pos) {
    auto id = t[pos--];
    id->parallelize(ParallelType::Mma);
=======
  if (has_reduction) {
    // Set instruction loops for mma reduce
    int64_t pos = -1;
    while (pos > m_pos) {
      t.parallelize(pos--, ParallelType::Mma);
    }
>>>>>>> 671171f1
  }
  return t;
}

std::vector<MatmulDimRole> canonicalizeMmaTvOrdering(
    TensorView* tv,
    const ValGraph& permissive_graph,
    const DimRolesMap& dim_roles,
    const std::vector<ValGroup>& ordering) {
  std::unordered_map<int64_t, int64_t> old2new;

  for (size_t i : c10::irange(tv->nDims())) {
    IterDomain* id = tv->axis((int64_t)i);
    const ValGroup& g = permissive_graph.toGroup(id);
    auto order_it = std::find(ordering.begin(), ordering.end(), g);
    NVF_ERROR(
        order_it != ordering.end(),
        "Couldn't find ordering entry for ",
        id->toString());
    size_t pos = std::distance(ordering.begin(), order_it);
    old2new[(int64_t)i] = (int64_t)pos;
  }

  tv->reorder(old2new);

  // Now merge dims that have the same role
  NVF_ERROR(tv->nDims() > 0);
  const auto getRole = [&dim_roles, &permissive_graph](IterDomain* id) {
    const ValGroup& g = permissive_graph.toGroup(id);
    const auto it = dim_roles.find(g);
    NVF_ERROR(it != dim_roles.end());
    return it->second;
  };
  // Loop from inner to outer, merging when needed
  MatmulDimRole prev_role = getRole(tv->axis(-1));
  std::vector<MatmulDimRole> roles{prev_role};
  for (int64_t dim = tv->nDims() - 2; dim >= 0; --dim) {
    MatmulDimRole role = getRole(tv->axis(dim));
    if (role == prev_role) {
      tv->merge(dim);
    } else {
      roles.push_back(role);
    }
    prev_role = role;
  }
  // Roles are inserted in reverse order
  std::reverse(roles.begin(), roles.end());
  return roles;
}

namespace {
inline void resolveTvToMatmulDimRolesMapping(
    DependenciesMap& deps_map,
    const std::vector<TensorView*>& tensors,
    IterDomain* m,
    IterDomain* n,
    IterDomain* k,
    const ComputeAtMap& ca_map) {
  for (const auto tv : tensors) {
    // This ensures all inputs are added to the deps_map.
    // There could be inputs such as a zero-dimensional bias which
    // would otherwise be skipped.
    deps_map[tv] = {};
    for (const auto domain : tv->getLoopDomain()) {
      if (ca_map.areMapped(m, domain, IdMappingMode::EXACT)) {
        deps_map[tv].push_back(MatmulDimRole::M);
        continue;
      }
      if (ca_map.areMapped(n, domain, IdMappingMode::EXACT)) {
        deps_map[tv].push_back(MatmulDimRole::N);
        continue;
      }
      if (ca_map.areMapped(k, domain, IdMappingMode::EXACT)) {
        deps_map[tv].push_back(MatmulDimRole::K);
        continue;
      }
    }
  }
}

} // anonymous namespace

void scheduleTMAStoreForMmaOutput(TensorView* tv, int64_t m, int64_t n) {
  NVF_ERROR(
      tv->getMemoryType() == MemoryType::Global,
      "TMA Store should write to global memory");

  NVF_ERROR(
      tv->definition()->isA<LoadStoreOp>(),
      "This tensor should be the result of a LoadStoreOp");

  NVF_ERROR(
      tv->definition()->as<LoadStoreOp>()->opType() ==
          LoadStoreOpType::CpAsyncBulkTensorTile,
      "This is not a TMA operation");

  NVF_ERROR(
      tv->definition()
              ->as<LoadStoreOp>()
              ->in()
              ->as<TensorView>()
              ->getMemoryType() == MemoryType::Shared,
      "Producer should be in shared memory");

  // [M(m), N(n)] -> [MO(1), MI(m), NO(1), NI(n)]
  tv->split(-2, m);
  tv->split(-1, n);
  // [MO(1), MI(m), NO(1), NI(n)] -> [MO(1), NO(1), MI(m), NI(n)]
  tv->reorder({{-2, -3}});
  mma_utils::MmaSwizzler::parallelizeAsBulkSkippingFirstIDs(tv, 2);
}

MatmulOperandInnerDimsOpt getOperandInnerDims(Fusion* fusion) {
  const std::vector<MatmulPattern> patterns = findMatmulPatterns(fusion);
  if (patterns.size() != 1) {
    std::stringstream ss;
    ss << "Invalid number of MmaOp instances in fusion, expected 1, got "
       << patterns.size();
    return ss.str();
  }
  const MatmulPattern& pattern = patterns[0];
  IdModel id_model(fusion);
  const auto id_roles = pattern.getDimRoles(id_model);
  const auto tensor_roles_opt = getTensorRoles(fusion, id_model, id_roles);
  if (!tensor_roles_opt.isValid()) {
    return {tensor_roles_opt.getErrorMsg()};
  }
  return getOperandInnerDims(id_model, id_roles, tensor_roles_opt.getData());
}

MatmulOperandInnerDimsOpt getOperandInnerDims(
    const IdModel& id_model,
    const DimRolesMap& dim_roles,
    const TensorRolesMap& tensor_roles) {
  // Assumes the permissive graph has already been built, since we've been
  // provided dim_roles
  const ValGraph& permissive_graph =
      id_model.idGraph(IdMappingMode::PERMISSIVE);

  // Note: using DataWrapperOpt<MatmulDimRole> would be preferable here.
  // However, using DataWrapperOpt<MatmulDimRole>(std::move(dom)) leads to a
  // clang-tidy warning because MatmulDimRole is trivially movable. There is
  // only a move constructor for DataWrapperOpt to prevent inadvertent copying.
  // To avoid this complication I'm using an unwrapped variant for the lambda's
  // result type.
  using MatmulDimRoleOpt = std::variant<std::string, MatmulDimRole>;
  const auto findInnerDim =
      [&dim_roles, &permissive_graph](TensorView* tv) -> MatmulDimRoleOpt {
    IterDomain* inner_id =
        TensorDomain::noReductions(tv->getMaybeAllocationDomain()).back();
    const ValGroup& g = permissive_graph.toGroup(inner_id);
    auto g_it = dim_roles.find(g);
    if (g_it == dim_roles.end()) {
      return "Inner domain of tensor was not mapped to a MatmulDimRole";
    }
    return g_it->second;
  };
  TensorView* a = getOperandTv(tensor_roles, MatmulTensorRole::OPERAND_A);
  TensorView* b = getOperandTv(tensor_roles, MatmulTensorRole::OPERAND_B);

  const MatmulDimRoleOpt innerdim_a_opt = findInnerDim(a);
  if (std::holds_alternative<std::string>(innerdim_a_opt)) {
    std::string err = std::get<std::string>(innerdim_a_opt);
    return err;
  }
  const MatmulDimRoleOpt innerdim_b_opt = findInnerDim(b);
  if (std::holds_alternative<std::string>(innerdim_b_opt)) {
    std::string err = std::get<std::string>(innerdim_b_opt);
    return err;
  }
  const MatmulDimRole innerdim_a = std::get<MatmulDimRole>(innerdim_a_opt);
  const MatmulDimRole innerdim_b = std::get<MatmulDimRole>(innerdim_b_opt);

  return std::vector<MatmulDimRole>{innerdim_a, innerdim_b};
}

TensorRolesMapOpt getTensorRoles(
    Fusion* fusion,
    const IdModel& id_model,
    const DimRolesMap& dim_roles) {
  const auto mma_input_candidates =
      ir_utils::filterByType<TensorView>(fusion->inputs()).vector();
  if (mma_input_candidates.empty()) {
    return {"Failed to find any TV that is fusion input"};
  }
  const auto mma_output_candidates =
      ir_utils::filterByType<TensorView>(fusion->outputs()).vector();
  if (mma_output_candidates.empty()) {
    return {"Failed to find any TV that is fusion output"};
  }

  TensorRolesMap tensor_roles;

  // Assumes the permissive graph has already been built, since we've been
  // provided dim_roles
  const ValGraph& permissive_graph =
      id_model.idGraph(IdMappingMode::PERMISSIVE);

  struct DimPresence {
    bool m = false;
    bool n = false;
    bool k = false;
    bool unmapped = false;
  };

  const auto findDims = [&dim_roles, &permissive_graph](TensorView* tv) {
    DimPresence has;
    for (IterDomain* id : TensorDomain::noReductions(tv->getLogicalDomain())) {
      if (id->isBroadcast() || id->isDeviceDim()) {
        continue;
      }
      const ValGroup& g = permissive_graph.toGroup(id);
      auto it = dim_roles.find(g);
      if (it == dim_roles.end()) {
        // tv has an unmapped non-broadcast and non-reduction dimension
        has.unmapped = true;
        continue;
      }
      has.m = has.m || it->second == MatmulDimRole::M;
      has.n = has.n || it->second == MatmulDimRole::N;
      has.k = has.k || it->second == MatmulDimRole::K;
    }
    return has;
  };

  for (TensorView* tv : mma_input_candidates) {
    DimPresence has = findDims(tv);
    if (has.unmapped) {
      // Don't map TVs to roles if they have unmapped dims
      continue;
    }
    if (has.k) {
      tensor_roles
          [has.m ? MatmulTensorRole::OPERAND_A : MatmulTensorRole::OPERAND_B]
              .push_back(tv);
    } else {
      tensor_roles[MatmulTensorRole::EPILOGUE_INPUT].push_back(tv);
      continue;
    }
  }

  std::vector<TensorView*> storage;
  for (TensorView* tv : mma_output_candidates) {
    DimPresence has = findDims(tv);
    // NOTE: depending on fusion definition k domain may appear in the output:
    //  - for mma_output == fusion output k domain is present
    //  - for mma_output != fusion output (fusion with epilogue) k domain
    //    is not present
    if (has.k || has.unmapped) {
      // Don't map TVs to output roles if they have unmapped dims, or if they
      // have K dimension
      continue;
    }

    // NOTE: the core fusion output tensors are the ones with m and n
    //  domains
    if (has.m && has.n) {
      storage.push_back(tv);
    }
  }

  if (!storage.empty()) {
    tensor_roles[MatmulTensorRole::OUTPUT] = storage;
  }

  for (auto& [role, tvs] : tensor_roles) {
    // NOTE: sort role tvs in descending order by uses() size, and
    //  if equal then by name() to ensure the stable ordering of tensor
    //  views in collections assigned to the supported roles
    std::sort(tvs.begin(), tvs.end(), [](TensorView* a, TensorView* b) {
      return (a->uses().size() == b->uses().size())
          ? (a->name() < b->name())
          : (a->uses().size() > b->uses().size());
    });
  }

  return tensor_roles;
}

namespace {
// Check the val (in) is the output of broadcast.
// Then check the output of the broadcast is 3D (4D for bmm).
bool hasValidBroadcastOp(TensorView* bcast_out) {
  // First check the tensorsview is 3D (4D)
  // and has one broadcast dim.
  // Ignore device dimensions in this analysis.
  auto non_device_dims =
      TensorDomain::noDevices(bcast_out->getLoopDomain()).size();
  if (!((non_device_dims == 3 || non_device_dims == 4) &&
        TensorDomain::noDevices(bcast_out->domain()->noBroadcasts()).size() ==
            non_device_dims - 1)) {
    return false;
  }

  // Check if the definition is a broadcast op.
  if (dynamic_cast<BroadcastOp*>(bcast_out->definition())) {
    return true;
  }

  return false;
}

int64_t numBroadcastDeviceDims(TensorView* tv) {
  return std::count_if(
      tv->getLoopDomain().begin(),
      tv->getLoopDomain().end(),
      [](IterDomain* id) { return id->isDeviceDim() && id->isBroadcast(); });
}

// This function checks if the mul-sum can be replace with a mma op. The
// checks are:
// 1. The inputs to the muls are broadcast ops.
// 2. The broadcasts have 2D or 3D(bmm) inputs.
// 3. The broadcasts only broadcast one dim and the dims are different for the
// 2 muls.
// 4. There is a single reduction dim, and that dim that is not either of the
// broadcast dims.
bool broadcastsAreValid(
    TensorView* left,
    TensorView* right,
    unsigned int reduction_axis) {
  if (!(hasValidBroadcastOp(left) && hasValidBroadcastOp(right))) {
    return false;
  }

  auto bcast_l = dynamic_cast<BroadcastOp*>(left->definition());
  auto bcast_r = dynamic_cast<BroadcastOp*>(right->definition());

  // Ensure that only one non-device dim is getting broadcast.
  auto bcastFlags_l = bcast_l->getBroadcastDimFlags();
  auto bcastFlags_r = bcast_r->getBroadcastDimFlags();
  auto bcast_l_devices = numBroadcastDeviceDims(left);
  auto bcast_r_devices = numBroadcastDeviceDims(right);
  auto count_l = std::count(bcastFlags_l.begin(), bcastFlags_l.end(), true) -
      bcast_l_devices;
  auto count_r = std::count(bcastFlags_r.begin(), bcastFlags_r.end(), true) -
      bcast_r_devices;
  if ((count_l != 1) || (count_l != count_r)) {
    return false;
  }

  // Also ensure that it's not the same dim for the two muls. that's
  // getting broadcast.
  auto idx_l = std::find(bcastFlags_l.begin(), bcastFlags_l.end(), true) -
      bcastFlags_l.begin();
  auto idx_r = std::find(bcastFlags_r.begin(), bcastFlags_r.end(), true) -
      bcastFlags_r.begin();
  if (idx_l == idx_r) {
    return false;
  }

  // Also ensure that the reduction dim is not either of the broadcast dim.
  if (reduction_axis == idx_l || reduction_axis == idx_r) {
    return false;
  }

  // Check different dimensions are the broadcast dims.
  return true;
}

// If the tensorview is a output of a cast operation, then
// return the input to the cast operation, else return the tensorview.
TensorView* getTensorviewPriorToCast(TensorView* in) {
  if (auto uCastOp = dynamic_cast<UnaryOp*>(in->definition());
      uCastOp && uCastOp->getUnaryOpType() == UnaryOpType::Cast) {
    return static_cast<TensorView*>(uCastOp->in());
  }
  return in;
}

} // namespace

char dtypeToChar(const DataType& dtype) {
  if (dtype == DataType::Half) {
    return 'H';
  } else if (dtype == DataType::BFloat16) {
    return 'T';
  } else if (dtype == DataType::Float) {
    return 'S';
  } else if (dtype == DataType::Double) {
    return 'D';
  }
  NVF_ERROR(false, "Unsupported dtype for matmul: ", dtype);
  return 0;
}

namespace {
class MatmulPatternMatcher : IterVisitor {
 public:
  static std::vector<MatmulPattern> run(Fusion* fusion) {
    MatmulPatternMatcher matcher;
    matcher.traverse(fusion);
    return matcher.patterns_;
  }

 private:
  using IterVisitor::handle;

  // TODO: These methods currently assume the output will have allocation
  // domain equal to its logical. However, if the logical domain is specified,
  // or if there is a transpose operation in the epilogue, then this
  // assumption will be violated. In such cases we should actually swap and
  // transpose A and B.

  // Match all LinearOps and MatmulOps as MatmulPatterns. This includes ops
  // whose inputs are not 2D, i.e. matrix-vector products. The matmul
  // scheduler will decide whether or not it can fuse a given pattern based on
  // the dimensionality of its inputs.
  void handle(LinearOp* lop) override {
    MatmulPattern& pattern = patterns_.emplace_back();
    pattern.A = lop->inA()->as<TensorView>();
    pattern.B = lop->inB()->as<TensorView>();
    pattern.output = lop->out()->as<TensorView>();
  }

  void handle(MatmulOp* mop) override {
    MatmulPattern& pattern = patterns_.emplace_back();
    pattern.A = mop->inA()->as<TensorView>();
    pattern.B = mop->inB()->as<TensorView>();
    pattern.output = mop->out()->as<TensorView>();
  }

  // Handle the case when no translation is needed.
  void handle(MmaOp* mop) override {
    MatmulPattern& pattern = patterns_.emplace_back();
    pattern.A = mop->inA()->as<TensorView>();
    pattern.B = mop->inB()->as<TensorView>();
    pattern.output = mop->out()->as<TensorView>();
  }

  void handle(ReductionOp* rop) override {
    // Check if operation is a sum.
    if (rop->getReductionOpType() != BinaryOpType::Add) {
      return;
    }
    // Then check if the producer of the sum is a mul.
    if (auto bop = dynamic_cast<BinaryOp*>(rop->in()->definition())) {
      if (bop->getBinaryOpType() != BinaryOpType::Mul) {
        return;
      }
      // Remember that we are just gathering the immediate inputs to the
      // matmul, so there should be no prologue between a, b and the mul/sum.

      // Check that the inputs have broadcasts that are not all in common,
      // i.e. that there is at least one M and at least one N dimension.

      // Note that there might be a cast to Float just before the multiply.
      // This happens when using the `mul` op with reduced precision inputs.
      // It can also happen if the inputs to `mul` in the definition were
      // Float, but the Fusion was segmented and casts to half precision were
      // inserted at the segmentation edge (see
      // castInputOutputToLowerPrecision in fusion_segmenter.cpp).
      TensorView* ltv = dynamic_cast<TensorView*>(bop->lhs());
      TensorView* rtv = dynamic_cast<TensorView*>(bop->rhs());
      if (ltv == nullptr || rtv == nullptr) {
        // Found a scalar input
        return;
      }
      ltv = getTensorviewPriorToCast(ltv);
      rtv = getTensorviewPriorToCast(rtv);

      std::vector<IterDomain*> lrf = TensorDomain::noDevices(
          TensorDomain::noReductions(ltv->getLogicalDomain()));
      std::vector<IterDomain*> rrf = TensorDomain::noDevices(
          TensorDomain::noReductions(rtv->getLogicalDomain()));

      // These sizes should match since ops::maybeBroadcast places
      // BroadcastOps for implicit broadcasting.
      NVF_ERROR(lrf.size() == rrf.size());
      const std::vector<IterDomain*>& red_root = TensorDomain::noDevices(
          rop->out()->as<TensorView>()->getMaybeRootDomain());
      NVF_ERROR(red_root.size() == lrf.size());
      // Find innermost M or N dimension in output
      // We will assume for now that the output logical domain matches the
      // fusion output's allocation domain; in particular that the innermost
      // dimension is an N dimension. This allows us to determine which of lhs
      // and rhs is A and B.
      // TODO: analyze fusion outputs to determine N dimensions
      bool lhs_is_A = true;
      bool has_m = false, has_n = false;
      // Loop backwards to find inner-most Iteration domain in output
      for (int64_t i = (int64_t)red_root.size() - 1; i >= 0; --i) {
        IterDomain* lhs_id = lrf[(size_t)i];
        IterDomain* rhs_id = rrf[(size_t)i];
        IterDomain* out_id = red_root[(size_t)i];
        if (out_id->isIteration()) {
          if (lhs_id->isBroadcast() != rhs_id->isBroadcast()) {
            // This is either an M or N dimension

            // Operand domains must be Broadcast and Iteration
            NVF_ERROR(lhs_id->isIteration() || rhs_id->isIteration());

            if (!has_n) {
              // This is the inner-most output non-batch dim, so it is N
              has_n = true;
              // rhs is B if it has this dimension
              lhs_is_A = rhs_id->isIteration();
              continue;
            }
            // We have found the inner-most N dim, so we can now use lhs_is_A
            // to tell whether this is M or N
            has_m = has_m || (lhs_is_A && lhs_id->isIteration()) ||
                (!lhs_is_A && (rhs_id->isIteration()));
          }
          // out_id could also be a batch dim
        } else if (out_id->isReduction()) {
          // matmul must be contraction of non-broadcast dimensions
          if (!lhs_id->isIteration() || !rhs_id->isIteration()) {
            return;
          }
        } else if (!out_id->isBroadcast()) {
          // Reduction output ID should be iteration, reduction, or broadcast
          return;
        }
      }
      if (!has_m || !has_n) {
        // This is an ordinary reduction or mat-vec, not a matmul
        return;
      }

      MatmulPattern& pattern = patterns_.emplace_back();
      pattern.A = lhs_is_A ? ltv : rtv;
      pattern.B = lhs_is_A ? rtv : ltv;
      pattern.output = rop->out()->as<TensorView>();
    }
  }

 private:
  std::vector<MatmulPattern> patterns_;
};

} // namespace

std::vector<MatmulPattern> findMatmulPatterns(Fusion* fusion) {
  return MatmulPatternMatcher::run(fusion);
}

std::string MatmulPattern::toString() const {
  std::stringstream ss;
  ss << "MatmulPattern{";
  ss << "\n  A=" << A->toString();
  ss << "\n  B=" << B->toString();
  ss << "\n  output=" << output->toString() << "\n}";
  return ss.str();
}

MmaOp* MatmulPattern::translateToMmaOp() {
  if (auto mma_op = dynamic_cast<MmaOp*>(output->definition())) {
    // No translation needed
    return mma_op;
  } else if (output->definition()->isA<ReductionOp>()) {
    Val* init = IrBuilder::create<Val>(0.0, output->dtype());
    // This replaces the mul and sum by overwriting output->definition()
    return IrBuilder::create<MmaOp>(output, A, B, init);
  }

  // This will hold the translated output from MatmulOp or LinearOp
  TensorView* fms = nullptr;
  MmaOp* mma_op = nullptr;
  if (auto lop = dynamic_cast<LinearOp*>(output->definition())) {
    // Linear takes inputs input, weight(, bias)
    //   - input can be any dimension > 0. We assert that it must be at least 2
    //   and refuse to translate if dimension is 1.
    //   - weight can be one or two dimensional. We refuse to translate if
    //   dimension is 1.
    //   - bias, if present, can be zero or one dimensional. Bias can only be
    //   present if weight is 2D
    //
    // We translate by broadcasting input, weight, and bias such that the
    // contracted dimension K is in the last position (this is true of the
    // logical domains in input and weight already). Then we form an MmaOp and
    // optionally add the bias tensor followed by a cast back to the input
    // dtype.
    NVF_ERROR(
        A->nDims() > 1 && B->nDims() > 1,
        "Cannot translate LinearOp with 1D input");
    std::vector<bool> bcast_dim((size_t)A->nDims() + 1, false);
    bcast_dim[bcast_dim.size() - 2] = true; // N
    A = broadcast(A, bcast_dim);

    bcast_dim[bcast_dim.size() - 2] = false; // reset N
    std::fill(bcast_dim.begin(), bcast_dim.end() - 2, true);
    B = broadcast(B, bcast_dim);

    fms = fusedMultiplySum(A, B, {-1});
    mma_op = fms->definition()->as<MmaOp>();

    auto* bias = dynamic_cast<TensorView*>(lop->bias());
    if (bias != nullptr) {
      fms = add(fms, bias);
    }
  } else if (output->definition()->isA<MatmulOp>()) {
    // MatmulOp takes inputs whose sizes are [..., M, K] and [..., K, N], so we
    // must transpose B then broadcast both operands before creating the final
    // op.
    //
    // Also note that the output of MatmulOp is a tensor of shape [..., M, N]
    // whose dtype matches that of the inputs. We will most commonly then also
    // need to cast the output of the MmaOp to produce the output TensorView.
    NVF_ERROR(
        A->nDims() > 1 && B->nDims() > 1,
        "Cannot translate MatmulOp with 1D input");
    TensorView* Btrans = transpose(B, -2, -1);
    A = unsqueeze(A, -2);
    B = unsqueeze(Btrans, -3);
    // A and B might have different dimensions. If so, broadcast the smaller one
    // up to the size of the larger.
    int64_t out_dims = std::max(A->nDims(), B->nDims());
    // Add new outer broadcast dimensions if necessary
    A = ops::maybe_broadcast_inner_to_rank(A, out_dims);
    B = ops::maybe_broadcast_inner_to_rank(B, out_dims);
    fms = fusedMultiplySum(A, B, {-1});
    mma_op = fms->definition()->as<MmaOp>();
  } else {
    NVF_ERROR(
        false,
        "Could not translate matmul pattern with output ",
        output->toString(),
        " to MmaOp");
  }
  NVF_ERROR(fms != nullptr);
  NVF_ERROR(mma_op != nullptr);

  // The following is common to both MatmulOp and LinearOp translation

  // TODO: skip downcasting if the only uses of `output` are casts back to
  // higher precision in order avoid the round trip cast in defining an
  // epilogue that starts with MatmulOp.
  if (output->dtype() != fms->dtype()) {
    // When fms is a different dtype from output, it means we _might_ need to
    // insert a cast. However, we can skip inserting that cast for any uses of
    // output that are simply casts back to Float.

    // This vector holds tensors that would be round-trip cast to the same
    // dtype as fms. We first collect these Vals then we do the replacements
    // separately in order to avoid dereferencing an Expr* that has already
    // been replaced.
    std::vector<Val*> round_trip_vals;
    for (Expr* use : output->uses()) {
      if (auto* uop = dynamic_cast<UnaryOp*>(use); uop != nullptr &&
          uop->getUnaryOpType() == UnaryOpType::Cast &&
          uop->out()->dtype() == fms->dtype()) {
        round_trip_vals.push_back(uop->out());
      }
    }
    // If there are any uses that were not round-trip casts, then we should
    // insert the castOp.
    if (output->uses().size() > round_trip_vals.size()) {
      TensorView* old_output = output;
      output = castOp(output->dtype(), fms);
      ir_utils::replaceValInAllExprInputsAndFusionOutputs(old_output, output);
    }
    // if any casts are skipped, then we reset output to point to the Float
    // output fms instead of the downcast.
    if (!round_trip_vals.empty()) {
      output = fms;
    }
    // Finally, replace the round_trip_vals with fms
    for (Val* v : round_trip_vals) {
      ir_utils::replaceValInAllExprInputsAndFusionOutputs(v, fms);
    }
  } else {
    // No cast needed, for example the inputs might be Float
    ir_utils::transferDefinitionToNewOutputs(fms->definition(), {output});
  }
  return mma_op;
}

namespace {
// Determine dim roles for either a MatmulOp or a LinearOp, given IterDomain
// mappings
DimRolesMap matmulOrLinearOpDimRoles(
    const ValGraph& permissive_graph,
    const std::vector<IterDomain*>& out_logical,
    const std::vector<IterDomain*>& mapping_a,
    const std::vector<IterDomain*>& mapping_b) {
  std::unordered_map<ValGroup, MatmulDimRole> dim_roles;
  NVF_ERROR(mapping_a.size() == out_logical.size());
  NVF_ERROR(mapping_a.size() == mapping_b.size());
  for (size_t i : c10::irange(out_logical.size())) {
    IterDomain* id_out = out_logical[i];
    const ValGroup& g = permissive_graph.toGroup(id_out);

    if (id_out->isReduction()) {
      dim_roles[g] = MatmulDimRole::K;
      continue;
    }

    bool has_a = mapping_a[i] != nullptr && mapping_a[i]->isIteration();
    bool has_b = mapping_b[i] != nullptr && mapping_b[i]->isIteration();

    NVF_ERROR(has_a || has_b);
    // If both operand IterDomains are Broadcast, treat as Batch dimension
    // If they mismatch, then one must be broadcast which determines M or N
    if (has_a == has_b) {
      dim_roles[g] = MatmulDimRole::Batch;
    } else if (has_a) {
      dim_roles[g] = MatmulDimRole::M;
    } else if (has_b) {
      dim_roles[g] = MatmulDimRole::N;
    }
  }
  return dim_roles;
}
} // namespace

DimRolesMap MatmulPattern::getDimRoles(IdModel& id_model) const {
  id_model.maybeBuildGraph(IdMappingMode::PERMISSIVE);
  const ValGraph& permissive_graph =
      id_model.idGraph(IdMappingMode::PERMISSIVE);

  // There are four types of ValGroup involved in a MatmulPattern: M, N, K, and
  // Batch. These are enumerated in the MatmulDimRole enum class. They are
  // defined by their membership as follows:
  //   M: present in A and output, but not B
  //   N: present in B and output, but not A
  //   K: present in A and B, but not output
  //   Batch: present in all A, B, and output
  // If there are other patterns, for example a ValGroup present in only A, then
  // we should raise an exception here.

  if (output->definition()->isA<MatmulOp>()) {
    const std::vector<IterDomain*>& out_logical = output->getLogicalDomain();
    return matmulOrLinearOpDimRoles(
        permissive_graph,
        out_logical,
        ops::mapMatmulOpIterDomains(
            A->getLogicalDomain(), 0, out_logical.size()),
        ops::mapMatmulOpIterDomains(
            B->getLogicalDomain(), 1, out_logical.size()));

  } else if (output->definition()->isA<LinearOp>()) {
    const std::vector<IterDomain*>& out_logical = output->getLogicalDomain();
    return matmulOrLinearOpDimRoles(
        permissive_graph,
        out_logical,
        ops::mapLinearOpIterDomains(
            A->getLogicalDomain(), 0, out_logical.size()),
        ops::mapLinearOpIterDomains(
            B->getLogicalDomain(), 1, out_logical.size()));
  }

  // The code below handles MmaOp or mul-sum patterns

  // Indicates whether a ValGroup is present in A (bit 0), B (bit 1), or output
  // (bit 2)
  using DimPresence = std::bitset<3>;

  // for each valgroup, store a pair of flags. The first records whether the
  // group is present at all in the tv. The second records whether the value is
  // concrete (i.e. not reduction, broadcast, or device).
  std::unordered_map<ValGroup, std::pair<DimPresence, DimPresence>> flags;
  const auto recordPresence = [&permissive_graph, &flags](
                                  TensorView* tv, size_t tensor_num) {
    for (IterDomain* id : tv->getLogicalDomain()) {
      const ValGroup& g = permissive_graph.toGroup(id);
      auto& [present_flags, concrete_flags] = flags[g];
      present_flags.set(tensor_num);
      if (id->isReduction() || id->isBroadcast() || id->isDeviceDim()) {
        continue;
      }
      concrete_flags.set(tensor_num);
    }
  };
  recordPresence(A, 0);
  recordPresence(B, 1);
  recordPresence(output, 2);

  DimRolesMap dim_roles;

  for (const auto& [g, f] : flags) {
    const auto& [present_flags, concrete_flags] = f;
    if (concrete_flags.all() || concrete_flags.none()) {
      // Batch dimensions are any of those that are not concretized or reduced.
      // These could be all Iteration or all Broadcast
      dim_roles[g] = MatmulDimRole::Batch;
    } else if (concrete_flags == 0b011) {
      dim_roles[g] = MatmulDimRole::K;
    } else if (concrete_flags == 0b101) {
      dim_roles[g] = MatmulDimRole::M;
    } else if (concrete_flags == 0b110) {
      dim_roles[g] = MatmulDimRole::N;
    } else {
      NVF_ERROR(
          false,
          "IterDomain ValGroup should be present in at least two of A, B, output.",
          " present_flags: ",
          present_flags);
    }
  }

  return dim_roles;
}

std::vector<ValGroup> canonicalDimOrdering(
    const mma_utils::TensorRolesMap& tensor_roles,
    const mma_utils::DimRolesMap& dim_roles,
    const ValGraph& permissive_graph) {
  VectorOfUniqueEntries<ValGroup> batch_dims, m_dims, n_dims, k_dims,
      other_dims, device_dims;
  // This is +1 if N should come before M and -1 otherwise. It is zero until the
  // M/N ordering has been determined.
  int64_t n_inside_m = 0;
  for (MatmulTensorRole tv_role :
       {MatmulTensorRole::OUTPUT,
        MatmulTensorRole::OPERAND_A,
        MatmulTensorRole::OPERAND_B,
        MatmulTensorRole::EPILOGUE_INPUT}) {
    const auto it = tensor_roles.find(tv_role);
    if (it == tensor_roles.end()) {
      continue;
    }
    for (TensorView* tv : it->second) {
      // We iterate in reverse through the allocation domain of tv so that we
      // can find the inner-most dimensions
      for (auto id_it = tv->getMaybeAllocationDomain().rbegin();
           id_it != tv->getMaybeAllocationDomain().rend();
           id_it++) {
        IterDomain* id = *id_it;
        if (id->isDeviceDim()) {
          // save device dim groups since they must be outermost
          const ValGroup& g = permissive_graph.toGroup(id);
          device_dims.pushBack(g);
          continue;
        } else if (id->isBroadcast() || id->isReduction()) {
          // all-broadcast and all-reduction groups will be outermost within
          // their roles
          continue;
        }
        const ValGroup& g = permissive_graph.toGroup(id);
        const auto it = dim_roles.find(g);
        if (it == dim_roles.end()) {
          other_dims.pushBack(g);
        } else {
          switch (it->second) {
            case MatmulDimRole::Batch:
              batch_dims.pushBack(g);
              break;
            case MatmulDimRole::M:
              if (n_inside_m == 0) {
                // We encountered an M dimension before an N dimension
                n_inside_m = -1;
              }
              m_dims.pushBack(g);
              break;
            case MatmulDimRole::N:
              if (n_inside_m == 0) {
                // We encountered an N dimension before an M dimension
                n_inside_m = 1;
              }
              n_dims.pushBack(g);
              break;
            case MatmulDimRole::K:
              // Order K dimensions like operands, and all others like outputs
              if (tv_role == MatmulTensorRole::OPERAND_A ||
                  tv_role == MatmulTensorRole::OPERAND_B) {
                k_dims.pushBack(g);
              }
              break;
          }
        }
      }
    }
  }
  NVF_ERROR(other_dims.empty(), "Found unrecognized dims in matmul tensors");

  // At this point we might not have included all the ValGroups for each role,
  // since some might be all Broadcast (e.g. broadcast batch dims). We will add
  // any skipped groups outside the ones that are already included, i.e. we
  // place broadcast dims outside non-broadcast within the same role.
  for (const auto& [g, role] : dim_roles) {
    VectorOfUniqueEntries<ValGroup>* inserted = nullptr;
    switch (role) {
      case MatmulDimRole::Batch:
        inserted = &batch_dims;
        break;
      case MatmulDimRole::M:
        inserted = &m_dims;
        break;
      case MatmulDimRole::N:
        inserted = &n_dims;
        break;
      case MatmulDimRole::K:
        inserted = &k_dims;
        break;
    }
    auto it = inserted->set().find(g);
    if (it == inserted->set().end()) {
      // We did not insert this group yet. Insert it at the outer position
      // (inserted is reverse-ordered).
      inserted->pushBack(g);
    }
  }

  // See https://github.com/NVIDIA/Fuser/pull/2303#discussion_r1626587836
  NVF_ERROR(
      n_inside_m,
      "Currently N must be the innermost dimension. This constraint will be lifted in the future");

  // Insert the reverse-ordered groups in order
  std::vector<ValGroup> ordering;
  ordering.reserve(
      batch_dims.size() + m_dims.size() + n_dims.size() + k_dims.size());
  const auto insert = [&ordering, &device_dims](
                          const VectorOfUniqueEntries<ValGroup>& v,
                          bool skip_device_dims = true) {
    for (auto it = v.vector().rbegin(); it != v.vector().rend(); ++it) {
      const ValGroup& g = *it;
      if (skip_device_dims && device_dims.has(g)) {
        continue;
      }
      ordering.push_back(g);
    }
  };
  // Insert the device dims first, then skip them when inserting dims from each
  // other role
  insert(device_dims, /*skip_device_dims=*/false);
  insert(batch_dims);
  if (n_inside_m == 1) {
    insert(m_dims);
    insert(n_dims);
  } else {
    NVF_ERROR(
        n_inside_m == -1 || (n_dims.empty() && m_dims.empty()),
        "Could not determine order of M and N dims");
    insert(n_dims);
    insert(m_dims);
  }
  insert(k_dims);

  return ordering;
}

} // namespace mma_utils

} // namespace nvfuser<|MERGE_RESOLUTION|>--- conflicted
+++ resolved
@@ -1067,20 +1067,10 @@
 
   t.parallelize(m_pos, ParallelType::TIDx);
 
-<<<<<<< HEAD
   // Set instruction loops for mma reduce
   int64_t pos = -1;
   while (pos > m_pos) {
-    auto id = t[pos--];
-    id->parallelize(ParallelType::Mma);
-=======
-  if (has_reduction) {
-    // Set instruction loops for mma reduce
-    int64_t pos = -1;
-    while (pos > m_pos) {
-      t.parallelize(pos--, ParallelType::Mma);
-    }
->>>>>>> 671171f1
+    t.parallelize(pos--, ParallelType::Mma);
   }
   return t;
 }
