// clang-format off
/*
 * SPDX-FileCopyrightText: Copyright (c) 2023-present NVIDIA CORPORATION & AFFILIATES.
 * All rights reserved.
 * SPDX-License-Identifier: BSD-3-Clause
 */
// clang-format on

#include <ATen/cuda/CUDAContext.h>
#include <device_lower/utils.h>
#include <expr_evaluator.h>
#include <ir/printer.h>
#include <root_domain_map.h>
#include <scheduler/mma_utils.h>
#include <scheduler/utils.h>
#include <variant>
#include "mma_type.h"
namespace nvfuser {

namespace mma_utils {

//! A wrapper to get MMA Tensor data types
//!   The order of returned types: INPUT_A, INPUT_B, OUTPUT_D
inline mma_utils::MmaDataTypes getMmaDataTypes(
    const std::map<MatmulRole, std::vector<TensorView*>>& roles_map) {
  auto getMMADataType = [&](MatmulRole role) {
    auto entry = roles_map.find(role);
    if (entry != roles_map.end() && !entry->second.empty()) {
      return entry->second.front()->dtype();
    }
    NVF_ERROR(false, "Get MMA Tensor data type failed!");
  };
  const auto a_type = getMMADataType(MatmulRole::INPUT_A);
  const auto b_type = getMMADataType(MatmulRole::INPUT_B);
  const auto c_type = getMMADataType(MatmulRole::OUTPUT_D);
  return mma_utils::MmaDataTypes{a_type, b_type, c_type};
}

std::pair<bool, bool> generateSharedMemoryEpilogueHeuristics(
    const MatMulTileOptions& gemm_tile,
    const int smem_double_buffer_stage,
    const MmaDataTypes& data_types,
    bool smem_a_reuse_guaranteed,
    bool smem_b_reuse_guaranteed,
    bool ignore_occupancy_drop) {
  const auto properties = at::cuda::getCurrentDeviceProperties();
  const size_t device_smem_limit = properties->sharedMemPerBlockOptin;
  const size_t shared_memory_overhead = properties->reservedSharedMemPerBlock;
  const size_t shared_memory_available =
      device_smem_limit - shared_memory_overhead;

  auto warp_dims = gemm_tile.cta_tile / gemm_tile.warp_tile;
  const auto threads_per_block =
      warp_dims.m * warp_dims.n * warp_dims.k * properties->warpSize;

  // see scheduleContiguousVectorLoad
  const int vector_word = 8;
  const int round_to_factor = warp_dims.m * warp_dims.n * warp_dims.k *
      properties->warpSize * vector_word;
  const int mk = gemm_tile.cta_tile.m * gemm_tile.cta_tile.k;
  const int nk = gemm_tile.cta_tile.n * gemm_tile.cta_tile.k;
  const size_t smem_a = (size_t)(ceilDiv(mk, round_to_factor) *
                                 round_to_factor * smem_double_buffer_stage) *
      dataTypeSize(data_types[0]);
  const size_t smem_b = (size_t)(ceilDiv(nk, round_to_factor) *
                                 round_to_factor * smem_double_buffer_stage) *
      dataTypeSize(data_types[1]);
  const size_t smem_c = (size_t)(gemm_tile.cta_tile.m * gemm_tile.cta_tile.n) *
      dataTypeSize(data_types[2]);

  // NOTE: we can simply add these sizes since they should be integer multiples
  // of 16 bytes, so they will automatically be aligned. This may change with
  // FP8, in which case the expressions below should be updated to insert
  // alignment expressions, using the expected stack ordering in
  // StackBasedSharedMemAllocator.
  NVF_CHECK(smem_a % 16 == 0 && smem_b % 16 == 0 && smem_b % 16 == 0);

  const size_t total_without_smem_epilogue = smem_a + smem_b;
  const size_t total_with_noreuse_smem_epilogue = smem_a + smem_b + smem_c;
  // Even if we actually do wind up re-claiming smem_a and smem_b, if we
  // cannot prove it at this point then we have to assume it will not be
  // reclaimed.
  const size_t total_with_reused_smem_epilogue = std::max(
      smem_a + smem_b,
      (smem_a_reuse_guaranteed ? 0 : smem_a) +
          (smem_b_reuse_guaranteed ? 0 : smem_b) + smem_c);

  // shortcut where occupancy change is ignored.
  if (ignore_occupancy_drop) {
    if (shared_memory_available >= total_with_noreuse_smem_epilogue) {
      return {true, false};
    } else {
      return {shared_memory_available >= total_with_reused_smem_epilogue, true};
    }
  }

  // use additional shared memory for epilogue if occupancy is not changed.
  // occupancy is estimated using register and shared memory usage.
  const auto threads_per_sm = getThreadsPerSMGivenRegPerThread(255);
  const auto blocks_per_sm_by_register = threads_per_sm / threads_per_block;
  const auto blocks_per_sm_without_smem_epilogue = std::min(
      shared_memory_available / total_without_smem_epilogue,
      (size_t)blocks_per_sm_by_register);
  const auto blocks_per_sm_with_reused_smem_epilogue = std::min(
      shared_memory_available / total_with_reused_smem_epilogue,
      (size_t)blocks_per_sm_by_register);
  const auto blocks_per_sm_with_noreuse_smem_epilogue = std::min(
      shared_memory_available / total_with_noreuse_smem_epilogue,
      (size_t)blocks_per_sm_by_register);

  // Return whether we should use smem for epilogue, and whether syncing for
  // re-use is desired. We avoid the sync if omitting it does not decrease
  // occupancy.
  auto promote_prologue_smem_reuse = blocks_per_sm_with_reused_smem_epilogue !=
      blocks_per_sm_with_noreuse_smem_epilogue;

  return {
      blocks_per_sm_with_reused_smem_epilogue ==
          blocks_per_sm_without_smem_epilogue,
      promote_prologue_smem_reuse};
}

std::pair<bool, bool> generateSharedMemoryEpilogueHeuristics(
    const MatMulTileOptions& gemm_tile,
    const int smem_double_buffer_stage,
    const RolesMap& roles_map,
    const bool ignore_occupancy_drop) {
  const auto data_types = getMmaDataTypes(roles_map);

  // smem_a and smem_b are guaranteed to be re-used for smem_c as long as:
  //   - they are marked for re-use using promoteReuse
  //   - they are not aliased by another tensor whose lifetime extends past the
  //   start of smem_epilogue's.
  //   - their lifetimes do not overlap smem_epilogue
  //
  // We can guarantee the first condition by calling tv->promoteReuse() in
  // scheduleProlog.
  //
  // The second condition would only be the case if another smem tensor had the
  // same indexing and its lifetime did not overlap. Matmul scheduler only uses
  // smem for these three arrays, so the only candidate for aliasing is C. If C
  // aliases either A or B, the following expression is still valid.
  //
  // The third condition is satisfied in the simple cases where the inputs to
  // the matmul have only this use. However, it could be violated if a or b has
  // other uses that get ordered after the matmul; for example when computing
  // matmul(A, B) + A for square matrices A and B. In that case, the smem tensor
  // resulting from A->cacheAfter() will be used in both the matmul as well as
  // the addition that occurs in the epilogue, extending the lifetime such that
  // it violates the third condition above. In order to avoid errors in these
  // cases, we check that there is no re-use when there is more than one use of
  // either a or b. If there are multiple uses we might wind up re-using memory,
  // but in that case the calculation below will be overly conservative.
  TensorView* a = roles_map.at(MatmulRole::INPUT_A).front();
  TensorView* b = roles_map.at(MatmulRole::INPUT_B).front();
  bool smem_a_reuse_guaranteed = a->uses().size() == 1;
  bool smem_b_reuse_guaranteed = b->uses().size() == 1;

  return generateSharedMemoryEpilogueHeuristics(
      gemm_tile,
      smem_double_buffer_stage,
      data_types,
      smem_a_reuse_guaranteed,
      smem_b_reuse_guaranteed,
      ignore_occupancy_drop);
}

void scheduleWarpTileWithReduction(TensorView* tv, MatMulTileOptions tile) {
  // Assumes
  // [M, N, K]
  auto cta_tile = tile.cta_tile;
  auto warp_tile = tile.warp_tile;
  auto instruction_tile = tile.instruction_tile;

  // Do not split K dimension of CTA tile into multiple warp tiles
  NVF_CHECK(
      cta_tile.k == warp_tile.k,
      "CTA tile and warp tile must have same K dimension");

  mma_utils::checkDimSize(
      tv, {-3, -2, -1}, {cta_tile.m, cta_tile.n, cta_tile.k});

  //       -3   -2  -1
  //[...    M,   N,  K]
  // Distribute warp tile:
  tv->split(-3, warp_tile.m);
  tv->split(-2, warp_tile.n);

  //  -5   -4   -3   -2   -1
  // [Mwo  Mw  Nwo   Nw   K]
  tv->split(-4, instruction_tile.m);
  tv->split(-2, instruction_tile.n);
  tv->split(-1, instruction_tile.k);

  //   -8  -7 -6 -5 -4 -3  -2 -1
  // [Mwo Mw Mi Nwo Nw Ni Kwo Ki]

  tv->reorder({{-7, -5}, {-6, -3}, {-5, -6}, {-3, -2}, {-2, -8}, {-8, -7}});
  //   -8  -7 -6  -5 -4 -3 -2 -1
  // [Kwo Mwo Nwo Mw Nw Mi Ni Ki]
}

void scheduleWarpTileWithNoReduction(TensorView* tv, MatMulTileOptions tile) {
  // Assumes
  // [M, N, K]
  auto cta_tile = tile.cta_tile;
  auto warp_tile = tile.warp_tile;
  auto instruction_tile = tile.instruction_tile;

  mma_utils::checkDimSize(tv, {-2, -1}, {cta_tile.m, cta_tile.n});

  NVF_CHECK(
      cta_tile.k % warp_tile.k == 0,
      "Number of warp on k dimension need to be integer");

  int num_warp_k = cta_tile.k / warp_tile.k;

  //        -2  -1
  //[...    M,   N]

  // Distribute warp tile:
  tv->split(-2, warp_tile.m);
  tv->split(-1, warp_tile.n);

  //  -4   -3   -2   -1
  // [Mwo  Mw  Nwo   Nw ]
  tv->split(-3, instruction_tile.m);
  tv->split(-1, instruction_tile.n);

  //  -6 -5  -4 -3 -2 -1
  // [Mwo Mw Mi Nwo Nw Ni]

  tv->reorder({{-5, -4}, {-4, -2}, {-3, -5}, {-2, -3}});

  //  -6   -5  -4 -3 -2 -1
  // [Mwo  Nwo Mw Nw Mi Ni]

  if (num_warp_k != 1) {
    // The non reduction warps are merged together
    //  to save one thread dim for cross dim reduce.
    tv->merge(-6);
    //  -5  -4 -3 -2 -1
    // [MNo Mw Nw Mi Ni]
  }
}

//! Split the innermost dim to a vectorized load
void scheduleContiguousVectorLoad(
    TensorView* tv,
    MatMulTileOptions tile,
    int vector_word,
    bool vectorize) {
  auto warp_dims = tile.cta_tile / tile.warp_tile;
  int num_of_thread = warp_dims.m * warp_dims.n * warp_dims.k * 32;

  tv->split(-1, num_of_thread * vector_word);
  tv->split(-1, vector_word);
  // [..., thread, vec]
  // distribute to warp: for tidx
  tv->split(-2, 32);

  //      -3    -2    -1
  // [...warp, lane, vec]

  if (warp_dims.k == 1) {
    //      -4     -3    -2    -1
    // [...warpM, warpN, lane, vec]
    tv->split(-3, warp_dims.n);
  } else {
    //      -4     -3    -2    -1
    // [...warpMN, warpR, lane, vec]
    tv->split(-3, warp_dims.k);
  }

  if (vectorize) {
    tv->axis(-1)->parallelize(ParallelType::Vectorize);
  }

  tv->axis(-2)->parallelize(ParallelType::TIDx);
  tv->axis(-3)->parallelize(ParallelType::TIDy);
  tv->axis(-4)->parallelize(ParallelType::TIDz);
}

void makeTile(TensorView* tv, std::vector<int> tile_sizes) {
  NVF_CHECK(
      tv->getLeafDomain().size() >= tile_sizes.size(),
      "Tensor dimension less than tile dimension!");

  // Number of inner dimensions we are tiling.
  const int64_t tile_dimension_size = (int64_t)tile_sizes.size();

  // Split the inner dimensions:
  for (int64_t idx : c10::irange(tile_dimension_size)) {
    // Using negative indexing to accomodate potential batching
    //  dimensions on the further left. Eg.:
    //  0, 1, 2   ->         -3,-2,-1
    // [M, N, K]  -> [B0, B1, M, N, K]
    tv->split((int)(idx - tile_dimension_size), (int)tile_sizes.at(idx));
  }

  // The transformation happened should look like:
  //   Before               After
  // [..., M, N, K] -> [..., Mo, Mi, No, Ni, Ko, Ki]

  // Re-order the tiles so that all the outer tiles are
  //  on the left of all the inner tiles
  std::unordered_map<int, int> reorder_map_old_to_new;

  // Number of tiled inner dimensions after we split.
  const auto split_tile_dimension_size = 2 * tile_dimension_size;
  for (auto idx : c10::irange(split_tile_dimension_size)) {
    // We want to reorder as follows:
    //           Before
    //
    // [..., Mo, Mi, No, Ni, Ko, Ki] ->
    //                 After
    //      vvv group0 vvv  vvv group1 vvv
    // [..., Mo, No, Ko,     Mi, Ni, Ki]

    // The index offset within group of current
    //  iterdomain, with grouping specified above.
    auto index_within_group = idx / 2;

    // The index of the group the current id belongs
    //  to, as specified above.
    auto group_index = idx % 2;

    // Calculate the actual index after reordering
    auto index_after_reorder =
        group_index * tile_dimension_size + index_within_group;

    // Add pair {idx_before, idx_after} to re-order map.
    reorder_map_old_to_new.insert(std::make_pair(
        idx - split_tile_dimension_size,
        index_after_reorder - split_tile_dimension_size));
  }

  // Apply the re-order map to tensor
  tv->reorder(reorder_map_old_to_new);
}

namespace {

std::optional<IterDomain*> getMaybeRootIfInnermostTiled(
    IterDomain* id,
    const std::unordered_set<IterDomain*>& maybe_rfactor_id_set) {
  // Root id defaults to an "innermost id".
  while (id->definition() && !maybe_rfactor_id_set.count(id)) {
    if (auto split = dynamic_cast<Split*>(id->definition())) {
      if (id == split->inner()) {
        id = split->in();
        continue;
      }
    }
    // Didn't pass the inner most check, return empty.
    return std::nullopt;
  }

  return id;
}

} // namespace

void orderTiledConcreteIdAsRoot(TensorView* tv) {
  auto ndims = tv->nDims();

  // Keep track of the left most position where we will
  //  be reordering the axes.
  auto leftmost_pos = ndims;

  // Pull the root id's of the given tv.
  std::unordered_set<IterDomain*> maybe_rfactor_id_set{
      tv->getMaybeRFactorDomain().begin(), tv->getMaybeRFactorDomain().end()};

  // Keep track of leaf positions that is either a reduction
  //  or a broadcast.
  // Note: Currently don't really see a case where this function
  //  should be called on a reduction output tv, but adding them
  //  here for completeness.
  std::deque<int> broadcast_or_reduction_pos;

  // Map the root id's to their innermost concrete id's
  //  on the leaf.
  std::unordered_map<IterDomain*, int> root_id_to_inner_leaf_pos;

  // Try to re-order inner iterdomains from the innermost
  //  position backward. This utility only tries to re-order
  //  inner tiles on the innermost positions, like the resulting
  //  tensor from makeTile utility.
  // The re-ordering would first try to decide the inner iterdomains
  //  we want to re-order. For this we start from the innermost position
  //  and move back and collect all the iterdomains that we know
  //  are inner tiles of some root domain or broadcast/reduction domains
  //  that won't affect the concrete id layout.
  // The collection process would stop whenever a iterdomain that is
  //  neither an inner tile nor reduction/broadcast is found, and would
  //  not re-order any iterdomain beyond that point to keep the
  //  outer loop structure unchanged.
  for (int64_t i = static_cast<int64_t>(ndims) - 1; i >= 0; i--) {
    auto leaf_id = tv->axis((int)i);
    if (leaf_id->isBroadcast() || leaf_id->isReduction()) {
      // Register this reduction or broadcast axis
      //  to reorder.
      broadcast_or_reduction_pos.push_front((int)i);
      leftmost_pos = i;
      continue;
    }
    auto maybe_root =
        getMaybeRootIfInnermostTiled(leaf_id, maybe_rfactor_id_set);

    if (maybe_root.has_value()) {
      // Found an innermost id, add them to the
      //  axes to reorder.
      NVF_ERROR(
          root_id_to_inner_leaf_pos
              .insert(std::make_pair(maybe_root.value(), i))
              .second,
          "Multiple \"innermost\" id seen for root id :",
          maybe_root.value()->toString(),
          " on ",
          tv->toString(),
          " very likely an invariant is broken.");
      leftmost_pos = i;
    } else {
      break;
    }
  }

  // Calculate the ordering:

  // pointer to the current target postion after
  //  repordering
  int current_pos = (int)leftmost_pos;
  std::unordered_map<int, int> reorder_map_old_to_new;

  // first place all the broadcast and reduction on the left:
  for (auto original_broadcast_or_reduction_pos : broadcast_or_reduction_pos) {
    reorder_map_old_to_new[original_broadcast_or_reduction_pos] = current_pos++;
  }

  // Next put all the innermost leaf id's, we make sure that
  //  the inner tile ordering follows the corresponding root
  //  domain ordering by iterating on the root domain and
  //  find their corresponding inner tile iterdomains from
  //  the populated root_id_to_inner_leaf_pos.
  for (auto root_id : tv->getMaybeRFactorDomain()) {
    auto leaf_id_pos_it = root_id_to_inner_leaf_pos.find(root_id);
    if (leaf_id_pos_it != root_id_to_inner_leaf_pos.end()) {
      reorder_map_old_to_new[leaf_id_pos_it->second] = current_pos++;
    }
  }

  // Validate that we have processed all inner ids or broadcast/reduction
  //  ids we have registered.
  NVF_ERROR(current_pos == (int)ndims, "Inconsistent ordering logic");

  // Apply the new order:
  tv->reorder(reorder_map_old_to_new);
}

namespace {

// Utility for mma dimension matching
enum class MmaDimension { M = 0, N, K };

// Preliminary checks to try to validate that leaf is
//  a innermost dim of root of exactly the given size.
bool canValidateIsInnerDim(
    IterDomain* root,
    IterDomain* leaf,
    int inner_dim_size) {
  auto expr = leaf->definition();
  if (!leaf->extent()->isConstInt()) {
    return false;
  }
  if (leaf->extent()->evaluate() != inner_dim_size) {
    return false;
  }

  while (expr) {
    if (auto split = dynamic_cast<Split*>(expr)) {
      // Inner split only
      if (leaf != split->inner()) {
        return false;
      }
      // Const split only
      if (!split->factor()->isConstInt()) {
        return false;
      }
      leaf = split->in();
    } else if (auto merge = dynamic_cast<Merge*>(expr)) {
      // Might consider just rejecting merge.
      auto outer = merge->outer();
      if (outer->isBroadcast()) {
        return false;
      }

      // Only support merging with constant sized dims
      if (!leaf->extent()->isConstInt()) {
        return false;
      }
      leaf = merge->inner();
    } else {
      // No support for swizzled inner dim for now.
      //  Might need to add transpose swizzle here.
      return false;
    }
    expr = leaf->definition();
  }
  return leaf == root;
}

} // namespace

void checkDimSize(
    TensorView* tv,
    std::vector<int> axis,
    std::vector<int> expect) {
  NVF_ERROR(
      axis.size() == expect.size(),
      "CheckDimSize: Mismatched axis and expect size");
  for (auto axis_index : c10::irange(axis.size())) {
    NVF_ERROR(
        ((axis[axis_index] + static_cast<int>(tv->nDims())) >= 0) &&
            (axis[axis_index] < (int)tv->nDims()),
        "CheckDimSize: axis position out of bound ",
        axis[axis_index],
        " ",
        tv->nDims());
    auto id = tv->axis(axis[axis_index]);
    NVF_CHECK(
        id->extent()->isConstInt(),
        "Mma warp mapping: instruction tile has to be constant");
    NVF_CHECK(
        id->extent()->evaluate() == expect[axis_index],
        "Mma warp mapping: unexpected tile size at",
        axis_index,
        ":",
        id->extent()->evaluate(),
        "vs",
        expect[axis_index],
        "\n for tv: ",
        tv->toString());
  }
}

static void setWarpMapped(TensorView* tv, int number_of_dims) {
  for (int id : c10::irange(number_of_dims)) {
    tv->axis(-id - 1)->toMmaSwizzled();
  }
}

namespace {

// Utility function for mma domain mapping:
//  returns the Iterdomain from the accumulator tv that corresponds
//  to the given mma dimension. See [MMA dimension matching].
std::vector<IterDomain*> getMmaDomains(MmaOp* mma, MmaDimension dimension) {
  // This utility is user facing so shouldn't ever see tensor index here.

  // Note: [Use Root Domain in Accumulator TV]
  //  Have to use root domain for accumulator tv since the operands do not have
  //  root/rfactor domains that map to the rfactor domain of output.
  //  For example:
  //   C[I,I,R,R] = mma (A[I,B,I,I], B[B,I,I,I]),
  //  if we do
  //    c->split(-1,4);
  //    c->rfactor(-1);
  //  on the mma stage we get:
  //   C[I,I,R,Io,R(4)] = mma (A[I,B,I,I], B[B,I,I,I]),
  //  and in this case Io and R(4) would not be able to find root mapping
  //  in A or B.
  //
  //  Essentially in the case of rfactor, this utility does producer side
  //   matching so looking at root domain would be required.
  //  This matching pattern should support most common matmul applications,
  //   but in follow ups we may need to extend RFactor matching if there
  //   are more complex scheduling patterns that we want to support.
  auto accumulator_domain = mma->out()->as<TensorView>()->getRootDomain();
  auto a_domain = TensorDomain::noReductions(
      mma->inA()->as<TensorView>()->getMaybeRFactorDomain());
  auto b_domain = TensorDomain::noReductions(
      mma->inB()->as<TensorView>()->getMaybeRFactorDomain());
  NVF_CHECK(
      a_domain.size() == b_domain.size() &&
          a_domain.size() == accumulator_domain.size(),
      "Inconsistent dimensions in mma op",
      a_domain.size(),
      " ",
      b_domain.size(),
      " ",
      accumulator_domain.size());

  std::vector<IterDomain*> result;

  for (auto id_idx : c10::irange(a_domain.size())) {
    // checks if this id should be included in the result
    bool include_this_id = false;
    bool is_broadcast_in_a = a_domain[id_idx]->isBroadcast();
    bool is_broadcast_in_b = b_domain[id_idx]->isBroadcast();
    bool is_reduction_id = accumulator_domain[id_idx]->isReduction();

    switch (dimension) {
      case MmaDimension::K:
        // K dimension is the dimension that is concrete in
        //  operands, and is reduced by mma. This complies with
        //  tensor contraction definition.
        include_this_id =
            !is_broadcast_in_a && !is_broadcast_in_b && is_reduction_id;
        break;
      // M and N dimension below are defined as the iterdomains
      //  that are not reduced by mma, and are concretized in this stage.
      case MmaDimension::M:
        include_this_id =
            !is_broadcast_in_a && is_broadcast_in_b && !is_reduction_id;
        break;
      case MmaDimension::N:
        include_this_id =
            is_broadcast_in_a && !is_broadcast_in_b && !is_reduction_id;
        break;

      default:
        NVF_ERROR(false, "unreachable");
    }

    if (include_this_id) {
      result.push_back(accumulator_domain.at(id_idx));
    }
  }

  return result;
}

//! Variant of getMmaDomains that returns a set
std::unordered_set<IterDomain*> getMmaDomainSet(
    MmaOp* mma,
    MmaDimension dimension) {
  auto mma_domains = getMmaDomains(mma, dimension);
  return {mma_domains.begin(), mma_domains.end()};
}

} // namespace

void WarpMmaSwizzler::scheduleLdMatrix(TensorView* tv, MmaOperand operand) {
  bool transpose = tv->definition()->as<LoadStoreOp>()->opType() ==
      LoadStoreOpType::LdMatrixTranspose;
  // For A, we have an extra outer dim (-6), which is the "warp group". For
  // Hopper, mma instructions executes on warp group level. For Turing/Ampere,
  // this dim will just have extent 1.

  //               A                                   B
  //  -6    -5  -4   -3   -2   -1     or     -5  -4   -3   -2   -1
  //[4moo, 8mi, 4k, 2ko, 2mo, 2ki]         [8ni, 4k, 2ko, 1no, 2ki]
  tv->reorder({{-2, -4}, {-3, -5}});
  //                A                                   B
  //  -6    -5   -4   -3  -2   -1     or     -5   -4   -3  -2   -1
  //[4moo, 2ko, 2mo, 8mi, 4k, 2ki]         [2ko, 1no, 8ni, 4k, 2ki]
  tv->merge(-2);
  //              A                                      B
  //  -5    -4   -3   -2  -1         or          -4   -3   -2   -1
  //[4moo, 2ko, 2mo, 8mi, 8k]                  [2ko, 1no, 8ni, 8k]
  if (transpose) {
    tv->reorder({{-2, -1}});
    //              A                                     B
    //  -5    -4   -3  -2   -1        or          -4   -3  -2   -1
    //[4moo, 2ko, 2mo, 8k, 8mi]                 [2ko, 1no, 8k, 8ni]
  }

  tv->merge(-4);
  tv->merge(-3);
  if (operand == MmaOperand::A) {
    // For A, we have an extra outer dim which is the warp group. Merge it back
    // here so that TIDx represent a warp group, instead of a single warp.
    tv->merge(-3);
  }
  //    A                         B
  // -2  -1         or          -2 -1
  //[128, 8]                   [16, 8]

  // The extent of axis(-2) is the number of threads that contains useful
  // addresses. We can not parallelize axis(-2) directly if the extent is less
  // than 32. Instead, we should split axis(-1) and merge it to axis(-2) to
  // get a complete warp of 32 threads. This makes sure that, during lowering,
  // our system can correctly compute the buffer size.
  int64_t num_tidx_with_addr = tv->axis(-2)->extent()->evaluate().as<int64_t>();
  if (num_tidx_with_addr < 32) {
    int64_t factor = 32 / num_tidx_with_addr;
    tv->split(-1, factor, false);
    tv->reorder({{-2, -3}, {-3, -2}});
    //    -3           -2              -1
    // [factor, num_tidx_with_addr, 8/factor]
    // For indexing, we only care about what we get when the index of axis(-3)
    // is 0. For higher values, they are garbage, and abandoned.
    tv->merge(-3);
  }

  //    A                      B
  // -2  -1        or        -2 -1
  //[128, 8]                [32, 4]

  tv->axis(-2)->parallelize(ParallelType::TIDx);
  // TODO: this is not really vectorization. Change its parallel type to Mma.
  tv->axis(-1)->parallelize(ParallelType::Vectorize);
  setWarpMapped(tv, 2);
}

void WarpMmaSwizzler::scheduleOperandRead(TensorView* tv, MmaOperand operand) {
  // This function works for all mma ops, regardless of the architecture.
  // Operand A and B are slightly different in the sense that operand A can be
  // (>=16)x16 matrix, but operand B can only be 8x16 or 16x16. For operand A,
  // the Hopper one is the most general one. For earlier architectures, we will
  // have some dimensions with size 1 after split, this is fine. Memory format
  // for hopper mma:
  // https://docs.nvidia.com/cuda/parallel-thread-execution/index.html#wgmma-64n16-a
  NVF_ERROR(tv->nDims() >= 2);

  //     A                            B
  //  -2   -1          or          -2   -1
  //[64m, 16k]                    [8n, 16k]
  tv->split(-2, 8);
  tv->split(-1, 2);
  tv->split(-2, 4);

  //          A                               B
  // -5  -4  -3  -2  -1      or      -5  -4  -3  -2  -1
  //[8m, 8m, 2k, 4k, 2k']           [1n, 8n, 2k, 4k, 2k']

  if (operand == MmaOperand::A) {
    // For A, we need to have an extra outer dim (-6) for warp group.
    tv->split(-5, 2);
    // On Ampere and Turing, the extent of dim -6 after the split below will be
    // just 1. On Hopper, the dim -6 will be 4 because Hopper warp group
    // instructions have 4x larger m extend than Ampere/Turing.
  }

  //            A                                 B
  // -6  -5  -4  -3  -2  -1      or      -5  -4  -3  -2  -1
  //[4m, 2m, 8m, 2k, 4k, 2k']           [1n, 8n, 2k, 4k, 2k']

  tv->reorder({{-4, -5}, {-5, -2}, {-2, -4}});

  //            A                                B
  // -6  -5  -4  -3  -2  -1     or      -5  -4  -3  -2  -1
  //[4m, 8m, 4k, 2k, 2m, 2k']          [8n, 4k, 2k, 1n, 2k']

  // ldmatrix loads multiple 8x8 matrices from shared memory to registers in a
  // swizzled memory format.
  //   +--------+--------+
  //   |        |        |
  //   |  8x8   |  8x8   |
  //   |        |        |
  //   +--------+--------+
  //   |        |        |
  //   |  8x8   |  8x8   |
  //   |        |        |
  //   +--------+--------+
  // If n_major is true, these 8x8 matrices are visited in the order of:
  // top left -> top right -> bottom left -> bottom right.
  // If n_major is false, these 8x8 matrices are visited in the order of:
  // top left -> bottom left -> top right -> bottom right.
  //
  // In principle, only `n_major = false` should be needed. But unfortunately,
  // we are taking advantage of the ldmatrix large load in a pretty hacky way.
  // For example, for Turing, only m16n8k8 is supported by hardware. But we are
  // also using a fake m16n8k16 and m16n16k16, which uses a single large
  // ldmatrix to load data to register, and run multiple mma instructions to
  // consume these data. In the future, we should only keep the m16n8k8 macro,
  // and schedule m16n8k16 and m16n16k16 more correctly than this current way.
  bool n_major =
      operand == MmaOperand::B && tv->axis(-2)->extent()->evaluate() > 1;
  if (n_major) {
    tv->reorder({{-2, -3}, {-3, -2}});
    // -5  -4  -2  -3  -1
    //[8n, 4k, 1n, 2k, 2k']
  }

  bool set_allocation = ir_utils::isLdMatrixOp(tv->definition());
  if (!set_allocation) {
    for (auto u : tv->uses()) {
      if (u->isA<MmaOp>()) {
        set_allocation = true;
        break;
      }
    }
  }
  if (set_allocation) {
    tv->setAllocationDomain(tv->getLeafDomain(), true);
  }
}

// Reference:
// https://docs.nvidia.com/cuda/parallel-thread-execution/index.html#asynchronous-warpgroup-level-matrix-shared-memory-layout-swizzling-modes
void WarpMmaSwizzler::scheduleOperandRead(
    TensorView* tv,
    MmaInputSmemSwizzle swizzle,
    bool transpose,
    bool transpose2) {
  if (transpose) {
    tv->reorder({{-2, -1}});
  }
  if (swizzle == MmaInputSmemSwizzle::None) {
    // For no-swizzle case, the entire tile are divided into 8x8 core matrices,
    // and each core matrix resides in a contiguous 8*8*2 bytes region in shared
    // memory. [K, M]
    tv->split(-2, 8);
    tv->split(-1, 8);
    // [Ko, K8, Mo, M8]
    tv->reorder({{-2, -3}});
    // [Ko, Mo, K8, M8]
    if (transpose2) {
      tv->reorder({{-2, -1}});
    }
  } else {
    auto swizzle_size = getBytesFromSwizzle(swizzle) / 16;
    // For example, [K, M]
    if (transpose2) {
      tv->reorder({{-2, -1}});
      // [M, K]
    }
    tv->split(-2, 8);
    tv->split(-1, 8);
    // For example transpose2 == false
    // [Ko, K8, Mo, M8]
    // Note: the extent of Mo may not be a multiple of swizzle_size, but we
    // still split swizzle_size. If this is the case, effectively we are
    // padding it to a multiple of swizzle_size.
    tv->split(-2, swizzle_size);
    // For example, swizzle_size = 2
    // [Ko, K8, Moo, Mo2, M8]
    tv->split(-4, 8 / swizzle_size);
    // [Ko, K2, K4, Moo, Mo2, M8]
    tv->swizzle(SwizzleType::XOR, -5, -2);
    if (!transpose2) {
      tv->reorder({{-3, -5}});
      // [Ko, Moo, K2, K4, Mo2, M8]
    }
  }
  tv->setAllocationDomain(tv->getLeafDomain(), true);
}

void WarpMmaSwizzler::scheduleMmaWarpOutput(TensorView* tv) {
  // This function works for all mma ops, regardless of the architecture. The
  // Hopper one is the most general one. For earlier architectures, we will have
  // some dimensions with size 1 after split, this is fine.
  // Memory format for hopper mma:
  // https://docs.nvidia.com/cuda/parallel-thread-execution/index.html#wgmma-64n16-d

  // Assume last 2 dims, for example [M64, N24] or [M64, N24, R]
  NVF_ERROR(tv->nDims() >= 2);
  bool is_mma_output = tv->definition()->isA<MmaOp>();

  int m_pos = is_mma_output ? -3 : -2;
  int n_pos = is_mma_output ? -2 : -1;

  //   m    n
  // [M64, N24  (,R)]
  tv->split(m_pos--, 8);
  tv->split(m_pos--, 2);
  //   m           n
  // [M4, M2, M8, N24  (,R)]
  tv->split(n_pos, 8);
  tv->split(n_pos, 2);

  n_pos -= 2;
  m_pos -= 2;
  //  m           n
  // [M4, M2, M8, N3, N4, N2  (,R)]

  tv->reorder({{m_pos + 1, n_pos + 1}, {n_pos + 1, m_pos + 2}});
  //  m           n
  // [M4, M8, N4, N3, M2, N2  (,R)]
  tv->merge(m_pos++);
  tv->merge(m_pos++);

  //       m
  // [WarpGroup128, N3, M2, N2  (,R)]

  if (is_mma_output) {
    tv->split(-1, 2);
    tv->split(-2, 4);
    m_pos -= 2;
    //       m
    // [WarpGroup128, N3, M2, N2, Ro, R4, R2]
  }

  NVF_CHECK(tv->definition() != nullptr);

  tv->axis(m_pos)->parallelize(ParallelType::TIDx);

  if (is_mma_output) {
    // Set instruction loops for mma reduce
    int pos = -1;
    while (pos > m_pos) {
      tv->axis(pos--)->parallelize(ParallelType::Mma);
    }
    setWarpMapped(tv, 7);
  }
}

void canonicalizeMmaTvOrdering(TensorView* tv) {
  std::unordered_set<IterDomain*> root_id_set{
      tv->getMaybeRFactorDomain().begin(), tv->getMaybeRFactorDomain().end()};

  auto mma = dynamic_cast<MmaOp*>(tv->definition());
  NVF_CHECK(
      mma != nullptr, "canonicalizeMmaTvOrdering : only support mma op output");

  auto m_id_set = mma_utils::getMmaDomainSet(mma, mma_utils::MmaDimension::M);
  auto n_id_set = mma_utils::getMmaDomainSet(mma, mma_utils::MmaDimension::N);
  auto k_id_set = mma_utils::getMmaDomainSet(mma, mma_utils::MmaDimension::K);

  std::vector<int> batch_pos, prev_reduction_pos, m_pos, n_pos, k_pos;

  int ndims = (int)tv->nDims();

  for (auto idx : c10::irange(ndims)) {
    auto id = tv->axis(idx);
    NVF_CHECK(root_id_set.count(id), id->toString(), " not a root id.");

    // Categorize each original iterdomain position
    if (m_id_set.count(id)) {
      m_pos.push_back(idx);
    } else if (n_id_set.count(id)) {
      n_pos.push_back(idx);
    } else if (k_id_set.count(id)) {
      k_pos.push_back(idx);
    } else if (id->isReduction()) {
      prev_reduction_pos.push_back(idx);
    } else {
      batch_pos.push_back(idx);
    }
  }

  // Collect all mma id's, other id's would be either
  //  batch or incoming reduction.

  // Ordering map from old position to new position
  //  that we wil build using the position vectors.
  std::unordered_map<int, int> order_map;

  // Running position counter keeping track of the
  //  current insert position in order_map.
  int current_pos = 0;

  // Utility to insert the ordered pos sequences to
  //  the ordering map.
  auto insert_to_order_map =
      [&order_map, &current_pos](const std::vector<int>& original_pos) {
        for (auto pos : original_pos) {
          order_map[pos] = current_pos++;
        }
      };

  // Order the categories, while keeping the original
  //  intra-category ordering.
  insert_to_order_map(batch_pos);
  insert_to_order_map(prev_reduction_pos);
  insert_to_order_map(m_pos);
  insert_to_order_map(n_pos);
  insert_to_order_map(k_pos);

  // Validate that all of the root ids are covered by
  //  the inserted categories.
  NVF_ERROR(current_pos == ndims, "Id not completely categorized");

  // Apply the new ordering
  tv->reorder(order_map);
}

namespace {

inline void resolveTvToMatmulDomainsMapping(
    DependenciesMap& deps_map,
    const std::vector<TensorView*>& tensors,
    IterDomain* m,
    IterDomain* n,
    IterDomain* k,
    const ComputeAtMap& ca_map) {
  for (const auto tv : tensors) {
    for (const auto domain : tv->getLeafDomain()) {
      if (ca_map.areMapped(m, domain, IdMappingMode::EXACT)) {
        deps_map[tv].push_back(MatmulDomain::M);
        continue;
      }
      if (ca_map.areMapped(n, domain, IdMappingMode::EXACT)) {
        deps_map[tv].push_back(MatmulDomain::N);
        continue;
      }
      if (ca_map.areMapped(k, domain, IdMappingMode::EXACT)) {
        deps_map[tv].push_back(MatmulDomain::K);
        continue;
      }
    }
  }
}

} // anonymous namespace

ProblemIterDomainsOpt getProblemIterDomains(
    const mma_utils::MulSumProperties::InputsOutputs& props) {
  // NOTE: the iter domains of MMA output should be [...,M,K,N]
  IterDomain* m = nullptr;
  IterDomain* n = nullptr;
  IterDomain* k = nullptr;

  const auto& leaf_domains = props.out->getLeafDomain();
  const auto concrete =
      TensorDomain::noReductions(TensorDomain::noBroadcasts(leaf_domains));
  if (concrete.size() < MIN_MATMUL_INPUTS_NUMBER) {
    std::stringstream ss;
    ss << "Failed to find the minimum number of MMA input candidates, expected "
       << MIN_MATMUL_INPUTS_NUMBER << ", got " << concrete.size();
    return ss.str();
  }

  // M,N are inner most concrete iter domains
  m = concrete.rbegin()[1];
  n = concrete.rbegin()[0];

  // K is a reduction domain, search for the inner most reduction domain
  for (auto iter_domain = leaf_domains.rbegin();
       iter_domain != leaf_domains.rend();
       ++iter_domain) {
    if ((*iter_domain)->isReduction()) {
      k = *iter_domain;
      break;
    }
  }
  NVF_ERROR(k != nullptr, "Failed to find K domain in MMA output");

  return ProblemIterDomains{m, n, k};
}

ProblemIterDomainsOpt getProblemIterDomains(Fusion* fusion) {
  auto mma_exprs = ir_utils::getOpsOfType<MmaOp>(fusion);
  if (mma_exprs.size() != 1) {
    std::stringstream ss;
    ss << "Invalid number of MmaOp instances in fusion, expected 1, got "
       << mma_exprs.size();
    return ss.str();
  }
  return getProblemIterDomains(
      {static_cast<TensorView*>(mma_exprs.front()->inA()),
       static_cast<TensorView*>(mma_exprs.front()->inB()),
       static_cast<TensorView*>(mma_exprs.front()->out())});
}

MatmulProblemLayoutOpt getMmaLayout(
    Fusion* fusion,
    const mma_utils::MulSumProperties::InputsOutputs& props) {
  ComputeAtMap ca_map(fusion);
  const auto mma_input_candidates =
      ir_utils::filterByType<TensorView>(fusion->inputs()).vector();
  if (mma_input_candidates.empty()) {
    return {"Failed to find any TV that is fusion input"};
  }

  const auto mma_output_domains = getProblemIterDomains(props);
  if (!mma_output_domains.isValid()) {
    return mma_output_domains.getErrorMsg();
  }

  const auto domains_data = mma_output_domains.getData();
  const auto m = domains_data[(size_t)MatmulDomain::M];
  const auto n = domains_data[(size_t)MatmulDomain::N];
  const auto k = domains_data[(size_t)MatmulDomain::K];

  DependenciesMap deps_map;
  resolveTvToMatmulDomainsMapping(
      deps_map, mma_input_candidates, m, n, k, ca_map);

  bool mk_found = false;
  bool km_found = false;
  bool nk_found = false;
  bool kn_found = false;
  const static DomainsDesc mk_desc = {MatmulDomain::M, MatmulDomain::K};
  const static DomainsDesc km_desc = {MatmulDomain::K, MatmulDomain::M};
  const static DomainsDesc nk_desc = {MatmulDomain::N, MatmulDomain::K};
  const static DomainsDesc kn_desc = {MatmulDomain::K, MatmulDomain::N};

  for (const auto& item : deps_map) {
    if (item.second == mk_desc) {
      if (mk_found) {
        return {
            "Failed to find MMA input, more than one fusion input has [..., M, ..., K, ...] iter domains"};
      }
      mk_found = true;
    }
    if (item.second == km_desc) {
      if (km_found) {
        return {
            "Failed to find MMA input, more than one fusion input has [..., K, ..., M, ...] iter domains"};
      }
      km_found = true;
    }
    if (item.second == nk_desc) {
      if (nk_found) {
        return {
            "Failed to find MMA input, more than one fusion input has [..., N, ..., K, ...] iter domains"};
      }
      nk_found = true;
    }
    if (item.second == kn_desc) {
      if (kn_found) {
        return {
            "Failed to find MMA input, more than one fusion input has [..., K, ..., N, ...] iter domains"};
      }
      kn_found = true;
    }
  }

  if ((mk_found && kn_found) && !(km_found || nk_found)) {
    return MmaLayout::TT;
  }
  if ((km_found && kn_found) && !(mk_found || nk_found)) {
    return MmaLayout::NT;
  }
  if ((mk_found && nk_found) && !(km_found || kn_found)) {
    return MmaLayout::TN;
  }
  if ((km_found && nk_found) && !(mk_found || kn_found)) {
    return MmaLayout::NN;
  }

  return {"Failed to decide fusion inputs' data layout."};
}

MatmulProblemLayoutOpt getMmaLayout(Fusion* fusion) {
  auto mma_exprs = ir_utils::getOpsOfType<MmaOp>(fusion);
  if (mma_exprs.size() != 1) {
    std::stringstream ss;
    ss << "Invalid number of MmaOp instances in fusion, expected 1, got "
       << mma_exprs.size();
    return ss.str();
  }
  return getMmaLayout(
      fusion,
      {static_cast<TensorView*>(mma_exprs.front()->inA()),
       static_cast<TensorView*>(mma_exprs.front()->inB()),
       static_cast<TensorView*>(mma_exprs.front()->out())});
}

RolesMapOpt getTensorsRoles(
    Fusion* fusion,
    const mma_utils::MulSumProperties::InputsOutputs& props) {
  ComputeAtMap ca_map(fusion);
  const auto mma_input_candidates =
      ir_utils::filterByType<TensorView>(fusion->inputs()).vector();
  if (mma_input_candidates.empty()) {
    return {"Failed to find any TV that is fusion input"};
  }
  const auto mma_output_candidates =
      ir_utils::filterByType<TensorView>(fusion->outputs()).vector();
  if (mma_output_candidates.empty()) {
    return {"Failed to find any TV that is fusion output"};
  }

  const auto mma_output_domains = getProblemIterDomains(props);
  if (!mma_output_domains.isValid()) {
    return mma_output_domains.getErrorMsg();
  }

  const auto findInputRolesByDomains = [](const DependenciesMap& deps_map,
                                          RolesMap& roles_map) {
    for (const auto& entry : deps_map) {
      const auto& domains = entry.second;
      const auto begin = domains.begin();
      const auto end = domains.end();

      bool has_m = (end != std::find(begin, end, MatmulDomain::M));
      bool has_n = (end != std::find(begin, end, MatmulDomain::N));
      bool has_k = (end != std::find(begin, end, MatmulDomain::K));

      if (has_m && has_k && !has_n) {
        roles_map[MatmulRole::INPUT_A].push_back(entry.first);
        continue;
      }
      if (has_n && has_k && !has_m) {
        roles_map[MatmulRole::INPUT_B].push_back(entry.first);
        continue;
      }
      if (has_m && has_n && !has_k) {
        roles_map[MatmulRole::INPUT_C].push_back(entry.first);
        continue;
      }
      // Bias vectors are assigned to INPUT_C role
      if (has_m && !has_n && !has_k) {
        roles_map[MatmulRole::INPUT_C].push_back(entry.first);
        continue;
      }
    }

    for (auto& [role, tvs] : roles_map) {
      // NOTE: sort input roles in descending order by uses() size, and
      //  if equal then by name() to ensure the stable ordering of tensor
      //  views in collections assigned to the supported roles
      std::sort(tvs.begin(), tvs.end(), [](TensorView* a, TensorView* b) {
        return (a->uses().size() == b->uses().size())
            ? (a->name() < b->name())
            : (a->uses().size() > b->uses().size());
      });
    }
  };

  const auto findOutputRolesByDomains = [](const DependenciesMap& deps_map,
                                           RolesMap& roles_map) {
    std::vector<TensorView*> storage;
    storage.reserve(deps_map.size());

    for (const auto& entry : deps_map) {
      const auto& domains = entry.second;
      const auto begin = domains.begin();
      const auto end = domains.end();

      bool has_m = (end != std::find(begin, end, MatmulDomain::M));
      bool has_n = (end != std::find(begin, end, MatmulDomain::N));

      // NOTE: depending on fusion definition k domain may appear in the output:
      //  - for mma_output == fusion output k domain is present
      //  - for mma_output != fusion output (fusion with epilogue) k domain
      //    is not present

      // NOTE: the core fusion output tensors are the ones with m and n
      //  domains
      if (has_m && has_n) {
        storage.push_back(entry.first);
      }
    }

    // NOTE: sort output roles in descending order by uses() size, and
    //  if equal then by name() to ensure the stable ordering of tensor
    //  views in collections assigned to the supported roles
    std::sort(storage.begin(), storage.end(), [](TensorView* a, TensorView* b) {
      return (a->uses().size() == b->uses().size())
          ? (a->name() < b->name())
          : (a->uses().size() > b->uses().size());
    });

    if (!storage.empty()) {
      // NOTE: currently, we pick as a reference tensor one with `m` and `n`
      //       IterDomains and the most uses
      auto pos = storage.begin();
      roles_map[MatmulRole::OUTPUT_D].push_back(*pos);
      for (++pos; pos != storage.end(); ++pos) {
        roles_map[MatmulRole::OUTPUT_AUX].push_back(*pos);
      }
    }
  };

  const auto domains_data = mma_output_domains.getData();
  const auto m = domains_data[(size_t)MatmulDomain::M];
  const auto n = domains_data[(size_t)MatmulDomain::N];
  const auto k = domains_data[(size_t)MatmulDomain::K];

  DependenciesMap deps_map;
  RolesMap roles_map;

  // Handle fusion input TensorView objects
  resolveTvToMatmulDomainsMapping(
      deps_map, mma_input_candidates, m, n, k, ca_map);
  findInputRolesByDomains(deps_map, roles_map);

  deps_map.clear();

  // Handle fusion output TensorView objects
  resolveTvToMatmulDomainsMapping(
      deps_map, mma_output_candidates, m, n, k, ca_map);
  findOutputRolesByDomains(deps_map, roles_map);

  return roles_map;
}

RolesMapOpt getTensorsRoles(Fusion* fusion) {
  auto mma_exprs = ir_utils::getOpsOfType<MmaOp>(fusion);
  if (mma_exprs.size() != 1) {
    std::stringstream ss;
    ss << "Invalid number of MmaOp instances in fusion, expected 1, got "
       << mma_exprs.size();
    return ss.str();
  }
  return getTensorsRoles(
      fusion,
      {static_cast<TensorView*>(mma_exprs.front()->inA()),
       static_cast<TensorView*>(mma_exprs.front()->inB()),
       static_cast<TensorView*>(mma_exprs.front()->out())});
}

namespace {

void addMMAOp(Fusion* fusion_, std::vector<MulSumProperties>& props) {
  for (auto prop : props) {
<<<<<<< HEAD
    auto* init = IrBuilder::create<Val>(0.0, prop.insouts.out->getDataType().value());
    IrBuilder::create<MmaOp>(prop.insouts.out, prop.insouts.a, prop.insouts.b, init);
=======
    auto* init =
        IrBuilder::create<Val>(0.0, prop.insouts.out->getDataType().value());
    IrBuilder::create<MmaOp>(
        prop.insouts.out, prop.insouts.a, prop.insouts.b, init);
>>>>>>> f73ff1bc
  }
}

// Check the val (in) is the output of broadcast.
// Then check the output of the broadcast is 3D (4D for bmm).
bool hasValidBroadcastOp(TensorView* bcast_out) {
  // First check the tensorsview is 3D (4D)
  // and has one broadcast dim.
  auto dims = bcast_out->domain()->nDims();
  if (!((dims == 3 || dims == 4) &&
        bcast_out->domain()->noBroadcasts().size() == dims - 1)) {
    return false;
  }

  // Check if the definition is a broadcast op.
  if (dynamic_cast<BroadcastOp*>(bcast_out->definition())) {
    return true;
  }

  return false;
}

// This function checks if the mul-sum can be replace with a mma op. The checks
// are:
// 1. The inputs to the muls are broadcast ops.
// 2. The broadcasts have 2D or 3D(bmm) inputs.
// 3. The broadcasts only broadcast one dim and the dims are different for the 2
// muls.
// 4. There is a single reduction dim, and that dim that is not either of the
// broadcast dims.
bool broadcastsAreValid(
    TensorView* left,
    TensorView* right,
    unsigned int reduction_axis) {
  if (!(hasValidBroadcastOp(left) && hasValidBroadcastOp(right))) {
    return false;
  }

  auto bcast_l = dynamic_cast<BroadcastOp*>(left->definition());
  auto bcast_r = dynamic_cast<BroadcastOp*>(right->definition());

  // Ensure that only one dim is getting broadcast.
  auto bcastFlags_l = bcast_l->getBroadcastDimFlags();
  auto bcastFlags_r = bcast_r->getBroadcastDimFlags();
  auto count_l = std::count(bcastFlags_l.begin(), bcastFlags_l.end(), true);
  auto count_r = std::count(bcastFlags_r.begin(), bcastFlags_r.end(), true);
  if ((count_l != 1) || (count_l != count_r)) {
    return false;
  }

  // Also ensure that it's not the same dim for the two muls. that's
  // getting broadcast.
  auto idx_l = std::find(bcastFlags_l.begin(), bcastFlags_l.end(), true) -
      bcastFlags_l.begin();
  auto idx_r = std::find(bcastFlags_r.begin(), bcastFlags_r.end(), true) -
      bcastFlags_r.begin();
  if (idx_l == idx_r) {
    return false;
  }

  // Also ensure that the reduction dim is not either of the broadcast dim.
  if (reduction_axis == idx_l || reduction_axis == idx_r) {
    return false;
  }

  // Check different dimensions are the broadcast dims.
  return true;
}

// If the tensorview is a output of a cast operation, then
// return the input to the cast operation, else return the tensorview.
TensorView* getTensorviewPriorToCast(TensorView* in) {
  if (auto uCastOp = dynamic_cast<UnaryOp*>(in->definition());
      uCastOp && uCastOp->getUnaryOpType() == UnaryOpType::Cast) {
    return static_cast<TensorView*>(uCastOp->in());
  }
  return in;
}

// Check if the Mul-Sum pair represents a matmul. If so, add the properties
// of the mma op which can be a tentatice substitue. This checks that the output
// of sum has on reduction axis, and the inputs to mul are valid broadcasts.
std::optional<MulSumProperties> getMulSumInsOutsBcasts(
    BinaryOp* mop,
    ReductionOp* redop) {
  auto a = getTensorviewPriorToCast(static_cast<TensorView*>(mop->lhs()));
  auto b = getTensorviewPriorToCast(static_cast<TensorView*>(mop->rhs()));

  // Get the dimension of the reduction in the output. If not present, bail.
  // Also ensure there is only only reduction axis.
  auto red_axis = static_cast<TensorView*>(redop->out())->getReductionAxis();
  auto num_reduction_dims =
      static_cast<TensorView*>(redop->out())->domain()->nDims() -
      static_cast<TensorView*>(redop->out())->domain()->noReductions().size();
  if (!red_axis.has_value() || num_reduction_dims > 1) {
    return std::nullopt;
  }

  if (broadcastsAreValid(a, b, *red_axis)) {
    MulSumProperties props = {
        {mop, redop},
        {a, b, static_cast<TensorView*>(redop->output(0))},
        {dynamic_cast<BroadcastOp*>(a->definition()),
         dynamic_cast<BroadcastOp*>(b->definition())}};
    return props;
  }
  return std::nullopt;
}
} // namespace

void CombineMulSum::handle(ReductionOp* stmt) {
  // Check if operation is a sum.
  if (stmt->getReductionOpType() == BinaryOpType::Add) {
    auto* inputOfSum = stmt->in();
    if (inputOfSum != nullptr) {
      auto* expr = inputOfSum->definition();
      // Then check if the prodcer of the sum is a mul.
      if (auto bOp = dynamic_cast<BinaryOp*>(expr)) {
        // If it'a mul followed by a sum, put this in a list.
        if (bOp->getBinaryOpType() == BinaryOpType::Mul) {
          // If the Mul-Sum is a valid representation of a matmul,
          // then get the properties of the replacement Mma op.
          auto props = getMulSumInsOutsBcasts(bOp, stmt);
          if (props.has_value()) {
            mul_sum_props_.push_back(*props);
          }
        }
      }
    }
  }
};

void CombineMulSum::generateMulSumCanidates() {
  auto mma_exprs = ir_utils::getOpsOfType<MmaOp>(fusion_);
  if (mma_exprs.size() == 1) {
    mma_utils::MulSumProperties props;
    props.insouts = {
        static_cast<TensorView*>(mma_exprs.front()->inA()),
        static_cast<TensorView*>(mma_exprs.front()->inB()),
        static_cast<TensorView*>(mma_exprs.front()->out())};
    mul_sum_props_.push_back(props);
  } else {
    traverse(fusion_);
  }
  is_valid_ = (mul_sum_props_.size() == 1) ? true : false;
}

const std::vector<MulSumProperties>& CombineMulSum::getMulSumCanidates(
    const bool refresh_data) {
  if (refresh_data) {
    mul_sum_props_.clear();
    generateMulSumCanidates();
  }
  return mul_sum_props_;
}

void CombineMulSum::replaceWithMmaOp() {
  // Recreate the mul-sum pairs since someone
  // may run this function more than once.
  generateMulSumCanidates();
  addMMAOp(fusion_, mul_sum_props_);
  return;
}

} // namespace mma_utils

} // namespace nvfuser<|MERGE_RESOLUTION|>--- conflicted
+++ resolved
@@ -1289,15 +1289,10 @@
 
 void addMMAOp(Fusion* fusion_, std::vector<MulSumProperties>& props) {
   for (auto prop : props) {
-<<<<<<< HEAD
-    auto* init = IrBuilder::create<Val>(0.0, prop.insouts.out->getDataType().value());
-    IrBuilder::create<MmaOp>(prop.insouts.out, prop.insouts.a, prop.insouts.b, init);
-=======
     auto* init =
         IrBuilder::create<Val>(0.0, prop.insouts.out->getDataType().value());
     IrBuilder::create<MmaOp>(
         prop.insouts.out, prop.insouts.a, prop.insouts.b, init);
->>>>>>> f73ff1bc
   }
 }
 
