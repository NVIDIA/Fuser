--- conflicted
+++ resolved
@@ -1154,37 +1154,9 @@
   // constructor for DataWrapperOpt to prevent inadvertent copying. To avoid
   // this complication I'm using an unwrapped variant for the lambda's result
   // type.
-<<<<<<< HEAD
   using MatmulDomainOpt = std::variant<std::string, MatmulDomain>;
-  const auto findInnerDim = [&tensor_roles, &dim_roles, &permissive_graph](
-                                MatmulRole role) -> MatmulDomainOpt {
-    const auto role_it = tensor_roles.find(role);
-    if (role_it == tensor_roles.end()) {
-      return "Could not find role in tensor_roles";
-    }
-    std::optional<MatmulDomain> group_inner_dom = std::nullopt;
-    for (TensorView* tv : role_it->second) {
-      IterDomain* inner_id =
-          TensorDomain::noReductions(tv->getMaybeAllocationDomain()).back();
-      const ValGroup& g = permissive_graph.toGroup(inner_id);
-      auto g_it = dim_roles.find(g);
-      if (g_it == dim_roles.end()) {
-        return "Inner domain of tensor was not mapped to a MatmulDomain";
-      }
-      if (!group_inner_dom.has_value()) {
-        group_inner_dom = g_it->second;
-      } else if (group_inner_dom.value() != g_it->second) {
-        return "Group contains multiple inner dimension domains";
-      }
-    }
-    if (!group_inner_dom.has_value()) {
-      return "No tensor found in role";
-    }
-    return group_inner_dom.value();
-=======
-  using UnitDimOpt = std::variant<std::string, UnitDim>;
-  const auto findUnitDim = [&dim_roles,
-                            &permissive_graph](TensorView* tv) -> UnitDimOpt {
+  const auto findInnerDim =
+      [&dim_roles, &permissive_graph](TensorView* tv) -> MatmulDomainOpt {
     IterDomain* inner_id =
         TensorDomain::noReductions(tv->getMaybeAllocationDomain()).back();
     const ValGroup& g = permissive_graph.toGroup(inner_id);
@@ -1192,8 +1164,7 @@
     if (g_it == dim_roles.end()) {
       return "Inner domain of tensor was not mapped to a MatmulDomain";
     }
-    return g_it->second == MatmulDomain::K ? UnitDim::K : UnitDim::M_or_N;
->>>>>>> 461624d8
+    return g_it->second;
   };
   const auto it = tensor_roles.find(MatmulRole::OPERAND);
   NVF_ERROR(
@@ -1203,25 +1174,14 @@
   TensorView* a = operands.front();
   TensorView* b = operands.back();
 
-<<<<<<< HEAD
-  const MatmulDomainOpt innerdim_a_opt = findInnerDim(MatmulRole::INPUT_A);
+  const MatmulDomainOpt innerdim_a_opt = findInnerDim(a);
   if (std::holds_alternative<std::string>(innerdim_a_opt)) {
     std::string err = std::get<std::string>(innerdim_a_opt);
     return err;
   }
-  const MatmulDomainOpt innerdim_b_opt = findInnerDim(MatmulRole::INPUT_B);
+  const MatmulDomainOpt innerdim_b_opt = findInnerDim(b);
   if (std::holds_alternative<std::string>(innerdim_b_opt)) {
     std::string err = std::get<std::string>(innerdim_b_opt);
-=======
-  const UnitDimOpt unitdim_a_opt = findUnitDim(a);
-  if (std::holds_alternative<std::string>(unitdim_a_opt)) {
-    std::string err = std::get<std::string>(unitdim_a_opt);
-    return err;
-  }
-  const UnitDimOpt unitdim_b_opt = findUnitDim(b);
-  if (std::holds_alternative<std::string>(unitdim_b_opt)) {
-    std::string err = std::get<std::string>(unitdim_b_opt);
->>>>>>> 461624d8
     return err;
   }
   const MatmulDomain innerdim_a = std::get<MatmulDomain>(innerdim_a_opt);
