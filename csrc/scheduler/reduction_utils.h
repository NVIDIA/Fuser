--- conflicted
+++ resolved
@@ -55,13 +55,8 @@
 NVF_API std::unordered_set<TensorView*> getCachedTvsToUnrollOrVectorize(
     TensorView* reference_tv,
     bool is_vectorize,
-<<<<<<< HEAD
-    const std::vector<std::pair<TensorView*, TensorView*>>& cached_inputs,
-    const std::vector<std::pair<TensorView*, TensorView*>>& cached_outputs);
-=======
     const std::vector<std::pair<TensorView*, int64_t>>& cached_inputs,
     const std::vector<std::pair<TensorView*, int64_t>>& cached_outputs);
->>>>>>> 9e292629
 
 // Propagate parallelization from the reference TensorView to other TensorViews.
 // Unroll and Vectorize types are explicitly handled for
