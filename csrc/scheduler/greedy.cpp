--- conflicted
+++ resolved
@@ -187,10 +187,7 @@
       std::back_inserter(constrained_tvs),
       [](const Expr* expr) { return ir_utils::getTvOutput(expr); });
 
-<<<<<<< HEAD
-=======
   // Grab additional constrained tensors
->>>>>>> 132b47f4
   for (auto expr : constrained_exprs) {
     if (auto scatter = dynamic_cast<ScatterOp*>(expr)) {
       // ScatterOp's inputs are also considered constrained unless it's
@@ -213,19 +210,10 @@
       }
     } else if (auto topk = dynamic_cast<TopKOp*>(expr)) {
       // Similar to ScatterOp, TopKOp inputs are also considered
-<<<<<<< HEAD
-      // constrained since there's a reshape between the output and
-      // input tensors.
-      for (auto inp : topk->inputs()) {
-        if (!inp->isFusionInput() && inp->isA<TensorView>()) {
-          constrained_tvs.push_back(inp->as<TensorView>());
-        }
-=======
       // constrained since there's a resize between the output and
       // input tensors.
       if (!topk->in()->isFusionInput()) {
         constrained_tvs.push_back(topk->in()->as<TensorView>());
->>>>>>> 132b47f4
       }
     }
   }
@@ -911,14 +899,6 @@
     // Batching factor is determined by the dimension of the input
     // topk ID, so add a heuristics parameter based on the topk input
     // tensor
-<<<<<<< HEAD
-    addHeuristicsFor(
-        ir_utils::getTvInput(topk),
-        TensorDomain::noReductions(
-            ir_utils::getTvInput(topk)->getLogicalDomain()),
-        {topk->dim()},
-        ir_utils::getTvOutput(topk));
-=======
     auto inp_tv = ir_utils::getTvInput(topk);
     auto out_tv = ir_utils::getTvOutput(topk);
     addHeuristicsFor(
@@ -926,13 +906,6 @@
         TensorDomain::noReductions(inp_tv->getLogicalDomain()),
         {topk->dim()},
         out_tv);
-
-    // TODO: Support batching
-    NVF_ERROR_EQ(
-        params_->getProducerParams(inp_tv, out_tv).batch_size,
-        1,
-        "TopKOp does not support batching");
->>>>>>> 132b47f4
   }
 
   // Make sure a given tensor has some heuristics parameters
@@ -1234,15 +1207,11 @@
     // The heuristics parameter for the input is also used to schedule
     // the output so that both inputs and outputs have the same number
     // of items per thread
-<<<<<<< HEAD
     scheduleConstrainedTv(
         out_tv,
         {topk_dim},
         params_for_input,
         /*support_grouping=*/true);
-=======
-    scheduleConstrainedTv(out_tv, {topk_dim}, params_for_input);
->>>>>>> 132b47f4
   }
 
   void scheduleConstrainedTv(
@@ -1281,11 +1250,7 @@
       // for-loops for batch dimensions. However, if the batch
       // dimension is a broadcast, it does not make any difference as
       // broadcast IDs do not create for-loops.
-<<<<<<< HEAD
-      if (suppot_grouping && !tv->axis(-1)->isBroadcast()) {
-=======
       if (support_grouping && !tv->axis(-1)->isBroadcast()) {
->>>>>>> 132b47f4
         tv->axis(-1)->parallelize(ParallelType::Group);
       }
     } else {
