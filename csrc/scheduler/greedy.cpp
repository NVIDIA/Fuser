--- conflicted
+++ resolved
@@ -37,14 +37,15 @@
 
 namespace {
 
-<<<<<<< HEAD
+// Temporary
 int64_t getItemsPerThread() {
   auto x = getenv("ITEMS_PER_THREAD");
   if (x == nullptr) {
     return 1;
   }
   return std::atoi(x);
-=======
+}
+
 // Utility function to get the total size of the given IDs if all
 // extents are statically known
 std::optional<int64_t> getMaybeStaticSize(const std::vector<IterDomain*>& ids) {
@@ -66,7 +67,6 @@
   } else {
     return std::nullopt;
   }
->>>>>>> 9c7893b1
 }
 
 // These are the current supported constrained ops.
