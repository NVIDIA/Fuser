--- conflicted
+++ resolved
@@ -213,10 +213,7 @@
             TernaryOp,
             FullOp,
             ReshapeOp,
-<<<<<<< HEAD
             IotaOp,
-=======
->>>>>>> 910c0288
             ArgsortOp,
             ScanOp,
             PadOp,
@@ -578,7 +575,6 @@
   }
 }
 
-<<<<<<< HEAD
 void insertCopyAfterScatter(Fusion* fusion) {
   for (auto scatter : ir_utils::getOpsOfType<ScatterOp>(fusion)) {
     auto out_tv = scatter->out()->as<TensorView>();
@@ -592,8 +588,6 @@
   }
 }
 
-=======
->>>>>>> 910c0288
 class ConstrainedOpScheduler : public OptOutDispatch {
  public:
   static void run(
@@ -976,11 +970,6 @@
   scheduler_utils::clearMemorySpace(fusion);
 
   propagateReshape(fusion);
-<<<<<<< HEAD
-=======
-
-  auto constrained_exprs = getAllConstrainedOps(fusion);
->>>>>>> 910c0288
 
   // For each scatter output, if there's a use of the output, insert a
   // copy between the output and the use (i.e., cacheAfter). This
