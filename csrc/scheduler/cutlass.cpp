// clang-format off
/*
 * SPDX-FileCopyrightText: Copyright (c) 2025-present NVIDIA CORPORATION & AFFILIATES.
 * All rights reserved.
 * SPDX-License-Identifier: BSD-3-Clause
 */
// clang-format on

#include <cutlass/gemm.h>
#include <device_lower/utils.h>
#include <exceptions.h>
#include <instrumentation.h>
#include <ir/all_nodes.h>
#include <ops/all_ops.h>
#include <scheduler/cutlass.h>
#include <scheduler/debug_utils.h>
#include <scheduler/nvmmh.h>
#include <scheduler/runtime_info.h>
#include <scheduler/utils.h>

#include <ATen/cuda/CUDAContextLight.h>

namespace nvfuser {

// CutlassParams implementation

std::string CutlassParams::toString() const {
  std::stringstream ss;
  ss << "CutlassParams (" << scheduler_type << ")\n";
  ss << "  MMA Tile: " << mma_tile.toVector() << "\n";
  ss << "  Per-SM MMA Tile: " << per_sm_tile.toVector() << "\n";
  ss << "  Cluster shape: " << cluster_shape.toVector() << "\n";
  return ss.str();
}

size_t CutlassParams::hash() const {
  size_t h = 0;
#define HASHTILE(t)            \
  hashCombine(h, (size_t)t.m); \
  hashCombine(h, (size_t)t.n); \
  hashCombine(h, (size_t)t.k);
  HASHTILE(mma_tile);
  HASHTILE(per_sm_tile);
  HASHTILE(cluster_shape);
#undef HASHTILE
  return h;
}

bool CutlassParams::sameAs(const HeuristicParams* other) const {
  if (!other->isStrictlyA<CutlassParams>()) {
    return false;
  }
  const auto* other_cutlass = other->as<CutlassParams>();
  return cparams == other->cparams && mma_tile == other_cutlass->mma_tile &&
      per_sm_tile == other_cutlass->per_sm_tile &&
      cluster_shape == other_cutlass->cluster_shape;
}

std::unique_ptr<HeuristicParams> CutlassParams::clone() const {
  return std::make_unique<CutlassParams>(*this);
}

// CutlassScheduler implementation

bool CutlassScheduler::canScheduleCompileTime(Fusion* fusion) {
  FUSER_PERF_SCOPE("CutlassScheduler::canScheduleCompileTime");

  // TODO: Enable this scheduler by default once we are confident in the pattern
  // matching and heuristic
  if (!isOptionEnabled(EnableOption::CutlassScheduler)) {
    return false;
  }

  const cudaDeviceProp* device_prop = at::cuda::getCurrentDeviceProperties();
<<<<<<< HEAD
  if (device_prop->major < 10) {
    scheduler_debug_utils::canScheduleRejectReason(
        schedulerType(),
        "Cutlass scheduler only supports Blackwell (cc 10.0) and above but "
=======
  if (device_prop->major != 10 ||
      !(device_prop->minor == 0 || device_prop->minor == 3)) {
    scheduler_debug_utils::canScheduleRejectReason(
        schedulerType(),
        "Cutlass scheduler only supports GB200 and GB300 (cc 10.0 or 10.3) but "
>>>>>>> a8907110
        "current device is cc ",
        device_prop->major,
        ".",
        device_prop->minor);
    return false;
  }

  const std::string reject_reason =
      cutlass_codegen::getGemmRejectReason(fusion);
  if (reject_reason.empty()) {
    return true;
  }
  scheduler_debug_utils::canScheduleRejectReason(
      schedulerType(), reject_reason);
  return false;
}

bool CutlassScheduler::canScheduleRunTime(
    Fusion* fusion,
    SchedulerRuntimeInfo& runtime_info,
    HeuristicDataCache* data_cache) {
  FUSER_PERF_SCOPE("CutlassScheduler::canScheduleRunTime");

  // For now, all runtime checks are deferred to compile time checks
  // In the future, we may want to check tensor sizes, alignment, etc.

  return true;
}

std::unique_ptr<HeuristicParams> CutlassScheduler::computeHeuristics(
    Fusion* fusion,
    SchedulerRuntimeInfo& runtime_info,
    HeuristicDataCache* data_cache) {
  FUSER_PERF_SCOPE("CutlassScheduler::computeHeuristics");

  auto params = std::make_unique<CutlassParams>();

  // If nvMatmulHeuristics is not available, this call will leave params
  // default-initialized
  fillNvMatmulHeuristicsParams(params.get(), fusion, runtime_info);

  if (isDebugDumpEnabled(DebugDumpOption::SchedulerDebug)) {
    debug() << params->toString() << std::endl;
  }

  return params;
}

void CutlassScheduler::schedule(Fusion* fusion, const HeuristicParams* params) {
  FUSER_PERF_SCOPE("CutlassScheduler::schedule");

  NVF_CHECK(
      params->isA<CutlassParams>(), "CutlassScheduler expects CutlassParams");

  // CUTLASS scheduling doesn't involve traditional scheduling operations
  // like split, reorder, etc.
}

} // namespace nvfuser<|MERGE_RESOLUTION|>--- conflicted
+++ resolved
@@ -72,18 +72,11 @@
   }
 
   const cudaDeviceProp* device_prop = at::cuda::getCurrentDeviceProperties();
-<<<<<<< HEAD
-  if (device_prop->major < 10) {
-    scheduler_debug_utils::canScheduleRejectReason(
-        schedulerType(),
-        "Cutlass scheduler only supports Blackwell (cc 10.0) and above but "
-=======
   if (device_prop->major != 10 ||
       !(device_prop->minor == 0 || device_prop->minor == 3)) {
     scheduler_debug_utils::canScheduleRejectReason(
         schedulerType(),
         "Cutlass scheduler only supports GB200 and GB300 (cc 10.0 or 10.3) but "
->>>>>>> a8907110
         "current device is cc ",
         device_prop->major,
         ".",
