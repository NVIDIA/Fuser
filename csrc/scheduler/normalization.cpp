// clang-format off
/*
 * SPDX-FileCopyrightText: Copyright (c) 2023-present NVIDIA CORPORATION & AFFILIATES.
 * All rights reserved.
 * SPDX-License-Identifier: BSD-3-Clause
 */
// clang-format on
#include <scheduler/reduction.h>

#include <debug.h>
#include <executor_utils.h>
#include <grouped_reduction.h>
#include <inlining.h>
#include <instrumentation.h>
#include <ir/all_nodes.h>
#include <ir/iostream.h>
#include <ir/utils.h>
#include <options.h>
#include <scheduler/normalization_utils.h>
#include <scheduler/reduction_utils.h>
#include <scheduler/registry.h>
#include <scheduler/utils.h>
#include <scheduler/vectorize_helper.h>
#include <transform_replay.h>

#include <ATen/cuda/CUDAContext.h>

#include <cmath>

namespace nvfuser {

namespace {

// The innerOuterPersistentHeuristic is tuned for layer_norm backward on A100
// ======= Method if hidden_size > 1024 =======
// (1) Inner reduction is one reduction per block. Reduction domain is
// parallelized by TIDx and TIDy, Iteration domain is parallelized by BIDy. (2)
// Outer reduction is done in two-steps. The first step is partial reduction,
// reduction domain is parallelized by BIDy, iteration domain is parallelized by
// TIDx and TIDy. The partial results are written to gmem followed by a grid
// sync. The second step is block reduction, the reduction domain is
// parallelized by TIDy, the iteration domain is parallelized by TIDx and BIDy.
// ======= Method if hidden_size <= 1024 =======
// (1) Inner reduction is multi-reductions per blocks. Reduction domain is
// parallelized by TIDx, Iteration domain is parallelized by BIDy and TIDy
// (2) Outer reduction is same to cases where hidden_size > 1024 except the
// second step where in this case, the reduction domain is parallelized by TIDx
// and the iteration domain is parallelized by TIDy and BIDy. This switch
// between TIDx and TIDy is because (a) We can do warp reduction with TIDx and
// (b) TIDx*BIDy is usually much larger than hidden_size, e.g. 128*216 = 1024*27
// this means without switch only 1/27 of the threads is used.
std::shared_ptr<ReductionParams> innerOuterPersistentHeuristic(
    const int64_t outer_dim_numel,
    const int64_t inner_dim_numel,
    const int64_t max_persistent_buffer_size,
    const size_t tmp_gmem_dtype_size,
    const size_t vectorize_factor) {
  auto rparams = std::make_shared<ReductionParams>();
  // Parameters for inner reduction:
  // Reduction dim: inner_vect, inner_batch, bdimx and bdimy
  // Iteration dim: gdimy

  // Parameters for outer reduction:
  // Reduction dim: bdimy
  // Iteration dim: vectorization_factor_outer, bdimx, gdimy
  struct InnerOuterParams {
    int64_t inner_vect = -1;
    int64_t inner_batch = -1;
    int64_t bdimx = -1;
    int64_t bdimy = -1;
    int64_t gdimy = -1;
    int64_t tmp_gmem_write_vect = -1;
    int64_t vectorization_factor_outer = -1;

    void verify() {
      TORCH_INTERNAL_ASSERT(inner_vect != -1, "inner_vect is not set.");
      TORCH_INTERNAL_ASSERT(inner_batch != -1, "inner_batch is not set.");
      TORCH_INTERNAL_ASSERT(bdimx != -1, "bdimx is not set.");
      TORCH_INTERNAL_ASSERT(bdimy != -1, "bdimy is not set.");
      TORCH_INTERNAL_ASSERT(gdimy != -1, "gdimy is not set.");
      TORCH_INTERNAL_ASSERT(
          tmp_gmem_write_vect != -1, "tmp_gmem_write_vect is not set.");
      TORCH_INTERNAL_ASSERT(
          vectorization_factor_outer != -1,
          "vectorization_factor_outer is not set.");
    }
  };

  InnerOuterParams iop;

  // Estimate register per thread based on buffer size, since inner reduction
  // dim is fully parallelized, the buffer size of each thread equals the total
  // buffer size divide by inner_dim_numel.
  auto getEstimatedRegisterUsage = [&](int64_t batch_mul_vect) {
    constexpr int64_t bytes_per_register = 4;
    const int64_t persistent_buffer_size =
        max_persistent_buffer_size / inner_dim_numel * batch_mul_vect;
    const int64_t estimated_register_count =
        persistent_buffer_size / bytes_per_register +
        scheduler_utils::register_overhead;
    return std::min(
        estimated_register_count, scheduler_utils::max_registers_per_thread);
  };

  auto getBlocksPerSM = [&](const int64_t threads_per_sm,
                            const int64_t threads_per_block,
                            const int64_t warp_size) {
    constexpr int64_t warp_allocation_granularity = 4;
    const int64_t allocated_warps_per_block =
        ceilDiv(
            ceilDiv(threads_per_block, warp_size),
            warp_allocation_granularity) *
        warp_allocation_granularity;
    return scheduler_utils::safeDiv(
        threads_per_sm / warp_size, allocated_warps_per_block);
  };

  const auto dev_prop = at::cuda::getCurrentDeviceProperties();
  const int64_t device_multiprocessor_count =
      (int64_t)dev_prop->multiProcessorCount;

  // Step-1, set InnerParams reduction dim: inner_vect, inner_batch,
  // threads_per_block (bdimx * bdimy). Start threads_per_block from a quarter
  // warp, gradually increase it. Runtime checkCombinedReductionShape ensures
  // inner_dim_numel is dividable by the multiplication of a quarter warp and
  // vectorize_factor.
  iop.inner_vect = (int64_t)vectorize_factor;

  // ignore_register_size_limit will return a valid batch size.
  // This is needed because we enforced projection for fp32 if the feature size
  // is less or equal 14K. It leads to register spills but still faster than the
  // unprojected version due to the reuse of a input para in this grid
  // persistent kernel. However, when we do register usage check in
  // canScheduleRuntime, the enforced projection is not considered. Thus,
  // max_persistent_buffer_size used here is larger than the value used in
  // canScheduleRuntime.
  // This is a tmp solution before we have a new persistent heuristics, where
  // the projection is not solely based on size of buffers. The enforced buffer
  // projection is not considered in canScheduleRuntime Thus,
  constexpr bool ignore_register_size_limit = true;
  const auto& batch_and_block_size = normalization_scheduler_utils::
      getOptionalInnerOuterPersistentBufferBatches(
          inner_dim_numel,
          outer_dim_numel,
          max_persistent_buffer_size,
          iop.inner_vect,
          dev_prop->warpSize,
          ignore_register_size_limit);
  auto opt_inner_batch = batch_and_block_size.first;
  TORCH_INTERNAL_ASSERT(opt_inner_batch.has_value());
  iop.inner_batch = opt_inner_batch.value();
  int64_t threads_per_block = batch_and_block_size.second;

  TORCH_INTERNAL_ASSERT(
      iop.inner_vect * iop.inner_batch * threads_per_block >= inner_dim_numel,
      " iop.inner_vect * iop.inner_batch * threads_per_block should >= inner_dim_numel.");
  const int64_t factor_of_block_size = dev_prop->warpSize / 4;
  TORCH_INTERNAL_ASSERT(
      threads_per_block % factor_of_block_size == 0,
      " threads_per_block must have a factor of warp_size / 4.");

  // Step-2, set InnerParams Iteration dim: gdimy. reg_per_thread is estimated
  // from buffer size, then it is used to calculate threads_per_sm and gdimy.
  // gdimy_max ensures each block processes at least 8 rows to
  // reduce the workload of the final outer reduction.
  int64_t reg_per_thread =
      getEstimatedRegisterUsage(iop.inner_vect * iop.inner_batch);
  int64_t threads_per_sm = getThreadsPerSMGivenRegPerThread(reg_per_thread);
  int64_t blocks_per_sm =
      getBlocksPerSM(threads_per_sm, threads_per_block, dev_prop->warpSize);
  iop.gdimy = blocks_per_sm * device_multiprocessor_count;
  const int64_t outer_iter_min = 8;
  const int64_t gdimy_max = scheduler_utils::roundUpToN(
      ceilDiv(outer_dim_numel, outer_iter_min), device_multiprocessor_count);
  while (iop.gdimy > gdimy_max && blocks_per_sm > 1) {
    blocks_per_sm -= 1;
    iop.gdimy = blocks_per_sm * device_multiprocessor_count;
  }

  // set the vectorization factor for the write to tmp gmem, may be different
  // from inner_vect due to different data types, e.g. input is half and
  // tmp_gmem is float
  constexpr int64_t max_gmem_vect_access_bytes = 16;
  const int64_t max_tmp_gmem_vect_factor =
      max_gmem_vect_access_bytes / (int64_t)tmp_gmem_dtype_size;
  iop.tmp_gmem_write_vect = std::min(max_tmp_gmem_vect_factor, iop.inner_vect);

  // Step-3, set OuterParams Iteration dim: vectorization_factor_outer, bdimx,
  // gdimy (already done) The partial outer reduction result is stored in tmp
  // gmem, set the vectorization factor for write and read
  const int64_t workload_per_thread = inner_dim_numel >= 4096 ? 4 : 2;
  iop.vectorization_factor_outer =
      std::min(workload_per_thread, max_tmp_gmem_vect_factor);
  // threads_per_block has factor of 8, roundup to increase the probability of
  // bdimx * bdimy == threads_per_block.
  TORCH_INTERNAL_ASSERT(
      threads_per_block % 8 == 0,
      " threads_per_block should have a factor of 8.");
  iop.bdimx = scheduler_utils::roundUpPow2Or8(
      ceilDiv(inner_dim_numel / iop.vectorization_factor_outer, iop.gdimy));
  // if still not divisible, e.g. threads_per_block = 256, bdimx = 40.
  // increase bdimx to make it divisible. This will avoid the increase of
  // threads per block which may cause register spills.
  while (threads_per_block % iop.bdimx) {
    iop.bdimx = std::min(iop.bdimx + 8, threads_per_block);
  }
  // Step-4, set OuterParams Reduction dim: bdimy.
  iop.bdimy = threads_per_block / iop.bdimx;
  TORCH_INTERNAL_ASSERT(
      iop.bdimy * iop.bdimx == threads_per_block,
      " threads_per_block must be divisible by bdimx and bdimy.");
  // Step-5, special case, when inner_dim_numel <= 1024, bdimx is usually small
  // after divide by inner_vect and inner_batch. In this case, bdimy is used to
  // parallelize outer_dim instead of inner_dim. This pattern is named multi
  // reductions per block (mrpb).
  if (inner_dim_numel <= 1024) {
    rparams->multiple_reds_per_blk = true;
    rparams->tidx_for_outer_reduction = true;
    constexpr int64_t threads_per_block_mrpb = 512;

    // Step-1, InnerParams, Reduction dim: inner_vect(reuse), inner_batch, bdimx
    iop.inner_batch = 1;
    iop.bdimx = inner_dim_numel / iop.inner_vect;

    // Step-2, InnerParams, Iteration dim: gdimy, bdimy (in next step)
    reg_per_thread =
        getEstimatedRegisterUsage(iop.inner_vect * iop.inner_batch);
    threads_per_sm = getThreadsPerSMGivenRegPerThread(reg_per_thread);
    blocks_per_sm = getBlocksPerSM(
        threads_per_sm, threads_per_block_mrpb, dev_prop->warpSize);
    iop.gdimy = blocks_per_sm * device_multiprocessor_count;

    // Step-3, OuterParams, Iteration dim: vectorization_factor_outer(reuse),
    // bdimy, gdimy (in previous step). vectorization_factor_outer is set to 2
    // as a small workload per thread is preferred for small sizes and we only
    // process vectorized cases.
    iop.bdimy = std::min(
        ceilDiv(inner_dim_numel / iop.vectorization_factor_outer, iop.gdimy),
        scheduler_utils::safeDiv(threads_per_block_mrpb, iop.bdimx));
    iop.bdimy = iop.bdimy;

    // Step-4, OuterParams, Reduction dim: bdimx (already done)

    if (iop.bdimx % dev_prop->warpSize == 0) {
      rparams->pad_inner_reduction_to_warp = true;
      rparams->pad_outer_reduction_to_warp = true;
    }
    rparams->block_dim_iter_dom = ParallelType::TIDy;
  } else {
    rparams->block_dim_inner_reduction_extra = ParallelType::TIDy;
  }

  // check all the parameters in InnerOuterParams are set.
  iop.verify();

  rparams->persistent_kernel = true;
  rparams->fastest_dim = true;
  rparams->combined_inner_outer = true;
  // tmp_gmem is the intermediate result of outer reduction, its dtype is float,
  // so the maximum vectorization factor is 4.
  rparams->vectorization_factor_outer = iop.vectorization_factor_outer;
  rparams->vectorization_factor_tmp_gmem_write = iop.tmp_gmem_write_vect;
  rparams->cparams.maxrregcount = (int)getRegPerThreadGivenThreadsPerSM(
      iop.bdimx * iop.bdimy * blocks_per_sm);
  rparams->unroll_factor_inner_reduction = iop.inner_vect;
  rparams->batches_per_block_inner_reduction = iop.inner_batch;
  rparams->block_dim_inner_reduction = ParallelType::TIDx;
  rparams->vectorize_inner_reduction = iop.inner_vect > 1;
  rparams->split_grid_dim_iter_dom_outer = true;
  rparams->grid_dim_iter_dom = ParallelType::BIDy;
  rparams->lparams = LaunchParams(
      LaunchParams::UNINITIALIZED_VAL,
      iop.gdimy,
      LaunchParams::UNINITIALIZED_VAL,
      iop.bdimx,
      iop.bdimy,
      LaunchParams::UNINITIALIZED_VAL);

  rparams->tag = "InnerOuter Persistent Heuristic.\n";

  if (isDebugDumpEnabled(DebugDumpOption::SchedulerDebug)) {
<<<<<<< HEAD
    nvfdebug() << "\n===== Combined InnerOuter Reduction Stats ========\n"
               << "outer_dim_numel: " << outer_dim_numel << "\n"
               << "inner_dim_numel: " << inner_dim_numel << "\n"
               << "vectorize_factor_input: " << iop.inner_vect << "\n"
               << "vectorization_factor_tmp_gmem_write: "
               << iop.tmp_gmem_write_vect << "\n"
               << "vectorization_factor_outer: "
               << iop.vectorization_factor_outer << "\n"
               << "multiple_reds_per_blk: " << rparams->multiple_reds_per_blk
               << "\n"
               << "threads_per_sm: " << threads_per_sm << "\n"
               << "gdimy: " << iop.gdimy << "\n"
               << "block(" << (iop.bdimx) << ", " << iop.bdimy << ", " << 1
               << ")";
    nvfdebug() << rparams->toString() << std::endl;
=======
    std::cerr << "\n===== Combined InnerOuter Reduction Stats ========\n"
              << "outer_dim_numel: " << outer_dim_numel << "\n"
              << "inner_dim_numel: " << inner_dim_numel << "\n"
              << "max_persistent_buffer_size: " << max_persistent_buffer_size
              << "\n"
              << "vectorize_factor_input: " << iop.inner_vect << "\n"
              << "vectorization_factor_tmp_gmem_write: "
              << iop.tmp_gmem_write_vect << "\n"
              << "vectorization_factor_outer: "
              << iop.vectorization_factor_outer << "\n"
              << "multiple_reds_per_blk: " << rparams->multiple_reds_per_blk
              << "\n"
              << "threads_per_sm: " << threads_per_sm << "\n"
              << "gdimy: " << iop.gdimy << "\n"
              << "block(" << (iop.bdimx) << ", " << iop.bdimy << ", " << 1
              << ")";
    std::cerr << rparams->toString() << std::endl;
>>>>>>> 1b637685
  }
  return rparams;
}
// Copied from reduction scheduler, should generalize. Simply needed to take out
// grid reductions.
std::shared_ptr<ReductionParams> innerPersistentHeuristic(
    const int64_t total_reduction_numel,
    const int64_t total_iteration_numel,
    const int64_t inner_most_dimension_numel,
    const int64_t n_tensor_inputs,
    const int64_t max_input_dtype_size,
    const int64_t max_persistent_buffer_size,
    const size_t vectorize_factor) {
  // Set some targets for parallelization
  const int64_t n_elems = total_reduction_numel * total_iteration_numel;

  const int64_t outer_reduction_numel =
      total_reduction_numel / inner_most_dimension_numel;

  const auto dev_prop = at::cuda::getCurrentDeviceProperties();
  // WARNING: At some point we may want to generate heuristics for another
  // device that is not the current device.
  const int64_t device_max_threads_per_multiprocessor =
      (int64_t)dev_prop->maxThreadsPerMultiProcessor;

  const int64_t device_multiprocessor_count =
      (int64_t)dev_prop->multiProcessorCount;

  auto const max_unroll = ceilDiv(
      // Available unrolling based on size of data type
      16l / max_input_dtype_size,
      // Reduce unrolling if we have many inputs, start reduction at 4 inputs
      scheduler_utils::lastPow2(std::max(n_tensor_inputs >> 2, 1l)));

  // Conservative value, could be set to larger based on arch if necessary.
  constexpr int64_t l1_cache = 32l * 1024l;
  // Could change per generation, but for l1 we want to consider active threads,
  // not resident
  constexpr int64_t active_threads = 1024;

  // if data fits in l2 and we need more parallelization in the reduction dim,
  // we can use a smaller warp size. While thread local data fits in l1, and
  // reduction dim is really small, we can use <32 threads per warp.
  const bool fits_in_l2 =
      n_elems * max_input_dtype_size * n_tensor_inputs < dev_prop->l2CacheSize;

  // If it fits in l2, we just want to make sure each warp uses 32Bytes. Set
  // minimum warp as 16 threads instead of 32 as if we have a small reduction
  // dim going a bit smaller than 32 usually helps.
  const int64_t warp_size_based_on_l2 =
      fits_in_l2 ? 32l / max_input_dtype_size : 16l;

  // Check how many elements it would take per thread to start thrashing l1
  // set that to minimum number we want to reduce per thread.
  const int64_t warp_size_based_on_l1 = std::min(
      ceilDiv(
          total_reduction_numel,
          scheduler_utils::safeDiv(
              l1_cache,
              n_tensor_inputs * max_input_dtype_size * active_threads)),
      16l);

  // Take the smaller, warp_size may be a odd number, e.g. 15
  // Tracked at https://github.com/NVIDIA/Fuser/issues/107
  const int64_t warp_size =
      std::min(warp_size_based_on_l1, warp_size_based_on_l2);

  // Initialization
  int64_t target_blocks = 1;
  int64_t target_unroll = 1;
  int64_t target_iterations = 1;

  // Try to set a minmum amount of work for each thread, as cross thread
  // communication is slow so it shouldn't be done for every element in the
  // reduction.
  int64_t min_target_iterations =
      scheduler_utils::safeDiv(32, max_input_dtype_size);

  // Start trying to break parallelization up across threads,
  // unrolling/iterations, and blocks.

  // max_threads_in_block is the cap on a thread block, the minimum is based on
  // warp_size
  int64_t max_threads_in_block = std::max(
      warp_size, ceilDiv(total_reduction_numel, min_target_iterations));

  // If we have one warp per block, check if that's enough to saturate the SMs
  target_blocks = ceilDiv(n_elems, warp_size);

  // If we have more than a wave of blocks, put parallelism into unrolling and
  // target iterations
  if (target_blocks > device_multiprocessor_count) {
    auto available_unroll = scheduler_utils::safeDiv(
        n_elems, warp_size * device_multiprocessor_count);

    // Spread across unrolling and iterations, want a balance of the two so flip
    // back and forth to alternate adding to them.
    bool flip = true;

    while (available_unroll > 1 &&
           (target_unroll < max_unroll ||
            // Prefer unrolling
            target_iterations < max_unroll)) {
      if (target_unroll * 2 <= max_unroll && flip) {
        target_unroll *= 2;
      }

      if (target_iterations * 2 <= max_unroll && !flip) {
        target_iterations *= 2;
      }

      available_unroll = scheduler_utils::safeDiv(
          n_elems,
          warp_size * device_multiprocessor_count * target_unroll *
              target_iterations);
      flip = !flip;
    }

    // Recompute target blocks
    target_blocks =
        ceilDiv(n_elems, warp_size * target_unroll * target_iterations);
  }

  // Cap target blocks to 4 waves
  target_blocks = std::min(target_blocks, device_multiprocessor_count * 4);

  if (target_blocks * target_unroll * target_iterations < n_elems) {
    if (outer_reduction_numel == 1) {
      // set to hardware limit to use small persistent buffer for large
      // reductions
      max_threads_in_block = std::min(
          ceilDiv(n_elems, target_blocks * target_unroll),
          (int64_t)dev_prop->maxThreadsPerBlock);
    } else {
      // targetting 4 waves, so try to use a quarter of available threads
      max_threads_in_block = std::min(
          ceilDiv(n_elems, target_blocks * target_unroll),
          ceilDiv(device_max_threads_per_multiprocessor, (int64_t)4));
    }
  }

  // Round up to nearest warp.
  if (max_threads_in_block % warp_size != 0) {
    max_threads_in_block += warp_size - max_threads_in_block % warp_size;
    max_threads_in_block =
        std::min(max_threads_in_block, (int64_t)dev_prop->maxThreadsPerBlock);
  }
  // Compute maximum number of reductions we could do in the same kernel based
  // on persistent buffer size. Bounded by the wave count for utilization of
  // SMs.
  const int64_t max_multi_reduction_factor = std::min(
      scheduler_utils::safeDiv(
          scheduler_utils::register_file_size, max_persistent_buffer_size),
      ceilDiv(total_iteration_numel, device_multiprocessor_count));

  // To get to target threads:
  // Prioritize
  // (1) x dim in reduction
  // (2) unrolling in reduction
  // (3) y in output
  // To get target blocks:
  // Prioritize
  // (1) x dim in multiple outputs
  // (2) y dim in multiple reductions

  // Blocks for outputs
  int64_t godim = 1;

  // Threads for reduction
  int64_t bdimx = 1;
  // Threads for outputs
  int64_t bdimy = 1;
  // Threads for outer reduction dimension
  int64_t bdimz = 1;

  // Unroll amount
  int64_t inner_reduction_unroll_factor = 1;
  int64_t outer_reduction_unroll_factor = 1;
  int64_t iter_unroll_factor = 1;

  inner_reduction_unroll_factor =
      vectorize_factor > 1 ? (int64_t)vectorize_factor : 1;

  // Grab what we can out of reduction domain, but don't go over a warp size yet
  bdimx = std::min(
      std::max(
          ceilDiv(inner_most_dimension_numel, inner_reduction_unroll_factor),
          (int64_t)warp_size),
      max_threads_in_block);

  // If we're not just barely covering the dimension, round to a more friendly
  // number
  if (bdimx * inner_reduction_unroll_factor != inner_most_dimension_numel) {
    bdimx = bdimx > warp_size ? bdimx - bdimx % warp_size
                              : scheduler_utils::lastPow2(bdimx);

    // Round bdimx down to multiple of warp size or power 2
    if (bdimx < warp_size) {
      bdimx = scheduler_utils::lastPow2(bdimx);
    } else {
      bdimx = bdimx - bdimx % warp_size;
    }
  }

  // Put everything else in bdimy for now
  bdimy = std::min(
      scheduler_utils::safeDiv(warp_size, bdimx), max_multi_reduction_factor);
  // If 3D fill the rest of the threads into bdimz
  bdimz = std::min(
      std::min(
          scheduler_utils::safeDiv(max_threads_in_block, bdimx * bdimy),
          outer_reduction_numel),
      scheduler_utils::z_block_limit);

  bool vectorize = false;

  // Move unrolling factor into vectorization upto vectorization limit.
  if (vectorize_factor > 1 && inner_reduction_unroll_factor > 1) {
    vectorize = true;
    inner_reduction_unroll_factor = std::min(
        scheduler_utils::lastPow2(inner_reduction_unroll_factor),
        (int64_t)vectorize_factor);
  }

  // start from small block size to minimize expensive inter-threads reduction
  const int64_t threads_after_vectorize =
      inner_most_dimension_numel / inner_reduction_unroll_factor;

  // Test min_threads_per_block using 3 values:
  // (1) One warp, so we can use single warp reduction and sync.
  // (2) Two warps, so we can achieve 100% occupancy since most GPUs allow 32
  //     blocks per SM.
  // (3) Four warps, number recommended by the cuda-c-best-practices-guide.
  const int64_t min_threads_per_block = 4l * dev_prop->warpSize;

  // start bdimx with min_threads_per_block then increase if we have too many
  // persistent buffer batches per block
  if (outer_reduction_numel == 1 && vectorize) {
    bdimx = std::min(min_threads_per_block, threads_after_vectorize);
  }

  // If we don't have enough threads, let's do multiple reductions per block.
  // Multiple reductions per block shows better performance than unroll
  // iterations. Still keep vectorization as it is important for performance
  // since V100.
  if (bdimx * bdimy * bdimz < min_threads_per_block) {
    bdimy = std::min(
        scheduler_utils::safeDiv(min_threads_per_block, bdimx * bdimz),
        max_multi_reduction_factor);
  }

  // Set size of persistent per thread buffer on inner reduction buffer
  // if too large, will be reduced later to reduce register usage
  int64_t batches_per_block_inner_reduction = ceilDiv(
      inner_most_dimension_numel, bdimx * inner_reduction_unroll_factor);

  // Attempt to put some unrolling into the outer reduction if inner hasn't
  // taken the max unrolling
  if (inner_reduction_unroll_factor < max_unroll) {
    outer_reduction_unroll_factor = std::min(
        ceilDiv(max_unroll, inner_reduction_unroll_factor),
        ceilDiv(outer_reduction_numel, bdimz));
  }

  godim = ceilDiv(total_iteration_numel, bdimy);

  // Prefer putting iterations into unrolling over having a very large
  // persistent buffer.
  while (!vectorize && inner_reduction_unroll_factor < max_unroll &&
         batches_per_block_inner_reduction >= 2) {
    inner_reduction_unroll_factor *= 2;
    batches_per_block_inner_reduction = scheduler_utils::roundUpPow2Or8(ceilDiv(
        inner_most_dimension_numel, bdimx * inner_reduction_unroll_factor));
  }

  // Set size of persistent per thread buffer on outer reduction buffer
  int64_t batches_per_block_outer_reduction =
      scheduler_utils::roundUpPow2Or8(ceilDiv(
          ceilDiv(total_reduction_numel, inner_most_dimension_numel),
          bdimz * outer_reduction_unroll_factor));

  // Prefer putting iterations into unrolling over having a very large
  // persistent buffer.
  while (outer_reduction_unroll_factor < max_unroll &&
         batches_per_block_outer_reduction >= 2) {
    outer_reduction_unroll_factor *= 2;
    batches_per_block_outer_reduction = scheduler_utils::roundUpPow2Or8(
        ceilDiv(outer_reduction_numel, bdimz * outer_reduction_unroll_factor));
  }

  // Adjust bdimx based on batches_per_block and unroll factor set as they could
  // have moved a bit since they're the free variables, not the buffers
  bdimx = ceilDiv(
      inner_most_dimension_numel,
      inner_reduction_unroll_factor * batches_per_block_inner_reduction);
  bdimz = ceilDiv(
      outer_reduction_numel,
      outer_reduction_unroll_factor * batches_per_block_outer_reduction);

  // Try moving persistent buffer factors into threads until we have too many
  // threads.
  constexpr int batches_per_block_inner_reduction_max = 10;
  while (
      // If block size can be doubled
      bdimx * bdimy * bdimz * 2 <= max_threads_in_block &&
      // And batches_per_block_inner_reduction can be divided by two
      (batches_per_block_inner_reduction >
           batches_per_block_inner_reduction_max ||
       batches_per_block_outer_reduction >= 2)) {
    // Try to decrease per thread register allocation persistence size on inner
    // reduction by double bdimx.
    if (batches_per_block_inner_reduction >
        batches_per_block_inner_reduction_max) {
      bdimx *= 2;
      batches_per_block_inner_reduction = ceilDiv(
          inner_most_dimension_numel, inner_reduction_unroll_factor * bdimx);
      continue;
    }

    // Try to decrease per thread register allocation persistence size on outer
    // reduction
    if (batches_per_block_outer_reduction >= 2 &&
        batches_per_block_outer_reduction !=
            scheduler_utils::roundUpPow2Or8(
                batches_per_block_outer_reduction / 2) &&
        bdimz * 2 <= scheduler_utils::z_block_limit) {
      batches_per_block_outer_reduction = scheduler_utils::roundUpPow2Or8(
          batches_per_block_outer_reduction / 2);
      bdimz = ceilDiv(
          outer_reduction_numel,
          batches_per_block_outer_reduction * outer_reduction_unroll_factor);
      continue;
    }
    break;
  }

  // Register pressure is really high per thread, which could lead to local
  // memory leaks, if using less than maximum threads, decrease batches per
  // block by a factor of 2
  if (batches_per_block_outer_reduction * batches_per_block_inner_reduction *
              inner_reduction_unroll_factor * outer_reduction_unroll_factor *
              4l >
          scheduler_utils::max_registers_per_thread * 3l &&
      bdimx * bdimy * bdimz * 2l <= max_threads_in_block &&
      batches_per_block_inner_reduction >
          batches_per_block_inner_reduction_max) {
    batches_per_block_inner_reduction = batches_per_block_inner_reduction / 2;
  }

  // Do the same on the outer reduction dimension
  if (batches_per_block_outer_reduction * batches_per_block_inner_reduction *
              inner_reduction_unroll_factor * outer_reduction_unroll_factor *
              4l >
          scheduler_utils::max_registers_per_thread * 3l &&
      bdimx * bdimy * bdimz * 2l <= device_max_threads_per_multiprocessor &&
      batches_per_block_outer_reduction >= 2l) {
    batches_per_block_outer_reduction /= 2l;
  }

  auto device_warp_size = (int64_t)at::cuda::warp_size();
  auto padded_bdimx = bdimx % device_warp_size == 0
      ? bdimx
      : bdimx + (device_warp_size - bdimx % device_warp_size);

  bool pad_bdimx = bdimx > 16 &&
      padded_bdimx * bdimy * bdimz < (int64_t)dev_prop->maxThreadsPerBlock;

  // estimate register usage and occupancy raito.
  // If occupancy raito is less than a preset occupancy_ratio, reduce register
  // usage register per thread is estimated as overhead + buffer_size /
  // bytes_per_register
  int64_t nvrtc_register_per_thread = scheduler_utils::max_registers_per_thread;
  const int64_t blocksPerKernel = godim;
  // register estimation is only valid for vectorized gmem access
  // we've seen unexpectedly high register counts with vectorization factor less
  // than 4, which would make the below estimate inaccurate.
  // TODO: support the non vectorized case. consider shmem.
  // only need to balance register and occupancy ratio if there are enough
  // blocks and buffers
  if (vectorize && blocksPerKernel > device_multiprocessor_count &&
      batches_per_block_inner_reduction > 1) {
    // Estimate register per thread based on buffer size, since inner reduction
    // dim is fully parallelized, the buffer size of each element equals the
    // total buffer size divide by inner_most_dimension_numel. Each thread will
    // hold batches_per_block_inner_reduction * inner_reduction_unroll_factor
    // elements.
    const int64_t persistent_buffer_size = max_persistent_buffer_size /
        inner_most_dimension_numel * batches_per_block_inner_reduction *
        inner_reduction_unroll_factor;

    // persistent_buffer_size = 4*2, 8*2, 32*2, 64*2, 128*2
    // register_used_on_a100  = 27,  40,  62,   73,   105
    // register_used_on_v100  = xx,  xx,  45,   62,   93
    // estimated_register_num = 42,  44,  56,   72,   104
    // safe for both v100 & a100
    constexpr int64_t bytes_per_register = 4;
    int64_t estimated_register_count =
        persistent_buffer_size / bytes_per_register +
        scheduler_utils::register_overhead;

    // check occupancy using blocks per sm
    const int64_t threads_per_block =
        pad_bdimx ? padded_bdimx * bdimy * bdimz : bdimx * bdimy * bdimz;
    const int64_t blocks_per_sm_estimated =
        getThreadsPerSMGivenRegPerThread(estimated_register_count) /
        threads_per_block;
    // only allow adjust to 90% of estimated_register_count to avoid too much
    // spills. initially we used 80%, however, the drop from 160 to 128 leads to
    // too much spills in Layer Norm with fused ops, see
    // https://github.com/NVIDIA/Fuser/issues/335
    // 90% allows edge cases, e.g. 72 to 64 which is important for 32K fp16
    // where batch = 8. With this change, however, we lost 10 % performance on
    // Softmax_Inner_fp16/16384/4096, where the perf is best when using 64
    // registers with 232 bytes spill stores and 276 bytes spill loads. The
    // estimated register for this case is 104 adjusting it to 64 is too
    // aggressive.
    constexpr double max_adjust_fraction = 0.9;
    int64_t register_count_minimum = static_cast<int64_t>(
        max_adjust_fraction * static_cast<double>(estimated_register_count));
    const int64_t blocks_per_sm_maximum =
        getThreadsPerSMGivenRegPerThread(register_count_minimum) /
        threads_per_block;
    register_count_minimum = getRegPerThreadGivenThreadsPerSM(
        blocks_per_sm_maximum * threads_per_block);

    // minimum occupancy we want to achieve
    constexpr double occupancy_ratio = 0.4;
    const int64_t blocks_per_sm_wanted = ceilDiv(
        static_cast<int64_t>(
            dev_prop->maxThreadsPerMultiProcessor * occupancy_ratio),
        threads_per_block);

    // if estimated blocks is smaller than wanted and decrease register usage
    // can increase blocks per sm, try to decrease register usage to increase
    // occupancy but don't go below register_count_minimum
    if (blocks_per_sm_estimated < blocks_per_sm_wanted &&
        blocks_per_sm_maximum > blocks_per_sm_estimated) {
      const int64_t register_count_occupancy = getRegPerThreadGivenThreadsPerSM(
          blocks_per_sm_wanted * threads_per_block);

      nvrtc_register_per_thread =
          std::max(register_count_minimum, register_count_occupancy);
    } else {
      // recalculate estimated_register_count using blocks_per_sm_estimated
      // this may increase estimated_register_count due to allocation
      // granularity e.g. 104 -> 128
      nvrtc_register_per_thread = getRegPerThreadGivenThreadsPerSM(
          blocks_per_sm_estimated * threads_per_block);
    }
  }

  // Will be used once supporting inter-block persistence
  int64_t gdimx = LaunchParams::UNINITIALIZED_VAL;
  int64_t gdimy = LaunchParams::UNINITIALIZED_VAL;
  int64_t gdimz = LaunchParams::UNINITIALIZED_VAL;

  auto rparams = std::make_shared<ReductionParams>();

  rparams->cparams.maxrregcount = (int)nvrtc_register_per_thread;
  rparams->persistent_kernel = true;
  rparams->fastest_dim = true;

  // Inner reduction domain
  rparams->cross_block_inner_reduction = true;
  rparams->block_dim_inner_reduction = ParallelType::TIDx;
  rparams->pad_inner_reduction_to_warp = pad_bdimx;
  rparams->batches_per_block_inner_reduction =
      batches_per_block_inner_reduction;

  // For persistent schedules always have to mark the reduction unrolled
  // otherwise rfactor can fail
  rparams->unroll_factor_inner_reduction = inner_reduction_unroll_factor;
  rparams->vectorize_inner_reduction = vectorize;

  // Iter domain
  rparams->multiple_reds_per_blk = bdimy > 1;
  if (rparams->multiple_reds_per_blk) {
    rparams->block_dim_iter_dom = ParallelType::TIDy;
  }

  if (godim > 1) {
    rparams->grid_dim_iter_dom = ParallelType::BIDx;
    if (godim > scheduler_utils::x_grid_limit) {
      rparams->split_grid_dim_iter_dom_outer = true;
      gdimx = scheduler_utils::x_grid_limit;
    }
  }

  if (iter_unroll_factor > 1) {
    rparams->unroll_factor_iter_dom = iter_unroll_factor;
  }

  // Outer reduction domain
  rparams->schedule_3D = total_reduction_numel != inner_most_dimension_numel;
  if (rparams->schedule_3D) {
    rparams->batches_per_block_outer_reduction =
        batches_per_block_outer_reduction;
    rparams->block_dim_outer_reduction = ParallelType::TIDz;
    rparams->cross_block_outer_reduction = true;
    rparams->unroll_factor_outer_reduction = outer_reduction_unroll_factor;
  }

  rparams->lparams = LaunchParams(
      gdimx,
      gdimy,
      gdimz,
      LaunchParams::UNINITIALIZED_VAL,
      bdimy,
      LaunchParams::UNINITIALIZED_VAL);

  rparams->tag = "Inner Persistent Heuristic.\n";

  if (isDebugDumpEnabled(DebugDumpOption::SchedulerDebug)) {
    nvfdebug() << "\n===== Reduction Stats ========\n"
               << "total_reduction_numel: " << total_reduction_numel << "\n"
               << "total_iteration_numel: " << total_iteration_numel << "\n"
               << "inner_most_dimension_numel: " << inner_most_dimension_numel
               << "\n"
               << "vectorize_factor: " << vectorize_factor << "\n"
               << "n_tensor_inputs: " << n_tensor_inputs << "\n"
               << "max_input_dtype_size: " << max_input_dtype_size << "\n"
               << "max_persistent_buffer_size: " << max_persistent_buffer_size
               << "\n"
               << "max_multi_reduction_factor: " << max_multi_reduction_factor
               << "\n"
               << "block(" << (pad_bdimx ? padded_bdimx : bdimx) << ", "
               << bdimy << ", " << bdimz << ")";
    nvfdebug() << rparams->toString() << std::endl;
  }

  return rparams;
}

// Heuristics for grid outer normalizations
std::shared_ptr<ReductionParams> gridOuterPersistentHeuristic(
    const int64_t total_reduction_numel,
    const int64_t total_iteration_numel,
    const int64_t n_tensor_inputs,
    const int64_t max_input_dtype_size,
    const int64_t max_persistent_buffer_size,
    const size_t vectorize_factor) {
  auto outer_params =
      normalization_scheduler_utils::getGridOuterNormalizationParams(
          total_reduction_numel,
          total_iteration_numel,
          (int64_t)vectorize_factor,
          max_persistent_buffer_size);

  TORCH_INTERNAL_ASSERT(outer_params.has_value(), "No valid config found");

  const auto pb_size = outer_params->persistent_buffer_factor;
  const auto unswitch_factor = outer_params->unswitch_factor;

  auto rparams = std::make_shared<ReductionParams>();

  rparams->persistent_kernel = true;
  rparams->cross_block_inner_reduction = true;
  rparams->cross_grid_inner_reduction = true;
  rparams->grid_dim_iter_dom = ParallelType::BIDx;
  rparams->grid_dim_inner_reduction = ParallelType::BIDy;
  rparams->block_dim_inner_reduction = ParallelType::TIDy;
  rparams->batches_per_block_inner_reduction = pb_size;
  rparams->multiple_reds_per_blk = true;
  rparams->vectorize_iter_dom = true;
  rparams->unroll_factor_iter_dom = (int64_t)vectorize_factor;
  rparams->block_dim_iter_dom = ParallelType::TIDx;
  rparams->unroll_factor_inner_reduction = unswitch_factor;
  rparams->split_grid_dim_iter_dom_inner =
      ceilDiv(
          total_iteration_numel / (int64_t)vectorize_factor,
          outer_params->launch_params.bdimx()) >
      outer_params->launch_params.gdimx();
  rparams->compute_persistent_buffer_with_first_consumer = true;
  rparams->static_bdimx = true;
  rparams->static_bdimy = true;

  rparams->lparams = LaunchParams(
      rparams->split_grid_dim_iter_dom_inner
          ? outer_params->launch_params.gdimx()
          : LaunchParams::UNINITIALIZED_VAL,
      LaunchParams::UNINITIALIZED_VAL,
      LaunchParams::UNINITIALIZED_VAL,
      outer_params->launch_params.bdimx(),
      outer_params->launch_params.bdimy(),
      LaunchParams::UNINITIALIZED_VAL);

  if (isDebugDumpEnabled(DebugDumpOption::SchedulerDebug)) {
    nvfdebug() << "\n===== Reduction Stats ========\n"
               << "total_reduction_numel: " << total_reduction_numel << "\n"
               << "total_iteration_numel: " << total_iteration_numel << "\n"
               << "vectorize_factor: " << vectorize_factor << "\n"
               << "n_tensor_inputs: " << n_tensor_inputs << "\n"
               << "max_input_dtype_size: " << max_input_dtype_size << "\n"
               << "max_persistent_buffer_size: " << max_persistent_buffer_size
               << "\n"
               << "persistent_buffer_factor: " << pb_size << "\n"
               << "block(" << outer_params->launch_params.bdimx() << ", "
               << outer_params->launch_params.bdimy() << ", 1)" << std::endl;
    nvfdebug() << rparams->toString() << std::endl;
  }

  return rparams;
}

// Copied from reduction scheduler, should generalize. Simply needed to take out
// grid reductions.
// TODO: Check adding iteration domain unrolling
std::shared_ptr<ReductionParams> outerPersistentHeuristic(
    const int64_t total_reduction_numel,
    const int64_t total_iteration_numel,
    const int64_t n_tensor_inputs,
    const int64_t max_input_dtype_size,
    const int64_t max_persistent_buffer_size,
    const size_t vectorize_factor) {
  // Set some targets for parallelization
  const int64_t n_elems = total_reduction_numel * total_iteration_numel;

  // WARNING: Current device for codegen may not be the target device
  const int64_t device_max_threads_per_multiprocessor =
      (int64_t)at::cuda::getCurrentDeviceProperties()
          ->maxThreadsPerMultiProcessor;

  const int64_t device_multiprocessor_count =
      (int64_t)at::cuda::getCurrentDeviceProperties()->multiProcessorCount;

  // If it fits in l2, we just want to make sure each warp uses 32Bytes. Set
  // minimum warp as 16 threads instead of 32 as if we have a small reduction
  // dim going a bit smaller than 32 usually helps.
  const int64_t warp_size = n_elems * max_input_dtype_size * n_tensor_inputs <
          at::cuda::getCurrentDeviceProperties()->l2CacheSize
      ? (int64_t)32 / max_input_dtype_size
      : 16;

  const auto register_file_size =
      at::cuda::getCurrentDeviceProperties()->regsPerBlock * sizeof(int);

  // Each block runs N reductions, where N is defined as:
  // vectorize_factor * blockDim.x. The minimum number of SMs to run
  // this as a persistent kernel is thus defined as:
  const int64_t min_required_sm_per_norm = ceilDiv(
      max_persistent_buffer_size * (int64_t)vectorize_factor *
          normalization_scheduler_utils::PreferredLaunchConfig::kMinBdimx,
      (int64_t)register_file_size);

  if (min_required_sm_per_norm > 1) {
    return gridOuterPersistentHeuristic(
        total_reduction_numel,
        total_iteration_numel,
        n_tensor_inputs,
        max_input_dtype_size,
        max_persistent_buffer_size,
        vectorize_factor);
  }

  int64_t target_blocks = 1;
  int64_t target_unroll = 1;
  int64_t max_threads_in_block = warp_size;

  // If we have one warp per block, check if that's enough to saturate the
  // SMs. Blocks can't come out of reduction dimension, so only use
  // iteration dimension here.
  target_blocks = ceilDiv(total_iteration_numel, (int64_t)warp_size);

  const auto max_unroll = ceilDiv(
      // Available unrolling based on size of data type
      (int64_t)16 / (int64_t)max_input_dtype_size,
      // Reduce unrolling if we have many inputs, start reduction at 4
      // inputs
      scheduler_utils::lastPow2(
          scheduler_utils::safeDiv((int64_t)n_tensor_inputs, 4)));

  // If we have more than a wave of blocks, put parallelism into unrolling
  if (target_blocks > device_multiprocessor_count) {
    target_unroll = std::min(
        max_unroll, ceilDiv(target_blocks, device_multiprocessor_count));
    target_blocks = ceilDiv(target_blocks, target_unroll);
  }

  // Cap target blocks to 4 waves
  target_blocks = std::min(target_blocks, device_multiprocessor_count * 4);

  if (target_blocks * target_unroll * max_threads_in_block < n_elems) {
    // targetting 4 waves, so try to use a quarter of available threads
    max_threads_in_block = std::min(
        ceilDiv(n_elems, target_blocks * target_unroll),
        ceilDiv(device_max_threads_per_multiprocessor, (int64_t)4));
  }

  // Round up to nearest warp.
  if (max_threads_in_block % warp_size != 0) {
    max_threads_in_block += warp_size - max_threads_in_block % warp_size;
  }

  // Compute maximum number of reductions we could do in the same kernel based
  // on persistent buffer size
  const int64_t max_multi_reduction_factor = scheduler_utils::safeDiv(
      scheduler_utils::register_file_size, max_persistent_buffer_size);

  // To get to target threads:
  // Prioritize
  // (1) x dim in iter domain
  // (2) unrolling in iter domain
  // (3) y in reduction domain
  // To get target blocks:
  // Prioritize
  // (1) x dim in multiple outputs
  // (2) y dim in multiple reductions - need to flip unrolling to reduction
  // domain for this

  // Threads for reduction
  int64_t bdimy = 1;
  // Threads for output
  int64_t bdimx = 1;

  // Unroll amount
  int64_t inner_reduction_unroll_factor = 1;
  int64_t iter_unroll_factor = 1;

  // If we only use a warp, can we get iter domain unrolling?
  bdimx = std::min(max_multi_reduction_factor, warp_size);
  // Round down if it didn't hit a full warp
  if (bdimx < warp_size) {
    bdimx = scheduler_utils::lastPow2(bdimx);
  }

  // Prioritize unrolling on iteration domain, but don't sacrifice occupancy,
  // make sure there is at least one wave.
  if (ceilDiv(total_iteration_numel, bdimx) > 2 * device_multiprocessor_count) {
    iter_unroll_factor = std::min(
        std::min(
            scheduler_utils::safeDiv(max_multi_reduction_factor, bdimx),
            max_unroll),
        ceilDiv(device_multiprocessor_count, bdimx));
  }

  // With current setup, is there's at least 2 waves and iter domain space left
  if (max_multi_reduction_factor > bdimx * iter_unroll_factor &&
      ceilDiv(total_iteration_numel, bdimx * iter_unroll_factor) >
          2 * device_multiprocessor_count) {
    // Put more into bdimx
    bdimx = std::min(
        std::min(
            scheduler_utils::safeDiv(
                // Don't exceed multi reduction factor
                max_multi_reduction_factor,
                iter_unroll_factor),
            // Leave a full wave of blocks
            ceilDiv(
                total_iteration_numel,
                iter_unroll_factor * device_multiprocessor_count)),
        // Don't exceed max thread count
        max_threads_in_block);

    // Round bdimx down to multiple of warp size or power 2
    if (bdimx < warp_size) {
      bdimx = scheduler_utils::lastPow2(bdimx);
    } else {
      bdimx = bdimx - bdimx % warp_size;
    }
  }

  // Fill bdimy with left over threads
  bdimy = std::min(
      scheduler_utils::safeDiv(max_threads_in_block, bdimx),
      total_reduction_numel);

  bool vectorize = false;

  // Move unrolling factor into vectorization upto vectorization limit.
  if (vectorize_factor > 1 && iter_unroll_factor > 1) {
    vectorize = true;
    iter_unroll_factor = std::min(
        scheduler_utils::lastPow2(iter_unroll_factor),
        (int64_t)vectorize_factor);
  }

  int64_t sm_required_per_norm_set = ceilDiv(
      max_persistent_buffer_size * bdimx * iter_unroll_factor,
      scheduler_utils::register_file_size);

  TORCH_INTERNAL_ASSERT(
      sm_required_per_norm_set == 1,
      "Tried to use multiple SMs on an outer persistent kernel ",
      "yet this kernel should have been within block persistent.");

  // Since this is persistent and registers will have to be used anyways unroll
  // the reduction dim if it's available
  inner_reduction_unroll_factor =
      std::min(max_unroll, ceilDiv(total_reduction_numel, bdimy));

  // Persistence size from buffers
  int64_t batches_per_block =
      ceilDiv(total_reduction_numel, bdimy * inner_reduction_unroll_factor);

  batches_per_block = scheduler_utils::roundUpPow2Or8(batches_per_block);

  // Adjust bdimy based on batches_per_block and unroll factor set
  bdimy = ceilDiv(
      total_reduction_numel, inner_reduction_unroll_factor * batches_per_block);

  // Try moving persistent buffers into threads if using less than a quarter of
  // available threads
  while (
      // If using less than a quarter of available threads
      bdimx * bdimy * 2 <=
          ceilDiv(device_max_threads_per_multiprocessor, (int64_t)4) &&
      // And batches_per_block can be divided by two
      batches_per_block >= 2 &&
      // Make sure batches_per_block will be updated
      batches_per_block !=
          scheduler_utils::roundUpPow2Or8(batches_per_block / 2)) {
    batches_per_block = scheduler_utils::roundUpPow2Or8(batches_per_block / 2);

    // Adjust bdimy based on batches_per_block and unroll factor set
    bdimy = ceilDiv(
        total_reduction_numel,
        inner_reduction_unroll_factor * batches_per_block);
  }

  // Register pressure is really high per thread and using less than
  // maximum threads, decrease batches per block by a factor of 2
  if ((batches_per_block * inner_reduction_unroll_factor * 4l >
           scheduler_utils::max_registers_per_thread * 3l &&
       bdimx * bdimy * 2l <= device_max_threads_per_multiprocessor)) {
    batches_per_block /= 2;
  }

  // If we're close to the limit on the register file size, drop down block dim
  // x so we don't throw an error when we try to launch the kernel.
  while (bdimy * bdimx * inner_reduction_unroll_factor * batches_per_block *
             max_input_dtype_size * 4 >
         scheduler_utils::register_file_size * 3) {
    if (bdimx == 1) {
      TORCH_INTERNAL_ASSERT(false, "Error generating persistent kernel.");
    }
    bdimx = ceilDiv(bdimx, 2);
  }

  auto gdimx = ceilDiv(total_iteration_numel, bdimx);

  auto rparams = std::make_shared<ReductionParams>();
  rparams->batches_per_block_inner_reduction = batches_per_block;
  rparams->persistent_kernel = true;

  rparams->fastest_dim = false;
  rparams->cross_block_inner_reduction = true;
  rparams->cross_grid_inner_reduction = false;
  rparams->multiple_reds_per_blk = bdimx > 1;

  if (rparams->multiple_reds_per_blk) {
    rparams->block_dim_iter_dom = ParallelType::TIDx;
  }

  rparams->grid_dim_iter_dom = ParallelType::BIDx;
  rparams->split_grid_dim_iter_dom_outer =
      gdimx > scheduler_utils::x_grid_limit;

  if (rparams->block_dim_iter_dom == ParallelType::TIDx) {
    rparams->block_dim_inner_reduction = ParallelType::TIDy;
  } else {
    rparams->block_dim_inner_reduction = ParallelType::TIDx;
  }

  // Always need to mark inner reduction unroll for rfactor in outer persitent
  // kernels
  rparams->unroll_factor_inner_reduction = inner_reduction_unroll_factor;

  rparams->unroll_factor_iter_dom = iter_unroll_factor;

  if (iter_unroll_factor > 1) {
    rparams->vectorize_iter_dom = vectorize;
  }

  rparams->lparams = LaunchParams(
      LaunchParams::UNINITIALIZED_VAL,
      LaunchParams::UNINITIALIZED_VAL,
      LaunchParams::UNINITIALIZED_VAL,
      rparams->multiple_reds_per_blk ? bdimx : bdimy,
      LaunchParams::UNINITIALIZED_VAL,
      LaunchParams::UNINITIALIZED_VAL);

  rparams->tag = "Outer persistent kernel heuristic.\n";

  if (isDebugDumpEnabled(DebugDumpOption::SchedulerDebug)) {
    nvfdebug() << "\n===== Reduction Stats ========\n"
               << "total_reduction_numel: " << total_reduction_numel << "\n"
               << "total_iteration_numel: " << total_iteration_numel << "\n"
               << "vectorize_factor: " << vectorize_factor << "\n"
               << "n_tensor_inputs: " << n_tensor_inputs << "\n"
               << "max_input_dtype_size: " << max_input_dtype_size << "\n"
               << "max_persistent_buffer_size: " << max_persistent_buffer_size
               << "\n"
               << "max_multi_reduction_factor: " << max_multi_reduction_factor
               << "\n"
               << "block(" << bdimx << ", " << bdimy << ", 1)" << std::endl;
    nvfdebug() << rparams->toString() << std::endl;
  }

  return rparams;
}

} // namespace

std::shared_ptr<ReductionParams> persistentHeuristic(
    const int64_t total_reduction_numel,
    const int64_t total_iteration_numel,
    const int64_t inner_most_dimension_numel,
    const bool fastest_dim_reduction,
    const size_t n_tensor_inputs,
    const size_t max_input_dtype_size,
    const size_t tmp_gmem_dtype_size,
    const int64_t max_persistent_buffer_size,
    size_t vectorize_factor,
    bool project_persistent_buffers,
    const bool combined_inner_outer_reduction) {
  std::shared_ptr<ReductionParams> rparams;
  if (combined_inner_outer_reduction) {
    const int64_t outer_dim_numel = total_iteration_numel;
    const int64_t inner_dim_numel = inner_most_dimension_numel;
    rparams = innerOuterPersistentHeuristic(
        outer_dim_numel,
        inner_dim_numel,
        max_persistent_buffer_size,
        tmp_gmem_dtype_size,
        vectorize_factor);
  } else if (fastest_dim_reduction) {
    rparams = innerPersistentHeuristic(
        total_reduction_numel,
        total_iteration_numel,
        inner_most_dimension_numel,
        (int64_t)n_tensor_inputs,
        (int64_t)max_input_dtype_size,
        max_persistent_buffer_size,
        vectorize_factor);
  } else {
    rparams = outerPersistentHeuristic(
        total_reduction_numel,
        total_iteration_numel,
        (int64_t)n_tensor_inputs,
        (int64_t)max_input_dtype_size,
        max_persistent_buffer_size,
        vectorize_factor);
  }
  rparams->project_persistent_buffers = project_persistent_buffers;
  return rparams;
}

std::shared_ptr<ReductionParams> getPersistentHeuristics(
    Fusion* fusion,
    SchedulerRuntimeInfo& runtime_info,
    HeuristicSummary* data_cache) {
  FUSER_PERF_SCOPE("getPersistentHeuristics");
  FusionGuard fg(fusion);

  auto reduction_tv_entry =
      HeuristicSummaryEntry<HeuristicCompileTime::ReductionTVs>(
          data_cache, [&fusion]() {
            return std::make_unique<std::vector<TensorView*>>(
                scheduler_utils::getReductionTvs(fusion));
          });

  auto& reduction_tvs = reduction_tv_entry.get();

  TORCH_INTERNAL_ASSERT(
      !reduction_tvs.empty(), "Need reduction tensor views to schedule.");

  auto first_red_tv = reduction_tvs[0];

  TORCH_INTERNAL_ASSERT(
      first_red_tv != nullptr, "Reduction TensorView wasn't found.");

  TORCH_INTERNAL_ASSERT(
      first_red_tv->hasReduction(), "TensorView doesn't have a reduction.");
  const auto red_expr = first_red_tv->definition();

  TORCH_INTERNAL_ASSERT(
      ir_utils::isReductionOp(red_expr),
      "TensorView doesn't have a reduction.");

  auto tv_inps = ir_utils::filterByType<TensorView>(fusion->inputs());
  TORCH_INTERNAL_ASSERT(
      std::distance(tv_inps.begin(), tv_inps.end()) > 0,
      "Tried to schedule a fusion with no tensor inputs, currently not supported.");

  int64_t n_tensor_inner_reduction = 0;
  int64_t n_tensor_outer_reduction = 0;
  std::vector<TensorView*> outer_reduction_tvs;
  for (auto tv : reduction_tvs) {
    if (scheduler_utils::isFastestDimReduction(tv)) {
      n_tensor_inner_reduction++;
    } else {
      n_tensor_outer_reduction++;
      outer_reduction_tvs.emplace_back(tv);
    }
  }
  const bool combined_inner_outer_reduction =
      n_tensor_inner_reduction && n_tensor_outer_reduction;

  auto persistent_buffer_info_entry =
      HeuristicSummaryEntry<HeuristicCompileTime::PersistentBufferInfo>(
          data_cache, [&fusion]() {
            return std::make_unique<scheduler_utils::PersistentBufferInfo>(
                scheduler_utils::persistentBuffers(fusion));
          });

  auto& persistent_buffer_info = persistent_buffer_info_entry.get();
  TORCH_INTERNAL_ASSERT(
      !persistent_buffer_info.persistent_buffers.empty(),
      "Persistent scheduler requires persistent buffers.");

  auto properties = scheduler_utils::getReductionProperties(
      fusion, runtime_info, first_red_tv);

  // Grab persistent buffer sizes
  auto persistent_buffer_size_info = scheduler_utils::persistentBufferSize(
      fusion, runtime_info, persistent_buffer_info, data_cache);
  // If projected persistent buffers are smaller, they will be used.
  // TODO: Fix projected persistent buffers with view
  // https://github.com/csarofeen/pytorch/issues/2054
  auto max_persistent_size = !ir_utils::getViewOps(fusion).empty()
      ? persistent_buffer_size_info.persistent_buffer_size
      : std::min(
            persistent_buffer_size_info.persistent_buffer_size,
            persistent_buffer_size_info.projected_persistent_buffer_size);

  // Figure out if we want to projet persistent buffers to the inputs for
  // exmaple if we have an input tensor t0 that's fp16:
  //
  // t0 = makeSymbolicTensor(2, DataType::Half)
  // t1 = castOp(DataType::Float, t0)
  // t2 = sum(t1, 1)
  // t3 = broadcast(t2, {false, true})
  // t4 = set(t1)
  // t5 = add(t4, t3)
  // t6 = castOp(DataType::Half, t5)
  //
  // The persistent buffer is detected as being t1, which would save the
  // persistent buffer as a float, however we could obviously just save t0 which
  // is half and would take half the memory. A more complex scenario of this
  // which requires more advanced analysis is batch norm backwards.
  bool project_persistent_buffers =
      persistent_buffer_size_info.projected_persistent_buffer_size <
      persistent_buffer_size_info.persistent_buffer_size;

  if (combined_inner_outer_reduction) {
    // In combined_inner_outer_reduction, we have additional buffers for partial
    // results of outer reductions.
    int64_t outer_reduction_buffer_size =
        normalization_scheduler_utils::partialReductionBufferSize(
            outer_reduction_tvs, runtime_info);

    // for layer_norm backward, enable project to input can reuse weight shared
    // among different rows. Although it increased register usage and may lead
    // to register spills, the overall performance is increased. The following
    // code will check if we can do this projection by allowing more registers.
    // This is a temporary solution, the issue is tracked by
    // https://github.com/csarofeen/pytorch/issues/2525
    if (!project_persistent_buffers) {
      int64_t total_projected_buffer_size =
          persistent_buffer_size_info.projected_persistent_buffer_size +
          outer_reduction_buffer_size;
      // allow 10% more to allow project to input, 14K float should do project
      // and 16K float should't do. more_register_factor >= 14*1024*5(three
      // inputs, two outer reduction results)*sizeof(float) /
      // register_file_size_full
      constexpr float more_register_factor = 1.1;
      const int64_t avilable_register_file_size = static_cast<int64_t>(
          scheduler_utils::register_file_size_full * more_register_factor);
      if (avilable_register_file_size >= total_projected_buffer_size) {
        project_persistent_buffers = true;
      }
    }
    // now we have the final decision on whether we project to input or not.
    if (project_persistent_buffers) {
      max_persistent_size =
          persistent_buffer_size_info.projected_persistent_buffer_size +
          outer_reduction_buffer_size;
    } else {
      max_persistent_size = persistent_buffer_size_info.persistent_buffer_size +
          outer_reduction_buffer_size;
    }
  }

  auto reduced_tv = ir_utils::getSoleProducerTv(first_red_tv);

  auto unrollable_inputs_outputs_entry =
      HeuristicSummaryEntry<HeuristicCompileTime::UnrollableInputsAndOutputs>(
          data_cache, [&reduced_tv]() {
            return std::make_unique<std::vector<TensorView*>>(
                scheduler_utils::getInputsOutputsWithInnerDim(
                    reduced_tv, false, false));
          });

  auto& unrollable_inputs_outputs = unrollable_inputs_outputs_entry.get();

  const auto vectorize_factor = vectorize_helper::getVectorizationFactor(
      runtime_info,
      reduced_tv,
      data_cache,
      (int)(reduced_tv->nDims() - properties.inner_most_dimension_ndims));

  // Base max dtype and n_tensor_inputs on tensors that are vectorizable (i.e.
  // share inner dimension with data pattern we're looking at).
  size_t max_dtype_size = 1;

  // TODO: This might be better if it was the larger of input or outputs. Would
  // be even better if we had better analysis as not all unrolled elements have
  // to be alive at the same time.
  size_t n_tensor_inputs = 0;
  for (auto tv : unrollable_inputs_outputs) {
    if (!tv->isFusionInput()) {
      continue;
    }

    max_dtype_size = std::max(
        max_dtype_size,
        dataTypeSize(tv->getDataType().value(), runtime_info.getIndexType()));
    n_tensor_inputs++;
  }

  // dtype used to store partial outer reduction in combined reduction
  const size_t tmp_gmem_dtype_size = combined_inner_outer_reduction
      ? dataTypeSize(outer_reduction_tvs[0]->getDataType().value())
      : dataTypeSize(first_red_tv->getDataType().value());

  // Protect heuristics div by 0:
  n_tensor_inputs = std::max(n_tensor_inputs, (size_t)1);

  auto heuristic = persistentHeuristic(
      properties.total_reduction_numel,
      properties.total_iteration_numel,
      properties.inner_most_dimension_numel,
      properties.fastest_dim_reduction,
      n_tensor_inputs,
      max_dtype_size,
      tmp_gmem_dtype_size,
      max_persistent_size,
      vectorize_factor,
      project_persistent_buffers,
      combined_inner_outer_reduction);
  heuristic->cparams.index_type = runtime_info.getIndexType();
  return heuristic;
}

std::shared_ptr<ReductionParams> getPersistentHeuristics(
    Fusion* fusion,
    const at::ArrayRef<c10::IValue>& runtime_inputs,
    HeuristicSummary* data_cache) {
  FUSER_PERF_SCOPE("getPersistentHeuristicsFromIValue");
  SchedulerRuntimeInfo runtime_info(fusion, runtime_inputs);
  return getPersistentHeuristics(fusion, runtime_info, data_cache);
}

// common prepare for both inner outer combined and seperated reductions
void beforeSchedule(
    Fusion* fusion,
    const ReductionParams& rparams,
    std::vector<TensorView*>& dummy_outputs,
    std::vector<TensorView*>& cached_inputs,
    std::vector<TensorView*>& reduction_tvs,
    std::vector<std::pair<TensorView*, TensorView*>>& cached_outputs) {
  // Project the persistent buffers to the inputs. Inputs will be cached in a
  // later step, this will move them to be in a register buffer as expected.
  // dummy outputs are helper tensors to make sure persistent buffer projection
  // does not create trouble for transform propagation.
  // TODO: Fix projected persistent buffers with view
  // https://github.com/csarofeen/pytorch/issues/2054
  const bool project_to_inputs = rparams.project_persistent_buffers &&
      ir_utils::getViewOps(fusion).empty();
  dummy_outputs = reduction_scheduler_utils::projectPersistentBuffers(
      fusion, project_to_inputs);

  // Cache tensors before grabbing any references to reductions as cache_before
  // can invalidate the references since when applied to a reduction tensor view
  // the new tensor view contains the reduction and original doesn't.

  bool unroll = rparams.isUnrolled();

  // Cache inputs even if not unrolled, as otherwise we may not create a
  // persistent buffer if that persistent buffer would be the input.
  cached_inputs = scheduler_utils::cacheInputs(fusion, true);

  // Cache and fork outputs
  cached_outputs = scheduler_utils::cacheAndForkOutputs(fusion, unroll);

  // Make sure we don't have global memory set on intermediate tensors from
  // fusion segmentation
  scheduler_utils::clearMemorySpace(fusion);
  scheduler_utils::prepareForMemoryTypePromotion(fusion);
  reduction_tvs = scheduler_utils::getReductionTvs(fusion);
}

// If called from schedulePersistentKernel, reduction_tvs are either inner
// reductions or outer reductions. If called from
// schedulePersistentKernelInnerOuter, reduction_tvs are inner reductions, outer
// reductions are handled by scheduleCombinedOuter.
TensorView* scheduleReductionGeneral(
    Fusion* fusion,
    const ReductionParams& rparams,
    std::vector<TensorView*>& reduction_tvs) {
  TORCH_INTERNAL_ASSERT(!reduction_tvs.empty());
  // Registry assumes the reference tv is the first reduction_tv, if this
  // changes registry needs to change.
  auto reduction_tv = reduction_tvs[0];

  if (!ir_utils::getViewOps(fusion).empty()) {
    ComputeAtMap ca_map(fusion);
    // Propagate view transforms through the graph, expecially the reference.
    scheduler_utils::propagateViewTransforms(fusion, ca_map);

    // Reorder reference_tv after propagating the view operation. This will
    // reorder for better merging.
    reduction_tv->reorder(
        scheduler_utils::domainReorderAsRfactorMap(reduction_tv));
  }

  if (rparams.persistent_kernel && rparams.cross_grid_inner_reduction &&
      !rparams.fastest_dim && reduction_tvs.size() > 1 &&
      !rparams.combined_inner_outer) {
    groupReductions(reduction_tvs, false);
  }

  auto dim_analysis = scheduler_utils::canonicalDimReduction(
      fusion, reduction_tv, rparams.fastest_dim && rparams.schedule_3D);
  bool has_iter_axis = dim_analysis.first;
  bool has_red_axis = dim_analysis.second;

  TORCH_INTERNAL_ASSERT(
      has_red_axis,
      "Could not find reduction axis in tensor used for reduction scheduler.");

  if (!has_iter_axis) {
    TORCH_INTERNAL_ASSERT(
        rparams.fastest_dim,
        "If all dims are reduction, should be sending it to fastest dim scheduler.");
  }

  return reduction_scheduler_utils::scheduleReductionTV(
      rparams, reduction_tv, has_iter_axis);
}

// fusion is the input IR that will be modified by this function
void schedulePersistentKernel(Fusion* fusion, const ReductionParams& rparams) {
  FUSER_PERF_SCOPE("schedulePersistentKernel");
  if (rparams.combined_inner_outer) {
    return schedulePersistentKernelInnerOuter(fusion, rparams);
  }
  FusionGuard fg(fusion);

  // Grab the reduction, input, and output tensor views. dummy_outputs are
  // helper tensors for persistent buffer projection.
  std::vector<TensorView*> dummy_outputs, cached_inputs, reduction_tvs;
  std::vector<std::pair<TensorView*, TensorView*>> cached_outputs;
  beforeSchedule(
      fusion,
      rparams,
      dummy_outputs,
      cached_inputs,
      reduction_tvs,
      cached_outputs);

  TensorView* reference_tv =
      scheduleReductionGeneral(fusion, rparams, reduction_tvs);

  // Reduction tensor views and rfactor tensor views are setup. Let's finish off
  // the scheduling, particularly inlining and unrolling.
  TORCH_INTERNAL_ASSERT(
      reference_tv != nullptr && reduction_tvs[0] != nullptr,
      "Need these two tensor views to finish the scheduling.");

  for (auto output : dummy_outputs) {
    fusion->addOutput(output);
  }

  const bool unroll = rparams.isUnrolled();
  const bool vectorize =
      rparams.vectorize_inner_reduction || rparams.vectorize_iter_dom;
  const bool is_outer_grid_persistence = rparams.persistent_kernel &&
      rparams.cross_grid_inner_reduction && !rparams.fastest_dim;
  reduction_scheduler_utils::multiReductionInliner(
      fusion,
      reduction_tvs[0],
      reference_tv,
      unroll,
      vectorize,
      is_outer_grid_persistence,
      reduction_tvs,
      cached_inputs,
      cached_outputs,
      dummy_outputs);

  if (rparams.compute_persistent_buffer_with_first_consumer) {
    TORCH_INTERNAL_ASSERT(
        rparams.persistent_kernel,
        "computeWith should be only used with persistent kernels");
    for (const auto persistent_buffer : cached_inputs) {
      persistent_buffer->computeWith(-1, true);
    }
  }

  scheduler_utils::promoteProducerMemoryTypes(fusion, cached_inputs);
}

void scheduleReductionCombinedOuter(
    Fusion* fusion,
    const ReductionParams& rparams,
    const std::vector<TensorView*>& outer_reduction_tvs,
    std::vector<TensorView*>& cached_gmem,
    std::vector<TensorView*>& cached_gmem_reload,
    std::vector<TensorView*>& outer_reference_tvs,
    std::unordered_set<TensorView*>& boundaryNodesSet) {
  auto mergeReductionOrIterDomains = [](TensorView* tv, bool mergeReduction) {
    int prev_i = -1;
    for (int i = static_cast<int>(tv->nDims()) - 1; i >= 0; i--) {
      if (mergeReduction == tv->axis(i)->isReduction()) {
        if (prev_i == -1) {
          prev_i = i;
        } else {
          tv->merge(i, prev_i);
          prev_i = i;
        }
      }
    }
  };
  for (auto& outer_reduction_tv : outer_reduction_tvs) {
    // merge tensorview to [reduction, iteraiton] domains
    mergeReductionOrIterDomains(outer_reduction_tv, true);
    mergeReductionOrIterDomains(outer_reduction_tv, false);
    if (rparams.multiple_reds_per_blk) {
      outer_reduction_tv->split(
          0, NamedScalar::getParallelDim(rparams.block_dim_iter_dom));
    }
    outer_reduction_tv->split(
        0, NamedScalar::getParallelDim(rparams.grid_dim_iter_dom), false);

    if (rparams.multiple_reds_per_blk) {
      outer_reduction_tv->rFactor({1});
    }
    TensorView* partialResult = outer_reduction_tv->rFactor({1});
    partialResult->cacheBefore();
    partialResult->setMemoryType(MemoryType::Global);
    TensorView* partialResultReload = partialResult->cacheAfter();

    boundaryNodesSet.insert(partialResultReload);
    cached_gmem.emplace_back(partialResult);
    cached_gmem_reload.emplace_back(partialResultReload);

    if (rparams.multiple_reds_per_blk) {
      if (rparams.tidx_for_outer_reduction) {
        outer_reduction_tv->split(
            0, NamedScalar::getParallelDim(ParallelType::TIDx));
        outer_reduction_tv->axis(1)->parallelize(ParallelType::TIDx);
        // to use warp reduction
        if (rparams.pad_outer_reduction_to_warp) {
          outer_reduction_tv->axis(1)->padToMultipleOfWarp();
        }
      } else {
        outer_reduction_tv->split(
            0, NamedScalar::getParallelDim(ParallelType::TIDy));
        outer_reduction_tv->axis(1)->parallelize(ParallelType::TIDy);
      }
      // iteration domain
      int axisID = -1;
      if (rparams.vectorization_factor_outer > 1) {
        outer_reduction_tv->split(axisID, rparams.vectorization_factor_outer);
        outer_reduction_tv->axis(axisID--)->parallelize(
            ParallelType::Vectorize);
      }

      if (rparams.tidx_for_outer_reduction) {
        outer_reduction_tv->split(
            axisID, NamedScalar::getParallelDim(ParallelType::TIDy));
        outer_reduction_tv->axis(axisID--)->parallelize(ParallelType::TIDy);
      } else {
        outer_reduction_tv->split(
            axisID, NamedScalar::getParallelDim(ParallelType::TIDx));
        outer_reduction_tv->axis(axisID--)->parallelize(ParallelType::TIDx);
      }

      outer_reduction_tv->split(
          axisID, NamedScalar::getParallelDim(ParallelType::BIDy));
      outer_reduction_tv->axis(axisID--)->parallelize(ParallelType::BIDy);

    } else {
      // reduction domain
      outer_reduction_tv->split(
          0, NamedScalar::getParallelDim(ParallelType::TIDy));
      outer_reduction_tv->axis(1)->parallelize(ParallelType::TIDy);

      // iteration domain
      int axisID = -1;
      if (rparams.vectorization_factor_outer > 1) {
        outer_reduction_tv->split(axisID, rparams.vectorization_factor_outer);
        outer_reduction_tv->axis(axisID--)->parallelize(
            ParallelType::Vectorize);
      }

      if (rparams.lparams.bdimx() > 1) {
        outer_reduction_tv->split(
            axisID, NamedScalar::getParallelDim(ParallelType::TIDx));
        outer_reduction_tv->axis(axisID--)->parallelize(ParallelType::TIDx);
      }

      outer_reduction_tv->split(
          axisID, NamedScalar::getParallelDim(ParallelType::BIDy));

      outer_reduction_tv->axis(axisID--)->parallelize(ParallelType::BIDy);
    }
    auto outer_reference_tv =
        reduction_scheduler_utils::sortAndRFactor(outer_reduction_tv);
    outer_reference_tvs.emplace_back(outer_reference_tv);
  }
}

void schedulePersistentKernelInnerOuter(
    Fusion* fusion,
    const ReductionParams& rparams) {
  FUSER_PERF_SCOPE("schedulePersistentKernelInnerOuter");

  FusionGuard fg(fusion);

  // Grab the reduction, input, and output tensor views. dummy_outputs are
  // helper tensors for persistent buffer projection.
  std::vector<TensorView*> dummy_outputs, cached_inputs, reduction_tvs;
  std::vector<std::pair<TensorView*, TensorView*>> cached_outputs;
  beforeSchedule(
      fusion,
      rparams,
      dummy_outputs,
      cached_inputs,
      reduction_tvs,
      cached_outputs);

  // split reduction_tvs into inner and outer reduction_tvs
  std::vector<TensorView*> inner_reduction_tvs, outer_reduction_tvs;
  for (auto tv : reduction_tvs) {
    if (scheduler_utils::isFastestDimReduction(tv)) {
      inner_reduction_tvs.emplace_back(tv);
    } else {
      outer_reduction_tvs.emplace_back(tv);
    }
  }
  TORCH_INTERNAL_ASSERT(
      !inner_reduction_tvs.empty(),
      "schedulePersistentKernelInnerOuter is called but no inner reduction is found.");
  TORCH_INTERNAL_ASSERT(
      !outer_reduction_tvs.empty(),
      "schedulePersistentKernelInnerOuter is called but no outer reduction is found.");

  // schedule inner reduction, only schedule the first inner reduction tv, then
  // will be propagated to other inner reduction tvs.
  TensorView* inner_reference_tv =
      scheduleReductionGeneral(fusion, rparams, inner_reduction_tvs);

  // schedule outer reduction, schedule all the outer reduction tvs since we
  // need to store the intermediate results.
  std::vector<TensorView*> cached_gmem;
  std::vector<TensorView*> cached_gmem_reload;
  std::vector<TensorView*> outer_reference_tvs;
  std::unordered_set<TensorView*> boundaryNodesSet;
  scheduleReductionCombinedOuter(
      fusion,
      rparams,
      outer_reduction_tvs,
      cached_gmem,
      cached_gmem_reload,
      outer_reference_tvs,
      boundaryNodesSet);

  // Propagate inner reduction and outer reductions
  for (auto output : dummy_outputs) {
    fusion->addOutput(output);
  }

  const bool unroll = rparams.isUnrolled();
  const bool vectorize =
      rparams.vectorize_inner_reduction || rparams.vectorize_iter_dom;
  const bool is_outer_grid_persistence = rparams.persistent_kernel &&
      rparams.cross_grid_inner_reduction && !rparams.fastest_dim;

  // Propagate inner reduction. There is a cutoff at boundaryNodesSet, so this
  // propagation will not propagate to the final outer reduction.
  reduction_scheduler_utils::propagateTransformation(
      inner_reference_tv, boundaryNodesSet);
  reduction_scheduler_utils::propagateRFactor(
      inner_reference_tv, inner_reduction_tvs[0], inner_reduction_tvs);

  // Don't allow parallelization propagation goes through boundaryNodesSet
  const auto& selected_tvs_inner =
      scheduler_utils::getAllTvsFrom(inner_reduction_tvs, boundaryNodesSet);
  reduction_scheduler_utils::propagateParallelization(
      fusion,
      inner_reduction_tvs[0],
      inner_reference_tv,
      unroll,
      vectorize,
      is_outer_grid_persistence,
      inner_reduction_tvs,
      cached_inputs,
      cached_outputs,
      {selected_tvs_inner.begin(), selected_tvs_inner.end()});

  // Propagate outer reduction. Each outer reduction is connected with its
  // cached_gmem and output, since we added all the cached_gmem to the
  // boundaryNodesSet, the transformation from one outer reduction can't
  // propagate to other outer reductions due to the cutoff at boundaryNodesSet.
  // Thus, we need a loop to initiate the propagation from each outer reduction.
  // Don't allow parallelization propagation goes through cached_gmem, see issue
  // 246.
  for (long unsigned int i = 0; i < outer_reference_tvs.size(); i++) {
    const auto& selected_tvs_outer = scheduler_utils::getAllTvsFrom(
        {outer_reduction_tvs[i]}, {cached_gmem[i]});
    reduction_scheduler_utils::propagateTransformation(
        outer_reference_tvs[i], boundaryNodesSet);
    reduction_scheduler_utils::propagateParallelization(
        fusion,
        outer_reduction_tvs[i],
        outer_reference_tvs[i],
        unroll,
        vectorize,
        is_outer_grid_persistence,
        outer_reduction_tvs,
        cached_inputs,
        cached_outputs,
        {selected_tvs_outer.begin(), selected_tvs_outer.end()});
  }

  // special vectorization of temp gmem, vectorization_factor_tmp_gmem_write is
  // guaranteed to be smaller or equal to input vectorization factor.
  if (rparams.vectorization_factor_tmp_gmem_write > 1) {
    for (auto tv : cached_gmem) {
      TORCH_INTERNAL_ASSERT(
          rparams.vectorization_factor_tmp_gmem_write <=
              rparams.unroll_factor_inner_reduction,
          "vectorization factor of temp gmem write should be smaller than that of inner reduction.")
      if (rparams.vectorization_factor_tmp_gmem_write <
          rparams.unroll_factor_inner_reduction) {
        tv->split(-1, rparams.vectorization_factor_tmp_gmem_write);
      }
      tv->axis(-1)->parallelize(ParallelType::Vectorize);
    }
  }
  // vectorization propagate through propagateParallelization only works for
  // input and output tensors. propagate vectorization to cached_gmem_reload
  // directly from output tv using parallelizeAllLike. must propagate seperaely
  // for different tvs as outer reductions are transformed seperately.
  if (rparams.vectorization_factor_outer > 1) {
    for (auto tv : cached_gmem_reload) {
      auto output_tvs = ir_utils::outputTvsOf(tv);
      TORCH_INTERNAL_ASSERT(
          !output_tvs.empty(),
          "cached_gmem_reload should have at least one output tensor.")
      scheduler_utils::parallelizeAllLike(
          output_tvs[0],
          -1,
          {cached_gmem_reload.begin(), cached_gmem_reload.end()},
          {ParallelType::Vectorize});
    }
  }

  // Remove dummy outputs as they can inadvertently affect CA positions
  for (auto output : dummy_outputs) {
    fusion->removeOutput(output);
  }
  inlineMost();
}
} // namespace nvfuser<|MERGE_RESOLUTION|>--- conflicted
+++ resolved
@@ -279,10 +279,11 @@
   rparams->tag = "InnerOuter Persistent Heuristic.\n";
 
   if (isDebugDumpEnabled(DebugDumpOption::SchedulerDebug)) {
-<<<<<<< HEAD
     nvfdebug() << "\n===== Combined InnerOuter Reduction Stats ========\n"
                << "outer_dim_numel: " << outer_dim_numel << "\n"
                << "inner_dim_numel: " << inner_dim_numel << "\n"
+               << "max_persistent_buffer_size: " << max_persistent_buffer_size
+               << "\n"
                << "vectorize_factor_input: " << iop.inner_vect << "\n"
                << "vectorization_factor_tmp_gmem_write: "
                << iop.tmp_gmem_write_vect << "\n"
@@ -295,25 +296,6 @@
                << "block(" << (iop.bdimx) << ", " << iop.bdimy << ", " << 1
                << ")";
     nvfdebug() << rparams->toString() << std::endl;
-=======
-    std::cerr << "\n===== Combined InnerOuter Reduction Stats ========\n"
-              << "outer_dim_numel: " << outer_dim_numel << "\n"
-              << "inner_dim_numel: " << inner_dim_numel << "\n"
-              << "max_persistent_buffer_size: " << max_persistent_buffer_size
-              << "\n"
-              << "vectorize_factor_input: " << iop.inner_vect << "\n"
-              << "vectorization_factor_tmp_gmem_write: "
-              << iop.tmp_gmem_write_vect << "\n"
-              << "vectorization_factor_outer: "
-              << iop.vectorization_factor_outer << "\n"
-              << "multiple_reds_per_blk: " << rparams->multiple_reds_per_blk
-              << "\n"
-              << "threads_per_sm: " << threads_per_sm << "\n"
-              << "gdimy: " << iop.gdimy << "\n"
-              << "block(" << (iop.bdimx) << ", " << iop.bdimy << ", " << 1
-              << ")";
-    std::cerr << rparams->toString() << std::endl;
->>>>>>> 1b637685
   }
   return rparams;
 }
