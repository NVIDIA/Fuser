// clang-format off
/*
 * SPDX-FileCopyrightText: Copyright (c) 2023-present NVIDIA CORPORATION & AFFILIATES.
 * All rights reserved.
 * SPDX-License-Identifier: BSD-3-Clause
 */
// clang-format on
#include <scheduler/reduction.h>

#include <executor_utils.h>
#include <grouped_reduction.h>
#include <inlining.h>
#include <instrumentation.h>
#include <ir_all_nodes.h>
#include <ir_iostream.h>
#include <ir_utils.h>
#include <scheduler/normalization_utils.h>
#include <scheduler/reduction_utils.h>
#include <scheduler/registry.h>
#include <scheduler/utils.h>
#include <scheduler/vectorize_helper.h>
#include <transform_replay.h>

#include <ATen/cuda/CUDAContext.h>

#include <cmath>

namespace nvfuser {

namespace {

// The innerOuterPersistentHeuristic is tuned for layer_norm backward on A100
// ======= Method if hidden_size > 1024 =======
// (1) Inner reduction is one reduction per block. Reduction domain is
// parallelized by TIDx and TIDy, Iteration domain is parallelized by BIDy. (2)
// Outer reduction is done in two-steps. The first step is partial reduction,
// reduction domain is parallelized by BIDy, iteration domain is parallelized by
// TIDx and TIDy. The partial results are written to gmem followed by a grid
// sync. The second step is block reduction, the reduction domain is
// parallelized by TIDy, the iteration domain is parallelized by TIDx and BIDy.
// ======= Method if hidden_size <= 1024 =======
// (1) Inner reduction is multi-reductions per blocks. Reduction domain is
// parallelized by TIDx, Iteration domain is parallelized by BIDy and TIDy
// (2) Outer reduction is same to cases where hidden_size > 1024 except the
// second step where in this case, the reduction domain is parallelized by TIDx
// and the iteration domain is parallelized by TIDy and BIDy. This switch
// between TIDx and TIDy is because (a) We can do warp reduction with TIDx and
// (b) TIDx*BIDy is usually much larger than hidden_size, e.g. 128*216 = 1024*27
// this means without switch only 1/27 of the threads is used.
std::shared_ptr<ReductionParams> innerOuterPersistentHeuristic(
    const int64_t outer_dim_numel,
    const int64_t inner_dim_numel,
    const int64_t max_persistent_buffer_size,
    const size_t tmp_gmem_dtype_size,
    const size_t vectorize_factor) {
  auto rparams = std::make_shared<ReductionParams>();
  // Parameters for inner reduction:
  // Reduction dim: inner_vect, inner_batch, bdimx and bdimy
  // Iteration dim: gdimy

  // Parameters for outer reduction:
  // Reduction dim: bdimy
  // Iteration dim: vectorization_factor_outer, bdimx, gdimy
  struct InnerOuterParams {
    int64_t inner_vect = -1;
    int64_t inner_batch = -1;
    int64_t bdimx = -1;
    int64_t bdimy = -1;
    int64_t gdimy = -1;
    int64_t tmp_gmem_write_vect = -1;
    int64_t vectorization_factor_outer = -1;

    void verify() {
      TORCH_INTERNAL_ASSERT(inner_vect != -1, "inner_vect is not set.");
      TORCH_INTERNAL_ASSERT(inner_batch != -1, "inner_batch is not set.");
      TORCH_INTERNAL_ASSERT(bdimx != -1, "bdimx is not set.");
      TORCH_INTERNAL_ASSERT(bdimy != -1, "bdimy is not set.");
      TORCH_INTERNAL_ASSERT(gdimy != -1, "gdimy is not set.");
      TORCH_INTERNAL_ASSERT(
          tmp_gmem_write_vect != -1, "tmp_gmem_write_vect is not set.");
      TORCH_INTERNAL_ASSERT(
          vectorization_factor_outer != -1,
          "vectorization_factor_outer is not set.");
    }
  };

  InnerOuterParams iop;

  // Set a minimum workload for each thread to take advantage of low
  // intra-threads communication cost. Tuned for layer_norm backward on A100.
  auto getMinimumBatch = [&]() -> int64_t {
    if (inner_dim_numel >= 3072) {
      if (outer_dim_numel <= 2048 && inner_dim_numel == 3072) {
        return 3;
      } else {
        return 4;
      }
    } else if (inner_dim_numel >= 2048) {
      return 2;
    }
    return 1;
  };

  // Estimate register per thread based on buffer size, since inner reduction
  // dim is fully parallelized, the buffer size of each thread equals the total
  // buffer size divide by inner_dim_numel.
  auto getEstimatedRegisterUsage = [&](int64_t batch_mul_vect) {
    constexpr int64_t overhead_register = 40;
    constexpr int64_t bytes_per_register = 4;
    const int64_t persistent_buffer_size =
        max_persistent_buffer_size / inner_dim_numel * batch_mul_vect;
    const int64_t estimated_register_count =
        persistent_buffer_size / bytes_per_register + overhead_register;
    return std::min(estimated_register_count, (int64_t)255);
  };

  auto getBlocksPerSM = [&](const int64_t threads_per_sm,
                            const int64_t threads_per_block,
                            const int64_t warp_size) {
    constexpr int64_t warp_allocation_granularity = 4;
    const int64_t allocated_warps_per_block =
        ceilDiv(
            ceilDiv(threads_per_block, warp_size),
            warp_allocation_granularity) *
        warp_allocation_granularity;
    return scheduler_utils::safeDiv(
        threads_per_sm / warp_size, allocated_warps_per_block);
  };

  const auto dev_prop = at::cuda::getCurrentDeviceProperties();
  const int64_t device_multiprocessor_count =
      (int64_t)dev_prop->multiProcessorCount;

  // Step-1, set InnerParams reduction dim: inner_vect, inner_batch,
  // threads_per_block (bdimx * bdimy). Start threads_per_block from a quarter
  // warp, gradually increase it. Runtime checkCombinedReductionShape ensures
  // inner_dim_numel is dividable by the multiplication of a quarter warp and
  // vectorize_factor.
  int64_t threads_per_block = dev_prop->warpSize / 4;
  iop.inner_vect = (int64_t)vectorize_factor;
  iop.inner_batch = inner_dim_numel / iop.inner_vect / threads_per_block;
  TORCH_INTERNAL_ASSERT(
      iop.inner_vect * iop.inner_batch * threads_per_block == inner_dim_numel,
      " inner_dim_numel must be dividable by the multiplication of a quarter warp and vectorize_factor");
  const int64_t threads_per_block_max = inner_dim_numel >= 20480 ? 512 : 256;
  const int64_t batch_min = getMinimumBatch();
  auto tryReduceBatch = [&](auto factor) -> bool {
    return iop.inner_batch % factor == 0 &&
        iop.inner_batch / factor >= batch_min &&
        threads_per_block * factor <= threads_per_block_max;
  };
  while (iop.inner_batch > batch_min &&
         threads_per_block < threads_per_block_max) {
    bool modified = false;
    for (auto factor : {2, 3, 5}) {
      if (tryReduceBatch(factor)) {
        iop.inner_batch /= factor;
        threads_per_block *= factor;
        modified = true;
        break;
      }
    }
    if (!modified) {
      break;
    }
  }

  // Step-2, set InnerParams Iteration dim: gdimy. reg_per_thread is estimated
  // from buffer size, then it is used to calculate threads_per_sm and gdimy.
  // gdimy_max ensures each block processes at least 8 rows to
  // reduce the workload of the final outer reduction.
  int64_t reg_per_thread =
      getEstimatedRegisterUsage(iop.inner_vect * iop.inner_batch);
  int64_t threads_per_sm = getThreadsPerSMGivenRegPerThread(reg_per_thread);
  int64_t blocks_per_sm =
      getBlocksPerSM(threads_per_sm, threads_per_block, dev_prop->warpSize);
  iop.gdimy = blocks_per_sm * device_multiprocessor_count;
  const int64_t outer_iter_min = 8;
  const int64_t gdimy_max = scheduler_utils::roundUpToN(
      ceilDiv(outer_dim_numel, outer_iter_min), device_multiprocessor_count);
  while (iop.gdimy > gdimy_max && blocks_per_sm > 1) {
    blocks_per_sm -= 1;
    iop.gdimy = blocks_per_sm * device_multiprocessor_count;
  }

  // set the vectorization factor for the write to tmp gmem, may be different
  // from inner_vect due to different data types, e.g. input is half and
  // tmp_gmem is float
  constexpr int64_t max_gmem_vect_access_bytes = 16;
  const int64_t max_tmp_gmem_vect_factor =
      max_gmem_vect_access_bytes / (int64_t)tmp_gmem_dtype_size;
  iop.tmp_gmem_write_vect = std::min(max_tmp_gmem_vect_factor, iop.inner_vect);

  // Step-3, set OuterParams Iteration dim: vectorization_factor_outer, bdimx,
  // gdimy (already done) The partial outer reduction result is stored in tmp
  // gmem, set the vectorization factor for write and read
  const int64_t workload_per_thread = inner_dim_numel >= 4096 ? 4 : 2;
  iop.vectorization_factor_outer =
      std::min(workload_per_thread, max_tmp_gmem_vect_factor);
  iop.bdimx = scheduler_utils::roundUpPow2(
      ceilDiv(inner_dim_numel / iop.vectorization_factor_outer, iop.gdimy));

  // Step-4, set OuterParams Reduction dim: bdimy.
  iop.bdimy = ceilDiv(threads_per_block, iop.bdimx);

  // Step-5, special case, when inner_dim_numel <= 1024, bdimx is usually small
  // after divide by inner_vect and inner_batch. In this case, bdimy is used to
  // parallelize outer_dim instead of inner_dim. This pattern is named multi
  // reductions per block (mrpb).
  if (inner_dim_numel <= 1024) {
    rparams->multiple_reds_per_blk = true;
    rparams->tidx_for_outer_reduction = true;
    constexpr int64_t threads_per_block_mrpb = 512;

    // Step-1, InnerParams, Reduction dim: inner_vect(reuse), inner_batch, bdimx
    iop.inner_batch = 1;
    iop.bdimx = inner_dim_numel / iop.inner_vect;

    // Step-2, InnerParams, Iteration dim: gdimy, bdimy (in next step)
    reg_per_thread =
        getEstimatedRegisterUsage(iop.inner_vect * iop.inner_batch);
    threads_per_sm = getThreadsPerSMGivenRegPerThread(reg_per_thread);
    blocks_per_sm = getBlocksPerSM(
        threads_per_sm, threads_per_block_mrpb, dev_prop->warpSize);
    iop.gdimy = blocks_per_sm * device_multiprocessor_count;

    // Step-3, OuterParams, Iteration dim: vectorization_factor_outer(reuse),
    // bdimy, gdimy (in previous step). vectorization_factor_outer is set to 2
    // as a small workload per thread is preferred for small sizes and we only
    // process vectorized cases.
    iop.bdimy = std::min(
        ceilDiv(inner_dim_numel / iop.vectorization_factor_outer, iop.gdimy),
        scheduler_utils::safeDiv(threads_per_block_mrpb, iop.bdimx));
    iop.bdimy = iop.bdimy;

    // Step-4, OuterParams, Reduction dim: bdimx (already done)

    if (iop.bdimx % dev_prop->warpSize == 0) {
      rparams->pad_inner_reduction_to_warp = true;
      rparams->pad_outer_reduction_to_warp = true;
    }
    rparams->block_dim_iter_dom = ParallelType::TIDy;
  } else {
    rparams->block_dim_inner_reduction_extra = ParallelType::TIDy;
  }

  // check all the parameters in InnerOuterParams are set.
  iop.verify();

  rparams->persistent_kernel = true;
  rparams->fastest_dim = true;
  rparams->combined_inner_outer = true;
  // tmp_gmem is the intermediate result of outer reduction, its dtype is float,
  // so the maximum vectorization factor is 4.
  rparams->vectorization_factor_outer = iop.vectorization_factor_outer;
  rparams->vectorization_factor_tmp_gmem_write = iop.tmp_gmem_write_vect;
  rparams->cparams.maxrregcount = (int)getRegPerThreadGivenThreadsPerSM(
      iop.bdimx * iop.bdimy * blocks_per_sm);
  rparams->unroll_factor_inner_reduction = iop.inner_vect;
  rparams->batches_per_block_inner_reduction = iop.inner_batch;
  rparams->block_dim_inner_reduction = ParallelType::TIDx;
  rparams->vectorize_inner_reduction = iop.inner_vect > 1;
  rparams->split_grid_dim_iter_dom_outer = true;
  rparams->grid_dim_iter_dom = ParallelType::BIDy;
  rparams->lparams = LaunchParams(
      LaunchParams::UNINITIALIZED_VAL,
      iop.gdimy,
      LaunchParams::UNINITIALIZED_VAL,
      iop.bdimx,
      iop.bdimy,
      LaunchParams::UNINITIALIZED_VAL);

  rparams->tag = "InnerOuter Persistent Heuristic.\n";

  if (isDebugDumpEnabled(DebugDumpOption::SchedulerDebug)) {
    std::cerr << "\n===== Combined InnerOuter Reduction Stats ========\n"
              << "outer_dim_numel: " << outer_dim_numel << "\n"
              << "inner_dim_numel: " << inner_dim_numel << "\n"
              << "vectorize_factor_input: " << iop.inner_vect << "\n"
              << "vectorization_factor_tmp_gmem_write: "
              << iop.tmp_gmem_write_vect << "\n"
              << "vectorization_factor_outer: "
              << iop.vectorization_factor_outer << "\n"
              << "multiple_reds_per_blk: " << rparams->multiple_reds_per_blk
              << "\n"
              << "threads_per_sm: " << threads_per_sm << "\n"
              << "gdimy: " << iop.gdimy << "\n"
              << "block(" << (iop.bdimx) << ", " << iop.bdimy << ", " << 1
              << ")";
    std::cerr << rparams->toString() << std::endl;
  }
  return rparams;
}
// Copied from reduction scheduler, should generalize. Simply needed to take out
// grid reductions.
std::shared_ptr<ReductionParams> innerPersistentHeuristic(
    const int64_t total_reduction_numel,
    const int64_t total_iteration_numel,
    const int64_t inner_most_dimension_numel,
    const int64_t n_tensor_inputs,
    const int64_t max_input_dtype_size,
    const int64_t max_persistent_buffer_size,
    const size_t vectorize_factor) {
  // Set some targets for parallelization
  const int64_t n_elems = total_reduction_numel * total_iteration_numel;

  const int64_t outer_reduction_numel =
      total_reduction_numel / inner_most_dimension_numel;

  const auto dev_prop = at::cuda::getCurrentDeviceProperties();
  // WARNING: At some point we may want to generate heuristics for another
  // device that is not the current device.
  const int64_t device_max_threads_per_multiprocessor =
      (int64_t)dev_prop->maxThreadsPerMultiProcessor;

  const int64_t device_multiprocessor_count =
      (int64_t)dev_prop->multiProcessorCount;

  auto const max_unroll = ceilDiv(
      // Available unrolling based on size of data type
      16l / max_input_dtype_size,
      // Reduce unrolling if we have many inputs, start reduction at 4 inputs
      scheduler_utils::lastPow2(std::max(n_tensor_inputs >> 2, 1l)));

  // Conservative value, could be set to larger based on arch if necessary.
  constexpr int64_t l1_cache = 32l * 1024l;
  // Could change per generation, but for l1 we want to consider active threads,
  // not resident
  constexpr int64_t active_threads = 1024l;

  // if data fits in l2 and we need more parallelization in the reduction dim,
  // we can use a smaller warp size. While thread local data fits in l1, and
  // reduction dim is really small, we can use <32 threads per warp.
  const bool fits_in_l2 =
      n_elems * max_input_dtype_size * n_tensor_inputs < dev_prop->l2CacheSize;

  // If it fits in l2, we just want to make sure each warp uses 32Bytes. Set
  // minimum warp as 16 threads instead of 32 as if we have a small reduction
  // dim going a bit smaller than 32 usually helps.
  const int64_t warp_size_based_on_l2 =
      fits_in_l2 ? 32l / max_input_dtype_size : 16l;

  // Check how many elements it would take per thread to start thrashing l1
  // set that to minimum number we want to reduce per thread.
  const int64_t warp_size_based_on_l1 = std::min(
      ceilDiv(
          total_reduction_numel,
          scheduler_utils::safeDiv(
              l1_cache,
              n_tensor_inputs * max_input_dtype_size * active_threads)),
      16l);

  // Take the smaller, warp_size may be a odd number, e.g. 15
  // Tracked at https://github.com/NVIDIA/Fuser/issues/107
  const int64_t warp_size =
      std::min(warp_size_based_on_l1, warp_size_based_on_l2);

  // Initialization
  int64_t target_blocks = 1;
  int64_t target_unroll = 1;
  int64_t target_iterations = 1;

  // Try to set a minmum amount of work for each thread, as cross thread
  // communication is slow so it shouldn't be done for every element in the
  // reduction.
  int64_t min_target_iterations =
      scheduler_utils::safeDiv(32, max_input_dtype_size);

  // Start trying to break parallelization up across threads,
  // unrolling/iterations, and blocks.

  // max_threads_in_block is the cap on a thread block, the minimum is based on
  // warp_size
  int64_t max_threads_in_block = std::max(
      warp_size, ceilDiv(total_reduction_numel, min_target_iterations));

  // If we have one warp per block, check if that's enough to saturate the SMs
  target_blocks = ceilDiv(n_elems, warp_size);

  // If we have more than a wave of blocks, put parallelism into unrolling and
  // target iterations
  if (target_blocks > device_multiprocessor_count) {
    auto available_unroll = scheduler_utils::safeDiv(
        n_elems, warp_size * device_multiprocessor_count);

    // Spread across unrolling and iterations, want a balance of the two so flip
    // back and forth to alternate adding to them.
    bool flip = true;

    while (available_unroll > 1 &&
           (target_unroll < max_unroll ||
            // Prefer unrolling
            target_iterations < max_unroll)) {
      if (target_unroll * 2 <= max_unroll && flip) {
        target_unroll *= 2;
      }

      if (target_iterations * 2 <= max_unroll && !flip) {
        target_iterations *= 2;
      }

      available_unroll = scheduler_utils::safeDiv(
          n_elems,
          warp_size * device_multiprocessor_count * target_unroll *
              target_iterations);
      flip = !flip;
    }

    // Recompute target blocks
    target_blocks =
        ceilDiv(n_elems, warp_size * target_unroll * target_iterations);
  }

  // Cap target blocks to 4 waves
  target_blocks = std::min(target_blocks, device_multiprocessor_count * 4);

  if (target_blocks * target_unroll * target_iterations < n_elems) {
    if (outer_reduction_numel == 1) {
      // set to hardware limit to use small persistent buffer for large
      // reductions
      max_threads_in_block = std::min(
          ceilDiv(n_elems, target_blocks * target_unroll),
          (int64_t)dev_prop->maxThreadsPerBlock);
    } else {
      // targetting 4 waves, so try to use a quarter of available threads
      max_threads_in_block = std::min(
          ceilDiv(n_elems, target_blocks * target_unroll),
          ceilDiv(device_max_threads_per_multiprocessor, (int64_t)4));
    }
  }

  // Round up to nearest warp.
  if (max_threads_in_block % warp_size != 0) {
    max_threads_in_block += warp_size - max_threads_in_block % warp_size;
    max_threads_in_block =
        std::min(max_threads_in_block, (int64_t)dev_prop->maxThreadsPerBlock);
  }
  // Compute maximum number of reductions we could do in the same kernel based
  // on persistent buffer size
  const int64_t max_multi_reduction_factor = scheduler_utils::safeDiv(
      scheduler_utils::register_file_size, max_persistent_buffer_size);

  // To get to target threads:
  // Prioritize
  // (1) x dim in reduction
  // (2) unrolling in reduction
  // (3) y in output
  // To get target blocks:
  // Prioritize
  // (1) x dim in multiple outputs
  // (2) y dim in multiple reductions

  // Blocks for outputs
  int64_t godim = 1;

  // Threads for reduction
  int64_t bdimx = 1;
  // Threads for outputs
  int64_t bdimy = 1;
  // Threads for outer reduction dimension
  int64_t bdimz = 1;

  // Unroll amount
  int64_t inner_reduction_unroll_factor = 1;
  int64_t outer_reduction_unroll_factor = 1;
  int64_t iter_unroll_factor = 1;

  inner_reduction_unroll_factor =
      vectorize_factor > 1 ? (int64_t)vectorize_factor : 1;

  // Grab what we can out of reduction domain, but don't go over a warp size yet
  bdimx = std::min(
      std::max(
          ceilDiv(inner_most_dimension_numel, inner_reduction_unroll_factor),
          (int64_t)warp_size),
      max_threads_in_block);

  // If we're not just barely covering the dimension, round to a more friendly
  // number
  if (bdimx * inner_reduction_unroll_factor != inner_most_dimension_numel) {
    bdimx = bdimx > warp_size ? bdimx - bdimx % warp_size
                              : scheduler_utils::lastPow2(bdimx);

    // Round bdimx down to multiple of warp size or power 2
    if (bdimx < warp_size) {
      bdimx = scheduler_utils::lastPow2(bdimx);
    } else {
      bdimx = bdimx - bdimx % warp_size;
    }
  }

  // Put everything else in bdimy for now
  bdimy = std::min(
      scheduler_utils::safeDiv(warp_size, bdimx), max_multi_reduction_factor);
  // If 3D fill the rest of the threads into bdimz
  bdimz = std::min(
      std::min(
          scheduler_utils::safeDiv(max_threads_in_block, bdimx * bdimy),
          outer_reduction_numel),
      scheduler_utils::z_block_limit);

  bool vectorize = false;

  // Move unrolling factor into vectorization upto vectorization limit.
  if (vectorize_factor > 1 && inner_reduction_unroll_factor > 1) {
    vectorize = true;
    inner_reduction_unroll_factor = std::min(
        scheduler_utils::lastPow2(inner_reduction_unroll_factor),
        (int64_t)vectorize_factor);
  }

  // start from small block size to minimize expensive inter-threads reduction
  const int64_t threads_after_vectorize =
      inner_most_dimension_numel / inner_reduction_unroll_factor;
<<<<<<< HEAD
  constexpr int64_t scheduler_per_sm = 4ll;
=======
  constexpr int64_t scheduler_per_sm = 4;
>>>>>>> 86ba9f12
  if (outer_reduction_numel == 1 && vectorize) {
    bdimx = std::min(
        scheduler_per_sm * dev_prop->warpSize, threads_after_vectorize);
  }

  // If we don't have a full warp, let's do multiple reductions per block.
  // Still keep vectorization as it is important for performance since V100.
  // Limit block size to 4 warps to avoid occupancy and SM wave tail issues.
  if (bdimx * bdimy * bdimz < warp_size) {
    bdimy = std::min(
        scheduler_utils::safeDiv(
            scheduler_per_sm * dev_prop->warpSize, bdimx * bdimz),
        max_multi_reduction_factor);
  }

  // Set size of persistent per thread buffer on inner reduction buffer
  // if too large, will be reduced later to reduce register usage
  int64_t batches_per_block_inner_reduction = ceilDiv(
      inner_most_dimension_numel, bdimx * inner_reduction_unroll_factor);

  // Attempt to put some unrolling into the outer reduction if inner hasn't
  // taken the max unrolling
  if (inner_reduction_unroll_factor < max_unroll) {
    outer_reduction_unroll_factor = std::min(
        ceilDiv(max_unroll, inner_reduction_unroll_factor),
        ceilDiv(outer_reduction_numel, bdimz));
  }

  godim = ceilDiv(total_iteration_numel, bdimy);

  // Prefer putting iterations into unrolling over having a very large
  // persistent buffer.
  while (!vectorize && inner_reduction_unroll_factor < max_unroll &&
         batches_per_block_inner_reduction >= 2) {
    inner_reduction_unroll_factor *= 2;
    batches_per_block_inner_reduction = scheduler_utils::roundUpPow2Or8(ceilDiv(
        inner_most_dimension_numel, bdimx * inner_reduction_unroll_factor));
  }

  // Set size of persistent per thread buffer on outer reduction buffer
  int64_t batches_per_block_outer_reduction =
      scheduler_utils::roundUpPow2Or8(ceilDiv(
          ceilDiv(total_reduction_numel, inner_most_dimension_numel),
          bdimz * outer_reduction_unroll_factor));

  // Prefer putting iterations into unrolling over having a very large
  // persistent buffer.
  while (outer_reduction_unroll_factor < max_unroll &&
         batches_per_block_outer_reduction >= 2) {
    outer_reduction_unroll_factor *= 2;
    batches_per_block_outer_reduction = scheduler_utils::roundUpPow2Or8(
        ceilDiv(outer_reduction_numel, bdimz * outer_reduction_unroll_factor));
  }

  // If we haven't gotten to the max_unroll case, try to take it out of the
  // iteration domain
  if (inner_reduction_unroll_factor * outer_reduction_unroll_factor <
          max_unroll &&
      scheduler_utils::safeDiv(max_multi_reduction_factor, bdimy) > 2) {
    // Don't go over a combined inner/outer unroll of max_unroll
    auto unroll_available = std::min(
        scheduler_utils::safeDiv(
            max_unroll,
            inner_reduction_unroll_factor * outer_reduction_unroll_factor),
        scheduler_utils::safeDiv(max_multi_reduction_factor, bdimy));
    if (unroll_available > 1 && godim > 2 * device_multiprocessor_count) {
      unroll_available = std::min(
          unroll_available, ceilDiv(godim, 2 * device_multiprocessor_count));
      iter_unroll_factor = unroll_available;
    }
  }

  // Adjust bdimx based on batches_per_block and unroll factor set as they could
  // have moved a bit since they're the free variables, not the buffers
  bdimx = ceilDiv(
      inner_most_dimension_numel,
      inner_reduction_unroll_factor * batches_per_block_inner_reduction);
  bdimz = ceilDiv(
      outer_reduction_numel,
      outer_reduction_unroll_factor * batches_per_block_outer_reduction);

  // Try moving persistent buffer factors into threads until we have too many
  // threads.
  constexpr int batches_per_block_inner_reduction_max = 10;
  while (
      // If block size can be doubled
      bdimx * bdimy * bdimz * 2 <= max_threads_in_block &&
      // And batches_per_block_inner_reduction can be divided by two
      (batches_per_block_inner_reduction >
           batches_per_block_inner_reduction_max ||
       batches_per_block_outer_reduction >= 2)) {
    // Try to decrease per thread register allocation persistence size on inner
    // reduction by reducing buffer size by half. In most cases,
    // inner_most_dimension_numel is evenly divisible by
    // batches_per_block_inner_reduction, thus bdimx will be doubled in each
    // iteration. In nondivisible boundary cases, the difference between reduce
    // by half and directly set to batches_per_block_inner_reduction_max is less
    // than five percent.
    if (batches_per_block_inner_reduction >
        batches_per_block_inner_reduction_max) {
      batches_per_block_inner_reduction /= 2;
      bdimx = ceilDiv(
          inner_most_dimension_numel,
          inner_reduction_unroll_factor * batches_per_block_inner_reduction);
      continue;
    }

    // Try to decrease per thread register allocation persistence size on outer
    // reduction
    if (batches_per_block_outer_reduction >= 2 &&
        batches_per_block_outer_reduction !=
            scheduler_utils::roundUpPow2Or8(
                batches_per_block_outer_reduction / 2) &&
        bdimz * 2 <= scheduler_utils::z_block_limit) {
      batches_per_block_outer_reduction = scheduler_utils::roundUpPow2Or8(
          batches_per_block_outer_reduction / 2);
      bdimz = ceilDiv(
          outer_reduction_numel,
          batches_per_block_outer_reduction * outer_reduction_unroll_factor);
      continue;
    }
    break;
  }

  // Register pressure is really high per thread, which could lead to local
  // memory leaks, if using less than maximum threads, decrease batches per
  // block by a factor of 2
  if (batches_per_block_outer_reduction * batches_per_block_inner_reduction *
              inner_reduction_unroll_factor * outer_reduction_unroll_factor *
<<<<<<< HEAD
              4ll >
          255ll * 3ll &&
      bdimx * bdimy * bdimz * 2ll <= max_threads_in_block &&
=======
              4l >
          255l * 3l &&
      bdimx * bdimy * bdimz * 2l <= max_threads_in_block &&
>>>>>>> 86ba9f12
      batches_per_block_inner_reduction >
          batches_per_block_inner_reduction_max) {
    batches_per_block_inner_reduction = batches_per_block_inner_reduction / 2;
  }

  // Do the same on the outer reduction dimension
  if (batches_per_block_outer_reduction * batches_per_block_inner_reduction *
              inner_reduction_unroll_factor * outer_reduction_unroll_factor *
<<<<<<< HEAD
              4ll >
          255ll * 3ll &&
      bdimx * bdimy * bdimz * 2ll <= device_max_threads_per_multiprocessor &&
      batches_per_block_outer_reduction >= 2ll) {
    batches_per_block_outer_reduction /= 2ll;
=======
              4l >
          255l * 3l &&
      bdimx * bdimy * bdimz * 2l <= device_max_threads_per_multiprocessor &&
      batches_per_block_outer_reduction >= 2l) {
    batches_per_block_outer_reduction /= 2l;
>>>>>>> 86ba9f12
  }

  auto device_warp_size = (int64_t)at::cuda::warp_size();
  auto padded_bdimx = bdimx % device_warp_size == 0
      ? bdimx
      : bdimx + (device_warp_size - bdimx % device_warp_size);

  bool pad_bdimx = bdimx > 16 &&
      padded_bdimx * bdimy * bdimz < (int64_t)dev_prop->maxThreadsPerBlock;

  // estimate register usage and occupancy raito.
  // If occupancy raito is less than a preset occupancy_ratio, reduce register
  // usage register per thread is estimated as overhead + buffer_size /
  // bytes_per_register
  int64_t nvrtc_register_per_thread = 255;
  const int64_t blocksPerKernel = godim;
  // register estimation is only valid for vectorized gmem access
  // we've seen unexpectedly high register counts with vectorization factor less
  // than 4, which would make the below estimate inaccurate.
  // TODO: support the non vectorized case. consider shmem.
  // only need to balance register and occupancy ratio if there are enough
  // blocks and buffers
  if (vectorize && blocksPerKernel > device_multiprocessor_count &&
      batches_per_block_inner_reduction > 1) {
    constexpr int64_t reg_allocation_granularity = 256;
    constexpr double occupancy_ratio = 0.4;
    const int64_t persistent_buffer_size = batches_per_block_inner_reduction *
        inner_reduction_unroll_factor * max_input_dtype_size;
    // persistent_buffer_size = 4*2, 8*2, 32*2, 64*2, 128*2
    // register_used_on_a100  = 27,  40,  62,   73,   105
    // register_used_on_v100  = xx,  xx,  45,   62,   93
    // estimated_register_num = 42,  44,  56,   72,   104
    // safe for both v100 & a100
    constexpr int64_t bytes_per_register = 4;
    constexpr int64_t overhead_register = 40;
    const int64_t estimated_register_count =
        persistent_buffer_size / bytes_per_register + overhead_register;
    // avoid nvcc using too many registers than expected
    nvrtc_register_per_thread = estimated_register_count;

    const int64_t register_per_warp =
        ceilDiv(
            estimated_register_count * device_warp_size,
            reg_allocation_granularity) *
        reg_allocation_granularity;
    const int64_t threadsPerBlock =
        (pad_bdimx ? padded_bdimx : bdimx) * bdimy * bdimz;
    const int64_t warps_per_block =
        ceilDiv(threadsPerBlock, (int64_t)dev_prop->warpSize);
    const int64_t estimated_warps_per_sm =
        (int64_t)dev_prop->regsPerMultiprocessor /
        (register_per_warp * warps_per_block) * warps_per_block;
    const int64_t occupancy_warps_per_sm = static_cast<int64_t>(
        (dev_prop->maxThreadsPerMultiProcessor / (double)device_warp_size) *
        occupancy_ratio);

    if (estimated_warps_per_sm < occupancy_warps_per_sm) {
      const int64_t blocks_per_sm_1 =
          (int64_t)dev_prop->maxBlocksPerMultiProcessor;
      const int64_t blocks_per_sm_2 =
          ceilDiv(occupancy_warps_per_sm, warps_per_block);
      const int64_t blocks_per_sm = std::min(blocks_per_sm_1, blocks_per_sm_2);
      const int64_t warps_per_sm = blocks_per_sm * warps_per_block;
      const int64_t register_per_warp =
          (int64_t)dev_prop->regsPerMultiprocessor / warps_per_sm /
          reg_allocation_granularity * reg_allocation_granularity;
      const int64_t occupancy_register_count =
          register_per_warp / device_warp_size;
      // use occupancy_register_count directly may cause register spills
      // only allow 20% drop from estimated_register_count to balance register
      // usage and occupancy
      constexpr double max_adjust_fraction = 0.8;
      nvrtc_register_per_thread = std::max(
          static_cast<int64_t>(
              (double)estimated_register_count * max_adjust_fraction),
          occupancy_register_count);
    }
  }

  // Will be used once supporting inter-block persistence
  int64_t gdimx = LaunchParams::UNINITIALIZED_VAL;
  int64_t gdimy = LaunchParams::UNINITIALIZED_VAL;
  int64_t gdimz = LaunchParams::UNINITIALIZED_VAL;

  auto rparams = std::make_shared<ReductionParams>();

  rparams->cparams.maxrregcount = (int)nvrtc_register_per_thread;
  rparams->persistent_kernel = true;
  rparams->fastest_dim = true;

  // Inner reduction domain
  rparams->cross_block_inner_reduction = true;
  rparams->block_dim_inner_reduction = ParallelType::TIDx;
  rparams->pad_inner_reduction_to_warp = pad_bdimx;
  rparams->batches_per_block_inner_reduction =
      batches_per_block_inner_reduction;

  // For persistent schedules always have to mark the reduction unrolled
  // otherwise rfactor can fail
  rparams->unroll_factor_inner_reduction = inner_reduction_unroll_factor;
  rparams->vectorize_inner_reduction = vectorize;

  // Iter domain
  rparams->multiple_reds_per_blk = bdimy > 1;
  if (rparams->multiple_reds_per_blk) {
    rparams->block_dim_iter_dom = ParallelType::TIDy;
  }

  if (godim > 1) {
    rparams->grid_dim_iter_dom = ParallelType::BIDx;
    if (godim > scheduler_utils::x_grid_limit) {
      rparams->split_grid_dim_iter_dom_outer = true;
      gdimx = scheduler_utils::x_grid_limit;
    }
  }

  if (iter_unroll_factor > 1) {
    rparams->unroll_factor_iter_dom = iter_unroll_factor;
  }

  // Outer reduction domain
  rparams->schedule_3D = total_reduction_numel != inner_most_dimension_numel;
  if (rparams->schedule_3D) {
    rparams->batches_per_block_outer_reduction =
        batches_per_block_outer_reduction;
    rparams->block_dim_outer_reduction = ParallelType::TIDz;
    rparams->cross_block_outer_reduction = true;
    rparams->unroll_factor_outer_reduction = outer_reduction_unroll_factor;
  }

  rparams->lparams = LaunchParams(
      gdimx,
      gdimy,
      gdimz,
      LaunchParams::UNINITIALIZED_VAL,
      bdimy,
      LaunchParams::UNINITIALIZED_VAL);

  rparams->tag = "Inner Persistent Heuristic.\n";

  if (isDebugDumpEnabled(DebugDumpOption::SchedulerDebug)) {
    std::cerr << "\n===== Reduction Stats ========\n"
              << "total_reduction_numel: " << total_reduction_numel << "\n"
              << "total_iteration_numel: " << total_iteration_numel << "\n"
              << "inner_most_dimension_numel: " << inner_most_dimension_numel
              << "\n"
              << "vectorize_factor: " << vectorize_factor << "\n"
              << "n_tensor_inputs: " << n_tensor_inputs << "\n"
              << "max_input_dtype_size: " << max_input_dtype_size << "\n"
              << "max_persistent_buffer_size: " << max_persistent_buffer_size
              << "\n"
              << "max_multi_reduction_factor: " << max_multi_reduction_factor
              << "\n"
              << "block(" << (pad_bdimx ? padded_bdimx : bdimx) << ", " << bdimy
              << ", " << bdimz << ")";
    std::cerr << rparams->toString() << std::endl;
  }

  return rparams;
}

// Heuristics for grid outer normalizations
std::shared_ptr<ReductionParams> gridOuterPersistentHeuristic(
    const int64_t total_reduction_numel,
    const int64_t total_iteration_numel,
    const int64_t n_tensor_inputs,
    const int64_t max_input_dtype_size,
    const int64_t max_persistent_buffer_size,
    const size_t vectorize_factor) {
  auto outer_params =
      normalization_scheduler_utils::getGridOuterNormalizationParams(
          total_reduction_numel,
          total_iteration_numel,
          (int64_t)vectorize_factor,
          max_persistent_buffer_size);

  TORCH_INTERNAL_ASSERT(outer_params.has_value(), "No valid config found");

  const auto pb_size = outer_params->persistent_buffer_factor;
  const auto unswitch_factor = outer_params->unswitch_factor;

  auto rparams = std::make_shared<ReductionParams>();

  rparams->persistent_kernel = true;
  rparams->cross_block_inner_reduction = true;
  rparams->cross_grid_inner_reduction = true;
  rparams->grid_dim_iter_dom = ParallelType::BIDx;
  rparams->grid_dim_inner_reduction = ParallelType::BIDy;
  rparams->block_dim_inner_reduction = ParallelType::TIDy;
  rparams->batches_per_block_inner_reduction = pb_size;
  rparams->multiple_reds_per_blk = true;
  rparams->vectorize_iter_dom = true;
  rparams->unroll_factor_iter_dom = (int64_t)vectorize_factor;
  rparams->block_dim_iter_dom = ParallelType::TIDx;
  rparams->unroll_factor_inner_reduction = unswitch_factor;
  rparams->split_grid_dim_iter_dom_inner =
      ceilDiv(
          total_iteration_numel / (int64_t)vectorize_factor,
          outer_params->launch_params.bdimx()) >
      outer_params->launch_params.gdimx();
  rparams->compute_persistent_buffer_with_first_consumer = true;
  rparams->static_bdimx = true;
  rparams->static_bdimy = true;

  rparams->lparams = LaunchParams(
      rparams->split_grid_dim_iter_dom_inner
          ? outer_params->launch_params.gdimx()
          : LaunchParams::UNINITIALIZED_VAL,
      LaunchParams::UNINITIALIZED_VAL,
      LaunchParams::UNINITIALIZED_VAL,
      outer_params->launch_params.bdimx(),
      outer_params->launch_params.bdimy(),
      LaunchParams::UNINITIALIZED_VAL);

  if (isDebugDumpEnabled(DebugDumpOption::SchedulerDebug)) {
    std::cerr << "\n===== Reduction Stats ========\n"
              << "total_reduction_numel: " << total_reduction_numel << "\n"
              << "total_iteration_numel: " << total_iteration_numel << "\n"
              << "vectorize_factor: " << vectorize_factor << "\n"
              << "n_tensor_inputs: " << n_tensor_inputs << "\n"
              << "max_input_dtype_size: " << max_input_dtype_size << "\n"
              << "max_persistent_buffer_size: " << max_persistent_buffer_size
              << "\n"
              << "persistent_buffer_factor: " << pb_size << "\n"
              << "block(" << outer_params->launch_params.bdimx() << ", "
              << outer_params->launch_params.bdimy() << ", 1)" << std::endl;
    std::cerr << rparams->toString() << std::endl;
  }

  return rparams;
}

// Copied from reduction scheduler, should generalize. Simply needed to take out
// grid reductions.
// TODO: Check adding iteration domain unrolling
std::shared_ptr<ReductionParams> outerPersistentHeuristic(
    const int64_t total_reduction_numel,
    const int64_t total_iteration_numel,
    const int64_t n_tensor_inputs,
    const int64_t max_input_dtype_size,
    const int64_t max_persistent_buffer_size,
    const size_t vectorize_factor) {
  // Set some targets for parallelization
  const int64_t n_elems = total_reduction_numel * total_iteration_numel;

  // WARNING: Current device for codegen may not be the target device
  const int64_t device_max_threads_per_multiprocessor =
      (int64_t)at::cuda::getCurrentDeviceProperties()
          ->maxThreadsPerMultiProcessor;

  const int64_t device_multiprocessor_count =
      (int64_t)at::cuda::getCurrentDeviceProperties()->multiProcessorCount;

  // If it fits in l2, we just want to make sure each warp uses 32Bytes. Set
  // minimum warp as 16 threads instead of 32 as if we have a small reduction
  // dim going a bit smaller than 32 usually helps.
  const int64_t warp_size = n_elems * max_input_dtype_size * n_tensor_inputs <
          at::cuda::getCurrentDeviceProperties()->l2CacheSize
      ? (int64_t)32 / max_input_dtype_size
      : 16;

  const auto register_file_size =
      at::cuda::getCurrentDeviceProperties()->regsPerBlock * sizeof(int);

  // Each block runs N reductions, where N is defined as:
  // vectorize_factor * blockDim.x. The minimum number of SMs to run
  // this as a persistent kernel is thus defined as:
  const int64_t min_required_sm_per_norm = ceilDiv(
      max_persistent_buffer_size * (int64_t)vectorize_factor *
          normalization_scheduler_utils::PreferredLaunchConfig::kMinBdimx,
      (int64_t)register_file_size);

  if (min_required_sm_per_norm > 1) {
    return gridOuterPersistentHeuristic(
        total_reduction_numel,
        total_iteration_numel,
        n_tensor_inputs,
        max_input_dtype_size,
        max_persistent_buffer_size,
        vectorize_factor);
  }

  int64_t target_blocks = 1;
  int64_t target_unroll = 1;
  int64_t max_threads_in_block = warp_size;

  // If we have one warp per block, check if that's enough to saturate the
  // SMs. Blocks can't come out of reduction dimension, so only use
  // iteration dimension here.
  target_blocks = ceilDiv(total_iteration_numel, (int64_t)warp_size);

  const auto max_unroll = ceilDiv(
      // Available unrolling based on size of data type
      (int64_t)16 / (int64_t)max_input_dtype_size,
      // Reduce unrolling if we have many inputs, start reduction at 4
      // inputs
      scheduler_utils::lastPow2(
          scheduler_utils::safeDiv((int64_t)n_tensor_inputs, 4)));

  // If we have more than a wave of blocks, put parallelism into unrolling
  if (target_blocks > device_multiprocessor_count) {
    target_unroll = std::min(
        max_unroll, ceilDiv(target_blocks, device_multiprocessor_count));
    target_blocks = ceilDiv(target_blocks, target_unroll);
  }

  // Cap target blocks to 4 waves
  target_blocks = std::min(target_blocks, device_multiprocessor_count * 4);

  if (target_blocks * target_unroll * max_threads_in_block < n_elems) {
    // targetting 4 waves, so try to use a quarter of available threads
    max_threads_in_block = std::min(
        ceilDiv(n_elems, target_blocks * target_unroll),
        ceilDiv(device_max_threads_per_multiprocessor, (int64_t)4));
  }

  // Round up to nearest warp.
  if (max_threads_in_block % warp_size != 0) {
    max_threads_in_block += warp_size - max_threads_in_block % warp_size;
  }

  // Compute maximum number of reductions we could do in the same kernel based
  // on persistent buffer size
  const int64_t max_multi_reduction_factor = scheduler_utils::safeDiv(
      scheduler_utils::register_file_size, max_persistent_buffer_size);

  // To get to target threads:
  // Prioritize
  // (1) x dim in iter domain
  // (2) unrolling in iter domain
  // (3) y in reduction domain
  // To get target blocks:
  // Prioritize
  // (1) x dim in multiple outputs
  // (2) y dim in multiple reductions - need to flip unrolling to reduction
  // domain for this

  // Threads for reduction
  int64_t bdimy = 1;
  // Threads for output
  int64_t bdimx = 1;

  // Unroll amount
  int64_t inner_reduction_unroll_factor = 1;
  int64_t iter_unroll_factor = 1;

  // If we only use a warp, can we get iter domain unrolling?
  bdimx = std::min(max_multi_reduction_factor, warp_size);
  // Round down if it didn't hit a full warp
  if (bdimx < warp_size) {
    bdimx = scheduler_utils::lastPow2(bdimx);
  }

  // Prioritize unrolling on iteration domain, but don't sacrifice occupancy,
  // make sure there is at least one wave.
  if (ceilDiv(total_iteration_numel, bdimx) > 2 * device_multiprocessor_count) {
    iter_unroll_factor = std::min(
        std::min(
            scheduler_utils::safeDiv(max_multi_reduction_factor, bdimx),
            max_unroll),
        ceilDiv(device_multiprocessor_count, bdimx));
  }

  // With current setup, is there's at least 2 waves and iter domain space left
  if (max_multi_reduction_factor > bdimx * iter_unroll_factor &&
      ceilDiv(total_iteration_numel, bdimx * iter_unroll_factor) >
          2 * device_multiprocessor_count) {
    // Put more into bdimx
    bdimx = std::min(
        std::min(
            scheduler_utils::safeDiv(
                // Don't exceed multi reduction factor
                max_multi_reduction_factor,
                iter_unroll_factor),
            // Leave a full wave of blocks
            ceilDiv(
                total_iteration_numel,
                iter_unroll_factor * device_multiprocessor_count)),
        // Don't exceed max thread count
        max_threads_in_block);

    // Round bdimx down to multiple of warp size or power 2
    if (bdimx < warp_size) {
      bdimx = scheduler_utils::lastPow2(bdimx);
    } else {
      bdimx = bdimx - bdimx % warp_size;
    }
  }

  // Fill bdimy with left over threads
  bdimy = std::min(
      scheduler_utils::safeDiv(max_threads_in_block, bdimx),
      total_reduction_numel);

  bool vectorize = false;

  // Move unrolling factor into vectorization upto vectorization limit.
  if (vectorize_factor > 1 && iter_unroll_factor > 1) {
    vectorize = true;
    iter_unroll_factor = std::min(
        scheduler_utils::lastPow2(iter_unroll_factor),
        (int64_t)vectorize_factor);
  }

  int64_t sm_required_per_norm_set = ceilDiv(
      max_persistent_buffer_size * bdimx * iter_unroll_factor,
      scheduler_utils::register_file_size);

  TORCH_INTERNAL_ASSERT(
      sm_required_per_norm_set == 1,
      "Tried to use multiple SMs on an outer persistent kernel ",
      "yet this kernel should have been within block persistent.");

  // Since this is persistent and registers will have to be used anyways unroll
  // the reduction dim if it's available
  inner_reduction_unroll_factor =
      std::min(max_unroll, ceilDiv(total_reduction_numel, bdimy));

  // Persistence size from buffers
  int64_t batches_per_block =
      ceilDiv(total_reduction_numel, bdimy * inner_reduction_unroll_factor);

  batches_per_block = scheduler_utils::roundUpPow2Or8(batches_per_block);

  // Adjust bdimy based on batches_per_block and unroll factor set
  bdimy = ceilDiv(
      total_reduction_numel, inner_reduction_unroll_factor * batches_per_block);

  // Try moving persistent buffers into threads if using less than a quarter of
  // available threads
  while (
      // If using less than a quarter of available threads
      bdimx * bdimy * 2 <=
          ceilDiv(device_max_threads_per_multiprocessor, (int64_t)4) &&
      // And batches_per_block can be divided by two
      batches_per_block >= 2 &&
      // Make sure batches_per_block will be updated
      batches_per_block !=
          scheduler_utils::roundUpPow2Or8(batches_per_block / 2)) {
    batches_per_block = scheduler_utils::roundUpPow2Or8(batches_per_block / 2);

    // Adjust bdimy based on batches_per_block and unroll factor set
    bdimy = ceilDiv(
        total_reduction_numel,
        inner_reduction_unroll_factor * batches_per_block);
  }

  // Register pressure is really high per thread and using less than
  // maximum threads, decrease batches per block by a factor of 2
  if ((batches_per_block * inner_reduction_unroll_factor * 4l > 255l * 3l &&
       bdimx * bdimy * 2l <= device_max_threads_per_multiprocessor)) {
    batches_per_block /= 2;
  }

  // If we're close to the limit on the register file size, drop down block dim
  // x so we don't throw an error when we try to launch the kernel.
  while (bdimy * bdimx * inner_reduction_unroll_factor * batches_per_block *
             max_input_dtype_size * 4 >
         scheduler_utils::register_file_size * 3) {
    if (bdimx == 1) {
      TORCH_INTERNAL_ASSERT(false, "Error generating persistent kernel.");
    }
    bdimx = ceilDiv(bdimx, 2);
  }

  auto gdimx = ceilDiv(total_iteration_numel, bdimx);

  auto rparams = std::make_shared<ReductionParams>();
  rparams->batches_per_block_inner_reduction = batches_per_block;
  rparams->persistent_kernel = true;

  rparams->fastest_dim = false;
  rparams->cross_block_inner_reduction = true;
  rparams->cross_grid_inner_reduction = false;
  rparams->multiple_reds_per_blk = bdimx > 1;

  if (rparams->multiple_reds_per_blk) {
    rparams->block_dim_iter_dom = ParallelType::TIDx;
  }

  rparams->grid_dim_iter_dom = ParallelType::BIDx;
  rparams->split_grid_dim_iter_dom_outer =
      gdimx > scheduler_utils::x_grid_limit;

  if (rparams->block_dim_iter_dom == ParallelType::TIDx) {
    rparams->block_dim_inner_reduction = ParallelType::TIDy;
  } else {
    rparams->block_dim_inner_reduction = ParallelType::TIDx;
  }

  // Always need to mark inner reduction unroll for rfactor in outer persitent
  // kernels
  rparams->unroll_factor_inner_reduction = inner_reduction_unroll_factor;

  rparams->unroll_factor_iter_dom = iter_unroll_factor;

  if (iter_unroll_factor > 1) {
    rparams->vectorize_iter_dom = vectorize;
  }

  rparams->lparams = LaunchParams(
      LaunchParams::UNINITIALIZED_VAL,
      LaunchParams::UNINITIALIZED_VAL,
      LaunchParams::UNINITIALIZED_VAL,
      rparams->multiple_reds_per_blk ? bdimx : bdimy,
      LaunchParams::UNINITIALIZED_VAL,
      LaunchParams::UNINITIALIZED_VAL);

  rparams->tag = "Outer persistent kernel heuristic.\n";

  if (isDebugDumpEnabled(DebugDumpOption::SchedulerDebug)) {
    std::cerr << "\n===== Reduction Stats ========\n"
              << "total_reduction_numel: " << total_reduction_numel << "\n"
              << "total_iteration_numel: " << total_iteration_numel << "\n"
              << "vectorize_factor: " << vectorize_factor << "\n"
              << "n_tensor_inputs: " << n_tensor_inputs << "\n"
              << "max_input_dtype_size: " << max_input_dtype_size << "\n"
              << "max_persistent_buffer_size: " << max_persistent_buffer_size
              << "\n"
              << "max_multi_reduction_factor: " << max_multi_reduction_factor
              << "\n"
              << "block(" << bdimx << ", " << bdimy << ", 1)" << std::endl;
    std::cerr << rparams->toString() << std::endl;
  }

  return rparams;
}

} // namespace

std::shared_ptr<ReductionParams> persistentHeuristic(
    const int64_t total_reduction_numel,
    const int64_t total_iteration_numel,
    const int64_t inner_most_dimension_numel,
    const bool fastest_dim_reduction,
    const size_t n_tensor_inputs,
    const size_t max_input_dtype_size,
    const size_t tmp_gmem_dtype_size,
    const int64_t max_persistent_buffer_size,
    size_t vectorize_factor,
    bool project_persistent_buffers,
    const bool combined_inner_outer_reduction) {
  std::shared_ptr<ReductionParams> rparams;
  if (combined_inner_outer_reduction) {
    const int64_t outer_dim_numel = total_iteration_numel;
    const int64_t inner_dim_numel = inner_most_dimension_numel;
    rparams = innerOuterPersistentHeuristic(
        outer_dim_numel,
        inner_dim_numel,
        max_persistent_buffer_size,
        tmp_gmem_dtype_size,
        vectorize_factor);
  } else if (fastest_dim_reduction) {
    rparams = innerPersistentHeuristic(
        total_reduction_numel,
        total_iteration_numel,
        inner_most_dimension_numel,
        (int64_t)n_tensor_inputs,
        (int64_t)max_input_dtype_size,
        max_persistent_buffer_size,
        vectorize_factor);
  } else {
    rparams = outerPersistentHeuristic(
        total_reduction_numel,
        total_iteration_numel,
        (int64_t)n_tensor_inputs,
        (int64_t)max_input_dtype_size,
        max_persistent_buffer_size,
        vectorize_factor);
  }
  rparams->project_persistent_buffers = project_persistent_buffers;
  return rparams;
}

std::shared_ptr<ReductionParams> getPersistentHeuristics(
    Fusion* fusion,
    SchedulerRuntimeInfo& runtime_info,
    HeuristicSummary* data_cache) {
  FUSER_PERF_SCOPE("getPersistentHeuristics");
  FusionGuard fg(fusion);

  auto reduction_tv_entry =
      HeuristicSummaryEntry<HeuristicCompileTime::ReductionTVs>(
          data_cache, [&fusion]() {
            return std::make_unique<std::vector<TensorView*>>(
                scheduler_utils::getReductionTvs(fusion));
          });

  auto& reduction_tvs = reduction_tv_entry.get();

  TORCH_INTERNAL_ASSERT(
      !reduction_tvs.empty(), "Need reduction tensor views to schedule.");

  auto first_red_tv = reduction_tvs[0];

  TORCH_INTERNAL_ASSERT(
      first_red_tv != nullptr, "Reduction TensorView wasn't found.");

  TORCH_INTERNAL_ASSERT(
      first_red_tv->hasReduction(), "TensorView doesn't have a reduction.");
  const auto red_expr = first_red_tv->definition();

  TORCH_INTERNAL_ASSERT(
      ir_utils::isReductionOp(red_expr),
      "TensorView doesn't have a reduction.");

  auto tv_inps = ir_utils::filterByType<TensorView>(fusion->inputs());
  TORCH_INTERNAL_ASSERT(
      std::distance(tv_inps.begin(), tv_inps.end()) > 0,
      "Tried to schedule a fusion with no tensor inputs, currently not supported.");

  int64_t n_tensor_inner_reduction = 0;
  int64_t n_tensor_outer_reduction = 0;
  std::vector<TensorView*> outer_reduction_tvs;
  for (auto tv : reduction_tvs) {
    if (scheduler_utils::isFastestDimReduction(tv)) {
      n_tensor_inner_reduction++;
    } else {
      n_tensor_outer_reduction++;
      outer_reduction_tvs.emplace_back(tv);
    }
  }
  const bool combined_inner_outer_reduction =
      n_tensor_inner_reduction && n_tensor_outer_reduction;

  auto persistent_buffer_info_entry =
      HeuristicSummaryEntry<HeuristicCompileTime::PersistentBufferInfo>(
          data_cache, [&fusion]() {
            return std::make_unique<scheduler_utils::PersistentBufferInfo>(
                scheduler_utils::persistentBuffers(fusion));
          });

  auto& persistent_buffer_info = persistent_buffer_info_entry.get();
  TORCH_INTERNAL_ASSERT(
      !persistent_buffer_info.persistent_buffers.empty(),
      "Persistent scheduler requires persistent buffers.");

  auto properties =
      scheduler_utils::getProperties(fusion, runtime_info, first_red_tv);

  // Grab persistent buffer sizes
  auto persistent_buffer_size_info = scheduler_utils::persistentBufferSize(
      fusion, runtime_info, persistent_buffer_info, data_cache);
  // If projected persistent buffers are smaller, they will be used.
  // TODO: Fix projected persistent buffers with view
  // https://github.com/csarofeen/pytorch/issues/2054
  auto max_persistent_size = !ir_utils::getViewOps(fusion).empty()
      ? persistent_buffer_size_info.persistent_buffer_size
      : std::min(
            persistent_buffer_size_info.persistent_buffer_size,
            persistent_buffer_size_info.projected_persistent_buffer_size);

  // Figure out if we want to projet persistent buffers to the inputs for
  // exmaple if we have an input tensor t0 that's fp16:
  //
  // t0 = makeSymbolicTensor(2, DataType::Half)
  // t1 = castOp(DataType::Float, t0)
  // t2 = sum(t1, 1)
  // t3 = broadcast(t2, {false, true})
  // t4 = set(t1)
  // t5 = add(t4, t3)
  // t6 = castOp(DataType::Half, t5)
  //
  // The persistent buffer is detected as being t1, which would save the
  // persistent buffer as a float, however we could obviously just save t0 which
  // is half and would take half the memory. A more complex scenario of this
  // which requires more advanced analysis is batch norm backwards.
  bool project_persistent_buffers =
      persistent_buffer_size_info.projected_persistent_buffer_size <
      persistent_buffer_size_info.persistent_buffer_size;

  if (combined_inner_outer_reduction) {
    // In combined_inner_outer_reduction, we have additional buffers for partial
    // results of outer reductions.
    int64_t outer_reduction_buffer_size =
        normalization_scheduler_utils::partialReductionBufferSize(
            outer_reduction_tvs, runtime_info);

    // for layer_norm backward, enable project to input can reuse weight shared
    // among different rows. Although it increased register usage and may lead
    // to register spills, the overall performance is increased. The following
    // code will check if we can do this projection by allowing more registers.
    // This is a temporary solution, the issue is tracked by
    // https://github.com/csarofeen/pytorch/issues/2525
    if (!project_persistent_buffers) {
      int64_t total_projected_buffer_size =
          persistent_buffer_size_info.projected_persistent_buffer_size +
          outer_reduction_buffer_size;
      // allow 10% more to allow project to input, 14K float should do project
      // and 16K float should't do. more_register_factor >= 14*1024*5(three
      // inputs, two outer reduction results)*sizeof(float) /
      // register_file_size_full
      constexpr float more_register_factor = 1.1;
      const int64_t avilable_register_file_size = static_cast<int64_t>(
          scheduler_utils::register_file_size_full * more_register_factor);
      if (avilable_register_file_size >= total_projected_buffer_size) {
        project_persistent_buffers = true;
      }
    }
    // now we have the final decision on whether we project to input or not.
    if (project_persistent_buffers) {
      max_persistent_size =
          persistent_buffer_size_info.projected_persistent_buffer_size +
          outer_reduction_buffer_size;
    } else {
      max_persistent_size = persistent_buffer_size_info.persistent_buffer_size +
          outer_reduction_buffer_size;
    }
  }

  auto unrollable_inputs_outputs_entry =
      HeuristicSummaryEntry<HeuristicCompileTime::UnrollableInputsAndOutputs>(
          data_cache, [&first_red_tv]() {
            return std::make_unique<std::vector<TensorView*>>(
                scheduler_utils::getInputsOutputsWithInnerDim(
                    first_red_tv, false, false));
          });

  auto& unrollable_inputs_outputs = unrollable_inputs_outputs_entry.get();

  const auto vectorize_factor = vectorize_helper::getVectorizationFactor(
      runtime_info,
      first_red_tv,
      data_cache,
      (int)(first_red_tv->nDims() - properties.inner_most_dimension_ndims));

  // Base max dtype and n_tensor_inputs on tensors that are vectorizable (i.e.
  // share inner dimension with data pattern we're looking at).
  size_t max_dtype_size = 1;

  // TODO: This might be better if it was the larger of input or outputs. Would
  // be even better if we had better analysis as not all unrolled elements have
  // to be alive at the same time.
  size_t n_tensor_inputs = 0;
  for (auto tv : unrollable_inputs_outputs) {
    if (!tv->isFusionInput()) {
      continue;
    }

    max_dtype_size = std::max(
        max_dtype_size,
        dataTypeSize(tv->getDataType().value(), runtime_info.getIndexType()));
    n_tensor_inputs++;
  }

  // dtype used to store partial outer reduction in combined reduction
  const size_t tmp_gmem_dtype_size = combined_inner_outer_reduction
      ? dataTypeSize(outer_reduction_tvs[0]->getDataType().value())
      : dataTypeSize(first_red_tv->getDataType().value());

  // Protect heuristics div by 0:
  n_tensor_inputs = std::max(n_tensor_inputs, (size_t)1);

  auto heuristic = persistentHeuristic(
      properties.total_reduction_numel,
      properties.total_iteration_numel,
      properties.inner_most_dimension_numel,
      properties.fastest_dim_reduction,
      n_tensor_inputs,
      max_dtype_size,
      tmp_gmem_dtype_size,
      max_persistent_size,
      vectorize_factor,
      project_persistent_buffers,
      combined_inner_outer_reduction);
  heuristic->cparams.index_type = runtime_info.getIndexType();
  return heuristic;
}

std::shared_ptr<ReductionParams> getPersistentHeuristics(
    Fusion* fusion,
    const at::ArrayRef<c10::IValue>& runtime_inputs,
    HeuristicSummary* data_cache) {
  FUSER_PERF_SCOPE("getPersistentHeuristicsFromIValue");
  SchedulerRuntimeInfo runtime_info(fusion, runtime_inputs);
  return getPersistentHeuristics(fusion, runtime_info, data_cache);
}

// common prepare for both inner outer combined and seperated reductions
void beforeSchedule(
    Fusion* fusion,
    const ReductionParams& rparams,
    std::vector<TensorView*>& dummy_outputs,
    std::vector<TensorView*>& cached_inputs,
    std::vector<TensorView*>& reduction_tvs,
    std::vector<std::pair<TensorView*, TensorView*>>& cached_outputs) {
  // Project the persistent buffers to the inputs. Inputs will be cached in a
  // later step, this will move them to be in a register buffer as expected.
  // dummy outputs are helper tensors to make sure persistent buffer projection
  // does not create trouble for transform propagation.
  // TODO: Fix projected persistent buffers with view
  // https://github.com/csarofeen/pytorch/issues/2054
  if (rparams.project_persistent_buffers &&
      ir_utils::getViewOps(fusion).empty()) {
    dummy_outputs = reduction_scheduler_utils::projectPersistentBuffers(fusion);
  }

  // Cache tensors before grabbing any references to reductions as cache_before
  // can invalidate the references since when applied to a reduction tensor view
  // the new tensor view contains the reduction and original doesn't.

  bool unroll = rparams.isUnrolled();

  // Cache inputs even if not unrolled, as otherwise we may not create a
  // persistent buffer if that persistent buffer would be the input.
  cached_inputs = scheduler_utils::cacheInputs(fusion, true);

  // Cache and fork outputs
  cached_outputs = scheduler_utils::cacheAndForkOutputs(fusion, unroll);

  // Make sure we don't have global memory set on intermediate tensors from
  // fusion segmentation
  scheduler_utils::clearMemorySpace(fusion);
  scheduler_utils::prepareForMemoryTypePromotion(fusion);
  reduction_tvs = scheduler_utils::getReductionTvs(fusion);
}

<<<<<<< HEAD
  auto reduction_tvs = scheduler_utils::getReductionTvs(fusion);

=======
// If called from schedulePersistentKernel, reduction_tvs are either inner
// reductions or outer reductions. If called from
// schedulePersistentKernelInnerOuter, reduction_tvs are inner reductions, outer
// reductions are handled by scheduleCombinedOuter.
TensorView* scheduleReductionGeneral(
    Fusion* fusion,
    const ReductionParams& rparams,
    std::vector<TensorView*>& reduction_tvs) {
>>>>>>> 86ba9f12
  TORCH_INTERNAL_ASSERT(!reduction_tvs.empty());
  // Registry assumes the reference tv is the first reduction_tv, if this
  // changes registry needs to change.
  auto reduction_tv = reduction_tvs[0];

  if (!ir_utils::getViewOps(fusion).empty()) {
    ComputeAtMap ca_map(fusion);
    // Propagate view transforms through the graph, expecially the reference.
    scheduler_utils::propagateViewTransforms(fusion, ca_map);

    // Reorder reference_tv after propagating the view operation. This will
    // reorder for better merging.
    reduction_tv->reorder(
        scheduler_utils::domainReorderAsRfactorMap(reduction_tv));
  }

  if (rparams.persistent_kernel && rparams.cross_grid_inner_reduction &&
      !rparams.fastest_dim && reduction_tvs.size() > 1 &&
      !rparams.combined_inner_outer) {
    groupReductions(reduction_tvs, false);
  }

  auto dim_analysis = scheduler_utils::canonicalDimReduction(
      fusion, reduction_tv, rparams.fastest_dim && rparams.schedule_3D);
  bool has_iter_axis = dim_analysis.first;
  bool has_red_axis = dim_analysis.second;

  TORCH_INTERNAL_ASSERT(
      has_red_axis,
      "Could not find reduction axis in tensor used for reduction scheduler.");

  if (!has_iter_axis) {
    TORCH_INTERNAL_ASSERT(
        rparams.fastest_dim,
        "If all dims are reduction, should be sending it to fastest dim scheduler.");
  }

  return reduction_scheduler_utils::scheduleReductionTV(
      rparams, reduction_tv, has_iter_axis);
}

// fusion is the input IR that will be modified by this function
void schedulePersistentKernel(Fusion* fusion, const ReductionParams& rparams) {
  FUSER_PERF_SCOPE("schedulePersistentKernel");
  if (rparams.combined_inner_outer) {
    return schedulePersistentKernelInnerOuter(fusion, rparams);
  }
  FusionGuard fg(fusion);

  // Grab the reduction, input, and output tensor views. dummy_outputs are
  // helper tensors for persistent buffer projection.
  std::vector<TensorView*> dummy_outputs, cached_inputs, reduction_tvs;
  std::vector<std::pair<TensorView*, TensorView*>> cached_outputs;
  beforeSchedule(
      fusion,
      rparams,
      dummy_outputs,
      cached_inputs,
      reduction_tvs,
      cached_outputs);

  TensorView* reference_tv =
      scheduleReductionGeneral(fusion, rparams, reduction_tvs);

  // Reduction tensor views and rfactor tensor views are setup. Let's finish off
  // the scheduling, particularly inlining and unrolling.
  TORCH_INTERNAL_ASSERT(
      reference_tv != nullptr && reduction_tvs[0] != nullptr,
      "Need these two tensor views to finish the scheduling.");

  for (auto output : dummy_outputs) {
    fusion->addOutput(output);
  }

  const bool unroll = rparams.isUnrolled();
  const bool vectorize =
      rparams.vectorize_inner_reduction || rparams.vectorize_iter_dom;
  const bool is_outer_grid_persistence = rparams.persistent_kernel &&
      rparams.cross_grid_inner_reduction && !rparams.fastest_dim;
  reduction_scheduler_utils::multiReductionInliner(
      fusion,
      reduction_tvs[0],
      reference_tv,
      unroll,
      vectorize,
      is_outer_grid_persistence,
      reduction_tvs,
      cached_inputs,
      cached_outputs,
      dummy_outputs);

  if (rparams.compute_persistent_buffer_with_first_consumer) {
    TORCH_INTERNAL_ASSERT(
        rparams.persistent_kernel,
        "computeWith should be only used with persistent kernels");
    for (const auto persistent_buffer : cached_inputs) {
      persistent_buffer->computeWith(-1, true);
    }
  }

  scheduler_utils::promoteProducerMemoryTypesOfResizedTensors(
      fusion, cached_inputs);
}

void scheduleReductionCombinedOuter(
    Fusion* fusion,
    const ReductionParams& rparams,
    const std::vector<TensorView*>& outer_reduction_tvs,
    std::vector<TensorView*>& cached_gmem,
    std::vector<TensorView*>& cached_gmem_reload,
    std::vector<TensorView*>& outer_reference_tvs,
    std::unordered_set<TensorView*>& boundaryNodesSet) {
  auto mergeReductionOrIterDomains = [](TensorView* tv, bool mergeReduction) {
    int prev_i = -1;
    for (int i = static_cast<int>(tv->nDims()) - 1; i >= 0; i--) {
      if (mergeReduction == tv->axis(i)->isReduction()) {
        if (prev_i == -1) {
          prev_i = i;
        } else {
          tv->merge(i, prev_i);
          prev_i = i;
        }
      }
    }
  };
  for (auto& outer_reduction_tv : outer_reduction_tvs) {
    // merge tensorview to [reduction, iteraiton] domains
    mergeReductionOrIterDomains(outer_reduction_tv, true);
    mergeReductionOrIterDomains(outer_reduction_tv, false);
    if (rparams.multiple_reds_per_blk) {
      outer_reduction_tv->split(
          0, NamedScalar::getParallelDim(rparams.block_dim_iter_dom));
    }
    outer_reduction_tv->split(
        0, NamedScalar::getParallelDim(rparams.grid_dim_iter_dom), false);

    if (rparams.multiple_reds_per_blk) {
      outer_reduction_tv->rFactor({1});
    }
    TensorView* partialResult = outer_reduction_tv->rFactor({1});
    partialResult->cacheBefore();
    partialResult->setMemoryType(MemoryType::Global);
    TensorView* partialResultReload = partialResult->cacheAfter();

    boundaryNodesSet.insert(partialResultReload);
    cached_gmem.emplace_back(partialResult);
    cached_gmem_reload.emplace_back(partialResultReload);

    if (rparams.multiple_reds_per_blk) {
      if (rparams.tidx_for_outer_reduction) {
        outer_reduction_tv->split(
            0, NamedScalar::getParallelDim(ParallelType::TIDx));
        outer_reduction_tv->axis(1)->parallelize(ParallelType::TIDx);
        // to use warp reduction
        if (rparams.pad_outer_reduction_to_warp) {
          outer_reduction_tv->axis(1)->padToMultipleOfWarp();
        }
      } else {
        outer_reduction_tv->split(
            0, NamedScalar::getParallelDim(ParallelType::TIDy));
        outer_reduction_tv->axis(1)->parallelize(ParallelType::TIDy);
      }
      // iteration domain
      int axisID = -1;
      if (rparams.vectorization_factor_outer > 1) {
        outer_reduction_tv->split(axisID, rparams.vectorization_factor_outer);
        outer_reduction_tv->axis(axisID--)->parallelize(
            ParallelType::Vectorize);
      }

      if (rparams.tidx_for_outer_reduction) {
        outer_reduction_tv->split(
            axisID, NamedScalar::getParallelDim(ParallelType::TIDy));
        outer_reduction_tv->axis(axisID--)->parallelize(ParallelType::TIDy);
      } else {
        outer_reduction_tv->split(
            axisID, NamedScalar::getParallelDim(ParallelType::TIDx));
        outer_reduction_tv->axis(axisID--)->parallelize(ParallelType::TIDx);
      }

      outer_reduction_tv->split(
          axisID, NamedScalar::getParallelDim(ParallelType::BIDy));
      outer_reduction_tv->axis(axisID--)->parallelize(ParallelType::BIDy);

    } else {
      // reduction domain
      outer_reduction_tv->split(
          0, NamedScalar::getParallelDim(ParallelType::TIDy));
      outer_reduction_tv->axis(1)->parallelize(ParallelType::TIDy);

      // iteration domain
      int axisID = -1;
      if (rparams.vectorization_factor_outer > 1) {
        outer_reduction_tv->split(axisID, rparams.vectorization_factor_outer);
        outer_reduction_tv->axis(axisID--)->parallelize(
            ParallelType::Vectorize);
      }

      if (rparams.lparams.bdimx() > 1) {
        outer_reduction_tv->split(
            axisID, NamedScalar::getParallelDim(ParallelType::TIDx));
        outer_reduction_tv->axis(axisID--)->parallelize(ParallelType::TIDx);
      }

      outer_reduction_tv->split(
          axisID, NamedScalar::getParallelDim(ParallelType::BIDy));

      outer_reduction_tv->axis(axisID--)->parallelize(ParallelType::BIDy);
    }
    auto outer_reference_tv =
        reduction_scheduler_utils::sortAndRFactor(outer_reduction_tv);
    outer_reference_tvs.emplace_back(outer_reference_tv);
  }
}

void schedulePersistentKernelInnerOuter(
    Fusion* fusion,
    const ReductionParams& rparams) {
  FUSER_PERF_SCOPE("schedulePersistentKernelInnerOuter");

  FusionGuard fg(fusion);

  // Grab the reduction, input, and output tensor views. dummy_outputs are
  // helper tensors for persistent buffer projection.
  std::vector<TensorView*> dummy_outputs, cached_inputs, reduction_tvs;
  std::vector<std::pair<TensorView*, TensorView*>> cached_outputs;
  beforeSchedule(
      fusion,
      rparams,
      dummy_outputs,
      cached_inputs,
      reduction_tvs,
      cached_outputs);

  // split reduction_tvs into inner and outer reduction_tvs
  std::vector<TensorView*> inner_reduction_tvs, outer_reduction_tvs;
  for (auto tv : reduction_tvs) {
    if (scheduler_utils::isFastestDimReduction(tv)) {
      inner_reduction_tvs.emplace_back(tv);
    } else {
      outer_reduction_tvs.emplace_back(tv);
    }
  }
  TORCH_INTERNAL_ASSERT(
      !inner_reduction_tvs.empty(),
      "schedulePersistentKernelInnerOuter is called but no inner reduction is found.");
  TORCH_INTERNAL_ASSERT(
      !outer_reduction_tvs.empty(),
      "schedulePersistentKernelInnerOuter is called but no outer reduction is found.");

  // schedule inner reduction, only schedule the first inner reduction tv, then
  // will be propagated to other inner reduction tvs.
  TensorView* inner_reference_tv =
      scheduleReductionGeneral(fusion, rparams, inner_reduction_tvs);

  // schedule outer reduction, schedule all the outer reduction tvs since we
  // need to store the intermediate results.
  std::vector<TensorView*> cached_gmem;
  std::vector<TensorView*> cached_gmem_reload;
  std::vector<TensorView*> outer_reference_tvs;
  std::unordered_set<TensorView*> boundaryNodesSet;
  scheduleReductionCombinedOuter(
      fusion,
      rparams,
      outer_reduction_tvs,
      cached_gmem,
      cached_gmem_reload,
      outer_reference_tvs,
      boundaryNodesSet);

  // Propagate inner reduction and outer reductions
  for (auto output : dummy_outputs) {
    fusion->addOutput(output);
  }

  const bool unroll = rparams.isUnrolled();
  const bool vectorize =
      rparams.vectorize_inner_reduction || rparams.vectorize_iter_dom;
  const bool is_outer_grid_persistence = rparams.persistent_kernel &&
      rparams.cross_grid_inner_reduction && !rparams.fastest_dim;

  // Propagate inner reduction. There is a cutoff at boundaryNodesSet, so this
  // propagation will not propagate to the final outer reduction.
  reduction_scheduler_utils::propagateTransformation(
      inner_reference_tv, boundaryNodesSet);
  reduction_scheduler_utils::propagateRFactor(
      inner_reference_tv, inner_reduction_tvs[0], inner_reduction_tvs);
  // For parallelization, we need to explicitly skip tvs in boundaryNodesSet,
  // otherwise the parallelization will be propagated to the first domain of tvs
  // in boundaryNodesSet, because that domain was calculated from the partial
  // reduction and these tensors are not scheduled yet.
  reduction_scheduler_utils::propagateParallelization(
      fusion,
      inner_reduction_tvs[0],
      inner_reference_tv,
      unroll,
      vectorize,
      is_outer_grid_persistence,
      inner_reduction_tvs,
      cached_inputs,
      cached_outputs,
      boundaryNodesSet);
  // Propagate outer reduction. Each outer reduction is connected with its
  // cached_gmem and output, since we added all the cached_gmem to the
  // boundaryNodesSet, the transformation from one outer reduction can't
  // propagate to other outer reductions due to the cutoff at boundaryNodesSet.
  // Thus, we need a loop to initiate the propagation from each outer reduction.
  // Parallelization will not propagate to inner reductions as they are
  // transformed differently.
  for (long unsigned int i = 0; i < outer_reference_tvs.size(); i++) {
    reduction_scheduler_utils::propagateTransformation(
        outer_reference_tvs[i], boundaryNodesSet);
    reduction_scheduler_utils::propagateParallelization(
        fusion,
        outer_reduction_tvs[i],
        outer_reference_tvs[i],
        unroll,
        vectorize,
        is_outer_grid_persistence,
        outer_reduction_tvs,
        cached_inputs,
        cached_outputs);
  }

  // special vectorization of temp gmem, vectorization_factor_tmp_gmem_write is
  // guaranteed to be smaller or equal to input vectorization factor.
  if (rparams.vectorization_factor_tmp_gmem_write > 1) {
    for (auto tv : cached_gmem) {
      TORCH_INTERNAL_ASSERT(
          rparams.vectorization_factor_tmp_gmem_write <=
              rparams.unroll_factor_inner_reduction,
          "vectorization factor of temp gmem write should be smaller than that of inner reduction.")
      if (rparams.vectorization_factor_tmp_gmem_write <
          rparams.unroll_factor_inner_reduction) {
        tv->split(-1, rparams.vectorization_factor_tmp_gmem_write);
      }
      tv->axis(-1)->parallelize(ParallelType::Vectorize);
    }
  }
  // vectorization propagate through propagateParallelization only works for
  // input and output tensors. propagate vectorization to cached_gmem_reload
  // directly from output tv using parallelizeAllLike. must propagate seperaely
  // for different tvs as outer reductions are transformed seperately.
  if (rparams.vectorization_factor_outer > 1) {
    for (auto tv : cached_gmem_reload) {
      auto output_tvs = ir_utils::outputTvsOf(tv);
      TORCH_INTERNAL_ASSERT(
          !output_tvs.empty(),
          "cached_gmem_reload should have at least one output tensor.")
      scheduler_utils::parallelizeAllLike(
          output_tvs[0],
          -1,
          {cached_gmem_reload.begin(), cached_gmem_reload.end()},
          {ParallelType::Vectorize});
    }
  }

  // Remove dummy outputs as they can inadvertently affect CA positions
  for (auto output : dummy_outputs) {
    fusion->removeOutput(output);
  }
  inlineMost();
}
} // namespace nvfuser<|MERGE_RESOLUTION|>--- conflicted
+++ resolved
@@ -512,11 +512,7 @@
   // start from small block size to minimize expensive inter-threads reduction
   const int64_t threads_after_vectorize =
       inner_most_dimension_numel / inner_reduction_unroll_factor;
-<<<<<<< HEAD
-  constexpr int64_t scheduler_per_sm = 4ll;
-=======
   constexpr int64_t scheduler_per_sm = 4;
->>>>>>> 86ba9f12
   if (outer_reduction_numel == 1 && vectorize) {
     bdimx = std::min(
         scheduler_per_sm * dev_prop->warpSize, threads_after_vectorize);
@@ -646,15 +642,9 @@
   // block by a factor of 2
   if (batches_per_block_outer_reduction * batches_per_block_inner_reduction *
               inner_reduction_unroll_factor * outer_reduction_unroll_factor *
-<<<<<<< HEAD
-              4ll >
-          255ll * 3ll &&
-      bdimx * bdimy * bdimz * 2ll <= max_threads_in_block &&
-=======
               4l >
           255l * 3l &&
       bdimx * bdimy * bdimz * 2l <= max_threads_in_block &&
->>>>>>> 86ba9f12
       batches_per_block_inner_reduction >
           batches_per_block_inner_reduction_max) {
     batches_per_block_inner_reduction = batches_per_block_inner_reduction / 2;
@@ -663,19 +653,11 @@
   // Do the same on the outer reduction dimension
   if (batches_per_block_outer_reduction * batches_per_block_inner_reduction *
               inner_reduction_unroll_factor * outer_reduction_unroll_factor *
-<<<<<<< HEAD
-              4ll >
-          255ll * 3ll &&
-      bdimx * bdimy * bdimz * 2ll <= device_max_threads_per_multiprocessor &&
-      batches_per_block_outer_reduction >= 2ll) {
-    batches_per_block_outer_reduction /= 2ll;
-=======
               4l >
           255l * 3l &&
       bdimx * bdimy * bdimz * 2l <= device_max_threads_per_multiprocessor &&
       batches_per_block_outer_reduction >= 2l) {
     batches_per_block_outer_reduction /= 2l;
->>>>>>> 86ba9f12
   }
 
   auto device_warp_size = (int64_t)at::cuda::warp_size();
@@ -1493,10 +1475,6 @@
   reduction_tvs = scheduler_utils::getReductionTvs(fusion);
 }
 
-<<<<<<< HEAD
-  auto reduction_tvs = scheduler_utils::getReductionTvs(fusion);
-
-=======
 // If called from schedulePersistentKernel, reduction_tvs are either inner
 // reductions or outer reductions. If called from
 // schedulePersistentKernelInnerOuter, reduction_tvs are inner reductions, outer
@@ -1505,7 +1483,6 @@
     Fusion* fusion,
     const ReductionParams& rparams,
     std::vector<TensorView*>& reduction_tvs) {
->>>>>>> 86ba9f12
   TORCH_INTERNAL_ASSERT(!reduction_tvs.empty());
   // Registry assumes the reference tv is the first reduction_tv, if this
   // changes registry needs to change.
