// clang-format off
/*
 * SPDX-FileCopyrightText: Copyright (c) 2023-present NVIDIA CORPORATION & AFFILIATES.
 * All rights reserved.
 * SPDX-License-Identifier: BSD-3-Clause
 */
// clang-format on
#include <scheduler/reduction.h>

#include <debug.h>
#include <executor_utils.h>
#include <grouped_reduction.h>
#include <inlining.h>
#include <instrumentation.h>
#include <ir/all_nodes.h>
#include <ir/iostream.h>
#include <ir/utils.h>
#include <options.h>
#include <scheduler/normalization_utils.h>
#include <scheduler/reduction_utils.h>
#include <scheduler/registry.h>
#include <scheduler/utils.h>
#include <scheduler/vectorize_helper.h>
#include <transform_replay.h>

#include <ATen/cuda/CUDAContext.h>

#include <cmath>

namespace nvfuser {

namespace {
// In normalization heuristics, we usually have several free parameters, e.g.
// persistent batch size, unroll factors, thread block size, etc. This wrapper
// class is used to make sure the parameters are set before they are used and
// they will not be changed after they are finalized.
class HeuristicParameterWrapper {
 private:
  int64_t value_;
  bool mutable_;

 public:
  HeuristicParameterWrapper() : value_(-1), mutable_(true) {}
  void set(int64_t val) {
    if (mutable_) {
      value_ = val;
    } else {
      TORCH_INTERNAL_ASSERT(
          false, "Trying to set a non-mutable heuristic parameter!");
    }
  }

  int64_t get() const {
    TORCH_INTERNAL_ASSERT(value_ != -1, "Heuristic parameter is not set!");
    return value_;
  }

  void finalize() {
    TORCH_INTERNAL_ASSERT(value_ != -1, "Heuristic parameter is not set!");
    mutable_ = false;
  }

  bool isMutable() const {
    return mutable_;
  }
};

} // namespace

namespace {

// The innerOuterPersistentHeuristic is tuned for layer_norm backward on A100
// ======= Method if hidden_size > 1024 =======
// (1) Inner reduction is one reduction per block. Reduction domain is
// parallelized by TIDx and TIDy, Iteration domain is parallelized by BIDy. (2)
// Outer reduction is done in two-steps. The first step is partial reduction,
// reduction domain is parallelized by BIDy, iteration domain is parallelized by
// TIDx and TIDy. The partial results are written to gmem followed by a grid
// sync. The second step is block reduction, the reduction domain is
// parallelized by TIDy, the iteration domain is parallelized by TIDx and BIDy.
// ======= Method if hidden_size <= 1024 =======
// (1) Inner reduction is multi-reductions per blocks. Reduction domain is
// parallelized by TIDx, Iteration domain is parallelized by BIDy and TIDy
// (2) Outer reduction is same to cases where hidden_size > 1024 except the
// second step where in this case, the reduction domain is parallelized by TIDx
// and the iteration domain is parallelized by TIDy and BIDy. This switch
// between TIDx and TIDy is because (a) We can do warp reduction with TIDx and
// (b) TIDx*BIDy is usually much larger than hidden_size, e.g. 128*216 = 1024*27
// this means without switch only 1/27 of the threads is used.
std::shared_ptr<ReductionParams> innerOuterPersistentHeuristic(
    const int64_t outer_dim_numel,
    const int64_t inner_dim_numel,
    const int64_t max_persistent_buffer_size,
    const size_t tmp_gmem_dtype_size,
    const size_t vectorize_factor) {
  auto rparams = std::make_shared<ReductionParams>();
  // Parameters for inner reduction:
  // Reduction dim: inner_vect, inner_batch, bdimx and bdimy
  // Iteration dim: gdimy

  // Parameters for outer reduction:
  // Reduction dim: bdimy
  // Iteration dim: vectorization_factor_outer, bdimx, gdimy
  struct InnerOuterParams {
    int64_t inner_vect = -1;
    int64_t inner_batch = -1;
    int64_t bdimx = -1;
    int64_t bdimy = -1;
    int64_t gdimy = -1;
    int64_t tmp_gmem_write_vect = -1;
    int64_t vectorization_factor_outer = -1;

    void verify() {
      TORCH_INTERNAL_ASSERT(inner_vect != -1, "inner_vect is not set.");
      TORCH_INTERNAL_ASSERT(inner_batch != -1, "inner_batch is not set.");
      TORCH_INTERNAL_ASSERT(bdimx != -1, "bdimx is not set.");
      TORCH_INTERNAL_ASSERT(bdimy != -1, "bdimy is not set.");
      TORCH_INTERNAL_ASSERT(gdimy != -1, "gdimy is not set.");
      TORCH_INTERNAL_ASSERT(
          tmp_gmem_write_vect != -1, "tmp_gmem_write_vect is not set.");
      TORCH_INTERNAL_ASSERT(
          vectorization_factor_outer != -1,
          "vectorization_factor_outer is not set.");
    }
  };

  InnerOuterParams iop;

  // Estimate register per thread based on buffer size, since inner reduction
  // dim is fully parallelized, the buffer size of each thread equals the total
  // buffer size divide by inner_dim_numel.
  auto getEstimatedRegisterUsage = [&](int64_t batch_mul_vect) {
    constexpr int64_t bytes_per_register = 4;
    const int64_t persistent_buffer_size =
        max_persistent_buffer_size / inner_dim_numel * batch_mul_vect;
    const int64_t estimated_register_count =
        persistent_buffer_size / bytes_per_register +
        scheduler_utils::register_overhead;
    return std::min(
        estimated_register_count, scheduler_utils::max_registers_per_thread);
  };

  auto getBlocksPerSM = [&](const int64_t threads_per_sm,
                            const int64_t threads_per_block,
                            const int64_t warp_size) {
    constexpr int64_t warp_allocation_granularity = 4;
    const int64_t allocated_warps_per_block =
        ceilDiv(
            ceilDiv(threads_per_block, warp_size),
            warp_allocation_granularity) *
        warp_allocation_granularity;
    return scheduler_utils::safeDiv(
        threads_per_sm / warp_size, allocated_warps_per_block);
  };

  const auto dev_prop = at::cuda::getCurrentDeviceProperties();
  const int64_t device_multiprocessor_count =
      (int64_t)dev_prop->multiProcessorCount;

  // Step-1, set InnerParams reduction dim: inner_vect, inner_batch,
  // threads_per_block (bdimx * bdimy). Start threads_per_block from a quarter
  // warp, gradually increase it. Runtime checkCombinedReductionShape ensures
  // inner_dim_numel is dividable by the multiplication of a quarter warp and
  // vectorize_factor.
  iop.inner_vect = (int64_t)vectorize_factor;

  // ignore_register_size_limit will return a valid batch size.
  // This is needed because we enforced projection for fp32 if the feature size
  // is less or equal 14K. It leads to register spills but still faster than the
  // unprojected version due to the reuse of a input para in this grid
  // persistent kernel. However, when we do register usage check in
  // canScheduleRuntime, the enforced projection is not considered. Thus,
  // max_persistent_buffer_size used here is larger than the value used in
  // canScheduleRuntime.
  // This is a tmp solution before we have a new persistent heuristics, where
  // the projection is not solely based on size of buffers. The enforced buffer
  // projection is not considered in canScheduleRuntime Thus,
  constexpr bool ignore_register_size_limit = true;
  const auto& batch_and_block_size = normalization_scheduler_utils::
      getOptionalInnerOuterPersistentBufferBatches(
          inner_dim_numel,
          outer_dim_numel,
          max_persistent_buffer_size,
          iop.inner_vect,
          dev_prop->warpSize,
          ignore_register_size_limit);
  auto opt_inner_batch = batch_and_block_size.first;
  TORCH_INTERNAL_ASSERT(opt_inner_batch.has_value());
  iop.inner_batch = opt_inner_batch.value();
  int64_t threads_per_block = batch_and_block_size.second;

  TORCH_INTERNAL_ASSERT(
      iop.inner_vect * iop.inner_batch * threads_per_block >= inner_dim_numel,
      " iop.inner_vect * iop.inner_batch * threads_per_block should >= inner_dim_numel.");

  // Step-2, set InnerParams Iteration dim: gdimy. reg_per_thread is estimated
  // from buffer size, then it is used to calculate threads_per_sm and gdimy.
  // gdimy_max ensures each block processes at least 8 rows to
  // reduce the workload of the final outer reduction.
  int64_t reg_per_thread =
      getEstimatedRegisterUsage(iop.inner_vect * iop.inner_batch);
  int64_t threads_per_sm = getThreadsPerSMGivenRegPerThread(reg_per_thread);
  int64_t blocks_per_sm =
      getBlocksPerSM(threads_per_sm, threads_per_block, dev_prop->warpSize);
  iop.gdimy = blocks_per_sm * device_multiprocessor_count;
  const int64_t outer_iter_min = 8;
  const int64_t gdimy_max = scheduler_utils::roundUpToN(
      ceilDiv(outer_dim_numel, outer_iter_min), device_multiprocessor_count);
  while (iop.gdimy > gdimy_max && blocks_per_sm > 1) {
    blocks_per_sm -= 1;
    iop.gdimy = blocks_per_sm * device_multiprocessor_count;
  }

  // set the vectorization factor for the write to tmp gmem, may be different
  // from inner_vect due to different data types, e.g. input is half and
  // tmp_gmem is float
  constexpr int64_t max_gmem_vect_access_bytes = 16;
  const int64_t max_tmp_gmem_vect_factor = std::min(
      max_gmem_vect_access_bytes / (int64_t)tmp_gmem_dtype_size,
      iop.inner_vect);
  iop.tmp_gmem_write_vect = max_tmp_gmem_vect_factor;

  // Step-3, set OuterParams Iteration dim: vectorization_factor_outer, bdimx,
  // gdimy (already done) The partial outer reduction result is stored in tmp
  // gmem, set the vectorization factor for write and read
  const int64_t workload_per_thread = inner_dim_numel >= 4096 ? 4l : 2l;
  iop.vectorization_factor_outer =
      std::min(workload_per_thread, max_tmp_gmem_vect_factor);
  // For widely used hidden sizes, threads_per_block has factor of 8, roundup to
  // increase the probability of bdimx * bdimy == threads_per_block.
  iop.bdimx = scheduler_utils::roundUpPow2Or8(
      ceilDiv(inner_dim_numel / iop.vectorization_factor_outer, iop.gdimy));
  // if still not divisible, e.g. threads_per_block = 256, bdimx = 40.
  // increase bdimx to make it divisible. Under worst case, bdimx equals to
  // threads_per_block.
  while (threads_per_block % iop.bdimx) {
    iop.bdimx = std::min(iop.bdimx + 8, threads_per_block);
  }
  // Step-4, set OuterParams Reduction dim: bdimy.
  iop.bdimy = threads_per_block / iop.bdimx;
  TORCH_INTERNAL_ASSERT(
      iop.bdimy * iop.bdimx == threads_per_block,
      " threads_per_block must be divisible by bdimx and bdimy.");
  // Step-5, special case, when inner_dim_numel <= 1024, bdimx is usually small
  // after divide by inner_vect and inner_batch. In this case, bdimy is used to
  // parallelize outer_dim instead of inner_dim. This pattern is named multi
  // reductions per block (mrpb).
  if (inner_dim_numel <= 1024) {
    rparams->multiple_reds_per_blk = true;
    rparams->tidx_for_outer_reduction = true;
    constexpr int64_t threads_per_block_mrpb = 512;

    // Step-1, InnerParams, Reduction dim: inner_vect(reuse),
    // inner_batch(reuse), bdimx
    iop.bdimx = ceilDiv(inner_dim_numel, iop.inner_vect * iop.inner_batch);

    // Step-2, InnerParams, Iteration dim: gdimy, bdimy (in next step)
    reg_per_thread =
        getEstimatedRegisterUsage(iop.inner_vect * iop.inner_batch);
    threads_per_sm = getThreadsPerSMGivenRegPerThread(reg_per_thread);
    blocks_per_sm = getBlocksPerSM(
        threads_per_sm, threads_per_block_mrpb, dev_prop->warpSize);
    iop.gdimy = blocks_per_sm * device_multiprocessor_count;

    // Step-3, OuterParams, Iteration dim: vectorization_factor_outer(reuse),
    // bdimy, gdimy (in previous step). We prefer bdimy to be larger enough to
    // cover what is left in both the outer_dim and inner_dim. However, it
    // should not exceed the limitation set by threads_per_block_mrpb.
    int64_t bdimy_tmp = std::max(
        ceilDiv(outer_dim_numel, iop.gdimy),
        ceilDiv(inner_dim_numel, iop.vectorization_factor_outer * iop.gdimy));
    iop.bdimy = std::min(threads_per_block_mrpb / iop.bdimx, bdimy_tmp);

    // Step-4, OuterParams, Reduction dim: bdimx (already done)

    if (iop.bdimx % dev_prop->warpSize == 0) {
      rparams->pad_inner_reduction_to_warp = true;
      rparams->pad_outer_reduction_to_warp = true;
    }
    rparams->block_dim_iter_dom = ParallelType::TIDy;
  } else {
    rparams->block_dim_inner_reduction_extra = ParallelType::TIDy;
  }

  // check all the parameters in InnerOuterParams are set.
  iop.verify();

  rparams->persistent_kernel = true;
  rparams->fastest_dim = true;
  rparams->combined_inner_outer = true;
  // tmp_gmem is the intermediate result of outer reduction, its dtype is float,
  // so the maximum vectorization factor is 4.
  rparams->vectorization_factor_outer = iop.vectorization_factor_outer;
  rparams->vectorization_factor_tmp_gmem_write = iop.tmp_gmem_write_vect;
  rparams->cparams.maxrregcount = (int)getRegPerThreadGivenThreadsPerSM(
      iop.bdimx * iop.bdimy * blocks_per_sm);
  rparams->unroll_factor_inner_reduction = iop.inner_vect;
  rparams->batches_per_block_inner_reduction = iop.inner_batch;
  rparams->block_dim_inner_reduction = ParallelType::TIDx;
  rparams->vectorize_inner_reduction = iop.inner_vect > 1;
  rparams->split_grid_dim_iter_dom_outer = true;
  rparams->grid_dim_iter_dom = ParallelType::BIDy;
  rparams->lparams = LaunchParams(
      LaunchParams::UNINITIALIZED_VAL,
      iop.gdimy,
      LaunchParams::UNINITIALIZED_VAL,
      iop.bdimx,
      iop.bdimy,
      LaunchParams::UNINITIALIZED_VAL);

  rparams->tag = "InnerOuter Persistent Heuristic.\n";

  if (isDebugDumpEnabled(DebugDumpOption::SchedulerDebug)) {
    debug() << "\n===== Combined InnerOuter Reduction Stats ========\n"
            << "outer_dim_numel: " << outer_dim_numel << "\n"
            << "inner_dim_numel: " << inner_dim_numel << "\n"
            << "max_persistent_buffer_size: " << max_persistent_buffer_size
            << "\n"
            << "vectorize_factor_input: " << iop.inner_vect << "\n"
            << "vectorization_factor_tmp_gmem_write: "
            << iop.tmp_gmem_write_vect << "\n"
            << "vectorization_factor_outer: " << iop.vectorization_factor_outer
            << "\n"
            << "multiple_reds_per_blk: " << rparams->multiple_reds_per_blk
            << "\n"
            << "threads_per_sm: " << threads_per_sm << "\n"
            << "gdimy: " << iop.gdimy << "\n"
            << "block(" << (iop.bdimx) << ", " << iop.bdimy << ", " << 1 << ")";
    debug() << rparams->toString() << std::endl;
  }
  return rparams;
}
// Copied from reduction scheduler, should generalize. Simply needed to take out
// grid reductions.
std::shared_ptr<ReductionParams> innerPersistentHeuristicSharedMemory(
    const int64_t total_reduction_numel,
    const int64_t total_iteration_numel,
    const int64_t inner_most_dimension_numel,
    const int64_t n_tensor_inputs,
    const int64_t max_input_dtype_size,
    const int64_t max_persistent_buffer_size,
    const size_t max_vectorize_factor) {
  const auto dev_prop = at::cuda::getCurrentDeviceProperties();
  auto rparams = std::make_shared<ReductionParams>();
  rparams->shared_mem_persistent_buffer = true;
  rparams->persistent_kernel = true;
  rparams->fastest_dim = true;
  // Inner reduction domain
  // This heuristic is only used for cases with large total_reduction_numel.
  // e.g. layer_norm with hidden size larger than 64K for fp16 or 32K for fp32.
  // fully vectorized, use maxThreadsPerBlock to reduce workload per threads
  int64_t vectorize_factor = (int64_t)max_vectorize_factor;
  int64_t bdimx = dev_prop->maxThreadsPerBlock;
  TORCH_INTERNAL_ASSERT(
      total_reduction_numel >= vectorize_factor * bdimx,
      "total_reduction_numel should be larger than or equal to vectorize_factor * bdimx.\n",
      "total_reduction_numel= ",
      total_reduction_numel,
      ", vectorize_factor= ",
      vectorize_factor,
      ", bdimx= ",
      bdimx);
  int64_t persistent_batch =
      ceilDiv(total_reduction_numel, vectorize_factor * bdimx);
  rparams->cross_block_inner_reduction = true;
  rparams->block_dim_inner_reduction = ParallelType::TIDx;
  rparams->pad_inner_reduction_to_warp = true;
  rparams->batches_per_block_inner_reduction = persistent_batch;
  rparams->unroll_factor_inner_reduction = vectorize_factor;
  rparams->vectorize_inner_reduction = vectorize_factor > 1;

  // Iter
  rparams->multiple_reds_per_blk = false;
  rparams->grid_dim_iter_dom = ParallelType::BIDx;
  rparams->unroll_factor_iter_dom = 1;
  rparams->lparams = LaunchParams(
      LaunchParams::UNINITIALIZED_VAL,
      LaunchParams::UNINITIALIZED_VAL,
      LaunchParams::UNINITIALIZED_VAL,
      LaunchParams::UNINITIALIZED_VAL,
      LaunchParams::UNINITIALIZED_VAL,
      LaunchParams::UNINITIALIZED_VAL);

  rparams->tag = "Inner Shared Memory Persistent Heuristic.\n";

  if (isDebugDumpEnabled(DebugDumpOption::SchedulerDebug)) {
    debug() << "\n===== Reduction Stats ========\n"
            << "total_reduction_numel: " << total_reduction_numel << "\n"
            << "total_iteration_numel: " << total_iteration_numel << "\n"
            << "inner_most_dimension_numel: " << inner_most_dimension_numel
            << "\n"
            << "vectorize_factor: " << vectorize_factor << "\n"
            << "n_tensor_inputs: " << n_tensor_inputs << "\n"
            << "max_input_dtype_size: " << max_input_dtype_size << "\n"
            << "max_persistent_buffer_size: " << max_persistent_buffer_size
            << "\n";
    debug() << rparams->toString() << std::endl;
  }

  return rparams;
}
std::shared_ptr<ReductionParams> innerPersistentHeuristic(
    const int64_t total_reduction_numel,
    const int64_t total_iteration_numel,
    const int64_t inner_most_dimension_numel,
    const int64_t n_tensor_inputs,
    const int64_t max_input_dtype_size,
    const int64_t max_persistent_buffer_size,
<<<<<<< HEAD
    const size_t vectorize_factor,
    const bool has_expensive_op) {
=======
    const size_t vectorize_factor) {
  if (max_persistent_buffer_size > scheduler_utils::register_file_size) {
    // use shared memory for persistent buffer
    return innerPersistentHeuristicSharedMemory(
        total_reduction_numel,
        total_iteration_numel,
        inner_most_dimension_numel,
        (int64_t)n_tensor_inputs,
        (int64_t)max_input_dtype_size,
        max_persistent_buffer_size,
        vectorize_factor);
  }

>>>>>>> 311b5c8e
  // Set some targets for parallelization
  const int64_t n_elems = total_reduction_numel * total_iteration_numel;

  const int64_t outer_reduction_numel =
      total_reduction_numel / inner_most_dimension_numel;

  const auto dev_prop = at::cuda::getCurrentDeviceProperties();
  // WARNING: At some point we may want to generate heuristics for another
  // device that is not the current device.
  const int64_t device_max_threads_per_multiprocessor =
      (int64_t)dev_prop->maxThreadsPerMultiProcessor;

  const int64_t device_multiprocessor_count =
      (int64_t)dev_prop->multiProcessorCount;

  auto const max_unroll = ceilDiv(
      // Available unrolling based on size of data type
      16l / max_input_dtype_size,
      // Reduce unrolling if we have many inputs, start reduction at 4 inputs
      scheduler_utils::lastPow2(std::max(n_tensor_inputs >> 2, 1l)));

  // Conservative value, could be set to larger based on arch if necessary.
  constexpr int64_t l1_cache = 32l * 1024l;
  // Could change per generation, but for l1 we want to consider active threads,
  // not resident
  constexpr int64_t active_threads = 1024;

  // if data fits in l2 and we need more parallelization in the reduction dim,
  // we can use a smaller warp size. While thread local data fits in l1, and
  // reduction dim is really small, we can use <32 threads per warp.
  const bool fits_in_l2 =
      n_elems * max_input_dtype_size * n_tensor_inputs < dev_prop->l2CacheSize;

  // If it fits in l2, we just want to make sure each warp uses 32Bytes. Set
  // minimum warp as 16 threads instead of 32 as if we have a small reduction
  // dim going a bit smaller than 32 usually helps.
  const int64_t warp_size_based_on_l2 =
      fits_in_l2 ? 32l / max_input_dtype_size : 16l;

  // Check how many elements it would take per thread to start thrashing l1
  // set that to minimum number we want to reduce per thread.
  const int64_t warp_size_based_on_l1 = std::min(
      ceilDiv(
          total_reduction_numel,
          scheduler_utils::safeDiv(
              l1_cache,
              n_tensor_inputs * max_input_dtype_size * active_threads)),
      16l);

  // Take the smaller, warp_size may be a odd number, e.g. 15
  // Tracked at https://github.com/NVIDIA/Fuser/issues/107
  const int64_t warp_size =
      std::min(warp_size_based_on_l1, warp_size_based_on_l2);

  // Initialization
  int64_t target_blocks = 1;
  int64_t target_unroll = 1;
  int64_t target_iterations = 1;

  // Try to set a minmum amount of work for each thread, as cross thread
  // communication is slow so it shouldn't be done for every element in the
  // reduction.
  int64_t min_target_iterations =
      scheduler_utils::safeDiv(32, max_input_dtype_size);

  // Start trying to break parallelization up across threads,
  // unrolling/iterations, and blocks.

  // max_threads_in_block is the cap on a thread block, the minimum is based on
  // warp_size
  int64_t max_threads_in_block = std::max(
      warp_size, ceilDiv(total_reduction_numel, min_target_iterations));

  // If we have one warp per block, check if that's enough to saturate the SMs
  target_blocks = ceilDiv(n_elems, warp_size);

  // If we have more than a wave of blocks, put parallelism into unrolling and
  // target iterations
  if (target_blocks > device_multiprocessor_count) {
    auto available_unroll = scheduler_utils::safeDiv(
        n_elems, warp_size * device_multiprocessor_count);

    // Spread across unrolling and iterations, want a balance of the two so flip
    // back and forth to alternate adding to them.
    bool flip = true;

    while (available_unroll > 1 &&
           (target_unroll < max_unroll ||
            // Prefer unrolling
            target_iterations < max_unroll)) {
      if (target_unroll * 2 <= max_unroll && flip) {
        target_unroll *= 2;
      }

      if (target_iterations * 2 <= max_unroll && !flip) {
        target_iterations *= 2;
      }

      available_unroll = scheduler_utils::safeDiv(
          n_elems,
          warp_size * device_multiprocessor_count * target_unroll *
              target_iterations);
      flip = !flip;
    }

    // Recompute target blocks
    target_blocks =
        ceilDiv(n_elems, warp_size * target_unroll * target_iterations);
  }

  // Cap target blocks to 4 waves
  target_blocks = std::min(target_blocks, device_multiprocessor_count * 4);

  if (target_blocks * target_unroll * target_iterations < n_elems) {
    if (outer_reduction_numel == 1) {
      // set to hardware limit to use small persistent buffer for large
      // reductions
      max_threads_in_block = std::min(
          ceilDiv(n_elems, target_blocks * target_unroll),
          (int64_t)dev_prop->maxThreadsPerBlock);
    } else {
      // targetting 4 waves, so try to use a quarter of available threads
      max_threads_in_block = std::min(
          ceilDiv(n_elems, target_blocks * target_unroll),
          ceilDiv(device_max_threads_per_multiprocessor, (int64_t)4));
    }
  }

  // Round up to nearest warp.
  if (max_threads_in_block % warp_size != 0) {
    max_threads_in_block += warp_size - max_threads_in_block % warp_size;
    max_threads_in_block =
        std::min(max_threads_in_block, (int64_t)dev_prop->maxThreadsPerBlock);
  }
  // Compute maximum number of reductions we could do in the same kernel based
  // on persistent buffer size. Bounded by the wave count for utilization of
  // SMs.
  const int64_t max_multi_reduction_factor = std::min(
      scheduler_utils::safeDiv(
          scheduler_utils::register_file_size, max_persistent_buffer_size),
      ceilDiv(total_iteration_numel, device_multiprocessor_count));
  // To get to target threads:
  // Prioritize
  // (1) x dim in reduction
  // (2) unrolling in reduction
  // (3) y in output
  // To get target blocks:
  // Prioritize
  // (1) x dim in multiple outputs
  // (2) y dim in multiple reductions

  // Blocks for outputs
  int64_t godim = 1;

  // Threads for reduction
  int64_t bdimx = 1;
  // Threads for outputs
  int64_t bdimy = 1;
  // Threads for outer reduction dimension
  int64_t bdimz = 1;

  // Unroll amount
  int64_t inner_reduction_unroll_factor = 1;
  int64_t outer_reduction_unroll_factor = 1;
  int64_t iter_unroll_factor = 1;

  inner_reduction_unroll_factor =
      vectorize_factor > 1 ? (int64_t)vectorize_factor : 1;

  // Grab what we can out of reduction domain, but don't go over a warp size yet
  bdimx = std::min(
      std::max(
          ceilDiv(inner_most_dimension_numel, inner_reduction_unroll_factor),
          (int64_t)warp_size),
      max_threads_in_block);

  // If we're not just barely covering the dimension, round to a more friendly
  // number
  if (bdimx * inner_reduction_unroll_factor != inner_most_dimension_numel) {
    bdimx = bdimx > warp_size ? bdimx - bdimx % warp_size
                              : scheduler_utils::lastPow2(bdimx);

    // Round bdimx down to multiple of warp size or power 2
    if (bdimx < warp_size) {
      bdimx = scheduler_utils::lastPow2(bdimx);
    } else {
      bdimx = bdimx - bdimx % warp_size;
    }
  }

  // Put everything else in bdimy for now
  bdimy = std::min(
      scheduler_utils::safeDiv(warp_size, bdimx), max_multi_reduction_factor);
  // If 3D fill the rest of the threads into bdimz
  bdimz = std::min(
      std::min(
          scheduler_utils::safeDiv(max_threads_in_block, bdimx * bdimy),
          outer_reduction_numel),
      scheduler_utils::z_block_limit);

  bool vectorize = false;

  // Move unrolling factor into vectorization upto vectorization limit.
  if (vectorize_factor > 1 && inner_reduction_unroll_factor > 1) {
    vectorize = true;
    inner_reduction_unroll_factor = std::min(
        scheduler_utils::lastPow2(inner_reduction_unroll_factor),
        (int64_t)vectorize_factor);
  }

  // start from small block size to minimize expensive inter-threads reduction
  const int64_t threads_after_vectorize =
      inner_most_dimension_numel / inner_reduction_unroll_factor;

  // Test min_threads_per_block using 3 values:
  // (1) One warp, so we can use single warp reduction and sync.
  // (2) Two warps, so we can achieve 100% occupancy since most GPUs allow 32
  //     blocks per SM.
  // (3) Four warps, number recommended by the cuda-c-best-practices-guide.
  const int64_t min_threads_per_block = 4l * dev_prop->warpSize;

  // start bdimx with min_threads_per_block then increase if we have too many
  // persistent buffer batches per block
  if (outer_reduction_numel == 1 && vectorize) {
    bdimx = std::min(min_threads_per_block, threads_after_vectorize);
  }

  // If we don't have enough threads, let's do multiple reductions per block.
  // Multiple reductions per block shows better performance than unroll
  // iterations. Still keep vectorization as it is important for performance
  // since V100.
  if (bdimx * bdimy * bdimz < min_threads_per_block) {
    bdimy = std::min(
        scheduler_utils::safeDiv(min_threads_per_block, bdimx * bdimz),
        max_multi_reduction_factor);
  }

  // Set size of persistent per thread buffer on inner reduction buffer
  // if too large, will be reduced later to reduce register usage
  int64_t batches_per_block_inner_reduction = ceilDiv(
      inner_most_dimension_numel, bdimx * inner_reduction_unroll_factor);

  // Attempt to put some unrolling into the outer reduction if inner hasn't
  // taken the max unrolling
  if (inner_reduction_unroll_factor < max_unroll) {
    outer_reduction_unroll_factor = std::min(
        ceilDiv(max_unroll, inner_reduction_unroll_factor),
        ceilDiv(outer_reduction_numel, bdimz));
  }

  godim = ceilDiv(total_iteration_numel, bdimy);

  // Prefer putting iterations into unrolling over having a very large
  // persistent buffer.
  while (!vectorize && inner_reduction_unroll_factor < max_unroll &&
         batches_per_block_inner_reduction >= 2) {
    inner_reduction_unroll_factor *= 2;
    batches_per_block_inner_reduction = scheduler_utils::roundUpPow2Or8(ceilDiv(
        inner_most_dimension_numel, bdimx * inner_reduction_unroll_factor));
  }

  // Set size of persistent per thread buffer on outer reduction buffer
  int64_t batches_per_block_outer_reduction =
      scheduler_utils::roundUpPow2Or8(ceilDiv(
          ceilDiv(total_reduction_numel, inner_most_dimension_numel),
          bdimz * outer_reduction_unroll_factor));

  // Prefer putting iterations into unrolling over having a very large
  // persistent buffer.
  while (outer_reduction_unroll_factor < max_unroll &&
         batches_per_block_outer_reduction >= 2) {
    outer_reduction_unroll_factor *= 2;
    batches_per_block_outer_reduction = scheduler_utils::roundUpPow2Or8(
        ceilDiv(outer_reduction_numel, bdimz * outer_reduction_unroll_factor));
  }

  // Adjust bdimx based on batches_per_block and unroll factor set as they could
  // have moved a bit since they're the free variables, not the buffers
  bdimx = ceilDiv(
      inner_most_dimension_numel,
      inner_reduction_unroll_factor * batches_per_block_inner_reduction);
  bdimz = ceilDiv(
      outer_reduction_numel,
      outer_reduction_unroll_factor * batches_per_block_outer_reduction);

  // Try moving persistent buffer factors into threads until we have too many
  // threads.
  int64_t batches_per_block_inner_reduction_max = 10l;
  // if vect is small, increase max batch to avoid using large bdimx for small
  // number of reduction elements.
  if (inner_reduction_unroll_factor <= 2l) {
    // only use this optimization if the reduction elements is >= 10K.
    // Otherwise, there is a regression in layer norm due to the use of large
    // batch with small bdimx.
    // e.g. at 8K with vect = 2, batch = 8, bdimx = 512, occupancy is 75%,
    // kernel time is 44 us. if use batch = 16 with bdimx = 256, occupancy
    // is 62.5% and kernel time is 51 us.
    if (inner_most_dimension_numel >= 1024l) {
      batches_per_block_inner_reduction_max *= 2l;
    }
  }
  // Each thread needs to process batch*vect elements.
  // Set a small workload per thread if there are expensive ops, e.g.
  // exponential op in softmax.
  if (has_expensive_op) {
    // only use this optimization if the reduction elements is <= 16K.
    // After 16K, we can only launch 1 blocks per sm if still use such a small
    // max batch size of 6 due register limitations. To use registers more
    // efficiently, a larger batch size is preferred. e.g. at 17K with vect = 8,
    // bdimx = 448, batch = 5, register = 91, blocks per sm = 1, latency = 108
    // us. At 17K with vect = 8, bdimx = 256, batch = 9, register = 126, blocks
    // per sm = 2, latency = 87 us.
    if (inner_most_dimension_numel <= 16384l) {
      batches_per_block_inner_reduction_max = std::min(
          48l / inner_reduction_unroll_factor,
          batches_per_block_inner_reduction_max);
    }
  }
  while (
      // If block size can be doubled
      bdimx * bdimy * bdimz * 2 <= max_threads_in_block &&
      // And batches_per_block_inner_reduction can be divided by two
      (batches_per_block_inner_reduction >
           batches_per_block_inner_reduction_max ||
       batches_per_block_outer_reduction >= 2)) {
    // Try to decrease per thread register allocation persistence size on inner
    // reduction by double bdimx.
    if (batches_per_block_inner_reduction >
        batches_per_block_inner_reduction_max) {
      bdimx *= 2;
      batches_per_block_inner_reduction = ceilDiv(
          inner_most_dimension_numel, inner_reduction_unroll_factor * bdimx);
      continue;
    }

    // Try to decrease per thread register allocation persistence size on outer
    // reduction
    if (batches_per_block_outer_reduction >= 2 &&
        batches_per_block_outer_reduction !=
            scheduler_utils::roundUpPow2Or8(
                batches_per_block_outer_reduction / 2) &&
        bdimz * 2 <= scheduler_utils::z_block_limit) {
      batches_per_block_outer_reduction = scheduler_utils::roundUpPow2Or8(
          batches_per_block_outer_reduction / 2);
      bdimz = ceilDiv(
          outer_reduction_numel,
          batches_per_block_outer_reduction * outer_reduction_unroll_factor);
      continue;
    }
    break;
  }

  // Register pressure is really high per thread, which could lead to local
  // memory leaks, if using less than maximum threads, decrease batches per
  // block by a factor of 2
  if (batches_per_block_outer_reduction * batches_per_block_inner_reduction *
              inner_reduction_unroll_factor * outer_reduction_unroll_factor *
              4l >
          scheduler_utils::max_registers_per_thread * 3l &&
      bdimx * bdimy * bdimz * 2l <= max_threads_in_block &&
      batches_per_block_inner_reduction >
          batches_per_block_inner_reduction_max) {
    batches_per_block_inner_reduction = batches_per_block_inner_reduction / 2;
  }

  // Do the same on the outer reduction dimension
  if (batches_per_block_outer_reduction * batches_per_block_inner_reduction *
              inner_reduction_unroll_factor * outer_reduction_unroll_factor *
              4l >
          scheduler_utils::max_registers_per_thread * 3l &&
      bdimx * bdimy * bdimz * 2l <= device_max_threads_per_multiprocessor &&
      batches_per_block_outer_reduction >= 2l) {
    batches_per_block_outer_reduction /= 2l;
  }

  auto device_warp_size = (int64_t)at::cuda::warp_size();
  auto padded_bdimx = bdimx % device_warp_size == 0
      ? bdimx
      : bdimx + (device_warp_size - bdimx % device_warp_size);

  bool pad_bdimx = bdimx > 16 &&
      padded_bdimx * bdimy * bdimz < (int64_t)dev_prop->maxThreadsPerBlock;

  // estimate register usage and occupancy raito.
  // If occupancy raito is less than a preset occupancy_ratio, reduce register
  // usage register per thread is estimated as overhead + buffer_size /
  // bytes_per_register
  int64_t nvrtc_register_per_thread = scheduler_utils::max_registers_per_thread;
  const int64_t blocksPerKernel = godim;
  // register estimation is only valid for vectorized gmem access
  // we've seen unexpectedly high register counts with vectorization factor less
  // than 4, which would make the below estimate inaccurate.
  // TODO: support the non vectorized case. consider shmem.
  // only need to balance register and occupancy ratio if there are enough
  // blocks and buffers
  if (vectorize && blocksPerKernel > device_multiprocessor_count &&
      batches_per_block_inner_reduction > 1) {
    // Estimate register per thread based on buffer size, since inner reduction
    // dim is fully parallelized, the buffer size of each element equals the
    // total buffer size divide by inner_most_dimension_numel. Each thread will
    // hold batches_per_block_inner_reduction * inner_reduction_unroll_factor
    // elements.
    const int64_t persistent_buffer_size = max_persistent_buffer_size /
        inner_most_dimension_numel * batches_per_block_inner_reduction *
        inner_reduction_unroll_factor;

    // persistent_buffer_size = 4*2, 8*2, 32*2, 64*2, 128*2
    // register_used_on_a100  = 27,  40,  62,   73,   105
    // register_used_on_v100  = xx,  xx,  45,   62,   93
    // estimated_register_num = 42,  44,  56,   72,   104
    // safe for both v100 & a100
    constexpr int64_t bytes_per_register = 4;
    int64_t estimated_register_count =
        persistent_buffer_size / bytes_per_register +
        scheduler_utils::register_overhead;

    // check occupancy using blocks per sm
    const int64_t threads_per_block =
        pad_bdimx ? padded_bdimx * bdimy * bdimz : bdimx * bdimy * bdimz;
    const int64_t blocks_per_sm_estimated =
        getThreadsPerSMGivenRegPerThread(estimated_register_count) /
        threads_per_block;
    // only allow adjust to 90% of estimated_register_count to avoid too much
    // spills. initially we used 80%, however, the drop from 160 to 128 leads to
    // too much spills in Layer Norm with fused ops, see
    // https://github.com/NVIDIA/Fuser/issues/335
    // 90% allows edge cases, e.g. 72 to 64 which is important for 32K fp16
    // where batch = 8. With this change, however, we lost 10 % performance on
    // Softmax_Inner_fp16/16384/4096, where the perf is best when using 64
    // registers with 232 bytes spill stores and 276 bytes spill loads. The
    // estimated register for this case is 104 adjusting it to 64 is too
    // aggressive.
    constexpr double max_adjust_fraction = 0.9;
    int64_t register_count_minimum = static_cast<int64_t>(
        max_adjust_fraction * static_cast<double>(estimated_register_count));
    const int64_t blocks_per_sm_maximum =
        getThreadsPerSMGivenRegPerThread(register_count_minimum) /
        threads_per_block;
    register_count_minimum = getRegPerThreadGivenThreadsPerSM(
        blocks_per_sm_maximum * threads_per_block);

    // minimum occupancy we want to achieve
    constexpr double occupancy_ratio = 0.4;
    const int64_t blocks_per_sm_wanted = ceilDiv(
        static_cast<int64_t>(
            dev_prop->maxThreadsPerMultiProcessor * occupancy_ratio),
        threads_per_block);

    // if estimated blocks is smaller than wanted and decrease register usage
    // can increase blocks per sm, try to decrease register usage to increase
    // occupancy but don't go below register_count_minimum
    if (blocks_per_sm_estimated < blocks_per_sm_wanted &&
        blocks_per_sm_maximum > blocks_per_sm_estimated) {
      const int64_t register_count_occupancy = getRegPerThreadGivenThreadsPerSM(
          blocks_per_sm_wanted * threads_per_block);

      nvrtc_register_per_thread =
          std::max(register_count_minimum, register_count_occupancy);
    } else {
      // recalculate estimated_register_count using blocks_per_sm_estimated
      // this may increase estimated_register_count due to allocation
      // granularity e.g. 104 -> 128
      nvrtc_register_per_thread = getRegPerThreadGivenThreadsPerSM(
          blocks_per_sm_estimated * threads_per_block);
    }
  }

  // Will be used once supporting inter-block persistence
  int64_t gdimx = LaunchParams::UNINITIALIZED_VAL;
  int64_t gdimy = LaunchParams::UNINITIALIZED_VAL;
  int64_t gdimz = LaunchParams::UNINITIALIZED_VAL;

  auto rparams = std::make_shared<ReductionParams>();
  rparams->cparams.maxrregcount = (int)nvrtc_register_per_thread;
  rparams->persistent_kernel = true;
  rparams->fastest_dim = true;

  // Inner reduction domain
  rparams->cross_block_inner_reduction = true;
  rparams->block_dim_inner_reduction = ParallelType::TIDx;
  rparams->pad_inner_reduction_to_warp = pad_bdimx;
  rparams->batches_per_block_inner_reduction =
      batches_per_block_inner_reduction;

  // For persistent schedules always have to mark the reduction unrolled
  // otherwise rfactor can fail
  rparams->unroll_factor_inner_reduction = inner_reduction_unroll_factor;
  rparams->vectorize_inner_reduction = vectorize;

  // Iter domain
  rparams->multiple_reds_per_blk = bdimy > 1;
  if (rparams->multiple_reds_per_blk) {
    rparams->block_dim_iter_dom = ParallelType::TIDy;
  }

  if (godim > 1) {
    rparams->grid_dim_iter_dom = ParallelType::BIDx;
    if (godim > scheduler_utils::x_grid_limit) {
      rparams->split_grid_dim_iter_dom_outer = true;
      gdimx = scheduler_utils::x_grid_limit;
    }
  }

  if (iter_unroll_factor > 1) {
    rparams->unroll_factor_iter_dom = iter_unroll_factor;
  }

  // Outer reduction domain
  rparams->schedule_3D = total_reduction_numel != inner_most_dimension_numel;
  if (rparams->schedule_3D) {
    rparams->batches_per_block_outer_reduction =
        batches_per_block_outer_reduction;
    rparams->block_dim_outer_reduction = ParallelType::TIDz;
    rparams->cross_block_outer_reduction = true;
    rparams->unroll_factor_outer_reduction = outer_reduction_unroll_factor;
  }

  rparams->lparams = LaunchParams(
      gdimx,
      gdimy,
      gdimz,
      LaunchParams::UNINITIALIZED_VAL,
      bdimy,
      LaunchParams::UNINITIALIZED_VAL);

  rparams->tag = "Inner Persistent Heuristic.\n";

  if (isDebugDumpEnabled(DebugDumpOption::SchedulerDebug)) {
    debug() << "\n===== Reduction Stats ========\n"
            << "total_reduction_numel: " << total_reduction_numel << "\n"
            << "total_iteration_numel: " << total_iteration_numel << "\n"
            << "inner_most_dimension_numel: " << inner_most_dimension_numel
            << "\n"
            << "vectorize_factor: " << vectorize_factor << "\n"
            << "n_tensor_inputs: " << n_tensor_inputs << "\n"
            << "max_input_dtype_size: " << max_input_dtype_size << "\n"
            << "max_persistent_buffer_size: " << max_persistent_buffer_size
            << "\n"
            << "max_multi_reduction_factor: " << max_multi_reduction_factor
            << "\n"
            << "block(" << (pad_bdimx ? padded_bdimx : bdimx) << ", " << bdimy
            << ", " << bdimz << ")";
    debug() << rparams->toString() << std::endl;
  }

  return rparams;
}

// Heuristics for grid outer normalizations
std::shared_ptr<ReductionParams> gridOuterPersistentHeuristic(
    const int64_t total_reduction_numel,
    const int64_t total_iteration_numel,
    const int64_t n_tensor_inputs,
    const int64_t max_input_dtype_size,
    const int64_t max_persistent_buffer_size,
    const size_t vectorize_factor) {
  auto outer_params =
      normalization_scheduler_utils::getGridOuterNormalizationParams(
          total_reduction_numel,
          total_iteration_numel,
          (int64_t)vectorize_factor,
          max_persistent_buffer_size);

  TORCH_INTERNAL_ASSERT(outer_params.has_value(), "No valid config found");

  const auto pb_size = outer_params->persistent_buffer_factor;
  const auto unswitch_factor = outer_params->unswitch_factor;

  auto rparams = std::make_shared<ReductionParams>();

  rparams->persistent_kernel = true;
  rparams->cross_block_inner_reduction = true;
  rparams->cross_grid_inner_reduction = true;
  rparams->grid_dim_iter_dom = ParallelType::BIDx;
  rparams->grid_dim_inner_reduction = ParallelType::BIDy;
  rparams->block_dim_inner_reduction = ParallelType::TIDy;
  rparams->batches_per_block_inner_reduction = pb_size;
  rparams->multiple_reds_per_blk = true;
  rparams->vectorize_iter_dom = true;
  rparams->unroll_factor_iter_dom = (int64_t)vectorize_factor;
  rparams->block_dim_iter_dom = ParallelType::TIDx;
  rparams->unroll_factor_inner_reduction = unswitch_factor;
  rparams->split_grid_dim_iter_dom_inner =
      ceilDiv(
          total_iteration_numel / (int64_t)vectorize_factor,
          outer_params->launch_params.bdimx()) >
      outer_params->launch_params.gdimx();
  rparams->compute_persistent_buffer_with_first_consumer = true;
  rparams->static_bdimx = true;
  rparams->static_bdimy = true;

  rparams->lparams = LaunchParams(
      rparams->split_grid_dim_iter_dom_inner
          ? outer_params->launch_params.gdimx()
          : LaunchParams::UNINITIALIZED_VAL,
      LaunchParams::UNINITIALIZED_VAL,
      LaunchParams::UNINITIALIZED_VAL,
      outer_params->launch_params.bdimx(),
      outer_params->launch_params.bdimy(),
      LaunchParams::UNINITIALIZED_VAL);

  if (isDebugDumpEnabled(DebugDumpOption::SchedulerDebug)) {
    debug() << "\n===== Reduction Stats ========\n"
            << "total_reduction_numel: " << total_reduction_numel << "\n"
            << "total_iteration_numel: " << total_iteration_numel << "\n"
            << "vectorize_factor: " << vectorize_factor << "\n"
            << "n_tensor_inputs: " << n_tensor_inputs << "\n"
            << "max_input_dtype_size: " << max_input_dtype_size << "\n"
            << "max_persistent_buffer_size: " << max_persistent_buffer_size
            << "\n"
            << "persistent_buffer_factor: " << pb_size << "\n"
            << "block(" << outer_params->launch_params.bdimx() << ", "
            << outer_params->launch_params.bdimy() << ", 1)" << std::endl;
    debug() << rparams->toString() << std::endl;
  }

  return rparams;
}

// Copied from reduction scheduler, should generalize. Simply needed to take out
// grid reductions.
// TODO: Check adding iteration domain unrolling
std::shared_ptr<ReductionParams> outerPersistentHeuristic(
    const int64_t total_reduction_numel,
    const int64_t total_iteration_numel,
    const int64_t n_tensor_inputs,
    const int64_t max_input_dtype_size,
    const int64_t max_persistent_buffer_size,
    const size_t vectorize_factor) {
  // Set some targets for parallelization
  const int64_t n_elems = total_reduction_numel * total_iteration_numel;
  const auto dev_prop = at::cuda::getCurrentDeviceProperties();

  const int64_t device_multiprocessor_count =
      (int64_t)dev_prop->multiProcessorCount;

  // If it fits in l2, we just want to make sure each warp uses 32Bytes. Set
  // minimum warp as 16 threads instead of 32 as if we have a small reduction
  // dim going a bit smaller than 32 usually helps.
  const int64_t warp_size =
      n_elems * max_input_dtype_size * n_tensor_inputs < dev_prop->l2CacheSize
      ? (int64_t)32 / max_input_dtype_size
      : 16;

  const auto register_file_size =
      dev_prop->regsPerBlock * scheduler_utils::bytes_per_register;
  const int64_t device_warp_size = (int64_t)dev_prop->warpSize;

  // Each block runs N reductions, where N is defined as:
  // vectorize_factor * blockDim.x. The minimum number of SMs to run
  // this as a persistent kernel is thus defined as:
  const int64_t min_required_sm_per_norm = ceilDiv(
      max_persistent_buffer_size * (int64_t)vectorize_factor *
          normalization_scheduler_utils::PreferredLaunchConfig::kMinBdimx,
      (int64_t)register_file_size);

  if (min_required_sm_per_norm > 1) {
    return gridOuterPersistentHeuristic(
        total_reduction_numel,
        total_iteration_numel,
        n_tensor_inputs,
        max_input_dtype_size,
        max_persistent_buffer_size,
        vectorize_factor);
  }

  // Compute maximum number of reductions we could do in the same kernel based
  // on persistent buffer size
  const int64_t max_multi_reduction_factor = scheduler_utils::safeDiv(
      scheduler_utils::register_file_size, max_persistent_buffer_size);

  struct HeuristicParams {
    // Iteration dim, each CTA covers [bdimx] * [iter_unroll_factor] reductions.
    // Needs total_iteration_numel / (bdimx * iter_unroll_factor) CTAs.
    HeuristicParameterWrapper iter_unroll_factor;
    HeuristicParameterWrapper bdimx;
    // Reduction dim, each thread do [batches_per_block * redu_unroll_factor]
    // serial reductions, then do block reductions along [bdimy].
    // Total_reduction_numel <= bdimy [dynamic] * batches_per_block *
    // redu_unroll_factor
    HeuristicParameterWrapper redu_unroll_factor;
    HeuristicParameterWrapper batches_per_block;
    HeuristicParameterWrapper bdimy;
    void verify() {
      TORCH_INTERNAL_ASSERT(
          !iter_unroll_factor.isMutable(),
          "iter_unroll_factor is not finalized.");
      TORCH_INTERNAL_ASSERT(!bdimx.isMutable(), "bdimx is not finalized.");
      TORCH_INTERNAL_ASSERT(
          !redu_unroll_factor.isMutable(),
          "redu_unroll_factor is not finalized.");
      TORCH_INTERNAL_ASSERT(
          !batches_per_block.isMutable(),
          "batches_per_block is not finalized.");
      TORCH_INTERNAL_ASSERT(!bdimy.isMutable(), "bdimy is not finalized.");
    }
  };
  HeuristicParams hp;

  // set iter_unroll_factor
  // This controls vectorized load/store along the iteration dimension.
  // The kernel calls block reduction [iter_unroll_factor] times.
  // Test shows performance regression when iter_unroll_factor > 1 due to
  // the high cost of calling block reduction multiple times per block.
  hp.iter_unroll_factor.set(1l);
  hp.iter_unroll_factor.finalize();

  // set redu_unroll_factor
  // This controls unroll along the reduction dimension.
  // For case InstanceNormFP32 of [256, 28, 28, 128], if unroll 2, register
  // usage increased from 89 to 118 but the occupancy is not changed. However,
  // the bandwidth is dropped from 1029 GB/s to 840 GB/s due to more stalled
  // warps. Unroll by 4 increased performance for some cases but has regression
  // in many others. So we set redu_unroll_factor to 1.
  hp.redu_unroll_factor.set(1l);
  hp.redu_unroll_factor.finalize();

  // set bdimx
  // Start from warp_size, and decrease it until we can make more than 4 waves
  const int64_t bdimx_max =
      max_multi_reduction_factor / hp.iter_unroll_factor.get();
  int64_t tmp_bdimx = std::min(bdimx_max, warp_size);
  if (tmp_bdimx < warp_size) {
    tmp_bdimx = scheduler_utils::lastPow2(tmp_bdimx);
  }
  // check if we can make more than 4 waves to hide memory access latency.
  // InstanceNormFP32 of [32, 32, 32, 128] increased from 618 to 770 GB/s
  int64_t num_CTAs =
      ceilDiv(total_iteration_numel, tmp_bdimx * hp.iter_unroll_factor.get());
  while (
      num_CTAs < 4l * device_multiprocessor_count &&
      tmp_bdimx >= 2l *
              normalization_scheduler_utils::PreferredLaunchConfig::kMinBdimx) {
    tmp_bdimx /= 2l;
    num_CTAs =
        ceilDiv(total_iteration_numel, tmp_bdimx * hp.iter_unroll_factor.get());
  }
  // we are not finalizing bdimx here, because we may need to change it later if
  // bdimy is very small
  hp.bdimx.set(tmp_bdimx);

  // set bdimy and batches_per_block
  // These two parameters controls the reduction. Each reduction is split into
  // [batches_per_block] serial reductions and a block reduction along [bdimy].
  // Test shows setting a serial workload larger than 8 improves performance
  // since it reduces inter-threads communication.
  const int64_t batches_per_block_min = std::min(8l, total_reduction_numel);

  // A minimum of 128 threads in a block ensures the four warp schedulers are
  // fully utilized even in cases where only one CTA is active per SM.
  const int64_t min_threads_in_block = 128l;

  // A maximum of 256 threads in a block ensures each thread can use up to 255
  // registers.
  const int64_t max_threads_in_block = 256l;

  // Split reduction domain into redu_unroll_factor, bdimy, and
  // batches_per_block. redu_unroll_factor is already finalized, so the problem
  // changes to split after_unroll into bdimy and batches_per_block. The
  // strategy is: prioritize divisible splits and search for bdimy in a fixed
  // range under the constraint of batches_per_block_min.
  const int64_t after_unroll =
      total_reduction_numel / hp.redu_unroll_factor.get();
  const int64_t bdimy_max = std::min(
      ceilDiv(after_unroll, batches_per_block_min),
      max_threads_in_block / hp.bdimx.get());
  const int64_t bdimy_min =
      std::min(bdimy_max, min_threads_in_block / hp.bdimx.get());
  const int64_t bdimy_step = std::max(1l, device_warp_size / hp.bdimx.get());
  TORCH_INTERNAL_ASSERT(
      device_warp_size % hp.bdimx.get() == 0,
      "bdimx is no divisible by warp_size. bdimx= ",
      hp.bdimx.get());

  auto maybeNextDivisibleFactor =
      [&after_unroll, &bdimy_step, &bdimy_max](int64_t cur) {
        auto next = cur + bdimy_step;
        while (next <= bdimy_max && after_unroll % next) {
          next += bdimy_step;
        }
        return std::min(next, bdimy_max);
      };
  int64_t tmp_bdimy = bdimy_min;
  int64_t tmp_batch = ceilDiv(after_unroll, tmp_bdimy);
  while (tmp_bdimy < bdimy_max) {
    int64_t next_bdimy = maybeNextDivisibleFactor(tmp_bdimy);
    int64_t next_batch = ceilDiv(after_unroll, next_bdimy);
    if (next_batch >= batches_per_block_min) {
      tmp_bdimy = next_bdimy;
      tmp_batch = next_batch;
    } else {
      break;
    }
  }
  hp.bdimy.set(tmp_bdimy);
  hp.bdimy.finalize();
  hp.batches_per_block.set(tmp_batch);
  hp.batches_per_block.finalize();

  // final check on bdimx to avoid small threads_in_block
  if (hp.bdimx.get() * hp.bdimy.get() < min_threads_in_block) {
    hp.bdimx.set(min_threads_in_block / hp.bdimy.get());
  }
  hp.bdimx.finalize();

  // make sure all paras are set
  hp.verify();

  // Final check of the requested registers
  int64_t sm_required_per_norm_set = ceilDiv(
      max_persistent_buffer_size * hp.bdimx.get() * hp.iter_unroll_factor.get(),
      scheduler_utils::register_file_size);
  TORCH_INTERNAL_ASSERT(
      sm_required_per_norm_set == 1,
      "Tried to use multiple SMs on an outer persistent kernel ",
      "yet this kernel should have been within block persistent.",
      "\nbdimx= ",
      hp.bdimx.get(),
      ", iter_unroll_factor= ",
      hp.iter_unroll_factor.get());

  // copy to ReductionParams
  auto rparams = std::make_shared<ReductionParams>();
  auto gdimx = ceilDiv(total_iteration_numel, hp.bdimx.get());
  rparams->batches_per_block_inner_reduction = hp.batches_per_block.get();
  rparams->persistent_kernel = true;

  rparams->fastest_dim = false;
  rparams->cross_block_inner_reduction = true;
  rparams->cross_grid_inner_reduction = false;
  rparams->multiple_reds_per_blk = hp.bdimx.get() > 1;

  if (rparams->multiple_reds_per_blk) {
    rparams->block_dim_iter_dom = ParallelType::TIDx;
  }

  rparams->grid_dim_iter_dom = ParallelType::BIDx;
  rparams->split_grid_dim_iter_dom_outer =
      gdimx > scheduler_utils::x_grid_limit;

  if (rparams->block_dim_iter_dom == ParallelType::TIDx) {
    rparams->block_dim_inner_reduction = ParallelType::TIDy;
  } else {
    rparams->block_dim_inner_reduction = ParallelType::TIDx;
  }

  // Always need to mark inner reduction unroll for rfactor in outer persitent
  // kernels
  rparams->unroll_factor_inner_reduction = hp.redu_unroll_factor.get();

  rparams->unroll_factor_iter_dom = hp.iter_unroll_factor.get();

  rparams->vectorize_iter_dom =
      vectorize_factor > 1 && hp.iter_unroll_factor.get() > 1;

  rparams->lparams = LaunchParams(
      LaunchParams::UNINITIALIZED_VAL,
      LaunchParams::UNINITIALIZED_VAL,
      LaunchParams::UNINITIALIZED_VAL,
      rparams->multiple_reds_per_blk ? hp.bdimx.get() : hp.bdimy.get(),
      LaunchParams::UNINITIALIZED_VAL,
      LaunchParams::UNINITIALIZED_VAL);

  rparams->tag = "Outer persistent kernel heuristic.\n";

  if (isDebugDumpEnabled(DebugDumpOption::SchedulerDebug)) {
    debug() << "\n===== Reduction Stats ========\n"
            << "total_reduction_numel: " << total_reduction_numel << "\n"
            << "total_iteration_numel: " << total_iteration_numel << "\n"
            << "vectorize_factor: " << vectorize_factor << "\n"
            << "n_tensor_inputs: " << n_tensor_inputs << "\n"
            << "max_input_dtype_size: " << max_input_dtype_size << "\n"
            << "max_persistent_buffer_size: " << max_persistent_buffer_size
            << "\n"
            << "max_multi_reduction_factor: " << max_multi_reduction_factor
            << "\n"
            << "block(" << hp.bdimx.get() << ", " << hp.bdimy.get() << ", 1)"
            << std::endl;
    debug() << rparams->toString() << std::endl;
  }

  return rparams;
}

} // namespace

std::shared_ptr<ReductionParams> persistentHeuristic(
    const int64_t total_reduction_numel,
    const int64_t total_iteration_numel,
    const int64_t inner_most_dimension_numel,
    const bool fastest_dim_reduction,
    const size_t n_tensor_inputs,
    const size_t max_input_dtype_size,
    const size_t tmp_gmem_dtype_size,
    const int64_t max_persistent_buffer_size,
    size_t vectorize_factor,
    bool project_persistent_buffers,
    const bool combined_inner_outer_reduction,
    const bool has_expensive_op) {
  std::shared_ptr<ReductionParams> rparams;
  if (combined_inner_outer_reduction) {
    const int64_t outer_dim_numel = total_iteration_numel;
    const int64_t inner_dim_numel = inner_most_dimension_numel;
    rparams = innerOuterPersistentHeuristic(
        outer_dim_numel,
        inner_dim_numel,
        max_persistent_buffer_size,
        tmp_gmem_dtype_size,
        vectorize_factor);
  } else if (fastest_dim_reduction) {
    rparams = innerPersistentHeuristic(
        total_reduction_numel,
        total_iteration_numel,
        inner_most_dimension_numel,
        (int64_t)n_tensor_inputs,
        (int64_t)max_input_dtype_size,
        max_persistent_buffer_size,
        vectorize_factor,
        has_expensive_op);
  } else {
    rparams = outerPersistentHeuristic(
        total_reduction_numel,
        total_iteration_numel,
        (int64_t)n_tensor_inputs,
        (int64_t)max_input_dtype_size,
        max_persistent_buffer_size,
        vectorize_factor);
  }
  rparams->project_persistent_buffers = project_persistent_buffers;
  return rparams;
}

std::shared_ptr<ReductionParams> getPersistentHeuristics(
    Fusion* fusion,
    SchedulerRuntimeInfo& runtime_info,
    HeuristicSummary* data_cache) {
  FUSER_PERF_SCOPE("getPersistentHeuristics");
  FusionGuard fg(fusion);

  auto reduction_tv_entry =
      HeuristicSummaryEntry<HeuristicCompileTime::ReductionTVs>(
          data_cache, [&fusion]() {
            return std::make_unique<std::vector<TensorView*>>(
                scheduler_utils::getReductionTvs(fusion));
          });

  auto& reduction_tvs = reduction_tv_entry.get();

  TORCH_INTERNAL_ASSERT(
      !reduction_tvs.empty(), "Need reduction tensor views to schedule.");

  auto first_red_tv = reduction_tvs[0];

  TORCH_INTERNAL_ASSERT(
      first_red_tv != nullptr, "Reduction TensorView wasn't found.");

  TORCH_INTERNAL_ASSERT(
      first_red_tv->hasReduction(), "TensorView doesn't have a reduction.");
  const auto red_expr = first_red_tv->definition();

  TORCH_INTERNAL_ASSERT(
      ir_utils::isReductionOp(red_expr),
      "TensorView doesn't have a reduction.");

  auto tv_inps = ir_utils::filterByType<TensorView>(fusion->inputs());
  TORCH_INTERNAL_ASSERT(
      std::distance(tv_inps.begin(), tv_inps.end()) > 0,
      "Tried to schedule a fusion with no tensor inputs, currently not supported.");

  int64_t n_tensor_inner_reduction = 0;
  int64_t n_tensor_outer_reduction = 0;
  std::vector<TensorView*> outer_reduction_tvs;
  for (auto tv : reduction_tvs) {
    if (scheduler_utils::isFastestDimReduction(tv)) {
      n_tensor_inner_reduction++;
    } else {
      n_tensor_outer_reduction++;
      outer_reduction_tvs.emplace_back(tv);
    }
  }
  const bool combined_inner_outer_reduction =
      n_tensor_inner_reduction && n_tensor_outer_reduction;

  auto persistent_buffer_info_entry =
      HeuristicSummaryEntry<HeuristicCompileTime::PersistentBufferInfo>(
          data_cache, [&fusion]() {
            return std::make_unique<scheduler_utils::PersistentBufferInfo>(
                scheduler_utils::persistentBuffers(fusion));
          });

  auto& persistent_buffer_info = persistent_buffer_info_entry.get();
  TORCH_INTERNAL_ASSERT(
      !persistent_buffer_info.persistent_buffers.empty(),
      "Persistent scheduler requires persistent buffers.");

  auto properties = scheduler_utils::getReductionProperties(
      fusion, runtime_info, first_red_tv);

  // Grab persistent buffer sizes
  auto persistent_buffer_size_info = scheduler_utils::persistentBufferSize(
      fusion, runtime_info, persistent_buffer_info, data_cache);
  // If projected persistent buffers are smaller, they will be used.
  // TODO: Fix projected persistent buffers with view
  // https://github.com/csarofeen/pytorch/issues/2054
  auto max_persistent_size = !ir_utils::getViewOps(fusion).empty()
      ? persistent_buffer_size_info.persistent_buffer_size
      : std::min(
            persistent_buffer_size_info.persistent_buffer_size,
            persistent_buffer_size_info.projected_persistent_buffer_size);

  // Figure out if we want to projet persistent buffers to the inputs for
  // exmaple if we have an input tensor t0 that's fp16:
  //
  // t0 = makeSymbolicTensor(2, DataType::Half)
  // t1 = castOp(DataType::Float, t0)
  // t2 = sum(t1, 1)
  // t3 = broadcast(t2, {false, true})
  // t4 = set(t1)
  // t5 = add(t4, t3)
  // t6 = castOp(DataType::Half, t5)
  //
  // The persistent buffer is detected as being t1, which would save the
  // persistent buffer as a float, however we could obviously just save t0 which
  // is half and would take half the memory. A more complex scenario of this
  // which requires more advanced analysis is batch norm backwards.
  bool project_persistent_buffers =
      persistent_buffer_size_info.projected_persistent_buffer_size <
      persistent_buffer_size_info.persistent_buffer_size;

  if (combined_inner_outer_reduction) {
    // In combined_inner_outer_reduction, we have additional buffers for partial
    // results of outer reductions.
    int64_t outer_reduction_buffer_size =
        normalization_scheduler_utils::partialReductionBufferSize(
            outer_reduction_tvs, runtime_info);

    // for layer_norm backward, enable project to input can reuse weight shared
    // among different rows. Although it increased register usage and may lead
    // to register spills, the overall performance is increased. The following
    // code will check if we can do this projection by allowing more registers.
    // This is a temporary solution, the issue is tracked by
    // https://github.com/csarofeen/pytorch/issues/2525
    if (!project_persistent_buffers) {
      int64_t total_projected_buffer_size =
          persistent_buffer_size_info.projected_persistent_buffer_size +
          outer_reduction_buffer_size;
      // allow 10% more to allow project to input, 14K float should do project
      // and 16K float should't do. more_register_factor >= 14*1024*5(three
      // inputs, two outer reduction results)*sizeof(float) /
      // register_file_size_full
      constexpr float more_register_factor = 1.1;
      const int64_t avilable_register_file_size = static_cast<int64_t>(
          scheduler_utils::register_file_size_full * more_register_factor);
      if (avilable_register_file_size >= total_projected_buffer_size) {
        project_persistent_buffers = true;
      }
    }
    // now we have the final decision on whether we project to input or not.
    if (project_persistent_buffers) {
      max_persistent_size =
          persistent_buffer_size_info.projected_persistent_buffer_size +
          outer_reduction_buffer_size;
    } else {
      max_persistent_size = persistent_buffer_size_info.persistent_buffer_size +
          outer_reduction_buffer_size;
    }
  }

  auto reduced_tv = ir_utils::getSoleProducerTv(first_red_tv);

  auto unrollable_inputs_outputs_entry =
      HeuristicSummaryEntry<HeuristicCompileTime::UnrollableInputsAndOutputs>(
          data_cache, [&reduced_tv]() {
            return std::make_unique<std::vector<TensorView*>>(
                scheduler_utils::getInputsOutputsWithInnerDim(
                    reduced_tv, false, false));
          });

  auto& unrollable_inputs_outputs = unrollable_inputs_outputs_entry.get();

  const auto vectorize_factor = vectorize_helper::getVectorizationFactor(
      runtime_info,
      reduced_tv,
      data_cache,
      (int)(reduced_tv->nDims() - properties.inner_most_dimension_ndims));

  // Base max dtype and n_tensor_inputs on tensors that are vectorizable (i.e.
  // share inner dimension with data pattern we're looking at).
  int64_t max_dtype_size = 1;

  // TODO: This might be better if it was the larger of input or outputs. Would
  // be even better if we had better analysis as not all unrolled elements have
  // to be alive at the same time.
  int64_t n_tensor_inputs = 0;
  for (auto tv : unrollable_inputs_outputs) {
    if (!tv->isFusionInput()) {
      continue;
    }

    max_dtype_size = std::max(
        max_dtype_size,
        dataTypeSize(tv->getDataType().value(), runtime_info.getIndexType()));
    n_tensor_inputs++;
  }

  // dtype used to store partial outer reduction in combined reduction
  const int64_t tmp_gmem_dtype_size = combined_inner_outer_reduction
      ? dataTypeSize(outer_reduction_tvs[0]->getDataType().value())
      : dataTypeSize(first_red_tv->getDataType().value());

  // Protect heuristics div by 0:
  n_tensor_inputs = std::max(n_tensor_inputs, (int64_t)1);

  // loop over fusion and check if there are expensive ops e.g. exp,log, in
  // fusion.
  bool has_expensive_op = scheduler_utils::hasExpensiveUnaryOp(fusion);

  auto heuristic = persistentHeuristic(
      properties.total_reduction_numel,
      properties.total_iteration_numel,
      properties.inner_most_dimension_numel,
      properties.fastest_dim_reduction,
      n_tensor_inputs,
      max_dtype_size,
      tmp_gmem_dtype_size,
      max_persistent_size,
      vectorize_factor,
      project_persistent_buffers,
      combined_inner_outer_reduction,
      has_expensive_op);
  heuristic->cparams.index_type = runtime_info.getIndexType();
  return heuristic;
}

std::shared_ptr<ReductionParams> getPersistentHeuristics(
    Fusion* fusion,
    const at::ArrayRef<c10::IValue>& runtime_inputs,
    HeuristicSummary* data_cache) {
  FUSER_PERF_SCOPE("getPersistentHeuristicsFromIValue");
  SchedulerRuntimeInfo runtime_info(fusion, runtime_inputs);
  return getPersistentHeuristics(fusion, runtime_info, data_cache);
}

// common prepare for both inner outer combined and seperated reductions
void beforeSchedule(
    Fusion* fusion,
    const ReductionParams& rparams,
    std::vector<TensorView*>& dummy_outputs,
    std::vector<TensorView*>& cached_inputs,
    std::vector<TensorView*>& reduction_tvs,
    std::vector<std::pair<TensorView*, TensorView*>>& cached_outputs) {
  // Project the persistent buffers to the inputs. Inputs will be cached in a
  // later step, this will move them to be in a register buffer as expected.
  // dummy outputs are helper tensors to make sure persistent buffer projection
  // does not create trouble for transform propagation.
  // TODO: Fix projected persistent buffers with view
  // https://github.com/csarofeen/pytorch/issues/2054
  const bool project_to_inputs = rparams.project_persistent_buffers &&
      ir_utils::getViewOps(fusion).empty();
  dummy_outputs = reduction_scheduler_utils::projectPersistentBuffers(
      fusion, project_to_inputs);
  // Cache tensors before grabbing any references to reductions as cache_before
  // can invalidate the references since when applied to a reduction tensor view
  // the new tensor view contains the reduction and original doesn't.
  bool unroll = rparams.isUnrolled();
  // Cache inputs even if not unrolled, as otherwise we may not create a
  // persistent buffer if that persistent buffer would be the input.
  cached_inputs = scheduler_utils::cacheInputs(fusion, true);

  // Cache and fork outputs
  cached_outputs = scheduler_utils::cacheAndForkOutputs(fusion, unroll);

  // Make sure we don't have global memory set on intermediate tensors from
  // fusion segmentation
  scheduler_utils::clearMemorySpace(fusion);
  scheduler_utils::prepareForMemoryTypePromotion(fusion);

  // Use shared memory to store persistent buffers
  if (rparams.shared_mem_persistent_buffer) {
    const auto& persistent_buffers =
        scheduler_utils::persistentBuffers(fusion).persistent_buffers;
    for (auto tv : persistent_buffers) {
      tv->setMemoryType(MemoryType::Shared);
    }
  }

  reduction_tvs = scheduler_utils::getReductionTvs(fusion);
}

// If called from schedulePersistentKernel, reduction_tvs are either inner
// reductions or outer reductions. If called from
// schedulePersistentKernelInnerOuter, reduction_tvs are inner reductions, outer
// reductions are handled by scheduleCombinedOuter.
TensorView* scheduleReductionGeneral(
    Fusion* fusion,
    const ReductionParams& rparams,
    std::vector<TensorView*>& reduction_tvs) {
  TORCH_INTERNAL_ASSERT(!reduction_tvs.empty());
  // Registry assumes the reference tv is the first reduction_tv, if this
  // changes registry needs to change.
  auto reduction_tv = reduction_tvs[0];

  if (!ir_utils::getViewOps(fusion).empty()) {
    ComputeAtMap ca_map(fusion);
    // Propagate view transforms through the graph, expecially the reference.
    scheduler_utils::propagateViewTransforms(fusion, ca_map);

    // Reorder reference_tv after propagating the view operation. This will
    // reorder for better merging.
    reduction_tv->reorder(
        scheduler_utils::domainReorderAsRfactorMap(reduction_tv));
  }

  if (rparams.persistent_kernel && rparams.cross_grid_inner_reduction &&
      !rparams.fastest_dim && reduction_tvs.size() > 1 &&
      !rparams.combined_inner_outer) {
    groupReductions(reduction_tvs, false);
  }

  auto dim_analysis = scheduler_utils::canonicalDimReduction(
      fusion, reduction_tv, rparams.fastest_dim && rparams.schedule_3D);
  bool has_iter_axis = dim_analysis.first;
  bool has_red_axis = dim_analysis.second;

  TORCH_INTERNAL_ASSERT(
      has_red_axis,
      "Could not find reduction axis in tensor used for reduction scheduler.");

  if (!has_iter_axis) {
    TORCH_INTERNAL_ASSERT(
        rparams.fastest_dim,
        "If all dims are reduction, should be sending it to fastest dim scheduler.");
  }

  return reduction_scheduler_utils::scheduleReductionTV(
      rparams, reduction_tv, has_iter_axis);
}

// fusion is the input IR that will be modified by this function
void schedulePersistentKernel(Fusion* fusion, const ReductionParams& rparams) {
  FUSER_PERF_SCOPE("schedulePersistentKernel");
  if (rparams.combined_inner_outer) {
    return schedulePersistentKernelInnerOuter(fusion, rparams);
  }
  FusionGuard fg(fusion);

  // Grab the reduction, input, and output tensor views. dummy_outputs are
  // helper tensors for persistent buffer projection.
  std::vector<TensorView*> dummy_outputs, cached_inputs, reduction_tvs;
  std::vector<std::pair<TensorView*, TensorView*>> cached_outputs;
  beforeSchedule(
      fusion,
      rparams,
      dummy_outputs,
      cached_inputs,
      reduction_tvs,
      cached_outputs);

  TensorView* reference_tv =
      scheduleReductionGeneral(fusion, rparams, reduction_tvs);

  // Reduction tensor views and rfactor tensor views are setup. Let's finish off
  // the scheduling, particularly inlining and unrolling.
  TORCH_INTERNAL_ASSERT(
      reference_tv != nullptr && reduction_tvs[0] != nullptr,
      "Need these two tensor views to finish the scheduling.");

  for (auto output : dummy_outputs) {
    fusion->addOutput(output);
  }

  const bool unroll = rparams.isUnrolled();
  const bool vectorize =
      rparams.vectorize_inner_reduction || rparams.vectorize_iter_dom;
  const bool is_outer_grid_persistence = rparams.persistent_kernel &&
      rparams.cross_grid_inner_reduction && !rparams.fastest_dim;
  reduction_scheduler_utils::multiReductionInliner(
      fusion,
      reduction_tvs[0],
      reference_tv,
      unroll,
      vectorize,
      is_outer_grid_persistence,
      reduction_tvs,
      cached_inputs,
      cached_outputs,
      dummy_outputs);

  if (rparams.compute_persistent_buffer_with_first_consumer) {
    TORCH_INTERNAL_ASSERT(
        rparams.persistent_kernel,
        "computeWith should be only used with persistent kernels");
    for (const auto persistent_buffer : cached_inputs) {
      persistent_buffer->computeWith(-1, true);
    }
  }

  scheduler_utils::promoteProducerMemoryTypes(fusion, cached_inputs);
}

void scheduleReductionCombinedOuter(
    Fusion* fusion,
    const ReductionParams& rparams,
    const std::vector<TensorView*>& outer_reduction_tvs,
    std::vector<TensorView*>& cached_gmem,
    std::vector<TensorView*>& cached_gmem_reload,
    std::vector<TensorView*>& outer_reference_tvs,
    std::unordered_set<TensorView*>& boundaryNodesSet) {
  auto mergeReductionOrIterDomains = [](TensorView* tv, bool mergeReduction) {
    int prev_i = -1;
    for (int i = static_cast<int>(tv->nDims()) - 1; i >= 0; i--) {
      if (mergeReduction == tv->axis(i)->isReduction()) {
        if (prev_i == -1) {
          prev_i = i;
        } else {
          tv->merge(i, prev_i);
          prev_i = i;
        }
      }
    }
  };
  for (auto& outer_reduction_tv : outer_reduction_tvs) {
    // merge tensorview to [reduction, iteraiton] domains
    mergeReductionOrIterDomains(outer_reduction_tv, true);
    mergeReductionOrIterDomains(outer_reduction_tv, false);
    if (rparams.multiple_reds_per_blk) {
      outer_reduction_tv->split(
          0, NamedScalar::getParallelDim(rparams.block_dim_iter_dom));
    }
    outer_reduction_tv->split(
        0, NamedScalar::getParallelDim(rparams.grid_dim_iter_dom), false);

    if (rparams.multiple_reds_per_blk) {
      outer_reduction_tv->rFactor({1});
    }
    TensorView* partialResult = outer_reduction_tv->rFactor({1});
    partialResult->cacheBefore();
    partialResult->setMemoryType(MemoryType::Global);
    TensorView* partialResultReload = partialResult->cacheAfter();

    boundaryNodesSet.insert(partialResultReload);
    cached_gmem.emplace_back(partialResult);
    cached_gmem_reload.emplace_back(partialResultReload);

    if (rparams.multiple_reds_per_blk) {
      if (rparams.tidx_for_outer_reduction) {
        outer_reduction_tv->split(
            0, NamedScalar::getParallelDim(ParallelType::TIDx));
        outer_reduction_tv->axis(1)->parallelize(ParallelType::TIDx);
        // to use warp reduction
        if (rparams.pad_outer_reduction_to_warp) {
          outer_reduction_tv->axis(1)->padToMultipleOfWarp();
        }
      } else {
        outer_reduction_tv->split(
            0, NamedScalar::getParallelDim(ParallelType::TIDy));
        outer_reduction_tv->axis(1)->parallelize(ParallelType::TIDy);
      }
      // iteration domain
      int axisID = -1;
      if (rparams.vectorization_factor_outer > 1) {
        outer_reduction_tv->split(axisID, rparams.vectorization_factor_outer);
        outer_reduction_tv->axis(axisID--)->parallelize(
            ParallelType::Vectorize);
      }

      if (rparams.tidx_for_outer_reduction) {
        outer_reduction_tv->split(
            axisID, NamedScalar::getParallelDim(ParallelType::TIDy));
        outer_reduction_tv->axis(axisID--)->parallelize(ParallelType::TIDy);
      } else {
        outer_reduction_tv->split(
            axisID, NamedScalar::getParallelDim(ParallelType::TIDx));
        outer_reduction_tv->axis(axisID--)->parallelize(ParallelType::TIDx);
      }

      outer_reduction_tv->split(
          axisID, NamedScalar::getParallelDim(ParallelType::BIDy));
      outer_reduction_tv->axis(axisID--)->parallelize(ParallelType::BIDy);

    } else {
      // reduction domain
      outer_reduction_tv->split(
          0, NamedScalar::getParallelDim(ParallelType::TIDy));
      outer_reduction_tv->axis(1)->parallelize(ParallelType::TIDy);

      // iteration domain
      int axisID = -1;
      if (rparams.vectorization_factor_outer > 1) {
        outer_reduction_tv->split(axisID, rparams.vectorization_factor_outer);
        outer_reduction_tv->axis(axisID--)->parallelize(
            ParallelType::Vectorize);
      }

      if (rparams.lparams.bdimx() > 1) {
        outer_reduction_tv->split(
            axisID, NamedScalar::getParallelDim(ParallelType::TIDx));
        outer_reduction_tv->axis(axisID--)->parallelize(ParallelType::TIDx);
      }

      outer_reduction_tv->split(
          axisID, NamedScalar::getParallelDim(ParallelType::BIDy));

      outer_reduction_tv->axis(axisID--)->parallelize(ParallelType::BIDy);
    }
    auto outer_reference_tv =
        reduction_scheduler_utils::sortAndRFactor(outer_reduction_tv);
    outer_reference_tvs.emplace_back(outer_reference_tv);
  }
}

void schedulePersistentKernelInnerOuter(
    Fusion* fusion,
    const ReductionParams& rparams) {
  FUSER_PERF_SCOPE("schedulePersistentKernelInnerOuter");

  FusionGuard fg(fusion);

  // Grab the reduction, input, and output tensor views. dummy_outputs are
  // helper tensors for persistent buffer projection.
  std::vector<TensorView*> dummy_outputs, cached_inputs, reduction_tvs;
  std::vector<std::pair<TensorView*, TensorView*>> cached_outputs;
  beforeSchedule(
      fusion,
      rparams,
      dummy_outputs,
      cached_inputs,
      reduction_tvs,
      cached_outputs);

  // split reduction_tvs into inner and outer reduction_tvs
  std::vector<TensorView*> inner_reduction_tvs, outer_reduction_tvs;
  for (auto tv : reduction_tvs) {
    if (scheduler_utils::isFastestDimReduction(tv)) {
      inner_reduction_tvs.emplace_back(tv);
    } else {
      outer_reduction_tvs.emplace_back(tv);
    }
  }
  TORCH_INTERNAL_ASSERT(
      !inner_reduction_tvs.empty(),
      "schedulePersistentKernelInnerOuter is called but no inner reduction is found.");
  TORCH_INTERNAL_ASSERT(
      !outer_reduction_tvs.empty(),
      "schedulePersistentKernelInnerOuter is called but no outer reduction is found.");

  // schedule inner reduction, only schedule the first inner reduction tv, then
  // will be propagated to other inner reduction tvs.
  TensorView* inner_reference_tv =
      scheduleReductionGeneral(fusion, rparams, inner_reduction_tvs);

  // schedule outer reduction, schedule all the outer reduction tvs since we
  // need to store the intermediate results.
  std::vector<TensorView*> cached_gmem;
  std::vector<TensorView*> cached_gmem_reload;
  std::vector<TensorView*> outer_reference_tvs;
  std::unordered_set<TensorView*> boundaryNodesSet;
  scheduleReductionCombinedOuter(
      fusion,
      rparams,
      outer_reduction_tvs,
      cached_gmem,
      cached_gmem_reload,
      outer_reference_tvs,
      boundaryNodesSet);

  // Propagate inner reduction and outer reductions
  for (auto output : dummy_outputs) {
    fusion->addOutput(output);
  }

  const bool unroll = rparams.isUnrolled();
  const bool vectorize =
      rparams.vectorize_inner_reduction || rparams.vectorize_iter_dom;
  const bool is_outer_grid_persistence = rparams.persistent_kernel &&
      rparams.cross_grid_inner_reduction && !rparams.fastest_dim;

  // Propagate inner reduction. There is a cutoff at boundaryNodesSet, so this
  // propagation will not propagate to the final outer reduction.
  reduction_scheduler_utils::propagateTransformation(
      inner_reference_tv, boundaryNodesSet);
  reduction_scheduler_utils::propagateRFactor(
      inner_reference_tv, inner_reduction_tvs[0], inner_reduction_tvs);

  // Don't allow parallelization propagation goes through boundaryNodesSet
  const auto& selected_tvs_inner =
      scheduler_utils::getAllTvsFrom(inner_reduction_tvs, boundaryNodesSet);
  reduction_scheduler_utils::propagateParallelization(
      fusion,
      inner_reduction_tvs[0],
      inner_reference_tv,
      unroll,
      vectorize,
      is_outer_grid_persistence,
      inner_reduction_tvs,
      cached_inputs,
      cached_outputs,
      {selected_tvs_inner.begin(), selected_tvs_inner.end()});

  // Propagate outer reduction. Each outer reduction is connected with its
  // cached_gmem and output, since we added all the cached_gmem to the
  // boundaryNodesSet, the transformation from one outer reduction can't
  // propagate to other outer reductions due to the cutoff at boundaryNodesSet.
  // Thus, we need a loop to initiate the propagation from each outer reduction.
  // Don't allow parallelization propagation goes through cached_gmem, see issue
  // 246.
  for (long unsigned int i = 0; i < outer_reference_tvs.size(); i++) {
    const auto& selected_tvs_outer = scheduler_utils::getAllTvsFrom(
        {outer_reduction_tvs[i]}, {cached_gmem[i]});
    reduction_scheduler_utils::propagateTransformation(
        outer_reference_tvs[i], boundaryNodesSet);
    reduction_scheduler_utils::propagateParallelization(
        fusion,
        outer_reduction_tvs[i],
        outer_reference_tvs[i],
        unroll,
        vectorize,
        is_outer_grid_persistence,
        outer_reduction_tvs,
        cached_inputs,
        cached_outputs,
        {selected_tvs_outer.begin(), selected_tvs_outer.end()});
  }

  // special vectorization of temp gmem, vectorization_factor_tmp_gmem_write is
  // guaranteed to be smaller or equal to input vectorization factor.
  if (rparams.vectorization_factor_tmp_gmem_write > 1) {
    for (auto tv : cached_gmem) {
      TORCH_INTERNAL_ASSERT(
          rparams.vectorization_factor_tmp_gmem_write <=
              rparams.unroll_factor_inner_reduction,
          "vectorization factor of temp gmem write should be smaller than that of inner reduction.")
      if (rparams.vectorization_factor_tmp_gmem_write <
          rparams.unroll_factor_inner_reduction) {
        tv->split(-1, rparams.vectorization_factor_tmp_gmem_write);
      }
      tv->axis(-1)->parallelize(ParallelType::Vectorize);
    }
  }
  // vectorization propagate through propagateParallelization only works for
  // input and output tensors. propagate vectorization to cached_gmem_reload
  // directly from output tv using parallelizeAllLike. must propagate seperaely
  // for different tvs as outer reductions are transformed seperately.
  if (rparams.vectorization_factor_outer > 1) {
    for (auto tv : cached_gmem_reload) {
      auto output_tvs = ir_utils::outputTvsOf(tv);
      TORCH_INTERNAL_ASSERT(
          !output_tvs.empty(),
          "cached_gmem_reload should have at least one output tensor.")
      scheduler_utils::parallelizeAllLike(
          output_tvs[0],
          -1,
          {cached_gmem_reload.begin(), cached_gmem_reload.end()},
          {ParallelType::Vectorize});
    }
  }

  // Remove dummy outputs as they can inadvertently affect CA positions
  for (auto output : dummy_outputs) {
    fusion->removeOutput(output);
  }
  inlineMost();
}
} // namespace nvfuser<|MERGE_RESOLUTION|>--- conflicted
+++ resolved
@@ -406,10 +406,8 @@
     const int64_t n_tensor_inputs,
     const int64_t max_input_dtype_size,
     const int64_t max_persistent_buffer_size,
-<<<<<<< HEAD
     const size_t vectorize_factor,
     const bool has_expensive_op) {
-=======
     const size_t vectorize_factor) {
   if (max_persistent_buffer_size > scheduler_utils::register_file_size) {
     // use shared memory for persistent buffer
@@ -423,7 +421,6 @@
         vectorize_factor);
   }
 
->>>>>>> 311b5c8e
   // Set some targets for parallelization
   const int64_t n_elems = total_reduction_numel * total_iteration_numel;
 
