// clang-format off
/*
 * SPDX-FileCopyrightText: Copyright (c) 2023-present NVIDIA CORPORATION & AFFILIATES.
 * All rights reserved.
 * SPDX-License-Identifier: BSD-3-Clause
 */
// clang-format on
#include <scheduler/reduction.h>

#include <executor_utils.h>
#include <grouped_reduction.h>
#include <inlining.h>
#include <instrumentation.h>
#include <ir/all_nodes.h>
#include <ir/iostream.h>
#include <ir/utils.h>
#include <scheduler/normalization_utils.h>
#include <scheduler/reduction_utils.h>
#include <scheduler/registry.h>
#include <scheduler/utils.h>
#include <scheduler/vectorize_helper.h>
#include <transform_replay.h>

#include <ATen/cuda/CUDAContext.h>

#include <cmath>

namespace nvfuser {

namespace {

// The innerOuterPersistentHeuristic is tuned for layer_norm backward on A100
// ======= Method if hidden_size > 1024 =======
// (1) Inner reduction is one reduction per block. Reduction domain is
// parallelized by TIDx and TIDy, Iteration domain is parallelized by BIDy. (2)
// Outer reduction is done in two-steps. The first step is partial reduction,
// reduction domain is parallelized by BIDy, iteration domain is parallelized by
// TIDx and TIDy. The partial results are written to gmem followed by a grid
// sync. The second step is block reduction, the reduction domain is
// parallelized by TIDy, the iteration domain is parallelized by TIDx and BIDy.
// ======= Method if hidden_size <= 1024 =======
// (1) Inner reduction is multi-reductions per blocks. Reduction domain is
// parallelized by TIDx, Iteration domain is parallelized by BIDy and TIDy
// (2) Outer reduction is same to cases where hidden_size > 1024 except the
// second step where in this case, the reduction domain is parallelized by TIDx
// and the iteration domain is parallelized by TIDy and BIDy. This switch
// between TIDx and TIDy is because (a) We can do warp reduction with TIDx and
// (b) TIDx*BIDy is usually much larger than hidden_size, e.g. 128*216 = 1024*27
// this means without switch only 1/27 of the threads is used.
std::shared_ptr<ReductionParams> innerOuterPersistentHeuristic(
    const int64_t outer_dim_numel,
    const int64_t inner_dim_numel,
    const int64_t max_persistent_buffer_size,
    const size_t tmp_gmem_dtype_size,
    const size_t vectorize_factor) {
  auto rparams = std::make_shared<ReductionParams>();
  // Parameters for inner reduction:
  // Reduction dim: inner_vect, inner_batch, bdimx and bdimy
  // Iteration dim: gdimy

  // Parameters for outer reduction:
  // Reduction dim: bdimy
  // Iteration dim: vectorization_factor_outer, bdimx, gdimy
  struct InnerOuterParams {
    int64_t inner_vect = -1;
    int64_t inner_batch = -1;
    int64_t bdimx = -1;
    int64_t bdimy = -1;
    int64_t gdimy = -1;
    int64_t tmp_gmem_write_vect = -1;
    int64_t vectorization_factor_outer = -1;

    void verify() {
      TORCH_INTERNAL_ASSERT(inner_vect != -1, "inner_vect is not set.");
      TORCH_INTERNAL_ASSERT(inner_batch != -1, "inner_batch is not set.");
      TORCH_INTERNAL_ASSERT(bdimx != -1, "bdimx is not set.");
      TORCH_INTERNAL_ASSERT(bdimy != -1, "bdimy is not set.");
      TORCH_INTERNAL_ASSERT(gdimy != -1, "gdimy is not set.");
      TORCH_INTERNAL_ASSERT(
          tmp_gmem_write_vect != -1, "tmp_gmem_write_vect is not set.");
      TORCH_INTERNAL_ASSERT(
          vectorization_factor_outer != -1,
          "vectorization_factor_outer is not set.");
    }
  };

  InnerOuterParams iop;

  // Estimate register per thread based on buffer size, since inner reduction
  // dim is fully parallelized, the buffer size of each thread equals the total
  // buffer size divide by inner_dim_numel.
  auto getEstimatedRegisterUsage = [&](int64_t batch_mul_vect) {
    constexpr int64_t overhead_register = 40;
    constexpr int64_t bytes_per_register = 4;
    const int64_t persistent_buffer_size =
        max_persistent_buffer_size / inner_dim_numel * batch_mul_vect;
    const int64_t estimated_register_count =
        persistent_buffer_size / bytes_per_register + overhead_register;
    return std::min(estimated_register_count, (int64_t)255);
  };

  auto getBlocksPerSM = [&](const int64_t threads_per_sm,
                            const int64_t threads_per_block,
                            const int64_t warp_size) {
    constexpr int64_t warp_allocation_granularity = 4;
    const int64_t allocated_warps_per_block =
        ceilDiv(
            ceilDiv(threads_per_block, warp_size),
            warp_allocation_granularity) *
        warp_allocation_granularity;
    return scheduler_utils::safeDiv(
        threads_per_sm / warp_size, allocated_warps_per_block);
  };

  const auto dev_prop = at::cuda::getCurrentDeviceProperties();
  const int64_t device_multiprocessor_count =
      (int64_t)dev_prop->multiProcessorCount;

  // Step-1, set InnerParams reduction dim: inner_vect, inner_batch,
  // threads_per_block (bdimx * bdimy). Start threads_per_block from a quarter
  // warp, gradually increase it. Runtime checkCombinedReductionShape ensures
  // inner_dim_numel is dividable by the multiplication of a quarter warp and
  // vectorize_factor.
  iop.inner_vect = (int64_t)vectorize_factor;
<<<<<<< HEAD
  iop.inner_batch = normalization_scheduler_utils::getPersistentBufferBatches(
      iop.inner_vect, inner_dim_numel, outer_dim_numel, dev_prop->warpSize);
=======
  iop.inner_batch =
      normalization_scheduler_utils::getInnerOuterPersistentBufferBatches(
          iop.inner_vect, inner_dim_numel, outer_dim_numel, dev_prop->warpSize);
>>>>>>> d7d30e68
  int64_t threads_per_block =
      inner_dim_numel / iop.inner_vect / iop.inner_batch;
  TORCH_INTERNAL_ASSERT(
      iop.inner_vect * iop.inner_batch * threads_per_block == inner_dim_numel,
      " inner_dim_numel must be dividable by the multiplication of a quarter warp and vectorize_factor");

  // Step-2, set InnerParams Iteration dim: gdimy. reg_per_thread is estimated
  // from buffer size, then it is used to calculate threads_per_sm and gdimy.
  // gdimy_max ensures each block processes at least 8 rows to
  // reduce the workload of the final outer reduction.
  int64_t reg_per_thread =
      getEstimatedRegisterUsage(iop.inner_vect * iop.inner_batch);
  int64_t threads_per_sm = getThreadsPerSMGivenRegPerThread(reg_per_thread);
  int64_t blocks_per_sm =
      getBlocksPerSM(threads_per_sm, threads_per_block, dev_prop->warpSize);
  iop.gdimy = blocks_per_sm * device_multiprocessor_count;
  const int64_t outer_iter_min = 8;
  const int64_t gdimy_max = scheduler_utils::roundUpToN(
      ceilDiv(outer_dim_numel, outer_iter_min), device_multiprocessor_count);
  while (iop.gdimy > gdimy_max && blocks_per_sm > 1) {
    blocks_per_sm -= 1;
    iop.gdimy = blocks_per_sm * device_multiprocessor_count;
  }

  // set the vectorization factor for the write to tmp gmem, may be different
  // from inner_vect due to different data types, e.g. input is half and
  // tmp_gmem is float
  constexpr int64_t max_gmem_vect_access_bytes = 16;
  const int64_t max_tmp_gmem_vect_factor =
      max_gmem_vect_access_bytes / (int64_t)tmp_gmem_dtype_size;
  iop.tmp_gmem_write_vect = std::min(max_tmp_gmem_vect_factor, iop.inner_vect);

  // Step-3, set OuterParams Iteration dim: vectorization_factor_outer, bdimx,
  // gdimy (already done) The partial outer reduction result is stored in tmp
  // gmem, set the vectorization factor for write and read
  const int64_t workload_per_thread = inner_dim_numel >= 4096 ? 4 : 2;
  iop.vectorization_factor_outer =
      std::min(workload_per_thread, max_tmp_gmem_vect_factor);
  iop.bdimx = scheduler_utils::roundUpPow2(
      ceilDiv(inner_dim_numel / iop.vectorization_factor_outer, iop.gdimy));

  // Step-4, set OuterParams Reduction dim: bdimy.
  iop.bdimy = ceilDiv(threads_per_block, iop.bdimx);

  // Step-5, special case, when inner_dim_numel <= 1024, bdimx is usually small
  // after divide by inner_vect and inner_batch. In this case, bdimy is used to
  // parallelize outer_dim instead of inner_dim. This pattern is named multi
  // reductions per block (mrpb).
  if (inner_dim_numel <= 1024) {
    rparams->multiple_reds_per_blk = true;
    rparams->tidx_for_outer_reduction = true;
    constexpr int64_t threads_per_block_mrpb = 512;

    // Step-1, InnerParams, Reduction dim: inner_vect(reuse), inner_batch, bdimx
    iop.inner_batch = 1;
    iop.bdimx = inner_dim_numel / iop.inner_vect;

    // Step-2, InnerParams, Iteration dim: gdimy, bdimy (in next step)
    reg_per_thread =
        getEstimatedRegisterUsage(iop.inner_vect * iop.inner_batch);
    threads_per_sm = getThreadsPerSMGivenRegPerThread(reg_per_thread);
    blocks_per_sm = getBlocksPerSM(
        threads_per_sm, threads_per_block_mrpb, dev_prop->warpSize);
    iop.gdimy = blocks_per_sm * device_multiprocessor_count;

    // Step-3, OuterParams, Iteration dim: vectorization_factor_outer(reuse),
    // bdimy, gdimy (in previous step). vectorization_factor_outer is set to 2
    // as a small workload per thread is preferred for small sizes and we only
    // process vectorized cases.
    iop.bdimy = std::min(
        ceilDiv(inner_dim_numel / iop.vectorization_factor_outer, iop.gdimy),
        scheduler_utils::safeDiv(threads_per_block_mrpb, iop.bdimx));
    iop.bdimy = iop.bdimy;

    // Step-4, OuterParams, Reduction dim: bdimx (already done)

    if (iop.bdimx % dev_prop->warpSize == 0) {
      rparams->pad_inner_reduction_to_warp = true;
      rparams->pad_outer_reduction_to_warp = true;
    }
    rparams->block_dim_iter_dom = ParallelType::TIDy;
  } else {
    rparams->block_dim_inner_reduction_extra = ParallelType::TIDy;
  }

  // check all the parameters in InnerOuterParams are set.
  iop.verify();

  rparams->persistent_kernel = true;
  rparams->fastest_dim = true;
  rparams->combined_inner_outer = true;
  // tmp_gmem is the intermediate result of outer reduction, its dtype is float,
  // so the maximum vectorization factor is 4.
  rparams->vectorization_factor_outer = iop.vectorization_factor_outer;
  rparams->vectorization_factor_tmp_gmem_write = iop.tmp_gmem_write_vect;
  rparams->cparams.maxrregcount = (int)getRegPerThreadGivenThreadsPerSM(
      iop.bdimx * iop.bdimy * blocks_per_sm);
  rparams->unroll_factor_inner_reduction = iop.inner_vect;
  rparams->batches_per_block_inner_reduction = iop.inner_batch;
  rparams->block_dim_inner_reduction = ParallelType::TIDx;
  rparams->vectorize_inner_reduction = iop.inner_vect > 1;
  rparams->split_grid_dim_iter_dom_outer = true;
  rparams->grid_dim_iter_dom = ParallelType::BIDy;
  rparams->lparams = LaunchParams(
      LaunchParams::UNINITIALIZED_VAL,
      iop.gdimy,
      LaunchParams::UNINITIALIZED_VAL,
      iop.bdimx,
      iop.bdimy,
      LaunchParams::UNINITIALIZED_VAL);

  rparams->tag = "InnerOuter Persistent Heuristic.\n";

  if (isDebugDumpEnabled(DebugDumpOption::SchedulerDebug)) {
    std::cerr << "\n===== Combined InnerOuter Reduction Stats ========\n"
              << "outer_dim_numel: " << outer_dim_numel << "\n"
              << "inner_dim_numel: " << inner_dim_numel << "\n"
              << "vectorize_factor_input: " << iop.inner_vect << "\n"
              << "vectorization_factor_tmp_gmem_write: "
              << iop.tmp_gmem_write_vect << "\n"
              << "vectorization_factor_outer: "
              << iop.vectorization_factor_outer << "\n"
              << "multiple_reds_per_blk: " << rparams->multiple_reds_per_blk
              << "\n"
              << "threads_per_sm: " << threads_per_sm << "\n"
              << "gdimy: " << iop.gdimy << "\n"
              << "block(" << (iop.bdimx) << ", " << iop.bdimy << ", " << 1
              << ")";
    std::cerr << rparams->toString() << std::endl;
  }
  return rparams;
}
// Copied from reduction scheduler, should generalize. Simply needed to take out
// grid reductions.
std::shared_ptr<ReductionParams> innerPersistentHeuristic(
    const int64_t total_reduction_numel,
    const int64_t total_iteration_numel,
    const int64_t inner_most_dimension_numel,
    const int64_t n_tensor_inputs,
    const int64_t max_input_dtype_size,
    const int64_t max_persistent_buffer_size,
    const size_t vectorize_factor) {
  // Set some targets for parallelization
  const int64_t n_elems = total_reduction_numel * total_iteration_numel;

  const int64_t outer_reduction_numel =
      total_reduction_numel / inner_most_dimension_numel;

  const auto dev_prop = at::cuda::getCurrentDeviceProperties();
  // WARNING: At some point we may want to generate heuristics for another
  // device that is not the current device.
  const int64_t device_max_threads_per_multiprocessor =
      (int64_t)dev_prop->maxThreadsPerMultiProcessor;

  const int64_t device_multiprocessor_count =
      (int64_t)dev_prop->multiProcessorCount;

  auto const max_unroll = ceilDiv(
      // Available unrolling based on size of data type
      16l / max_input_dtype_size,
      // Reduce unrolling if we have many inputs, start reduction at 4 inputs
      scheduler_utils::lastPow2(std::max(n_tensor_inputs >> 2, 1l)));

  // Conservative value, could be set to larger based on arch if necessary.
  constexpr int64_t l1_cache = 32l * 1024l;
  // Could change per generation, but for l1 we want to consider active threads,
  // not resident
  constexpr int64_t active_threads = 1024;

  // if data fits in l2 and we need more parallelization in the reduction dim,
  // we can use a smaller warp size. While thread local data fits in l1, and
  // reduction dim is really small, we can use <32 threads per warp.
  const bool fits_in_l2 =
      n_elems * max_input_dtype_size * n_tensor_inputs < dev_prop->l2CacheSize;

  // If it fits in l2, we just want to make sure each warp uses 32Bytes. Set
  // minimum warp as 16 threads instead of 32 as if we have a small reduction
  // dim going a bit smaller than 32 usually helps.
  const int64_t warp_size_based_on_l2 =
      fits_in_l2 ? 32l / max_input_dtype_size : 16l;

  // Check how many elements it would take per thread to start thrashing l1
  // set that to minimum number we want to reduce per thread.
  const int64_t warp_size_based_on_l1 = std::min(
      ceilDiv(
          total_reduction_numel,
          scheduler_utils::safeDiv(
              l1_cache,
              n_tensor_inputs * max_input_dtype_size * active_threads)),
      16l);

  // Take the smaller, warp_size may be a odd number, e.g. 15
  // Tracked at https://github.com/NVIDIA/Fuser/issues/107
  const int64_t warp_size =
      std::min(warp_size_based_on_l1, warp_size_based_on_l2);

  // Initialization
  int64_t target_blocks = 1;
  int64_t target_unroll = 1;
  int64_t target_iterations = 1;

  // Try to set a minmum amount of work for each thread, as cross thread
  // communication is slow so it shouldn't be done for every element in the
  // reduction.
  int64_t min_target_iterations =
      scheduler_utils::safeDiv(32, max_input_dtype_size);

  // Start trying to break parallelization up across threads,
  // unrolling/iterations, and blocks.

  // max_threads_in_block is the cap on a thread block, the minimum is based on
  // warp_size
  int64_t max_threads_in_block = std::max(
      warp_size, ceilDiv(total_reduction_numel, min_target_iterations));

  // If we have one warp per block, check if that's enough to saturate the SMs
  target_blocks = ceilDiv(n_elems, warp_size);

  // If we have more than a wave of blocks, put parallelism into unrolling and
  // target iterations
  if (target_blocks > device_multiprocessor_count) {
    auto available_unroll = scheduler_utils::safeDiv(
        n_elems, warp_size * device_multiprocessor_count);

    // Spread across unrolling and iterations, want a balance of the two so flip
    // back and forth to alternate adding to them.
    bool flip = true;

    while (available_unroll > 1 &&
           (target_unroll < max_unroll ||
            // Prefer unrolling
            target_iterations < max_unroll)) {
      if (target_unroll * 2 <= max_unroll && flip) {
        target_unroll *= 2;
      }

      if (target_iterations * 2 <= max_unroll && !flip) {
        target_iterations *= 2;
      }

      available_unroll = scheduler_utils::safeDiv(
          n_elems,
          warp_size * device_multiprocessor_count * target_unroll *
              target_iterations);
      flip = !flip;
    }

    // Recompute target blocks
    target_blocks =
        ceilDiv(n_elems, warp_size * target_unroll * target_iterations);
  }

  // Cap target blocks to 4 waves
  target_blocks = std::min(target_blocks, device_multiprocessor_count * 4);

  if (target_blocks * target_unroll * target_iterations < n_elems) {
    if (outer_reduction_numel == 1) {
      // set to hardware limit to use small persistent buffer for large
      // reductions
      max_threads_in_block = std::min(
          ceilDiv(n_elems, target_blocks * target_unroll),
          (int64_t)dev_prop->maxThreadsPerBlock);
    } else {
      // targetting 4 waves, so try to use a quarter of available threads
      max_threads_in_block = std::min(
          ceilDiv(n_elems, target_blocks * target_unroll),
          ceilDiv(device_max_threads_per_multiprocessor, (int64_t)4));
    }
  }

  // Round up to nearest warp.
  if (max_threads_in_block % warp_size != 0) {
    max_threads_in_block += warp_size - max_threads_in_block % warp_size;
    max_threads_in_block =
        std::min(max_threads_in_block, (int64_t)dev_prop->maxThreadsPerBlock);
  }
  // Compute maximum number of reductions we could do in the same kernel based
  // on persistent buffer size. Bounded by the wave count for utilization of
  // SMs.
  const int64_t max_multi_reduction_factor = std::min(
      scheduler_utils::safeDiv(
          scheduler_utils::register_file_size, max_persistent_buffer_size),
      ceilDiv(total_iteration_numel, device_multiprocessor_count));

  // To get to target threads:
  // Prioritize
  // (1) x dim in reduction
  // (2) unrolling in reduction
  // (3) y in output
  // To get target blocks:
  // Prioritize
  // (1) x dim in multiple outputs
  // (2) y dim in multiple reductions

  // Blocks for outputs
  int64_t godim = 1;

  // Threads for reduction
  int64_t bdimx = 1;
  // Threads for outputs
  int64_t bdimy = 1;
  // Threads for outer reduction dimension
  int64_t bdimz = 1;

  // Unroll amount
  int64_t inner_reduction_unroll_factor = 1;
  int64_t outer_reduction_unroll_factor = 1;
  int64_t iter_unroll_factor = 1;

  inner_reduction_unroll_factor =
      vectorize_factor > 1 ? (int64_t)vectorize_factor : 1;

  // Grab what we can out of reduction domain, but don't go over a warp size yet
  bdimx = std::min(
      std::max(
          ceilDiv(inner_most_dimension_numel, inner_reduction_unroll_factor),
          (int64_t)warp_size),
      max_threads_in_block);

  // If we're not just barely covering the dimension, round to a more friendly
  // number
  if (bdimx * inner_reduction_unroll_factor != inner_most_dimension_numel) {
    bdimx = bdimx > warp_size ? bdimx - bdimx % warp_size
                              : scheduler_utils::lastPow2(bdimx);

    // Round bdimx down to multiple of warp size or power 2
    if (bdimx < warp_size) {
      bdimx = scheduler_utils::lastPow2(bdimx);
    } else {
      bdimx = bdimx - bdimx % warp_size;
    }
  }

  // Put everything else in bdimy for now
  bdimy = std::min(
      scheduler_utils::safeDiv(warp_size, bdimx), max_multi_reduction_factor);
  // If 3D fill the rest of the threads into bdimz
  bdimz = std::min(
      std::min(
          scheduler_utils::safeDiv(max_threads_in_block, bdimx * bdimy),
          outer_reduction_numel),
      scheduler_utils::z_block_limit);

  bool vectorize = false;

  // Move unrolling factor into vectorization upto vectorization limit.
  if (vectorize_factor > 1 && inner_reduction_unroll_factor > 1) {
    vectorize = true;
    inner_reduction_unroll_factor = std::min(
        scheduler_utils::lastPow2(inner_reduction_unroll_factor),
        (int64_t)vectorize_factor);
  }

  // start from small block size to minimize expensive inter-threads reduction
  const int64_t threads_after_vectorize =
      inner_most_dimension_numel / inner_reduction_unroll_factor;

  // Test min_threads_per_block using 3 values:
  // (1) One warp, so we can use single warp reduction and sync.
  // (2) Two warps, so we can achieve 100% occupancy since most GPUs allow 32
  //     blocks per SM.
  // (3) Four warps, number recommended by the cuda-c-best-practices-guide.
  const int64_t min_threads_per_block = 4l * dev_prop->warpSize;

  // start bdimx with min_threads_per_block then increase if we have too many
  // persistent buffer batches per block
  if (outer_reduction_numel == 1 && vectorize) {
    bdimx = std::min(min_threads_per_block, threads_after_vectorize);
  }

  // If we don't have enough threads, let's do multiple reductions per block.
  // Multiple reductions per block shows better performance than unroll
  // iterations. Still keep vectorization as it is important for performance
  // since V100.
  if (bdimx * bdimy * bdimz < min_threads_per_block) {
    bdimy = std::min(
        scheduler_utils::safeDiv(min_threads_per_block, bdimx * bdimz),
        max_multi_reduction_factor);
  }

  // Set size of persistent per thread buffer on inner reduction buffer
  // if too large, will be reduced later to reduce register usage
  int64_t batches_per_block_inner_reduction = ceilDiv(
      inner_most_dimension_numel, bdimx * inner_reduction_unroll_factor);

  // Attempt to put some unrolling into the outer reduction if inner hasn't
  // taken the max unrolling
  if (inner_reduction_unroll_factor < max_unroll) {
    outer_reduction_unroll_factor = std::min(
        ceilDiv(max_unroll, inner_reduction_unroll_factor),
        ceilDiv(outer_reduction_numel, bdimz));
  }

  godim = ceilDiv(total_iteration_numel, bdimy);

  // Prefer putting iterations into unrolling over having a very large
  // persistent buffer.
  while (!vectorize && inner_reduction_unroll_factor < max_unroll &&
         batches_per_block_inner_reduction >= 2) {
    inner_reduction_unroll_factor *= 2;
    batches_per_block_inner_reduction = scheduler_utils::roundUpPow2Or8(ceilDiv(
        inner_most_dimension_numel, bdimx * inner_reduction_unroll_factor));
  }

  // Set size of persistent per thread buffer on outer reduction buffer
  int64_t batches_per_block_outer_reduction =
      scheduler_utils::roundUpPow2Or8(ceilDiv(
          ceilDiv(total_reduction_numel, inner_most_dimension_numel),
          bdimz * outer_reduction_unroll_factor));

  // Prefer putting iterations into unrolling over having a very large
  // persistent buffer.
  while (outer_reduction_unroll_factor < max_unroll &&
         batches_per_block_outer_reduction >= 2) {
    outer_reduction_unroll_factor *= 2;
    batches_per_block_outer_reduction = scheduler_utils::roundUpPow2Or8(
        ceilDiv(outer_reduction_numel, bdimz * outer_reduction_unroll_factor));
  }

  // Adjust bdimx based on batches_per_block and unroll factor set as they could
  // have moved a bit since they're the free variables, not the buffers
  bdimx = ceilDiv(
      inner_most_dimension_numel,
      inner_reduction_unroll_factor * batches_per_block_inner_reduction);
  bdimz = ceilDiv(
      outer_reduction_numel,
      outer_reduction_unroll_factor * batches_per_block_outer_reduction);

  // Try moving persistent buffer factors into threads until we have too many
  // threads.
  constexpr int batches_per_block_inner_reduction_max = 10;
  while (
      // If block size can be doubled
      bdimx * bdimy * bdimz * 2 <= max_threads_in_block &&
      // And batches_per_block_inner_reduction can be divided by two
      (batches_per_block_inner_reduction >
           batches_per_block_inner_reduction_max ||
       batches_per_block_outer_reduction >= 2)) {
    // Try to decrease per thread register allocation persistence size on inner
    // reduction by double bdimx.
    if (batches_per_block_inner_reduction >
        batches_per_block_inner_reduction_max) {
      bdimx *= 2;
      batches_per_block_inner_reduction = ceilDiv(
          inner_most_dimension_numel, inner_reduction_unroll_factor * bdimx);
      continue;
    }

    // Try to decrease per thread register allocation persistence size on outer
    // reduction
    if (batches_per_block_outer_reduction >= 2 &&
        batches_per_block_outer_reduction !=
            scheduler_utils::roundUpPow2Or8(
                batches_per_block_outer_reduction / 2) &&
        bdimz * 2 <= scheduler_utils::z_block_limit) {
      batches_per_block_outer_reduction = scheduler_utils::roundUpPow2Or8(
          batches_per_block_outer_reduction / 2);
      bdimz = ceilDiv(
          outer_reduction_numel,
          batches_per_block_outer_reduction * outer_reduction_unroll_factor);
      continue;
    }
    break;
  }

  // Register pressure is really high per thread, which could lead to local
  // memory leaks, if using less than maximum threads, decrease batches per
  // block by a factor of 2
  if (batches_per_block_outer_reduction * batches_per_block_inner_reduction *
              inner_reduction_unroll_factor * outer_reduction_unroll_factor *
              4l >
          255l * 3l &&
      bdimx * bdimy * bdimz * 2l <= max_threads_in_block &&
      batches_per_block_inner_reduction >
          batches_per_block_inner_reduction_max) {
    batches_per_block_inner_reduction = batches_per_block_inner_reduction / 2;
  }

  // Do the same on the outer reduction dimension
  if (batches_per_block_outer_reduction * batches_per_block_inner_reduction *
              inner_reduction_unroll_factor * outer_reduction_unroll_factor *
              4l >
          255l * 3l &&
      bdimx * bdimy * bdimz * 2l <= device_max_threads_per_multiprocessor &&
      batches_per_block_outer_reduction >= 2l) {
    batches_per_block_outer_reduction /= 2l;
  }

  auto device_warp_size = (int64_t)at::cuda::warp_size();
  auto padded_bdimx = bdimx % device_warp_size == 0
      ? bdimx
      : bdimx + (device_warp_size - bdimx % device_warp_size);

  bool pad_bdimx = bdimx > 16 &&
      padded_bdimx * bdimy * bdimz < (int64_t)dev_prop->maxThreadsPerBlock;

  // estimate register usage and occupancy raito.
  // If occupancy raito is less than a preset occupancy_ratio, reduce register
  // usage register per thread is estimated as overhead + buffer_size /
  // bytes_per_register
  int64_t nvrtc_register_per_thread = 255;
  const int64_t blocksPerKernel = godim;
  // register estimation is only valid for vectorized gmem access
  // we've seen unexpectedly high register counts with vectorization factor less
  // than 4, which would make the below estimate inaccurate.
  // TODO: support the non vectorized case. consider shmem.
  // only need to balance register and occupancy ratio if there are enough
  // blocks and buffers
  if (vectorize && blocksPerKernel > device_multiprocessor_count &&
      batches_per_block_inner_reduction > 1) {
    // Estimate register per thread based on buffer size, since inner reduction
    // dim is fully parallelized, the buffer size of each element equals the
    // total buffer size divide by inner_most_dimension_numel. Each thread will
    // hold batches_per_block_inner_reduction * inner_reduction_unroll_factor
    // elements.
    const int64_t persistent_buffer_size = max_persistent_buffer_size /
        inner_most_dimension_numel * batches_per_block_inner_reduction *
        inner_reduction_unroll_factor;

    // persistent_buffer_size = 4*2, 8*2, 32*2, 64*2, 128*2
    // register_used_on_a100  = 27,  40,  62,   73,   105
    // register_used_on_v100  = xx,  xx,  45,   62,   93
    // estimated_register_num = 42,  44,  56,   72,   104
    // safe for both v100 & a100
    constexpr int64_t bytes_per_register = 4;
    constexpr int64_t overhead_register = 40;
    int64_t estimated_register_count =
        persistent_buffer_size / bytes_per_register + overhead_register;

    // check occupancy using blocks per sm
    const int64_t threads_per_block =
        pad_bdimx ? padded_bdimx * bdimy * bdimz : bdimx * bdimy * bdimz;
    const int64_t blocks_per_sm_estimated =
        getThreadsPerSMGivenRegPerThread(estimated_register_count) /
        threads_per_block;
    // only allow adjust to 90% of estimated_register_count to avoid too much
    // spills. initially we used 80%, however, the drop from 160 to 128 leads to
    // too much spills in Layer Norm with fused ops, see
    // https://github.com/NVIDIA/Fuser/issues/335
    // 90% allows edge cases, e.g. 72 to 64 which is important for 32K fp16
    // where batch = 8. With this change, however, we lost 10 % performance on
    // Softmax_Inner_fp16/16384/4096, where the perf is best when using 64
    // registers with 232 bytes spill stores and 276 bytes spill loads. The
    // estimated register for this case is 104 adjusting it to 64 is too
    // aggressive.
    constexpr double max_adjust_fraction = 0.9;
    int64_t register_count_minimum = static_cast<int64_t>(
        max_adjust_fraction * static_cast<double>(estimated_register_count));
    const int64_t blocks_per_sm_maximum =
        getThreadsPerSMGivenRegPerThread(register_count_minimum) /
        threads_per_block;
    register_count_minimum = getRegPerThreadGivenThreadsPerSM(
        blocks_per_sm_maximum * threads_per_block);

    // minimum occupancy we want to achieve
    constexpr double occupancy_ratio = 0.4;
    const int64_t blocks_per_sm_wanted = ceilDiv(
        static_cast<int64_t>(
            dev_prop->maxThreadsPerMultiProcessor * occupancy_ratio),
        threads_per_block);

    // if estimated blocks is smaller than wanted and decrease register usage
    // can increase blocks per sm, try to decrease register usage to increase
    // occupancy but don't go below register_count_minimum
    if (blocks_per_sm_estimated < blocks_per_sm_wanted &&
        blocks_per_sm_maximum > blocks_per_sm_estimated) {
      const int64_t register_count_occupancy = getRegPerThreadGivenThreadsPerSM(
          blocks_per_sm_wanted * threads_per_block);

      nvrtc_register_per_thread =
          std::max(register_count_minimum, register_count_occupancy);
    } else {
      // recalculate estimated_register_count using blocks_per_sm_estimated
      // this may increase estimated_register_count due to allocation
      // granularity e.g. 104 -> 128
      nvrtc_register_per_thread = getRegPerThreadGivenThreadsPerSM(
          blocks_per_sm_estimated * threads_per_block);
    }
  }

  // Will be used once supporting inter-block persistence
  int64_t gdimx = LaunchParams::UNINITIALIZED_VAL;
  int64_t gdimy = LaunchParams::UNINITIALIZED_VAL;
  int64_t gdimz = LaunchParams::UNINITIALIZED_VAL;

  auto rparams = std::make_shared<ReductionParams>();

  rparams->cparams.maxrregcount = (int)nvrtc_register_per_thread;
  rparams->persistent_kernel = true;
  rparams->fastest_dim = true;

  // Inner reduction domain
  rparams->cross_block_inner_reduction = true;
  rparams->block_dim_inner_reduction = ParallelType::TIDx;
  rparams->pad_inner_reduction_to_warp = pad_bdimx;
  rparams->batches_per_block_inner_reduction =
      batches_per_block_inner_reduction;

  // For persistent schedules always have to mark the reduction unrolled
  // otherwise rfactor can fail
  rparams->unroll_factor_inner_reduction = inner_reduction_unroll_factor;
  rparams->vectorize_inner_reduction = vectorize;

  // Iter domain
  rparams->multiple_reds_per_blk = bdimy > 1;
  if (rparams->multiple_reds_per_blk) {
    rparams->block_dim_iter_dom = ParallelType::TIDy;
  }

  if (godim > 1) {
    rparams->grid_dim_iter_dom = ParallelType::BIDx;
    if (godim > scheduler_utils::x_grid_limit) {
      rparams->split_grid_dim_iter_dom_outer = true;
      gdimx = scheduler_utils::x_grid_limit;
    }
  }

  if (iter_unroll_factor > 1) {
    rparams->unroll_factor_iter_dom = iter_unroll_factor;
  }

  // Outer reduction domain
  rparams->schedule_3D = total_reduction_numel != inner_most_dimension_numel;
  if (rparams->schedule_3D) {
    rparams->batches_per_block_outer_reduction =
        batches_per_block_outer_reduction;
    rparams->block_dim_outer_reduction = ParallelType::TIDz;
    rparams->cross_block_outer_reduction = true;
    rparams->unroll_factor_outer_reduction = outer_reduction_unroll_factor;
  }

  rparams->lparams = LaunchParams(
      gdimx,
      gdimy,
      gdimz,
      LaunchParams::UNINITIALIZED_VAL,
      bdimy,
      LaunchParams::UNINITIALIZED_VAL);

  rparams->tag = "Inner Persistent Heuristic.\n";

  if (isDebugDumpEnabled(DebugDumpOption::SchedulerDebug)) {
    std::cerr << "\n===== Reduction Stats ========\n"
              << "total_reduction_numel: " << total_reduction_numel << "\n"
              << "total_iteration_numel: " << total_iteration_numel << "\n"
              << "inner_most_dimension_numel: " << inner_most_dimension_numel
              << "\n"
              << "vectorize_factor: " << vectorize_factor << "\n"
              << "n_tensor_inputs: " << n_tensor_inputs << "\n"
              << "max_input_dtype_size: " << max_input_dtype_size << "\n"
              << "max_persistent_buffer_size: " << max_persistent_buffer_size
              << "\n"
              << "max_multi_reduction_factor: " << max_multi_reduction_factor
              << "\n"
              << "block(" << (pad_bdimx ? padded_bdimx : bdimx) << ", " << bdimy
              << ", " << bdimz << ")";
    std::cerr << rparams->toString() << std::endl;
  }

  return rparams;
}

// Heuristics for grid outer normalizations
std::shared_ptr<ReductionParams> gridOuterPersistentHeuristic(
    const int64_t total_reduction_numel,
    const int64_t total_iteration_numel,
    const int64_t n_tensor_inputs,
    const int64_t max_input_dtype_size,
    const int64_t max_persistent_buffer_size,
    const size_t vectorize_factor) {
  auto outer_params =
      normalization_scheduler_utils::getGridOuterNormalizationParams(
          total_reduction_numel,
          total_iteration_numel,
          (int64_t)vectorize_factor,
          max_persistent_buffer_size);

  TORCH_INTERNAL_ASSERT(outer_params.has_value(), "No valid config found");

  const auto pb_size = outer_params->persistent_buffer_factor;
  const auto unswitch_factor = outer_params->unswitch_factor;

  auto rparams = std::make_shared<ReductionParams>();

  rparams->persistent_kernel = true;
  rparams->cross_block_inner_reduction = true;
  rparams->cross_grid_inner_reduction = true;
  rparams->grid_dim_iter_dom = ParallelType::BIDx;
  rparams->grid_dim_inner_reduction = ParallelType::BIDy;
  rparams->block_dim_inner_reduction = ParallelType::TIDy;
  rparams->batches_per_block_inner_reduction = pb_size;
  rparams->multiple_reds_per_blk = true;
  rparams->vectorize_iter_dom = true;
  rparams->unroll_factor_iter_dom = (int64_t)vectorize_factor;
  rparams->block_dim_iter_dom = ParallelType::TIDx;
  rparams->unroll_factor_inner_reduction = unswitch_factor;
  rparams->split_grid_dim_iter_dom_inner =
      ceilDiv(
          total_iteration_numel / (int64_t)vectorize_factor,
          outer_params->launch_params.bdimx()) >
      outer_params->launch_params.gdimx();
  rparams->compute_persistent_buffer_with_first_consumer = true;
  rparams->static_bdimx = true;
  rparams->static_bdimy = true;

  rparams->lparams = LaunchParams(
      rparams->split_grid_dim_iter_dom_inner
          ? outer_params->launch_params.gdimx()
          : LaunchParams::UNINITIALIZED_VAL,
      LaunchParams::UNINITIALIZED_VAL,
      LaunchParams::UNINITIALIZED_VAL,
      outer_params->launch_params.bdimx(),
      outer_params->launch_params.bdimy(),
      LaunchParams::UNINITIALIZED_VAL);

  if (isDebugDumpEnabled(DebugDumpOption::SchedulerDebug)) {
    std::cerr << "\n===== Reduction Stats ========\n"
              << "total_reduction_numel: " << total_reduction_numel << "\n"
              << "total_iteration_numel: " << total_iteration_numel << "\n"
              << "vectorize_factor: " << vectorize_factor << "\n"
              << "n_tensor_inputs: " << n_tensor_inputs << "\n"
              << "max_input_dtype_size: " << max_input_dtype_size << "\n"
              << "max_persistent_buffer_size: " << max_persistent_buffer_size
              << "\n"
              << "persistent_buffer_factor: " << pb_size << "\n"
              << "block(" << outer_params->launch_params.bdimx() << ", "
              << outer_params->launch_params.bdimy() << ", 1)" << std::endl;
    std::cerr << rparams->toString() << std::endl;
  }

  return rparams;
}

// Copied from reduction scheduler, should generalize. Simply needed to take out
// grid reductions.
// TODO: Check adding iteration domain unrolling
std::shared_ptr<ReductionParams> outerPersistentHeuristic(
    const int64_t total_reduction_numel,
    const int64_t total_iteration_numel,
    const int64_t n_tensor_inputs,
    const int64_t max_input_dtype_size,
    const int64_t max_persistent_buffer_size,
    const size_t vectorize_factor) {
  // Set some targets for parallelization
  const int64_t n_elems = total_reduction_numel * total_iteration_numel;

  // WARNING: Current device for codegen may not be the target device
  const int64_t device_max_threads_per_multiprocessor =
      (int64_t)at::cuda::getCurrentDeviceProperties()
          ->maxThreadsPerMultiProcessor;

  const int64_t device_multiprocessor_count =
      (int64_t)at::cuda::getCurrentDeviceProperties()->multiProcessorCount;

  // If it fits in l2, we just want to make sure each warp uses 32Bytes. Set
  // minimum warp as 16 threads instead of 32 as if we have a small reduction
  // dim going a bit smaller than 32 usually helps.
  const int64_t warp_size = n_elems * max_input_dtype_size * n_tensor_inputs <
          at::cuda::getCurrentDeviceProperties()->l2CacheSize
      ? (int64_t)32 / max_input_dtype_size
      : 16;

  const auto register_file_size =
      at::cuda::getCurrentDeviceProperties()->regsPerBlock * sizeof(int);

  // Each block runs N reductions, where N is defined as:
  // vectorize_factor * blockDim.x. The minimum number of SMs to run
  // this as a persistent kernel is thus defined as:
  const int64_t min_required_sm_per_norm = ceilDiv(
      max_persistent_buffer_size * (int64_t)vectorize_factor *
          normalization_scheduler_utils::PreferredLaunchConfig::kMinBdimx,
      (int64_t)register_file_size);

  if (min_required_sm_per_norm > 1) {
    return gridOuterPersistentHeuristic(
        total_reduction_numel,
        total_iteration_numel,
        n_tensor_inputs,
        max_input_dtype_size,
        max_persistent_buffer_size,
        vectorize_factor);
  }

  int64_t target_blocks = 1;
  int64_t target_unroll = 1;
  int64_t max_threads_in_block = warp_size;

  // If we have one warp per block, check if that's enough to saturate the
  // SMs. Blocks can't come out of reduction dimension, so only use
  // iteration dimension here.
  target_blocks = ceilDiv(total_iteration_numel, (int64_t)warp_size);

  const auto max_unroll = ceilDiv(
      // Available unrolling based on size of data type
      (int64_t)16 / (int64_t)max_input_dtype_size,
      // Reduce unrolling if we have many inputs, start reduction at 4
      // inputs
      scheduler_utils::lastPow2(
          scheduler_utils::safeDiv((int64_t)n_tensor_inputs, 4)));

  // If we have more than a wave of blocks, put parallelism into unrolling
  if (target_blocks > device_multiprocessor_count) {
    target_unroll = std::min(
        max_unroll, ceilDiv(target_blocks, device_multiprocessor_count));
    target_blocks = ceilDiv(target_blocks, target_unroll);
  }

  // Cap target blocks to 4 waves
  target_blocks = std::min(target_blocks, device_multiprocessor_count * 4);

  if (target_blocks * target_unroll * max_threads_in_block < n_elems) {
    // targetting 4 waves, so try to use a quarter of available threads
    max_threads_in_block = std::min(
        ceilDiv(n_elems, target_blocks * target_unroll),
        ceilDiv(device_max_threads_per_multiprocessor, (int64_t)4));
  }

  // Round up to nearest warp.
  if (max_threads_in_block % warp_size != 0) {
    max_threads_in_block += warp_size - max_threads_in_block % warp_size;
  }

  // Compute maximum number of reductions we could do in the same kernel based
  // on persistent buffer size
  const int64_t max_multi_reduction_factor = scheduler_utils::safeDiv(
      scheduler_utils::register_file_size, max_persistent_buffer_size);

  // To get to target threads:
  // Prioritize
  // (1) x dim in iter domain
  // (2) unrolling in iter domain
  // (3) y in reduction domain
  // To get target blocks:
  // Prioritize
  // (1) x dim in multiple outputs
  // (2) y dim in multiple reductions - need to flip unrolling to reduction
  // domain for this

  // Threads for reduction
  int64_t bdimy = 1;
  // Threads for output
  int64_t bdimx = 1;

  // Unroll amount
  int64_t inner_reduction_unroll_factor = 1;
  int64_t iter_unroll_factor = 1;

  // If we only use a warp, can we get iter domain unrolling?
  bdimx = std::min(max_multi_reduction_factor, warp_size);
  // Round down if it didn't hit a full warp
  if (bdimx < warp_size) {
    bdimx = scheduler_utils::lastPow2(bdimx);
  }

  // Prioritize unrolling on iteration domain, but don't sacrifice occupancy,
  // make sure there is at least one wave.
  if (ceilDiv(total_iteration_numel, bdimx) > 2 * device_multiprocessor_count) {
    iter_unroll_factor = std::min(
        std::min(
            scheduler_utils::safeDiv(max_multi_reduction_factor, bdimx),
            max_unroll),
        ceilDiv(device_multiprocessor_count, bdimx));
  }

  // With current setup, is there's at least 2 waves and iter domain space left
  if (max_multi_reduction_factor > bdimx * iter_unroll_factor &&
      ceilDiv(total_iteration_numel, bdimx * iter_unroll_factor) >
          2 * device_multiprocessor_count) {
    // Put more into bdimx
    bdimx = std::min(
        std::min(
            scheduler_utils::safeDiv(
                // Don't exceed multi reduction factor
                max_multi_reduction_factor,
                iter_unroll_factor),
            // Leave a full wave of blocks
            ceilDiv(
                total_iteration_numel,
                iter_unroll_factor * device_multiprocessor_count)),
        // Don't exceed max thread count
        max_threads_in_block);

    // Round bdimx down to multiple of warp size or power 2
    if (bdimx < warp_size) {
      bdimx = scheduler_utils::lastPow2(bdimx);
    } else {
      bdimx = bdimx - bdimx % warp_size;
    }
  }

  // Fill bdimy with left over threads
  bdimy = std::min(
      scheduler_utils::safeDiv(max_threads_in_block, bdimx),
      total_reduction_numel);

  bool vectorize = false;

  // Move unrolling factor into vectorization upto vectorization limit.
  if (vectorize_factor > 1 && iter_unroll_factor > 1) {
    vectorize = true;
    iter_unroll_factor = std::min(
        scheduler_utils::lastPow2(iter_unroll_factor),
        (int64_t)vectorize_factor);
  }

  int64_t sm_required_per_norm_set = ceilDiv(
      max_persistent_buffer_size * bdimx * iter_unroll_factor,
      scheduler_utils::register_file_size);

  TORCH_INTERNAL_ASSERT(
      sm_required_per_norm_set == 1,
      "Tried to use multiple SMs on an outer persistent kernel ",
      "yet this kernel should have been within block persistent.");

  // Since this is persistent and registers will have to be used anyways unroll
  // the reduction dim if it's available
  inner_reduction_unroll_factor =
      std::min(max_unroll, ceilDiv(total_reduction_numel, bdimy));

  // Persistence size from buffers
  int64_t batches_per_block =
      ceilDiv(total_reduction_numel, bdimy * inner_reduction_unroll_factor);

  batches_per_block = scheduler_utils::roundUpPow2Or8(batches_per_block);

  // Adjust bdimy based on batches_per_block and unroll factor set
  bdimy = ceilDiv(
      total_reduction_numel, inner_reduction_unroll_factor * batches_per_block);

  // Try moving persistent buffers into threads if using less than a quarter of
  // available threads
  while (
      // If using less than a quarter of available threads
      bdimx * bdimy * 2 <=
          ceilDiv(device_max_threads_per_multiprocessor, (int64_t)4) &&
      // And batches_per_block can be divided by two
      batches_per_block >= 2 &&
      // Make sure batches_per_block will be updated
      batches_per_block !=
          scheduler_utils::roundUpPow2Or8(batches_per_block / 2)) {
    batches_per_block = scheduler_utils::roundUpPow2Or8(batches_per_block / 2);

    // Adjust bdimy based on batches_per_block and unroll factor set
    bdimy = ceilDiv(
        total_reduction_numel,
        inner_reduction_unroll_factor * batches_per_block);
  }

  // Register pressure is really high per thread and using less than
  // maximum threads, decrease batches per block by a factor of 2
  if ((batches_per_block * inner_reduction_unroll_factor * 4l > 255l * 3l &&
       bdimx * bdimy * 2l <= device_max_threads_per_multiprocessor)) {
    batches_per_block /= 2;
  }

  // If we're close to the limit on the register file size, drop down block dim
  // x so we don't throw an error when we try to launch the kernel.
  while (bdimy * bdimx * inner_reduction_unroll_factor * batches_per_block *
             max_input_dtype_size * 4 >
         scheduler_utils::register_file_size * 3) {
    if (bdimx == 1) {
      TORCH_INTERNAL_ASSERT(false, "Error generating persistent kernel.");
    }
    bdimx = ceilDiv(bdimx, 2);
  }

  auto gdimx = ceilDiv(total_iteration_numel, bdimx);

  auto rparams = std::make_shared<ReductionParams>();
  rparams->batches_per_block_inner_reduction = batches_per_block;
  rparams->persistent_kernel = true;

  rparams->fastest_dim = false;
  rparams->cross_block_inner_reduction = true;
  rparams->cross_grid_inner_reduction = false;
  rparams->multiple_reds_per_blk = bdimx > 1;

  if (rparams->multiple_reds_per_blk) {
    rparams->block_dim_iter_dom = ParallelType::TIDx;
  }

  rparams->grid_dim_iter_dom = ParallelType::BIDx;
  rparams->split_grid_dim_iter_dom_outer =
      gdimx > scheduler_utils::x_grid_limit;

  if (rparams->block_dim_iter_dom == ParallelType::TIDx) {
    rparams->block_dim_inner_reduction = ParallelType::TIDy;
  } else {
    rparams->block_dim_inner_reduction = ParallelType::TIDx;
  }

  // Always need to mark inner reduction unroll for rfactor in outer persitent
  // kernels
  rparams->unroll_factor_inner_reduction = inner_reduction_unroll_factor;

  rparams->unroll_factor_iter_dom = iter_unroll_factor;

  if (iter_unroll_factor > 1) {
    rparams->vectorize_iter_dom = vectorize;
  }

  rparams->lparams = LaunchParams(
      LaunchParams::UNINITIALIZED_VAL,
      LaunchParams::UNINITIALIZED_VAL,
      LaunchParams::UNINITIALIZED_VAL,
      rparams->multiple_reds_per_blk ? bdimx : bdimy,
      LaunchParams::UNINITIALIZED_VAL,
      LaunchParams::UNINITIALIZED_VAL);

  rparams->tag = "Outer persistent kernel heuristic.\n";

  if (isDebugDumpEnabled(DebugDumpOption::SchedulerDebug)) {
    std::cerr << "\n===== Reduction Stats ========\n"
              << "total_reduction_numel: " << total_reduction_numel << "\n"
              << "total_iteration_numel: " << total_iteration_numel << "\n"
              << "vectorize_factor: " << vectorize_factor << "\n"
              << "n_tensor_inputs: " << n_tensor_inputs << "\n"
              << "max_input_dtype_size: " << max_input_dtype_size << "\n"
              << "max_persistent_buffer_size: " << max_persistent_buffer_size
              << "\n"
              << "max_multi_reduction_factor: " << max_multi_reduction_factor
              << "\n"
              << "block(" << bdimx << ", " << bdimy << ", 1)" << std::endl;
    std::cerr << rparams->toString() << std::endl;
  }

  return rparams;
}

} // namespace

std::shared_ptr<ReductionParams> persistentHeuristic(
    const int64_t total_reduction_numel,
    const int64_t total_iteration_numel,
    const int64_t inner_most_dimension_numel,
    const bool fastest_dim_reduction,
    const size_t n_tensor_inputs,
    const size_t max_input_dtype_size,
    const size_t tmp_gmem_dtype_size,
    const int64_t max_persistent_buffer_size,
    size_t vectorize_factor,
    bool project_persistent_buffers,
    const bool combined_inner_outer_reduction) {
  std::shared_ptr<ReductionParams> rparams;
  if (combined_inner_outer_reduction) {
    const int64_t outer_dim_numel = total_iteration_numel;
    const int64_t inner_dim_numel = inner_most_dimension_numel;
    rparams = innerOuterPersistentHeuristic(
        outer_dim_numel,
        inner_dim_numel,
        max_persistent_buffer_size,
        tmp_gmem_dtype_size,
        vectorize_factor);
  } else if (fastest_dim_reduction) {
    rparams = innerPersistentHeuristic(
        total_reduction_numel,
        total_iteration_numel,
        inner_most_dimension_numel,
        (int64_t)n_tensor_inputs,
        (int64_t)max_input_dtype_size,
        max_persistent_buffer_size,
        vectorize_factor);
  } else {
    rparams = outerPersistentHeuristic(
        total_reduction_numel,
        total_iteration_numel,
        (int64_t)n_tensor_inputs,
        (int64_t)max_input_dtype_size,
        max_persistent_buffer_size,
        vectorize_factor);
  }
  rparams->project_persistent_buffers = project_persistent_buffers;
  return rparams;
}

std::shared_ptr<ReductionParams> getPersistentHeuristics(
    Fusion* fusion,
    SchedulerRuntimeInfo& runtime_info,
    HeuristicSummary* data_cache) {
  FUSER_PERF_SCOPE("getPersistentHeuristics");
  FusionGuard fg(fusion);

  auto reduction_tv_entry =
      HeuristicSummaryEntry<HeuristicCompileTime::ReductionTVs>(
          data_cache, [&fusion]() {
            return std::make_unique<std::vector<TensorView*>>(
                scheduler_utils::getReductionTvs(fusion));
          });

  auto& reduction_tvs = reduction_tv_entry.get();

  TORCH_INTERNAL_ASSERT(
      !reduction_tvs.empty(), "Need reduction tensor views to schedule.");

  auto first_red_tv = reduction_tvs[0];

  TORCH_INTERNAL_ASSERT(
      first_red_tv != nullptr, "Reduction TensorView wasn't found.");

  TORCH_INTERNAL_ASSERT(
      first_red_tv->hasReduction(), "TensorView doesn't have a reduction.");
  const auto red_expr = first_red_tv->definition();

  TORCH_INTERNAL_ASSERT(
      ir_utils::isReductionOp(red_expr),
      "TensorView doesn't have a reduction.");

  auto tv_inps = ir_utils::filterByType<TensorView>(fusion->inputs());
  TORCH_INTERNAL_ASSERT(
      std::distance(tv_inps.begin(), tv_inps.end()) > 0,
      "Tried to schedule a fusion with no tensor inputs, currently not supported.");

  int64_t n_tensor_inner_reduction = 0;
  int64_t n_tensor_outer_reduction = 0;
  std::vector<TensorView*> outer_reduction_tvs;
  for (auto tv : reduction_tvs) {
    if (scheduler_utils::isFastestDimReduction(tv)) {
      n_tensor_inner_reduction++;
    } else {
      n_tensor_outer_reduction++;
      outer_reduction_tvs.emplace_back(tv);
    }
  }
  const bool combined_inner_outer_reduction =
      n_tensor_inner_reduction && n_tensor_outer_reduction;

  auto persistent_buffer_info_entry =
      HeuristicSummaryEntry<HeuristicCompileTime::PersistentBufferInfo>(
          data_cache, [&fusion]() {
            return std::make_unique<scheduler_utils::PersistentBufferInfo>(
                scheduler_utils::persistentBuffers(fusion));
          });

  auto& persistent_buffer_info = persistent_buffer_info_entry.get();
  TORCH_INTERNAL_ASSERT(
      !persistent_buffer_info.persistent_buffers.empty(),
      "Persistent scheduler requires persistent buffers.");

  auto properties = scheduler_utils::getReductionProperties(
      fusion, runtime_info, first_red_tv);

  // Grab persistent buffer sizes
  auto persistent_buffer_size_info = scheduler_utils::persistentBufferSize(
      fusion, runtime_info, persistent_buffer_info, data_cache);
  // If projected persistent buffers are smaller, they will be used.
  // TODO: Fix projected persistent buffers with view
  // https://github.com/csarofeen/pytorch/issues/2054
  auto max_persistent_size = !ir_utils::getViewOps(fusion).empty()
      ? persistent_buffer_size_info.persistent_buffer_size
      : std::min(
            persistent_buffer_size_info.persistent_buffer_size,
            persistent_buffer_size_info.projected_persistent_buffer_size);

  // Figure out if we want to projet persistent buffers to the inputs for
  // exmaple if we have an input tensor t0 that's fp16:
  //
  // t0 = makeSymbolicTensor(2, DataType::Half)
  // t1 = castOp(DataType::Float, t0)
  // t2 = sum(t1, 1)
  // t3 = broadcast(t2, {false, true})
  // t4 = set(t1)
  // t5 = add(t4, t3)
  // t6 = castOp(DataType::Half, t5)
  //
  // The persistent buffer is detected as being t1, which would save the
  // persistent buffer as a float, however we could obviously just save t0 which
  // is half and would take half the memory. A more complex scenario of this
  // which requires more advanced analysis is batch norm backwards.
  bool project_persistent_buffers =
      persistent_buffer_size_info.projected_persistent_buffer_size <
      persistent_buffer_size_info.persistent_buffer_size;

  if (combined_inner_outer_reduction) {
    // In combined_inner_outer_reduction, we have additional buffers for partial
    // results of outer reductions.
    int64_t outer_reduction_buffer_size =
        normalization_scheduler_utils::partialReductionBufferSize(
            outer_reduction_tvs, runtime_info);

    // for layer_norm backward, enable project to input can reuse weight shared
    // among different rows. Although it increased register usage and may lead
    // to register spills, the overall performance is increased. The following
    // code will check if we can do this projection by allowing more registers.
    // This is a temporary solution, the issue is tracked by
    // https://github.com/csarofeen/pytorch/issues/2525
    if (!project_persistent_buffers) {
      int64_t total_projected_buffer_size =
          persistent_buffer_size_info.projected_persistent_buffer_size +
          outer_reduction_buffer_size;
      // allow 10% more to allow project to input, 14K float should do project
      // and 16K float should't do. more_register_factor >= 14*1024*5(three
      // inputs, two outer reduction results)*sizeof(float) /
      // register_file_size_full
      constexpr float more_register_factor = 1.1;
      const int64_t avilable_register_file_size = static_cast<int64_t>(
          scheduler_utils::register_file_size_full * more_register_factor);
      if (avilable_register_file_size >= total_projected_buffer_size) {
        project_persistent_buffers = true;
      }
    }
    // now we have the final decision on whether we project to input or not.
    if (project_persistent_buffers) {
      max_persistent_size =
          persistent_buffer_size_info.projected_persistent_buffer_size +
          outer_reduction_buffer_size;
    } else {
      max_persistent_size = persistent_buffer_size_info.persistent_buffer_size +
          outer_reduction_buffer_size;
    }
  }

  auto reduced_tv = ir_utils::getSoleProducerTv(first_red_tv);

  auto unrollable_inputs_outputs_entry =
      HeuristicSummaryEntry<HeuristicCompileTime::UnrollableInputsAndOutputs>(
          data_cache, [&reduced_tv]() {
            return std::make_unique<std::vector<TensorView*>>(
                scheduler_utils::getInputsOutputsWithInnerDim(
                    reduced_tv, false, false));
          });

  auto& unrollable_inputs_outputs = unrollable_inputs_outputs_entry.get();

  const auto vectorize_factor = vectorize_helper::getVectorizationFactor(
      runtime_info,
      reduced_tv,
      data_cache,
      (int)(reduced_tv->nDims() - properties.inner_most_dimension_ndims));

  // Base max dtype and n_tensor_inputs on tensors that are vectorizable (i.e.
  // share inner dimension with data pattern we're looking at).
  size_t max_dtype_size = 1;

  // TODO: This might be better if it was the larger of input or outputs. Would
  // be even better if we had better analysis as not all unrolled elements have
  // to be alive at the same time.
  size_t n_tensor_inputs = 0;
  for (auto tv : unrollable_inputs_outputs) {
    if (!tv->isFusionInput()) {
      continue;
    }

    max_dtype_size = std::max(
        max_dtype_size,
        dataTypeSize(tv->getDataType().value(), runtime_info.getIndexType()));
    n_tensor_inputs++;
  }

  // dtype used to store partial outer reduction in combined reduction
  const size_t tmp_gmem_dtype_size = combined_inner_outer_reduction
      ? dataTypeSize(outer_reduction_tvs[0]->getDataType().value())
      : dataTypeSize(first_red_tv->getDataType().value());

  // Protect heuristics div by 0:
  n_tensor_inputs = std::max(n_tensor_inputs, (size_t)1);

  auto heuristic = persistentHeuristic(
      properties.total_reduction_numel,
      properties.total_iteration_numel,
      properties.inner_most_dimension_numel,
      properties.fastest_dim_reduction,
      n_tensor_inputs,
      max_dtype_size,
      tmp_gmem_dtype_size,
      max_persistent_size,
      vectorize_factor,
      project_persistent_buffers,
      combined_inner_outer_reduction);
  heuristic->cparams.index_type = runtime_info.getIndexType();
  return heuristic;
}

std::shared_ptr<ReductionParams> getPersistentHeuristics(
    Fusion* fusion,
    const at::ArrayRef<c10::IValue>& runtime_inputs,
    HeuristicSummary* data_cache) {
  FUSER_PERF_SCOPE("getPersistentHeuristicsFromIValue");
  SchedulerRuntimeInfo runtime_info(fusion, runtime_inputs);
  return getPersistentHeuristics(fusion, runtime_info, data_cache);
}

// common prepare for both inner outer combined and seperated reductions
void beforeSchedule(
    Fusion* fusion,
    const ReductionParams& rparams,
    std::vector<TensorView*>& dummy_outputs,
    std::vector<TensorView*>& cached_inputs,
    std::vector<TensorView*>& reduction_tvs,
    std::vector<std::pair<TensorView*, TensorView*>>& cached_outputs) {
  // Project the persistent buffers to the inputs. Inputs will be cached in a
  // later step, this will move them to be in a register buffer as expected.
  // dummy outputs are helper tensors to make sure persistent buffer projection
  // does not create trouble for transform propagation.
  // TODO: Fix projected persistent buffers with view
  // https://github.com/csarofeen/pytorch/issues/2054
  const bool project_to_inputs = rparams.project_persistent_buffers &&
      ir_utils::getViewOps(fusion).empty();
  dummy_outputs = reduction_scheduler_utils::projectPersistentBuffers(
      fusion, project_to_inputs);

  // Cache tensors before grabbing any references to reductions as cache_before
  // can invalidate the references since when applied to a reduction tensor view
  // the new tensor view contains the reduction and original doesn't.

  bool unroll = rparams.isUnrolled();

  // Cache inputs even if not unrolled, as otherwise we may not create a
  // persistent buffer if that persistent buffer would be the input.
  cached_inputs = scheduler_utils::cacheInputs(fusion, true);

  // Cache and fork outputs
  cached_outputs = scheduler_utils::cacheAndForkOutputs(fusion, unroll);

  // Make sure we don't have global memory set on intermediate tensors from
  // fusion segmentation
  scheduler_utils::clearMemorySpace(fusion);
  scheduler_utils::prepareForMemoryTypePromotion(fusion);
  reduction_tvs = scheduler_utils::getReductionTvs(fusion);
}

// If called from schedulePersistentKernel, reduction_tvs are either inner
// reductions or outer reductions. If called from
// schedulePersistentKernelInnerOuter, reduction_tvs are inner reductions, outer
// reductions are handled by scheduleCombinedOuter.
TensorView* scheduleReductionGeneral(
    Fusion* fusion,
    const ReductionParams& rparams,
    std::vector<TensorView*>& reduction_tvs) {
  TORCH_INTERNAL_ASSERT(!reduction_tvs.empty());
  // Registry assumes the reference tv is the first reduction_tv, if this
  // changes registry needs to change.
  auto reduction_tv = reduction_tvs[0];

  if (!ir_utils::getViewOps(fusion).empty()) {
    ComputeAtMap ca_map(fusion);
    // Propagate view transforms through the graph, expecially the reference.
    scheduler_utils::propagateViewTransforms(fusion, ca_map);

    // Reorder reference_tv after propagating the view operation. This will
    // reorder for better merging.
    reduction_tv->reorder(
        scheduler_utils::domainReorderAsRfactorMap(reduction_tv));
  }

  if (rparams.persistent_kernel && rparams.cross_grid_inner_reduction &&
      !rparams.fastest_dim && reduction_tvs.size() > 1 &&
      !rparams.combined_inner_outer) {
    groupReductions(reduction_tvs, false);
  }

  auto dim_analysis = scheduler_utils::canonicalDimReduction(
      fusion, reduction_tv, rparams.fastest_dim && rparams.schedule_3D);
  bool has_iter_axis = dim_analysis.first;
  bool has_red_axis = dim_analysis.second;

  TORCH_INTERNAL_ASSERT(
      has_red_axis,
      "Could not find reduction axis in tensor used for reduction scheduler.");

  if (!has_iter_axis) {
    TORCH_INTERNAL_ASSERT(
        rparams.fastest_dim,
        "If all dims are reduction, should be sending it to fastest dim scheduler.");
  }

  return reduction_scheduler_utils::scheduleReductionTV(
      rparams, reduction_tv, has_iter_axis);
}

// fusion is the input IR that will be modified by this function
void schedulePersistentKernel(Fusion* fusion, const ReductionParams& rparams) {
  FUSER_PERF_SCOPE("schedulePersistentKernel");
  if (rparams.combined_inner_outer) {
    return schedulePersistentKernelInnerOuter(fusion, rparams);
  }
  FusionGuard fg(fusion);

  // Grab the reduction, input, and output tensor views. dummy_outputs are
  // helper tensors for persistent buffer projection.
  std::vector<TensorView*> dummy_outputs, cached_inputs, reduction_tvs;
  std::vector<std::pair<TensorView*, TensorView*>> cached_outputs;
  beforeSchedule(
      fusion,
      rparams,
      dummy_outputs,
      cached_inputs,
      reduction_tvs,
      cached_outputs);

  TensorView* reference_tv =
      scheduleReductionGeneral(fusion, rparams, reduction_tvs);

  // Reduction tensor views and rfactor tensor views are setup. Let's finish off
  // the scheduling, particularly inlining and unrolling.
  TORCH_INTERNAL_ASSERT(
      reference_tv != nullptr && reduction_tvs[0] != nullptr,
      "Need these two tensor views to finish the scheduling.");

  for (auto output : dummy_outputs) {
    fusion->addOutput(output);
  }

  const bool unroll = rparams.isUnrolled();
  const bool vectorize =
      rparams.vectorize_inner_reduction || rparams.vectorize_iter_dom;
  const bool is_outer_grid_persistence = rparams.persistent_kernel &&
      rparams.cross_grid_inner_reduction && !rparams.fastest_dim;
  reduction_scheduler_utils::multiReductionInliner(
      fusion,
      reduction_tvs[0],
      reference_tv,
      unroll,
      vectorize,
      is_outer_grid_persistence,
      reduction_tvs,
      cached_inputs,
      cached_outputs,
      dummy_outputs);

  if (rparams.compute_persistent_buffer_with_first_consumer) {
    TORCH_INTERNAL_ASSERT(
        rparams.persistent_kernel,
        "computeWith should be only used with persistent kernels");
    for (const auto persistent_buffer : cached_inputs) {
      persistent_buffer->computeWith(-1, true);
    }
  }

  scheduler_utils::promoteProducerMemoryTypes(fusion, cached_inputs);
}

void scheduleReductionCombinedOuter(
    Fusion* fusion,
    const ReductionParams& rparams,
    const std::vector<TensorView*>& outer_reduction_tvs,
    std::vector<TensorView*>& cached_gmem,
    std::vector<TensorView*>& cached_gmem_reload,
    std::vector<TensorView*>& outer_reference_tvs,
    std::unordered_set<TensorView*>& boundaryNodesSet) {
  auto mergeReductionOrIterDomains = [](TensorView* tv, bool mergeReduction) {
    int prev_i = -1;
    for (int i = static_cast<int>(tv->nDims()) - 1; i >= 0; i--) {
      if (mergeReduction == tv->axis(i)->isReduction()) {
        if (prev_i == -1) {
          prev_i = i;
        } else {
          tv->merge(i, prev_i);
          prev_i = i;
        }
      }
    }
  };
  for (auto& outer_reduction_tv : outer_reduction_tvs) {
    // merge tensorview to [reduction, iteraiton] domains
    mergeReductionOrIterDomains(outer_reduction_tv, true);
    mergeReductionOrIterDomains(outer_reduction_tv, false);
    if (rparams.multiple_reds_per_blk) {
      outer_reduction_tv->split(
          0, NamedScalar::getParallelDim(rparams.block_dim_iter_dom));
    }
    outer_reduction_tv->split(
        0, NamedScalar::getParallelDim(rparams.grid_dim_iter_dom), false);

    if (rparams.multiple_reds_per_blk) {
      outer_reduction_tv->rFactor({1});
    }
    TensorView* partialResult = outer_reduction_tv->rFactor({1});
    partialResult->cacheBefore();
    partialResult->setMemoryType(MemoryType::Global);
    TensorView* partialResultReload = partialResult->cacheAfter();

    boundaryNodesSet.insert(partialResultReload);
    cached_gmem.emplace_back(partialResult);
    cached_gmem_reload.emplace_back(partialResultReload);

    if (rparams.multiple_reds_per_blk) {
      if (rparams.tidx_for_outer_reduction) {
        outer_reduction_tv->split(
            0, NamedScalar::getParallelDim(ParallelType::TIDx));
        outer_reduction_tv->axis(1)->parallelize(ParallelType::TIDx);
        // to use warp reduction
        if (rparams.pad_outer_reduction_to_warp) {
          outer_reduction_tv->axis(1)->padToMultipleOfWarp();
        }
      } else {
        outer_reduction_tv->split(
            0, NamedScalar::getParallelDim(ParallelType::TIDy));
        outer_reduction_tv->axis(1)->parallelize(ParallelType::TIDy);
      }
      // iteration domain
      int axisID = -1;
      if (rparams.vectorization_factor_outer > 1) {
        outer_reduction_tv->split(axisID, rparams.vectorization_factor_outer);
        outer_reduction_tv->axis(axisID--)->parallelize(
            ParallelType::Vectorize);
      }

      if (rparams.tidx_for_outer_reduction) {
        outer_reduction_tv->split(
            axisID, NamedScalar::getParallelDim(ParallelType::TIDy));
        outer_reduction_tv->axis(axisID--)->parallelize(ParallelType::TIDy);
      } else {
        outer_reduction_tv->split(
            axisID, NamedScalar::getParallelDim(ParallelType::TIDx));
        outer_reduction_tv->axis(axisID--)->parallelize(ParallelType::TIDx);
      }

      outer_reduction_tv->split(
          axisID, NamedScalar::getParallelDim(ParallelType::BIDy));
      outer_reduction_tv->axis(axisID--)->parallelize(ParallelType::BIDy);

    } else {
      // reduction domain
      outer_reduction_tv->split(
          0, NamedScalar::getParallelDim(ParallelType::TIDy));
      outer_reduction_tv->axis(1)->parallelize(ParallelType::TIDy);

      // iteration domain
      int axisID = -1;
      if (rparams.vectorization_factor_outer > 1) {
        outer_reduction_tv->split(axisID, rparams.vectorization_factor_outer);
        outer_reduction_tv->axis(axisID--)->parallelize(
            ParallelType::Vectorize);
      }

      if (rparams.lparams.bdimx() > 1) {
        outer_reduction_tv->split(
            axisID, NamedScalar::getParallelDim(ParallelType::TIDx));
        outer_reduction_tv->axis(axisID--)->parallelize(ParallelType::TIDx);
      }

      outer_reduction_tv->split(
          axisID, NamedScalar::getParallelDim(ParallelType::BIDy));

      outer_reduction_tv->axis(axisID--)->parallelize(ParallelType::BIDy);
    }
    auto outer_reference_tv =
        reduction_scheduler_utils::sortAndRFactor(outer_reduction_tv);
    outer_reference_tvs.emplace_back(outer_reference_tv);
  }
}

void schedulePersistentKernelInnerOuter(
    Fusion* fusion,
    const ReductionParams& rparams) {
  FUSER_PERF_SCOPE("schedulePersistentKernelInnerOuter");

  FusionGuard fg(fusion);

  // Grab the reduction, input, and output tensor views. dummy_outputs are
  // helper tensors for persistent buffer projection.
  std::vector<TensorView*> dummy_outputs, cached_inputs, reduction_tvs;
  std::vector<std::pair<TensorView*, TensorView*>> cached_outputs;
  beforeSchedule(
      fusion,
      rparams,
      dummy_outputs,
      cached_inputs,
      reduction_tvs,
      cached_outputs);

  // split reduction_tvs into inner and outer reduction_tvs
  std::vector<TensorView*> inner_reduction_tvs, outer_reduction_tvs;
  for (auto tv : reduction_tvs) {
    if (scheduler_utils::isFastestDimReduction(tv)) {
      inner_reduction_tvs.emplace_back(tv);
    } else {
      outer_reduction_tvs.emplace_back(tv);
    }
  }
  TORCH_INTERNAL_ASSERT(
      !inner_reduction_tvs.empty(),
      "schedulePersistentKernelInnerOuter is called but no inner reduction is found.");
  TORCH_INTERNAL_ASSERT(
      !outer_reduction_tvs.empty(),
      "schedulePersistentKernelInnerOuter is called but no outer reduction is found.");

  // schedule inner reduction, only schedule the first inner reduction tv, then
  // will be propagated to other inner reduction tvs.
  TensorView* inner_reference_tv =
      scheduleReductionGeneral(fusion, rparams, inner_reduction_tvs);

  // schedule outer reduction, schedule all the outer reduction tvs since we
  // need to store the intermediate results.
  std::vector<TensorView*> cached_gmem;
  std::vector<TensorView*> cached_gmem_reload;
  std::vector<TensorView*> outer_reference_tvs;
  std::unordered_set<TensorView*> boundaryNodesSet;
  scheduleReductionCombinedOuter(
      fusion,
      rparams,
      outer_reduction_tvs,
      cached_gmem,
      cached_gmem_reload,
      outer_reference_tvs,
      boundaryNodesSet);

  // Propagate inner reduction and outer reductions
  for (auto output : dummy_outputs) {
    fusion->addOutput(output);
  }

  const bool unroll = rparams.isUnrolled();
  const bool vectorize =
      rparams.vectorize_inner_reduction || rparams.vectorize_iter_dom;
  const bool is_outer_grid_persistence = rparams.persistent_kernel &&
      rparams.cross_grid_inner_reduction && !rparams.fastest_dim;

  // Propagate inner reduction. There is a cutoff at boundaryNodesSet, so this
  // propagation will not propagate to the final outer reduction.
  reduction_scheduler_utils::propagateTransformation(
      inner_reference_tv, boundaryNodesSet);
  reduction_scheduler_utils::propagateRFactor(
      inner_reference_tv, inner_reduction_tvs[0], inner_reduction_tvs);

  // Don't allow parallelization propagation goes through boundaryNodesSet
  const auto& selected_tvs_inner =
      scheduler_utils::getAllTvsFrom(inner_reduction_tvs, boundaryNodesSet);
  reduction_scheduler_utils::propagateParallelization(
      fusion,
      inner_reduction_tvs[0],
      inner_reference_tv,
      unroll,
      vectorize,
      is_outer_grid_persistence,
      inner_reduction_tvs,
      cached_inputs,
      cached_outputs,
      {selected_tvs_inner.begin(), selected_tvs_inner.end()});

  // Propagate outer reduction. Each outer reduction is connected with its
  // cached_gmem and output, since we added all the cached_gmem to the
  // boundaryNodesSet, the transformation from one outer reduction can't
  // propagate to other outer reductions due to the cutoff at boundaryNodesSet.
  // Thus, we need a loop to initiate the propagation from each outer reduction.
  // Don't allow parallelization propagation goes through cached_gmem, see issue
  // 246.
  for (long unsigned int i = 0; i < outer_reference_tvs.size(); i++) {
    const auto& selected_tvs_outer = scheduler_utils::getAllTvsFrom(
        {outer_reduction_tvs[i]}, {cached_gmem[i]});
    reduction_scheduler_utils::propagateTransformation(
        outer_reference_tvs[i], boundaryNodesSet);
    reduction_scheduler_utils::propagateParallelization(
        fusion,
        outer_reduction_tvs[i],
        outer_reference_tvs[i],
        unroll,
        vectorize,
        is_outer_grid_persistence,
        outer_reduction_tvs,
        cached_inputs,
        cached_outputs,
        {selected_tvs_outer.begin(), selected_tvs_outer.end()});
  }

  // special vectorization of temp gmem, vectorization_factor_tmp_gmem_write is
  // guaranteed to be smaller or equal to input vectorization factor.
  if (rparams.vectorization_factor_tmp_gmem_write > 1) {
    for (auto tv : cached_gmem) {
      TORCH_INTERNAL_ASSERT(
          rparams.vectorization_factor_tmp_gmem_write <=
              rparams.unroll_factor_inner_reduction,
          "vectorization factor of temp gmem write should be smaller than that of inner reduction.")
      if (rparams.vectorization_factor_tmp_gmem_write <
          rparams.unroll_factor_inner_reduction) {
        tv->split(-1, rparams.vectorization_factor_tmp_gmem_write);
      }
      tv->axis(-1)->parallelize(ParallelType::Vectorize);
    }
  }
  // vectorization propagate through propagateParallelization only works for
  // input and output tensors. propagate vectorization to cached_gmem_reload
  // directly from output tv using parallelizeAllLike. must propagate seperaely
  // for different tvs as outer reductions are transformed seperately.
  if (rparams.vectorization_factor_outer > 1) {
    for (auto tv : cached_gmem_reload) {
      auto output_tvs = ir_utils::outputTvsOf(tv);
      TORCH_INTERNAL_ASSERT(
          !output_tvs.empty(),
          "cached_gmem_reload should have at least one output tensor.")
      scheduler_utils::parallelizeAllLike(
          output_tvs[0],
          -1,
          {cached_gmem_reload.begin(), cached_gmem_reload.end()},
          {ParallelType::Vectorize});
    }
  }

  // Remove dummy outputs as they can inadvertently affect CA positions
  for (auto output : dummy_outputs) {
    fusion->removeOutput(output);
  }
  inlineMost();
}
} // namespace nvfuser<|MERGE_RESOLUTION|>--- conflicted
+++ resolved
@@ -122,14 +122,9 @@
   // inner_dim_numel is dividable by the multiplication of a quarter warp and
   // vectorize_factor.
   iop.inner_vect = (int64_t)vectorize_factor;
-<<<<<<< HEAD
-  iop.inner_batch = normalization_scheduler_utils::getPersistentBufferBatches(
-      iop.inner_vect, inner_dim_numel, outer_dim_numel, dev_prop->warpSize);
-=======
   iop.inner_batch =
       normalization_scheduler_utils::getInnerOuterPersistentBufferBatches(
           iop.inner_vect, inner_dim_numel, outer_dim_numel, dev_prop->warpSize);
->>>>>>> d7d30e68
   int64_t threads_per_block =
       inner_dim_numel / iop.inner_vect / iop.inner_batch;
   TORCH_INTERNAL_ASSERT(
