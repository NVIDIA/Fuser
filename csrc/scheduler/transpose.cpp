// clang-format off
/*
 * SPDX-FileCopyrightText: Copyright (c) 2023-present NVIDIA CORPORATION & AFFILIATES.
 * All rights reserved.
 * SPDX-License-Identifier: BSD-3-Clause
 */
// clang-format on

#include <ATen/cuda/CUDAContext.h>
#include <debug.h>
#include <inlining.h>
#include <instrumentation.h>
#include <scheduler/debug_utils.h>
#include <scheduler/reduction_utils.h>
#include <scheduler/registry_utils.h>
#include <scheduler/runtime_info.h>
#include <scheduler/transpose.h>
#include <scheduler/utils.h>
#include <scheduler/vectorize_helper.h>

namespace nvfuser {

bool TransposeScheduler::canScheduleCompileTime(Fusion* fusion) {
  FUSER_PERF_SCOPE("TransposeScheduler::canScheduleCompileTime");
  if (scheduler_utils::isResharding(fusion)) {
    scheduler_debug_utils::canScheduleRejectReason(
        schedulerType(), "Fusion is resharding.");
    return false;
  }

  // Check that inputs of all select/gather-like ops are fusion inputs
  if (registry_utils::rejectScheduleForMemoryPromotion(
          fusion, schedulerType())) {
    return false;
  }

  for (auto select : ir_utils::getOpsOfType<SelectOp>(fusion)) {
    auto inner = TensorDomain::noReductions(
        select->input(0)->as<TensorView>()->getMaybeAllocationDomain());
    if (select->getIndexedID() == inner[inner.size() - 1]) {
      scheduler_debug_utils::canScheduleRejectReason(
          schedulerType(),
          "SelectOp on inner dim is not supported by transpose scheduler yet."
          "In transpose scheduler, we want to leave the select dim alone, instead of creating a tile for it.");
      return false;
    }
  }
  for (auto idx_sel : ir_utils::getOpsOfType<IndexSelectOp>(fusion)) {
    auto inner = TensorDomain::noReductions(
        idx_sel->input(0)->as<TensorView>()->getMaybeAllocationDomain());
    if (idx_sel->getIndexedID() == inner[inner.size() - 1]) {
      scheduler_debug_utils::canScheduleRejectReason(
          schedulerType(),
          "IndexSelectOp on inner dim is not supported by transpose scheduler yet."
          "In transpose scheduler, we want to leave the select dim alone, instead of creating a tile for it.");
      return false;
    }
  }
  for (auto torch_gather : ir_utils::getOpsOfType<TorchGatherOp>(fusion)) {
    auto inner = TensorDomain::noReductions(
        torch_gather->input(0)->as<TensorView>()->getMaybeAllocationDomain());
    if (torch_gather->getIndexedID() == inner[inner.size() - 1]) {
      scheduler_debug_utils::canScheduleRejectReason(
          schedulerType(),
          "TorchGatherOp on inner dim is not supported by transpose scheduler yet."
          "In transpose scheduler, we want to leave the select dim alone, instead of creating a tile for it.");
      return false;
    }
  }

  if (!hasAtLeastTwoValidGroups(fusion)) {
    scheduler_debug_utils::canScheduleRejectReason(
        schedulerType(), "cannot find two mismatching inner most dimensions");
    return false;
  }

  if (ir_utils::hasAnyReductionOps(fusion)) {
    scheduler_debug_utils::canScheduleRejectReason(
        schedulerType(), "no support for reduction ops");
    return false;
  }

  if (registry_utils::hasNonUniqueBcast(fusion)) {
    scheduler_debug_utils::canScheduleRejectReason(
        schedulerType(),
        "Broadcasting dimension might be broadcasting to multiple sizes.");
    return false;
  }

  return true;
}

bool TransposeScheduler::canScheduleRunTime(
    Fusion* fusion,
    SchedulerRuntimeInfo& runtime_info,
    HeuristicDataCache* data_cache) {
  FUSER_PERF_SCOPE("TransposeScheduler::canScheduleRunTime");

  auto reason =
      getTransposeRuntimeRejectReason(fusion, data_cache, runtime_info);
  if (!reason.empty()) {
    scheduler_debug_utils::canScheduleRejectReason(schedulerType(), reason);
    return false;
  }
  return true;
}

<<<<<<< HEAD
=======
void TransposeScheduler::schedule(
    Fusion* fusion,
    const HeuristicParams* params) {
  FUSER_PERF_SCOPE("TransposeScheduler::schedule");
  auto tparams = dynamic_cast<const TransposeParams*>(params);
  NVF_ERROR(
      tparams != nullptr,
      "Incorrect parameters sent to TransposeScheduler::schedule",
      params);
  scheduleTranspose(fusion, tparams);
}

>>>>>>> 92b63512
std::unique_ptr<HeuristicParams> TransposeScheduler::computeHeuristics(
    Fusion* fusion,
    SchedulerRuntimeInfo& runtime_info,
    HeuristicDataCache* data_cache) {
  FUSER_PERF_SCOPE("TransposeScheduler::computeHeuristics");
  auto tparams = getTransposeHeuristics(fusion, runtime_info, data_cache);
  NVF_ERROR(tparams != nullptr);
  return tparams;
}

namespace {

// If a fusion is segmented, the segmenter will create fusions whose inputs
// contain reduction IterDomains. These reduction IterDomains on input
// TensorViews does not have any meaning, and should just be left untouched. See
// https://github.com/NVIDIA/Fuser/issues/1659#issuecomment-1907053830
//
// This function checks the inner `n` iterdomain and reorder reduction
// iterdomain to the beginning.
void moveReductionsOut(TensorView* tv, int n) {
  if (!tv->isFusionInput()) {
    return;
  }

  std::unordered_map<int64_t, int64_t> old2new;

  int64_t target = 0;
  for (int64_t i = 0; i < n; i++) {
    if (tv->axis(-1 - i)->isReduction()) {
      old2new[-1 - i] = target++;
    }
  }

  tv->reorder(old2new);
}

// TransposeViewPropagator doesn't propagate anything. It simply walks across
// the path of potential propagation checking if there's any incompatible
// propagation that would not be resolved.
struct TransposeViewPropagator : public MaxInfoSpanningTree::Propagator {
  void propagateC2P(TensorView* from, TensorView* to) override {}
  void propagateP2C(TensorView* from, TensorView* to) override {
    // short-cut to skip if we know we are already rejecting the fusion for
    // transpose scheduler
    if (shouldReject()) {
      return;
    }
    // checking to see if propagation would trigger producer to consumer
    // propagation travelling across view op. Note this is a conservative check,
    // since view does NOT necessarily always introduce incoherent transform
    // that would break the propagation.
    auto chain_exprs = StmtSort::getExprsBetween({from}, {to});
    if (!ir_utils::filterByType<ViewOp>(chain_exprs).empty()) {
      should_reject = true;
    };
  };
  void propagateSibling(TensorView* from, TensorView* to) override {}
  ~TransposeViewPropagator() override = default;

  bool shouldReject() {
    return should_reject;
  }

  bool should_reject = false;
};

bool hasSmallTransposeDimensions(
    const std::unique_ptr<TransposeParams>& params) {
  return !params->split_before_tiling.empty() ||
      !params->dims_merged_with_1.empty() ||
      !params->dims_merged_with_2.empty();
}

// DomainMap uses the ComputeAtMap to find a reference TensorView
// that maps to all iterDomains in the fusion.
class DomainMap : public pointwise_utils::DomainMap {
 public:
  using pointwise_utils::DomainMap::DomainMap;

  // Note that this may not be able to find any reference if any
  // tensor in the group is only connected with an input through
  // rfactor or gather-like indexing ops. It is because
  // isValidReference is based a backward traversal, so there may not
  // be a traversal path to an input. This type of analysis is
  // expected to be possible much more easily with the new indexing
  // graph (#32), so we should revisit once it becomes available.
  TensorView* findReferenceFor(const std::vector<TensorView*>& group) const {
    TensorView* result = nullptr;
    int64_t max_dims = -1;
    for (auto tv : group) {
      if (isValidReference(tv)) {
        int64_t dims = (int64_t)pointwise_utils::nRootDims(tv);
        if (dims > max_dims) {
          result = tv;
          max_dims = dims;
        }
      }
    }
    return result;
  }

  IterDomain* getMappedAllocDimIn(TensorView* tv, IterDomain* root_dim) const {
    // Find the id mapped to `Allocation Domain`
    const auto& alloc_dom = tv->getMaybeAllocationDomain();
    IterDomain* mapped_id = nullptr;
    for (auto i : c10::irange(alloc_dom.size())) {
      if (ca_map_.areMapped(alloc_dom[i], root_dim, IdMappingMode::INNERMOST)) {
        mapped_id = alloc_dom[i];
        break;
      }
    }
    return mapped_id;
  }

  static bool hasAtLeastTwoValidGroups(Fusion* fusion) {
    FusionGuard fg(fusion);
    DomainMap domain_map(fusion);
    auto grouped_inputs_outputs = domain_map.groupInputsOutputsByInnerDim();
    if (grouped_inputs_outputs.size() < 2) {
      return false;
    }
    auto ref1 = domain_map.findReferenceFor(grouped_inputs_outputs[0]);
    auto ref2 = domain_map.findReferenceFor(grouped_inputs_outputs[1]);
    if (ref1 == nullptr || ref2 == nullptr) {
      return false;
    }
    // reference 1 is the global reference, so it must have dim mapped the
    // innermost dim of both groups
    auto innermost2 = scheduler_utils::innerMostAllocDim(ref2);
    return domain_map.getMappedAllocDimIn(ref1, innermost2) != nullptr;
  }

  // scheduler assumes inner loop dimension on tv is an exact mapping, when the
  // mapping cannot be resolved, we'll return a `-1`
  int64_t getInnerLeafDim(TensorView* tv, IterDomain* root_dim) const {
    // TODO: ideally we should be mapping to loop domain directly here.
    // However, our current compute at map is constructed before loop domain is
    // transformed. So the mapping here would require a new compute at map to be
    // constructed from the updated fusion. We'll revisit this once our id graph
    // refactor is done.
    auto mapped_id = getMappedAllocDimIn(tv, root_dim);
    NVF_ERROR(
        mapped_id != nullptr,
        "Can not find ID mapped to ",
        root_dim,
        " in tensor ",
        tv);
    auto replay_exprs = StmtSort::getExprsBetween(
        {mapped_id}, {tv->getLoopDomain().begin(), tv->getLoopDomain().end()});
    // Project the root id to loop id. Similar to projectIdToRFactor.
    for (auto expr : replay_exprs) {
      if (expr->isA<Split>()) {
        // Split with factor one is not supposed to be here, reshape would map
        // this to a broadcast. This is a conservative assert, we can relaxed it
        // and support with mapping it to outer.
        NVF_ERROR(
            !expr->as<Split>()->factor()->isOneInt(),
            "split with factor one is supposed to be translated to broadcast by reshape");
        if (expr->as<Split>()->in() == mapped_id) {
          mapped_id = expr->as<Split>()->inner();
        }
      } else if (expr->isA<Merge>()) {
        // Merge with size-1 dimension is not supposed to be here, reshape would
        // map this to a squeeze. This is a conservative assert, we can relaxed
        // it and support with mapping it to out.
        NVF_ERROR(
            !expr->as<Merge>()->inner()->extent()->isOneInt(),
            "merge with size-1 dimension is supposed to be translated to squeeze by reshape");
        if (expr->as<Merge>()->inner() == mapped_id) {
          mapped_id = expr->as<Merge>()->out();
        }
      } else if (expr->isA<Resize>() && expr->as<Resize>()->in() == mapped_id) {
        mapped_id = expr->as<Resize>()->out();
      }
    }
    // Find the position of the loop id
    const auto& dom = tv->getLoopDomain();
    for (auto i : c10::irange(dom.size())) {
      if (dom[i] == mapped_id) {
        return static_cast<int64_t>(i);
      }
    }
    return -1;
  }

  // Group inputs and outputs of a fusion by its inner most domain. For example
  //   inputs: t0, t1
  //   t2 = transpose(t1)
  //   t3 = t0 + t2
  //   t4 = sin(t0)
  //   t5 = cos(t1)
  //   outputs: t3, t4, t5
  //
  // Then we should have group {t0, t3, t4} and {t1, t5}
  //
  // The returned groups are sorted in descending size. If the sizes of two
  // group are equal, then we sort them by their members in the following order:
  //   output[0], output[1], ..., input[0], input[1], ...
  // That is, {ouput[0], output[2]} will be in front of {ouput[1], output[3]}
  // The order here must be deterministic, because in transpose heuristics, we
  // have `vectorize_factor1` and `vectorize_factor2` and we need to be sure
  // that `1` and `2` are assigned to the same group across runs.
  //
  // In the case where view is present in the graph, there are two cases: if the
  // view doesn't touch any inner dimension of any group, then the support of it
  // is trivial. In the case where view actually touches an inner-most dim, we
  // keep track of the inner-most dimension of view's split and merges.
  //
  // For example, if you have:
  //   T0 [2, 3, 5] <-- input
  //   T1 [2, 5, 3] <-- input
  //   T2 [2, 5, 3] = transpose(T0) + T1
  //   T3 [2, 15] = view(T2)
  //   output <-- T3
  //
  // Then T3 should be in the same group with T1, and T0 should have
  // different group with T1 and T3.
  std::vector<std::vector<TensorView*>> groupInputsOutputsByInnerDim() const {
    std::vector<std::vector<TensorView*>> groups;
    auto output_tvs = ir_utils::filterByType<TensorView>(fusion_->outputs());
    auto input_tvs = ir_utils::filterByType<TensorView>(fusion_->inputs());
    std::unordered_set<TensorView*> grouped;
    std::array<decltype(input_tvs)*, 2> tv_filtered_groups = {
        &output_tvs, &input_tvs};
    for (auto tv_filtered_group : tv_filtered_groups) {
      for (auto tv : *tv_filtered_group) {
        if (tv->isFusionInput() && tv->uses().empty()) {
          continue;
        }
        if (grouped.count(tv) > 0) {
          continue;
        }
        groups.emplace_back(std::vector<TensorView*>{tv});
        grouped.emplace(tv);
        // We only want to grab the inner-most dimension, because we don't want
        // tensors with different inner-most dimension to be put in the same
        // group. For example, if we have:
        //   T2[i1, i3*i2] = relu(view(transpose(T1[i1, i2, i3])))
        // then we don't want T1 and T2 to be in the same group.
        //
        // But we don't want to check contiguity. For example, if we have:
        //   T1[i1, i2, i3] (contiguous) + T2[i1, i2, i3] (discontiguous)
        // Then we still want to T1 and T2 to be grouped together.
        auto group =
            scheduler_utils::getInputsOutputsWithInnerDim(tv, true, false);
        if (group.empty()) {
          // In case that the inner most dim of tv is not found (for example, tv
          // is a fusion input with only reductions), we just return a null
          // result which will tell the scheduler to reject the fusion
          return {};
        }
        for (auto member_tv : group) {
          if (grouped.count(member_tv) == 0) {
            grouped.emplace(member_tv);
            groups.back().emplace_back(member_tv);
          } else if (member_tv != tv) {
            // Ambiguous grouping. This should only happen at `canSchedule`, so
            // we just return a null result which will tell the scheduler to
            // reject the fusion
            return {};
          }
        }
      }
    }
    std::stable_sort(
        groups.begin(),
        groups.end(),
        [](const std::vector<TensorView*>& v1,
           const std::vector<TensorView*>& v2) {
          return v1.size() > v2.size();
        });
    return groups;
  }

  // In the transpose scheculing, unlike the pointwise scheduling, the
  // permissive map is required to find reference tensors. See also PR
  // #661
  IterDomain* getMappedInputConcreteID(
      const std::unordered_set<IterDomain*>& in_concrete_ids,
      IterDomain* out_id) const override {
    auto in_concrete_id_iter = std::find_if(
        in_concrete_ids.begin(),
        in_concrete_ids.end(),
        [&](IterDomain* in_concrete_id) {
          return ca_map_.areMapped(
              in_concrete_id, out_id, IdMappingMode::PERMISSIVE);
        });
    if (in_concrete_id_iter != in_concrete_ids.end()) {
      return *in_concrete_id_iter;
    } else {
      return nullptr;
    }
  }
};

// Note: [Supporting small transpose dimensions]
// We prefer to make tiles of size 32x32 if there are enough elements to achieve
// good occupancy, otherwise, we will use tile size 8x8. In both cases, it is
// possible that the inner dimension of group 1 and/or group 2 are smaller than
// the desired tile size. If this happens, part of the threads of a block will
// be wasted, leading to bad performance. To prevent this from happening, if the
// size of the inner-most dim is smaller than the tile size, we merge other
// dimensions with the inner-most dimension to create larger "virtual inner-most
// dimension". The algorithm that we create these virtual inner-most dimensions
// is as follows:
//
// For example, if we have
//   T0[I0{2}, I1{1024*1024}, I2{2}, I3{2}, I4{2}, I5{2}, I6{2}] input
//   T1 = transpose(T0, 4, 6)
// We first try to merge each inner-most dim with the dimensions on its left:
//   T0[I0{2}, I1*I2*I3*I4{1024*1024*8}, I5*I6{4}]
// If there is/are still unsatisfied innermost dim(s) after this step (I5*I6 in
// this example), we find other dims that is not merged yet to satisfy it/them:
//   T0[I0*I5*I6{8}, I1*I2*I3*I4{1024*1024*8}]
// If after merging all the dims, there is still one of them not satisfied, this
// usually means there is one large dim that is consumed by the satisfied one.
// We will split that dim and large dim and and use the splitted ones to satisfy
// both of them:
//   T0[I0*I1o*I5*I6{1024*1024/4*8}, I1i*I2*I3*I4{32}]
void maybeBuildVirtualInnerDims(
    TransposeParams* tparams,
    int64_t device_multiprocessor_count,
    int64_t n_elems,
    const std::vector<int64_t>& shape_in_ref1,
    int64_t inner_most1,
    int64_t inner_most2) {
  int64_t merged_size1 = shape_in_ref1[inner_most1];
  int64_t merged_size2 = shape_in_ref1[inner_most2];

  int64_t actual_tile_size1 =
      std::min<int64_t>(merged_size1, (int64_t)tparams->tile_size1);
  int64_t actual_tile_size2 =
      std::min<int64_t>(merged_size2, (int64_t)tparams->tile_size2);
  int64_t wave_elements =
      device_multiprocessor_count * actual_tile_size1 * actual_tile_size2;

  if (wave_elements >= n_elems) {
    // if one full wave can handle all elements, don't create virtual inner dims
    return;
  }

  // merge inner_most1 and inner_most2 left until we are done or we can no
  // longer do so
  int64_t dim = inner_most1 - 1;
  while (dim >= 0 && dim != inner_most2 &&
         merged_size1 < (int64_t)tparams->tile_size1) {
    tparams->dims_merged_with_1.push_back(dim);
    merged_size1 *= shape_in_ref1[dim];
    dim--;
  }
  dim = inner_most2 - 1;
  while (dim >= 0 && dim != inner_most1 &&
         merged_size2 < (int64_t)tparams->tile_size2) {
    tparams->dims_merged_with_2.push_back(dim);
    merged_size2 *= shape_in_ref1[dim];
    dim--;
  }
  // If any of them are unsatisfied, then find other dims to merge
  std::unordered_set<int64_t> unavailable_dims;
  unavailable_dims.reserve(
      2 + tparams->dims_merged_with_1.size() +
      tparams->dims_merged_with_2.size());
  unavailable_dims.insert(inner_most1);
  unavailable_dims.insert(inner_most2);
  for (auto i : tparams->dims_merged_with_1) {
    unavailable_dims.insert((int64_t)i);
  }
  for (auto i : tparams->dims_merged_with_2) {
    unavailable_dims.insert((int64_t)i);
  }
  dim = (int64_t)shape_in_ref1.size() - 1;
  while (dim >= 0 && merged_size1 < (int64_t)tparams->tile_size1) {
    if (unavailable_dims.count(dim) == 0) {
      tparams->dims_merged_with_1.push_back(dim);
      merged_size1 *= shape_in_ref1[dim];
      unavailable_dims.insert(dim);
    }
    dim--;
  }
  dim = (int64_t)shape_in_ref1.size() - 1;
  while (dim >= 0 && merged_size2 < (int64_t)tparams->tile_size2) {
    if (unavailable_dims.count(dim) == 0) {
      tparams->dims_merged_with_2.push_back(dim);
      merged_size2 *= shape_in_ref1[dim];
      unavailable_dims.insert(dim);
    }
    dim--;
  }
  // If both are satisfied, then we are done. If neither are satisfied, then it
  // is impossible to satisfy both of them, also done.
  if ((merged_size1 < (int64_t)tparams->tile_size1) ==
      (merged_size2 < (int64_t)tparams->tile_size2)) {
    return; // no need to split
  }
  // If one of them are not satisfied, there might be two cases:
  // 1. The satisfied one just merged in a large dim. If this is the case, We
  //    split this large dim, so that now we have two available dims to satisfy
  //    both virtual innermost dim.
  // 2. The satisfied one did not merge in anything. For example,
  //    T0[I0{1024*1024}, I1{2}]
  //    If this is the case, this means that we need to split the large
  //    inner-most dimension to satisfy the small innermost dimension
  int64_t large_dim = -1;
  int64_t split_factor = -1;
  bool split_inner_most = false;
  if (merged_size1 < (int64_t)tparams->tile_size1) {
    if (tparams->dims_merged_with_2.empty()) {
#if SUPPORT_SPLITTING_INNERMOST_DIM
      // https://github.com/csarofeen/pytorch/issues/1964
      // case 2
      split_inner_most = true;
      large_dim = inner_most2;
      split_factor = tparams->tile_size2;
#else
      // disabled due to indexing error
      return;
#endif
    } else {
      // case 1
      split_inner_most = false;
      large_dim = (int64_t)tparams->dims_merged_with_2.back();
      auto prev_merged_size2 = merged_size2 / shape_in_ref1[large_dim];
      split_factor = ceilDiv((int64_t)tparams->tile_size2, prev_merged_size2);
    }
  } else {
    if (tparams->dims_merged_with_1.empty()) {
#if SUPPORT_SPLITTING_INNERMOST_DIM
      // https://github.com/csarofeen/pytorch/issues/1964
      // case 2
      split_inner_most = true;
      large_dim = inner_most1;
      split_factor = tparams->tile_size1;
#else
      // disabled due to indexing error
      return;
#endif
    } else {
      // case 1
      split_inner_most = false;
      large_dim = (int64_t)tparams->dims_merged_with_1.back();
      auto prev_merged_size1 = merged_size1 / shape_in_ref1[large_dim];
      split_factor = ceilDiv((int64_t)tparams->tile_size1, prev_merged_size1);
    }
  }
  tparams->split_before_tiling.emplace_back(large_dim, split_factor);
  // adjust all dims to after-split
  for (auto& i : tparams->dims_merged_with_1) {
    if ((int64_t)i > large_dim) {
      i++;
    }
  }
  for (auto& i : tparams->dims_merged_with_2) {
    if ((int64_t)i > large_dim) {
      i++;
    }
  }
  // Give the split-out dim to the unsatisfied one, so that both are satisfied.
  if (merged_size1 < (int64_t)tparams->tile_size1) {
    if (!split_inner_most) {
      tparams->dims_merged_with_2.pop_back();
      tparams->dims_merged_with_2.push_back(large_dim + 1);
    }
    tparams->dims_merged_with_1.push_back(large_dim);
  } else {
    if (!split_inner_most) {
      tparams->dims_merged_with_1.pop_back();
      tparams->dims_merged_with_1.push_back(large_dim + 1);
    }
    tparams->dims_merged_with_2.push_back(large_dim);
  }
}

HeuristicDataCacheEntry<HeuristicCompileTime::TransposeDomainMap> getDomainMap(
    HeuristicDataCache* data_cache,
    Fusion* fusion) {
  auto domain_map_entry =
      HeuristicDataCacheEntry<HeuristicCompileTime::TransposeDomainMap>(
          data_cache,
          [fusion]() { return std::make_unique<DomainMap>(fusion); });
  return domain_map_entry;
}

HeuristicDataCacheEntry<HeuristicCompileTime::InputsOutputsInnerDimGroups>
getInputsOutputsGroups(HeuristicDataCache* data_cache, DomainMap& domain_map) {
  auto grouped_inputs_outputs_entry = HeuristicDataCacheEntry<
      HeuristicCompileTime::InputsOutputsInnerDimGroups>(
      data_cache, [&domain_map]() {
        return std::make_unique<std::vector<std::vector<TensorView*>>>(
            domain_map.groupInputsOutputsByInnerDim());
      });
  auto& grouped_inputs_outputs = grouped_inputs_outputs_entry.get();

  NVF_ERROR(
      grouped_inputs_outputs.size() >= 2,
      "Can not find mismatched inner most dim, should use pointwise scheduler.");

  return grouped_inputs_outputs_entry;
}

HeuristicDataCacheEntry<HeuristicCompileTime::ReferenceTensorsForGroups>
getReferenceTensors(
    HeuristicDataCache* data_cache,
    DomainMap& domain_map,
    std::vector<std::vector<TensorView*>>& grouped_inputs_outputs) {
  auto reference_tensors_entry =
      HeuristicDataCacheEntry<HeuristicCompileTime::ReferenceTensorsForGroups>(
          data_cache, [&domain_map, &grouped_inputs_outputs]() {
            std::vector<TensorView*> data{
                domain_map.findReferenceFor(grouped_inputs_outputs[0]),
                domain_map.findReferenceFor(grouped_inputs_outputs[1])};
            return std::make_unique<std::vector<TensorView*>>(std::move(data));
          });
  auto& reference_tensors = reference_tensors_entry.get();
  NVF_ERROR(reference_tensors.size() == 2);
  TensorView* reference1 = reference_tensors[0];
  TensorView* reference2 = reference_tensors[1];
  NVF_ERROR(
      reference1 != nullptr, "Unable to find reference tensor for group 1");
  NVF_ERROR(
      reference2 != nullptr, "Unable to find reference tensor for group 2");
  return reference_tensors_entry;
}

std::pair<std::vector<int64_t>, int64_t> getShapeInReference(
    HeuristicDataCache* data_cache,
    SchedulerRuntimeInfo& runtime_info,
    TensorView* reference,
    DomainMap& domain_map) {
  auto ref_logical = reference->getLogicalDomain();
  std::vector<int64_t> shape_in_ref;
  shape_in_ref.reserve(reference->nDims());
  int64_t n_elems = 1;
  for (auto id : ref_logical) {
    auto concrete_id = domain_map.getComputeAtMap().getConcreteMappedID(
        id, IdMappingMode::EXACT);
    auto inferred_val =
        runtime_info.expressionEvaluator().evaluate(concrete_id->extent());
    NVF_ERROR(
        inferred_val.hasValue(),
        "Error inferring size for pointwise scheduler: ",
        id->extent()->toInlineString());
    int64_t size = inferred_val.as<int64_t>();
    n_elems *= size;
    shape_in_ref.push_back(size);
  }
  return {shape_in_ref, n_elems};
}

HeuristicDataCacheEntry<HeuristicCompileTime::InnerMostDimInfo>
getInnerMostDimInfoInReference(
    HeuristicDataCache* data_cache,
    const std::vector<TensorView*>& group_references,
    TensorView* global_reference,
    DomainMap& domain_map) {
  auto innermost_info_entry =
      HeuristicDataCacheEntry<HeuristicCompileTime::InnerMostDimInfo>(
          data_cache, [&]() {
            std::vector<int64_t> data;
            data.reserve(group_references.size());
            for (auto ref_tv : group_references) {
              auto inner_most_id = scheduler_utils::innerMostAllocDim(ref_tv);
              auto inner_most_pos_in_global_ref =
                  domain_map.getInnerLeafDim(global_reference, inner_most_id);
              data.emplace_back(inner_most_pos_in_global_ref);
            }
            return std::make_unique<std::vector<int64_t>>(std::move(data));
          });
  return innermost_info_entry;
}

} // namespace

std::string getTransposeRuntimeRejectReason(
    Fusion* fusion,
    HeuristicDataCache* data_cache,
    SchedulerRuntimeInfo& runtime_info) {
  auto domain_map_entry = getDomainMap(data_cache, fusion);
  auto& domain_map = dynamic_cast<DomainMap&>(domain_map_entry.get());
  auto grouped_inputs_outputs_entry =
      getInputsOutputsGroups(data_cache, domain_map);
  auto grouped_inputs_outputs = grouped_inputs_outputs_entry.get();
  auto reference_tensors_entry =
      getReferenceTensors(data_cache, domain_map, grouped_inputs_outputs);
  auto reference_tensors = reference_tensors_entry.get();
  TensorView* reference1 = reference_tensors[0];

  auto pair =
      getShapeInReference(data_cache, runtime_info, reference1, domain_map);
  auto& shape_in_ref1 = pair.first;
  auto& n_elems = pair.second;

  auto innermost_info_entry = getInnerMostDimInfoInReference(
      data_cache, reference_tensors, reference1, domain_map);
  auto innermost_info = innermost_info_entry.get();
  auto inner_most_pos1_in_ref1 = innermost_info[0];
  auto inner_most_pos2_in_ref1 = innermost_info[1];
  if (inner_most_pos1_in_ref1 < 0 || inner_most_pos2_in_ref1 < 0) {
    return "Transpose scheduler requires exact mapping on inner most dimension on reference tensor.";
  }

  constexpr size_t default_tile_elements =
      TransposeParams::getDefaultTileSize() *
      TransposeParams::getDefaultTileSize();

  // don't schedule with transpose scheduler if less than a full wave
  const int64_t device_multiprocessor_count =
      (int64_t)at::cuda::getCurrentDeviceProperties()->multiProcessorCount;
  auto elements_per_wave = device_multiprocessor_count * default_tile_elements;
  if ((int64_t)elements_per_wave > n_elems) {
    return "Transpose scheduler does not perform well on small problem sizes.";
  }

  auto inner_size1 = shape_in_ref1[inner_most_pos1_in_ref1];
  auto inner_size2 = shape_in_ref1[inner_most_pos2_in_ref1];

  // For cases like
  //   transpose(T0[1000000000, 2, 2], 1, 2)
  // the pointwise scheduler should provide better performance, because it
  // provides coalesced memory access
  if (inner_size1 * inner_size2 < (int64_t)default_tile_elements) {
    auto inner_elements = inner_size1 * inner_size2;
    for (int64_t i = inner_most_pos2_in_ref1 + 1; i < inner_most_pos1_in_ref1;
         i++) {
      inner_elements *= shape_in_ref1[i];
    }
    // note that the algorithm here is only an approximation because it only
    // checks reference1. In principle, we need to check all inputs and outputs
    // to get an accurate result, but that is too much work. I think checking
    // only reference 1 is fine for now. Below is an example where the
    // approximation here will not work:
    //   T0[10000000, 2, 3] (reference 1)
    //   T1[2, 10000000, 3] input/output
    //   T2[2, 10000000, 3] input/output
    //   T3[2, 10000000, 3] input/output
    //   T4[3, 10000000, 2] input/output
    //   T5[3, 10000000, 2] input/output
    if (inner_elements < (int64_t)default_tile_elements) {
      return "Inner transpose of small dimensions should be scheduled by the "
             "pointwise scheduler because it provides better memory coalescing";
    }
  }

#if !SUPPORT_SPLITTING_INNERMOST_DIM
  if (n_elems / inner_size1 < (int64_t)TransposeParams::getDefaultTileSize() ||
      n_elems / inner_size2 < (int64_t)TransposeParams::getDefaultTileSize()) {
    return "Splitting of inner most dim for the creation of virtual inner most dim "
           "is disabled due to indexing bug, skipping this case at runtime for now"
           "See: https://github.com/csarofeen/pytorch/issues/1964";
  }
#endif

  // TODO: ideally we shouldn't have to manually match schedule transformation
  // here. It is hard to maintain consistent code logic.
  if (!scheduler_utils::getViewTVs(fusion).empty()) {
    const auto index_type = runtime_info.getIndexType();
    auto params = std::make_unique<TransposeParams>();
    params->tag = "Transpose heuristics";
    params->cparams.index_type = index_type;
    maybeBuildVirtualInnerDims(
        params.get(),
        device_multiprocessor_count,
        n_elems,
        shape_in_ref1,
        inner_most_pos1_in_ref1,
        inner_most_pos2_in_ref1);

    // disallow transpose scheduler when we have a combination of:
    // 1. view op; and
    // 2. small transpose transformation
    // See note [Supporting small transpose dimensions]
    if (hasSmallTransposeDimensions(params)) {
      return "Small transpose dimensions and view op cannot be currently be handled by transpose scheduler. See: https://github.com/NVIDIA/Fuser/pull/592";
    }

    // mimic transform propagation
    // NOTE: in the actual transpose scheduler, we are applying cacheBefore and
    // cacheAfter, which I think would mean different propagation is happening
    // than what's done here. So this might not be bullet proof.
    TransposeViewPropagator propagator;

    // global schedule traverse dry-run
    // see `Step 2: global schedule`
    //
    // This is the step where we create virtual innermost dimension and prepare
    // for scheduling tiling on the two groups. Propagation from P2C across view
    // is challenging at this step and could result in propagating incoherent
    // transformation which resulted in assert. Hence our dry run here examines
    // the path for propagation and conservatively rejects fusion that requires
    // propagation in the risky direction.
    //
    // NOTE: there are three traverse called during scheduling. We are only
    // doing dry-run on the first traverse. Since the following twos are only
    // used for scheduling tiling, which is not going to cause issue, since we
    // are only tiling on the merged virtual innermost dimensions.
    MaxLogicalDomainInfoSpanningTree entire_dag(reference1);
    entire_dag.traverse(&propagator);
    if (propagator.shouldReject()) {
      return "transpose scheduler could potentially trigger incoherent transform propagation";
    }
  }

  return "";
}

bool hasAtLeastTwoValidGroups(Fusion* fusion) {
  return DomainMap::hasAtLeastTwoValidGroups(fusion);
}

std::unique_ptr<TransposeParams> getTransposeHeuristics(
    Fusion* fusion,
    const at::ArrayRef<c10::IValue>& runtime_inputs,
    HeuristicDataCache* data_cache) {
  SchedulerRuntimeInfo runtime_info(fusion, runtime_inputs);
  return getTransposeHeuristics(fusion, runtime_info, data_cache);
}

std::unique_ptr<TransposeParams> getTransposeHeuristics(
    Fusion* fusion,
    SchedulerRuntimeInfo& runtime_info,
    HeuristicDataCache* data_cache) {
  FusionGuard fg(fusion);

  // Incase any buffer is of type DataType::Index
  const auto index_type = runtime_info.getIndexType();

  auto domain_map_entry = getDomainMap(data_cache, fusion);
  auto& domain_map = dynamic_cast<DomainMap&>(domain_map_entry.get());
  auto grouped_inputs_outputs_entry =
      getInputsOutputsGroups(data_cache, domain_map);
  auto grouped_inputs_outputs = grouped_inputs_outputs_entry.get();
  auto reference_tensors_entry =
      getReferenceTensors(data_cache, domain_map, grouped_inputs_outputs);
  auto reference_tensors = reference_tensors_entry.get();
  TensorView* reference1 = reference_tensors[0];
  TensorView* reference2 = reference_tensors[1];
  auto pair =
      getShapeInReference(data_cache, runtime_info, reference1, domain_map);
  auto& shape_in_ref1 = pair.first;
  auto& n_elems = pair.second;

  const int64_t device_multiprocessor_count =
      (int64_t)at::cuda::getCurrentDeviceProperties()->multiProcessorCount;

  auto innermost_info_entry = getInnerMostDimInfoInReference(
      data_cache, reference_tensors, reference1, domain_map);
  auto innermost_info = innermost_info_entry.get();

  auto inner_most_pos1_in_ref1 = innermost_info[0];
  auto inner_most_pos2_in_ref1 = innermost_info[1];
  // No exact innermost loop dimension mapping on referenc1. cannot schedule
  if (inner_most_pos1_in_ref1 < 0 || inner_most_pos2_in_ref1 < 0) {
    NVF_THROW(
        "Transpose scheduler requires exact mapping on inner most dimension on reference tensor.");
  }

  auto tparams = std::make_unique<TransposeParams>();
  tparams->tag = "Transpose heuristics";
  tparams->cparams.index_type = index_type;

  // Expand inner-most dims to virtual inner-most dims so that the inner-most
  // dims has at least tile_size elements
  // See note [Supporting small transpose dimensions]
  maybeBuildVirtualInnerDims(
      tparams.get(),
      device_multiprocessor_count,
      n_elems,
      shape_in_ref1,
      inner_most_pos1_in_ref1,
      inner_most_pos2_in_ref1);

  NVF_ERROR(
      !hasSmallTransposeDimensions(tparams) ||
          scheduler_utils::getViewTVs(fusion).empty(),
      "combination of view op with small transpose dimensions are not supported by transpose scheduler");

  // Note [vectorization and unroll of input and output]
  //
  // The choice of vectorization size, block size and tile sizes needs to be
  // consistent with each other. Consider the following:
  //
  // The number of threads in one block is
  //   num_threads = blockDim.x * blockDim.y
  // and the number of elements per each tile is
  //   num_elems_per_tile = tparams->tile_size1 * tparams->tile_size2
  // So each thread needs to process
  //   num_elems_per_thread = num_elems_per_tile / num_threads
  // elements. That is, once the tile sizes and block size are determined, the
  // `num_elems_per_thread` is determined, regardless of vectorizability of
  // input/output tensors.
  //
  // To make the selection of tile sizes othogonal to vectorizability, we
  // support having both vectorization and unrolling in the same tensor. For
  // example, if we have num_elems_per_tile == 1024 and num_threads = 256, then
  // we have num_elems_per_thread being 4. And if we have vector size 2, then we
  // will do unroll 2 * vectorize 2 at the same tensor.
  //
  // Also, since the inner most dim of different groups are not the same, it is
  // natural to consider their vectorizability separately and allow them to have
  // different vectorize/unroll sizes.

  constexpr int64_t kSixteen = 16; // clang tidy

  int64_t max_io_dtype_size = 1;
  int64_t n_io_tensors = 0;
  auto scan_max_dtype_size = [&](const auto& vals) {
    for (auto inp : ir_utils::filterByType<TensorView>(vals)) {
      max_io_dtype_size = std::max(
          max_io_dtype_size,
          dataTypeSize(inp->getDataType().value(), index_type));
      n_io_tensors++;
    }
  };
  scan_max_dtype_size(fusion->inputs());
  scan_max_dtype_size(fusion->outputs());

  auto max_unroll_factor = ceilDiv(
      // Available unrolling based on size of data type
      kSixteen / max_io_dtype_size,
      // Reduce max unrolling factor if we have many inputs/outputs to unroll
      // as it could start consuming a lot of registers.
      std::max(
          (scheduler_utils::lastPow2(
               (int64_t)grouped_inputs_outputs[0].size() +
               (int64_t)grouped_inputs_outputs[1].size()) >>
           2),
          (int64_t)1));

  // Don't unroll at the cost of getting a full wave on the GPU
  auto max_unroll_factor_occupancy = ceilDiv(
      n_elems,
      device_multiprocessor_count * (int64_t)tparams->tile_size1 *
          (int64_t)tparams->tile_size2);
  max_unroll_factor = std::min(max_unroll_factor, max_unroll_factor_occupancy);

  // Don't unroll at the cost of getting a full warp, useful for the case where
  // tile sizes are small
  auto max_unroll_factor_block =
      ceilDiv((int64_t)tparams->tile_size1 * (int64_t)tparams->tile_size2, 32l);
  max_unroll_factor = std::min(max_unroll_factor, max_unroll_factor_block);

  // Note: [Computing Vectorization Width for Transpose]
  //
  // With support of small transpose dimension (see Note [Supporting small
  // transpose dimensions]), we need to consider the transformation applied on
  // our tile to compute the safe vectorization width. e.g. For a simple
  // transpose:
  //    (i0, i1, i2, i3, i4) size (2, 3, 65536, 4, 7)
  // -> (i3, i4, i2, i0, i1)
  //
  // transpose scheduler would apply transformation and tile on virtual
  // innermost dimensions. ( (i0*i1*i2/2), (2*i3*i4)/32) So we need to use the
  // size of the virtual innermost dimensions to compute our vectorization
  // width. In the example above, we are looking at 2*3*65536/2, 2*4*7.
  //
  // Currently there's limitation on our iter domain mapping. Since we can only
  // do it on rfactor/root domain, we cannot map across `split` domains. So the
  // example above will only have vectorization size of 2 and 4 repsectively for
  // the merge virtual innermost dimensions, rather than considering the split
  // and merged i2/2 & 2.
  //
  // TODO: We use ContiguousInnerDimensionsMapper to compute the size of virtual
  // innermost dimension. The analysis right now is limited on logical domain
  // only, so we can't actually map the `split` iter domains, which limits the
  // vectorization width we can apply. We need to fix that.
  // TODO 2: Small transpose dimensions transformation should also consider the
  // vectorization impact. i.e. when split_before_tiling, we should try to split
  // on a factor that allows vectorization.
  {
    // duplicating reference1's TensorDomain, since the transformations applied
    // is not persistent and only needed for us to compute vectorization width.
    TensorDomain* cloned_1_td =
        IrBuilder::create<TensorDomain>(reference1->domain());
    // Adding a domain_guard so we can transform reference1
    ir_utils::TVDomainGuard domain_guard(reference1, cloned_1_td);

    // we only apply split here, since we want to merge split dimensions, we can
    // simply map those merged domains via ContiguousInnerDimensionsMapper
    scheduler_utils::splitDims(reference1, tparams->split_before_tiling);

    tparams->vectorize_factor1 =
        vectorize_helper::getVectorizationFactorTransposeGroup(
            runtime_info,
            reference1,
            inner_most_pos1_in_ref1,
            tparams->dims_merged_with_1,
            grouped_inputs_outputs[0],
            max_unroll_factor);

    // TODO: Since group2 only has global->shared and shared->global set op, we
    // can have fine-grained control of unroll/vectorization at per tensor
    // level. We should not be using a single global vectorize factor for the
    // entire group 2
    tparams->vectorize_factor2 =
        vectorize_helper::getVectorizationFactorTransposeGroup(
            runtime_info,
            reference1,
            inner_most_pos2_in_ref1,
            tparams->dims_merged_with_2,
            grouped_inputs_outputs[1],
            max_unroll_factor);
  }

  tparams->lparams.bind(tparams->getThreadsPerBlock(), ParallelType::TIDx);

  if (isDebugDumpEnabled(DebugDumpOption::SchedulerDebug)) {
    debug() << "\n===== Transpose Stats ========\n"
            << "inputs: " << ir_utils::toString(fusion->inputs()) << "\n"
            << "outputs: " << ir_utils::toString(fusion->outputs()) << "\n"
            << "shape: " << shape_in_ref1 << "\n"
            << "num_elems: " << n_elems << "\n"
            << "n_io_tensors: " << n_io_tensors << "\n"
            << "max_io_dtype_size: " << max_io_dtype_size << "\n"
            << "group 1: " << ir_utils::toString(grouped_inputs_outputs[0])
            << "\n"
            << "reference1: " << reference1 << "\n"
            << "inner_most_id1 position: " << inner_most_pos1_in_ref1
            << " (in reference 1)\n"
            << "group 2: " << ir_utils::toString(grouped_inputs_outputs[1])
            << "\n"
            << "reference2: " << reference2 << "\n"
            << "inner_most_id2 position: " << inner_most_pos2_in_ref1
            << " (in reference 1)" << std::endl;
    if (hasSmallTransposeDimensions(tparams)) {
      debug() << "small transposed dim, needs virtual inner-most dim"
              << std::endl;
    }
    debug() << std::endl;
    debug() << tparams->toString() << std::endl;
  }

  return tparams;
}

<<<<<<< HEAD
=======
// TODO: remove or return launch parameters
LaunchParams scheduleTranspose(
    Fusion* fusion,
    const at::ArrayRef<c10::IValue>& runtime_inputs) {
  auto params = getTransposeHeuristics(fusion, runtime_inputs);
  NVF_ERROR(params != nullptr, "Could not schedule transpose operation.");
  scheduleTranspose(fusion, params.get());
  return params->lparams;
}

>>>>>>> 92b63512
void scheduleTranspose(Fusion* fusion, const TransposeParams* tparams) {
  FusionGuard fg(fusion);

  // Make sure we don't have global memory set on intermediate tensors from
  // fusion segmentation
  scheduler_utils::clearMemorySpace(fusion);

  // maybe has_reduction for scheduling should be done on a per output tensor
  // basis.
  NVF_ERROR(
      !ir_utils::hasAnyReductionOps(fusion),
      "This scheduler only handles pointwise ops.");

  // Cache inputs
  auto cached_inputs = scheduler_utils::cacheInputs(fusion, true);

  // Cache and fork outputs
  auto cached_outputs = scheduler_utils::cacheAndForkOutputs(fusion, true);

  scheduler_utils::prepareForMemoryTypePromotion(fusion);

  std::vector<TensorView*> input_tvs;
  {
    auto filtered_tvs = ir_utils::filterByType<TensorView>(fusion->inputs());
    // Remove hanging tensor views
    for (auto tv : filtered_tvs) {
      if (tv->uses().empty()) {
        continue;
      }
      input_tvs.push_back(tv);
    }
  }
  auto output_tvs = ir_utils::filterByType<TensorView>(fusion->outputs());

  int64_t max_dims = 0;
  for (auto inp : input_tvs) {
    max_dims = std::max(pointwise_utils::nRootDims(inp), max_dims);
  }

  for (auto out : output_tvs) {
    max_dims = std::max(pointwise_utils::nRootDims(out), max_dims);
  }

  // If everything is zero dim tensors, just return.
  if (max_dims == 0) {
    return;
  }

  DomainMap domain_map(fusion);
  auto grouped_inputs_outputs = domain_map.groupInputsOutputsByInnerDim();
  NVF_ERROR(grouped_inputs_outputs.size() >= 2);

  /*
   * We need something similar to `cacheFork` for input tensors in group 2. We
   * need this because we will want to propagate to the entire DAG except group
   * 2 and its cached inputs, so we need to make sure the DAG is still connected
   * if we remove group and its cached inputs. For example
   *    t0
   *    |
   *   cache
   *   /  \
   *  t1  t2
   * if groups = {{t1, t2}, {t0}}, then removing {t0, cache} from the DAG will
   * make it disconnected.
   */
  std::unordered_set<TensorView*> group2_and_cached_inputs(
      grouped_inputs_outputs[1].begin(), grouped_inputs_outputs[1].end());
  for (auto tv : grouped_inputs_outputs[1]) {
    if (tv->isFusionInput()) {
      auto existing_cache = ir_utils::consumerTvsOf(tv)[0];
      if (ir_utils::consumerTvsOf(existing_cache).size() > 1) {
        auto new_cache = tv->cacheAfter();
        new_cache->setMemoryType(MemoryType::Shared);
        group2_and_cached_inputs.emplace(new_cache);
      } else {
        existing_cache->setMemoryType(MemoryType::Shared);
        group2_and_cached_inputs.emplace(existing_cache);
      }
    }
  }
  // set cached outputs of group 2 to shared memory
  for (auto pair : cached_outputs) {
    auto cached_output = pair.first;
    auto output = pair.second;
    if (group2_and_cached_inputs.count(output) > 0) {
      cached_output->setMemoryType(MemoryType::Shared);
    }
  }

  TensorView* reference1 =
      domain_map.findReferenceFor(grouped_inputs_outputs[0]);
  TensorView* reference2 =
      domain_map.findReferenceFor(grouped_inputs_outputs[1]);

  NVF_ERROR(
      reference1 != nullptr,
      "Could not find a fully broadcasted tensor to reference schedule on the first group.");

  NVF_ERROR(
      reference2 != nullptr,
      "Could not find a fully broadcasted tensor to reference schedule on the second group.");

  auto inner_most_id1 = scheduler_utils::innerMostAllocDim(reference1);
  auto inner_most_id2 = scheduler_utils::innerMostAllocDim(reference2);

  //////////////////////////////////////////
  // Step 1: Make virtual inner most dims //
  //////////////////////////////////////////

  // See note [Supporting small transpose dimensions]

  // split big dims so that we have enough dimensions available to merge with
  // inner-most dims to create the virtual inner-most dim
  scheduler_utils::splitDims(reference1, tparams->split_before_tiling);

  // prepare all dimensions in merge order for group1
  std::vector<int64_t> dims_group1 = tparams->dims_merged_with_1;
  auto inner_loop_index1 =
      domain_map.getInnerLeafDim(reference1, inner_most_id1);
  NVF_ERROR(inner_loop_index1 >= 0, "getInnerLeafDim cannot be resolved");
  int64_t inner_most_pos1_in_ref1 = inner_loop_index1;
  dims_group1.insert(dims_group1.begin(), inner_most_pos1_in_ref1);

  // prepare all dimensions in merge order for group2
  std::vector<int64_t> dims_group2 = tparams->dims_merged_with_2;
  auto inner_loop_index2 =
      domain_map.getInnerLeafDim(reference1, inner_most_id2);
  int64_t inner_most_pos2_in_ref1 = inner_loop_index2;
  NVF_ERROR(inner_loop_index2 >= 0, "getInnerLeafDim cannot be resolved");
  dims_group2.insert(dims_group2.begin(), inner_most_pos2_in_ref1);

  // merge all dimensions in group1, while updating all indices for group2
  auto merged1 =
      scheduler_utils::mergeDims(reference1, dims_group1, dims_group2);
  std::vector<int64_t> merged1_vec;
  if (merged1.has_value()) {
    merged1_vec.push_back(*merged1);
  }
  // merge all dimensions in group2, while updating merged index for group1
  auto merged2 =
      scheduler_utils::mergeDims(reference1, dims_group2, merged1_vec);

  // updating merged1 & merged2 indices if applicable
  if (merged1.has_value()) {
    inner_most_pos1_in_ref1 = merged1_vec[0];
  }
  if (merged2.has_value()) {
    inner_most_pos2_in_ref1 = *merged2;
  }

  /////////////////////////////
  // Step 2: global schedule //
  /////////////////////////////

  // make tile
  // [..., I1, .., I2, ...]
  reference1->split(inner_most_pos1_in_ref1, tparams->tile_size1);
  reference1->reorder({{inner_most_pos1_in_ref1 + 1, -1}});
  reference1->split(inner_most_pos2_in_ref1, tparams->tile_size2);
  reference1->reorder({{inner_most_pos2_in_ref1 + 1, -1}});
  // [..., I1/tile1, .., I2/tile2, ..., tile1, tile2]

  // Merge remaining dimensions ignoring reduction axes (See Issue #2317)
  // The reduction axes cannot be at any position.
  // For example: [i0, r1, i1, r2, i2] after tiling is [i0, r1, i1/tile1, r2,
  // i2/tile2, tile1, tile2] The following code merges all the outer iterdomains
  // as: [i0 * i1/tile1 * i2/tile2, r1, r2, tile1, tile2]
  int64_t rhs_i = reference1->nDims() - 3;
  for (int64_t lhs_i = reference1->nDims() - 4; lhs_i >= 0; lhs_i--) {
    if (reference1->axis(lhs_i)->isReduction() ||
        reference1->axis(lhs_i)->isDeviceDim()) {
      continue;
    }
    if (reference1->axis(rhs_i)->isReduction() ||
        reference1->axis(rhs_i)->isDeviceDim()) {
      rhs_i = lhs_i;
      continue;
    }
    reference1->merge(lhs_i, rhs_i);
    rhs_i = lhs_i;
  }

  reference1->split(rhs_i, 1);
  // [r.., merged_dim, 1, tile1, tile2]

  // parallelize non-tile dimensions
  reference1->axis(rhs_i + 1)->parallelize(ParallelType::Unswitch);
  reference1->axis(rhs_i)->parallelize(ParallelType::BIDx);
  // [BIDx, Unswitch, tile1, tile2]

  // Propagate transformations so far to the entire DAG
  TransformPropagator propagator(reference1);
  MaxLogicalDomainInfoSpanningTree entire_dag(reference1);
  entire_dag.traverse(&propagator);
  scheduler_utils::parallelizeAllLike(reference1);

  // For a transpose scheduling, all we need is to bind threadIdx.x differently
  // for inputs and outputs. This swap of binding could happen at any tensor on
  // the path from input to output, especially, it does not have to be in the
  // transpose tensor. Here, we naively do the binding swap at cached
  // input/output for simplicity. We might need to find a better set of swap
  // tensors in the future to reduce shared memory usage.

  //////////////////////////////
  // Step 3: Schedule group 2 //
  //////////////////////////////

  // transform tile for vectorization/unroll
  // See note [vectorization and unroll of input and output]

  int64_t pos = reference2->nDims() - 2;
  // [..., tile1, tile2]
  moveReductionsOut(reference2, 2);
  reference2->merge(pos);
  reference2->split(pos, tparams->vectorize_factor2);
  reference2->split(pos, tparams->getThreadsPerBlock());
  // [..., Unroll, TIDx, Vectorize]

  // Propagate transformations of reference2 to the entire DAG except
  // group 1. We actually only want to propagate to the fusion outputs, but
  // inputs and outputs themselves are disconnected, so we have to borrow the
  // entire DAG and use its spanning tree.
  {
    auto all_tvs_except1 = ir_utils::allTvsExcept(
        fusion,
        {grouped_inputs_outputs[0].begin(), grouped_inputs_outputs[0].end()});
    SetSelector selector({all_tvs_except1.begin(), all_tvs_except1.end()});
    MaxLogicalDomainInfoSpanningTree entire_dag_except1(reference2, &selector);
    TransformPropagator propagator(reference2);
    entire_dag_except1.traverse(&propagator);
  }

  // parallelize group2 and its cached inputs
  {
    if (tparams->vectorize_factor2 > 1) {
      reference2->axis(-1)->parallelize(ParallelType::Vectorize);
    }
    reference2->axis(-2)->parallelize(ParallelType::TIDx);
    reference2->axis(-3)->parallelize(ParallelType::Unroll);

    ComputeAtMap ca_map(fusion);

    scheduler_utils::parallelizeAllLike(
        reference2,
        {group2_and_cached_inputs.begin(), group2_and_cached_inputs.end()},
        {ParallelType::TIDx});

    // Only vectorize the axes that exactly maps to the vectorized axes
    //  on reference as support for permissively mapped axes are not
    //  yet clearly defined.
    std::vector<TensorView*> vectorized_group2_cached_inputs;
    for (auto gin : group2_and_cached_inputs) {
      if (std::any_of(
              gin->getLoopDomain().begin(),
              gin->getLoopDomain().end(),
              [&ca_map, reference2](IterDomain* id) {
                return ca_map.areMapped(
                    id, reference2->axis(-1), IdMappingMode::EXACT);
              })) {
        vectorized_group2_cached_inputs.push_back(gin);
      }
    }
    if (!vectorized_group2_cached_inputs.empty()) {
      scheduler_utils::parallelizeAllLike(
          reference2,
          vectorized_group2_cached_inputs,
          {ParallelType::Vectorize});
    }

    // Only unroll the axes that exactly maps to the unrolled axes
    //  on reference as support for permissively mapped axes are not
    //  yet clearly defined.
    std::vector<TensorView*> unrolled_group2_cached_inputs;
    for (auto gin : group2_and_cached_inputs) {
      if (std::any_of(
              gin->getLoopDomain().begin(),
              gin->getLoopDomain().end(),
              [&ca_map, reference2](IterDomain* id) {
                return ca_map.areMapped(
                    id, reference2->axis(-3), IdMappingMode::EXACT);
              })) {
        unrolled_group2_cached_inputs.push_back(gin);
      }
    }
    if (!unrolled_group2_cached_inputs.empty()) {
      scheduler_utils::parallelizeAllLike(
          reference2, unrolled_group2_cached_inputs, {ParallelType::Unroll});
    }
  }

  //////////////////////////////
  // Step 4: Schedule group 1 //
  //////////////////////////////

  // schedule group 1
  reference1->reorder({{-2, -1}});
  // [..., tile2, tile1]
  pos = reference1->nDims() - 2;
  moveReductionsOut(reference1, 2);
  reference1->merge(pos);
  reference1->split(pos, tparams->vectorize_factor1);
  reference1->split(pos, tparams->getThreadsPerBlock());
  if (tparams->vectorize_factor1 > 1) {
    reference1->axis(-1)->parallelize(ParallelType::Vectorize);
  }
  reference1->axis(-2)->parallelize(ParallelType::TIDx);
  reference1->axis(-3)->parallelize(ParallelType::Unroll);
  // [..., Unroll, TIDx, Vectorize]

  // Propagate transformations, parallelization of the reference1 to the entire
  // DAG except group 2 and its corresponding cached outputs.
  {
    auto all_tvs_except2 =
        ir_utils::allTvsExcept(fusion, group2_and_cached_inputs);
    SetSelector selector({all_tvs_except2.begin(), all_tvs_except2.end()});
    MaxLogicalDomainInfoSpanningTree entire_dag_except_outputs(
        reference1, &selector);
    TransformPropagator propagator(reference1);
    entire_dag_except_outputs.traverse(&propagator);
    scheduler_utils::parallelizeAllLike(
        reference1, all_tvs_except2, {ParallelType::TIDx});
  }

  // vectorize and unroll group 1's output and cached input
  {
    ComputeAtMap ca_map(fusion);
    std::vector<TensorView*> group1_and_cached_inputs(
        grouped_inputs_outputs[0].begin(), grouped_inputs_outputs[0].end());
    for (auto tv : grouped_inputs_outputs[0]) {
      if (tv->isFusionInput()) {
        group1_and_cached_inputs.emplace_back(ir_utils::consumerTvsOf(tv)[0]);
      }
    }

    // Only vectorize the axes that exactly maps to the vectorized axes
    //  on reference as support for permissively mapped axes are not
    //  yet clearly defined.
    std::vector<TensorView*> vectorized_group1_cached_inputs;
    for (auto gin : group1_and_cached_inputs) {
      if (std::any_of(
              gin->getLoopDomain().begin(),
              gin->getLoopDomain().end(),
              [&ca_map, reference1](IterDomain* id) {
                return ca_map.areMapped(
                    id, reference1->axis(-1), IdMappingMode::EXACT);
              })) {
        vectorized_group1_cached_inputs.push_back(gin);
      }
    }
    if (!vectorized_group1_cached_inputs.empty()) {
      scheduler_utils::parallelizeAllLike(
          reference1,
          vectorized_group1_cached_inputs,
          {ParallelType::Vectorize});
    }

    // Only unroll the axes that exactly maps to the unrolled axes
    //  on reference as support for permissively mapped axes are not
    //  yet clearly defined.
    std::vector<TensorView*> unrolled_group1_cached_inputs;
    for (auto gin : group1_and_cached_inputs) {
      if (std::any_of(
              gin->getLoopDomain().begin(),
              gin->getLoopDomain().end(),
              [&ca_map, reference1](IterDomain* id) {
                return ca_map.areMapped(
                    id, reference1->axis(-3), IdMappingMode::EXACT);
              })) {
        unrolled_group1_cached_inputs.push_back(gin);
      }
    }

    if (!unrolled_group1_cached_inputs.empty()) {
      scheduler_utils::parallelizeAllLike(
          reference1, unrolled_group1_cached_inputs, {ParallelType::Unroll});
    }
  }

  ////////////////////////////////
  // Step 5: Cleanup and inline //
  ////////////////////////////////

  // cleanup parallelization from reference1 and reference2 if they are fusion
  // inputs
  for (auto tv : {reference1, reference2}) {
    if (tv->isFusionInput()) {
      for (auto id : tv->getLoopDomain()) {
        id->parallelize(ParallelType::Serial);
      }
    }
  }

  // Inline
  inlineMost();

  scheduler_utils::promoteProducerMemoryTypes(fusion, cached_inputs);
}

void TransposeScheduler::schedule(
    Fusion* fusion,
    const HeuristicParams* params) {
  FUSER_PERF_SCOPE("TransposeScheduler::schedule");
  auto tparams = dynamic_cast<const TransposeParams*>(params);
  NVF_ERROR(
      tparams != nullptr,
      "Incorrect parameters sent to TransposeScheduler::schedule",
      params);
  scheduleTranspose(fusion, tparams);
}
} // namespace nvfuser<|MERGE_RESOLUTION|>--- conflicted
+++ resolved
@@ -105,21 +105,6 @@
   return true;
 }
 
-<<<<<<< HEAD
-=======
-void TransposeScheduler::schedule(
-    Fusion* fusion,
-    const HeuristicParams* params) {
-  FUSER_PERF_SCOPE("TransposeScheduler::schedule");
-  auto tparams = dynamic_cast<const TransposeParams*>(params);
-  NVF_ERROR(
-      tparams != nullptr,
-      "Incorrect parameters sent to TransposeScheduler::schedule",
-      params);
-  scheduleTranspose(fusion, tparams);
-}
-
->>>>>>> 92b63512
 std::unique_ptr<HeuristicParams> TransposeScheduler::computeHeuristics(
     Fusion* fusion,
     SchedulerRuntimeInfo& runtime_info,
@@ -1053,19 +1038,6 @@
   return tparams;
 }
 
-<<<<<<< HEAD
-=======
-// TODO: remove or return launch parameters
-LaunchParams scheduleTranspose(
-    Fusion* fusion,
-    const at::ArrayRef<c10::IValue>& runtime_inputs) {
-  auto params = getTransposeHeuristics(fusion, runtime_inputs);
-  NVF_ERROR(params != nullptr, "Could not schedule transpose operation.");
-  scheduleTranspose(fusion, params.get());
-  return params->lparams;
-}
-
->>>>>>> 92b63512
 void scheduleTranspose(Fusion* fusion, const TransposeParams* tparams) {
   FusionGuard fg(fusion);
 
