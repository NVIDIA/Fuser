// clang-format off
/*
 * SPDX-FileCopyrightText: Copyright (c) 2023-present NVIDIA CORPORATION & AFFILIATES.
 * All rights reserved.
 * SPDX-License-Identifier: BSD-3-Clause
 */
// clang-format on
#pragma once

#include <ATen/core/ivalue.h>
#include <exceptions.h>
#include <fusion.h>
#include <scheduler/registry.h>
#include <scheduler/transpose_heuristic.h>
#include <visibility.h>

#define SUPPORT_SPLITTING_INNERMOST_DIM 0

namespace nvfuser {

// Note [Transpose scheduling]
//
// The target of transpose scheduling is to get coalesced global memory access
// to as much input and output tensors as possible. For a DAG with only pure
// pointwise operators, the scheduling is very simple because the inner most
// dimension of all input and output tensors are all mapped together in the
// ComputeAtMap, i.e., there is essentially only one inner most dimension. In
// such case, we just vectorize that inner most dimension and bind it to
// threadIdx.x identically for all input and output tensors. In the case where
// transposes are present in the DAG, the inner most dimensions of different
// inputs and outputs might not match. And there is no fixed pattern on which
// input/output tensors should share the same inner most dimension with which.
// Consider the following example DAGs ([T] represents transpose, all tensors
// are 2D):
//
//   t0    t1      t0    t1      t0    t1        t0    t1         t0
//    \    |        \    /        \    |          \    |          |
//     \  [T]       [T] [T]        \  [T]          t2 [T]        [T]
//      \ /           \ /           \ / \         / \ / \         |
//      t2             t2           t2   t3      t3  t4 t5       [T]
//                                                                |
//                                                                t1
//
// In order to support all these cases in a general way, the following
// perspective is very important: What we are looking for is to bind threadIdx.x
// differently for different inputs and outputs, so there has to be some tensor
// somewhere in the DAG that we write and read with different threadIdx.x
// bindings. The tensor of binding swap can be any tensor on the path that
// connects inputs/outputs with different inner most dimension, especially, it
// does not necessarily have to be the tensor of the transpose operator. In
// other words, thanks to our indexing system who is already taking care of the
// correctness of transpose, the scheduler can freely choose where to realize
// these transposes as different threadIdx.x bindings. This observation greatly
// simplifies our scheduling.
//
// Our scheduling strategy is as follows: We first split the inputs and outputs
// of the fusion into two groups according to their inner most dimension. The
// inner most dimensions of tensors in the same group are mapped to each other,
// and they are not mapped to the inner most dimesion of tensors in a different
// group. Depending on the transpose pattern, there can be more than two groups,
// if this is the case, we only consider the two largest groups, and the tensors
// in the remaining groups will just be accessed unvectorized and uncoalesced.
// We call the largest group as `group1` and the second largest group as
// `group2`. When we have the groups, we will make a 2D tiling [I1, I2] ->
// [I1/tile1, tile1, I2/tile2, tile2] on the inner most dimensions of group1 and
// group2. If I1 and I2 are too small to make a 32x32 tile, such as in the
// fusion of tanspose(T1[1024, 2, 1024, 2], {1, 3}), we merge in other
// dimensions to make a virtual I1 and I2. The details of how we create virtual
// I1 and I2 are described in note [Supporting small transpose dimensions].
//
// Each tile [tile1, tile2] will be handled by a block, and the tensors that
// have mismatched threadIdx.x bindings will use shared memory. The outer IDs of
// the tiling split will be merged with non-tiled IDs and then binded to
// blockIdx.x for the entire DAG, regardless of which group a tensor belongs to.
// For the inner tile IDs [tile1, tile2], we need to transform and parallelize
// group 1 and group 2 differently. The intermediate tensors can be transformed
// and parallelized consistently either with group 1 or group 2. Here, since
// group 1 is larger than group 2, we decide to only transform and parallelize
// the cached inputs of group 2 together with group 2, and keep the rest of the
// DAG consistent with group 1.
//
// If you would like to see an example of how to manually schedule a complicated
// DAG using this idea, refer to:
//   FusionManualScheduleTransposeComplexDAG1_CUDA

class SchedulerRuntimeInfo;
class HeuristicDataCache;

std::unique_ptr<TransposeParams> getTransposeHeuristics(
    Fusion* fusion,
    const at::ArrayRef<c10::IValue>& runtime_inputs,
    HeuristicDataCache* data_cache = nullptr);

std::unique_ptr<TransposeParams> getTransposeHeuristics(
    Fusion* fusion,
    SchedulerRuntimeInfo& runtime_info,
    HeuristicDataCache* data_cache = nullptr);

<<<<<<< HEAD
=======
NVF_API void scheduleTranspose(Fusion* fusion, const TransposeParams* params);

NVF_API LaunchParams scheduleTranspose(
    Fusion* fusion,
    const at::ArrayRef<c10::IValue>& runtime_inputs);

>>>>>>> 92b63512
//! Utility for canSchedule interface to check if this fusion has at least two
//! groups, each with a fully broadcasted reference tensor.
NVF_API bool hasAtLeastTwoValidGroups(Fusion* fusion);

// If can schedule at runtime, returns empty string, otherwise returns the
// reason why we should not schedule at runtime.
std::string getTransposeRuntimeRejectReason(
    Fusion* fusion,
    HeuristicDataCache* data_cache,
    SchedulerRuntimeInfo& runtime_info);

class TransposeScheduler : public SchedulerEntry {
 public:
  bool canScheduleCompileTime(Fusion* fusion) override;

  bool canScheduleRunTime(
      Fusion* fusion,
      SchedulerRuntimeInfo& runtime_info,
<<<<<<< HEAD
      HeuristicSummary* data_cache = nullptr) override;
=======
      HeuristicDataCache* data_cache = nullptr) override;
>>>>>>> 92b63512

  constexpr static SchedulerType schedulerType() {
    return SchedulerType::Transpose;
  }

  void schedule(Fusion* fusion, const HeuristicParams* params) override;

  std::unique_ptr<HeuristicParams> computeHeuristics(
      Fusion* fusion,
      SchedulerRuntimeInfo& runtime_info,
<<<<<<< HEAD
      HeuristicSummary* data_cache) override;
=======
      HeuristicDataCache* data_cache) override;
>>>>>>> 92b63512
};

} // namespace nvfuser<|MERGE_RESOLUTION|>--- conflicted
+++ resolved
@@ -96,15 +96,6 @@
     SchedulerRuntimeInfo& runtime_info,
     HeuristicDataCache* data_cache = nullptr);
 
-<<<<<<< HEAD
-=======
-NVF_API void scheduleTranspose(Fusion* fusion, const TransposeParams* params);
-
-NVF_API LaunchParams scheduleTranspose(
-    Fusion* fusion,
-    const at::ArrayRef<c10::IValue>& runtime_inputs);
-
->>>>>>> 92b63512
 //! Utility for canSchedule interface to check if this fusion has at least two
 //! groups, each with a fully broadcasted reference tensor.
 NVF_API bool hasAtLeastTwoValidGroups(Fusion* fusion);
@@ -123,11 +114,7 @@
   bool canScheduleRunTime(
       Fusion* fusion,
       SchedulerRuntimeInfo& runtime_info,
-<<<<<<< HEAD
-      HeuristicSummary* data_cache = nullptr) override;
-=======
       HeuristicDataCache* data_cache = nullptr) override;
->>>>>>> 92b63512
 
   constexpr static SchedulerType schedulerType() {
     return SchedulerType::Transpose;
@@ -138,11 +125,7 @@
   std::unique_ptr<HeuristicParams> computeHeuristics(
       Fusion* fusion,
       SchedulerRuntimeInfo& runtime_info,
-<<<<<<< HEAD
-      HeuristicSummary* data_cache) override;
-=======
       HeuristicDataCache* data_cache) override;
->>>>>>> 92b63512
 };
 
 } // namespace nvfuser