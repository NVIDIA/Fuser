--- conflicted
+++ resolved
@@ -27,27 +27,14 @@
 
 class OuterPersistentKernelScheduler : public SchedulerEntry {
  public:
-<<<<<<< HEAD
-  explicit OuterPersistentKernelScheduler(
-      Fusion* fusion,
-      SchedulerRuntimeInfo& runtime_info,
-      HeuristicDataCache* data_cache = nullptr);
-
-  void schedule(Fusion* fusion) override;
-=======
   void schedule(Fusion* fusion, const HeuristicParams* params) override;
->>>>>>> 4abdd87f
 
   bool canScheduleCompileTime(Fusion* fusion) override;
 
   bool canScheduleRunTime(
       Fusion* fusion,
       SchedulerRuntimeInfo& runtime_info,
-<<<<<<< HEAD
-      HeuristicDataCache* data_cache = nullptr);
-=======
-      HeuristicSummary* data_cache = nullptr) override;
->>>>>>> 4abdd87f
+      HeuristicDataCache* data_cache = nullptr) override;
 
   constexpr static SchedulerType schedulerType() {
     return SchedulerType::OuterPersistent;
@@ -56,11 +43,7 @@
   std::unique_ptr<HeuristicParams> computeHeuristics(
       Fusion* fusion,
       SchedulerRuntimeInfo& runtime_info,
-<<<<<<< HEAD
-      HeuristicDataCache* data_cache = nullptr);
-=======
-      HeuristicSummary* data_cache) override;
->>>>>>> 4abdd87f
+      HeuristicDataCache* data_cache) override;
 };
 
 NVF_API std::unique_ptr<ReductionParams> getOuterPersistentHeuristics(
