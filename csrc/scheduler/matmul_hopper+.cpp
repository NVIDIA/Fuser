--- conflicted
+++ resolved
@@ -972,11 +972,6 @@
       : params_->tile_sizes.epilogue_tile.n;
   fusion_->manage("ldst_matrix_m_tile", ldst_matrix_tile_m);
   fusion_->manage("ldst_matrix_n_tile", ldst_matrix_tile_n);
-<<<<<<< HEAD
-  fusion_->manage("ldst_matrix_m_smem", ldst_matrix_smem_m);
-  fusion_->manage("ldst_matrix_n_smem", ldst_matrix_smem_n);
-=======
->>>>>>> fd9ec401
 
   // We will propagate backward from cached outputs to (not including) the
   // splitk output if there is a splitk else this is just mma_results_. We will
@@ -1109,10 +1104,9 @@
       doEpilogueTileSplit(tv);
     }
 
-<<<<<<< HEAD
     // Determine swizzle for TMA Store
     MmaInputSmemSwizzle swizzle = mma_utils::tmaSwizzleSharedMemory(d_smem);
-=======
+
     if (store_with_stmatrix) {
       // d_smem is the consumer for stmatrix. Set alternate loop domain to
       // generate shared memory address for stmatrix.
@@ -1129,7 +1123,6 @@
           ->parallelize(ParallelType::Vectorize);
       d_smem->setAlternateLoopDomain(d_smem_stmatrix);
     }
->>>>>>> fd9ec401
 
     // Should not propagate if the dc is a mma output as the mma output has
     // already been scheduled.
