// clang-format off
/*
 * SPDX-FileCopyrightText: Copyright (c) 2024-present NVIDIA CORPORATION & AFFILIATES.
 * All rights reserved.
 * SPDX-License-Identifier: BSD-3-Clause
 */
// clang-format on
#include <device_lower/analysis/circular_buffer.h>
#include <disjoint_set.h>
#include <id_model/schedule.h>
#include <instrumentation.h>
#include <ir/utils.h>
#include <scheduler/debug_utils.h>
#include <scheduler/matmul.h>
#include <scheduler/matmul_heuristic.h>
#include <scheduler/matmul_hopper+.h>
#include <scheduler/matmul_utils.h>
#include <scheduler/mma_utils.h>
#include <scheduler/tools/abstract_tensor.h>
#include <scheduler/tools/inlining.h>
#include <scheduler/utils.h>
#include <utils.h>
#include <val_graph.h>
#include <val_graph_visitor.h>

// NOTE: included to avoid compilation error caused by missing destructor in
// 'SchedulerRuntimeInfo'
#include <runtime/executor_utils.h>
#include "mma_type.h"

namespace nvfuser {

namespace schedule_matmul {

namespace {

constexpr int64_t hardcoded_smem_vectorize_factor = 4;
constexpr int64_t hardcoded_blackwell_splitk_vectorization_factor = 4;

// Find the first MatmulDimRole from left to right in a vector of roles
int64_t findFirstRole(
    const std::vector<MatmulDimRole>& roles,
    MatmulDimRole role_to_find) {
  auto role_iter =
      std::find_if(roles.begin(), roles.end(), [&](MatmulDimRole role) {
        return role == role_to_find;
      });
  if (role_iter == roles.end()) {
    return -1;
  }
  return std::distance(roles.begin(), role_iter);
}

} // namespace

void HopperPlus::transformLikeMmaOutputWithK(TensorView* tv) {
  NVF_ERROR(tv->axis(-1)->isReduction(), "Inner axis should be Reduction.");
  // The input is originally block tiled so that the inner dims are the CTA tile
  // size
  //
  // We split this into warp tiles then instruction tiles
  // Original: [..., M, N, K]
  tv->split(-3, params_->tile_sizes.warp_tile.m);
  tv->split(-3, getM(params_->mma_macro));
  tv->split(-2, params_->tile_sizes.warp_tile.n);
  tv->split(-2, getN(params_->mma_macro));
  // K dimension is present for mma_result
  // We don't need to split by warp_tile.k, since we always have
  // cta_tile.k == warp_tile.k
  tv->split(-1, getK(params_->mma_macro));
  // After Split: [..., Mo, Mw, Mi, No, Nw, Ni, Kw, Ki]
  tv->reorder({
      {-8, -8}, // Mo
      {-7, -6}, // Mw
      {-6, -3}, // Mi
      {-5, -7}, // No
      {-4, -5}, // Nw
      {-3, -2}, // Ni
      {-2, -4}, // Kw
      {-1, -1}, // Ki
  });
  // After Reorder: [..., Mo, No, Mw, Nw, Kw, Mi, Ni, Ki]
  tv->merge(-8);
  // After Merge: [..., Mo * No, Mw, Nw, Kw, Mi, Ni]
  if (isCooperative()) {
    tv->axis(-7)->parallelize(ParallelType::TIDy);
    // After Parallelize: [..., Mo * No (TIDy), Mw, Nw, Kw, Mi, Ni, Ki]
  }
}

void HopperPlus::transformLikeMmaOutputWithoutK(TensorView* tv) {
  NVF_ERROR(
      tv->domain()->loop().size() >= 4,
      "transformLikeMmaOutputWithoutK requires at least four iterDomains but ",
      tv->toString(),
      " only has ",
      tv->domain()->loop().size(),
      ".");
  NVF_ERROR(
      !tv->axis(-1)->isReduction(), "Inner axis should not be Reduction.");

  // The input is originally block tiled so that the inner dims are the CTA tile
  // size
  // Original: [..., M, N]
  // We split this into warp tiles then instruction tiles
  tv->split(-2, params_->tile_sizes.warp_tile.m);
  tv->split(-2, getM(params_->mma_macro));
  tv->split(-1, params_->tile_sizes.warp_tile.n);
  tv->split(-1, getN(params_->mma_macro));
  // After Split: [..., Mo, Mw, Mi, No, Nw, Ni]
  tv->reorder({
      {-3, -5},
      {-2, -3},
  });
  // After Reorder: [..., Mo, No, Mw, Nw, Mi, Ni]
  tv->merge(-6);
  // After Merge: [..., Mo * No, Mw, Nw, Mi, Ni]
  if (isCooperative()) {
    tv->axis(-5)->parallelize(ParallelType::TIDy);
    // After Parallelize: [..., Mo * No (TIDy), Mw, Nw, Mi, Ni]
  }
}

MatmulDimRole HopperPlus::findMatmulDimRole(IterDomain* id) {
  ValGroup vg = graph_->toGroup(id);
  auto it = id_roles_.find(vg);
  NVF_ERROR(it != id_roles_.end());
  return it->second;
}

void HopperPlus::validate() const {
  const auto device_prop = at::cuda::getCurrentDeviceProperties();
  const int cc = device_prop->major * 10 + device_prop->minor;
  NVF_ERROR(
      cc >= 90, "This matmul scheduler is restricted to Hopper & Blackwell.");

  if (params_->tiling_strategy != MatmulParams::TilingStrategy::OneTilePerCTA) {
    NVF_CHECK(
        params_->splitk_factor == 1,
        "Hopper+ matmul scheduler does not support scheduling persistent "
        "split-K kernels");
  }

  NVF_CHECK(
      params_->cluster_dims.z == 1,
      "Cluster dims must have 1 in Z dimension but found ",
      params_->cluster_dims.z);

  NVF_CHECK(
      params_->tiling_strategy !=
          MatmulParams::TilingStrategy::DistributeStagesAcrossSMs,
      "Hopper+ matmul scheduler does not support distributing stages across "
      "SMs a la stream-K");

  NVF_CHECK(
      isCooperative(),
      "Hopper+ matmul scheduler only supports cooperatively buffering at the "
      "CTA level (no ping-pong)");
  if (isCooperative()) {
    NVF_CHECK(
        params_->tile_sizes.cta_tile.m % params_->tile_sizes.warp_tile.m == 0,
        "Expected m dimension for cta_tile to be divisible by warp_tile.");
    NVF_CHECK(
        params_->tile_sizes.cta_tile.n % params_->tile_sizes.warp_tile.n == 0,
        "Expected n dimension for cta_tile to be divisible by warp_tile.");
    NVF_CHECK(
        params_->tile_sizes.cta_tile.k % params_->tile_sizes.warp_tile.k == 0,
        "Expected k dimension for cta_tile to be divisible by warp_tile.");
  } else if (isPingPong()) {
    NVF_CHECK(
        params_->tile_sizes.cta_tile == params_->tile_sizes.warp_tile,
        "Expected cta_tile and warp_tile to be the same for Ping-Pong Matmul "
        "Kernels");
  }
}

void HopperPlus::run() {
  // Finds matmul patterns and translates them to MmaOps, then finds tensor
  // and dimension roles for all tensors in the fusion
  findPatterns();
  translatePatterns();
  // We use the tensor roles to cache operands and epilogue inputs differently
  findRoles();

  // Clears memory spaces on intermediate tensors, calls
  // cache{After,Before,Fork} on inputs and outputs.
  // Defines acw_smem/bcw_smem and acr/bcr by possibly calling cacheAfter.
  cacheInputsAndOutputs(/*skip_intermediates=*/true);

  // We need to find roles again after caching, since we will need to rebuild
  // the IdModel.
  // TODO: update the val graph on the fly in cacheInputsAndOutputs using
  // cacheAfter and missing cacheFork and cacheBefore utilities instead of doing
  // a full rebuild here
  findRoles();

  inspectPrologues();

  setCGADims();

  scheduleOperands();

  // schedule mma instruction output (mma_result)
  scheduleMmaResults();

  // schedule epilogue
  scheduleEpilogue();

  // schedule splitk_sum
  scheduleSplitKSum();

  setUpInlining();

  // set up circular buffering. This must come after everything up to
  // mma_result is scheduled, since everything in the main loop will need to
  // be rotated
  setUpCircularBuffering();
}

std::vector<MatmulDimRole> HopperPlus::reorderBlockTileTraversal(
    TensorView* tv,
    const std::vector<MatmulDimRole>& outer_dim_roles) const {
  NVF_ERROR(params_->grid_traversal_factor.first >= 1);
  NVF_ERROR(params_->grid_traversal_factor.second >= 1);

  // short-circuit: If grid traversal factor is 1x1, we don't need to reorder.
  if (params_->grid_traversal_factor.first == 1 &&
      params_->grid_traversal_factor.second == 1) {
    return outer_dim_roles;
  }

  // Find position of outer M and N dims in schedule_.tiled
  int64_t Mo_pos = findFirstRole(outer_dim_roles, MatmulDimRole::M);
  int64_t No_pos = findFirstRole(outer_dim_roles, MatmulDimRole::N);

  std::vector<MatmulDimRole> new_outer_dim_roles(
      outer_dim_roles.begin(), outer_dim_roles.end());
  // Multi-factor grid traversal.
  // M and N roles must be present and consecutive.
  if (params_->grid_traversal_factor.first > 1 &&
      params_->grid_traversal_factor.second > 1) {
    NVF_ERROR(
        Mo_pos >= 0 || No_pos >= 0, "Either M or N role must be present.");
    NVF_ERROR(
        Mo_pos != No_pos, "The position of M and N roles must be different.");
    NVF_ERROR(abs(Mo_pos - No_pos) == 1, "M and N roles must be consecutive.");

    bool is_M_present = Mo_pos >= 0;
    bool is_N_present = No_pos >= 0;
    bool is_N_right_of_M = No_pos > Mo_pos;
    const int64_t min_axis_pos = std::min(Mo_pos, No_pos);

    // original: [M, N]
    // split:   [M, N/second_factor, second_factor]
    // split: [M/first_factor, first_factor, N/second_factor, second_factor]
    // reorder: [M/first_factor, N/second_factor, first_factor,
    // second_factor]
    // merge:
    // [M/first_factor * N/second_factor, first_factor, second_factor]
    // merge:
    // [M/first_factor * N/second_factor, first_factor * second_factor]

    // If N axis exists, then split by second grid traversal factor.
    if (is_N_present) {
      // split:   [M, N/second_factor, second_factor]
      tv->split(No_pos, params_->grid_traversal_factor.second);
    }
    // If N is to the left of M, then shift M by 1 because of second factor.
    if (!is_N_right_of_M) {
      Mo_pos++;
    }

    // If M axis exists, then split by first grid traveral factor.
    if (is_M_present) {
      // split: [M/first_factor, first_factor, N/second_factor, second_factor]
      tv->split(Mo_pos, params_->grid_traversal_factor.first);
    }
    // If N is to the right of M, then shift M by 1 because of the first factor.
    if (is_N_right_of_M) {
      No_pos++;
    }

    if (is_N_present && is_M_present) {
      NVF_ERROR(min_axis_pos >= 0, "Both M and N roles must exist.");
      // reorder: [M/first_factor, N/second_factor, first_factor,
      // second_factor]
      tv->reorder(
          {{min_axis_pos + 1, min_axis_pos + 2},
           {min_axis_pos + 2, min_axis_pos + 1}});
      // merge:
      // [M/first_factor * N/second_factor, first_factor, second_factor]
      tv->merge(min_axis_pos, min_axis_pos + 1);
      // merge:
      // [M/first_factor * N/second_factor, first_factor * second_factor]
      tv->merge(min_axis_pos + 1, min_axis_pos + 2);
    } else if (is_N_present) {
      // M is missing, so we skip the merge above. In this case we
      // should update the dim roles to reflect the new split axis.
      new_outer_dim_roles.insert(
          new_outer_dim_roles.begin() + No_pos, MatmulDimRole::N);
    } else if (is_M_present) {
      // N is missing, so we skip the merge above. In this case we
      // should update the dim roles to reflect the new split axis.
      new_outer_dim_roles.insert(
          new_outer_dim_roles.begin() + Mo_pos, MatmulDimRole::M);
    }
    return new_outer_dim_roles;
  }

  // Single factor grid traversal.
  NVF_ERROR(params_->grid_traversal_factor.first > 1);
  NVF_ERROR(params_->grid_traversal_factor.second == 1);
  int factor = params_->grid_traversal_factor.first;
  switch (params_->cta_order) {
    case MatmulParams::TileRasterizationOrder::ColumnMajor: {
      // split   [I1, I2/factor, factor]
      // reorder [I1, factor, I2/factor]
      // merge   [I1*factor, I2/factor]
      // where I1 and I2 are the outer M and N dimensions, respectively
      if (No_pos >= 0) {
        tv->split(No_pos, factor);
        // If No_pos < Mo_pos, then the split above shifts Mo_pos by one
        if (No_pos < Mo_pos) {
          Mo_pos++;
        }
        tv->reorder({{No_pos, No_pos + 1}});
        if (Mo_pos >= 0) {
          tv->merge(Mo_pos, No_pos);
        } else {
          // M is missing, so we skip the merge above. In this case we
          // should update the dim roles to reflect the new split axis.
          new_outer_dim_roles.insert(
              outer_dim_roles.begin() + No_pos, MatmulDimRole::N);
        }
      }
      break;
    }

    case MatmulParams::TileRasterizationOrder::RowMajor: {
      // split   [I1/factor, factor, I2]
      // reorder [I1/factor, I2, factor]
      // merge   [I1/factor, I2*factor]
      // where I1 and I2 are the outer M and N dimensions, respectively
      if (Mo_pos >= 0) {
        tv->split(Mo_pos, factor);
        // If No_pos < Mo_pos, then the split above shifts Mo_pos by one
        if (No_pos > Mo_pos) {
          No_pos++;
        }
        if (No_pos >= 0) {
          tv->reorder({{Mo_pos + 1, No_pos}});
          tv->merge(Mo_pos + 1, No_pos);
        } else {
          // N is missing, so we skip the merge above. In this case we
          // should update the dim roles to reflect the new split axis.
          new_outer_dim_roles.insert(
              new_outer_dim_roles.begin() + Mo_pos, MatmulDimRole::M);
        }
      }
      break;
    }
    default:
      NVF_THROW("Invalid TileRasterizationOrder passed to Matmul scheduler");
  }

  return new_outer_dim_roles;
}

std::vector<MatmulDimRole> HopperPlus::applyCgaAndCtaTilingWithSwizzling(
    TensorView* tv,
    const std::vector<MatmulDimRole>& orig_merged_roles) const {
  std::vector<MatmulDimRole> merged_roles;

  // TODO: It might be more natural to just have a "CGA tile" as part of
  // params_->tile_sizes and infer cluster_dims from that
  bool has_cga = params_->cluster_dims.x != 1 || params_->cluster_dims.y != 1;
  if (has_cga) {
    GemmTile cga_tile{
        params_->tile_sizes.cta_tile.m * params_->cluster_dims.x,
        params_->tile_sizes.cta_tile.n * params_->cluster_dims.y,
        params_->tile_sizes.cta_tile.k};

    merged_roles = mma_utils::makeTile(tv, cga_tile, orig_merged_roles);

    merged_roles = reorderBlockTileTraversal(tv, merged_roles);

    merged_roles =
        mma_utils::makeTile(tv, params_->tile_sizes.cta_tile, merged_roles);

    switch (params_->tiling_strategy) {
      case MatmulParams::TilingStrategy::OneTilePerCTA: {
        // NOTE: This merge is only used for non-persistent schedules
        // Now merge the 3 CGA/CTA split outer dims back with the outermost
        // dims. This is important since we need single dims to bind to. For
        // example we might have Mo, No, Mcga, Ncga, Mcta, Ncta, and we need
        // this to be Mo*Mcga, No*Ncga, Mcta, Ncta instead.
        int64_t outer_mnk_pos = 0; // Outermost of Mo or No. 0 the example above
        int64_t almost_outer_mnk_pos = 0; // Outermost of Mcga or Ncga. 2 above
        while (merged_roles.at((size_t)outer_mnk_pos) == MatmulDimRole::Batch) {
          outer_mnk_pos++;
        }
        std::unordered_set<MatmulDimRole> outer_roles;
        while (almost_outer_mnk_pos < (int64_t)merged_roles.size()) {
          // Find first repeated role position
          MatmulDimRole role = merged_roles.at((size_t)almost_outer_mnk_pos);
          if (outer_roles.count(role)) {
            break;
          }
          almost_outer_mnk_pos++;
          outer_roles.insert(role);
        }
        NVF_ERROR(
            almost_outer_mnk_pos < (int64_t)merged_roles.size(),
            "Because of tiling, we expect repeated roles");
        for (int64_t i :
             std::views::reverse(arange(outer_mnk_pos, almost_outer_mnk_pos))) {
          tv->merge(i, i + (almost_outer_mnk_pos - outer_mnk_pos));
          merged_roles.erase(merged_roles.begin() + (size_t)i);
        }
        break;
      }
      case MatmulParams::TilingStrategy::DistributeTilesAcrossSMs: {
        // Do not merge CGA dims since we will map them to BIDy/BIDz instead
        // However, We do move the CGA dims outside the serial K loop
        // dimension in order to simplify downstream scheduling.
        //
        // For example, at this point we might have
        //     T7_s___bfloat[
        //       iS34{( ( ceilDiv(i0, 256) ) * 8 )},
        //       bS32{1},
        //       iS26{( ceilDiv(i1, 64) )},  // serial K loop
        //       iS39{2},  // cga dims
        //       bS37{1},
        //       iS35{1},
        //       iS40{128},  // cta tile
        //       bS38{256},
        //       iS36{64}
        //       ]
        // We need to reorder this to be
        //     T7_s___bfloat[
        //       iS34{( ( ceilDiv(i0, 256) ) * 8 )},
        //       bS32{1},
        //       iS39{2},  // cga dims
        //       bS37{1},
        //       iS35{1},
        //       iS26{( ceilDiv(i1, 64) )},  // serial K loop
        //       iS40{128},  // cta tile
        //       bS38{256},
        //       iS36{64}
        //       ]

        if (merged_roles.back() == MatmulDimRole::K) {
          tv->reorder({{-7, -4}, {-6, -7}, {-5, -6}, {-4, -5}});
          NVF_ERROR(merged_roles[merged_roles.size() - 7] == MatmulDimRole::K);
          NVF_ERROR(merged_roles[merged_roles.size() - 6] == MatmulDimRole::M);
          NVF_ERROR(merged_roles[merged_roles.size() - 5] == MatmulDimRole::N);
          NVF_ERROR(merged_roles[merged_roles.size() - 4] == MatmulDimRole::K);
          merged_roles[merged_roles.size() - 7] = MatmulDimRole::M;
          merged_roles[merged_roles.size() - 6] = MatmulDimRole::N;
          merged_roles[merged_roles.size() - 5] = MatmulDimRole::K;
          merged_roles[merged_roles.size() - 4] = MatmulDimRole::K;
        }
        break;
      }
      default:
        NVF_THROW("Unsupported tiling strategy");
    }
  } else {
    // no cga split

    merged_roles = mma_utils::makeTile(
        tv, params_->tile_sizes.cta_tile, orig_merged_roles);
    merged_roles = reorderBlockTileTraversal(tv, merged_roles);
  }

  return merged_roles;
}

std::vector<std::vector<MatmulDimRole>> HopperPlus::blockTileTensors(
    const std::vector<TensorView*>& tvs) {
  if (canonical_dim_ordering_.empty()) {
    canonical_dim_ordering_ =
        mma_utils::canonicalDimOrdering(tensor_roles_, id_roles_, *graph_);
  }

  std::vector<std::vector<MatmulDimRole>> all_merged_roles;
  for (TensorView* tv : tvs) {
    // Find dimensions in canonical_dim_ordering_ that exist in tv's loop
    // domain. Reorder those according to the canonical dim ordering then
    std::unordered_map<ValGroup, IterDomain*> tv_dims;
    std::unordered_set<MatmulDimRole> axis_roles;
    for (IterDomain* id : tv->getLoopDomain()) {
      ValGroup vg = graph_->toGroup(id);
      tv_dims.emplace(vg, id);
      // track axis roles in this tensor to use in makeTile
      auto it = id_roles_.find(vg);
      NVF_ERROR(it != id_roles_.end());
      axis_roles.insert(it->second);
    }
    std::vector<IterDomain*> new_loop;
    new_loop.reserve(tv->nDims());
    for (const ValGroup& vg : canonical_dim_ordering_) {
      auto it = tv_dims.find(vg);
      if (it != tv_dims.end()) {
        new_loop.push_back(it->second);
      }
    }
    NVF_ERROR((int64_t)new_loop.size() == tv->nDims());
    tv->setLoopDomain(new_loop);

    // There could be multiple dimensions with the same role at this point, so
    // now we collect them. After this, tv will be at most 4 dimensions e.g.
    // BMNK based on canonical_dim_ordering_, with any of these dimensions
    // possibly missing.
    mma_utils::mergeConsecutiveAxesWithSameRole(tv, id_roles_, graph_);

    // Find order the axes that are present in the merged tensor
    std::vector<MatmulDimRole> merged_roles;
    merged_roles.reserve(tv->nDims());
    for (const ValGroup& vg : canonical_dim_ordering_) {
      MatmulDimRole role = id_roles_[vg];
      if (axis_roles.count(role) != 0) {
        if (merged_roles.empty() || merged_roles.back() != role) {
          merged_roles.push_back(role);
        }
      }
    }
    NVF_ERROR(merged_roles.size() == axis_roles.size());

    // TODO: (to be pursued after the multi-matmul refactor is fully merged)
    // this currently creates a separate AbstractMatmulTensor for each
    // TensorView. Instead, we should create a single AbstractMatmulTensor
    // then apply it (with "forwarding") to each TV instead. We already cache
    // a vector<ValGroup> as canonical_dim_ordering_ so AbstractTensor
    // scheduling is the next step in this modernization.

    merged_roles = applyCgaAndCtaTilingWithSwizzling(tv, merged_roles);

    if (params_->splitk_factor > 1) {
      // Outer K dimension in tv is in same position found in merged_roles
      for (size_t i : arange(merged_roles.size())) {
        if (merged_roles[i] == MatmulDimRole::K) {
          tv->split((int64_t)i, params_->splitk_factor, /*inner*/ false);
          // Only split the outer K dim
          break;
        }
      }
    }

    // Merge in batch dims to the BIDy dim for non-persistent
    if (params_->tiling_strategy ==
        MatmulParams::TilingStrategy::OneTilePerCTA) {
      if (num_local_batch_dims_ > 0) {
        NVF_ERROR(merged_roles.front() == MatmulDimRole::Batch);
        // Merge batch dim into the dimension that will be parallelized BIDy
        if (params_->cta_order ==
            MatmulParams::TileRasterizationOrder::ColumnMajor) {
          int64_t outer_grid_dim = num_device_dims_ + 2L;
          // [..., Batch, M, N, ...]
          tv->merge(num_device_dims_, outer_grid_dim);
          // [..., Batch*N, M, ...]
          // Now we need to transpose so that Batch*N is to the right of M
          tv->reorder({{num_device_dims_, num_device_dims_ + 1}});
        } else { // row major
          int64_t outer_grid_dim = num_device_dims_ + 1L;
          tv->merge(num_device_dims_, outer_grid_dim);
        }
        merged_roles.erase(merged_roles.begin());
      }
    } else if (
        params_->tiling_strategy ==
        MatmulParams::TilingStrategy::DistributeTilesAcrossSMs) {
      // Persistent kernel scheduling
      if (params_->cta_order ==
          MatmulParams::TileRasterizationOrder::ColumnMajor) {
        tv->reorder(
            {{num_device_and_batch_dims_, num_device_and_batch_dims_ + 1}});
      }
      tv->merge(num_device_and_batch_dims_, num_device_and_batch_dims_ + 1);

      if (num_local_batch_dims_ > 0) {
        NVF_ERROR(merged_roles.front() == MatmulDimRole::Batch);
        // Merge batch dims before doing the persistent split
        tv->merge(num_device_dims_);
        merged_roles.erase(merged_roles.begin());
      }

<<<<<<< HEAD
      tv->split(num_device_dims_, params_->num_clusters);
=======
      tv->split(num_device_dims_, numCGAs());
>>>>>>> cc3e90c3
    } else {
      NVF_THROW("Unsupported tiling strategy");
    }

    all_merged_roles.push_back(merged_roles);
  }
  return all_merged_roles;
}

int64_t HopperPlus::numCGAs() const {
  const int64_t num_sms =
      at::cuda::getCurrentDeviceProperties()->multiProcessorCount;
  return num_sms /
      (params_->cluster_dims.x * params_->cluster_dims.y *
       params_->cluster_dims.z);
}

void HopperPlus::inspectPrologues() const {
  for (TensorView* mma_result : mma_results_) {
    for (Val* v : mma_result->definition()->inputs()) {
      TensorView* op_input = v->as<TensorView>();

      // We currently require all operands to lie in smem, meaning we cannot yet
      // handle any prologue computation. This includes `BroadcastOp` which
      // might be introduced when translating a MatmulOp or LinearOp to MmaOp.
      Expr* def = op_input->definition();
      NVF_ERROR(def != nullptr && def->isA<LoadStoreOp>());
      NVF_ERROR(
          def->input(0)->as<TensorView>()->getMemoryType() ==
          MemoryType::Global);
    }
  }
}

void HopperPlus::scheduleOperands() {
  NVF_CHECK(
      params_->async_gmem_load_operands,
      "Hopper+ matmul scheduler currently requires TMA to be enabled");
  auto scheduleBranch = [&](const std::vector<TensorView*>& gmem_operands,
                            const std::vector<TensorView*>& smem_operands,
                            MmaOperand operand_type) {
    blockTileTensors(smem_operands);
    parallelizeBlocks(smem_operands);
    for (TensorView* tv : smem_operands) {
      if (params_->promote_prologue_smem_reuse) {
        tv->promoteReuse();
      }
      mma_utils::orderTiledConcreteIdAsMaybeAllocationDomain(tv);
      MmaInputSmemSwizzle swizzle_type = mma_utils::tmaSwizzleSharedMemory(tv);
      tv->applyMmaSwizzleForTMALoad(swizzle_type);
    }
  };
  scheduleBranch(as_, acw_smems_, MmaOperand::A);
  scheduleBranch(bs_, bcw_smems_, MmaOperand::B);
}

void HopperPlus::parallelizeBlocks(const std::vector<TensorView*>& tvs) const {
  for (TensorView* tv : tvs) {
    switch (params_->tiling_strategy) {
      case MatmulParams::TilingStrategy::OneTilePerCTA:
        // Data-parallel kernels are parallelized BIDx BIDy
        switch (params_->cta_order) {
          // TODO: Should we instead check the roles of these dimensions to take
          // the outermost two M or N axes?
          case MatmulParams::TileRasterizationOrder::ColumnMajor:
            tv->axis(num_device_dims_)->parallelize(ParallelType::BIDx);
            tv->axis(num_device_dims_ + 1)->parallelize(ParallelType::BIDy);
            break;
          case MatmulParams::TileRasterizationOrder::RowMajor:
            tv->axis(num_device_dims_)->parallelize(ParallelType::BIDy);
            tv->axis(num_device_dims_ + 1)->parallelize(ParallelType::BIDx);
            break;
          default:
            NVF_THROW(
                "Invalid TileRasterizationOrder passed to Matmul scheduler");
        }
        break;
      case MatmulParams::TilingStrategy::DistributeTilesAcrossSMs:
      case MatmulParams::TilingStrategy::DistributeStagesAcrossSMs:
<<<<<<< HEAD
        if (params_->cluster_dims.x != 1 || params_->cluster_dims.y != 1) {
          // With CGAs, we only bind BIDz to indicate the cluster ID and
          // BIDx/BIDy are the cluster dimensions
          tv->axis(num_device_dims_ + 1)->parallelize(ParallelType::BIDz);
          // BIDx and BIDy are the cluster dims and always correspond to M and
          // N, regardless of cta_order
          tv->axis(num_device_dims_ + 2)->parallelize(ParallelType::BIDx);
          tv->axis(num_device_dims_ + 3)->parallelize(ParallelType::BIDy);
        } else {
          // Without CGAs, we only bind BIDx
=======
        // For persistent kernels, we parallelize BIDx, and if cluster_dims is
        // non-trivial then we also bind BIDy and BIDz
        if (params_->cluster_dims.x != 1 || params_->cluster_dims.y != 1) {
          tv->axis(num_device_dims_ + 1)->parallelize(ParallelType::BIDz);
          switch (params_->cta_order) {
            // TODO: Should we instead check the roles of these dimensions to
            // take the outermost two M or N axes?
            case MatmulParams::TileRasterizationOrder::ColumnMajor:
              tv->axis(num_device_dims_ + 2)->parallelize(ParallelType::BIDx);
              tv->axis(num_device_dims_ + 3)->parallelize(ParallelType::BIDy);
              break;
            case MatmulParams::TileRasterizationOrder::RowMajor:
              tv->axis(num_device_dims_ + 2)->parallelize(ParallelType::BIDy);
              tv->axis(num_device_dims_ + 3)->parallelize(ParallelType::BIDx);
              break;
            default:
              NVF_THROW(
                  "Invalid TileRasterizationOrder passed to Matmul scheduler");
          }
        } else {
>>>>>>> cc3e90c3
          tv->axis(num_device_dims_ + 1)->parallelize(ParallelType::BIDx);
        }
        break;
    }
  }
}

void Blackwell::setMmaResultAllocationDomain(TensorView* mma_result) {
  mma_result->setMemoryType(MemoryType::Tensor);
  // So far, we only support M128 Blackwell MMA macros. For these macros,
  // Rows of the accumulator span all 128 lanes of TMem. That is, the
  // allocation domain should be [Mi, (DimSep), ...other]
  // We want to move Mi to the front of the domain.
  std::vector<IterDomain*> allocation_domain = mma_result->getLoopDomain();
  auto item = allocation_domain[allocation_domain.size() - 3];
  allocation_domain.erase(
      allocation_domain.begin() + allocation_domain.size() - 3);
  allocation_domain.insert(allocation_domain.begin(), item);
  mma_result->setAllocationDomain(allocation_domain, true);
  mma_result->setTMemDimSepPos(1);
}

void Hopper::setMmaResultAllocationDomain(TensorView* mma_result) {
  auto s = mma_utils::MmaSwizzler::scheduleMmaOutputAllocation(
      mma_result->getLoopDomain());
  mma_result->setAllocationDomain(s.as<IterDomain*>(), true);
}

void HopperPlus::scheduleMmaResults() {
  GemmTile instruction_tile = getMmaOpShape(params_->mma_macro);
  NVF_CHECK(
      params_->tile_sizes.cta_tile.k == params_->tile_sizes.warp_tile.k,
      "CTA tile must match warp tile K dimension for Hopper+ matmul but found ",
      toString(params_->tile_sizes));
  // If cta_tile is not divisible by instruction tile the mma instruction will
  // be predicated.
  NVF_CHECK(
      params_->tile_sizes.cta_tile.m % instruction_tile.m == 0 &&
          params_->tile_sizes.cta_tile.n % instruction_tile.n == 0 &&
          params_->tile_sizes.cta_tile.k % instruction_tile.k == 0,
      "CTA tile must be divisible by macro size but found cta_tile: ",
      toString(params_->tile_sizes.cta_tile),
      " and macro: ",
      toString(params_->mma_macro));

  // Schedule mma results and propagate forward
  auto all_merged_roles = blockTileTensors(mma_results_);
  parallelizeBlocks(mma_results_);
  for (auto&& [i, mma_result] : enumerate(mma_results_)) {
    const std::vector<MatmulDimRole>& merged_roles = all_merged_roles[i];

    // Test that mma_result logical is MNK
    // TODO: This currently checks leaf domain only which does not necessarily
    // match logical
    // TODO: Lift this constraint. Use commitLeafToLogical if necessary. We
    // might just want to match using id_roles_
    NVF_ERROR(merged_roles.size() >= 3);
    const auto checkSingleDimRole =
        [&merged_roles](int64_t pos, MatmulDimRole expected_role) {
          if (pos < 0) {
            pos += (int64_t)merged_roles.size();
          }
          NVF_ERROR(pos >= 0);
          NVF_ERROR(pos < (int64_t)merged_roles.size());
          const auto& actual_role = merged_roles[(size_t)pos];
          NVF_ERROR(actual_role == expected_role);
        };
    checkSingleDimRole(-3, MatmulDimRole::M);
    checkSingleDimRole(-2, MatmulDimRole::N);
    checkSingleDimRole(-1, MatmulDimRole::K);

    // do split-K rFactor to define splitk_sum and smem_epilogue
    if (params_->splitk_factor != 1) {
      // Note that the split-K split is already done in blockTileTensors
      TensorView* splitk_sum = mma_result->rFactor({-4, -1});
      std::swap(splitk_sum, mma_result);
      splitk_sums_.push_back(splitk_sum);
    }

    transformLikeMmaOutputWithK(mma_result);
    setMmaResultAllocationDomain(mma_result);

    mma_result->axis(-1)->parallelize(ParallelType::Mma);
    mma_result->axis(-2)->parallelize(ParallelType::Mma);
    mma_result->axis(-3)->parallelize(ParallelType::Mma);
  }
}

std::vector<TensorView*> Blackwell::createTMemLoad() {
  std::vector<TensorView*> tmem_ld_tvs;
  for (auto mma_result : mma_results_) {
    TensorView* tmem_ld_tv = cacheAfter(mma_result);
    tmem_ld_tv->definition()->as<LoadStoreOp>()->setOpType(
        LoadStoreOpType::LdTMem);
    tmem_ld_tvs.push_back(tmem_ld_tv);
  }
  return tmem_ld_tvs;
}

int64_t Blackwell::getLdTMemVectorizeFactor() const {
  const int64_t n_mma = getN(params_->mma_macro);
  int64_t tmem_vectorize_factor = 1;
  while (n_mma % tmem_vectorize_factor == 0 && tmem_vectorize_factor <= 128) {
    tmem_vectorize_factor *= 2;
  }
  return tmem_vectorize_factor / 2;
}

void Blackwell::scheduleEpilogueWithoutSmemEpilogue() {
  const bool has_splitk = params_->splitk_factor != 1;
  int64_t tmem_vectorize_factor = getLdTMemVectorizeFactor();
  std::vector<TensorView*> cached_tvs;
  std::vector<TensorView*> propagate_to =
      splitk_sums_.empty() ? mma_results_ : splitk_sums_;
  // When there is a split-K, the TMem load happens before split-K sum,
  // when there is no split-K, the TMem load happens in the epilogue.
  std::vector<TensorView*> tmem_ld_tvs =
      !has_splitk ? createTMemLoad() : std::vector<TensorView*>{};
  for (auto& [c, c_cache] : cached_epilogue_inputs_) {
    cached_tvs.push_back(c_cache);
    propagate_to.push_back(c);
  }
  for (Val* dv : fusion_->outputs()) {
    TensorView* d = dv->as<TensorView>();
    NVF_ERROR(d->definition() && d->definition()->isA<LoadStoreOp>());

    // Apply the default scheduling that is common to all register
    // TensorViews after wgmma.
    blockTileTensors({d});
    parallelizeBlocks({d});
    transformLikeMmaOutputWithoutK(d);

    // TIDx is 128, so we use it for lanes of the accumulator. Also, we
    // vectorize the TMem load with a factor of v (tmem_vectorize_factor).
    // [..., Mo * No, Mw, Nw, Mi (TIDx), Ni / v, v (Vectorize)]
    d->axis(-2)->parallelize(ParallelType::TIDx);
    if (tmem_vectorize_factor < getN(params_->mma_macro)) {
      d->split(-1, tmem_vectorize_factor);
    }

    // TODO: We need to check bank conflicts in this path.
    // Propagate schedule changes back to the outputs of the Mma op.
    scheduler_utils::BoundedDirectionalTransformPropagator::backward(
        d,
        -1,
        propagate_to,
        scheduler_utils::BoundedDirectionalTransformPropagator::Options()
            .propagateParallelType());

    // Vectorize the epilogue input load and output store. TMem load can
    // be vectorized to 512 byte, but gmem load/store can only be vectorized
    // to 16 bytes. So we need to further split the last dimension and use
    // multiple vector loads/stores. for each TMem load/store.
    // After split and parallelization:
    // (v = tmem_vectorize_factor, vv = params_->supported_vec_size.epilogue)
    // [..., Mo * No, Mw, Nw, Mi (TIDx), Ni / v, v/vv, vv]
    // TODO: Support vectorization_factor in MatmulParams
    if (tmem_vectorize_factor > params_->supported_vec_size.epilogue) {
      d->split(-1, params_->supported_vec_size.epilogue);
      for (auto c : cached_tvs) {
        bool is_2d_epilogue_input =
            TensorDomain::noBroadcasts(c->domain()->logical()).size() == 2;
        if (is_2d_epilogue_input) {
          c->split(-1, params_->supported_vec_size.epilogue);
        }
      }
    }
    d->axis(-1)->parallelize(ParallelType::Vectorize);
    if (!cached_tvs.empty()) {
      scheduler_utils::parallelizeAllLike(d, -1, cached_tvs);
    }
  }
  // Vectorize the TMem load, if any.
  for (auto tmem_ld_tv : tmem_ld_tvs) {
    tmem_ld_tv->axis(-1)->parallelize(ParallelType::Vectorize);
  }
}

void Hopper::scheduleEpilogueWithoutSmemEpilogue() {
  std::vector<TensorView*> cached_tvs;
  std::vector<TensorView*> propagate_to =
      splitk_sums_.empty() ? mma_results_ : splitk_sums_;
  for (auto& [c, c_cache] : cached_epilogue_inputs_) {
    cached_tvs.push_back(c_cache);
    propagate_to.push_back(c);
  }
  for (Val* dv : fusion_->outputs()) {
    TensorView* d = dv->as<TensorView>();
    NVF_ERROR(d->definition() && d->definition()->isA<LoadStoreOp>());

    // Apply the default scheduling that is common to all register
    // TensorViews after wgmma.
    blockTileTensors({d});
    parallelizeBlocks({d});
    transformLikeMmaOutputWithoutK(d);

    const AbstractTensor s =
        mma_utils::MmaSwizzler::scheduleMmaOutputAllocation(d->getLoopDomain());
    d->setLoopDomain(s.as<IterDomain*>());

    // TODO: We need to check bank conflicts in this path.
    // Propagate schedule changes back to the outputs of the Mma op.
    scheduler_utils::BoundedDirectionalTransformPropagator::backward(
        d,
        -1,
        propagate_to,
        scheduler_utils::BoundedDirectionalTransformPropagator::Options()
            .propagateParallelType());

    // We do not respect the vectorization_factor parameter, but always
    // vectorize the inner-dim with extent 2.
    NVF_ERROR(params_->supported_vec_size.epilogue >= 2);
    // TODO: Support vectorization_factor in MatmulParams
    d->axis(-1)->parallelize(ParallelType::Vectorize);
    if (!cached_tvs.empty()) {
      scheduler_utils::parallelizeAllLike(d, -1, cached_tvs);
    }
  }
}

void Hopper::scheduleEpilogueWithSmemEpilogue() {
  constexpr int64_t ldst_matrix_tile_m = 16;
  constexpr int64_t ldst_matrix_tile_n = 16;
  fusion_->manage("ldst_matrix_m_tile", ldst_matrix_tile_m);
  fusion_->manage("ldst_matrix_n_tile", ldst_matrix_tile_n);
  fusion_->manage("ldst_matrix_m_smem", params_->tile_sizes.warp_tile.m);
  fusion_->manage("ldst_matrix_n_smem", params_->tile_sizes.warp_tile.n);

  // Propagate to (not including) the splitk output if there is a splitk
  // else this is just mma_results_
  std::vector<TensorView*> propagate_to =
      splitk_sums_.empty() ? mma_results_ : splitk_sums_;
  for (auto& [c, c_cache] : cached_epilogue_inputs_) {
    bool load_with_ldmatrix =
        params_->use_ldst_matrix && dataTypeSize(c_cache->dtype()) == 2;
    bool is_2d_epilogue_input =
        TensorDomain::noBroadcasts(c_cache->domain()->logical()).size() == 2;
    if (load_with_ldmatrix && is_2d_epilogue_input &&
        params_->async_gmem_load_operands) {
      // Schedule TMA load into shared memory for epilogue input
      c_cache->definition()->as<LoadStoreOp>()->setOpType(
          LoadStoreOpType::CpAsyncBulkTensorTile);
      c_cache->setMemoryType(MemoryType::Shared);

      // Apply the default scheduling that is common to all register
      // TensorViews after wgmma.
      blockTileTensors({c_cache});
      parallelizeBlocks({c_cache});
      transformLikeMmaOutputWithoutK(c_cache);

      // Swizzle to avoid shared memory bank conflicts
      MmaInputSmemSwizzle swizzle_type =
          mma_utils::tmaSwizzleSharedMemory(c_cache);
      c_cache->applyMmaSwizzleForTMALoad(swizzle_type);

      TensorView* reg_tv = cacheAfter(c_cache);
      reg_tv->definition()->as<LoadStoreOp>()->setOpType(
          LoadStoreOpType::LdMatrix);

      // Apply the default scheduling that is common to all register
      // TensorViews after wgmma.
      blockTileTensors({reg_tv});
      parallelizeBlocks({reg_tv});
      transformLikeMmaOutputWithoutK(reg_tv);

      // Schedule the loop and allocation domain of LdMatrix like the
      // accumulation register TensorView of wgmma.
      AbstractTensor s = mma_utils::MmaSwizzler::scheduleMmaOutputAllocation(
          reg_tv->getLoopDomain());
      reg_tv->setLoopDomain(s.as<IterDomain*>());
      reg_tv->setAllocationDomain(
          reg_tv->getLoopDomain(), /*new_contiguity=*/true);

      // Apply LdStMatrix scheduling to the wgmma loop domain
      mma_utils::scheduleLdStMatrixForMmaOutput(
          reg_tv, ldst_matrix_tile_m, ldst_matrix_tile_n);

      // Vectorize last iterDomain because LdMatrix loads all eight values with
      // a single LdMatrix.x4 operation
      reg_tv->axis(-1)->parallelize(ParallelType::Vectorize);

      // Do not propagate any other changes to LdMatrix.
      propagate_to.push_back(reg_tv);
    } else {
      // Propagate changes to the cache_after tensor if not using TMA load.
      propagate_to.push_back(c);
    }
  }

  // Manually schedule register cache and output TensorView
  for (Val* dv : fusion_->outputs()) {
    TensorView* d = dv->as<TensorView>();
    NVF_ERROR(d->definition() && d->definition()->isA<LoadStoreOp>());
    TensorView* dc = d->definition()->input(0)->as<TensorView>();

    // The chain of operations storing data to global memory:
    //   registers -> (stmatrix) -> smem -> (tma_store) -> gmem
    TensorView* d_smem = cacheBefore(d, LoadStoreOpType::Set);

    std::vector<TensorView*> tvs_to_schedule{d, d_smem};
    bool dc_is_mma_result =
        std::find(mma_results_.begin(), mma_results_.end(), dc) !=
        mma_results_.end();
    bool dc_is_splitk_sum = params_->splitk_factor > 1 &&
        std::find(splitk_sums_.begin(), splitk_sums_.end(), dc) !=
            splitk_sums_.end();

    if (!dc_is_mma_result && !dc_is_splitk_sum) {
      // Skip scheduling dc if it is an mma_result. This can happen if we are
      // not casting back to half-precision in the output
      tvs_to_schedule.push_back(dc);
    }

    // Set MemoryType
    dc->setMemoryType(MemoryType::Local);
    d_smem->setMemoryType(MemoryType::Shared);

    // Set LoadStoreOpType
    bool store_with_stmatrix =
        params_->use_ldst_matrix && dataTypeSize(dc->dtype()) == 2;
    if (store_with_stmatrix) {
      d_smem->definition()->as<LoadStoreOp>()->setOpType(
          LoadStoreOpType::StMatrix);
    }
    d->definition()->as<LoadStoreOp>()->setOpType(
        LoadStoreOpType::CpAsyncBulkTensorTile);

    // Apply the common transforms to dc, d_smem, d
    // After these transforms we schedule the inner two non-reduction loops
    // (instruction tile) of dc and propagate is back till the outputs of mma.
    blockTileTensors(tvs_to_schedule);
    parallelizeBlocks(tvs_to_schedule);
    for (auto tv : tvs_to_schedule) {
      transformLikeMmaOutputWithoutK(tv);
    }

    // Should not propagate if the dc is a mma output as the mma output has
    // already been scheduled.
    if (!dc_is_mma_result && !dc_is_splitk_sum) {
      auto s = mma_utils::MmaSwizzler::scheduleMmaOutputAllocation(
          dc->getLoopDomain());
      dc->setLoopDomain(s.as<IterDomain*>());
      dc->setAllocationDomain(s.as<IterDomain*>(), true);

      scheduler_utils::BoundedDirectionalTransformPropagator::backward(
          dc,
          -1,
          propagate_to,
          scheduler_utils::BoundedDirectionalTransformPropagator::Options()
              .propagateParallelType());
    }

    // Determine swizzle for TMA Store
    MmaInputSmemSwizzle swizzle = mma_utils::tmaSwizzleSharedMemory(d_smem);

    // First, create loop domain that matches wgmma register accumulator using
    // original loop domain.
    const AbstractTensor s =
        mma_utils::MmaSwizzler::scheduleMmaOutputAllocation(
            d_smem->getLoopDomain());
    // Create allocation domain with swizzle for TMA Store.
    // This step modifies loop domain and the creates a new allocation domain.
    if (swizzle != MmaInputSmemSwizzle::None) {
      mma_utils::scheduleTMAStoreForMmaOutput(d_smem, swizzle);
    }
    // Finally, set loop domain using saved AbstractTensor.
    d_smem->setLoopDomain(s.as<IterDomain*>());

    if (store_with_stmatrix) {
      // Apply LdStMatrix scheduling to the wgmma loop domain
      mma_utils::scheduleLdStMatrixForMmaOutput(
          d_smem, ldst_matrix_tile_m, ldst_matrix_tile_n);
    }
    d_smem->axis(-1)->parallelize(ParallelType::Vectorize);

    // Schedule global memory output; Output from TMA Store
    mma_utils::scheduleTMAStoreForMmaOutput(d, swizzle);
  }
}

void Blackwell::scheduleEpilogueWithSmemEpilogue() {
  const bool has_splitk = params_->splitk_factor != 1;
  int64_t tmem_vectorize_factor = getLdTMemVectorizeFactor();

  std::vector<TensorView*> tmem_ld_tvs =
      !has_splitk ? createTMemLoad() : std::vector<TensorView*>{};

  // Propagate to (not including) the splitk output if there is a splitk
  // else this is just mma_results_
  std::vector<TensorView*> register_tvs;
  std::vector<TensorView*> propagate_to =
      splitk_sums_.empty() ? mma_results_ : splitk_sums_;
  for (auto& [c, c_cache] : cached_epilogue_inputs_) {
    bool is_2d_epilogue_input =
        TensorDomain::noBroadcasts(c_cache->domain()->logical()).size() == 2;
    if (is_2d_epilogue_input && params_->async_gmem_load_operands) {
      // Schedule TMA load into shared memory for epilogue input
      c_cache->definition()->as<LoadStoreOp>()->setOpType(
          LoadStoreOpType::CpAsyncBulkTensorTile);
      c_cache->setMemoryType(MemoryType::Shared);
      blockTileTensors({c_cache});
      parallelizeBlocks({c_cache});
      transformLikeMmaOutputWithoutK(c_cache);
      c_cache->setAllocationDomain(c_cache->getLoopDomain(), true);
      for (int64_t i = -5; i <= -1; i++) {
        c_cache->axis(i)->parallelize(ParallelType::Bulk);
      }

      // Schedule smem->register load for epilogue input
      TensorView* reg_tv = cacheAfter(c_cache);
      register_tvs.push_back(reg_tv);
      blockTileTensors({reg_tv});
      parallelizeBlocks({reg_tv});
      transformLikeMmaOutputWithoutK(reg_tv);
    }
    // Propagate changes to the cache_after tensor
    propagate_to.push_back(c);
  }

  // TMem load is scheduled separately, so don't propagate to it.
  propagate_to.insert(
      propagate_to.end(), tmem_ld_tvs.begin(), tmem_ld_tvs.end());

  // The chain of operations storing data to global memory:
  //   dc (registers) -> d_smem -> [tma_store] -> d (gmem)
  // We schedule d_smem and propagate it back.
  for (Val* dv : fusion_->outputs()) {
    TensorView* d = dv->as<TensorView>();
    NVF_ERROR(d->definition() && d->definition()->isA<LoadStoreOp>());
    TensorView* dc = d->definition()->input(0)->as<TensorView>();
    TensorView* d_smem = cacheBefore(d, LoadStoreOpType::Set);
    dc->setMemoryType(MemoryType::Local);
    d_smem->setMemoryType(MemoryType::Shared);

    // We schedule the epilogue like:
    // (v = tmem_vectorize_factor, vv = smem_vectorize_factor
    // [..., Mo * No, Mw, Nw, Mi (TIDx), Ni / v, v/vv, vv]
    blockTileTensors({d, d_smem});
    parallelizeBlocks({d, d_smem});
    for (auto tv : {d, d_smem}) {
      transformLikeMmaOutputWithoutK(tv);
      tv->axis(-2)->parallelize(ParallelType::TIDx);
      if (tmem_vectorize_factor < getN(params_->mma_macro)) {
        tv->split(-1, tmem_vectorize_factor);
      }
    }
    if (tmem_vectorize_factor > hardcoded_smem_vectorize_factor) {
      d_smem->split(-1, hardcoded_smem_vectorize_factor);
    }

    scheduler_utils::BoundedDirectionalTransformPropagator::backward(
        d_smem,
        -1,
        propagate_to,
        scheduler_utils::BoundedDirectionalTransformPropagator::Options()
            .propagateParallelType());

    d_smem->axis(-1)->parallelize(ParallelType::Vectorize);
    d_smem->setAllocationDomain(d_smem->getLoopDomain(), true);

    // Schedule global memory output; Output from TMA Store
    d->definition()->as<LoadStoreOp>()->setOpType(
        LoadStoreOpType::CpAsyncBulkTensorTile);
    for (int64_t i = -5; i <= -1; i++) {
      d->axis(i)->parallelize(ParallelType::Bulk);
    }
  }

  // Schedule TMem load as:
  // (v = tmem_vectorize_factor)
  // [..., Mo * No, Mw, Nw, Mi (TIDx), Ni / v, v (Vectorize)]
  blockTileTensors(tmem_ld_tvs);
  parallelizeBlocks(tmem_ld_tvs);
  for (TensorView* tmem_ld_tv : tmem_ld_tvs) {
    transformLikeMmaOutputWithoutK(tmem_ld_tv);
    tmem_ld_tv->axis(-2)->parallelize(ParallelType::TIDx);
    if (tmem_vectorize_factor < getN(params_->mma_macro)) {
      tmem_ld_tv->split(-1, tmem_vectorize_factor);
    }
    tmem_ld_tv->axis(-1)->parallelize(ParallelType::Vectorize);
  }
}

void HopperPlus::scheduleEpilogue() {
  if (params_->use_smem_epilogue) {
    scheduleEpilogueWithSmemEpilogue();
  } else {
    scheduleEpilogueWithoutSmemEpilogue();
  }
}

void Hopper::scheduleSplitKSum() {
  if (params_->splitk_factor == 1) {
    return;
  }
  for (TensorView* splitk_sum : splitk_sums_) {
    // Always use serial grid reduction for split-K sum
    splitk_sum->definition()->as<ReductionOp>()->requestSerialGridReduction();
    transformLikeMmaOutputWithoutK(splitk_sum);
    auto s = mma_utils::MmaSwizzler::scheduleMmaOutputAllocation(
        splitk_sum->getLoopDomain());
    splitk_sum->setLoopDomain(s.as<IterDomain*>());
    splitk_sum->axis(2)->parallelize(ParallelType::BIDz);
    splitk_sum->axis(-1)->parallelize(ParallelType::Vectorize);
  }
}

// Schedule TMem load tv and splitk_sum tv as follows:
//   v = vectorization factor for TMem load
//   vv = vectorization factor for splitk_sum, hardcoded to 4
// TMem load tv:
// [..., Mo * No (TIDy), Mw, Nw, Mi (TIDx), Ni / v, v (Vectorize)]
// Splitk_sum tv:
// [..., Mo * No (TIDy), Mw, Nw, Mi (TIDx), Ni / v, v/vv, vv (Vectorize)]
void Blackwell::scheduleSplitKSum() {
  if (params_->splitk_factor == 1) {
    return;
  }
  std::vector<TensorView*> tmem_ld_tvs = createTMemLoad();

  for (TensorView* splitk_sum : splitk_sums_) {
    // Always use serial grid reduction for split-K sum
    splitk_sum->definition()->as<ReductionOp>()->requestSerialGridReduction();
    transformLikeMmaOutputWithoutK(splitk_sum);
    splitk_sum->axis(2)->parallelize(ParallelType::BIDz);
    splitk_sum->split(-1, getLdTMemVectorizeFactor());
    scheduler_utils::BoundedDirectionalTransformPropagator::backward(
        splitk_sum,
        -1,
        mma_results_,
        scheduler_utils::BoundedDirectionalTransformPropagator::Options()
            .propagateParallelType());
    splitk_sum->split(-1, hardcoded_blackwell_splitk_vectorization_factor);
    splitk_sum->axis(-1)->parallelize(ParallelType::Vectorize);
  }
  for (TensorView* tmem_ld_tv : tmem_ld_tvs) {
    tmem_ld_tv->axis(-3)->parallelize(ParallelType::TIDx);
    tmem_ld_tv->axis(-1)->parallelize(ParallelType::Vectorize);
  }
}

void HopperPlus::setUpInlining() {
  // auto inline for all tensors except register tensors
  std::unordered_set<TensorView*> smem_loads_and_mma_inputs;
  inlineMost(ir_utils::allTvsExcept(fusion_, smem_loads_and_mma_inputs));

  // if auto inline, will inline to position-7, leads to performance
  // regression
  for (TensorView* mma_result : mma_results_) {
    inlineSelectedAt(
        smem_loads_and_mma_inputs,
        mma_result,
        num_device_dims_ + 6 + num_splitk_dims_);
  }
}

void HopperPlus::setUpCircularBuffering() {
  // Propagate mma output swizzle and parallelization down the DAG
  if (params_->circular_buffer_options.circular_buffer_smem_write) {
    NVF_ERROR(
        params_->circular_buffer_options.smem_circular_buffer_stage > 1,
        "Invalid buffer stage config")
    if (params_->circular_buffer_options.smem_circular_buffer_stage > 2) {
      NVF_ERROR(
          params_->async_gmem_load_operands,
          "Circular buffer only supports async load");
    }
    NVF_CHECK(
        params_->circular_buffer_options.smem_circular_buffer_prefetch_gap >
                0 &&
            params_->circular_buffer_options
                    .smem_circular_buffer_prefetch_gap <=
                params_->circular_buffer_options.smem_circular_buffer_stage,
        "smem_circular_buffer_prefetch_gap is ",
        params_->circular_buffer_options.smem_circular_buffer_prefetch_gap,
        " but is expected to be positive and not greater than number of "
        "stages: ",
        params_->circular_buffer_options.smem_circular_buffer_stage);

    CircularBufferType cb_type;
    switch (params_->circular_buffering_strategy) {
      case MatmulParams::CircularBufferingStrategy::Pipelined: {
        cb_type = (CircularBufferType)Pipelined(false);
        break;
      }
      case MatmulParams::CircularBufferingStrategy::WarpSpecialized: {
        int64_t num_math_warp_groups = 1L;
        NVF_ERROR(!mma_results_.empty());
        for (IterDomain* id : mma_results_.front()->getLoopDomain()) {
          if (id->getParallelType() == ParallelType::TIDy) {
            num_math_warp_groups *= id->extent()->evaluate().as<int64_t>();
          }
        }
        if (num_math_warp_groups != 2) {
          // Disable register sharing when there is only one math warp group.
          // In such case we will have 128 math threads and 128 dma threads,
          // for a total of 256 threads per CTA. The register file size on
          // Hopper is 64K registers, which is filled when a 256-thread CTA
          // has 256 registers per thread. Since 256 is already the maximum
          // number of registers per thread even with register sharing, there
          // is no point in doing register sharing to try and increase it.
          //
          // When there is more than one math warp group, we also disable
          // register sharing, since we don't currently compute the number of
          // register properly in that case.
          cb_type = (CircularBufferType)WarpSpecialized(ParallelType::TIDy);
        } else {
          constexpr int64_t num_registers_async_warp = 40;
          constexpr int64_t num_registers_compute_warp = 232;
          cb_type = (CircularBufferType)WarpSpecialized(
              ParallelType::TIDy,
              std::make_pair(
                  num_registers_async_warp, num_registers_compute_warp));
        }
        break;
      }
    }
    for (TensorView* acw_smem : acw_smems_) {
      acw_smem->circularBuffer(
          params_->circular_buffer_options.smem_circular_buffer_stage,
          /*prefetch_distance=*/
          params_->circular_buffer_options.smem_circular_buffer_stage -
              params_->circular_buffer_options
                  .smem_circular_buffer_prefetch_gap,
          /*type=*/cb_type);
    }
    for (TensorView* bcw_smem : bcw_smems_) {
      bcw_smem->circularBuffer(
          params_->circular_buffer_options.smem_circular_buffer_stage,
          /*prefetch_distance=*/
          params_->circular_buffer_options.smem_circular_buffer_stage -
              params_->circular_buffer_options
                  .smem_circular_buffer_prefetch_gap,
          /*type=*/cb_type);
    }
  }

  // NOTE: circular_buffer_smem_read is ignored for Hopper+ matmul since we do
  // not do any cache reads
}

void HopperPlus::setOperandSmemLoadAndCacheOps(
    TensorView* operand,
    int64_t vec_size) {
  auto* lsop = operand->definition()->as<LoadStoreOp>();
  LoadStoreOpType load_op = params_->async_gmem_load_operands
      ? LoadStoreOpType::CpAsyncBulkTensorTile
      : LoadStoreOpType::Set;
  lsop->setOpType(load_op);
}

} // namespace schedule_matmul
} // namespace nvfuser<|MERGE_RESOLUTION|>--- conflicted
+++ resolved
@@ -585,11 +585,7 @@
         merged_roles.erase(merged_roles.begin());
       }
 
-<<<<<<< HEAD
       tv->split(num_device_dims_, params_->num_clusters);
-=======
-      tv->split(num_device_dims_, numCGAs());
->>>>>>> cc3e90c3
     } else {
       NVF_THROW("Unsupported tiling strategy");
     }
@@ -669,7 +665,6 @@
         break;
       case MatmulParams::TilingStrategy::DistributeTilesAcrossSMs:
       case MatmulParams::TilingStrategy::DistributeStagesAcrossSMs:
-<<<<<<< HEAD
         if (params_->cluster_dims.x != 1 || params_->cluster_dims.y != 1) {
           // With CGAs, we only bind BIDz to indicate the cluster ID and
           // BIDx/BIDy are the cluster dimensions
@@ -680,28 +675,6 @@
           tv->axis(num_device_dims_ + 3)->parallelize(ParallelType::BIDy);
         } else {
           // Without CGAs, we only bind BIDx
-=======
-        // For persistent kernels, we parallelize BIDx, and if cluster_dims is
-        // non-trivial then we also bind BIDy and BIDz
-        if (params_->cluster_dims.x != 1 || params_->cluster_dims.y != 1) {
-          tv->axis(num_device_dims_ + 1)->parallelize(ParallelType::BIDz);
-          switch (params_->cta_order) {
-            // TODO: Should we instead check the roles of these dimensions to
-            // take the outermost two M or N axes?
-            case MatmulParams::TileRasterizationOrder::ColumnMajor:
-              tv->axis(num_device_dims_ + 2)->parallelize(ParallelType::BIDx);
-              tv->axis(num_device_dims_ + 3)->parallelize(ParallelType::BIDy);
-              break;
-            case MatmulParams::TileRasterizationOrder::RowMajor:
-              tv->axis(num_device_dims_ + 2)->parallelize(ParallelType::BIDy);
-              tv->axis(num_device_dims_ + 3)->parallelize(ParallelType::BIDx);
-              break;
-            default:
-              NVF_THROW(
-                  "Invalid TileRasterizationOrder passed to Matmul scheduler");
-          }
-        } else {
->>>>>>> cc3e90c3
           tv->axis(num_device_dims_ + 1)->parallelize(ParallelType::BIDx);
         }
         break;
