--- conflicted
+++ resolved
@@ -585,21 +585,22 @@
         merged_roles.erase(merged_roles.begin());
       }
 
-<<<<<<< HEAD
+      const int64_t num_clusters =
+          matmul_utils::getMaxActiveClusters(params_->cluster_dims);
       if (isCooperative()) {
-        tv->split(num_device_dims_, numCGAs());
+        tv->split(num_device_dims_, num_clusters);
       } else {
         // Schedule TensorViews for Ping-Pong schedule; Only for Hopper
         // Create iterDomain for the number of compute warp groups
         // Parallelize all TensorViews except TMA Loads with ParallelType::TIDy
         constexpr int64_t num_compute_warp_groups = 2;
-        int64_t outer_split = numCGAs() * num_compute_warp_groups;
+        int64_t outer_split = num_clusters * num_compute_warp_groups;
 
         // outer
         tv->split(num_device_dims_, outer_split);
         // outer / (num_cgas * num_wgs), (num_cgas * num_wgs)
 
-        tv->split(num_device_dims_ + 1, numCGAs());
+        tv->split(num_device_dims_ + 1, num_clusters);
         // outer / (num_cgas * num_wgs), num_wgs, num_cgas
 
         if (!ir_utils::isCpAsyncBulkLoad(tv->definition())) {
@@ -613,11 +614,6 @@
              {num_device_dims_ + 2, num_device_dims_ + 1}});
         // outer / (num_cgas * num_wgs), num_cgas, num_wgs (TIDy)
       }
-=======
-      const int64_t num_clusters =
-          matmul_utils::getMaxActiveClusters(params_->cluster_dims);
-      tv->split(num_device_dims_, num_clusters);
->>>>>>> cebad281
     } else {
       NVF_THROW("Unsupported tiling strategy");
     }
