--- conflicted
+++ resolved
@@ -378,10 +378,7 @@
       params_->tile_sizes.cta_tile.k};
 
   merged_roles = mma_utils::makeTile(tv, cga_tile, orig_merged_roles);
-<<<<<<< HEAD
-=======
-
->>>>>>> 7138340b
+
   merged_roles = reorderBlockTileTraversal(tv, merged_roles);
 
   merged_roles =
