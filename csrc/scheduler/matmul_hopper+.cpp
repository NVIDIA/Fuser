// clang-format off
/*
 * SPDX-FileCopyrightText: Copyright (c) 2024-present NVIDIA CORPORATION & AFFILIATES.
 * All rights reserved.
 * SPDX-License-Identifier: BSD-3-Clause
 */
// clang-format on
#include <device_lower/analysis/circular_buffer.h>
#include <disjoint_set.h>
#include <id_model/schedule.h>
#include <instrumentation.h>
#include <ir/utils.h>
#include <mma_type.h>
#include <scheduler/debug_utils.h>
#include <scheduler/matmul.h>
#include <scheduler/matmul_heuristic.h>
#include <scheduler/matmul_hopper+.h>
#include <scheduler/matmul_utils.h>
#include <scheduler/mma_utils.h>
#include <scheduler/tools/abstract_tensor.h>
#include <scheduler/tools/inlining.h>
#include <scheduler/utils.h>
#include <utils.h>
#include <val_graph.h>
#include <val_graph_visitor.h>

// NOTE: included to avoid compilation error caused by missing destructor in
// 'SchedulerRuntimeInfo'
#include <runtime/executor_utils.h>

namespace nvfuser {

namespace schedule_matmul {

namespace {

constexpr int64_t hardcoded_smem_vectorize_factor = 4;
constexpr int64_t hardcoded_blackwell_splitk_vectorization_factor = 4;
constexpr int64_t num_registers_async_warp = 40;
constexpr int64_t num_registers_compute_warp = 232;

// Find the first MatmulDimRole from left to right in a vector of roles
int64_t findFirstRole(
    const std::vector<MatmulDimRole>& roles,
    MatmulDimRole role_to_find) {
  auto role_iter =
      std::find_if(roles.begin(), roles.end(), [&](MatmulDimRole role) {
        return role == role_to_find;
      });
  if (role_iter == roles.end()) {
    return -1;
  }
  return std::distance(roles.begin(), role_iter);
}

} // namespace

void HopperPlus::transformLikeMmaOutputWithK(TensorView* tv) {
  NVF_ERROR(tv->axis(-1)->isReduction(), "Inner axis should be Reduction.");
  // The input is originally block tiled so that the inner dims are the CTA tile
  // size
  //
  // We split this into warp tiles then instruction tiles
  // Original: [..., M, N, K]
  tv->split(-3, params_->tile_sizes.warp_tile.m);
  tv->split(-3, getM(params_->mma_macro));
  tv->split(-2, params_->tile_sizes.warp_tile.n);
  tv->split(-2, getN(params_->mma_macro));
  // K dimension is present for mma_result
  // We don't need to split by warp_tile.k, since we always have
  // cta_tile.k == warp_tile.k
  tv->split(-1, getK(params_->mma_macro));
  // After Split: [..., Mo, Mw, Mi, No, Nw, Ni, Kw, Ki]
  tv->reorder({
      {-8, -8}, // Mo
      {-7, -6}, // Mw
      {-6, -3}, // Mi
      {-5, -7}, // No
      {-4, -5}, // Nw
      {-3, -2}, // Ni
      {-2, -4}, // Kw
      {-1, -1}, // Ki
  });
  // After Reorder: [..., Mo, No, Mw, Nw, Kw, Mi, Ni, Ki]
  tv->merge(-8);
  // After Merge: [..., Mo * No, Mw, Nw, Kw, Mi, Ni]
  if (isCooperative()) {
    tv->axis(-7)->parallelize(ParallelType::TIDy);
    // After Parallelize: [..., Mo * No (TIDy), Mw, Nw, Kw, Mi, Ni, Ki]
  }
}

void HopperPlus::transformLikeMmaOutputWithoutK(TensorView* tv) {
  NVF_ERROR(
      tv->domain()->loop().size() >= 4,
      "transformLikeMmaOutputWithoutK requires at least four iterDomains but ",
      tv->toString(),
      " only has ",
      tv->domain()->loop().size(),
      ".");
  NVF_ERROR(
      !tv->axis(-1)->isReduction(), "Inner axis should not be Reduction.");

  // The input is originally block tiled so that the inner dims are the CTA tile
  // size
  // Original: [..., M, N]
  // We split this into warp tiles then instruction tiles
  tv->split(-2, params_->tile_sizes.warp_tile.m);
  tv->split(-2, getM(params_->mma_macro));
  tv->split(-1, params_->tile_sizes.warp_tile.n);
  tv->split(-1, getN(params_->mma_macro));
  // After Split: [..., Mo, Mw, Mi, No, Nw, Ni]
  tv->reorder({
      {-3, -5},
      {-2, -3},
  });
  // After Reorder: [..., Mo, No, Mw, Nw, Mi, Ni]
  tv->merge(-6);
  // After Merge: [..., Mo * No, Mw, Nw, Mi, Ni]
  if (isCooperative()) {
    tv->axis(-5)->parallelize(ParallelType::TIDy);
    // After Parallelize: [..., Mo * No (TIDy), Mw, Nw, Mi, Ni]
  }
}

MatmulDimRole HopperPlus::findMatmulDimRole(IterDomain* id) {
  ValGroup vg = graph_->toGroup(id);
  auto it = id_roles_.find(vg);
  NVF_ERROR(it != id_roles_.end());
  return it->second;
}

void HopperPlus::validate() const {
  const auto device_prop = at::cuda::getCurrentDeviceProperties();
  const int cc = device_prop->major * 10 + device_prop->minor;
  NVF_ERROR(
      cc >= 90, "This matmul scheduler is restricted to Hopper & Blackwell.");

  if (params_->tiling_strategy != MatmulParams::TilingStrategy::OneTilePerCTA) {
    NVF_CHECK(
        params_->splitk_factor == 1,
        "Hopper+ matmul scheduler does not support scheduling persistent "
        "split-K kernels");
  }

  NVF_CHECK(
      params_->cluster_dims.z == 1,
      "Cluster dims must have 1 in Z dimension but found ",
      params_->cluster_dims.z);

  NVF_CHECK(
      params_->tiling_strategy !=
          MatmulParams::TilingStrategy::DistributeStagesAcrossSMs,
      "Hopper+ matmul scheduler does not support distributing stages across "
      "SMs a la stream-K");

  NVF_CHECK(
      isCooperative(),
      "Hopper+ matmul scheduler only supports cooperatively buffering at the "
      "CTA level (no ping-pong)");
  if (isCooperative()) {
    NVF_CHECK(
        params_->tile_sizes.cta_tile.m % params_->tile_sizes.warp_tile.m == 0,
        "Expected m dimension for cta_tile to be divisible by warp_tile.");
    NVF_CHECK(
        params_->tile_sizes.cta_tile.n % params_->tile_sizes.warp_tile.n == 0,
        "Expected n dimension for cta_tile to be divisible by warp_tile.");
    NVF_CHECK(
        params_->tile_sizes.cta_tile.k % params_->tile_sizes.warp_tile.k == 0,
        "Expected k dimension for cta_tile to be divisible by warp_tile.");
  } else if (isPingPong()) {
    NVF_CHECK(
        params_->tile_sizes.cta_tile == params_->tile_sizes.warp_tile,
        "Expected cta_tile and warp_tile to be the same for Ping-Pong Matmul "
        "Kernels");
  }
}

void HopperPlus::run() {
  // Finds matmul patterns and translates them to MmaOps, then finds tensor
  // and dimension roles for all tensors in the fusion
  findPatterns();
  translatePatterns();
  // We use the tensor roles to cache operands and epilogue inputs differently
  findRoles();

  // Clears memory spaces on intermediate tensors, calls
  // cache{After,Before,Fork} on inputs and outputs.
  // Defines acw_smem/bcw_smem and acr/bcr by possibly calling cacheAfter.
  cacheInputsAndOutputs(/*skip_intermediates=*/true);

  // We need to find roles again after caching, since we will need to rebuild
  // the IdModel.
  // TODO: update the val graph on the fly in cacheInputsAndOutputs using
  // cacheAfter and missing cacheFork and cacheBefore utilities instead of doing
  // a full rebuild here
  findRoles();

  inspectPrologues();

  setCGADims();

  scheduleOperands();

  // schedule mma instruction output (mma_result)
  scheduleMmaResults();

  // schedule epilogue
  scheduleEpilogue();

  // schedule splitk_sum
  scheduleSplitKSum();

  setUpInlining();

  // set up circular buffering. This must come after everything up to
  // mma_result is scheduled, since everything in the main loop will need to
  // be rotated
  setUpCircularBuffering();
}

std::vector<MatmulDimRole> HopperPlus::reorderBlockTileTraversal(
    TensorView* tv,
    const std::vector<MatmulDimRole>& outer_dim_roles) const {
  NVF_ERROR(params_->grid_traversal_factor.first >= 1);
  NVF_ERROR(params_->grid_traversal_factor.second >= 1);

  // short-circuit: If grid traversal factor is 1x1, we don't need to reorder.
  if (params_->grid_traversal_factor.first == 1 &&
      params_->grid_traversal_factor.second == 1) {
    return outer_dim_roles;
  }

  // Find position of outer M and N dims in schedule_.tiled
  int64_t Mo_pos = findFirstRole(outer_dim_roles, MatmulDimRole::M);
  int64_t No_pos = findFirstRole(outer_dim_roles, MatmulDimRole::N);

  std::vector<MatmulDimRole> new_outer_dim_roles(
      outer_dim_roles.begin(), outer_dim_roles.end());
  // Multi-factor grid traversal.
  // M and N roles must be present and consecutive.
  if (params_->grid_traversal_factor.first > 1 &&
      params_->grid_traversal_factor.second > 1) {
    NVF_ERROR(
        Mo_pos >= 0 || No_pos >= 0, "Either M or N role must be present.");
    NVF_ERROR(
        Mo_pos != No_pos, "The position of M and N roles must be different.");
    NVF_ERROR(abs(Mo_pos - No_pos) == 1, "M and N roles must be consecutive.");

    bool is_M_present = Mo_pos >= 0;
    bool is_N_present = No_pos >= 0;
    bool is_N_right_of_M = No_pos > Mo_pos;
    const int64_t min_axis_pos = std::min(Mo_pos, No_pos);

    // original: [M, N]
    // split:   [M, N/second_factor, second_factor]
    // split: [M/first_factor, first_factor, N/second_factor, second_factor]
    // reorder: [M/first_factor, N/second_factor, first_factor,
    // second_factor]
    // merge:
    // [M/first_factor * N/second_factor, first_factor, second_factor]
    // merge:
    // [M/first_factor * N/second_factor, first_factor * second_factor]

    // If N axis exists, then split by second grid traversal factor.
    if (is_N_present) {
      // split:   [M, N/second_factor, second_factor]
      tv->split(No_pos, params_->grid_traversal_factor.second);
    }
    // If N is to the left of M, then shift M by 1 because of second factor.
    if (!is_N_right_of_M) {
      Mo_pos++;
    }

    // If M axis exists, then split by first grid traveral factor.
    if (is_M_present) {
      // split: [M/first_factor, first_factor, N/second_factor, second_factor]
      tv->split(Mo_pos, params_->grid_traversal_factor.first);
    }
    // If N is to the right of M, then shift M by 1 because of the first factor.
    if (is_N_right_of_M) {
      No_pos++;
    }

    if (is_N_present && is_M_present) {
      NVF_ERROR(min_axis_pos >= 0, "Both M and N roles must exist.");
      // reorder: [M/first_factor, N/second_factor, first_factor,
      // second_factor]
      tv->reorder(
          {{min_axis_pos + 1, min_axis_pos + 2},
           {min_axis_pos + 2, min_axis_pos + 1}});
      // merge:
      // [M/first_factor * N/second_factor, first_factor, second_factor]
      tv->merge(min_axis_pos, min_axis_pos + 1);
      // merge:
      // [M/first_factor * N/second_factor, first_factor * second_factor]
      tv->merge(min_axis_pos + 1, min_axis_pos + 2);
    } else if (is_N_present) {
      // M is missing, so we skip the merge above. In this case we
      // should update the dim roles to reflect the new split axis.
      new_outer_dim_roles.insert(
          new_outer_dim_roles.begin() + No_pos, MatmulDimRole::N);
    } else if (is_M_present) {
      // N is missing, so we skip the merge above. In this case we
      // should update the dim roles to reflect the new split axis.
      new_outer_dim_roles.insert(
          new_outer_dim_roles.begin() + Mo_pos, MatmulDimRole::M);
    }
    return new_outer_dim_roles;
  }

  // Single factor grid traversal.
  NVF_ERROR(params_->grid_traversal_factor.first > 1);
  NVF_ERROR(params_->grid_traversal_factor.second == 1);
  int factor = params_->grid_traversal_factor.first;
  switch (params_->cta_order) {
    case MatmulParams::TileRasterizationOrder::ColumnMajor: {
      // split   [I1, I2/factor, factor]
      // reorder [I1, factor, I2/factor]
      // merge   [I1*factor, I2/factor]
      // where I1 and I2 are the outer M and N dimensions, respectively
      if (No_pos >= 0) {
        tv->split(No_pos, factor);
        // If No_pos < Mo_pos, then the split above shifts Mo_pos by one
        if (No_pos < Mo_pos) {
          Mo_pos++;
        }
        tv->reorder({{No_pos, No_pos + 1}});
        if (Mo_pos >= 0) {
          tv->merge(Mo_pos, No_pos);
        } else {
          // M is missing, so we skip the merge above. In this case we
          // should update the dim roles to reflect the new split axis.
          new_outer_dim_roles.insert(
              outer_dim_roles.begin() + No_pos, MatmulDimRole::N);
        }
      }
      break;
    }

    case MatmulParams::TileRasterizationOrder::RowMajor: {
      // split   [I1/factor, factor, I2]
      // reorder [I1/factor, I2, factor]
      // merge   [I1/factor, I2*factor]
      // where I1 and I2 are the outer M and N dimensions, respectively
      if (Mo_pos >= 0) {
        tv->split(Mo_pos, factor);
        // If No_pos < Mo_pos, then the split above shifts Mo_pos by one
        if (No_pos > Mo_pos) {
          No_pos++;
        }
        if (No_pos >= 0) {
          tv->reorder({{Mo_pos + 1, No_pos}});
          tv->merge(Mo_pos + 1, No_pos);
        } else {
          // N is missing, so we skip the merge above. In this case we
          // should update the dim roles to reflect the new split axis.
          new_outer_dim_roles.insert(
              new_outer_dim_roles.begin() + Mo_pos, MatmulDimRole::M);
        }
      }
      break;
    }
    default:
      NVF_THROW("Invalid TileRasterizationOrder passed to Matmul scheduler");
  }

  return new_outer_dim_roles;
}

std::vector<MatmulDimRole> HopperPlus::applyCgaAndCtaTilingWithSwizzling(
    TensorView* tv,
    const std::vector<MatmulDimRole>& orig_merged_roles) const {
  std::vector<MatmulDimRole> merged_roles;

  // TODO: It might be more natural to just have a "CGA tile" as part of
  // params_->tile_sizes and infer cluster_dims from that
<<<<<<< HEAD
  int64_t cm = params_->cluster_dims.x;
  int64_t cn = params_->cluster_dims.y;
  if (params_->cta_order == MatmulParams::TileRasterizationOrder::RowMajor) {
    std::swap(cm, cn);
  }
  GemmTile cga_tile{
      params_->tile_sizes.cta_tile.m * cm,
      params_->tile_sizes.cta_tile.n * cn,
      params_->tile_sizes.cta_tile.k};

  merged_roles = mma_utils::makeTile(tv, cga_tile, orig_merged_roles);

  merged_roles = reorderBlockTileTraversal(tv, merged_roles);

  merged_roles =
      mma_utils::makeTile(tv, params_->tile_sizes.cta_tile, merged_roles);

  switch (params_->tiling_strategy) {
    case MatmulParams::TilingStrategy::OneTilePerCTA: {
      // NOTE: This merge is only used for non-persistent schedules
      // Now merge the 3 CGA/CTA split outer dims back with the outermost
      // dims. This is important since we need single dims to bind to. For
      // example we might have Mo, No, Mcga, Ncga, Mcta, Ncta, and we need
      // this to be Mo*Mcga, No*Ncga, Mcta, Ncta instead.
      int64_t outer_mnk_pos = 0; // Outermost of Mo or No. 0 the example above
      int64_t almost_outer_mnk_pos = 0; // Outermost of Mcga or Ncga. 2 above
      while (merged_roles.at((size_t)outer_mnk_pos) == MatmulDimRole::Batch) {
        outer_mnk_pos++;
      }
      std::unordered_set<MatmulDimRole> outer_roles;
      while (almost_outer_mnk_pos < (int64_t)merged_roles.size()) {
        // Find first repeated role position
        MatmulDimRole role = merged_roles.at((size_t)almost_outer_mnk_pos);
        if (outer_roles.count(role)) {
          break;
=======
  bool has_cga = params_->cluster_dims.x != 1 || params_->cluster_dims.y != 1;
  if (has_cga) {
    GemmTile cga_tile{
        params_->tile_sizes.cta_tile.m * params_->cluster_dims.x,
        params_->tile_sizes.cta_tile.n * params_->cluster_dims.y,
        params_->tile_sizes.cta_tile.k};

    merged_roles = mma_utils::makeTile(tv, cga_tile, orig_merged_roles);

    merged_roles = reorderBlockTileTraversal(tv, merged_roles);

    merged_roles =
        mma_utils::makeTile(tv, params_->tile_sizes.cta_tile, merged_roles);

    switch (params_->tiling_strategy) {
      case MatmulParams::TilingStrategy::OneTilePerCTA: {
        // NOTE: This merge is only used for non-persistent schedules
        // Now merge the 3 CGA/CTA split outer dims back with the outermost
        // dims. This is important since we need single dims to bind to. For
        // example we might have Mo, No, Mcga, Ncga, Mcta, Ncta, and we need
        // this to be Mo*Mcga, No*Ncga, Mcta, Ncta instead.
        int64_t outer_mnk_pos = 0; // Outermost of Mo or No. 0 the example above
        int64_t almost_outer_mnk_pos = 0; // Outermost of Mcga or Ncga. 2 above
        while (merged_roles.at((size_t)outer_mnk_pos) == MatmulDimRole::Batch) {
          outer_mnk_pos++;
>>>>>>> cebad281
        }
        almost_outer_mnk_pos++;
        outer_roles.insert(role);
      }
      NVF_ERROR(
          almost_outer_mnk_pos < (int64_t)merged_roles.size(),
          "Because of tiling, we expect repeated roles");
      for (int64_t i :
           std::views::reverse(arange(outer_mnk_pos, almost_outer_mnk_pos))) {
        int64_t inner_axis = i + (almost_outer_mnk_pos - outer_mnk_pos);
        PolymorphicValue inner_extent =
            tv->axis(inner_axis)->extent()->evaluate();
        if (inner_extent.hasValue() && inner_extent.as<int64_t>() == 1L) {
          /* Special case: static shapes
          Suppose we have static shapes M=512, N=128 K=256 and our config is
          cluster_dims={1, 1, 1}, cta_tile={128, 256, 64}, column major.
          This is the case in the AllocationDomainTest.BasicMatmul test.
          Then we will normally do the following non-persistent schedule for
          the N dimensions:

               iS22{128}             <--- Original logical ID (static shape)
               /      \
           iS113{1}   iS114{256}     <--- CGA tile split
              \      /     \
               \  iS117{1}  iS118{256}  <--- CTA tile split
                \    |
             iblockIdx.y121{1}       <--- Merge to create BIDy dimension

          This looks innocent, but when building the AlmostExact graph, we
          map IDs involved in merges where the right-hand ID has constant
          extent 1. In this case, that means we map iS113 with iS117 and
          iblockIdx.y121, and we map iS22 with iS114 and iS118. This is an
          error because the CGA tile split in this case is not trivial (it is
          non-divisible).

          To avoid cases like this, we simply avoid that merge when we detect
          that the inner extent (of iS117) is 1. In order to avoid problems
          in downstream scheduling, we merge that dimension back in here:

                          iS22{128}        <--- Original logical ID (static
                          shape)
                          /     \
           iblockIdx.y113{1}   iS114{256}     <--- CGA tile split
                                /       \
                             iS117{1}  iS118{256}  <--- CTA tile split
                                \       /
                                iS130{256}  <--- Get rid of CGA dim
          */
          int64_t sibling_axis = inner_axis + 1;
          while (sibling_axis < (int64_t)merged_roles.size() &&
                 merged_roles.at(sibling_axis) != merged_roles.at(i)) {
            ++sibling_axis;
          }
          NVF_ERROR(
              sibling_axis < (int64_t)merged_roles.size(),
              "Could not find sibling axis to merge");
          tv->merge(inner_axis, sibling_axis);
          tv->reorder({{inner_axis, sibling_axis - 1}});
          merged_roles.erase(merged_roles.begin() + (size_t)inner_axis);
          continue;
        }
        tv->merge(i, inner_axis);
        merged_roles.erase(merged_roles.begin() + (size_t)inner_axis);
      }
      break;
    }
    case MatmulParams::TilingStrategy::DistributeTilesAcrossSMs: {
      // Do not merge CGA dims since we will map them to BIDy/BIDz instead
      // However, We do move the CGA dims outside the serial K loop
      // dimension in order to simplify downstream scheduling.
      //
      // For example, at this point we might have
      //     T7_s___bfloat[
      //       iS34{( ( ceilDiv(i0, 256) ) * 8 )},
      //       bS32{1},
      //       iS26{( ceilDiv(i1, 64) )},  // serial K loop
      //       iS39{2},  // cga dims
      //       bS37{1},
      //       iS35{1},
      //       iS40{128},  // cta tile
      //       bS38{256},
      //       iS36{64}
      //       ]
      // We need to reorder this to be
      //     T7_s___bfloat[
      //       iS34{( ( ceilDiv(i0, 256) ) * 8 )},
      //       bS32{1},
      //       iS39{2},  // cga dims
      //       bS37{1},
      //       iS35{1},
      //       iS26{( ceilDiv(i1, 64) )},  // serial K loop
      //       iS40{128},  // cta tile
      //       bS38{256},
      //       iS36{64}
      //       ]

      if (merged_roles.back() == MatmulDimRole::K) {
        tv->reorder({{-7, -4}, {-6, -7}, {-5, -6}, {-4, -5}});
        NVF_ERROR(merged_roles[merged_roles.size() - 7] == MatmulDimRole::K);
        NVF_ERROR(merged_roles[merged_roles.size() - 6] == MatmulDimRole::M);
        NVF_ERROR(merged_roles[merged_roles.size() - 5] == MatmulDimRole::N);
        NVF_ERROR(merged_roles[merged_roles.size() - 4] == MatmulDimRole::K);
        merged_roles[merged_roles.size() - 7] = MatmulDimRole::M;
        merged_roles[merged_roles.size() - 6] = MatmulDimRole::N;
        merged_roles[merged_roles.size() - 5] = MatmulDimRole::K;
        merged_roles[merged_roles.size() - 4] = MatmulDimRole::K;
      }
      break;
    }
    default:
      NVF_THROW("Unsupported tiling strategy");
  }

  return merged_roles;
}

std::vector<std::vector<MatmulDimRole>> HopperPlus::blockTileTensors(
    const std::vector<TensorView*>& tvs) {
  if (canonical_dim_ordering_.empty()) {
    canonical_dim_ordering_ =
        mma_utils::canonicalDimOrdering(tensor_roles_, id_roles_, *graph_);
  }

  std::vector<std::vector<MatmulDimRole>> all_merged_roles;
  for (TensorView* tv : tvs) {
    // Find dimensions in canonical_dim_ordering_ that exist in tv's loop
    // domain. Reorder those according to the canonical dim ordering then
    std::unordered_map<ValGroup, IterDomain*> tv_dims;
    std::unordered_set<MatmulDimRole> axis_roles;
    for (IterDomain* id : tv->getLoopDomain()) {
      ValGroup vg = graph_->toGroup(id);
      tv_dims.emplace(vg, id);
      // track axis roles in this tensor to use in makeTile
      auto it = id_roles_.find(vg);
      NVF_ERROR(it != id_roles_.end());
      axis_roles.insert(it->second);
    }
    std::vector<IterDomain*> new_loop;
    new_loop.reserve(tv->nDims());
    for (const ValGroup& vg : canonical_dim_ordering_) {
      auto it = tv_dims.find(vg);
      if (it != tv_dims.end()) {
        new_loop.push_back(it->second);
      }
    }
    NVF_ERROR((int64_t)new_loop.size() == tv->nDims());
    tv->setLoopDomain(new_loop);

    // There could be multiple dimensions with the same role at this point, so
    // now we collect them. After this, tv will be at most 4 dimensions e.g.
    // BMNK based on canonical_dim_ordering_, with any of these dimensions
    // possibly missing.
    mma_utils::mergeConsecutiveAxesWithSameRole(tv, id_roles_, graph_);

    // Find order the axes that are present in the merged tensor
    std::vector<MatmulDimRole> merged_roles;
    merged_roles.reserve(tv->nDims());
    for (const ValGroup& vg : canonical_dim_ordering_) {
      MatmulDimRole role = id_roles_[vg];
      if (axis_roles.count(role) != 0) {
        if (merged_roles.empty() || merged_roles.back() != role) {
          merged_roles.push_back(role);
        }
      }
    }
    NVF_ERROR(merged_roles.size() == axis_roles.size());

    // TODO: (to be pursued after the multi-matmul refactor is fully merged)
    // this currently creates a separate AbstractMatmulTensor for each
    // TensorView. Instead, we should create a single AbstractMatmulTensor
    // then apply it (with "forwarding") to each TV instead. We already cache
    // a vector<ValGroup> as canonical_dim_ordering_ so AbstractTensor
    // scheduling is the next step in this modernization.

    merged_roles = applyCgaAndCtaTilingWithSwizzling(tv, merged_roles);

    if (params_->splitk_factor > 1) {
      // Outer K dimension in tv is in same position found in merged_roles
      for (size_t i : arange(merged_roles.size())) {
        if (merged_roles[i] == MatmulDimRole::K) {
          tv->split((int64_t)i, params_->splitk_factor, /*inner*/ false);
          // Only split the outer K dim
          break;
        }
      }
    }

    // Merge in batch dims to the BIDy dim for non-persistent
    if (params_->tiling_strategy ==
        MatmulParams::TilingStrategy::OneTilePerCTA) {
      if (num_local_batch_dims_ > 0) {
        NVF_ERROR(merged_roles.front() == MatmulDimRole::Batch);
        // Merge batch dim into the dimension that will be parallelized BIDy
        if (params_->cta_order ==
            MatmulParams::TileRasterizationOrder::ColumnMajor) {
          int64_t outer_grid_dim = num_device_dims_ + 2L;
          // [..., Batch, M, N, ...]
          tv->merge(num_device_dims_, outer_grid_dim);
          // [..., Batch*N, M, ...]
          // Now we need to transpose so that Batch*N is to the right of M
          tv->reorder({{num_device_dims_, num_device_dims_ + 1}});
        } else { // row major
          int64_t outer_grid_dim = num_device_dims_ + 1L;
          tv->merge(num_device_dims_, outer_grid_dim);
        }
        merged_roles.erase(merged_roles.begin());
      }
    } else if (
        params_->tiling_strategy ==
        MatmulParams::TilingStrategy::DistributeTilesAcrossSMs) {
      // Persistent kernel scheduling
      if (params_->cta_order ==
          MatmulParams::TileRasterizationOrder::ColumnMajor) {
        tv->reorder(
            {{num_device_and_batch_dims_, num_device_and_batch_dims_ + 1}});
      }
      tv->merge(num_device_and_batch_dims_, num_device_and_batch_dims_ + 1);

      if (num_local_batch_dims_ > 0) {
        NVF_ERROR(merged_roles.front() == MatmulDimRole::Batch);
        // Merge batch dims before doing the persistent split
        tv->merge(num_device_dims_);
        merged_roles.erase(merged_roles.begin());
      }

      const int64_t num_clusters =
          matmul_utils::getMaxActiveClusters(params_->cluster_dims);
      tv->split(num_device_dims_, num_clusters);
    } else {
      NVF_THROW("Unsupported tiling strategy");
    }

    all_merged_roles.push_back(merged_roles);
  }
  return all_merged_roles;
}

int64_t HopperPlus::numCGAs() const {
  const int64_t num_sms =
      at::cuda::getCurrentDeviceProperties()->multiProcessorCount;
  return num_sms /
      (params_->cluster_dims.x * params_->cluster_dims.y *
       params_->cluster_dims.z);
}

void HopperPlus::inspectPrologues() const {
  for (TensorView* mma_result : mma_results_) {
    for (Val* v : mma_result->definition()->inputs()) {
      TensorView* op_input = v->as<TensorView>();

      // We currently require all operands to lie in smem, meaning we cannot yet
      // handle any prologue computation. This includes `BroadcastOp` which
      // might be introduced when translating a MatmulOp or LinearOp to MmaOp.
      Expr* def = op_input->definition();
      NVF_ERROR(def != nullptr && def->isA<LoadStoreOp>());
      NVF_ERROR(
          def->input(0)->as<TensorView>()->getMemoryType() ==
          MemoryType::Global);
    }
  }
}

void HopperPlus::scheduleOperands() {
  NVF_CHECK(
      params_->async_gmem_load_operands,
      "Hopper+ matmul scheduler currently requires TMA to be enabled");
  auto scheduleBranch = [&](const std::vector<TensorView*>& gmem_operands,
                            const std::vector<TensorView*>& smem_operands,
                            MmaOperand operand_type) {
    blockTileTensors(smem_operands);
    parallelizeBlocks(smem_operands);
    for (TensorView* tv : smem_operands) {
      if (params_->promote_prologue_smem_reuse) {
        tv->promoteReuse();
      }
      mma_utils::orderTiledConcreteIdAsMaybeAllocationDomain(tv);
      MmaInputSmemSwizzle swizzle_type = mma_utils::tmaSwizzleSharedMemory(tv);
      tv->applyMmaSwizzleForTMALoad(swizzle_type);
    }
  };
  scheduleBranch(as_, acw_smems_, MmaOperand::A);
  scheduleBranch(bs_, bcw_smems_, MmaOperand::B);
}

void HopperPlus::parallelizeBlocks(const std::vector<TensorView*>& tvs) const {
  for (TensorView* tv : tvs) {
    switch (params_->tiling_strategy) {
      case MatmulParams::TilingStrategy::OneTilePerCTA:
        // Data-parallel kernels are parallelized BIDx BIDy
        switch (params_->cta_order) {
          // TODO: Should we instead check the roles of these dimensions to take
          // the outermost two M or N axes?
          case MatmulParams::TileRasterizationOrder::ColumnMajor:
            tv->axis(num_device_dims_)->parallelize(ParallelType::BIDx);
            tv->axis(num_device_dims_ + 1)->parallelize(ParallelType::BIDy);
            break;
          case MatmulParams::TileRasterizationOrder::RowMajor:
            tv->axis(num_device_dims_)->parallelize(ParallelType::BIDy);
            tv->axis(num_device_dims_ + 1)->parallelize(ParallelType::BIDx);
            break;
          default:
            NVF_THROW(
                "Invalid TileRasterizationOrder passed to Matmul scheduler");
        }
        break;
      case MatmulParams::TilingStrategy::DistributeTilesAcrossSMs:
      case MatmulParams::TilingStrategy::DistributeStagesAcrossSMs:
<<<<<<< HEAD
        // For persistent kernels, we parallelize BIDx and BIDy to the cluster
        // dims, and BIDz to the cluster
        tv->axis(num_device_dims_ + 1)->parallelize(ParallelType::BIDz);
        switch (params_->cta_order) {
          // TODO: Should we instead check the roles of these dimensions to
          // take the outermost two M or N axes?
          case MatmulParams::TileRasterizationOrder::ColumnMajor:
            tv->axis(num_device_dims_ + 2)->parallelize(ParallelType::BIDx);
            tv->axis(num_device_dims_ + 3)->parallelize(ParallelType::BIDy);
            break;
          case MatmulParams::TileRasterizationOrder::RowMajor:
            tv->axis(num_device_dims_ + 2)->parallelize(ParallelType::BIDy);
            tv->axis(num_device_dims_ + 3)->parallelize(ParallelType::BIDx);
            break;
          default:
            NVF_THROW(
                "Invalid TileRasterizationOrder passed to Matmul scheduler");
=======
        if (params_->cluster_dims.x != 1 || params_->cluster_dims.y != 1) {
          // With CGAs, we only bind BIDz to indicate the cluster ID and
          // BIDx/BIDy are the cluster dimensions
          tv->axis(num_device_dims_ + 1)->parallelize(ParallelType::BIDz);
          // BIDx and BIDy are the cluster dims and always correspond to M and
          // N, regardless of cta_order
          tv->axis(num_device_dims_ + 2)->parallelize(ParallelType::BIDx);
          tv->axis(num_device_dims_ + 3)->parallelize(ParallelType::BIDy);
        } else {
          // Without CGAs, we only bind BIDx
          tv->axis(num_device_dims_ + 1)->parallelize(ParallelType::BIDx);
>>>>>>> cebad281
        }
        break;
    }
  }
}

void Blackwell::setMmaResultAllocationDomain(TensorView* mma_result) {
  mma_result->setMemoryType(MemoryType::Tensor);
  // So far, we only support M128 Blackwell MMA macros. For these macros,
  // Rows of the accumulator span all 128 lanes of TMem. That is, the
  // allocation domain should be [Mi, (DimSep), ...other]
  // We want to move Mi to the front of the domain.
  std::vector<IterDomain*> allocation_domain = mma_result->getLoopDomain();
  auto item = allocation_domain[allocation_domain.size() - 3];
  allocation_domain.erase(
      allocation_domain.begin() + allocation_domain.size() - 3);
  allocation_domain.insert(allocation_domain.begin(), item);
  mma_result->setAllocationDomain(allocation_domain, true);
  mma_result->setTMemDimSepPos(1);
}

void Hopper::setMmaResultAllocationDomain(TensorView* mma_result) {
  auto s = mma_utils::MmaSwizzler::scheduleMmaOutputAllocation(
      mma_result->getLoopDomain());
  mma_result->setAllocationDomain(s.as<IterDomain*>(), true);
}

void HopperPlus::scheduleMmaResults() {
  GemmTile instruction_tile = getMmaOpShape(params_->mma_macro);
  NVF_CHECK(
      params_->tile_sizes.cta_tile.k == params_->tile_sizes.warp_tile.k,
      "CTA tile must match warp tile K dimension for Hopper+ matmul but found ",
      toString(params_->tile_sizes));
  // If cta_tile is not divisible by instruction tile the mma instruction will
  // be predicated.
  NVF_CHECK(
      params_->tile_sizes.cta_tile.m % instruction_tile.m == 0 &&
          params_->tile_sizes.cta_tile.n % instruction_tile.n == 0 &&
          params_->tile_sizes.cta_tile.k % instruction_tile.k == 0,
      "CTA tile must be divisible by macro size but found cta_tile: ",
      toString(params_->tile_sizes.cta_tile),
      " and macro: ",
      toString(params_->mma_macro));

  // Schedule mma results and propagate forward
  auto all_merged_roles = blockTileTensors(mma_results_);
  parallelizeBlocks(mma_results_);
  for (auto&& [i, mma_result] : enumerate(mma_results_)) {
    const std::vector<MatmulDimRole>& merged_roles = all_merged_roles[i];

    // Test that mma_result logical is MNK
    // TODO: This currently checks leaf domain only which does not necessarily
    // match logical
    // TODO: Lift this constraint. Use commitLeafToLogical if necessary. We
    // might just want to match using id_roles_
    NVF_ERROR(merged_roles.size() >= 3);
    const auto checkSingleDimRole =
        [&merged_roles](int64_t pos, MatmulDimRole expected_role) {
          if (pos < 0) {
            pos += (int64_t)merged_roles.size();
          }
          NVF_ERROR(pos >= 0);
          NVF_ERROR(pos < (int64_t)merged_roles.size());
          const auto& actual_role = merged_roles[(size_t)pos];
          NVF_ERROR(actual_role == expected_role);
        };
    checkSingleDimRole(-3, MatmulDimRole::M);
    checkSingleDimRole(-2, MatmulDimRole::N);
    checkSingleDimRole(-1, MatmulDimRole::K);

    // do split-K rFactor to define splitk_sum and smem_epilogue
    if (params_->splitk_factor != 1) {
      // Note that the split-K split is already done in blockTileTensors
      TensorView* splitk_sum = mma_result->rFactor({-4, -1});
      std::swap(splitk_sum, mma_result);
      splitk_sums_.push_back(splitk_sum);
    }

    transformLikeMmaOutputWithK(mma_result);
    setMmaResultAllocationDomain(mma_result);

    mma_result->axis(-1)->parallelize(ParallelType::Mma);
    mma_result->axis(-2)->parallelize(ParallelType::Mma);
    mma_result->axis(-3)->parallelize(ParallelType::Mma);
  }
}

std::vector<TensorView*> Blackwell::createTMemLoad() {
  std::vector<TensorView*> tmem_ld_tvs;
  for (auto mma_result : mma_results_) {
    TensorView* tmem_ld_tv = cacheAfter(mma_result);
    tmem_ld_tv->definition()->as<LoadStoreOp>()->setOpType(
        LoadStoreOpType::LdTMem);
    tmem_ld_tvs.push_back(tmem_ld_tv);
  }
  return tmem_ld_tvs;
}

int64_t Blackwell::getLdTMemVectorizeFactor() const {
  const int64_t n_mma = getN(params_->mma_macro);
  int64_t tmem_vectorize_factor = 1;
  while (n_mma % tmem_vectorize_factor == 0 && tmem_vectorize_factor <= 128) {
    tmem_vectorize_factor *= 2;
  }
  return tmem_vectorize_factor / 2;
}

void Blackwell::scheduleEpilogueWithoutSmemEpilogue() {
  const bool has_splitk = params_->splitk_factor != 1;
  int64_t tmem_vectorize_factor = getLdTMemVectorizeFactor();
  std::vector<TensorView*> cached_tvs;
  std::vector<TensorView*> propagate_to =
      splitk_sums_.empty() ? mma_results_ : splitk_sums_;
  // When there is a split-K, the TMem load happens before split-K sum,
  // when there is no split-K, the TMem load happens in the epilogue.
  std::vector<TensorView*> tmem_ld_tvs =
      !has_splitk ? createTMemLoad() : std::vector<TensorView*>{};
  for (auto& [c, c_cache] : cached_epilogue_inputs_) {
    cached_tvs.push_back(c_cache);
    propagate_to.push_back(c);
  }
  for (Val* dv : fusion_->outputs()) {
    TensorView* d = dv->as<TensorView>();
    NVF_ERROR(d->definition() && d->definition()->isA<LoadStoreOp>());

    // Apply the default scheduling that is common to all register
    // TensorViews after wgmma.
    blockTileTensors({d});
    parallelizeBlocks({d});
    transformLikeMmaOutputWithoutK(d);

    // TIDx is 128, so we use it for lanes of the accumulator. Also, we
    // vectorize the TMem load with a factor of v (tmem_vectorize_factor).
    // [..., Mo * No, Mw, Nw, Mi (TIDx), Ni / v, v (Vectorize)]
    d->axis(-2)->parallelize(ParallelType::TIDx);
    if (tmem_vectorize_factor < getN(params_->mma_macro)) {
      d->split(-1, tmem_vectorize_factor);
    }

    // TODO: We need to check bank conflicts in this path.
    // Propagate schedule changes back to the outputs of the Mma op.
    scheduler_utils::BoundedDirectionalTransformPropagator::backward(
        d,
        -1,
        propagate_to,
        scheduler_utils::BoundedDirectionalTransformPropagator::Options()
            .propagateParallelType());

    // Vectorize the epilogue input load and output store. TMem load can
    // be vectorized to 512 byte, but gmem load/store can only be vectorized
    // to 16 bytes. So we need to further split the last dimension and use
    // multiple vector loads/stores. for each TMem load/store.
    // After split and parallelization:
    // (v = tmem_vectorize_factor, vv = params_->supported_vec_size.epilogue)
    // [..., Mo * No, Mw, Nw, Mi (TIDx), Ni / v, v/vv, vv]
    // TODO: Support vectorization_factor in MatmulParams
    if (tmem_vectorize_factor > params_->supported_vec_size.epilogue) {
      d->split(-1, params_->supported_vec_size.epilogue);
      for (auto c : cached_tvs) {
        bool is_2d_epilogue_input =
            TensorDomain::noBroadcasts(c->domain()->logical()).size() == 2;
        if (is_2d_epilogue_input) {
          c->split(-1, params_->supported_vec_size.epilogue);
        }
      }
    }
    d->axis(-1)->parallelize(ParallelType::Vectorize);
    if (!cached_tvs.empty()) {
      scheduler_utils::parallelizeAllLike(d, -1, cached_tvs);
    }
  }
  // Vectorize the TMem load, if any.
  for (auto tmem_ld_tv : tmem_ld_tvs) {
    tmem_ld_tv->axis(-1)->parallelize(ParallelType::Vectorize);
  }
}

void Hopper::scheduleEpilogueWithoutSmemEpilogue() {
  std::vector<TensorView*> cached_tvs;
  std::vector<TensorView*> propagate_to =
      splitk_sums_.empty() ? mma_results_ : splitk_sums_;
  for (auto& [c, c_cache] : cached_epilogue_inputs_) {
    cached_tvs.push_back(c_cache);
    propagate_to.push_back(c);
  }
  for (Val* dv : fusion_->outputs()) {
    TensorView* d = dv->as<TensorView>();
    NVF_ERROR(d->definition() && d->definition()->isA<LoadStoreOp>());

    // Apply the default scheduling that is common to all register
    // TensorViews after wgmma.
    blockTileTensors({d});
    parallelizeBlocks({d});
    transformLikeMmaOutputWithoutK(d);

    const AbstractTensor s =
        mma_utils::MmaSwizzler::scheduleMmaOutputAllocation(d->getLoopDomain());
    d->setLoopDomain(s.as<IterDomain*>());

    // TODO: We need to check bank conflicts in this path.
    // Propagate schedule changes back to the outputs of the Mma op.
    scheduler_utils::BoundedDirectionalTransformPropagator::backward(
        d,
        -1,
        propagate_to,
        scheduler_utils::BoundedDirectionalTransformPropagator::Options()
            .propagateParallelType());

    // We do not respect the vectorization_factor parameter, but always
    // vectorize the inner-dim with extent 2.
    NVF_ERROR(params_->supported_vec_size.epilogue >= 2);
    // TODO: Support vectorization_factor in MatmulParams
    d->axis(-1)->parallelize(ParallelType::Vectorize);
    if (!cached_tvs.empty()) {
      scheduler_utils::parallelizeAllLike(d, -1, cached_tvs);
    }
  }
}

void Hopper::scheduleEpilogueWithSmemEpilogue() {
  constexpr int64_t ldst_matrix_tile_m = 16;
  constexpr int64_t ldst_matrix_tile_n = 16;
  fusion_->manage("ldst_matrix_m_tile", ldst_matrix_tile_m);
  fusion_->manage("ldst_matrix_n_tile", ldst_matrix_tile_n);

  // Propagate to (not including) the splitk output if there is a splitk
  // else this is just mma_results_
  std::vector<TensorView*> propagate_to =
      splitk_sums_.empty() ? mma_results_ : splitk_sums_;
  for (auto& [c, c_cache] : cached_epilogue_inputs_) {
    bool load_with_ldmatrix =
        params_->use_ldst_matrix && dataTypeSizeByte(c_cache->dtype()) == 2;
    bool is_2d_epilogue_input =
        TensorDomain::noBroadcasts(c_cache->domain()->logical()).size() == 2;
    if (load_with_ldmatrix && is_2d_epilogue_input &&
        params_->async_gmem_load_operands) {
      // Schedule TMA load into shared memory for epilogue input
      c_cache->definition()->as<LoadStoreOp>()->setOpType(
          LoadStoreOpType::CpAsyncBulkTensorTile);
      c_cache->setMemoryType(MemoryType::Shared);

      // Apply the default scheduling that is common to all register
      // TensorViews after wgmma.
      blockTileTensors({c_cache});
      parallelizeBlocks({c_cache});
      transformLikeMmaOutputWithoutK(c_cache);

      // Swizzle to avoid shared memory bank conflicts
      MmaInputSmemSwizzle swizzle_type =
          mma_utils::tmaSwizzleSharedMemory(c_cache);
      c_cache->applyMmaSwizzleForTMALoad(swizzle_type);

      TensorView* reg_tv = cacheAfter(c_cache);
      reg_tv->definition()->as<LoadStoreOp>()->setOpType(
          LoadStoreOpType::LdMatrix);

      // Apply the default scheduling that is common to all register
      // TensorViews after wgmma.
      blockTileTensors({reg_tv});
      parallelizeBlocks({reg_tv});
      transformLikeMmaOutputWithoutK(reg_tv);

      // reg_tv is the consumer for ldmatrix. Set alternate loop domain to
      // generate shared memory address for ldmatrix.
      AbstractTensor reg_tv_ldmatrix_abstract =
          mma_utils::scheduleLdStMatrixSharedMemory(
              reg_tv, ldst_matrix_tile_m, ldst_matrix_tile_n);
      std::vector<IterDomain*> reg_tv_ldmatrix =
          reg_tv_ldmatrix_abstract.as<IterDomain*>();

      // Parallelize
      reg_tv_ldmatrix.at(reg_tv_ldmatrix.size() - 2)
          ->parallelize(ParallelType::TIDx);
      reg_tv_ldmatrix.at(reg_tv_ldmatrix.size() - 1)
          ->parallelize(ParallelType::Vectorize);
      reg_tv->setAlternateLoopDomain(reg_tv_ldmatrix);

      // Schedule the loop and allocation domain of LdMatrix like the
      // accumulation register TensorView of wgmma.
      AbstractTensor s = mma_utils::MmaSwizzler::scheduleMmaOutputAllocation(
          reg_tv->getLoopDomain());
      reg_tv->setLoopDomain(s.as<IterDomain*>());
      reg_tv->setAllocationDomain(
          reg_tv->getLoopDomain(), /*new_contiguity=*/true);

      // Apply LdStMatrix scheduling to the wgmma loop domain
      mma_utils::scheduleLdStMatrixForMmaOutput(
          reg_tv, ldst_matrix_tile_m, ldst_matrix_tile_n);

      // Vectorize last iterDomain because LdMatrix loads all eight values with
      // a single LdMatrix.x4 operation
      reg_tv->axis(-1)->parallelize(ParallelType::Vectorize);

      // Do not propagate any other changes to LdMatrix.
      propagate_to.push_back(reg_tv);
    } else {
      // Propagate changes to the cache_after tensor if not using TMA load.
      propagate_to.push_back(c);
    }
  }

  // Manually schedule register cache and output TensorView
  for (Val* dv : fusion_->outputs()) {
    TensorView* d = dv->as<TensorView>();
    NVF_ERROR(d->definition() && d->definition()->isA<LoadStoreOp>());
    TensorView* dc = d->definition()->input(0)->as<TensorView>();
    NVF_ERROR(dc != nullptr);

    // The chain of operations storing data to global memory:
    //   registers -> (stmatrix) -> smem -> (tma_store) -> gmem
    TensorView* d_smem = cacheBefore(d, LoadStoreOpType::Set);

    std::vector<TensorView*> tvs_to_schedule{d, d_smem};
    bool dc_is_mma_result =
        std::find(mma_results_.begin(), mma_results_.end(), dc) !=
        mma_results_.end();
    bool dc_is_splitk_sum = params_->splitk_factor > 1 &&
        std::find(splitk_sums_.begin(), splitk_sums_.end(), dc) !=
            splitk_sums_.end();

    if (!dc_is_mma_result && !dc_is_splitk_sum) {
      // Skip scheduling dc if it is an mma_result. This can happen if we are
      // not casting back to half-precision in the output
      tvs_to_schedule.push_back(dc);
    }

    // Set MemoryType
    dc->setMemoryType(MemoryType::Local);
    d_smem->setMemoryType(MemoryType::Shared);

    // Set LoadStoreOpType
    bool store_with_stmatrix =
        params_->use_ldst_matrix && dataTypeSizeByte(dc->dtype()) == 2;
    if (store_with_stmatrix) {
      d_smem->definition()->as<LoadStoreOp>()->setOpType(
          LoadStoreOpType::StMatrix);
    }
    d->definition()->as<LoadStoreOp>()->setOpType(
        LoadStoreOpType::CpAsyncBulkTensorTile);

    // Apply the common transforms to dc, d_smem, d
    // After these transforms we schedule the inner two non-reduction loops
    // (instruction tile) of dc and propagate is back till the outputs of mma.
    blockTileTensors(tvs_to_schedule);
    parallelizeBlocks(tvs_to_schedule);

    for (auto tv : tvs_to_schedule) {
      transformLikeMmaOutputWithoutK(tv);
    }

    if (store_with_stmatrix) {
      // d_smem is the consumer for stmatrix. Set alternate loop domain to
      // generate shared memory address for stmatrix.
      AbstractTensor d_smem_stmatrix_abstract =
          mma_utils::scheduleLdStMatrixSharedMemory(
              d_smem, ldst_matrix_tile_m, ldst_matrix_tile_n);
      std::vector<IterDomain*> d_smem_stmatrix =
          d_smem_stmatrix_abstract.as<IterDomain*>();

      // Parallelize
      d_smem_stmatrix.at(d_smem_stmatrix.size() - 2)
          ->parallelize(ParallelType::TIDx);
      d_smem_stmatrix.at(d_smem_stmatrix.size() - 1)
          ->parallelize(ParallelType::Vectorize);
      d_smem->setAlternateLoopDomain(d_smem_stmatrix);
    }

    // Should not propagate if the dc is a mma output as the mma output has
    // already been scheduled.
    if (!dc_is_mma_result && !dc_is_splitk_sum) {
      auto s = mma_utils::MmaSwizzler::scheduleMmaOutputAllocation(
          dc->getLoopDomain());
      dc->setLoopDomain(s.as<IterDomain*>());
      dc->setAllocationDomain(s.as<IterDomain*>(), true);

      scheduler_utils::BoundedDirectionalTransformPropagator::backward(
          dc,
          -1,
          propagate_to,
          scheduler_utils::BoundedDirectionalTransformPropagator::Options()
              .propagateParallelType());
    }

    // Determine swizzle for TMA Store
    MmaInputSmemSwizzle swizzle = mma_utils::tmaSwizzleSharedMemory(d_smem);

    // First, create loop domain that matches wgmma register accumulator using
    // original loop domain.
    const AbstractTensor s =
        mma_utils::MmaSwizzler::scheduleMmaOutputAllocation(
            d_smem->getLoopDomain());
    // Create allocation domain with swizzle for TMA Store.
    // This step modifies loop domain and the creates a new allocation domain.
    if (swizzle != MmaInputSmemSwizzle::None) {
      mma_utils::scheduleTMAStoreForMmaOutput(d_smem, swizzle);
    }
    // Finally, set loop domain using saved AbstractTensor.
    d_smem->setLoopDomain(s.as<IterDomain*>());

    if (store_with_stmatrix) {
      // Apply LdStMatrix scheduling to the wgmma loop domain
      mma_utils::scheduleLdStMatrixForMmaOutput(
          d_smem, ldst_matrix_tile_m, ldst_matrix_tile_n);
    }
    d_smem->axis(-1)->parallelize(ParallelType::Vectorize);

    // Schedule global memory output; Output from TMA Store
    mma_utils::scheduleTMAStoreForMmaOutput(d, swizzle);
  }
}

void Blackwell::scheduleEpilogueWithSmemEpilogue() {
  const bool has_splitk = params_->splitk_factor != 1;
  int64_t tmem_vectorize_factor = getLdTMemVectorizeFactor();

  std::vector<TensorView*> tmem_ld_tvs =
      !has_splitk ? createTMemLoad() : std::vector<TensorView*>{};

  // Propagate to (not including) the splitk output if there is a splitk
  // else this is just mma_results_
  std::vector<TensorView*> register_tvs;
  std::vector<TensorView*> propagate_to =
      splitk_sums_.empty() ? mma_results_ : splitk_sums_;
  for (auto& [c, c_cache] : cached_epilogue_inputs_) {
    bool is_2d_epilogue_input =
        TensorDomain::noBroadcasts(c_cache->domain()->logical()).size() == 2;
    if (is_2d_epilogue_input && params_->async_gmem_load_operands) {
      // Schedule TMA load into shared memory for epilogue input
      c_cache->definition()->as<LoadStoreOp>()->setOpType(
          LoadStoreOpType::CpAsyncBulkTensorTile);
      c_cache->setMemoryType(MemoryType::Shared);
      blockTileTensors({c_cache});
      parallelizeBlocks({c_cache});
      transformLikeMmaOutputWithoutK(c_cache);
      c_cache->setAllocationDomain(c_cache->getLoopDomain(), true);
      for (int64_t i = -5; i <= -1; i++) {
        c_cache->axis(i)->parallelize(ParallelType::Bulk);
      }
      propagate_to.push_back(c_cache);

      // Schedule smem->register load for epilogue input
      TensorView* reg_tv = cacheAfter(c_cache);
      register_tvs.push_back(reg_tv);
      blockTileTensors({reg_tv});
      parallelizeBlocks({reg_tv});
      transformLikeMmaOutputWithoutK(reg_tv);
    }
    // Propagate changes to the cache_after tensor
    propagate_to.push_back(c);
  }

  // TMem load is scheduled separately, so don't propagate to it.
  propagate_to.insert(
      propagate_to.end(), tmem_ld_tvs.begin(), tmem_ld_tvs.end());

  // The chain of operations storing data to global memory:
  //   dc (registers) -> d_smem -> [tma_store] -> d (gmem)
  // We schedule d_smem and propagate it back.
  for (Val* dv : fusion_->outputs()) {
    TensorView* d = dv->as<TensorView>();
    NVF_ERROR(d->definition() && d->definition()->isA<LoadStoreOp>());
    TensorView* dc = d->definition()->input(0)->as<TensorView>();
    TensorView* d_smem = cacheBefore(d, LoadStoreOpType::Set);
    dc->setMemoryType(MemoryType::Local);
    d_smem->setMemoryType(MemoryType::Shared);

    // We schedule the epilogue like:
    // (v = tmem_vectorize_factor, vv = smem_vectorize_factor
    // [..., Mo * No, Mw, Nw, Mi (TIDx), Ni / v, v/vv, vv]
    blockTileTensors({d, d_smem});
    parallelizeBlocks({d, d_smem});
    for (auto tv : {d, d_smem}) {
      transformLikeMmaOutputWithoutK(tv);
      tv->axis(-2)->parallelize(ParallelType::TIDx);
      if (tmem_vectorize_factor < getN(params_->mma_macro)) {
        tv->split(-1, tmem_vectorize_factor);
      }
    }
    if (tmem_vectorize_factor > hardcoded_smem_vectorize_factor) {
      d_smem->split(-1, hardcoded_smem_vectorize_factor);
    }

    scheduler_utils::BoundedDirectionalTransformPropagator::backward(
        d_smem,
        -1,
        propagate_to,
        scheduler_utils::BoundedDirectionalTransformPropagator::Options()
            .propagateParallelType());

    d_smem->axis(-1)->parallelize(ParallelType::Vectorize);
    d_smem->setAllocationDomain(d_smem->getLoopDomain(), true);

    // Schedule global memory output; Output from TMA Store
    d->definition()->as<LoadStoreOp>()->setOpType(
        LoadStoreOpType::CpAsyncBulkTensorTile);
    for (int64_t i = -5; i <= -1; i++) {
      d->axis(i)->parallelize(ParallelType::Bulk);
    }
  }

  // Schedule TMem load as:
  // (v = tmem_vectorize_factor)
  // [..., Mo * No, Mw, Nw, Mi (TIDx), Ni / v, v (Vectorize)]
  blockTileTensors(tmem_ld_tvs);
  parallelizeBlocks(tmem_ld_tvs);
  for (TensorView* tmem_ld_tv : tmem_ld_tvs) {
    transformLikeMmaOutputWithoutK(tmem_ld_tv);
    tmem_ld_tv->axis(-2)->parallelize(ParallelType::TIDx);
    if (tmem_vectorize_factor < getN(params_->mma_macro)) {
      tmem_ld_tv->split(-1, tmem_vectorize_factor);
    }
    tmem_ld_tv->axis(-1)->parallelize(ParallelType::Vectorize);
  }
}

void HopperPlus::scheduleEpilogue() {
  if (params_->use_smem_epilogue) {
    scheduleEpilogueWithSmemEpilogue();
  } else {
    scheduleEpilogueWithoutSmemEpilogue();
  }
}

void Hopper::scheduleSplitKSum() {
  if (params_->splitk_factor == 1) {
    return;
  }
  for (TensorView* splitk_sum : splitk_sums_) {
    // Always use serial grid reduction for split-K sum
    splitk_sum->definition()->as<ReductionOp>()->requestSerialGridReduction();
    transformLikeMmaOutputWithoutK(splitk_sum);
    auto s = mma_utils::MmaSwizzler::scheduleMmaOutputAllocation(
        splitk_sum->getLoopDomain());
    splitk_sum->setLoopDomain(s.as<IterDomain*>());
    splitk_sum->axis(2)->parallelize(ParallelType::BIDz);
    splitk_sum->axis(-1)->parallelize(ParallelType::Vectorize);
  }
}

// Schedule TMem load tv and splitk_sum tv as follows:
//   v = vectorization factor for TMem load
//   vv = vectorization factor for splitk_sum, hardcoded to 4
// TMem load tv:
// [..., Mo * No (TIDy), Mw, Nw, Mi (TIDx), Ni / v, v (Vectorize)]
// Splitk_sum tv:
// [..., Mo * No (TIDy), Mw, Nw, Mi (TIDx), Ni / v, v/vv, vv (Vectorize)]
void Blackwell::scheduleSplitKSum() {
  if (params_->splitk_factor == 1) {
    return;
  }
  std::vector<TensorView*> tmem_ld_tvs = createTMemLoad();

  for (TensorView* splitk_sum : splitk_sums_) {
    // Always use serial grid reduction for split-K sum
    splitk_sum->definition()->as<ReductionOp>()->requestSerialGridReduction();
    transformLikeMmaOutputWithoutK(splitk_sum);
    splitk_sum->axis(2)->parallelize(ParallelType::BIDz);
    splitk_sum->split(-1, getLdTMemVectorizeFactor());
    scheduler_utils::BoundedDirectionalTransformPropagator::backward(
        splitk_sum,
        -1,
        mma_results_,
        scheduler_utils::BoundedDirectionalTransformPropagator::Options()
            .propagateParallelType());
    splitk_sum->split(-1, hardcoded_blackwell_splitk_vectorization_factor);
    splitk_sum->axis(-1)->parallelize(ParallelType::Vectorize);
  }
  for (TensorView* tmem_ld_tv : tmem_ld_tvs) {
    tmem_ld_tv->axis(-3)->parallelize(ParallelType::TIDx);
    tmem_ld_tv->axis(-1)->parallelize(ParallelType::Vectorize);
  }
}

void HopperPlus::setUpInlining() {
  // auto inline for all tensors except register tensors
  std::unordered_set<TensorView*> smem_loads_and_mma_inputs;
  inlineMost(ir_utils::allTvsExcept(fusion_, smem_loads_and_mma_inputs));

  // if auto inline, will inline to position-7, leads to performance
  // regression
  for (TensorView* mma_result : mma_results_) {
    inlineSelectedAt(
        smem_loads_and_mma_inputs,
        mma_result,
        num_device_dims_ + 6 + num_splitk_dims_);
  }
}

int64_t HopperPlus::getNumEpilogueWarpGroups() const {
  NVF_ERROR(!mma_results_.empty());
  for (IterDomain* id : mma_results_.front()->getLoopDomain()) {
    if (id->getParallelType() == ParallelType::TIDy) {
      return id->extent()->evaluate().as<int64_t>();
    }
  }
  return 1;
}

CircularBufferType HopperPlus::getCircularBufferType() const {
  switch (params_->circular_buffering_strategy) {
    case MatmulParams::CircularBufferingStrategy::Pipelined:
      return (CircularBufferType)Pipelined(false);
    case MatmulParams::CircularBufferingStrategy::WarpSpecialized:
      if (getNumEpilogueWarpGroups() != 2) {
        // Disable register sharing when there is only one math warp group.
        // In such case we will have 128 math threads and 128 dma threads,
        // for a total of 256 threads per CTA. The register file size on
        // Hopper is 64K registers, which is filled when a 256-thread CTA
        // has 256 registers per thread. Since 256 is already the maximum
        // number of registers per thread even with register sharing, there
        // is no point in doing register sharing to try and increase it.
        //
        // When there is not two warp groups, we also disable
        // register sharing, since we don't currently compute the number of
        // register properly in that case.
        return (CircularBufferType)WarpSpecialized(ParallelType::TIDy);
      } else {
        return (CircularBufferType)WarpSpecialized(
            ParallelType::TIDy,
            std::make_pair(
                num_registers_async_warp, num_registers_compute_warp));
      }
  }
  NVF_ERROR(false, "Invalid circular buffer type");
}

void HopperPlus::setUpCircularBuffering() {
  // Propagate mma output swizzle and parallelization down the DAG
  if (params_->circular_buffer_options.circular_buffer_smem_write) {
    NVF_ERROR(
        params_->circular_buffer_options.smem_circular_buffer_stage > 1,
        "Invalid buffer stage config")
    if (params_->circular_buffer_options.smem_circular_buffer_stage > 2) {
      NVF_ERROR(
          params_->async_gmem_load_operands,
          "Circular buffer only supports async load");
    }
    NVF_CHECK(
        params_->circular_buffer_options.smem_circular_buffer_prefetch_gap >
                0 &&
            params_->circular_buffer_options
                    .smem_circular_buffer_prefetch_gap <=
                params_->circular_buffer_options.smem_circular_buffer_stage,
        "smem_circular_buffer_prefetch_gap is ",
        params_->circular_buffer_options.smem_circular_buffer_prefetch_gap,
        " but is expected to be positive and not greater than number of "
        "stages: ",
        params_->circular_buffer_options.smem_circular_buffer_stage);

    CircularBufferType cb_type = getCircularBufferType();
    for (TensorView* acw_smem : acw_smems_) {
      acw_smem->circularBuffer(
          params_->circular_buffer_options.smem_circular_buffer_stage,
          /*prefetch_distance=*/
          params_->circular_buffer_options.smem_circular_buffer_stage -
              params_->circular_buffer_options
                  .smem_circular_buffer_prefetch_gap,
          /*type=*/cb_type);
    }
    for (TensorView* bcw_smem : bcw_smems_) {
      bcw_smem->circularBuffer(
          params_->circular_buffer_options.smem_circular_buffer_stage,
          /*prefetch_distance=*/
          params_->circular_buffer_options.smem_circular_buffer_stage -
              params_->circular_buffer_options
                  .smem_circular_buffer_prefetch_gap,
          /*type=*/cb_type);
    }
  }

  // NOTE: circular_buffer_smem_read is ignored for Hopper+ matmul since we do
  // not do any cache reads
}

void HopperPlus::setOperandSmemLoadAndCacheOps(
    TensorView* operand,
    int64_t vec_size) {
  auto* lsop = operand->definition()->as<LoadStoreOp>();
  LoadStoreOpType load_op = params_->async_gmem_load_operands
      ? LoadStoreOpType::CpAsyncBulkTensorTile
      : LoadStoreOpType::Set;
  lsop->setOpType(load_op);
}

} // namespace schedule_matmul
} // namespace nvfuser<|MERGE_RESOLUTION|>--- conflicted
+++ resolved
@@ -375,15 +375,9 @@
 
   // TODO: It might be more natural to just have a "CGA tile" as part of
   // params_->tile_sizes and infer cluster_dims from that
-<<<<<<< HEAD
-  int64_t cm = params_->cluster_dims.x;
-  int64_t cn = params_->cluster_dims.y;
-  if (params_->cta_order == MatmulParams::TileRasterizationOrder::RowMajor) {
-    std::swap(cm, cn);
-  }
   GemmTile cga_tile{
-      params_->tile_sizes.cta_tile.m * cm,
-      params_->tile_sizes.cta_tile.n * cn,
+      params_->tile_sizes.cta_tile.m * params_->cluster_dims.x,
+      params_->tile_sizes.cta_tile.n * params_->cluster_dims.y,
       params_->tile_sizes.cta_tile.k};
 
   merged_roles = mma_utils::makeTile(tv, cga_tile, orig_merged_roles);
@@ -411,33 +405,6 @@
         MatmulDimRole role = merged_roles.at((size_t)almost_outer_mnk_pos);
         if (outer_roles.count(role)) {
           break;
-=======
-  bool has_cga = params_->cluster_dims.x != 1 || params_->cluster_dims.y != 1;
-  if (has_cga) {
-    GemmTile cga_tile{
-        params_->tile_sizes.cta_tile.m * params_->cluster_dims.x,
-        params_->tile_sizes.cta_tile.n * params_->cluster_dims.y,
-        params_->tile_sizes.cta_tile.k};
-
-    merged_roles = mma_utils::makeTile(tv, cga_tile, orig_merged_roles);
-
-    merged_roles = reorderBlockTileTraversal(tv, merged_roles);
-
-    merged_roles =
-        mma_utils::makeTile(tv, params_->tile_sizes.cta_tile, merged_roles);
-
-    switch (params_->tiling_strategy) {
-      case MatmulParams::TilingStrategy::OneTilePerCTA: {
-        // NOTE: This merge is only used for non-persistent schedules
-        // Now merge the 3 CGA/CTA split outer dims back with the outermost
-        // dims. This is important since we need single dims to bind to. For
-        // example we might have Mo, No, Mcga, Ncga, Mcta, Ncta, and we need
-        // this to be Mo*Mcga, No*Ncga, Mcta, Ncta instead.
-        int64_t outer_mnk_pos = 0; // Outermost of Mo or No. 0 the example above
-        int64_t almost_outer_mnk_pos = 0; // Outermost of Mcga or Ncga. 2 above
-        while (merged_roles.at((size_t)outer_mnk_pos) == MatmulDimRole::Batch) {
-          outer_mnk_pos++;
->>>>>>> cebad281
         }
         almost_outer_mnk_pos++;
         outer_roles.insert(role);
@@ -745,38 +712,13 @@
         break;
       case MatmulParams::TilingStrategy::DistributeTilesAcrossSMs:
       case MatmulParams::TilingStrategy::DistributeStagesAcrossSMs:
-<<<<<<< HEAD
-        // For persistent kernels, we parallelize BIDx and BIDy to the cluster
-        // dims, and BIDz to the cluster
+        // With CGAs, we only bind BIDz to indicate the cluster ID and
+        // BIDx/BIDy are the cluster dimensions
         tv->axis(num_device_dims_ + 1)->parallelize(ParallelType::BIDz);
-        switch (params_->cta_order) {
-          // TODO: Should we instead check the roles of these dimensions to
-          // take the outermost two M or N axes?
-          case MatmulParams::TileRasterizationOrder::ColumnMajor:
-            tv->axis(num_device_dims_ + 2)->parallelize(ParallelType::BIDx);
-            tv->axis(num_device_dims_ + 3)->parallelize(ParallelType::BIDy);
-            break;
-          case MatmulParams::TileRasterizationOrder::RowMajor:
-            tv->axis(num_device_dims_ + 2)->parallelize(ParallelType::BIDy);
-            tv->axis(num_device_dims_ + 3)->parallelize(ParallelType::BIDx);
-            break;
-          default:
-            NVF_THROW(
-                "Invalid TileRasterizationOrder passed to Matmul scheduler");
-=======
-        if (params_->cluster_dims.x != 1 || params_->cluster_dims.y != 1) {
-          // With CGAs, we only bind BIDz to indicate the cluster ID and
-          // BIDx/BIDy are the cluster dimensions
-          tv->axis(num_device_dims_ + 1)->parallelize(ParallelType::BIDz);
-          // BIDx and BIDy are the cluster dims and always correspond to M and
-          // N, regardless of cta_order
-          tv->axis(num_device_dims_ + 2)->parallelize(ParallelType::BIDx);
-          tv->axis(num_device_dims_ + 3)->parallelize(ParallelType::BIDy);
-        } else {
-          // Without CGAs, we only bind BIDx
-          tv->axis(num_device_dims_ + 1)->parallelize(ParallelType::BIDx);
->>>>>>> cebad281
-        }
+        // BIDx and BIDy are the cluster dims and always correspond to M and
+        // N, regardless of cta_order
+        tv->axis(num_device_dims_ + 2)->parallelize(ParallelType::BIDx);
+        tv->axis(num_device_dims_ + 3)->parallelize(ParallelType::BIDy);
         break;
     }
   }
