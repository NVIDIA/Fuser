--- conflicted
+++ resolved
@@ -26,11 +26,7 @@
   bool canScheduleRunTime(
       Fusion* fusion,
       SchedulerRuntimeInfo& runtime_info,
-<<<<<<< HEAD
-      HeuristicSummary* data_cache) override {
-=======
       HeuristicDataCache* data_cache) override {
->>>>>>> 92b63512
     return true;
   }
 
@@ -43,11 +39,7 @@
   std::unique_ptr<HeuristicParams> computeHeuristics(
       Fusion* fusion,
       SchedulerRuntimeInfo& runtime_info,
-<<<<<<< HEAD
-      HeuristicSummary* data_cache) override;
-=======
       HeuristicDataCache* data_cache) override;
->>>>>>> 92b63512
 };
 
 } // namespace nvfuser