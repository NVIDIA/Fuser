--- conflicted
+++ resolved
@@ -20,29 +20,13 @@
 // using EE. No code is generated.
 class ExprEvalScheduler : public SchedulerEntry {
  public:
-<<<<<<< HEAD
-  explicit ExprEvalScheduler(
-      Fusion* fusion,
-      SchedulerRuntimeInfo& runtime_info,
-      HeuristicDataCache* data_cache = nullptr)
-      : SchedulerEntry(heuristicType()) {
-    params_ =
-        std::make_shared<HeuristicParams>("", runtime_info.getIndexType());
-  }
-
-=======
->>>>>>> 4abdd87f
   // This scheduler only accepts MatmulOp.
   bool canScheduleCompileTime(Fusion* fusion) override;
 
   bool canScheduleRunTime(
       Fusion* fusion,
       SchedulerRuntimeInfo& runtime_info,
-<<<<<<< HEAD
       HeuristicDataCache* data_cache) {
-=======
-      HeuristicSummary* data_cache) override {
->>>>>>> 4abdd87f
     return true;
   }
 
@@ -55,7 +39,7 @@
   std::unique_ptr<HeuristicParams> computeHeuristics(
       Fusion* fusion,
       SchedulerRuntimeInfo& runtime_info,
-      HeuristicSummary* data_cache) override;
+      HeuristicDataCache* data_cache) override;
 };
 
 } // namespace nvfuser