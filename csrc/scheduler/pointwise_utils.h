// clang-format off
/*
 * SPDX-FileCopyrightText: Copyright (c) 2023-present NVIDIA CORPORATION & AFFILIATES.
 * All rights reserved.
 * SPDX-License-Identifier: BSD-3-Clause
 */
// clang-format on
#pragma once

#include <compute_at_map.h>
#include <exceptions.h>
#include <ir/all_nodes.h>
#include <ir/utils.h>
#include <scheduler/tools/domain_map.h>
#include <scheduler/utils.h>

namespace nvfuser {
namespace pointwise_utils {

<<<<<<< HEAD
class PointwiseDomainMap : public scheduler_tools::DomainMap {
 public:
  using scheduler_tools::DomainMap::DomainMap;

  // The pointwise scheduler heuristics requires a minimum number of axes.
  // The output reference tensor should respect this requirement.
  TensorView* findReferenceTensor(int64_t minimum_num_axes = 0) const;

 private:
  bool hasMinimumSize(TensorView* tv, int64_t num_axes) const {
    NVF_ERROR(tv != nullptr);
    return (num_axes == 0 || (int64_t)tv->getLogicalDomain().size() > num_axes);
  }
};

=======
>>>>>>> f9d0efaa
// Return reference tensor view.
TensorView* getReferenceTensor(Fusion* fusion);

} // namespace pointwise_utils
} // namespace nvfuser<|MERGE_RESOLUTION|>--- conflicted
+++ resolved
@@ -17,24 +17,6 @@
 namespace nvfuser {
 namespace pointwise_utils {
 
-<<<<<<< HEAD
-class PointwiseDomainMap : public scheduler_tools::DomainMap {
- public:
-  using scheduler_tools::DomainMap::DomainMap;
-
-  // The pointwise scheduler heuristics requires a minimum number of axes.
-  // The output reference tensor should respect this requirement.
-  TensorView* findReferenceTensor(int64_t minimum_num_axes = 0) const;
-
- private:
-  bool hasMinimumSize(TensorView* tv, int64_t num_axes) const {
-    NVF_ERROR(tv != nullptr);
-    return (num_axes == 0 || (int64_t)tv->getLogicalDomain().size() > num_axes);
-  }
-};
-
-=======
->>>>>>> f9d0efaa
 // Return reference tensor view.
 TensorView* getReferenceTensor(Fusion* fusion);
 
