--- conflicted
+++ resolved
@@ -17,17 +17,13 @@
 
 namespace nvfuser {
 
-<<<<<<< HEAD
-NVF_API void scheduleMatmul(Fusion* fusion, const MatmulParams& params);
-=======
 // Move the broadcast axes to the left on the specified number of inner
 // dimensions e.g.  (when number_of_inner_pos == 3):
 //      [... I0, B, I1] -> [... B, I0, I1]
 //  should probably be only used to order innermost mnk axes.
 void moveInnerBroadcastLeft(TensorView* tv, int number_of_inner_pos = 3);
 
-void scheduleMatmul(Fusion* fusion, const MatmulParams& params);
->>>>>>> 78b4fac3
+NVF_API void scheduleMatmul(Fusion* fusion, const MatmulParams& params);
 
 class MatmulScheduler : public SchedulerEntry {
  public:
