// clang-format off
/*
 * SPDX-FileCopyrightText: Copyright (c) 2023-present NVIDIA CORPORATION & AFFILIATES.
 * All rights reserved.
 * SPDX-License-Identifier: BSD-3-Clause
 */
// clang-format on
#pragma once

#include <ATen/core/ivalue.h>
#include <exceptions.h>
#include <fusion.h>
#include <mma_type.h>
#include <scheduler/matmul_heuristic.h>
#include <scheduler/registry.h>
#include <visibility.h>

namespace nvfuser {

// Move the broadcast axes to the left on the specified number of inner
// dimensions e.g.  (when number_of_inner_pos == 3):
//      [... I0, B, I1] -> [... B, I0, I1]
//  should probably be only used to order innermost mnk axes.
void moveInnerBroadcastLeft(TensorView* tv, int64_t number_of_inner_pos = 3);

NVF_API void scheduleMatmul(Fusion* fusion, const MatmulParams* mparams);

class MatmulScheduler : public SchedulerEntry {
 public:
  void schedule(Fusion* fusion, const HeuristicParams* params) override;

  bool canScheduleCompileTime(Fusion* fusion) override;

  bool canScheduleRunTime(
      Fusion* fusion,
      SchedulerRuntimeInfo& runtime_info,
<<<<<<< HEAD
      HeuristicSummary* data_cache = nullptr) override;
=======
      HeuristicDataCache* data_cache = nullptr) override;
>>>>>>> 92b63512

  constexpr static SchedulerType schedulerType() {
    return SchedulerType::Matmul;
  }

  std::unique_ptr<HeuristicParams> computeHeuristics(
      Fusion* fusion,
      SchedulerRuntimeInfo& runtime_info,
<<<<<<< HEAD
      HeuristicSummary* data_cache = nullptr) override;
=======
      HeuristicDataCache* data_cache = nullptr) override;
>>>>>>> 92b63512
};

} // namespace nvfuser<|MERGE_RESOLUTION|>--- conflicted
+++ resolved
@@ -34,11 +34,7 @@
   bool canScheduleRunTime(
       Fusion* fusion,
       SchedulerRuntimeInfo& runtime_info,
-<<<<<<< HEAD
-      HeuristicSummary* data_cache = nullptr) override;
-=======
       HeuristicDataCache* data_cache = nullptr) override;
->>>>>>> 92b63512
 
   constexpr static SchedulerType schedulerType() {
     return SchedulerType::Matmul;
@@ -47,11 +43,7 @@
   std::unique_ptr<HeuristicParams> computeHeuristics(
       Fusion* fusion,
       SchedulerRuntimeInfo& runtime_info,
-<<<<<<< HEAD
-      HeuristicSummary* data_cache = nullptr) override;
-=======
       HeuristicDataCache* data_cache = nullptr) override;
->>>>>>> 92b63512
 };
 
 } // namespace nvfuser