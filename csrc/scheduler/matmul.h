// clang-format off
/*
 * SPDX-FileCopyrightText: Copyright (c) 2023-present NVIDIA CORPORATION & AFFILIATES.
 * All rights reserved.
 * SPDX-License-Identifier: BSD-3-Clause
 */
// clang-format on
#pragma once

#include <ATen/core/ivalue.h>
#include <exceptions.h>
#include <fusion.h>
#include <mma_type.h>
#include <scheduler/matmul_heuristic.h>
#include <scheduler/registry.h>
#include <visibility.h>

namespace nvfuser {

// Move the broadcast axes to the left on the specified number of inner
// dimensions e.g.  (when number_of_inner_pos == 3):
//      [... I0, B, I1] -> [... B, I0, I1]
//  should probably be only used to order innermost mnk axes.
void moveInnerBroadcastLeft(TensorView* tv, int64_t number_of_inner_pos = 3);

NVF_API void scheduleMatmul(Fusion* fusion, const MatmulParams* mparams);

class MatmulScheduler : public SchedulerEntry {
 public:
<<<<<<< HEAD
  explicit MatmulScheduler(
      Fusion* fusion,
      SchedulerRuntimeInfo& runtime_info,
      HeuristicDataCache* data_cache = nullptr);
=======
  void schedule(Fusion* fusion, const HeuristicParams* params) override;
>>>>>>> 4abdd87f

  bool canScheduleCompileTime(Fusion* fusion) override;

  bool canScheduleRunTime(
      Fusion* fusion,
      SchedulerRuntimeInfo& runtime_info,
<<<<<<< HEAD
      HeuristicDataCache* data_cache = nullptr);
  constexpr static ScheduleHeuristic heuristicType() {
    return ScheduleHeuristic::Matmul;
=======
      HeuristicSummary* data_cache = nullptr) override;

  constexpr static SchedulerType schedulerType() {
    return SchedulerType::Matmul;
>>>>>>> 4abdd87f
  }

  std::unique_ptr<HeuristicParams> computeHeuristics(
      Fusion* fusion,
      SchedulerRuntimeInfo& runtime_info,
<<<<<<< HEAD
      HeuristicDataCache* data_cache = nullptr);
=======
      HeuristicSummary* data_cache = nullptr) override;
>>>>>>> 4abdd87f
};

} // namespace nvfuser<|MERGE_RESOLUTION|>--- conflicted
+++ resolved
@@ -27,40 +27,23 @@
 
 class MatmulScheduler : public SchedulerEntry {
  public:
-<<<<<<< HEAD
-  explicit MatmulScheduler(
-      Fusion* fusion,
-      SchedulerRuntimeInfo& runtime_info,
-      HeuristicDataCache* data_cache = nullptr);
-=======
   void schedule(Fusion* fusion, const HeuristicParams* params) override;
->>>>>>> 4abdd87f
 
   bool canScheduleCompileTime(Fusion* fusion) override;
 
   bool canScheduleRunTime(
       Fusion* fusion,
       SchedulerRuntimeInfo& runtime_info,
-<<<<<<< HEAD
-      HeuristicDataCache* data_cache = nullptr);
-  constexpr static ScheduleHeuristic heuristicType() {
-    return ScheduleHeuristic::Matmul;
-=======
-      HeuristicSummary* data_cache = nullptr) override;
+      HeuristicDataCache* data_cache = nullptr) override;
 
   constexpr static SchedulerType schedulerType() {
     return SchedulerType::Matmul;
->>>>>>> 4abdd87f
   }
 
   std::unique_ptr<HeuristicParams> computeHeuristics(
       Fusion* fusion,
       SchedulerRuntimeInfo& runtime_info,
-<<<<<<< HEAD
-      HeuristicDataCache* data_cache = nullptr);
-=======
-      HeuristicSummary* data_cache = nullptr) override;
->>>>>>> 4abdd87f
+      HeuristicDataCache* data_cache = nullptr) override;
 };
 
 } // namespace nvfuser