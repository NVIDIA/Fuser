// clang-format off
/*
 * SPDX-FileCopyrightText: Copyright (c) 2023-present NVIDIA CORPORATION & AFFILIATES.
 * All rights reserved.
 * SPDX-License-Identifier: BSD-3-Clause
 */
// clang-format on

#include <alias_analysis.h>
#include <ir/utils.h>
#include <multidevice/lower_communication.h>
#include <multidevice/utils.h>
#include <scheduler/debug_utils.h>
#include <scheduler/mark_aliases.h>
#include <scheduler/no_op.h>
#include <scheduler/registry_utils.h>

namespace nvfuser {

template <typename... Args>
void vlog(const Args&... args) {
  scheduler_debug_utils::log("[no_op] ", args...);
}

NoOpScheduler::NoOpScheduler(
    Fusion* fusion,
    SchedulerRuntimeInfo& runtime_info,
    HeuristicSummary* data_cache)
    : SchedulerEntry(heuristicType()) {
  params_ = std::make_shared<NoOpHeuristic>("", runtime_info.getIndexType());
}

namespace {
bool allOutputsArePointerArithmetics(Fusion* fusion) {
  const AliasAnalysisResult analysis = findAliases(
      fusion,
      /*can_override_empty_allocation_domain=*/false,
      /*may_alias_intermediate=*/false);
  auto out_tvs = ir_utils::filterByType<TensorView>(fusion->outputs());
  return std::all_of(
<<<<<<< HEAD
      out_tvs.begin(), out_tvs.end(), [&analysis](TensorView* out) {
        auto val = analysis.getNearestAliasedIo(out);
        while (val != nullptr) {
          if (val->isFusionInput()) {
            return true;
          }
          val = analysis.getNearestAliasedIo(val);
        }
        return false;
=======
      out_tvs.begin(), out_tvs.end(), [&analysis, fusion](TensorView* out) {
        // Check out has an alias and out is not an inplace update target.
        return analysis.getNearestAliasedIo(out) != nullptr &&
            fusion->getOutputAlias(out).type != AllocationType::ReuseBuffer;
>>>>>>> e1a30199
      });
}
} // namespace

//! Check if the no-op heuristics apply in given fusion
bool NoOpScheduler::canScheduleCompileTime(Fusion* fusion) {
  if (fusion->isNoOp()) {
    return true;
  }

  const std::vector<Expr*>& exprs = fusion->exprs();
  if (exprs.size() == 1 && isResharding(exprs[0]) &&
      isLowerableToCommunication(exprs[0])) {
    return true;
  }

  if (allOutputsArePointerArithmetics(fusion)) {
    return true;
  }

  // Check there're no non-trivial reduction ops.
  for (auto reduction : ir_utils::getAllTypesOfReductionOps(fusion)) {
    for (auto output :
         ir_utils::filterByType<TensorView>(reduction->outputs())) {
      auto concrete_dimension =
          TensorDomain::noReductions(output->getLogicalDomain());
      auto all_nonzero = std::none_of(
          concrete_dimension.begin(),
          concrete_dimension.end(),
          [](IterDomain* id) { return id->extent()->isZeroInt(); });
      if (all_nonzero) {
        scheduler_debug_utils::canScheduleRejectReason(
            heuristicType(), "reduction of non-zero elements is not supported");
        return false;
      }
    }
  }

  // Check that all outputs are either broadcast or ignored reduction.
  for (auto out_tv : ir_utils::filterByType<TensorView>(fusion->outputs())) {
    auto concrete_dimension = TensorDomain::noReductions(
        TensorDomain::noBroadcasts(out_tv->getLoopDomain()));
    if (!concrete_dimension.empty()) {
      scheduler_debug_utils::canScheduleRejectReason(
          heuristicType(), "output has a concrete dimension");
      return false;
    }
  }

  // Check that inputs of all select/gather-like ops are fusion inputs
  if (registry_utils::rejectScheduleForMemoryPromotion(
          fusion, heuristicType())) {
    return false;
  }

  // We have verified that all iterdomains on all output tv's are trivial
  // reductions,
  //  broadcasts or zero-sized. Therefore accepting this fusion for NoOp
  //  scheduling.
  return true;
}

bool NoOpScheduler::canScheduleRunTime(
    Fusion* fusion,
    SchedulerRuntimeInfo& runtime_info,
    HeuristicSummary* data_cache) {
  // TODO:
  //  Pipe through dynamic zero checks.
  return true;
}

void NoOpScheduler::schedule(Fusion* fusion) {
  if (scheduler_utils::isResharding(fusion)) {
    return;
  }

  markAliases(fusion);
}

void NoOpScheduler::computeHeuristics(
    Fusion* fusion,
    SchedulerRuntimeInfo& runtime_info,
    HeuristicSummary* data_cache) {
  // Heuristics is no-op.
  return;
}
} // namespace nvfuser<|MERGE_RESOLUTION|>--- conflicted
+++ resolved
@@ -38,8 +38,11 @@
       /*may_alias_intermediate=*/false);
   auto out_tvs = ir_utils::filterByType<TensorView>(fusion->outputs());
   return std::all_of(
-<<<<<<< HEAD
-      out_tvs.begin(), out_tvs.end(), [&analysis](TensorView* out) {
+      out_tvs.begin(), out_tvs.end(), [&analysis, fusion](TensorView* out) {
+        // Check out is not an inplace update target.
+        if (fusion->getOutputAlias(out).type == AllocationType::ReuseBuffer) {
+          return false;
+        }
         auto val = analysis.getNearestAliasedIo(out);
         while (val != nullptr) {
           if (val->isFusionInput()) {
@@ -48,12 +51,6 @@
           val = analysis.getNearestAliasedIo(val);
         }
         return false;
-=======
-      out_tvs.begin(), out_tvs.end(), [&analysis, fusion](TensorView* out) {
-        // Check out has an alias and out is not an inplace update target.
-        return analysis.getNearestAliasedIo(out) != nullptr &&
-            fusion->getOutputAlias(out).type != AllocationType::ReuseBuffer;
->>>>>>> e1a30199
       });
 }
 } // namespace
