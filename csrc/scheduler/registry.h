--- conflicted
+++ resolved
@@ -189,11 +189,7 @@
   virtual std::unique_ptr<HeuristicParams> computeHeuristics(
       Fusion* fusion,
       SchedulerRuntimeInfo& runtime_info,
-<<<<<<< HEAD
-      HeuristicDataCache* data_cache = nullptr);
-=======
-      HeuristicSummary* data_cache = nullptr) = 0;
->>>>>>> 4abdd87f
+      HeuristicDataCache* data_cache = nullptr) = 0;
 
   // Compile check that the scheduler maybe able to schedule the fusion
   virtual bool canScheduleCompileTime(Fusion* fusion) = 0;
@@ -203,18 +199,7 @@
   virtual bool canScheduleRunTime(
       Fusion* fusion,
       SchedulerRuntimeInfo& runtime_info,
-<<<<<<< HEAD
-      HeuristicDataCache* data_cache = nullptr);
-
-  //! Fusion segmenter facing API,
-  //!   returns a schedule that applies in the given fusion, returns a nullopt
-  //!   if no schedule in the registry can handle.
-  static std::optional<ScheduleHeuristic> proposeHeuristics(
-      Fusion* fusion,
-      SchedulerRuntimeInfo& runtime_info);
-=======
-      HeuristicSummary* data_cache = nullptr) = 0;
->>>>>>> 4abdd87f
+      HeuristicDataCache* data_cache = nullptr) = 0;
 
   // Dispatch heuristic type to the right derived class of scheduler entry.
   // Scheduler entries are stateless so it's a lightweight class to dispatch to
@@ -240,7 +225,7 @@
     SchedulerType sh,
     Fusion* fusion,
     SchedulerRuntimeInfo& runtime_info,
-    HeuristicSummary* data_cache = nullptr);
+    HeuristicDataCache* data_cache = nullptr);
 
 //! Fusion segmenter facing API,
 //!   returns a schedule that applies in the given fusion, returns a nullopt
