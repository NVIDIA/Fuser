--- conflicted
+++ resolved
@@ -10,175 +10,13 @@
 #include <expr_evaluator.h>
 #include <fusion.h>
 #include <scheduler/compile_time_info.h>
-<<<<<<< HEAD
-=======
-#include <scheduler/heuristic.h>
-#include <scheduler/matmul_heuristic.h>
-#include <scheduler/pointwise_heuristic.h>
-#include <scheduler/reduction_heuristic.h>
-#include <scheduler/scheduler_types.h>
-#include <scheduler/transpose_heuristic.h>
->>>>>>> 4abdd87f
 #include <scheduler/utils.h>
 
 namespace nvfuser {
 
-<<<<<<< HEAD
-class FusionKernelRuntime;
-=======
-class SegmentedGroup;
-class ExpressionEvaluator;
-class FusionKernelRuntime;
-
-//!  SchedulerRuntimeInfo is the abstraction introduced in
-//! this PR for passing runtime input dependent information
-//! to the schedulers and kernel caches.
-//!
-//! Note:
-//!  if any additional info needed,  or maybe just the inputs themselves it
-//!    could just be added to this class, and they will be distributed to the
-//!    segmenter and schedulers.
-//!  It is important that input id encoding should be up to date with any change
-//!   of this class to avoid launching compiled kernels with illegal inputs.
-
-class SchedulerRuntimeInfo : public NonCopyable {
- public:
-  // Max vector size we will consider, in bytes,
-  //  currently set to 16B = 128b
-  static constexpr int64_t max_alignment_size_in_byte = 16;
-
-  //! Create runtime info for given fusion and input. Creating and binding
-  //! evaluator is optional. The evaluator is used to manage intermediate
-  //! integers in the fusion. We need them for segmenter and schedulers,
-  //! but we don't need them when we are just using this class to provide
-  //! additional encoding for kernel cache lookup.
-  //!
-  //! The index type of forced_index_type is used if given, no matter
-  //! how large the actual arguments and fusion tensors
-  //! are. CORRECTNESS IS NOT GUARANTEED.
-  SchedulerRuntimeInfo(
-      Fusion* complete_fusion,
-      KernelArgumentHolder args,
-      PrecomputedValues* precomputed_values = nullptr,
-      const std::vector<TensorView*>& all_tvs = {},
-      std::optional<PrimDataType> forced_index_type = std::nullopt);
-
-  NVF_API SchedulerRuntimeInfo(
-      Fusion* complete_fusion,
-      const at::ArrayRef<c10::IValue>& aten_inputs);
-
-  //! Lookup for the alignment sizes of the given tv. Currently only returns
-  //!  actual alignment info for input tensors to the complete fusion,
-  //!  and for other intermediate/fuser-allocated tensors will
-  //!  return max_alignment_size_in_byte.
-  size_t getAlignmentSize(TensorView* tv);
-
-  //! Returns sizes of tensor dimensions in same order as allocation domain,
-  //! ignoring any IterType::Reduction domains in the allocation domain. This
-  //! only works for complete Fusion inputs whose allocation domain is a
-  //! permutation of their root domain and will raise an exception otherwise.
-  const std::vector<int64_t>& getInputAllocationSizes(TensorView* tv) const {
-    NVF_ERROR(
-        isInputTv(tv),
-        "TensorView ",
-        tv->toString(),
-        " is not an input or its logical domain is not a permutation of its ",
-        "allocation domain");
-    auto sizes_it = input_sizes_.find(tv);
-    NVF_ERROR(sizes_it != input_sizes_.end());
-    return sizes_it->second;
-  }
-
-  //! Returns strides of tensor in same order as allocation domain, in elements
-  //! instead of bytes. Only works for complete Fusion inputs whose allocation
-  //! domain is a permutation of their root domain and will raise an exception
-  //! otherwise.
-  const std::vector<int64_t>& getInputAllocationStrides(TensorView* tv) const {
-    NVF_ERROR(
-        isInputTv(tv),
-        "TensorView ",
-        tv->toString(),
-        " is not an input or its logical domain is not a permutation of its ",
-        "allocation domain");
-    auto strides_it = input_strides_elements_.find(tv);
-    NVF_ERROR(strides_it != input_strides_elements_.end());
-    return strides_it->second;
-  }
-
-  // Computes alignment size in bytes for provided ptr address
-  static size_t computeAlignmentSize(size_t ptr_address);
-
-  // Return the runtime pointer value for provided tensor view
-  size_t ptrOf(TensorView* tv) const;
-
-  PrimDataType getIndexType() const {
-    return index_type_;
-  }
-
-  Fusion* fusion() {
-    return complete_fusion_;
-  }
-
-  ExpressionEvaluator& expressionEvaluator() {
-    NVF_ERROR(expression_evaluator_ != nullptr);
-    return *expression_evaluator_;
-  }
-
- private:
-  // Build and bind full fusion inputs to an expression evaluator
-  std::unique_ptr<ExpressionEvaluator> getExpressionEvaluator(
-      const KernelArgumentHolder& inputs,
-      PrecomputedValues* precomputed_values);
-
-  bool isInputTv(TensorView* tv) const {
-    return std::find(
-               complete_fusion_->inputs().begin(),
-               complete_fusion_->inputs().end(),
-               tv) != complete_fusion_->inputs().end();
-  }
-
- private:
-  // Returns the offset of tv in the inputs ignoring non tensor views. Used to
-  // access input_sizes, input_strides, input_ptr
-  int offsetTensorPos(TensorView* tv);
-
-  // Expression evaluator used to probe sizes in the fusion IR
-  std::unique_ptr<ExpressionEvaluator> expression_evaluator_ = nullptr;
-
-  // Fusion reference that this runtime info is associated with
-  Fusion* complete_fusion_ = nullptr;
-
-  // Copy of aten input pointer addresses
-  // TODO: Support output tensor pointers
-  std::unordered_map<Val*, size_t> input_ptrs_;
-
-  // Copy of aten input tensor sizes ordered like the TensorView's allocation
-  // domain
-  std::unordered_map<Val*, std::vector<int64_t>> input_sizes_;
-
-  // Copy of aten input tensor strides (in elements) ordered like the
-  // TensorView's allocation domain
-  std::unordered_map<Val*, std::vector<int64_t>> input_strides_elements_;
-
-  // Copy of aten input tensor strides (in bytes) for only discontiguous
-  // dimensions
-  std::unordered_map<Val*, std::vector<size_t>> input_discontig_strides_;
-
-  // Cache for getAlignmentSize
-  std::unordered_map<TensorView*, size_t> alignment_map_;
-
-  // Found index mode kernel needs to be run in
-  PrimDataType index_type_ = PrimDataType::Int;
-
-  // TODO: Remove
-  std::unordered_map<TensorView*, size_t> vectorword_map_;
-};
-
->>>>>>> 4abdd87f
 class HeuristicSummary;
 class HeuristicParams;
 class SchedulerRuntimeInfo;
-class SegmentedGroup;
 
 //! Virtual base class for schedule heuristics
 //!   heuristic implementations derive from this
