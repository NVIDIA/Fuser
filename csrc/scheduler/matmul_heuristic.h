--- conflicted
+++ resolved
@@ -224,8 +224,6 @@
   // responsibility is to monitor the circular buffer and issue asynchronous
   // load instructions. The mma instructions are left to the other warp groups,
   // which we call "math warp groups".
-<<<<<<< HEAD
-=======
   //
   // [Split-K and Stream-K]
   // When the M, N are much smaller than the K dimension, distributing separate
@@ -251,19 +249,14 @@
   // When (CTA-K == K), then stream-k is equivalent to the persistent
   // data-parallel strategy. When K dimension is evenly divided among CTAs (K %
   // CTA-K == 0), then stream-k is equivalent to persistent split-k strategy.
->>>>>>> 99b5f966
 
   //! Specify whether to use a 1-1 mapping from output tile to CTA or to launch
   //! one CTA per SM then loop over a subset of output tiles within the kernel
   //! (persistent).
   enum class TilingStrategy {
     OneTilePerCTA, // Map each output tile to a single CTA and launch as many as
-<<<<<<< HEAD
-                   // are needed to cover the tile grid
-=======
                    // are needed to cover the tile grid. This is also commonly
                    // referred to as the (data-parallel) strategy.
->>>>>>> 99b5f966
     DistributeTilesAcrossSMs, // Use persistent kernels to compute entire output
                               // tiles
     DistributeStagesAcrossSMs // Use persistent kernels to compute whole and
