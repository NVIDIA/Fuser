--- conflicted
+++ resolved
@@ -67,22 +67,13 @@
   //! This is the maximum vectorization supported by the inputs.
   struct SupportedVectorization {
     // operands
-<<<<<<< HEAD
-    int64_t a = 1;
-    int64_t b = 1;
-=======
     int64_t a = 8;
     int64_t b = 8;
->>>>>>> 43370c65
     // This is the minimum vectorization factor between all epilogue tensor
     // inputs and output tensors. These are treated jointly since we inline the
     // epilogue with the output store and vectorize the inputs and outputs in
     // the same way.
-<<<<<<< HEAD
-    int64_t epilogue = 1;
-=======
     int64_t epilogue = 4;
->>>>>>> 43370c65
 
     bool operator==(const SupportedVectorization& other) const {
       return other.a == a && other.b == b && other.epilogue == epilogue;
