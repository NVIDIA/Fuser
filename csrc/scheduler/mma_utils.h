// clang-format off
/*
 * SPDX-FileCopyrightText: Copyright (c) 2023-present NVIDIA CORPORATION & AFFILIATES.
 * All rights reserved.
 * SPDX-License-Identifier: BSD-3-Clause
 */
// clang-format on
#pragma once

#include <exceptions.h>
#include <fusion.h>
#include <id_model/id_model.h>
#include <mma_type.h>
#include <scheduler/matmul_heuristic.h>
#include <val_graph.h>
#include <visibility.h>
#include <array>
#include <variant>
#include <vector>

namespace nvfuser {

namespace mma_utils {

//! Utilities in this namespace facilitates scheduling matmul kernels with
//!  hierarchichal tiling specified in MatMulTileOptions.

//! Schedule utility for matmul prolog:
//!   Use all the threads on a CTA tile to load matmul operands
//!  into shared memory with the given vectorization word.
//! TODO:
//!  will need to add bank conflict removal swizzle in a follow up.
NVF_API void scheduleContiguousVectorLoad(
    TensorView* tv,
    MatMulTileOptions tile,
    int64_t vector_word,
    bool vectorize = true);

//! Schedule utility for mma output in matmul main loop:
//!  Realize the hierarchical tiling based on the given tiling options.
//! TODO: rewrite this one with makeTile
NVF_API void scheduleWarpTileWithReduction(
    TensorView* tv,
    MatMulTileOptions tile);

//! Schedule utility for mma output in matmul main loop:
//!  Realize the hierarchical tiling based on the given tiling options
//! on consumers of mma ops in epilog.
//! TODO: remove this one eventually.
NVF_API void scheduleWarpTileWithNoReduction(
    TensorView* tv,
    MatMulTileOptions tile);

//! Lower level primitive spliting inner iterdomains into tiles:
//! Eg.
//!  A[B,I0,I1,I2] -> makeTile({1,2,3})
//! Gives A[B, I0o, I1o, I2o, I0i(1), I1i(2), I2i(3)]
void makeTile(TensorView* tv, std::vector<int64_t> tile_sizes);

//! Order the inner tile dimensions as the original order in
//! (maybe allocation) domain. Also putting broadcast domains on the left.
//! Eg. A[I0o,I1o,B2o,I0i,I1i,B2i] (maybe allocation domain: I1,B,I0)
//! -> A[I0o, I1o, B2o, B2i, I1i, I0i]
//! This is used to facilitate data layout swizzling and
//!  defining vectorized loads.
void orderTiledConcreteIdAsMaybeAllocationDomain(TensorView* tv);

//! Orders the root id ordering of the given tv as
//! [Device, Batch, Previous Reduction, M, N, K]
//!  for easier processing of later scheduling steps.
//!
//! This matching works on root domain only, and
//!  will throw if the tv has a leaf iterdomain that is
//!  not a root id.
void canonicalizeMmaTvOrdering(TensorView* tv);

//! [WarpMmaSwizzler]:
//!   This class is used to implement the thread swizzle format
//!     required for the mma macros, cf. PTX ISA 9.7.13.4.
//!
//!   The mma instructions (Volta and later arch) require specific
//!     thread mapping within a warp for both the mma inputs and
//!     mma outputs. All mma swizzle patterns seen so far turned out
//!     to be affine, so we could use the normal scheduler interface
//!     to fulfill the mma thread swizzle pattern. And fusion with
//!     other non-mma ops and validations can just natually rely on the current
//!     iterdomain infrastructure.
//!
//!   This is different from a normal scheduler utility though,
//!      as the thread mapping within a warp are *required* to be
//!      a specific pattern which currently translates to an enforced
//!      requirement that all the leaf domains produced by WarpMmaSwizzler
//!      cannot be further transformed (split/merge/reorder etc.).
//!
//!   Currently WarpMmaSwizzler can be accessed by schedulers through
//!     TensorView::applyMmaSwizzle, and the current scheduling procedure is
//!     as follows:
//!
//!   Step 1. Before scheduling, the mma op needs to be configured with a macro
//!   type, either manually or inferred (eg. Ampere_16_8_8).
//!
//!   Step 2. Scheduler can tile the outer dimensions based on any heuristics,
//!   i.e. the CTA tiling, warp tiling, splitK etc.
//!
//!   Step 3. The scheduler will need to split the innermost part of the 3
//!   involved
//!    root dimensions, they need to be ordered as M,N,K on the rightmost of
//!    tensordomain (see [Operand Layout Convention] for exact definition).
//!
//!    For example before calling WarpMmaSwizzler, the domain could look like:
//!    [TileM, TileN, TileK, Im(16), In(8), Rk(8)], to use Ampere_16_8_8.
//!    The rightmost 3 iterdomains need to be the innermost component of their
//!    corresponding root id, similar to vectorization except this requirement
//!    applies to all 3 rightmost dims.
//!
//!         Before applying swizzle, WarpMmaSwizzler will try to validate:
//!           1. The "innermost-ness" of the rightmost 3 iterdomains. E.g:
//!              Xo, Xi = split(X, 16),
//!               Xo doesn't check, Xi would check.
//!           2. The rightmost three are constant sized, and they are ordered as
//!           M,N,K.
//!             In the case of operand schedule before the broadcast, only 2 of
//!             the axis are see, and they still need to follow the same order,
//!             i.e. need to be M,K or N,K.
//!           3. The rightmost three axes have matching size with the selected
//!           mma macro.
//!
//!    Step 4. WarpMmaSwizzler will transform the rightmost 3 domains to the
//!    correct swizzle
//!     format and will parallelize the TIDx, which is reserved for lane id. The
//!     transformed inner iterdomains will be locked with WarpMapped tag so that
//!     they cannot be further transformed. Currently the only change that
//!     scheduler can still do after this step is to vectorize the innermost
//!     iterdomain.
//!
//! Notes:
//!   This version of implementation is trying to balance the composition
//!   flexibility and validation complexity. Currently the validation protocol
//!   is that if the rightmost 3 dimensions given to WarpMmaSwizzler are indeed
//!   innermost components of the 3 root id's and their dimensions match the mma
//!   macro, the swizzle format produced by WarpMmaSwizzler will be correct for
//!   the macro and we just lock the innermost iterdomains from further
//!   transformations.
//!
//!   Ninja users/schedulers might go for 2 cases that we currently don't
//!   support:
//!
//!   1. Equivalent affine transforms:
//!     Even though the mma swizzles are affine, there are still infinitely many
//!     equivalent ways to implement
//!      the same affine transform. E.g. io,ii = split(i,8); ioii =
//!      merge(io,ii); would make ioii equiv to i if it's a divisible split. One
//!      can use this to construct infinite many equivalent affine swizzles.
//!
//!     Users/schedulers might want to have a different but equivalent affine
//!     representation from the one provided
//!      by WarpMmaSwizzler, but validating them needs some extra work
//!      canonicalizing the affine transforms. So short term wouldn't support
//!      this flexibility.
//!
//!   2. Swizzled data input:
//!     It is also possible that the data input has other swizzles before
//!     entering the fusion already and some might be natively compatible
//!     with mma format. This is a very broad category of use cases
//!     and we'd have to consider enabling any use like this case-by-case.
class WarpMmaSwizzler {
 public:
  //! Applies the output mma swizzling to the given tv, should be used
  //!  on mma output or tv's involved in epilog fusion, i.e. bias.
  //! The rightmost iterdomains must follow the m,n,k convention before calling.
  static void scheduleMmaWarpOutput(TensorView* tv);

  //! Applies the input mma swizzling to the given tv as its allocation domain,
  //! should be used on mma input or tv's involved in any fusion before mma, but
  //! after smem read.
  //! The rightmost iterdomains must follow the m,n,k convention before calling.
  static void scheduleOperandRead(TensorView* tv, MmaOperand operand);
  static void scheduleOperandRead(TensorView* tv, MmaInputSmemSwizzle swizzle);

  //! Note [schedule of ldmatrix]
  //! If you look at the doc of ldmatrix and mma for Turing and Ampere:
  //! https://docs.nvidia.com/cuda/parallel-thread-execution/index.html#warp-level-matrix-fragment-mma-16816-float
  //! https://docs.nvidia.com/cuda/parallel-thread-execution/index.html#warp-level-matrix-instructions-ldmatrix
  //! you will find that, the memory layout of the output of ldmatrix, which
  //! matches with the input layout of MMA instruction, mismatch with the index
  //! that each thread uses to call ldmatrix. In nvFuser, we schedule the
  //! allocation domain of the ldmatrix output and mma inputs to be consistent
  //! with the memory layout of the output of ldmatrix, and we schedule the
  //! leaf domain of the ldmatrix output to be consistent with the index that
  //! each thread uses to call ldmatrix. This function is used to schedule the
  //! leaf domain of the ldmatrix output. The allocation domain of the ldmatrix
  //! output and mma inputs are scheduled in scheduleOperandRead, which must be
  //! called before this function.
  static void scheduleLdMatrix(TensorView* tv, MmaOperand operand);
};

void checkDimSize(
    TensorView* tv,
    std::vector<int64_t> axis,
    std::vector<int64_t> expect);

//! A constant with minimum number of fusion inputs that could be MMA inputs.
//!  TODO: update for square matmuls where both inputs are the same tensor
constexpr size_t MIN_MATMUL_INPUTS_NUMBER = 2;

//! An alias for data structure for passing IterDomains representing problem
//! shape dimensions
//!  TODO: extend definition for handling batch matmuls
using ProblemIterDomains = std::array<IterDomain*, 3>;

//! A mapping from ValGroup pointers to MatmulDomain. The ValGroups should
//! correspond to IterDomain groups from an IdModel's exact graph. This
using DimRolesMap = std::unordered_map<ValGroup, MatmulDomain>;

//! An alias for mapping between TensorView instance and its role in
//!  matmul fusion definition, some roles can be assigned to more than
//!  a single tv, for example input for beta scaling in epilogue
using TensorRolesMap = std::unordered_map<MatmulRole, std::vector<TensorView*>>;

//! An alias for storing data types of the tensors in the mma op
//!  the order is INPUT_A, INPUT_B, OUTPUT_D
using MmaDataTypes = std::array<DataType, 3>;

//! A wrapper for data containers with optional error message stored if
//!  initialization of the data fails.
template <typename DataType>
class DataWrapperOpt {
 private:
  std::variant<std::string, DataType> data;

 public:
  DataWrapperOpt(std::string&& v) : data(std::move(v)) {}
  DataWrapperOpt(DataType&& v) : data(std::move(v)) {}

  bool isValid() const {
    return std::holds_alternative<DataType>(data);
  }
  DataType getData() const {
    return std::get<DataType>(data);
  }
  std::string getErrorMsg() const {
    if (data.valueless_by_exception() ||
        std::holds_alternative<std::string>(data)) {
      return "Uninitialized data in data holder object";
    } else {
      return std::get<std::string>(data);
    }
  }
};

//! This represents a single matmul operation, without a prologue or epilogue.
//! Each matmul has two inputs which might not be fusion inputs: A and B. It
//! also has one output, which can be Float or reduced precision. For MatmulOp
//! and LinearOp, the output is the same dtype as the inputs; so output does not
//! necessarily correspond to the output of a translated MmaOp and it might not
//! be a fusion output.
struct MatmulPattern {
  TensorView* A;
  TensorView* B;
  // This is not necessarily a Fusion output, but rather is the immediate output
  // representing a matmul in the current Fusion. The definition of this tensor
  // determines what kind of translation is needed, if any. Possible definition
  // Expr types are: MmaOp, ReductionOp (for mul-sum patterns), MatmulOp, and
  // LinearOp.
  TensorView* output;

  //! If the pattern is not already represented by an MmaOp, for example if
  //! there is a MatmulOp instead, this function modifies the fusion to insert
  //! an MmaOp. TensorViews A and B are unchanged, but this->output might be
  //! updated to reflect the replacement tensor.
  MmaOp* translateToMmaOp();

  //! Given an IdModel, map groups of IterDomains to dimension roles
  //! (MatmulDomain). Note that ValGroup is a shared_ptr to a
  //! VectorOfUniqueEntries<Val*>. We copy these as keys so that the returned
  //! object can safely outlive id_model.
  DimRolesMap getDimRoles(IdModel& id_model) const;

  std::string toString() const;
};

//! Traverse the fusion to find supported matmul patterns
std::vector<MatmulPattern> findMatmulPatterns(Fusion* fusion);

using MatmulProblemLayoutOpt = DataWrapperOpt<MmaLayout>;
using ProblemIterDomainsOpt = DataWrapperOpt<ProblemIterDomains>;
using DimRolesMapOpt = DataWrapperOpt<DimRolesMap>;
using TensorRolesMapOpt = DataWrapperOpt<TensorRolesMap>;

using DomainsDesc = std::vector<MatmulDomain>;
using DependenciesMap = std::map<TensorView*, DomainsDesc>;

//! Returns wrapped matmul input layout data, if supported, otherwise returned
//!  object contains a message with failure root cause.
//!
//! Matmul layout depends only on fusion definition while mma layout relies on
//!  HW implementation to handle input layout from fusion definition. Detailed
//!  explanation:
//! - matmul layout which contains information about transposition of matmul
//!  inputs, it is based on the order of key domains (M,N K) in fusion input
//!  tensors,
//! - mma layout, some architectures (e.g. Hopper) support all combination of
//!  transposition of inputs in mma instructions, while other (e.g. Turing,
//!  Ampere) the only supported transposition is TN which means that mma
//!  instruction first input is transposed, the second input is non-transposed.
NVF_API MatmulProblemLayoutOpt getProblemLayout(
    const IdModel& id_model,
    const DimRolesMap& dim_roles,
    const TensorRolesMap& tensor_roles);

//! This version assumes the Fusion contains a single MatmulPattern, then builds
//! an IdModel and infers dim roles then calls the above function.
NVF_API MatmulProblemLayoutOpt getProblemLayout(Fusion* fusion);

//! Returns wrapped collection of TensorView roles in fusion.
//!  An error message is stored in retruned object if valid data cannot
//!  be gathered.
TensorRolesMapOpt getTensorRoles(
    Fusion* fusion,
    const IdModel& id_model,
    const DimRolesMap& dim_roles);

//! Return pair of whether use shared memory epilogue or not and whether to
//!  reuse shared memory for the prologue at the expense of an additional block
//!  sync.
//!
//! Returns true in first position if using shared memory epilogue won't cause
//!  the decrease of occupancy ratio. The occupancy ratio is estimated using
//!  register and shared memory usage.  If ignore_occupancy_drop is set to true,
//!  returns true if there is enough shared memory to launch the kernel without
//!  considering the occupancy, useful for debug and validate shared memory
//!  epilogue implementation.
//!
//! Returns true in the second position if reusing shared memory for the
//!  epilogue does not increase occupancy.
std::pair<bool, bool> generateSharedMemoryEpilogueHeuristics(
    const MatMulTileOptions& gemm_tile,
    const int smem_double_buffer_stage,
    const TensorRolesMap& tensor_roles,
    bool ignore_occupancy_drop = false);

//! This version assumes roles_map has been analyzed to determine smem datatypes
//! as well as guarantees about prologue smem reuse.
NVF_API std::pair<bool, bool> generateSharedMemoryEpilogueHeuristics(
    const MatMulTileOptions& gemm_tile,
    const int smem_double_buffer_stage,
    const MmaDataTypes& data_types,
    bool smem_a_reuse_guaranteed = false,
    bool smem_b_reuse_guaranteed = false,
    bool ignore_occupancy_drop = false);

//! Compute the amount of shared memory we expect to need. The actual amount
//! allocated will be determined by aliasing (see alias_memory.cpp). This
//! function is useful for testing that we provide accurate information to our
//! heuristics.
int64_t computeExpectedSharedMemoryUsage(
    const MatmulParams& params,
    const MmaDataTypes& data_types,
    bool smem_a_reuse_guaranteed = false,
    bool smem_b_reuse_guaranteed = false);

//! Encode DataType as character using the following mapping (not all are
//! supported yet in nvFuser):
//!  B = Int8
//!  I = Int32
//!  Q = FP8 (E4M3)
//!  R = FP8 (E5M2)
//!  T = BFloat16
//!  H = Float16
//!  F = TensorFloat32
//!  S = Float32
//!  D = Float64
//!  C = complex<float>
//!  Z = complex<double>
char dtypeToChar(const DataType& dtype);

<<<<<<< HEAD
//! Get a total ordering of dimensions for known tensors. All dims of a
//! particular DimRole are adjacent in the output. We then set the order as
//! follows:
//! 1. Batch dimensions go first
//! 2. K dimensions are innermost
//! 3. M or N can be innermost, depending on the first output's allocation
//!    domain's innermost non-batch dimension.
//! 4. Within each DimRole, dims are ordered as follows:
//!    a. Batch, M, and N dimensions are ordered like the allocation domain of
//!       the first output
//!    b. K dimensions are ordered like the allocation domain of the first
//!       A operand
//!
//! NOTE: The permissive graph is used for this so that we map broadcast
//! dimensions to non-broadcast.
// TODO: we might want more sophisticated ordering analysis for multi-dim role
// ordering to maximize vectorization across multiple tensors (rule 4)
std::vector<ValGroup> canonicalDimOrdering(
    const mma_utils::TensorRolesMap& tensor_roles,
    const mma_utils::DimRolesMap& dim_roles,
    const ValGraph& permissive_graph);
=======
//! This function helps determine if ldmatrix requires a transpose.
bool isLdMatrixTranspose(const LoadStoreOp* ldst);
>>>>>>> 1b90e640

} // namespace mma_utils

} // namespace nvfuser<|MERGE_RESOLUTION|>--- conflicted
+++ resolved
@@ -374,7 +374,9 @@
 //!  Z = complex<double>
 char dtypeToChar(const DataType& dtype);
 
-<<<<<<< HEAD
+//! This function helps determine if ldmatrix requires a transpose.
+bool isLdMatrixTranspose(const LoadStoreOp* ldst);
+
 //! Get a total ordering of dimensions for known tensors. All dims of a
 //! particular DimRole are adjacent in the output. We then set the order as
 //! follows:
@@ -396,10 +398,6 @@
     const mma_utils::TensorRolesMap& tensor_roles,
     const mma_utils::DimRolesMap& dim_roles,
     const ValGraph& permissive_graph);
-=======
-//! This function helps determine if ldmatrix requires a transpose.
-bool isLdMatrixTranspose(const LoadStoreOp* ldst);
->>>>>>> 1b90e640
 
 } // namespace mma_utils
 
