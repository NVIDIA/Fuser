--- conflicted
+++ resolved
@@ -431,7 +431,6 @@
     const mma_utils::DimRolesMap& dim_roles,
     const ValGraph& permissive_graph);
 
-<<<<<<< HEAD
 //! Returns roles maps which have been merged across individual maps generated
 //! by the provided matmul patterns.
 //!
@@ -440,11 +439,6 @@
     IdModel& id_model,
     const std::vector<MatmulPattern>& patterns);
 
-//! Set the number_of_dims IDs from the end to swizzled.
-void setWarpMapped(TensorView* tv, int64_t number_of_dims);
-
-=======
->>>>>>> 3435b268
 } // namespace mma_utils
 
 } // namespace nvfuser