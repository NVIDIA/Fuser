// clang-format off
/*
 * SPDX-FileCopyrightText: Copyright (c) 2023-present NVIDIA CORPORATION & AFFILIATES.
 * All rights reserved.
 * SPDX-License-Identifier: BSD-3-Clause
 */
// clang-format on
#pragma once

#include <abstract_tensor.h>
#include <exceptions.h>
#include <fusion.h>
#include <id_model/id_model.h>
#include <mma_type.h>
#include <scheduler/matmul_heuristic.h>
#include <val_graph.h>
#include <visibility.h>

#include <array>
#include <variant>
#include <vector>

namespace nvfuser {

namespace mma_utils {

//! Utilities in this namespace facilitates scheduling matmul kernels with
//!  hierarchichal tiling specified in MatMulTileOptions.

//! A mapping from ValGroup pointers to MatmulDimRole. The ValGroups should
//! correspond to IterDomain groups from an IdModel's exact graph. This
using DimRolesMap = std::unordered_map<ValGroup, MatmulDimRole>;

//! Schedule utility for matmul prolog:
//!   Use all the threads on a CTA tile to load matmul operands
//!  into shared memory with the given vectorization word.
//! TODO:
//!  will need to add bank conflict removal swizzle in a follow up.
NVF_API void scheduleContiguousVectorLoad(
    TensorView* tv,
    MatMulTileOptions tile,
    int64_t vector_word,
    bool vectorize = true);

//! Schedule utility for mma output in matmul main loop:
//!  Realize the hierarchical tiling based on the given tiling options.
//! TODO: rewrite this one with makeTile
NVF_API void scheduleWarpTileWithReduction(
    TensorView* tv,
    MatMulTileOptions tile);

//! Same as above, but takes a vector of dim roles that existed in tv before
//! splitting/reordering to create block tiles.
//! Note that if the input has a dimension ordering other than M/N K, it will
//! be reordered to have M/N K inner dimensions in this utility.
NVF_API void scheduleWarpTile(
    TensorView* tv,
    MatMulTileOptions tile,
    const std::vector<MatmulDimRole>& merged_dim_roles);

//! Schedule utility for mma output in matmul main loop:
//!  Realize the hierarchical tiling based on the given tiling options
//! on consumers of mma ops in epilog.
//! TODO: remove this one eventually.
NVF_API void scheduleWarpTileWithNoReduction(
    TensorView* tv,
    MatMulTileOptions tile);

//! Lower level primitive spliting inner iterdomains into tiles:
//! Eg.
//!  A[B,I0,I1,I2] -> makeTile({1,2,3})
//! Gives A[B, I0o, I1o, I2o, I0i(1), I1i(2), I2i(3)]
void makeTile(TensorView* tv, const std::vector<int64_t>& tile_sizes);

//! The above call assumes the axes are [(B), M, N, K]. In this version, we
//! provide the dimension roles that are present for this tensor.
void makeTile(
    TensorView* tv,
    const GemmTile& tile_sizes,
    const std::vector<MatmulDimRole>& axis_roles);

//! We model each dimension of every tensor in the Fusion with ID roles
//! described by MatmulDimRole.
using AbstractMatmulTensor = TaggedAbstractTensor<MatmulDimRole>;

//! Abstract version of the above utility. Schedules the provided
//! AbstractTensor and returns the resulting ID roles.
void makeTile(
    AbstractMatmulTensor& canonicalized_abstract_tensor,
    const std::vector<int64_t>& tile_sizes);

//! The above call assumes the axes in TV are [(B), M, N, K]. In this version,
//! we provide the dimension roles that are present for this tensor.
void makeTile(
    TensorView* tv,
    const GemmTile& tile_sizes,
    const std::vector<MatmulDimRole>& axis_roles);

//! We model each dimension of every tensor in the Fusion with ID roles
//! described by MatmulDimRole.
using AbstractMatmulTensor = TaggedAbstractTensor<MatmulDimRole>;

//! Abstract version of the above utility. Schedules the provided
//! AbstractMatmulTensor instead of a concrete TensorView.
void makeTile(
    AbstractMatmulTensor& canonicalized_abstract_tensor,
    const std::vector<int64_t>& tile_sizes);

//! Order the inner tile dimensions as the original order in
//! (maybe allocation) domain. Also putting broadcast domains on the left.
//! Eg. A[I0o,I1o,B2o,I0i,I1i,B2i] (maybe allocation domain: I1,B,I0)
//! -> A[I0o, I1o, B2o, B2i, I1i, I0i]
//! This is used to facilitate data layout swizzling and
//!  defining vectorized loads.
void orderTiledConcreteIdAsMaybeAllocationDomain(TensorView* tv);

//! Orders the leaf ID canonically, and merges dims of the same role
//! The return value gives the role of each loop IterDomain in tv.
std::vector<MatmulDimRole> canonicalizeMmaTvOrdering(
    TensorView* tv,
    const ValGraph& permissive_graph,
    const DimRolesMap& dim_roles,
    const std::vector<ValGroup>& ordering);

//! Given a TensorView matching the canonicalDimOrdering, schedule it by
//! merging dimensions with matching roles.
<<<<<<< HEAD
void mergeAxesWithSameRole(
=======
void mergeConsecutiveAxesWithSameRole(
>>>>>>> bc3ddae5
    TensorView* tv,
    const DimRolesMap& dim_roles,
    const ValGraph* graph);

<<<<<<< HEAD
//! Given an AbstractTensor matching the canonicalDimOrdering schedule it by
//! merging matching dimensions. Returns the domains of the merged dimensions.
void mergeCanonicalAbstractTensor(AbstractMatmulTensor& abstract_tensor);

=======
>>>>>>> bc3ddae5
//! [MmaSwizzler]:
//!   This class is used to implement the thread swizzle format
//!     required for the mma macros, cf. PTX ISA 9.7.13.4.
//!
//!   The mma instructions (Volta and later arch) require specific
//!     thread mapping within a warp for both the mma inputs and
//!     mma outputs. All mma swizzle patterns seen so far turned out
//!     to be affine, so we could use the normal scheduler interface
//!     to fulfill the mma thread swizzle pattern. And fusion with
//!     other non-mma ops and validations can just natually rely on the current
//!     iterdomain infrastructure.
//!
//!   This is different from a normal scheduler utility though,
//!      as the thread mapping within a warp are *required* to be
//!      a specific pattern which currently translates to an enforced
//!      requirement that all the loop domains produced by MmaSwizzler
//!      cannot be further transformed (split/merge/reorder etc.).
//!
//!   Currently MmaSwizzler can be accessed by schedulers through
//!     TensorView::applyMmaSwizzle, and the current scheduling procedure is
//!     as follows:
//!
//!   Step 1. Before scheduling, the mma op needs to be configured with a macro
//!   type, either manually or inferred (eg. Ampere_16_8_8).
//!
//!   Step 2. Scheduler can tile the outer dimensions based on any heuristics,
//!   i.e. the CTA tiling, warp tiling, splitK etc.
//!
//!   Step 3. The scheduler will need to split the innermost part of the 3
//!   involved
//!    root dimensions, they need to be ordered as M,N,K on the rightmost of
//!    tensordomain (see [Operand Layout Convention] for exact definition).
//!
//!    For example before calling MmaSwizzler, the domain could look like:
//!    [TileM, TileN, TileK, Im(16), In(8), Rk(8)], to use Ampere_16_8_8.
//!    The rightmost 3 iterdomains need to be the innermost component of their
//!    corresponding root id, similar to vectorization except this requirement
//!    applies to all 3 rightmost dims.
//!
//!         Before applying swizzle, MmaSwizzler will try to validate:
//!           1. The "innermost-ness" of the rightmost 3 iterdomains. E.g:
//!              Xo, Xi = split(X, 16),
//!               Xo doesn't check, Xi would check.
//!           2. The rightmost three are constant sized, and they are ordered as
//!           M,N,K.
//!             In the case of operand schedule before the broadcast, only 2 of
//!             the axis are see, and they still need to follow the same order,
//!             i.e. need to be M,K or N,K.
//!           3. The rightmost three axes have matching size with the selected
//!           mma macro.
//!
//!    Step 4. MmaSwizzler will transform the rightmost 3 domains to the
//!    correct swizzle
//!     format and will parallelize the TIDx, which is reserved for lane id. The
//!     transformed inner iterdomains will be locked with WarpMapped tag so that
//!     they cannot be further transformed. Currently the only change that
//!     scheduler can still do after this step is to vectorize the innermost
//!     iterdomain.
//!
//! Notes:
//!   This version of implementation is trying to balance the composition
//!   flexibility and validation complexity. Currently the validation protocol
//!   is that if the rightmost 3 dimensions given to MmaSwizzler are indeed
//!   innermost components of the 3 root id's and their dimensions match the mma
//!   macro, the swizzle format produced by MmaSwizzler will be correct for
//!   the macro and we just lock the innermost iterdomains from further
//!   transformations.
//!
//!   Ninja users/schedulers might go for 2 cases that we currently don't
//!   support:
//!
//!   1. Equivalent affine transforms:
//!     Even though the mma swizzles are affine, there are still infinitely many
//!     equivalent ways to implement
//!      the same affine transform. E.g. io,ii = split(i,8); ioii =
//!      merge(io,ii); would make ioii equiv to i if it's a divisible split. One
//!      can use this to construct infinite many equivalent affine swizzles.
//!
//!     Users/schedulers might want to have a different but equivalent affine
//!     representation from the one provided
//!      by MmaSwizzler, but validating them needs some extra work
//!      canonicalizing the affine transforms. So short term wouldn't support
//!      this flexibility.
//!
//!   2. Swizzled data input:
//!     It is also possible that the data input has other swizzles before
//!     entering the fusion already and some might be natively compatible
//!     with mma format. This is a very broad category of use cases
//!     and we'd have to consider enabling any use like this case-by-case.
class MmaSwizzler {
 public:
  //! Applies the output mma swizzling to the given tv, should be used
  //!  on mma output or tv's involved in epilog fusion, i.e. bias.
  //! The rightmost iterdomains must follow the m,n,k convention before calling.
  static AbstractTensor scheduleMmaOutputAllocation(AbstractTensor t);

  //! Applies the input mma swizzling to the given tv as its allocation domain,
  //! should be used on mma input or tv's involved in any fusion before mma, but
  //! after smem read.
  //! The rightmost iterdomains must follow the m,n,k convention before calling.
  static void scheduleOperandRead(TensorView* tv, MmaOperand operand);
  static void scheduleOperandRead(TensorView* tv, MmaInputSmemSwizzle swizzle);

  //! Note [schedule of ldmatrix]
  //! If you look at the doc of ldmatrix and mma for Turing and Ampere:
  //! https://docs.nvidia.com/cuda/parallel-thread-execution/index.html#warp-level-matrix-fragment-mma-16816-float
  //! https://docs.nvidia.com/cuda/parallel-thread-execution/index.html#warp-level-matrix-instructions-ldmatrix
  //! you will find that, the memory layout of the output of ldmatrix, which
  //! matches with the input layout of MMA instruction, mismatch with the index
  //! that each thread uses to call ldmatrix. In nvFuser, we schedule the
  //! allocation domain of the ldmatrix output and mma inputs to be consistent
  //! with the memory layout of the output of ldmatrix, and we schedule the
  //! loop domain of the ldmatrix output to be consistent with the index that
  //! each thread uses to call ldmatrix. This function is used to schedule the
  //! loop domain of the ldmatrix output. The allocation domain of the ldmatrix
  //! output and mma inputs are scheduled in scheduleOperandRead, which must be
  //! called before this function.
  static void scheduleLdMatrix(TensorView* tv, MmaOperand operand);

  //! Function to schedule the load of the input operands of a
  //! Mma op. This internally calls swizzleTMABox. This function
  //! splits/tiles the inputs to correct 2D TMA boxes and calls the function
  //! above. Please note that we currently do not fully support not splitting
  //! the outer dimension. This only works when the inner-dimension is not
  //! split, that is the inner dim is less or equal to the swizzle size (in
  //! bytes). The outer dim here refers to the second ID from the end, so for
  //! the input [B, N, K], N would be outer. Broadcast is always moved
  //! outermost.
  static void scheduleTMALoadForMma(
      TensorView* tv,
      MmaInputSmemSwizzle swizzle,
      bool permute_outer_dim = true);

  //! Parallelize all dims as bulk expect the first dims mentioned in the second
  //! param.
  static void parallelizeAsBulkSkippingFirstIDs(
      TensorView* tv,
      int64_t first_ids_to_skip);
};

//! Schedules the copy operation of output of a Mma op which resided in the
//! shared memory to global memory. This assumes the outout of Mma in the
//! shared memory is of the form [M, N].
//! This is tiled to [MO(1), NO(1), MI(m), NI(n)]. The inner two dims are
//! marked parallel type bulk.
void scheduleTMAStoreForMmaOutput(TensorView* tv, int64_t m, int64_t n);

void checkDimSize(
    TensorView* tv,
    std::vector<int64_t> axis,
    std::vector<int64_t> expect);

//! A constant with minimum number of fusion inputs that could be MMA inputs.
//!  TODO: update for square matmuls where both inputs are the same tensor
constexpr size_t MIN_MATMUL_INPUTS_NUMBER = 2;

//! An alias for data structure for passing IterDomains representing problem
//! shape dimensions
//!  TODO: extend definition for handling batch matmuls
using ProblemIterDomains = std::array<IterDomain*, 3>;

//! An alias for mapping between TensorView instance and its role in
//!  matmul fusion definition, some roles can be assigned to more than
//!  a single tv, for example input for beta scaling in epilogue
using TensorRolesMap =
    std::unordered_map<MatmulTensorRole, std::vector<TensorView*>>;

//! An alias for storing data types of the tensors in the mma op
//!  the order is A, B, OUTPUT
using MmaDataTypes = std::array<DataType, 3>;

//! A wrapper for data containers with optional error message stored if
//!  initialization of the data fails.
template <typename DataType>
class DataWrapperOpt {
 private:
  std::variant<std::string, DataType> data;

 public:
  DataWrapperOpt(std::string&& v) : data(std::move(v)) {}
  DataWrapperOpt(DataType&& v) : data(std::move(v)) {}

  bool isValid() const {
    return std::holds_alternative<DataType>(data);
  }
  DataType getData() const {
    return std::get<DataType>(data);
  }
  std::string getErrorMsg() const {
    if (data.valueless_by_exception() ||
        std::holds_alternative<std::string>(data)) {
      return "Uninitialized data in data holder object";
    } else {
      return std::get<std::string>(data);
    }
  }
};

//! This represents a single matmul operation, without a prologue or epilogue.
//! Each matmul has two inputs which might not be fusion inputs: A and B. It
//! also has one output, which can be Float or reduced precision. For MatmulOp
//! and LinearOp, the output is the same dtype as the inputs; so output does not
//! necessarily correspond to the output of a translated MmaOp and it might not
//! be a fusion output.
struct MatmulPattern {
  TensorView* A;
  TensorView* B;
  // This is not necessarily a Fusion output, but rather is the immediate output
  // representing a matmul in the current Fusion. The definition of this tensor
  // determines what kind of translation is needed, if any. Possible definition
  // Expr types are: MmaOp, ReductionOp (for mul-sum patterns), MatmulOp, and
  // LinearOp.
  TensorView* output;

  //! If the pattern is not already represented by an MmaOp, for example if
  //! there is a MatmulOp instead, this function modifies the fusion to insert
  //! an MmaOp. TensorViews A and B are unchanged, but this->output might be
  //! updated to reflect the replacement tensor.
  MmaOp* translateToMmaOp();

  //! Given an IdModel, map groups of IterDomains to dimension roles
  //! (MatmulDimRole). Note that ValGroup is a shared_ptr to a
  //! VectorOfUniqueEntries<Val*>. We copy these as keys so that the returned
  //! object can safely outlive id_model.
  DimRolesMap getDimRoles(IdModel& id_model) const;

  std::string toString() const;
};

//! Traverse the fusion to find supported matmul patterns
std::vector<MatmulPattern> findMatmulPatterns(Fusion* fusion);

//! This is a vector of roles describing the inner dimension of each operand
using MatmulOperandInnerDims = std::vector<MatmulDimRole>;

using MatmulOperandInnerDimsOpt = DataWrapperOpt<MatmulOperandInnerDims>;
using ProblemIterDomainsOpt = DataWrapperOpt<ProblemIterDomains>;
using DimRolesMapOpt = DataWrapperOpt<DimRolesMap>;
using TensorRolesMapOpt = DataWrapperOpt<TensorRolesMap>;

using DomainsDesc = std::vector<MatmulDimRole>;
using DependenciesMap = std::map<TensorView*, DomainsDesc>;

//! Returns wrapped matmul input memory layout data, if supported, otherwise
//! returned object contains a message with failure root cause.
//!
//! Matmul layout depends only on fusion definition while mma layout relies on
//!  HW implementation to handle input layout from fusion definition. Detailed
//!  explanation:
//! - matmul layout which contains information about transposition of matmul
//!  inputs, it is based on the order of key domains (M,N K) in fusion input
//!  tensors,
//! - mma layout, some architectures (e.g. Hopper) support all combination of
//!  transposition of inputs in mma instructions, while other (e.g. Turing,
//!  Ampere) the only supported transposition is TN which means that mma
//!  instruction first input is transposed, the second input is non-transposed.
NVF_API MatmulOperandInnerDimsOpt getOperandInnerDims(
    const IdModel& id_model,
    const DimRolesMap& dim_roles,
    const TensorRolesMap& tensor_roles);

//! This version assumes the Fusion contains a single MatmulPattern, then builds
//! an IdModel and infers dim roles then calls the above function.
NVF_API MatmulOperandInnerDimsOpt getOperandInnerDims(Fusion* fusion);

//! Returns wrapped collection of TensorView roles in fusion.
//!  An error message is stored in retruned object if valid data cannot
//!  be gathered.
TensorRolesMapOpt getTensorRoles(
    Fusion* fusion,
    const IdModel& id_model,
    const DimRolesMap& dim_roles);

//! Return pair of whether use shared memory epilogue or not and whether to
//!  reuse shared memory for the prologue at the expense of an additional block
//!  sync.
//!
//! Returns true in first position if using shared memory epilogue won't cause
//!  the decrease of occupancy ratio. The occupancy ratio is estimated using
//!  register and shared memory usage.  If ignore_occupancy_drop is set to true,
//!  returns true if there is enough shared memory to launch the kernel without
//!  considering the occupancy, useful for debug and validate shared memory
//!  epilogue implementation.
//!
//! Returns true in the second position if reusing shared memory for the
//!  epilogue does not increase occupancy.
std::pair<bool, bool> generateSharedMemoryEpilogueHeuristics(
    const MatMulTileOptions& gemm_tile,
    const int smem_circular_buffer_stage,
    const TensorRolesMap& tensor_roles,
    bool ignore_occupancy_drop = false);

//! This version assumes roles_map has been analyzed to determine smem datatypes
//! as well as guarantees about prologue smem reuse.
NVF_API std::pair<bool, bool> generateSharedMemoryEpilogueHeuristics(
    const MatMulTileOptions& gemm_tile,
    const int smem_circular_buffer_stage,
    const MmaDataTypes& data_types,
    bool smem_a_reuse_guaranteed = false,
    bool smem_b_reuse_guaranteed = false,
    bool ignore_occupancy_drop = false);

//! Compute the amount of shared memory we expect to need. The actual amount
//! allocated will be determined by aliasing (see alias_memory.cpp). This
//! function is useful for testing that we provide accurate information to our
//! heuristics.
int64_t computeExpectedSharedMemoryUsage(
    const MatmulParams* mparams,
    const MmaDataTypes& data_types,
    bool smem_a_reuse_guaranteed = false,
    bool smem_b_reuse_guaranteed = false);

//! Encode DataType as character using the following mapping (not all are
//! supported yet in nvFuser):
//!  B = Int8
//!  I = Int32
//!  Q = FP8 (E4M3)
//!  R = FP8 (E5M2)
//!  T = BFloat16
//!  H = Float16
//!  F = TensorFloat32
//!  S = Float32
//!  D = Float64
//!  C = complex<float>
//!  Z = complex<double>
char dtypeToChar(const DataType& dtype);

//! This function helps determine if ldmatrix requires a transpose.
bool isLdMatrixTranspose(const LoadStoreOp* ldst);

//! Get a total ordering of dimensions for known tensors. All dims of a
//! particular DimRole are adjacent in the output. We then set the order as
//! follows:
//! 1. Batch dimensions go first
//! 2. K dimensions are innermost
//! 3. M or N can be innermost, depending on the first output's allocation
//!    domain's innermost non-batch dimension.
//! 4. Within each DimRole, dims are ordered as follows:
//!    a. Batch, M, and N dimensions are ordered like the allocation domain of
//!       the first output
//!    b. K dimensions are ordered like the allocation domain of the first
//!       A operand
//!
//! NOTE: The permissive graph is used for this so that we map broadcast
//! dimensions to non-broadcast.
// TODO: we might want more sophisticated ordering analysis for multi-dim role
// ordering to maximize vectorization across multiple tensors (rule 4)
std::vector<ValGroup> canonicalDimOrdering(
    const mma_utils::TensorRolesMap& tensor_roles,
    const mma_utils::DimRolesMap& dim_roles,
    const ValGraph& permissive_graph);

//! Returns roles maps which have been merged across individual maps generated
//! by the provided matmul patterns.
//!
//! Returns std::nullopt if two patterns have incompatible roles
std::optional<std::pair<DimRolesMap, TensorRolesMap>> allPatternRoles(
    IdModel& id_model,
    const std::vector<MatmulPattern>& patterns);

} // namespace mma_utils

std::string toString(const mma_utils::AbstractMatmulTensor& abten);

} // namespace nvfuser<|MERGE_RESOLUTION|>--- conflicted
+++ resolved
@@ -124,22 +124,22 @@
 
 //! Given a TensorView matching the canonicalDimOrdering, schedule it by
 //! merging dimensions with matching roles.
-<<<<<<< HEAD
 void mergeAxesWithSameRole(
-=======
-void mergeConsecutiveAxesWithSameRole(
->>>>>>> bc3ddae5
     TensorView* tv,
     const DimRolesMap& dim_roles,
     const ValGraph* graph);
 
-<<<<<<< HEAD
 //! Given an AbstractTensor matching the canonicalDimOrdering schedule it by
-//! merging matching dimensions. Returns the domains of the merged dimensions.
+//! merging matching dimensions.
 void mergeCanonicalAbstractTensor(AbstractMatmulTensor& abstract_tensor);
 
-=======
->>>>>>> bc3ddae5
+//! Given a TensorView matching the canonicalDimOrdering, schedule it by
+//! merging dimensions with matching roles.
+void mergeConsecutiveAxesWithSameRole(
+    TensorView* tv,
+    const DimRolesMap& dim_roles,
+    const ValGraph* graph);
+
 //! [MmaSwizzler]:
 //!   This class is used to implement the thread swizzle format
 //!     required for the mma macros, cf. PTX ISA 9.7.13.4.
