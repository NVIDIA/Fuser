--- conflicted
+++ resolved
@@ -105,7 +105,6 @@
     const DimRolesMap& dim_roles,
     const std::vector<ValGroup>& ordering);
 
-<<<<<<< HEAD
 //! Given a TensorView matching the canonicalDimOrdering, schedule it by
 //! merging dimensions with matching roles.
 void mergeAxesWithSameRole(
@@ -117,10 +116,7 @@
 //! merging matching dimensions. Returns the domains of the merged dimensions.
 void mergeCanonicalAbstractTensor(AbstractMatmulTensor& abstract_tensor);
 
-//! [WarpMmaSwizzler]:
-=======
 //! [MmaSwizzler]:
->>>>>>> af620967
 //!   This class is used to implement the thread swizzle format
 //!     required for the mma macros, cf. PTX ISA 9.7.13.4.
 //!
@@ -472,7 +468,6 @@
     const mma_utils::DimRolesMap& dim_roles,
     const ValGraph& permissive_graph);
 
-<<<<<<< HEAD
 //! Returns roles maps which have been merged across individual maps generated
 //! by the provided matmul patterns.
 //!
@@ -481,11 +476,6 @@
     IdModel& id_model,
     const std::vector<MatmulPattern>& patterns);
 
-//! Set the number_of_dims IDs from the end to swizzled.
-void setWarpMapped(TensorView* tv, int64_t number_of_dims);
-
-=======
->>>>>>> af620967
 } // namespace mma_utils
 
 std::string toString(const mma_utils::AbstractMatmulTensor& abten);
