--- conflicted
+++ resolved
@@ -203,21 +203,8 @@
   static void scheduleLdMatrix(TensorView* tv, bool mn_major = false);
 
  private:
-<<<<<<< HEAD
-  //! Operand swizzle implementations for Volta mma.
-  static void scheduleVoltaOperandRead(TensorView* tv, MmaOptions options);
-
-  //! Accumulator swizzle implementations for Volta mma.
-  static void scheduleVoltaM16N16K4Fp32Output(
-      TensorView* tv,
-      const MmaOptions& options);
-
   //! Memory layout for MMA operand, see note [schedule of ldmatrix]
   static void scheduleTuringOperandRead(TensorView* tv);
-=======
-  //! Operand swizzle implementations for Turing and Ampere mma.
-  static void scheduleTuringOperandRead(TensorView* tv, MmaOptions options);
->>>>>>> e86447ad
 
   //! Accumulator swizzle implementation for Turing and Ampere mma.
   static void scheduleTuringMmaWarpOutput(
