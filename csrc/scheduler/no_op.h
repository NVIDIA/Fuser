--- conflicted
+++ resolved
@@ -25,25 +25,13 @@
 
 class NoOpScheduler : public SchedulerEntry {
  public:
-<<<<<<< HEAD
-  explicit NoOpScheduler(
-      Fusion* fusion,
-      SchedulerRuntimeInfo& runtime_info,
-      HeuristicDataCache* data_cache = nullptr);
-
-=======
->>>>>>> 4abdd87f
   //! Check if the no-op heuristics apply in given fusion
   bool canScheduleCompileTime(Fusion* fusion) override;
 
   bool canScheduleRunTime(
       Fusion* fusion,
       SchedulerRuntimeInfo& runtime_info,
-<<<<<<< HEAD
-      HeuristicDataCache* data_cache = nullptr);
-=======
-      HeuristicSummary* data_cache = nullptr) override;
->>>>>>> 4abdd87f
+      HeuristicDataCache* data_cache = nullptr) override;
 
   constexpr static SchedulerType schedulerType() {
     return SchedulerType::NoOp;
@@ -54,11 +42,7 @@
   std::unique_ptr<HeuristicParams> computeHeuristics(
       Fusion* fusion,
       SchedulerRuntimeInfo& runtime_info,
-<<<<<<< HEAD
-      HeuristicDataCache* data_cache = nullptr);
-=======
-      HeuristicSummary* data_cache) override;
->>>>>>> 4abdd87f
+      HeuristicDataCache* data_cache) override;
 };
 
 //! Provides a dummy heuristic type to ensure
