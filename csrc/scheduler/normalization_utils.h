--- conflicted
+++ resolved
@@ -277,11 +277,7 @@
     Fusion* fusion,
     const ReductionParams* rparams,
     std::vector<TensorView*>& dummy_outputs,
-<<<<<<< HEAD
-    std::vector<std::pair<TensorView*, TensorView*>>& cached_inputs,
-=======
     std::vector<std::pair<TensorView*, int64_t>>& cached_inputs,
->>>>>>> 9e292629
     std::vector<TensorView*>& reduction_tvs,
     std::vector<TensorView*>& smem_consumers,
     std::vector<TensorView*>& persistent_buffers,
