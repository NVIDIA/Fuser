--- conflicted
+++ resolved
@@ -185,17 +185,12 @@
 //! Start from a large value of inner_dim_numel / (inner_vect * warpSize/4),
 //! gradually reduce to small values but not smaller than a threshold determined
 //! by inner_dim_numel and outer_dim_numel.
-<<<<<<< HEAD
-int64_t getPersistentBufferBatches(
-=======
 int64_t getInnerOuterPersistentBufferBatches(
->>>>>>> d7d30e68
     const int64_t inner_vect,
     const int64_t inner_dim_numel,
     const int64_t outer_dim_numel,
     const int64_t warpSize);
 
-<<<<<<< HEAD
 //! Each thread can use a maximum of 255 registers, and assume 40 of them are
 //! reserved for indexing and other purposes. So, each thread can use up to 215
 //! registers for persistent buffer. Calculate number of buffer batches using
@@ -204,7 +199,5 @@
     const int64_t total_buffer_bytes,
     const int64_t reduction_elements,
     const int64_t vectorization_factor);
-=======
->>>>>>> d7d30e68
 } // namespace normalization_scheduler_utils
 } // namespace nvfuser