--- conflicted
+++ resolved
@@ -227,11 +227,7 @@
 PersistentKernelProperties getPersistentKernelProperties(
     Fusion* fusion,
     SchedulerRuntimeInfo& runtime_info,
-<<<<<<< HEAD
-    HeuristicSummary* data_cache,
-=======
     HeuristicDataCache* data_cache,
->>>>>>> 92b63512
     SchedulerType heuristic);
 
 // Verify the presence of a reduction TensorView connected to a Fusion input
