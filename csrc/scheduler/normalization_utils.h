// clang-format off
/*
 * SPDX-FileCopyrightText: Copyright (c) 2023-present NVIDIA CORPORATION & AFFILIATES.
 * All rights reserved.
 * SPDX-License-Identifier: BSD-3-Clause
 */
// clang-format on
#pragma once

#include <exceptions.h>
#include <fusion_executor/executor_params.h>
#include <ir/all_nodes.h>
#include <scheduler/reduction_utils.h>
#include <scheduler/scheduler_types.h>
#include <scheduler/utils.h>
#include <cmath>
#include <optional>
#include <ostream>
#include <vector>

namespace nvfuser {
class SchedulerRuntimeInfo;
class HeuristicDataCache;

namespace normalization_scheduler_utils {

//! Utility class to iterate candidates of launch configurations in a
//! preferred order. The iteration order is defined as:
//!
//!   for bdimx in all valid bdimx in an decreasing order
//!     for gdimy in valid gdimy values in an increasing order
//!
//! Each of bdimx and gdimy determines bdimy and gdimx, respecitively,
//! such that the number of threads per block is always 256 and the
//! number of blocks is always equal to the number of SMs.
class PreferredLaunchConfig {
 public:
  //! Minimum blockDim.x.
  static constexpr int kMinBdimx = 8;
  //! Maximum blockDim.x.
  static constexpr int kMaxBdimx = 16;

  PreferredLaunchConfig();

  int bdimx() const {
    return bdimx_;
  }

  int bdimy() const {
    return bdimy_;
  }

  int gdimx() const {
    return gdimxAt(grid_dims_pos_);
  }

  int gdimy() const {
    return gdimyAt(grid_dims_pos_);
  }

  //! Peek the next gdimx. -1 is returned if no further gdimx is available.
  int peekNextGdimx() const;

  //! Peek the next gdimy. -1 is returned if no further gdimy is available.
  int peekNextGdimy() const;

  //! Move to the next launch configuration. Will be marked as invalid
  //! if no valid configuration exists. Return true if successfully moved.
  bool moveToNextConfig();

  //! Try setting blockDim to the next valid config if
  //! available. Return false if no valid config exists. gridDim is
  //! reset.
  bool moveToNextBdim();

  //! Query if the next configuration will cause blockDim.x to become
  //! smaller.
  bool isNextSmallerBdimx() const;

  //! Query if blockDim.x can be further lowered
  bool canLowerBdimx() const;

  //! Query if no valid configuration is found
  bool isInvalid() const {
    return !valid_;
  }

 private:
  //! Populate the list of valid gridDim configurations
  void initValidGdims();

  int gdimxAt(int pos) const {
    return valid_grid_dims_.at(pos).first;
  }

  int gdimyAt(int pos) const {
    return valid_grid_dims_.at(pos).second;
  }

  //! Set blockDim.x and in turn blockDim.y. Return true if the
  //! specified blockDim.x is successfully set. If dry_run is true,
  //! just check if the given config is valid but do not modify the
  //! current config.
  bool setBdimx(int bdimx, bool dry_run = false);

  void resetGdim() {
    grid_dims_pos_ = 0;
  }

  void resetBdim() {
    // Start with the maximum bdimx and lower it until satisfactory
    // config is found
    setBdimx(kMaxBdimx);
  }

  //! Try setting gridDim to the next valid config if
  //! available. Return false if no valid config exists
  bool moveToNextGdim();

  int getNextGdimsPos() const;

  void invalidate() {
    valid_ = false;
  }

  friend std::ostream& operator<<(std::ostream& os, PreferredLaunchConfig cfg) {
    os << "{gdimx: " << cfg.gdimx() << ", gdimy: " << cfg.gdimy()
       << ", bdimx: " << cfg.bdimx() << ", bdimy: " << cfg.bdimy() << "}";
    return os;
  }

 private:
  //! Remember if it is still a valid configuration
  bool valid_ = false;

  //! List of valid gridDims ordered by the dimension of
  //! gridDim.x. Larger gridDim.x is preferred as it would promote
  //! larger independent parallelism
  std::vector<std::pair<int, int>> valid_grid_dims_;
  //! The offset of the Current gridDim in valid_grid_dims_
  int grid_dims_pos_ = 0;

  //! Current blockDim.x
  int bdimx_ = 0;
  //! Current blockDim.y
  int bdimy_ = 0;
};

//! Scheduling parameters for grid outer normalization
struct GridOuterNormalizationParams {
  LaunchParams launch_params;
  int64_t persistent_buffer_factor = -1;
  int64_t unswitch_factor = -1;
};

std::optional<GridOuterNormalizationParams> getGridOuterNormalizationParams(
    int64_t total_reduction_numel,
    int64_t total_iteration_numel,
    int64_t vectorize_factor,
    int64_t persistent_buffer_size);

//! check iter type of each domain in inner and outer reduction tvs
//! inner reduction must be [I,I,...R,R]
//! outer reduction must be [R,R,...I,I]
bool checkIfReductionsAreInnerOuter(
    const std::vector<TensorView*>& inner_reduction_tvs,
    const std::vector<TensorView*>& outer_reduction_tvs);

//! check if the inner reduction has shared input with outer reduction
bool hasSharedInput(
    const std::vector<TensorView*>& inner_reduction_tvs,
    const std::vector<TensorView*>& outer_reduction_tvs);

//! The first part of outer reduction is computed with inner reduction and the
//! second part is scheduled separately. So, (1) the outer reduction tvs can
//! only be connected with inner reduction tvs through their producers. (2)
//! Outer reduction tvs are also scheduled separately and they can only be
//! connected through their producers.
bool isConnectedOnlyThroughReductionProducer(
    const std::vector<TensorView*>& inner_reduction_tvs,
    const std::vector<TensorView*>& outer_reduction_tvs);

// Returns true if every iteration domain in inner reduction tv is a reduction
// domain in outer reduction tv.
bool isReductionIterationAxisMatched(
    const std::vector<TensorView*>& inner_reduction_tvs,
    const std::vector<TensorView*>& outer_reduction_tvs);

//! in combined_inner_outer_reduction, the partial results of outer reductions
//! must be persistent, calculate the size of these buffers when estimate
//! register usage
int64_t partialReductionBufferSize(
    const std::vector<TensorView*>& outer_reduction_tvs,
    SchedulerRuntimeInfo& runtime_info);

// Return a scheduleHeuristic based on reduction types.
using ReductionType = reduction_scheduler_utils::ReductionType;
SchedulerType getPersistentHeuristicFor(ReductionType reduction_type);

// get argument passed to innerPersistentHeuristic and outerPersistentHeuristic
struct PersistentKernelProperties {
  int64_t inner_most_dimension_numel;
  int64_t total_reduction_numel;
  int64_t total_iteration_numel;
  int64_t max_persistent_buffer_size;
  int64_t n_tensor_inputs;
  int64_t max_dtype_size;
  int64_t vectorize_factor;
  bool project_persistent_buffers;
  PrimDataType index_type;
  bool has_exp_op;
  std::vector<TensorView*> persistent_buffers;
  std::string toString() const {
    std::stringstream ss;
    ss << "===== Persistent Kernel Properties ========\n"
       << "inner_most_dimension_numel: " << inner_most_dimension_numel << "\n"
       << "total_reduction_numel: " << total_reduction_numel << "\n"
       << "total_iteration_numel: " << total_iteration_numel << "\n"
       << "max_persistent_buffer_size: " << max_persistent_buffer_size << "\n"
       << "n_tensor_inputs: " << n_tensor_inputs << "\n"
       << "max_input_dtype_size: " << max_dtype_size << "\n"
       << "max allowed vectorize_factor: " << vectorize_factor << "\n"
       << "project_persistent_buffers: " << project_persistent_buffers << "\n";
    return ss.str();
  }
};
PersistentKernelProperties getPersistentKernelProperties(
    Fusion* fusion,
    SchedulerRuntimeInfo& runtime_info,
<<<<<<< HEAD
    HeuristicDataCache* data_cache,
    ScheduleHeuristic heuristic);
=======
    HeuristicSummary* data_cache,
    SchedulerType heuristic);
>>>>>>> 4abdd87f

// Verify the presence of a reduction TensorView connected to a Fusion input
void checkReductionTvForScheduling(Fusion* fusion, TensorView* ref_red_tv);

// Check the operations and input tensors of the fusion. This
// verification is a common step shared by all persistent kernel implementations
// during compile-time checks.
bool checkOpsAndInputs(Fusion* fusion, SchedulerType scheduler_type);

// Returns true if the reduction pattern is consistent. For the
// InnerPersistentKernelScheduler and OuterPersistentKernelScheduler, a single
// vector of TensorViews is provided, while for the
// InnerOuterPersistentKernelScheduler, two vectors of TensorViews are provided.
bool checkReductionPattern(
    Fusion* fusion,
    SchedulerType scheduler_type,
    const std::vector<TensorView*>& reduction_tvs1,
    const std::vector<TensorView*>& reduction_tvs2 = {});

// The compile-time checks for both the InnerPersistentKernelScheduler and
// OuterPersistentKernelScheduler are identical. These checks are constructed
// using checkOpsAndInputs, checkReductionPattern, and checkViewBufferTopology.
bool compileTimeCheck(Fusion* fusion, SchedulerType scheduler_type);

// Common preparations before the actual schedule, used by all persistent
// schedulers. Write to dummy_outputs, cached_inputs, reduction_tvs, and
// cached_outputs.
void beforeSchedule(
    Fusion* fusion,
    const ReductionParams* rparams,
    std::vector<TensorView*>& dummy_outputs,
    std::vector<TensorView*>& cached_inputs,
    std::vector<TensorView*>& reduction_tvs,
    std::vector<std::pair<TensorView*, TensorView*>>& cached_outputs);

// schedule a reduction tv, used by all persistent schedulers.
// will group reduction ops for OuterPersistentKernelScheduler with multiple
// reduction tvs.
TensorView* scheduleReductionGeneral(
    Fusion* fusion,
    const ReductionParams* rparams,
    std::vector<TensorView*>& reduction_tvs,
    SchedulerType scheduler_type);

// Used by InnerPersistentKernelScheduler and  OuterPersistentKernelScheduler
void schedulePersistentKernel(
    Fusion* fusion,
    const ReductionParams* rparams,
    SchedulerType scheduler_type);

// Get max register or shared memory size for persistent buffer
int64_t getMaxRegOrSharedMemorySizeForPersistentBuffer(
    SchedulerRuntimeInfo& runtime_info,
    const std::vector<TensorView*>& persistent_buffers,
    const bool can_use_smem_persistent);

// Returns true if persistent buffers are projected to inputs, meaning the
// inputs are cached instead of the persistent buffers. The decision of
// projection is primarily based on the required sizes of the two cases --
// projection is done if projecting to the inputs results in a smaller size.

// This function is used by inner persistent and InnerOuter persistent
// schedulers.
// Using shared memory to store persistent buffers is not supported yet for
// inner persistent scheduler with 3D reduction type.
// TODO: Outer persistent scheduler should also use this function.
// If the scheduler is innerOuter with outer broadcast, projection is allowed
// even it leads to a larger buffer size becuase the scheduled kernel allows the
// reuse of the outer broadcast Tv when iterating over the outer reduction
// dimension and leads to higher performance ( TODO: needs re-evaluate, may not
// true if the buffer size is increased a lot when projecting to inputs). See
// https://github.com/NVIDIA/Fuser/issues/402

// However, we experimentally found that certain relatively expensive operations
// should not be projected even when that would require a larger buffer size.
// Specifically,
// - rng: should never be projected no matter how much larger the buffer would
// consume
// - exp in inner normalization: only allowed to get projected if the buffer is
// smaller than a certain size Otherwise, as long as the projected inputs are
// smaller than the original persistent buffers, this function returns true.
bool isProjectBufferToInputs(
    Fusion* fusion,
    SchedulerRuntimeInfo& runtime_info,
    const scheduler_utils::PersistentBufferInfo& persistent_buffer_info,
    const scheduler_utils::PersistentBufferSizeReturn&
        persistent_buffer_size_info,
    const SchedulerType sh,
    const bool can_use_smem_persistent,
    const bool check_projected_buffer_size = true);

// move persistent buffer marked in rparams->smem_persistent_buffers from
// register to smem
void movePersistentBufferToSmem(
    Fusion* fusion,
    const ReductionParams* rparams,
    const std::vector<TensorView*>& cached_inputs);

// Find the resolution points of a persistent buffer. See also
// the comments of PersistentBufferResolution in utils.cpp. Unlike
// PersistentBufferResolution, this analysis traverses a given fusion
// both forward and backward, which is necessary in some cases. For
// example:
//
// t0 = makeSymbolicTensor(2)
// t1 = makeSymbolicTensor(2)
// t2 = set(t0)
// t3 = sum(t2, 1)
// t4 = broadcast(t3, {false, true})
// t5 = add(t1, t2)
// t6 = add(t4, t1)
// fusion.addOutput(t5)
// fusion.addOutput(t6)
//
// The path from t2 to t3, t4 and t6 is a normalization path. While t1 itself
// does not depend on t2, since it is used with t2, inlining of t2
// also means t1 must be inlined, which in turn means t6 must be
// inlined. However, t6 depends on the reduction, inlining of t2 is
// not possible. For normalization fusions like this pattern,
// PersistentBufferResolution is not able to detect the resolution
// point. getResolutionPointsOf addresses the problem by traversing
// both forward and backward directions. See
// PersistentBufferTest.GetResolutionIssue1123 for a concrete example
std::vector<TensorView*> getResolutionPointsOf(TensorView* persistent_buffer);

} // namespace normalization_scheduler_utils
} // namespace nvfuser<|MERGE_RESOLUTION|>--- conflicted
+++ resolved
@@ -227,13 +227,8 @@
 PersistentKernelProperties getPersistentKernelProperties(
     Fusion* fusion,
     SchedulerRuntimeInfo& runtime_info,
-<<<<<<< HEAD
     HeuristicDataCache* data_cache,
-    ScheduleHeuristic heuristic);
-=======
-    HeuristicSummary* data_cache,
     SchedulerType heuristic);
->>>>>>> 4abdd87f
 
 // Verify the presence of a reduction TensorView connected to a Fusion input
 void checkReductionTvForScheduling(Fusion* fusion, TensorView* ref_red_tv);
