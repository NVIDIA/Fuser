--- conflicted
+++ resolved
@@ -214,7 +214,6 @@
 using ReductionType = reduction_scheduler_utils::ReductionType;
 ScheduleHeuristic getPersistentHeuristicFor(ReductionType reduction_type);
 
-<<<<<<< HEAD
 // get argument passed to innerPersistentHeuristic and outerPersistentHeuristic
 struct PersistentKernelProperties {
   int64_t inner_most_dimension_numel;
@@ -234,7 +233,7 @@
 
 // Verify the presence of a reduction TensorView connected to a Fusion input
 void checkReductionTvForScheduling(Fusion* fusion, TensorView* ref_red_tv);
-=======
+
 // Check the operations and input tensors of the fusion. This
 // verification is a common step shared by all persistent kernel implementations
 // during compile-time checks.
@@ -254,7 +253,6 @@
 // OuterPersistentKernelScheduler are identical. These checks are constructed
 // using checkOpsAndInputs, checkReductionPattern, and checkViewBufferTopology.
 bool compileTimeCheck(Fusion* fusion, ScheduleHeuristic schedule_heuristic);
->>>>>>> 7facf111
 
 } // namespace normalization_scheduler_utils
 } // namespace nvfuser