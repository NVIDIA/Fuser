// clang-format off
/*
 * SPDX-FileCopyrightText: Copyright (c) 2023-present NVIDIA CORPORATION & AFFILIATES.
 * All rights reserved.
 * SPDX-License-Identifier: BSD-3-Clause
 */
// clang-format on
#include <inlining.h>
#include <instrumentation.h>
#include <scheduler/debug_utils.h>
#include <scheduler/normalization_inner_outer.h>
#include <scheduler/normalization_utils.h>
#include <scheduler/reduction_utils.h>
#include <scheduler/registry_utils.h>
#include <scheduler/utils.h>

#include <ATen/cuda/CUDAContext.h>

namespace nvfuser {

void InnerOuterPersistentKernelScheduler::schedule(
    Fusion* fusion,
<<<<<<< HEAD
    SchedulerRuntimeInfo& runtime_info,
    HeuristicDataCache* data_cache)
    : SchedulerEntry(heuristicType()) {
  computeHeuristics(fusion, runtime_info, data_cache);
}

void InnerOuterPersistentKernelScheduler::schedule(Fusion* fusion) {
=======
    const HeuristicParams* params) {
>>>>>>> 4abdd87f
  FUSER_PERF_SCOPE("InnerOuterPersistentKernelScheduler::schedule");
  auto rparams = dynamic_cast<const ReductionParams*>(params);
  NVF_ERROR(
      rparams != nullptr && rparams->scheduler_type == schedulerType(),
      "Incorrect parameters sent to InnerOuterPersistentKernelScheduler::schedule",
      params);
  scheduleInnerOuterPersistentKernel(fusion, rparams);
}

bool InnerOuterPersistentKernelScheduler::canScheduleCompileTime(
    Fusion* fusion) {
  FUSER_PERF_SCOPE(
      "InnerOuterPersistentKernelScheduler::canScheduleCompileTime");
  // common checks for all persistent heuristics
  if (!normalization_scheduler_utils::checkOpsAndInputs(
          fusion, schedulerType())) {
    return false;
  }

  // check reduction type
  auto reduction_tvs = scheduler_utils::getReductionTvs(fusion);
  if (reduction_tvs.empty()) {
    scheduler_debug_utils::canScheduleRejectReason(
        schedulerType(), "no reduction tv");
    return false;
  }
  auto reduction_type =
      reduction_scheduler_utils::getReductionType(reduction_tvs);
  const SchedulerType persistent_heuristic =
      normalization_scheduler_utils::getPersistentHeuristicFor(reduction_type);
  if (persistent_heuristic != schedulerType()) {
    scheduler_debug_utils::canScheduleRejectReason(
        schedulerType(),
        "schedulerType() doesn't match with reduction type `",
        persistent_heuristic,
        "`.");
    return false;
  }
  std::vector<TensorView*> inner_reduction_tvs;
  std::vector<TensorView*> outer_reduction_tvs;
  for (auto tv : reduction_tvs) {
    if (scheduler_utils::isFastestDimReduction(tv)) {
      inner_reduction_tvs.emplace_back(tv);
    } else {
      outer_reduction_tvs.emplace_back(tv);
    }
  }

  // check connections between inner reduction and outer reduction tvs.
  if (!normalization_scheduler_utils::checkIfReductionsAreInnerOuter(
          inner_reduction_tvs, outer_reduction_tvs)) {
    scheduler_debug_utils::canScheduleRejectReason(
        schedulerType(),
        "to use combined reduction, inner reduction tensor should be [I,I,...,R,R] and outer reduction tensor should be [R,R,...,I,I]");
    return false;
  }

  if (!normalization_scheduler_utils::hasSharedInput(
          inner_reduction_tvs, outer_reduction_tvs)) {
    scheduler_debug_utils::canScheduleRejectReason(
        schedulerType(),
        "to use combined reduction, inner reduction and outer reduction should have shared input.");
    return false;
  }

  if (!normalization_scheduler_utils::isConnectedOnlyThroughReductionProducer(
          inner_reduction_tvs, outer_reduction_tvs)) {
    scheduler_debug_utils::canScheduleRejectReason(
        schedulerType(),
        "to use combined reduction, inner reduction and outer reduction should not have shared consumer, their consumers should not have shared non-outer-reduction producer.");
    return false;
  }

  if (!ir_utils::getViewOps(fusion).empty()) {
    ComputeAtMap ca_map(fusion);
    if (registry_utils::requiresForwardViewReplay(fusion, ca_map)) {
      scheduler_debug_utils::canScheduleRejectReason(
          schedulerType(), "Fusion requires view being reversible.");
      return false;
    }
    // Persistent scheduler simply uses reference_tv as the reference, if
    // that changes, this needs to be changed.
    auto reference_tv = inner_reduction_tvs[0];
    if (registry_utils::reductionInterferingView(
            fusion, ca_map, reference_tv)) {
      scheduler_debug_utils::canScheduleRejectReason(
          schedulerType(), "View may interfere with normalization scheduling.");
      return false;
    }
  }

  // Before examining the reduction axes want to quickly
  //   check the reductions have the same axis width
  //   to avoid building root domain map in easier cases
  bool valid_axis_count = false;
  size_t axis_count = 0;
  auto reduction_root_size = [](TensorView* red_tv) {
    size_t count = 0;
    for (auto id : red_tv->getMaybeRootDomain()) {
      if (!id->isBroadcast()) {
        count++;
      }
    }
    return count;
  };

  for (auto red : reduction_tvs) {
    if (!valid_axis_count) {
      valid_axis_count = true;
      axis_count = reduction_root_size(red);
    } else {
      if (reduction_root_size(red) != axis_count) {
        scheduler_debug_utils::canScheduleRejectReason(
            schedulerType(),
            "inconsistent reduction root size: ",
            red->toString(),
            ", expected: ",
            axis_count);
        return false;
      }
    }
  }

  // the reduction axis of outer reduction tv should match to the iteration axis
  // of the inner reduction tv.
  if (!normalization_scheduler_utils::isReductionIterationAxisMatched(
          inner_reduction_tvs, outer_reduction_tvs)) {
    scheduler_debug_utils::canScheduleRejectReason(
        schedulerType(),
        "to use combined reduction, every iteration axis in inner reduction tv should match to a reduction domain in outer reduction tv.");
    return false;
  }

  if (!normalization_scheduler_utils::checkReductionPattern(
          fusion, schedulerType(), inner_reduction_tvs, outer_reduction_tvs)) {
    return false;
  }

  // Only accept persistent kernels
  auto persistent_buffer_info = scheduler_utils::persistentBuffers(fusion);
  if (persistent_buffer_info.persistent_buffers.empty()) {
    scheduler_debug_utils::canScheduleRejectReason(
        schedulerType(), "no persistent buffer identified");
    return false;
  }

  if (registry_utils::SchedulerTopologyChecker::
          hasNonNormalizePostReductionBCast(fusion)) {
    scheduler_debug_utils::canScheduleRejectReason(
        schedulerType(), "unsupported post reduction normalization");
    return false;
  }

  if (registry_utils::SchedulerTopologyChecker::
          hasGatherToBroadcastBeforeReduction(fusion, reduction_tvs)) {
    scheduler_debug_utils::canScheduleRejectReason(
        schedulerType(),
        "has unsupported gather-like ops before normalization");
    return false;
  }

  return true;
}

namespace {

// The roundup is due to the fact that the shared memory buffer is allocated
// as: ceilDiv(dim_size / vectorize_factor, threads_per_block).
// Let after_vect = dim_size / vectorize_factor;
// n_batch = ceilDiv(after_vect, threads_per_block);
// Then the shared memory buffer size is n_batch * vectorize_factor *
// threads_per_block * data_type_size. This function returns the maximum
// possible shared memory buffer size considering all possible block sizes.
int64_t roundUpSharedMemory(
    int64_t tv_buffer_size,
    int64_t data_type_size,
    int64_t vectorize_factor,
    int64_t threads_per_block_min,
    int64_t threads_per_block_max,
    int64_t threads_per_block_step) {
  int64_t dim_size = tv_buffer_size / data_type_size;
  int64_t after_vect = dim_size / vectorize_factor;
  int64_t max_smem = 0;
  for (int64_t threads_per_block = threads_per_block_min;
       threads_per_block <= threads_per_block_max;
       threads_per_block += threads_per_block_step) {
    int64_t n_batch = ceilDiv(after_vect, threads_per_block);
    max_smem = std::max(
        max_smem,
        n_batch * vectorize_factor * threads_per_block * data_type_size);
  }
  return max_smem;
}

// Return the broadcast tvs that are broadcast to the iteration dimensions of
// the inner reduction tv. These tvs are reused in the loop over the iteration
// dimension. This reuse reduced the number loads from gmem and this tensor
// is likely the first candidate to be moved to shared memory when the register
// space runs low.
std::vector<TensorView*> getOuterBroadcastTvs(
    Fusion* fusion,
    const std::vector<TensorView*>& reduction_tvs) {
  // set reference broadcast mask using the first inner reduction tv
  std::vector<bool> ref_broadcast_mask;
  for (auto tv : reduction_tvs) {
    if (scheduler_utils::isFastestDimReduction(tv)) {
      const auto& logical = tv->getLogicalDomain();
      ref_broadcast_mask.reserve(logical.size());
      for (const auto i : c10::irange(logical.size())) {
        ref_broadcast_mask.push_back(!logical.at(i)->isReduction());
      }
      break;
    }
  }
  NVF_ERROR(!ref_broadcast_mask.empty(), "ref_broadcast_mask is empty!");

  // find the broadcast tensor whose broadcast mask is same to the reference
  std::vector<TensorView*> outer_broadcast_tvs;
  for (auto tv : fusion->allTvs()) {
    if (std::any_of(
            tv->getLoopDomain().begin(),
            tv->getLoopDomain().end(),
            [](IterDomain* id) { return id->isBroadcast(); })) {
      if (auto bcast = dynamic_cast<BroadcastOp*>(tv->definition())) {
        if (bcast->getBroadcastDimFlags() == ref_broadcast_mask) {
          outer_broadcast_tvs.emplace_back(tv);
        }
      }
    }
  }
  return outer_broadcast_tvs;
}

// Size of buffers storing intermediate outer reduction results
// TODO: check if we can directly start with [buffer_size = 1]
int64_t partialOuterReductionBufferSize(
    const std::vector<TensorView*>& reduction_tvs,
    SchedulerRuntimeInfo& runtime_info) {
  int64_t partial_reduction_buffer_size = 0;
  for (auto buffer : reduction_tvs) {
    if (scheduler_utils::isFastestDimReduction(buffer)) {
      continue;
    }
    int64_t buffer_size = -1;
    for (auto id : buffer->getLogicalDomain()) {
      if (id->isReduction() || id->isBroadcast()) {
        continue;
      }
      auto id_size = runtime_info.expressionEvaluator().evaluate(id->extent());
      NVF_ERROR(id_size.hasValue(), "Could not infer persistent buffer size.");
      if (buffer_size == -1) {
        buffer_size = id_size.as<int64_t>();
      } else {
        buffer_size *= id_size.as<int64_t>();
      }
    }
    buffer_size = (buffer_size == -1) ? 0
                                      : buffer_size *
            (int64_t)dataTypeSize(buffer->getDataType().value(),
                                  runtime_info.getIndexType());
    partial_reduction_buffer_size += buffer_size;
  }
  return partial_reduction_buffer_size;
}

// Decide where to store persistent buffers.
// By default, they reside in registers.
// If register space runs low but there's ample shared memory,
// move one or more buffers to shared memory until the register space is
// sufficient.
struct PersistentBufferStorageParams {
  // representing buffers that are stored in shared memory, other buffers are
  // stored in registers.
  std::vector<TensorView*> smem_persistent_buffers;

  // Total number of bytes occupied by all persistent buffers stored in shared
  // memory.
  int64_t smem_buffer_size = -1;

  // Total number of bytes occupied by all persistent buffers stored in
  // registers.
  int64_t regs_buffer_size = -1;

  // Additional shared memory usage per block that is not associated with
  // persistent buffers. This includes memory for driver overhead and workspace
  // for reductions.
  int64_t smem_overhead = -1;

  // Flag indicating whether there are sufficient registers and shared memory
  // available to accommodate all persistent buffers as required for efficient
  // execution.
  bool has_enough_regs_and_smem = false;

  // Flag indicating whether the persistent buffers are recomputed using inputs.
  bool project_to_input = false;
};

// Prioritize moving buffers used by outer broadcast tensors to shared memory
// because:
// (1) They are reused in every iteration of the outer loop, has lower IO.
// (2) Load occurs before the outer loop. Temporary register usage won't
//     increase register pressure since the loop is the high-pressure region.
std::vector<TensorView*> sortProjectableBufferInputs(
    const std::vector<TensorView*>& projectable_buffer_inputs,
    const std::vector<TensorView*>& outer_broadcast_tvs) {
  // mark whether the buffer is used by outer broadcast tensors
  std::unordered_map<TensorView*, bool> is_used_by_outer_bcast;
  for (auto buffer : projectable_buffer_inputs) {
    is_used_by_outer_bcast[buffer] = std::any_of(
        outer_broadcast_tvs.begin(),
        outer_broadcast_tvs.end(),
        [&buffer](TensorView* tv) {
          return DependencyCheck::isDependencyOf(buffer, tv);
        });
  }

  // sort based on [is_used_by_outer_bcast]
  std::vector<TensorView*> sorted_buffer = projectable_buffer_inputs;
  std::sort(
      sorted_buffer.begin(),
      sorted_buffer.end(),
      [&](TensorView* a, TensorView* b) {
        return is_used_by_outer_bcast[a] && !is_used_by_outer_bcast[b];
      });
  return sorted_buffer;
}

PersistentBufferStorageParams getPersistentBufferStorageParams(
    Fusion* fusion,
    SchedulerRuntimeInfo& runtime_info,
    HeuristicDataCache* data_cache,
    const std::vector<TensorView*>& reduction_tvs,
    const int64_t vectorize_factor) {
  FUSER_PERF_SCOPE(
      "normalization_inner_outer::getPersistentBufferStorageParams");

  PersistentBufferStorageParams buffer_params;

  auto persistent_buffer_info_entry =
      HeuristicDataCacheEntry<HeuristicCompileTime::PersistentBufferInfo>(
          data_cache, [&fusion]() {
            return std::make_unique<scheduler_utils::PersistentBufferInfo>(
                scheduler_utils::persistentBuffers(fusion));
          });

  auto& persistent_buffer_info = persistent_buffer_info_entry.get();

  auto persistent_buffer_size_info = scheduler_utils::persistentBufferSize(
      fusion, runtime_info, persistent_buffer_info, data_cache);

  // Project to inputs when there is at least one outer broadcast tensor or
  // projected persistent buffer size is smaller. When projecting to inputs, the
  // outer broadcast tensor is reused in the loop over the iteration dimension,
  // test shows it is faster than the non-projected version which requires
  // reload from gmem for each iteration.
  // Note: in current use cases (layer norm bwd and RMS norm bwd), there are
  // outer broadcast tvs and always project to inputs.
  const auto& outer_broadcast_tvs = getOuterBroadcastTvs(fusion, reduction_tvs);
  buffer_params.project_to_input =
      normalization_scheduler_utils::isProjectBufferToInputs(
          fusion,
          runtime_info,
          persistent_buffer_info,
          persistent_buffer_size_info,
          InnerOuterPersistentKernelScheduler::schedulerType(),
          /*can_use_smem_persistent=*/true,
          outer_broadcast_tvs.empty());

  auto total_buffer_size = buffer_params.project_to_input
      ? persistent_buffer_size_info.projected_persistent_buffer_size
      : persistent_buffer_size_info.persistent_buffer_size;
  total_buffer_size +=
      partialOuterReductionBufferSize(reduction_tvs, runtime_info);

  const auto dev_prop = at::cuda::getCurrentDeviceProperties();
  int64_t smem_overhead = scheduler_utils::getSharedMemoryOverheadPerBlock(
      fusion,
      reduction_tvs,
      InnerOuterPersistentKernelScheduler::threads_per_block_max);
  int64_t available_smem =
      (int64_t)dev_prop->sharedMemPerMultiprocessor - smem_overhead;
  int64_t available_regs = scheduler_utils::register_file_size_56k;
  buffer_params.smem_overhead = smem_overhead;

  // (1) init the buffer_params by putting all the persistent tensors in
  // registers
  buffer_params.regs_buffer_size = total_buffer_size;
  buffer_params.smem_buffer_size = 0;

  // (2) If the available register is larger than current register buffer size,
  // no need to move buffers to shared memory, return early.
  if (buffer_params.regs_buffer_size <= available_regs) {
    buffer_params.has_enough_regs_and_smem = true;
    return buffer_params;
  }

  // (3) Relocate buffers to shared memory until the buffer size in registers is
  // within the allowable limit.
  // (3.1) Sort the candidate persistent buffers
  const auto buffers = buffer_params.project_to_input
      ? sortProjectableBufferInputs(
            persistent_buffer_info.projectable_buffer_inputs,
            outer_broadcast_tvs)
      : persistent_buffer_info.persistent_buffers;

  // (3.2) Before this loop, all buffers are in registers.
  // Try to move buffer from register to shared memroy.
  // After one buffer is moved to shared memory, the buffer size in registers
  // and shared memory are updated accordingly. Break if required register and
  // shared memory are lower than limit or shared memory exceeds the limit.
  int64_t n_smem_buffer = -1;
  const int n_buffers = (int)buffers.size();
  for (int i = 0; i < n_buffers; i++) {
    auto current_tv = buffers[i];

    // calculate the size of this buffer & reduce the register buffer size
    int64_t tv_buffer_size_regs =
        scheduler_utils::getPersistentBufferSizeOfTensor(
            current_tv, runtime_info, persistent_buffer_info);
    buffer_params.regs_buffer_size -= tv_buffer_size_regs;

    // round up the buffer size to shared memory & increase the shared memory
    // buffer size
    int64_t tv_buffer_size_smem = roundUpSharedMemory(
        tv_buffer_size_regs,
        dataTypeSize(current_tv->getDataType().value()),
        vectorize_factor,
        InnerOuterPersistentKernelScheduler::threads_per_block_min,
        InnerOuterPersistentKernelScheduler::threads_per_block_max,
        dev_prop->warpSize);
    buffer_params.smem_buffer_size += tv_buffer_size_smem;

    // The first-i buffers to are moved from register to shared memory
    // If both the register buffer size and shared memory buffer size are within
    // the allowable limit, we found a good configuration. Record the number of
    // buffers to be moved to shared memory and break the loop.
    if (buffer_params.regs_buffer_size <= available_regs &&
        buffer_params.smem_buffer_size <= available_smem) {
      n_smem_buffer = i + 1;
      break;
    }
    // shared memory buffer size exceeds the limit, not a good configuration.
    // break the loop, n_smem_buffer remains [-1] indicating a bad
    // configuration.
    if (buffer_params.smem_buffer_size > available_smem) {
      break;
    }
  }

  // n_smem_buffer > 0, has_enough_regs_and_smem = true, move the
  // first n_smem_buffer buffers to shared memory. otherwise, we
  // don't have enough shared memory and registers to accommodate all persistent
  // buffers, has_enough_regs_and_smem = false.
  if (n_smem_buffer > 0) {
    buffer_params.has_enough_regs_and_smem = true;
    buffer_params.smem_persistent_buffers.reserve(n_smem_buffer);
    for (int i = 0; i < n_smem_buffer; i++) {
      buffer_params.smem_persistent_buffers.emplace_back(buffers[i]);
    }
  } else {
    buffer_params.has_enough_regs_and_smem = false;
  }
  return buffer_params;
}

// Calculate the persistent buffer batches and threads per block.
// Start from a large value of inner_dim_numel / (inner_vect * warpSize/4),
// gradually reduce to small values but not smaller than a threshold determined
// by inner_dim_numel and outer_dim_numel. If the persistent buffer batch is
// smaller than the maximum allowed batch which is determined by the avilable
// registers, this function will return that batch value. Otherwise, it will
// return nullopt except when ignore_register_size_limit is true where it will
// return whatever the batch value is.
std::pair<int64_t, int64_t> getBufferBatchSizeAndThreadsPerBlock(
    const int64_t inner_dim_numel,
    const int64_t outer_dim_numel,
    const int64_t persistent_buffer_size,
    const int64_t vectorize_factor,
    const int64_t warp_size) {
  // if inner_dim_numel <= 1024, we are doing multiple reductions per block
  // with a constant batch size of 1 if vectorized. See Step 5 of
  // innerOuterPersistentHeuristic. Although batch size is 1, each thread also
  // needs to do serial reduction of [vectorize_factor] elements. However, if
  // vectorize_factor is 1, we can increase batch size to set a minimum serial
  // reduction workload for each thread to take advantage of zero intra-threads
  // communication cost. Here a middle value of 4 is selected without spending
  // time to tune as these un-vectorized small cases should be rare in real
  // world.
  if (inner_dim_numel <= 1024l) {
    int64_t batch = (vectorize_factor == 1) ? 4l : 1l;
    batch = std::min(batch, inner_dim_numel);
    return std::make_pair(
        batch, ceilDiv(inner_dim_numel, batch * vectorize_factor));
  }
  // Set a minimum workload for each thread to take advantage of low
  // intra-threads communication cost. Tuned for layer_norm backward on A100.
  auto getMinimumBatch = [&]() -> int64_t {
    if (inner_dim_numel >= 3072l) {
      if (outer_dim_numel <= 2048l && inner_dim_numel == 3072l) {
        return 3l;
      } else {
        return 4l;
      }
    } else if (inner_dim_numel >= 2048l) {
      return 2l;
    }
    return 1l;
  };
  // Each thread can use a maximum of 255 registers, and assume 40 of them are
  // reserved for indexing and other purposes. So, each thread can use up to
  // 215 registers for persistent buffer. Calculate number of buffer batches
  // using these 215 registers. total_buffer_bytes is the total size of
  // persistent buffers in bytes. reduction_elements is the number of elements
  // in the reduction domain. vectorization_factor is the vectorization factor
  // of inputs and outputs.
  auto getMaximumInnerOuterPersistentBufferBatch = [&]() -> int64_t {
    int64_t register_per_batch = ceilDiv(
        persistent_buffer_size / inner_dim_numel * vectorize_factor,
        scheduler_utils::bytes_per_register);
    return scheduler_utils::safeDiv(
        scheduler_utils::max_registers_per_thread -
            scheduler_utils::register_overhead,
        register_per_batch);
  };

  const int64_t after_vectorization = inner_dim_numel / vectorize_factor;
  const int64_t threads_per_block_min = std::min(
      after_vectorization,
      InnerOuterPersistentKernelScheduler::threads_per_block_min);
  const int64_t threads_per_block_max =
      InnerOuterPersistentKernelScheduler::threads_per_block_max;
  const int64_t batch_min = getMinimumBatch();
  const int64_t batch_max = getMaximumInnerOuterPersistentBufferBatch();

  // Start from the smallest threads_per_block. If the corresponding batch size
  // is larger than batch_max, try increase threads per block by a warp until
  // the threads_per_block reaches threads_per_block_max or the batch size
  // reaches batch_min.
  int64_t threads_per_block = threads_per_block_min;
  int64_t inner_batch = ceilDiv(after_vectorization, threads_per_block);
  while (inner_batch > batch_max &&
         threads_per_block + warp_size <= threads_per_block_max &&
         ceilDiv(after_vectorization, threads_per_block + warp_size) >=
             batch_min) {
    threads_per_block += warp_size;
    inner_batch = ceilDiv(after_vectorization, threads_per_block);
  }
  return std::make_pair(inner_batch, threads_per_block);
}

} // namespace

bool InnerOuterPersistentKernelScheduler::canScheduleRunTime(
    Fusion* fusion,
    SchedulerRuntimeInfo& runtime_info,
    HeuristicDataCache* data_cache) {
  FUSER_PERF_SCOPE("InnerOuterPersistentKernelScheduler::canScheduleRunTime");
  auto reduction_tv_entry =
      HeuristicDataCacheEntry<HeuristicCompileTime::ReductionTVs>(
          data_cache, [&fusion]() {
            return std::make_unique<std::vector<TensorView*>>(
                scheduler_utils::getReductionTvs(fusion));
          });

  auto& reduction_tvs = reduction_tv_entry.get();
  TensorView* first_inner_reduction_tv = nullptr;
  for (auto tv : reduction_tvs) {
    if (scheduler_utils::isFastestDimReduction(tv)) {
      first_inner_reduction_tv = tv;
      break;
    }
  }
  auto reference_tv = first_inner_reduction_tv;

  auto properties = scheduler_utils::getReductionProperties(
      fusion, runtime_info, reference_tv);

  const int64_t warp_size = at::cuda::getCurrentDeviceProperties()->warpSize;

  auto reduced_tv = ir_utils::getSoleProducerTv(reference_tv);
  const auto vectorize_factor = vectorize_helper::getVectorizationFactor(
      runtime_info,
      reduced_tv,
      data_cache,
      (int)(reduced_tv->nDims() - properties.inner_most_dimension_ndims));

  // check if there is enough register and shared memory for persistence
  const auto buffer_params = getPersistentBufferStorageParams(
      fusion, runtime_info, data_cache, reduction_tvs, vectorize_factor);

  const int64_t device_multiprocessor_count =
      (int64_t)at::cuda::getCurrentDeviceProperties()->multiProcessorCount;

  if (!buffer_params.has_enough_regs_and_smem) {
    scheduler_debug_utils::canScheduleRejectReason(
        schedulerType(),
        "not enough registers or shared memory for persistence");
    return false;
  }

  const int64_t device_max_threads_per_multiprocessor =
      (int64_t)at::cuda::getCurrentDeviceProperties()
          ->maxThreadsPerMultiProcessor;

  const int64_t required_sm_per_norm = ceilDiv(
      buffer_params.regs_buffer_size, scheduler_utils::register_file_size);

  // If the persistence requires over half the device don't do grid
  // persistence as we can't overlap the grid comms.
  if (required_sm_per_norm >
      scheduler_utils::safeDiv(device_multiprocessor_count, 2)) {
    scheduler_debug_utils::canScheduleRejectReason(
        schedulerType(), "requires over half GPU persistence.");
    return false;
  }

  // Don't go persistent if we can't use a small fraction of the
  // available SMs yet have a large reduction size.
  if ( // Large reduction dim
      properties.total_reduction_numel >=
          device_max_threads_per_multiprocessor * 4 &&
      properties.total_iteration_numel <
          (properties.fastest_dim_reduction
               ? scheduler_utils::safeDiv(device_multiprocessor_count, 8)
               // Make sure we at least use a quarter of the device * a
               // half warp
               : (warp_size / 8) * device_multiprocessor_count)) {
    scheduler_debug_utils::canScheduleRejectReason(
        schedulerType(), "not enough blocks");
    return false;
  }

  return true;
}

<<<<<<< HEAD
void InnerOuterPersistentKernelScheduler::computeHeuristics(
    Fusion* fusion,
    SchedulerRuntimeInfo& runtime_info,
    HeuristicDataCache* data_cache) {
=======
std::unique_ptr<HeuristicParams> InnerOuterPersistentKernelScheduler::
    computeHeuristics(
        Fusion* fusion,
        SchedulerRuntimeInfo& runtime_info,
        HeuristicSummary* data_cache) {
>>>>>>> 4abdd87f
  FUSER_PERF_SCOPE("InnerOuterPersistentKernelScheduler::computeHeuristics");
  auto rparams =
      getInnerOuterPersistentHeuristics(fusion, runtime_info, data_cache);
  NVF_ERROR(rparams != nullptr);
  return rparams;
}

namespace {

// The innerOuterPersistentHeuristic is tuned for layer_norm backward on A100
// ======= Method if hidden_size > 1024 =======
// (1) Inner reduction is one reduction per block. Reduction domain is
// parallelized by TIDx and TIDy, Iteration domain is parallelized by BIDy.
// (2) Outer reduction is done in two-steps. The first step is partial
// reduction, reduction domain is parallelized by BIDy, iteration domain is
// parallelized by TIDx and TIDy. The partial results are written to gmem
// followed by a grid sync. The second step is block reduction, the reduction
// domain is parallelized by TIDy, the iteration domain is parallelized by TIDx
// and BIDy.
// ======= Method if hidden_size <= 1024 =======
// (1) Inner reduction is multi-reductions per blocks. Reduction domain is
// parallelized by TIDx, Iteration domain is parallelized by BIDy and TIDy.
// (2) Outer reduction is same to cases where hidden_size > 1024 except the
// second step where in this case, the reduction domain is parallelized by TIDx
// and the iteration domain is parallelized by TIDy and BIDy. This switch
// between TIDx and TIDy is because:
// (a) We can do warp reduction with TIDx
// (b) TIDx*BIDy is usually much larger than hidden_size, e.g. 128*216 = 1024*27
// this means without switch only 1/27 of the threads is used.
std::unique_ptr<ReductionParams> innerOuterPersistentHeuristic(
    const int64_t outer_dim_numel,
    const int64_t inner_dim_numel,
    const int64_t regs_buffer_size,
    const int64_t smem_buffer_size,
    const int64_t smem_overhead,
    const size_t tmp_gmem_dtype_size,
    const size_t vectorize_factor,
    const bool project_to_input,
    const PrimDataType index_type) {
  auto rparams = std::make_unique<ReductionParams>(
      InnerOuterPersistentKernelScheduler::schedulerType());
  rparams->project_persistent_buffers = project_to_input;
  rparams->cparams.index_type = index_type;
  // Parameters for inner reduction:
  // Reduction dim: inner_vect, inner_batch, bdimx and bdimy
  // Iteration dim: gdimy

  // Parameters for outer reduction:
  // Reduction dim: bdimy
  // Iteration dim: vectorization_factor_outer, bdimx, gdimy
  struct InnerOuterParams {
    int64_t inner_vect = -1;
    int64_t inner_batch = -1;
    int64_t bdimx = -1;
    int64_t bdimy = -1;
    int64_t gdimy = -1;
    int64_t tmp_gmem_write_vect = -1;
    int64_t vectorization_factor_outer = -1;

    void verify() {
      NVF_ERROR(inner_vect != -1, "inner_vect is not set.");
      NVF_ERROR(inner_batch != -1, "inner_batch is not set.");
      NVF_ERROR(bdimx != -1, "bdimx is not set.");
      NVF_ERROR(bdimy != -1, "bdimy is not set.");
      NVF_ERROR(gdimy != -1, "gdimy is not set.");
      NVF_ERROR(tmp_gmem_write_vect != -1, "tmp_gmem_write_vect is not set.");
      NVF_ERROR(
          vectorization_factor_outer != -1,
          "vectorization_factor_outer is not set.");
    }
  };

  InnerOuterParams iop;

  // Estimate register per thread based on buffer size, since inner reduction
  // dim is fully parallelized, the buffer size of each thread equals the total
  // buffer size divide by inner_dim_numel.
  auto getEstimatedRegisterUsage = [&](int64_t batch_mul_vect) {
    constexpr int64_t bytes_per_register = 4;
    const int64_t persistent_buffer_size =
        regs_buffer_size / inner_dim_numel * batch_mul_vect;
    const int64_t estimated_register_count =
        persistent_buffer_size / bytes_per_register +
        scheduler_utils::register_overhead;
    return std::min(
        estimated_register_count, scheduler_utils::max_registers_per_thread);
  };

  auto getBlocksPerSM = [&](const int64_t threads_per_sm,
                            const int64_t threads_per_block,
                            const int64_t warp_size) {
    constexpr int64_t warp_allocation_granularity = 4;
    const int64_t allocated_warps_per_block =
        ceilDiv(
            ceilDiv(threads_per_block, warp_size),
            warp_allocation_granularity) *
        warp_allocation_granularity;
    return scheduler_utils::safeDiv(
        threads_per_sm / warp_size, allocated_warps_per_block);
  };

  const auto dev_prop = at::cuda::getCurrentDeviceProperties();
  const int64_t device_multiprocessor_count =
      (int64_t)dev_prop->multiProcessorCount;

  // Step-1, set InnerParams reduction dim: inner_vect, inner_batch,
  // threads_per_block (bdimx * bdimy). Start threads_per_block from a quarter
  // warp, gradually increase it.
  iop.inner_vect = (int64_t)vectorize_factor;

  const auto [persistent_batch, threads_per_block] =
      getBufferBatchSizeAndThreadsPerBlock(
          inner_dim_numel,
          outer_dim_numel,
          regs_buffer_size,
          iop.inner_vect,
          dev_prop->warpSize);
  iop.inner_batch = persistent_batch;

  NVF_ERROR(
      iop.inner_vect * iop.inner_batch * threads_per_block >= inner_dim_numel,
      " iop.inner_vect * iop.inner_batch * threads_per_block should >= inner_dim_numel.");

  // Step-2, set InnerParams Iteration dim: gdimy. reg_per_thread is estimated
  // from buffer size, then it is used to calculate threads_per_sm and gdimy.
  // gdimy_max ensures each block processes at least 8 rows to
  // reduce the workload of the final outer reduction.
  int64_t reg_per_thread =
      getEstimatedRegisterUsage(iop.inner_vect * iop.inner_batch);
  int64_t threads_per_sm = getThreadsPerSMGivenRegPerThread(reg_per_thread);
  int64_t max_blocks_per_sm_regs =
      getBlocksPerSM(threads_per_sm, threads_per_block, dev_prop->warpSize);
  // check shared memory limitation on blocks per sm
  int64_t max_blocks_per_sm_smem =
      (int64_t)dev_prop->sharedMemPerMultiprocessor /
      (smem_overhead + smem_buffer_size);
  int64_t blocks_per_sm =
      std::min(max_blocks_per_sm_regs, max_blocks_per_sm_smem);
  iop.gdimy = blocks_per_sm * device_multiprocessor_count;
  const int64_t outer_iter_min = 8;
  const int64_t gdimy_max = scheduler_utils::roundUpToN(
      ceilDiv(outer_dim_numel, outer_iter_min), device_multiprocessor_count);
  while (iop.gdimy > gdimy_max && blocks_per_sm > 1) {
    blocks_per_sm -= 1;
    iop.gdimy = blocks_per_sm * device_multiprocessor_count;
  }

  // set the vectorization factor for the write to tmp gmem, may be different
  // from inner_vect due to different data types, e.g. input is half and
  // tmp_gmem is float
  constexpr int64_t max_gmem_vect_access_bytes = 16;
  const int64_t max_tmp_gmem_vect_factor = std::min(
      max_gmem_vect_access_bytes / (int64_t)tmp_gmem_dtype_size,
      iop.inner_vect);
  iop.tmp_gmem_write_vect = max_tmp_gmem_vect_factor;

  // Step-3, set OuterParams Iteration dim: vectorization_factor_outer, bdimx,
  // gdimy (already done) The partial outer reduction result is stored in tmp
  // gmem, set the vectorization factor for write and read
  const int64_t workload_per_thread = inner_dim_numel >= 4096 ? 4l : 2l;
  iop.vectorization_factor_outer =
      std::min(workload_per_thread, max_tmp_gmem_vect_factor);
  // For widely used hidden sizes, threads_per_block has factor of 8, roundup to
  // increase the probability of bdimx * bdimy == threads_per_block.
  iop.bdimx = scheduler_utils::roundUpPow2Or8(
      ceilDiv(inner_dim_numel / iop.vectorization_factor_outer, iop.gdimy));
  // if still not divisible, e.g. threads_per_block = 256, bdimx = 40.
  // increase bdimx to make it divisible. Under worst case, bdimx equals to
  // threads_per_block.
  while (threads_per_block % iop.bdimx) {
    iop.bdimx = std::min(iop.bdimx + 8, threads_per_block);
  }
  // Step-4, set OuterParams Reduction dim: bdimy.
  iop.bdimy = threads_per_block / iop.bdimx;
  NVF_ERROR(
      iop.bdimy * iop.bdimx == threads_per_block,
      " threads_per_block must be divisible by bdimx and bdimy.");
  // Step-5, special case, when inner_dim_numel <= 1024, bdimx is usually small
  // after divide by inner_vect and inner_batch. In this case, bdimy is used to
  // parallelize outer_dim instead of inner_dim. This pattern is named multi
  // reductions per block (mrpb).
  if (inner_dim_numel <= 1024) {
    rparams->multiple_reds_per_blk = true;
    rparams->tidx_for_outer_reduction = true;
    constexpr int64_t threads_per_block_mrpb = 512;

    // Step-1, InnerParams, Reduction dim: inner_vect(reuse),
    // inner_batch(reuse), bdimx
    iop.bdimx = ceilDiv(inner_dim_numel, iop.inner_vect * iop.inner_batch);

    // Step-2, InnerParams, Iteration dim: gdimy, bdimy (in next step)
    reg_per_thread =
        getEstimatedRegisterUsage(iop.inner_vect * iop.inner_batch);
    threads_per_sm = getThreadsPerSMGivenRegPerThread(reg_per_thread);
    blocks_per_sm = getBlocksPerSM(
        threads_per_sm, threads_per_block_mrpb, dev_prop->warpSize);
    iop.gdimy = blocks_per_sm * device_multiprocessor_count;

    // Step-3, OuterParams, Iteration dim: vectorization_factor_outer(reuse),
    // bdimy, gdimy (in previous step). We prefer bdimy to be larger enough to
    // cover what is left in both the outer_dim and inner_dim. However, it
    // should not exceed the limitation set by threads_per_block_mrpb.
    int64_t bdimy_tmp = std::max(
        ceilDiv(outer_dim_numel, iop.gdimy),
        ceilDiv(inner_dim_numel, iop.vectorization_factor_outer * iop.gdimy));
    iop.bdimy = std::min(threads_per_block_mrpb / iop.bdimx, bdimy_tmp);

    // Step-4, OuterParams, Reduction dim: bdimx (already done)

    if (iop.bdimx % dev_prop->warpSize == 0) {
      rparams->pad_inner_reduction_to_warp = true;
      rparams->pad_outer_reduction_to_warp = true;
    }
    rparams->block_dim_iter_dom = ParallelType::TIDy;
  } else {
    rparams->block_dim_inner_reduction_extra = ParallelType::TIDy;
  }

  // check all the parameters in InnerOuterParams are set.
  iop.verify();

  rparams->persistent_kernel = true;
  rparams->fastest_dim = true;
  rparams->combined_inner_outer = true;
  // tmp_gmem is the intermediate result of outer reduction, its dtype is float,
  // so the maximum vectorization factor is 4.
  rparams->vectorization_factor_outer = iop.vectorization_factor_outer;
  rparams->vectorization_factor_tmp_gmem_write = iop.tmp_gmem_write_vect;
  rparams->cparams.maxrregcount =
      getRegPerThreadGivenThreadsPerSM(iop.bdimx * iop.bdimy * blocks_per_sm);
  rparams->unroll_factor_inner_reduction = iop.inner_vect;
  rparams->batches_per_block_inner_reduction = iop.inner_batch;
  rparams->block_dim_inner_reduction = ParallelType::TIDx;
  rparams->vectorize_inner_reduction = iop.inner_vect > 1;
  rparams->split_grid_dim_iter_dom_outer = true;
  rparams->grid_dim_iter_dom = ParallelType::BIDy;
  rparams->lparams = LaunchParams(
      LaunchParams::UNINITIALIZED_VAL,
      iop.gdimy,
      LaunchParams::UNINITIALIZED_VAL,
      iop.bdimx,
      iop.bdimy,
      LaunchParams::UNINITIALIZED_VAL);

  if (!rparams->smem_persistent_buffers.empty()) {
    rparams->tag =
        "InnerOuter Register and Shared Memory Persistent Heuristic.\n";
  } else {
    rparams->tag = "InnerOuter Register Persistent Heuristic.\n";
  }

  if (isDebugDumpEnabled(DebugDumpOption::SchedulerDebug)) {
    debug() << "\n===== Combined InnerOuter Reduction Stats ========\n"
            << "outer_dim_numel: " << outer_dim_numel << "\n"
            << "inner_dim_numel: " << inner_dim_numel << "\n"
            << "regs_buffer_size: " << regs_buffer_size << "\n"
            << "smem_buffer_size: " << smem_buffer_size << "\n"
            << "smem_overhead: " << smem_overhead << "\n"
            << "vectorize_factor_input: " << iop.inner_vect << "\n"
            << "vectorization_factor_tmp_gmem_write: "
            << iop.tmp_gmem_write_vect << "\n"
            << "vectorization_factor_outer: " << iop.vectorization_factor_outer
            << "\n"
            << "multiple_reds_per_blk: " << rparams->multiple_reds_per_blk
            << "\n"
            << "threads_per_sm: " << threads_per_sm << "\n"
            << "gdimy: " << iop.gdimy << "\n"
            << "block(" << (iop.bdimx) << ", " << iop.bdimy << ", " << 1 << ")";
    debug() << rparams->toString() << std::endl;
  }
  return rparams;
}

} // namespace

std::unique_ptr<ReductionParams> getInnerOuterPersistentHeuristics(
    Fusion* fusion,
    SchedulerRuntimeInfo& runtime_info,
    HeuristicDataCache* data_cache) {
  FusionGuard fg(fusion);

  auto reduction_tv_entry =
      HeuristicDataCacheEntry<HeuristicCompileTime::ReductionTVs>(
          data_cache, [&fusion]() {
            return std::make_unique<std::vector<TensorView*>>(
                scheduler_utils::getReductionTvs(fusion));
          });

  auto& reduction_tvs = reduction_tv_entry.get();

  NVF_ERROR(!reduction_tvs.empty(), "Need reduction tensor views to schedule.");

  // Get dtype used to store partial outer reduction
  // Get the first inner reduction tv and use it as the reference tv
  int64_t max_outer_reduction_dtype_size = 1;
  TensorView* first_inner_reduction_tv = nullptr;
  for (auto tv : reduction_tvs) {
    if (scheduler_utils::isFastestDimReduction(tv)) {
      first_inner_reduction_tv = tv;
    } else {
      max_outer_reduction_dtype_size = std::max(
          max_outer_reduction_dtype_size,
          dataTypeSize(tv->getDataType().value()));
    }
  }
  auto ref_red_tv = first_inner_reduction_tv;

  // Verify the presence of a reduction TensorView connected to a Fusion input
  normalization_scheduler_utils::checkReductionTvForScheduling(
      fusion, ref_red_tv);

  auto properties =
      scheduler_utils::getReductionProperties(fusion, runtime_info, ref_red_tv);
  auto reduced_tv = ir_utils::getSoleProducerTv(ref_red_tv);

  // Although properties contains runtime information
  // "inner_most_dimension_ndims" is a compile time value
  auto vec_break_point = HeuristicDataCacheEntry<
      HeuristicCompileTime::VectorizationBreakPointOfReductionProducer>(
      data_cache, [&ref_red_tv, &reduced_tv, &properties]() {
        return std::make_unique<int64_t>(
            vectorize_helper::getVectorizationBreakPointOfReductionProducer(
                ref_red_tv, reduced_tv, properties.inner_most_dimension_ndims));
      });

  const auto vectorize_factor = vectorize_helper::getVectorizationFactor(
      runtime_info, reduced_tv, data_cache, vec_break_point.get());

  auto persistent_buffer_info_entry =
      HeuristicDataCacheEntry<HeuristicCompileTime::PersistentBufferInfo>(
          data_cache, [&fusion]() {
            return std::make_unique<scheduler_utils::PersistentBufferInfo>(
                scheduler_utils::persistentBuffers(fusion));
          });

  auto& persistent_buffer_info = persistent_buffer_info_entry.get();
  NVF_ERROR(
      !persistent_buffer_info.persistent_buffers.empty(),
      "Persistent scheduler requires persistent buffers.");
  auto buffer_params = getPersistentBufferStorageParams(
      fusion, runtime_info, data_cache, reduction_tvs, vectorize_factor);

  std::unique_ptr<ReductionParams> rparams = innerOuterPersistentHeuristic(
      properties.total_iteration_numel,
      properties.total_reduction_numel,
      buffer_params.regs_buffer_size,
      buffer_params.smem_buffer_size,
      buffer_params.smem_overhead,
      max_outer_reduction_dtype_size,
      vectorize_factor,
      buffer_params.project_to_input,
      runtime_info.getIndexType());

  // save persistent tvs should use shared memory, to avoid calling
  // getPersistentBufferStorageParams again during the scheduling.
  rparams->smem_persistent_buffers = buffer_params.smem_persistent_buffers;

  return rparams;
}

std::unique_ptr<ReductionParams> getInnerOuterPersistentHeuristics(
    Fusion* fusion,
    const at::ArrayRef<c10::IValue>& runtime_inputs,
    HeuristicDataCache* data_cache) {
  SchedulerRuntimeInfo runtime_info(fusion, runtime_inputs);
  return getInnerOuterPersistentHeuristics(fusion, runtime_info, data_cache);
}

namespace {

void scheduleReductionCombinedOuter(
    Fusion* fusion,
    const ReductionParams* rparams,
    const std::vector<TensorView*>& outer_reduction_tvs,
    std::vector<TensorView*>& cached_gmem,
    std::vector<TensorView*>& cached_gmem_reload,
    std::vector<TensorView*>& outer_reference_tvs,
    std::unordered_set<TensorView*>& boundaryNodesSet) {
  auto mergeReductionOrIterDomains = [](TensorView* tv, bool mergeReduction) {
    int prev_i = -1;
    for (int i = static_cast<int>(tv->nDims()) - 1; i >= 0; i--) {
      if (mergeReduction == tv->axis(i)->isReduction()) {
        if (prev_i == -1) {
          prev_i = i;
        } else {
          tv->merge(i, prev_i);
          prev_i = i;
        }
      }
    }
  };
  for (auto& outer_reduction_tv : outer_reduction_tvs) {
    // merge tensorview to [reduction, iteraiton] domains
    mergeReductionOrIterDomains(outer_reduction_tv, true);
    mergeReductionOrIterDomains(outer_reduction_tv, false);
    if (rparams->multiple_reds_per_blk) {
      outer_reduction_tv->split(
          0, NamedScalar::getParallelDim(rparams->block_dim_iter_dom));
    }
    outer_reduction_tv->split(
        0, NamedScalar::getParallelDim(rparams->grid_dim_iter_dom), false);

    if (rparams->multiple_reds_per_blk) {
      outer_reduction_tv->rFactor({1});
    }
    TensorView* partialResult = outer_reduction_tv->rFactor({1});
    partialResult->cacheBefore();
    partialResult->setMemoryType(MemoryType::Global);
    TensorView* partialResultReload = partialResult->cacheAfter();

    boundaryNodesSet.insert(partialResultReload);
    cached_gmem.emplace_back(partialResult);
    cached_gmem_reload.emplace_back(partialResultReload);

    if (rparams->multiple_reds_per_blk) {
      if (rparams->tidx_for_outer_reduction) {
        outer_reduction_tv->split(
            0, NamedScalar::getParallelDim(ParallelType::TIDx));
        outer_reduction_tv->axis(1)->parallelize(ParallelType::TIDx);
        // to use warp reduction
        if (rparams->pad_outer_reduction_to_warp) {
          outer_reduction_tv->axis(1)->padToMultipleOfWarp();
        }
      } else {
        outer_reduction_tv->split(
            0, NamedScalar::getParallelDim(ParallelType::TIDy));
        outer_reduction_tv->axis(1)->parallelize(ParallelType::TIDy);
      }
      // iteration domain
      int axisID = -1;
      if (rparams->vectorization_factor_outer > 1) {
        outer_reduction_tv->split(axisID, rparams->vectorization_factor_outer);
        outer_reduction_tv->axis(axisID--)->parallelize(
            ParallelType::Vectorize);
      }

      if (rparams->tidx_for_outer_reduction) {
        outer_reduction_tv->split(
            axisID, NamedScalar::getParallelDim(ParallelType::TIDy));
        outer_reduction_tv->axis(axisID--)->parallelize(ParallelType::TIDy);
      } else {
        outer_reduction_tv->split(
            axisID, NamedScalar::getParallelDim(ParallelType::TIDx));
        outer_reduction_tv->axis(axisID--)->parallelize(ParallelType::TIDx);
      }

      outer_reduction_tv->split(
          axisID, NamedScalar::getParallelDim(ParallelType::BIDy));
      outer_reduction_tv->axis(axisID--)->parallelize(ParallelType::BIDy);

    } else {
      // reduction domain
      outer_reduction_tv->split(
          0, NamedScalar::getParallelDim(ParallelType::TIDy));
      outer_reduction_tv->axis(1)->parallelize(ParallelType::TIDy);

      // iteration domain
      int axisID = -1;
      if (rparams->vectorization_factor_outer > 1) {
        outer_reduction_tv->split(axisID, rparams->vectorization_factor_outer);
        outer_reduction_tv->axis(axisID--)->parallelize(
            ParallelType::Vectorize);
      }

      if (rparams->lparams.bdimx() > 1) {
        outer_reduction_tv->split(
            axisID, NamedScalar::getParallelDim(ParallelType::TIDx));
        outer_reduction_tv->axis(axisID--)->parallelize(ParallelType::TIDx);
      }

      outer_reduction_tv->split(
          axisID, NamedScalar::getParallelDim(ParallelType::BIDy));

      outer_reduction_tv->axis(axisID--)->parallelize(ParallelType::BIDy);
    }
    auto outer_reference_tv =
        reduction_scheduler_utils::sortAndRFactor(outer_reduction_tv);
    outer_reference_tvs.emplace_back(outer_reference_tv);
  }
}

} // namespace

// fusion is the input IR that will be modified by this function
void scheduleInnerOuterPersistentKernel(
    Fusion* fusion,
    const ReductionParams* rparams) {
  FusionGuard fg(fusion);

  // Grab the reduction, input, and output tensor views. dummy_outputs are
  // helper tensors for persistent buffer projection.
  std::vector<TensorView*> dummy_outputs, cached_inputs, reduction_tvs;
  std::vector<std::pair<TensorView*, TensorView*>> cached_outputs;
  normalization_scheduler_utils::beforeSchedule(
      fusion,
      rparams,
      dummy_outputs,
      cached_inputs,
      reduction_tvs,
      cached_outputs);

  // split reduction_tvs into inner and outer reduction_tvs
  std::vector<TensorView*> inner_reduction_tvs, outer_reduction_tvs;
  for (auto tv : reduction_tvs) {
    if (scheduler_utils::isFastestDimReduction(tv)) {
      inner_reduction_tvs.emplace_back(tv);
    } else {
      outer_reduction_tvs.emplace_back(tv);
    }
  }
  NVF_ERROR(
      !inner_reduction_tvs.empty(),
      "schedulePersistentKernelInnerOuter is called but no inner reduction is found.");
  NVF_ERROR(
      !outer_reduction_tvs.empty(),
      "schedulePersistentKernelInnerOuter is called but no outer reduction is found.");

  // schedule inner reduction, only schedule the first inner reduction tv,
  // then will be propagated to other inner reduction tvs.
  TensorView* inner_reference_tv =
      normalization_scheduler_utils::scheduleReductionGeneral(
          fusion,
          rparams,
          inner_reduction_tvs,
          InnerOuterPersistentKernelScheduler::schedulerType());

  // schedule outer reduction, schedule all the outer reduction tvs since we
  // need to store the intermediate results.
  std::vector<TensorView*> cached_gmem;
  std::vector<TensorView*> cached_gmem_reload;
  std::vector<TensorView*> outer_reference_tvs;
  std::unordered_set<TensorView*> boundaryNodesSet;
  scheduleReductionCombinedOuter(
      fusion,
      rparams,
      outer_reduction_tvs,
      cached_gmem,
      cached_gmem_reload,
      outer_reference_tvs,
      boundaryNodesSet);

  // Propagate inner reduction and outer reductions
  for (auto output : dummy_outputs) {
    fusion->addOutput(output);
  }

  const bool unroll = rparams->isUnrolled();
  const bool vectorize =
      rparams->vectorize_inner_reduction || rparams->vectorize_iter_dom;
  const bool is_outer_grid_persistence = rparams->persistent_kernel &&
      rparams->cross_grid_inner_reduction && !rparams->fastest_dim;

  // Propagate inner reduction. There is a cutoff at boundaryNodesSet, so this
  // propagation will not propagate to the final outer reduction.
  reduction_scheduler_utils::propagateTransformation(
      inner_reference_tv, boundaryNodesSet);
  reduction_scheduler_utils::propagateRFactor(
      inner_reference_tv, inner_reduction_tvs[0], inner_reduction_tvs);

  // Don't allow parallelization propagation goes through boundaryNodesSet
  const auto& selected_tvs_inner =
      scheduler_utils::getAllTvsFrom(inner_reduction_tvs, boundaryNodesSet);
  reduction_scheduler_utils::propagateParallelization(
      fusion,
      inner_reduction_tvs[0],
      inner_reference_tv,
      unroll,
      vectorize,
      is_outer_grid_persistence,
      inner_reduction_tvs,
      cached_inputs,
      cached_outputs,
      {selected_tvs_inner.begin(), selected_tvs_inner.end()});

  // Propagate outer reduction. Each outer reduction is connected with its
  // cached_gmem and output, since we added all the cached_gmem to the
  // boundaryNodesSet, the transformation from one outer reduction can't
  // propagate to other outer reductions due to the cutoff at
  // boundaryNodesSet. Thus, we need a loop to initiate the propagation from
  // each outer reduction. Don't allow parallelization propagation goes
  // through cached_gmem, see issue 246.
  for (long unsigned int i = 0; i < outer_reference_tvs.size(); i++) {
    const auto& selected_tvs_outer = scheduler_utils::getAllTvsFrom(
        {outer_reduction_tvs[i]}, {cached_gmem[i]});
    reduction_scheduler_utils::propagateTransformation(
        outer_reference_tvs[i], boundaryNodesSet);
    reduction_scheduler_utils::propagateParallelization(
        fusion,
        outer_reduction_tvs[i],
        outer_reference_tvs[i],
        unroll,
        vectorize,
        is_outer_grid_persistence,
        outer_reduction_tvs,
        cached_inputs,
        cached_outputs,
        {selected_tvs_outer.begin(), selected_tvs_outer.end()});
  }

  // special vectorization of temp gmem, vectorization_factor_tmp_gmem_write
  // is guaranteed to be smaller or equal to input vectorization factor.
  if (rparams->vectorization_factor_tmp_gmem_write > 1) {
    for (auto tv : cached_gmem) {
      NVF_ERROR(
          rparams->vectorization_factor_tmp_gmem_write <=
              rparams->unroll_factor_inner_reduction,
          "vectorization factor of temp gmem write should be smaller than that of inner reduction.")
      if (rparams->vectorization_factor_tmp_gmem_write <
          rparams->unroll_factor_inner_reduction) {
        tv->split(-1, rparams->vectorization_factor_tmp_gmem_write);
      }
      tv->axis(-1)->parallelize(ParallelType::Vectorize);
    }
  }
  // vectorization propagate through propagateParallelization only works for
  // input and output tensors. propagate vectorization to cached_gmem_reload
  // directly from output tv using parallelizeAllLike. must propagate
  // seperaely for different tvs as outer reductions are transformed
  // seperately.
  if (rparams->vectorization_factor_outer > 1) {
    for (auto tv : cached_gmem_reload) {
      auto output_tvs = ir_utils::outputTvsOf(tv);
      NVF_ERROR(
          !output_tvs.empty(),
          "cached_gmem_reload should have at least one output tensor.")
      scheduler_utils::parallelizeAllLike(
          output_tvs[0],
          -1,
          {cached_gmem_reload.begin(), cached_gmem_reload.end()},
          {ParallelType::Vectorize});
    }
  }

  // Remove dummy outputs as they can inadvertently affect CA positions
  for (auto output : dummy_outputs) {
    fusion->removeOutput(output);
  }
  inlineMost();
}

} // namespace nvfuser<|MERGE_RESOLUTION|>--- conflicted
+++ resolved
@@ -20,17 +20,7 @@
 
 void InnerOuterPersistentKernelScheduler::schedule(
     Fusion* fusion,
-<<<<<<< HEAD
-    SchedulerRuntimeInfo& runtime_info,
-    HeuristicDataCache* data_cache)
-    : SchedulerEntry(heuristicType()) {
-  computeHeuristics(fusion, runtime_info, data_cache);
-}
-
-void InnerOuterPersistentKernelScheduler::schedule(Fusion* fusion) {
-=======
     const HeuristicParams* params) {
->>>>>>> 4abdd87f
   FUSER_PERF_SCOPE("InnerOuterPersistentKernelScheduler::schedule");
   auto rparams = dynamic_cast<const ReductionParams*>(params);
   NVF_ERROR(
@@ -666,18 +656,11 @@
   return true;
 }
 
-<<<<<<< HEAD
-void InnerOuterPersistentKernelScheduler::computeHeuristics(
-    Fusion* fusion,
-    SchedulerRuntimeInfo& runtime_info,
-    HeuristicDataCache* data_cache) {
-=======
 std::unique_ptr<HeuristicParams> InnerOuterPersistentKernelScheduler::
     computeHeuristics(
         Fusion* fusion,
         SchedulerRuntimeInfo& runtime_info,
-        HeuristicSummary* data_cache) {
->>>>>>> 4abdd87f
+        HeuristicDataCache* data_cache) {
   FUSER_PERF_SCOPE("InnerOuterPersistentKernelScheduler::computeHeuristics");
   auto rparams =
       getInnerOuterPersistentHeuristics(fusion, runtime_info, data_cache);
