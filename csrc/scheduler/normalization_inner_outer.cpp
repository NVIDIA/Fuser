--- conflicted
+++ resolved
@@ -593,17 +593,6 @@
     return false;
   }
 
-<<<<<<< HEAD
-=======
-  // get vectorize_factor, same process to that in
-  // getInnerOuterPersistentHeuristics
-  auto reduced_tv = ir_utils::getSoleProducerTv(reference_tv);
-  const auto vectorize_factor = vectorize_helper::getVectorizationFactor(
-      runtime_info,
-      reduced_tv,
-      data_cache,
-      reduced_tv->nDims() - properties.inner_most_dimension_ndims);
->>>>>>> 954b50ec
   // check if we can schedule the combined reductions with a reasonable
   // batch size without register spills.
   if (!normalization_scheduler_utils::
