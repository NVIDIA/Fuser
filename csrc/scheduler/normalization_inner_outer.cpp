--- conflicted
+++ resolved
@@ -493,11 +493,7 @@
   if (!buffer_params.has_enough_regs_and_smem) {
     scheduler_debug_utils::canScheduleRejectReason(
         heuristicType(),
-        "not enough registers or shared memory for persistence. Needed ",
-        persistent_buffer_size,
-        " bytes but only ",
-        available_persistent_buffer_size,
-        " bytes are available.");
+        "not enough registers or shared memory for persistence");
     return false;
   }
 
@@ -592,12 +588,9 @@
     const bool project_to_input,
     const PrimDataType index_type) {
   auto rparams = std::make_shared<ReductionParams>();
-<<<<<<< HEAD
   rparams->shared_mem_persistent_buffer = smem_buffer_size > 0;
-=======
   rparams->project_persistent_buffers = project_to_input;
   rparams->cparams.index_type = index_type;
->>>>>>> b3c4260f
   // Parameters for inner reduction:
   // Reduction dim: inner_vect, inner_batch, bdimx and bdimy
   // Iteration dim: gdimy
@@ -844,30 +837,6 @@
   return rparams;
 }
 
-<<<<<<< HEAD
-=======
-std::shared_ptr<ReductionParams> persistentHeuristic(
-    const int64_t total_iteration_numel,
-    const int64_t inner_most_dimension_numel,
-    const size_t tmp_gmem_dtype_size,
-    const int64_t max_persistent_buffer_size,
-    size_t vectorize_factor,
-    bool project_persistent_buffers,
-    const PrimDataType index_type) {
-  const int64_t outer_dim_numel = total_iteration_numel;
-  const int64_t inner_dim_numel = inner_most_dimension_numel;
-  auto rparams = innerOuterPersistentHeuristic(
-      outer_dim_numel,
-      inner_dim_numel,
-      max_persistent_buffer_size,
-      tmp_gmem_dtype_size,
-      vectorize_factor,
-      project_persistent_buffers,
-      index_type);
-  return rparams;
-}
-
->>>>>>> b3c4260f
 } // namespace
 
 std::shared_ptr<ReductionParams> getInnerOuterPersistentHeuristics(
@@ -931,26 +900,16 @@
 
   std::shared_ptr<ReductionParams> rparams = innerOuterPersistentHeuristic(
       properties.total_iteration_numel,
-<<<<<<< HEAD
       properties.total_reduction_numel,
       buffer_params.regs_buffer_size,
       buffer_params.smem_buffer_size,
       buffer_params.smem_overhead,
       max_outer_reduction_dtype_size,
-      vectorize_factor);
-  rparams->smem_persistent_tvs = buffer_params.smem_persistent_tvs;
-  rparams->project_persistent_buffers = buffer_params.project_to_input;
-  rparams->cparams.index_type = runtime_info.getIndexType();
+      vectorize_factor,
+      buffer_params.project_to_input,
+      runtime_info.getIndexType());
+
   return rparams;
-=======
-      properties.inner_most_dimension_numel,
-      tmp_gmem_dtype_size,
-      max_persistent_size,
-      vectorize_factor,
-      project_persistent_buffers,
-      runtime_info.getIndexType());
-  return heuristic;
->>>>>>> b3c4260f
 }
 
 std::shared_ptr<ReductionParams> getInnerOuterPersistentHeuristics(
