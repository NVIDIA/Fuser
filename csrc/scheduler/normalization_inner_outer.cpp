--- conflicted
+++ resolved
@@ -245,9 +245,6 @@
   auto buffers = buffer_params.project_to_input
       ? persistent_buffer_info.projectable_buffer_inputs
       : persistent_buffer_info.persistent_buffers;
-<<<<<<< HEAD
-  std::cout << "\nproject_to_input: " << buffer_params.project_to_input << std::endl;
-=======
 
   // Add buffers that are inputs to the fusion. They are not included in
   // projectable_buffer_inputs since they are not projectable.
@@ -259,7 +256,6 @@
     }
   }
 
->>>>>>> bb251190
   // Needs to use rounded shared memory size to avoid over usage.
   // key : buffer tv.
   // val : register size and rounded shared memory size
@@ -301,14 +297,8 @@
   }
 
   // (2) Now, shared memory is overused, move some buffers to registers.
-<<<<<<< HEAD
-  // (2.1) Sort the candidate persistent buffers based on whether they are
-  // producers of the outer broadcast tvs. No need to sort, if no outer
-  // broadcast tvs.
-=======
   // (2.1) Sort the candidate persistent buffers. No need to sort since the
   // sorting is based on whether the buffer is used by outer broadcast tensors.
->>>>>>> bb251190
   if (!outer_broadcast_tvs.empty()) {
     buffers = sortProjectableBufferInputs(buffers, outer_broadcast_tvs);
   }
