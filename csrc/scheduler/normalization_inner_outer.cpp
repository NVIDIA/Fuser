--- conflicted
+++ resolved
@@ -269,8 +269,8 @@
         buffer_size_regs,
         dataTypeSize(buffer->getDataType().value()),
         vectorize_factor,
-        InnerOuterPersistentKernelScheduler::threads_per_block_min,
-        InnerOuterPersistentKernelScheduler::threads_per_block_max,
+        threads_per_block_min,
+        threads_per_block_max,
         dev_prop->warpSize);
     required_size_regs_smem_map[buffer] =
         std::make_pair(buffer_size_regs, buffer_size_smem);
@@ -310,28 +310,7 @@
     buffer_params.regs_buffer_size += buffer_size_regs;
     buffer_params.smem_buffer_size -= buffer_size_smem;
 
-<<<<<<< HEAD
     // The first-i buffers to are moved from shared memory to register
-=======
-    // calculate the size of this buffer & reduce the register buffer size
-    int64_t tv_buffer_size_regs =
-        scheduler_utils::getPersistentBufferSizeOfTensor(
-            current_tv, runtime_info, persistent_buffer_info);
-    buffer_params.regs_buffer_size -= tv_buffer_size_regs;
-
-    // round up the buffer size to shared memory & increase the shared memory
-    // buffer size
-    int64_t tv_buffer_size_smem = roundUpSharedMemory(
-        tv_buffer_size_regs,
-        dataTypeSize(current_tv->getDataType().value()),
-        vectorize_factor,
-        threads_per_block_min,
-        threads_per_block_max,
-        dev_prop->warpSize);
-    buffer_params.smem_buffer_size += tv_buffer_size_smem;
-
-    // The first-i buffers to are moved from register to shared memory
->>>>>>> f1a7e236
     // If both the register buffer size and shared memory buffer size are within
     // the allowable limit, we found a good configuration.
     if (buffer_params.regs_buffer_size <= available_regs &&
@@ -363,93 +342,6 @@
   return buffer_params;
 }
 
-<<<<<<< HEAD
-=======
-// Calculate the persistent buffer batches and threads per block.
-// Start from a large value of inner_dim_numel / (inner_vect * warpSize/4),
-// gradually reduce to small values but not smaller than a threshold determined
-// by inner_dim_numel and outer_dim_numel. If the persistent buffer batch is
-// smaller than the maximum allowed batch which is determined by the avilable
-// registers, this function will return that batch value. Otherwise, it will
-// return nullopt except when ignore_register_size_limit is true where it will
-// return whatever the batch value is.
-std::pair<int64_t, int64_t> getBufferBatchSizeAndThreadsPerBlock(
-    const int64_t inner_dim_numel,
-    const int64_t outer_dim_numel,
-    const int64_t persistent_buffer_size,
-    const int64_t vectorize_factor,
-    const int64_t threads_per_block_min,
-    const int64_t threads_per_block_max,
-    const int64_t warp_size) {
-  // if inner_dim_numel <= 1024, we are doing multiple reductions per block
-  // with a constant batch size of 1 if vectorized. See Step 5 of
-  // innerOuterPersistentHeuristic. Although batch size is 1, each thread also
-  // needs to do serial reduction of [vectorize_factor] elements. However, if
-  // vectorize_factor is 1, we can increase batch size to set a minimum serial
-  // reduction workload for each thread to take advantage of zero intra-threads
-  // communication cost. Here a middle value of 4 is selected without spending
-  // time to tune as these un-vectorized small cases should be rare in real
-  // world.
-  if (inner_dim_numel <= 1024l) {
-    int64_t batch = (vectorize_factor == 1) ? 4l : 1l;
-    batch = std::min(batch, inner_dim_numel);
-    return std::make_pair(
-        batch, ceilDiv(inner_dim_numel, batch * vectorize_factor));
-  }
-  // Set a minimum workload for each thread to take advantage of low
-  // intra-threads communication cost. Tuned for layer_norm backward on A100.
-  auto getMinimumBatch = [&]() -> int64_t {
-    if (inner_dim_numel >= 3072l) {
-      if (outer_dim_numel <= 2048l && inner_dim_numel == 3072l) {
-        return 3l;
-      } else {
-        return 4l;
-      }
-    } else if (inner_dim_numel >= 2048l) {
-      return 2l;
-    }
-    return 1l;
-  };
-  // Each thread can use a maximum of 255 registers, and assume 40 of them are
-  // reserved for indexing and other purposes. So, each thread can use up to
-  // 215 registers for persistent buffer. Calculate number of buffer batches
-  // using these 215 registers. total_buffer_bytes is the total size of
-  // persistent buffers in bytes. reduction_elements is the number of elements
-  // in the reduction domain. vectorization_factor is the vectorization factor
-  // of inputs and outputs.
-  auto getMaximumInnerOuterPersistentBufferBatch = [&]() -> int64_t {
-    int64_t register_per_batch = ceilDiv(
-        persistent_buffer_size / inner_dim_numel * vectorize_factor,
-        scheduler_utils::bytes_per_register);
-    return scheduler_utils::safeDiv(
-        scheduler_utils::max_registers_per_thread -
-            scheduler_utils::register_overhead,
-        register_per_batch);
-  };
-
-  const int64_t after_vectorization = inner_dim_numel / vectorize_factor;
-  const int64_t threads_per_block_min_after_vectorization =
-      std::min(after_vectorization, threads_per_block_min);
-  const int64_t batch_min = getMinimumBatch();
-  const int64_t batch_max = getMaximumInnerOuterPersistentBufferBatch();
-
-  // Start from the smallest threads_per_block. If the corresponding batch size
-  // is larger than batch_max, try increase threads per block by a warp until
-  // the threads_per_block reaches threads_per_block_max or the batch size
-  // reaches batch_min.
-  int64_t threads_per_block = threads_per_block_min_after_vectorization;
-  int64_t inner_batch = ceilDiv(after_vectorization, threads_per_block);
-  while (inner_batch > batch_max &&
-         threads_per_block + warp_size <= threads_per_block_max &&
-         ceilDiv(after_vectorization, threads_per_block + warp_size) >=
-             batch_min) {
-    threads_per_block += warp_size;
-    inner_batch = ceilDiv(after_vectorization, threads_per_block);
-  }
-  return std::make_pair(inner_batch, threads_per_block);
-}
-
->>>>>>> f1a7e236
 // The innerOuterPersistentHeuristic is tuned for layer_norm backward on A100
 // ======= Method if hidden_size > 1024 =======
 // (1) Inner reduction is one reduction per block. Reduction domain is
@@ -633,7 +525,6 @@
     return std::make_pair(tmp_gmem_write_vect, vectorization_factor_outer);
   };
 
-<<<<<<< HEAD
   // In the outer reduction part of the kernel, inner and outer dims are
   // parallelized as:
   // --- inner dim: vect, bdimx, gdimy ----
@@ -661,18 +552,6 @@
         " threads_per_block must be divisible by bdimx and bdimy.");
     return std::make_pair(bdimx, bdimy);
   };
-=======
-  const auto [persistent_batch, threads_per_block] =
-      getBufferBatchSizeAndThreadsPerBlock(
-          inner_dim_numel,
-          outer_dim_numel,
-          regs_buffer_size,
-          iop.inner_vect,
-          threads_per_block_min,
-          threads_per_block_max,
-          dev_prop->warpSize);
-  iop.inner_batch = persistent_batch;
->>>>>>> f1a7e236
 
   // Get the heuristics given vectorization factor and threads per block
   auto getHeuristicsGivenVectThreads = [&](int64_t vect_factor,
