// clang-format off
/*
 * SPDX-FileCopyrightText: Copyright (c) 2023-present NVIDIA CORPORATION & AFFILIATES.
 * All rights reserved.
 * SPDX-License-Identifier: BSD-3-Clause
 */
// clang-format on
#include <instrumentation.h>
#include <scheduler/debug_utils.h>
#include <scheduler/normalization_inner_outer.h>
#include <scheduler/normalization_utils.h>
#include <scheduler/reduction_utils.h>
#include <scheduler/registry_utils.h>
#include <scheduler/runtime_info.h>
#include <scheduler/tools/inlining.h>
#include <scheduler/utils.h>

#include <ATen/cuda/CUDAContext.h>

namespace nvfuser {
namespace {

// The roundup is due to the fact that the shared memory buffer is allocated
// as: ceilDiv(dim_size / vectorize_factor, threads_per_block).
// Let after_vect = dim_size / vectorize_factor;
// n_batch = ceilDiv(after_vect, threads_per_block);
// Then the shared memory buffer size is n_batch * vectorize_factor *
// threads_per_block * data_type_size. This function returns the maximum
// possible shared memory buffer size considering all possible block sizes.
int64_t roundUpSharedMemory(
    int64_t tv_buffer_size,
    int64_t data_type_size,
    int64_t vectorize_factor,
    int64_t threads_per_block_min,
    int64_t threads_per_block_max,
    int64_t threads_per_block_step) {
  int64_t dim_size = tv_buffer_size / data_type_size;
  int64_t after_vect = dim_size / vectorize_factor;
  int64_t max_smem = 0;
  for (int64_t threads_per_block = threads_per_block_min;
       threads_per_block <= threads_per_block_max;
       threads_per_block += threads_per_block_step) {
    int64_t n_batch = ceilDiv(after_vect, threads_per_block);
    max_smem = std::max(
        max_smem,
        n_batch * vectorize_factor * threads_per_block * data_type_size);
  }
  return max_smem;
}

// Return the broadcast tvs that are broadcast to the iteration dimensions of
// the inner reduction tv. These tvs are reused in the loop over the iteration
// dimension. This reuse reduced the number loads from gmem and this tensor
// is likely the first candidate to be moved to shared memory when the register
// space runs low.
std::vector<TensorView*> getOuterBroadcastTvs(
    Fusion* fusion,
    const std::vector<TensorView*>& reduction_tvs) {
  // set reference broadcast mask using the first inner reduction tv
  std::vector<bool> ref_broadcast_mask;
  for (auto tv : reduction_tvs) {
    if (scheduler_utils::isFastestDimReduction(tv)) {
      const auto& logical = tv->getLogicalDomain();
      ref_broadcast_mask.reserve(logical.size());
      for (const auto i : c10::irange(logical.size())) {
        ref_broadcast_mask.push_back(!logical.at(i)->isReduction());
      }
      break;
    }
  }
  NVF_ERROR(!ref_broadcast_mask.empty(), "ref_broadcast_mask is empty!");

  // find the broadcast tensor whose broadcast mask is same to the reference
  std::vector<TensorView*> outer_broadcast_tvs;
  for (auto tv : fusion->allTvs()) {
    if (std::any_of(
            tv->getLoopDomain().begin(),
            tv->getLoopDomain().end(),
            [](IterDomain* id) { return id->isBroadcast(); })) {
      if (auto bcast = dynamic_cast<BroadcastOp*>(tv->definition())) {
        if (bcast->getBroadcastDimFlags() == ref_broadcast_mask) {
          outer_broadcast_tvs.emplace_back(tv);
        }
      }
    }
  }
  return outer_broadcast_tvs;
}

// Size of buffers storing intermediate outer reduction results
// TODO: check if we can directly start with [buffer_size = 1]
int64_t partialOuterReductionBufferSize(
    const std::vector<TensorView*>& reduction_tvs,
    SchedulerRuntimeInfo& runtime_info) {
  int64_t partial_reduction_buffer_size = 0;
  for (auto buffer : reduction_tvs) {
    if (scheduler_utils::isFastestDimReduction(buffer)) {
      continue;
    }
    int64_t buffer_size = -1;
    for (auto id : buffer->getLogicalDomain()) {
      if (id->isReduction() || id->isBroadcast()) {
        continue;
      }
      auto id_size = runtime_info.expressionEvaluator().evaluate(id->extent());
      NVF_ERROR(id_size.hasValue(), "Could not infer persistent buffer size.");
      if (buffer_size == -1) {
        buffer_size = id_size.as<int64_t>();
      } else {
        buffer_size *= id_size.as<int64_t>();
      }
    }
    buffer_size = (buffer_size == -1) ? 0
                                      : buffer_size *
            (int64_t)dataTypeSize(buffer->getDataType().value(),
                                  runtime_info.getIndexType());
    partial_reduction_buffer_size += buffer_size;
  }
  return partial_reduction_buffer_size;
}

// Decide where to store persistent buffers.
// By default, they reside in registers.
// If register space runs low but there's ample shared memory,
// move one or more buffers to shared memory until the register space is
// sufficient.
struct PersistentBufferStorageParams {
  // representing buffers that are stored in shared memory, other buffers are
  // stored in registers.
  std::vector<TensorView*> smem_persistent_buffers;

  // Total number of bytes occupied by all persistent buffers stored in shared
  // memory.
  int64_t smem_buffer_size = -1;

  // Total number of bytes occupied by all persistent buffers stored in
  // registers.
  int64_t regs_buffer_size = -1;

  // Additional shared memory usage per block that is not associated with
  // persistent buffers. This includes memory for driver overhead and workspace
  // for reductions.
  int64_t smem_overhead = -1;

  // Flag indicating whether there are sufficient registers and shared memory
  // available to accommodate all persistent buffers as required for efficient
  // execution.
  bool has_enough_regs_and_smem = false;

  // Flag indicating whether the persistent buffers are recomputed using inputs.
  bool project_to_input = false;
};

// Prioritize keeping buffers used by outer broadcast tensors to shared memory
// because:
// (1) They are reused in every iteration of the outer loop, has lower IO.
// (2) Load occurs before the outer loop. Temporary register usage won't
//     increase register pressure since the loop is the high-pressure region.
std::vector<TensorView*> sortProjectableBufferInputs(
    const std::vector<TensorView*>& projectable_buffer_inputs,
    const std::vector<TensorView*>& outer_broadcast_tvs) {
  // mark whether the buffer is used by outer broadcast tensors
  std::unordered_map<TensorView*, bool> is_used_by_outer_bcast;
  for (auto buffer : projectable_buffer_inputs) {
    is_used_by_outer_bcast[buffer] = std::any_of(
        outer_broadcast_tvs.begin(),
        outer_broadcast_tvs.end(),
        [&buffer](TensorView* tv) {
          return DependencyCheck::isDependencyOf(buffer, tv);
        });
  }

  // sort based on [is_used_by_outer_bcast]
  std::vector<TensorView*> sorted_buffer = projectable_buffer_inputs;
  std::sort(
      sorted_buffer.begin(),
      sorted_buffer.end(),
      [&](TensorView* a, TensorView* b) {
        return !is_used_by_outer_bcast[a] && is_used_by_outer_bcast[b];
      });
  return sorted_buffer;
}

PersistentBufferStorageParams getPersistentBufferStorageParams(
    Fusion* fusion,
    SchedulerRuntimeInfo& runtime_info,
    HeuristicDataCache* data_cache,
    const std::vector<TensorView*>& reduction_tvs,
    const int64_t vectorize_factor) {
  FUSER_PERF_SCOPE(
      "normalization_inner_outer::getPersistentBufferStorageParams");

  PersistentBufferStorageParams buffer_params;

  auto persistent_buffer_info_entry =
      HeuristicDataCacheEntry<HeuristicCompileTime::PersistentBufferInfo>(
          data_cache, [&fusion]() {
            return std::make_unique<scheduler_utils::PersistentBufferInfo>(
                scheduler_utils::persistentBuffers(fusion));
          });

  auto& persistent_buffer_info = persistent_buffer_info_entry.get();

  auto persistent_buffer_size_info = scheduler_utils::persistentBufferSize(
      fusion, runtime_info, persistent_buffer_info, data_cache);

  // Project to inputs when there is at least one outer broadcast tensor or
  // projected persistent buffer size is smaller. When projecting to inputs, the
  // outer broadcast tensor is reused in the loop over the iteration dimension,
  // test shows it is faster than the non-projected version which requires
  // reload from gmem for each iteration.
  // Note: in current use cases (layer norm bwd and RMS norm bwd), there are
  // outer broadcast tvs and always project to inputs.
  const auto& outer_broadcast_tvs = getOuterBroadcastTvs(fusion, reduction_tvs);
  buffer_params.project_to_input =
      normalization_scheduler_utils::isProjectBufferToInputs(
          fusion,
          runtime_info,
          persistent_buffer_info,
          persistent_buffer_size_info,
          InnerOuterPersistentKernelScheduler::schedulerType(),
          /*can_use_smem_persistent=*/true,
          outer_broadcast_tvs.empty());

  const auto dev_prop = at::cuda::getCurrentDeviceProperties();
  int64_t smem_overhead = scheduler_utils::getSharedMemoryOverheadPerBlock(
      fusion,
      reduction_tvs,
      InnerOuterPersistentKernelScheduler::threads_per_block_max);
  int64_t available_smem =
      (int64_t)dev_prop->sharedMemPerMultiprocessor - smem_overhead;
  int64_t available_regs = scheduler_utils::register_file_size_56k;
  buffer_params.smem_overhead = smem_overhead;

  // (1) Use both register and shared memory.
  // Start with all the cached input buffers in shared memory, they are loaded
  // from global memory uses async copy which bypasses L1 cache. Outer reduction
  // buffers are used to accumulate partial results of the outer reduction. They
  // are not loaded from global memory and requires frequent read/write. So,
  // they are always stored in registers.
  // TODO: We may also move outer reduction buffers to shared
  // memory to avoid segmentation when there are many outer reductions and
  // hardware has larger shared memory, but these applications are rare, so this
  // is not considered here.
  auto buffers = buffer_params.project_to_input
      ? persistent_buffer_info.projectable_buffer_inputs
      : persistent_buffer_info.persistent_buffers;
<<<<<<< HEAD

  // Add buffers that are inputs to the fusion. They are not included in
  // projectable_buffer_inputs since they are not projectable.
  if (buffer_params.project_to_input) {
    for (auto tv : persistent_buffer_info.persistent_buffers) {
      if (tv->isFusionInput()) {
        buffers.push_back(tv);
      }
    }
  }

=======

  // Add buffers that are inputs to the fusion. They are not included in
  // projectable_buffer_inputs since they are not projectable.
  if (buffer_params.project_to_input) {
    for (auto tv : persistent_buffer_info.persistent_buffers) {
      if (tv->isFusionInput()) {
        buffers.push_back(tv);
      }
    }
  }

>>>>>>> 339ae4ef
  // Needs to use rounded shared memory size to avoid over usage.
  // key : buffer tv.
  // val : register size and rounded shared memory size
  std::unordered_map<TensorView*, std::pair<int64_t, int64_t>>
      required_size_regs_smem_map;
  int64_t total_smem_buffer_size = 0;
  for (auto buffer : buffers) {
    int64_t buffer_size_regs = scheduler_utils::getPersistentBufferSizeOfTensor(
        buffer, runtime_info, persistent_buffer_info);
    int64_t buffer_size_smem = roundUpSharedMemory(
        buffer_size_regs,
        dataTypeSize(buffer->getDataType().value()),
        vectorize_factor,
        InnerOuterPersistentKernelScheduler::threads_per_block_min,
        InnerOuterPersistentKernelScheduler::threads_per_block_max,
        dev_prop->warpSize);
    required_size_regs_smem_map[buffer] =
        std::make_pair(buffer_size_regs, buffer_size_smem);
    total_smem_buffer_size += buffer_size_smem;
  }
  buffer_params.smem_buffer_size = total_smem_buffer_size;
  buffer_params.regs_buffer_size =
      partialOuterReductionBufferSize(reduction_tvs, runtime_info);
  if (buffer_params.regs_buffer_size <= available_regs &&
      buffer_params.smem_buffer_size <= available_smem) {
    buffer_params.smem_persistent_buffers = buffers;
    buffer_params.has_enough_regs_and_smem = true;
    return buffer_params;
  }

  // Moving outer reduction buffer to shared memory is not considered yet,
  // set to false if the outer reduction buffer size exceeds the register size.
  if (buffer_params.regs_buffer_size > available_regs) {
    buffer_params.has_enough_regs_and_smem = false;
    return buffer_params;
  }

  // (2) Now, shared memory is overused, move some buffers to registers.
  // (2.1) Sort the candidate persistent buffers. No need to sort since the
  // sorting is based on whether the buffer is used by outer broadcast tensors.
  if (!outer_broadcast_tvs.empty()) {
    buffers = sortProjectableBufferInputs(buffers, outer_broadcast_tvs);
  }
  // (2.2) Before this loop, all cached input buffers are in shared memory. Move
  // buffer from shared memory to register.
  int64_t n_regs_buffer = -1;
  const int n_buffers = (int)buffers.size();
  for (int i = 0; i < n_buffers; i++) {
    auto current_tv = buffers[i];
    auto [buffer_size_regs, buffer_size_smem] =
        required_size_regs_smem_map.at(current_tv);
    buffer_params.regs_buffer_size += buffer_size_regs;
    buffer_params.smem_buffer_size -= buffer_size_smem;

    // The first-i buffers to are moved from shared memory to register
    // If both the register buffer size and shared memory buffer size are within
    // the allowable limit, we found a good configuration.
    if (buffer_params.regs_buffer_size <= available_regs &&
        buffer_params.smem_buffer_size <= available_smem) {
      n_regs_buffer = i + 1;
      break;
    }
    // Register buffer size exceeds the limit, can't move more to registers.
    // Break the loop.
    if (buffer_params.regs_buffer_size > available_regs) {
      break;
    }
  }

  // n_regs_buffer > 0 indicats a good configuration is found.
  // The first n_regs_buffer buffers are stored in registers and last [n_buffers
  // - n_regs_buffer] are stored in shared memory.
  if (n_regs_buffer > 0) {
    buffer_params.has_enough_regs_and_smem = true;
    auto n_smem_buffer = n_buffers - n_regs_buffer;
    buffer_params.smem_persistent_buffers.reserve(n_smem_buffer);
    for (int i = 0; i < n_smem_buffer; i++) {
      buffer_params.smem_persistent_buffers.emplace_back(
          buffers[n_buffers - 1 - i]);
    }
  } else {
    buffer_params.has_enough_regs_and_smem = false;
  }
  return buffer_params;
}

// The innerOuterPersistentHeuristic is tuned for layer_norm backward on A100
// ======= Method if hidden_size > 1024 =======
// (1) Inner reduction is one reduction per block. Reduction domain is
// parallelized by TIDx and TIDy, Iteration domain is parallelized by BIDy.
// (2) Outer reduction is done in two-steps. The first step is partial
// reduction, reduction domain is parallelized by BIDy, iteration domain is
// parallelized by TIDx and TIDy. The partial results are written to gmem
// followed by a grid sync. The second step is block reduction, the reduction
// domain is parallelized by TIDy, the iteration domain is parallelized by TIDx
// and BIDy.
// ======= Method if hidden_size <= 1024 =======
// (1) Inner reduction is multi-reductions per blocks. Reduction domain is
// parallelized by TIDx, Iteration domain is parallelized by BIDy and TIDy.
// (2) Outer reduction is same to cases where hidden_size > 1024 except the
// second step where in this case, the reduction domain is parallelized by TIDx
// and the iteration domain is parallelized by TIDy and BIDy. This switch
// between TIDx and TIDy is because:
// (a) We can do warp reduction with TIDx
// (b) TIDx*BIDy is usually much larger than hidden_size, e.g. 128*216 = 1024*27
// this means without switch only 1/27 of the threads is used.
std::unique_ptr<ReductionParams> innerOuterPersistentHeuristic(
    const int64_t outer_dim_numel,
    const int64_t inner_dim_numel,
    const int64_t n_inner_reductions,
    const int64_t regs_buffer_size,
    const int64_t smem_buffer_size,
    const int64_t smem_overhead,
    const size_t tmp_gmem_dtype_size,
    const size_t vectorize_factor,
    const bool project_to_input,
    const PrimDataType index_type) {
  auto rparams = std::make_unique<ReductionParams>(
      InnerOuterPersistentKernelScheduler::schedulerType());
  rparams->project_persistent_buffers = project_to_input;
  rparams->cparams.index_type = index_type;
  const auto dev_prop = at::cuda::getCurrentDeviceProperties();
  const int64_t device_multiprocessor_count =
      (int64_t)dev_prop->multiProcessorCount;
  // Parameters for inner reduction:
  // Reduction dim: inner_vect, inner_batch, bdimx and bdimy
  // Iteration dim: gdimy

  // Parameters for outer reduction:
  // Reduction dim: bdimy
  // Iteration dim: vectorization_factor_outer, bdimx, gdimy
  struct InnerOuterParams {
    int64_t inner_vect = -1;
    int64_t inner_batch = -1;
    int64_t bdimx = -1;
    int64_t bdimy = -1;
    int64_t bdimz = -1;
    int64_t gdimy = -1;
    int64_t tmp_gmem_write_vect = -1;
    int64_t vectorization_factor_outer = -1;
    int64_t threads_per_block = -1;
    // estimated
    int64_t warps_per_sm = -1;
    int64_t required_register_per_thread = -1;
    int64_t avilable_register_per_thread = -1;

    void verify() {
      NVF_ERROR(inner_vect != -1, "inner_vect is not set.");
      NVF_ERROR(inner_batch != -1, "inner_batch is not set.");
      NVF_ERROR(bdimx != -1, "bdimx is not set.");
      NVF_ERROR(bdimy != -1, "bdimy is not set.");
      NVF_ERROR(gdimy != -1, "gdimy is not set.");
      NVF_ERROR(tmp_gmem_write_vect != -1, "tmp_gmem_write_vect is not set.");
      NVF_ERROR(
          vectorization_factor_outer != -1,
          "vectorization_factor_outer is not set.");
    }
    std::string toString() const {
      std::stringstream ss;
      ss << "inner_vect: " << inner_vect << ", inner_batch: " << inner_batch
         << ", bdimx: " << bdimx << ", bdimy: " << bdimy << ", bdimz: " << bdimz
         << ", gdimy: " << gdimy
         << ", tmp_gmem_write_vect: " << tmp_gmem_write_vect
         << ", vectorization_factor_outer: " << vectorization_factor_outer
         << ", threads_per_block: " << threads_per_block
         << ", warps_per_sm: " << warps_per_sm
         << ", required_register_per_thread: " << required_register_per_thread
         << ", avilable_register_per_thread: " << avilable_register_per_thread;
      return ss.str();
    }
  };

  // Set a minimum workload for each thread to take advantage of low
  // intra-threads communication cost. Tuned for layer_norm backward on A100.
  auto getMinimumBatch = [&]() -> int64_t {
    if (inner_dim_numel >= 3072l) {
      if (outer_dim_numel <= 2048l && inner_dim_numel == 3072l) {
        return 3l;
      } else {
        return 4l;
      }
    } else if (inner_dim_numel >= 2048l) {
      return 2l;
    }
    return 1l;
  };

  // Estimate register per thread based on buffer size, since inner reduction
  // dim is fully parallelized, the buffer size of each thread equals the total
  // buffer size divide by inner_dim_numel.
  auto getEstimatedRegisterUsage = [&](int64_t batch_mul_vect) {
    constexpr int64_t bytes_per_register = 4;
    const int64_t persistent_buffer_size =
        regs_buffer_size / inner_dim_numel * batch_mul_vect;
    const int64_t estimated_register_count =
        persistent_buffer_size / bytes_per_register +
        scheduler_utils::register_overhead;
    return std::min(
        estimated_register_count, scheduler_utils::max_registers_per_thread);
  };

  auto getBlocksPerSM = [&](const int64_t threads_per_sm,
                            const int64_t threads_per_block,
                            const int64_t warp_size) {
    constexpr int64_t warp_allocation_granularity = 4;
    const int64_t allocated_warps_per_block =
        ceilDiv(
            ceilDiv(threads_per_block, warp_size),
            warp_allocation_granularity) *
        warp_allocation_granularity;
    return scheduler_utils::safeDiv(
        threads_per_sm / warp_size, allocated_warps_per_block);
  };

  auto getGdimy = [&](int64_t inner_vect,
                      int64_t threads_per_block,
                      int64_t inner_batch) {
    // Set InnerParams Iteration dim: gdimy. reg_per_thread is estimated
    // from buffer size, then it is used to calculate threads_per_sm and gdimy.
    // gdimy_max ensures each block processes at least 8 rows to
    // reduce the workload of the final outer reduction.
    int64_t reg_per_thread =
        getEstimatedRegisterUsage(inner_vect * inner_batch);
    int64_t threads_per_sm = getThreadsPerSMGivenRegPerThread(reg_per_thread);
    int64_t max_blocks_per_sm_regs =
        getBlocksPerSM(threads_per_sm, threads_per_block, dev_prop->warpSize);
    // check shared memory limitation on blocks per sm
    int64_t max_blocks_per_sm_smem =
        (int64_t)dev_prop->sharedMemPerMultiprocessor /
        (smem_overhead + smem_buffer_size);
    int64_t blocks_per_sm =
        std::min(max_blocks_per_sm_regs, max_blocks_per_sm_smem);
    int64_t gdimy = blocks_per_sm * device_multiprocessor_count;
    const int64_t outer_iter_min = 8;
    const int64_t gdimy_max = scheduler_utils::roundUpToN(
        ceilDiv(outer_dim_numel, outer_iter_min), device_multiprocessor_count);
    while (gdimy > gdimy_max && blocks_per_sm > 1) {
      blocks_per_sm -= 1;
      gdimy = blocks_per_sm * device_multiprocessor_count;
    }
    return gdimy;
  };

  auto getOuterReductionBufferVectFactor = [&](int64_t inner_vect) {
    // set the vectorization factor for the write to tmp gmem, may be different
    // from inner_vect due to different data types, e.g. input is half and
    // tmp_gmem is float
    constexpr int64_t max_gmem_vect_access_bytes = 16;
    const int64_t max_tmp_gmem_vect_factor = std::min(
        max_gmem_vect_access_bytes / (int64_t)tmp_gmem_dtype_size, inner_vect);
    int64_t tmp_gmem_write_vect = max_tmp_gmem_vect_factor;

    // Set OuterParams Iteration dim: vectorization_factor_outer, bdimx,
    // gdimy (already done) The partial outer reduction result is stored in tmp
    // gmem, set the vectorization factor for write and read
    const int64_t workload_per_thread = inner_dim_numel >= 4096 ? 4l : 2l;
    int64_t vectorization_factor_outer =
        std::min(workload_per_thread, max_tmp_gmem_vect_factor);
    return std::make_pair(tmp_gmem_write_vect, vectorization_factor_outer);
  };

  auto getBdimxBdimy = [&](int64_t threads_per_block,
                           int64_t vectorization_factor_outer,
                           int64_t gdimy) {
    // For widely used hidden sizes, threads_per_block has factor of 8, roundup
    // to increase the probability of bdimx * bdimy == threads_per_block.
    int64_t bdimx = scheduler_utils::roundUpPow2Or8(
        ceilDiv(inner_dim_numel / vectorization_factor_outer, gdimy));
    // if still not divisible, e.g. threads_per_block = 256, bdimx = 40.
    // increase bdimx to make it divisible. Under worst case, bdimx equals to
    // threads_per_block.
    while (threads_per_block % bdimx) {
      bdimx = std::min(bdimx + 8, threads_per_block);
    }
    // Set OuterParams Reduction dim: bdimy.
    int64_t bdimy = threads_per_block / bdimx;
    NVF_ERROR(
        bdimy * bdimx == threads_per_block,
        " threads_per_block must be divisible by bdimx and bdimy.");
    return std::make_pair(bdimx, bdimy);
  };

  auto getHeuristicsGivenVectThreads = [&](int64_t vect_factor,
                                           int64_t threads_per_block) {
    InnerOuterParams iop;
    iop.inner_vect = vect_factor;
    iop.threads_per_block = threads_per_block;
    iop.inner_batch =
        ceilDiv(inner_dim_numel / iop.inner_vect, iop.threads_per_block);
    iop.gdimy =
        getGdimy(iop.inner_vect, iop.threads_per_block, iop.inner_batch);
    auto [write_vect, read_vect] =
        getOuterReductionBufferVectFactor(iop.inner_vect);
    iop.tmp_gmem_write_vect = write_vect;
    iop.vectorization_factor_outer = read_vect;
    auto [bdimx, bdimy] = getBdimxBdimy(
        threads_per_block, iop.vectorization_factor_outer, iop.gdimy);
    iop.bdimx = bdimx;
    iop.bdimy = bdimy;
    iop.warps_per_sm = iop.threads_per_block / dev_prop->warpSize * iop.gdimy /
        device_multiprocessor_count;
    iop.avilable_register_per_thread =
        getRegPerThreadGivenThreadsPerSM(dev_prop->warpSize * iop.warps_per_sm);
    iop.required_register_per_thread =
        getEstimatedRegisterUsage(iop.inner_vect * iop.inner_batch);
    return iop;
  };

  const int64_t vect_factor = (int64_t)vectorize_factor;
  const int64_t after_vect = inner_dim_numel / vect_factor;
  const int64_t batch_min = getMinimumBatch();
  // Start from 128 threads per block if there are enough inner dim elements
  // after vectorization
  int64_t threads_per_block_min =
      InnerOuterPersistentKernelScheduler::threads_per_block_min;
  threads_per_block_min = std::min(threads_per_block_min, after_vect);
  threads_per_block_min = scheduler_utils::roundUpPow2(threads_per_block_min);
  // End at 512 threads per block but avoid using very small batch sizes which
  // lead to large reduction overhread and non-divisible splits.
  int64_t threads_per_block_max = threads_per_block_min;
  threads_per_block_max =
      std::max(threads_per_block_max, ceilDiv(after_vect, batch_min));
  threads_per_block_max = scheduler_utils::roundUpPow2(threads_per_block_max);
  threads_per_block_max = std::min(
      threads_per_block_max,
      InnerOuterPersistentKernelScheduler::threads_per_block_max);
  std::vector<InnerOuterParams> iop_candidates;

  for (auto threads_per_block = threads_per_block_max;
       threads_per_block >= threads_per_block_min;
       threads_per_block /= 2) {
    iop_candidates.emplace_back(
        getHeuristicsGivenVectThreads(vect_factor, threads_per_block));
  }

  std::stable_sort(
      iop_candidates.begin(),
      iop_candidates.end(),
      [](const InnerOuterParams& a, const InnerOuterParams& b) {
        // register
        int64_t extra_regs_a =
            a.avilable_register_per_thread - a.required_register_per_thread;
        int64_t extra_regs_b =
            b.avilable_register_per_thread - b.required_register_per_thread;
        if (extra_regs_a > 0 && extra_regs_b < 0) {
          return true;
        } else if (extra_regs_a < 0 && extra_regs_b > 0) {
          return false;
        }
        // occupancy
        if (a.warps_per_sm < 16 || b.warps_per_sm < 16) {
          return a.warps_per_sm > b.warps_per_sm;
        }
        // smaller threads_per_block to reduce communication overhead
        return a.threads_per_block < b.threads_per_block;
      });

  InnerOuterParams iop = iop_candidates.front();

  // Special case, when inner_dim_numel <= 1024, bdimx is usually small
  // after divide by inner_vect and inner_batch. In this case, bdimy is used to
  // parallelize outer_dim instead of inner_dim. This pattern is named multi
  // reductions per block (mrpb).
  if (inner_dim_numel <= 1024) {
    rparams->multiple_reds_per_blk = true;
    rparams->tidx_for_outer_reduction = true;
    constexpr int64_t threads_per_block_mrpb = 512;

    // Step-1, InnerParams, Reduction dim: inner_vect(reuse),
    // inner_batch(reuse), bdimx
    iop.bdimx = ceilDiv(inner_dim_numel, iop.inner_vect * iop.inner_batch);

    // Step-2, InnerParams, Iteration dim: gdimy, bdimy (in next step)
    iop.gdimy = getGdimy(iop.inner_vect, threads_per_block_mrpb, iop.inner_batch);

    // Step-3, OuterParams, Iteration dim: vectorization_factor_outer(reuse),
    // bdimy, gdimy (in previous step). We prefer bdimy to be larger enough to
    // cover what is left in both the outer_dim and inner_dim. However, it
    // should not exceed the limitation set by threads_per_block_mrpb.
    int64_t bdimy_tmp = std::max(
        ceilDiv(outer_dim_numel, iop.gdimy),
        ceilDiv(inner_dim_numel, iop.vectorization_factor_outer * iop.gdimy));
    iop.bdimy = std::min(threads_per_block_mrpb / iop.bdimx, bdimy_tmp);

    // Step-4, OuterParams, Reduction dim: bdimx (already done)
    iop.warps_per_sm = (iop.bdimx*iop.bdimy) / dev_prop->warpSize * iop.gdimy /
        device_multiprocessor_count;    
    iop.avilable_register_per_thread =
        getRegPerThreadGivenThreadsPerSM(dev_prop->warpSize * iop.warps_per_sm);

    if (iop.bdimx % dev_prop->warpSize == 0) {
      rparams->pad_inner_reduction_to_warp = true;
      rparams->pad_outer_reduction_to_warp = true;
    }
    rparams->block_dim_iter_dom = ParallelType::TIDy;
    rparams->combined_split_grid_inner_dim =
        iop.vectorization_factor_outer * iop.bdimy * iop.gdimy <
        inner_dim_numel;
  } else {
    rparams->block_dim_inner_reduction_extra = ParallelType::TIDy;
    rparams->combined_split_grid_inner_dim =
        iop.vectorization_factor_outer * iop.bdimx * iop.gdimy <
        inner_dim_numel;
    rparams->static_bdimx = true;
    rparams->static_bdimy = true;
    iop.bdimz = ceilDiv(
        ceilDiv(
            ceilDiv(inner_dim_numel / iop.inner_vect, iop.bdimx), iop.bdimy),
        iop.inner_batch);
    NVF_ERROR(iop.bdimz == 1, "bdimz must be 1.");
  }

  // check all the parameters in InnerOuterParams are set.
  iop.verify();

  rparams->persistent_kernel = true;
  rparams->fastest_dim = true;
  rparams->combined_inner_outer = true;
  // tmp_gmem is the intermediate result of outer reduction, its dtype is float,
  // so the maximum vectorization factor is 4.
  rparams->vectorization_factor_outer = iop.vectorization_factor_outer;
  rparams->vectorization_factor_tmp_gmem_write = iop.tmp_gmem_write_vect;
  rparams->cparams.maxrregcount = iop.avilable_register_per_thread;
  rparams->unroll_factor_inner_reduction = iop.inner_vect;
  rparams->batches_per_block_inner_reduction = iop.inner_batch;
  rparams->block_dim_inner_reduction = ParallelType::TIDx;
  rparams->vectorize_inner_reduction = iop.inner_vect > 1;
  rparams->split_grid_dim_iter_dom_outer = true;
  rparams->grid_dim_iter_dom = ParallelType::BIDy;

  rparams->lparams = LaunchParams(
      LaunchParams::UNINITIALIZED_VAL,
      iop.gdimy,
      LaunchParams::UNINITIALIZED_VAL,
      iop.bdimx,
      iop.bdimy,
      LaunchParams::UNINITIALIZED_VAL);

  if (!rparams->smem_persistent_buffers.empty()) {
    rparams->tag =
        "InnerOuter Register and Shared Memory Persistent Heuristic.\n";
  } else {
    rparams->tag = "InnerOuter Register Persistent Heuristic.\n";
  }

  if (isDebugDumpEnabled(DebugDumpOption::SchedulerDebug)) {
    debug() << "\n===== Combined InnerOuter Reduction Stats ========\n"
            << "outer_dim_numel: " << outer_dim_numel << "\n"
            << "inner_dim_numel: " << inner_dim_numel << "\n"
            << "regs_buffer_size: " << regs_buffer_size << "\n"
            << "smem_buffer_size: " << smem_buffer_size << "\n"
            << "smem_overhead: " << smem_overhead << "\n"
            << "vectorize_factor_input: " << iop.inner_vect << "\n"
            << "vectorization_factor_tmp_gmem_write: "
            << iop.tmp_gmem_write_vect << "\n"
            << "vectorization_factor_outer: " << iop.vectorization_factor_outer
            << "\n"
            << "multiple_reds_per_blk: " << rparams->multiple_reds_per_blk
            << "\n"
            << "warps_per_sm: " << iop.warps_per_sm << "\n"
            << "gdimy: " << iop.gdimy << "\n"
            << "block(" << (iop.bdimx) << ", " << iop.bdimy << ", " << 1 << ")";
    debug() << rparams->toString() << std::endl;
  }
  return rparams;
}

std::unique_ptr<ReductionParams> getInnerOuterPersistentHeuristics(
    Fusion* fusion,
    SchedulerRuntimeInfo& runtime_info,
    HeuristicDataCache* data_cache) {
  FusionGuard fg(fusion);

  auto reduction_tv_entry =
      HeuristicDataCacheEntry<HeuristicCompileTime::ReductionTVs>(
          data_cache, [&fusion]() {
            return std::make_unique<std::vector<TensorView*>>(
                scheduler_utils::getReductionTvs(fusion));
          });

  auto& reduction_tvs = reduction_tv_entry.get();

  NVF_ERROR(!reduction_tvs.empty(), "Need reduction tensor views to schedule.");

  // Get dtype used to store partial outer reduction
  // Get the first inner reduction tv and use it as the reference tv
  int64_t max_outer_reduction_dtype_size = 1;
  int64_t n_inner_reductions = 0;
  TensorView* first_inner_reduction_tv = nullptr;
  for (auto tv : reduction_tvs) {
    if (scheduler_utils::isFastestDimReduction(tv)) {
      n_inner_reductions++;
      first_inner_reduction_tv = tv;
    } else {
      max_outer_reduction_dtype_size = std::max(
          max_outer_reduction_dtype_size,
          dataTypeSize(tv->getDataType().value()));
    }
  }
  auto ref_red_tv = first_inner_reduction_tv;

  // Verify the presence of a reduction TensorView connected to a Fusion input
  normalization_scheduler_utils::checkReductionTvForScheduling(
      fusion, ref_red_tv);

  auto properties =
      scheduler_utils::getReductionProperties(fusion, runtime_info, ref_red_tv);
  auto reduced_tv = ir_utils::getSoleProducerTv(ref_red_tv);

  // Although properties contains runtime information
  // "inner_most_dimension_ndims" is a compile time value
  auto vec_break_point = HeuristicDataCacheEntry<
      HeuristicCompileTime::VectorizationBreakPointOfReductionProducer>(
      data_cache, [&ref_red_tv, &reduced_tv, &properties]() {
        return std::make_unique<int64_t>(
            vectorize_helper::getVectorizationBreakPointOfReductionProducer(
                ref_red_tv, reduced_tv, properties.inner_most_dimension_ndims));
      });

  const auto vectorize_factor = vectorize_helper::getVectorizationFactor(
      runtime_info, reduced_tv, data_cache, vec_break_point.get());

  auto persistent_buffer_info_entry =
      HeuristicDataCacheEntry<HeuristicCompileTime::PersistentBufferInfo>(
          data_cache, [&fusion]() {
            return std::make_unique<scheduler_utils::PersistentBufferInfo>(
                scheduler_utils::persistentBuffers(fusion));
          });

  auto& persistent_buffer_info = persistent_buffer_info_entry.get();
  NVF_ERROR(
      !persistent_buffer_info.persistent_buffers.empty(),
      "Persistent scheduler requires persistent buffers.");
  auto buffer_params = getPersistentBufferStorageParams(
      fusion, runtime_info, data_cache, reduction_tvs, vectorize_factor);

  std::unique_ptr<ReductionParams> rparams = innerOuterPersistentHeuristic(
      properties.total_iteration_numel,
      properties.total_reduction_numel,
      n_inner_reductions,
      buffer_params.regs_buffer_size,
      buffer_params.smem_buffer_size,
      buffer_params.smem_overhead,
      max_outer_reduction_dtype_size,
      vectorize_factor,
      buffer_params.project_to_input,
      runtime_info.getIndexType());

  // save persistent tvs should use shared memory, to avoid calling
  // getPersistentBufferStorageParams again during the scheduling.
  rparams->smem_persistent_buffers = buffer_params.smem_persistent_buffers;

  return rparams;
}

void scheduleReductionCombinedOuter(
    Fusion* fusion,
    const ReductionParams* rparams,
    const std::vector<TensorView*>& outer_reduction_tvs,
    std::vector<TensorView*>& cached_gmem,
    std::vector<TensorView*>& cached_gmem_reload,
    std::vector<TensorView*>& outer_reference_tvs,
    std::unordered_set<TensorView*>& boundaryNodesSet) {
  auto mergeReductionOrIterDomains = [](TensorView* tv, bool mergeReduction) {
    int prev_i = -1;
    for (int i = static_cast<int>(tv->nDims()) - 1; i >= 0; i--) {
      if (mergeReduction == tv->axis(i)->isReduction()) {
        if (prev_i == -1) {
          prev_i = i;
        } else {
          tv->merge(i, prev_i);
          prev_i = i;
        }
      }
    }
  };
  for (auto& outer_reduction_tv : outer_reduction_tvs) {
    // merge tensorview to [reduction, iteraiton] domains
    mergeReductionOrIterDomains(outer_reduction_tv, true);
    mergeReductionOrIterDomains(outer_reduction_tv, false);
    if (rparams->multiple_reds_per_blk) {
      outer_reduction_tv->split(
          0, NamedScalar::getParallelDim(rparams->block_dim_iter_dom));
      outer_reduction_tv->split(
          0, NamedScalar::getParallelDim(rparams->grid_dim_iter_dom), false);
    } else {
      outer_reduction_tv->split(0, rparams->lparams.gdimy());
    }

    if (rparams->multiple_reds_per_blk) {
      outer_reduction_tv->rFactor({1});
    }
    TensorView* partialResult = rparams->multiple_reds_per_blk
        ? outer_reduction_tv->rFactor({1})
        : outer_reduction_tv->rFactor({0});
    partialResult->cacheBefore();
    partialResult->setMemoryType(MemoryType::Global);
    TensorView* partialResultReload = partialResult->cacheAfter();

    boundaryNodesSet.insert(partialResultReload);
    cached_gmem.emplace_back(partialResult);
    cached_gmem_reload.emplace_back(partialResultReload);

    if (rparams->multiple_reds_per_blk) {
      if (rparams->tidx_for_outer_reduction) {
        outer_reduction_tv->split(
            0, NamedScalar::getParallelDim(ParallelType::TIDx));
        outer_reduction_tv->axis(1)->parallelize(ParallelType::TIDx);
        // to use warp reduction
        if (rparams->pad_outer_reduction_to_warp) {
          outer_reduction_tv->axis(1)->padToMultipleOfWarp();
        }
      } else {
        outer_reduction_tv->split(
            0, NamedScalar::getParallelDim(ParallelType::TIDy));
        outer_reduction_tv->axis(1)->parallelize(ParallelType::TIDy);
      }
      // iteration domain
      int axisID = -1;
      if (rparams->vectorization_factor_outer > 1) {
        outer_reduction_tv->split(axisID, rparams->vectorization_factor_outer);
        outer_reduction_tv->axis(axisID--)->parallelize(
            ParallelType::Vectorize);
      }

      if (rparams->tidx_for_outer_reduction) {
        outer_reduction_tv->split(
            axisID, NamedScalar::getParallelDim(ParallelType::TIDy));
        outer_reduction_tv->axis(axisID--)->parallelize(ParallelType::TIDy);
      } else {
        outer_reduction_tv->split(
            axisID, NamedScalar::getParallelDim(ParallelType::TIDx));
        outer_reduction_tv->axis(axisID--)->parallelize(ParallelType::TIDx);
      }
      if (rparams->combined_split_grid_inner_dim) {
        outer_reduction_tv->split(
            axisID, NamedScalar::getParallelDim(ParallelType::BIDy));
      }
      outer_reduction_tv->axis(axisID--)->parallelize(ParallelType::BIDy);

    } else {
      // reduction domain
      outer_reduction_tv->split(0, rparams->lparams.bdimy());
      outer_reduction_tv->axis(1)->parallelize(ParallelType::TIDy);

      // iteration domain
      int axisID = -1;
      if (rparams->vectorization_factor_outer > 1) {
        outer_reduction_tv->split(axisID, rparams->vectorization_factor_outer);
        outer_reduction_tv->axis(axisID--)->parallelize(
            ParallelType::Vectorize);
      }

      if (rparams->lparams.bdimx() > 1) {
        outer_reduction_tv->split(axisID, rparams->lparams.bdimx());
        outer_reduction_tv->axis(axisID--)->parallelize(ParallelType::TIDx);
      }

      if (rparams->combined_split_grid_inner_dim) {
        outer_reduction_tv->split(
            axisID, NamedScalar::getParallelDim(ParallelType::BIDy));
      }

      outer_reduction_tv->axis(axisID--)->parallelize(ParallelType::BIDy);
    }
    auto outer_reference_tv =
        reduction_scheduler_utils::sortAndRFactor(outer_reduction_tv);
    outer_reference_tvs.emplace_back(outer_reference_tv);
  }
}

// fusion is the input IR that will be modified by this function
void scheduleInnerOuterPersistentKernel(
    Fusion* fusion,
    const ReductionParams* rparams) {
  FusionGuard fg(fusion);

  // Grab the reduction, input, and output tensor views. dummy_outputs are
  // helper tensors for persistent buffer projection.
  std::vector<TensorView*> dummy_outputs, cached_inputs, reduction_tvs,
      smem_consumers;
  std::vector<std::pair<TensorView*, TensorView*>> cached_outputs;
  normalization_scheduler_utils::beforeSchedule(
      fusion,
      rparams,
      dummy_outputs,
      cached_inputs,
      reduction_tvs,
      smem_consumers,
      cached_outputs);

  // split reduction_tvs into inner and outer reduction_tvs
  std::vector<TensorView*> inner_reduction_tvs, outer_reduction_tvs;
  for (auto tv : reduction_tvs) {
    if (scheduler_utils::isFastestDimReduction(tv)) {
      inner_reduction_tvs.emplace_back(tv);
    } else {
      outer_reduction_tvs.emplace_back(tv);
    }
  }
  NVF_ERROR(
      !inner_reduction_tvs.empty(),
      "schedulePersistentKernelInnerOuter is called but no inner reduction is found.");
  NVF_ERROR(
      !outer_reduction_tvs.empty(),
      "schedulePersistentKernelInnerOuter is called but no outer reduction is found.");

  // schedule inner reduction, only schedule the first inner reduction tv,
  // then will be propagated to other inner reduction tvs.
  TensorView* inner_reference_tv =
      normalization_scheduler_utils::scheduleReductionGeneral(
          fusion,
          rparams,
          inner_reduction_tvs,
          InnerOuterPersistentKernelScheduler::schedulerType());

  // schedule outer reduction, schedule all the outer reduction tvs since we
  // need to store the intermediate results.
  std::vector<TensorView*> cached_gmem;
  std::vector<TensorView*> cached_gmem_reload;
  std::vector<TensorView*> outer_reference_tvs;
  std::unordered_set<TensorView*> boundaryNodesSet;
  scheduleReductionCombinedOuter(
      fusion,
      rparams,
      outer_reduction_tvs,
      cached_gmem,
      cached_gmem_reload,
      outer_reference_tvs,
      boundaryNodesSet);

  // Propagate inner reduction and outer reductions
  for (auto output : dummy_outputs) {
    fusion->addOutput(output);
  }

  const bool is_unroll_or_vectorization = rparams->isUnrolled();
  const bool is_vectorize =
      rparams->vectorize_inner_reduction || rparams->vectorize_iter_dom;
  const bool is_outer_grid_persistence = rparams->persistent_kernel &&
      rparams->cross_grid_inner_reduction && !rparams->fastest_dim;

  // Propagate inner reduction. There is a cutoff at boundaryNodesSet, so this
  // propagation will not propagate to the final outer reduction.
  reduction_scheduler_utils::propagateTransformation(
      inner_reference_tv, boundaryNodesSet);
  reduction_scheduler_utils::propagateRFactor(
      inner_reference_tv, inner_reduction_tvs[0], inner_reduction_tvs);

  // Don't allow parallelization propagation goes through boundaryNodesSet
  const auto& selected_tvs_inner =
      scheduler_utils::getAllTvsFrom(inner_reduction_tvs, boundaryNodesSet);
  const auto& unroll_vectorizable_cached_tvs =
      reduction_scheduler_utils::getCachedTvsToUnrollOrVectorize(
          inner_reference_tv, is_vectorize, cached_inputs, cached_outputs);
  reduction_scheduler_utils::propagateParallelization(
      inner_reduction_tvs[0],
      inner_reference_tv,
      is_unroll_or_vectorization,
      is_outer_grid_persistence,
      inner_reduction_tvs,
      unroll_vectorizable_cached_tvs,
      {selected_tvs_inner.begin(), selected_tvs_inner.end()});

  // Propagate outer reduction. Each outer reduction is connected with its
  // cached_gmem and output, since we added all the cached_gmem to the
  // boundaryNodesSet, the transformation from one outer reduction can't
  // propagate to other outer reductions due to the cutoff at
  // boundaryNodesSet. Thus, we need a loop to initiate the propagation from
  // each outer reduction. Don't allow parallelization propagation goes
  // through cached_gmem, see issue 246.
  for (long unsigned int i = 0; i < outer_reference_tvs.size(); i++) {
    const auto& selected_tvs_outer = scheduler_utils::getAllTvsFrom(
        {outer_reduction_tvs[i]}, {cached_gmem[i]});
    reduction_scheduler_utils::propagateTransformation(
        outer_reference_tvs[i], boundaryNodesSet);
    const auto& unroll_vectorizable_cached_tvs =
        reduction_scheduler_utils::getCachedTvsToUnrollOrVectorize(
            outer_reference_tvs[i],
            is_vectorize,
            cached_inputs,
            cached_outputs);
    reduction_scheduler_utils::propagateParallelization(
        outer_reduction_tvs[i],
        outer_reference_tvs[i],
        is_unroll_or_vectorization,
        is_outer_grid_persistence,
        outer_reduction_tvs,
        unroll_vectorizable_cached_tvs,
        {selected_tvs_outer.begin(), selected_tvs_outer.end()});
  }

  // special vectorization of temp gmem, vectorization_factor_tmp_gmem_write
  // is guaranteed to be smaller or equal to input vectorization factor.
  if (rparams->vectorization_factor_tmp_gmem_write > 1) {
    for (auto tv : cached_gmem) {
      NVF_ERROR(
          rparams->vectorization_factor_tmp_gmem_write <=
              rparams->unroll_factor_inner_reduction,
          "vectorization factor of temp gmem write should be smaller than that of inner reduction.")
      if (rparams->vectorization_factor_tmp_gmem_write <
          rparams->unroll_factor_inner_reduction) {
        tv->split(-1, rparams->vectorization_factor_tmp_gmem_write);
      }
      tv->axis(-1)->parallelize(ParallelType::Vectorize);
    }
  }
  // vectorization propagate through propagateParallelization only works for
  // input and output tensors. propagate vectorization to cached_gmem_reload
  // directly from output tv using parallelizeAllLike. must propagate
  // seperaely for different tvs as outer reductions are transformed
  // seperately.
  if (rparams->vectorization_factor_outer > 1) {
    for (auto tv : cached_gmem_reload) {
      auto output_tvs = ir_utils::outputTvsOf(tv);
      NVF_ERROR(
          !output_tvs.empty(),
          "cached_gmem_reload should have at least one output tensor.")
      scheduler_utils::parallelizeAllLike(
          output_tvs[0],
          -1,
          {cached_gmem_reload.begin(), cached_gmem_reload.end()},
          {ParallelType::Vectorize});
    }
  }

  // Needs special handling of vectorized loading from shared memory due to
  // potential different data types of inputs and shared memory tensor.
  if (is_vectorize) {
    reduction_scheduler_utils::sharedMemoryConsumerVectorization(
        smem_consumers, rparams->unroll_factor_inner_reduction);
  }

  // Remove dummy outputs as they can inadvertently affect CA positions
  for (auto output : dummy_outputs) {
    fusion->removeOutput(output);
  }
  inlineMost();
}

} // namespace

bool InnerOuterPersistentKernelScheduler::canScheduleCompileTime(
    Fusion* fusion) {
  FUSER_PERF_SCOPE(
      "InnerOuterPersistentKernelScheduler::canScheduleCompileTime");
  // common checks for all persistent heuristics
  if (!normalization_scheduler_utils::checkOpsAndInputs(
          fusion, schedulerType())) {
    return false;
  }

  // check reduction type
  auto reduction_tvs = scheduler_utils::getReductionTvs(fusion);
  if (reduction_tvs.empty()) {
    scheduler_debug_utils::canScheduleRejectReason(
        schedulerType(), "no reduction tv");
    return false;
  }
  auto reduction_type =
      reduction_scheduler_utils::getReductionType(reduction_tvs);
  const SchedulerType persistent_heuristic =
      normalization_scheduler_utils::getPersistentHeuristicFor(reduction_type);
  if (persistent_heuristic != schedulerType()) {
    scheduler_debug_utils::canScheduleRejectReason(
        schedulerType(),
        "schedulerType() doesn't match with reduction type `",
        persistent_heuristic,
        "`.");
    return false;
  }
  std::vector<TensorView*> inner_reduction_tvs;
  std::vector<TensorView*> outer_reduction_tvs;
  for (auto tv : reduction_tvs) {
    if (scheduler_utils::isFastestDimReduction(tv)) {
      inner_reduction_tvs.emplace_back(tv);
    } else {
      outer_reduction_tvs.emplace_back(tv);
    }
  }

  // check connections between inner reduction and outer reduction tvs.
  if (!normalization_scheduler_utils::checkIfReductionsAreInnerOuter(
          inner_reduction_tvs, outer_reduction_tvs)) {
    scheduler_debug_utils::canScheduleRejectReason(
        schedulerType(),
        "to use combined reduction, inner reduction tensor should be [I,I,...,R,R] and outer reduction tensor should be [R,R,...,I,I]");
    return false;
  }

  if (!normalization_scheduler_utils::hasSharedInput(
          inner_reduction_tvs, outer_reduction_tvs)) {
    scheduler_debug_utils::canScheduleRejectReason(
        schedulerType(),
        "to use combined reduction, inner reduction and outer reduction should have shared input.");
    return false;
  }

  if (!normalization_scheduler_utils::isConnectedOnlyThroughReductionProducer(
          inner_reduction_tvs, outer_reduction_tvs)) {
    scheduler_debug_utils::canScheduleRejectReason(
        schedulerType(),
        "to use combined reduction, inner reduction and outer reduction should not have shared consumer, their consumers should not have shared non-outer-reduction producer.");
    return false;
  }

  if (!ir_utils::getViewOps(fusion).empty()) {
    ComputeAtMap ca_map(fusion);
    if (registry_utils::requiresForwardViewReplay(fusion, ca_map)) {
      scheduler_debug_utils::canScheduleRejectReason(
          schedulerType(), "Fusion requires view being reversible.");
      return false;
    }
    // Persistent scheduler simply uses reference_tv as the reference, if
    // that changes, this needs to be changed.
    auto reference_tv = inner_reduction_tvs[0];
    if (registry_utils::reductionInterferingView(
            fusion, ca_map, reference_tv)) {
      scheduler_debug_utils::canScheduleRejectReason(
          schedulerType(), "View may interfere with normalization scheduling.");
      return false;
    }
  }

  // Before examining the reduction axes want to quickly
  //   check the reductions have the same axis width
  //   to avoid building root domain map in easier cases
  bool valid_axis_count = false;
  size_t axis_count = 0;
  auto reduction_root_size = [](TensorView* red_tv) {
    size_t count = 0;
    for (auto id : red_tv->getMaybeRootDomain()) {
      if (!id->isBroadcast()) {
        count++;
      }
    }
    return count;
  };

  for (auto red : reduction_tvs) {
    if (!valid_axis_count) {
      valid_axis_count = true;
      axis_count = reduction_root_size(red);
    } else {
      if (reduction_root_size(red) != axis_count) {
        scheduler_debug_utils::canScheduleRejectReason(
            schedulerType(),
            "inconsistent reduction root size: ",
            red->toString(),
            ", expected: ",
            axis_count);
        return false;
      }
    }
  }

  // the reduction axis of outer reduction tv should match to the iteration axis
  // of the inner reduction tv.
  if (!normalization_scheduler_utils::isReductionIterationAxisMatched(
          inner_reduction_tvs, outer_reduction_tvs)) {
    scheduler_debug_utils::canScheduleRejectReason(
        schedulerType(),
        "to use combined reduction, every iteration axis in inner reduction tv should match to a reduction domain in outer reduction tv.");
    return false;
  }

  if (!normalization_scheduler_utils::checkReductionPattern(
          fusion, schedulerType(), inner_reduction_tvs, outer_reduction_tvs)) {
    return false;
  }

  // Only accept persistent kernels
  auto persistent_buffer_info = scheduler_utils::persistentBuffers(fusion);
  if (persistent_buffer_info.persistent_buffers.empty()) {
    scheduler_debug_utils::canScheduleRejectReason(
        schedulerType(), "no persistent buffer identified");
    return false;
  }

  if (registry_utils::SchedulerTopologyChecker::
          hasNonNormalizePostReductionBCast(fusion)) {
    scheduler_debug_utils::canScheduleRejectReason(
        schedulerType(), "unsupported post reduction normalization");
    return false;
  }

  if (registry_utils::SchedulerTopologyChecker::
          hasGatherToBroadcastBeforeReduction(fusion, reduction_tvs)) {
    scheduler_debug_utils::canScheduleRejectReason(
        schedulerType(),
        "has unsupported gather-like ops before normalization");
    return false;
  }

  return true;
}

bool InnerOuterPersistentKernelScheduler::canScheduleRunTime(
    Fusion* fusion,
    SchedulerRuntimeInfo& runtime_info,
    HeuristicDataCache* data_cache) {
  FUSER_PERF_SCOPE("InnerOuterPersistentKernelScheduler::canScheduleRunTime");
  auto reduction_tv_entry =
      HeuristicDataCacheEntry<HeuristicCompileTime::ReductionTVs>(
          data_cache, [&fusion]() {
            return std::make_unique<std::vector<TensorView*>>(
                scheduler_utils::getReductionTvs(fusion));
          });

  auto& reduction_tvs = reduction_tv_entry.get();
  TensorView* first_inner_reduction_tv = nullptr;
  for (auto tv : reduction_tvs) {
    if (scheduler_utils::isFastestDimReduction(tv)) {
      first_inner_reduction_tv = tv;
      break;
    }
  }
  auto reference_tv = first_inner_reduction_tv;

  auto properties = scheduler_utils::getReductionProperties(
      fusion, runtime_info, reference_tv);

  const int64_t warp_size = at::cuda::getCurrentDeviceProperties()->warpSize;

  auto reduced_tv = ir_utils::getSoleProducerTv(reference_tv);
  const auto vectorize_factor = vectorize_helper::getVectorizationFactor(
      runtime_info,
      reduced_tv,
      data_cache,
      (int)(reduced_tv->nDims() - properties.inner_most_dimension_ndims));

  // check if there is enough register and shared memory for persistence
  const auto buffer_params = getPersistentBufferStorageParams(
      fusion, runtime_info, data_cache, reduction_tvs, vectorize_factor);

  const int64_t device_multiprocessor_count =
      (int64_t)at::cuda::getCurrentDeviceProperties()->multiProcessorCount;

  if (!buffer_params.has_enough_regs_and_smem) {
    scheduler_debug_utils::canScheduleRejectReason(
        schedulerType(),
        "not enough registers or shared memory for persistence");
    return false;
  }

  const int64_t device_max_threads_per_multiprocessor =
      (int64_t)at::cuda::getCurrentDeviceProperties()
          ->maxThreadsPerMultiProcessor;

  const int64_t required_sm_per_norm = ceilDiv(
      buffer_params.regs_buffer_size, scheduler_utils::register_file_size);

  // If the persistence requires over half the device don't do grid
  // persistence as we can't overlap the grid comms.
  if (required_sm_per_norm >
      scheduler_utils::safeDiv(device_multiprocessor_count, 2)) {
    scheduler_debug_utils::canScheduleRejectReason(
        schedulerType(), "requires over half GPU persistence.");
    return false;
  }

  // Don't go persistent if we can't use a small fraction of the
  // available SMs yet have a large reduction size.
  if ( // Large reduction dim
      properties.total_reduction_numel >=
          device_max_threads_per_multiprocessor * 4 &&
      properties.total_iteration_numel <
          (properties.fastest_dim_reduction
               ? scheduler_utils::safeDiv(device_multiprocessor_count, 8)
               // Make sure we at least use a quarter of the device * a
               // half warp
               : (warp_size / 8) * device_multiprocessor_count)) {
    scheduler_debug_utils::canScheduleRejectReason(
        schedulerType(), "not enough blocks");
    return false;
  }

  return true;
}

std::unique_ptr<HeuristicParams> InnerOuterPersistentKernelScheduler::
    computeHeuristics(
        Fusion* fusion,
        SchedulerRuntimeInfo& runtime_info,
        HeuristicDataCache* data_cache) {
  FUSER_PERF_SCOPE("InnerOuterPersistentKernelScheduler::computeHeuristics");
  auto rparams =
      getInnerOuterPersistentHeuristics(fusion, runtime_info, data_cache);
  NVF_ERROR(rparams != nullptr);
  return rparams;
}

void InnerOuterPersistentKernelScheduler::schedule(
    Fusion* fusion,
    const HeuristicParams* params) {
  FUSER_PERF_SCOPE("InnerOuterPersistentKernelScheduler::schedule");
  auto rparams = dynamic_cast<const ReductionParams*>(params);
  NVF_ERROR(
      rparams != nullptr && rparams->scheduler_type == schedulerType(),
      "Incorrect parameters sent to InnerOuterPersistentKernelScheduler::schedule",
      params);
  scheduleInnerOuterPersistentKernel(fusion, rparams);
}
} // namespace nvfuser<|MERGE_RESOLUTION|>--- conflicted
+++ resolved
@@ -245,7 +245,6 @@
   auto buffers = buffer_params.project_to_input
       ? persistent_buffer_info.projectable_buffer_inputs
       : persistent_buffer_info.persistent_buffers;
-<<<<<<< HEAD
 
   // Add buffers that are inputs to the fusion. They are not included in
   // projectable_buffer_inputs since they are not projectable.
@@ -257,19 +256,6 @@
     }
   }
 
-=======
-
-  // Add buffers that are inputs to the fusion. They are not included in
-  // projectable_buffer_inputs since they are not projectable.
-  if (buffer_params.project_to_input) {
-    for (auto tv : persistent_buffer_info.persistent_buffers) {
-      if (tv->isFusionInput()) {
-        buffers.push_back(tv);
-      }
-    }
-  }
-
->>>>>>> 339ae4ef
   // Needs to use rounded shared memory size to avoid over usage.
   // key : buffer tv.
   // val : register size and rounded shared memory size
