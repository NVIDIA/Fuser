// clang-format off
/*
 * SPDX-FileCopyrightText: Copyright (c) 2023-present NVIDIA CORPORATION & AFFILIATES.
 * All rights reserved.
 * SPDX-License-Identifier: BSD-3-Clause
 */
// clang-format on
#include <inlining.h>
#include <instrumentation.h>
#include <scheduler/debug_utils.h>
#include <scheduler/normalization_inner_outer.h>
#include <scheduler/normalization_utils.h>
#include <scheduler/reduction_utils.h>
#include <scheduler/registry_utils.h>
#include <scheduler/runtime_info.h>
#include <scheduler/utils.h>

#include <ATen/cuda/CUDAContext.h>

namespace nvfuser {

void InnerOuterPersistentKernelScheduler::schedule(
    Fusion* fusion,
    const HeuristicParams* params) {
  FUSER_PERF_SCOPE("InnerOuterPersistentKernelScheduler::schedule");
  auto rparams = dynamic_cast<const ReductionParams*>(params);
  NVF_ERROR(
      rparams != nullptr && rparams->scheduler_type == schedulerType(),
      "Incorrect parameters sent to InnerOuterPersistentKernelScheduler::schedule",
      params);
  scheduleInnerOuterPersistentKernel(fusion, rparams);
}

bool InnerOuterPersistentKernelScheduler::canScheduleCompileTime(
    Fusion* fusion) {
  FUSER_PERF_SCOPE(
      "InnerOuterPersistentKernelScheduler::canScheduleCompileTime");
  // common checks for all persistent heuristics
  if (!normalization_scheduler_utils::checkOpsAndInputs(
          fusion, schedulerType())) {
    return false;
  }

  // check reduction type
  auto reduction_tvs = scheduler_utils::getReductionTvs(fusion);
  if (reduction_tvs.empty()) {
    scheduler_debug_utils::canScheduleRejectReason(
        schedulerType(), "no reduction tv");
    return false;
  }
  auto reduction_type =
      reduction_scheduler_utils::getReductionType(reduction_tvs);
  const SchedulerType persistent_heuristic =
      normalization_scheduler_utils::getPersistentHeuristicFor(reduction_type);
  if (persistent_heuristic != schedulerType()) {
    scheduler_debug_utils::canScheduleRejectReason(
        schedulerType(),
        "schedulerType() doesn't match with reduction type `",
        persistent_heuristic,
        "`.");
    return false;
  }
  std::vector<TensorView*> inner_reduction_tvs;
  std::vector<TensorView*> outer_reduction_tvs;
  for (auto tv : reduction_tvs) {
    if (scheduler_utils::isFastestDimReduction(tv)) {
      inner_reduction_tvs.emplace_back(tv);
    } else {
      outer_reduction_tvs.emplace_back(tv);
    }
  }

  // check connections between inner reduction and outer reduction tvs.
  if (!normalization_scheduler_utils::checkIfReductionsAreInnerOuter(
          inner_reduction_tvs, outer_reduction_tvs)) {
    scheduler_debug_utils::canScheduleRejectReason(
        schedulerType(),
        "to use combined reduction, inner reduction tensor should be [I,I,...,R,R] and outer reduction tensor should be [R,R,...,I,I]");
    return false;
  }

  if (!normalization_scheduler_utils::hasSharedInput(
          inner_reduction_tvs, outer_reduction_tvs)) {
    scheduler_debug_utils::canScheduleRejectReason(
        schedulerType(),
        "to use combined reduction, inner reduction and outer reduction should have shared input.");
    return false;
  }

  if (!normalization_scheduler_utils::isConnectedOnlyThroughReductionProducer(
          inner_reduction_tvs, outer_reduction_tvs)) {
    scheduler_debug_utils::canScheduleRejectReason(
        schedulerType(),
        "to use combined reduction, inner reduction and outer reduction should not have shared consumer, their consumers should not have shared non-outer-reduction producer.");
    return false;
  }

  if (!ir_utils::getViewOps(fusion).empty()) {
    ComputeAtMap ca_map(fusion);
    if (registry_utils::requiresForwardViewReplay(fusion, ca_map)) {
      scheduler_debug_utils::canScheduleRejectReason(
          schedulerType(), "Fusion requires view being reversible.");
      return false;
    }
    // Persistent scheduler simply uses reference_tv as the reference, if
    // that changes, this needs to be changed.
    auto reference_tv = inner_reduction_tvs[0];
    if (registry_utils::reductionInterferingView(
            fusion, ca_map, reference_tv)) {
      scheduler_debug_utils::canScheduleRejectReason(
          schedulerType(), "View may interfere with normalization scheduling.");
      return false;
    }
  }

  // Before examining the reduction axes want to quickly
  //   check the reductions have the same axis width
  //   to avoid building root domain map in easier cases
  bool valid_axis_count = false;
  size_t axis_count = 0;
  auto reduction_root_size = [](TensorView* red_tv) {
    size_t count = 0;
    for (auto id : red_tv->getMaybeRootDomain()) {
      if (!id->isBroadcast()) {
        count++;
      }
    }
    return count;
  };

  for (auto red : reduction_tvs) {
    if (!valid_axis_count) {
      valid_axis_count = true;
      axis_count = reduction_root_size(red);
    } else {
      if (reduction_root_size(red) != axis_count) {
        scheduler_debug_utils::canScheduleRejectReason(
            schedulerType(),
            "inconsistent reduction root size: ",
            red->toString(),
            ", expected: ",
            axis_count);
        return false;
      }
    }
  }

  // the reduction axis of outer reduction tv should match to the iteration axis
  // of the inner reduction tv.
  if (!normalization_scheduler_utils::isReductionIterationAxisMatched(
          inner_reduction_tvs, outer_reduction_tvs)) {
    scheduler_debug_utils::canScheduleRejectReason(
        schedulerType(),
        "to use combined reduction, every iteration axis in inner reduction tv should match to a reduction domain in outer reduction tv.");
    return false;
  }

  if (!normalization_scheduler_utils::checkReductionPattern(
          fusion, schedulerType(), inner_reduction_tvs, outer_reduction_tvs)) {
    return false;
  }

  // Only accept persistent kernels
  auto persistent_buffer_info = scheduler_utils::persistentBuffers(fusion);
  if (persistent_buffer_info.persistent_buffers.empty()) {
    scheduler_debug_utils::canScheduleRejectReason(
        schedulerType(), "no persistent buffer identified");
    return false;
  }

  if (registry_utils::SchedulerTopologyChecker::
          hasNonNormalizePostReductionBCast(fusion)) {
    scheduler_debug_utils::canScheduleRejectReason(
        schedulerType(), "unsupported post reduction normalization");
    return false;
  }

  if (registry_utils::SchedulerTopologyChecker::
          hasGatherToBroadcastBeforeReduction(fusion, reduction_tvs)) {
    scheduler_debug_utils::canScheduleRejectReason(
        schedulerType(),
        "has unsupported gather-like ops before normalization");
    return false;
  }

  return true;
}

namespace {

// The roundup is due to the fact that the shared memory buffer is allocated
// as: ceilDiv(dim_size / vectorize_factor, threads_per_block).
// Let after_vect = dim_size / vectorize_factor;
// n_batch = ceilDiv(after_vect, threads_per_block);
// Then the shared memory buffer size is n_batch * vectorize_factor *
// threads_per_block * data_type_size. This function returns the maximum
// possible shared memory buffer size considering all possible block sizes.
int64_t roundUpSharedMemory(
    int64_t tv_buffer_size,
    int64_t data_type_size,
    int64_t vectorize_factor,
    int64_t threads_per_block_min,
    int64_t threads_per_block_max,
    int64_t threads_per_block_step) {
  int64_t dim_size = tv_buffer_size / data_type_size;
  int64_t after_vect = dim_size / vectorize_factor;
  int64_t max_smem = 0;
  for (int64_t threads_per_block = threads_per_block_min;
       threads_per_block <= threads_per_block_max;
       threads_per_block += threads_per_block_step) {
    int64_t n_batch = ceilDiv(after_vect, threads_per_block);
    max_smem = std::max(
        max_smem,
        n_batch * vectorize_factor * threads_per_block * data_type_size);
  }
  return max_smem;
}

// Return the broadcast tvs that are broadcast to the iteration dimensions of
// the inner reduction tv. These tvs are reused in the loop over the iteration
// dimension. This reuse reduced the number loads from gmem and this tensor
// is likely the first candidate to be moved to shared memory when the register
// space runs low.
std::vector<TensorView*> getOuterBroadcastTvs(
    Fusion* fusion,
    const std::vector<TensorView*>& reduction_tvs) {
  // set reference broadcast mask using the first inner reduction tv
  std::vector<bool> ref_broadcast_mask;
  for (auto tv : reduction_tvs) {
    if (scheduler_utils::isFastestDimReduction(tv)) {
      const auto& logical = tv->getLogicalDomain();
      ref_broadcast_mask.reserve(logical.size());
      for (const auto i : c10::irange(logical.size())) {
        ref_broadcast_mask.push_back(!logical.at(i)->isReduction());
      }
      break;
    }
  }
  NVF_ERROR(!ref_broadcast_mask.empty(), "ref_broadcast_mask is empty!");

  // find the broadcast tensor whose broadcast mask is same to the reference
  std::vector<TensorView*> outer_broadcast_tvs;
  for (auto tv : fusion->allTvs()) {
    if (std::any_of(
            tv->getLoopDomain().begin(),
            tv->getLoopDomain().end(),
            [](IterDomain* id) { return id->isBroadcast(); })) {
      if (auto bcast = dynamic_cast<BroadcastOp*>(tv->definition())) {
        if (bcast->getBroadcastDimFlags() == ref_broadcast_mask) {
          outer_broadcast_tvs.emplace_back(tv);
        }
      }
    }
  }
  return outer_broadcast_tvs;
}

// Size of buffers storing intermediate outer reduction results
// TODO: check if we can directly start with [buffer_size = 1]
int64_t partialOuterReductionBufferSize(
    const std::vector<TensorView*>& reduction_tvs,
    SchedulerRuntimeInfo& runtime_info) {
  int64_t partial_reduction_buffer_size = 0;
  for (auto buffer : reduction_tvs) {
    if (scheduler_utils::isFastestDimReduction(buffer)) {
      continue;
    }
    int64_t buffer_size = -1;
    for (auto id : buffer->getLogicalDomain()) {
      if (id->isReduction() || id->isBroadcast()) {
        continue;
      }
      auto id_size = runtime_info.expressionEvaluator().evaluate(id->extent());
      NVF_ERROR(id_size.hasValue(), "Could not infer persistent buffer size.");
      if (buffer_size == -1) {
        buffer_size = id_size.as<int64_t>();
      } else {
        buffer_size *= id_size.as<int64_t>();
      }
    }
    buffer_size = (buffer_size == -1) ? 0
                                      : buffer_size *
            (int64_t)dataTypeSize(buffer->getDataType().value(),
                                  runtime_info.getIndexType());
    partial_reduction_buffer_size += buffer_size;
  }
  return partial_reduction_buffer_size;
}

// Decide where to store persistent buffers.
// By default, they reside in registers.
// If register space runs low but there's ample shared memory,
// move one or more buffers to shared memory until the register space is
// sufficient.
struct PersistentBufferStorageParams {
  // representing buffers that are stored in shared memory, other buffers are
  // stored in registers.
  std::vector<TensorView*> smem_persistent_buffers;

  // Total number of bytes occupied by all persistent buffers stored in shared
  // memory.
  int64_t smem_buffer_size = -1;

  // Total number of bytes occupied by all persistent buffers stored in
  // registers.
  int64_t regs_buffer_size = -1;

  // Additional shared memory usage per block that is not associated with
  // persistent buffers. This includes memory for driver overhead and workspace
  // for reductions.
  int64_t smem_overhead = -1;

  // Flag indicating whether there are sufficient registers and shared memory
  // available to accommodate all persistent buffers as required for efficient
  // execution.
  bool has_enough_regs_and_smem = false;

  // Flag indicating whether the persistent buffers are recomputed using inputs.
  bool project_to_input = false;
};

// Prioritize moving buffers used by outer broadcast tensors to shared memory
// because:
// (1) They are reused in every iteration of the outer loop, has lower IO.
// (2) Load occurs before the outer loop. Temporary register usage won't
//     increase register pressure since the loop is the high-pressure region.
std::vector<TensorView*> sortProjectableBufferInputs(
    const std::vector<TensorView*>& projectable_buffer_inputs,
    const std::vector<TensorView*>& outer_broadcast_tvs) {
  // mark whether the buffer is used by outer broadcast tensors
  std::unordered_map<TensorView*, bool> is_used_by_outer_bcast;
  for (auto buffer : projectable_buffer_inputs) {
    is_used_by_outer_bcast[buffer] = std::any_of(
        outer_broadcast_tvs.begin(),
        outer_broadcast_tvs.end(),
        [&buffer](TensorView* tv) {
          return DependencyCheck::isDependencyOf(buffer, tv);
        });
  }

  // sort based on [is_used_by_outer_bcast]
  std::vector<TensorView*> sorted_buffer = projectable_buffer_inputs;
  std::sort(
      sorted_buffer.begin(),
      sorted_buffer.end(),
      [&](TensorView* a, TensorView* b) {
        return is_used_by_outer_bcast[a] && !is_used_by_outer_bcast[b];
      });
  return sorted_buffer;
}

PersistentBufferStorageParams getPersistentBufferStorageParams(
    Fusion* fusion,
    SchedulerRuntimeInfo& runtime_info,
    HeuristicDataCache* data_cache,
    const std::vector<TensorView*>& reduction_tvs,
    const int64_t vectorize_factor) {
  FUSER_PERF_SCOPE(
      "normalization_inner_outer::getPersistentBufferStorageParams");

  PersistentBufferStorageParams buffer_params;

  auto persistent_buffer_info_entry =
      HeuristicDataCacheEntry<HeuristicCompileTime::PersistentBufferInfo>(
          data_cache, [&fusion]() {
            return std::make_unique<scheduler_utils::PersistentBufferInfo>(
                scheduler_utils::persistentBuffers(fusion));
          });

  auto& persistent_buffer_info = persistent_buffer_info_entry.get();

  auto persistent_buffer_size_info = scheduler_utils::persistentBufferSize(
      fusion, runtime_info, persistent_buffer_info, data_cache);

  // Project to inputs when there is at least one outer broadcast tensor or
  // projected persistent buffer size is smaller. When projecting to inputs, the
  // outer broadcast tensor is reused in the loop over the iteration dimension,
  // test shows it is faster than the non-projected version which requires
  // reload from gmem for each iteration.
  // Note: in current use cases (layer norm bwd and RMS norm bwd), there are
  // outer broadcast tvs and always project to inputs.
  const auto& outer_broadcast_tvs = getOuterBroadcastTvs(fusion, reduction_tvs);
  buffer_params.project_to_input =
      normalization_scheduler_utils::isProjectBufferToInputs(
          fusion,
          runtime_info,
          persistent_buffer_info,
          persistent_buffer_size_info,
          InnerOuterPersistentKernelScheduler::schedulerType(),
          /*can_use_smem_persistent=*/true,
          outer_broadcast_tvs.empty());

  auto total_buffer_size = buffer_params.project_to_input
      ? persistent_buffer_size_info.projected_persistent_buffer_size
      : persistent_buffer_size_info.persistent_buffer_size;
  total_buffer_size +=
      partialOuterReductionBufferSize(reduction_tvs, runtime_info);

  const auto dev_prop = at::cuda::getCurrentDeviceProperties();
  int64_t smem_overhead = scheduler_utils::getSharedMemoryOverheadPerBlock(
      fusion,
      reduction_tvs,
      InnerOuterPersistentKernelScheduler::threads_per_block_max);
  int64_t available_smem =
      (int64_t)dev_prop->sharedMemPerMultiprocessor - smem_overhead;
  int64_t available_regs = scheduler_utils::register_file_size_56k;
  buffer_params.smem_overhead = smem_overhead;

  // (1) init the buffer_params by putting all the persistent tensors in
  // registers
  buffer_params.regs_buffer_size = total_buffer_size;
  buffer_params.smem_buffer_size = 0;

  // (2) If the available register is larger than current register buffer size,
  // no need to move buffers to shared memory, return early.
  if (buffer_params.regs_buffer_size <= available_regs) {
    buffer_params.has_enough_regs_and_smem = true;
    return buffer_params;
  }

  // (3) Relocate buffers to shared memory until the buffer size in registers is
  // within the allowable limit.
  // (3.1) Sort the candidate persistent buffers
  const auto buffers = buffer_params.project_to_input
      ? sortProjectableBufferInputs(
            persistent_buffer_info.projectable_buffer_inputs,
            outer_broadcast_tvs)
      : persistent_buffer_info.persistent_buffers;

  // (3.2) Before this loop, all buffers are in registers.
  // Try to move buffer from register to shared memroy.
  // After one buffer is moved to shared memory, the buffer size in registers
  // and shared memory are updated accordingly. Break if required register and
  // shared memory are lower than limit or shared memory exceeds the limit.
  int64_t n_smem_buffer = -1;
  const int n_buffers = (int)buffers.size();
  for (int i = 0; i < n_buffers; i++) {
    auto current_tv = buffers[i];

    // calculate the size of this buffer & reduce the register buffer size
    int64_t tv_buffer_size_regs =
        scheduler_utils::getPersistentBufferSizeOfTensor(
            current_tv, runtime_info, persistent_buffer_info);
    buffer_params.regs_buffer_size -= tv_buffer_size_regs;

    // round up the buffer size to shared memory & increase the shared memory
    // buffer size
    int64_t tv_buffer_size_smem = roundUpSharedMemory(
        tv_buffer_size_regs,
        dataTypeSize(current_tv->getDataType().value()),
        vectorize_factor,
        InnerOuterPersistentKernelScheduler::threads_per_block_min,
        InnerOuterPersistentKernelScheduler::threads_per_block_max,
        dev_prop->warpSize);
    buffer_params.smem_buffer_size += tv_buffer_size_smem;

    // The first-i buffers to are moved from register to shared memory
    // If both the register buffer size and shared memory buffer size are within
    // the allowable limit, we found a good configuration. Record the number of
    // buffers to be moved to shared memory and break the loop.
    if (buffer_params.regs_buffer_size <= available_regs &&
        buffer_params.smem_buffer_size <= available_smem) {
      n_smem_buffer = i + 1;
      break;
    }
    // shared memory buffer size exceeds the limit, not a good configuration.
    // break the loop, n_smem_buffer remains [-1] indicating a bad
    // configuration.
    if (buffer_params.smem_buffer_size > available_smem) {
      break;
    }
  }

  // n_smem_buffer > 0, has_enough_regs_and_smem = true, move the
  // first n_smem_buffer buffers to shared memory. otherwise, we
  // don't have enough shared memory and registers to accommodate all persistent
  // buffers, has_enough_regs_and_smem = false.
  if (n_smem_buffer > 0) {
    buffer_params.has_enough_regs_and_smem = true;
    buffer_params.smem_persistent_buffers.reserve(n_smem_buffer);
    for (int i = 0; i < n_smem_buffer; i++) {
      buffer_params.smem_persistent_buffers.emplace_back(buffers[i]);
    }
  } else {
    buffer_params.has_enough_regs_and_smem = false;
  }
  return buffer_params;
}

// Calculate the persistent buffer batches and threads per block.
// Start from a large value of inner_dim_numel / (inner_vect * warpSize/4),
// gradually reduce to small values but not smaller than a threshold determined
// by inner_dim_numel and outer_dim_numel. If the persistent buffer batch is
// smaller than the maximum allowed batch which is determined by the avilable
// registers, this function will return that batch value. Otherwise, it will
// return nullopt except when ignore_register_size_limit is true where it will
// return whatever the batch value is.
std::pair<int64_t, int64_t> getBufferBatchSizeAndThreadsPerBlock(
    const int64_t inner_dim_numel,
    const int64_t outer_dim_numel,
    const int64_t persistent_buffer_size,
    const int64_t vectorize_factor,
    const int64_t warp_size) {
  // if inner_dim_numel <= 1024, we are doing multiple reductions per block
  // with a constant batch size of 1 if vectorized. See Step 5 of
  // innerOuterPersistentHeuristic. Although batch size is 1, each thread also
  // needs to do serial reduction of [vectorize_factor] elements. However, if
  // vectorize_factor is 1, we can increase batch size to set a minimum serial
  // reduction workload for each thread to take advantage of zero intra-threads
  // communication cost. Here a middle value of 4 is selected without spending
  // time to tune as these un-vectorized small cases should be rare in real
  // world.
  if (inner_dim_numel <= 1024l) {
    int64_t batch = (vectorize_factor == 1) ? 4l : 1l;
    batch = std::min(batch, inner_dim_numel);
    return std::make_pair(
        batch, ceilDiv(inner_dim_numel, batch * vectorize_factor));
  }
  // Set a minimum workload for each thread to take advantage of low
  // intra-threads communication cost. Tuned for layer_norm backward on A100.
  auto getMinimumBatch = [&]() -> int64_t {
    if (inner_dim_numel >= 3072l) {
      if (outer_dim_numel <= 2048l && inner_dim_numel == 3072l) {
        return 3l;
      } else {
        return 4l;
      }
    } else if (inner_dim_numel >= 2048l) {
      return 2l;
    }
    return 1l;
  };
  // Each thread can use a maximum of 255 registers, and assume 40 of them are
  // reserved for indexing and other purposes. So, each thread can use up to
  // 215 registers for persistent buffer. Calculate number of buffer batches
  // using these 215 registers. total_buffer_bytes is the total size of
  // persistent buffers in bytes. reduction_elements is the number of elements
  // in the reduction domain. vectorization_factor is the vectorization factor
  // of inputs and outputs.
  auto getMaximumInnerOuterPersistentBufferBatch = [&]() -> int64_t {
    int64_t register_per_batch = ceilDiv(
        persistent_buffer_size / inner_dim_numel * vectorize_factor,
        scheduler_utils::bytes_per_register);
    return scheduler_utils::safeDiv(
        scheduler_utils::max_registers_per_thread -
            scheduler_utils::register_overhead,
        register_per_batch);
  };

  const int64_t after_vectorization = inner_dim_numel / vectorize_factor;
  const int64_t threads_per_block_min = std::min(
      after_vectorization,
      InnerOuterPersistentKernelScheduler::threads_per_block_min);
  const int64_t threads_per_block_max =
      InnerOuterPersistentKernelScheduler::threads_per_block_max;
  const int64_t batch_min = getMinimumBatch();
  const int64_t batch_max = getMaximumInnerOuterPersistentBufferBatch();

  // Start from the smallest threads_per_block. If the corresponding batch size
  // is larger than batch_max, try increase threads per block by a warp until
  // the threads_per_block reaches threads_per_block_max or the batch size
  // reaches batch_min.
  int64_t threads_per_block = threads_per_block_min;
  int64_t inner_batch = ceilDiv(after_vectorization, threads_per_block);
  while (inner_batch > batch_max &&
         threads_per_block + warp_size <= threads_per_block_max &&
         ceilDiv(after_vectorization, threads_per_block + warp_size) >=
             batch_min) {
    threads_per_block += warp_size;
    inner_batch = ceilDiv(after_vectorization, threads_per_block);
  }
  return std::make_pair(inner_batch, threads_per_block);
}

} // namespace

bool InnerOuterPersistentKernelScheduler::canScheduleRunTime(
    Fusion* fusion,
    SchedulerRuntimeInfo& runtime_info,
    HeuristicDataCache* data_cache) {
  FUSER_PERF_SCOPE("InnerOuterPersistentKernelScheduler::canScheduleRunTime");
  auto reduction_tv_entry =
      HeuristicDataCacheEntry<HeuristicCompileTime::ReductionTVs>(
          data_cache, [&fusion]() {
            return std::make_unique<std::vector<TensorView*>>(
                scheduler_utils::getReductionTvs(fusion));
          });

  auto& reduction_tvs = reduction_tv_entry.get();
  TensorView* first_inner_reduction_tv = nullptr;
  for (auto tv : reduction_tvs) {
    if (scheduler_utils::isFastestDimReduction(tv)) {
      first_inner_reduction_tv = tv;
      break;
    }
  }
  auto reference_tv = first_inner_reduction_tv;

  auto properties = scheduler_utils::getReductionProperties(
      fusion, runtime_info, reference_tv);

  const int64_t warp_size = at::cuda::getCurrentDeviceProperties()->warpSize;

  auto reduced_tv = ir_utils::getSoleProducerTv(reference_tv);
  const auto vectorize_factor = vectorize_helper::getVectorizationFactor(
      runtime_info,
      reduced_tv,
      data_cache,
      (int)(reduced_tv->nDims() - properties.inner_most_dimension_ndims));

  // check if there is enough register and shared memory for persistence
  const auto buffer_params = getPersistentBufferStorageParams(
      fusion, runtime_info, data_cache, reduction_tvs, vectorize_factor);

  const int64_t device_multiprocessor_count =
      (int64_t)at::cuda::getCurrentDeviceProperties()->multiProcessorCount;

  if (!buffer_params.has_enough_regs_and_smem) {
    scheduler_debug_utils::canScheduleRejectReason(
        schedulerType(),
        "not enough registers or shared memory for persistence");
    return false;
  }

  const int64_t device_max_threads_per_multiprocessor =
      (int64_t)at::cuda::getCurrentDeviceProperties()
          ->maxThreadsPerMultiProcessor;

  const int64_t required_sm_per_norm = ceilDiv(
      buffer_params.regs_buffer_size, scheduler_utils::register_file_size);

  // If the persistence requires over half the device don't do grid
  // persistence as we can't overlap the grid comms.
  if (required_sm_per_norm >
      scheduler_utils::safeDiv(device_multiprocessor_count, 2)) {
    scheduler_debug_utils::canScheduleRejectReason(
        schedulerType(), "requires over half GPU persistence.");
    return false;
  }

  // Don't go persistent if we can't use a small fraction of the
  // available SMs yet have a large reduction size.
  if ( // Large reduction dim
      properties.total_reduction_numel >=
          device_max_threads_per_multiprocessor * 4 &&
      properties.total_iteration_numel <
          (properties.fastest_dim_reduction
               ? scheduler_utils::safeDiv(device_multiprocessor_count, 8)
               // Make sure we at least use a quarter of the device * a
               // half warp
               : (warp_size / 8) * device_multiprocessor_count)) {
    scheduler_debug_utils::canScheduleRejectReason(
        schedulerType(), "not enough blocks");
    return false;
  }

  return true;
}

std::unique_ptr<HeuristicParams> InnerOuterPersistentKernelScheduler::
    computeHeuristics(
        Fusion* fusion,
        SchedulerRuntimeInfo& runtime_info,
<<<<<<< HEAD
        HeuristicSummary* data_cache) {
=======
        HeuristicDataCache* data_cache) {
>>>>>>> 92b63512
  FUSER_PERF_SCOPE("InnerOuterPersistentKernelScheduler::computeHeuristics");
  auto rparams =
      getInnerOuterPersistentHeuristics(fusion, runtime_info, data_cache);
  NVF_ERROR(rparams != nullptr);
  return rparams;
}

namespace {

// The innerOuterPersistentHeuristic is tuned for layer_norm backward on A100
// ======= Method if hidden_size > 1024 =======
// (1) Inner reduction is one reduction per block. Reduction domain is
// parallelized by TIDx and TIDy, Iteration domain is parallelized by BIDy.
// (2) Outer reduction is done in two-steps. The first step is partial
// reduction, reduction domain is parallelized by BIDy, iteration domain is
// parallelized by TIDx and TIDy. The partial results are written to gmem
// followed by a grid sync. The second step is block reduction, the reduction
// domain is parallelized by TIDy, the iteration domain is parallelized by TIDx
// and BIDy.
// ======= Method if hidden_size <= 1024 =======
// (1) Inner reduction is multi-reductions per blocks. Reduction domain is
// parallelized by TIDx, Iteration domain is parallelized by BIDy and TIDy.
// (2) Outer reduction is same to cases where hidden_size > 1024 except the
// second step where in this case, the reduction domain is parallelized by TIDx
// and the iteration domain is parallelized by TIDy and BIDy. This switch
// between TIDx and TIDy is because:
// (a) We can do warp reduction with TIDx
// (b) TIDx*BIDy is usually much larger than hidden_size, e.g. 128*216 = 1024*27
// this means without switch only 1/27 of the threads is used.
std::unique_ptr<ReductionParams> innerOuterPersistentHeuristic(
    const int64_t outer_dim_numel,
    const int64_t inner_dim_numel,
    const int64_t regs_buffer_size,
    const int64_t smem_buffer_size,
    const int64_t smem_overhead,
    const size_t tmp_gmem_dtype_size,
    const size_t vectorize_factor,
    const bool project_to_input,
    const PrimDataType index_type) {
  auto rparams = std::make_unique<ReductionParams>(
      InnerOuterPersistentKernelScheduler::schedulerType());
  rparams->project_persistent_buffers = project_to_input;
  rparams->cparams.index_type = index_type;
  // Parameters for inner reduction:
  // Reduction dim: inner_vect, inner_batch, bdimx and bdimy
  // Iteration dim: gdimy

  // Parameters for outer reduction:
  // Reduction dim: bdimy
  // Iteration dim: vectorization_factor_outer, bdimx, gdimy
  struct InnerOuterParams {
    int64_t inner_vect = -1;
    int64_t inner_batch = -1;
    int64_t bdimx = -1;
    int64_t bdimy = -1;
    int64_t gdimy = -1;
    int64_t tmp_gmem_write_vect = -1;
    int64_t vectorization_factor_outer = -1;

    void verify() {
      NVF_ERROR(inner_vect != -1, "inner_vect is not set.");
      NVF_ERROR(inner_batch != -1, "inner_batch is not set.");
      NVF_ERROR(bdimx != -1, "bdimx is not set.");
      NVF_ERROR(bdimy != -1, "bdimy is not set.");
      NVF_ERROR(gdimy != -1, "gdimy is not set.");
      NVF_ERROR(tmp_gmem_write_vect != -1, "tmp_gmem_write_vect is not set.");
      NVF_ERROR(
          vectorization_factor_outer != -1,
          "vectorization_factor_outer is not set.");
    }
  };

  InnerOuterParams iop;

  // Estimate register per thread based on buffer size, since inner reduction
  // dim is fully parallelized, the buffer size of each thread equals the total
  // buffer size divide by inner_dim_numel.
  auto getEstimatedRegisterUsage = [&](int64_t batch_mul_vect) {
    constexpr int64_t bytes_per_register = 4;
    const int64_t persistent_buffer_size =
        regs_buffer_size / inner_dim_numel * batch_mul_vect;
    const int64_t estimated_register_count =
        persistent_buffer_size / bytes_per_register +
        scheduler_utils::register_overhead;
    return std::min(
        estimated_register_count, scheduler_utils::max_registers_per_thread);
  };

  auto getBlocksPerSM = [&](const int64_t threads_per_sm,
                            const int64_t threads_per_block,
                            const int64_t warp_size) {
    constexpr int64_t warp_allocation_granularity = 4;
    const int64_t allocated_warps_per_block =
        ceilDiv(
            ceilDiv(threads_per_block, warp_size),
            warp_allocation_granularity) *
        warp_allocation_granularity;
    return scheduler_utils::safeDiv(
        threads_per_sm / warp_size, allocated_warps_per_block);
  };

  const auto dev_prop = at::cuda::getCurrentDeviceProperties();
  const int64_t device_multiprocessor_count =
      (int64_t)dev_prop->multiProcessorCount;

  // Step-1, set InnerParams reduction dim: inner_vect, inner_batch,
  // threads_per_block (bdimx * bdimy). Start threads_per_block from a quarter
  // warp, gradually increase it.
  iop.inner_vect = (int64_t)vectorize_factor;

  const auto [persistent_batch, threads_per_block] =
      getBufferBatchSizeAndThreadsPerBlock(
          inner_dim_numel,
          outer_dim_numel,
          regs_buffer_size,
          iop.inner_vect,
          dev_prop->warpSize);
  iop.inner_batch = persistent_batch;

  NVF_ERROR(
      iop.inner_vect * iop.inner_batch * threads_per_block >= inner_dim_numel,
      " iop.inner_vect * iop.inner_batch * threads_per_block should >= inner_dim_numel.");

  // Step-2, set InnerParams Iteration dim: gdimy. reg_per_thread is estimated
  // from buffer size, then it is used to calculate threads_per_sm and gdimy.
  // gdimy_max ensures each block processes at least 8 rows to
  // reduce the workload of the final outer reduction.
  int64_t reg_per_thread =
      getEstimatedRegisterUsage(iop.inner_vect * iop.inner_batch);
  int64_t threads_per_sm = getThreadsPerSMGivenRegPerThread(reg_per_thread);
  int64_t max_blocks_per_sm_regs =
      getBlocksPerSM(threads_per_sm, threads_per_block, dev_prop->warpSize);
  // check shared memory limitation on blocks per sm
  int64_t max_blocks_per_sm_smem =
      (int64_t)dev_prop->sharedMemPerMultiprocessor /
      (smem_overhead + smem_buffer_size);
  int64_t blocks_per_sm =
      std::min(max_blocks_per_sm_regs, max_blocks_per_sm_smem);
  iop.gdimy = blocks_per_sm * device_multiprocessor_count;
  const int64_t outer_iter_min = 8;
  const int64_t gdimy_max = scheduler_utils::roundUpToN(
      ceilDiv(outer_dim_numel, outer_iter_min), device_multiprocessor_count);
  while (iop.gdimy > gdimy_max && blocks_per_sm > 1) {
    blocks_per_sm -= 1;
    iop.gdimy = blocks_per_sm * device_multiprocessor_count;
  }

  // set the vectorization factor for the write to tmp gmem, may be different
  // from inner_vect due to different data types, e.g. input is half and
  // tmp_gmem is float
  constexpr int64_t max_gmem_vect_access_bytes = 16;
  const int64_t max_tmp_gmem_vect_factor = std::min(
      max_gmem_vect_access_bytes / (int64_t)tmp_gmem_dtype_size,
      iop.inner_vect);
  iop.tmp_gmem_write_vect = max_tmp_gmem_vect_factor;

  // Step-3, set OuterParams Iteration dim: vectorization_factor_outer, bdimx,
  // gdimy (already done) The partial outer reduction result is stored in tmp
  // gmem, set the vectorization factor for write and read
  const int64_t workload_per_thread = inner_dim_numel >= 4096 ? 4l : 2l;
  iop.vectorization_factor_outer =
      std::min(workload_per_thread, max_tmp_gmem_vect_factor);
  // For widely used hidden sizes, threads_per_block has factor of 8, roundup to
  // increase the probability of bdimx * bdimy == threads_per_block.
  iop.bdimx = scheduler_utils::roundUpPow2Or8(
      ceilDiv(inner_dim_numel / iop.vectorization_factor_outer, iop.gdimy));
  // if still not divisible, e.g. threads_per_block = 256, bdimx = 40.
  // increase bdimx to make it divisible. Under worst case, bdimx equals to
  // threads_per_block.
  while (threads_per_block % iop.bdimx) {
    iop.bdimx = std::min(iop.bdimx + 8, threads_per_block);
  }
  // Step-4, set OuterParams Reduction dim: bdimy.
  iop.bdimy = threads_per_block / iop.bdimx;
  NVF_ERROR(
      iop.bdimy * iop.bdimx == threads_per_block,
      " threads_per_block must be divisible by bdimx and bdimy.");
  // Step-5, special case, when inner_dim_numel <= 1024, bdimx is usually small
  // after divide by inner_vect and inner_batch. In this case, bdimy is used to
  // parallelize outer_dim instead of inner_dim. This pattern is named multi
  // reductions per block (mrpb).
  if (inner_dim_numel <= 1024) {
    rparams->multiple_reds_per_blk = true;
    rparams->tidx_for_outer_reduction = true;
    constexpr int64_t threads_per_block_mrpb = 512;

    // Step-1, InnerParams, Reduction dim: inner_vect(reuse),
    // inner_batch(reuse), bdimx
    iop.bdimx = ceilDiv(inner_dim_numel, iop.inner_vect * iop.inner_batch);

    // Step-2, InnerParams, Iteration dim: gdimy, bdimy (in next step)
    reg_per_thread =
        getEstimatedRegisterUsage(iop.inner_vect * iop.inner_batch);
    threads_per_sm = getThreadsPerSMGivenRegPerThread(reg_per_thread);
    blocks_per_sm = getBlocksPerSM(
        threads_per_sm, threads_per_block_mrpb, dev_prop->warpSize);
    iop.gdimy = blocks_per_sm * device_multiprocessor_count;

    // Step-3, OuterParams, Iteration dim: vectorization_factor_outer(reuse),
    // bdimy, gdimy (in previous step). We prefer bdimy to be larger enough to
    // cover what is left in both the outer_dim and inner_dim. However, it
    // should not exceed the limitation set by threads_per_block_mrpb.
    int64_t bdimy_tmp = std::max(
        ceilDiv(outer_dim_numel, iop.gdimy),
        ceilDiv(inner_dim_numel, iop.vectorization_factor_outer * iop.gdimy));
    iop.bdimy = std::min(threads_per_block_mrpb / iop.bdimx, bdimy_tmp);

    // Step-4, OuterParams, Reduction dim: bdimx (already done)

    if (iop.bdimx % dev_prop->warpSize == 0) {
      rparams->pad_inner_reduction_to_warp = true;
      rparams->pad_outer_reduction_to_warp = true;
    }
    rparams->block_dim_iter_dom = ParallelType::TIDy;
  } else {
    rparams->block_dim_inner_reduction_extra = ParallelType::TIDy;
  }

  // check all the parameters in InnerOuterParams are set.
  iop.verify();

  rparams->persistent_kernel = true;
  rparams->fastest_dim = true;
  rparams->combined_inner_outer = true;
  // tmp_gmem is the intermediate result of outer reduction, its dtype is float,
  // so the maximum vectorization factor is 4.
  rparams->vectorization_factor_outer = iop.vectorization_factor_outer;
  rparams->vectorization_factor_tmp_gmem_write = iop.tmp_gmem_write_vect;
  rparams->cparams.maxrregcount =
      getRegPerThreadGivenThreadsPerSM(iop.bdimx * iop.bdimy * blocks_per_sm);
  rparams->unroll_factor_inner_reduction = iop.inner_vect;
  rparams->batches_per_block_inner_reduction = iop.inner_batch;
  rparams->block_dim_inner_reduction = ParallelType::TIDx;
  rparams->vectorize_inner_reduction = iop.inner_vect > 1;
  rparams->split_grid_dim_iter_dom_outer = true;
  rparams->grid_dim_iter_dom = ParallelType::BIDy;
  rparams->lparams = LaunchParams(
      LaunchParams::UNINITIALIZED_VAL,
      iop.gdimy,
      LaunchParams::UNINITIALIZED_VAL,
      iop.bdimx,
      iop.bdimy,
      LaunchParams::UNINITIALIZED_VAL);

  if (!rparams->smem_persistent_buffers.empty()) {
    rparams->tag =
        "InnerOuter Register and Shared Memory Persistent Heuristic.\n";
  } else {
    rparams->tag = "InnerOuter Register Persistent Heuristic.\n";
  }

  if (isDebugDumpEnabled(DebugDumpOption::SchedulerDebug)) {
    debug() << "\n===== Combined InnerOuter Reduction Stats ========\n"
            << "outer_dim_numel: " << outer_dim_numel << "\n"
            << "inner_dim_numel: " << inner_dim_numel << "\n"
            << "regs_buffer_size: " << regs_buffer_size << "\n"
            << "smem_buffer_size: " << smem_buffer_size << "\n"
            << "smem_overhead: " << smem_overhead << "\n"
            << "vectorize_factor_input: " << iop.inner_vect << "\n"
            << "vectorization_factor_tmp_gmem_write: "
            << iop.tmp_gmem_write_vect << "\n"
            << "vectorization_factor_outer: " << iop.vectorization_factor_outer
            << "\n"
            << "multiple_reds_per_blk: " << rparams->multiple_reds_per_blk
            << "\n"
            << "threads_per_sm: " << threads_per_sm << "\n"
            << "gdimy: " << iop.gdimy << "\n"
            << "block(" << (iop.bdimx) << ", " << iop.bdimy << ", " << 1 << ")";
    debug() << rparams->toString() << std::endl;
  }
  return rparams;
}

} // namespace

std::unique_ptr<ReductionParams> getInnerOuterPersistentHeuristics(
    Fusion* fusion,
    SchedulerRuntimeInfo& runtime_info,
    HeuristicDataCache* data_cache) {
  FusionGuard fg(fusion);

  auto reduction_tv_entry =
      HeuristicDataCacheEntry<HeuristicCompileTime::ReductionTVs>(
          data_cache, [&fusion]() {
            return std::make_unique<std::vector<TensorView*>>(
                scheduler_utils::getReductionTvs(fusion));
          });

  auto& reduction_tvs = reduction_tv_entry.get();

  NVF_ERROR(!reduction_tvs.empty(), "Need reduction tensor views to schedule.");

  // Get dtype used to store partial outer reduction
  // Get the first inner reduction tv and use it as the reference tv
  int64_t max_outer_reduction_dtype_size = 1;
  TensorView* first_inner_reduction_tv = nullptr;
  for (auto tv : reduction_tvs) {
    if (scheduler_utils::isFastestDimReduction(tv)) {
      first_inner_reduction_tv = tv;
    } else {
      max_outer_reduction_dtype_size = std::max(
          max_outer_reduction_dtype_size,
          dataTypeSize(tv->getDataType().value()));
    }
  }
  auto ref_red_tv = first_inner_reduction_tv;

  // Verify the presence of a reduction TensorView connected to a Fusion input
  normalization_scheduler_utils::checkReductionTvForScheduling(
      fusion, ref_red_tv);

  auto properties =
      scheduler_utils::getReductionProperties(fusion, runtime_info, ref_red_tv);
  auto reduced_tv = ir_utils::getSoleProducerTv(ref_red_tv);

  // Although properties contains runtime information
  // "inner_most_dimension_ndims" is a compile time value
  auto vec_break_point = HeuristicDataCacheEntry<
      HeuristicCompileTime::VectorizationBreakPointOfReductionProducer>(
      data_cache, [&ref_red_tv, &reduced_tv, &properties]() {
        return std::make_unique<int64_t>(
            vectorize_helper::getVectorizationBreakPointOfReductionProducer(
                ref_red_tv, reduced_tv, properties.inner_most_dimension_ndims));
      });

  const auto vectorize_factor = vectorize_helper::getVectorizationFactor(
      runtime_info, reduced_tv, data_cache, vec_break_point.get());

  auto persistent_buffer_info_entry =
      HeuristicDataCacheEntry<HeuristicCompileTime::PersistentBufferInfo>(
          data_cache, [&fusion]() {
            return std::make_unique<scheduler_utils::PersistentBufferInfo>(
                scheduler_utils::persistentBuffers(fusion));
          });

  auto& persistent_buffer_info = persistent_buffer_info_entry.get();
  NVF_ERROR(
      !persistent_buffer_info.persistent_buffers.empty(),
      "Persistent scheduler requires persistent buffers.");
  auto buffer_params = getPersistentBufferStorageParams(
      fusion, runtime_info, data_cache, reduction_tvs, vectorize_factor);

  std::unique_ptr<ReductionParams> rparams = innerOuterPersistentHeuristic(
      properties.total_iteration_numel,
      properties.total_reduction_numel,
      buffer_params.regs_buffer_size,
      buffer_params.smem_buffer_size,
      buffer_params.smem_overhead,
      max_outer_reduction_dtype_size,
      vectorize_factor,
      buffer_params.project_to_input,
      runtime_info.getIndexType());

  // save persistent tvs should use shared memory, to avoid calling
  // getPersistentBufferStorageParams again during the scheduling.
  rparams->smem_persistent_buffers = buffer_params.smem_persistent_buffers;

  return rparams;
}

std::unique_ptr<ReductionParams> getInnerOuterPersistentHeuristics(
    Fusion* fusion,
    const at::ArrayRef<c10::IValue>& runtime_inputs,
    HeuristicDataCache* data_cache) {
  SchedulerRuntimeInfo runtime_info(fusion, runtime_inputs);
  return getInnerOuterPersistentHeuristics(fusion, runtime_info, data_cache);
}

namespace {

void scheduleReductionCombinedOuter(
    Fusion* fusion,
    const ReductionParams* rparams,
    const std::vector<TensorView*>& outer_reduction_tvs,
    std::vector<TensorView*>& cached_gmem,
    std::vector<TensorView*>& cached_gmem_reload,
    std::vector<TensorView*>& outer_reference_tvs,
    std::unordered_set<TensorView*>& boundaryNodesSet) {
  auto mergeReductionOrIterDomains = [](TensorView* tv, bool mergeReduction) {
    int prev_i = -1;
    for (int i = static_cast<int>(tv->nDims()) - 1; i >= 0; i--) {
      if (mergeReduction == tv->axis(i)->isReduction()) {
        if (prev_i == -1) {
          prev_i = i;
        } else {
          tv->merge(i, prev_i);
          prev_i = i;
        }
      }
    }
  };
  for (auto& outer_reduction_tv : outer_reduction_tvs) {
    // merge tensorview to [reduction, iteraiton] domains
    mergeReductionOrIterDomains(outer_reduction_tv, true);
    mergeReductionOrIterDomains(outer_reduction_tv, false);
    if (rparams->multiple_reds_per_blk) {
      outer_reduction_tv->split(
          0, NamedScalar::getParallelDim(rparams->block_dim_iter_dom));
    }
    outer_reduction_tv->split(
        0, NamedScalar::getParallelDim(rparams->grid_dim_iter_dom), false);

    if (rparams->multiple_reds_per_blk) {
      outer_reduction_tv->rFactor({1});
    }
    TensorView* partialResult = outer_reduction_tv->rFactor({1});
    partialResult->cacheBefore();
    partialResult->setMemoryType(MemoryType::Global);
    TensorView* partialResultReload = partialResult->cacheAfter();

    boundaryNodesSet.insert(partialResultReload);
    cached_gmem.emplace_back(partialResult);
    cached_gmem_reload.emplace_back(partialResultReload);

    if (rparams->multiple_reds_per_blk) {
      if (rparams->tidx_for_outer_reduction) {
        outer_reduction_tv->split(
            0, NamedScalar::getParallelDim(ParallelType::TIDx));
        outer_reduction_tv->axis(1)->parallelize(ParallelType::TIDx);
        // to use warp reduction
        if (rparams->pad_outer_reduction_to_warp) {
          outer_reduction_tv->axis(1)->padToMultipleOfWarp();
        }
      } else {
        outer_reduction_tv->split(
            0, NamedScalar::getParallelDim(ParallelType::TIDy));
        outer_reduction_tv->axis(1)->parallelize(ParallelType::TIDy);
      }
      // iteration domain
      int axisID = -1;
      if (rparams->vectorization_factor_outer > 1) {
        outer_reduction_tv->split(axisID, rparams->vectorization_factor_outer);
        outer_reduction_tv->axis(axisID--)->parallelize(
            ParallelType::Vectorize);
      }

      if (rparams->tidx_for_outer_reduction) {
        outer_reduction_tv->split(
            axisID, NamedScalar::getParallelDim(ParallelType::TIDy));
        outer_reduction_tv->axis(axisID--)->parallelize(ParallelType::TIDy);
      } else {
        outer_reduction_tv->split(
            axisID, NamedScalar::getParallelDim(ParallelType::TIDx));
        outer_reduction_tv->axis(axisID--)->parallelize(ParallelType::TIDx);
      }

      outer_reduction_tv->split(
          axisID, NamedScalar::getParallelDim(ParallelType::BIDy));
      outer_reduction_tv->axis(axisID--)->parallelize(ParallelType::BIDy);

    } else {
      // reduction domain
      outer_reduction_tv->split(
          0, NamedScalar::getParallelDim(ParallelType::TIDy));
      outer_reduction_tv->axis(1)->parallelize(ParallelType::TIDy);

      // iteration domain
      int axisID = -1;
      if (rparams->vectorization_factor_outer > 1) {
        outer_reduction_tv->split(axisID, rparams->vectorization_factor_outer);
        outer_reduction_tv->axis(axisID--)->parallelize(
            ParallelType::Vectorize);
      }

      if (rparams->lparams.bdimx() > 1) {
        outer_reduction_tv->split(
            axisID, NamedScalar::getParallelDim(ParallelType::TIDx));
        outer_reduction_tv->axis(axisID--)->parallelize(ParallelType::TIDx);
      }

      outer_reduction_tv->split(
          axisID, NamedScalar::getParallelDim(ParallelType::BIDy));

      outer_reduction_tv->axis(axisID--)->parallelize(ParallelType::BIDy);
    }
    auto outer_reference_tv =
        reduction_scheduler_utils::sortAndRFactor(outer_reduction_tv);
    outer_reference_tvs.emplace_back(outer_reference_tv);
  }
}

} // namespace

// fusion is the input IR that will be modified by this function
void scheduleInnerOuterPersistentKernel(
    Fusion* fusion,
    const ReductionParams* rparams) {
  FusionGuard fg(fusion);

  // Grab the reduction, input, and output tensor views. dummy_outputs are
  // helper tensors for persistent buffer projection.
  std::vector<TensorView*> dummy_outputs, cached_inputs, reduction_tvs;
  std::vector<std::pair<TensorView*, TensorView*>> cached_outputs;
  normalization_scheduler_utils::beforeSchedule(
      fusion,
      rparams,
      dummy_outputs,
      cached_inputs,
      reduction_tvs,
      cached_outputs);

  // split reduction_tvs into inner and outer reduction_tvs
  std::vector<TensorView*> inner_reduction_tvs, outer_reduction_tvs;
  for (auto tv : reduction_tvs) {
    if (scheduler_utils::isFastestDimReduction(tv)) {
      inner_reduction_tvs.emplace_back(tv);
    } else {
      outer_reduction_tvs.emplace_back(tv);
    }
  }
  NVF_ERROR(
      !inner_reduction_tvs.empty(),
      "schedulePersistentKernelInnerOuter is called but no inner reduction is found.");
  NVF_ERROR(
      !outer_reduction_tvs.empty(),
      "schedulePersistentKernelInnerOuter is called but no outer reduction is found.");

  // schedule inner reduction, only schedule the first inner reduction tv,
  // then will be propagated to other inner reduction tvs.
  TensorView* inner_reference_tv =
      normalization_scheduler_utils::scheduleReductionGeneral(
          fusion,
          rparams,
          inner_reduction_tvs,
          InnerOuterPersistentKernelScheduler::schedulerType());

  // schedule outer reduction, schedule all the outer reduction tvs since we
  // need to store the intermediate results.
  std::vector<TensorView*> cached_gmem;
  std::vector<TensorView*> cached_gmem_reload;
  std::vector<TensorView*> outer_reference_tvs;
  std::unordered_set<TensorView*> boundaryNodesSet;
  scheduleReductionCombinedOuter(
      fusion,
      rparams,
      outer_reduction_tvs,
      cached_gmem,
      cached_gmem_reload,
      outer_reference_tvs,
      boundaryNodesSet);

  // Propagate inner reduction and outer reductions
  for (auto output : dummy_outputs) {
    fusion->addOutput(output);
  }

  const bool unroll = rparams->isUnrolled();
  const bool vectorize =
      rparams->vectorize_inner_reduction || rparams->vectorize_iter_dom;
  const bool is_outer_grid_persistence = rparams->persistent_kernel &&
      rparams->cross_grid_inner_reduction && !rparams->fastest_dim;

  // Propagate inner reduction. There is a cutoff at boundaryNodesSet, so this
  // propagation will not propagate to the final outer reduction.
  reduction_scheduler_utils::propagateTransformation(
      inner_reference_tv, boundaryNodesSet);
  reduction_scheduler_utils::propagateRFactor(
      inner_reference_tv, inner_reduction_tvs[0], inner_reduction_tvs);

  // Don't allow parallelization propagation goes through boundaryNodesSet
  const auto& selected_tvs_inner =
      scheduler_utils::getAllTvsFrom(inner_reduction_tvs, boundaryNodesSet);
  reduction_scheduler_utils::propagateParallelization(
      fusion,
      inner_reduction_tvs[0],
      inner_reference_tv,
      unroll,
      vectorize,
      is_outer_grid_persistence,
      inner_reduction_tvs,
      cached_inputs,
      cached_outputs,
      {selected_tvs_inner.begin(), selected_tvs_inner.end()});

  // Propagate outer reduction. Each outer reduction is connected with its
  // cached_gmem and output, since we added all the cached_gmem to the
  // boundaryNodesSet, the transformation from one outer reduction can't
  // propagate to other outer reductions due to the cutoff at
  // boundaryNodesSet. Thus, we need a loop to initiate the propagation from
  // each outer reduction. Don't allow parallelization propagation goes
  // through cached_gmem, see issue 246.
  for (long unsigned int i = 0; i < outer_reference_tvs.size(); i++) {
    const auto& selected_tvs_outer = scheduler_utils::getAllTvsFrom(
        {outer_reduction_tvs[i]}, {cached_gmem[i]});
    reduction_scheduler_utils::propagateTransformation(
        outer_reference_tvs[i], boundaryNodesSet);
    reduction_scheduler_utils::propagateParallelization(
        fusion,
        outer_reduction_tvs[i],
        outer_reference_tvs[i],
        unroll,
        vectorize,
        is_outer_grid_persistence,
        outer_reduction_tvs,
        cached_inputs,
        cached_outputs,
        {selected_tvs_outer.begin(), selected_tvs_outer.end()});
  }

  // special vectorization of temp gmem, vectorization_factor_tmp_gmem_write
  // is guaranteed to be smaller or equal to input vectorization factor.
  if (rparams->vectorization_factor_tmp_gmem_write > 1) {
    for (auto tv : cached_gmem) {
      NVF_ERROR(
          rparams->vectorization_factor_tmp_gmem_write <=
              rparams->unroll_factor_inner_reduction,
          "vectorization factor of temp gmem write should be smaller than that of inner reduction.")
      if (rparams->vectorization_factor_tmp_gmem_write <
          rparams->unroll_factor_inner_reduction) {
        tv->split(-1, rparams->vectorization_factor_tmp_gmem_write);
      }
      tv->axis(-1)->parallelize(ParallelType::Vectorize);
    }
  }
  // vectorization propagate through propagateParallelization only works for
  // input and output tensors. propagate vectorization to cached_gmem_reload
  // directly from output tv using parallelizeAllLike. must propagate
  // seperaely for different tvs as outer reductions are transformed
  // seperately.
  if (rparams->vectorization_factor_outer > 1) {
    for (auto tv : cached_gmem_reload) {
      auto output_tvs = ir_utils::outputTvsOf(tv);
      NVF_ERROR(
          !output_tvs.empty(),
          "cached_gmem_reload should have at least one output tensor.")
      scheduler_utils::parallelizeAllLike(
          output_tvs[0],
          -1,
          {cached_gmem_reload.begin(), cached_gmem_reload.end()},
          {ParallelType::Vectorize});
    }
  }

  // Remove dummy outputs as they can inadvertently affect CA positions
  for (auto output : dummy_outputs) {
    fusion->removeOutput(output);
  }
  inlineMost();
}

} // namespace nvfuser<|MERGE_RESOLUTION|>--- conflicted
+++ resolved
@@ -661,11 +661,7 @@
     computeHeuristics(
         Fusion* fusion,
         SchedulerRuntimeInfo& runtime_info,
-<<<<<<< HEAD
-        HeuristicSummary* data_cache) {
-=======
         HeuristicDataCache* data_cache) {
->>>>>>> 92b63512
   FUSER_PERF_SCOPE("InnerOuterPersistentKernelScheduler::computeHeuristics");
   auto rparams =
       getInnerOuterPersistentHeuristics(fusion, runtime_info, data_cache);
