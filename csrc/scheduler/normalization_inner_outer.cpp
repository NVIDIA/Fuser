--- conflicted
+++ resolved
@@ -481,17 +481,6 @@
   return buffer_params;
 }
 
-<<<<<<< HEAD
-//! Calculate the persistent buffer batches and threads per block.
-//! Start from a large value of inner_dim_numel / (inner_vect * warpSize/4),
-//! gradually reduce to small values but not smaller than a threshold determined
-//! by inner_dim_numel and outer_dim_numel. If the persistent buffer batch is
-//! smaller than the maximum allowed batch which is determined by the avilable
-//! registers, this function will return that batch value. Otherwise, it will
-//! return nullopt except when ignore_register_size_limit is true where it will
-//! return whatever the batch value is.
-std::pair<int64_t, int64_t> getBufferBatchSizeAndThreadsPerBlock(
-=======
 // Calculate the persistent buffer batches and threads per block.
 // Start from a large value of inner_dim_numel / (inner_vect * warpSize/4),
 // gradually reduce to small values but not smaller than a threshold determined
@@ -500,26 +489,12 @@
 // registers, this function will return that batch value. Otherwise, it will
 // return nullopt except when ignore_register_size_limit is true where it will
 // return whatever the batch value is.
-// This exception is needed because the register usage in canScheduleRuntime is
-// based on std::min(project_buffer, not_project_buffer). However, in
-// getPersistentHeuristics() we enforce project_buffer to input if dtype=float
-// and feature size <=14K. It leads to register spills but still faster than
-// unprojected version due to the reuse of a input para in this grid persistent
-// kernel. This is a tmp solution before we have a new persistent heuristics,
-// where the projection should not soley based on size of buffers.
-std::pair<std::optional<int64_t>, int64_t>
-getOptionalInnerOuterPersistentBufferBatches(
->>>>>>> 5326aff3
+std::pair<int64_t, int64_t> getBufferBatchSizeAndThreadsPerBlock(
     const int64_t inner_dim_numel,
     const int64_t outer_dim_numel,
     const int64_t persistent_buffer_size,
     const int64_t vectorize_factor,
-<<<<<<< HEAD
     const int64_t warp_size) {
-=======
-    const int64_t warp_size,
-    const bool ignore_register_size_limit) {
->>>>>>> 5326aff3
   // if inner_dim_numel <= 1024, we are doing multiple reductions per block
   // with a constant batch size of 1 if vectorized. See Step 5 of
   // innerOuterPersistentHeuristic. Although batch size is 1, each thread also
@@ -549,13 +524,13 @@
     }
     return 1l;
   };
-  //! Each thread can use a maximum of 255 registers, and assume 40 of them are
-  //! reserved for indexing and other purposes. So, each thread can use up to
-  //! 215 registers for persistent buffer. Calculate number of buffer batches
-  //! using these 215 registers. total_buffer_bytes is the total size of
-  //! persistent buffers in bytes. reduction_elements is the number of elements
-  //! in the reduction domain. vectorization_factor is the vectorization factor
-  //! of inputs and outputs.
+  // Each thread can use a maximum of 255 registers, and assume 40 of them are
+  // reserved for indexing and other purposes. So, each thread can use up to
+  // 215 registers for persistent buffer. Calculate number of buffer batches
+  // using these 215 registers. total_buffer_bytes is the total size of
+  // persistent buffers in bytes. reduction_elements is the number of elements
+  // in the reduction domain. vectorization_factor is the vectorization factor
+  // of inputs and outputs.
   auto getMaximumInnerOuterPersistentBufferBatch = [&]() -> int64_t {
     int64_t register_per_batch = ceilDiv(
         persistent_buffer_size / inner_dim_numel * vectorize_factor,
@@ -588,32 +563,7 @@
     threads_per_block += warp_size;
     inner_batch = ceilDiv(after_vectorization, threads_per_block);
   }
-<<<<<<< HEAD
   return std::make_pair(inner_batch, threads_per_block);
-=======
-  // The maximum feature size can be processed without register spills and
-  // fusion segmentation for fp16 is 14K. Here, we can allow register spills to
-  // avoid fusion segmentation by incrase maximum batch size by 3. This allows
-  // us to process up to 20K features (14K + 256*8*3).
-  // Performance on A100-80G:
-  // (1) shape= 16384 x 16384, 1300 GB/s, time_us mean(var)= 1245.08 (8.89703),
-  // 64 bytes stack frame, 64 bytes spill stores, 128 bytes spill loads. (2)
-  // shape= 16384 x 18432, 1070 GB/s, time_us mean(var)= 1683.87 (19.527), 192
-  // bytes stack frame, 192 bytes spill stores, 384 bytes spill loads.
-  // (3) shape= 16384 x 20480, 730 GB/s time_us mean(var)= 2766.64 (12.3883),
-  // 320 bytes stack frame, 320 bytes spill stores, 640 bytes spill loads. As a
-  // ref, the segmented version takes time_us mean(var)= 2841.91 (5.20231)
-  // without considering the overhead of fusion segmentation.
-  // (4) Disable this optimization if vectorize_factor is 1 due to high register
-  // usage in cases can't be vectorized.
-  const int64_t batch_max_reg_spill =
-      vectorize_factor > 1 ? batch_max + 3 : batch_max;
-  if (ignore_register_size_limit || inner_batch <= batch_max_reg_spill) {
-    return std::make_pair(inner_batch, threads_per_block);
-  } else {
-    return std::make_pair(std::nullopt, -1);
-  }
->>>>>>> 5326aff3
 }
 
 } // namespace
@@ -666,25 +616,6 @@
     return false;
   }
 
-<<<<<<< HEAD
-=======
-  // check if we can schedule the combined reductions with a reasonable
-  // batch size without register spills.
-  if (!getOptionalInnerOuterPersistentBufferBatches(
-           properties.total_reduction_numel,
-           properties.total_iteration_numel,
-           buffer_params.regs_buffer_size,
-           (int64_t)vectorize_factor,
-           warp_size,
-           false)
-           .first.has_value()) {
-    scheduler_debug_utils::canScheduleRejectReason(
-        heuristicType(),
-        "Required batch number is larger than available batch number! Will cause register spills!");
-    return false;
-  }
-
->>>>>>> 5326aff3
   const int64_t device_max_threads_per_multiprocessor =
       (int64_t)at::cuda::getCurrentDeviceProperties()
           ->maxThreadsPerMultiProcessor;
@@ -830,25 +761,8 @@
   // warp, gradually increase it.
   iop.inner_vect = (int64_t)vectorize_factor;
 
-<<<<<<< HEAD
   const auto [persistent_batch, threads_per_block] =
       getBufferBatchSizeAndThreadsPerBlock(
-=======
-  // ignore_register_size_limit will return a valid batch size.
-  // This is needed because we enforced projection for fp32 if the feature size
-  // is less or equal 14K. It leads to register spills but still faster than the
-  // unprojected version due to the reuse of a input para in this grid
-  // persistent kernel. However, when we do register usage check in
-  // canScheduleRuntime, the enforced projection is not considered. Thus,
-  // max_persistent_buffer_size used here is larger than the value used in
-  // canScheduleRuntime.
-  // This is a tmp solution before we have a new persistent heuristics, where
-  // the projection is not solely based on size of buffers. The enforced buffer
-  // projection is not considered in canScheduleRuntime Thus,
-  constexpr bool ignore_register_size_limit = true;
-  const auto& batch_and_block_size =
-      getOptionalInnerOuterPersistentBufferBatches(
->>>>>>> 5326aff3
           inner_dim_numel,
           outer_dim_numel,
           regs_buffer_size,
