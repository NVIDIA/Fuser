// clang-format off
/*
 * SPDX-FileCopyrightText: Copyright (c) 2023-present NVIDIA CORPORATION & AFFILIATES.
 * All rights reserved.
 * SPDX-License-Identifier: BSD-3-Clause
 */
// clang-format on

#include <exceptions.h>
#include <scheduler/heuristic_types.h>

namespace nvfuser {

std::string toString(ScheduleHeuristic sh) {
  switch (sh) {
    case ScheduleHeuristic::NoOp:
      return "no-op";
    case ScheduleHeuristic::PointWise:
      return "pointwise";
    case ScheduleHeuristic::Reduction:
      return "reduction";
<<<<<<< HEAD
    case ScheduleHeuristic::OuterPersistent:
      return "outer persistent";
=======
    case ScheduleHeuristic::InnerPersistent:
      return "inner_persistent";
    case ScheduleHeuristic::InnerOuterPersistent:
      return "inner_outer_persistent";
>>>>>>> 8476a81a
    case ScheduleHeuristic::Persistent:
      return "persistent";
    case ScheduleHeuristic::Transpose:
      return "transpose";
    case ScheduleHeuristic::Matmul:
      return "matmul";
    default:
      NVF_ERROR(false, "undefined schedule");
  }
  return "";
}

std::ostream& operator<<(std::ostream& os, ScheduleHeuristic sh) {
  os << toString(sh);
  return os;
}

} // namespace nvfuser<|MERGE_RESOLUTION|>--- conflicted
+++ resolved
@@ -19,15 +19,12 @@
       return "pointwise";
     case ScheduleHeuristic::Reduction:
       return "reduction";
-<<<<<<< HEAD
-    case ScheduleHeuristic::OuterPersistent:
-      return "outer persistent";
-=======
     case ScheduleHeuristic::InnerPersistent:
       return "inner_persistent";
+    case ScheduleHeuristic::OuterPersistent:
+      return "outer_persistent";
     case ScheduleHeuristic::InnerOuterPersistent:
       return "inner_outer_persistent";
->>>>>>> 8476a81a
     case ScheduleHeuristic::Persistent:
       return "persistent";
     case ScheduleHeuristic::Transpose:
