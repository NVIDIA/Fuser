// clang-format off
/*
 * SPDX-FileCopyrightText: Copyright (c) 2023-present NVIDIA CORPORATION & AFFILIATES.
 * All rights reserved.
 * SPDX-License-Identifier: BSD-3-Clause
 */
// clang-format on

#include <debug.h>
#include <instrumentation.h>
#include <ir/graphviz.h>
#include <ir/utils.h>
#include <scheduler/cache_policy_refiner.h>
#include <scheduler/debug_utils.h>
#include <scheduler/mark_aliases.h>
#include <scheduler/pointwise_utils.h>
#include <scheduler/registry_utils.h>
#include <scheduler/resize.h>
#include <scheduler/resize_heuristic.h>
#include <scheduler/runtime_info.h>
#include <scheduler/tools/inlining.h>
#include <scheduler/tools/loop_domain_scheduler.h>
#include <scheduler/tools/resize_utils.h>
#include <val_graph_visitor.h>

namespace nvfuser {

namespace {

// Just use the pointwise version for now
TensorView* getReferenceTensor(Fusion* fusion) {
  return pointwise_utils::getReferenceTensor(fusion);
}

// Returns the largest tensor with its number of elements
std::pair<TensorView*, int64_t> getLargestTensor(
    const std::vector<Val*>& vals,
    SchedulerRuntimeInfo& runtime_info) {
  int64_t max_num_elms = -1;
  TensorView* largest_tv = nullptr;
  for (auto tv : ir_utils::filterByType<TensorView>(vals)) {
    int64_t num_elms = 1;
    for (auto logical_id : tv->getLogicalDomain()) {
      auto inferred_val =
          runtime_info.expressionEvaluator().evaluate(logical_id->extent());
      NVF_ERROR(
          inferred_val.hasValue(),
          "Error inferring extent of: ",
          logical_id->toString());
      num_elms *= inferred_val.as<int64_t>();
    }
    if (num_elms > max_num_elms) {
      largest_tv = tv;
      max_num_elms = num_elms;
    }
  }
  return std::make_pair(largest_tv, max_num_elms);
}

} // namespace

bool ResizeScheduler::canScheduleCompileTime(Fusion* fusion) {
  if (!isOptionEnabled(EnableOption::ResizeScheduler)) {
    scheduler_debug_utils::canScheduleRejectReason(
        schedulerType(), "Not enabled");
    return false;
  }

  if (!ir_utils::hasOpsOfType<SliceOp, PadOp>(fusion)) {
    scheduler_debug_utils::canScheduleRejectReason(
        schedulerType(), "No resize op to schedule");
    return false;
  }

  if (scheduler_utils::isResharding(fusion)) {
    scheduler_debug_utils::canScheduleRejectReason(
        schedulerType(), "Fusion is resharding.");
    return false;
  }

  if (ir_utils::hasAnyReductionOps(fusion)) {
    scheduler_debug_utils::canScheduleRejectReason(
        schedulerType(), "No support for reduction ops");
    return false;
  }

  if (registry_utils::hasNonUniqueBcast(fusion)) {
    scheduler_debug_utils::canScheduleRejectReason(
        schedulerType(),
        "Broadcasting dimension might be broadcasting to multiple sizes.");
    return false;
  }

  // For now, the resize scheduler is only allowed for a limited set
  // of fusion patterns. The restrictions are planned to be
  // incrementally relaxed.

  IdModel id_model(fusion, /*build_graphs=*/false);
  const auto& broadcast_graph = id_model.buildBroadcastGraph();

  auto resize_tensor_ops = ir_utils::getOpsOfType<SliceOp, PadOp>(fusion);

  // Slicing of or to a broadcast ID is not allowed yet.
  for (auto resize_tensor_op : resize_tensor_ops) {
    TensorView* out_tv = resize_tensor_op->output(0)->as<TensorView>();
    for (auto logical_id : out_tv->getLogicalDomain()) {
      Resize* resize = dynamic_cast<Resize*>(logical_id->definition());
      if (resize == nullptr) {
        continue;
      }

      if (resize->out()->isBroadcast()) {
        scheduler_debug_utils::canScheduleRejectReason(
            schedulerType(), "Resize to a broadcast ID is not allowed.");
        return false;
      }

      // Need to check the broadcast group rather than just the input
      // ID only. For example,
      //
      // t0: [i0]
      // t1: [b1]
      // t2 = t0 + t1
      // t3 = slice(t2)
      //
      // Then, propagating the slice to its inputs would try to
      // propagate the resize op to b1 as well, which would fail due
      // to issue #3571
      const auto& input_group = broadcast_graph.toGroup(resize->in());
      if (std::any_of(
              input_group->begin(), input_group->end(), [](Val* inp_val) {
                return inp_val->as<IterDomain>()->isBroadcast();
              })) {
        scheduler_debug_utils::canScheduleRejectReason(
            schedulerType(), "Resize of a broadcast ID is not allowed.");
        return false;
      }
    }
  }

  auto ref_tv = getReferenceTensor(fusion);
  if (ref_tv == nullptr) {
    scheduler_debug_utils::canScheduleRejectReason(
        schedulerType(), "No reference found");
    return false;
  }

  // Having different resizes between outputs is not allowed at this
  // moment. For example, consider a fusion like:
  //
  // t0 = [i0]
  // fusion.addInput(t0)
  // t1 = t0[:i0/2]
  // t2 = t0[i0/2:]
  // fusion.addOutput(t1)
  // fusion.addOutput(t2)
  //
  // For now, this is not going to be fused since t1 and t2 have
  // different resize ops, although in this case, since the extents of t1 and
  // t2 are the same, it should be relatively straightforward to fuse them
  // together.
  for (auto out_tv : ir_utils::filterByType<TensorView>(fusion->outputs())) {
    if (out_tv == ref_tv) {
      continue;
    }
    auto exprs = ValGraphBFS::getExprGroupsBetween(
                     broadcast_graph,
                     broadcast_graph.toGroups(ref_tv->getLogicalDomain()),
                     broadcast_graph.toGroups(out_tv->getLogicalDomain()),
                     /*require_all_to_visited=*/false)
                     .first;
    for (const auto& [expr_g, dir] : exprs) {
      if (expr_g->front()->isA<Resize>()) {
        std::stringstream msg;
        msg << "Resize between reference and output not allowed.";
        msg << " Reference: " << ref_tv->toString()
            << ". Output: " << out_tv->toString()
            << ". Resize: " << expr_g->front()->toString();
        scheduler_debug_utils::canScheduleRejectReason(
            schedulerType(), msg.str());
        return false;
      }
    }
  }

  // Skip transpose-like patterns for now
  scheduler_tools::TransposeDomainMap domain_map(fusion);
  auto grouped_inputs_outputs = domain_map.groupInputsOutputsByInnerDim();
  if (grouped_inputs_outputs.size() >= 2) {
    scheduler_debug_utils::canScheduleRejectReason(
        schedulerType(), "Transpose-like patterns not supported.");
    return false;
  }

  return true;
}

std::unique_ptr<HeuristicParams> ResizeScheduler::computeHeuristics(
    Fusion* fusion,
    SchedulerRuntimeInfo& runtime_info,
    HeuristicDataCache* data_cache) {
  FUSER_PERF_SCOPE("ResizeScheduler::computeHeuristics");
  auto params = std::make_unique<ResizeParams>(SchedulerType::Resize);
  params->tag = "Resize heuristics";
  params->cparams.index_type = runtime_info.getIndexType();

  const int64_t bdimx = 128;

  const auto& [largest_output, max_num_elms] =
      getLargestTensor(fusion->outputs(), runtime_info);

  params->split_grid_x_dim =
      ceilDiv(max_num_elms, bdimx) > ResizeParams::max_gdimx;

  const auto largest_input =
      getLargestTensor(fusion->inputs(), runtime_info).first;
  if (largest_input != nullptr) {
    int64_t index_of_largest_input = std::distance(
        fusion->inputs().begin(),
        std::find(
            fusion->inputs().begin(), fusion->inputs().end(), largest_input));
    params->largest_input = index_of_largest_input;
  } else {
    params->largest_input = -1;
  }

<<<<<<< HEAD
  // Vectorization based on the largest input if there's any input
  // tv. Or the largest output otherwise.
  auto ref_tv_for_vectorization =
      largest_input != nullptr ? largest_input : largest_output;
  // TODO: Consider vectorizing merged IDs, not just the innermost
  // TODO: Use the reorder map
  params->vectorization_factor = vectorize_helper::getVectorizationFactor(
      runtime_info,
      ref_tv_for_vectorization,
      data_cache,
      (int64_t)ref_tv_for_vectorization->getLogicalDomain().size() - 1,
      {});

=======
>>>>>>> 1709d359
  return params;
}

namespace {

struct StaticRepeatInfo {
  IterDomain* ref_repeating_id = nullptr;
  std::vector<TensorView*> repeated_tvs;
};

std::optional<StaticRepeatInfo> getMaybeStaticRepeatId(TensorView* ref_tv) {
  // Assume ref is a fusion output
  NVF_ERROR(ref_tv->isFusionOutput());

  // Find the broadcast, expand and reshape pattern.

  TensorView* reshape_out_tv = ref_tv;

  // It is likely a cache is inserted
  auto load_store = dynamic_cast<LoadStoreOp*>(ref_tv->definition());
  // Only Set is considered for now
  if (load_store != nullptr) {
    if (load_store->opType() != LoadStoreOpType::Set) {
      return std::nullopt;
    }
    reshape_out_tv = load_store->input(0)->as<TensorView>();
    // Not sure if this is really problematic, but the producer of the
    // caching op should have only one consumer
    if (reshape_out_tv->uses().size() > 1) {
      return std::nullopt;
    }
  }

  std::cerr << "Reshape out: " << reshape_out_tv->toString() << "\n";

  // The pattern to detect:
  //
  // broadcast_out = broadcast(input)
  // expand_out = expand(broadcast_out)
  // reshape_out = reshape(expand_out)

  auto reshape = dynamic_cast<ViewOp*>(reshape_out_tv->definition());
  if (reshape == nullptr) {
    return std::nullopt;
  }

  std::cerr << reshape->toString();

  auto expand_out_tv = reshape->in();

  auto expand = dynamic_cast<ExpandOp*>(expand_out_tv->definition());
  if (expand == nullptr) {
    return std::nullopt;
  }

  std::cerr << expand->toString();

  auto broadcast_out_tv = expand->in();

  auto broadcast = dynamic_cast<BroadcastOp*>(broadcast_out_tv->definition());
  if (broadcast == nullptr) {
    return std::nullopt;
  }

  std::cerr << broadcast->toString();

  auto inp_tv = broadcast->in();

  std::cerr << "Inp tv: " << inp_tv->toString() << "\n";

  // Not sure if this is really necessary to check, but assume there's
  // only single chain of the ops and tensors from inp_tv to the
  // fusion outputs
  auto all_dep_vals =
      DependencyCheck::getAllValsBetween({inp_tv}, inp_tv->fusion()->outputs());
  if (std::unordered_set<Val*>{all_dep_vals.begin(), all_dep_vals.end()} !=
      std::unordered_set<Val*>{
          inp_tv, broadcast_out_tv, expand_out_tv, reshape_out_tv, ref_tv}) {
    return std::nullopt;
  }

  std::cerr << "All dep vals: " << toDelimitedString(all_dep_vals) << "\n";

  // Check if the ops match with the repeat pattern. Currently only
  // one iter domain can be repeated
  IterDomain* broadcast_id = nullptr;
  int64_t broadcast_pos = -1;
  for (const auto i :
       c10::irange(broadcast_out_tv->getLogicalDomain().size())) {
    if (broadcast->getBroadcastDimFlags().at(i)) {
      if (broadcast_id != nullptr) {
        // Multiple broadcast IDs not supported
        return std::nullopt;
      }
      broadcast_id = broadcast_out_tv->getLogicalDomain().at(i);
      broadcast_pos = (int64_t)i;
    }
  }

  if (broadcast_id == nullptr) {
    return std::nullopt;
  }

  std::cerr << "Broadcast ID: " << broadcast_id->toString() << "\n";

  // Check if and only if the broadcast ID is expanded
  IterDomain* expanded_id = nullptr;
  for (const auto i :
       c10::irange(broadcast_out_tv->getLogicalDomain().size())) {
    auto p_id = broadcast_out_tv->getLogicalDomain().at(i);
    auto c_id = expand_out_tv->getLogicalDomain().at(i);
    std::cerr << "p_id: " << p_id->toString() << ", c_id: " << c_id->toString()
              << "\n";
    if (p_id == broadcast_id && c_id->isBroadcast() &&
        c_id->hasExpandedExtent()) {
      expanded_id = c_id;
      std::cerr << "Expand: " << c_id->toString() << "\n";
    } else if (
        p_id->isBroadcast() && !p_id->hasExpandedExtent() &&
        c_id->isBroadcast() && c_id->hasExpandedExtent()) {
      // Expanded but this broadcast was not introduced by the
      // preceding broadcast op
      std::cerr << "Non-broadcast expansion: " << p_id->toString() << ", "
                << c_id->toString() << "\n";
      return std::nullopt;
    }
  }

  if (expanded_id == nullptr) {
    return std::nullopt;
  }

  std::cerr << "Expand ID: " << expanded_id->toString() << "\n";

  // Only a static repeat factor is considered
  if (!expanded_id->expandedExtent()->isConstInt()) {
    std::cerr << "Non-const expand\n";
    return std::nullopt;
  }

  // The expanded ID should be merged with the iter domain next to it,
  // and that should be the only reshape expr
  auto reshape_exprs = DependencyCheck::getAllExprsBetween(
      {reshape_out_tv->getRootDomain().begin(),
       reshape_out_tv->getRootDomain().end()},
      {reshape_out_tv->getLogicalDomain().begin(),
       reshape_out_tv->getLogicalDomain().end()});
  if (reshape_exprs.size() != 1) {
    std::cerr << "More exprs: " << reshape_exprs.size() << "\n";
    return std::nullopt;
  }

  std::cerr << reshape_exprs.at(0)->toString();

  auto reshape_merge = dynamic_cast<Merge*>(reshape_exprs.at(0));
  if (reshape_merge == nullptr) {
    return std::nullopt;
  }

  std::cerr << "Reshape merge: " << reshape_merge->toString() << "\n";

  auto reshape_root_broadcast =
      reshape_out_tv->getRootDomain().at(broadcast_pos);
  // IterDomain* ref_repeated_id = nullptr;
  if (reshape_merge->outer() != reshape_root_broadcast &&
      reshape_merge->inner() != reshape_root_broadcast) {
    std::cerr << "Invalid merge\n";
    return std::nullopt;
  }

  // When ref_tv != reshape_out_tv due to caching, assume the loop
  // domain of the reference is already transformed to cancel the
  // reshape
  NVF_ERROR(
      ref_tv->getLoopDomain().size() == reshape_out_tv->getRootDomain().size());

  StaticRepeatInfo info;
  info.ref_repeating_id = ref_tv->getLoopDomain().at(broadcast_pos);
  info.repeated_tvs =
      std::vector<TensorView*>{broadcast_out_tv, expand_out_tv, reshape_out_tv};
  if (reshape_out_tv != ref_tv) {
    info.repeated_tvs.push_back(ref_tv);
  }

  return info;
}

} // namespace

void ResizeScheduler::schedule(Fusion* fusion, const HeuristicParams* params) {
  FUSER_PERF_SCOPE("ResizeScheduler::schedule");

  FusionGuard fg(fusion);
  const auto resize_params = dynamic_cast<const ResizeParams*>(params);
  NVF_ERROR(resize_params != nullptr);

  scheduler_utils::clearMemorySpace(fusion);

  {
    std::cout << std::endl;
    std::cout << "Resize scheduling\n";
    fusion->print();
    std::cout << std::endl;
  }

  {
    std::stringstream file_name;
    file_name << "pre_scheduling.dot";
    IrGraphGenerator::print(
        fusion,
        file_name.str().c_str(),
        IrGraphGenerator::DetailLevel::ComputeOnly);
  }

  scheduler_utils::cacheInputs(fusion, true);
  scheduler_utils::cacheAndForkOutputs(fusion, true);

  {
    std::cout << std::endl;
    std::cout << "Caching done\n";
    fusion->printMath();
    std::cout << std::endl;
  }
  auto resize_tensor_ops = ir_utils::getOpsOfType<SliceOp, PadOp>(fusion);

  IdModel id_model(fusion, /*build_graphs=*/false);
  const auto& exact_graph = id_model.buildExactGraph();

  // Replicate resize inputs if necessary to avoid conflicting
  // propagations
  const auto exclusivity_info_map = scheduler_tools::getNonExclusiveResizeInfo(
      resize_tensor_ops, exact_graph);
  for (auto resize_tensor_op : resize_tensor_ops) {
    auto out_tv = resize_tensor_op->output(0)->as<TensorView>();
    if (exclusivity_info_map.count(out_tv) == 0) {
      continue;
    }
    auto inp_tv = resize_tensor_op->input(0)->as<TensorView>();
    // Since cacheInput may skip caching if an input is used by
    // slice/pad, inp_tv may be a fusion input, in which case it is
    // not necessary to recompute the tensor.
    if (inp_tv->isFusionInput()) {
      continue;
    }
    auto inp_tv_copy = RecomputeTv::recompute(inp_tv);
    ir_utils::replaceValInExprInputs(resize_tensor_op, inp_tv, inp_tv_copy);
  }

<<<<<<< HEAD
  {
    std::cout << std::endl;
    std::cout << "After recomputation\n";
    fusion->print();
    std::cout << std::endl;

    std::stringstream file_name;
    file_name << "after_recomputation.dot";
    IrGraphGenerator::print(
        fusion,
        file_name.str().c_str(),
        IrGraphGenerator::DetailLevel::ComputeOnly);
  }

=======
>>>>>>> 1709d359
  TensorView* largest_input = nullptr;
  if (resize_params->largest_input >= 0) {
    largest_input =
        fusion->inputs().at(resize_params->largest_input)->as<TensorView>();
<<<<<<< HEAD
  }

  // Mistral bwd has a reshape at the end of the fusion that merges
  // the two innermost dimensions. To make the below vectorization to
  // work, the vectorization needs to be applied to the innermost
  // dimension only, so the merge needs to be canceled.
  if (largest_input != nullptr) {
    scheduler_tools::cancelReshapeInLoopDomains(largest_input);
  }

  {
    std::cout << std::endl;
    std::cout << "After reshape cancel\n";
    fusion->print();
    std::cout << std::endl;
  }

=======

    // The tensors are going to be reordered to align with the largest
    // input. To make it work, merge operations for reshape should be
    // cancelled.
    scheduler_tools::cancelReshapeInLoopDomains(largest_input);
  }

>>>>>>> 1709d359
  for (auto expr : fusion->exprs()) {
    if (!expr->isOneOf<SliceOp, PadOp>()) {
      continue;
    }

    std::cerr << "propagateResize: " << expr->toString();

    scheduler_tools::propagateResizeToInputs(expr);
  }

  // Should it be scheduled based on largest_input?
  // No, that doesn't work when an expanded domain is reshaped.

  auto ref_tv = getReferenceTensor(fusion);
  NVF_ERROR(ref_tv != nullptr);
<<<<<<< HEAD

  std::cerr << "Scheduling reference: " << ref_tv->toString() << "\n";

  auto static_repeat_info = getMaybeStaticRepeatId(ref_tv);
  if (static_repeat_info.has_value()) {
    std::cerr << "Static repeat: "
              << static_repeat_info->ref_repeating_id->toString() << "|n";
  }
=======
>>>>>>> 1709d359

  // Just simple scheduling for now.
  // TODO: Do something smarter. Can just use the pointwise scheduler?

<<<<<<< HEAD
  int64_t vec_factor = resize_params->vectorization_factor;
  if (getenv("VEC")) {
    vec_factor = atoi(getenv("VEC"));
  }

  // Use this value if not -1
  int64_t gdimx = -1;
  if (getenv("GDIMX")) {
    gdimx = atoi(getenv("GDIMX"));
  }

  int64_t bdimx = 128;
  if (getenv("BDIMX")) {
    bdimx = atoi(getenv("BDIMX"));
  }

  std::cerr << "Ref tensor: " << ref_tv->toString() << "\n";

=======
  // Reorder tensors to align with the largest input. This is expected
  // to improve the memory read performance, while the write
  // performance could be lowered. This should generally be more
  // important to optimize the read performance, but more robust
  // decision would be needed.
>>>>>>> 1709d359
  if (largest_input != nullptr) {
    std::vector<IterDomain*> ref_alloc;
    ref_alloc.reserve(largest_input->getMaybeAllocationDomain().size());
    std::copy_if(
        largest_input->getMaybeAllocationDomain().begin(),
        largest_input->getMaybeAllocationDomain().end(),
        std::back_inserter(ref_alloc),
        [](IterDomain* alloc_id) {
          return !alloc_id->isBroadcast() && !alloc_id->isReduction() &&
              !alloc_id->isDeviceDim();
        });

<<<<<<< HEAD
    std::cerr << "Ref alloc before: " << toDelimitedString(ref_alloc) << "\n";
=======
>>>>>>> 1709d359
    // Reorder the reference as the allocation domain of the largest fusion
    // input
    scheduler_utils::reorderTensorLike(ref_tv, ref_alloc);
  }

<<<<<<< HEAD
=======
  const int64_t bdimx = 128;

>>>>>>> 1709d359
  // Make sure the DID ID located at the outermost position
  auto outermost_pos = scheduler_utils::reorderDevicesToOuter(ref_tv);

  // Move the static repeat ID to the outermost position
  if (static_repeat_info.has_value()) {
    auto pos = (int64_t)std::distance(
        ref_tv->getLoopDomain().begin(),
        std::find(
            ref_tv->getLoopDomain().begin(),
            ref_tv->getLoopDomain().end(),
            static_repeat_info->ref_repeating_id));
    NVF_ERROR(pos >= outermost_pos);
    ref_tv->reorder(std::unordered_map<int64_t, int64_t>{{pos, 0}});
    ++outermost_pos;
  }

<<<<<<< HEAD
  std::cerr << "Reordered ref: " << ref_tv->toString() << "\n";

  int64_t next_innermost_pos = -1;
  if (vec_factor > 1) {
    std::cerr << "Vectorizing by " << vec_factor << "\n";
    ref_tv->split(-1, vec_factor);
    --next_innermost_pos;
  }

  ref_tv->flatten(outermost_pos, next_innermost_pos);
  ref_tv->split(next_innermost_pos, bdimx);
  ref_tv->axis(next_innermost_pos)->parallelize(ParallelType::TIDx);
  --next_innermost_pos;

  if (gdimx > 0) {
    ref_tv->split(outermost_pos, gdimx);
  } else if (resize_params->split_grid_x_dim) {
    ref_tv->split(outermost_pos, ResizeParams::max_gdimx);
  }
  ref_tv->axis(next_innermost_pos)->parallelize(ParallelType::BIDx);

  std::cout << "Before ref prop\n";
  fusion->print();
  std::cout << std::endl;
=======
  // Schedule only the remaining IDs
  ref_tv->flatten(outermost_pos);
  // [..., I0]

  ref_tv->split(-1, bdimx);
  ref_tv->axis(-1)->parallelize(ParallelType::TIDx);
  // [..., I0/bdimx, bdimx(TIDx)]

  if (resize_params->split_grid_x_dim) {
    ref_tv->split(-2, ResizeParams::max_gdimx);
    // [..., I0/bdimx/max_gdimx, max_gdimx, bdimx(TIDx)]
  }
  ref_tv->axis(-2)->parallelize(ParallelType::BIDx);
  // [..., I0/bdimx/max_gdimx, max_gdimx(BIDx), bdimx(TIDx)] or
  // [..., I0/bdimx(BIDx), bdimx(TIDx)]
>>>>>>> 1709d359

  // Propagate the reference to the other tensors. Note that the
  // update flag is enabled so to workaround the resize propagation
  // issue. This may not work if there's a tensor that is reshaped
  // from the reference tensor, but that should not be the case as the
  // reference is picked by the same routine used for the pointwise
  // scheduler.
  if (static_repeat_info.has_value()) {
    auto all_tvs = fusion->allTvs();
    std::vector<TensorView*> non_repeated_tvs;
    non_repeated_tvs.reserve(
        all_tvs.size() - static_repeat_info->repeated_tvs.size());
    std::copy_if(
        all_tvs.begin(),
        all_tvs.end(),
        std::back_inserter(non_repeated_tvs),
        [&](TensorView* tv) {
          return std::find(
                     static_repeat_info->repeated_tvs.begin(),
                     static_repeat_info->repeated_tvs.end(),
                     tv) == static_repeat_info->repeated_tvs.end();
        });
    std::cerr << "Non repeated tvs: " << toDelimitedString(non_repeated_tvs)
              << "\n";
    std::cerr << "Repeated tvs: "
              << toDelimitedString(static_repeat_info->repeated_tvs) << "\n";
    std::vector<IterDomain*> non_repeated_loop{
        ref_tv->getLoopDomain().begin() + 1, ref_tv->getLoopDomain().end()};
    scheduler_tools::scheduleLoopDomainsLike(
        non_repeated_tvs,
        non_repeated_loop,
        /*update_loop_domain_only=*/true);
    scheduler_tools::scheduleLoopDomainsLike(
        static_repeat_info->repeated_tvs,
        ref_tv->getLoopDomain(),
        /*update_loop_domain_only=*/true);
  } else {
    scheduler_tools::scheduleLoopDomainsLike(
        fusion->allTvs(),
        ref_tv->getLoopDomain(),
        /*update_loop_domain_only=*/true);
  }

  if (vec_factor > 1) {
    const auto tvs_to_vectorize =
        scheduler_utils::getInputsOutputsWithInnerDim(ref_tv, true, true);
    for (auto tv_to_vectorize : tvs_to_vectorize) {
      if (tv_to_vectorize->isFusionInput()) {
        for (auto consumer_tv : ir_utils::consumerTvsOf(tv_to_vectorize)) {
          consumer_tv->axis(-1)->parallelize(ParallelType::Vectorize);
        }
      } else {
        tv_to_vectorize->axis(-1)->parallelize(ParallelType::Vectorize);
      }
    }
  }

  inlineMost();

  markAliases(fusion);
}

} // namespace nvfuser<|MERGE_RESOLUTION|>--- conflicted
+++ resolved
@@ -224,7 +224,6 @@
     params->largest_input = -1;
   }
 
-<<<<<<< HEAD
   // Vectorization based on the largest input if there's any input
   // tv. Or the largest output otherwise.
   auto ref_tv_for_vectorization =
@@ -238,8 +237,6 @@
       (int64_t)ref_tv_for_vectorization->getLogicalDomain().size() - 1,
       {});
 
-=======
->>>>>>> 1709d359
   return params;
 }
 
@@ -488,7 +485,6 @@
     ir_utils::replaceValInExprInputs(resize_tensor_op, inp_tv, inp_tv_copy);
   }
 
-<<<<<<< HEAD
   {
     std::cout << std::endl;
     std::cout << "After recomputation\n";
@@ -503,39 +499,22 @@
         IrGraphGenerator::DetailLevel::ComputeOnly);
   }
 
-=======
->>>>>>> 1709d359
   TensorView* largest_input = nullptr;
   if (resize_params->largest_input >= 0) {
     largest_input =
         fusion->inputs().at(resize_params->largest_input)->as<TensorView>();
-<<<<<<< HEAD
-  }
-
-  // Mistral bwd has a reshape at the end of the fusion that merges
-  // the two innermost dimensions. To make the below vectorization to
-  // work, the vectorization needs to be applied to the innermost
-  // dimension only, so the merge needs to be canceled.
-  if (largest_input != nullptr) {
-    scheduler_tools::cancelReshapeInLoopDomains(largest_input);
-  }
-
-  {
-    std::cout << std::endl;
-    std::cout << "After reshape cancel\n";
-    fusion->print();
-    std::cout << std::endl;
-  }
-
-=======
-
     // The tensors are going to be reordered to align with the largest
     // input. To make it work, merge operations for reshape should be
     // cancelled.
     scheduler_tools::cancelReshapeInLoopDomains(largest_input);
   }
 
->>>>>>> 1709d359
+  {
+    std::cout << std::endl;
+    std::cout << "After reshape cancel\n";
+    fusion->print();
+    std::cout << std::endl;
+  }
   for (auto expr : fusion->exprs()) {
     if (!expr->isOneOf<SliceOp, PadOp>()) {
       continue;
@@ -551,7 +530,6 @@
 
   auto ref_tv = getReferenceTensor(fusion);
   NVF_ERROR(ref_tv != nullptr);
-<<<<<<< HEAD
 
   std::cerr << "Scheduling reference: " << ref_tv->toString() << "\n";
 
@@ -560,13 +538,10 @@
     std::cerr << "Static repeat: "
               << static_repeat_info->ref_repeating_id->toString() << "|n";
   }
-=======
->>>>>>> 1709d359
 
   // Just simple scheduling for now.
   // TODO: Do something smarter. Can just use the pointwise scheduler?
 
-<<<<<<< HEAD
   int64_t vec_factor = resize_params->vectorization_factor;
   if (getenv("VEC")) {
     vec_factor = atoi(getenv("VEC"));
@@ -585,13 +560,11 @@
 
   std::cerr << "Ref tensor: " << ref_tv->toString() << "\n";
 
-=======
   // Reorder tensors to align with the largest input. This is expected
   // to improve the memory read performance, while the write
   // performance could be lowered. This should generally be more
   // important to optimize the read performance, but more robust
   // decision would be needed.
->>>>>>> 1709d359
   if (largest_input != nullptr) {
     std::vector<IterDomain*> ref_alloc;
     ref_alloc.reserve(largest_input->getMaybeAllocationDomain().size());
@@ -604,20 +577,11 @@
               !alloc_id->isDeviceDim();
         });
 
-<<<<<<< HEAD
-    std::cerr << "Ref alloc before: " << toDelimitedString(ref_alloc) << "\n";
-=======
->>>>>>> 1709d359
     // Reorder the reference as the allocation domain of the largest fusion
     // input
     scheduler_utils::reorderTensorLike(ref_tv, ref_alloc);
   }
 
-<<<<<<< HEAD
-=======
-  const int64_t bdimx = 128;
-
->>>>>>> 1709d359
   // Make sure the DID ID located at the outermost position
   auto outermost_pos = scheduler_utils::reorderDevicesToOuter(ref_tv);
 
@@ -634,7 +598,6 @@
     ++outermost_pos;
   }
 
-<<<<<<< HEAD
   std::cerr << "Reordered ref: " << ref_tv->toString() << "\n";
 
   int64_t next_innermost_pos = -1;
@@ -659,23 +622,6 @@
   std::cout << "Before ref prop\n";
   fusion->print();
   std::cout << std::endl;
-=======
-  // Schedule only the remaining IDs
-  ref_tv->flatten(outermost_pos);
-  // [..., I0]
-
-  ref_tv->split(-1, bdimx);
-  ref_tv->axis(-1)->parallelize(ParallelType::TIDx);
-  // [..., I0/bdimx, bdimx(TIDx)]
-
-  if (resize_params->split_grid_x_dim) {
-    ref_tv->split(-2, ResizeParams::max_gdimx);
-    // [..., I0/bdimx/max_gdimx, max_gdimx, bdimx(TIDx)]
-  }
-  ref_tv->axis(-2)->parallelize(ParallelType::BIDx);
-  // [..., I0/bdimx/max_gdimx, max_gdimx(BIDx), bdimx(TIDx)] or
-  // [..., I0/bdimx(BIDx), bdimx(TIDx)]
->>>>>>> 1709d359
 
   // Propagate the reference to the other tensors. Note that the
   // update flag is enabled so to workaround the resize propagation
