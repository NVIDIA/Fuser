// clang-format off
/*
 * SPDX-FileCopyrightText: Copyright (c) 2023-present NVIDIA CORPORATION & AFFILIATES.
 * All rights reserved.
 * SPDX-License-Identifier: BSD-3-Clause
 */
// clang-format on

#include <debug.h>
#include <instrumentation.h>
#include <ir/graphviz.h>
#include <ir/utils.h>
#include <scheduler/cache_policy_refiner.h>
#include <scheduler/debug_utils.h>
#include <scheduler/mark_aliases.h>
#include <scheduler/pointwise_utils.h>
#include <scheduler/registry_utils.h>
#include <scheduler/resize.h>
#include <scheduler/resize_heuristic.h>
#include <scheduler/runtime_info.h>
#include <scheduler/tools/inlining.h>
#include <scheduler/tools/loop_domain_scheduler.h>
#include <scheduler/tools/resize_utils.h>
#include <scheduler/tools/static_repeat.h>
#include <val_graph_visitor.h>

#include <memory>

namespace nvfuser {

namespace {

// Just use the pointwise version for now
TensorView* getReferenceTensor(Fusion* fusion) {
  return pointwise_utils::getReferenceTensor(fusion);
}

// Returns the largest tensor with its number of elements
std::pair<TensorView*, int64_t> getLargestTensor(
    const std::vector<Val*>& vals,
    SchedulerRuntimeInfo& runtime_info) {
  int64_t max_num_elms = -1;
  TensorView* largest_tv = nullptr;
  for (auto tv : ir_utils::filterByType<TensorView>(vals)) {
    int64_t num_elms = 1;
    for (auto logical_id : tv->getLogicalDomain()) {
      auto inferred_val =
          runtime_info.expressionEvaluator().evaluate(logical_id->extent());
      NVF_ERROR(
          inferred_val.hasValue(),
          "Error inferring extent of: ",
          logical_id->toString());
      num_elms *= inferred_val.as<int64_t>();
    }
    if (num_elms > max_num_elms) {
      largest_tv = tv;
      max_num_elms = num_elms;
    }
  }
  return std::make_pair(largest_tv, max_num_elms);
}

} // namespace

bool ResizeScheduler::canScheduleCompileTime(Fusion* fusion) {
  if (!isOptionEnabled(EnableOption::ResizeScheduler)) {
    scheduler_debug_utils::canScheduleRejectReason(
        schedulerType(), "Not enabled");
    return false;
  }

  if (!ir_utils::hasOpsOfType<SliceOp, PadOp>(fusion)) {
    scheduler_debug_utils::canScheduleRejectReason(
        schedulerType(), "No resize op to schedule");
    return false;
  }

  if (scheduler_utils::isResharding(fusion)) {
    scheduler_debug_utils::canScheduleRejectReason(
        schedulerType(), "Fusion is resharding.");
    return false;
  }

  if (ir_utils::hasAnyReductionOps(fusion)) {
    scheduler_debug_utils::canScheduleRejectReason(
        schedulerType(), "No support for reduction ops");
    return false;
  }

  if (registry_utils::hasNonUniqueBcast(fusion)) {
    scheduler_debug_utils::canScheduleRejectReason(
        schedulerType(),
        "Broadcasting dimension might be broadcasting to multiple sizes.");
    return false;
  }

  // For now, the resize scheduler is only allowed for a limited set
  // of fusion patterns. The restrictions are planned to be
  // incrementally relaxed.

  IdModel id_model(fusion, /*build_graphs=*/false);
  const auto& broadcast_graph = id_model.buildBroadcastGraph();

  auto resize_tensor_ops = ir_utils::getOpsOfType<SliceOp, PadOp>(fusion);

  // Slicing of or to a broadcast ID is not allowed yet.
  for (auto resize_tensor_op : resize_tensor_ops) {
    TensorView* out_tv = resize_tensor_op->output(0)->as<TensorView>();
    for (auto logical_id : out_tv->getLogicalDomain()) {
      Resize* resize = dynamic_cast<Resize*>(logical_id->definition());
      if (resize == nullptr) {
        continue;
      }

      if (resize->out()->isBroadcast()) {
        scheduler_debug_utils::canScheduleRejectReason(
            schedulerType(), "Resize to a broadcast ID is not allowed.");
        return false;
      }

      // Need to check the broadcast group rather than just the input
      // ID only. For example,
      //
      // t0: [i0]
      // t1: [b1]
      // t2 = t0 + t1
      // t3 = slice(t2)
      //
      // Then, propagating the slice to its inputs would try to
      // propagate the resize op to b1 as well, which would fail due
      // to issue #3571
      const auto& input_group = broadcast_graph.toGroup(resize->in());
      if (std::any_of(
              input_group->begin(), input_group->end(), [](Val* inp_val) {
                return inp_val->as<IterDomain>()->isBroadcast();
              })) {
        scheduler_debug_utils::canScheduleRejectReason(
            schedulerType(), "Resize of a broadcast ID is not allowed.");
        return false;
      }
    }
  }

  auto ref_tv = getReferenceTensor(fusion);
  if (ref_tv == nullptr) {
    scheduler_debug_utils::canScheduleRejectReason(
        schedulerType(), "No reference found");
    return false;
  }

  // Having different resizes between outputs is not allowed at this
  // moment. For example, consider a fusion like:
  //
  // t0 = [i0]
  // fusion.addInput(t0)
  // t1 = t0[:i0/2]
  // t2 = t0[i0/2:]
  // fusion.addOutput(t1)
  // fusion.addOutput(t2)
  //
  // For now, this is not going to be fused since t1 and t2 have
  // different resize ops, although in this case, since the extents of t1 and
  // t2 are the same, it should be relatively straightforward to fuse them
  // together.
  for (auto out_tv : ir_utils::filterByType<TensorView>(fusion->outputs())) {
    if (out_tv == ref_tv) {
      continue;
    }
    auto exprs = ValGraphBFS::getExprGroupsBetween(
                     broadcast_graph,
                     broadcast_graph.toGroups(ref_tv->getLogicalDomain()),
                     broadcast_graph.toGroups(out_tv->getLogicalDomain()),
                     /*require_all_to_visited=*/false)
                     .first;
    for (const auto& [expr_g, dir] : exprs) {
      if (expr_g->front()->isA<Resize>()) {
        std::stringstream msg;
        msg << "Resize between reference and output not allowed.";
        msg << " Reference: " << ref_tv->toString()
            << ". Output: " << out_tv->toString()
            << ". Resize: " << expr_g->front()->toString();
        scheduler_debug_utils::canScheduleRejectReason(
            schedulerType(), msg.str());
        return false;
      }
    }
  }

  // Skip transpose-like patterns for now
  scheduler_tools::TransposeDomainMap domain_map(fusion);
  auto grouped_inputs_outputs = domain_map.groupInputsOutputsByInnerDim();
  if (grouped_inputs_outputs.size() >= 2) {
    scheduler_debug_utils::canScheduleRejectReason(
        schedulerType(), "Transpose-like patterns not supported.");
    return false;
  }

  return true;
}

std::unique_ptr<HeuristicParams> ResizeScheduler::computeHeuristics(
    Fusion* fusion,
    SchedulerRuntimeInfo& runtime_info,
    HeuristicDataCache* data_cache) {
  FUSER_PERF_SCOPE("ResizeScheduler::computeHeuristics");
  auto params = std::make_unique<ResizeParams>(SchedulerType::Resize);
  params->tag = "Resize heuristics";
  params->cparams.index_type = runtime_info.getIndexType();

  const int64_t bdimx = 128;

  const auto& [largest_output, max_num_elms] =
      getLargestTensor(fusion->outputs(), runtime_info);

  params->split_grid_x_dim =
      ceilDiv(max_num_elms, bdimx) > ResizeParams::max_gdimx;

  const auto largest_input =
      getLargestTensor(fusion->inputs(), runtime_info).first;
  if (largest_input != nullptr) {
    int64_t index_of_largest_input = std::distance(
        fusion->inputs().begin(),
        std::find(
            fusion->inputs().begin(), fusion->inputs().end(), largest_input));
    params->largest_input = index_of_largest_input;
  } else {
    params->largest_input = -1;
  }

  auto ref_tv_entry =
      HeuristicDataCacheEntry<HeuristicCompileTime::ReferenceTensors>(
          data_cache, [fusion]() {
            std::vector<TensorView*> data{getReferenceTensor(fusion)};
            return std::make_unique<std::vector<TensorView*>>(std::move(data));
          });
  TensorView* ref_tv = ref_tv_entry.get()[0];

  // Before applying the vectorization split, any reshape transform of
  // the largest input will be cancelled whenever possible, so the
  // largest input is used as the reference of vectorization.
  auto vec_ref_tv = largest_input != nullptr ? largest_input : ref_tv;

  // Only consider the innermost dimension to vectorize for now.
  // TODO: Consider vectorizing merged IDs, not just the innermost
  params->vectorization_factor = vectorize_helper::getVectorizationFactor(
      runtime_info,
      vec_ref_tv,
      data_cache,
      (int64_t)vec_ref_tv->getLogicalDomain().size() - 1,
      {});

  return params;
}

namespace {

struct StaticRepeatInfo {
  IterDomain* ref_repeating_id = nullptr;
  std::vector<TensorView*> repeated_tvs;
};

std::optional<StaticRepeatInfo> getMaybeStaticRepeatId(TensorView* ref_tv) {
  // Assume ref is a fusion output
  NVF_ERROR(ref_tv->isFusionOutput());

  // Find the broadcast, expand and reshape pattern.

  TensorView* reshape_out_tv = ref_tv;

  // It is likely a cache is inserted
  auto load_store = dynamic_cast<LoadStoreOp*>(ref_tv->definition());
  // Only Set is considered for now
  if (load_store != nullptr) {
    if (load_store->opType() != LoadStoreOpType::Set) {
      return std::nullopt;
    }
    reshape_out_tv = load_store->input(0)->as<TensorView>();
    // Not sure if this is really problematic, but the producer of the
    // caching op should have only one consumer
    if (reshape_out_tv->uses().size() > 1) {
      return std::nullopt;
    }
  }

  std::cerr << "Reshape out: " << reshape_out_tv->toString() << "\n";

  // The pattern to detect:
  //
  // broadcast_out = broadcast(input)
  // expand_out = expand(broadcast_out)
  // reshape_out = reshape(expand_out)

  auto reshape = dynamic_cast<ViewOp*>(reshape_out_tv->definition());
  if (reshape == nullptr) {
    return std::nullopt;
  }

  std::cerr << reshape->toString();

  auto expand_out_tv = reshape->in();

  auto expand = dynamic_cast<ExpandOp*>(expand_out_tv->definition());
  if (expand == nullptr) {
    return std::nullopt;
  }

  std::cerr << expand->toString();

  auto broadcast_out_tv = expand->in();

  auto broadcast = dynamic_cast<BroadcastOp*>(broadcast_out_tv->definition());
  if (broadcast == nullptr) {
    return std::nullopt;
  }

  std::cerr << broadcast->toString();

  auto inp_tv = broadcast->in();

  std::cerr << "Inp tv: " << inp_tv->toString() << "\n";

  // Not sure if this is really necessary to check, but assume there's
  // only single chain of the ops and tensors from inp_tv to the
  // fusion outputs
  auto all_dep_vals =
      DependencyCheck::getAllValsBetween({inp_tv}, inp_tv->fusion()->outputs());
  if (std::unordered_set<Val*>{all_dep_vals.begin(), all_dep_vals.end()} !=
      std::unordered_set<Val*>{
          inp_tv, broadcast_out_tv, expand_out_tv, reshape_out_tv, ref_tv}) {
    return std::nullopt;
  }

  std::cerr << "All dep vals: " << toDelimitedString(all_dep_vals) << "\n";

  // Check if the ops match with the repeat pattern. Currently only
  // one iter domain can be repeated
  IterDomain* broadcast_id = nullptr;
  int64_t broadcast_pos = -1;
  for (const auto i :
       c10::irange(broadcast_out_tv->getLogicalDomain().size())) {
    if (broadcast->getBroadcastDimFlags().at(i)) {
      if (broadcast_id != nullptr) {
        // Multiple broadcast IDs not supported
        return std::nullopt;
      }
      broadcast_id = broadcast_out_tv->getLogicalDomain().at(i);
      broadcast_pos = (int64_t)i;
    }
  }

  if (broadcast_id == nullptr) {
    return std::nullopt;
  }

  std::cerr << "Broadcast ID: " << broadcast_id->toString() << "\n";

  // Check if and only if the broadcast ID is expanded
  IterDomain* expanded_id = nullptr;
  for (const auto i :
       c10::irange(broadcast_out_tv->getLogicalDomain().size())) {
    auto p_id = broadcast_out_tv->getLogicalDomain().at(i);
    auto c_id = expand_out_tv->getLogicalDomain().at(i);
    std::cerr << "p_id: " << p_id->toString() << ", c_id: " << c_id->toString()
              << "\n";
    if (p_id == broadcast_id && c_id->isBroadcast() &&
        c_id->hasExpandedExtent()) {
      expanded_id = c_id;
      std::cerr << "Expand: " << c_id->toString() << "\n";
    } else if (
        p_id->isBroadcast() && !p_id->hasExpandedExtent() &&
        c_id->isBroadcast() && c_id->hasExpandedExtent()) {
      // Expanded but this broadcast was not introduced by the
      // preceding broadcast op
      std::cerr << "Non-broadcast expansion: " << p_id->toString() << ", "
                << c_id->toString() << "\n";
      return std::nullopt;
    }
  }

  if (expanded_id == nullptr) {
    return std::nullopt;
  }

  std::cerr << "Expand ID: " << expanded_id->toString() << "\n";

  // Only a static repeat factor is considered
  if (!expanded_id->expandedExtent()->isConstInt()) {
    std::cerr << "Non-const expand\n";
    return std::nullopt;
  }

  // The expanded ID should be merged with the iter domain next to it,
  // and that should be the only reshape expr
  auto reshape_exprs = DependencyCheck::getAllExprsBetween(
      {reshape_out_tv->getRootDomain().begin(),
       reshape_out_tv->getRootDomain().end()},
      {reshape_out_tv->getLogicalDomain().begin(),
       reshape_out_tv->getLogicalDomain().end()});
  if (reshape_exprs.size() != 1) {
    std::cerr << "More exprs: " << reshape_exprs.size() << "\n";
    return std::nullopt;
  }

  std::cerr << reshape_exprs.at(0)->toString();

  auto reshape_merge = dynamic_cast<Merge*>(reshape_exprs.at(0));
  if (reshape_merge == nullptr) {
    return std::nullopt;
  }

  std::cerr << "Reshape merge: " << reshape_merge->toString() << "\n";

  auto reshape_root_broadcast =
      reshape_out_tv->getRootDomain().at(broadcast_pos);
  // IterDomain* ref_repeated_id = nullptr;
  if (reshape_merge->outer() != reshape_root_broadcast &&
      reshape_merge->inner() != reshape_root_broadcast) {
    std::cerr << "Invalid merge\n";
    return std::nullopt;
  }

  // When ref_tv != reshape_out_tv due to caching, assume the loop
  // domain of the reference is already transformed to cancel the
  // reshape
  NVF_ERROR(
      ref_tv->getLoopDomain().size() == reshape_out_tv->getRootDomain().size());

  StaticRepeatInfo info;
  info.ref_repeating_id = ref_tv->getLoopDomain().at(broadcast_pos);
  info.repeated_tvs =
      std::vector<TensorView*>{broadcast_out_tv, expand_out_tv, reshape_out_tv};
  if (reshape_out_tv != ref_tv) {
    info.repeated_tvs.push_back(ref_tv);
  }

  return info;
}

} // namespace

void ResizeScheduler::schedule(Fusion* fusion, const HeuristicParams* params) {
  FUSER_PERF_SCOPE("ResizeScheduler::schedule");

  FusionGuard fg(fusion);
  const auto resize_params = dynamic_cast<const ResizeParams*>(params);
  NVF_ERROR(resize_params != nullptr);

  scheduler_utils::clearMemorySpace(fusion);

<<<<<<< HEAD
  {
    std::cout << std::endl;
    std::cout << "Resize scheduling\n";
    fusion->print();
    std::cout << std::endl;
  }

  {
    std::stringstream file_name;
    file_name << "pre_scheduling.dot";
    IrGraphGenerator::print(
        fusion,
        file_name.str().c_str(),
        IrGraphGenerator::DetailLevel::ComputeOnly);
  }
=======
  auto ref_tv = getReferenceTensor(fusion);
  NVF_ERROR(ref_tv != nullptr);
>>>>>>> 902375e1

  scheduler_utils::cacheInputs(fusion, true);
  scheduler_utils::cacheAndForkOutputs(fusion, true);

  {
    std::cout << std::endl;
    std::cout << "Caching done\n";
    fusion->printMath();
    std::cout << std::endl;
  }
  auto resize_tensor_ops = ir_utils::getOpsOfType<SliceOp, PadOp>(fusion);

  std::unique_ptr<IdModel> id_model =
      std::make_unique<IdModel>(fusion, /*build_graphs=*/false);
  id_model->buildExactGraph();

  // Replicate resize inputs if necessary to avoid conflicting
  // propagations
  const auto exclusivity_info_map = scheduler_tools::getNonExclusiveResizeInfo(
      resize_tensor_ops, id_model->idGraph(IdMappingMode::EXACT));
  for (auto resize_tensor_op : resize_tensor_ops) {
    auto out_tv = resize_tensor_op->output(0)->as<TensorView>();
    if (exclusivity_info_map.count(out_tv) == 0) {
      continue;
    }
    auto inp_tv = resize_tensor_op->input(0)->as<TensorView>();
    // Since cacheInput may skip caching if an input is used by
    // slice/pad, inp_tv may be a fusion input, in which case it is
    // not necessary to recompute the tensor.
    if (inp_tv->isFusionInput()) {
      continue;
    }
    auto inp_tv_copy = RecomputeTv::recompute(inp_tv);
    ir_utils::replaceValInExprInputs(resize_tensor_op, inp_tv, inp_tv_copy);
  }

  {
    std::cout << std::endl;
    std::cout << "After recomputation\n";
    fusion->print();
    std::cout << std::endl;

    std::stringstream file_name;
    file_name << "after_recomputation.dot";
    IrGraphGenerator::print(
        fusion,
        file_name.str().c_str(),
        IrGraphGenerator::DetailLevel::ComputeOnly);
  }

  TensorView* largest_input = nullptr;
  if (resize_params->largest_input >= 0) {
    largest_input =
        fusion->inputs().at(resize_params->largest_input)->as<TensorView>();
    // The tensors are going to be reordered to align with the largest
    // input. To make it work, merge operations for reshape should be
    // cancelled.
    scheduler_tools::cancelReshapeInLoopDomains(largest_input);
  }

  {
    std::cout << std::endl;
    std::cout << "After reshape cancel\n";
    fusion->print();
    std::cout << std::endl;
  }
  for (auto expr : fusion->exprs()) {
    if (!expr->isOneOf<SliceOp, PadOp>()) {
      continue;
    }

    std::cerr << "propagateResize: " << expr->toString();

    scheduler_tools::propagateResizeToInputs(expr);
  }

<<<<<<< HEAD
  // Should it be scheduled based on largest_input?
  // No, that doesn't work when an expanded domain is reshaped.

  auto ref_tv = getReferenceTensor(fusion);
  NVF_ERROR(ref_tv != nullptr);
=======
  // Update the IdModel
  id_model = std::make_unique<IdModel>(fusion, /*build_graphs=*/false);
  id_model->buildExactGraph();

  // Detect an ending repeat
  auto static_repeat_info = scheduler_tools::getMaybeStaticRepeatInfo(ref_tv);
>>>>>>> 902375e1

  std::cerr << "Scheduling reference: " << ref_tv->toString() << "\n";

  auto static_repeat_info = getMaybeStaticRepeatId(ref_tv);
  if (static_repeat_info.has_value()) {
    std::cerr << "Static repeat: "
              << static_repeat_info->ref_repeating_id->toString() << "|n";
  }

  // Just simple scheduling for now.
  // TODO: Do something smarter. Can just use the pointwise scheduler?

  int64_t bdimx = 128;
  if (getenv("BDIMX")) {
    bdimx = atoi(getenv("BDIMX"));
  }

  std::cerr << "Ref tensor: " << ref_tv->toString() << "\n";

  // Reorder tensors to align with the largest input. This is expected
  // to improve the memory read performance, while the write
  // performance could be lowered. This should generally be more
  // important to optimize the read performance, but more robust
  // decision would be needed.
  if (largest_input != nullptr) {
    std::vector<IterDomain*> ref_alloc;
    ref_alloc.reserve(largest_input->getMaybeAllocationDomain().size());
    std::copy_if(
        largest_input->getMaybeAllocationDomain().begin(),
        largest_input->getMaybeAllocationDomain().end(),
        std::back_inserter(ref_alloc),
        [](IterDomain* alloc_id) {
          return !alloc_id->isBroadcast() && !alloc_id->isReduction() &&
              !alloc_id->isDeviceDim();
        });

    // Reorder the reference as the allocation domain of the largest fusion
    // input
    scheduler_utils::reorderTensorLike(ref_tv, ref_alloc);
  }

  // Make sure the DID ID located at the outermost position
  auto outermost_pos = scheduler_utils::reorderDevicesToOuter(ref_tv);

<<<<<<< HEAD
  // Move the static repeat ID to the outermost position
  if (static_repeat_info.has_value()) {
    auto pos = (int64_t)std::distance(
        ref_tv->getLoopDomain().begin(),
        std::find(
            ref_tv->getLoopDomain().begin(),
            ref_tv->getLoopDomain().end(),
            static_repeat_info->ref_repeating_id));
    NVF_ERROR(pos >= outermost_pos);
    ref_tv->reorder(std::unordered_map<int64_t, int64_t>{{pos, 0}});
    ++outermost_pos;
  }

  std::cerr << "Reordered ref: " << ref_tv->toString() << "\n";
=======
  // [DID, ..., ...]
  //        ^
  //        +--- outermost_pos

  // Move the static repeat ID to the outermost position if
  // detected. The repeat ID then just remains there with no
  // scheduling.
  bool repeat_id_moved_to_outermost = false;
  if (static_repeat_info.has_value()) {
    NVF_ERROR(ref_tv == static_repeat_info->repeat_output_tv);
    auto ref_repeat_id_it = std::find_if(
        ref_tv->getLoopDomain().begin(),
        ref_tv->getLoopDomain().end(),
        [&](IterDomain* loop_id) {
          return id_model->idGraph(IdMappingMode::EXACT)
              .disjointValSets()
              .strictAreMapped(loop_id, static_repeat_info->reshape_repeat_id);
        });
    // Gives up if the repeat ID is not found. Unclear if this could
    // actually happen, though.
    if (ref_repeat_id_it != ref_tv->getLoopDomain().end()) {
      auto repeat_id_pos =
          std::distance(ref_tv->getLoopDomain().begin(), ref_repeat_id_it);
      NVF_ERROR(
          repeat_id_pos >= outermost_pos,
          "Unexpected to have DID-parallelized repeat axis: ",
          static_repeat_info->reshape_repeat_id->toString());

      // [DID, ..., repeat_id, ...]
      //        ^
      //        +--- outermost_pos
      ref_tv->reorder(std::unordered_map<int64_t, int64_t>{{repeat_id_pos, 0}});
      ++outermost_pos;
      // [repeat_id, DID, ...]
      //                   ^
      //                   +--- outermost_pos

      repeat_id_moved_to_outermost = true;
    }
  }
>>>>>>> 902375e1

  const int64_t vec_factor = resize_params->vectorization_factor;

  int64_t next_innermost_pos = -1;

  // [..., ...]
  //        ^
  //        +--- next_innermost_pos

  if (vec_factor > 1) {
    ref_tv->split(-1, vec_factor);
    --next_innermost_pos;
    // [..., vec_factor]
    //   ^
    //   +--- next_innermost_pos
  }

  ref_tv->flatten(outermost_pos, next_innermost_pos);
  // [..., I0, vec_factor]
  //       ^
  //       +--- next_innermost_pos

  ref_tv->split(next_innermost_pos, bdimx);
  ref_tv->axis(next_innermost_pos)->parallelize(ParallelType::TIDx);
  --next_innermost_pos;
  // [..., I0/bdimx, bdimx(TIDx), vec_factor]
  //         ^
  //         +--- next_innermost_pos

  if (resize_params->split_grid_x_dim) {
    ref_tv->split(next_innermost_pos, ResizeParams::max_gdimx);
    // [..., I0/bdimx/max_gdimx, max_gdimx, bdimx(TIDx), vec_factor]
  }
  ref_tv->axis(next_innermost_pos)->parallelize(ParallelType::BIDx);
  // [..., I0/bdimx/max_gdimx, max_gdimx(BIDx), bdimx(TIDx), vec_factor] or
  // [..., I0/bdimx(BIDx), bdimx(TIDx), vec_factor]

  std::cout << "Before ref prop\n";
  fusion->print();
  std::cout << std::endl;

  // Propagate the reference to the other tensors. Note that the
  // update flag is enabled to workaround the resize propagation
  // issue. This may not work if there's a tensor that is reshaped
  // from the reference tensor, but that should not be the case as the
  // reference is picked by the same routine used for the pointwise
  // scheduler.
<<<<<<< HEAD
  if (static_repeat_info.has_value()) {
    auto all_tvs = fusion->allTvs();
    std::vector<TensorView*> non_repeated_tvs;
    non_repeated_tvs.reserve(
        all_tvs.size() - static_repeat_info->repeated_tvs.size());
    std::copy_if(
        all_tvs.begin(),
        all_tvs.end(),
        std::back_inserter(non_repeated_tvs),
        [&](TensorView* tv) {
          return std::find(
                     static_repeat_info->repeated_tvs.begin(),
                     static_repeat_info->repeated_tvs.end(),
                     tv) == static_repeat_info->repeated_tvs.end();
        });
    std::cerr << "Non repeated tvs: " << toDelimitedString(non_repeated_tvs)
              << "\n";
    std::cerr << "Repeated tvs: "
              << toDelimitedString(static_repeat_info->repeated_tvs) << "\n";
    std::vector<IterDomain*> non_repeated_loop{
        ref_tv->getLoopDomain().begin() + 1, ref_tv->getLoopDomain().end()};
    scheduler_tools::scheduleLoopDomainsLike(
        non_repeated_tvs,
        non_repeated_loop,
        /*update_loop_domain_only=*/true);
    scheduler_tools::scheduleLoopDomainsLike(
        static_repeat_info->repeated_tvs,
=======
  //
  // When an ending static repeat is detected and the repeat ID is
  // moved to the outermost position, propagation is done separately
  // between the tensors before the repeat and after the repeat. The
  // tensors are first grouped into the pre-repeat group and the
  // post-repeat group, where only the latter group has the repeat
  // IDs. When propagating the loop domain of the reference tensor,
  // which has the repeat ID, the full loop domain is propagated only
  // to the post-repeat group. For the pre-repeat group, the repeat ID
  // is dropped and only the remaining loop domain is propagated.
  if (repeat_id_moved_to_outermost) {
    // Divide all tvs to the pre and posgt repeat groups
    auto all_tvs = fusion->allTvs();
    std::vector<TensorView*> post_repeat_tvs;
    post_repeat_tvs.reserve(static_repeat_info->repeat_tvs.size());
    std::vector<TensorView*> pre_repeat_tvs;
    pre_repeat_tvs.reserve(
        all_tvs.size() - static_repeat_info->repeat_tvs.size());
    for (auto tv : all_tvs) {
      if (static_repeat_info->repeat_tvs.count(tv)) {
        post_repeat_tvs.push_back(tv);
      } else {
        pre_repeat_tvs.push_back(tv);
      }
    }

    // The repeat ID should be located at the outermost position
    std::vector<IterDomain*> non_repeated_loop{
        ref_tv->getLoopDomain().begin() + 1, ref_tv->getLoopDomain().end()};

    scheduler_tools::scheduleLoopDomainsLike(
        pre_repeat_tvs,
        non_repeated_loop,
        /*update_loop_domain_only=*/true);
    scheduler_tools::scheduleLoopDomainsLike(
        post_repeat_tvs,
>>>>>>> 902375e1
        ref_tv->getLoopDomain(),
        /*update_loop_domain_only=*/true);
  } else {
    scheduler_tools::scheduleLoopDomainsLike(
        fusion->allTvs(),
        ref_tv->getLoopDomain(),
        /*update_loop_domain_only=*/true);
  }

  if (vec_factor > 1) {
    auto vec_ref_tv = largest_input != nullptr ? largest_input : ref_tv;
    const auto tvs_to_vectorize =
        scheduler_utils::getInputsOutputsWithInnerDim(vec_ref_tv, true, true);
    for (auto tv_to_vectorize : tvs_to_vectorize) {
      if (tv_to_vectorize->isFusionInput()) {
        for (auto consumer_tv : ir_utils::consumerTvsOf(tv_to_vectorize)) {
          consumer_tv->axis(-1)->parallelize(ParallelType::Vectorize);
        }
      } else {
        tv_to_vectorize->axis(-1)->parallelize(ParallelType::Vectorize);
      }
    }
  }

  inlineMost();

  markAliases(fusion);
}

} // namespace nvfuser<|MERGE_RESOLUTION|>--- conflicted
+++ resolved
@@ -252,192 +252,6 @@
   return params;
 }
 
-namespace {
-
-struct StaticRepeatInfo {
-  IterDomain* ref_repeating_id = nullptr;
-  std::vector<TensorView*> repeated_tvs;
-};
-
-std::optional<StaticRepeatInfo> getMaybeStaticRepeatId(TensorView* ref_tv) {
-  // Assume ref is a fusion output
-  NVF_ERROR(ref_tv->isFusionOutput());
-
-  // Find the broadcast, expand and reshape pattern.
-
-  TensorView* reshape_out_tv = ref_tv;
-
-  // It is likely a cache is inserted
-  auto load_store = dynamic_cast<LoadStoreOp*>(ref_tv->definition());
-  // Only Set is considered for now
-  if (load_store != nullptr) {
-    if (load_store->opType() != LoadStoreOpType::Set) {
-      return std::nullopt;
-    }
-    reshape_out_tv = load_store->input(0)->as<TensorView>();
-    // Not sure if this is really problematic, but the producer of the
-    // caching op should have only one consumer
-    if (reshape_out_tv->uses().size() > 1) {
-      return std::nullopt;
-    }
-  }
-
-  std::cerr << "Reshape out: " << reshape_out_tv->toString() << "\n";
-
-  // The pattern to detect:
-  //
-  // broadcast_out = broadcast(input)
-  // expand_out = expand(broadcast_out)
-  // reshape_out = reshape(expand_out)
-
-  auto reshape = dynamic_cast<ViewOp*>(reshape_out_tv->definition());
-  if (reshape == nullptr) {
-    return std::nullopt;
-  }
-
-  std::cerr << reshape->toString();
-
-  auto expand_out_tv = reshape->in();
-
-  auto expand = dynamic_cast<ExpandOp*>(expand_out_tv->definition());
-  if (expand == nullptr) {
-    return std::nullopt;
-  }
-
-  std::cerr << expand->toString();
-
-  auto broadcast_out_tv = expand->in();
-
-  auto broadcast = dynamic_cast<BroadcastOp*>(broadcast_out_tv->definition());
-  if (broadcast == nullptr) {
-    return std::nullopt;
-  }
-
-  std::cerr << broadcast->toString();
-
-  auto inp_tv = broadcast->in();
-
-  std::cerr << "Inp tv: " << inp_tv->toString() << "\n";
-
-  // Not sure if this is really necessary to check, but assume there's
-  // only single chain of the ops and tensors from inp_tv to the
-  // fusion outputs
-  auto all_dep_vals =
-      DependencyCheck::getAllValsBetween({inp_tv}, inp_tv->fusion()->outputs());
-  if (std::unordered_set<Val*>{all_dep_vals.begin(), all_dep_vals.end()} !=
-      std::unordered_set<Val*>{
-          inp_tv, broadcast_out_tv, expand_out_tv, reshape_out_tv, ref_tv}) {
-    return std::nullopt;
-  }
-
-  std::cerr << "All dep vals: " << toDelimitedString(all_dep_vals) << "\n";
-
-  // Check if the ops match with the repeat pattern. Currently only
-  // one iter domain can be repeated
-  IterDomain* broadcast_id = nullptr;
-  int64_t broadcast_pos = -1;
-  for (const auto i :
-       c10::irange(broadcast_out_tv->getLogicalDomain().size())) {
-    if (broadcast->getBroadcastDimFlags().at(i)) {
-      if (broadcast_id != nullptr) {
-        // Multiple broadcast IDs not supported
-        return std::nullopt;
-      }
-      broadcast_id = broadcast_out_tv->getLogicalDomain().at(i);
-      broadcast_pos = (int64_t)i;
-    }
-  }
-
-  if (broadcast_id == nullptr) {
-    return std::nullopt;
-  }
-
-  std::cerr << "Broadcast ID: " << broadcast_id->toString() << "\n";
-
-  // Check if and only if the broadcast ID is expanded
-  IterDomain* expanded_id = nullptr;
-  for (const auto i :
-       c10::irange(broadcast_out_tv->getLogicalDomain().size())) {
-    auto p_id = broadcast_out_tv->getLogicalDomain().at(i);
-    auto c_id = expand_out_tv->getLogicalDomain().at(i);
-    std::cerr << "p_id: " << p_id->toString() << ", c_id: " << c_id->toString()
-              << "\n";
-    if (p_id == broadcast_id && c_id->isBroadcast() &&
-        c_id->hasExpandedExtent()) {
-      expanded_id = c_id;
-      std::cerr << "Expand: " << c_id->toString() << "\n";
-    } else if (
-        p_id->isBroadcast() && !p_id->hasExpandedExtent() &&
-        c_id->isBroadcast() && c_id->hasExpandedExtent()) {
-      // Expanded but this broadcast was not introduced by the
-      // preceding broadcast op
-      std::cerr << "Non-broadcast expansion: " << p_id->toString() << ", "
-                << c_id->toString() << "\n";
-      return std::nullopt;
-    }
-  }
-
-  if (expanded_id == nullptr) {
-    return std::nullopt;
-  }
-
-  std::cerr << "Expand ID: " << expanded_id->toString() << "\n";
-
-  // Only a static repeat factor is considered
-  if (!expanded_id->expandedExtent()->isConstInt()) {
-    std::cerr << "Non-const expand\n";
-    return std::nullopt;
-  }
-
-  // The expanded ID should be merged with the iter domain next to it,
-  // and that should be the only reshape expr
-  auto reshape_exprs = DependencyCheck::getAllExprsBetween(
-      {reshape_out_tv->getRootDomain().begin(),
-       reshape_out_tv->getRootDomain().end()},
-      {reshape_out_tv->getLogicalDomain().begin(),
-       reshape_out_tv->getLogicalDomain().end()});
-  if (reshape_exprs.size() != 1) {
-    std::cerr << "More exprs: " << reshape_exprs.size() << "\n";
-    return std::nullopt;
-  }
-
-  std::cerr << reshape_exprs.at(0)->toString();
-
-  auto reshape_merge = dynamic_cast<Merge*>(reshape_exprs.at(0));
-  if (reshape_merge == nullptr) {
-    return std::nullopt;
-  }
-
-  std::cerr << "Reshape merge: " << reshape_merge->toString() << "\n";
-
-  auto reshape_root_broadcast =
-      reshape_out_tv->getRootDomain().at(broadcast_pos);
-  // IterDomain* ref_repeated_id = nullptr;
-  if (reshape_merge->outer() != reshape_root_broadcast &&
-      reshape_merge->inner() != reshape_root_broadcast) {
-    std::cerr << "Invalid merge\n";
-    return std::nullopt;
-  }
-
-  // When ref_tv != reshape_out_tv due to caching, assume the loop
-  // domain of the reference is already transformed to cancel the
-  // reshape
-  NVF_ERROR(
-      ref_tv->getLoopDomain().size() == reshape_out_tv->getRootDomain().size());
-
-  StaticRepeatInfo info;
-  info.ref_repeating_id = ref_tv->getLoopDomain().at(broadcast_pos);
-  info.repeated_tvs =
-      std::vector<TensorView*>{broadcast_out_tv, expand_out_tv, reshape_out_tv};
-  if (reshape_out_tv != ref_tv) {
-    info.repeated_tvs.push_back(ref_tv);
-  }
-
-  return info;
-}
-
-} // namespace
-
 void ResizeScheduler::schedule(Fusion* fusion, const HeuristicParams* params) {
   FUSER_PERF_SCOPE("ResizeScheduler::schedule");
 
@@ -447,7 +261,6 @@
 
   scheduler_utils::clearMemorySpace(fusion);
 
-<<<<<<< HEAD
   {
     std::cout << std::endl;
     std::cout << "Resize scheduling\n";
@@ -463,20 +276,13 @@
         file_name.str().c_str(),
         IrGraphGenerator::DetailLevel::ComputeOnly);
   }
-=======
+
   auto ref_tv = getReferenceTensor(fusion);
   NVF_ERROR(ref_tv != nullptr);
->>>>>>> 902375e1
 
   scheduler_utils::cacheInputs(fusion, true);
   scheduler_utils::cacheAndForkOutputs(fusion, true);
 
-  {
-    std::cout << std::endl;
-    std::cout << "Caching done\n";
-    fusion->printMath();
-    std::cout << std::endl;
-  }
   auto resize_tensor_ops = ir_utils::getOpsOfType<SliceOp, PadOp>(fusion);
 
   std::unique_ptr<IdModel> id_model =
@@ -543,20 +349,12 @@
     scheduler_tools::propagateResizeToInputs(expr);
   }
 
-<<<<<<< HEAD
-  // Should it be scheduled based on largest_input?
-  // No, that doesn't work when an expanded domain is reshaped.
-
-  auto ref_tv = getReferenceTensor(fusion);
-  NVF_ERROR(ref_tv != nullptr);
-=======
   // Update the IdModel
   id_model = std::make_unique<IdModel>(fusion, /*build_graphs=*/false);
   id_model->buildExactGraph();
 
   // Detect an ending repeat
   auto static_repeat_info = scheduler_tools::getMaybeStaticRepeatInfo(ref_tv);
->>>>>>> 902375e1
 
   std::cerr << "Scheduling reference: " << ref_tv->toString() << "\n";
 
@@ -600,23 +398,6 @@
 
   // Make sure the DID ID located at the outermost position
   auto outermost_pos = scheduler_utils::reorderDevicesToOuter(ref_tv);
-
-<<<<<<< HEAD
-  // Move the static repeat ID to the outermost position
-  if (static_repeat_info.has_value()) {
-    auto pos = (int64_t)std::distance(
-        ref_tv->getLoopDomain().begin(),
-        std::find(
-            ref_tv->getLoopDomain().begin(),
-            ref_tv->getLoopDomain().end(),
-            static_repeat_info->ref_repeating_id));
-    NVF_ERROR(pos >= outermost_pos);
-    ref_tv->reorder(std::unordered_map<int64_t, int64_t>{{pos, 0}});
-    ++outermost_pos;
-  }
-
-  std::cerr << "Reordered ref: " << ref_tv->toString() << "\n";
-=======
   // [DID, ..., ...]
   //        ^
   //        +--- outermost_pos
@@ -657,7 +438,6 @@
       repeat_id_moved_to_outermost = true;
     }
   }
->>>>>>> 902375e1
 
   const int64_t vec_factor = resize_params->vectorization_factor;
 
@@ -705,35 +485,6 @@
   // from the reference tensor, but that should not be the case as the
   // reference is picked by the same routine used for the pointwise
   // scheduler.
-<<<<<<< HEAD
-  if (static_repeat_info.has_value()) {
-    auto all_tvs = fusion->allTvs();
-    std::vector<TensorView*> non_repeated_tvs;
-    non_repeated_tvs.reserve(
-        all_tvs.size() - static_repeat_info->repeated_tvs.size());
-    std::copy_if(
-        all_tvs.begin(),
-        all_tvs.end(),
-        std::back_inserter(non_repeated_tvs),
-        [&](TensorView* tv) {
-          return std::find(
-                     static_repeat_info->repeated_tvs.begin(),
-                     static_repeat_info->repeated_tvs.end(),
-                     tv) == static_repeat_info->repeated_tvs.end();
-        });
-    std::cerr << "Non repeated tvs: " << toDelimitedString(non_repeated_tvs)
-              << "\n";
-    std::cerr << "Repeated tvs: "
-              << toDelimitedString(static_repeat_info->repeated_tvs) << "\n";
-    std::vector<IterDomain*> non_repeated_loop{
-        ref_tv->getLoopDomain().begin() + 1, ref_tv->getLoopDomain().end()};
-    scheduler_tools::scheduleLoopDomainsLike(
-        non_repeated_tvs,
-        non_repeated_loop,
-        /*update_loop_domain_only=*/true);
-    scheduler_tools::scheduleLoopDomainsLike(
-        static_repeat_info->repeated_tvs,
-=======
   //
   // When an ending static repeat is detected and the repeat ID is
   // moved to the outermost position, propagation is done separately
@@ -770,7 +521,6 @@
         /*update_loop_domain_only=*/true);
     scheduler_tools::scheduleLoopDomainsLike(
         post_repeat_tvs,
->>>>>>> 902375e1
         ref_tv->getLoopDomain(),
         /*update_loop_domain_only=*/true);
   } else {
