// clang-format off
/*
 * SPDX-FileCopyrightText: Copyright (c) 2023-present NVIDIA CORPORATION & AFFILIATES.
 * All rights reserved.
 * SPDX-License-Identifier: BSD-3-Clause
 */
// clang-format on

#include <debug.h>
#include <instrumentation.h>
#include <ir/utils.h>
#include <scheduler/cache_policy_refiner.h>
#include <scheduler/debug_utils.h>
#include <scheduler/mark_aliases.h>
#include <scheduler/pointwise_utils.h>
#include <scheduler/registry_utils.h>
#include <scheduler/resize.h>
#include <scheduler/resize_heuristic.h>
#include <scheduler/runtime_info.h>
#include <scheduler/tools/inlining.h>
#include <scheduler/tools/loop_domain_scheduler.h>
#include <scheduler/tools/resize_utils.h>
#include <scheduler/tools/static_repeat.h>
#include <val_graph_visitor.h>

#include <memory>

namespace nvfuser {

namespace {

// Just use the pointwise version for now
TensorView* getReferenceTensor(Fusion* fusion) {
  return pointwise_utils::getReferenceTensor(fusion);
}

// Returns the largest tensor with its number of elements
std::pair<TensorView*, int64_t> getLargestTensor(
    const std::vector<Val*>& vals,
    SchedulerRuntimeInfo& runtime_info) {
  int64_t max_num_elms = -1;
  TensorView* largest_tv = nullptr;
  for (auto tv : ir_utils::filterByType<TensorView>(vals)) {
    int64_t num_elms = 1;
    for (auto logical_id : tv->getLogicalDomain()) {
      auto inferred_val =
          runtime_info.expressionEvaluator().evaluate(logical_id->extent());
      NVF_ERROR(
          inferred_val.hasValue(),
          "Error inferring extent of: ",
          logical_id->toString());
      num_elms *= inferred_val.as<int64_t>();
    }
    if (num_elms > max_num_elms) {
      largest_tv = tv;
      max_num_elms = num_elms;
    }
  }
  return std::make_pair(largest_tv, max_num_elms);
}

} // namespace

bool ResizeScheduler::canScheduleCompileTime(Fusion* fusion) {
  if (isOptionDisabled(DisableOption::ResizeScheduler)) {
    scheduler_debug_utils::canScheduleRejectReason(schedulerType(), "Disabled");
    return false;
  }

  if (!scheduler_tools::hasResizeBasedOps(fusion)) {
    scheduler_debug_utils::canScheduleRejectReason(
        schedulerType(), "No resize op to schedule");
    return false;
  }

  if (scheduler_utils::isResharding(fusion)) {
    scheduler_debug_utils::canScheduleRejectReason(
        schedulerType(), "Fusion is resharding.");
    return false;
  }

  if (ir_utils::hasAnyReductionOps(fusion)) {
    scheduler_debug_utils::canScheduleRejectReason(
        schedulerType(), "No support for reduction ops");
    return false;
  }

  if (registry_utils::hasNonUniqueBcast(fusion)) {
    scheduler_debug_utils::canScheduleRejectReason(
        schedulerType(),
        "Broadcasting dimension might be broadcasting to multiple sizes.");
    return false;
  }

  // For now, the resize scheduler is only allowed for a limited set
  // of fusion patterns. The restrictions are planned to be
  // incrementally relaxed.

  IdModel id_model(fusion, /*build_graphs=*/false);
  const auto& broadcast_graph = id_model.buildBroadcastGraph();

  auto resize_tensor_ops = ir_utils::getOpsOfType<SliceOp, PadOp>(fusion);

  // Slicing of or to a broadcast ID is not allowed yet.
  for (auto resize_tensor_op : resize_tensor_ops) {
    TensorView* out_tv = resize_tensor_op->output(0)->as<TensorView>();
    for (auto logical_id : out_tv->getLogicalDomain()) {
      Resize* resize = dynamic_cast<Resize*>(logical_id->definition());
      if (resize == nullptr) {
        continue;
      }

      if (resize->out()->isBroadcast()) {
        scheduler_debug_utils::canScheduleRejectReason(
            schedulerType(), "Resize to a broadcast ID is not allowed.");
        return false;
      }

      // Need to check the broadcast group rather than just the input
      // ID only. For example,
      //
      // t0: [i0]
      // t1: [b1]
      // t2 = t0 + t1
      // t3 = slice(t2)
      //
      // Then, propagating the slice to its inputs would try to
      // propagate the resize op to b1 as well, which would fail due
      // to issue #3571
      const auto& input_group = broadcast_graph.toGroup(resize->in());
      if (std::any_of(
              input_group->begin(), input_group->end(), [](Val* inp_val) {
                return inp_val->as<IterDomain>()->isBroadcast();
              })) {
        scheduler_debug_utils::canScheduleRejectReason(
            schedulerType(), "Resize of a broadcast ID is not allowed.");
        return false;
      }
    }
  }

  auto ref_tv = getReferenceTensor(fusion);
  if (ref_tv == nullptr) {
    scheduler_debug_utils::canScheduleRejectReason(
        schedulerType(), "No reference found");
    return false;
  }

  // Having different resizes between outputs is not allowed at this
  // moment. For example, consider a fusion like:
  //
  // t0 = [i0]
  // fusion.addInput(t0)
  // t1 = t0[:i0/2]
  // t2 = t0[i0/2:]
  // fusion.addOutput(t1)
  // fusion.addOutput(t2)
  //
  // For now, this is not going to be fused since t1 and t2 have
  // different resize ops, although in this case, since the extents of t1 and
  // t2 are the same, it should be relatively straightforward to fuse them
  // together.
  for (auto out_tv : ir_utils::filterByType<TensorView>(fusion->outputs())) {
    if (out_tv == ref_tv) {
      continue;
    }
    auto exprs = ValGraphBFS::getExprGroupsBetween(
                     broadcast_graph,
                     broadcast_graph.toGroups(ref_tv->getLogicalDomain()),
                     broadcast_graph.toGroups(out_tv->getLogicalDomain()),
                     /*require_all_to_visited=*/false)
                     .first;
    for (const auto& [expr_g, dir] : exprs) {
      if (expr_g->front()->isA<Resize>()) {
        std::stringstream msg;
        msg << "Resize between reference and output not allowed.";
        msg << " Reference: " << ref_tv->toString()
            << ". Output: " << out_tv->toString()
            << ". Resize: " << expr_g->front()->toString();
        scheduler_debug_utils::canScheduleRejectReason(
            schedulerType(), msg.str());
        return false;
      }
    }
  }

  // Skip transpose-like patterns for now
  scheduler_tools::TransposeDomainMap domain_map(fusion);
  auto grouped_inputs_outputs = domain_map.groupInputsOutputsByInnerDim();
  if (grouped_inputs_outputs.size() >= 2) {
    scheduler_debug_utils::canScheduleRejectReason(
        schedulerType(), "Transpose-like patterns not supported.");
    return false;
  }

  return true;
}

std::unique_ptr<HeuristicParams> ResizeScheduler::computeHeuristics(
    Fusion* fusion,
    SchedulerRuntimeInfo& runtime_info,
    HeuristicDataCache* data_cache) {
  FUSER_PERF_SCOPE("ResizeScheduler::computeHeuristics");
  auto params = std::make_unique<ResizeParams>(SchedulerType::Resize);
  params->tag = "Resize heuristics";
  params->cparams.index_type = runtime_info.getIndexType();

  const int64_t bdimx = 128;

  const auto& [largest_output, max_num_elms] =
      getLargestTensor(fusion->outputs(), runtime_info);

  params->split_grid_x_dim =
      ceilDiv(max_num_elms, bdimx) > ResizeParams::max_gdimx;

  const auto largest_input =
      getLargestTensor(fusion->inputs(), runtime_info).first;
  if (largest_input != nullptr) {
    int64_t index_of_largest_input = std::distance(
        fusion->inputs().begin(),
        std::find(
            fusion->inputs().begin(), fusion->inputs().end(), largest_input));
    params->largest_input = index_of_largest_input;
  } else {
    params->largest_input = -1;
  }

  auto ref_tv_entry =
      HeuristicDataCacheEntry<HeuristicCompileTime::ReferenceTensors>(
          data_cache, [fusion]() {
            std::vector<TensorView*> data{getReferenceTensor(fusion)};
            return std::make_unique<std::vector<TensorView*>>(std::move(data));
          });
  TensorView* ref_tv = ref_tv_entry.get()[0];

<<<<<<< HEAD
  // Before applying the vectorization split, any reshape transform of
  // the largest input will be cancelled whenever possible, so the
  // largest input is used as the reference of vectorization.
  auto vec_ref_tv = ref_tv;

=======
>>>>>>> efd3478e
  // Only consider the innermost dimension to vectorize for now.
  // TODO: Consider vectorizing merged IDs, not just the innermost
  params->vectorization_factor = vectorize_helper::getVectorizationFactor(
      runtime_info,
      ref_tv,
      data_cache,
      (int64_t)ref_tv->getLogicalDomain().size() - 1,
      {});

  return params;
}

void ResizeScheduler::schedule(Fusion* fusion, const HeuristicParams* params) {
  FUSER_PERF_SCOPE("ResizeScheduler::schedule");

  FusionGuard fg(fusion);
  const auto resize_params = dynamic_cast<const ResizeParams*>(params);
  NVF_ERROR(resize_params != nullptr);

  scheduler_utils::clearMemorySpace(fusion);

  auto ref_tv = getReferenceTensor(fusion);
  NVF_ERROR(ref_tv != nullptr);

  scheduler_utils::cacheInputs(fusion, true);
  scheduler_utils::cacheAndForkOutputs(fusion, true);

  auto resize_tensor_ops = ir_utils::getOpsOfType<SliceOp, PadOp>(fusion);

  std::unique_ptr<IdModel> id_model =
      std::make_unique<IdModel>(fusion, /*build_graphs=*/false);
  id_model->buildExactGraph();

  // Replicate resize inputs if necessary to avoid conflicting
  // propagations
  const auto exclusivity_info_map = scheduler_tools::getNonExclusiveResizeInfo(
      resize_tensor_ops, id_model->idGraph(IdMappingMode::EXACT));
  for (auto resize_tensor_op : resize_tensor_ops) {
    auto out_tv = resize_tensor_op->output(0)->as<TensorView>();
    if (exclusivity_info_map.count(out_tv) == 0) {
      continue;
    }
    auto inp_tv = resize_tensor_op->input(0)->as<TensorView>();
    // Since cacheInput may skip caching if an input is used by
    // slice/pad, inp_tv may be a fusion input, in which case it is
    // not necessary to recompute the tensor.
    if (inp_tv->isFusionInput()) {
      continue;
    }
    auto inp_tv_copy = RecomputeTv::recompute(inp_tv);
    ir_utils::replaceValInExprInputs(resize_tensor_op, inp_tv, inp_tv_copy);
  }

  TensorView* largest_input = nullptr;
  if (resize_params->largest_input >= 0) {
    largest_input =
        fusion->inputs().at(resize_params->largest_input)->as<TensorView>();

    // The tensors are going to be reordered to align with the largest
    // input. To make it work, merge operations for reshape should be
    // cancelled.
    scheduler_tools::cancelReshapeInLoopDomains(
        largest_input, /*skip_innermost_id=*/true);
  }

  for (auto expr : fusion->exprs()) {
    if (!expr->isOneOf<SliceOp, PadOp>()) {
      continue;
    }

    scheduler_tools::propagateResizeToInputs(expr);
  }

  // Update the IdModel
  id_model = std::make_unique<IdModel>(fusion, /*build_graphs=*/false);
  id_model->buildExactGraph();

  // Detect an ending repeat
  auto static_repeat_info = scheduler_tools::getMaybeStaticRepeatInfo(ref_tv);

  // Just simple scheduling for now.
  // TODO: Do something smarter. Can just use the pointwise scheduler?

  // Reorder tensors to align with the largest input. This is expected
  // to improve the memory read performance, while the write
  // performance could be lowered. This should generally be more
  // important to optimize the read performance, but more robust
  // decision would be needed.
  if (largest_input != nullptr) {
    std::vector<IterDomain*> ref_alloc;
    ref_alloc.reserve(largest_input->getMaybeAllocationDomain().size());
    std::copy_if(
        largest_input->getMaybeAllocationDomain().begin(),
        largest_input->getMaybeAllocationDomain().end(),
        std::back_inserter(ref_alloc),
        [](IterDomain* alloc_id) {
          return !alloc_id->isBroadcast() && !alloc_id->isReduction() &&
              !alloc_id->isDeviceDim();
        });

    // Reorder the reference as the allocation domain of the largest fusion
    // input
    scheduler_utils::reorderTensorLike(ref_tv, ref_alloc);
  }

  const int64_t bdimx = 128;

  // Make sure the DID ID located at the outermost position
  auto outermost_pos = scheduler_utils::reorderDevicesToOuter(ref_tv);

  // [DID, ..., ...]
  //        ^
  //        +--- outermost_pos

  // Move the static repeat ID to the outermost position if
  // detected. The repeat ID then just remains there with no
  // scheduling.
  bool repeat_id_moved_to_outermost = false;
  if (static_repeat_info.has_value()) {
    NVF_ERROR(ref_tv == static_repeat_info->repeat_output_tv);
    auto ref_repeat_id_it = std::find_if(
        ref_tv->getLoopDomain().begin(),
        ref_tv->getLoopDomain().end(),
        [&](IterDomain* loop_id) {
          return id_model->idGraph(IdMappingMode::EXACT)
              .disjointValSets()
              .strictAreMapped(loop_id, static_repeat_info->reshape_repeat_id);
        });
    // Gives up if the repeat ID is not found. Unclear if this could
    // actually happen, though.
    if (ref_repeat_id_it != ref_tv->getLoopDomain().end()) {
      auto repeat_id_pos =
          std::distance(ref_tv->getLoopDomain().begin(), ref_repeat_id_it);
      NVF_ERROR(
          repeat_id_pos >= outermost_pos,
          "Unexpected to have DID-parallelized repeat axis: ",
          static_repeat_info->reshape_repeat_id->toString());

      // [DID, ..., repeat_id, ...]
      //        ^
      //        +--- outermost_pos
      ref_tv->reorder(std::unordered_map<int64_t, int64_t>{{repeat_id_pos, 0}});
      ++outermost_pos;
      // [repeat_id, DID, ...]
      //                   ^
      //                   +--- outermost_pos

      repeat_id_moved_to_outermost = true;
    }
  }

  const int64_t vec_factor = resize_params->vectorization_factor;

  int64_t next_innermost_pos = -1;
  // [..., ...]
  //        ^
  //        +--- next_innermost_pos

  if (vec_factor > 1) {
    ref_tv->split(-1, vec_factor);
    --next_innermost_pos;
    // [..., vec_factor]
    //   ^
    //   +--- next_innermost_pos
  }

  ref_tv->flatten(outermost_pos, next_innermost_pos);
  // [..., I0, vec_factor]
  //       ^
  //       +--- next_innermost_pos

  ref_tv->split(next_innermost_pos, bdimx);
  ref_tv->axis(next_innermost_pos)->parallelize(ParallelType::TIDx);
  --next_innermost_pos;
  // [..., I0/bdimx, bdimx(TIDx), vec_factor]
  //         ^
  //         +--- next_innermost_pos

  if (resize_params->split_grid_x_dim) {
    ref_tv->split(next_innermost_pos, ResizeParams::max_gdimx);
    // [..., I0/bdimx/max_gdimx, max_gdimx, bdimx(TIDx), vec_factor]
  }
  ref_tv->axis(next_innermost_pos)->parallelize(ParallelType::BIDx);
  // [..., I0/bdimx/max_gdimx, max_gdimx(BIDx), bdimx(TIDx), vec_factor] or
  // [..., I0/bdimx(BIDx), bdimx(TIDx), vec_factor]

  // Propagate the reference to the other tensors. Note that the
  // update flag is enabled to workaround the resize propagation
  // issue. This may not work if there's a tensor that is reshaped
  // from the reference tensor, but that should not be the case as the
  // reference is picked by the same routine used for the pointwise
  // scheduler.
  //
  // When an ending static repeat is detected and the repeat ID is
  // moved to the outermost position, propagation is done separately
  // between the tensors before the repeat and after the repeat. The
  // tensors are first grouped into the pre-repeat group and the
  // post-repeat group, where only the latter group has the repeat
  // IDs. When propagating the loop domain of the reference tensor,
  // which has the repeat ID, the full loop domain is propagated only
  // to the post-repeat group. For the pre-repeat group, the repeat ID
  // is dropped and only the remaining loop domain is propagated.
  if (repeat_id_moved_to_outermost) {
    // Divide all tvs to the pre and posgt repeat groups
    auto all_tvs = fusion->allTvs();
    std::vector<TensorView*> post_repeat_tvs;
    post_repeat_tvs.reserve(static_repeat_info->repeat_tvs.size());
    std::vector<TensorView*> pre_repeat_tvs;
    pre_repeat_tvs.reserve(
        all_tvs.size() - static_repeat_info->repeat_tvs.size());
    for (auto tv : all_tvs) {
      if (static_repeat_info->repeat_tvs.count(tv)) {
        post_repeat_tvs.push_back(tv);
      } else {
        pre_repeat_tvs.push_back(tv);
      }
    }

    // The repeat ID should be located at the outermost position
    std::vector<IterDomain*> non_repeated_loop{
        ref_tv->getLoopDomain().begin() + 1, ref_tv->getLoopDomain().end()};

    scheduler_tools::scheduleLoopDomainsLike(
        pre_repeat_tvs,
        non_repeated_loop,
        /*update_loop_domain_only=*/true);
    scheduler_tools::scheduleLoopDomainsLike(
        post_repeat_tvs,
        ref_tv->getLoopDomain(),
        /*update_loop_domain_only=*/true);
  } else {
    scheduler_tools::scheduleLoopDomainsLike(
        fusion->allTvs(),
        ref_tv->getLoopDomain(),
        /*update_loop_domain_only=*/true);
  }

  if (vec_factor > 1) {
    // auto vec_ref_tv = largest_input != nullptr ? largest_input :
    // ref_tv;
    auto vec_ref_tv = ref_tv;
    const auto tvs_to_vectorize =
        scheduler_utils::getInputsOutputsWithInnerDim(vec_ref_tv, true, true);
    for (auto tv_to_vectorize : tvs_to_vectorize) {
      if (tv_to_vectorize->isFusionInput()) {
        for (auto consumer_tv : ir_utils::consumerTvsOf(tv_to_vectorize)) {
          consumer_tv->axis(-1)->parallelize(ParallelType::Vectorize);
        }
      } else {
        tv_to_vectorize->axis(-1)->parallelize(ParallelType::Vectorize);
      }
    }
  }

  inlineMost();

  markAliases(fusion);
}

} // namespace nvfuser<|MERGE_RESOLUTION|>--- conflicted
+++ resolved
@@ -233,14 +233,6 @@
           });
   TensorView* ref_tv = ref_tv_entry.get()[0];
 
-<<<<<<< HEAD
-  // Before applying the vectorization split, any reshape transform of
-  // the largest input will be cancelled whenever possible, so the
-  // largest input is used as the reference of vectorization.
-  auto vec_ref_tv = ref_tv;
-
-=======
->>>>>>> efd3478e
   // Only consider the innermost dimension to vectorize for now.
   // TODO: Consider vectorizing merged IDs, not just the innermost
   params->vectorization_factor = vectorize_helper::getVectorizationFactor(
