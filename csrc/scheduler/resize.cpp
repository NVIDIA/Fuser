// clang-format off
/*
 * SPDX-FileCopyrightText: Copyright (c) 2023-present NVIDIA CORPORATION & AFFILIATES.
 * All rights reserved.
 * SPDX-License-Identifier: BSD-3-Clause
 */
// clang-format on

#include <debug.h>
#include <instrumentation.h>
#include <ir/utils.h>
#include <scheduler/cache_policy_refiner.h>
#include <scheduler/debug_utils.h>
#include <scheduler/mark_aliases.h>
#include <scheduler/pointwise_utils.h>
#include <scheduler/registry_utils.h>
#include <scheduler/resize.h>
#include <scheduler/resize_heuristic.h>
#include <scheduler/runtime_info.h>
#include <scheduler/tools/inlining.h>
#include <scheduler/tools/loop_domain_scheduler.h>
#include <scheduler/tools/resize_utils.h>
#include <val_graph_visitor.h>

namespace nvfuser {

namespace {

// Just use the pointwise version for now
TensorView* getReferenceTensor(Fusion* fusion) {
  return pointwise_utils::getReferenceTensor(fusion);
}

// Returns the largest tensor with its number of elements
std::pair<TensorView*, int64_t> getLargestTensor(
    const std::vector<Val*>& vals,
    SchedulerRuntimeInfo& runtime_info) {
  int64_t max_num_elms = -1;
  TensorView* largest_tv = nullptr;
  for (auto tv : ir_utils::filterByType<TensorView>(vals)) {
    int64_t num_elms = 1;
    for (auto logical_id : tv->getLogicalDomain()) {
      auto inferred_val =
          runtime_info.expressionEvaluator().evaluate(logical_id->extent());
      NVF_ERROR(
          inferred_val.hasValue(),
          "Error inferring extent of: ",
          logical_id->toString());
      num_elms *= inferred_val.as<int64_t>();
    }
    if (num_elms > max_num_elms) {
      largest_tv = tv;
      max_num_elms = num_elms;
    }
  }
  return std::make_pair(largest_tv, max_num_elms);
}

} // namespace

bool ResizeScheduler::canScheduleCompileTime(Fusion* fusion) {
  if (!isOptionEnabled(EnableOption::ResizeScheduler)) {
    scheduler_debug_utils::canScheduleRejectReason(
        schedulerType(), "Not enabled");
    return false;
  }

  if (!ir_utils::hasOpsOfType<SliceOp, PadOp>(fusion)) {
    scheduler_debug_utils::canScheduleRejectReason(
        schedulerType(), "No resize op to schedule");
    return false;
  }

  if (scheduler_utils::isResharding(fusion)) {
    scheduler_debug_utils::canScheduleRejectReason(
        schedulerType(), "Fusion is resharding.");
    return false;
  }

  if (ir_utils::hasAnyReductionOps(fusion)) {
    scheduler_debug_utils::canScheduleRejectReason(
        schedulerType(), "No support for reduction ops");
    return false;
  }

  if (registry_utils::hasNonUniqueBcast(fusion)) {
    scheduler_debug_utils::canScheduleRejectReason(
        schedulerType(),
        "Broadcasting dimension might be broadcasting to multiple sizes.");
    return false;
  }

  // For now, the resize scheduler is only allowed for a limited set
  // of fusion patterns. The restrictions are planned to be
  // incrementally relaxed.

  IdModel id_model(fusion, /*build_graphs=*/false);
  const auto& broadcast_graph = id_model.buildBroadcastGraph();

  auto resize_tensor_ops = ir_utils::getOpsOfType<SliceOp, PadOp>(fusion);

  // Slicing of or to a broadcast ID is not allowed yet.
  for (auto resize_tensor_op : resize_tensor_ops) {
    TensorView* out_tv = resize_tensor_op->output(0)->as<TensorView>();
    for (auto logical_id : out_tv->getLogicalDomain()) {
      Resize* resize = dynamic_cast<Resize*>(logical_id->definition());
      if (resize == nullptr) {
        continue;
      }

      if (resize->out()->isBroadcast()) {
        scheduler_debug_utils::canScheduleRejectReason(
            schedulerType(), "Resize to a broadcast ID is not allowed.");
        return false;
      }

      // Need to check the broadcast group rather than just the input
      // ID only. For example,
      //
      // t0: [i0]
      // t1: [b1]
      // t2 = t0 + t1
      // t3 = slice(t2)
      //
      // Then, propagating the slice to its inputs would try to
      // propagate the resize op to b1 as well, which would fail due
      // to issue #3571
      const auto& input_group = broadcast_graph.toGroup(resize->in());
      if (std::any_of(
              input_group->begin(), input_group->end(), [](Val* inp_val) {
                return inp_val->as<IterDomain>()->isBroadcast();
              })) {
        scheduler_debug_utils::canScheduleRejectReason(
            schedulerType(), "Resize of a broadcast ID is not allowed.");
        return false;
      }
    }
  }

  auto ref_tv = getReferenceTensor(fusion);
  if (ref_tv == nullptr) {
    scheduler_debug_utils::canScheduleRejectReason(
        schedulerType(), "No reference found");
    return false;
  }

<<<<<<< HEAD
=======
  // This doesn't work yet due to issue #3571
>>>>>>> f4d2a3df
  if (std::any_of(
          ref_tv->getLogicalDomain().begin(),
          ref_tv->getLogicalDomain().end(),
          [](IterDomain* logical_id) { return logical_id->isBroadcast(); })) {
    scheduler_debug_utils::canScheduleRejectReason(
        schedulerType(), "Broadcast iter domain in reference not supported");
    return false;
  }

  // Having different resizes between outputs is not allowed at this
  // moment. For example, consider a fusion like:
  //
  // t0 = [i0]
  // fusion.addInput(t0)
  // t1 = t0[:i0/2]
  // t2 = t0[i0/2:]
  // fusion.addOutput(t1)
  // fusion.addOutput(t2)
  //
  // For now, this is not going to be fused since t1 and t2 have
  // different resize ops, although in this case, since the extents of t1 and
  // t2 are the same, it should be relatively straightforward to fuse them
  // together.
  for (auto out_tv : ir_utils::filterByType<TensorView>(fusion->outputs())) {
    if (out_tv == ref_tv) {
      continue;
    }
    auto exprs = ValGraphBFS::getExprGroupsBetween(
                     broadcast_graph,
                     broadcast_graph.toGroups(ref_tv->getLogicalDomain()),
                     broadcast_graph.toGroups(out_tv->getLogicalDomain()),
                     /*require_all_to_visited=*/false)
                     .first;
    for (const auto& [expr_g, dir] : exprs) {
      if (expr_g->front()->isA<Resize>()) {
        std::stringstream msg;
        msg << "Resize between reference and output not allowed.";
        msg << " Reference: " << ref_tv->toString()
            << ". Output: " << out_tv->toString()
            << ". Resize: " << expr_g->front()->toString();
        scheduler_debug_utils::canScheduleRejectReason(
            schedulerType(), msg.str());
        return false;
      }
    }
  }

  // Skip transpose-like patterns for now
  scheduler_tools::TransposeDomainMap domain_map(fusion);
  auto grouped_inputs_outputs = domain_map.groupInputsOutputsByInnerDim();
  if (grouped_inputs_outputs.size() >= 2) {
    scheduler_debug_utils::canScheduleRejectReason(
        schedulerType(), "Transpose-like patterns not supported.");
    return false;
  }

  // Skip transpose-like patterns for now
  scheduler_tools::TransposeDomainMap domain_map(fusion);
  auto grouped_inputs_outputs = domain_map.groupInputsOutputsByInnerDim();
  if (grouped_inputs_outputs.size() >= 2) {
    scheduler_debug_utils::canScheduleRejectReason(
        schedulerType(), "Transpose-like patterns not supported.");
    return false;
  }

  return true;
}

std::unique_ptr<HeuristicParams> ResizeScheduler::computeHeuristics(
    Fusion* fusion,
    SchedulerRuntimeInfo& runtime_info,
    HeuristicDataCache* data_cache) {
  FUSER_PERF_SCOPE("ResizeScheduler::computeHeuristics");
  auto params = std::make_unique<ResizeParams>(SchedulerType::Resize);
  params->tag = "Resize heuristics";
  params->cparams.index_type = runtime_info.getIndexType();

  const int64_t bdimx = 128;

  const auto& [largest_output, max_num_elms] =
      getLargestTensor(fusion->outputs(), runtime_info);

  params->split_grid_x_dim =
      ceilDiv(max_num_elms, bdimx) > ResizeParams::max_gdimx;

  return params;
}

void ResizeScheduler::schedule(Fusion* fusion, const HeuristicParams* params) {
  FUSER_PERF_SCOPE("ResizeScheduler::schedule");

  FusionGuard fg(fusion);
  const auto resize_params = dynamic_cast<const ResizeParams*>(params);
  NVF_ERROR(resize_params != nullptr);

  scheduler_utils::clearMemorySpace(fusion);

  scheduler_utils::cacheInputs(fusion, true);
  scheduler_utils::cacheAndForkOutputs(fusion, true);

  auto resize_tensor_ops = ir_utils::getOpsOfType<SliceOp, PadOp>(fusion);

  IdModel id_model(fusion, /*build_graphs=*/false);
  const auto& exact_graph = id_model.buildExactGraph();

  // Replicate resize inputs if necessary to avoid conflicting
  // propagations
  const auto exclusivity_info_map = scheduler_tools::getNonExclusiveResizeInfo(
      resize_tensor_ops, exact_graph);
  for (auto resize_tensor_op : resize_tensor_ops) {
    auto out_tv = resize_tensor_op->output(0)->as<TensorView>();
    if (exclusivity_info_map.count(out_tv) == 0) {
      continue;
    }
    auto inp_tv = resize_tensor_op->input(0)->as<TensorView>();
    // Since cacheInput may skip caching if an input is used by
    // slice/pad, inp_tv may be a fusion input, in which case it is
    // not necessary to recompute the tensor.
    if (inp_tv->isFusionInput()) {
      continue;
    }
    auto inp_tv_copy = RecomputeTv::recompute(inp_tv);
    ir_utils::replaceValInExprInputs(resize_tensor_op, inp_tv, inp_tv_copy);
  }

  for (auto expr : fusion->exprs()) {
    if (!expr->isOneOf<SliceOp, PadOp>()) {
      continue;
    }

    scheduler_tools::propagateResizeToInputs(expr);
  }

  auto ref_tv = getReferenceTensor(fusion);
  NVF_ERROR(ref_tv != nullptr);

  // Just simple scheduling for now.
  // TODO: Do something smarter. Can just use the pointwise scheduler?

  const int64_t bdimx = 128;

  // Make sure the DID ID located at the outermost position
  const auto outermost_pos = scheduler_utils::reorderDevicesToOuter(ref_tv);

  // Schedule only the remaining IDs
  ref_tv->flatten(outermost_pos);
  // [..., I0]

  ref_tv->split(-1, bdimx);
  ref_tv->axis(-1)->parallelize(ParallelType::TIDx);
  // [..., I0/bdimx, bdimx(TIDx)]

  if (resize_params->split_grid_x_dim) {
    ref_tv->split(-2, ResizeParams::max_gdimx);
    // [..., I0/bdimx/max_gdimx, bdimx(TIDx)]
  }
  ref_tv->axis(-2)->parallelize(ParallelType::BIDx);
  // [..., I0/bdimx/max_gdimx, max_gdimx(BIDx), bdimx(TIDx)] or
  // [..., I0/bdimx(BIDx), bdimx(TIDx)]

  // Propagate the reference to the other tensors. Note that the
  // update flag is enabled so to workaround the resize propagation
  // issue. This may not work if there's a tensor that is reshaped
  // from the reference tensor, but that should not be the case as the
  // reference is picked by the same routine used for the pointwise
  // scheduler.
  scheduler_tools::scheduleLoopDomainsLike(
      fusion->allTvs(),
      ref_tv->getLoopDomain(),
      /*update_loop_domain_only=*/true);

  inlineMost();

  markAliases(fusion);
}

} // namespace nvfuser<|MERGE_RESOLUTION|>--- conflicted
+++ resolved
@@ -144,10 +144,7 @@
     return false;
   }
 
-<<<<<<< HEAD
-=======
   // This doesn't work yet due to issue #3571
->>>>>>> f4d2a3df
   if (std::any_of(
           ref_tv->getLogicalDomain().begin(),
           ref_tv->getLogicalDomain().end(),
@@ -204,15 +201,6 @@
     return false;
   }
 
-  // Skip transpose-like patterns for now
-  scheduler_tools::TransposeDomainMap domain_map(fusion);
-  auto grouped_inputs_outputs = domain_map.groupInputsOutputsByInnerDim();
-  if (grouped_inputs_outputs.size() >= 2) {
-    scheduler_debug_utils::canScheduleRejectReason(
-        schedulerType(), "Transpose-like patterns not supported.");
-    return false;
-  }
-
   return true;
 }
 
