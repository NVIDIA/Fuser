--- conflicted
+++ resolved
@@ -211,7 +211,6 @@
   params->split_grid_x_dim =
       ceilDiv(max_num_elms, bdimx) > ResizeParams::max_gdimx;
 
-<<<<<<< HEAD
   const auto largest_input =
       getLargestTensor(fusion->inputs(), runtime_info).first;
   if (largest_input != nullptr) {
@@ -224,8 +223,6 @@
     params->largest_input = -1;
   }
 
-=======
->>>>>>> 57973004
   return params;
 }
 
@@ -294,7 +291,6 @@
   // Just simple scheduling for now.
   // TODO: Do something smarter. Can just use the pointwise scheduler?
 
-<<<<<<< HEAD
   if (largest_input != nullptr) {
     std::vector<IterDomain*> ref_alloc;
     ref_alloc.reserve(largest_input->getMaybeAllocationDomain().size());
@@ -311,9 +307,6 @@
     // input
     scheduler_utils::reorderTensorLike(ref_tv, ref_alloc);
   }
-=======
-  const int64_t bdimx = 128;
->>>>>>> 57973004
 
   // Make sure the DID ID located at the outermost position
   const auto outermost_pos = scheduler_utils::reorderDevicesToOuter(ref_tv);
@@ -330,11 +323,7 @@
 
   if (resize_params->split_grid_x_dim) {
     ref_tv->split(-2, ResizeParams::max_gdimx);
-<<<<<<< HEAD
-    // [..., I0/bdimx/max_gdimx, bdimx(TIDx)]
-=======
     // [..., I0/bdimx/max_gdimx, max_gdimx, bdimx(TIDx)]
->>>>>>> 57973004
   }
   ref_tv->axis(-2)->parallelize(ParallelType::BIDx);
   // [..., I0/bdimx/max_gdimx, max_gdimx(BIDx), bdimx(TIDx)] or
