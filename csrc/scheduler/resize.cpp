--- conflicted
+++ resolved
@@ -224,19 +224,6 @@
     params->largest_input = -1;
   }
 
-<<<<<<< HEAD
-  // Vectorization based on the largest input if there's any input
-  // tv. Or the largest output otherwise.
-  auto ref_tv_for_vectorization =
-      largest_input != nullptr ? largest_input : largest_output;
-  // TODO: Consider vectorizing merged IDs, not just the innermost
-  // TODO: Use the reorder map
-  params->vectorization_factor = vectorize_helper::getVectorizationFactor(
-      runtime_info,
-      ref_tv_for_vectorization,
-      data_cache,
-      (int64_t)ref_tv_for_vectorization->getLogicalDomain().size() - 1,
-=======
   auto ref_tv_entry =
       HeuristicDataCacheEntry<HeuristicCompileTime::ReferenceTensors>(
           data_cache, [fusion]() {
@@ -257,7 +244,6 @@
       vec_ref_tv,
       data_cache,
       (int64_t)vec_ref_tv->getLogicalDomain().size() - 1,
->>>>>>> ef6f169c
       {});
 
   return params;
@@ -565,11 +551,6 @@
   // Just simple scheduling for now.
   // TODO: Do something smarter. Can just use the pointwise scheduler?
 
-  int64_t vec_factor = resize_params->vectorization_factor;
-  if (getenv("VEC")) {
-    vec_factor = atoi(getenv("VEC"));
-  }
-
   // Use this value if not -1
   int64_t gdimx = -1;
   if (getenv("GDIMX")) {
@@ -608,7 +589,6 @@
   // Make sure the DID ID located at the outermost position
   auto outermost_pos = scheduler_utils::reorderDevicesToOuter(ref_tv);
 
-<<<<<<< HEAD
   // Move the static repeat ID to the outermost position
   if (static_repeat_info.has_value()) {
     auto pos = (int64_t)std::distance(
@@ -624,32 +604,10 @@
 
   std::cerr << "Reordered ref: " << ref_tv->toString() << "\n";
 
+  const int64_t vec_factor = resize_params->vectorization_factor;
+
   int64_t next_innermost_pos = -1;
-  if (vec_factor > 1) {
-    std::cerr << "Vectorizing by " << vec_factor << "\n";
-    ref_tv->split(-1, vec_factor);
-    --next_innermost_pos;
-  }
-
-  ref_tv->flatten(outermost_pos, next_innermost_pos);
-  ref_tv->split(next_innermost_pos, bdimx);
-  ref_tv->axis(next_innermost_pos)->parallelize(ParallelType::TIDx);
-  --next_innermost_pos;
-
-  if (gdimx > 0) {
-    ref_tv->split(outermost_pos, gdimx);
-  } else if (resize_params->split_grid_x_dim) {
-    ref_tv->split(outermost_pos, ResizeParams::max_gdimx);
-  }
-  ref_tv->axis(next_innermost_pos)->parallelize(ParallelType::BIDx);
-
-  std::cout << "Before ref prop\n";
-  fusion->print();
-  std::cout << std::endl;
-=======
-  const int64_t vec_factor = resize_params->vectorization_factor;
-
-  int64_t next_innermost_pos = -1;
+
   // [..., ...]
   //        ^
   //        +--- next_innermost_pos
@@ -681,7 +639,10 @@
   ref_tv->axis(next_innermost_pos)->parallelize(ParallelType::BIDx);
   // [..., I0/bdimx/max_gdimx, max_gdimx(BIDx), bdimx(TIDx), vec_factor] or
   // [..., I0/bdimx(BIDx), bdimx(TIDx), vec_factor]
->>>>>>> ef6f169c
+
+  std::cout << "Before ref prop\n";
+  fusion->print();
+  std::cout << std::endl;
 
   // Propagate the reference to the other tensors. Note that the
   // update flag is enabled so to workaround the resize propagation
@@ -726,20 +687,6 @@
   }
 
   if (vec_factor > 1) {
-    const auto tvs_to_vectorize =
-        scheduler_utils::getInputsOutputsWithInnerDim(ref_tv, true, true);
-    for (auto tv_to_vectorize : tvs_to_vectorize) {
-      if (tv_to_vectorize->isFusionInput()) {
-        for (auto consumer_tv : ir_utils::consumerTvsOf(tv_to_vectorize)) {
-          consumer_tv->axis(-1)->parallelize(ParallelType::Vectorize);
-        }
-      } else {
-        tv_to_vectorize->axis(-1)->parallelize(ParallelType::Vectorize);
-      }
-    }
-  }
-
-  if (vec_factor > 1) {
     auto vec_ref_tv = largest_input != nullptr ? largest_input : ref_tv;
     const auto tvs_to_vectorize =
         scheduler_utils::getInputsOutputsWithInnerDim(vec_ref_tv, true, true);
