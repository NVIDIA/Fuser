// clang-format off
/*
 * SPDX-FileCopyrightText: Copyright (c) 2023-present NVIDIA CORPORATION & AFFILIATES.
 * All rights reserved.
 * SPDX-License-Identifier: BSD-3-Clause
 */
// clang-format on

#include <debug.h>
#include <instrumentation.h>
#include <ir/graphviz.h>
#include <ir/utils.h>
#include <scheduler/cache_policy_refiner.h>
#include <scheduler/debug_utils.h>
#include <scheduler/mark_aliases.h>
#include <scheduler/pointwise_utils.h>
#include <scheduler/registry_utils.h>
#include <scheduler/resize.h>
#include <scheduler/resize_heuristic.h>
#include <scheduler/runtime_info.h>
#include <scheduler/tools/inlining.h>
#include <scheduler/tools/loop_domain_scheduler.h>
#include <scheduler/tools/resize_utils.h>
#include <val_graph_visitor.h>

namespace nvfuser {

namespace {

// Just use the pointwise version for now
TensorView* getReferenceTensor(Fusion* fusion) {
  return pointwise_utils::getReferenceTensor(fusion);
}

std::pair<TensorView*, int64_t> getLargestTensor(
    const std::vector<Val*>& vals,
    SchedulerRuntimeInfo& runtime_info) {
  int64_t max_num_elms = -1;
  TensorView* largest_tv = nullptr;
  for (auto tv : ir_utils::filterByType<TensorView>(vals)) {
    int64_t num_elms = 1;
    for (auto logical_id : tv->getLogicalDomain()) {
      auto inferred_val =
          runtime_info.expressionEvaluator().evaluate(logical_id->extent());
      NVF_ERROR(
          inferred_val.hasValue(),
          "Error inferring extent of: ",
          logical_id->toString());
      num_elms *= inferred_val.as<int64_t>();
    }
    if (num_elms > max_num_elms) {
      largest_tv = tv;
      max_num_elms = num_elms;
    }
  }
  return std::make_pair(largest_tv, max_num_elms);
}

} // namespace

bool ResizeScheduler::canScheduleCompileTime(Fusion* fusion) {
  if (!isOptionEnabled(EnableOption::ResizeScheduler)) {
    scheduler_debug_utils::canScheduleRejectReason(
        schedulerType(), "Not enabled");
    return false;
  }

  if (!ir_utils::hasOpsOfType<SliceOp, PadOp>(fusion)) {
    scheduler_debug_utils::canScheduleRejectReason(
        schedulerType(), "No resize op to schedule");
    return false;
  }

  if (scheduler_utils::isResharding(fusion)) {
    scheduler_debug_utils::canScheduleRejectReason(
        schedulerType(), "Fusion is resharding.");
    return false;
  }

  if (ir_utils::hasAnyReductionOps(fusion)) {
    scheduler_debug_utils::canScheduleRejectReason(
        schedulerType(), "No support for reduction ops");
    return false;
  }

  if (registry_utils::hasNonUniqueBcast(fusion)) {
    scheduler_debug_utils::canScheduleRejectReason(
        schedulerType(),
        "Broadcasting dimension might be broadcasting to multiple sizes.");
    return false;
  }

  // For now, the resize scheduler is only allowed for a limited set
  // of fusion patterns. The restrictions are planned to be
  // incrementally relaxed.

  IdModel id_model(fusion, /*build_graphs=*/false);
  const auto& broadcast_graph = id_model.buildBroadcastGraph();

  auto resize_tensor_ops = ir_utils::getOpsOfType<SliceOp, PadOp>(fusion);

  // Slicing of or to a broadcast ID is not allowed yet.
  for (auto resize_tensor_op : resize_tensor_ops) {
    TensorView* out_tv = resize_tensor_op->output(0)->as<TensorView>();
    for (auto logical_id : out_tv->getLogicalDomain()) {
      Resize* resize = dynamic_cast<Resize*>(logical_id->definition());
      if (resize == nullptr) {
        continue;
      }

      if (resize->out()->isBroadcast()) {
        scheduler_debug_utils::canScheduleRejectReason(
            schedulerType(), "Resize to a broadcast ID is not allowed.");
        return false;
      }

      // Need to check the broadcast group rather than just the input
      // ID only. For example,
      //
      // t0: [i0]
      // t1: [b1]
      // t2 = t0 + t1
      // t3 = slice(t2)
      //
      // Then, propagating the slice to its inputs would try to
      // propagate the resize op to b1 as well, which would fail due
      // to issue #3571
      const auto& input_group = broadcast_graph.toGroup(resize->in());
      if (std::any_of(
              input_group->begin(), input_group->end(), [](Val* inp_val) {
                return inp_val->as<IterDomain>()->isBroadcast();
              })) {
        scheduler_debug_utils::canScheduleRejectReason(
            schedulerType(), "Resize of a broadcast ID is not allowed.");
        return false;
      }
    }
  }

  auto ref_tv = getReferenceTensor(fusion);
  if (ref_tv == nullptr) {
    scheduler_debug_utils::canScheduleRejectReason(
        schedulerType(), "No reference found");
    return false;
  }

<<<<<<< HEAD
  // This doesn't work yet due to issue #3571
  if (getenv("BROADCAST_CHECK")) {
    if (std::any_of(
            ref_tv->getLogicalDomain().begin(),
            ref_tv->getLogicalDomain().end(),
            [](IterDomain* logical_id) { return logical_id->isBroadcast(); })) {
      scheduler_debug_utils::canScheduleRejectReason(
          schedulerType(),
          "Reference with broadcast ID not supported yet: ",
          ref_tv->toString());
      return false;
    }
  }

=======
>>>>>>> f9d0efaa
  // Having different resizes between outputs is not allowed at this
  // moment. For example, consider a fusion like:
  //
  // t0 = [i0]
  // fusion.addInput(t0)
  // t1 = t0[:i0/2]
  // t2 = t0[i0/2:]
  // fusion.addOutput(t1)
  // fusion.addOutput(t2)
  //
  // For now, this is not going to be fused since t1 and t2 have
  // different resize ops, although in this case, since the extents of t1 and
  // t2 are the same, it should be relatively straightforward to fuse them
  // together.
  for (auto out_tv : ir_utils::filterByType<TensorView>(fusion->outputs())) {
    if (out_tv == ref_tv) {
      continue;
    }
    auto exprs = ValGraphBFS::getExprGroupsBetween(
                     broadcast_graph,
                     broadcast_graph.toGroups(ref_tv->getLogicalDomain()),
                     broadcast_graph.toGroups(out_tv->getLogicalDomain()),
                     /*require_all_to_visited=*/false)
                     .first;
    for (const auto& [expr_g, dir] : exprs) {
      if (expr_g->front()->isA<Resize>()) {
        std::stringstream msg;
        msg << "Resize between reference and output not allowed.";
        msg << " Reference: " << ref_tv->toString()
            << ". Output: " << out_tv->toString()
            << ". Resize: " << expr_g->front()->toString();
        scheduler_debug_utils::canScheduleRejectReason(
            schedulerType(), msg.str());
        return false;
      }
    }
  }

  // Disable the scheduler if there's a squeeze op. The loop option
  // may also need to be enabled in that case, but that option is not
  // turned on automatically yet.
#if 0
  if (ir_utils::hasOpsOfType<SqueezeOp>(fusion)) {
    scheduler_debug_utils::canScheduleRejectReason(
        schedulerType(), "SqueezeOp not supported.");
    return false;
  }
#endif

  if (hasAtLeastTwoValidGroups(fusion)) {
    scheduler_debug_utils::canScheduleRejectReason(
        schedulerType(), "Transpose pattern not supported.");
    return false;
  }

  scheduler_tools::TransposeDomainMap domain_map(fusion);
  auto grouped_inputs_outputs = domain_map.groupInputsOutputsByInnerDim();
  if (grouped_inputs_outputs.size() >= 2) {
    scheduler_debug_utils::canScheduleRejectReason(
        schedulerType(), "Multiple transpose groups not supported.");
    return false;
  }

  return true;
}

std::unique_ptr<HeuristicParams> ResizeScheduler::computeHeuristics(
    Fusion* fusion,
    SchedulerRuntimeInfo& runtime_info,
    HeuristicDataCache* data_cache) {
  FUSER_PERF_SCOPE("ResizeScheduler::computeHeuristics");
  auto params = std::make_unique<ResizeParams>(SchedulerType::Resize);
  params->tag = "Resize heuristics";
  params->cparams.index_type = runtime_info.getIndexType();

  const int64_t bdimx = 128;

  const auto& [largest_output, max_num_elms] =
      getLargestTensor(fusion->outputs(), runtime_info);

  if (ceilDiv(max_num_elms, bdimx) > ResizeParams::max_gdimx) {
    params->split_grid_x_dim = true;
  } else {
    params->split_grid_x_dim = false;
  }

  const auto largest_input =
      getLargestTensor(fusion->inputs(), runtime_info).first;
  if (largest_input != nullptr) {
    int64_t index_of_largest_input = std::distance(
        fusion->inputs().begin(),
        std::find(
            fusion->inputs().begin(), fusion->inputs().end(), largest_input));

    params->largest_input = index_of_largest_input;
  } else {
    params->largest_input = -1;
  }

  // Vectorization based on the largest input if there's any input
  // tv. Or the largest output otherwise.
  auto ref_tv_for_vectorization =
      largest_input != nullptr ? largest_input : largest_output;
  // TODO: Consider vectorizing merged IDs, not just the innermost
  // TODO: Use the reorder map
  params->vectorization_factor = vectorize_helper::getVectorizationFactor(
      runtime_info,
      ref_tv_for_vectorization,
      data_cache,
      (int64_t)ref_tv_for_vectorization->getLogicalDomain().size() - 1,
      {});

  return params;
}

void ResizeScheduler::schedule(Fusion* fusion, const HeuristicParams* params) {
  FUSER_PERF_SCOPE("ResizeScheduler::schedule");

  FusionGuard fg(fusion);
  const auto rparams = dynamic_cast<const ResizeParams*>(params);
  NVF_ERROR(rparams != nullptr);

  scheduler_utils::clearMemorySpace(fusion);

  {
    std::cout << std::endl;
    std::cout << "Resize scheduling\n";
    fusion->printMath();
    std::cout << std::endl;
  }

  {
    std::stringstream file_name;
    file_name << "pre_scheduling.dot";
    IrGraphGenerator::print(
        fusion,
        file_name.str().c_str(),
        IrGraphGenerator::DetailLevel::ComputeOnly);
  }

  scheduler_utils::cacheInputs(fusion, true);

  scheduler_utils::cacheAndForkOutputs(fusion, true);

  auto resize_tensor_ops = ir_utils::getOpsOfType<SliceOp, PadOp>(fusion);

  IdModel id_model(fusion, /*build_graphs=*/false);
  const auto& exact_graph = id_model.buildExactGraph();

  // Replicate resize inputs if necessary to avoid conflicting
  // propagations
  const auto exclusivity_info_map = scheduler_tools::getNonExclusiveResizeInfo(
      resize_tensor_ops, exact_graph);
  for (auto resize_tensor_op : resize_tensor_ops) {
    auto out_tv = resize_tensor_op->output(0)->as<TensorView>();
    if (exclusivity_info_map.count(out_tv) == 0) {
      continue;
    }
    auto inp_tv = resize_tensor_op->input(0)->as<TensorView>();
    // Since cacheInput may skip caching if an input is used by
    // slice/pad, inp_tv may be a fusion input, in which case it is
    // not necessary to recompute the tensor.
    if (inp_tv->isFusionInput()) {
      continue;
    }
    auto inp_tv_copy = RecomputeTv::recompute(inp_tv);
    ir_utils::replaceValInExprInputs(resize_tensor_op, inp_tv, inp_tv_copy);
  }

<<<<<<< HEAD
  {
    std::cout << std::endl;
    std::cout << "After recomputation\n";
    fusion->printMath();
    std::cout << std::endl;

    std::stringstream file_name;
    file_name << "after_recomputation.dot";
    IrGraphGenerator::print(
        fusion,
        file_name.str().c_str(),
        IrGraphGenerator::DetailLevel::ComputeOnly);
  }

=======
>>>>>>> f9d0efaa
  for (auto expr : fusion->exprs()) {
    if (!expr->isOneOf<SliceOp, PadOp>()) {
      continue;
    }

    scheduler_tools::propagateResizeToInputs(expr);
  }

  TensorView* largest_input = nullptr;
  if (rparams->largest_input >= 0) {
    largest_input =
        fusion->inputs().at(rparams->largest_input)->as<TensorView>();
  }

  // Mistral bwd has a reshape at the end of the fusion that merges
  // the two innermost dimensions. To make the below vectorization to
  // work, the vectorization needs to be applied to the innermost
  // dimension only, so the merge needs to be canceled.
  if (largest_input != nullptr) {
    scheduler_tools::cancelReshapeTransforms(largest_input);
  }

  // Should it be scheduled based on largest_input?
  // No, that doesn't work when an expanded domain is reshaped.

  auto ref_tv = getReferenceTensor(fusion);
  NVF_ERROR(ref_tv != nullptr);

  std::cerr << "Scheduling reference: " << ref_tv->toString() << "\n";

  // Just simple scheduling for now.
  // TODO: Do something smarter. Can just use the pointwise scheduler?

  int64_t vec_factor = rparams->vectorization_factor;
  if (getenv("VEC")) {
    vec_factor = atoi(getenv("VEC"));
  }

  // Use this value if not -1
  int64_t gdimx = -1;
  if (getenv("GDIMX")) {
    gdimx = atoi(getenv("GDIMX"));
  }

  int64_t bdimx = 128;
  if (getenv("BDIMX")) {
    bdimx = atoi(getenv("BDIMX"));
  }

  std::cerr << "Ref tensor: " << ref_tv->toString() << "\n";

  if (largest_input != nullptr) {
    std::vector<IterDomain*> ref_alloc;
    ref_alloc.reserve(largest_input->getMaybeAllocationDomain().size());
    std::copy_if(
        largest_input->getMaybeAllocationDomain().begin(),
        largest_input->getMaybeAllocationDomain().end(),
        std::back_inserter(ref_alloc),
        [](IterDomain* alloc_id) {
          return !alloc_id->isBroadcast() && !alloc_id->isReduction() &&
              !alloc_id->isDeviceDim();
        });

    std::cerr << "Ref alloc before: " << toDelimitedString(ref_alloc) << "\n";
    // Reorder the reference as the allocation domain of the largest fusion
    // input
    ref_tv->reorder(
        scheduler_utils::getMapToReorderTensorLike(ref_tv, ref_alloc));
  }

  // Make sure the DID ID located at the outermost position
  const auto outermost_pos = scheduler_utils::reorderDevicesToOuter(ref_tv);

  std::cerr << "Reordered ref: " << ref_tv->toString() << "\n";

  int64_t next_innermost_pos = -1;
  if (vec_factor > 1) {
    std::cerr << "Vectorizing by " << vec_factor << "\n";
    ref_tv->split(-1, vec_factor);
    --next_innermost_pos;
  }

  ref_tv->flatten(outermost_pos, next_innermost_pos);
  ref_tv->split(next_innermost_pos, bdimx);
  ref_tv->axis(next_innermost_pos)->parallelize(ParallelType::TIDx);
  --next_innermost_pos;

<<<<<<< HEAD
  if (gdimx > 0) {
    ref_tv->split(outermost_pos, gdimx);
  } else if (rparams->split_grid_x_dim) {
    ref_tv->split(outermost_pos, ResizeParams::max_gdimx);
  }
  ref_tv->axis(next_innermost_pos)->parallelize(ParallelType::BIDx);

  std::cout << "Before ref prop\n";
  fusion->print();
  std::cout << std::endl;

=======
>>>>>>> f9d0efaa
  // Propagate the reference to the other tensors. Note that the
  // update flag is enabled so to workaround the resize propagation
  // issue. This may not work if there's a tensor that is reshaped
  // from the reference tensor, but that should not be the case as the
  // reference is picked by the same routine used for the pointwise
  // scheduler.
  scheduler_tools::scheduleLoopDomainsLike(
<<<<<<< HEAD
      fusion->allTvs(), ref_tv->getLoopDomain(), true);

  if (vec_factor > 1) {
    const auto tvs_to_vectorize =
        scheduler_utils::getInputsOutputsWithInnerDim(ref_tv, true, true);
    for (auto tv_to_vectorize : tvs_to_vectorize) {
      if (tv_to_vectorize->isFusionInput()) {
        for (auto consumer_tv : ir_utils::consumerTvsOf(tv_to_vectorize)) {
          consumer_tv->axis(-1)->parallelize(ParallelType::Vectorize);
        }
      } else {
        tv_to_vectorize->axis(-1)->parallelize(ParallelType::Vectorize);
      }
    }
  }
=======
      fusion->allTvs(),
      ref_tv->getLoopDomain(),
      /*update_loop_domain_only=*/true);
>>>>>>> f9d0efaa

  inlineMost();

  markAliases(fusion);
}

} // namespace nvfuser<|MERGE_RESOLUTION|>--- conflicted
+++ resolved
@@ -144,7 +144,6 @@
     return false;
   }
 
-<<<<<<< HEAD
   // This doesn't work yet due to issue #3571
   if (getenv("BROADCAST_CHECK")) {
     if (std::any_of(
@@ -159,8 +158,6 @@
     }
   }
 
-=======
->>>>>>> f9d0efaa
   // Having different resizes between outputs is not allowed at this
   // moment. For example, consider a fusion like:
   //
@@ -330,7 +327,6 @@
     ir_utils::replaceValInExprInputs(resize_tensor_op, inp_tv, inp_tv_copy);
   }
 
-<<<<<<< HEAD
   {
     std::cout << std::endl;
     std::cout << "After recomputation\n";
@@ -345,8 +341,6 @@
         IrGraphGenerator::DetailLevel::ComputeOnly);
   }
 
-=======
->>>>>>> f9d0efaa
   for (auto expr : fusion->exprs()) {
     if (!expr->isOneOf<SliceOp, PadOp>()) {
       continue;
@@ -434,7 +428,6 @@
   ref_tv->axis(next_innermost_pos)->parallelize(ParallelType::TIDx);
   --next_innermost_pos;
 
-<<<<<<< HEAD
   if (gdimx > 0) {
     ref_tv->split(outermost_pos, gdimx);
   } else if (rparams->split_grid_x_dim) {
@@ -446,8 +439,6 @@
   fusion->print();
   std::cout << std::endl;
 
-=======
->>>>>>> f9d0efaa
   // Propagate the reference to the other tensors. Note that the
   // update flag is enabled so to workaround the resize propagation
   // issue. This may not work if there's a tensor that is reshaped
@@ -455,8 +446,9 @@
   // reference is picked by the same routine used for the pointwise
   // scheduler.
   scheduler_tools::scheduleLoopDomainsLike(
-<<<<<<< HEAD
-      fusion->allTvs(), ref_tv->getLoopDomain(), true);
+      fusion->allTvs(),
+      ref_tv->getLoopDomain(),
+      /*update_loop_domain_only=*/true);
 
   if (vec_factor > 1) {
     const auto tvs_to_vectorize =
@@ -471,11 +463,6 @@
       }
     }
   }
-=======
-      fusion->allTvs(),
-      ref_tv->getLoopDomain(),
-      /*update_loop_domain_only=*/true);
->>>>>>> f9d0efaa
 
   inlineMost();
 
