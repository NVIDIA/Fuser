--- conflicted
+++ resolved
@@ -247,10 +247,6 @@
 
 namespace {
 
-<<<<<<< HEAD
-// Partition a given set of tensors to two disjoint sets based on a
-// given iter domain and rechability from the iter domain. Returns two
-=======
 // Before propagating loop transformations of the ref tensor, all
 // tensors need their loop domains to be reachable from the ref by
 // just a backward traversal in the exact graph. This is to make
@@ -321,7 +317,6 @@
 
 // Partition a given set of tensors to two disjoint sets based on a
 // given iter domain and reachability from the iter domain. Returns two
->>>>>>> b80c443a
 // vectors of tensors, first of which contains all tensors that has an
 // iter domain that is reachable from the given iter domain, whereas
 // the rest of tensors are all grouped into the second
@@ -559,20 +554,11 @@
   // IDs. When propagating the loop domain of the reference tensor,
   // which has the repeat ID, the full loop domain is propagated only
   // to the tensors that have IDs that are mapped with the repeat
-<<<<<<< HEAD
-  // ID. For the rest of the tensros, the repeat ID
-  // is dropped and only the remaining loop domain is propagated.
-  if (repeat_id_moved_to_outermost) {
-    auto all_tvs = fusion->allTvs();
-    const auto& [tvs_with_repeat_id, tvs_without_repeat_id] = partitionTvsById(
-        all_tvs,
-=======
   // ID. For the rest of the tensros, the repeat ID is dropped and
   // only the remaining loop domain is propagated.
   if (repeat_id_moved_to_outermost) {
     const auto& [tvs_with_repeat_id, tvs_without_repeat_id] = partitionTvsById(
         fusion->allTvs(),
->>>>>>> b80c443a
         repeat_info->factor_id,
         id_model->maybeBuildGraph(IdMappingMode::BROADCAST));
 
