--- conflicted
+++ resolved
@@ -247,7 +247,74 @@
 
 namespace {
 
-<<<<<<< HEAD
+// Before propagating loop transformations of the ref tensor, all
+// tensors need their loop domains to be reachable from the ref by
+// just a backward traversal in the exact graph. This is to make
+// tranformations to be consistently propagated through resize-induced
+// cycles in the exact graph.
+//
+// There may be tensors that have further transformations that do not
+// exist in the reference tensor, e.g., a reshape of the
+// reference. Here, we transform those tensors so that they become
+// ready to get the reference transformations propagated to.
+void prepareForBackwardTransformPropagation(TensorView* ref_tv) {
+  Fusion* fusion = ref_tv->fusion();
+
+  // Tensors that appear before the ref should not need anything here
+  // as they should already be ready to get propagated from the ref
+  const auto all_dep_stmts = StmtSort::getStmtsTo({ref_tv});
+  const std::unordered_set<Statement*> all_dep_stmt_set{
+      all_dep_stmts.begin(), all_dep_stmts.end()};
+
+  if (std::ranges::all_of(fusion->allTvs(), [&](TensorView* tv) {
+        return all_dep_stmt_set.contains(tv);
+      })) {
+    return;
+  }
+
+  IdModel id_model(fusion);
+  const auto& graph = id_model.buildBroadcastGraph();
+
+  const auto ref_logical = graph.toGroups(ref_tv->getLogicalDomain());
+
+  std::vector<TensorView*> tvs_with_extra_transforms;
+
+  // Look for tensor whose logical domain is not rechable from ref by
+  // just a backward traversal
+  for (auto tv : fusion->allTvs()) {
+    if (all_dep_stmt_set.contains(tv)) {
+      continue;
+    }
+
+    const auto tv_logical =
+        graph.toGroups(TensorDomain::noBroadcasts(tv->getLogicalDomain()));
+
+    auto all_visited = ValGraphBFS::getExprGroupsBetween(
+                           graph,
+                           ref_logical,
+                           tv_logical,
+                           /*require_all_to_visited=*/false,
+                           Direction::Backward)
+                           .second;
+
+    if (all_visited) {
+      continue;
+    }
+
+    // This tensor is unreachable by just traversing backward
+    tvs_with_extra_transforms.push_back(tv);
+  }
+
+  if (tvs_with_extra_transforms.empty()) {
+    return;
+  }
+
+  // Make their loop domains look like the ref so that loop
+  // transformations of the ref can be propagated
+  scheduler_tools::scheduleLoopDomainsLike(
+      tvs_with_extra_transforms, ref_tv->getLogicalDomain());
+}
+
 // Partition a given set of tensors to two disjoint sets based on a
 // given iter domain and rechability from the iter domain. Returns two
 // vectors of tensors, first of which contains all tensors that has an
@@ -287,74 +354,6 @@
   }
 
   return std::make_pair(reachable_tvs, unreachable_tvs);
-=======
-// Before propagating loop transformations of the ref tensor, all
-// tensors need their loop domains to be reachable from the ref by
-// just a backward traversal in the exact graph. This is to make
-// tranformations to be consistently propagated through resize-induced
-// cycles in the exact graph.
-//
-// There may be tensors that have further transformations that do not
-// exist in the reference tensor, e.g., a reshape of the
-// reference. Here, we transform those tensors so that they become
-// ready to get the reference transformations propagated to.
-void prepareForBackwardTransformPropagation(TensorView* ref_tv) {
-  Fusion* fusion = ref_tv->fusion();
-
-  // Tensors that appear before the ref should not need anything here
-  // as they should already be ready to get propagated from the ref
-  const auto all_dep_stmts = StmtSort::getStmtsTo({ref_tv});
-  const std::unordered_set<Statement*> all_dep_stmt_set{
-      all_dep_stmts.begin(), all_dep_stmts.end()};
-
-  if (std::ranges::all_of(fusion->allTvs(), [&](TensorView* tv) {
-        return all_dep_stmt_set.contains(tv);
-      })) {
-    return;
-  }
-
-  IdModel id_model(fusion);
-  const auto& graph = id_model.buildBroadcastGraph();
-
-  const auto ref_logical = graph.toGroups(ref_tv->getLogicalDomain());
-
-  std::vector<TensorView*> tvs_with_extra_transforms;
-
-  // Look for tensor whose logical domain is not rechable from ref by
-  // just a backward traversal
-  for (auto tv : fusion->allTvs()) {
-    if (all_dep_stmt_set.contains(tv)) {
-      continue;
-    }
-
-    const auto tv_logical =
-        graph.toGroups(TensorDomain::noBroadcasts(tv->getLogicalDomain()));
-
-    auto all_visited = ValGraphBFS::getExprGroupsBetween(
-                           graph,
-                           ref_logical,
-                           tv_logical,
-                           /*require_all_to_visited=*/false,
-                           Direction::Backward)
-                           .second;
-
-    if (all_visited) {
-      continue;
-    }
-
-    // This tensor is unreachable by just traversing backward
-    tvs_with_extra_transforms.push_back(tv);
-  }
-
-  if (tvs_with_extra_transforms.empty()) {
-    return;
-  }
-
-  // Make their loop domains look like the ref so that loop
-  // transformations of the ref can be propagated
-  scheduler_tools::scheduleLoopDomainsLike(
-      tvs_with_extra_transforms, ref_tv->getLogicalDomain());
->>>>>>> f800edb0
 }
 
 } // namespace
