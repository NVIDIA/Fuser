--- conflicted
+++ resolved
@@ -60,11 +60,7 @@
 std::unique_ptr<HeuristicParams> MatmulScheduler::computeHeuristics(
     Fusion* fusion,
     SchedulerRuntimeInfo& runtime_info,
-<<<<<<< HEAD
-    HeuristicSummary* data_cache) {
-=======
     HeuristicDataCache* data_cache) {
->>>>>>> 92b63512
   auto mparams = getMatmulHeuristics(fusion, runtime_info, data_cache);
   NVF_ERROR(mparams != nullptr);
   return mparams;
