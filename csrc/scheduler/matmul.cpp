// clang-format off
/*
 * SPDX-FileCopyrightText: Copyright (c) 2023-present NVIDIA CORPORATION & AFFILIATES.
 * All rights reserved.
 * SPDX-License-Identifier: BSD-3-Clause
 */
// clang-format on
#include <inlining.h>
#include <instrumentation.h>
#include <multidevice/utils.h>
#include <scheduler/debug_utils.h>
#include <scheduler/matmul.h>
#include <scheduler/matmul_utils.h>
#include <scheduler/mma_utils.h>
#include <scheduler/utils.h>

// NOTE: included to avoid compilation error caused by missing destructor in
// 'SchedulerRuntimeInfo'
#include <executor_utils.h>
#include "mma_type.h"

namespace nvfuser {

MatmulScheduler::MatmulScheduler(
    Fusion* fusion,
    SchedulerRuntimeInfo& runtime_info,
    HeuristicSummary* data_cache)
    : SchedulerEntry(heuristicType()) {
  computeHeuristics(fusion, runtime_info);
}

void MatmulScheduler::schedule(Fusion* fusion) {
  FUSER_PERF_SCOPE("Schedule Matmul Fusion");
  scheduleMatmul(fusion, matmulParams());
}

bool MatmulScheduler::canScheduleCompileTime(Fusion* fusion) {
  const auto msg = getMatmulCompileTimeRejectReason(fusion);
  if (!msg.empty()) {
    scheduler_debug_utils::canScheduleRejectReason(heuristicType(), msg);
    return false;
  }

  return true;
}

bool MatmulScheduler::canScheduleRunTime(
    Fusion* fusion,
    SchedulerRuntimeInfo& runtime_info,
    HeuristicSummary* data_cache) {
  FUSER_PERF_SCOPE("MatmulScheduler::canSchedule");
  auto reason = getMatmulRunTimeRejectReason(fusion, data_cache, runtime_info);
  if (!reason.empty()) {
    scheduler_debug_utils::canScheduleRejectReason(heuristicType(), reason);
    return false;
  }
  return true;
}

void MatmulScheduler::computeHeuristics(
    Fusion* fusion,
    SchedulerRuntimeInfo& runtime_info,
    HeuristicSummary* data_cache) {
  params_ = getMatmulHeuristics(fusion, runtime_info, data_cache);
  NVF_ERROR(params_ != nullptr);
}

void moveInnerBroadcastLeft(TensorView* tv, int64_t number_of_inner_pos) {
  NVF_ERROR(tv->nDims() >= number_of_inner_pos);
  std::vector<int64_t> broadcast_pos;
  std::vector<int64_t> nonbroadcast_pos;

  for (auto i : c10::irange(number_of_inner_pos)) {
    auto axis_idx = i - number_of_inner_pos;
    auto id = tv->axis(axis_idx);
    if (id->isBroadcast()) {
      broadcast_pos.push_back(axis_idx);
    } else {
      nonbroadcast_pos.push_back(axis_idx);
    }
  }

  auto combined_pos_vec = broadcast_pos;
  combined_pos_vec.insert(
      combined_pos_vec.end(), nonbroadcast_pos.begin(), nonbroadcast_pos.end());

  std::unordered_map<int64_t, int64_t> order_map;
  for (auto i : c10::irange(number_of_inner_pos)) {
    order_map[combined_pos_vec.at(i)] = i - number_of_inner_pos;
  }

  // Apply ordering.
  tv->reorder(order_map);
}

namespace {

// Returns true if given number is power of 2
constexpr bool isPowOf2(int64_t x) {
  return x > 1 && (x & (x - 1)) == 0;
}

// Utility to check concrete static size:
inline void checkConcreteStaticDim(IterDomain* id) {
  NVF_ERROR(
      !id->isBroadcast() && !id->isReduction(),
      "no support for reduction or broadcast domains, but got ",
      id->toString());
  NVF_ERROR(
      id->extent()->isConstInt(),
      "swizzled dimension's extend must be known during scheduling, got ",
      id->toString());
}

//! Automatically generates the shared memory swizzled data layout
//!  for matmul mainloop and epilogue.
//! The shared mem data layout is always 2D currently, and this utility
//!  function assumes that the shared_mem_tv has the following structure:
//!  [tile_row, tile_col, ***skip***] where the parameter `skip` is the number
//!  of reduction domains to be skipped. The IDs of tile_row and tile_col are
//!  the ones being swizzled.
//! If the input tensorview is not stored in shared memory, the function will
//! skip the actual swizzle. This is used to help the domain mapping between
//! mma_result and the epilogue tensor.
void swizzleSharedMemory(TensorView* shared_mem_tv) {
  // Set skip to skip all consecutive reduction domains starting from the
  //  innermost dimension.
  int64_t skip = 0;
  for (int64_t i = shared_mem_tv->nDims() - 1; i >= 0; --i) {
    if (shared_mem_tv->axis(i)->isReduction()) {
      skip++;
    } else {
      break;
    }
  }

  // Check that the innermost 2 dimensions are concrete and static
  //  sized so that the swizzle function can be defined.
  NVF_ERROR(
      shared_mem_tv->nDims() >= 2 + skip,
      "At least 2D input (excluding consecutive reduction domains starting from the innermost dim) needed for swizzling, but get ",
      shared_mem_tv->toString());
  checkConcreteStaticDim(shared_mem_tv->axis(-2 - skip));
  checkConcreteStaticDim(shared_mem_tv->axis(-1 - skip));

  // Extract the constant sizes of the swizzled tile
  const int64_t tile_size_x =
      shared_mem_tv->axis(-2 - skip)->extent()->evaluate().as<int64_t>();
  const int64_t tile_size_y =
      shared_mem_tv->axis(-1 - skip)->extent()->evaluate().as<int64_t>();

  // Only tested for (1) ldmatrix access with sizeof(T) == 16bit (i.e.
  // half/bfloat16) and (2) epilogue general access with sizeof(T) == 32bit
  // (i.e. float)
  const int64_t data_type_size = dataTypeSize(*shared_mem_tv->getDataType());
  NVF_ERROR(data_type_size == 2 || data_type_size == 4);

  // For main loop, ldmatrix loads a n_rows x n_cols = 8 x 8 matrix each time.
  // For epilogue, threads in a warp is organized as 8 rows x 4 columns.
  // Each thread vectorized write 2 items, so 8 items per row.
  //--0--1--2--3
  //--4--5--6--7
  //--8--9--10-11
  //--12-13-14-15
  //--16-17-18-19
  //--20-21-22-23
  //--24-25-26-27
  //--28-29-30-31
  constexpr int64_t n_rows = 8;
  constexpr int64_t n_cols = 8;

  // Column size of the tile needs to be multiples of 8 for ldmatrix to work.
  NVF_ERROR(
      tile_size_x >= n_rows && tile_size_x % n_rows == 0 &&
          tile_size_y >= n_cols && tile_size_y % n_cols == 0,
      "Prolog swizzle for ldmatrix, illegal tile size for prolog swizzle",
      tile_size_x,
      "x",
      tile_size_y);

  /* Note [How to remove bank conflict for ldmatrix?]
   *
   * **This note is interleaved with code, I suggest reading this note like
   *   reading a jupyter notebook**
   *
   * Our task is to make sure different rows does not fall into the same
   * bank of shared memory.
   *
   * Introduction to bank conflict can be found at page 54-72 of:
   * https://on-demand.gputechconf.com/gtc/2018/presentation/s81006-volta-architecture-and-performance-optimization.pdf
   *
   * When we talk about bank conflict removal, we are talking about the
   * following task:
   *   "there are 32 banks, and each bank contains one 4-byte word, we want to
   *    make sure different lanes in a warp does not access different word
   *    addresses in the same bank"
   * For example, if thread 0 is accessing word address 1, and thread 1 is
   * accessing word address 33, then these two threads will have a bank
   * conflict because they are accessing different word addresses in the same
   * bank. However, if thread 0 is accessing byte address 4 and thread 1 is
   * accessing byte address 6 then there will be no bank conflict because 4
   * and 6 both belong to word 1.
   */

  constexpr int64_t smem_bytes_per_word = 4;
  constexpr int64_t smem_banks = 32;

  /* but here, for our convenience, because ldmatrix always use vectorized
   * access of 8 items = 16 bytes = 4 words, we further group words into
   * units: we consider each 4 words as a "unit", and each 4 banks as a
   * "megabank". So we can rephrase our task as:
   *   "there are 8 megabanks, and each megabanks contains one 4-word unit, we
   *    want to make sure different lanes in a warp does not access different
   *    unit addresses in the same megabank"
   * In this terminology, matrices are in the row major format, each matrix
   * has 8 rows, and each row has exactly one unit.
   */

  constexpr int64_t items_per_unit = n_cols;
  const int64_t bytes_per_unit = items_per_unit * data_type_size;
  const int64_t words_per_unit = bytes_per_unit / smem_bytes_per_word;
  const int64_t num_megabanks = smem_banks / words_per_unit;

  /* In the following example, each CTA tile contains 2 rows and 3 colums of
   * matrices, each 8x8 size:
   *   +----------+----------+----------+
   *   | matrix 0 | matrix 1 | matrix 2 |
   *   +----------+----------+----------+
   *   | matrix 3 | matrix 4 | matrix 5 |
   *   +----------+----------+----------+
   * The addresses of different rows in the same matrix are offset by 3 units.
   * In this perspective, loading a matrix is a strided memory access with the
   * following stride (in units):
   */

  // number of units per row
  int64_t row_stride = tile_size_y / items_per_unit;

  /* So the bank conflicting problem is now converted to the following game:
   *   I have a clock that has one pointer and `num_megabanks` ticks. I start
   *   my game by making my pointer pointing to somewhere, and turn forward
   *   the pointer `n_rows` times, each time by `row_stride` ticks.
   * This problem can be well modeled by modular arithmetic in number theory
   * using the concept "integers modulo n" a.k.a. "Z/nZ"[1].
   * Take n = 6 as an example, Z/6Z only has 6 elements: 0, 1, 2, 3, 4, 5.
   * Additions and multiplications are defined in a cyclic manner:
   *   5 + 1 = 0, 5 + 2 = 1, 5 + 3 = 2, 5 + 4 = 3, ...
   *   2 * 1 = 2, 2 * 2 = 4, 2 * 3 = 0, 2 * 4 = 2, ...
   * With this definition, Z is mapped to Z/nZ naturally by i -> i % n [2]
   *
   * It worth mention that Z/nZ is a "commutative ring", that is, we can use
   * addition and multiplication rules just like using normal integers:
   *   a + b = b + a, a * (b + c) = a * b + a * c, ...
   * In short, we can reason about Z/nZ just like we are reasoning about
   * integers, except that every number is automatically "% n".
   *
   * Reference:
   * [1] https://en.wikipedia.org/wiki/Modular_arithmetic#Integers_modulo_n
   * [2] The % is under Euclidean definition, that is -1 % 6 is 5 instead of
   *     -1, see [The Mathematics of Integer Arithmetic] for more detail. But
   *     we are only interested in non-negative numbers here, so there is no
   *     need to worry about this problem
   */

  // row_stride in Z/nZ, where n is num_megabanks:
  // assert(row_stride >= 0);
  // assert(num_megabanks >= 0);
  int64_t row_stride_znz = row_stride % num_megabanks;
  /* Consider the following function in Z/nZ:
   *   f(i; init) = init + i * stride
   * where init is the initial position of the pointer in the clock when we
   * start the game, and stride is the number of ticks we move forward each
   * time, and i is the number of times we move forward. For a fixed init, we
   * abbrivate f(i; init) as f(i).
   *
   * In our problem, f(i) is the megabank of the `i`th row of the matrix, and
   * `init` is the megabank of the 0th row of the matrix.
   *
   * One very important property of f(i) is:
   * - if f(i1) == f(i2), then for every j, f(i1 + j) = f(i2 + j)
   * This property is true because:
   *   f(i1 + j) = f(i1) + j * stride = f(i2) + j * stride = f(i2 + j)
   *
   * The above property tells us, as we turn the clock forward:
   * - initially, we will go to a never-visited tick in each turn, but,
   * - at some point, we will return back to our original position, and,
   * - after we return, we start repeat the pervious pattern again and again.
   *
   * As an example, consider f(i) where init = 0, stride = 6, under Z/8Z:
   *     i  0 1 2 3 4 5 6 7
   *   f(i) 0 6 4 2 0 6 4 2
   * We can see that f(i) is repeating a pattern of four unique numbers
   * "0 6 4 2" twice. In our bank conflict problem, this means we are using 4
   * different megabanks, and we have a 2-way conflict.
   *
   * The question of interest is, does the above observation generalize? That
   * is, does f(i) always repeat a pattern of p unique numbers q times? Note
   * that p and q must satisfy p * q = n.
   *
   * The answer to the above question is: yes! Consider the following
   * equation:
   *    f(i1 + j) == f(i1)
   * We want to know what is the smallest positive number j that makes the
   * above equation true. Because this tells us in how many steps we will see
   * repeat. This equation can be simplified as:
   *   f(i1 + j) == f(i1) + j * stride == f(i1)
   *   ==> j * stride == 0
   *
   * An important tool to study this equation is multiplicative inverse:
   * https://en.wikipedia.org/wiki/Modular_multiplicative_inverse
   * A number i has multiplicative inverse `minv(i)` in Z/nZ if and only if it
   * coprime with n. `minv(i)` is the number that `i * minv(i) == 1`. So in
   * Z/nZ, the equation `ax = b` has solution `x = minv(a)*b` if a has
   * multiplicative inverse. For example, in Z/15Z, `minv(2) = 8` because
   *   (2 * 8) % 15 = 1
   *
   * stride has an multiplicative inverse if and only if stride coprime with
   * n, that is, g := gcd(stride, n) == 1. In such case, the solution to our
   * equation j * stride == 0 is j = minv(stride) * 0 = 0, that is: f(i) does
   * not repeat, that is: there is no bank conflict.
   */

  int64_t g = std::gcd(num_megabanks, row_stride_znz);
  if (g == 1) {
    return; // No need to swizzle in this case.
  }

  /* For the case where stride does not coprime with n, we note that
   * j * stride == 0 in Z/nZ is equivalent to (j * stride) % n = 0 in Z. We
   * can write stride and n as:
   *   stride = s * g, n = m * g
   * According to Theorem 4.13 in [The Mathematics of Integer Arithmetic], we
   * have:
   *   (j * stride) % n = 0
   *   ==> (j * s) % m * g = 0
   *   ==> (j * s) % m = 0
   * which is equivalent to j * s == 0 in Z/mZ. Because s coprime with m, we
   * further get:
   *   j == 0 (in Z/mZ)
   * That is, j is a multiple of m in Z. So the smallest positive j that make
   * the equation hold is n / g.
   *
   * That is: f(i) always repeat a pattern of n/g unique numbers g times.
   * In other word: we are using n/g megabanks, and we have a g-way bank
   * conflict.
   *
   * Let's use the word "pattern" to refer to the set of values of `f` at
   * different `i`, that is:
   *   pattern k = { f(i; init=k) | i in Z/nZ }
   * For the example of stride = 6 under Z/8Z, we have the following patterns
   *        f(i): 01234567
   *   pattern 0: x_x_x_x_
   *   pattern 1: _x_x_x_x
   *   (x => occupied, _ => unoccupied)
   */

  int64_t repeated_pattern_size = num_megabanks / g;

  if (repeated_pattern_size >= n_rows) {
    return; // No need to swizzle in this case.
  }

  /* Now we know that we have a g-way bank conflict. How do we remove this
   * bank conflict? The answer is to mix the storage of different matrices.
   * We first split the matrices along the row axis into g pieces, each piece
   * has n/g rows. With this split, each piece occupies exactly one pattern.
   * We want to use some non-traditional storage to let different pieces of
   * the same matrix to occupy different patterns.
   *
   * Because Z/nZ has n items, each pattern has n/g different items, so we
   * have in total g different patterns. We want to find the corresponding
   * `init` values of these g different patterns.
   *
   * Consider two different init values `init1` and `init2`. When do they
   * represent the same pattern? They represent the same pattern if and only
   * if `f(0; init2)` falls on the pattern of `init1`, that is, there exist an
   * i such that
   *   f(i; init1) == f(0; init2)
   * which simplifies to
   *   init1 + i * stride == init2
   *   ==> init2 - init1 == i * stride
   * What values can `i * stride` be? It can be an arbitrary multiple of g:
   * i * stride in Z/nZ is (i * stride) % n in Z. Let m = n/g, according to
   * Theorem 4.13 in [The Mathematics of Integer Arithmetic]
   *   (i * stride) % n = (i * s) % m * g
   * Because s coprime with m, we know that for an arbitrary value `j` in
   * Z/mZ, we can take `i = minv(s) * j` to make `i * s == j`.
   *
   * That said, for init values that are off by a multiple of g they
   * correspond to the same pattern, otherwise they belongs to different
   * patterns. So, we can use
   *   init = 0, 1, ..., g - 1
   * to canonically represent g patterns. Let's call the above
   * `init` values "pattern id".
   *
   * Now we have the idea about how to remove bank conflict: We can do an
   * inner split of our row dimension by `repeated_pattern_size` to get
   * (repeat, pattern), then different indices of the "repeat" dimension will
   * be using the same megabank, and different indices of the "pattern"
   * dimension will be using different megabank. We don't need to touch the
   * "pattern" dimension, but we need to play with the "repeat" dimension to
   * interleave it with matrice ids so that each matrix is distributed across
   * different banks.
   *
   * For example, if we have repeated_pattern_size = 4, we would want to do
   * something like below:
   *    +----------+----------+
   *   0|          |          |
   *   1| matrix 0 | matrix 1 |
   *   2|          |          |
   *   3|          |          |
   *    +----------+----------+
   *   4|          |          |
   *   5| matrix 1 | matrix 0 |
   *   6|          |          |
   *   7|          |          |
   *    +----------+----------+
   *
   * We can consider each repeated_pattern_size rows as a gigarow, and each
   * repeated_pattern_size megabanks as a gigabank. Note that megabank is a
   * contiguous chunk of banks, but gigabank is not contiguous. Indeed,
   * nearby megabanks in a gigabank has a distance of `g` megabanks
   */

  NVF_ERROR(
      n_rows % repeated_pattern_size == 0,
      "Can not partition matrix into megarows");
  int64_t num_gigarows = n_rows / repeated_pattern_size;
  int64_t num_gigabanks = g; // also = num_megabanks / repeated_pattern_size

  //   -2   -1
  // [row, col]
  if (repeated_pattern_size > 1) {
    shared_mem_tv->split(-2 - skip, repeated_pattern_size);
  }
  shared_mem_tv->split(-1 - skip, n_cols);
  //      -4         -3       -2        -1
  // [gigarow id, gigarow, matrix id, matrix]
  shared_mem_tv->split(-2 - skip, num_gigabanks);
  //      -5        -4        -3        -2         -1
  // [gigarow id, gigarow, y outer, gigabank id, matrix]
  // Note that megabanks inside a gigabank are not contiguous, so the gigabank
  // id is -2 instead of -3

  /* We want to evenly distribute gigarows across gigabanks, for example, if
   * we have 7 gigarows and 3 gigabanks, then we might distribute them as:
   *  +---+
   *  |x  |
   *  | x |
   *  |  x|
   *  |x  |
   *  | x |
   *  |  x|
   *  |x  |
   *  +---+
   * considering all matrices, this is a swizzle function like:
   *  +---+
   *  |012|
   *  |201|
   *  |120|
   *  |012|
   *  |201|
   *  |120|
   *  |012|
   *  +---+
   * which is a cyclic shift.
   *
   * Note that because num_gigabanks (a.k.a. g) divide num_megabanks and
   * row_stride_znz (which is row_stride % num_megabanks), g should also
   * divide row_stride, because according to the fundamental
   * division-with-remainder property (see doc/math/integer-division.md):
   *   row_stride = q * num_megabanks + row_stride_znz
   * which means, we can just consider each num_gigabanks matrices as a group,
   * and we always have complete groups (i.e. no group has less than
   * num_gigabanks matrices). Interleaving the memory of matrices within each
   * group should be enough to fully remove bank conflict.
   */

  /* To further simplify the problem, if we assume: */
  NVF_ERROR(
      num_gigarows % num_gigabanks == 0,
      "Requires non-square swizzle, which is not supported yet");
  /* Then we can partition gigarows into full waves, each wave has
   * num_gigabanks gigarows. This partition creates square dimensions, making
   * the swizzle implementation easier */

  //      -5        -4        -3        -2         -1
  // [gigarow id, gigarow, y outer, gigabank id, matrix]
  int axis_of_gigarow_id = repeated_pattern_size > 1 ? -5 : -4;
  shared_mem_tv->split(axis_of_gigarow_id - skip, num_gigabanks);
  //     -6     -5     -4       -3        -2         -1
  // [wave id, wave, gigarow, y outer, gigabank id, matrix]

  // swizzle wave with gigabank id to make threads in a wave access different
  // gigabank. Apply swizzle only when shared_mem_tv is stored in shared
  // memory.
  // TODO: This is a temporary workaround for the following issue:
  // For the mma output, we have the following schedule:
  // rFactor: [...., X, Y] -> mma-swizzle transformations -> leaf
  // For epilogue smem tensor, the schedule is
  // rFactor: [...., X, Y] -> split -> [...., X1, X2, X3, Y1, Y2, Y3]
  //   -> swizzle X2, Y2 -> [...., X1, X2', X3, Y1, Y2', Y3]
  //   -> merge back -> [...., X', Y']
  //   -> mma-swizzle transformations -> leaf
  // The mma-swizzle transformations for the mma output and epilogue smem
  // tensor are the same. In indexing, we do require {X, X'} and {Y, Y'} to be
  // mapped in CA map, however, we currently can not handle that. So we have
  // to do the same split and merge to the mma output without actually
  // applying the swizzle, and this check is to detect and handle this
  // specific case. We should remove this special handling when we fix our CA
  // mapping.
  if (shared_mem_tv->getMemoryType() == MemoryType::Shared) {
    int axis_of_gigarow_id = repeated_pattern_size > 1 ? -5 : -4;
    if (isPowOf2(num_gigabanks)) {
      shared_mem_tv->swizzle(
          Swizzle2DType::XOR, axis_of_gigarow_id - skip, -2 - skip);
    } else {
      shared_mem_tv->swizzle(
          Swizzle2DType::CyclicShift, axis_of_gigarow_id - skip, -2 - skip);
    }
  }

  if (repeated_pattern_size > 1) {
    shared_mem_tv->merge(-6 - skip);
  }
  shared_mem_tv->merge(-5 - skip);

  // merge back tile_size_y
  shared_mem_tv->merge(-3 - skip);
  shared_mem_tv->merge(-2 - skip);
}

//! Generates the prolog schedule on the shared memory buffer
//!  tensor. The scheduling performs two steps:
//!
//! 1. Swizzled the shared mem data layout.
//! 2. Coalesce and vectorize the read write schedule.
void scheduleProlog(
    TensorView* shared_mem_tv,
    int64_t vec_size,
    const MatmulParams& params) {
  shared_mem_tv->setMemoryType(MemoryType::Shared);

  // The following line allows us to reclaim the memory allocated to
  // shared_mem_tv and reuse it for the epilogue, introducing one block sync if
  // needed. This is not done by default as we do not insert new syncs unless
  // requested to do so. If smem is not used for the epilogue, this call will
  // have no effect.
  if (params.promote_prologue_smem_reuse) {
    shared_mem_tv->promoteReuse();
  }

  mma_utils::orderTiledConcreteIdAsRoot(shared_mem_tv);

  // Swizzle the shared memory data layout
  swizzleSharedMemory(shared_mem_tv);
  // Assuming we are always vectorizing smem write by 128b at the moment:
  //   TODO: would need a data-type and alignment dependent interface
  //    to support non-vectorizable shapes.
  //   The vectorizable width logic would be in a separate PR as the
  //    current effort tries to focus on generating swizzles.
  shared_mem_tv->merge(-2);
  mma_utils::scheduleContiguousVectorLoad(
      shared_mem_tv, params.tile_sizes, vec_size, /*vectorize=*/vec_size > 1);

  // Propagate prolog tensors
  //  propagate up the DAG, and propagate parallel type.
  scheduler_utils::BoundedDirectionalTransformPropagator::backward(
      shared_mem_tv,
      -1,
      {},
      scheduler_utils::BoundedDirectionalTransformPropagator::Options()
          .propagateParallelType());
}

void scheduleOutputTensor(
    TensorView* mma_result,
    TensorView* c,
    const MatMulTileOptions& gemm_tile,
    int64_t vectorization_factor) {
  // input tensor is in the form of [Mo,No,cta_tile_m,cta_tile_n]
  checkConcreteStaticDim(c->axis(-2));
  checkConcreteStaticDim(c->axis(-1));
  const int64_t tile_size_m = c->axis(-2)->extent()->evaluate().as<int64_t>();
  const int64_t tile_size_n = c->axis(-1)->extent()->evaluate().as<int64_t>();
  NVF_ERROR(
      tile_size_m == gemm_tile.cta_tile.m,
      "Actual tile size at axis(-2) in output tensor is different from CTA tile size! Expected: ",
      gemm_tile.cta_tile.m,
      ", actual: ",
      tile_size_m);
  NVF_ERROR(
      tile_size_n == gemm_tile.cta_tile.n,
      "Actual tile size at axis(-1) in output tensor is different from CTA tile size! Expected: ",
      gemm_tile.cta_tile.n,
      ", actual: ",
      tile_size_n);
  const int64_t tot_elements = tile_size_m * tile_size_n;
  constexpr int64_t warp_size = 32l;
  const int64_t tidx = warp_size;
  const int64_t tidy = gemm_tile.cta_tile.n / gemm_tile.warp_tile.n;
  const int64_t tidz = gemm_tile.cta_tile.m / gemm_tile.warp_tile.m;
  // step-1, merge last 2 dims
  c->merge(-2);
  // [Mo, No, m*n]

  // step-2, set vectorization to maximum
  // We have fixed tidx, tidy, and tidz, so we need to make sure that the output
  // tensor is divisible by tidx * tidy * tidz * vectorization_factor
  NVF_ERROR(
      tot_elements % (tidx * tidy * tidz * vectorization_factor) == 0,
      "Output tensor cannot be fully vectorized! tot_elements:",
      tot_elements,
      ", tidx: ",
      tidx,
      ", tidy: ",
      tidy,
      ", tidz: ",
      tidz,
      ", vectorization_factor: ",
      vectorization_factor);
  c->split(-1, vectorization_factor);
  c->axis(-1)->parallelize(ParallelType::Vectorize);
  // [Mo, No, m*n/vect, vect]

  // step-3, Split out a warp for TIDx
  c->split(-2, tidx);
  c->axis(-2)->parallelize(ParallelType::TIDx);
  // [Mo, No, m*n/vect/TIDx, TIDx, vect]

  // step-4, Split out for TIDy and TIDz
  // TIDy = cta_tile_n/warp_tile_n
  // TIDz = cta_tile_m/warp_tile_m
  c->split(-3, tidy);
  c->axis(-3)->parallelize(ParallelType::TIDy);

  c->split(-4, tidz);
  c->axis(-4)->parallelize(ParallelType::TIDz);
  // [Mo, No, m*n/vect/TIDx/TIDy/TIDz, TIDz, TIDy, TIDx, vect]

  // step-5, Parallel first 2 dims same as mma_result
  scheduler_utils::parallelizeAllLike(
      mma_result,
      2,
      {c},
      {ParallelType::BIDx, ParallelType::BIDy, ParallelType::BIDz});
}
//! Propagates transformations from fusion output to fusion tv inputs that are
//!  producers in the epilogue. Transformations' propagation aims at input tvs
//!  which are not assigned to core roles, that is, are not MMA inputs.
void scheduleFusionInputsForEpilogue(
    const mma_utils::RolesMap& roles_map,
    const bool with_smem_epilogue) {
  std::vector<TensorView*> cached_tvs;

  // Handling transformations in fusion input tvs with assigned INPUT_C role by
  //  propagating fusion output transformations through cached views of INPUT_C
  //  fusion input tvs and by setting vectorization of the inner most iterdomain
  //  of these cached views
  if (roles_map.count(MatmulRole::INPUT_C)) {
    auto& c_tvs = roles_map.at(MatmulRole::INPUT_C);

    // The system supports only scenario where there is only one fusion output
    //  with assigned OUTPUT_D role, this condition is already verified so there
    //  is no need for an additional checks here
    auto output_d = roles_map.at(MatmulRole::OUTPUT_D).front();
    for (auto* c : c_tvs) {
      cached_tvs.push_back(c->cacheAfter());
    }

    scheduler_utils::BoundedDirectionalTransformPropagator::backward(
        output_d, -1, c_tvs);

    std::unordered_set<ParallelType> parallel_types = {};
    if (with_smem_epilogue) {
      //! In cases where smem epilogue feature is enabled, the vectorization of
      //!  domains will be propagated to fusion inputs that are epilogue inputs,
      //!  this may result in unaligned memory reads. Vectorization is
      //!  explicitly excluded form parallelization types to avoid this issue.
      //! This should be changed when vectorization analysis is available and
      //!  enabled for matmul scheduler.
      parallel_types = allParallelTypesExcept({ParallelType::Vectorize});
    }
    scheduler_utils::parallelizeAllLike(
        output_d, -1, cached_tvs, parallel_types);

    // The cached INPUT_C tvs are not needed anymore
    cached_tvs.clear();
  }
}

void scheduleSplitKSum(
    TensorView* splitk_sum,
    const int64_t num_device_and_batch_dims, // TODO: this should not be needed
    bool use_smem_epilogue) {
  if (splitk_sum == nullptr) {
    // This indicates no split-K was used
    return;
  }

  // Always use serial grid reduction for split-K sum
  splitk_sum->definition()->as<ReductionOp>()->requestSerialGridReduction();

  if (use_smem_epilogue) {
    // Now that transforms are propagated backward to smem_epilogue, which is
    // before splitk_sum, we can vectorize the inner-most non-trivial
    // dimension of splitk_sum
    //
    // Note that the split-K reduction is the inner-most dimension.
    Val* vec_ext = splitk_sum->axis(-2)->extent();
    NVF_ERROR(vec_ext->isConstInt());
    int64_t vec_ext_int = vec_ext->evaluate().as<int64_t>();
    splitk_sum->axis(-1)->parallelize(ParallelType::BIDz);
    splitk_sum->axis(-3)->parallelize(ParallelType::TIDx);
    if (vec_ext_int * dataTypeSize(splitk_sum->dtype()) > 16) {
      // NOTE: We might encounter an illegal vectorization size if we are
      // using Float for this reduction and Half for output. So here we first
      // check whether the vectorize size is at most 16 bytes. If not, then we
      // split into an unrolled loop that will do multiple vectorized
      // reads/writes instead. Note that we reorder such that the axes are in
      // order UR TIDx V.
      splitk_sum->split(
          -2, 16 / dataTypeSize(splitk_sum->dtype()), /*inner_split=*/true);
      splitk_sum->axis(-3)->parallelize(ParallelType::Unroll);
      splitk_sum->reorder({{-4, -3}});
      // In this case, we have [... iUR iTx rBz iS]
    }
    splitk_sum->reorder({{-2, -1}});
  } else { // no smem epilogue
    // Reorder to place the split-K reduction next to innermost [... rBz iS]
    splitk_sum->reorder({{-9, -2}});
  }
  // Vectorize inner-most dimension [... (iUR iTx) rBz iV]
  splitk_sum->axis(-1)->parallelize(ParallelType::Vectorize);
}

} // namespace

void scheduleMatmul(Fusion* fusion, const MatmulParams& params) {
  FusionGuard fg(fusion);

  // Make sure we don't have global memory set on intermediate tensors from
  // fusion segmentation
  scheduler_utils::clearMemorySpace(fusion);

  // Cache inputs
  scheduler_utils::cacheInputs(fusion, true);

  // Cache and fork outputs
  auto cached_outputs = scheduler_utils::cacheAndForkOutputs(fusion, true);

  mma_utils::CombineMulSum combiner(fusion);
  auto mma_ops = ir_utils::getOpsOfType<MmaOp>(fusion);
  if (combiner.isValid() && mma_ops.empty()) {
    combiner.replaceWithMmaOp();
    mma_ops = ir_utils::getOpsOfType<MmaOp>(fusion);
  }

  NVF_ERROR(
      mma_ops.size() == 1,
      "scheduleMatmul supports fusion with single mma op in definition, got ",
      mma_ops.size());

  // Skip scheduling if Matmul will be expression evaluated.
  if (!isOptionDisabled(DisableOption::MatmulExprEval)) {
    NVF_CHECK(fusion->outputs().size() == 1)
    fusion->aliasOutputToInput(
        fusion->outputs()[0], /*input=*/nullptr, AllocationType::Evaluate);
    scheduler_debug_utils::log(
        __FILE__,
        ":",
        __LINE__,
        ", Matmul output to be computed through expression evaluator. Skipping codegen.");
    return;
  }

  const auto& roles_map_opt = mma_utils::getTensorsRoles(fusion);

  // NOTE: the contents of roles_map have been already validated during
  //  compute-time checks
  NVF_ERROR(roles_map_opt.isValid(), roles_map_opt.getErrorMsg());
  const auto roles_map = roles_map_opt.getData();

  // Core roles: there can be only one... TV with assigned core role
  TensorView* a = roles_map.at(MatmulRole::INPUT_A).front();
  TensorView* b = roles_map.at(MatmulRole::INPUT_B).front();

  // Collect mma swizzle info
  auto mma = mma_ops.front();
  const auto mma_layout_opt = mma->layout();
  NVF_ERROR(
      mma_layout_opt.has_value(), "fusion mma op has undefined input layout");
  const auto mma_layout = mma_layout_opt.value();
  const auto fusion_layout = mma_utils::getMmaLayout(fusion);
  NVF_ERROR(fusion_layout.isValid(), fusion_layout.getErrorMsg());

  const auto& gemm_tile = params.tile_sizes;
  const bool has_epilogue = !mma->out()->isFusionOutput();

  const bool has_fusion_c_roles = (0 != roles_map.count(MatmulRole::INPUT_C));
  const bool has_non_mma_input_tvs = has_epilogue && has_fusion_c_roles;

  // Including current tensor naming convention for reference,
  //  this is very temporary and will change over time and
  //  in fact the whole body of this function will
  //  eventually be a set of utility functions for different
  //  sections of matmul(fusion) kernels, with
  //  each having its own build out to do.
  //
  // Current naming convention is based on the following formula:
  //
  //  d = alpha * (a x b) + beta * c
  //
  // and is defined in the following way:
  //
  //  operands assumed in global memory : a, b, c
  //
  //  registers staging global load : ar, br (short for a/b read)
  //
  //  shared mem cache of operands : acw_smem, bcw_smem (short for a/b
  //  cache_write smem)
  //
  //  registers at shared memory load output : acr, bcr (short for a/b cache
  //  read)
  //
  //  register tensor input to the actual mma op: ab, bb (short for a/b
  //  broadcasted)
  //
  //  accumulator register: mma_result
  //   - mma_result is MmaOp output if there is epilogue
  //   - mma_result is dc (short for d cache) if there is no epilogue
  //
  //  result in global memory: d

  // Currently the support is for a, b, c and d as fusion inputs/outputs
  //  aka. no prolog fusion yet.

  mma->setMacro(params.mma_macro);

  // Setup register and shared memory stages:
  //   TODO: this section goes to a separate matmul util,
  //   and needs more configurability.

  // Setup accumulator register.
  auto mma_result = mma->out()->as<TensorView>();

  // TODO:
  //  Significant build out needed here
  //   for more flexibility and data type support.
  // Shared memory
  TensorView* acw_smem = nullptr;
  TensorView* bcw_smem = nullptr;
  // Shared memory read
  TensorView* acr = nullptr;
  TensorView* bcr = nullptr;

  // Use cp.async as requested in scheduler params.
  LoadStoreOpType load_op = LoadStoreOpType::Set;
  CacheOp cache_op_a = CacheOp::Unspecified;
  CacheOp cache_op_b = CacheOp::Unspecified;
  if (params.async_gmem_load_operands) {
    load_op = LoadStoreOpType::CpAsync;
    auto getCacheOp = [](int64_t vec_size, TensorView* operand) -> CacheOp {
      int64_t vec_bytes = vec_size * dataTypeSize(operand->dtype());
      NVF_CHECK(
          vec_bytes == 4LL || vec_bytes == 8LL || vec_bytes == 16LL,
          "Unsupported async vectorization size ",
          vec_size,
          " = ",
          vec_bytes,
          " bytes for operand ",
          operand->toString(),
          " which has data type ",
          operand->dtype(),
          ". Size must be 4, 8, or 16 bytes. ",
          "MatmulParams::async_gmem_load_operands should be set to false in this case.");
      return vec_bytes == 16LL ? CacheOp::Global : CacheOp::AllLevels;
    };
    cache_op_a = getCacheOp(params.supported_vec_size.a, a);
    cache_op_b = getCacheOp(params.supported_vec_size.b, b);
  }

  NVF_ERROR(a->uses().size() == 1);
  NVF_ERROR(b->uses().size() == 1);
  acw_smem = ir_utils::consumerTvsOf(a).at(0);
  acw_smem->definition()->as<LoadStoreOp>()->setOpType(load_op);
  acw_smem->definition()->as<LoadStoreOp>()->setCacheOp(cache_op_a);
  bcw_smem = ir_utils::consumerTvsOf(b).at(0);
  bcw_smem->definition()->as<LoadStoreOp>()->setOpType(load_op);
  bcw_smem->definition()->as<LoadStoreOp>()->setCacheOp(cache_op_b);
  NVF_ERROR(acw_smem->uses().size() == 1);
  NVF_ERROR(bcw_smem->uses().size() == 1);
  if (auto ldst = dynamic_cast<LoadStoreOp*>(acw_smem->uses().at(0))) {
    acr = ldst->out()->as<TensorView>();
    if (ldst->hasInnerTranspose()) {
      ldst->setOpType(LoadStoreOpType::LdMatrixTranspose);
    } else {
      ldst->setOpType(LoadStoreOpType::LdMatrix);
    }
  } else {
    acr = acw_smem->cacheAfter(LoadStoreOpType::LdMatrix);
  }
  if (auto ldst = dynamic_cast<LoadStoreOp*>(bcw_smem->uses().at(0))) {
    bcr = ldst->out()->as<TensorView>();
    if (ldst->hasInnerTranspose()) {
      ldst->setOpType(LoadStoreOpType::LdMatrixTranspose);
    } else {
      ldst->setOpType(LoadStoreOpType::LdMatrix);
    }
  } else {
    bcr = bcw_smem->cacheAfter(LoadStoreOpType::LdMatrix);
  }

  // For Turing and Ampere, the layout of the MmaOp is always TN
  NVF_ERROR(
      mma_layout == MmaLayout::TN,
      "MMAs in Turing and Ampere are TN only, transpose is handled either "
      "via ldmatrix.trans for fp16 or explicitly for other types.");

  // Make a CTA tile
  // ------------------------------------------------------------------
  // Dimensions ordered as: [ (device dims), (batch dims), M, N, K ]
  mma_utils::canonicalizeMmaTvOrdering(mma_result);
  const int64_t num_local_dims =
      (int64_t)TensorDomain::noDevices(mma_result->getLeafDomain()).size();
  NVF_ERROR(
      num_local_dims == 3 || num_local_dims == 4,
      "Currently, we only support B, M, N and K being a single dimension.",
      " More general tensor contraction is not supported yet.");
<<<<<<< HEAD
  int64_t num_batch_dims = mma_result->nDims() - 3;
=======
  const int64_t num_device_dims = numDeviceDims(mma_result);
  const int64_t num_local_batch_dims =
      mma_result->nDims() - num_device_dims - 3;
  const int64_t num_device_and_batch_dims =
      num_device_dims + num_local_batch_dims;
>>>>>>> 7fd7bce2

  // [... M,N,K]
  mma_utils::makeTile(mma_result, gemm_tile.cta_tile.toVector());
  // [BMo, No, Ko, Mi, Ni, Ki]

  // Unswizzle mma result in shared memory
  // Note that if we are using split-K, we will set up this buffer after
  // rfactoring the matmul, between the MmaOp and the ReductionOp, in order to
  // take advantage of unswizzling during the grid reduction
  TensorView* smem_epilogue = mma_result;

  // Swizzle block tiles:
  if (params.grid_swizzle_factor != 1) {
    int factor = std::max(1, params.grid_swizzle_factor); // must be >=1
    if (params.cta_order == MatmulParams::TileRasterizationOrder::RowMajor) {
      mma_result->split(num_device_and_batch_dims + 1, factor);
      // [I1, I2/factor, factor]
      mma_result->reorder(
          {{num_device_and_batch_dims + 1, num_device_and_batch_dims + 2}});
      // [I1, factor, I2/factor]
      mma_result->merge(num_device_and_batch_dims);
      // [I1*factor, I2/factor]
    } else if (
        params.cta_order == MatmulParams::TileRasterizationOrder::ColumnMajor) {
      mma_result->split(num_device_and_batch_dims, factor);
      // [I1/factor, factor, I2]
      mma_result->reorder(
          {{num_device_and_batch_dims + 1, num_device_and_batch_dims + 2}});
      // [I1/factor, I2, factor]
      mma_result->merge(num_device_and_batch_dims + 1);
      // [I1/factor, I2*factor]
    }
  }

  // Combine all batch dims with Mo or No. Depending on cta_order, either Mo or
  // No will be parallelized BIDx. We combine batch dimensions so that they are
  // included in BIDx.
  int64_t bidx_dim =
      params.cta_order == MatmulParams::TileRasterizationOrder::RowMajor ? -6
                                                                         : -5;
  while (mma_result->nDims() > 6) {
    mma_result->merge(-7, bidx_dim);
  }
  num_batch_dims = 0;

  // [iBMo, iNo, rKo, iMi, iNi, rKi]
  int num_splitk_dims = 0;
  TensorView* splitk_sum = nullptr;
  if (params.splitk_factor != 1) {
    // Split Ko -> [rKf, rKg]
    mma_result->split(-4, params.splitk_factor, /*inner*/ false);
    // After split [iBMo, iNo, rKf, rKg, iMi, iNi, rKi]
    // rFactor converts
    //   mma_result = mma(A, B, {/*Kf*/-5, /*Kg*/-4, /*Ki*/-1});
    // to
    //   intermediate = mma(A, B, {-4, -1});
    //   final_sum = sum(intermediate, {/*Kf*/-3});
    // and the method returns "intermediate". We need mma_result to refer to
    // the actual MmaOp output, so here we reassign that to the intermediate.
    splitk_sum = mma_result;
    mma_result = splitk_sum->rFactor({-4, -1});

    num_splitk_dims = 1;
  }

  // At this point we have the following schedule:
  //   No split-K
  //     mma_result      [iBMo, iNo, rKo, iMi, iNi, rKi]
  //   Split-K
  //     mma_result      [iBMo, iNo, iKf, rKg, iMi, iNi, rKi]
  //     splitk_sum      [iBMo, iNo, rKf, iMi, iNi]

  if (params.use_smem_epilogue) {
    // Note that for split-K
    //   splitk_sum = sum(mma_result)
    // becomes
    //   smem_epilogue = set(mma_result)
    //   splitk_sum = sum(smem_epilogue)
    smem_epilogue = mma_result->cacheAfter();
    // smem_epilogue = [iBMo, iNo, iKf, iMi, iNi]
  }

  // Propagate tiling globally
  scheduler_utils::transformPropagateToAllFrom(mma_result, -1);

  if (params.use_smem_epilogue) {
    // Transform mma_result through the epilogue swizzle without actually
    // swizzling the axes. This is done to enable the domains
    // are mapped between mma_result and smem_epilogue.
    swizzleSharedMemory(mma_result);
  }

  // Schedule warp tile
  // Incoming mma_result = [... iMo iNo (iKf) rKg iMi iNi rKi]
  mma_utils::scheduleWarpTileWithReduction(mma_result, gemm_tile);
  // After scheduling warp tile, the last three dimensions are split and
  // rearranged:
  //        -3 -2 -1
  //   [...  M  N  K]
  // maps to
  //         -8  -7 -6  -5 -4 -3 -2 -1
  //   [... Kwo Mwo Nwo Mw Nw Mi Ni Ki]
  // so now
  //                   -12 -11  -10   -9   -8   -7   -6  -5  -4   -3   -2   -1
  // mma_result = [... iMo iNo (iKf) rKg rKwo iMwo iNwo iMw iNw iMin iNin rKin]
  // splitk_sum = [... iMo iNo  rKf  iMi  iNi]

  // Propagate warp tile to main loop and epilog/output tvs
  scheduler_utils::BoundedDirectionalTransformPropagator::bothWays(
      mma_result, -1, {acw_smem, bcw_smem}, {smem_epilogue});

  // No (cross-CTA) split-K
  //   mma_result      [iBMo iNo rKo rKwo iMwo iNwo iMw iNw iMin iNin rKin]
  //   smem_epilogue   (unscheduled, same as original or current mma_result)
  //   splitk_sum      (nullptr)
  //
  // With split-K
  //   mma_result   [... iMo iNo iKf  rKg rKwo iMwo iNwo iMw iNw iMin iNin rKin]
  //   splitk_sum   [... iMo iNo rKf  iMi  iNi]

  // Schedule prolog:
  //   TODO: this section needs more configurability.
  // ------------------------------------------------------------------
  scheduleProlog(acw_smem, params.supported_vec_size.a, params);
  scheduleProlog(bcw_smem, params.supported_vec_size.b, params);

  // Get the input to the mma op.
  mma = mma_result->definition()->as<MmaOp>();
  auto ab = mma->inA()->as<TensorView>();
  auto bb = mma->inB()->as<TensorView>();

  // Add mma swizzle:
  //   TODO: this section goes to a separate matmul util,
  //   and needs more configurability.
  // ------------------------------------------------------------------
  if (isTuring(params.mma_macro) || isAmpere(params.mma_macro)) {
    moveInnerBroadcastLeft(ab);
    moveInnerBroadcastLeft(bb);
  }

  ab->applyMmaSwizzle(MmaOperand::A);
  bb->applyMmaSwizzle(MmaOperand::B);

  // Propagate mma input swizzle up the DAG
  //  to all the tensors before mma op and after shared mem read.
  auto propagate_mma_input_schedule_to = [&](TensorView* a_boundary,
                                             TensorView* b_boundary) {
    if (a_boundary != nullptr) {
      scheduler_utils::BoundedDirectionalTransformPropagator::backward(
          ab,
          -1,
          {a_boundary},
          scheduler_utils::BoundedDirectionalTransformPropagator::Options()
              .propagateParallelType());
    }
    if (b_boundary != nullptr) {
      scheduler_utils::BoundedDirectionalTransformPropagator::backward(
          bb,
          -1,
          {b_boundary},
          scheduler_utils::BoundedDirectionalTransformPropagator::Options()
              .propagateParallelType());
    }
  };
  propagate_mma_input_schedule_to(acw_smem, bcw_smem);

  // This does a split-reorder-merge swizzle of the last two M and N dimensions
  // (and a possible final reduction dim).
  // eg. [M64, N24, R]  -> [WarpGroup128, N3, M2, N2, Ro, R4, R2]
  // Before
  //   mma_result  [... iMo iNo (iKf) rKg rKwo iMwo iNwo iMw iNw iMin iNin rKin]
  // After
  //   mma_result  [... iMo iNo (iKf) rKg rKwo iMwo iNwo iMw
  //                              iNw iMino iNino iMin2 iNin2 rKino rKin4 rKin2]
  mma_result->applyMmaSwizzle(MmaOperand::Accumulator);

  // Set parallelization:
  //   TODO: this section goes to a separate matmul util,
  //   and needs more configurability.
  // ------------------------------------------------------------------

  if (acr != ab) {
    //  -5  -4   -3   -2   -1
    //[8mi, 4k, 2ko, 2mo, 2ki]
    acr->setAllocationDomain(acr->getLeafDomain(), true);
    mma_utils::WarpMmaSwizzler::scheduleLdMatrix(acr, MmaOperand::A);
    ab->merge(-5);
    ab->axis(-4)->parallelize(ParallelType::TIDx);
    propagate_mma_input_schedule_to(acr, nullptr);
  }
  if (bcr != bb) {
    //   -5  -4   -3   -2   -1
    // [8ni, 4k, 2ko, 1no, 2ki]
    bcr->setAllocationDomain(bcr->getLeafDomain(), true);
    mma_utils::WarpMmaSwizzler::scheduleLdMatrix(bcr, MmaOperand::B);
    bb->merge(-5);
    bb->axis(-4)->parallelize(ParallelType::TIDx);
    propagate_mma_input_schedule_to(nullptr, bcr);
  }

  // Parallelization strategy:
  // Here the top two rows indicate how we can index each axis. The third row
  // is what it represents: note that a suffix i means inner and o means outer
  // here. The fourth row is the parallelization strategy:
  //   - i means iterate (produce one value per element i.e. don't reduce)
  //   - r means reduce this dimension
  //   - B: block
  //   - T: thread
  //   - S: serial. This will become a for loop in the generated kernel
  //   - iMMA: uncontracted axis in an MMA tensor core operation.
  //   - rMMA: contract in an MMA tensor core operation.
  //
  // With split-K:
  //   mma_result
  //         0   1    2    3    4    5    6   7   8
  //       -16 -15  -14  -13  -12  -11  -10  -9  -8
  //     [iBMo iNo (iKf) rKg rKwo iMwo iNwo iMw iNw     ...
  //       iBx iBy  iBz   rS   rS  iTz  iTy  iS  iS
  //                              9    10    11    12    13    14    15
  //                             -7    -6    -5    -4    -3    -2    -1
  //                    ...   iMino iNino iMin2 iNin2 rKino rKin4 rKin2]
  //                            iTx  iMMA  iMMA  iMMA  rMMA  rMMA  rMMA
  //   smem_epilogue   (unscheduled, same as original mma_result)
  //   splitk_sum      (nullptr)
  //
  // Without split-K:
  //   mma_result
  //         0   1   2    3    4    5   6   7     8
  //       -15 -14 -13  -12  -11  -10  -9  -8    -7
  //     [iBMo iNo rKg rKwo iMwo iNwo iMw iNw iMino
  //       iBx iBy  rS   rS  iTz  iTy  iS  iS   iTx
  //                                   9    10    11     12    13    14
  //                                  -6    -5    -4     -3    -2    -1
  //                               iNino iMin2 iNin2  rKino rKin4 rKin2]
  //                                iMMA  iMMA  iMMA   rMMA  rMMA  rMMA
  //   smem_epilogue   (unscheduled, same as original mma_result)
  //   splitk_sum
  //     [... iMo iNo rKf  iMi  iNi]

  // When we have both batch dims and splitk, parallelize splitk only.
  // If we only have batch dim, parallelize the batch dim.
  if (num_splitk_dims != 0) {
<<<<<<< HEAD
    mma_result->axis(num_batch_dims + 2)->parallelize(ParallelType::BIDz);
=======
    mma_result->axis(num_device_and_batch_dims + 2)
        ->parallelize(ParallelType::BIDz);
  } else if (num_local_batch_dims > 0) {
    mma_result->axis(num_device_dims)->parallelize(ParallelType::BIDz);
>>>>>>> 7fd7bce2
  }
  switch (params.cta_order) {
    case MatmulParams::TileRasterizationOrder::RowMajor:
      mma_result->axis(num_device_and_batch_dims)
          ->parallelize(ParallelType::BIDx);
      mma_result->axis(num_device_and_batch_dims + 1)
          ->parallelize(ParallelType::BIDy);
      break;
    case MatmulParams::TileRasterizationOrder::ColumnMajor:
      mma_result->axis(num_device_and_batch_dims)
          ->parallelize(ParallelType::BIDy);
      mma_result->axis(num_device_and_batch_dims + 1)
          ->parallelize(ParallelType::BIDx);
      break;
    default:
      NVF_ERROR(
          false, "Invalid TileRasterizationOrder passed to Matmul scheduler");
  }

  // parallelize Mwo, Nwo by thread
  mma_result->axis(num_device_and_batch_dims + 4 + num_splitk_dims)
      ->parallelize(ParallelType::TIDz);
  mma_result->axis(num_device_and_batch_dims + 5 + num_splitk_dims)
      ->parallelize(ParallelType::TIDy);

  scheduler_utils::parallelizeAllLike(
      mma_result,
      -1,
      {acr, bcr, ab, bb},
      {ParallelType::TIDy, ParallelType::TIDz});

  // handle epilogue and always vectorize Ki
  if (params.use_smem_epilogue) {
    smem_epilogue->setMemoryType(MemoryType::Shared);
    swizzleSharedMemory(smem_epilogue);
    scheduler_utils::BoundedDirectionalTransformPropagator::forward(
        mma_result,
        -1,
        {smem_epilogue},
        scheduler_utils::BoundedDirectionalTransformPropagator::Options()
            .propagateParallelType()
            .propagateToBoundary());
    smem_epilogue->axis(-1)->parallelize(ParallelType::Vectorize);

    for (auto [dc, d] : cached_outputs) {
      // Schedule output tensor differently for better global memory access
      // pattern.
      scheduleOutputTensor(
          mma_result, d, gemm_tile, params.supported_vec_size.epilogue);
      d->axis(-1)->parallelize(ParallelType::Vectorize);

      // Propagate output tensor transformations back to smem_epilogue
      scheduler_utils::BoundedDirectionalTransformPropagator::backward(
          d, -1, {smem_epilogue});
    }
  } else {
    for (auto [dc, d] : cached_outputs) {
      scheduler_utils::BoundedDirectionalTransformPropagator::forward(
          mma_result,
          -1,
          {d},
          scheduler_utils::BoundedDirectionalTransformPropagator::Options()
              .propagateParallelType()
              .propagateToBoundary());
      // We might propagate an inner dimension that is not compatible with the
      // output or bias-like inputs. In those cases, we will further split this
      // dimension with an outer unrolled loop to achieve the proper
      // vectorization as specified by params.supported_vec_size.epilogue.
      NVF_ERROR(d->axis(-1)->extent()->isConst());
      int64_t d_extent = d->axis(-1)->extent()->value().as<int64_t>();
      if (d_extent > params.supported_vec_size.epilogue) {
        // Should always be a divisible split
        NVF_ERROR(d_extent % params.supported_vec_size.epilogue == 0);
        d->split(-1, params.supported_vec_size.epilogue, /*inner_split=*/true);
        d->axis(-2)->parallelize(ParallelType::Unroll);
      }
      d->axis(-1)->parallelize(ParallelType::Vectorize);
    }
  }
  // propagate output transformations to all inputs that are part of epilogue
  //  operations, input tvs with non-core roles
  //  core roles: essential for matmul, for example mma inputs' producers
  if (has_non_mma_input_tvs) {
    scheduleFusionInputsForEpilogue(roles_map, params.use_smem_epilogue);
  }

  scheduleSplitKSum(
      splitk_sum, num_device_and_batch_dims, params.use_smem_epilogue);

  // auto inline for all tensors except register tensors
  inlineMost(ir_utils::allTvsExcept(fusion, {acr, bcr, ab, bb}));

  // if auto inline, will inline to position-7, leads to performance regression
  inlineSelectedAt(
      {acr, bcr, ab, bb},
      mma_result,
      num_device_and_batch_dims + 6 + num_splitk_dims);

  // Propagate mma output swizzle and parallelization down the DAG
  if (params.double_buffer_options.double_buffer_smem_write) {
    NVF_ERROR(
        params.double_buffer_options.smem_double_buffer_stage > 1,
        "Invalid buffer stage config")
    if (params.double_buffer_options.smem_double_buffer_stage > 2) {
      NVF_ERROR(
          params.async_gmem_load_operands,
          "Circular buffer only supports async load");
    }

    acw_smem->circularBuffer(
        params.double_buffer_options.smem_double_buffer_stage);
    bcw_smem->circularBuffer(
        params.double_buffer_options.smem_double_buffer_stage);
  }

  if (params.double_buffer_options.double_buffer_smem_read) {
    acr->doubleBuffer();
    bcr->doubleBuffer();
  }

  if (params.double_buffer_options.double_buffer_smem_read &&
      params.double_buffer_options.double_buffer_smem_write) {
    // rotate Kg loop
    scheduler_utils::rotateLoop(
        mma_result,
        num_device_and_batch_dims + 2 + num_splitk_dims,
        {acr, bcr});
  }

  NVF_ERROR(!cached_outputs.empty());
  mma_utils::MmaDataTypes data_types = {
      a->dtype(), b->dtype(), mma_result->dtype()};
  // NOTE: Batch split-K matmuls cannot currently re-use smem due to outer
  // batch loop
  bool guaranteed_operand_reuse =
      num_local_batch_dims == 0 || num_splitk_dims == 0;
  int64_t estimated_smem = mma_utils::computeExpectedSharedMemoryUsage(
      params,
      data_types,
      /*smem_a_reuse_guaranteed=*/guaranteed_operand_reuse,
      /*smem_b_reuse_guaranteed=*/guaranteed_operand_reuse);
  fusion->setExpectedDynamicSmemBytes(estimated_smem);
}

} // namespace nvfuser<|MERGE_RESOLUTION|>--- conflicted
+++ resolved
@@ -927,15 +927,11 @@
       num_local_dims == 3 || num_local_dims == 4,
       "Currently, we only support B, M, N and K being a single dimension.",
       " More general tensor contraction is not supported yet.");
-<<<<<<< HEAD
-  int64_t num_batch_dims = mma_result->nDims() - 3;
-=======
   const int64_t num_device_dims = numDeviceDims(mma_result);
   const int64_t num_local_batch_dims =
       mma_result->nDims() - num_device_dims - 3;
   const int64_t num_device_and_batch_dims =
       num_device_dims + num_local_batch_dims;
->>>>>>> 7fd7bce2
 
   // [... M,N,K]
   mma_utils::makeTile(mma_result, gemm_tile.cta_tile.toVector());
@@ -1178,14 +1174,8 @@
   // When we have both batch dims and splitk, parallelize splitk only.
   // If we only have batch dim, parallelize the batch dim.
   if (num_splitk_dims != 0) {
-<<<<<<< HEAD
-    mma_result->axis(num_batch_dims + 2)->parallelize(ParallelType::BIDz);
-=======
     mma_result->axis(num_device_and_batch_dims + 2)
         ->parallelize(ParallelType::BIDz);
-  } else if (num_local_batch_dims > 0) {
-    mma_result->axis(num_device_dims)->parallelize(ParallelType::BIDz);
->>>>>>> 7fd7bce2
   }
   switch (params.cta_order) {
     case MatmulParams::TileRasterizationOrder::RowMajor:
