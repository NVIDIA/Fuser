// clang-format off
/*
 * SPDX-FileCopyrightText: Copyright (c) 2023-present NVIDIA CORPORATION & AFFILIATES.
 * All rights reserved.
 * SPDX-License-Identifier: BSD-3-Clause
 */
// clang-format on
#include <inlining.h>
#include <instrumentation.h>
#include <scheduler/debug_utils.h>
#include <scheduler/matmul.h>
#include <scheduler/matmul_utils.h>
#include <scheduler/mma_utils.h>
#include <scheduler/utils.h>

// NOTE: included to avoid compilation error caused by missing destructor in
// 'SchedulerRuntimeInfo'
#include <executor_utils.h>
#include "mma_type.h"

namespace nvfuser {

MatmulScheduler::MatmulScheduler(
    Fusion* fusion,
    SchedulerRuntimeInfo& runtime_info,
    HeuristicSummary* data_cache)
    : SchedulerEntry(heuristicType()) {
  computeHeuristics(fusion, runtime_info);
}

void MatmulScheduler::schedule(Fusion* fusion) {
  FUSER_PERF_SCOPE("Schedule Matmul Fusion");
  scheduleMatmul(fusion, matmulParams());
}

bool MatmulScheduler::canScheduleCompileTime(Fusion* fusion) {
  const auto msg = getMatmulCompileTimeRejectReason(fusion);
  if (!msg.empty()) {
    scheduler_debug_utils::canScheduleRejectReason(heuristicType(), msg);
    return false;
  }

  return true;
}

bool MatmulScheduler::canScheduleRunTime(
    Fusion* fusion,
    SchedulerRuntimeInfo& runtime_info,
    HeuristicSummary* data_cache) {
  FUSER_PERF_SCOPE("MatmulScheduler::canSchedule");
  auto reason = getMatmulRunTimeRejectReason(fusion, data_cache, runtime_info);
  if (!reason.empty()) {
    scheduler_debug_utils::canScheduleRejectReason(heuristicType(), reason);
    return false;
  }
  return true;
}

void MatmulScheduler::computeHeuristics(
    Fusion* fusion,
    SchedulerRuntimeInfo& runtime_info,
    HeuristicSummary* data_cache) {
  params_ = getMatmulHeuristics(fusion, runtime_info, data_cache);
  NVF_ERROR(params_ != nullptr);
}

void moveInnerBroadcastLeft(TensorView* tv, int64_t number_of_inner_pos) {
  NVF_ERROR(tv->nDims() >= number_of_inner_pos);
  std::vector<int64_t> broadcast_pos;
  std::vector<int64_t> nonbroadcast_pos;

  for (auto i : c10::irange(number_of_inner_pos)) {
    auto axis_idx = i - number_of_inner_pos;
    auto id = tv->axis(axis_idx);
    if (id->isBroadcast()) {
      broadcast_pos.push_back(axis_idx);
    } else {
      nonbroadcast_pos.push_back(axis_idx);
    }
  }

  auto combined_pos_vec = broadcast_pos;
  combined_pos_vec.insert(
      combined_pos_vec.end(), nonbroadcast_pos.begin(), nonbroadcast_pos.end());

  std::unordered_map<int64_t, int64_t> order_map;
  for (auto i : c10::irange(number_of_inner_pos)) {
    order_map[combined_pos_vec.at(i)] = i - number_of_inner_pos;
  }

  // Apply ordering.
  tv->reorder(order_map);
}

namespace {

// Returns true if given number is power of 2
constexpr bool isPowOf2(int64_t x) {
  return x > 1 && (x & (x - 1)) == 0;
}

// Utility to check concrete static size:
inline void checkConcreteStaticDim(IterDomain* id) {
  NVF_ERROR(
      !id->isBroadcast() && !id->isReduction(),
      "no support for reduction or broadcast domains, but got ",
      id->toString());
  NVF_ERROR(
      id->extent()->isConstInt(),
      "swizzled dimension's extend must be known during scheduling, got ",
      id->toString());
}

//! Automatically generates the shared memory swizzled data layout
//!  for matmul mainloop and epilogue.
//! The shared mem data layout is always 2D currently, and this utility
//!  function assumes that the shared_mem_tv has the following structure:
//!  [tile_row, tile_col, ***skip***] where the parameter `skip` is the number
//!  of reduction domains to be skipped. The IDs of tile_row and tile_col are
//!  the ones being swizzled.
//! If the input tensorview is not stored in shared memory, the function will
//! skip the actual swizzle. This is used to help the domain mapping between
//! mma_result and the epilogue tensor.
void swizzleSharedMemory(TensorView* shared_mem_tv) {
  // Set skip to skip all consecutive reduction domains starting from the
  //  innermost dimension.
  int64_t skip = 0;
  for (int64_t i = shared_mem_tv->nDims() - 1; i >= 0; --i) {
    if (shared_mem_tv->axis(i)->isReduction()) {
      skip++;
    } else {
      break;
    }
  }

  // Check that the innermost 2 dimensions are concrete and static
  //  sized so that the swizzle function can be defined.
  NVF_ERROR(
      shared_mem_tv->nDims() >= 2 + skip,
      "At least 2D input (excluding consecutive reduction domains starting from the innermost dim) needed for swizzling, but get ",
      shared_mem_tv->toString());
  checkConcreteStaticDim(shared_mem_tv->axis(-2 - skip));
  checkConcreteStaticDim(shared_mem_tv->axis(-1 - skip));

  // Extract the constant sizes of the swizzled tile
  const int64_t tile_size_x =
      shared_mem_tv->axis(-2 - skip)->extent()->evaluate().as<int64_t>();
  const int64_t tile_size_y =
      shared_mem_tv->axis(-1 - skip)->extent()->evaluate().as<int64_t>();

  // Only tested for (1) ldmatrix access with sizeof(T) == 16bit (i.e.
  // half/bfloat16) and (2) epilogue general access with sizeof(T) == 32bit
  // (i.e. float)
  const int64_t data_type_size = dataTypeSize(*shared_mem_tv->getDataType());
  NVF_ERROR(data_type_size == 2 || data_type_size == 4);

  // For main loop, ldmatrix loads a n_rows x n_cols = 8 x 8 matrix each time.
  // For epilogue, threads in a warp is organized as 8 rows x 4 columns.
  // Each thread vectorized write 2 items, so 8 items per row.
  //--0--1--2--3
  //--4--5--6--7
  //--8--9--10-11
  //--12-13-14-15
  //--16-17-18-19
  //--20-21-22-23
  //--24-25-26-27
  //--28-29-30-31
  constexpr int64_t n_rows = 8;
  constexpr int64_t n_cols = 8;

  // Column size of the tile needs to be multiples of 8 for ldmatrix to work.
  NVF_ERROR(
      tile_size_x >= n_rows && tile_size_x % n_rows == 0 &&
          tile_size_y >= n_cols && tile_size_y % n_cols == 0,
      "Prolog swizzle for ldmatrix, illegal tile size for prolog swizzle",
      tile_size_x,
      "x",
      tile_size_y);

  /* Note [How to remove bank conflict for ldmatrix?]
   *
   * **This note is interleaved with code, I suggest reading this note like
   *   reading a jupyter notebook**
   *
   * Our task is to make sure different rows does not fall into the same
   * bank of shared memory.
   *
   * Introduction to bank conflict can be found at page 54-72 of:
   * https://on-demand.gputechconf.com/gtc/2018/presentation/s81006-volta-architecture-and-performance-optimization.pdf
   *
   * When we talk about bank conflict removal, we are talking about the
   * following task:
   *   "there are 32 banks, and each bank contains one 4-byte word, we want to
   *    make sure different lanes in a warp does not access different word
   *    addresses in the same bank"
   * For example, if thread 0 is accessing word address 1, and thread 1 is
   * accessing word address 33, then these two threads will have a bank
   * conflict because they are accessing different word addresses in the same
   * bank. However, if thread 0 is accessing byte address 4 and thread 1 is
   * accessing byte address 6 then there will be no bank conflict because 4
   * and 6 both belong to word 1.
   */

  constexpr int64_t smem_bytes_per_word = 4;
  constexpr int64_t smem_banks = 32;

  /* but here, for our convenience, because ldmatrix always use vectorized
   * access of 8 items = 16 bytes = 4 words, we further group words into
   * units: we consider each 4 words as a "unit", and each 4 banks as a
   * "megabank". So we can rephrase our task as:
   *   "there are 8 megabanks, and each megabanks contains one 4-word unit, we
   *    want to make sure different lanes in a warp does not access different
   *    unit addresses in the same megabank"
   * In this terminology, matrices are in the row major format, each matrix
   * has 8 rows, and each row has exactly one unit.
   */

  constexpr int64_t items_per_unit = n_cols;
  const int64_t bytes_per_unit = items_per_unit * data_type_size;
  const int64_t words_per_unit = bytes_per_unit / smem_bytes_per_word;
  const int64_t num_megabanks = smem_banks / words_per_unit;

  /* In the following example, each CTA tile contains 2 rows and 3 colums of
   * matrices, each 8x8 size:
   *   +----------+----------+----------+
   *   | matrix 0 | matrix 1 | matrix 2 |
   *   +----------+----------+----------+
   *   | matrix 3 | matrix 4 | matrix 5 |
   *   +----------+----------+----------+
   * The addresses of different rows in the same matrix are offset by 3 units.
   * In this perspective, loading a matrix is a strided memory access with the
   * following stride (in units):
   */

  // number of units per row
  int64_t row_stride = tile_size_y / items_per_unit;

  /* So the bank conflicting problem is now converted to the following game:
   *   I have a clock that has one pointer and `num_megabanks` ticks. I start
   *   my game by making my pointer pointing to somewhere, and turn forward
   *   the pointer `n_rows` times, each time by `row_stride` ticks.
   * This problem can be well modeled by modular arithmetic in number theory
   * using the concept "integers modulo n" a.k.a. "Z/nZ"[1].
   * Take n = 6 as an example, Z/6Z only has 6 elements: 0, 1, 2, 3, 4, 5.
   * Additions and multiplications are defined in a cyclic manner:
   *   5 + 1 = 0, 5 + 2 = 1, 5 + 3 = 2, 5 + 4 = 3, ...
   *   2 * 1 = 2, 2 * 2 = 4, 2 * 3 = 0, 2 * 4 = 2, ...
   * With this definition, Z is mapped to Z/nZ naturally by i -> i % n [2]
   *
   * It worth mention that Z/nZ is a "commutative ring", that is, we can use
   * addition and multiplication rules just like using normal integers:
   *   a + b = b + a, a * (b + c) = a * b + a * c, ...
   * In short, we can reason about Z/nZ just like we are reasoning about
   * integers, except that every number is automatically "% n".
   *
   * Reference:
   * [1] https://en.wikipedia.org/wiki/Modular_arithmetic#Integers_modulo_n
   * [2] The % is under Euclidean definition, that is -1 % 6 is 5 instead of
   *     -1, see [The Mathematics of Integer Arithmetic] for more detail. But
   *     we are only interested in non-negative numbers here, so there is no
   *     need to worry about this problem
   */

  // row_stride in Z/nZ, where n is num_megabanks:
  // assert(row_stride >= 0);
  // assert(num_megabanks >= 0);
  int64_t row_stride_znz = row_stride % num_megabanks;
  /* Consider the following function in Z/nZ:
   *   f(i; init) = init + i * stride
   * where init is the initial position of the pointer in the clock when we
   * start the game, and stride is the number of ticks we move forward each
   * time, and i is the number of times we move forward. For a fixed init, we
   * abbrivate f(i; init) as f(i).
   *
   * In our problem, f(i) is the megabank of the `i`th row of the matrix, and
   * `init` is the megabank of the 0th row of the matrix.
   *
   * One very important property of f(i) is:
   * - if f(i1) == f(i2), then for every j, f(i1 + j) = f(i2 + j)
   * This property is true because:
   *   f(i1 + j) = f(i1) + j * stride = f(i2) + j * stride = f(i2 + j)
   *
   * The above property tells us, as we turn the clock forward:
   * - initially, we will go to a never-visited tick in each turn, but,
   * - at some point, we will return back to our original position, and,
   * - after we return, we start repeat the pervious pattern again and again.
   *
   * As an example, consider f(i) where init = 0, stride = 6, under Z/8Z:
   *     i  0 1 2 3 4 5 6 7
   *   f(i) 0 6 4 2 0 6 4 2
   * We can see that f(i) is repeating a pattern of four unique numbers
   * "0 6 4 2" twice. In our bank conflict problem, this means we are using 4
   * different megabanks, and we have a 2-way conflict.
   *
   * The question of interest is, does the above observation generalize? That
   * is, does f(i) always repeat a pattern of p unique numbers q times? Note
   * that p and q must satisfy p * q = n.
   *
   * The answer to the above question is: yes! Consider the following
   * equation:
   *    f(i1 + j) == f(i1)
   * We want to know what is the smallest positive number j that makes the
   * above equation true. Because this tells us in how many steps we will see
   * repeat. This equation can be simplified as:
   *   f(i1 + j) == f(i1) + j * stride == f(i1)
   *   ==> j * stride == 0
   *
   * An important tool to study this equation is multiplicative inverse:
   * https://en.wikipedia.org/wiki/Modular_multiplicative_inverse
   * A number i has multiplicative inverse `minv(i)` in Z/nZ if and only if it
   * coprime with n. `minv(i)` is the number that `i * minv(i) == 1`. So in
   * Z/nZ, the equation `ax = b` has solution `x = minv(a)*b` if a has
   * multiplicative inverse. For example, in Z/15Z, `minv(2) = 8` because
   *   (2 * 8) % 15 = 1
   *
   * stride has an multiplicative inverse if and only if stride coprime with
   * n, that is, g := gcd(stride, n) == 1. In such case, the solution to our
   * equation j * stride == 0 is j = minv(stride) * 0 = 0, that is: f(i) does
   * not repeat, that is: there is no bank conflict.
   */

  int64_t g = std::gcd(num_megabanks, row_stride_znz);
  if (g == 1) {
    return; // No need to swizzle in this case.
  }

  /* For the case where stride does not coprime with n, we note that
   * j * stride == 0 in Z/nZ is equivalent to (j * stride) % n = 0 in Z. We
   * can write stride and n as:
   *   stride = s * g, n = m * g
   * According to Theorem 4.13 in [The Mathematics of Integer Arithmetic], we
   * have:
   *   (j * stride) % n = 0
   *   ==> (j * s) % m * g = 0
   *   ==> (j * s) % m = 0
   * which is equivalent to j * s == 0 in Z/mZ. Because s coprime with m, we
   * further get:
   *   j == 0 (in Z/mZ)
   * That is, j is a multiple of m in Z. So the smallest positive j that make
   * the equation hold is n / g.
   *
   * That is: f(i) always repeat a pattern of n/g unique numbers g times.
   * In other word: we are using n/g megabanks, and we have a g-way bank
   * conflict.
   *
   * Let's use the word "pattern" to refer to the set of values of `f` at
   * different `i`, that is:
   *   pattern k = { f(i; init=k) | i in Z/nZ }
   * For the example of stride = 6 under Z/8Z, we have the following patterns
   *        f(i): 01234567
   *   pattern 0: x_x_x_x_
   *   pattern 1: _x_x_x_x
   *   (x => occupied, _ => unoccupied)
   */

  int64_t repeated_pattern_size = num_megabanks / g;

  if (repeated_pattern_size >= n_rows) {
    return; // No need to swizzle in this case.
  }

  /* Now we know that we have a g-way bank conflict. How do we remove this
   * bank conflict? The answer is to mix the storage of different matrices.
   * We first split the matrices along the row axis into g pieces, each piece
   * has n/g rows. With this split, each piece occupies exactly one pattern.
   * We want to use some non-traditional storage to let different pieces of
   * the same matrix to occupy different patterns.
   *
   * Because Z/nZ has n items, each pattern has n/g different items, so we
   * have in total g different patterns. We want to find the corresponding
   * `init` values of these g different patterns.
   *
   * Consider two different init values `init1` and `init2`. When do they
   * represent the same pattern? They represent the same pattern if and only
   * if `f(0; init2)` falls on the pattern of `init1`, that is, there exist an
   * i such that
   *   f(i; init1) == f(0; init2)
   * which simplifies to
   *   init1 + i * stride == init2
   *   ==> init2 - init1 == i * stride
   * What values can `i * stride` be? It can be an arbitrary multiple of g:
   * i * stride in Z/nZ is (i * stride) % n in Z. Let m = n/g, according to
   * Theorem 4.13 in [The Mathematics of Integer Arithmetic]
   *   (i * stride) % n = (i * s) % m * g
   * Because s coprime with m, we know that for an arbitrary value `j` in
   * Z/mZ, we can take `i = minv(s) * j` to make `i * s == j`.
   *
   * That said, for init values that are off by a multiple of g they
   * correspond to the same pattern, otherwise they belongs to different
   * patterns. So, we can use
   *   init = 0, 1, ..., g - 1
   * to canonically represent g patterns. Let's call the above
   * `init` values "pattern id".
   *
   * Now we have the idea about how to remove bank conflict: We can do an
   * inner split of our row dimension by `repeated_pattern_size` to get
   * (repeat, pattern), then different indices of the "repeat" dimension will
   * be using the same megabank, and different indices of the "pattern"
   * dimension will be using different megabank. We don't need to touch the
   * "pattern" dimension, but we need to play with the "repeat" dimension to
   * interleave it with matrice ids so that each matrix is distributed across
   * different banks.
   *
   * For example, if we have repeated_pattern_size = 4, we would want to do
   * something like below:
   *    +----------+----------+
   *   0|          |          |
   *   1| matrix 0 | matrix 1 |
   *   2|          |          |
   *   3|          |          |
   *    +----------+----------+
   *   4|          |          |
   *   5| matrix 1 | matrix 0 |
   *   6|          |          |
   *   7|          |          |
   *    +----------+----------+
   *
   * We can consider each repeated_pattern_size rows as a gigarow, and each
   * repeated_pattern_size megabanks as a gigabank. Note that megabank is a
   * contiguous chunk of banks, but gigabank is not contiguous. Indeed,
   * nearby megabanks in a gigabank has a distance of `g` megabanks
   */

  NVF_ERROR(
      n_rows % repeated_pattern_size == 0,
      "Can not partition matrix into megarows");
  int64_t num_gigarows = n_rows / repeated_pattern_size;
  int64_t num_gigabanks = g; // also = num_megabanks / repeated_pattern_size

  //   -2   -1
  // [row, col]
  if (repeated_pattern_size > 1) {
    shared_mem_tv->split(-2 - skip, repeated_pattern_size);
  }
  shared_mem_tv->split(-1 - skip, n_cols);
  //      -4         -3       -2        -1
  // [gigarow id, gigarow, matrix id, matrix]
  shared_mem_tv->split(-2 - skip, num_gigabanks);
  //      -5        -4        -3        -2         -1
  // [gigarow id, gigarow, y outer, gigabank id, matrix]
  // Note that megabanks inside a gigabank are not contiguous, so the gigabank
  // id is -2 instead of -3

  /* We want to evenly distribute gigarows across gigabanks, for example, if
   * we have 7 gigarows and 3 gigabanks, then we might distribute them as:
   *  +---+
   *  |x  |
   *  | x |
   *  |  x|
   *  |x  |
   *  | x |
   *  |  x|
   *  |x  |
   *  +---+
   * considering all matrices, this is a swizzle function like:
   *  +---+
   *  |012|
   *  |201|
   *  |120|
   *  |012|
   *  |201|
   *  |120|
   *  |012|
   *  +---+
   * which is a cyclic shift.
   *
   * Note that because num_gigabanks (a.k.a. g) divide num_megabanks and
   * row_stride_znz (which is row_stride % num_megabanks), g should also
   * divide row_stride, because according to the fundamental
   * division-with-remainder property (see doc/math/integer-division.md):
   *   row_stride = q * num_megabanks + row_stride_znz
   * which means, we can just consider each num_gigabanks matrices as a group,
   * and we always have complete groups (i.e. no group has less than
   * num_gigabanks matrices). Interleaving the memory of matrices within each
   * group should be enough to fully remove bank conflict.
   */

  /* To further simplify the problem, if we assume: */
  NVF_ERROR(
      num_gigarows % num_gigabanks == 0,
      "Requires non-square swizzle, which is not supported yet");
  /* Then we can partition gigarows into full waves, each wave has
   * num_gigabanks gigarows. This partition creates square dimensions, making
   * the swizzle implementation easier */

  //      -5        -4        -3        -2         -1
  // [gigarow id, gigarow, y outer, gigabank id, matrix]
  int axis_of_gigarow_id = repeated_pattern_size > 1 ? -5 : -4;
  shared_mem_tv->split(axis_of_gigarow_id - skip, num_gigabanks);
  //     -6     -5     -4       -3        -2         -1
  // [wave id, wave, gigarow, y outer, gigabank id, matrix]

  // swizzle wave with gigabank id to make threads in a wave access different
  // gigabank. Apply swizzle only when shared_mem_tv is stored in shared
  // memory.
  // TODO: This is a temporary workaround for the following issue:
  // For the mma output, we have the following schedule:
  // rFactor: [...., X, Y] -> mma-swizzle transformations -> leaf
  // For epilogue smem tensor, the schedule is
  // rFactor: [...., X, Y] -> split -> [...., X1, X2, X3, Y1, Y2, Y3]
  //   -> swizzle X2, Y2 -> [...., X1, X2', X3, Y1, Y2', Y3]
  //   -> merge back -> [...., X', Y']
  //   -> mma-swizzle transformations -> leaf
  // The mma-swizzle transformations for the mma output and epilogue smem
  // tensor are the same. In indexing, we do require {X, X'} and {Y, Y'} to be
  // mapped in CA map, however, we currently can not handle that. So we have
  // to do the same split and merge to the mma output without actually
  // applying the swizzle, and this check is to detect and handle this
  // specific case. We should remove this special handling when we fix our CA
  // mapping.
  if (shared_mem_tv->getMemoryType() == MemoryType::Shared) {
    int axis_of_gigarow_id = repeated_pattern_size > 1 ? -5 : -4;
    if (isPowOf2(num_gigabanks)) {
      shared_mem_tv->swizzle(
          Swizzle2DType::XOR, axis_of_gigarow_id - skip, -2 - skip);
    } else {
      shared_mem_tv->swizzle(
          Swizzle2DType::CyclicShift, axis_of_gigarow_id - skip, -2 - skip);
    }
  }

  if (repeated_pattern_size > 1) {
    shared_mem_tv->merge(-6 - skip);
  }
  shared_mem_tv->merge(-5 - skip);

  // merge back tile_size_y
  shared_mem_tv->merge(-3 - skip);
  shared_mem_tv->merge(-2 - skip);
}

//! Generates the prolog schedule on the shared memory buffer
//!  tensor. The scheduling performs two steps:
//!
//! 1. Swizzled the shared mem data layout.
//! 2. Coalesce and vectorize the read write schedule.
void scheduleProlog(
    TensorView* shared_mem_tv,
<<<<<<< HEAD
    int vec_size,
=======
    int64_t vec_size,
>>>>>>> 43370c65
    const MatmulParams& params) {
  shared_mem_tv->setMemoryType(MemoryType::Shared);

  // The following line allows us to reclaim the memory allocated to
  // shared_mem_tv and reuse it for the epilogue, introducing one block sync if
  // needed. This is not done by default as we do not insert new syncs unless
  // requested to do so. If smem is not used for the epilogue, this call will
  // have no effect.
  if (params.promote_prologue_smem_reuse) {
    shared_mem_tv->promoteReuse();
  }

  mma_utils::orderTiledConcreteIdAsRoot(shared_mem_tv);

  // Swizzle the shared memory data layout
  swizzleSharedMemory(shared_mem_tv);
  // Assuming we are always vectorizing smem write by 128b at the moment:
  //   TODO: would need a data-type and alignment dependent interface
  //    to support non-vectorizable shapes.
  //   The vectorizable width logic would be in a separate PR as the
  //    current effort tries to focus on generating swizzles.
  shared_mem_tv->merge(-2);
  mma_utils::scheduleContiguousVectorLoad(
      shared_mem_tv, params.tile_sizes, vec_size, /*vectorize=*/vec_size > 1);

  // Propagate prolog tensors
  //  propagate up the DAG, and propagate parallel type.
  scheduler_utils::BoundedDirectionalTransformPropagator::backward(
      shared_mem_tv,
      -1,
      {},
      scheduler_utils::BoundedDirectionalTransformPropagator::Options()
          .propagateParallelType());
}

void scheduleOutputTensor(
    TensorView* mma_result,
    TensorView* c,
    const MatMulTileOptions& gemm_tile,
    int64_t vectorization_factor) {
  // input tensor is in the form of [Mo,No,cta_tile_m,cta_tile_n]
  checkConcreteStaticDim(c->axis(-2));
  checkConcreteStaticDim(c->axis(-1));
  const int64_t tile_size_m = c->axis(-2)->extent()->evaluate().as<int64_t>();
  const int64_t tile_size_n = c->axis(-1)->extent()->evaluate().as<int64_t>();
  NVF_ERROR(
      tile_size_m == gemm_tile.cta_tile.m,
      "Actual tile size at axis(-2) in output tensor is different from CTA tile size! Expected: ",
      gemm_tile.cta_tile.m,
      ", actual: ",
      tile_size_m);
  NVF_ERROR(
      tile_size_n == gemm_tile.cta_tile.n,
      "Actual tile size at axis(-1) in output tensor is different from CTA tile size! Expected: ",
      gemm_tile.cta_tile.n,
      ", actual: ",
      tile_size_n);
  const int64_t tot_elements = tile_size_m * tile_size_n;
  constexpr int64_t warp_size = 32l;
  const int64_t tidx = warp_size;
  const int64_t tidy = gemm_tile.cta_tile.n / gemm_tile.warp_tile.n;
  const int64_t tidz = gemm_tile.cta_tile.m / gemm_tile.warp_tile.m;
  // step-1, merge last 2 dims
  c->merge(-2);
  // [Mo, No, m*n]

  // step-2, set vectorization to maximum
  // We have fixed tidx, tidy, and tidz, so we need to make sure that the output
  // tensor is divisible by tidx * tidy * tidz * vectorization_factor
  NVF_ERROR(
      tot_elements % (tidx * tidy * tidz * vectorization_factor) == 0,
      "Output tensor cannot be fully vectorized! tot_elements:",
      tot_elements,
      ", tidx: ",
      tidx,
      ", tidy: ",
      tidy,
      ", tidz: ",
      tidz,
      ", vectorization_factor: ",
      vectorization_factor);
  c->split(-1, vectorization_factor);
  c->axis(-1)->parallelize(ParallelType::Vectorize);
  // [Mo, No, m*n/vect, vect]

  // step-3, Split out a warp for TIDx
  c->split(-2, tidx);
  c->axis(-2)->parallelize(ParallelType::TIDx);
  // [Mo, No, m*n/vect/TIDx, TIDx, vect]

  // step-4, Split out for TIDy and TIDz
  // TIDy = cta_tile_n/warp_tile_n
  // TIDz = cta_tile_m/warp_tile_m
  c->split(-3, tidy);
  c->axis(-3)->parallelize(ParallelType::TIDy);

  c->split(-4, tidz);
  c->axis(-4)->parallelize(ParallelType::TIDz);
  // [Mo, No, m*n/vect/TIDx/TIDy/TIDz, TIDz, TIDy, TIDx, vect]

  // step-5, Parallel first 2 dims same as mma_result
  scheduler_utils::parallelizeAllLike(
      mma_result,
      2,
      {c},
      {ParallelType::BIDx, ParallelType::BIDy, ParallelType::BIDz});
}
//! Propagates transformations from fusion output to fusion tv inputs that are
//!  producers in the epilogue. Transformations' propagation aims at input tvs
//!  which are not assigned to core roles, that is, are not MMA inputs.
void scheduleFusionInputsForEpilogue(
    const mma_utils::RolesMap& roles_map,
    const bool with_smem_epilogue) {
  std::vector<TensorView*> cached_tvs;

  // Handling transformations in fusion input tvs with assigned INPUT_C role by
  //  propagating fusion output transformations through cached views of INPUT_C
  //  fusion input tvs and by setting vectorization of the inner most iterdomain
  //  of these cached views
  if (roles_map.count(MatmulRole::INPUT_C)) {
    auto& c_tvs = roles_map.at(MatmulRole::INPUT_C);

    // The system supports only scenario where there is only one fusion output
    //  with assigned OUTPUT_D role, this condition is already verified so there
    //  is no need for an additional checks here
    auto output_d = roles_map.at(MatmulRole::OUTPUT_D).front();
    for (auto* c : c_tvs) {
      cached_tvs.push_back(c->cacheAfter());
    }

    scheduler_utils::BoundedDirectionalTransformPropagator::backward(
        output_d, -1, c_tvs);

    std::unordered_set<ParallelType> parallel_types = {};
    if (with_smem_epilogue) {
      //! In cases where smem epilogue feature is enabled, the vectorization of
      //!  domains will be propagated to fusion inputs that are epilogue inputs,
      //!  this may result in unaligned memory reads. Vectorization is
      //!  explicitly excluded form parallelization types to avoid this issue.
      //! This should be changed when vectorization analysis is available and
      //!  enabled for matmul scheduler.
      parallel_types = allParallelTypesExcept({ParallelType::Vectorize});
    }
    scheduler_utils::parallelizeAllLike(
        output_d, -1, cached_tvs, parallel_types);

    // The cached INPUT_C tvs are not needed anymore
    cached_tvs.clear();
  }
}

void scheduleSplitKSum(
    TensorView* splitk_sum,
    const int64_t num_batch_dims, // TODO: this should not be needed
    bool use_smem_epilogue) {
  if (splitk_sum == nullptr) {
    // This indicates no split-K was used
    return;
  }

  // Always use serial grid reduction for split-K sum
  splitk_sum->definition()->as<ReductionOp>()->requestSerialGridReduction();

  if (use_smem_epilogue) {
    // Now that transforms are propagated backward to smem_epilogue, which is
    // before splitk_sum, we can vectorize the inner-most non-trivial
    // dimension of splitk_sum
    //
    // Note that the split-K reduction is the inner-most dimension.
    Val* vec_ext = splitk_sum->axis(-2)->extent();
    NVF_ERROR(vec_ext->isConstInt());
    int64_t vec_ext_int = vec_ext->evaluate().as<int64_t>();
    splitk_sum->axis(-1)->parallelize(ParallelType::BIDz);
    splitk_sum->axis(-3)->parallelize(ParallelType::TIDx);
    if (vec_ext_int * dataTypeSize(splitk_sum->dtype()) > 16) {
      // NOTE: We might encounter an illegal vectorization size if we are
      // using Float for this reduction and Half for output. So here we first
      // check whether the vectorize size is at most 16 bytes. If not, then we
      // split into an unrolled loop that will do multiple vectorized
      // reads/writes instead. Note that we reorder such that the axes are in
      // order UR TIDx V.
      splitk_sum->split(
          -2, 16 / dataTypeSize(splitk_sum->dtype()), /*inner_split=*/true);
      splitk_sum->axis(-3)->parallelize(ParallelType::Unroll);
      splitk_sum->reorder({{-4, -3}});
      // In this case, we have [... iUR iTx rBz iS]
    }
    splitk_sum->reorder({{-2, -1}});
  } else { // no smem epilogue
    // Reorder to place the split-K reduction next to innermost [... rBz iS]
    splitk_sum->reorder({{-9, -2}});
  }
  // Vectorize inner-most dimension [... (iUR iTx) rBz iV]
  splitk_sum->axis(-1)->parallelize(ParallelType::Vectorize);
}

} // namespace

void scheduleMatmul(Fusion* fusion, const MatmulParams& params) {
  FusionGuard fg(fusion);

  // Make sure we don't have global memory set on intermediate tensors from
  // fusion segmentation
  scheduler_utils::clearMemorySpace(fusion);

  // Cache inputs
  scheduler_utils::cacheInputs(fusion, true);

  // Cache and fork outputs
  auto cached_outputs = scheduler_utils::cacheAndForkOutputs(fusion, true);

  mma_utils::CombineMulSum combiner(fusion);
  auto mma_ops = ir_utils::getOpsOfType<MmaOp>(fusion);
  if (combiner.isValid() && mma_ops.empty()) {
    combiner.replaceWithMmaOp();
    mma_ops = ir_utils::getOpsOfType<MmaOp>(fusion);
  }

  NVF_ERROR(
      mma_ops.size() == 1,
      "scheduleMatmul supports fusion with single mma op in definition, got ",
      mma_ops.size());

  // Skip scheduling if Matmul will be expression evaluated.
  if (!isOptionDisabled(DisableOption::MatmulExprEval)) {
    NVF_CHECK(fusion->outputs().size() == 1)
    fusion->aliasOutputToInput(
        fusion->outputs()[0], /*input=*/nullptr, AllocationType::Evaluate);
    scheduler_debug_utils::log(
        __FILE__,
        ":",
        __LINE__,
        ", Matmul output to be computed through expression evaluator. Skipping codegen.");
    return;
  }

  const auto& roles_map_opt = mma_utils::getTensorsRoles(fusion);

  // NOTE: the contents of roles_map have been already validated during
  //  compute-time checks
  NVF_ERROR(roles_map_opt.isValid(), roles_map_opt.getErrorMsg());
  const auto roles_map = roles_map_opt.getData();

  // Core roles: there can be only one... TV with assigned core role
  TensorView* a = roles_map.at(MatmulRole::INPUT_A).front();
  TensorView* b = roles_map.at(MatmulRole::INPUT_B).front();

  // Collect mma swizzle info
  auto mma = mma_ops.front();
  const auto mma_layout_opt = mma->layout();
  NVF_ERROR(
      mma_layout_opt.has_value(), "fusion mma op has undefined input layout");
  const auto mma_layout = mma_layout_opt.value();
  const auto fusion_layout = mma_utils::getMmaLayout(fusion);
  NVF_ERROR(fusion_layout.isValid(), fusion_layout.getErrorMsg());

  const auto& gemm_tile = params.tile_sizes;
  const bool has_epilogue = !mma->out()->isFusionOutput();

  const bool has_fusion_c_roles = (0 != roles_map.count(MatmulRole::INPUT_C));
  const bool has_non_mma_input_tvs = has_epilogue && has_fusion_c_roles;

  // Including current tensor naming convention for reference,
  //  this is very temporary and will change over time and
  //  in fact the whole body of this function will
  //  eventually be a set of utility functions for different
  //  sections of matmul(fusion) kernels, with
  //  each having its own build out to do.
  //
  // Current naming convention is based on the following formula:
  //
  //  d = alpha * (a x b) + beta * c
  //
  // and is defined in the following way:
  //
  //  operands assumed in global memory : a, b, c
  //
  //  registers staging global load : ar, br (short for a/b read)
  //
  //  shared mem cache of operands : acw_smem, bcw_smem (short for a/b
  //  cache_write smem)
  //
  //  registers at shared memory load output : acr, bcr (short for a/b cache
  //  read)
  //
  //  register tensor input to the actual mma op: ab, bb (short for a/b
  //  broadcasted)
  //
  //  accumulator register: mma_result
  //   - mma_result is MmaOp output if there is epilogue
  //   - mma_result is dc (short for d cache) if there is no epilogue
  //
  //  result in global memory: d

  // Currently the support is for a, b, c and d as fusion inputs/outputs
  //  aka. no prolog fusion yet.

  mma->setMacro(params.mma_macro);

  // Setup register and shared memory stages:
  //   TODO: this section goes to a separate matmul util,
  //   and needs more configurability.

  // Setup accumulator register.
  auto mma_result = mma->out()->as<TensorView>();

  // TODO:
  //  Significant build out needed here
  //   for more flexibility and data type support.
  // Shared memory
  TensorView* acw_smem = nullptr;
  TensorView* bcw_smem = nullptr;
  // Shared memory read
  TensorView* acr = nullptr;
  TensorView* bcr = nullptr;

  // Use cp.async as requested in scheduler params.
  LoadStoreOpType load_op = LoadStoreOpType::Set;
  CacheOp cache_op_a = CacheOp::Unspecified;
  CacheOp cache_op_b = CacheOp::Unspecified;
  if (params.async_gmem_load_operands) {
    load_op = LoadStoreOpType::CpAsync;
    auto getCacheOp = [](int64_t vec_size, TensorView* operand) -> CacheOp {
      int64_t vec_bytes = vec_size * dataTypeSize(operand->dtype());
      NVF_CHECK(
          vec_bytes == 4LL || vec_bytes == 8LL || vec_bytes == 16LL,
          "Unsupported async vectorization size ",
          vec_size,
          " = ",
          vec_bytes,
          " bytes for operand ",
          operand->toString(),
          " which has data type ",
          operand->dtype(),
          ". Size must be 4, 8, or 16 bytes. ",
          "MatmulParams::async_gmem_load_operands should be set to false in this case.");
      return vec_bytes == 16LL ? CacheOp::Global : CacheOp::AllLevels;
    };
    cache_op_a = getCacheOp(params.supported_vec_size.a, a);
    cache_op_b = getCacheOp(params.supported_vec_size.b, b);
  }

  NVF_ERROR(a->uses().size() == 1);
  NVF_ERROR(b->uses().size() == 1);
  acw_smem = ir_utils::consumerTvsOf(a).at(0);
  acw_smem->definition()->as<LoadStoreOp>()->setOpType(load_op);
  acw_smem->definition()->as<LoadStoreOp>()->setCacheOp(cache_op_a);
  bcw_smem = ir_utils::consumerTvsOf(b).at(0);
  bcw_smem->definition()->as<LoadStoreOp>()->setOpType(load_op);
  bcw_smem->definition()->as<LoadStoreOp>()->setCacheOp(cache_op_b);
  NVF_ERROR(acw_smem->uses().size() == 1);
  NVF_ERROR(bcw_smem->uses().size() == 1);
  if (auto ldst = dynamic_cast<LoadStoreOp*>(acw_smem->uses().at(0))) {
    acr = ldst->out()->as<TensorView>();
    if (ldst->hasInnerTranspose()) {
      ldst->setOpType(LoadStoreOpType::LdMatrixTranspose);
    } else {
      ldst->setOpType(LoadStoreOpType::LdMatrix);
    }
  } else {
    acr = acw_smem->cacheAfter(LoadStoreOpType::LdMatrix);
  }
  if (auto ldst = dynamic_cast<LoadStoreOp*>(bcw_smem->uses().at(0))) {
    bcr = ldst->out()->as<TensorView>();
    if (ldst->hasInnerTranspose()) {
      ldst->setOpType(LoadStoreOpType::LdMatrixTranspose);
    } else {
      ldst->setOpType(LoadStoreOpType::LdMatrix);
    }
  } else {
    bcr = bcw_smem->cacheAfter(LoadStoreOpType::LdMatrix);
  }

  // For Turing and Ampere, the layout of the MmaOp is always TN
  NVF_ERROR(
      mma_layout == MmaLayout::TN,
      "MMAs in Turing and Ampere are TN only, transpose is handled either "
      "via ldmatrix.trans for fp16 or explicitly for other types.");

  // Make a CTA tile
  // ------------------------------------------------------------------
  mma_utils::canonicalizeMmaTvOrdering(mma_result);
  NVF_ERROR(
      mma_result->nDims() == 3 || mma_result->nDims() == 4,
      "Currently, we only support B, M, N and K being a single dimension.",
      " More general tensor contraction is not supported yet.");
  const int64_t num_batch_dims = mma_result->nDims() - 3;

  // [... M,N,K]
  mma_utils::makeTile(mma_result, gemm_tile.cta_tile.toVector());
  // [..., Mo, No, Ko, Mi, Ni, Ki]

  // Unswizzle mma result in shared memory
  // Note that if we are using split-K, we will set up this buffer after
  // rfactoring the matmul, between the MmaOp and the ReductionOp, in order to
  // take advantage of unswizzling during the grid reduction
  TensorView* smem_epilogue = mma_result;

  // Swizzle block tiles:
  if (params.grid_swizzle_factor != 1) {
    int factor = std::max(1, params.grid_swizzle_factor); // must be >=1
    if (params.cta_order == MatmulParams::TileRasterizationOrder::RowMajor) {
      mma_result->split(num_batch_dims + 1, factor);
      // [I1, I2/factor, factor]
      mma_result->reorder({{num_batch_dims + 1, num_batch_dims + 2}});
      // [I1, factor, I2/factor]
      mma_result->merge(num_batch_dims);
      // [I1*factor, I2/factor]
    } else if (
        params.cta_order == MatmulParams::TileRasterizationOrder::ColumnMajor) {
      mma_result->split(num_batch_dims, factor);
      // [I1/factor, factor, I2]
      mma_result->reorder({{num_batch_dims + 1, num_batch_dims + 2}});
      // [I1/factor, I2, factor]
      mma_result->merge(num_batch_dims + 1);
      // [I1/factor, I2*factor]
    }
  }

  // [..., iMo, iNo, rKo, iMi, iNi, rKi]
  int num_splitk_dims = 0;
  TensorView* splitk_sum = nullptr;
  if (params.splitk_factor != 1) {
    // Split Ko -> [rKf, rKg]
    mma_result->split(-4, params.splitk_factor, /*inner*/ false);
    // After split [..., iMo, iNo, rKf, rKg, iMi, iNi, rKi]
    // rFactor converts
    //   mma_result = mma(A, B, {/*Kf*/-5, /*Kg*/-4, /*Ki*/-1});
    // to
    //   intermediate = mma(A, B, {-4, -1});
    //   final_sum = sum(intermediate, {/*Kf*/-3});
    // and the method returns "intermediate". We need mma_result to refer to
    // the actual MmaOp output, so here we reassign that to the intermediate.
    splitk_sum = mma_result;
    mma_result = splitk_sum->rFactor({-4, -1});

    num_splitk_dims = 1;
  }

  // At this point we have the following schedule:
  //   No split-K
  //     mma_result      [..., iMo, iNo, rKo, iMi, iNi, rKi]
  //   Split-K
  //     mma_result      [..., iMo, iNo, iKf, rKg, iMi, iNi, rKi]
  //     splitk_sum      [..., iMo, iNo, rKf, iMi, iNi]

  if (params.use_smem_epilogue) {
    // Note that for split-K
    //   splitk_sum = sum(mma_result)
    // becomes
    //   smem_epilogue = set(mma_result)
    //   splitk_sum = sum(smem_epilogue)
    smem_epilogue = mma_result->cacheAfter();
    // smem_epilogue = [..., iMo, iNo, iKf, iMi, iNi]
  }

  // Propagate tiling globally
  scheduler_utils::transformPropagateToAllFrom(mma_result, -1);

  if (params.use_smem_epilogue) {
    // Transform mma_result through the epilogue swizzle without actually
    // swizzling the axes. This is done to enable the domains
    // are mapped between mma_result and smem_epilogue.
    swizzleSharedMemory(mma_result);
  }

  // Schedule warp tile
  // Incoming mma_result = [... iMo iNo (iKf) rKg iMi iNi rKi]
  mma_utils::scheduleWarpTileWithReduction(mma_result, gemm_tile);
  // After scheduling warp tile, the last three dimensions are split and
  // rearranged:
  //        -3 -2 -1
  //   [...  M  N  K]
  // maps to
  //         -8  -7 -6  -5 -4 -3 -2 -1
  //   [... Kwo Mwo Nwo Mw Nw Mi Ni Ki]
  // so now
  //                   -12 -11  -10   -9   -8   -7   -6  -5  -4   -3   -2   -1
  // mma_result = [... iMo iNo (iKf) rKg rKwo iMwo iNwo iMw iNw iMin iNin rKin]
  // splitk_sum = [... iMo iNo  rKf  iMi  iNi]

  // Propagate warp tile to main loop and epilog/output tvs
  scheduler_utils::BoundedDirectionalTransformPropagator::bothWays(
      mma_result, -1, {acw_smem, bcw_smem}, {smem_epilogue});

  // No (cross-CTA) split-K
  //   mma_result      [..., iMo iNo rKo rKwo iMwo iNwo iMw iNw iMin iNin rKin]
  //   smem_epilogue   (unscheduled, same as original or current mma_result)
  //   splitk_sum      (nullptr)
  //
  // With split-K
  //   mma_result   [... iMo iNo iKf  rKg rKwo iMwo iNwo iMw iNw iMin iNin rKin]
  //   splitk_sum   [... iMo iNo rKf  iMi  iNi]

  // Schedule prolog:
  //   TODO: this section needs more configurability.
  // ------------------------------------------------------------------
<<<<<<< HEAD
  scheduleProlog(acw_smem, (int)params.supported_vec_size.a, params);
  scheduleProlog(bcw_smem, (int)params.supported_vec_size.b, params);
=======
  scheduleProlog(acw_smem, params.supported_vec_size.a, params);
  scheduleProlog(bcw_smem, params.supported_vec_size.b, params);
>>>>>>> 43370c65

  // Get the input to the mma op.
  mma = mma_result->definition()->as<MmaOp>();
  auto ab = mma->inA()->as<TensorView>();
  auto bb = mma->inB()->as<TensorView>();

  // Add mma swizzle:
  //   TODO: this section goes to a separate matmul util,
  //   and needs more configurability.
  // ------------------------------------------------------------------
  if (isTuring(params.mma_macro) || isAmpere(params.mma_macro)) {
    moveInnerBroadcastLeft(ab);
    moveInnerBroadcastLeft(bb);
  }

  ab->applyMmaSwizzle(MmaOperand::A);
  bb->applyMmaSwizzle(MmaOperand::B);

  // Propagate mma input swizzle up the DAG
  //  to all the tensors before mma op and after shared mem read.
  auto propagate_mma_input_schedule_to = [&](TensorView* a_boundary,
                                             TensorView* b_boundary) {
    if (a_boundary != nullptr) {
      scheduler_utils::BoundedDirectionalTransformPropagator::backward(
          ab,
          -1,
          {a_boundary},
          scheduler_utils::BoundedDirectionalTransformPropagator::Options()
              .propagateParallelType());
    }
    if (b_boundary != nullptr) {
      scheduler_utils::BoundedDirectionalTransformPropagator::backward(
          bb,
          -1,
          {b_boundary},
          scheduler_utils::BoundedDirectionalTransformPropagator::Options()
              .propagateParallelType());
    }
  };
  propagate_mma_input_schedule_to(acw_smem, bcw_smem);

  // This does a split-reorder-merge swizzle of the last two M and N dimensions
  // (and a possible final reduction dim).
  // eg. [M64, N24, R]  -> [WarpGroup128, N3, M2, N2, Ro, R4, R2]
  // Before
  //   mma_result  [... iMo iNo (iKf) rKg rKwo iMwo iNwo iMw iNw iMin iNin rKin]
  // After
  //   mma_result  [... iMo iNo (iKf) rKg rKwo iMwo iNwo iMw
  //                              iNw iMino iNino iMin2 iNin2 rKino rKin4 rKin2]
  mma_result->applyMmaSwizzle(MmaOperand::Accumulator);

  // Set parallelization:
  //   TODO: this section goes to a separate matmul util,
  //   and needs more configurability.
  // ------------------------------------------------------------------

  if (acr != ab) {
    //  -5  -4   -3   -2   -1
    //[8mi, 4k, 2ko, 2mo, 2ki]
    acr->setAllocationDomain(acr->getLeafDomain(), true);
    mma_utils::WarpMmaSwizzler::scheduleLdMatrix(acr, MmaOperand::A);
    ab->merge(-5);
    ab->axis(-4)->parallelize(ParallelType::TIDx);
    propagate_mma_input_schedule_to(acr, nullptr);
  }
  if (bcr != bb) {
    //   -5  -4   -3   -2   -1
    // [8ni, 4k, 2ko, 1no, 2ki]
    bcr->setAllocationDomain(bcr->getLeafDomain(), true);
    mma_utils::WarpMmaSwizzler::scheduleLdMatrix(bcr, MmaOperand::B);
    bb->merge(-5);
    bb->axis(-4)->parallelize(ParallelType::TIDx);
    propagate_mma_input_schedule_to(nullptr, bcr);
  }

  // Parallelization strategy:
  // Here the top two rows indicate how we can index each axis. The third row
  // is what it represents: note that a suffix i means inner and o means outer
  // here. The fourth row is the parallelization strategy:
  //   - i means iterate (produce one value per element i.e. don't reduce)
  //   - r means reduce this dimension
  //   - B: block
  //   - T: thread
  //   - S: serial. This will become a for loop in the generated kernel
  //   - iMMA: uncontracted axis in an MMA tensor core operation.
  //   - rMMA: contract in an MMA tensor core operation.
  //
  // With split-K:
  //   mma_result
  //     nbatch +   1    2    3    4    5    6   7   8
  //              -15  -14  -13  -12  -11  -10  -9  -8
  //     [... iMo iNo (iKf) rKg rKwo iMwo iNwo iMw iNw     ...
  //          iBx iBy  iBz   rS   rS  iTz  iTy  iS  iS
  //                              9    10    11    12    13    14    15
  //                             -7    -6    -5    -4    -3    -2    -1
  //                    ...   iMino iNino iMin2 iNin2 rKino rKin4 rKin2]
  //                            iTx  iMMA  iMMA  iMMA  rMMA  rMMA  rMMA
  //   smem_epilogue   (unscheduled, same as original mma_result)
  //   splitk_sum      (nullptr)
  //
  // Without split-K:
  //   mma_result
  //     nbatch +   1   2    3    4    5   6   7    8
  //              -14 -13  -12  -11  -10  -9  -8   -7
  //     [... iMo iNo rKg rKwo iMwo iNwo iMw iNw iMino
  //    (iBz) iBx iBy  rS   rS  iTz  iTy  iS  iS  iTx
  //                                   9    10    11     12    13    14
  //                                  -6    -5    -4     -3    -2    -1
  //                               iNino iMin2 iNin2  rKino rKin4 rKin2]
  //                                iMMA  iMMA  iMMA   rMMA  rMMA  rMMA
  //   smem_epilogue   (unscheduled, same as original mma_result)
  //   splitk_sum
  //     [... iMo iNo rKf  iMi  iNi]

  // When we have both batch dims and splitk, parallelize splitk only.
  // If we only have batch dim, parallelize the batch dim.
  if (num_splitk_dims != 0) {
    mma_result->axis(num_batch_dims + 2)->parallelize(ParallelType::BIDz);
  } else if (num_batch_dims != 0) {
    mma_result->axis(0)->parallelize(ParallelType::BIDz);
  }
  switch (params.cta_order) {
    case MatmulParams::TileRasterizationOrder::RowMajor:
      mma_result->axis(num_batch_dims)->parallelize(ParallelType::BIDx);
      mma_result->axis(num_batch_dims + 1)->parallelize(ParallelType::BIDy);
      break;
    case MatmulParams::TileRasterizationOrder::ColumnMajor:
      mma_result->axis(num_batch_dims)->parallelize(ParallelType::BIDy);
      mma_result->axis(num_batch_dims + 1)->parallelize(ParallelType::BIDx);
      break;
    default:
      NVF_ERROR(
          false, "Invalid TileRasterizationOrder passed to Matmul scheduler");
  }

  // parallelize Mwo, Nwo by thread
  mma_result->axis(num_batch_dims + 4 + num_splitk_dims)
      ->parallelize(ParallelType::TIDz);
  mma_result->axis(num_batch_dims + 5 + num_splitk_dims)
      ->parallelize(ParallelType::TIDy);

  scheduler_utils::parallelizeAllLike(
      mma_result,
      -1,
      {acr, bcr, ab, bb},
      {ParallelType::TIDy, ParallelType::TIDz});

  // handle epilogue and always vectorize Ki
  if (params.use_smem_epilogue) {
    smem_epilogue->setMemoryType(MemoryType::Shared);
    swizzleSharedMemory(smem_epilogue);
    scheduler_utils::BoundedDirectionalTransformPropagator::forward(
        mma_result,
        -1,
        {smem_epilogue},
        scheduler_utils::BoundedDirectionalTransformPropagator::Options()
            .propagateParallelType()
            .propagateToBoundary());
    smem_epilogue->axis(-1)->parallelize(ParallelType::Vectorize);

    for (auto [dc, d] : cached_outputs) {
      // Schedule output tensor differently for better global memory access
      // pattern.
      scheduleOutputTensor(
          mma_result, d, gemm_tile, params.supported_vec_size.epilogue);
      d->axis(-1)->parallelize(ParallelType::Vectorize);

      // Propagate output tensor transformations back to smem_epilogue
      scheduler_utils::BoundedDirectionalTransformPropagator::backward(
          d, -1, {smem_epilogue});
    }
  } else {
    for (auto [dc, d] : cached_outputs) {
      scheduler_utils::BoundedDirectionalTransformPropagator::forward(
          mma_result,
          -1,
          {d},
          scheduler_utils::BoundedDirectionalTransformPropagator::Options()
              .propagateParallelType()
              .propagateToBoundary());
      // We might propagate an inner dimension that is not compatible with the
      // output or bias-like inputs. In those cases, we will further split this
      // dimension with an outer unrolled loop to achieve the proper
      // vectorization as specified by params.supported_vec_size.epilogue.
      NVF_ERROR(d->axis(-1)->extent()->isConst());
      int64_t d_extent = d->axis(-1)->extent()->value().as<int64_t>();
      if (d_extent > params.supported_vec_size.epilogue) {
        // Should always be a divisible split
        NVF_ERROR(d_extent % params.supported_vec_size.epilogue == 0);
        d->split(-1, params.supported_vec_size.epilogue, /*inner_split=*/true);
        d->axis(-2)->parallelize(ParallelType::Unroll);
      }
      d->axis(-1)->parallelize(ParallelType::Vectorize);
    }
  }
  // propagate output transformations to all inputs that are part of epilogue
  //  operations, input tvs with non-core roles
  //  core roles: essential for matmul, for example mma inputs' producers
  if (has_non_mma_input_tvs) {
    scheduleFusionInputsForEpilogue(roles_map, params.use_smem_epilogue);
  }

  scheduleSplitKSum(splitk_sum, num_batch_dims, params.use_smem_epilogue);

  // auto inline for all tensors except register tensors
  inlineMost(ir_utils::allTvsExcept(fusion, {acr, bcr, ab, bb}));

  // if auto inline, will inline to position-7, leads to performance regression
  inlineSelectedAt(
      {acr, bcr, ab, bb}, mma_result, num_batch_dims + 6 + num_splitk_dims);

  // Propagate mma output swizzle and parallelization down the DAG
  if (params.double_buffer_options.double_buffer_smem_write) {
    NVF_ERROR(
        params.double_buffer_options.smem_double_buffer_stage > 1,
        "Invalid buffer stage config")
    if (params.double_buffer_options.smem_double_buffer_stage > 2) {
      NVF_ERROR(
          params.async_gmem_load_operands,
          "Circular buffer only supports async load");
    }

    acw_smem->circularBuffer(
        params.double_buffer_options.smem_double_buffer_stage);
    bcw_smem->circularBuffer(
        params.double_buffer_options.smem_double_buffer_stage);
  }

  if (params.double_buffer_options.double_buffer_smem_read) {
    acr->doubleBuffer();
    bcr->doubleBuffer();
  }

  if (params.double_buffer_options.double_buffer_smem_read &&
      params.double_buffer_options.double_buffer_smem_write) {
    // rotate Kg loop
    scheduler_utils::rotateLoop(
        mma_result, num_batch_dims + 2 + num_splitk_dims, {acr, bcr});
  }

  NVF_ERROR(!cached_outputs.empty());
  mma_utils::MmaDataTypes data_types = {
      a->dtype(), b->dtype(), mma_result->dtype()};
  // NOTE: Batch split-K matmuls cannot currently re-use smem due to outer
  // batch loop
  bool guaranteed_operand_reuse = num_batch_dims == 0 || num_splitk_dims == 0;
  int64_t estimated_smem = mma_utils::computeExpectedSharedMemoryUsage(
      params,
      data_types,
      /*smem_a_reuse_guaranteed=*/guaranteed_operand_reuse,
      /*smem_b_reuse_guaranteed=*/guaranteed_operand_reuse);
  fusion->setExpectedDynamicSmemBytes(estimated_smem);
}

} // namespace nvfuser<|MERGE_RESOLUTION|>--- conflicted
+++ resolved
@@ -536,11 +536,7 @@
 //! 2. Coalesce and vectorize the read write schedule.
 void scheduleProlog(
     TensorView* shared_mem_tv,
-<<<<<<< HEAD
-    int vec_size,
-=======
     int64_t vec_size,
->>>>>>> 43370c65
     const MatmulParams& params) {
   shared_mem_tv->setMemoryType(MemoryType::Shared);
 
@@ -1038,13 +1034,8 @@
   // Schedule prolog:
   //   TODO: this section needs more configurability.
   // ------------------------------------------------------------------
-<<<<<<< HEAD
-  scheduleProlog(acw_smem, (int)params.supported_vec_size.a, params);
-  scheduleProlog(bcw_smem, (int)params.supported_vec_size.b, params);
-=======
   scheduleProlog(acw_smem, params.supported_vec_size.a, params);
   scheduleProlog(bcw_smem, params.supported_vec_size.b, params);
->>>>>>> 43370c65
 
   // Get the input to the mma op.
   mma = mma_result->definition()->as<MmaOp>();
