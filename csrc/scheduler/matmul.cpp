--- conflicted
+++ resolved
@@ -24,19 +24,6 @@
 
 namespace nvfuser {
 
-<<<<<<< HEAD
-MatmulScheduler::MatmulScheduler(
-    Fusion* fusion,
-    SchedulerRuntimeInfo& runtime_info,
-    HeuristicDataCache* data_cache)
-    : SchedulerEntry(heuristicType()) {
-  computeHeuristics(fusion, runtime_info);
-}
-
-void MatmulScheduler::schedule(Fusion* fusion) {
-  FUSER_PERF_SCOPE("Schedule Matmul Fusion");
-  scheduleMatmul(fusion, matmulParams());
-=======
 void MatmulScheduler::schedule(Fusion* fusion, const HeuristicParams* params) {
   FUSER_PERF_SCOPE("MatmulScheduler::schedule");
   auto mparams = dynamic_cast<const MatmulParams*>(params);
@@ -45,7 +32,6 @@
       "Incorrect parameters sent to MatmulScheduler::schedule",
       params);
   scheduleMatmul(fusion, mparams);
->>>>>>> 4abdd87f
 }
 
 bool MatmulScheduler::canScheduleCompileTime(Fusion* fusion) {
@@ -74,16 +60,10 @@
 std::unique_ptr<HeuristicParams> MatmulScheduler::computeHeuristics(
     Fusion* fusion,
     SchedulerRuntimeInfo& runtime_info,
-<<<<<<< HEAD
     HeuristicDataCache* data_cache) {
-  params_ = getMatmulHeuristics(fusion, runtime_info, data_cache);
-  NVF_ERROR(params_ != nullptr);
-=======
-    HeuristicSummary* data_cache) {
   auto mparams = getMatmulHeuristics(fusion, runtime_info, data_cache);
   NVF_ERROR(mparams != nullptr);
   return mparams;
->>>>>>> 4abdd87f
 }
 
 void moveInnerBroadcastLeft(TensorView* tv, int64_t number_of_inner_pos) {
