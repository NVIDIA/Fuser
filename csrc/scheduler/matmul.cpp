--- conflicted
+++ resolved
@@ -567,11 +567,13 @@
       shared_mem_tv->promoteReuse();
     }
 
-<<<<<<< HEAD
     mma_utils::orderTiledConcreteIdAsMaybeAllocationDomain(shared_mem_tv);
 
     // Swizzle the shared memory data layout
     swizzleSharedMemory(shared_mem_tv);
+    auto swizzled_dom = swizzleSharedMemory(shared_mem_tv);
+    shared_mem_tv->setLoopDomain(swizzled_dom.as<IterDomain*>());
+    shared_mem_tv->setHasSwizzleOp();
     // Assuming we are always vectorizing smem write by 128b at the moment:
     //   TODO: would need a data-type and alignment dependent interface
     //    to support non-vectorizable shapes.
@@ -590,31 +592,6 @@
         scheduler_utils::BoundedDirectionalTransformPropagator::Options()
             .propagateParallelType());
   }
-=======
-  mma_utils::orderTiledConcreteIdAsMaybeAllocationDomain(shared_mem_tv);
-
-  // Swizzle the shared memory data layout
-  auto swizzled_dom = swizzleSharedMemory(shared_mem_tv);
-  shared_mem_tv->setLoopDomain(swizzled_dom.as<IterDomain*>());
-  shared_mem_tv->setHasSwizzleOp();
-  // Assuming we are always vectorizing smem write by 128b at the moment:
-  //   TODO: would need a data-type and alignment dependent interface
-  //    to support non-vectorizable shapes.
-  //   The vectorizable width logic would be in a separate PR as the
-  //    current effort tries to focus on generating swizzles.
-  shared_mem_tv->merge(-2);
-  mma_utils::scheduleContiguousVectorLoad(
-      shared_mem_tv, params.tile_sizes, vec_size, /*vectorize=*/vec_size > 1);
-
-  // Propagate prolog tensors
-  //  propagate up the DAG, and propagate parallel type.
-  scheduler_utils::BoundedDirectionalTransformPropagator::backward(
-      shared_mem_tv,
-      -1,
-      {},
-      scheduler_utils::BoundedDirectionalTransformPropagator::Options()
-          .propagateParallelType());
->>>>>>> 4afbdf52
 }
 
 void scheduleOutputTensor(
@@ -1124,21 +1101,13 @@
       // Transform mma_result through the epilogue swizzle without actually
       // swizzling the axes. This is done to enable the domains
       // are mapped between mma_result and smem_epilogue.
-      swizzleSharedMemory(mma_result);
-    }
-
-<<<<<<< HEAD
+      auto swizzled_dom = swizzleSharedMemory(mma_result);
+      mma_result->setLoopDomain(swizzled_dom.as<IterDomain*>());
+    }
+
     // Schedule warp tile
     // Incoming mma_result = [... iMo iNo (iKf) rKg iMi iNi rKi]
     mma_utils::scheduleWarpTileWithReduction(mma_result, gemm_tile);
-=======
-  if (params.use_smem_epilogue) {
-    // Transform mma_result through the epilogue swizzle without actually
-    // swizzling the axes. This is done to enable the domains
-    // are mapped between mma_result and smem_epilogue.
-    auto swizzled_dom = swizzleSharedMemory(mma_result);
-    mma_result->setLoopDomain(swizzled_dom.as<IterDomain*>());
->>>>>>> 4afbdf52
   }
 
   // After scheduling warp tile, the last three dimensions are split and
@@ -1423,35 +1392,11 @@
 
   // handle epilogue and always vectorize Ki
   if (params.use_smem_epilogue) {
-<<<<<<< HEAD
     for (TensorView* smem_epilogue : smem_epilogues) {
       smem_epilogue->setMemoryType(MemoryType::Shared);
-      swizzleSharedMemory(smem_epilogue);
-=======
-    smem_epilogue->setMemoryType(MemoryType::Shared);
-    auto swizzled_dom = swizzleSharedMemory(smem_epilogue);
-    smem_epilogue->setLoopDomain(swizzled_dom.as<IterDomain*>());
-    smem_epilogue->setHasSwizzleOp();
-    scheduler_utils::BoundedDirectionalTransformPropagator::forward(
-        mma_result,
-        -1,
-        {smem_epilogue},
-        scheduler_utils::BoundedDirectionalTransformPropagator::Options()
-            .propagateParallelType()
-            .propagateToBoundary());
-    smem_epilogue->axis(-1)->parallelize(ParallelType::Vectorize);
-
-    for (auto [dc, d] : cached_outputs) {
-      // Schedule output tensor differently for better global memory access
-      // pattern.
-      scheduleOutputTensor(
-          mma_result, d, gemm_tile, params.supported_vec_size.epilogue);
-      d->axis(-1)->parallelize(ParallelType::Vectorize);
-
-      // Propagate output tensor transformations back to smem_epilogue
-      scheduler_utils::BoundedDirectionalTransformPropagator::backward(
-          d, -1, {smem_epilogue});
->>>>>>> 4afbdf52
+      auto swizzled_dom = swizzleSharedMemory(smem_epilogue);
+      smem_epilogue->setLoopDomain(swizzled_dom.as<IterDomain*>());
+      smem_epilogue->setHasSwizzleOp();
     }
     for (TensorView* mma_result : mma_results) {
       scheduler_utils::BoundedDirectionalTransformPropagator::forward(
@@ -1540,35 +1485,23 @@
           "Circular buffer only supports async load");
     }
 
-<<<<<<< HEAD
     for (TensorView* acw_smem : acw_smems) {
       acw_smem->circularBuffer(
-          params.double_buffer_options.smem_double_buffer_stage);
+          params.circular_buffer_options.smem_circular_buffer_stage);
     }
     for (TensorView* bcw_smem : bcw_smems) {
       bcw_smem->circularBuffer(
-          params.double_buffer_options.smem_double_buffer_stage);
-    }
-  }
-
-  if (params.double_buffer_options.double_buffer_smem_read) {
+          params.circular_buffer_options.smem_circular_buffer_stage);
+    }
+  }
+
+  if (params.circular_buffer_options.circular_buffer_smem_read) {
     for (TensorView* acr : acrs) {
-      acr->doubleBuffer();
+      acr->circularBuffer(/*number_of_stages=*/2);
     }
     for (TensorView* bcr : bcrs) {
-      bcr->doubleBuffer();
-    }
-=======
-    acw_smem->circularBuffer(
-        params.circular_buffer_options.smem_circular_buffer_stage);
-    bcw_smem->circularBuffer(
-        params.circular_buffer_options.smem_circular_buffer_stage);
-  }
-
-  if (params.circular_buffer_options.circular_buffer_smem_read) {
-    acr->circularBuffer(/*number_of_stages=*/2);
-    bcr->circularBuffer(/*number_of_stages=*/2);
->>>>>>> 4afbdf52
+      bcr->circularBuffer(/*number_of_stages=*/2);
+    }
   }
 
   if (params.circular_buffer_options.circular_buffer_smem_read &&
