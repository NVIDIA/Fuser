// clang-format off
/*
 * SPDX-FileCopyrightText: Copyright (c) 2023-present NVIDIA CORPORATION & AFFILIATES.
 * All rights reserved.
 * SPDX-License-Identifier: BSD-3-Clause
 */
// clang-format on
#include <inlining.h>
#include <instrumentation.h>
#include <multidevice/utils.h>
#include <scheduler/debug_utils.h>
#include <scheduler/matmul.h>
#include <scheduler/matmul_utils.h>
#include <scheduler/mma_utils.h>
#include <scheduler/utils.h>

// NOTE: included to avoid compilation error caused by missing destructor in
// 'SchedulerRuntimeInfo'
#include <executor_utils.h>
#include "mma_type.h"

namespace nvfuser {

MatmulScheduler::MatmulScheduler(
    Fusion* fusion,
    SchedulerRuntimeInfo& runtime_info,
    HeuristicSummary* data_cache)
    : SchedulerEntry(heuristicType()) {
  computeHeuristics(fusion, runtime_info);
}

void MatmulScheduler::schedule(Fusion* fusion) {
  FUSER_PERF_SCOPE("Schedule Matmul Fusion");
  scheduleMatmul(fusion, matmulParams());
}

bool MatmulScheduler::canScheduleCompileTime(Fusion* fusion) {
  const auto msg = getMatmulCompileTimeRejectReason(fusion);
  if (!msg.empty()) {
    scheduler_debug_utils::canScheduleRejectReason(heuristicType(), msg);
    return false;
  }

  return true;
}

bool MatmulScheduler::canScheduleRunTime(
    Fusion* fusion,
    SchedulerRuntimeInfo& runtime_info,
    HeuristicSummary* data_cache) {
  FUSER_PERF_SCOPE("MatmulScheduler::canSchedule");
  auto reason = getMatmulRunTimeRejectReason(fusion, data_cache, runtime_info);
  if (!reason.empty()) {
    scheduler_debug_utils::canScheduleRejectReason(heuristicType(), reason);
    return false;
  }
  return true;
}

void MatmulScheduler::computeHeuristics(
    Fusion* fusion,
    SchedulerRuntimeInfo& runtime_info,
    HeuristicSummary* data_cache) {
  params_ = getMatmulHeuristics(fusion, runtime_info, data_cache);
  NVF_ERROR(params_ != nullptr);
}

void moveInnerBroadcastLeft(TensorView* tv, int64_t number_of_inner_pos) {
  NVF_ERROR(tv->nDims() >= number_of_inner_pos);
  std::vector<int64_t> broadcast_pos;
  std::vector<int64_t> nonbroadcast_pos;

  for (auto i : c10::irange(number_of_inner_pos)) {
    auto axis_idx = i - number_of_inner_pos;
    auto id = tv->axis(axis_idx);
    if (id->isBroadcast()) {
      broadcast_pos.push_back(axis_idx);
    } else {
      nonbroadcast_pos.push_back(axis_idx);
    }
  }

  auto combined_pos_vec = broadcast_pos;
  combined_pos_vec.insert(
      combined_pos_vec.end(), nonbroadcast_pos.begin(), nonbroadcast_pos.end());

  std::unordered_map<int64_t, int64_t> order_map;
  for (auto i : c10::irange(number_of_inner_pos)) {
    order_map[combined_pos_vec.at(i)] = i - number_of_inner_pos;
  }

  // Apply ordering.
  tv->reorder(order_map);
}

namespace {

// Returns true if given number is power of 2
constexpr bool isPowOf2(int64_t x) {
  return x > 1 && (x & (x - 1)) == 0;
}

// Utility to check concrete static size:
inline void checkConcreteStaticDim(IterDomain* id) {
  NVF_ERROR(
      !id->isBroadcast() && !id->isReduction(),
      "no support for reduction or broadcast domains, but got ",
      id->toString());
  NVF_ERROR(
      id->extent()->isConstInt(),
      "swizzled dimension's extend must be known during scheduling, got ",
      id->toString());
}

//! Automatically generates the shared memory swizzled data layout
//!  for matmul mainloop and epilogue.
//! The shared mem data layout is always 2D currently, and this utility
//!  function assumes that the shared_mem_tv has the following structure:
//!  [tile_row, tile_col, ***skip***] where the parameter `skip` is the number
//!  of reduction domains to be skipped. The IDs of tile_row and tile_col are
//!  the ones being swizzled.
//! If the input tensorview is not stored in shared memory, the function will
//! skip the actual swizzle. This is used to help the domain mapping between
//! mma_result and the epilogue tensor.
void swizzleSharedMemory(TensorView* shared_mem_tv) {
  // Set skip to skip all consecutive reduction domains starting from the
  //  innermost dimension.
  int64_t skip = 0;
  for (int64_t i = shared_mem_tv->nDims() - 1; i >= 0; --i) {
    if (shared_mem_tv->axis(i)->isReduction()) {
      skip++;
    } else {
      break;
    }
  }

  // Check that the innermost 2 dimensions are concrete and static
  //  sized so that the swizzle function can be defined.
  NVF_ERROR(
      shared_mem_tv->nDims() >= 2 + skip,
      "At least 2D input (excluding consecutive reduction domains starting from the innermost dim) needed for swizzling, but get ",
      shared_mem_tv->toString());
  checkConcreteStaticDim(shared_mem_tv->axis(-2 - skip));
  checkConcreteStaticDim(shared_mem_tv->axis(-1 - skip));

  // Extract the constant sizes of the swizzled tile
  const int64_t tile_size_x =
      shared_mem_tv->axis(-2 - skip)->extent()->evaluate().as<int64_t>();
  const int64_t tile_size_y =
      shared_mem_tv->axis(-1 - skip)->extent()->evaluate().as<int64_t>();

  // Only tested for (1) ldmatrix access with sizeof(T) == 16bit (i.e.
  // half/bfloat16) and (2) epilogue general access with sizeof(T) == 32bit
  // (i.e. float)
  const int64_t data_type_size = dataTypeSize(*shared_mem_tv->getDataType());
  NVF_ERROR(data_type_size == 2 || data_type_size == 4);

  // For main loop, ldmatrix loads a n_rows x n_cols = 8 x 8 matrix each time.
  // For epilogue, threads in a warp is organized as 8 rows x 4 columns.
  // Each thread vectorized write 2 items, so 8 items per row.
  //--0--1--2--3
  //--4--5--6--7
  //--8--9--10-11
  //--12-13-14-15
  //--16-17-18-19
  //--20-21-22-23
  //--24-25-26-27
  //--28-29-30-31
  constexpr int64_t n_rows = 8;
  constexpr int64_t n_cols = 8;

  // Column size of the tile needs to be multiples of 8 for ldmatrix to work.
  NVF_ERROR(
      tile_size_x >= n_rows && tile_size_x % n_rows == 0 &&
          tile_size_y >= n_cols && tile_size_y % n_cols == 0,
      "Prolog swizzle for ldmatrix, illegal tile size for prolog swizzle",
      tile_size_x,
      "x",
      tile_size_y);

  /* Note [How to remove bank conflict for ldmatrix?]
   *
   * **This note is interleaved with code, I suggest reading this note like
   *   reading a jupyter notebook**
   *
   * Our task is to make sure different rows does not fall into the same
   * bank of shared memory.
   *
   * Introduction to bank conflict can be found at page 54-72 of:
   * https://on-demand.gputechconf.com/gtc/2018/presentation/s81006-volta-architecture-and-performance-optimization.pdf
   *
   * When we talk about bank conflict removal, we are talking about the
   * following task:
   *   "there are 32 banks, and each bank contains one 4-byte word, we want to
   *    make sure different lanes in a warp does not access different word
   *    addresses in the same bank"
   * For example, if thread 0 is accessing word address 1, and thread 1 is
   * accessing word address 33, then these two threads will have a bank
   * conflict because they are accessing different word addresses in the same
   * bank. However, if thread 0 is accessing byte address 4 and thread 1 is
   * accessing byte address 6 then there will be no bank conflict because 4
   * and 6 both belong to word 1.
   */

  constexpr int64_t smem_bytes_per_word = 4;
  constexpr int64_t smem_banks = 32;

  /* but here, for our convenience, because ldmatrix always use vectorized
   * access of 8 items = 16 bytes = 4 words, we further group words into
   * units: we consider each 4 words as a "unit", and each 4 banks as a
   * "megabank". So we can rephrase our task as:
   *   "there are 8 megabanks, and each megabanks contains one 4-word unit, we
   *    want to make sure different lanes in a warp does not access different
   *    unit addresses in the same megabank"
   * In this terminology, matrices are in the row major format, each matrix
   * has 8 rows, and each row has exactly one unit.
   */

  constexpr int64_t items_per_unit = n_cols;
  const int64_t bytes_per_unit = items_per_unit * data_type_size;
  const int64_t words_per_unit = bytes_per_unit / smem_bytes_per_word;
  const int64_t num_megabanks = smem_banks / words_per_unit;

  /* In the following example, each CTA tile contains 2 rows and 3 colums of
   * matrices, each 8x8 size:
   *   +----------+----------+----------+
   *   | matrix 0 | matrix 1 | matrix 2 |
   *   +----------+----------+----------+
   *   | matrix 3 | matrix 4 | matrix 5 |
   *   +----------+----------+----------+
   * The addresses of different rows in the same matrix are offset by 3 units.
   * In this perspective, loading a matrix is a strided memory access with the
   * following stride (in units):
   */

  // number of units per row
  int64_t row_stride = tile_size_y / items_per_unit;

  /* So the bank conflicting problem is now converted to the following game:
   *   I have a clock that has one pointer and `num_megabanks` ticks. I start
   *   my game by making my pointer pointing to somewhere, and turn forward
   *   the pointer `n_rows` times, each time by `row_stride` ticks.
   * This problem can be well modeled by modular arithmetic in number theory
   * using the concept "integers modulo n" a.k.a. "Z/nZ"[1].
   * Take n = 6 as an example, Z/6Z only has 6 elements: 0, 1, 2, 3, 4, 5.
   * Additions and multiplications are defined in a cyclic manner:
   *   5 + 1 = 0, 5 + 2 = 1, 5 + 3 = 2, 5 + 4 = 3, ...
   *   2 * 1 = 2, 2 * 2 = 4, 2 * 3 = 0, 2 * 4 = 2, ...
   * With this definition, Z is mapped to Z/nZ naturally by i -> i % n [2]
   *
   * It worth mention that Z/nZ is a "commutative ring", that is, we can use
   * addition and multiplication rules just like using normal integers:
   *   a + b = b + a, a * (b + c) = a * b + a * c, ...
   * In short, we can reason about Z/nZ just like we are reasoning about
   * integers, except that every number is automatically "% n".
   *
   * Reference:
   * [1] https://en.wikipedia.org/wiki/Modular_arithmetic#Integers_modulo_n
   * [2] The % is under Euclidean definition, that is -1 % 6 is 5 instead of
   *     -1, see [The Mathematics of Integer Arithmetic] for more detail. But
   *     we are only interested in non-negative numbers here, so there is no
   *     need to worry about this problem
   */

  // row_stride in Z/nZ, where n is num_megabanks:
  // assert(row_stride >= 0);
  // assert(num_megabanks >= 0);
  int64_t row_stride_znz = row_stride % num_megabanks;
  /* Consider the following function in Z/nZ:
   *   f(i; init) = init + i * stride
   * where init is the initial position of the pointer in the clock when we
   * start the game, and stride is the number of ticks we move forward each
   * time, and i is the number of times we move forward. For a fixed init, we
   * abbrivate f(i; init) as f(i).
   *
   * In our problem, f(i) is the megabank of the `i`th row of the matrix, and
   * `init` is the megabank of the 0th row of the matrix.
   *
   * One very important property of f(i) is:
   * - if f(i1) == f(i2), then for every j, f(i1 + j) = f(i2 + j)
   * This property is true because:
   *   f(i1 + j) = f(i1) + j * stride = f(i2) + j * stride = f(i2 + j)
   *
   * The above property tells us, as we turn the clock forward:
   * - initially, we will go to a never-visited tick in each turn, but,
   * - at some point, we will return back to our original position, and,
   * - after we return, we start repeat the pervious pattern again and again.
   *
   * As an example, consider f(i) where init = 0, stride = 6, under Z/8Z:
   *     i  0 1 2 3 4 5 6 7
   *   f(i) 0 6 4 2 0 6 4 2
   * We can see that f(i) is repeating a pattern of four unique numbers
   * "0 6 4 2" twice. In our bank conflict problem, this means we are using 4
   * different megabanks, and we have a 2-way conflict.
   *
   * The question of interest is, does the above observation generalize? That
   * is, does f(i) always repeat a pattern of p unique numbers q times? Note
   * that p and q must satisfy p * q = n.
   *
   * The answer to the above question is: yes! Consider the following
   * equation:
   *    f(i1 + j) == f(i1)
   * We want to know what is the smallest positive number j that makes the
   * above equation true. Because this tells us in how many steps we will see
   * repeat. This equation can be simplified as:
   *   f(i1 + j) == f(i1) + j * stride == f(i1)
   *   ==> j * stride == 0
   *
   * An important tool to study this equation is multiplicative inverse:
   * https://en.wikipedia.org/wiki/Modular_multiplicative_inverse
   * A number i has multiplicative inverse `minv(i)` in Z/nZ if and only if it
   * coprime with n. `minv(i)` is the number that `i * minv(i) == 1`. So in
   * Z/nZ, the equation `ax = b` has solution `x = minv(a)*b` if a has
   * multiplicative inverse. For example, in Z/15Z, `minv(2) = 8` because
   *   (2 * 8) % 15 = 1
   *
   * stride has an multiplicative inverse if and only if stride coprime with
   * n, that is, g := gcd(stride, n) == 1. In such case, the solution to our
   * equation j * stride == 0 is j = minv(stride) * 0 = 0, that is: f(i) does
   * not repeat, that is: there is no bank conflict.
   */

  int64_t g = std::gcd(num_megabanks, row_stride_znz);
  if (g == 1) {
    return; // No need to swizzle in this case.
  }

  /* For the case where stride does not coprime with n, we note that
   * j * stride == 0 in Z/nZ is equivalent to (j * stride) % n = 0 in Z. We
   * can write stride and n as:
   *   stride = s * g, n = m * g
   * According to Theorem 4.13 in [The Mathematics of Integer Arithmetic], we
   * have:
   *   (j * stride) % n = 0
   *   ==> (j * s) % m * g = 0
   *   ==> (j * s) % m = 0
   * which is equivalent to j * s == 0 in Z/mZ. Because s coprime with m, we
   * further get:
   *   j == 0 (in Z/mZ)
   * That is, j is a multiple of m in Z. So the smallest positive j that make
   * the equation hold is n / g.
   *
   * That is: f(i) always repeat a pattern of n/g unique numbers g times.
   * In other word: we are using n/g megabanks, and we have a g-way bank
   * conflict.
   *
   * Let's use the word "pattern" to refer to the set of values of `f` at
   * different `i`, that is:
   *   pattern k = { f(i; init=k) | i in Z/nZ }
   * For the example of stride = 6 under Z/8Z, we have the following patterns
   *        f(i): 01234567
   *   pattern 0: x_x_x_x_
   *   pattern 1: _x_x_x_x
   *   (x => occupied, _ => unoccupied)
   */

  int64_t repeated_pattern_size = num_megabanks / g;

  if (repeated_pattern_size >= n_rows) {
    return; // No need to swizzle in this case.
  }

  /* Now we know that we have a g-way bank conflict. How do we remove this
   * bank conflict? The answer is to mix the storage of different matrices.
   * We first split the matrices along the row axis into g pieces, each piece
   * has n/g rows. With this split, each piece occupies exactly one pattern.
   * We want to use some non-traditional storage to let different pieces of
   * the same matrix to occupy different patterns.
   *
   * Because Z/nZ has n items, each pattern has n/g different items, so we
   * have in total g different patterns. We want to find the corresponding
   * `init` values of these g different patterns.
   *
   * Consider two different init values `init1` and `init2`. When do they
   * represent the same pattern? They represent the same pattern if and only
   * if `f(0; init2)` falls on the pattern of `init1`, that is, there exist an
   * i such that
   *   f(i; init1) == f(0; init2)
   * which simplifies to
   *   init1 + i * stride == init2
   *   ==> init2 - init1 == i * stride
   * What values can `i * stride` be? It can be an arbitrary multiple of g:
   * i * stride in Z/nZ is (i * stride) % n in Z. Let m = n/g, according to
   * Theorem 4.13 in [The Mathematics of Integer Arithmetic]
   *   (i * stride) % n = (i * s) % m * g
   * Because s coprime with m, we know that for an arbitrary value `j` in
   * Z/mZ, we can take `i = minv(s) * j` to make `i * s == j`.
   *
   * That said, for init values that are off by a multiple of g they
   * correspond to the same pattern, otherwise they belongs to different
   * patterns. So, we can use
   *   init = 0, 1, ..., g - 1
   * to canonically represent g patterns. Let's call the above
   * `init` values "pattern id".
   *
   * Now we have the idea about how to remove bank conflict: We can do an
   * inner split of our row dimension by `repeated_pattern_size` to get
   * (repeat, pattern), then different indices of the "repeat" dimension will
   * be using the same megabank, and different indices of the "pattern"
   * dimension will be using different megabank. We don't need to touch the
   * "pattern" dimension, but we need to play with the "repeat" dimension to
   * interleave it with matrice ids so that each matrix is distributed across
   * different banks.
   *
   * For example, if we have repeated_pattern_size = 4, we would want to do
   * something like below:
   *    +----------+----------+
   *   0|          |          |
   *   1| matrix 0 | matrix 1 |
   *   2|          |          |
   *   3|          |          |
   *    +----------+----------+
   *   4|          |          |
   *   5| matrix 1 | matrix 0 |
   *   6|          |          |
   *   7|          |          |
   *    +----------+----------+
   *
   * We can consider each repeated_pattern_size rows as a gigarow, and each
   * repeated_pattern_size megabanks as a gigabank. Note that megabank is a
   * contiguous chunk of banks, but gigabank is not contiguous. Indeed,
   * nearby megabanks in a gigabank has a distance of `g` megabanks
   */

  NVF_ERROR(
      n_rows % repeated_pattern_size == 0,
      "Can not partition matrix into megarows");
  int64_t num_gigarows = n_rows / repeated_pattern_size;
  int64_t num_gigabanks = g; // also = num_megabanks / repeated_pattern_size

  //   -2   -1
  // [row, col]
  if (repeated_pattern_size > 1) {
    shared_mem_tv->split(-2 - skip, repeated_pattern_size);
  }
  shared_mem_tv->split(-1 - skip, n_cols);
  //      -4         -3       -2        -1
  // [gigarow id, gigarow, matrix id, matrix]
  shared_mem_tv->split(-2 - skip, num_gigabanks);
  //      -5        -4        -3        -2         -1
  // [gigarow id, gigarow, y outer, gigabank id, matrix]
  // Note that megabanks inside a gigabank are not contiguous, so the gigabank
  // id is -2 instead of -3

  /* We want to evenly distribute gigarows across gigabanks, for example, if
   * we have 7 gigarows and 3 gigabanks, then we might distribute them as:
   *  +---+
   *  |x  |
   *  | x |
   *  |  x|
   *  |x  |
   *  | x |
   *  |  x|
   *  |x  |
   *  +---+
   * considering all matrices, this is a swizzle function like:
   *  +---+
   *  |012|
   *  |201|
   *  |120|
   *  |012|
   *  |201|
   *  |120|
   *  |012|
   *  +---+
   * which is a cyclic shift.
   *
   * Note that because num_gigabanks (a.k.a. g) divide num_megabanks and
   * row_stride_znz (which is row_stride % num_megabanks), g should also
   * divide row_stride, because according to the fundamental
   * division-with-remainder property (see doc/math/integer-division.md):
   *   row_stride = q * num_megabanks + row_stride_znz
   * which means, we can just consider each num_gigabanks matrices as a group,
   * and we always have complete groups (i.e. no group has less than
   * num_gigabanks matrices). Interleaving the memory of matrices within each
   * group should be enough to fully remove bank conflict.
   */

  /* To further simplify the problem, if we assume: */
  NVF_ERROR(
      num_gigarows % num_gigabanks == 0,
      "Requires non-square swizzle, which is not supported yet");
  /* Then we can partition gigarows into full waves, each wave has
   * num_gigabanks gigarows. This partition creates square dimensions, making
   * the swizzle implementation easier */

  //      -5        -4        -3        -2         -1
  // [gigarow id, gigarow, y outer, gigabank id, matrix]
  int axis_of_gigarow_id = repeated_pattern_size > 1 ? -5 : -4;
  shared_mem_tv->split(axis_of_gigarow_id - skip, num_gigabanks);
  //     -6     -5     -4       -3        -2         -1
  // [wave id, wave, gigarow, y outer, gigabank id, matrix]

  // swizzle wave with gigabank id to make threads in a wave access different
  // gigabank. Apply swizzle only when shared_mem_tv is stored in shared
  // memory.
  // TODO: This is a temporary workaround for the following issue:
  // For the mma output, we have the following schedule:
  // rFactor: [...., X, Y] -> mma-swizzle transformations -> leaf
  // For epilogue smem tensor, the schedule is
  // rFactor: [...., X, Y] -> split -> [...., X1, X2, X3, Y1, Y2, Y3]
  //   -> swizzle X2, Y2 -> [...., X1, X2', X3, Y1, Y2', Y3]
  //   -> merge back -> [...., X', Y']
  //   -> mma-swizzle transformations -> leaf
  // The mma-swizzle transformations for the mma output and epilogue smem
  // tensor are the same. In indexing, we do require {X, X'} and {Y, Y'} to be
  // mapped in CA map, however, we currently can not handle that. So we have
  // to do the same split and merge to the mma output without actually
  // applying the swizzle, and this check is to detect and handle this
  // specific case. We should remove this special handling when we fix our CA
  // mapping.
  if (shared_mem_tv->getMemoryType() == MemoryType::Shared) {
    int axis_of_gigarow_id = repeated_pattern_size > 1 ? -5 : -4;
    if (isPowOf2(num_gigabanks)) {
      shared_mem_tv->swizzle(
          Swizzle2DType::XOR, axis_of_gigarow_id - skip, -2 - skip);
    } else {
      shared_mem_tv->swizzle(
          Swizzle2DType::CyclicShift, axis_of_gigarow_id - skip, -2 - skip);
    }
  }

  if (repeated_pattern_size > 1) {
    shared_mem_tv->merge(-6 - skip);
  }
  shared_mem_tv->merge(-5 - skip);

  // merge back tile_size_y
  shared_mem_tv->merge(-3 - skip);
  shared_mem_tv->merge(-2 - skip);
}

//! Generates the prolog schedule on the shared memory buffer
//!  tensor. The scheduling performs two steps:
//!
//! 1. Swizzled the shared mem data layout.
//! 2. Coalesce and vectorize the read write schedule.
void scheduleProlog(
    TensorView* shared_mem_tv,
    int64_t vec_size,
    const MatmulParams& params) {
  shared_mem_tv->setMemoryType(MemoryType::Shared);

  // The following line allows us to reclaim the memory allocated to
  // shared_mem_tv and reuse it for the epilogue, introducing one block sync if
  // needed. This is not done by default as we do not insert new syncs unless
  // requested to do so. If smem is not used for the epilogue, this call will
  // have no effect.
  if (params.promote_prologue_smem_reuse) {
    shared_mem_tv->promoteReuse();
  }

  mma_utils::orderTiledConcreteIdAsRoot(shared_mem_tv);

  // Swizzle the shared memory data layout
  swizzleSharedMemory(shared_mem_tv);
  // Assuming we are always vectorizing smem write by 128b at the moment:
  //   TODO: would need a data-type and alignment dependent interface
  //    to support non-vectorizable shapes.
  //   The vectorizable width logic would be in a separate PR as the
  //    current effort tries to focus on generating swizzles.
  shared_mem_tv->merge(-2);
  mma_utils::scheduleContiguousVectorLoad(
      shared_mem_tv, params.tile_sizes, vec_size, /*vectorize=*/vec_size > 1);

  // Propagate prolog tensors
  //  propagate up the DAG, and propagate parallel type.
  scheduler_utils::BoundedDirectionalTransformPropagator::backward(
      shared_mem_tv,
      -1,
      {},
      scheduler_utils::BoundedDirectionalTransformPropagator::Options()
          .propagateParallelType());
}

void scheduleOutputTensor(
    TensorView* mma_result,
    TensorView* c,
    const MatMulTileOptions& gemm_tile,
    int64_t vectorization_factor) {
  // input tensor is in the form of [Mo,No,cta_tile_m,cta_tile_n]
  checkConcreteStaticDim(c->axis(-2));
  checkConcreteStaticDim(c->axis(-1));
  const int64_t tile_size_m = c->axis(-2)->extent()->evaluate().as<int64_t>();
  const int64_t tile_size_n = c->axis(-1)->extent()->evaluate().as<int64_t>();
  NVF_ERROR(
      tile_size_m == gemm_tile.cta_tile.m,
      "Actual tile size at axis(-2) in output tensor is different from CTA tile size! Expected: ",
      gemm_tile.cta_tile.m,
      ", actual: ",
      tile_size_m);
  NVF_ERROR(
      tile_size_n == gemm_tile.cta_tile.n,
      "Actual tile size at axis(-1) in output tensor is different from CTA tile size! Expected: ",
      gemm_tile.cta_tile.n,
      ", actual: ",
      tile_size_n);
  const int64_t tot_elements = tile_size_m * tile_size_n;
  constexpr int64_t warp_size = 32l;
  const int64_t tidx = warp_size;
  const int64_t tidy = gemm_tile.cta_tile.n / gemm_tile.warp_tile.n;
  const int64_t tidz = gemm_tile.cta_tile.m / gemm_tile.warp_tile.m;
  // step-1, merge last 2 dims
  c->merge(-2);
  // [Mo, No, m*n]

  // step-2, set vectorization to maximum
  // We have fixed tidx, tidy, and tidz, so we need to make sure that the output
  // tensor is divisible by tidx * tidy * tidz * vectorization_factor
  NVF_ERROR(
      tot_elements % (tidx * tidy * tidz * vectorization_factor) == 0,
      "Output tensor cannot be fully vectorized! tot_elements:",
      tot_elements,
      ", tidx: ",
      tidx,
      ", tidy: ",
      tidy,
      ", tidz: ",
      tidz,
      ", vectorization_factor: ",
      vectorization_factor);
  c->split(-1, vectorization_factor);
  c->axis(-1)->parallelize(ParallelType::Vectorize);
  // [Mo, No, m*n/vect, vect]

  // step-3, Split out a warp for TIDx
  c->split(-2, tidx);
  c->axis(-2)->parallelize(ParallelType::TIDx);
  // [Mo, No, m*n/vect/TIDx, TIDx, vect]

  // step-4, Split out for TIDy and TIDz
  // TIDy = cta_tile_n/warp_tile_n
  // TIDz = cta_tile_m/warp_tile_m
  c->split(-3, tidy);
  c->axis(-3)->parallelize(ParallelType::TIDy);

  c->split(-4, tidz);
  c->axis(-4)->parallelize(ParallelType::TIDz);
  // [Mo, No, m*n/vect/TIDx/TIDy/TIDz, TIDz, TIDy, TIDx, vect]

  // step-5, Parallel first 2 dims same as mma_result
  scheduler_utils::parallelizeAllLike(
      mma_result,
      2,
      {c},
      {ParallelType::BIDx, ParallelType::BIDy, ParallelType::BIDz});
}
//! Propagates transformations from fusion output to fusion tv inputs that are
//!  producers in the epilogue. Transformations' propagation aims at input tvs
//!  which are not assigned to core roles, that is, are not MMA inputs.
void scheduleFusionInputsForEpilogue(
    const mma_utils::RolesMap& roles_map,
    const bool with_smem_epilogue) {
  std::vector<TensorView*> cached_tvs;

  // Handling transformations in fusion input tvs with assigned INPUT_C role by
  //  propagating fusion output transformations through cached views of INPUT_C
  //  fusion input tvs and by setting vectorization of the inner most iterdomain
  //  of these cached views
  if (roles_map.count(MatmulRole::INPUT_C)) {
    auto& c_tvs = roles_map.at(MatmulRole::INPUT_C);

    // The system supports only scenario where there is only one fusion output
    //  with assigned OUTPUT_D role, this condition is already verified so there
    //  is no need for an additional checks here
    auto output_d = roles_map.at(MatmulRole::OUTPUT_D).front();
    for (auto* c : c_tvs) {
      cached_tvs.push_back(c->cacheAfter());
    }

    scheduler_utils::BoundedDirectionalTransformPropagator::backward(
        output_d, -1, c_tvs);

    std::unordered_set<ParallelType> parallel_types = {};
    if (with_smem_epilogue) {
      //! In cases where smem epilogue feature is enabled, the vectorization of
      //!  domains will be propagated to fusion inputs that are epilogue inputs,
      //!  this may result in unaligned memory reads. Vectorization is
      //!  explicitly excluded form parallelization types to avoid this issue.
      //! This should be changed when vectorization analysis is available and
      //!  enabled for matmul scheduler.
      parallel_types = allParallelTypesExcept({ParallelType::Vectorize});
    }
    scheduler_utils::parallelizeAllLike(
        output_d, -1, cached_tvs, parallel_types);

    // The cached INPUT_C tvs are not needed anymore
    cached_tvs.clear();
  }
}

void scheduleSplitKSum(
    TensorView* splitk_sum,
    const int64_t num_device_and_batch_dims, // TODO: this should not be needed
    bool use_smem_epilogue) {
  if (splitk_sum == nullptr) {
    // This indicates no split-K was used
    return;
  }

  // Always use serial grid reduction for split-K sum
  splitk_sum->definition()->as<ReductionOp>()->requestSerialGridReduction();

  if (use_smem_epilogue) {
    // Now that transforms are propagated backward to smem_epilogue, which is
    // before splitk_sum, we can vectorize the inner-most non-trivial
    // dimension of splitk_sum
    //
    // Note that the split-K reduction is the inner-most dimension.
    Val* vec_ext = splitk_sum->axis(-2)->extent();
    NVF_ERROR(vec_ext->isConstInt());
    int64_t vec_ext_int = vec_ext->evaluate().as<int64_t>();
    splitk_sum->axis(-1)->parallelize(ParallelType::BIDz);
    splitk_sum->axis(-3)->parallelize(ParallelType::TIDx);
    if (vec_ext_int * dataTypeSize(splitk_sum->dtype()) > 16) {
      // NOTE: We might encounter an illegal vectorization size if we are
      // using Float for this reduction and Half for output. So here we first
      // check whether the vectorize size is at most 16 bytes. If not, then we
      // split into an unrolled loop that will do multiple vectorized
      // reads/writes instead. Note that we reorder such that the axes are in
      // order UR TIDx V.
      splitk_sum->split(
          -2, 16 / dataTypeSize(splitk_sum->dtype()), /*inner_split=*/true);
      splitk_sum->axis(-3)->parallelize(ParallelType::Unroll);
      splitk_sum->reorder({{-4, -3}});
      // In this case, we have [... iUR iTx rBz iS]
    }
    splitk_sum->reorder({{-2, -1}});
  } else { // no smem epilogue
    // Reorder to place the split-K reduction next to innermost [... rBz iS]
    splitk_sum->reorder({{-9, -2}});
  }
  // Vectorize inner-most dimension [... (iUR iTx) rBz iV]
  splitk_sum->axis(-1)->parallelize(ParallelType::Vectorize);
}

} // namespace

void scheduleMatmul(Fusion* fusion, const MatmulParams& params) {
  FusionGuard fg(fusion);

  // Make sure we don't have global memory set on intermediate tensors from
  // fusion segmentation
  scheduler_utils::clearMemorySpace(fusion);

  // Cache inputs
  scheduler_utils::cacheInputs(fusion, true);

  // Cache and fork outputs
  auto cached_outputs = scheduler_utils::cacheAndForkOutputs(fusion, true);

  std::vector<mma_utils::MatmulPattern> patterns =
      mma_utils::findMatmulPatterns(fusion);
  NVF_ERROR(!patterns.empty(), "No matmul patterns were found");
  NVF_ERROR(
      patterns.size() == 1,
      "Only a single matmul pattern can currently be fused");
  std::vector<MmaOp*> mma_ops;
  mma_ops.reserve(patterns.size());
  for (mma_utils::MatmulPattern& pattern : patterns) {
    mma_ops.push_back(pattern.translateToMmaOp());
  }

  IdModel id_model(fusion);
  std::unordered_map<ValGroup, MatmulDomain> id_roles =
      patterns.front().getDimRoles(id_model);
  const auto& tensor_roles_opt =
      mma_utils::getTensorsRoles(fusion, id_model, id_roles);

  // NOTE: the contents of tensor_roles have been already validated during
  //  compute-time checks
  NVF_ERROR(tensor_roles_opt.isValid(), tensor_roles_opt.getErrorMsg());
  const auto tensor_roles = tensor_roles_opt.getData();

  const mma_utils::MatmulProblemLayoutOpt fusion_layout =
      mma_utils::getProblemLayout(id_model, id_roles, tensor_roles);
  NVF_ERROR(fusion_layout.isValid(), fusion_layout.getErrorMsg());

  // Core roles: there can be only one... TV with assigned core role
  TensorView* a = tensor_roles.at(MatmulRole::INPUT_A).front();
  TensorView* b = tensor_roles.at(MatmulRole::INPUT_B).front();

  // Collect mma swizzle info
  auto mma = mma_ops.front();
<<<<<<< HEAD
  const auto mma_layout_opt = mma->layout();
  NVF_ERROR(
      mma_layout_opt.has_value(), "fusion mma op has undefined input layout");
  const auto mma_layout = mma_layout_opt.value();
=======
  const auto fusion_layout = mma_utils::getMmaLayout(fusion);
  NVF_ERROR(fusion_layout.isValid(), fusion_layout.getErrorMsg());
>>>>>>> 17944335

  const auto& gemm_tile = params.tile_sizes;
  const bool has_epilogue = !mma->out()->isFusionOutput();

  const bool has_fusion_c_roles =
      (0 != tensor_roles.count(MatmulRole::INPUT_C));
  const bool has_non_mma_input_tvs = has_epilogue && has_fusion_c_roles;

  // Including current tensor naming convention for reference,
  //  this is very temporary and will change over time and
  //  in fact the whole body of this function will
  //  eventually be a set of utility functions for different
  //  sections of matmul(fusion) kernels, with
  //  each having its own build out to do.
  //
  // Current naming convention is based on the following formula:
  //
  //  d = alpha * (a x b) + beta * c
  //
  // and is defined in the following way:
  //
  //  operands assumed in global memory : a, b, c
  //
  //  registers staging global load : ar, br (short for a/b read)
  //
  //  shared mem cache of operands : acw_smem, bcw_smem (short for a/b
  //  cache_write smem)
  //
  //  registers at shared memory load output : acr, bcr (short for a/b cache
  //  read)
  //
  //  register tensor input to the actual mma op: ab, bb (short for a/b
  //  broadcasted)
  //
  //  accumulator register: mma_result
  //   - mma_result is MmaOp output if there is epilogue
  //   - mma_result is dc (short for d cache) if there is no epilogue
  //
  //  result in global memory: d

  // Currently the support is for a, b, c and d as fusion inputs/outputs
  //  aka. no prolog fusion yet.

  mma->setMacro(params.mma_macro);

  // Setup register and shared memory stages:
  //   TODO: this section goes to a separate matmul util,
  //   and needs more configurability.

  // Setup accumulator register.
  auto mma_result = mma->out()->as<TensorView>();

  // TODO:
  //  Significant build out needed here
  //   for more flexibility and data type support.
  // Shared memory
  TensorView* acw_smem = nullptr;
  TensorView* bcw_smem = nullptr;
  // Shared memory read
  TensorView* acr = nullptr;
  TensorView* bcr = nullptr;

  // Use cp.async as requested in scheduler params.
  LoadStoreOpType load_op = LoadStoreOpType::Set;
  CacheOp cache_op_a = CacheOp::Unspecified;
  CacheOp cache_op_b = CacheOp::Unspecified;
  if (params.async_gmem_load_operands) {
    load_op = LoadStoreOpType::CpAsync;
    auto getCacheOp = [](int64_t vec_size, TensorView* operand) -> CacheOp {
      int64_t vec_bytes = vec_size * dataTypeSize(operand->dtype());
      NVF_CHECK(
          vec_bytes == 4LL || vec_bytes == 8LL || vec_bytes == 16LL,
          "Unsupported async vectorization size ",
          vec_size,
          " = ",
          vec_bytes,
          " bytes for operand ",
          operand->toString(),
          " which has data type ",
          operand->dtype(),
          ". Size must be 4, 8, or 16 bytes. ",
          "MatmulParams::async_gmem_load_operands should be set to false in this case.");
      return vec_bytes == 16LL ? CacheOp::Global : CacheOp::AllLevels;
    };
    cache_op_a = getCacheOp(params.supported_vec_size.a, a);
    cache_op_b = getCacheOp(params.supported_vec_size.b, b);
  }

  NVF_ERROR(a->uses().size() == 1);
  NVF_ERROR(b->uses().size() == 1);
  acw_smem = ir_utils::consumerTvsOf(a).at(0);
  acw_smem->definition()->as<LoadStoreOp>()->setOpType(load_op);
  acw_smem->definition()->as<LoadStoreOp>()->setCacheOp(cache_op_a);
  bcw_smem = ir_utils::consumerTvsOf(b).at(0);
  bcw_smem->definition()->as<LoadStoreOp>()->setOpType(load_op);
  bcw_smem->definition()->as<LoadStoreOp>()->setCacheOp(cache_op_b);
  NVF_ERROR(acw_smem->uses().size() == 1);
  NVF_ERROR(bcw_smem->uses().size() == 1);
  if (auto ldst = dynamic_cast<LoadStoreOp*>(acw_smem->uses().at(0))) {
    acr = ldst->out()->as<TensorView>();
    if (ldst->hasInnerTranspose()) {
      ldst->setOpType(LoadStoreOpType::LdMatrixTranspose);
    } else {
      ldst->setOpType(LoadStoreOpType::LdMatrix);
    }
  } else {
    acr = acw_smem->cacheAfter(LoadStoreOpType::LdMatrix);
  }
  if (auto ldst = dynamic_cast<LoadStoreOp*>(bcw_smem->uses().at(0))) {
    bcr = ldst->out()->as<TensorView>();
    if (ldst->hasInnerTranspose()) {
      ldst->setOpType(LoadStoreOpType::LdMatrixTranspose);
    } else {
      ldst->setOpType(LoadStoreOpType::LdMatrix);
    }
  } else {
    bcr = bcw_smem->cacheAfter(LoadStoreOpType::LdMatrix);
  }

  // Make a CTA tile
  // ------------------------------------------------------------------
  // Dimensions ordered as: [ (device dims), (batch dims), M, N, K ]
  mma_utils::canonicalizeMmaTvOrdering(mma_result);
  const int64_t num_local_dims =
      (int64_t)TensorDomain::noDevices(mma_result->getLeafDomain()).size();
  NVF_ERROR(
      num_local_dims == 3 || num_local_dims == 4,
      "Currently, we only support B, M, N and K being a single dimension.",
      " More general tensor contraction is not supported yet.");
  const int64_t num_device_dims = numDeviceDims(mma_result);
  const int64_t num_local_batch_dims =
      mma_result->nDims() - num_device_dims - 3;
  const int64_t num_device_and_batch_dims =
      num_device_dims + num_local_batch_dims;

  // [... M,N,K]
  mma_utils::makeTile(mma_result, gemm_tile.cta_tile.toVector());
  // [..., Mo, No, Ko, Mi, Ni, Ki]

  // Unswizzle mma result in shared memory
  // Note that if we are using split-K, we will set up this buffer after
  // rfactoring the matmul, between the MmaOp and the ReductionOp, in order to
  // take advantage of unswizzling during the grid reduction
  TensorView* smem_epilogue = mma_result;

  // Swizzle block tiles:
  if (params.grid_swizzle_factor != 1) {
    int factor = std::max(1, params.grid_swizzle_factor); // must be >=1
    if (params.cta_order == MatmulParams::TileRasterizationOrder::RowMajor) {
      mma_result->split(num_device_and_batch_dims + 1, factor);
      // [I1, I2/factor, factor]
      mma_result->reorder(
          {{num_device_and_batch_dims + 1, num_device_and_batch_dims + 2}});
      // [I1, factor, I2/factor]
      mma_result->merge(num_device_and_batch_dims);
      // [I1*factor, I2/factor]
    } else if (
        params.cta_order == MatmulParams::TileRasterizationOrder::ColumnMajor) {
      mma_result->split(num_device_and_batch_dims, factor);
      // [I1/factor, factor, I2]
      mma_result->reorder(
          {{num_device_and_batch_dims + 1, num_device_and_batch_dims + 2}});
      // [I1/factor, I2, factor]
      mma_result->merge(num_device_and_batch_dims + 1);
      // [I1/factor, I2*factor]
    }
  }

  // [..., iMo, iNo, rKo, iMi, iNi, rKi]
  int num_splitk_dims = 0;
  TensorView* splitk_sum = nullptr;
  if (params.splitk_factor != 1) {
    // Split Ko -> [rKf, rKg]
    mma_result->split(-4, params.splitk_factor, /*inner*/ false);
    // After split [..., iMo, iNo, rKf, rKg, iMi, iNi, rKi]
    // rFactor converts
    //   mma_result = mma(A, B, {/*Kf*/-5, /*Kg*/-4, /*Ki*/-1});
    // to
    //   intermediate = mma(A, B, {-4, -1});
    //   final_sum = sum(intermediate, {/*Kf*/-3});
    // and the method returns "intermediate". We need mma_result to refer to
    // the actual MmaOp output, so here we reassign that to the intermediate.
    splitk_sum = mma_result;
    mma_result = splitk_sum->rFactor({-4, -1});

    num_splitk_dims = 1;
  }

  // At this point we have the following schedule:
  //   No split-K
  //     mma_result      [..., iMo, iNo, rKo, iMi, iNi, rKi]
  //   Split-K
  //     mma_result      [..., iMo, iNo, iKf, rKg, iMi, iNi, rKi]
  //     splitk_sum      [..., iMo, iNo, rKf, iMi, iNi]

  if (params.use_smem_epilogue) {
    // Note that for split-K
    //   splitk_sum = sum(mma_result)
    // becomes
    //   smem_epilogue = set(mma_result)
    //   splitk_sum = sum(smem_epilogue)
    smem_epilogue = mma_result->cacheAfter();
    // smem_epilogue = [..., iMo, iNo, iKf, iMi, iNi]
  }

  // Propagate tiling globally
  scheduler_utils::transformPropagateToAllFrom(mma_result, -1);

  if (params.use_smem_epilogue) {
    // Transform mma_result through the epilogue swizzle without actually
    // swizzling the axes. This is done to enable the domains
    // are mapped between mma_result and smem_epilogue.
    swizzleSharedMemory(mma_result);
  }

  // Schedule warp tile
  // Incoming mma_result = [... iMo iNo (iKf) rKg iMi iNi rKi]
  mma_utils::scheduleWarpTileWithReduction(mma_result, gemm_tile);
  // After scheduling warp tile, the last three dimensions are split and
  // rearranged:
  //        -3 -2 -1
  //   [...  M  N  K]
  // maps to
  //         -8  -7 -6  -5 -4 -3 -2 -1
  //   [... Kwo Mwo Nwo Mw Nw Mi Ni Ki]
  // so now
  //                   -12 -11  -10   -9   -8   -7   -6  -5  -4   -3   -2   -1
  // mma_result = [... iMo iNo (iKf) rKg rKwo iMwo iNwo iMw iNw iMin iNin rKin]
  // splitk_sum = [... iMo iNo  rKf  iMi  iNi]

  // Propagate warp tile to main loop and epilog/output tvs
  scheduler_utils::BoundedDirectionalTransformPropagator::bothWays(
      mma_result, -1, {acw_smem, bcw_smem}, {smem_epilogue});

  // No (cross-CTA) split-K
  //   mma_result      [..., iMo iNo rKo rKwo iMwo iNwo iMw iNw iMin iNin rKin]
  //   smem_epilogue   (unscheduled, same as original or current mma_result)
  //   splitk_sum      (nullptr)
  //
  // With split-K
  //   mma_result   [... iMo iNo iKf  rKg rKwo iMwo iNwo iMw iNw iMin iNin rKin]
  //   splitk_sum   [... iMo iNo rKf  iMi  iNi]

  // Schedule prolog:
  //   TODO: this section needs more configurability.
  // ------------------------------------------------------------------
  scheduleProlog(acw_smem, params.supported_vec_size.a, params);
  scheduleProlog(bcw_smem, params.supported_vec_size.b, params);

  // Get the input to the mma op.
  mma = mma_result->definition()->as<MmaOp>();
  auto ab = mma->inA()->as<TensorView>();
  auto bb = mma->inB()->as<TensorView>();

  // Add mma swizzle:
  //   TODO: this section goes to a separate matmul util,
  //   and needs more configurability.
  // ------------------------------------------------------------------
  if (isTuring(params.mma_macro) || isAmpere(params.mma_macro)) {
    moveInnerBroadcastLeft(ab);
    moveInnerBroadcastLeft(bb);
  }

  ab->applyMmaSwizzle(MmaOperand::A);
  bb->applyMmaSwizzle(MmaOperand::B);

  // Propagate mma input swizzle up the DAG
  //  to all the tensors before mma op and after shared mem read.
  auto propagate_mma_input_schedule_to = [&](TensorView* a_boundary,
                                             TensorView* b_boundary) {
    if (a_boundary != nullptr) {
      scheduler_utils::BoundedDirectionalTransformPropagator::backward(
          ab,
          -1,
          {a_boundary},
          scheduler_utils::BoundedDirectionalTransformPropagator::Options()
              .propagateParallelType());
    }
    if (b_boundary != nullptr) {
      scheduler_utils::BoundedDirectionalTransformPropagator::backward(
          bb,
          -1,
          {b_boundary},
          scheduler_utils::BoundedDirectionalTransformPropagator::Options()
              .propagateParallelType());
    }
  };
  propagate_mma_input_schedule_to(acw_smem, bcw_smem);

  // This does a split-reorder-merge swizzle of the last two M and N dimensions
  // (and a possible final reduction dim).
  // eg. [M64, N24, R]  -> [WarpGroup128, N3, M2, N2, Ro, R4, R2]
  // Before
  //   mma_result  [... iMo iNo (iKf) rKg rKwo iMwo iNwo iMw iNw iMin iNin rKin]
  // After
  //   mma_result  [... iMo iNo (iKf) rKg rKwo iMwo iNwo iMw
  //                              iNw iMino iNino iMin2 iNin2 rKino rKin4 rKin2]
  mma_result->applyMmaSwizzle(MmaOperand::Accumulator);

  // Set parallelization:
  //   TODO: this section goes to a separate matmul util,
  //   and needs more configurability.
  // ------------------------------------------------------------------

  if (acr != ab) {
    //  -5  -4   -3   -2   -1
    //[8mi, 4k, 2ko, 2mo, 2ki]
    acr->setAllocationDomain(acr->getLeafDomain(), true);
    mma_utils::WarpMmaSwizzler::scheduleLdMatrix(acr, MmaOperand::A);
    ab->merge(-5);
    ab->axis(-4)->parallelize(ParallelType::TIDx);
    propagate_mma_input_schedule_to(acr, nullptr);
  }
  if (bcr != bb) {
    //   -5  -4   -3   -2   -1
    // [8ni, 4k, 2ko, 1no, 2ki]
    bcr->setAllocationDomain(bcr->getLeafDomain(), true);
    mma_utils::WarpMmaSwizzler::scheduleLdMatrix(bcr, MmaOperand::B);
    bb->merge(-5);
    bb->axis(-4)->parallelize(ParallelType::TIDx);
    propagate_mma_input_schedule_to(nullptr, bcr);
  }

  // Parallelization strategy:
  // Here the top two rows indicate how we can index each axis. The third row
  // is what it represents: note that a suffix i means inner and o means outer
  // here. The fourth row is the parallelization strategy:
  //   - i means iterate (produce one value per element i.e. don't reduce)
  //   - r means reduce this dimension
  //   - B: block
  //   - T: thread
  //   - S: serial. This will become a for loop in the generated kernel
  //   - iMMA: uncontracted axis in an MMA tensor core operation.
  //   - rMMA: contract in an MMA tensor core operation.
  //
  // With split-K:
  //   mma_result
  //     nbatch +   1    2    3    4    5    6   7   8
  //              -15  -14  -13  -12  -11  -10  -9  -8
  //     [... iMo iNo (iKf) rKg rKwo iMwo iNwo iMw iNw     ...
  //          iBx iBy  iBz   rS   rS  iTz  iTy  iS  iS
  //                              9    10    11    12    13    14    15
  //                             -7    -6    -5    -4    -3    -2    -1
  //                    ...   iMino iNino iMin2 iNin2 rKino rKin4 rKin2]
  //                            iTx  iMMA  iMMA  iMMA  rMMA  rMMA  rMMA
  //   smem_epilogue   (unscheduled, same as original mma_result)
  //   splitk_sum      (nullptr)
  //
  // Without split-K:
  //   mma_result
  //     nbatch +   1   2    3    4    5   6   7    8
  //              -14 -13  -12  -11  -10  -9  -8   -7
  //     [... iMo iNo rKg rKwo iMwo iNwo iMw iNw iMino
  //    (iBz) iBx iBy  rS   rS  iTz  iTy  iS  iS  iTx
  //                                   9    10    11     12    13    14
  //                                  -6    -5    -4     -3    -2    -1
  //                               iNino iMin2 iNin2  rKino rKin4 rKin2]
  //                                iMMA  iMMA  iMMA   rMMA  rMMA  rMMA
  //   smem_epilogue   (unscheduled, same as original mma_result)
  //   splitk_sum
  //     [... iMo iNo rKf  iMi  iNi]

  // When we have both batch dims and splitk, parallelize splitk only.
  // If we only have batch dim, parallelize the batch dim.
  if (num_splitk_dims != 0) {
    mma_result->axis(num_device_and_batch_dims + 2)
        ->parallelize(ParallelType::BIDz);
  } else if (num_local_batch_dims > 0) {
    mma_result->axis(num_device_dims)->parallelize(ParallelType::BIDz);
  }
  switch (params.cta_order) {
    case MatmulParams::TileRasterizationOrder::RowMajor:
      mma_result->axis(num_device_and_batch_dims)
          ->parallelize(ParallelType::BIDx);
      mma_result->axis(num_device_and_batch_dims + 1)
          ->parallelize(ParallelType::BIDy);
      break;
    case MatmulParams::TileRasterizationOrder::ColumnMajor:
      mma_result->axis(num_device_and_batch_dims)
          ->parallelize(ParallelType::BIDy);
      mma_result->axis(num_device_and_batch_dims + 1)
          ->parallelize(ParallelType::BIDx);
      break;
    default:
      NVF_ERROR(
          false, "Invalid TileRasterizationOrder passed to Matmul scheduler");
  }

  // parallelize Mwo, Nwo by thread
  mma_result->axis(num_device_and_batch_dims + 4 + num_splitk_dims)
      ->parallelize(ParallelType::TIDz);
  mma_result->axis(num_device_and_batch_dims + 5 + num_splitk_dims)
      ->parallelize(ParallelType::TIDy);

  scheduler_utils::parallelizeAllLike(
      mma_result,
      -1,
      {acr, bcr, ab, bb},
      {ParallelType::TIDy, ParallelType::TIDz});

  // handle epilogue and always vectorize Ki
  if (params.use_smem_epilogue) {
    smem_epilogue->setMemoryType(MemoryType::Shared);
    swizzleSharedMemory(smem_epilogue);
    scheduler_utils::BoundedDirectionalTransformPropagator::forward(
        mma_result,
        -1,
        {smem_epilogue},
        scheduler_utils::BoundedDirectionalTransformPropagator::Options()
            .propagateParallelType()
            .propagateToBoundary());
    smem_epilogue->axis(-1)->parallelize(ParallelType::Vectorize);

    for (auto [dc, d] : cached_outputs) {
      // Schedule output tensor differently for better global memory access
      // pattern.
      scheduleOutputTensor(
          mma_result, d, gemm_tile, params.supported_vec_size.epilogue);
      d->axis(-1)->parallelize(ParallelType::Vectorize);

      // Propagate output tensor transformations back to smem_epilogue
      scheduler_utils::BoundedDirectionalTransformPropagator::backward(
          d, -1, {smem_epilogue});
    }
  } else {
    for (auto [dc, d] : cached_outputs) {
      scheduler_utils::BoundedDirectionalTransformPropagator::forward(
          mma_result,
          -1,
          {d},
          scheduler_utils::BoundedDirectionalTransformPropagator::Options()
              .propagateParallelType()
              .propagateToBoundary());
      // We might propagate an inner dimension that is not compatible with the
      // output or bias-like inputs. In those cases, we will further split this
      // dimension with an outer unrolled loop to achieve the proper
      // vectorization as specified by params.supported_vec_size.epilogue.
      NVF_ERROR(d->axis(-1)->extent()->isConst());
      int64_t d_extent = d->axis(-1)->extent()->value().as<int64_t>();
      if (d_extent > params.supported_vec_size.epilogue) {
        // Should always be a divisible split
        NVF_ERROR(d_extent % params.supported_vec_size.epilogue == 0);
        d->split(-1, params.supported_vec_size.epilogue, /*inner_split=*/true);
        d->axis(-2)->parallelize(ParallelType::Unroll);
      }
      d->axis(-1)->parallelize(ParallelType::Vectorize);
    }
  }
  // propagate output transformations to all inputs that are part of epilogue
  //  operations, input tvs with non-core roles
  //  core roles: essential for matmul, for example mma inputs' producers
  if (has_non_mma_input_tvs) {
    scheduleFusionInputsForEpilogue(tensor_roles, params.use_smem_epilogue);
  }

  scheduleSplitKSum(
      splitk_sum, num_device_and_batch_dims, params.use_smem_epilogue);

  // auto inline for all tensors except register tensors
  inlineMost(ir_utils::allTvsExcept(fusion, {acr, bcr, ab, bb}));

  // if auto inline, will inline to position-7, leads to performance regression
  inlineSelectedAt(
      {acr, bcr, ab, bb},
      mma_result,
      num_device_and_batch_dims + 6 + num_splitk_dims);

  // Propagate mma output swizzle and parallelization down the DAG
  if (params.double_buffer_options.double_buffer_smem_write) {
    NVF_ERROR(
        params.double_buffer_options.smem_double_buffer_stage > 1,
        "Invalid buffer stage config")
    if (params.double_buffer_options.smem_double_buffer_stage > 2) {
      NVF_ERROR(
          params.async_gmem_load_operands,
          "Circular buffer only supports async load");
    }

    acw_smem->circularBuffer(
        params.double_buffer_options.smem_double_buffer_stage);
    bcw_smem->circularBuffer(
        params.double_buffer_options.smem_double_buffer_stage);
  }

  if (params.double_buffer_options.double_buffer_smem_read) {
    acr->doubleBuffer();
    bcr->doubleBuffer();
  }

  if (params.double_buffer_options.double_buffer_smem_read &&
      params.double_buffer_options.double_buffer_smem_write) {
    // rotate Kg loop
    scheduler_utils::rotateLoop(
        mma_result,
        num_device_and_batch_dims + 2 + num_splitk_dims,
        {acr, bcr});
  }

  NVF_ERROR(!cached_outputs.empty());
  mma_utils::MmaDataTypes data_types = {
      a->dtype(), b->dtype(), mma_result->dtype()};
  // NOTE: Batch split-K matmuls cannot currently re-use smem due to outer
  // batch loop
  bool guaranteed_operand_reuse =
      num_local_batch_dims == 0 || num_splitk_dims == 0;
  int64_t estimated_smem = mma_utils::computeExpectedSharedMemoryUsage(
      params,
      data_types,
      /*smem_a_reuse_guaranteed=*/guaranteed_operand_reuse,
      /*smem_b_reuse_guaranteed=*/guaranteed_operand_reuse);
  fusion->setExpectedDynamicSmemBytes(estimated_smem);
}

} // namespace nvfuser<|MERGE_RESOLUTION|>--- conflicted
+++ resolved
@@ -780,19 +780,10 @@
   TensorView* a = tensor_roles.at(MatmulRole::INPUT_A).front();
   TensorView* b = tensor_roles.at(MatmulRole::INPUT_B).front();
 
+  const auto& gemm_tile = params.tile_sizes;
+
   // Collect mma swizzle info
   auto mma = mma_ops.front();
-<<<<<<< HEAD
-  const auto mma_layout_opt = mma->layout();
-  NVF_ERROR(
-      mma_layout_opt.has_value(), "fusion mma op has undefined input layout");
-  const auto mma_layout = mma_layout_opt.value();
-=======
-  const auto fusion_layout = mma_utils::getMmaLayout(fusion);
-  NVF_ERROR(fusion_layout.isValid(), fusion_layout.getErrorMsg());
->>>>>>> 17944335
-
-  const auto& gemm_tile = params.tile_sizes;
   const bool has_epilogue = !mma->out()->isFusionOutput();
 
   const bool has_fusion_c_roles =
