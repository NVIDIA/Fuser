--- conflicted
+++ resolved
@@ -869,7 +869,6 @@
       {acr, bcr, ab, bb},
       {ParallelType::TIDy, ParallelType::TIDz});
 
-<<<<<<< HEAD
   if (params.has_smem_epilogue) {
     c_smem->setMemoryType(MemoryType::Shared);
     swizzleSharedMemory(c_smem, params, 0);
@@ -885,25 +884,7 @@
     // Don't propagate to c, because we want to schedule it differently for
     // better global memory access pattern.
     schedule_output_tensor(mma_result, c, gemm_tile);
-=======
-  scheduler_utils::BoundedDirectionalTransformPropagator::forward(
-      mma_result,
-      -1,
-      {c},
-      scheduler_utils::BoundedDirectionalTransformPropagator::Options()
-          .propagateParallelType()
-          .propagateToBoundary());
-
-  // propagate output transformations to all inputs that are part of epilogue
-  //  operations, input tvs with non-core roles
-  //  core roles: essential for matmul, for example mma inputs' producers
-  if (has_non_mma_input_tvs) {
-    scheduler_utils::BoundedDirectionalTransformPropagator::backward(
-        c, -1, roles_map.at(MatmulRole::INPUT_C));
-  }
-
-  c->axis(-1)->parallelize(ParallelType::Vectorize);
->>>>>>> 59453e94
+    c->axis(-1)->parallelize(ParallelType::Vectorize);
 
   } else {
     scheduler_utils::BoundedDirectionalTransformPropagator::forward(
@@ -915,6 +896,15 @@
             .propagateToBoundary());
     c->axis(-1)->parallelize(ParallelType::Vectorize);
   }
+
+  // propagate output transformations to all inputs that are part of epilogue
+  //  operations, input tvs with non-core roles
+  //  core roles: essential for matmul, for example mma inputs' producers
+  if (has_non_mma_input_tvs) {
+    scheduler_utils::BoundedDirectionalTransformPropagator::backward(
+        c, -1, roles_map.at(MatmulRole::INPUT_C));
+  }
+
   // auto inline for all tensors except register tensors and output tensor
   inlineMost(ir_utils::allTvsExcept(fusion, {acr, bcr, ab, bb, c_smem, c}));
 
