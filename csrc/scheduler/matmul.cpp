--- conflicted
+++ resolved
@@ -19,11 +19,7 @@
 namespace {
 
 // Returns true if given number is power of 2
-<<<<<<< HEAD
-bool isPowOf2(int x) {
-=======
 constexpr bool isPowOf2(int x) {
->>>>>>> 83999aba
   return x > 1 && (x & (x - 1)) == 0;
 }
 
@@ -72,16 +68,6 @@
   auto check_concrete_static_dim = [](IterDomain* id) {
     TORCH_INTERNAL_ASSERT(
         !id->isBroadcast() && !id->isReduction(),
-<<<<<<< HEAD
-        "no support on reduction or broadcast dims");
-    TORCH_INTERNAL_ASSERT(
-        id->extent()->isConstInt(),
-        "swizzled dimensions need to be statically sized");
-  };
-
-  TORCH_INTERNAL_ASSERT(
-      shared_mem_tv->nDims() >= 2, "At least 2D input needed for swizzling");
-=======
         "no support on reduction or broadcast dims, but get ",
         id->toString());
     TORCH_INTERNAL_ASSERT(
@@ -94,7 +80,6 @@
       shared_mem_tv->nDims() >= 2,
       "At least 2D input needed for swizzling, but get ",
       shared_mem_tv->toString());
->>>>>>> 83999aba
   check_concrete_static_dim(shared_mem_tv->axis(-2));
   check_concrete_static_dim(shared_mem_tv->axis(-1));
 
@@ -102,20 +87,6 @@
   const auto tile_size_x = shared_mem_tv->axis(-2)->extent()->evaluateInt();
   const auto tile_size_y = shared_mem_tv->axis(-1)->extent()->evaluateInt();
 
-<<<<<<< HEAD
-  // TODO: add support for tf32(different macro) and fp32(ffma)
-  if (isTuring(params.mma_op) || isAmpere(params.mma_op)) {
-    // Dimension of each inner unit of swizzled indices.
-    // Turing and Ampere case, ldmatrix access assumed (see TODO above)
-    // Each ldmatrix access is 8x8
-    int row_unit = 8;
-    int col_unit = 8;
-
-    // Column size of the tile needs to be multiples of 8 for ldmatrix to work.
-    TORCH_INTERNAL_ASSERT(
-        tile_size_x >= row_unit && tile_size_x % row_unit == 0 &&
-            tile_size_y >= col_unit && tile_size_y % col_unit == 0,
-=======
   if (isTuring(params.mma_op) || isAmpere(params.mma_op)) {
     // TODO: right now, we are assuming ldmatrix access, which only supports
     // sizeof(T) == 16bit (i.e. half/bfloat16) load according to offical doc:
@@ -132,96 +103,11 @@
     TORCH_INTERNAL_ASSERT(
         tile_size_x >= ldmatrix_rows && tile_size_x % ldmatrix_rows == 0 &&
             tile_size_y >= ldmatrix_cols && tile_size_y % ldmatrix_cols == 0,
->>>>>>> 83999aba
         "Prolog swizzle for ldmatrix, illegal tile size for prolog swizzle",
         tile_size_x,
         "x",
         tile_size_y);
 
-<<<<<<< HEAD
-    int units_per_row = tile_size_y / col_unit;
-
-    // Number of column units that can fit in a conflict free shared mem wave
-    //  with memory width = 128 Byte assumed.
-    const int units_per_memory_row =
-        128 / dataTypeSize(DataType::Half) / col_unit;
-
-    // Calculate swizzle period:
-    int residue_unit_count = units_per_row % units_per_memory_row;
-
-    // In the case where tile row is a multiple of memory row, the whole memory
-    // row
-    //  is the repeated pattern of swizzle. In the case where tile row is not
-    //  divisible, the residule part is the repeated pattern.
-    int repeated_pattern_size_in_units =
-        residue_unit_count == 0 ? units_per_memory_row : residue_unit_count;
-
-    // Calculate row multiplier, which is defined as minimum number of rows
-    //  to look down from an element until the same bank index is observed.
-    c10::optional<int> maybe_row_multiplier = c10::nullopt;
-
-    if (units_per_memory_row % repeated_pattern_size_in_units == 0) {
-      maybe_row_multiplier =
-          units_per_memory_row / repeated_pattern_size_in_units;
-    } else if (
-        units_per_memory_row > repeated_pattern_size_in_units &&
-        units_per_memory_row %
-                (units_per_memory_row - repeated_pattern_size_in_units) ==
-            0) {
-      maybe_row_multiplier = units_per_memory_row /
-          (units_per_memory_row - repeated_pattern_size_in_units);
-    }
-
-    // The case where the row multiplier cannot be an integer would be where
-    //  fractional tiling support is needed. Would gradually build out support
-    //  on this one.
-    if (!maybe_row_multiplier.has_value()) {
-      // calculate effective row_period = lcm(row_period, repeated_pattern) /
-      // repeated_pattern_size which is the same as below
-      int row_period = units_per_memory_row /
-          std::gcd(units_per_memory_row, repeated_pattern_size_in_units);
-
-      if (row_period < row_unit) {
-        TORCH_WARN_ONCE(
-            "Fractional pattern not yet implemented for swizzling memory row of size :",
-            units_per_memory_row,
-            " and tile row of size: ",
-            repeated_pattern_size_in_units);
-        // This would not lead to functional issue but just perf regression, so
-        // just do not swizzle anything yet.
-        //  TODO: add support for swizzles with different row and col periods to
-        //  enable this case.
-        return;
-      } else {
-        // This case would not need swizzling at all as the period of
-        //   memory bank index over the row is wider than the access window.
-        return;
-      }
-    } else if (maybe_row_multiplier.value() >= row_unit) {
-      // No need to swizzle in this case.
-      return;
-    }
-
-    // Calculate swizzle period, only equal row/col periods at the moment:
-    //  TODO: aperiodic swizzle could also be supported in a follow up:
-    int max_swizzle_period = repeated_pattern_size_in_units;
-
-    int swizzle_period = max_swizzle_period;
-
-    // Do not have to use the max_swizzle period if we already had
-    //  enough swizzle to permute a row_unit. This would encourage
-    //  usage of power of 2 swizzle periods.
-    if (row_unit % maybe_row_multiplier.value() == 0) {
-      swizzle_period =
-          std::min(swizzle_period, row_unit / maybe_row_multiplier.value());
-    }
-
-    int row_multiplier = maybe_row_multiplier.value();
-
-    TORCH_INTERNAL_ASSERT(
-        tile_size_x % (swizzle_period * row_multiplier) == 0 &&
-            tile_size_y % (swizzle_period * col_unit) == 0,
-=======
     /* Note [How to remove bank conflict for ldmatrix?]
      *
      * **This note is interleaved with code, I suggest reading this note like
@@ -482,28 +368,11 @@
     int swizzle_period = ldmatrix_rows / repeated_pattern_size;
     TORCH_INTERNAL_ASSERT(
         tile_size_y % (swizzle_period * ldmatrix_cols) == 0,
->>>>>>> 83999aba
         "need aperiodic swizzle config for tile size ",
         tile_size_x,
         "x",
         tile_size_y,
         "with units ",
-<<<<<<< HEAD
-        row_unit,
-        "x",
-        col_unit);
-
-    // add the swizzling op:
-    shared_mem_tv->split(-2, row_multiplier * swizzle_period);
-    shared_mem_tv->split(-2, row_multiplier);
-
-    shared_mem_tv->split(-1, col_unit * swizzle_period);
-    shared_mem_tv->split(-1, col_unit);
-
-    //        -6        -5           -4              -3        -2       -1
-    // [..., Irow_o, Irow_period, Irow_multiplier, Icol_o, Icol_period,
-    // Icol_unit]
-=======
         ldmatrix_rows,
         "x",
         ldmatrix_cols);
@@ -511,7 +380,6 @@
     //     -6        -5      -4            -3           -2         -1
     // [matrix id, repeat, pattern, matrix id outer, pattern id, matrix]
     // swizzle repeat with pattern id to make repeat no longer repeat
->>>>>>> 83999aba
     if (isPowOf2(swizzle_period)) {
       shared_mem_tv->swizzle(Swizzle2DType::XOR, -5, -2);
     } else {
@@ -541,13 +409,10 @@
 //! 1. Swizzled the shared mem data layout.
 //! 2. Coalesce and vectorize the read write schedule.
 void scheduleProlog(TensorView* shared_mem_tv, const MatmulParams& params) {
-<<<<<<< HEAD
-=======
   shared_mem_tv->setMemoryType(MemoryType::Shared);
 
   mma_utils::orderTiledConcreteIdAsRoot(shared_mem_tv);
 
->>>>>>> 83999aba
   // Swizzle the shared memory data layout
   prologSwizzle(shared_mem_tv, params);
 
@@ -557,10 +422,6 @@
   //   The vectorizable width logic would be in a separate PR as the
   //    current effort tries to focus on generating swizzles.
   shared_mem_tv->merge(-2);
-<<<<<<< HEAD
-  scheduler_utils::matmul_utils::scheduleContiguousVectorLoad(
-      shared_mem_tv, params.tile_sizes, 8, false);
-=======
   mma_utils::scheduleContiguousVectorLoad(
       shared_mem_tv, params.tile_sizes, 8, true);
 
@@ -572,7 +433,6 @@
       {},
       scheduler_utils::BoundedDirectionalTransformPropagator::Options()
           .propagateParallelType());
->>>>>>> 83999aba
 }
 
 } // namespace
@@ -754,13 +614,7 @@
   scheduler_utils::transformPropagateToAllFrom(cc, -1);
 
   // Schedule warp tile
-<<<<<<< HEAD
-  //  0   1  2  3   4   5   6  7  8  9  10
-  // [Mo No Ko  Kw Mwo  Nwo Mw Nw (Mi Ni Ki)]
-  scheduler_utils::matmul_utils::scheduleWarpTileWithReduction(cc, gemm_tile);
-=======
   mma_utils::scheduleWarpTileWithReduction(cc, gemm_tile);
->>>>>>> 83999aba
 
   // Propagate warp tile to main loop and epilog/output tvs
   scheduler_utils::BoundedDirectionalTransformPropagator::bothWays(
@@ -769,33 +623,8 @@
   // Schedule prolog:
   //   TODO: this section needs more configurability.
   // ------------------------------------------------------------------
-<<<<<<< HEAD
-  scheduler_utils::matmul_utils::orderTiledConcreteIdAsRoot(acw_smem);
-  // [... M, K]
-  scheduleProlog(acw_smem, params);
-
-  scheduler_utils::matmul_utils::orderTiledConcreteIdAsRoot(bcw_smem);
-  // [... N, K]
-  scheduleProlog(bcw_smem, params);
-
-  // Propagate prolog tensors
-  //  propagate up the DAG, and propagate parallel type.
-  scheduler_utils::BoundedDirectionalTransformPropagator::backward(
-      acw_smem,
-      -1,
-      {a},
-      scheduler_utils::BoundedDirectionalTransformPropagator::Options()
-          .propagateParallelType());
-  scheduler_utils::BoundedDirectionalTransformPropagator::backward(
-      bcw_smem,
-      -1,
-      {b},
-      scheduler_utils::BoundedDirectionalTransformPropagator::Options()
-          .propagateParallelType());
-=======
   scheduleProlog(acw_smem, params);
   scheduleProlog(bcw_smem, params);
->>>>>>> 83999aba
 
   // Set computeAt, setup the loop nesting structure on the kernel.
   //   TODO: this section goes to a separate matmul util,
