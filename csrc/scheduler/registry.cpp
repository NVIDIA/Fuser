--- conflicted
+++ resolved
@@ -44,13 +44,9 @@
           IndexPutAccumulateOp,
           ArgsortOp,
           GroupedMmaOp,
-<<<<<<< HEAD
           ScaledMmaOp,
-          TopKOp>(fusion)) {
-=======
           TopKOp,
           ScanOp>(fusion)) {
->>>>>>> abbaddcf
     scheduler_debug_utils::canScheduleRejectReason(
         scheduler_type, "Has unsupported ops");
     return false;
