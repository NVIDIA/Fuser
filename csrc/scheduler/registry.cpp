// clang-format off
/*
 * SPDX-FileCopyrightText: Copyright (c) 2023-present NVIDIA CORPORATION & AFFILIATES.
 * All rights reserved.
 * SPDX-License-Identifier: BSD-3-Clause
 */
// clang-format on
#include <ATen/cuda/CUDAContext.h>
#include <executor_utils.h>
#include <instrumentation.h>
#include <scheduler/all_schedulers.h>
#include <scheduler/debug_utils.h>
#include <scheduler/matmul_utils.h>
#include <scheduler/normalization_utils.h>
#include <scheduler/pointwise.h>
#include <scheduler/registry.h>
#include <scheduler/registry_utils.h>
#include <scheduler/transpose.h>
#include <scheduler/utils.h>
#include <tensor_metadata.h>

namespace nvfuser {

SchedulerRuntimeInfo::SchedulerRuntimeInfo(
    Fusion* complete_fusion,
    KernelArgumentHolder args,
    PrecomputedValues* precomputed_values,
    const std::vector<TensorView*>& all_tvs,
    std::optional<PrimDataType> forced_index_type)
    : complete_fusion_(complete_fusion) {
  NVF_ERROR(
      complete_fusion_->inputs().size() == args.size(),
      "Invalid number of arguments passed in for provided fusion group.");

  expression_evaluator_ = getExpressionEvaluator(args, precomputed_values);

  if (forced_index_type.has_value()) {
    index_type_ = forced_index_type.value();
  } else {
    index_type_ = registry_utils::getIndexTypeOfKernel(
        complete_fusion_,
        all_tvs.empty() ? ir_utils::allTvs(complete_fusion_) : all_tvs,
        args,
        *expression_evaluator_);
  }

  for (auto inp_i : c10::irange(static_cast<int64_t>(args.size()))) {
    auto fusion_inp = complete_fusion_->inputs().at(inp_i);
    auto input_tv = dynamic_cast<TensorView*>(fusion_inp);
    // Note: we are skipping CpuScalar tensor here
    if (input_tv != nullptr && !input_tv->isCpuScalar()) {
      const auto& metadata =
          expression_evaluator_->evaluate(IrBuilder::metadataExpr(input_tv));
      const auto& alloc_sizes = metadata->*&TensorMetaData::alloc_size;
      const auto& alloc_strides = metadata->*&TensorMetaData::alloc_stride;
      NVF_ERROR(alloc_sizes.size() == alloc_strides.size());

      input_ptrs_[fusion_inp] = (size_t)(metadata->*&TensorMetaData::data);

      // find and push discontiguous stride
      int64_t dtype_size = dataTypeSize(input_tv->dtype());
      input_discontig_strides_[fusion_inp] = {};
      int64_t dims = (int64_t)alloc_strides.size();
      int64_t expected_stride = 1;
      for (int64_t dim = dims - 1; dim >= 0; dim--) {
        auto size = alloc_sizes.at(dim);
        if (size <= 1) {
          continue;
        }
        auto stride = alloc_strides.at(dim);
        if (stride != expected_stride) {
          input_discontig_strides_[fusion_inp].push_back(stride * dtype_size);
          expected_stride = stride;
        }
        expected_stride *= size;
      }
    }
  }
}

SchedulerRuntimeInfo::SchedulerRuntimeInfo(
    Fusion* complete_fusion,
    const at::ArrayRef<c10::IValue>& aten_inputs)
    : SchedulerRuntimeInfo(
          complete_fusion,
          KernelArgumentHolder::createKernelArgumentHolder(aten_inputs)) {}

// TODO: Output tensors could have an alignment that is not 16 Bytes passed in
// from user.
size_t SchedulerRuntimeInfo::ptrOf(TensorView* tv) const {
  if (input_ptrs_.find(tv) != input_ptrs_.end()) {
    return input_ptrs_.at(tv);
  }
  return max_alignment_size_in_byte;
}

std::unique_ptr<ExpressionEvaluator> SchedulerRuntimeInfo::
    getExpressionEvaluator(
        const KernelArgumentHolder& args,
        PrecomputedValues* precomputed_values) {
  std::unique_ptr<ExpressionEvaluator> ee =
      std::make_unique<ExpressionEvaluator>(
          executor_utils::bindInputs(args, complete_fusion_));
  if (precomputed_values) {
    ee->bindPrecomputedValues(precomputed_values);
  }
  return ee;
}

size_t SchedulerRuntimeInfo::computeAlignmentSize(size_t ptr_address) {
  size_t alignment_size = 1;
  size_t next_alignment_size = 2;

  while (next_alignment_size <= max_alignment_size_in_byte &&
         ptr_address % next_alignment_size == 0) {
    alignment_size = next_alignment_size;
    next_alignment_size *= 2;
  }
  return alignment_size;
}

size_t SchedulerRuntimeInfo::getAlignmentSize(TensorView* tv) {
  auto alignment_entry = alignment_map_.find(tv);
  if (alignment_entry != alignment_map_.end()) {
    return alignment_entry->second;
  }

  auto alignment_size = SchedulerRuntimeInfo::computeAlignmentSize(ptrOf(tv));
  auto strides_it = input_discontig_strides_.find(tv);
  if (strides_it != input_discontig_strides_.end()) {
    for (auto stride : strides_it->second) {
      alignment_size = std::min(
          alignment_size, SchedulerRuntimeInfo::computeAlignmentSize(stride));
    }
  }
  alignment_map_[tv] = alignment_size;
  return alignment_size;
}

bool SchedulerEntry::sameAs(const SchedulerEntry* other) {
  return heuristic_ == other->heuristic_ && params_->sameAs(other->params_);
}

namespace {

//! Scheduler interface:
//!    Each of the scheduler needs to provide 3 interface functions:
//!
//!      1. canScheduleCompileTime(Fusion* fusion) :
//!
//!        This function contains compiled-time checks on the graph itself
//!        without runtime input information. Only `fusion` is given in the
//!        argument to make sure only compile-time available info is needed in
//!        the check.
//!
//!        This function is to be called exactly once on each segmented group
//!        created in a segmented fusion so this part will not contribute to
//!        dynamic shape latency.
//!
//!     2. canScheduleRunTime(
//!            Fusion* fusion,
//!            SchedulerRuntimeInfo& runtime_info,
//!           HeuristicSummary* data_cache = nullptr):
//!        This function contains all canSchedule checks that will have to
//!        involve runtime input information, and will be run both by the
//!        segmenter and the kernel cache. The latency of this function will
//!        contribute to dynamic shape latency so `data_cache` should be used as
//!        much as possible to save re-computation.
//!
//!     3. schedule(fusion):
//!
//!        This function will be called when compiling a kernel. It should apply
//!        scheduling to the given fusion

//! NoOp scheduler represents the case where scheduler will
//!  not do any scheduling operations and forward the un-scheduled
//!  fusion directly to code generation and kernel compilation.
//!
//! Typical use case of this scheduler is to handle edge cases
//!  such as where all tensors are size-1 or size-0.
class NoOpScheduler : public SchedulerEntry {
  //! Provides a dummy heuristic type to ensure
  //!  unified interface on NoOp scheduler.
  class NoOpHeuristic : public HeuristicParams {
   public:
    using HeuristicParams::HeuristicParams;

    size_t hash() const override {
      return 0;
    }
    std::shared_ptr<HeuristicParams> clone() const override {
      return std::make_shared<NoOpHeuristic>();
    }
    bool sameAs(const std::shared_ptr<HeuristicParams>& other) const override {
      auto other_casted = std::dynamic_pointer_cast<ReductionParams>(other);
      return other_casted != nullptr && other_casted->cparams == cparams;
    };
  };

 public:
  explicit NoOpScheduler(
      Fusion* fusion,
      SchedulerRuntimeInfo& runtime_info,
      HeuristicSummary* data_cache = nullptr)
      : SchedulerEntry(ScheduleHeuristic::NoOp) {
    params_ = std::make_shared<NoOpHeuristic>("", runtime_info.getIndexType());
  }

  //! Check if the no-op heuristics apply in given fusion
  static bool canScheduleCompileTime(Fusion* fusion) {
    if (fusion->isNoOp()) {
      return true;
    }
    // Check there're no non-trivial reduction ops.
    for (auto reduction : ir_utils::getReductionOps(fusion)) {
      for (auto output :
           ir_utils::filterByType<TensorView>(reduction->outputs())) {
        auto concrete_dimension =
            TensorDomain::noReductions(output->getRootDomain());
        auto all_nonzero = std::none_of(
            concrete_dimension.begin(),
            concrete_dimension.end(),
            [](IterDomain* id) { return id->extent()->isZeroInt(); });
        if (all_nonzero) {
          scheduler_debug_utils::canScheduleRejectReason(
              ScheduleHeuristic::NoOp,
              "reduction of non-zero elements is not supported");
          return false;
        }
      }
    }

    // Check that all outputs are either broadcast or ignored reduction.
    for (auto out_tv : ir_utils::filterByType<TensorView>(fusion->outputs())) {
      auto concrete_dimension = TensorDomain::noReductions(
          TensorDomain::noBroadcasts(out_tv->getLeafDomain()));
      if (!concrete_dimension.empty()) {
        scheduler_debug_utils::canScheduleRejectReason(
            ScheduleHeuristic::NoOp, "output has a concrete dimension");
        return false;
      }
    }

    // Check that inputs of all select/gather-like ops are fusion inputs
    if (registry_utils::rejectScheduleForMemoryPromotion(
            fusion, ScheduleHeuristic::NoOp)) {
      return false;
    }

    // We have verified that all iterdomains on all output tv's are trivial
    // reductions,
    //  broadcasts or zero-sized. Therefore accepting this fusion for NoOp
    //  scheduling.
    return true;
  }

  static bool canScheduleRunTime(
      Fusion* fusion,
      SchedulerRuntimeInfo& runtime_info,
      HeuristicSummary* data_cache = nullptr) {
    // TODO:
    //  Pipe through dynamic zero checks.
    return true;
  }

  void schedule(Fusion* fusion) override {
    // Schedule is no-op.
    return;
  }

 private:
  void computeHeuristics(
      Fusion* fusion,
      SchedulerRuntimeInfo& runtime_info,
      HeuristicSummary* data_cache = nullptr) {
    // Heuristics is no-op.
    return;
  }
};

class ReductionScheduler : public SchedulerEntry {
 public:
  explicit ReductionScheduler(
      Fusion* fusion,
      SchedulerRuntimeInfo& runtime_info,
      HeuristicSummary* data_cache = nullptr)
      : SchedulerEntry(ScheduleHeuristic::Reduction) {
    computeHeuristics(fusion, runtime_info, data_cache);
  }

  //! Check if the reduction heuristics apply in given fusion
  static bool canScheduleCompileTime(Fusion* fusion) {
    // Needs at least one reduction to consider.
    if (ir_utils::getReductionOps(fusion).empty()) {
      scheduler_debug_utils::canScheduleRejectReason(
          ScheduleHeuristic::Reduction, "No reduction op to schedule");
      return false;
    }

    if (ir_utils::filterByType<TensorView>(fusion->inputs()).empty()) {
      scheduler_debug_utils::canScheduleRejectReason(
          ScheduleHeuristic::Reduction,
          "Scheduling not supported with no input");
      return false;
    }

    // Check that inputs of all select/gather-like ops are fusion inputs
    if (registry_utils::rejectScheduleForMemoryPromotion(
            fusion, ScheduleHeuristic::Reduction)) {
      return false;
    }

    // Fusions handled by reduction scheduler cannot have MmaOp.
    if (!ir_utils::getMmaOps(fusion).empty()) {
      scheduler_debug_utils::canScheduleRejectReason(
          ScheduleHeuristic::Reduction, "no support for mma ops.");
      return false;
    }

    auto reduction_tvs = scheduler_utils::getReductionTvs(fusion);

    if (reduction_tvs.empty()) {
      // Use pointwise logic
      return false;
    }

    if (registry_utils::hasNonUniqueBcast(fusion)) {
      scheduler_debug_utils::canScheduleRejectReason(
          ScheduleHeuristic::Reduction,
          "Broadcasting dimension might be broadcasting to multiple sizes.");
      return false;
    }

    if (!ir_utils::getViewOps(fusion).empty()) {
      ComputeAtMap ca_map(fusion);
      if (registry_utils::requiresForwardViewReplay(fusion, ca_map)) {
        scheduler_debug_utils::canScheduleRejectReason(
            ScheduleHeuristic::Reduction,
            "Fusion requires view being reversible.");
        return false;
      }

      // Reduction scheduler simply uses reduction_tvs[0] as the reference, if
      // that changes, this needs to be changed.
      if (registry_utils::reductionInterferingView(
              fusion, ca_map, reduction_tvs[0])) {
        scheduler_debug_utils::canScheduleRejectReason(
            ScheduleHeuristic::Reduction,
            "View may interfere with reduction scheduling.");
        return false;
      }
    }

    // Make sure reduction axes are consistent through the fusion
    auto reduction_ops = ir_utils::getReductionOps(fusion);
    if (reduction_ops.size() > 1) {
      // Before examining the reduction axes want to quickly
      //   check the reductions have the same axis width
      //   to avoid building root domain map in easier cases
      bool valid_axis_count = false;
      size_t axis_count = 0;
      auto reduction_root_size = [](TensorView* red_tv) {
        size_t count = 0;
        for (auto id : red_tv->getRootDomain()) {
          if (!id->isBroadcast()) {
            count++;
          }
        }
        return count;
      };

      for (auto red : reduction_tvs) {
        if (!valid_axis_count) {
          valid_axis_count = true;
          axis_count = reduction_root_size(red);
        } else {
          if (reduction_root_size(red) != axis_count) {
            scheduler_debug_utils::canScheduleRejectReason(
                ScheduleHeuristic::Reduction,
                "Inconsistent reduction axes ",
                red,
                "is not ",
                axis_count);
            return false;
          }
        }
      }

      // Use root domain map to check the reduction ops have the same axes
      FusionGuard fg(fusion);
      ComputeAtRootDomainMap root_map;
      root_map.build(true);

      // red_ops.size()>1 checked before
      for (size_t it = 1; it < reduction_tvs.size(); it++) {
        if (!registry_utils::checkPatternEquivalence(
                reduction_tvs[it - 1], reduction_tvs[it], root_map)) {
          scheduler_debug_utils::canScheduleRejectReason(
              ScheduleHeuristic::Reduction,
              "Un-mapped multi-reduction: ",
              reduction_tvs[it - 1],
              " ",
              reduction_tvs[it]);
          return false;
        }
      }
    }

    // Doesn't allow persistent kernels in this scheduler
    auto persistent_buffer_info = scheduler_utils::persistentBuffers(fusion);
    if (!persistent_buffer_info.persistent_buffers.empty()) {
      scheduler_debug_utils::canScheduleRejectReason(
          ScheduleHeuristic::Reduction,
          "need persistent buffers that reduction scheduler doesn't handle");
      return false;
    }

    if (!registry_utils::SchedulerTopologyChecker::supportedPostReductionFusion(
            fusion, reduction_tvs) ||
        registry_utils::SchedulerTopologyChecker::hasPostReductionBCast(
            fusion)) {
      scheduler_debug_utils::canScheduleRejectReason(
          ScheduleHeuristic::Reduction,
          "has unsupported post reduction fusion");
      return false;
    }

    if (registry_utils::SchedulerTopologyChecker::
            hasGatherToBroadcastBeforeReduction(fusion, reduction_tvs)) {
      scheduler_debug_utils::canScheduleRejectReason(
          ScheduleHeuristic::Reduction,
          "has unsupported gather-like ops before reduction");
      return false;
    }

    return true;
  }

  static bool canScheduleRunTime(
      Fusion* fusion,
      SchedulerRuntimeInfo& runtime_info,
      HeuristicSummary* data_cache = nullptr) {
    return true;
  }

  void schedule(Fusion* fusion) override {
    FUSER_PERF_SCOPE("Schedule Single Reduction");
    scheduleReduction(fusion, reductionParams());
  }

 private:
  void computeHeuristics(
      Fusion* fusion,
      SchedulerRuntimeInfo& runtime_info,
      HeuristicSummary* data_cache = nullptr) {
    params_ = getReductionHeuristics(fusion, runtime_info, data_cache);
    NVF_ERROR(params_ != nullptr);
  }
};

<<<<<<< HEAD
class TransposeScheduler : public SchedulerEntry {
 public:
  explicit TransposeScheduler(
      Fusion* fusion,
      SchedulerRuntimeInfo& runtime_info,
      HeuristicSummary* data_cache = nullptr)
      : SchedulerEntry(ScheduleHeuristic::Transpose) {
=======
class PointWiseScheduler : public SchedulerEntry {
 public:
  explicit PointWiseScheduler(
      Fusion* fusion,
      SchedulerRuntimeInfo& runtime_info,
      HeuristicSummary* data_cache = nullptr)
      : SchedulerEntry(ScheduleHeuristic::PointWise) {
>>>>>>> ac382797
    computeHeuristics(fusion, runtime_info, data_cache);
  }

  static bool canScheduleCompileTime(Fusion* fusion) {
<<<<<<< HEAD
    // Check that inputs of all select/gather-like ops are fusion inputs
    if (registry_utils::rejectScheduleForMemoryPromotion(
            fusion, ScheduleHeuristic::Transpose)) {
      return false;
    }

    // Fusions handled by transpose scheduler cannot have MmaOp.
    if (!ir_utils::getMmaOps(fusion).empty()) {
      scheduler_debug_utils::canScheduleRejectReason(
          ScheduleHeuristic::Transpose, "no support for mma ops.");
      return false;
    }

    for (auto select : ir_utils::getSelectOps(fusion)) {
      auto root = TensorDomain::noReductions(
          select->input(0)->as<TensorView>()->getMaybeRFactorDomain());
      if (select->getIndexedID() == root[root.size() - 1]) {
        scheduler_debug_utils::canScheduleRejectReason(
            ScheduleHeuristic::Transpose,
            "SelectOp on inner dim is not supported by transpose scheduler yet."
            "In transpose scheduler, we want to leave the select dim alone, instead of creating a tile for it.");
        return false;
      }
    }
    for (auto idx_sel : ir_utils::getIndexSelectOps(fusion)) {
      auto root = TensorDomain::noReductions(
          idx_sel->input(0)->as<TensorView>()->getMaybeRFactorDomain());
      if (idx_sel->getIndexedID() == root[root.size() - 1]) {
        scheduler_debug_utils::canScheduleRejectReason(
            ScheduleHeuristic::Transpose,
            "IndexSelectOp on inner dim is not supported by transpose scheduler yet."
            "In transpose scheduler, we want to leave the select dim alone, instead of creating a tile for it.");
        return false;
      }
    }
    for (auto torch_gather : ir_utils::getTorchGatherOps(fusion)) {
      auto root = TensorDomain::noReductions(
          torch_gather->input(0)->as<TensorView>()->getMaybeRFactorDomain());
      if (torch_gather->dim() == (int)root.size() - 1) {
        scheduler_debug_utils::canScheduleRejectReason(
            ScheduleHeuristic::Transpose,
            "TorchGatherOp on inner dim is not supported by transpose scheduler yet."
            "In transpose scheduler, we want to leave the select dim alone, instead of creating a tile for it.");
        return false;
      }
    }

    if (!hasAtLeastTwoValidGroups(fusion)) {
      scheduler_debug_utils::canScheduleRejectReason(
          ScheduleHeuristic::Transpose,
          "cannot find two mismatching inner most dimensions");
      return false;
    }
=======
    //   Currently using the same path as the scheduler
    // to eliminate mismatch between canSchedule and
    // schedule pointwise.
    if (!hasReferenceTensorView(fusion)) {
      scheduler_debug_utils::canScheduleRejectReason(
          ScheduleHeuristic::PointWise, "cannot find reference tensor");
      return false;
    }

    // Check that inputs of all select/gather-like ops are fusion inputs
    if (registry_utils::rejectScheduleForMemoryPromotion(
            fusion, ScheduleHeuristic::PointWise)) {
      return false;
    }

    // Fusions handled by pointwise scheduler cannot have MmaOp.
    if (!ir_utils::getMmaOps(fusion).empty()) {
      scheduler_debug_utils::canScheduleRejectReason(
          ScheduleHeuristic::PointWise, "no support for mma ops.");
      return false;
    }

    if (!ir_utils::getViewOps(fusion).empty()) {
      ComputeAtMap ca_map(fusion);
      if (registry_utils::requiresForwardViewReplay(fusion, ca_map)) {
        scheduler_debug_utils::canScheduleRejectReason(
            ScheduleHeuristic::PointWise,
            "Fusion requires view being reversible.");
        return false;
      }
    }
>>>>>>> ac382797

    auto reduction_ops = ir_utils::getReductionOps(fusion);

    if (!reduction_ops.empty()) {
      scheduler_debug_utils::canScheduleRejectReason(
<<<<<<< HEAD
          ScheduleHeuristic::Transpose, "no support for reduction ops");
=======
          ScheduleHeuristic::PointWise, "no support for reduction ops");
>>>>>>> ac382797
      return false;
    }

    if (registry_utils::hasNonUniqueBcast(fusion)) {
      scheduler_debug_utils::canScheduleRejectReason(
<<<<<<< HEAD
          ScheduleHeuristic::Transpose,
=======
          ScheduleHeuristic::PointWise,
>>>>>>> ac382797
          "Broadcasting dimension might be broadcasting to multiple sizes.");
      return false;
    }

    return true;
  }

  static bool canScheduleRunTime(
      Fusion* fusion,
      SchedulerRuntimeInfo& runtime_info,
      HeuristicSummary* data_cache = nullptr) {
<<<<<<< HEAD
    FUSER_PERF_SCOPE("TransposeScheduler::canScheduleRunTime");

    auto reason =
        getTransposeRuntimeRejectReason(fusion, data_cache, runtime_info);
    if (!reason.empty()) {
      scheduler_debug_utils::canScheduleRejectReason(
          ScheduleHeuristic::Transpose, reason);
      return false;
    }
=======
    auto can_schedule_transpose_entry =
        HeuristicSummaryEntry<HeuristicCompileTime::CanScheduleTranspose>(
            data_cache, [fusion]() {
              return std::make_unique<bool>(
                  TransposeScheduler::canScheduleCompileTime(fusion));
            });
    if (can_schedule_transpose_entry.get()) {
      auto reason =
          getTransposeRuntimeRejectReason(fusion, data_cache, runtime_info);
      return !reason.empty();
    }

>>>>>>> ac382797
    return true;
  }

  void schedule(Fusion* fusion) override {
<<<<<<< HEAD
    FUSER_PERF_SCOPE("Schedule Transpose Fusion");
    scheduleTranspose(fusion, transposeParams());
  }

 private:
=======
    FUSER_PERF_SCOPE("Schedule PointWise Fusion");
    schedulePointwise(fusion, pointwiseParams());
  }

>>>>>>> ac382797
  void computeHeuristics(
      Fusion* fusion,
      SchedulerRuntimeInfo& runtime_info,
      HeuristicSummary* data_cache = nullptr) {
<<<<<<< HEAD
    params_ = getTransposeHeuristics(fusion, runtime_info, data_cache);
    NVF_ERROR(params_ != nullptr);
  }
};

=======
    params_ = getPointwiseHeuristics(fusion, runtime_info, data_cache);
    NVF_ERROR(params_ != nullptr);
  }
};
>>>>>>> ac382797

class MatmulScheduler : public SchedulerEntry {
 public:
  explicit MatmulScheduler(
      Fusion* fusion,
      SchedulerRuntimeInfo& runtime_info,
      HeuristicSummary* data_cache = nullptr)
      : SchedulerEntry(ScheduleHeuristic::Matmul) {
    computeHeuristics(fusion, runtime_info);
  }

  void schedule(Fusion* fusion) override {
    FUSER_PERF_SCOPE("Schedule Matmul Fusion");
    scheduleMatmul(fusion, matmulParams());
  }

  static bool canScheduleCompileTime(Fusion* fusion) {
    const auto msg = getMatmulCompileTimeRejectReason(fusion);
    if (!msg.empty()) {
      scheduler_debug_utils::canScheduleRejectReason(
          ScheduleHeuristic::Matmul, msg);
      return false;
    }

    return true;
  }

  static bool canScheduleRunTime(
      Fusion* fusion,
      SchedulerRuntimeInfo& runtime_info,
      HeuristicSummary* data_cache = nullptr) {
    FUSER_PERF_SCOPE("MatmulScheduler::canSchedule");
    auto reason =
        getMatmulRunTimeRejectReason(fusion, data_cache, runtime_info);
    if (!reason.empty()) {
      scheduler_debug_utils::canScheduleRejectReason(
          ScheduleHeuristic::Matmul, reason);
      return false;
    }
    return true;
  }

 private:
  void computeHeuristics(
      Fusion* fusion,
      SchedulerRuntimeInfo& runtime_info,
      HeuristicSummary* data_cache = nullptr) {
    params_ = getMatmulHeuristics(fusion, runtime_info, data_cache);
    NVF_ERROR(params_ != nullptr);
  }
};

// Schedule Table
const std::vector<ScheduleHeuristic>& all_heuristics() {
  static const std::vector<ScheduleHeuristic> hlist = {
      ScheduleHeuristic::NoOp,
      ScheduleHeuristic::Reduction,
      ScheduleHeuristic::Transpose,
      ScheduleHeuristic::PointWise,
      ScheduleHeuristic::Persistent,
      ScheduleHeuristic::Matmul};
  return hlist;
}

//! A Utility for checking both dynamic and static part of
//!  can schedule
template <typename SchedulerType>
bool checkCanSchedule(
    Fusion* fusion,
    SchedulerRuntimeInfo& runtime_info,
    HeuristicSummary* data_cache = nullptr) {
  FusionGuard fg(fusion);
  // If a data cache is given, the compile time part doesn't need to be checked,
  // since for all current use cases
  //  it has to pass all the compile time checks to create a data cache for this
  //  fusion.
  if (!data_cache) {
    if (!registry_utils::isConnectedFusionGraph(fusion)) {
      return false;
    }
    if (IterDomainGraph(fusion, /*allow_self_mapping=*/true).hasSelfMapping()) {
      return false;
    }
    if (!SchedulerType::canScheduleCompileTime(fusion)) {
      return false;
    }
  }

  return SchedulerType::canScheduleRunTime(fusion, runtime_info, data_cache);
}

} // namespace

// Simple dispatcher interface
bool SchedulerEntry::canSchedule(
    ScheduleHeuristic sh,
    Fusion* fusion,
    SchedulerRuntimeInfo& runtime_info,
    HeuristicSummary* data_cache) {
  switch (sh) {
    case ScheduleHeuristic::NoOp:
      return checkCanSchedule<NoOpScheduler>(fusion, runtime_info, data_cache);
    case ScheduleHeuristic::PointWise:
      return checkCanSchedule<PointWiseScheduler>(
          fusion, runtime_info, data_cache);
    case ScheduleHeuristic::Reduction:
      return checkCanSchedule<ReductionScheduler>(
          fusion, runtime_info, data_cache);
    case ScheduleHeuristic::Persistent:
      return checkCanSchedule<PersistentKernelScheduler>(
          fusion, runtime_info, data_cache);
    case ScheduleHeuristic::Transpose:
      return checkCanSchedule<TransposeScheduler>(
          fusion, runtime_info, data_cache);
    case ScheduleHeuristic::Matmul:
      return checkCanSchedule<MatmulScheduler>(
          fusion, runtime_info, data_cache);
    default:
      NVF_ERROR(false, "unreachable");
      return false;
  }
  return false;
}

std::unique_ptr<SchedulerEntry> SchedulerEntry::makeEntry(
    ScheduleHeuristic sh,
    Fusion* fusion,
    SchedulerRuntimeInfo& runtime_info,
    HeuristicSummary* data_cache) {
  std::unique_ptr<SchedulerEntry> scheduler_entry = nullptr;
  switch (sh) {
    case ScheduleHeuristic::NoOp:
      scheduler_entry =
          std::make_unique<NoOpScheduler>(fusion, runtime_info, data_cache);
      break;
    case ScheduleHeuristic::PointWise:
      scheduler_entry = std::make_unique<PointWiseScheduler>(
          fusion, runtime_info, data_cache);
      break;
    case ScheduleHeuristic::Reduction:
      scheduler_entry = std::make_unique<ReductionScheduler>(
          fusion, runtime_info, data_cache);
      break;
    case ScheduleHeuristic::Persistent:
      scheduler_entry = std::make_unique<PersistentKernelScheduler>(
          fusion, runtime_info, data_cache);
      break;
    case ScheduleHeuristic::Transpose:
      scheduler_entry = std::make_unique<TransposeScheduler>(
          fusion, runtime_info, data_cache);
      break;
    case ScheduleHeuristic::Matmul:
      scheduler_entry =
          std::make_unique<MatmulScheduler>(fusion, runtime_info, data_cache);
      break;
    default:
      NVF_ERROR(false, "unreachable");
  }

  return scheduler_entry;
}

// Simply loop through the list as baseline strategy
std::optional<ScheduleHeuristic> SchedulerEntry::proposeHeuristics(
    Fusion* fusion,
    SchedulerRuntimeInfo& runtime_info) {
  for (auto sh : all_heuristics()) {
    if (canSchedule(sh, fusion, runtime_info)) {
      scheduler_debug_utils::canScheduleMessage("***Accepted*** as: ", sh);
      return sh;
    }
  }
  return std::nullopt;
}

size_t SchedulerEntryHash::operator()(const SchedulerEntry& se) const {
  return se.params()->hash();
}

namespace {

//! CompileTimeInfo is the actual subclass of CompileTimeInfoBase that will
//!  be stored in the data cache. It owns a data_ state internally of the
//!  dataType defined within the entry class, which are listed in compile
//!  time info header.
template <typename EntryClass>
class CompileTimeInfo : public HeuristicCompileTime::CompileTimeInfoBase {
 public:
  CompileTimeInfo(std::unique_ptr<typename EntryClass::DataType> data)
      : CompileTimeInfoBase(EntryClass::EntryType), data_(std::move(data)) {}

  typename EntryClass::DataType* get() {
    return data_.get();
  }

 private:
  std::unique_ptr<typename EntryClass::DataType> data_;
};

} // namespace

HeuristicSummary::HeuristicSummary(
    Fusion* fusion,
    ScheduleHeuristic heuristic,
    SchedulerRuntimeInfo& runtime_info)
    : heuristic_(heuristic), recording_(true) {
  switch (heuristic) {
    case ScheduleHeuristic::NoOp:
      NoOpScheduler::canScheduleRunTime(fusion, runtime_info, this);
      break;
    case ScheduleHeuristic::PointWise:
      getPointwiseHeuristics(fusion, runtime_info, this);
      PointWiseScheduler::canScheduleRunTime(fusion, runtime_info, this);
      break;
    case ScheduleHeuristic::Reduction:
      getReductionHeuristics(fusion, runtime_info, this);
      ReductionScheduler::canScheduleRunTime(fusion, runtime_info, this);
      break;
    case ScheduleHeuristic::Persistent:
      getPersistentHeuristics(fusion, runtime_info, this);
      PersistentKernelScheduler::canScheduleRunTime(fusion, runtime_info, this);
      break;
    case ScheduleHeuristic::Transpose:
      getTransposeHeuristics(fusion, runtime_info, this);
      TransposeScheduler::canScheduleRunTime(fusion, runtime_info, this);
      break;
    case ScheduleHeuristic::Matmul: {
      const auto heuristics = getMatmulHeuristics(fusion, runtime_info, this);
      NVF_ERROR(heuristics, "Failed to get matmul heuristics");
      const auto canSchedule =
          MatmulScheduler::canScheduleRunTime(fusion, runtime_info, this);
      NVF_ERROR(canSchedule, "Could not schedule matmul (run time)");
      break;
    }
    default:
      NVF_ERROR(false, "unknown heuristic");
  }
  validate();
  recording_ = false;
}

void HeuristicSummary::validate() const {
  switch (heuristic_) {
    case ScheduleHeuristic::NoOp: {
      // TODO: need to cache the dynamically zero inputs?
      break;
    }
    case ScheduleHeuristic::Transpose:
    case ScheduleHeuristic::PointWise: {
      if (heuristic_ == ScheduleHeuristic::PointWise) {
        NVF_ERROR(entry_type_map_.count(EntryType::DOMAIN_MAP));
        NVF_ERROR(entry_type_map_.count(EntryType::REFERENCE_TENSORS));
        NVF_ERROR(
            entry_type_map_.count(EntryType::VECTORIZABLE_INPUTS_AND_OUTPUTS));
        NVF_ERROR(
            entry_type_map_.count(EntryType::TV_TO_CONTIG_INNER_SIZE_MAPS));
        NVF_ERROR(entry_type_map_.count(EntryType::BROADCAST_BYTE_MULTIPLES));
        NVF_ERROR(entry_type_map_.count(EntryType::CAN_SCHEDULE_TRANSPOSE));
        auto can_schedule_transpose =
            entry_type_map_.at(EntryType::CAN_SCHEDULE_TRANSPOSE)
                ->as<CompileTimeInfo<
                    HeuristicCompileTime::CanScheduleTranspose>>()
                ->get();
        if (!*can_schedule_transpose) {
          break;
        }
      }
      NVF_ERROR(entry_type_map_.count(EntryType::TRANSPOSE_DOMAIN_MAP));
      NVF_ERROR(entry_type_map_.count(
          EntryType::INPUTS_AND_OUTPUTS_INNER_DIM_GROUPS));
      NVF_ERROR(entry_type_map_.count(EntryType::REFERENCE_TENSORS_FOR_GROUPS));
      NVF_ERROR(entry_type_map_.count(EntryType::INNER_MOST_DIMS_INFO));
      break;
    }
    case ScheduleHeuristic::Reduction: {
      NVF_ERROR(entry_type_map_.count(EntryType::REDUCTION_TVS));
      NVF_ERROR(
          entry_type_map_.count(EntryType::VECTORIZABLE_INPUTS_AND_OUTPUTS));
      NVF_ERROR(entry_type_map_.count(EntryType::TV_TO_CONTIG_INNER_SIZE_MAPS));
      NVF_ERROR(
          entry_type_map_.count(EntryType::UNROLLABLE_INPUTS_AND_OUTPUTS));
      break;
    }
    case ScheduleHeuristic::Persistent: {
      NVF_ERROR(entry_type_map_.count(EntryType::REDUCTION_TVS));
      NVF_ERROR(
          entry_type_map_.count(EntryType::VECTORIZABLE_INPUTS_AND_OUTPUTS));
      NVF_ERROR(entry_type_map_.count(EntryType::TV_TO_CONTIG_INNER_SIZE_MAPS));
      NVF_ERROR(
          entry_type_map_.count(EntryType::UNROLLABLE_INPUTS_AND_OUTPUTS));
      NVF_ERROR(entry_type_map_.count(EntryType::PERSISTENT_BUFFER_INFO));
      // If check persistent factor only when persistent buffers needed.
      auto persistent_buffer_info =
          entry_type_map_.at(EntryType::PERSISTENT_BUFFER_INFO)
              ->as<
                  CompileTimeInfo<HeuristicCompileTime::PersistentBufferInfo>>()
              ->get();
      NVF_ERROR(
          !persistent_buffer_info->persistent_buffers.empty() &&
          entry_type_map_.count(EntryType::SCOPE_PERSISTENT_FACTOR_INFO));
      break;
    }
    case ScheduleHeuristic::Matmul: {
      // TODO: add a proper set of checks
      break;
    }
    default:
      NVF_ERROR(false, "unknown heuristic");
  }
}

void HeuristicSummary::insert(HeuristicSummary::EntryOwningPtr new_entry) {
  NVF_ERROR(recording_, "should only insert entries at recording phase");
  // Just override when insertion duplicates, equality not checked.
  entry_type_map_[new_entry->type()] = new_entry.get();
  entries_.emplace_back(std::move(new_entry));
}

template <typename EntryClass>
HeuristicSummaryEntry<EntryClass>::HeuristicSummaryEntry(
    HeuristicSummary* data_cache,
    MakerFnType fn) {
  using InfoType = CompileTimeInfo<EntryClass>;

  if (!data_cache || data_cache->isRecording()) {
    owned_data_ = fn();
    data_ptr_ = owned_data_.get();

    if (data_cache) {
      std::unique_ptr<HeuristicCompileTime::CompileTimeInfoBase> new_entry =
          std::make_unique<InfoType>(std::move(owned_data_));
      data_cache->insert(std::move(new_entry));
    }
  } else {
    data_ptr_ =
        data_cache->at(EntryClass::EntryType)->template as<InfoType>()->get();
  }
}

// Template instantiation for pre-defined cache entries
template class HeuristicSummaryEntry<HeuristicCompileTime::DomainMap>;
template class HeuristicSummaryEntry<HeuristicCompileTime::TransposeDomainMap>;
template class HeuristicSummaryEntry<HeuristicCompileTime::ReferenceTensors>;
template class HeuristicSummaryEntry<
    HeuristicCompileTime::ReferenceTensorsForGroups>;
template class HeuristicSummaryEntry<
    HeuristicCompileTime::VectorizableInputsAndOutputs>;
template class HeuristicSummaryEntry<
    HeuristicCompileTime::TvToContigInnerSizeMaps>;
template class HeuristicSummaryEntry<
    HeuristicCompileTime::InputsOutputsInnerDimGroups>;
template class HeuristicSummaryEntry<
    HeuristicCompileTime::UnrollableInputsAndOutputs>;
template class HeuristicSummaryEntry<HeuristicCompileTime::ReductionTVs>;
template class HeuristicSummaryEntry<
    HeuristicCompileTime::PersistentBufferInfo>;
template class HeuristicSummaryEntry<
    HeuristicCompileTime::ScopePersistentFactorInfo>;
template class HeuristicSummaryEntry<HeuristicCompileTime::BroadcastMultiples>;
template class HeuristicSummaryEntry<HeuristicCompileTime::InnerMostDimInfo>;
template class HeuristicSummaryEntry<
    HeuristicCompileTime::CanScheduleTranspose>;

} // namespace nvfuser<|MERGE_RESOLUTION|>--- conflicted
+++ resolved
@@ -458,202 +458,6 @@
   }
 };
 
-<<<<<<< HEAD
-class TransposeScheduler : public SchedulerEntry {
- public:
-  explicit TransposeScheduler(
-      Fusion* fusion,
-      SchedulerRuntimeInfo& runtime_info,
-      HeuristicSummary* data_cache = nullptr)
-      : SchedulerEntry(ScheduleHeuristic::Transpose) {
-=======
-class PointWiseScheduler : public SchedulerEntry {
- public:
-  explicit PointWiseScheduler(
-      Fusion* fusion,
-      SchedulerRuntimeInfo& runtime_info,
-      HeuristicSummary* data_cache = nullptr)
-      : SchedulerEntry(ScheduleHeuristic::PointWise) {
->>>>>>> ac382797
-    computeHeuristics(fusion, runtime_info, data_cache);
-  }
-
-  static bool canScheduleCompileTime(Fusion* fusion) {
-<<<<<<< HEAD
-    // Check that inputs of all select/gather-like ops are fusion inputs
-    if (registry_utils::rejectScheduleForMemoryPromotion(
-            fusion, ScheduleHeuristic::Transpose)) {
-      return false;
-    }
-
-    // Fusions handled by transpose scheduler cannot have MmaOp.
-    if (!ir_utils::getMmaOps(fusion).empty()) {
-      scheduler_debug_utils::canScheduleRejectReason(
-          ScheduleHeuristic::Transpose, "no support for mma ops.");
-      return false;
-    }
-
-    for (auto select : ir_utils::getSelectOps(fusion)) {
-      auto root = TensorDomain::noReductions(
-          select->input(0)->as<TensorView>()->getMaybeRFactorDomain());
-      if (select->getIndexedID() == root[root.size() - 1]) {
-        scheduler_debug_utils::canScheduleRejectReason(
-            ScheduleHeuristic::Transpose,
-            "SelectOp on inner dim is not supported by transpose scheduler yet."
-            "In transpose scheduler, we want to leave the select dim alone, instead of creating a tile for it.");
-        return false;
-      }
-    }
-    for (auto idx_sel : ir_utils::getIndexSelectOps(fusion)) {
-      auto root = TensorDomain::noReductions(
-          idx_sel->input(0)->as<TensorView>()->getMaybeRFactorDomain());
-      if (idx_sel->getIndexedID() == root[root.size() - 1]) {
-        scheduler_debug_utils::canScheduleRejectReason(
-            ScheduleHeuristic::Transpose,
-            "IndexSelectOp on inner dim is not supported by transpose scheduler yet."
-            "In transpose scheduler, we want to leave the select dim alone, instead of creating a tile for it.");
-        return false;
-      }
-    }
-    for (auto torch_gather : ir_utils::getTorchGatherOps(fusion)) {
-      auto root = TensorDomain::noReductions(
-          torch_gather->input(0)->as<TensorView>()->getMaybeRFactorDomain());
-      if (torch_gather->dim() == (int)root.size() - 1) {
-        scheduler_debug_utils::canScheduleRejectReason(
-            ScheduleHeuristic::Transpose,
-            "TorchGatherOp on inner dim is not supported by transpose scheduler yet."
-            "In transpose scheduler, we want to leave the select dim alone, instead of creating a tile for it.");
-        return false;
-      }
-    }
-
-    if (!hasAtLeastTwoValidGroups(fusion)) {
-      scheduler_debug_utils::canScheduleRejectReason(
-          ScheduleHeuristic::Transpose,
-          "cannot find two mismatching inner most dimensions");
-      return false;
-    }
-=======
-    //   Currently using the same path as the scheduler
-    // to eliminate mismatch between canSchedule and
-    // schedule pointwise.
-    if (!hasReferenceTensorView(fusion)) {
-      scheduler_debug_utils::canScheduleRejectReason(
-          ScheduleHeuristic::PointWise, "cannot find reference tensor");
-      return false;
-    }
-
-    // Check that inputs of all select/gather-like ops are fusion inputs
-    if (registry_utils::rejectScheduleForMemoryPromotion(
-            fusion, ScheduleHeuristic::PointWise)) {
-      return false;
-    }
-
-    // Fusions handled by pointwise scheduler cannot have MmaOp.
-    if (!ir_utils::getMmaOps(fusion).empty()) {
-      scheduler_debug_utils::canScheduleRejectReason(
-          ScheduleHeuristic::PointWise, "no support for mma ops.");
-      return false;
-    }
-
-    if (!ir_utils::getViewOps(fusion).empty()) {
-      ComputeAtMap ca_map(fusion);
-      if (registry_utils::requiresForwardViewReplay(fusion, ca_map)) {
-        scheduler_debug_utils::canScheduleRejectReason(
-            ScheduleHeuristic::PointWise,
-            "Fusion requires view being reversible.");
-        return false;
-      }
-    }
->>>>>>> ac382797
-
-    auto reduction_ops = ir_utils::getReductionOps(fusion);
-
-    if (!reduction_ops.empty()) {
-      scheduler_debug_utils::canScheduleRejectReason(
-<<<<<<< HEAD
-          ScheduleHeuristic::Transpose, "no support for reduction ops");
-=======
-          ScheduleHeuristic::PointWise, "no support for reduction ops");
->>>>>>> ac382797
-      return false;
-    }
-
-    if (registry_utils::hasNonUniqueBcast(fusion)) {
-      scheduler_debug_utils::canScheduleRejectReason(
-<<<<<<< HEAD
-          ScheduleHeuristic::Transpose,
-=======
-          ScheduleHeuristic::PointWise,
->>>>>>> ac382797
-          "Broadcasting dimension might be broadcasting to multiple sizes.");
-      return false;
-    }
-
-    return true;
-  }
-
-  static bool canScheduleRunTime(
-      Fusion* fusion,
-      SchedulerRuntimeInfo& runtime_info,
-      HeuristicSummary* data_cache = nullptr) {
-<<<<<<< HEAD
-    FUSER_PERF_SCOPE("TransposeScheduler::canScheduleRunTime");
-
-    auto reason =
-        getTransposeRuntimeRejectReason(fusion, data_cache, runtime_info);
-    if (!reason.empty()) {
-      scheduler_debug_utils::canScheduleRejectReason(
-          ScheduleHeuristic::Transpose, reason);
-      return false;
-    }
-=======
-    auto can_schedule_transpose_entry =
-        HeuristicSummaryEntry<HeuristicCompileTime::CanScheduleTranspose>(
-            data_cache, [fusion]() {
-              return std::make_unique<bool>(
-                  TransposeScheduler::canScheduleCompileTime(fusion));
-            });
-    if (can_schedule_transpose_entry.get()) {
-      auto reason =
-          getTransposeRuntimeRejectReason(fusion, data_cache, runtime_info);
-      return !reason.empty();
-    }
-
->>>>>>> ac382797
-    return true;
-  }
-
-  void schedule(Fusion* fusion) override {
-<<<<<<< HEAD
-    FUSER_PERF_SCOPE("Schedule Transpose Fusion");
-    scheduleTranspose(fusion, transposeParams());
-  }
-
- private:
-=======
-    FUSER_PERF_SCOPE("Schedule PointWise Fusion");
-    schedulePointwise(fusion, pointwiseParams());
-  }
-
->>>>>>> ac382797
-  void computeHeuristics(
-      Fusion* fusion,
-      SchedulerRuntimeInfo& runtime_info,
-      HeuristicSummary* data_cache = nullptr) {
-<<<<<<< HEAD
-    params_ = getTransposeHeuristics(fusion, runtime_info, data_cache);
-    NVF_ERROR(params_ != nullptr);
-  }
-};
-
-=======
-    params_ = getPointwiseHeuristics(fusion, runtime_info, data_cache);
-    NVF_ERROR(params_ != nullptr);
-  }
-};
->>>>>>> ac382797
-
 class MatmulScheduler : public SchedulerEntry {
  public:
   explicit MatmulScheduler(
