// clang-format off
/*
 * SPDX-FileCopyrightText: Copyright (c) 2023-present NVIDIA CORPORATION & AFFILIATES.
 * All rights reserved.
 * SPDX-License-Identifier: BSD-3-Clause
 */
// clang-format on
#include <ATen/cuda/CUDAContext.h>
#include <executor_utils.h>
#include <instrumentation.h>
#include <scheduler/all_schedulers.h>
#include <scheduler/debug_utils.h>
#include <scheduler/matmul_utils.h>
#include <scheduler/normalization_utils.h>
#include <scheduler/pointwise.h>
#include <scheduler/registry.h>
#include <scheduler/registry_utils.h>
#include <scheduler/transpose.h>
#include <scheduler/utils.h>
#include <tensor_metadata.h>

namespace nvfuser {

SchedulerRuntimeInfo::SchedulerRuntimeInfo(
    Fusion* complete_fusion,
    KernelArgumentHolder args,
    PrecomputedValues* precomputed_values,
    const std::vector<TensorView*>& all_tvs,
    std::optional<PrimDataType> forced_index_type)
    : complete_fusion_(complete_fusion) {
  NVF_ERROR(
      complete_fusion_->inputs().size() == args.size(),
      "Invalid number of arguments passed in for provided fusion group.");

  expression_evaluator_ = getExpressionEvaluator(args, precomputed_values);

  if (forced_index_type.has_value()) {
    index_type_ = forced_index_type.value();
  } else {
    index_type_ = registry_utils::getIndexTypeOfKernel(
        complete_fusion_,
        all_tvs.empty() ? ir_utils::allTvs(complete_fusion_) : all_tvs,
        args,
        *expression_evaluator_);
  }

  for (auto inp_i : c10::irange(static_cast<int64_t>(args.size()))) {
    auto fusion_inp = complete_fusion_->inputs().at(inp_i);
    auto input_tv = dynamic_cast<TensorView*>(fusion_inp);
    // Note: we are skipping CpuScalar tensor here
    if (input_tv != nullptr && !input_tv->isCpuScalar()) {
      const auto& metadata =
          expression_evaluator_->evaluate(IrBuilder::metadataExpr(input_tv));
      const auto& alloc_sizes = metadata->*&TensorMetaData::alloc_size;
      const auto& alloc_strides = metadata->*&TensorMetaData::alloc_stride;
      NVF_ERROR(alloc_sizes.size() == alloc_strides.size());

      input_ptrs_[fusion_inp] = (size_t)(metadata->*&TensorMetaData::data);

      // find and push discontiguous stride
      int64_t dtype_size = dataTypeSize(input_tv->dtype());
      input_discontig_strides_[fusion_inp] = {};
      int64_t dims = (int64_t)alloc_strides.size();
      int64_t expected_stride = 1;
      for (int64_t dim = dims - 1; dim >= 0; dim--) {
        auto size = alloc_sizes.at(dim);
        if (size <= 1) {
          continue;
        }
        auto stride = alloc_strides.at(dim);
        if (stride != expected_stride) {
          input_discontig_strides_[fusion_inp].push_back(stride * dtype_size);
          expected_stride = stride;
        }
        expected_stride *= size;
      }
    }
  }
}

SchedulerRuntimeInfo::SchedulerRuntimeInfo(
    Fusion* complete_fusion,
    const at::ArrayRef<c10::IValue>& aten_inputs)
    : SchedulerRuntimeInfo(
          complete_fusion,
          KernelArgumentHolder::createKernelArgumentHolder(aten_inputs)) {}

// TODO: Output tensors could have an alignment that is not 16 Bytes passed in
// from user.
size_t SchedulerRuntimeInfo::ptrOf(TensorView* tv) const {
  if (input_ptrs_.find(tv) != input_ptrs_.end()) {
    return input_ptrs_.at(tv);
  }
  return max_alignment_size_in_byte;
}

std::unique_ptr<ExpressionEvaluator> SchedulerRuntimeInfo::
    getExpressionEvaluator(
        const KernelArgumentHolder& args,
        PrecomputedValues* precomputed_values) {
  std::unique_ptr<ExpressionEvaluator> ee =
      std::make_unique<ExpressionEvaluator>(
          executor_utils::bindInputs(args, complete_fusion_));
  if (precomputed_values) {
    ee->bindPrecomputedValues(precomputed_values);
  }
  return ee;
}

size_t SchedulerRuntimeInfo::computeAlignmentSize(size_t ptr_address) {
  size_t alignment_size = 1;
  size_t next_alignment_size = 2;

  while (next_alignment_size <= max_alignment_size_in_byte &&
         ptr_address % next_alignment_size == 0) {
    alignment_size = next_alignment_size;
    next_alignment_size *= 2;
  }
  return alignment_size;
}

size_t SchedulerRuntimeInfo::getAlignmentSize(TensorView* tv) {
  auto alignment_entry = alignment_map_.find(tv);
  if (alignment_entry != alignment_map_.end()) {
    return alignment_entry->second;
  }

  auto alignment_size = SchedulerRuntimeInfo::computeAlignmentSize(ptrOf(tv));
  auto strides_it = input_discontig_strides_.find(tv);
  if (strides_it != input_discontig_strides_.end()) {
    for (auto stride : strides_it->second) {
      alignment_size = std::min(
          alignment_size, SchedulerRuntimeInfo::computeAlignmentSize(stride));
    }
  }
  alignment_map_[tv] = alignment_size;
  return alignment_size;
}

bool SchedulerEntry::sameAs(const SchedulerEntry* other) {
  return heuristic_ == other->heuristic_ && params_->sameAs(other->params_);
}

namespace {

//! Scheduler interface:
//!    Each of the scheduler needs to provide 3 interface functions:
//!
//!      1. canScheduleCompileTime(Fusion* fusion) :
//!
//!        This function contains compiled-time checks on the graph itself
//!        without runtime input information. Only `fusion` is given in the
//!        argument to make sure only compile-time available info is needed in
//!        the check.
//!
//!        This function is to be called exactly once on each segmented group
//!        created in a segmented fusion so this part will not contribute to
//!        dynamic shape latency.
//!
//!     2. canScheduleRunTime(
//!            Fusion* fusion,
//!            SchedulerRuntimeInfo& runtime_info,
//!           HeuristicSummary* data_cache = nullptr):
//!        This function contains all canSchedule checks that will have to
//!        involve runtime input information, and will be run both by the
//!        segmenter and the kernel cache. The latency of this function will
//!        contribute to dynamic shape latency so `data_cache` should be used as
//!        much as possible to save re-computation.
//!
//!     3. schedule(fusion):
//!
//!        This function will be called when compiling a kernel. It should apply
//!        scheduling to the given fusion

//! NoOp scheduler represents the case where scheduler will
//!  not do any scheduling operations and forward the un-scheduled
//!  fusion directly to code generation and kernel compilation.
//!
//! Typical use case of this scheduler is to handle edge cases
//!  such as where all tensors are size-1 or size-0.
<<<<<<< HEAD
class NoOpScheduler : public SchedulerEntry {
  //! Provides a dummy heuristic type to ensure
  //!  unified interface on NoOp scheduler.
  class NoOpHeuristic : public HeuristicParams {
   public:
    using HeuristicParams::HeuristicParams;

    size_t hash() const override {
      return 0;
    }
    std::shared_ptr<HeuristicParams> clone() const override {
      return std::make_shared<NoOpHeuristic>();
    }
    bool sameAs(const std::shared_ptr<HeuristicParams>& other) const override {
      auto other_casted = std::dynamic_pointer_cast<ReductionParams>(other);
      return other_casted != nullptr && other_casted->cparams == cparams;
    };
  };

 public:
  explicit NoOpScheduler(
      Fusion* fusion,
      SchedulerRuntimeInfo& runtime_info,
      HeuristicSummary* data_cache = nullptr)
      : SchedulerEntry(ScheduleHeuristic::NoOp) {
    params_ = std::make_shared<NoOpHeuristic>("", runtime_info.getIndexType());
  }

  //! Check if the no-op heuristics apply in given fusion
  static bool canScheduleCompileTime(Fusion* fusion) {
    if (fusion->isNoOp()) {
      return true;
    }
    // Check there're no non-trivial reduction ops.
    for (auto reduction : ir_utils::getReductionOps(fusion)) {
      for (auto output :
           ir_utils::filterByType<TensorView>(reduction->outputs())) {
        auto concrete_dimension =
            TensorDomain::noReductions(output->getRootDomain());
        auto all_nonzero = std::none_of(
            concrete_dimension.begin(),
            concrete_dimension.end(),
            [](IterDomain* id) { return id->extent()->isZeroInt(); });
        if (all_nonzero) {
          scheduler_debug_utils::canScheduleRejectReason(
              ScheduleHeuristic::NoOp,
              "reduction of non-zero elements is not supported");
          return false;
        }
      }
    }

    // Check that all outputs are either broadcast or ignored reduction.
    for (auto out_tv : ir_utils::filterByType<TensorView>(fusion->outputs())) {
      auto concrete_dimension = TensorDomain::noReductions(
          TensorDomain::noBroadcasts(out_tv->getLeafDomain()));
      if (!concrete_dimension.empty()) {
        scheduler_debug_utils::canScheduleRejectReason(
            ScheduleHeuristic::NoOp, "output has a concrete dimension");
        return false;
      }
    }

    // Check that inputs of all select/gather-like ops are fusion inputs
    if (registry_utils::rejectScheduleForMemoryPromotion(
            fusion, ScheduleHeuristic::NoOp)) {
      return false;
    }

    // We have verified that all iterdomains on all output tv's are trivial
    // reductions,
    //  broadcasts or zero-sized. Therefore accepting this fusion for NoOp
    //  scheduling.
    return true;
  }

  static bool canScheduleRunTime(
      Fusion* fusion,
      SchedulerRuntimeInfo& runtime_info,
      HeuristicSummary* data_cache = nullptr) {
    // TODO:
    //  Pipe through dynamic zero checks.
    return true;
  }

  void schedule(Fusion* fusion) override {
    // Schedule is no-op.
    return;
  }

 private:
  void computeHeuristics(
      Fusion* fusion,
      SchedulerRuntimeInfo& runtime_info,
      HeuristicSummary* data_cache = nullptr) {
    // Heuristics is no-op.
    return;
  }
};

class TransposeScheduler : public SchedulerEntry {
 public:
  explicit TransposeScheduler(
      Fusion* fusion,
      SchedulerRuntimeInfo& runtime_info,
      HeuristicSummary* data_cache = nullptr)
      : SchedulerEntry(ScheduleHeuristic::Transpose) {
    computeHeuristics(fusion, runtime_info, data_cache);
  }

  static bool canScheduleCompileTime(Fusion* fusion) {
    // Check that inputs of all select/gather-like ops are fusion inputs
    if (registry_utils::rejectScheduleForMemoryPromotion(
            fusion, ScheduleHeuristic::Transpose)) {
      return false;
    }

    // Fusions handled by transpose scheduler cannot have MmaOp.
    if (!ir_utils::getMmaOps(fusion).empty()) {
      scheduler_debug_utils::canScheduleRejectReason(
          ScheduleHeuristic::Transpose, "no support for mma ops.");
      return false;
    }

    for (auto select : ir_utils::getSelectOps(fusion)) {
      auto root = TensorDomain::noReductions(
          select->input(0)->as<TensorView>()->getMaybeRFactorDomain());
      if (select->getIndexedID() == root[root.size() - 1]) {
        scheduler_debug_utils::canScheduleRejectReason(
            ScheduleHeuristic::Transpose,
            "SelectOp on inner dim is not supported by transpose scheduler yet."
            "In transpose scheduler, we want to leave the select dim alone, instead of creating a tile for it.");
        return false;
      }
    }
    for (auto idx_sel : ir_utils::getIndexSelectOps(fusion)) {
      auto root = TensorDomain::noReductions(
          idx_sel->input(0)->as<TensorView>()->getMaybeRFactorDomain());
      if (idx_sel->getIndexedID() == root[root.size() - 1]) {
        scheduler_debug_utils::canScheduleRejectReason(
            ScheduleHeuristic::Transpose,
            "IndexSelectOp on inner dim is not supported by transpose scheduler yet."
            "In transpose scheduler, we want to leave the select dim alone, instead of creating a tile for it.");
        return false;
      }
    }
    for (auto torch_gather : ir_utils::getTorchGatherOps(fusion)) {
      auto root = TensorDomain::noReductions(
          torch_gather->input(0)->as<TensorView>()->getMaybeRFactorDomain());
      if (torch_gather->dim() == (int)root.size() - 1) {
        scheduler_debug_utils::canScheduleRejectReason(
            ScheduleHeuristic::Transpose,
            "TorchGatherOp on inner dim is not supported by transpose scheduler yet."
            "In transpose scheduler, we want to leave the select dim alone, instead of creating a tile for it.");
        return false;
      }
    }

    if (!hasAtLeastTwoValidGroups(fusion)) {
      scheduler_debug_utils::canScheduleRejectReason(
          ScheduleHeuristic::Transpose,
          "cannot find two mismatching inner most dimensions");
      return false;
    }

    auto reduction_ops = ir_utils::getReductionOps(fusion);

    if (!reduction_ops.empty()) {
      scheduler_debug_utils::canScheduleRejectReason(
          ScheduleHeuristic::Transpose, "no support for reduction ops");
=======
class ReductionScheduler : public SchedulerEntry {
 public:
  explicit ReductionScheduler(
      Fusion* fusion,
      SchedulerRuntimeInfo& runtime_info,
      HeuristicSummary* data_cache = nullptr)
      : SchedulerEntry(ScheduleHeuristic::Reduction) {
    computeHeuristics(fusion, runtime_info, data_cache);
  }

  //! Check if the reduction heuristics apply in given fusion
  static bool canScheduleCompileTime(Fusion* fusion) {
    // Needs at least one reduction to consider.
    if (ir_utils::getReductionOps(fusion).empty()) {
      scheduler_debug_utils::canScheduleRejectReason(
          ScheduleHeuristic::Reduction, "No reduction op to schedule");
      return false;
    }

    if (ir_utils::filterByType<TensorView>(fusion->inputs()).empty()) {
      scheduler_debug_utils::canScheduleRejectReason(
          ScheduleHeuristic::Reduction,
          "Scheduling not supported with no input");
      return false;
    }

    // Check that inputs of all select/gather-like ops are fusion inputs
    if (registry_utils::rejectScheduleForMemoryPromotion(
            fusion, ScheduleHeuristic::Reduction)) {
      return false;
    }

    // Fusions handled by reduction scheduler cannot have MmaOp.
    if (!ir_utils::getMmaOps(fusion).empty()) {
      scheduler_debug_utils::canScheduleRejectReason(
          ScheduleHeuristic::Reduction, "no support for mma ops.");
      return false;
    }

    auto reduction_tvs = scheduler_utils::getReductionTvs(fusion);

    if (reduction_tvs.empty()) {
      // Use pointwise logic
>>>>>>> 6891615d
      return false;
    }

    if (registry_utils::hasNonUniqueBcast(fusion)) {
      scheduler_debug_utils::canScheduleRejectReason(
<<<<<<< HEAD
          ScheduleHeuristic::Transpose,
=======
          ScheduleHeuristic::Reduction,
>>>>>>> 6891615d
          "Broadcasting dimension might be broadcasting to multiple sizes.");
      return false;
    }

<<<<<<< HEAD
    return true;
  }

  static bool canScheduleRunTime(
      Fusion* fusion,
      SchedulerRuntimeInfo& runtime_info,
      HeuristicSummary* data_cache = nullptr) {
    FUSER_PERF_SCOPE("TransposeScheduler::canScheduleRunTime");

    auto reason =
        getTransposeRuntimeRejectReason(fusion, data_cache, runtime_info);
    if (!reason.empty()) {
      scheduler_debug_utils::canScheduleRejectReason(
          ScheduleHeuristic::Transpose, reason);
      return false;
    }
    return true;
  }

  void schedule(Fusion* fusion) override {
    FUSER_PERF_SCOPE("Schedule Transpose Fusion");
    scheduleTranspose(fusion, transposeParams());
  }

 private:
  void computeHeuristics(
      Fusion* fusion,
      SchedulerRuntimeInfo& runtime_info,
      HeuristicSummary* data_cache = nullptr) {
    params_ = getTransposeHeuristics(fusion, runtime_info, data_cache);
    NVF_ERROR(params_ != nullptr);
  }
};

class PointWiseScheduler : public SchedulerEntry {
 public:
  explicit PointWiseScheduler(
      Fusion* fusion,
      SchedulerRuntimeInfo& runtime_info,
      HeuristicSummary* data_cache = nullptr)
      : SchedulerEntry(ScheduleHeuristic::PointWise) {
    computeHeuristics(fusion, runtime_info, data_cache);
  }

  static bool canScheduleCompileTime(Fusion* fusion) {
    //   Currently using the same path as the scheduler
    // to eliminate mismatch between canSchedule and
    // schedule pointwise.
    if (!hasReferenceTensorView(fusion)) {
      scheduler_debug_utils::canScheduleRejectReason(
          ScheduleHeuristic::PointWise, "cannot find reference tensor");
      return false;
    }

    // Check that inputs of all select/gather-like ops are fusion inputs
    if (registry_utils::rejectScheduleForMemoryPromotion(
            fusion, ScheduleHeuristic::PointWise)) {
      return false;
    }

    // Fusions handled by pointwise scheduler cannot have MmaOp.
    if (!ir_utils::getMmaOps(fusion).empty()) {
      scheduler_debug_utils::canScheduleRejectReason(
          ScheduleHeuristic::PointWise, "no support for mma ops.");
      return false;
    }

=======
>>>>>>> 6891615d
    if (!ir_utils::getViewOps(fusion).empty()) {
      ComputeAtMap ca_map(fusion);
      if (registry_utils::requiresForwardViewReplay(fusion, ca_map)) {
        scheduler_debug_utils::canScheduleRejectReason(
<<<<<<< HEAD
            ScheduleHeuristic::PointWise,
            "Fusion requires view being reversible.");
        return false;
      }
    }

    auto reduction_ops = ir_utils::getReductionOps(fusion);

    if (!reduction_ops.empty()) {
      scheduler_debug_utils::canScheduleRejectReason(
          ScheduleHeuristic::PointWise, "no support for reduction ops");
      return false;
    }

    if (registry_utils::hasNonUniqueBcast(fusion)) {
      scheduler_debug_utils::canScheduleRejectReason(
          ScheduleHeuristic::PointWise,
          "Broadcasting dimension might be broadcasting to multiple sizes.");
      return false;
    }

    return true;
  }

  static bool canScheduleRunTime(
      Fusion* fusion,
      SchedulerRuntimeInfo& runtime_info,
      HeuristicSummary* data_cache = nullptr) {
    auto can_schedule_transpose_entry =
        HeuristicSummaryEntry<HeuristicCompileTime::CanScheduleTranspose>(
            data_cache, [fusion]() {
              return std::make_unique<bool>(
                  TransposeScheduler::canScheduleCompileTime(fusion));
            });
    if (can_schedule_transpose_entry.get()) {
      auto reason =
          getTransposeRuntimeRejectReason(fusion, data_cache, runtime_info);
      return !reason.empty();
    }

    return true;
  }

  void schedule(Fusion* fusion) override {
    FUSER_PERF_SCOPE("Schedule PointWise Fusion");
    schedulePointwise(fusion, pointwiseParams());
  }

  void computeHeuristics(
      Fusion* fusion,
      SchedulerRuntimeInfo& runtime_info,
      HeuristicSummary* data_cache = nullptr) {
    params_ = getPointwiseHeuristics(fusion, runtime_info, data_cache);
    NVF_ERROR(params_ != nullptr);
  }
};

class MatmulScheduler : public SchedulerEntry {
 public:
  explicit MatmulScheduler(
      Fusion* fusion,
      SchedulerRuntimeInfo& runtime_info,
      HeuristicSummary* data_cache = nullptr)
      : SchedulerEntry(ScheduleHeuristic::Matmul) {
    computeHeuristics(fusion, runtime_info);
  }

  void schedule(Fusion* fusion) override {
    FUSER_PERF_SCOPE("Schedule Matmul Fusion");
    scheduleMatmul(fusion, matmulParams());
  }

  static bool canScheduleCompileTime(Fusion* fusion) {
    const auto msg = getMatmulCompileTimeRejectReason(fusion);
    if (!msg.empty()) {
      scheduler_debug_utils::canScheduleRejectReason(
          ScheduleHeuristic::Matmul, msg);
=======
            ScheduleHeuristic::Reduction,
            "Fusion requires view being reversible.");
        return false;
      }

      // Reduction scheduler simply uses reduction_tvs[0] as the reference, if
      // that changes, this needs to be changed.
      if (registry_utils::reductionInterferingView(
              fusion, ca_map, reduction_tvs[0])) {
        scheduler_debug_utils::canScheduleRejectReason(
            ScheduleHeuristic::Reduction,
            "View may interfere with reduction scheduling.");
        return false;
      }
    }

    // Make sure reduction axes are consistent through the fusion
    auto reduction_ops = ir_utils::getReductionOps(fusion);
    if (reduction_ops.size() > 1) {
      // Before examining the reduction axes want to quickly
      //   check the reductions have the same axis width
      //   to avoid building root domain map in easier cases
      bool valid_axis_count = false;
      size_t axis_count = 0;
      auto reduction_root_size = [](TensorView* red_tv) {
        size_t count = 0;
        for (auto id : red_tv->getRootDomain()) {
          if (!id->isBroadcast()) {
            count++;
          }
        }
        return count;
      };

      for (auto red : reduction_tvs) {
        if (!valid_axis_count) {
          valid_axis_count = true;
          axis_count = reduction_root_size(red);
        } else {
          if (reduction_root_size(red) != axis_count) {
            scheduler_debug_utils::canScheduleRejectReason(
                ScheduleHeuristic::Reduction,
                "Inconsistent reduction axes ",
                red,
                "is not ",
                axis_count);
            return false;
          }
        }
      }

      // Use root domain map to check the reduction ops have the same axes
      FusionGuard fg(fusion);
      ComputeAtRootDomainMap root_map;
      root_map.build(true);

      // red_ops.size()>1 checked before
      for (size_t it = 1; it < reduction_tvs.size(); it++) {
        if (!registry_utils::checkPatternEquivalence(
                reduction_tvs[it - 1], reduction_tvs[it], root_map)) {
          scheduler_debug_utils::canScheduleRejectReason(
              ScheduleHeuristic::Reduction,
              "Un-mapped multi-reduction: ",
              reduction_tvs[it - 1],
              " ",
              reduction_tvs[it]);
          return false;
        }
      }
    }

    // Doesn't allow persistent kernels in this scheduler
    auto persistent_buffer_info = scheduler_utils::persistentBuffers(fusion);
    if (!persistent_buffer_info.persistent_buffers.empty()) {
      scheduler_debug_utils::canScheduleRejectReason(
          ScheduleHeuristic::Reduction,
          "need persistent buffers that reduction scheduler doesn't handle");
      return false;
    }

    if (!registry_utils::SchedulerTopologyChecker::supportedPostReductionFusion(
            fusion, reduction_tvs) ||
        registry_utils::SchedulerTopologyChecker::hasPostReductionBCast(
            fusion)) {
      scheduler_debug_utils::canScheduleRejectReason(
          ScheduleHeuristic::Reduction,
          "has unsupported post reduction fusion");
      return false;
    }

    if (registry_utils::SchedulerTopologyChecker::
            hasGatherToBroadcastBeforeReduction(fusion, reduction_tvs)) {
      scheduler_debug_utils::canScheduleRejectReason(
          ScheduleHeuristic::Reduction,
          "has unsupported gather-like ops before reduction");
>>>>>>> 6891615d
      return false;
    }

    return true;
  }

  static bool canScheduleRunTime(
      Fusion* fusion,
      SchedulerRuntimeInfo& runtime_info,
      HeuristicSummary* data_cache = nullptr) {
<<<<<<< HEAD
    FUSER_PERF_SCOPE("MatmulScheduler::canSchedule");
    auto reason =
        getMatmulRunTimeRejectReason(fusion, data_cache, runtime_info);
    if (!reason.empty()) {
      scheduler_debug_utils::canScheduleRejectReason(
          ScheduleHeuristic::Matmul, reason);
      return false;
    }
    return true;
  }

=======
    return true;
  }

  void schedule(Fusion* fusion) override {
    FUSER_PERF_SCOPE("Schedule Single Reduction");
    scheduleReduction(fusion, reductionParams());
  }

>>>>>>> 6891615d
 private:
  void computeHeuristics(
      Fusion* fusion,
      SchedulerRuntimeInfo& runtime_info,
      HeuristicSummary* data_cache = nullptr) {
<<<<<<< HEAD
    params_ = getMatmulHeuristics(fusion, runtime_info, data_cache);
=======
    params_ = getReductionHeuristics(fusion, runtime_info, data_cache);
>>>>>>> 6891615d
    NVF_ERROR(params_ != nullptr);
  }
};

// Schedule Table
const std::vector<ScheduleHeuristic>& all_heuristics() {
  static const std::vector<ScheduleHeuristic> hlist = {
      ScheduleHeuristic::NoOp,
      ScheduleHeuristic::Reduction,
      ScheduleHeuristic::Transpose,
      ScheduleHeuristic::PointWise,
      ScheduleHeuristic::Persistent,
      ScheduleHeuristic::Matmul};
  return hlist;
}

//! A Utility for checking both dynamic and static part of
//!  can schedule
template <typename SchedulerType>
bool checkCanSchedule(
    Fusion* fusion,
    SchedulerRuntimeInfo& runtime_info,
    HeuristicSummary* data_cache = nullptr) {
  FusionGuard fg(fusion);
  // If a data cache is given, the compile time part doesn't need to be checked,
  // since for all current use cases
  //  it has to pass all the compile time checks to create a data cache for this
  //  fusion.
  if (!data_cache) {
    if (!registry_utils::isConnectedFusionGraph(fusion)) {
      return false;
    }
    if (IterDomainGraph(fusion, /*allow_self_mapping=*/true).hasSelfMapping()) {
      return false;
    }
    if (!SchedulerType::canScheduleCompileTime(fusion)) {
      return false;
    }
  }

  return SchedulerType::canScheduleRunTime(fusion, runtime_info, data_cache);
}

} // namespace

// Simple dispatcher interface
bool SchedulerEntry::canSchedule(
    ScheduleHeuristic sh,
    Fusion* fusion,
    SchedulerRuntimeInfo& runtime_info,
    HeuristicSummary* data_cache) {
  switch (sh) {
    case ScheduleHeuristic::NoOp:
      return checkCanSchedule<NoOpScheduler>(fusion, runtime_info, data_cache);
    case ScheduleHeuristic::PointWise:
      return checkCanSchedule<PointWiseScheduler>(
          fusion, runtime_info, data_cache);
    case ScheduleHeuristic::Reduction:
      return checkCanSchedule<ReductionScheduler>(
          fusion, runtime_info, data_cache);
    case ScheduleHeuristic::Persistent:
      return checkCanSchedule<PersistentKernelScheduler>(
          fusion, runtime_info, data_cache);
    case ScheduleHeuristic::Transpose:
      return checkCanSchedule<TransposeScheduler>(
          fusion, runtime_info, data_cache);
    case ScheduleHeuristic::Matmul:
      return checkCanSchedule<MatmulScheduler>(
          fusion, runtime_info, data_cache);
    default:
      NVF_ERROR(false, "unreachable");
      return false;
  }
  return false;
}

std::unique_ptr<SchedulerEntry> SchedulerEntry::makeEntry(
    ScheduleHeuristic sh,
    Fusion* fusion,
    SchedulerRuntimeInfo& runtime_info,
    HeuristicSummary* data_cache) {
  std::unique_ptr<SchedulerEntry> scheduler_entry = nullptr;
  switch (sh) {
    case ScheduleHeuristic::NoOp:
      scheduler_entry =
          std::make_unique<NoOpScheduler>(fusion, runtime_info, data_cache);
      break;
    case ScheduleHeuristic::PointWise:
      scheduler_entry = std::make_unique<PointWiseScheduler>(
          fusion, runtime_info, data_cache);
      break;
    case ScheduleHeuristic::Reduction:
      scheduler_entry = std::make_unique<ReductionScheduler>(
          fusion, runtime_info, data_cache);
      break;
    case ScheduleHeuristic::Persistent:
      scheduler_entry = std::make_unique<PersistentKernelScheduler>(
          fusion, runtime_info, data_cache);
      break;
    case ScheduleHeuristic::Transpose:
      scheduler_entry = std::make_unique<TransposeScheduler>(
          fusion, runtime_info, data_cache);
      break;
    case ScheduleHeuristic::Matmul:
      scheduler_entry =
          std::make_unique<MatmulScheduler>(fusion, runtime_info, data_cache);
      break;
    default:
      NVF_ERROR(false, "unreachable");
  }

  return scheduler_entry;
}

// Simply loop through the list as baseline strategy
std::optional<ScheduleHeuristic> SchedulerEntry::proposeHeuristics(
    Fusion* fusion,
    SchedulerRuntimeInfo& runtime_info) {
  for (auto sh : all_heuristics()) {
    if (canSchedule(sh, fusion, runtime_info)) {
      scheduler_debug_utils::canScheduleMessage("***Accepted*** as: ", sh);
      return sh;
    }
  }
  return std::nullopt;
}

size_t SchedulerEntryHash::operator()(const SchedulerEntry& se) const {
  return se.params()->hash();
}

namespace {

//! CompileTimeInfo is the actual subclass of CompileTimeInfoBase that will
//!  be stored in the data cache. It owns a data_ state internally of the
//!  dataType defined within the entry class, which are listed in compile
//!  time info header.
template <typename EntryClass>
class CompileTimeInfo : public HeuristicCompileTime::CompileTimeInfoBase {
 public:
  CompileTimeInfo(std::unique_ptr<typename EntryClass::DataType> data)
      : CompileTimeInfoBase(EntryClass::EntryType), data_(std::move(data)) {}

  typename EntryClass::DataType* get() {
    return data_.get();
  }

 private:
  std::unique_ptr<typename EntryClass::DataType> data_;
};

} // namespace

HeuristicSummary::HeuristicSummary(
    Fusion* fusion,
    ScheduleHeuristic heuristic,
    SchedulerRuntimeInfo& runtime_info)
    : heuristic_(heuristic), recording_(true) {
  switch (heuristic) {
    case ScheduleHeuristic::NoOp:
      NoOpScheduler::canScheduleRunTime(fusion, runtime_info, this);
      break;
    case ScheduleHeuristic::PointWise:
      getPointwiseHeuristics(fusion, runtime_info, this);
      PointWiseScheduler::canScheduleRunTime(fusion, runtime_info, this);
      break;
    case ScheduleHeuristic::Reduction:
      getReductionHeuristics(fusion, runtime_info, this);
      ReductionScheduler::canScheduleRunTime(fusion, runtime_info, this);
      break;
    case ScheduleHeuristic::Persistent:
      getPersistentHeuristics(fusion, runtime_info, this);
      PersistentKernelScheduler::canScheduleRunTime(fusion, runtime_info, this);
      break;
    case ScheduleHeuristic::Transpose:
      getTransposeHeuristics(fusion, runtime_info, this);
      TransposeScheduler::canScheduleRunTime(fusion, runtime_info, this);
      break;
    case ScheduleHeuristic::Matmul: {
      const auto heuristics = getMatmulHeuristics(fusion, runtime_info, this);
      NVF_ERROR(heuristics, "Failed to get matmul heuristics");
      const auto canSchedule =
          MatmulScheduler::canScheduleRunTime(fusion, runtime_info, this);
      NVF_ERROR(canSchedule, "Could not schedule matmul (run time)");
      break;
    }
    default:
      NVF_ERROR(false, "unknown heuristic");
  }
  validate();
  recording_ = false;
}

void HeuristicSummary::validate() const {
  switch (heuristic_) {
    case ScheduleHeuristic::NoOp: {
      // TODO: need to cache the dynamically zero inputs?
      break;
    }
    case ScheduleHeuristic::Transpose:
    case ScheduleHeuristic::PointWise: {
      if (heuristic_ == ScheduleHeuristic::PointWise) {
        NVF_ERROR(entry_type_map_.count(EntryType::DOMAIN_MAP));
        NVF_ERROR(entry_type_map_.count(EntryType::REFERENCE_TENSORS));
        NVF_ERROR(
            entry_type_map_.count(EntryType::VECTORIZABLE_INPUTS_AND_OUTPUTS));
        NVF_ERROR(
            entry_type_map_.count(EntryType::TV_TO_CONTIG_INNER_SIZE_MAPS));
        NVF_ERROR(entry_type_map_.count(EntryType::BROADCAST_BYTE_MULTIPLES));
        NVF_ERROR(entry_type_map_.count(EntryType::CAN_SCHEDULE_TRANSPOSE));
        auto can_schedule_transpose =
            entry_type_map_.at(EntryType::CAN_SCHEDULE_TRANSPOSE)
                ->as<CompileTimeInfo<
                    HeuristicCompileTime::CanScheduleTranspose>>()
                ->get();
        if (!*can_schedule_transpose) {
          break;
        }
      }
      NVF_ERROR(entry_type_map_.count(EntryType::TRANSPOSE_DOMAIN_MAP));
      NVF_ERROR(entry_type_map_.count(
          EntryType::INPUTS_AND_OUTPUTS_INNER_DIM_GROUPS));
      NVF_ERROR(entry_type_map_.count(EntryType::REFERENCE_TENSORS_FOR_GROUPS));
      NVF_ERROR(entry_type_map_.count(EntryType::INNER_MOST_DIMS_INFO));
      break;
    }
    case ScheduleHeuristic::Reduction: {
      NVF_ERROR(entry_type_map_.count(EntryType::REDUCTION_TVS));
      NVF_ERROR(
          entry_type_map_.count(EntryType::VECTORIZABLE_INPUTS_AND_OUTPUTS));
      NVF_ERROR(entry_type_map_.count(EntryType::TV_TO_CONTIG_INNER_SIZE_MAPS));
      NVF_ERROR(
          entry_type_map_.count(EntryType::UNROLLABLE_INPUTS_AND_OUTPUTS));
      break;
    }
    case ScheduleHeuristic::Persistent: {
      NVF_ERROR(entry_type_map_.count(EntryType::REDUCTION_TVS));
      NVF_ERROR(
          entry_type_map_.count(EntryType::VECTORIZABLE_INPUTS_AND_OUTPUTS));
      NVF_ERROR(entry_type_map_.count(EntryType::TV_TO_CONTIG_INNER_SIZE_MAPS));
      NVF_ERROR(
          entry_type_map_.count(EntryType::UNROLLABLE_INPUTS_AND_OUTPUTS));
      NVF_ERROR(entry_type_map_.count(EntryType::PERSISTENT_BUFFER_INFO));
      // If check persistent factor only when persistent buffers needed.
      auto persistent_buffer_info =
          entry_type_map_.at(EntryType::PERSISTENT_BUFFER_INFO)
              ->as<
                  CompileTimeInfo<HeuristicCompileTime::PersistentBufferInfo>>()
              ->get();
      NVF_ERROR(
          !persistent_buffer_info->persistent_buffers.empty() &&
          entry_type_map_.count(EntryType::SCOPE_PERSISTENT_FACTOR_INFO));
      break;
    }
    case ScheduleHeuristic::Matmul: {
      // TODO: add a proper set of checks
      break;
    }
    default:
      NVF_ERROR(false, "unknown heuristic");
  }
}

void HeuristicSummary::insert(HeuristicSummary::EntryOwningPtr new_entry) {
  NVF_ERROR(recording_, "should only insert entries at recording phase");
  // Just override when insertion duplicates, equality not checked.
  entry_type_map_[new_entry->type()] = new_entry.get();
  entries_.emplace_back(std::move(new_entry));
}

template <typename EntryClass>
HeuristicSummaryEntry<EntryClass>::HeuristicSummaryEntry(
    HeuristicSummary* data_cache,
    MakerFnType fn) {
  using InfoType = CompileTimeInfo<EntryClass>;

  if (!data_cache || data_cache->isRecording()) {
    owned_data_ = fn();
    data_ptr_ = owned_data_.get();

    if (data_cache) {
      std::unique_ptr<HeuristicCompileTime::CompileTimeInfoBase> new_entry =
          std::make_unique<InfoType>(std::move(owned_data_));
      data_cache->insert(std::move(new_entry));
    }
  } else {
    data_ptr_ =
        data_cache->at(EntryClass::EntryType)->template as<InfoType>()->get();
  }
}

// Template instantiation for pre-defined cache entries
template class HeuristicSummaryEntry<HeuristicCompileTime::DomainMap>;
template class HeuristicSummaryEntry<HeuristicCompileTime::TransposeDomainMap>;
template class HeuristicSummaryEntry<HeuristicCompileTime::ReferenceTensors>;
template class HeuristicSummaryEntry<
    HeuristicCompileTime::ReferenceTensorsForGroups>;
template class HeuristicSummaryEntry<
    HeuristicCompileTime::VectorizableInputsAndOutputs>;
template class HeuristicSummaryEntry<
    HeuristicCompileTime::TvToContigInnerSizeMaps>;
template class HeuristicSummaryEntry<
    HeuristicCompileTime::InputsOutputsInnerDimGroups>;
template class HeuristicSummaryEntry<
    HeuristicCompileTime::UnrollableInputsAndOutputs>;
template class HeuristicSummaryEntry<HeuristicCompileTime::ReductionTVs>;
template class HeuristicSummaryEntry<
    HeuristicCompileTime::PersistentBufferInfo>;
template class HeuristicSummaryEntry<
    HeuristicCompileTime::ScopePersistentFactorInfo>;
template class HeuristicSummaryEntry<HeuristicCompileTime::BroadcastMultiples>;
template class HeuristicSummaryEntry<HeuristicCompileTime::InnerMostDimInfo>;
template class HeuristicSummaryEntry<
    HeuristicCompileTime::CanScheduleTranspose>;

} // namespace nvfuser<|MERGE_RESOLUTION|>--- conflicted
+++ resolved
@@ -171,537 +171,6 @@
 //!
 //!        This function will be called when compiling a kernel. It should apply
 //!        scheduling to the given fusion
-
-//! NoOp scheduler represents the case where scheduler will
-//!  not do any scheduling operations and forward the un-scheduled
-//!  fusion directly to code generation and kernel compilation.
-//!
-//! Typical use case of this scheduler is to handle edge cases
-//!  such as where all tensors are size-1 or size-0.
-<<<<<<< HEAD
-class NoOpScheduler : public SchedulerEntry {
-  //! Provides a dummy heuristic type to ensure
-  //!  unified interface on NoOp scheduler.
-  class NoOpHeuristic : public HeuristicParams {
-   public:
-    using HeuristicParams::HeuristicParams;
-
-    size_t hash() const override {
-      return 0;
-    }
-    std::shared_ptr<HeuristicParams> clone() const override {
-      return std::make_shared<NoOpHeuristic>();
-    }
-    bool sameAs(const std::shared_ptr<HeuristicParams>& other) const override {
-      auto other_casted = std::dynamic_pointer_cast<ReductionParams>(other);
-      return other_casted != nullptr && other_casted->cparams == cparams;
-    };
-  };
-
- public:
-  explicit NoOpScheduler(
-      Fusion* fusion,
-      SchedulerRuntimeInfo& runtime_info,
-      HeuristicSummary* data_cache = nullptr)
-      : SchedulerEntry(ScheduleHeuristic::NoOp) {
-    params_ = std::make_shared<NoOpHeuristic>("", runtime_info.getIndexType());
-  }
-
-  //! Check if the no-op heuristics apply in given fusion
-  static bool canScheduleCompileTime(Fusion* fusion) {
-    if (fusion->isNoOp()) {
-      return true;
-    }
-    // Check there're no non-trivial reduction ops.
-    for (auto reduction : ir_utils::getReductionOps(fusion)) {
-      for (auto output :
-           ir_utils::filterByType<TensorView>(reduction->outputs())) {
-        auto concrete_dimension =
-            TensorDomain::noReductions(output->getRootDomain());
-        auto all_nonzero = std::none_of(
-            concrete_dimension.begin(),
-            concrete_dimension.end(),
-            [](IterDomain* id) { return id->extent()->isZeroInt(); });
-        if (all_nonzero) {
-          scheduler_debug_utils::canScheduleRejectReason(
-              ScheduleHeuristic::NoOp,
-              "reduction of non-zero elements is not supported");
-          return false;
-        }
-      }
-    }
-
-    // Check that all outputs are either broadcast or ignored reduction.
-    for (auto out_tv : ir_utils::filterByType<TensorView>(fusion->outputs())) {
-      auto concrete_dimension = TensorDomain::noReductions(
-          TensorDomain::noBroadcasts(out_tv->getLeafDomain()));
-      if (!concrete_dimension.empty()) {
-        scheduler_debug_utils::canScheduleRejectReason(
-            ScheduleHeuristic::NoOp, "output has a concrete dimension");
-        return false;
-      }
-    }
-
-    // Check that inputs of all select/gather-like ops are fusion inputs
-    if (registry_utils::rejectScheduleForMemoryPromotion(
-            fusion, ScheduleHeuristic::NoOp)) {
-      return false;
-    }
-
-    // We have verified that all iterdomains on all output tv's are trivial
-    // reductions,
-    //  broadcasts or zero-sized. Therefore accepting this fusion for NoOp
-    //  scheduling.
-    return true;
-  }
-
-  static bool canScheduleRunTime(
-      Fusion* fusion,
-      SchedulerRuntimeInfo& runtime_info,
-      HeuristicSummary* data_cache = nullptr) {
-    // TODO:
-    //  Pipe through dynamic zero checks.
-    return true;
-  }
-
-  void schedule(Fusion* fusion) override {
-    // Schedule is no-op.
-    return;
-  }
-
- private:
-  void computeHeuristics(
-      Fusion* fusion,
-      SchedulerRuntimeInfo& runtime_info,
-      HeuristicSummary* data_cache = nullptr) {
-    // Heuristics is no-op.
-    return;
-  }
-};
-
-class TransposeScheduler : public SchedulerEntry {
- public:
-  explicit TransposeScheduler(
-      Fusion* fusion,
-      SchedulerRuntimeInfo& runtime_info,
-      HeuristicSummary* data_cache = nullptr)
-      : SchedulerEntry(ScheduleHeuristic::Transpose) {
-    computeHeuristics(fusion, runtime_info, data_cache);
-  }
-
-  static bool canScheduleCompileTime(Fusion* fusion) {
-    // Check that inputs of all select/gather-like ops are fusion inputs
-    if (registry_utils::rejectScheduleForMemoryPromotion(
-            fusion, ScheduleHeuristic::Transpose)) {
-      return false;
-    }
-
-    // Fusions handled by transpose scheduler cannot have MmaOp.
-    if (!ir_utils::getMmaOps(fusion).empty()) {
-      scheduler_debug_utils::canScheduleRejectReason(
-          ScheduleHeuristic::Transpose, "no support for mma ops.");
-      return false;
-    }
-
-    for (auto select : ir_utils::getSelectOps(fusion)) {
-      auto root = TensorDomain::noReductions(
-          select->input(0)->as<TensorView>()->getMaybeRFactorDomain());
-      if (select->getIndexedID() == root[root.size() - 1]) {
-        scheduler_debug_utils::canScheduleRejectReason(
-            ScheduleHeuristic::Transpose,
-            "SelectOp on inner dim is not supported by transpose scheduler yet."
-            "In transpose scheduler, we want to leave the select dim alone, instead of creating a tile for it.");
-        return false;
-      }
-    }
-    for (auto idx_sel : ir_utils::getIndexSelectOps(fusion)) {
-      auto root = TensorDomain::noReductions(
-          idx_sel->input(0)->as<TensorView>()->getMaybeRFactorDomain());
-      if (idx_sel->getIndexedID() == root[root.size() - 1]) {
-        scheduler_debug_utils::canScheduleRejectReason(
-            ScheduleHeuristic::Transpose,
-            "IndexSelectOp on inner dim is not supported by transpose scheduler yet."
-            "In transpose scheduler, we want to leave the select dim alone, instead of creating a tile for it.");
-        return false;
-      }
-    }
-    for (auto torch_gather : ir_utils::getTorchGatherOps(fusion)) {
-      auto root = TensorDomain::noReductions(
-          torch_gather->input(0)->as<TensorView>()->getMaybeRFactorDomain());
-      if (torch_gather->dim() == (int)root.size() - 1) {
-        scheduler_debug_utils::canScheduleRejectReason(
-            ScheduleHeuristic::Transpose,
-            "TorchGatherOp on inner dim is not supported by transpose scheduler yet."
-            "In transpose scheduler, we want to leave the select dim alone, instead of creating a tile for it.");
-        return false;
-      }
-    }
-
-    if (!hasAtLeastTwoValidGroups(fusion)) {
-      scheduler_debug_utils::canScheduleRejectReason(
-          ScheduleHeuristic::Transpose,
-          "cannot find two mismatching inner most dimensions");
-      return false;
-    }
-
-    auto reduction_ops = ir_utils::getReductionOps(fusion);
-
-    if (!reduction_ops.empty()) {
-      scheduler_debug_utils::canScheduleRejectReason(
-          ScheduleHeuristic::Transpose, "no support for reduction ops");
-=======
-class ReductionScheduler : public SchedulerEntry {
- public:
-  explicit ReductionScheduler(
-      Fusion* fusion,
-      SchedulerRuntimeInfo& runtime_info,
-      HeuristicSummary* data_cache = nullptr)
-      : SchedulerEntry(ScheduleHeuristic::Reduction) {
-    computeHeuristics(fusion, runtime_info, data_cache);
-  }
-
-  //! Check if the reduction heuristics apply in given fusion
-  static bool canScheduleCompileTime(Fusion* fusion) {
-    // Needs at least one reduction to consider.
-    if (ir_utils::getReductionOps(fusion).empty()) {
-      scheduler_debug_utils::canScheduleRejectReason(
-          ScheduleHeuristic::Reduction, "No reduction op to schedule");
-      return false;
-    }
-
-    if (ir_utils::filterByType<TensorView>(fusion->inputs()).empty()) {
-      scheduler_debug_utils::canScheduleRejectReason(
-          ScheduleHeuristic::Reduction,
-          "Scheduling not supported with no input");
-      return false;
-    }
-
-    // Check that inputs of all select/gather-like ops are fusion inputs
-    if (registry_utils::rejectScheduleForMemoryPromotion(
-            fusion, ScheduleHeuristic::Reduction)) {
-      return false;
-    }
-
-    // Fusions handled by reduction scheduler cannot have MmaOp.
-    if (!ir_utils::getMmaOps(fusion).empty()) {
-      scheduler_debug_utils::canScheduleRejectReason(
-          ScheduleHeuristic::Reduction, "no support for mma ops.");
-      return false;
-    }
-
-    auto reduction_tvs = scheduler_utils::getReductionTvs(fusion);
-
-    if (reduction_tvs.empty()) {
-      // Use pointwise logic
->>>>>>> 6891615d
-      return false;
-    }
-
-    if (registry_utils::hasNonUniqueBcast(fusion)) {
-      scheduler_debug_utils::canScheduleRejectReason(
-<<<<<<< HEAD
-          ScheduleHeuristic::Transpose,
-=======
-          ScheduleHeuristic::Reduction,
->>>>>>> 6891615d
-          "Broadcasting dimension might be broadcasting to multiple sizes.");
-      return false;
-    }
-
-<<<<<<< HEAD
-    return true;
-  }
-
-  static bool canScheduleRunTime(
-      Fusion* fusion,
-      SchedulerRuntimeInfo& runtime_info,
-      HeuristicSummary* data_cache = nullptr) {
-    FUSER_PERF_SCOPE("TransposeScheduler::canScheduleRunTime");
-
-    auto reason =
-        getTransposeRuntimeRejectReason(fusion, data_cache, runtime_info);
-    if (!reason.empty()) {
-      scheduler_debug_utils::canScheduleRejectReason(
-          ScheduleHeuristic::Transpose, reason);
-      return false;
-    }
-    return true;
-  }
-
-  void schedule(Fusion* fusion) override {
-    FUSER_PERF_SCOPE("Schedule Transpose Fusion");
-    scheduleTranspose(fusion, transposeParams());
-  }
-
- private:
-  void computeHeuristics(
-      Fusion* fusion,
-      SchedulerRuntimeInfo& runtime_info,
-      HeuristicSummary* data_cache = nullptr) {
-    params_ = getTransposeHeuristics(fusion, runtime_info, data_cache);
-    NVF_ERROR(params_ != nullptr);
-  }
-};
-
-class PointWiseScheduler : public SchedulerEntry {
- public:
-  explicit PointWiseScheduler(
-      Fusion* fusion,
-      SchedulerRuntimeInfo& runtime_info,
-      HeuristicSummary* data_cache = nullptr)
-      : SchedulerEntry(ScheduleHeuristic::PointWise) {
-    computeHeuristics(fusion, runtime_info, data_cache);
-  }
-
-  static bool canScheduleCompileTime(Fusion* fusion) {
-    //   Currently using the same path as the scheduler
-    // to eliminate mismatch between canSchedule and
-    // schedule pointwise.
-    if (!hasReferenceTensorView(fusion)) {
-      scheduler_debug_utils::canScheduleRejectReason(
-          ScheduleHeuristic::PointWise, "cannot find reference tensor");
-      return false;
-    }
-
-    // Check that inputs of all select/gather-like ops are fusion inputs
-    if (registry_utils::rejectScheduleForMemoryPromotion(
-            fusion, ScheduleHeuristic::PointWise)) {
-      return false;
-    }
-
-    // Fusions handled by pointwise scheduler cannot have MmaOp.
-    if (!ir_utils::getMmaOps(fusion).empty()) {
-      scheduler_debug_utils::canScheduleRejectReason(
-          ScheduleHeuristic::PointWise, "no support for mma ops.");
-      return false;
-    }
-
-=======
->>>>>>> 6891615d
-    if (!ir_utils::getViewOps(fusion).empty()) {
-      ComputeAtMap ca_map(fusion);
-      if (registry_utils::requiresForwardViewReplay(fusion, ca_map)) {
-        scheduler_debug_utils::canScheduleRejectReason(
-<<<<<<< HEAD
-            ScheduleHeuristic::PointWise,
-            "Fusion requires view being reversible.");
-        return false;
-      }
-    }
-
-    auto reduction_ops = ir_utils::getReductionOps(fusion);
-
-    if (!reduction_ops.empty()) {
-      scheduler_debug_utils::canScheduleRejectReason(
-          ScheduleHeuristic::PointWise, "no support for reduction ops");
-      return false;
-    }
-
-    if (registry_utils::hasNonUniqueBcast(fusion)) {
-      scheduler_debug_utils::canScheduleRejectReason(
-          ScheduleHeuristic::PointWise,
-          "Broadcasting dimension might be broadcasting to multiple sizes.");
-      return false;
-    }
-
-    return true;
-  }
-
-  static bool canScheduleRunTime(
-      Fusion* fusion,
-      SchedulerRuntimeInfo& runtime_info,
-      HeuristicSummary* data_cache = nullptr) {
-    auto can_schedule_transpose_entry =
-        HeuristicSummaryEntry<HeuristicCompileTime::CanScheduleTranspose>(
-            data_cache, [fusion]() {
-              return std::make_unique<bool>(
-                  TransposeScheduler::canScheduleCompileTime(fusion));
-            });
-    if (can_schedule_transpose_entry.get()) {
-      auto reason =
-          getTransposeRuntimeRejectReason(fusion, data_cache, runtime_info);
-      return !reason.empty();
-    }
-
-    return true;
-  }
-
-  void schedule(Fusion* fusion) override {
-    FUSER_PERF_SCOPE("Schedule PointWise Fusion");
-    schedulePointwise(fusion, pointwiseParams());
-  }
-
-  void computeHeuristics(
-      Fusion* fusion,
-      SchedulerRuntimeInfo& runtime_info,
-      HeuristicSummary* data_cache = nullptr) {
-    params_ = getPointwiseHeuristics(fusion, runtime_info, data_cache);
-    NVF_ERROR(params_ != nullptr);
-  }
-};
-
-class MatmulScheduler : public SchedulerEntry {
- public:
-  explicit MatmulScheduler(
-      Fusion* fusion,
-      SchedulerRuntimeInfo& runtime_info,
-      HeuristicSummary* data_cache = nullptr)
-      : SchedulerEntry(ScheduleHeuristic::Matmul) {
-    computeHeuristics(fusion, runtime_info);
-  }
-
-  void schedule(Fusion* fusion) override {
-    FUSER_PERF_SCOPE("Schedule Matmul Fusion");
-    scheduleMatmul(fusion, matmulParams());
-  }
-
-  static bool canScheduleCompileTime(Fusion* fusion) {
-    const auto msg = getMatmulCompileTimeRejectReason(fusion);
-    if (!msg.empty()) {
-      scheduler_debug_utils::canScheduleRejectReason(
-          ScheduleHeuristic::Matmul, msg);
-=======
-            ScheduleHeuristic::Reduction,
-            "Fusion requires view being reversible.");
-        return false;
-      }
-
-      // Reduction scheduler simply uses reduction_tvs[0] as the reference, if
-      // that changes, this needs to be changed.
-      if (registry_utils::reductionInterferingView(
-              fusion, ca_map, reduction_tvs[0])) {
-        scheduler_debug_utils::canScheduleRejectReason(
-            ScheduleHeuristic::Reduction,
-            "View may interfere with reduction scheduling.");
-        return false;
-      }
-    }
-
-    // Make sure reduction axes are consistent through the fusion
-    auto reduction_ops = ir_utils::getReductionOps(fusion);
-    if (reduction_ops.size() > 1) {
-      // Before examining the reduction axes want to quickly
-      //   check the reductions have the same axis width
-      //   to avoid building root domain map in easier cases
-      bool valid_axis_count = false;
-      size_t axis_count = 0;
-      auto reduction_root_size = [](TensorView* red_tv) {
-        size_t count = 0;
-        for (auto id : red_tv->getRootDomain()) {
-          if (!id->isBroadcast()) {
-            count++;
-          }
-        }
-        return count;
-      };
-
-      for (auto red : reduction_tvs) {
-        if (!valid_axis_count) {
-          valid_axis_count = true;
-          axis_count = reduction_root_size(red);
-        } else {
-          if (reduction_root_size(red) != axis_count) {
-            scheduler_debug_utils::canScheduleRejectReason(
-                ScheduleHeuristic::Reduction,
-                "Inconsistent reduction axes ",
-                red,
-                "is not ",
-                axis_count);
-            return false;
-          }
-        }
-      }
-
-      // Use root domain map to check the reduction ops have the same axes
-      FusionGuard fg(fusion);
-      ComputeAtRootDomainMap root_map;
-      root_map.build(true);
-
-      // red_ops.size()>1 checked before
-      for (size_t it = 1; it < reduction_tvs.size(); it++) {
-        if (!registry_utils::checkPatternEquivalence(
-                reduction_tvs[it - 1], reduction_tvs[it], root_map)) {
-          scheduler_debug_utils::canScheduleRejectReason(
-              ScheduleHeuristic::Reduction,
-              "Un-mapped multi-reduction: ",
-              reduction_tvs[it - 1],
-              " ",
-              reduction_tvs[it]);
-          return false;
-        }
-      }
-    }
-
-    // Doesn't allow persistent kernels in this scheduler
-    auto persistent_buffer_info = scheduler_utils::persistentBuffers(fusion);
-    if (!persistent_buffer_info.persistent_buffers.empty()) {
-      scheduler_debug_utils::canScheduleRejectReason(
-          ScheduleHeuristic::Reduction,
-          "need persistent buffers that reduction scheduler doesn't handle");
-      return false;
-    }
-
-    if (!registry_utils::SchedulerTopologyChecker::supportedPostReductionFusion(
-            fusion, reduction_tvs) ||
-        registry_utils::SchedulerTopologyChecker::hasPostReductionBCast(
-            fusion)) {
-      scheduler_debug_utils::canScheduleRejectReason(
-          ScheduleHeuristic::Reduction,
-          "has unsupported post reduction fusion");
-      return false;
-    }
-
-    if (registry_utils::SchedulerTopologyChecker::
-            hasGatherToBroadcastBeforeReduction(fusion, reduction_tvs)) {
-      scheduler_debug_utils::canScheduleRejectReason(
-          ScheduleHeuristic::Reduction,
-          "has unsupported gather-like ops before reduction");
->>>>>>> 6891615d
-      return false;
-    }
-
-    return true;
-  }
-
-  static bool canScheduleRunTime(
-      Fusion* fusion,
-      SchedulerRuntimeInfo& runtime_info,
-      HeuristicSummary* data_cache = nullptr) {
-<<<<<<< HEAD
-    FUSER_PERF_SCOPE("MatmulScheduler::canSchedule");
-    auto reason =
-        getMatmulRunTimeRejectReason(fusion, data_cache, runtime_info);
-    if (!reason.empty()) {
-      scheduler_debug_utils::canScheduleRejectReason(
-          ScheduleHeuristic::Matmul, reason);
-      return false;
-    }
-    return true;
-  }
-
-=======
-    return true;
-  }
-
-  void schedule(Fusion* fusion) override {
-    FUSER_PERF_SCOPE("Schedule Single Reduction");
-    scheduleReduction(fusion, reductionParams());
-  }
-
->>>>>>> 6891615d
- private:
-  void computeHeuristics(
-      Fusion* fusion,
-      SchedulerRuntimeInfo& runtime_info,
-      HeuristicSummary* data_cache = nullptr) {
-<<<<<<< HEAD
-    params_ = getMatmulHeuristics(fusion, runtime_info, data_cache);
-=======
-    params_ = getReductionHeuristics(fusion, runtime_info, data_cache);
->>>>>>> 6891615d
-    NVF_ERROR(params_ != nullptr);
-  }
-};
 
 // Schedule Table
 const std::vector<ScheduleHeuristic>& all_heuristics() {
