--- conflicted
+++ resolved
@@ -69,7 +69,7 @@
   for (auto expr : fusion->exprs()) {
     if ((expr->isOneOf<SelectOp, IndexSelectOp>() ||
          (expr->isA<TorchGatherOp>() &&
-          !expr->as<TorchGatherOp>()->isTakeAlongAxis())) &&
+          !expr->as<TorchGatherOp>()->exactSizes())) &&
         rejectScheduleFusionInputRequirement(expr, schedule_strategy)) {
       return true;
     }
@@ -1567,11 +1567,7 @@
     for (auto select : ir_utils::getSelectOps(fusion)) {
       auto root = TensorDomain::noReductions(
           select->input(0)->as<TensorView>()->getMaybeRFactorDomain());
-<<<<<<< HEAD
-      if (select->getIndexedProducerDomain() == root[root.size() - 1]) {
-=======
       if (select->getIndexedID() == root[root.size() - 1]) {
->>>>>>> 03b71e50
         scheduler_debug_utils::canScheduleRejectReason(
             ScheduleHeuristic::Transpose,
             "SelectOp on inner dim is not supported by transpose scheduler yet."
@@ -1582,11 +1578,7 @@
     for (auto idx_sel : ir_utils::getIndexSelectOps(fusion)) {
       auto root = TensorDomain::noReductions(
           idx_sel->input(0)->as<TensorView>()->getMaybeRFactorDomain());
-<<<<<<< HEAD
-      if (idx_sel->getIndexedProducerDomain() == root[root.size() - 1]) {
-=======
       if (idx_sel->getIndexedID() == root[root.size() - 1]) {
->>>>>>> 03b71e50
         scheduler_debug_utils::canScheduleRejectReason(
             ScheduleHeuristic::Transpose,
             "IndexSelectOp on inner dim is not supported by transpose scheduler yet."
