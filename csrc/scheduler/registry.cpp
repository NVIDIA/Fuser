--- conflicted
+++ resolved
@@ -43,11 +43,8 @@
           EmbeddingFwdOp,
           IndexPutAccumulateOp,
           ArgsortOp,
-<<<<<<< HEAD
-          BatchedMMOp>(fusion)) {
-=======
+          BatchedMMOp,
           TopKOp>(fusion)) {
->>>>>>> de292852
     scheduler_debug_utils::canScheduleRejectReason(
         scheduler_type, "Has unsupported ops");
     return false;
