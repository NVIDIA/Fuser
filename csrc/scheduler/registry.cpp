--- conflicted
+++ resolved
@@ -441,20 +441,11 @@
   }
 
   // Checks if there's any gather-like ops that result in non-resolved
-<<<<<<< HEAD
-  // broadcast domains that appear before reduction TVs. For example,
-  // a pattern like gather to a size-1 domain and then squeeze.  The reduction
-  // scheduler uses reduction TVs as a scheduling reference, so that
-  // won't be able to schedule the unresolved broadcast ID and its
-  // corresponding index-accessed producer ID, and any IDs that the
-  // producer ID depends on.
-=======
   // broadcast domains and then get squeezed before reaching reduction
   // TVs. The reduction scheduler uses reduction TVs as a scheduling
   // reference, so that won't be able to schedule the broadcast ID if
   // squeezed and its corresponding index-accessed producer ID, and
   // any IDs that the producer ID depends on.
->>>>>>> 71af3957
   //
   // This analysis has some similarity as DomainMap. Can be
   // consolidated?
@@ -476,11 +467,7 @@
       }
       // In the case of select, there's no consumer domain, and thus
       // there's no way to schedule the indexed producer domain
-<<<<<<< HEAD
-      if (auto select = dynamic_cast<SelectOp*>(expr)) {
-=======
       if (expr->isA<SelectOp>()) {
->>>>>>> 71af3957
         return true;
       }
       if (auto consumer_of_indexed_producer =
@@ -496,21 +483,6 @@
       return false;
     }
 
-<<<<<<< HEAD
-    // Check if the broadcast domains are resolved. If any of them is
-    // not resolved, the reduction scheduler can't schedule the fusion
-    ConcretizedBroadcastDomains concretized_broadcast_domains(fusion);
-    if (std::any_of(
-            broadcast_consumer_of_indexed_ids.begin(),
-            broadcast_consumer_of_indexed_ids.end(),
-            [&concretized_broadcast_domains](auto id) {
-              return !concretized_broadcast_domains.isConcretized(id);
-            })) {
-      return true;
-    }
-
-    return false;
-=======
     // If the broadcast IDs are mapped with the reduction TVs, the
     // reduction scheduler should be able to schedule the gather
     // output TVs. This mapping can be PERMISSIVE as the broadcast IDs
@@ -538,7 +510,6 @@
                     IdMappingMode::PERMISSIVE);
               });
         });
->>>>>>> 71af3957
   }
 };
 
