// clang-format off
/*
 * SPDX-FileCopyrightText: Copyright (c) 2023-present NVIDIA CORPORATION & AFFILIATES.
 * All rights reserved.
 * SPDX-License-Identifier: BSD-3-Clause
 */
// clang-format on

#include <alias_analysis.h>
#include <ir/utils.h>
#include <scheduler/debug_utils.h>
#include <scheduler/expr_eval_sched.h>
#include <scheduler/registry_utils.h>
#include <scheduler/runtime_info.h>

namespace nvfuser {

namespace {
bool allOutputsArePointerArithmetics(Fusion* fusion) {
  const AliasAnalysisResult analysis =
      findAliases(fusion, /*can_override_empty_allocation_domain=*/false);
  auto out_tvs = ir_utils::filterByType<TensorView>(fusion->outputs());
  return std::all_of(out_tvs.begin(), out_tvs.end(), [&](TensorView* out) {
    // Check out has an alias and out is not an inplace update target.
    if (fusion->getOutputAlias(out).type == AllocationType::ReuseBuffer) {
      return false;
    }

    TensorView* root = analysis.getRoot(out);
    return root != nullptr && root->isFusionInput();
  });
}
} // namespace

// Check if the fusion has a single MatmulOp/LinearOp node
bool ExprEvalScheduler::canScheduleCompileTime(Fusion* fusion) {
  if (scheduler_utils::isResharding(fusion)) {
    scheduler_debug_utils::canScheduleRejectReason(
        schedulerType(), "Fusion is resharding.");
    return false;
  }

  if (allOutputsArePointerArithmetics(fusion)) {
    return true;
  }

  auto exprs = fusion->exprs();
  if (exprs.size() != 1) {
    scheduler_debug_utils::canScheduleRejectReason(
        schedulerType(), "Fusion must contain only a single expression.");
    return false;
  }

<<<<<<< HEAD
  // TODO: remove IndexAccumulateOp
=======
  // TODO: remove IndexPutAccumulateOp
>>>>>>> 5dac8bd9
  if (exprs.front()
          ->isOneOf<
              SdpaFwdOp,
              SdpaBwdOp,
              EmbeddingFwdOp,
<<<<<<< HEAD
              IndexAccumulateOp>()) {
=======
              IndexPutAccumulateOp>()) {
>>>>>>> 5dac8bd9
    return true;
  }

  if (exprs.front()->isOneOf<LinearOp, MatmulOp>()) {
    if (isOptionDisabled(DisableOption::MatmulExprEval)) {
      scheduler_debug_utils::canScheduleRejectReason(
          schedulerType(),
          "Matmul ATen evaluation was disabled by NVFUSER_DISABLE=matmul_expr_eval");
      return false;
    }
    return true;
  }

  scheduler_debug_utils::canScheduleRejectReason(
      schedulerType(),
      "Fusion must contain only a single expression of type MatmulOp/LinearOp/SdpaFwdOp/SdpaBwdOp");
  return false;
}

void ExprEvalScheduler::schedule(
    Fusion* fusion,
    const HeuristicParams* params) {
  NVF_ERROR(
      params->scheduler_type == schedulerType(),
      "Invalid heuristic sent to ExprEval scheduler: ",
      params);

  std::for_each(
      fusion->outputs().begin(), fusion->outputs().end(), [&](Val* out) {
        fusion->aliasOutputToInput(
            out, /*input=*/nullptr, AllocationType::Evaluate);
      });
}

std::unique_ptr<HeuristicParams> ExprEvalScheduler::computeHeuristics(
    Fusion* fusion,
    SchedulerRuntimeInfo& runtime_info,
    HeuristicDataCache* data_cache) {
  auto params = std::make_unique<HeuristicParams>(SchedulerType::ExprEval);
  params->cparams.index_type = runtime_info.getIndexType();
  return params;
}

} // namespace nvfuser<|MERGE_RESOLUTION|>--- conflicted
+++ resolved
@@ -51,21 +51,13 @@
     return false;
   }
 
-<<<<<<< HEAD
-  // TODO: remove IndexAccumulateOp
-=======
   // TODO: remove IndexPutAccumulateOp
->>>>>>> 5dac8bd9
   if (exprs.front()
           ->isOneOf<
               SdpaFwdOp,
               SdpaBwdOp,
               EmbeddingFwdOp,
-<<<<<<< HEAD
-              IndexAccumulateOp>()) {
-=======
               IndexPutAccumulateOp>()) {
->>>>>>> 5dac8bd9
     return true;
   }
 
