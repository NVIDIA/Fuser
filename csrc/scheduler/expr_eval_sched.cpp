// clang-format off
/*
 * SPDX-FileCopyrightText: Copyright (c) 2023-present NVIDIA CORPORATION & AFFILIATES.
 * All rights reserved.
 * SPDX-License-Identifier: BSD-3-Clause
 */
// clang-format on

#include <alias_analysis.h>
#include <ir/utils.h>
#include <scheduler/debug_utils.h>
#include <scheduler/expr_eval_sched.h>
#include <scheduler/registry_utils.h>
#include <scheduler/runtime_info.h>

namespace nvfuser {

namespace {
bool allOutputsArePointerArithmetics(Fusion* fusion) {
  const AliasAnalysisResult analysis =
      findAliases(fusion, EmptyAllocationAs::kLogical);

  auto is_pointer_arithmetic = [&](TensorView* out) -> bool {
    // Check out has an alias and out is not an inplace update target.
    if (fusion->getOutputAlias(out).type == AllocationType::ReuseBuffer) {
      return false;
    }

    // When `out` happens to be a fusion input (unlikely but possible), we
    // treat `out` as an alias. This check is necessary because getRoot(out)
    // never returns `out` itself due to the way it is implemented.
    if (out->isFusionInput()) {
      return true;
    }

    TensorView* root = analysis.getRoot(out);
    return root != nullptr && root->isFusionInput();
  };

  auto out_tvs = ir_utils::filterByType<TensorView>(fusion->outputs());
  return std::all_of(out_tvs.begin(), out_tvs.end(), is_pointer_arithmetic);
}
} // namespace

// Check if the fusion has a single MatmulOp/LinearOp node
bool ExprEvalScheduler::canScheduleCompileTime(Fusion* fusion) {
  if (scheduler_utils::isResharding(fusion)) {
    scheduler_debug_utils::canScheduleRejectReason(
        schedulerType(), "Fusion is resharding.");
    return false;
  }

  if (allOutputsArePointerArithmetics(fusion)) {
    return true;
  }

  auto exprs = fusion->exprs();
  if (exprs.size() != 1) {
    scheduler_debug_utils::canScheduleRejectReason(
        schedulerType(), "Fusion must contain only a single expression.");
    return false;
  }

  // TODO: remove IndexPutAccumulateOp
  if (exprs.front()
          ->isOneOf<
              ScatterOp,
              SdpaFwdOp,
              SdpaBwdOp,
              EmbeddingFwdOp,
              IndexPutAccumulateOp,
              ArgsortOp,
              GroupedMmaOp,
<<<<<<< HEAD
              ScaledMmaOp,
              TopKOp>()) {
=======
              TopKOp,
              ScanOp>()) {
>>>>>>> abbaddcf
    return true;
  }

  if (exprs.front()->isOneOf<LinearOp, MatmulOp>()) {
    if (isOptionDisabled(DisableOption::MatmulExprEval)) {
      scheduler_debug_utils::canScheduleRejectReason(
          schedulerType(),
          "Matmul ATen evaluation was disabled by "
          "NVFUSER_DISABLE=matmul_expr_eval");
      return false;
    }
    return true;
  }

  scheduler_debug_utils::canScheduleRejectReason(
      schedulerType(),
      "Fusion must contain only a single expression of type "
      "MatmulOp/LinearOp/SdpaFwdOp/SdpaBwdOp");
  return false;
}

void ExprEvalScheduler::schedule(
    Fusion* fusion,
    const HeuristicParams* params) {
  NVF_ERROR(
      params->scheduler_type == schedulerType(),
      "Invalid heuristic sent to ExprEval scheduler: ",
      params);

  std::for_each(
      fusion->outputs().begin(), fusion->outputs().end(), [&](Val* out) {
        fusion->aliasOutputToInput(
            out, /*input=*/nullptr, AllocationType::Evaluate);
      });
}

std::unique_ptr<HeuristicParams> ExprEvalScheduler::computeHeuristics(
    Fusion* fusion,
    SchedulerRuntimeInfo& runtime_info,
    HeuristicDataCache* data_cache) {
  auto params = std::make_unique<HeuristicParams>(SchedulerType::ExprEval);
  params->cparams.index_type = runtime_info.getIndexType();
  return params;
}

} // namespace nvfuser<|MERGE_RESOLUTION|>--- conflicted
+++ resolved
@@ -71,13 +71,9 @@
               IndexPutAccumulateOp,
               ArgsortOp,
               GroupedMmaOp,
-<<<<<<< HEAD
               ScaledMmaOp,
-              TopKOp>()) {
-=======
               TopKOp,
               ScanOp>()) {
->>>>>>> abbaddcf
     return true;
   }
 
