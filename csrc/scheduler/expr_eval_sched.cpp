// clang-format off
/*
 * SPDX-FileCopyrightText: Copyright (c) 2023-present NVIDIA CORPORATION & AFFILIATES.
 * All rights reserved.
 * SPDX-License-Identifier: BSD-3-Clause
 */
// clang-format on

#include <alias_analysis.h>
#include <ir/utils.h>
#include <scheduler/debug_utils.h>
#include <scheduler/expr_eval_sched.h>
#include <scheduler/registry_utils.h>
#include <scheduler/runtime_info.h>

namespace nvfuser {

namespace {
bool allOutputsArePointerArithmetics(Fusion* fusion) {
  const AliasAnalysisResult analysis =
      findAliases(fusion, EmptyAllocationAs::kLogical);

  auto is_pointer_arithmetic = [&](TensorView* out) -> bool {
    // Check out has an alias and out is not an inplace update target.
    if (fusion->getOutputAlias(out).type == AllocationType::ReuseBuffer) {
      return false;
    }

    // When `out` happens to be a fusion input (unlikely but possible), we
    // treat `out` as an alias. This check is necessary because getRoot(out)
    // never returns `out` itself due to the way it is implemented.
    if (out->isFusionInput()) {
      return true;
    }

    TensorView* root = analysis.getRoot(out);
    return root != nullptr && root->isFusionInput();
  };

  auto out_tvs = ir_utils::filterByType<TensorView>(fusion->outputs());
  return std::all_of(out_tvs.begin(), out_tvs.end(), is_pointer_arithmetic);
}
} // namespace

// Check if the fusion has a single MatmulOp/LinearOp node
bool ExprEvalScheduler::canScheduleCompileTime(Fusion* fusion) {
  if (scheduler_utils::isResharding(fusion)) {
    scheduler_debug_utils::canScheduleRejectReason(
        schedulerType(), "Fusion is resharding.");
    return false;
  }

  if (allOutputsArePointerArithmetics(fusion)) {
    return true;
  }

  auto exprs = fusion->exprs();
  if (exprs.size() != 1) {
    scheduler_debug_utils::canScheduleRejectReason(
        schedulerType(), "Fusion must contain only a single expression.");
    return false;
  }

  // TODO: remove IndexPutAccumulateOp
  if (exprs.front()
          ->isOneOf<
              ScatterOp,
              SdpaFwdOp,
              SdpaBwdOp,
              EmbeddingFwdOp,
              IndexPutAccumulateOp,
              ArgsortOp,
<<<<<<< HEAD
              BatchedMMOp>()) {
=======
              TopKOp>()) {
>>>>>>> de292852
    return true;
  }

  if (exprs.front()->isOneOf<LinearOp, MatmulOp>()) {
    if (isOptionDisabled(DisableOption::MatmulExprEval)) {
      scheduler_debug_utils::canScheduleRejectReason(
          schedulerType(),
          "Matmul ATen evaluation was disabled by "
          "NVFUSER_DISABLE=matmul_expr_eval");
      return false;
    }
    return true;
  }

  scheduler_debug_utils::canScheduleRejectReason(
      schedulerType(),
      "Fusion must contain only a single expression of type "
      "MatmulOp/LinearOp/SdpaFwdOp/SdpaBwdOp");
  return false;
}

void ExprEvalScheduler::schedule(
    Fusion* fusion,
    const HeuristicParams* params) {
  NVF_ERROR(
      params->scheduler_type == schedulerType(),
      "Invalid heuristic sent to ExprEval scheduler: ",
      params);

  std::for_each(
      fusion->outputs().begin(), fusion->outputs().end(), [&](Val* out) {
        fusion->aliasOutputToInput(
            out, /*input=*/nullptr, AllocationType::Evaluate);
      });
}

std::unique_ptr<HeuristicParams> ExprEvalScheduler::computeHeuristics(
    Fusion* fusion,
    SchedulerRuntimeInfo& runtime_info,
    HeuristicDataCache* data_cache) {
  auto params = std::make_unique<HeuristicParams>(SchedulerType::ExprEval);
  params->cparams.index_type = runtime_info.getIndexType();
  return params;
}

} // namespace nvfuser<|MERGE_RESOLUTION|>--- conflicted
+++ resolved
@@ -70,11 +70,8 @@
               EmbeddingFwdOp,
               IndexPutAccumulateOp,
               ArgsortOp,
-<<<<<<< HEAD
-              BatchedMMOp>()) {
-=======
+              BatchedMMOp,
               TopKOp>()) {
->>>>>>> de292852
     return true;
   }
 
