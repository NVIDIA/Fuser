// clang-format off
/*
 * SPDX-FileCopyrightText: Copyright (c) 2023-present NVIDIA CORPORATION & AFFILIATES.
 * All rights reserved.
 * SPDX-License-Identifier: BSD-3-Clause
 */
// clang-format on
#pragma once

#include <fusion.h>
#include <scheduler/pointwise_utils.h>
#include <scheduler/scheduler_types.h>
#include <scheduler/utils.h>
#include <scheduler/vectorize_helper.h>

namespace nvfuser {

//! namespace for hosting catalog of possible compile time
//!  info that can be cached. Each possible entry type has
//!  a value in `CompileTimeEntryType` and an entry type class
//!  definition like `VectorizableInputsAndOutputs`. The corresponnding
//!  classes contain their entry type, data type and maybe more
//!  later depending on use cases.
namespace HeuristicCompileTime {

//! Each entry type under this category represent some information
//!  that can be inferred compile-time, i.e. without any runtime input
//!  meta data. They will be stored in `HeuristicDataCache` and will
//!  be re-used each time the same fusion is visited.

//! Enum for all possible types of cached entries of compile-time info.
enum class CompileTimeEntryType {
  DOMAIN_MAP,
  TRANSPOSE_DOMAIN_MAP,
  REFERENCE_TENSORS,
  REFERENCE_TENSORS_FOR_GROUPS,
  VECTORIZABLE_INPUTS_AND_OUTPUTS,
  INPUTS_AND_OUTPUTS_INNER_DIM_GROUPS,
  TV_TO_CONTIG_INNER_SIZE_MAPS,
  UNROLLABLE_INPUTS_AND_OUTPUTS,
  REDUCTION_TVS,
  PERSISTENT_BUFFER_INFO,
  SCOPE_PERSISTENT_FACTOR_INFO,
  BROADCAST_BYTE_MULTIPLES,
  INNER_MOST_DIMS_INFO,
  CAN_SCHEDULE_TRANSPOSE,
  CAN_SCHEDULE_MUL_SUM_AS_MMA,
  LOGICAL_REORDER_MAP,
  VECTORIZATION_BREAK_POINT_OF_RED_PROD
};

//! Entry type definition class for `DOMAIN_MAP`,
//!  stores the domain map of a fusion.
class DomainMap {
 public:
  using DataType = pointwise_utils::DomainMap;
  static const CompileTimeEntryType EntryType =
      CompileTimeEntryType::DOMAIN_MAP;
};

//! Entry type definition class for `DOMAIN_MAP`,
//!  stores the domain map of a fusion, used by transpose scheduler.
class TransposeDomainMap {
 public:
  using DataType = pointwise_utils::DomainMap;
  static const CompileTimeEntryType EntryType =
      CompileTimeEntryType::TRANSPOSE_DOMAIN_MAP;
};

//! Entry type definition class for `REFERENCE_TENSORS`,
//!  stores the the reference TensorViews used to schedule a fusion.
class ReferenceTensors {
 public:
  using DataType = std::vector<TensorView*>;
  static const CompileTimeEntryType EntryType =
      CompileTimeEntryType::REFERENCE_TENSORS;
};

//! Entry type definition class for `REFERENCE_TENSORS`,
//!  stores the the reference TensorViews used to schedule a fusion, used by
//!  transpose scheduler.
class ReferenceTensorsForGroups {
 public:
  using DataType = std::vector<TensorView*>;
  static const CompileTimeEntryType EntryType =
      CompileTimeEntryType::REFERENCE_TENSORS_FOR_GROUPS;
};

//! Entry type definition class for `VECTORIZABLE_INPUTS_AND_OUTPUTS`,
//!  stores the vectorizable TensorViews on a fusion's inputs and outputs.
class VectorizableInputsAndOutputs {
 public:
  using DataType = std::vector<TensorView*>;
  static const CompileTimeEntryType EntryType =
      CompileTimeEntryType::VECTORIZABLE_INPUTS_AND_OUTPUTS;
};

//! Entry type definition class for `TV_TO_CONTIG_INNER_SIZE_MAPS`,
//!  stores the vectorizable TensorViews on a fusion's inputs and outputs.
class TvToContigInnerSizeMaps {
 public:
  using DataType = std::vector<std::unordered_map<TensorView*, Val*>>;
  static const CompileTimeEntryType EntryType =
      CompileTimeEntryType::TV_TO_CONTIG_INNER_SIZE_MAPS;
};

//! Entry type definition class for `INPUTS_AND_OUTPUTS_INNER_DIM_GROUPS`,
//!  stores the fusion's inputs and outputs grouped by inner most dimension.
class InputsOutputsInnerDimGroups {
 public:
  using DataType = std::vector<std::vector<TensorView*>>;
  static const CompileTimeEntryType EntryType =
      CompileTimeEntryType::INPUTS_AND_OUTPUTS_INNER_DIM_GROUPS;
};

//! Entry type definition class for `UNROLLABLE_INPUTS_AND_OUTPUTS`,
//!  stores the unrollable TensorViews on a fusion's inputs and outputs.
class UnrollableInputsAndOutputs {
 public:
  using DataType = std::vector<TensorView*>;
  static const CompileTimeEntryType EntryType =
      CompileTimeEntryType::UNROLLABLE_INPUTS_AND_OUTPUTS;
};

//! Entry type definition class for `REDUCTION_TVS`,
//!  stores the all tvs with reduction axes in a fusion.
class ReductionTVs {
 public:
  using DataType = std::vector<TensorView*>;
  static const CompileTimeEntryType EntryType =
      CompileTimeEntryType::REDUCTION_TVS;
};

//! Entry type definition class for `PERSISTENT_BUFFER_INFO`,
//!  stores persistent buffers inferred from topology and scheduling of fusion.
class PersistentBufferInfo {
 public:
  using DataType = scheduler_utils::PersistentBufferInfo;
  static const CompileTimeEntryType EntryType =
      CompileTimeEntryType::PERSISTENT_BUFFER_INFO;
};

//! Entry type definition class for `INNER_MOST_DIMS_INFO`,
//!  Used in the transpose scheduler to store inner most IterDomains and their
//!  position in reference1 of group 1 and group 2
//!  Note, negative value indicates mapping failure
class InnerMostDimInfo {
 public:
  using DataType = std::vector<int64_t>;
  static const CompileTimeEntryType EntryType =
      CompileTimeEntryType::INNER_MOST_DIMS_INFO;
};

//! Auxiliary data types for `SCOPE_PERSISTENT_FACTOR_INFO` entry type.
using ScopedPersistenceBufferMap = std::unordered_map<Val*, std::vector<bool>>;

//! Entry type definition class for `SCOPE_PERSISTENT_FACTOR_INFO`,
// Tracks which buffers are active at a given Val*, order of bool vector is
// based on persistence buffer order from persistence buffer info, this is then
// appended by the projectable persistent buffers' inputs. True in the bool
// vector means the persistent buffer is active at the generation of the key.
class ScopePersistentFactorInfo {
 public:
  using DataType = ScopedPersistenceBufferMap;
  static const CompileTimeEntryType EntryType =
      CompileTimeEntryType::SCOPE_PERSISTENT_FACTOR_INFO;
};

//! Entry type definition class for `BROADCAST_BYTE_MULTIPLES`,
//!  stores "byte multiples" information. This information can be used to figure
//!  out if using a 2D scheduler how many bytes have to be transferred with
//!  varying split locations. See BroadcastMultiple definition for more
//!  information.
class BroadcastMultiples {
 public:
  using DataType = scheduler_utils::BroadcastMultipleInformation;
  static const CompileTimeEntryType EntryType =
      CompileTimeEntryType::BROADCAST_BYTE_MULTIPLES;
};

//! Entry type definition class for `CAN_SCHEDULE_TRANSPOSE`,
//!  stores if the transpose scheduler can scheduler this fusion
class CanScheduleTranspose {
 public:
  using DataType = bool;
  static const CompileTimeEntryType EntryType =
      CompileTimeEntryType::CAN_SCHEDULE_TRANSPOSE;
};

//! Entry type definition class for `LOGICAL_REORDER_MAP`,
//!  stores the domain map of a fusion.
class LogicalReorderMap {
 public:
  using DataType = std::unordered_map<int64_t, int64_t>;
  static const CompileTimeEntryType EntryType =
      CompileTimeEntryType::LOGICAL_REORDER_MAP;
};

class VectorizationBreakPointOfReductionProducer {
 public:
  using DataType = int64_t;
  static const CompileTimeEntryType EntryType =
      CompileTimeEntryType::VECTORIZATION_BREAK_POINT_OF_RED_PROD;
};

//! Base abstract class for unified storage in `HeuristicDataCache`,
//!  each entry in `HeuristicDataCache` will be a subclass.
class CompileTimeInfoBase : public PolymorphicBase {
 public:
  CompileTimeInfoBase(CompileTimeEntryType entry_type)
      : entry_type_(entry_type) {}
  CompileTimeEntryType type() {
    return entry_type_;
  }

 private:
  CompileTimeEntryType entry_type_;
};

} // namespace HeuristicCompileTime

//! Note: Do NOT export this class. MSVC issue with exported class that contains
//! std::vector<unique_ptr<xxx>>: https://godbolt.org/z/3E4e8T1P1
//! Compile-time information cache for `canSchedule` and `getHeuristics`
//! interfaces. Each cache instance stores information that could be inferred at
//! compile time in a fusion and therefore corresponds to an instance of
//! FusionExecutor.
class HeuristicDataCache {
  using EntryOwningPtr =
      std::unique_ptr<HeuristicCompileTime::CompileTimeInfoBase>;
  using EntryPtr = HeuristicCompileTime::CompileTimeInfoBase*;
  using EntryType = HeuristicCompileTime::CompileTimeEntryType;

 public:
  HeuristicDataCache(
      Fusion* fusion,
      SchedulerType scheduler_type,
      SchedulerRuntimeInfo& runtime_info);

  bool hasEntry(EntryType entry_type) {
    return entry_type_map_.find(entry_type) != entry_type_map_.end();
  }

  void insert(EntryOwningPtr new_entry);

  EntryPtr at(EntryType entry_type) {
    return entry_type_map_.at(entry_type);
  }

 private:
  std::vector<EntryOwningPtr> entries_;
  std::unordered_map<EntryType, EntryPtr> entry_type_map_;
<<<<<<< HEAD
  ScheduleHeuristic heuristic_;
=======
  SchedulerType scheduler_type_;
  bool recording_ = true;
>>>>>>> 4abdd87f
};

//! A utility class to facilitate accessing HeuristicDataCache.
//!  This utility is needed because the information to be stored
//!    in HeuristicDataCache is used in several different scenarios
//!    and we want to support all these use cases in one interface.
//!  The current use examples are:
//!   1. During fusion segmentation process, all the fusions
//!     given to canSchedule are temporary and therefore the
//!     compile time info do not need to be cached, and in fact
//!     a cache wouldn't be instantiated by that time.
//!
//!   2. When a kernel is created for the first time, entries will be
//!     missing in the cache and all the computed information will be
//!     captured and written into the cache.
//!
//!   3. When we check a compiled fusion for heuristic hit, we want to
//!     use the cached info to save runtime latency.
//!
//! The designed interface is used as:
//!   auto entry = HeuristicDataCacheEntry<EntryClass>(data_cache, maker_fn);
//!   auto& data = entry.get();
//!
//!  `maker_fn` will be called to compute the information when no cached data
//!   exists and `entry` will own the computed data when no data cache is
//!   supplied.
template <typename EntryClass>
class HeuristicDataCacheEntry {
  using EntryDataType = typename EntryClass::DataType;
  using EntryDataTypeOwnPtr = std::unique_ptr<EntryDataType>;
  using MakerFnType = std::function<EntryDataTypeOwnPtr()>;

 public:
  //! Creates a data entry with type defined in EntryClass,
  //!  eg. EntryClass = VectorizableInputsAndOutputs;
  //!
  //! @param data_cache, a pointer to an instantiated compile-time
  //!  info cache. The info data will be
  //!    1. read from data cache if data cache is not recording.
  //!    2. written into  data cache if data cache is recording.
  //!    3. managed by owned_data_ if data cache is nullptr
  //! @param fn:
  //!   The factory function that needs to return a owning pointer
  //!  i.e. std::unique_ptr<EntryClass::DataType>. It will only
  //!  be called either when data cache is recording or when no data
  //!  cache is given.
  HeuristicDataCacheEntry(HeuristicDataCache* data_cache, MakerFnType fn);

  //! Unified interface to get actual data, either from cache
  //!  or from factory function.
  EntryDataType& get() {
    return *data_ptr_;
  }

 private:
  //! Internal data owing pointer that will manage the computed
  //!  data where there is no data cache.
  EntryDataTypeOwnPtr owned_data_ = nullptr;

  //! Pointer to the valid data entry that could be accessed.
  EntryDataType* data_ptr_ = nullptr;
};

} // namespace nvfuser<|MERGE_RESOLUTION|>--- conflicted
+++ resolved
@@ -250,12 +250,7 @@
  private:
   std::vector<EntryOwningPtr> entries_;
   std::unordered_map<EntryType, EntryPtr> entry_type_map_;
-<<<<<<< HEAD
-  ScheduleHeuristic heuristic_;
-=======
   SchedulerType scheduler_type_;
-  bool recording_ = true;
->>>>>>> 4abdd87f
 };
 
 //! A utility class to facilitate accessing HeuristicDataCache.
