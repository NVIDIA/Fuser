// clang-format off
/*
 * SPDX-FileCopyrightText: Copyright (c) 2023-present NVIDIA CORPORATION & AFFILIATES.
 * All rights reserved.
 * SPDX-License-Identifier: BSD-3-Clause
 */
// clang-format on
#include <expr_evaluator.h>
#include <ir/cloner.h>
#include <ir/utils.h>
#include <multidevice/utils.h>
#include <ops/arith.h>
#include <scheduler/reduction_utils.h>
#include <scheduler/registry.h>
#include <scheduler/runtime_info.h>
#include <scheduler/tools/maxinfo_propagator.h>
#include <scheduler/utils.h>
#include <transform_replay.h>

namespace nvfuser {

namespace reduction_scheduler_utils {

TensorView* scheduleReductionTV(
    const ReductionParams* rparams,
    TensorView* reduction_tv,
    bool has_iter_axis) {
  // Outer and inner reduction axis is relative. Outer reduce axis is only valid
  // in 3D scheduling. Otherwise inner_reduce_axis is the only reduction axis.
  // Inner here though is only relative to the other axis. When
  // rparams->fastest_dim == false, the reduction axis is logically outside the
  // iteration axis.
  // Multidevice scheduling: we assume only the outermost domain can be
  // parallelized with DIDx at this point and in that case this reduction
  // scheduler only schedules the remaining domains while leaving the DIDx
  // domain unchanged.
  const bool has_outermost_dim_sharded = isSharded(reduction_tv);
  NVF_ERROR(
      !has_outermost_dim_sharded || !rparams->schedule_3D,
      "Mixing interdevice and 3D schedule is not supported");
  const int iter_axis = has_outermost_dim_sharded ? 1 : 0;
  const int outer_reduce_axis = rparams->schedule_3D ? 1 : 0;
  const int inner_reduce_axis =
      rparams->schedule_3D ? 2 : has_outermost_dim_sharded + has_iter_axis;

  const bool is_outer_grid_persistence = rparams->persistent_kernel &&
      rparams->cross_grid_inner_reduction && !rparams->fastest_dim;

  NVF_ERROR(
      reduction_tv->nDims() >
          std::max(iter_axis, std::max(outer_reduce_axis, inner_reduce_axis)),
      "Issue in scheduling reduction tv, expecting >",
      std::max(iter_axis, std::max(outer_reduce_axis, inner_reduce_axis)),
      " dimensions, but found ",
      reduction_tv->nDims());

  NVF_ERROR(
      !(rparams->fastest_dim && rparams->vectorize_iter_dom),
      "Cannot vectorize iteration domain on inner reductions.");

  NVF_ERROR(
      !(!rparams->fastest_dim && rparams->vectorize_inner_reduction),
      "Cannot vectorize reduction domain on outer reductions.");

  NVF_ERROR(
      !(rparams->multiple_reds_per_blk && !has_iter_axis),
      "Multiple reductions requires an iter domain, but one wasn't found.");

  NVF_ERROR(
      !(rparams->unroll_factor_iter_dom > 1 && !has_iter_axis),
      "Unrolling on iter domain requires an iter domain.");

  auto vectorize = [&reduction_tv](int64_t axis, int64_t factor) {
    reduction_tv->split(axis, factor);
    reduction_tv->axis(axis + 1)->parallelize(ParallelType::Vectorize);
  };

  auto inner_parallel = [&reduction_tv](int64_t axis, ParallelType ptype) {
    reduction_tv->split(axis, NamedScalar::getParallelDim(ptype));
    reduction_tv->axis(axis + 1)->parallelize(ptype);
  };

  auto inner_parallel_static =
      [&reduction_tv](int64_t axis, ParallelType ptype, int64_t factor) {
        reduction_tv->split(axis, factor);
        reduction_tv->axis(axis + 1)->parallelize(ptype);
      };

  auto inner_unswitch = [&reduction_tv](int64_t axis) {
    reduction_tv->split(axis, 1);
    reduction_tv->axis(axis + 1)->parallelize(ParallelType::Unswitch);
  };

  auto inner_unroll = [&reduction_tv](int64_t axis, int64_t factor) {
    reduction_tv->split(axis, factor);
    reduction_tv->axis(axis + 1)->parallelize(ParallelType::Unroll);
  };

  auto outer_parallel = [&reduction_tv](int64_t axis, ParallelType ptype) {
    reduction_tv->split(axis, NamedScalar::getParallelDim(ptype), false);
    reduction_tv->axis(axis)->parallelize(ptype);
  };

  auto outer_unswitch = [&reduction_tv](int64_t axis) {
    reduction_tv->split(axis, 1, false);
    reduction_tv->axis(axis)->parallelize(ParallelType::Unswitch);
  };

  auto outer_unroll = [&reduction_tv](int64_t axis, int64_t factor) {
    reduction_tv->split(axis, factor, false);
    reduction_tv->axis(axis)->parallelize(ParallelType::Unroll);
  };

  if (is_outer_grid_persistence) {
    const auto reduction_axis = inner_reduce_axis;
    NVF_ERROR(rparams->static_bdimy, "blockDim.y must be static");
    inner_parallel_static(
        reduction_axis,
        rparams->block_dim_inner_reduction,
        rparams->lparams.bdimy());
    reduction_tv->split(
        reduction_axis, rparams->batches_per_block_inner_reduction);
    reduction_tv->axis(reduction_axis)
        ->parallelize(rparams->grid_dim_inner_reduction);
    // Unswitch the persistent buffer by a factor of
    // unroll_factor_inner_reduction. If that is equal to the
    // persistent buffer size, unswitch the whole buffer by
    // outer-unswith by 1. Otherwise, split the persistent buffer by
    // the unsiwtch factor and just unswitch the inner domain
    if (rparams->batches_per_block_inner_reduction ==
        rparams->unroll_factor_inner_reduction) {
      outer_unswitch(reduction_axis + 1);
    } else {
      reduction_tv->split(
          reduction_axis + 1, rparams->unroll_factor_inner_reduction);
      outer_unswitch(reduction_axis + 2);
    }
  } else if (rparams->persistent_kernel) {
    // Persistent Format:
    // [Grid Split, persistent buffer, unswitch, unroll, thread dim, vectorize]
    if (rparams->vectorize_inner_reduction) {
      vectorize(inner_reduce_axis, rparams->unroll_factor_inner_reduction);
    }
    if (rparams->combined_inner_outer && !rparams->multiple_reds_per_blk) {
      // inner_parallel(inner_reduce_axis, rparams->block_dim_inner_reduction);
      NVF_ERROR(
          rparams->static_bdimx,
          "blockDim.x must be static for combined_inner_outer");
      inner_parallel_static(
          inner_reduce_axis,
          rparams->block_dim_inner_reduction,
          rparams->lparams.bdimx());

      NVF_ERROR(
          rparams->static_bdimy,
          "blockDim.y must be static for combined_inner_outer");
      inner_parallel_static(
          inner_reduce_axis,
          rparams->block_dim_inner_reduction_extra,
          rparams->lparams.bdimy());
    }
    auto outer_i = inner_reduce_axis;
    if (rparams->cross_grid_inner_reduction) {
      outer_parallel(outer_i++, rparams->grid_dim_inner_reduction);
    }

    reduction_tv->split(
        outer_i++, rparams->batches_per_block_inner_reduction, false);

    outer_unswitch(outer_i++);

    if (!rparams->vectorize_inner_reduction &&
        rparams->unroll_factor_inner_reduction > 1) {
      outer_unroll(outer_i++, rparams->unroll_factor_inner_reduction);
    }

    if (rparams->combined_inner_outer && !rparams->multiple_reds_per_blk) {
      reduction_tv->axis(outer_i)->parallelize(ParallelType::TIDz);
    } else {
      reduction_tv->axis(outer_i)->parallelize(
          rparams->block_dim_inner_reduction);
    }
    if (rparams->pad_inner_reduction_to_warp) {
      reduction_tv->axis(outer_i)->padToMultipleOfWarp();
    }
  } else {
    // Non-persistent format:
    // [Grid Split, Remainder, unswitch, unroll, thread dim, vectorize]
    if (rparams->vectorize_inner_reduction) {
      vectorize(inner_reduce_axis, rparams->unroll_factor_inner_reduction);
    }

    if (rparams->cross_block_inner_reduction) {
      inner_parallel(inner_reduce_axis, rparams->block_dim_inner_reduction);
      if (rparams->pad_inner_reduction_to_warp) {
        reduction_tv->axis(inner_reduce_axis + 1)->padToMultipleOfWarp();
      }
    }

    if (!rparams->vectorize_inner_reduction &&
        rparams->unroll_factor_inner_reduction > 1) {
      inner_unroll(inner_reduce_axis, rparams->unroll_factor_inner_reduction);
    } else if (rparams->unroll_factor_top_of_vectorization > 1) {
      inner_unroll(
          inner_reduce_axis, rparams->unroll_factor_top_of_vectorization);
    }

    inner_unswitch(inner_reduce_axis);
    if (rparams->cross_grid_inner_reduction) {
      if (rparams->split_grid_dim_inner_reduction) {
        outer_parallel(inner_reduce_axis, rparams->grid_dim_inner_reduction);
      } else {
        reduction_tv->axis(inner_reduce_axis)
            ->parallelize(rparams->grid_dim_inner_reduction);
      }
    }
  }

  // Outer reduction axis
  if (rparams->schedule_3D) {
    if (rparams->persistent_kernel) {
      // Persistent Format:
      // [Grid Split, persistent buffer, unroll, thread dim]
      auto outer_i = outer_reduce_axis;
      if (rparams->cross_grid_outer_reduction) {
        outer_parallel(outer_i++, rparams->grid_dim_outer_reduction);
      }

      reduction_tv->split(
          outer_i++, rparams->batches_per_block_outer_reduction, false);

      if (rparams->unroll_factor_outer_reduction > 1) {
        outer_unroll(outer_i++, rparams->unroll_factor_outer_reduction);
      }

      reduction_tv->axis(outer_i)->parallelize(
          rparams->block_dim_outer_reduction);
    } else {
      // Non-persistent format:
      // [Grid Split, Remainder, unroll, thread dim]
      if (rparams->cross_block_outer_reduction) {
        inner_parallel(outer_reduce_axis, rparams->block_dim_outer_reduction);
      }

      if (rparams->unroll_factor_outer_reduction > 1) {
        inner_unroll(outer_reduce_axis, rparams->unroll_factor_outer_reduction);
      }

      if (rparams->cross_grid_outer_reduction) {
        outer_parallel(outer_reduce_axis, rparams->grid_dim_outer_reduction);
      }
    }
  }

  // Iteration domain
  if (has_iter_axis) {
    // [Grid Split, unswitch, unroll, thread dim, vectorize]

    if (rparams->vectorize_iter_dom) {
      vectorize(iter_axis, rparams->unroll_factor_iter_dom);
    }

    if (isParallelTypeThread(rparams->block_dim_iter_dom)) {
      if (is_outer_grid_persistence) {
        NVF_ERROR(rparams->static_bdimx, "blockDim.x must be static");
        inner_parallel_static(
            iter_axis, rparams->block_dim_iter_dom, rparams->lparams.bdimx());
      } else {
        inner_parallel(iter_axis, rparams->block_dim_iter_dom);
      }
    }

    if (!rparams->vectorize_iter_dom && rparams->unroll_factor_iter_dom > 1) {
      inner_unroll(iter_axis, rparams->unroll_factor_iter_dom);
    }

    // Do not unswitch interation domain in the case of outer grid
    // persistence as it's unclear if it's beneficial.
    if (rparams->unroll_factor_iter_dom > 1 && !is_outer_grid_persistence) {
      inner_unswitch(iter_axis);
    }

    if (isParallelTypeThread(rparams->grid_dim_iter_dom)) {
      if (rparams->split_grid_dim_iter_dom_outer) {
        if (rparams->combined_inner_outer && !rparams->multiple_reds_per_blk) {
          inner_parallel_static(
              iter_axis, rparams->grid_dim_iter_dom, rparams->lparams.gdimy());
        } else {
          outer_parallel(iter_axis, rparams->grid_dim_iter_dom);
        }
      } else if (rparams->split_grid_dim_iter_dom_inner) {
        inner_parallel(iter_axis, rparams->grid_dim_iter_dom);
      } else {
        reduction_tv->axis(iter_axis)->parallelize(rparams->grid_dim_iter_dom);
      }
    }
  }

  auto reduction_rf_tv = sortAndRFactor(reduction_tv);

  // In the case of outer grid persistence, make sure the vectorized
  // domain placed at the innermost position.
  // TODO: Why isn't this the case by default?
  if (is_outer_grid_persistence) {
    int64_t vec_id_cur_pos = -1;
    std::unordered_map<int64_t, int64_t> vec_reorder_map;
    for (const auto i : c10::irange(reduction_rf_tv->nDims())) {
      auto id = reduction_rf_tv->axis(i);
      if (id->getParallelType() == ParallelType::Vectorize) {
        vec_id_cur_pos = i;
        vec_reorder_map[i] = -1;
      } else if (vec_id_cur_pos >= 0) {
        vec_reorder_map[i] = i - 1;
      }
    }
    NVF_ERROR(vec_id_cur_pos != -1, "Vectorized ID not found");
    reduction_rf_tv->reorder(vec_reorder_map);
  }

  return reduction_rf_tv;
}

// Input: a vector of axes in the given tensor ignoring broadcasts. For example,
//        if you have a tensor T1[b, rS1, rS2, rS3], and you want to specify
//        axis rS2 and rS3, then your `non_broadcast_axes` should be {1, 2}.
// Output: the raw positions (counting broadcasts). In the above example, the
//         output should be {2, 3}.
std::vector<int64_t> addBackBroadcasts(
    TensorView* tv,
    const std::unordered_set<int64_t>& non_broadcast_axes) {
  // convert non-broadcast positions to raw positions
  std::vector<int64_t> axes;
  int64_t non_broadcast_pos = 0;
  for (const auto i : c10::irange(tv->nDims())) {
    if (tv->axis(i)->isBroadcast()) {
      continue;
    }
    if (non_broadcast_axes.count(non_broadcast_pos)) {
      axes.emplace_back(i);
    }
    non_broadcast_pos++;
  }
  return axes;
}

<<<<<<< HEAD
void multiReductionInliner(
    Fusion* fusion,
    TensorView* reduction_tv,
    TensorView* reference_tv,
    const bool is_unroll_or_vectorization,
    const bool vectorize,
    const bool use_grouped_reduction,
    const bool use_tma_load,
    const int64_t vectorizatoin_factor,
    std::vector<TensorView*> reduction_tvs,
    std::vector<TensorView*> cached_inputs,
    std::vector<std::pair<TensorView*, TensorView*>> cached_outputs,
    std::vector<TensorView*> smem_consumers,
    std::vector<TensorView*> dummy_outputs) {

  std::vector<TensorView*> tma_tvs;
  // Propagate transformations before we rfactor the other reductions
  if(use_tma_load){
    for (auto tv : smem_consumers) {
      auto smem_tv = ir_utils::getSoleProducerTv(tv);
      if (!ir_utils::isCpAsyncBulkLoad(smem_tv->definition())) {
        continue;
      }
      if (std::find(tma_tvs.begin(), tma_tvs.end(), smem_tv) == tma_tvs.end()) {
        std::cout << "Found TMA load: " << smem_tv->toString() << std::endl;
        tma_tvs.emplace_back(smem_tv);
      }
    }    
    // propagate iteration domains
    TransformPropagator propagator_circular_buffer(reference_tv, 1);
    MaxLogicalDomainInfoSpanningTree(reference_tv)
        .traverse(&propagator_circular_buffer);

    // propagate reduction domains
    TransformPropagator propagator(reference_tv);
    std::vector<TensorView*> all_tvs_except_cache =
        ir_utils::allTvsExcept(fusion, {tma_tvs.begin(), tma_tvs.end()});
    SetSelector selector(
        {all_tvs_except_cache.begin(), all_tvs_except_cache.end()});
    MaxLogicalDomainInfoSpanningTree(reference_tv, &selector)
        .traverse(&propagator);
  }else{
    propagateTransformation(reference_tv);
  }


  // If reduction_tv is rfactored, rfactor all reductions.
  if (reference_tv != reduction_tv) {
    propagateRFactor(reference_tv, reduction_tv, reduction_tvs);
  }

  const auto& unroll_vectorizable_cached_tvs = getCachedTvsToUnrollOrVectorize(
      reference_tv, vectorize, cached_inputs, cached_outputs);
  reduction_scheduler_utils::propagateParallelization(
      reduction_tv,
      reference_tv,
      is_unroll_or_vectorization,
      use_grouped_reduction,
      reduction_tvs,
      unroll_vectorizable_cached_tvs);

  // Needs special handling of vectorized loading from shared memory due to
  // potential different data types of inputs and shared memory tensor.
  if (vectorize) {
    reduction_scheduler_utils::sharedMemoryConsumerVectorization(
        smem_consumers, vectorizatoin_factor);
  }

  // Remove dummy outputs as they can inadvertently affect CA positions
  for (auto output : dummy_outputs) {
    fusion->removeOutput(output);
  }

  if (use_tma_load) {
    for (auto tv : tma_tvs) {
      tv->axis(-1)->parallelize(ParallelType::Bulk);
    }
  }

  // Inline the schedule
  inlineMost();

  // circular buffer

  if (use_tma_load && rparams->circular_buffer_stages_iter_dim > 1) {
    int64_t number_of_stages = rparams->circular_buffer_stages_iter_dim;
    int64_t prefetch_distance = number_of_stages - 1;
    CircularBufferType circular_buffer_type = Pipelined(true);
    for (auto tv : tma_tvs) {
      if (tv->getComputeAtPosition() > 0) {
        tv->circularBuffer(
            number_of_stages, prefetch_distance, circular_buffer_type);
      }
    }
  }

}

=======
>>>>>>> 60653321
void propagateTransformation(
    TensorView* reference_tv,
    const std::unordered_set<TensorView*>& boundaryNodesSet) {
  InternalBoundarySelector ibSelector(boundaryNodesSet);
  TransformPropagator propagator(reference_tv);
  MaxLogicalDomainInfoSpanningTree(reference_tv, &ibSelector)
      .traverse(&propagator);
}

void propagateRFactor(
    TensorView* reference_tv,
    TensorView* reduction_tv,
    const std::vector<TensorView*>& reduction_tvs) {
  // We use axes ignoring broadcasts because in checkPatternEquivalence,
  // broadcast is ignored, we might end up having multiple reductions with
  // pattern equivalence but have different number of broadcasts, so the
  // position in the reference tensor is not necessary the same as the
  // position in other reduction TVs.
  std::unordered_set<int64_t> non_broadcast_rfactor_axes_ir;
  int64_t non_broadcast_pos_ir = 0;
  for (const auto i : c10::irange(reference_tv->nDims())) {
    if (reference_tv->axis(i)->isBroadcast()) {
      continue;
    }
    if (reference_tv->axis(i)->isReduction() &&
        reference_tv->axis(i)->isRFactorProduct()) {
      non_broadcast_rfactor_axes_ir.insert(non_broadcast_pos_ir);
    }
    non_broadcast_pos_ir++;
  }

  for (auto reduction_tv_ : reduction_tvs) {
    if (reduction_tv_ == reduction_tv ||
        reduction_tv_->definition()->isA<GroupedReductionOp>()) {
      // This should come in already rfactored
      continue;
    } else {
      ir_utils::rFactorHelper(
          reduction_tv_,
          reduction_scheduler_utils::addBackBroadcasts(
              reduction_tv_, non_broadcast_rfactor_axes_ir));
    }
  }
}

std::unordered_set<TensorView*> getCachedTvsToUnrollOrVectorize(
    TensorView* reference_tv,
    bool vectorize,
    const std::vector<TensorView*>& cached_inputs,
    const std::vector<std::pair<TensorView*, TensorView*>>& cached_outputs) {
  auto reduced_tv = ir_utils::getSoleProducerTv(reference_tv);
  // Grab all tensor views that should be vectorized
  auto vectorizable_inputs_outputs =
      scheduler_utils::getInputsOutputsWithInnerDim(reduced_tv, true, true);

  auto vectorizable_expr = [](Expr* e) { return e->isA<LoadStoreOp>(); };

  std::unordered_set<TensorView*> unroll_vectorizable_tvs;
  for (auto cached_input : cached_inputs) {
    if (vectorize) {
      auto producer_tvs = ir_utils::producerTvsOf(cached_input);
      if (producer_tvs.size() == 1 &&
          vectorizable_expr(cached_input->definition()) &&
          std::find(
              vectorizable_inputs_outputs.begin(),
              vectorizable_inputs_outputs.end(),
              producer_tvs[0]) != vectorizable_inputs_outputs.end()) {
        unroll_vectorizable_tvs.emplace(cached_input);
      }
    } else {
      unroll_vectorizable_tvs.emplace(cached_input);
    }
  }

  for (auto cached_output_pair : cached_outputs) {
    auto output = cached_output_pair.second;
    if (vectorize) {
      if (vectorizable_expr(output->definition()) &&
          std::find(
              vectorizable_inputs_outputs.begin(),
              vectorizable_inputs_outputs.end(),
              output) != vectorizable_inputs_outputs.end()) {
        unroll_vectorizable_tvs.emplace(output);
      }
    } else {
      unroll_vectorizable_tvs.emplace(output);
    }
  }

  return unroll_vectorizable_tvs;
}

namespace {

// Clear unroll or vectorization parallelization for reduction_tv and
// reference_tv if they shouldn't be unrolled or vectorized.
// When group reduction is used, convert vectorization to group parallelization
// and propagate group parallelization to other reduction tvs.

// Parameters:
//   reduction_tv: The reduction TensorView being scheduled and parallelized.
//                 Needs to clear its vectorization or convert to grouped
//                 reduction.

//   reference_tv: The reference TensorView being scheduled and parallelized,
//                 Needs to clear its vectorization.

//   use_grouped_reduction: Indicates if group reduction is used in the
//                          scheduler.

//   reduction_tvs: All reduction TensorViews in the fusion. May add grouped
//                  parallelization.
//
//   unroll_vectorizable_cached_tvs: Cached TensorViews that are unrollable
//                                   or vectorizable.
void clearUnrollVectorizationAddGroupReduction(
    TensorView* reduction_tv,
    TensorView* reference_tv,
    const bool use_grouped_reduction,
    const std::vector<TensorView*>& reduction_tvs,
    const std::unordered_set<TensorView*>& unroll_vectorizable_cached_tvs) {
  std::vector<TensorView*> rfactor_and_reduction_tvs = {
      reference_tv, reduction_tv};
  for (auto tv : rfactor_and_reduction_tvs) {
    if (unroll_vectorizable_cached_tvs.count(tv) != 0) {
      continue;
    }
    for (const auto i : c10::irange(tv->nDims())) {
      auto id = tv->axis(i);
      if (use_grouped_reduction &&
          std::find(reduction_tvs.begin(), reduction_tvs.end(), tv) !=
              reduction_tvs.end() &&
          id->getParallelType() == ParallelType::Vectorize) {
        tv->axis(i)->parallelize(ParallelType::Group);
        for (auto sibling : ir_utils::siblingTvsOf(tv)) {
          sibling->axis(i)->parallelize(ParallelType::Group);
        }
      } else if (
          id->getParallelType() == ParallelType::Unroll ||
          id->getParallelType() == ParallelType::Vectorize ||
          id->getParallelType() == ParallelType::MisalignedVectorize) {
        tv->axis(i)->parallelize(ParallelType::Serial);
        for (auto sibling : ir_utils::siblingTvsOf(tv)) {
          sibling->axis(i)->parallelize(ParallelType::Serial);
        }
      }
    }
  }

  // Propagate group to other reduction tvs
  if (use_grouped_reduction && reduction_tvs.size() > 1) {
    std::vector<TensorView*> other_reduction_tvs;
    std::copy_if(
        reduction_tvs.begin(),
        reduction_tvs.end(),
        std::back_inserter(other_reduction_tvs),
        [&](auto tv) { return reduction_tv != tv; });
    scheduler_utils::parallelizeAllLike(
        reduction_tv, -1, other_reduction_tvs, {ParallelType::Group});
  }
}
} // namespace

void propagateParallelization(
    TensorView* reduction_tv,
    TensorView* reference_tv,
    const bool is_unroll_or_vectorization,
    const bool use_grouped_reduction,
    const std::vector<TensorView*>& reduction_tvs,
    const std::unordered_set<TensorView*>& unroll_vectorizable_cached_tvs,
    const std::vector<TensorView*>& selected_tvs) {
  // Propagate parallelization except vectorization and unrolling
  scheduler_utils::parallelizeAllLike(
      reference_tv,
      -1,
      selected_tvs,
      allParallelTypesExcept(
          {ParallelType::Unroll,
           ParallelType::Vectorize,
           ParallelType::MisalignedVectorize}));

  if (is_unroll_or_vectorization) {
    if (!unroll_vectorizable_cached_tvs.empty()) {
      // Propagate vectorization/unrolling to those tensors that need it
      scheduler_utils::parallelizeAllLike(
          reference_tv,
          -1,
          {unroll_vectorizable_cached_tvs.begin(),
           unroll_vectorizable_cached_tvs.end()},
          {ParallelType::Unroll,
           ParallelType::Vectorize,
           ParallelType::MisalignedVectorize});
    }
    // If reference shouldn't be unrolled, clear that parallel type.
    // In the case of outer grid persistence, replace Vector with Group.
    clearUnrollVectorizationAddGroupReduction(
        reduction_tv,
        reference_tv,
        use_grouped_reduction,
        reduction_tvs,
        unroll_vectorizable_cached_tvs);
  }
}

namespace {

// Convert properties of an ID to a numeric value
int idPos(const IterDomain* id) {
  int inner_most = std::numeric_limits<int>::max();
  int outer_most = std::numeric_limits<int>::min();

  // Reduction and unrolled
  if (id->isReduction() &&
      (id->getParallelType() == ParallelType::Unroll ||
       id->getParallelType() == ParallelType::Vectorize ||
       id->getParallelType() == ParallelType::MisalignedVectorize)) {
    return inner_most;
  }
  inner_most--;

  // Reduction and constant
  if (id->isReduction() && id->extent()->isConstScalar()) {
    return inner_most;
  }
  inner_most--;

  // Reduction and unswitched
  if (id->isReduction() && id->getParallelType() == ParallelType::Unswitch) {
    return inner_most;
  }
  inner_most--;

  // Reduction and thread
  if (id->isReduction() && id->isThread()) {
    return inner_most;
  }
  inner_most--;

  // Broadcast
  if (id->isBroadcast() || id->isImplicitBroadcast()) {
    return inner_most;
  }
  inner_most--;

  // Iter and unrolled
  if (!id->isReduction() &&
      (id->getParallelType() == ParallelType::Unroll ||
       id->getParallelType() == ParallelType::Vectorize ||
       id->getParallelType() == ParallelType::MisalignedVectorize)) {
    return inner_most;
  }
  inner_most--;

  // Iter and unswitched
  if (!id->isReduction() && id->getParallelType() == ParallelType::Unswitch) {
    return inner_most;
  }
  inner_most--;

  // Reduction and non-constant
  if (id->isReduction() && !id->extent()->isConstScalar()) {
    return inner_most;
  }
  inner_most--;

  // Iter and device (outer)
  if (!id->isReduction() && id->isDeviceDim()) {
    return outer_most;
  }
  outer_most++;

  // Iter and block (outer)
  if (!id->isReduction() && id->isBlockDim()) {
    return outer_most;
  }
  outer_most++;

  // Iter and thread (outer)
  if (!id->isReduction() && id->isThreadDim()) {
    return outer_most;
  }
  outer_most++;

  // Iter and constant
  if (!id->isReduction() && id->extent()->isConstScalar()) {
    return outer_most;
  }
  outer_most++;

  // Iter and non-constant
  if (!id->isReduction() && !id->extent()->isConstScalar()) {
    return outer_most;
  }
  outer_most++;

  return 0;
}

struct id_lt {
  // Return if id0 should be before id1
  inline bool operator()(const IterDomain* id0, const IterDomain* id1) {
    return idPos(id0) < idPos(id1);
  }
};
} // namespace

TensorView* sortAndRFactor(TensorView* reference_tv) {
  auto domain = reference_tv->getLoopDomain();
  std::sort(domain.begin(), domain.end(), id_lt());
  std::unordered_map<int64_t, int64_t> reorder_map;
  std::unordered_map<IterDomain*, int64_t> domain_pos;
  for (int64_t axis_i = 0; axis_i < (int64_t)domain.size(); axis_i++) {
    domain_pos[domain[axis_i]] = axis_i;
  }
  for (int64_t old_i = 0; old_i < reference_tv->nDims(); old_i++) {
    auto new_i_it = domain_pos.find(reference_tv->axis(old_i));
    NVF_ERROR(
        new_i_it != domain_pos.end(),
        "Error in schedule reorder, didn't reorder all axes in provided tv.");
    auto new_i = new_i_it->second;
    reorder_map[old_i] = new_i;
  }
  reference_tv->reorder(reorder_map);

  std::vector<int64_t> rfactor_axes;
  std::vector<int64_t> rfactor_axes_no_unswitch;
  size_t reduction_dims = 0;
  for (int64_t axis_i = 0; axis_i < reference_tv->nDims(); axis_i++) {
    auto id = reference_tv->axis(axis_i);
    if (!id->isReduction()) {
      continue;
    }

    reduction_dims++;
    if (id->isThread()) {
      continue;
    }

    // We always want an rfactor axis because our inlining logic expects it. If
    // there's no parallelization to split out, just rfactor everything but the
    // unswitch dim.
    if (!(id->getParallelType() == ParallelType::Unswitch &&
          id->extent()->isOneInt())) {
      rfactor_axes_no_unswitch.emplace_back(axis_i);
    }
    rfactor_axes.emplace_back(axis_i);
  }

  if (reduction_dims == rfactor_axes.size()) {
    return ir_utils::rFactorHelper(reference_tv, rfactor_axes_no_unswitch);
  }

  return ir_utils::rFactorHelper(reference_tv, rfactor_axes);
}

namespace {
// If project_to_inputs is true, take all projectable persistent buffers,
// and move them to the inputs. Otherwise, try to project to their immediate
// producers if these producers are persistent buffers.
// This function create dummy outputs which should be used in later stages of
// the scheduling.
class PersistentBufferProjector {
 public:
  PersistentBufferProjector(Fusion* fusion, const bool project_to_inputs)
      : fusion_(fusion),
        persistent_info(scheduler_utils::persistentBuffers(fusion)),
        persistent_buffers(persistent_info.persistent_buffers),
        persistent_buffer_resolution_points(
            persistent_info.persistent_buffer_resolution_points),
        projectable_persistent_buffers(
            persistent_info.projectable_persistent_buffers),
        project_to_inputs_(project_to_inputs) {}

  const std::vector<TensorView*>& project() {
    if (project_to_inputs_) {
      projectToInputs();
    } else {
      projectToProducers();
    }
    return dummy_outputs_;
  }

 private:
  Fusion* fusion_;
  const scheduler_utils::PersistentBufferInfo persistent_info;
  const std::vector<TensorView*>& persistent_buffers;
  const std::vector<std::vector<TensorView*>>&
      persistent_buffer_resolution_points;
  const std::vector<TensorView*>& projectable_persistent_buffers;
  std::vector<TensorView*> dummy_outputs_;
  const bool project_to_inputs_;

  void projectToInputs() {
    // Iterate through projected buffers, tracking which index it corresponds
    // too since there's a resolution point entry for every buffer.
    const auto& reduction_tvs = scheduler_utils::getReductionTvs(fusion_);
    for (auto buffer_i : c10::irange(persistent_buffers.size())) {
      auto buffer = persistent_buffers[buffer_i];
      if (std::find(
              projectable_persistent_buffers.begin(),
              projectable_persistent_buffers.end(),
              buffer) == projectable_persistent_buffers.end()) {
        continue;
      }
      // when project to inputs, if the buffer depends on reduction tvs,
      // additional reduction is required to re-calculate the buffer.
      // Consider the following fusion where f() is a trivial op.
      // t1 = f(t0); t2 = sum(t1); t3 = broadcast(t2); t4 = add(t1, t3);
      // t5 = f(t4); t6 = sum(t5); t7 = broadcast(t6); t8 = add(t5, t7);
      // In this case t0 is input, t1 and t5 are persistent buffers.
      // Re-calculation of t1 from t0 is trivial, just f(t0).
      // Re-calculation of t5 from t0 needs t0->t1->t2->t3->t4->t5 where
      // t1->t2 is a reduction, which is considered very expensive and should
      // be avoided. Since t3 is a broadcast tv, all the persitent batches are
      // sharing the same value. It can be considered as a `free` persistent
      // buffer. So, t5 can be re-calculated directly from t3, this skips the
      // reduciton and broadcast from input t0 to t3. The broadcast here is not
      // just a local register copy but involves an inter-thread communication.
      std::vector<Val*> vals_project_to = fusion_->inputs();
      const auto& [can_project, broadcast_tvs] =
          scheduler_utils::canProjectToInputsWithoutReduction(
              reduction_tvs, buffer);
      if (can_project) {
        vals_project_to.insert(
            vals_project_to.end(), broadcast_tvs.begin(), broadcast_tvs.end());
      }

      projectToInputOrImmediatePersistentProducer(
          (int)buffer_i, vals_project_to);
    }
  }

  void projectToProducers() {
    // visit consumer before producer. e.g.
    // T1 = f(T0); Tx = add(T1, broadcast(sum(T1)));
    // T2 = f(T1); Ty = add(T2, broadcast(sum(T2)));
    // T3 = f(T2); Tz = add(T3, broadcast(sum(T3)));
    // T1, T2, T3 are persistent buffers.
    // The visiting order should be [T3, T2, T1].
    // After project T3 to its producers, we have:
    // Tz = add(f(T2),broadcast(sum(T3)));
    // After project T2 to its producers, we have:
    // Tz = add(f(f(T1)),broadcast(sum(T3)));
    // Ty = add(f(T1), broadcast(sum(T2)));
    // At last, the only persistent buffer is T1.
    // For a solid case, see NVFuserTest.ChainProjectionToPersistentProducer.
    std::vector<int> visiting_order(persistent_buffers.size());
    std::iota(visiting_order.begin(), visiting_order.end(), 0);
    std::stable_sort(
        visiting_order.begin(), visiting_order.end(), [this](int a, int b) {
          return !DependencyCheck::isDependencyOf(
              persistent_buffers[a], persistent_buffers[b]);
        });

    // try to project buffer to its producers
    std::unordered_set<TensorView*> persistent_buffer_set(
        persistent_buffers.begin(), persistent_buffers.end());
    for (auto buffer_i : visiting_order) {
      auto buffer = persistent_buffers[buffer_i];
      const auto& producers = ir_utils::producerTvsOf(buffer);
      if (scheduler_utils::canProjectToPersistentProducer(
              buffer, producers, persistent_buffer_set)) {
        projectToInputOrImmediatePersistentProducer(
            (int)buffer_i,
            std::vector<Val*>(producers.begin(), producers.end()));
      }
    }
  }

  // get all uses of the persistent buffer
  std::vector<Val*> getPersistentUseOfBuffer(int buffer_i) {
    std::vector<Val*> persistent_use_of_buffer;
    // Go through the resolution points one by one. Resolution points are points
    // in which the reduction branch meets the residual branch. These are points
    // where the persitent buffer may no longer be needed (one point could be
    // after another, and the buffer would be needed until the last resolution
    // points)
    auto buffer = persistent_buffers[buffer_i];
    auto resolution_points = persistent_buffer_resolution_points[buffer_i];
    for (auto resolution_point : resolution_points) {
      // Need to go through all paths from the persistent buffer to the
      // resolution point
      auto chains_to_resolution =
          DependencyCheck::getAllDependencyChains(buffer, resolution_point);
      for (auto chain : chains_to_resolution) {
        auto tv_chain = ir_utils::filterByType<TensorView>(chain);

        // To move the persistent buffers to the inputs, we need to recompute
        // the persistent buffer for all branches that don't go through a
        // reduction. If there's a reduction on the current path between the
        // persistent buffer and resolution, continue, there's no need to
        // replicate this use.
        if (std::any_of(tv_chain.begin(), tv_chain.end(), [](TensorView* tv) {
              return tv->hasReduction();
            })) {
          continue;
        }

        // Grab use of the buffer, chain[0] is the persistent buffer, chain[1]
        // is its first use.
        auto use = chain[1];

        // Only grab unique uses, a persistent buffer could be used multiple
        // times in the same expression.
        if (std::find(
                persistent_use_of_buffer.begin(),
                persistent_use_of_buffer.end(),
                use) != persistent_use_of_buffer.end()) {
          continue;
        }
        persistent_use_of_buffer.emplace_back(use);
      }
    }
    return persistent_use_of_buffer;
  }

  void projectToInputOrImmediatePersistentProducer(
      int buffer_i,
      const std::vector<Val*>& producers) {
    // For all uses that do not go towards the reduction operations in the
    // persistent section of the graph, recompute the persistent buffer.
    auto buffer = persistent_buffers[buffer_i];
    for (auto use : getPersistentUseOfBuffer(buffer_i)) {
      NVF_ERROR(use->definition() != nullptr);
      auto buffer_replicate = RecomputeTv::recompute(buffer, producers);
      // Create a shortcut buffer <--> buffer_replicate for propagation.
      // Why is this needed?
      // Consider that we have a fusion
      //
      //   T0[I]
      //   T1[b b I] = broadcast(T0)
      //   T2[b b r] = reduction(T1)
      //   T3[b b b] = broadcast(T2)
      //   T4[b, b, I] = T1 + T3
      //   T5[b, b, r] = reduction(T4)
      //
      // After projection, it becomes
      //
      //   T0[I]
      //   T1[b b I] = broadcast(T0)
      //   T2[b b r] = reduction(T1)
      //   T3[b b b] = broadcast(T2)
      //   T6[b b I] = broadcast(T0)
      //   T4[b, b, I] = T6 + T3
      //   T5[b, b, r] = reduction(T4)
      //
      // During schedule, we need to propagate from T2 to T5. However, in the
      // resulting DAG, neither the propagation path T2->T3->T4->T5 nor
      // T2->T1->T0->T6->T4->T5 works because they both have missing root
      // domain. But adding `T7 = T1 + T6` creates a new propagation path
      // `T2->T1->T7->T6->T4->T5` which has all root domain information.
      // See FusionBroadcastPersistentReduction_CUDA for an example
      // avoid replacing the use with itself, see
      // https://github.com/NVIDIA/Fuser/issues/1533
      if (buffer != buffer_replicate) {
        dummy_outputs_.emplace_back(add(buffer_replicate, buffer));
        ir_utils::replaceValInExprInputs(
            use->definition(), buffer, buffer_replicate);
      }
    }
  }
};
} // namespace
std::vector<TensorView*> projectPersistentBuffers(
    Fusion* fusion,
    const bool project_to_inputs) {
  PersistentBufferProjector pb_projector(fusion, project_to_inputs);
  return pb_projector.project();
}

ReductionType getReductionType(const std::vector<TensorView*>& reduction_tvs) {
  bool is_inner_reduction = false;
  bool is_outer_reduction = false;
  for (auto tv : reduction_tvs) {
    if (scheduler_utils::isFastestDimReduction(tv)) {
      is_inner_reduction = true;
    } else {
      is_outer_reduction = true;
    }
  }
  if (is_inner_reduction && is_outer_reduction) {
    return ReductionType::InnerOuter;
  } else if (is_inner_reduction) {
    return ReductionType::Inner;
  } else if (is_outer_reduction) {
    return ReductionType::Outer;
  } else {
    return ReductionType::None;
  }
}

ReductionType getReductionType(Fusion* fusion) {
  const auto& reduction_tvs = scheduler_utils::getReductionTvs(fusion);
  return getReductionType(reduction_tvs);
}

std::string toString(ReductionType reduction_type) {
  switch (reduction_type) {
    case ReductionType::Inner:
      return "InnerReduction";
    case ReductionType::Outer:
      return "OuterReduction";
    case ReductionType::InnerOuter:
      return "InnerOuterReduction";
    case ReductionType::None:
      return "NoneReduction";
    default:
      NVF_THROW("undefined ReductionType");
  }
  return "";
}

std::ostream& operator<<(std::ostream& os, ReductionType reduction_type) {
  os << toString(reduction_type);
  return os;
}

void sharedMemoryConsumerVectorization(
    std::vector<TensorView*>& smem_consumers,
    int64_t io_vectorization_factor) {
  for (auto tv : smem_consumers) {
    // they were creatd with cacheAfter.
    NVF_ERROR(
        tv->definition()->isA<LoadStoreOp>(),
        "smem consumers should be LoadStoreOp. Got: ",
        tv->definition()->toString());

    // non-concretized broadcast domains are moved to the innermost before
    // transform propagation, should skip these axes.
    int64_t vect_axis_pos = -1;
    while (tv->axis(vect_axis_pos)->isBroadcast()) {
      vect_axis_pos--;
      NVF_ERROR(
          vect_axis_pos + tv->nDims() >= 0,
          "Out of bound access when visiting dim ",
          vect_axis_pos,
          " in Tv: ",
          tv->toString());
    }
    // they were transformed with innermost axis has extent equal to
    // vectorization factor set for io tvs.
    NVF_ERROR(
        tv->axis(vect_axis_pos)->extent()->isConst(),
        "Extent of the innermost axis of smem consumers should be constant. Got: ",
        tv->toString());
    auto innermost_extent =
        tv->axis(vect_axis_pos)->extent()->evaluate().as<int64_t>();
    NVF_ERROR(
        innermost_extent == io_vectorization_factor,
        "Extent of the innermost axis of smem consumers should be equal to the vectorization factor of fuion inputs and outputs. Got: ",
        innermost_extent,
        ", expected: ",
        io_vectorization_factor);
    auto dtype_bytes = dataTypeSize(tv->getDataType().value());
    auto max_vect_factor =
        SchedulerRuntimeInfo::max_alignment_size_in_byte / dtype_bytes;
    // additional split is added if the innermost extent is greater than max
    // vectorization factor.
    if (innermost_extent > max_vect_factor) {
      tv->split(vect_axis_pos, max_vect_factor);
    }
    tv->axis(vect_axis_pos)->parallelize(ParallelType::Vectorize);
  }
}

} // namespace reduction_scheduler_utils
} // namespace nvfuser<|MERGE_RESOLUTION|>--- conflicted
+++ resolved
@@ -343,107 +343,6 @@
   return axes;
 }
 
-<<<<<<< HEAD
-void multiReductionInliner(
-    Fusion* fusion,
-    TensorView* reduction_tv,
-    TensorView* reference_tv,
-    const bool is_unroll_or_vectorization,
-    const bool vectorize,
-    const bool use_grouped_reduction,
-    const bool use_tma_load,
-    const int64_t vectorizatoin_factor,
-    std::vector<TensorView*> reduction_tvs,
-    std::vector<TensorView*> cached_inputs,
-    std::vector<std::pair<TensorView*, TensorView*>> cached_outputs,
-    std::vector<TensorView*> smem_consumers,
-    std::vector<TensorView*> dummy_outputs) {
-
-  std::vector<TensorView*> tma_tvs;
-  // Propagate transformations before we rfactor the other reductions
-  if(use_tma_load){
-    for (auto tv : smem_consumers) {
-      auto smem_tv = ir_utils::getSoleProducerTv(tv);
-      if (!ir_utils::isCpAsyncBulkLoad(smem_tv->definition())) {
-        continue;
-      }
-      if (std::find(tma_tvs.begin(), tma_tvs.end(), smem_tv) == tma_tvs.end()) {
-        std::cout << "Found TMA load: " << smem_tv->toString() << std::endl;
-        tma_tvs.emplace_back(smem_tv);
-      }
-    }    
-    // propagate iteration domains
-    TransformPropagator propagator_circular_buffer(reference_tv, 1);
-    MaxLogicalDomainInfoSpanningTree(reference_tv)
-        .traverse(&propagator_circular_buffer);
-
-    // propagate reduction domains
-    TransformPropagator propagator(reference_tv);
-    std::vector<TensorView*> all_tvs_except_cache =
-        ir_utils::allTvsExcept(fusion, {tma_tvs.begin(), tma_tvs.end()});
-    SetSelector selector(
-        {all_tvs_except_cache.begin(), all_tvs_except_cache.end()});
-    MaxLogicalDomainInfoSpanningTree(reference_tv, &selector)
-        .traverse(&propagator);
-  }else{
-    propagateTransformation(reference_tv);
-  }
-
-
-  // If reduction_tv is rfactored, rfactor all reductions.
-  if (reference_tv != reduction_tv) {
-    propagateRFactor(reference_tv, reduction_tv, reduction_tvs);
-  }
-
-  const auto& unroll_vectorizable_cached_tvs = getCachedTvsToUnrollOrVectorize(
-      reference_tv, vectorize, cached_inputs, cached_outputs);
-  reduction_scheduler_utils::propagateParallelization(
-      reduction_tv,
-      reference_tv,
-      is_unroll_or_vectorization,
-      use_grouped_reduction,
-      reduction_tvs,
-      unroll_vectorizable_cached_tvs);
-
-  // Needs special handling of vectorized loading from shared memory due to
-  // potential different data types of inputs and shared memory tensor.
-  if (vectorize) {
-    reduction_scheduler_utils::sharedMemoryConsumerVectorization(
-        smem_consumers, vectorizatoin_factor);
-  }
-
-  // Remove dummy outputs as they can inadvertently affect CA positions
-  for (auto output : dummy_outputs) {
-    fusion->removeOutput(output);
-  }
-
-  if (use_tma_load) {
-    for (auto tv : tma_tvs) {
-      tv->axis(-1)->parallelize(ParallelType::Bulk);
-    }
-  }
-
-  // Inline the schedule
-  inlineMost();
-
-  // circular buffer
-
-  if (use_tma_load && rparams->circular_buffer_stages_iter_dim > 1) {
-    int64_t number_of_stages = rparams->circular_buffer_stages_iter_dim;
-    int64_t prefetch_distance = number_of_stages - 1;
-    CircularBufferType circular_buffer_type = Pipelined(true);
-    for (auto tv : tma_tvs) {
-      if (tv->getComputeAtPosition() > 0) {
-        tv->circularBuffer(
-            number_of_stages, prefetch_distance, circular_buffer_type);
-      }
-    }
-  }
-
-}
-
-=======
->>>>>>> 60653321
 void propagateTransformation(
     TensorView* reference_tv,
     const std::unordered_set<TensorView*>& boundaryNodesSet) {
