// clang-format off
/*
 * SPDX-FileCopyrightText: Copyright (c) 2023-present NVIDIA CORPORATION & AFFILIATES.
 * All rights reserved.
 * SPDX-License-Identifier: BSD-3-Clause
 */
// clang-format on
#include <scheduler/reduction_utils.h>

#include <expr_evaluator.h>
#include <inlining.h>
#include <ir/cloner.h>
#include <ir/utils.h>
#include <maxinfo_propagator.h>
#include <multidevice/utils.h>
#include <ops/arith.h>
#include <scheduler/registry.h>
#include <scheduler/utils.h>
#include <transform_replay.h>

namespace nvfuser {

namespace reduction_scheduler_utils {

TensorView* scheduleReductionTV(
    const ReductionParams* rparams,
    TensorView* reduction_tv,
    bool has_iter_axis) {
  // Outer and inner reduction axis is relative. Outer reduce axis is only valid
  // in 3D scheduling. Otherwise inner_reduce_axis is the only reduction axis.
  // Inner here though is only relative to the other axis. When
  // rparams->fastest_dim == false, the reduction axis is logically outside the
  // iteration axis.
  // Multidevice scheduling: we assume only the outermost domain can be
  // parallelized with DIDx at this point and in that case this reduction
  // scheduler only schedules the remaining domains while leaving the DIDx
  // domain unchanged.
  const bool has_outermost_dim_sharded = isSharded(reduction_tv);
  NVF_ERROR(
      !has_outermost_dim_sharded || !rparams->schedule_3D,
      "Mixing interdevice and 3D schedule is not supported");
  const int iter_axis = has_outermost_dim_sharded ? 1 : 0;
  const int outer_reduce_axis = rparams->schedule_3D ? 1 : 0;
  const int inner_reduce_axis =
      rparams->schedule_3D ? 2 : has_outermost_dim_sharded + has_iter_axis;

  const bool is_outer_grid_persistence = rparams->persistent_kernel &&
      rparams->cross_grid_inner_reduction && !rparams->fastest_dim;

  NVF_ERROR(
      reduction_tv->nDims() >
          std::max(iter_axis, std::max(outer_reduce_axis, inner_reduce_axis)),
      "Issue in scheduling reduction tv, expecting >",
      std::max(iter_axis, std::max(outer_reduce_axis, inner_reduce_axis)),
      " dimensions, but found ",
      reduction_tv->nDims());

  NVF_ERROR(
      !(rparams->fastest_dim && rparams->vectorize_iter_dom),
      "Cannot vectorize iteration domain on inner reductions.");

  NVF_ERROR(
      !(!rparams->fastest_dim && rparams->vectorize_inner_reduction),
      "Cannot vectorize reduction domain on outer reductions.");

  NVF_ERROR(
      !(rparams->multiple_reds_per_blk && !has_iter_axis),
      "Multiple reductions requires an iter domain, but one wasn't found.");

  NVF_ERROR(
      !(rparams->unroll_factor_iter_dom > 1 && !has_iter_axis),
      "Unrolling on iter domain requires an iter domain.");

  auto vectorize = [&reduction_tv](int64_t axis, int64_t factor) {
    reduction_tv->split(axis, factor);
    reduction_tv->axis(axis + 1)->parallelize(ParallelType::Vectorize);
  };

  auto inner_parallel = [&reduction_tv](int64_t axis, ParallelType ptype) {
    reduction_tv->split(axis, NamedScalar::getParallelDim(ptype));
    reduction_tv->axis(axis + 1)->parallelize(ptype);
  };

  auto inner_parallel_static =
      [&reduction_tv](int64_t axis, ParallelType ptype, int64_t factor) {
        reduction_tv->split(axis, factor);
        reduction_tv->axis(axis + 1)->parallelize(ptype);
      };

  auto inner_unswitch = [&reduction_tv](int64_t axis) {
    reduction_tv->split(axis, 1);
    reduction_tv->axis(axis + 1)->parallelize(ParallelType::Unswitch);
  };

  auto inner_unroll = [&reduction_tv](int64_t axis, int64_t factor) {
    reduction_tv->split(axis, factor);
    reduction_tv->axis(axis + 1)->parallelize(ParallelType::Unroll);
  };

  auto outer_parallel = [&reduction_tv](int64_t axis, ParallelType ptype) {
    reduction_tv->split(axis, NamedScalar::getParallelDim(ptype), false);
    reduction_tv->axis(axis)->parallelize(ptype);
  };

  auto outer_unswitch = [&reduction_tv](int64_t axis) {
    reduction_tv->split(axis, 1, false);
    reduction_tv->axis(axis)->parallelize(ParallelType::Unswitch);
  };

  auto outer_unroll = [&reduction_tv](int64_t axis, int64_t factor) {
    reduction_tv->split(axis, factor, false);
    reduction_tv->axis(axis)->parallelize(ParallelType::Unroll);
  };

  if (is_outer_grid_persistence) {
    const auto reduction_axis = inner_reduce_axis;
    NVF_ERROR(rparams->static_bdimy, "blockDim.y must be static");
    inner_parallel_static(
        reduction_axis,
        rparams->block_dim_inner_reduction,
        rparams->lparams.bdimy());
    reduction_tv->split(
        reduction_axis, rparams->batches_per_block_inner_reduction);
    reduction_tv->axis(reduction_axis)
        ->parallelize(rparams->grid_dim_inner_reduction);
    // Unswitch the persistent buffer by a factor of
    // unroll_factor_inner_reduction. If that is equal to the
    // persistent buffer size, unswitch the whole buffer by
    // outer-unswith by 1. Otherwise, split the persistent buffer by
    // the unsiwtch factor and just unswitch the inner domain
    if (rparams->batches_per_block_inner_reduction ==
        rparams->unroll_factor_inner_reduction) {
      outer_unswitch(reduction_axis + 1);
    } else {
      reduction_tv->split(
          reduction_axis + 1, rparams->unroll_factor_inner_reduction);
      outer_unswitch(reduction_axis + 2);
    }
  } else if (rparams->persistent_kernel) {
    // Persistent Format:
    // [Grid Split, persistent buffer, unswitch, unroll, thread dim, vectorize]
    if (rparams->vectorize_inner_reduction) {
      vectorize(inner_reduce_axis, rparams->unroll_factor_inner_reduction);
    }
<<<<<<< HEAD
    if (rparams.combined_inner_outer && !rparams.multiple_reds_per_blk) {
      // inner_parallel(inner_reduce_axis, rparams.block_dim_inner_reduction);
      NVF_ERROR(
          rparams.static_bdimx,
          "blockDim.x must be static for combined_inner_outer");
      inner_parallel_static(
          inner_reduce_axis,
          rparams.block_dim_inner_reduction,
          rparams.lparams.bdimx());

      NVF_ERROR(
          rparams.static_bdimy,
          "blockDim.y must be static for combined_inner_outer");
      inner_parallel_static(
          inner_reduce_axis,
          rparams.block_dim_inner_reduction_extra,
          rparams.lparams.bdimy());
=======
    if (rparams->combined_inner_outer && !rparams->multiple_reds_per_blk) {
      inner_parallel(inner_reduce_axis, rparams->block_dim_inner_reduction);
>>>>>>> 4cbd7a49
    }
    auto outer_i = inner_reduce_axis;
    if (rparams->cross_grid_inner_reduction) {
      outer_parallel(outer_i++, rparams->grid_dim_inner_reduction);
    }

    reduction_tv->split(
        outer_i++, rparams->batches_per_block_inner_reduction, false);

    outer_unswitch(outer_i++);

    if (!rparams->vectorize_inner_reduction &&
        rparams->unroll_factor_inner_reduction > 1) {
      outer_unroll(outer_i++, rparams->unroll_factor_inner_reduction);
    }

<<<<<<< HEAD
    if (rparams.combined_inner_outer && !rparams.multiple_reds_per_blk) {
      reduction_tv->axis(outer_i)->parallelize(ParallelType::TIDz);
=======
    if (rparams->combined_inner_outer && !rparams->multiple_reds_per_blk) {
      reduction_tv->axis(outer_i)->parallelize(
          rparams->block_dim_inner_reduction_extra);
>>>>>>> 4cbd7a49
    } else {
      reduction_tv->axis(outer_i)->parallelize(
          rparams->block_dim_inner_reduction);
    }
<<<<<<< HEAD
    if (rparams.pad_inner_reduction_to_warp) {
=======

    if (rparams->pad_inner_reduction_to_warp) {
>>>>>>> 4cbd7a49
      reduction_tv->axis(outer_i)->padToMultipleOfWarp();
    }
  } else {
    // Non-persistent format:
    // [Grid Split, Remainder, unswitch, unroll, thread dim, vectorize]
    if (rparams->vectorize_inner_reduction) {
      vectorize(inner_reduce_axis, rparams->unroll_factor_inner_reduction);
    }

    if (rparams->cross_block_inner_reduction) {
      inner_parallel(inner_reduce_axis, rparams->block_dim_inner_reduction);
      if (rparams->pad_inner_reduction_to_warp) {
        reduction_tv->axis(inner_reduce_axis + 1)->padToMultipleOfWarp();
      }
    }

    if (!rparams->vectorize_inner_reduction &&
        rparams->unroll_factor_inner_reduction > 1) {
      inner_unroll(inner_reduce_axis, rparams->unroll_factor_inner_reduction);
    }

    inner_unswitch(inner_reduce_axis);
    if (rparams->cross_grid_inner_reduction) {
      if (rparams->split_grid_dim_inner_reduction) {
        outer_parallel(inner_reduce_axis, rparams->grid_dim_inner_reduction);
      } else {
        reduction_tv->axis(inner_reduce_axis)
            ->parallelize(rparams->grid_dim_inner_reduction);
      }
    }
  }

  // Outer reduction axis
  if (rparams->schedule_3D) {
    if (rparams->persistent_kernel) {
      // Persistent Format:
      // [Grid Split, persistent buffer, unroll, thread dim]
      auto outer_i = outer_reduce_axis;
      if (rparams->cross_grid_outer_reduction) {
        outer_parallel(outer_i++, rparams->grid_dim_outer_reduction);
      }

      reduction_tv->split(
          outer_i++, rparams->batches_per_block_outer_reduction, false);

      if (rparams->unroll_factor_outer_reduction > 1) {
        outer_unroll(outer_i++, rparams->unroll_factor_outer_reduction);
      }

      reduction_tv->axis(outer_i)->parallelize(
          rparams->block_dim_outer_reduction);
    } else {
      // Non-persistent format:
      // [Grid Split, Remainder, unroll, thread dim]
      if (rparams->cross_block_outer_reduction) {
        inner_parallel(outer_reduce_axis, rparams->block_dim_outer_reduction);
      }

      if (rparams->unroll_factor_outer_reduction > 1) {
        inner_unroll(outer_reduce_axis, rparams->unroll_factor_outer_reduction);
      }

      if (rparams->cross_grid_outer_reduction) {
        outer_parallel(outer_reduce_axis, rparams->grid_dim_outer_reduction);
      }
    }
  }

  // Iteration domain
  if (has_iter_axis) {
    // [Grid Split, unswitch, unroll, thread dim, vectorize]

    if (rparams->vectorize_iter_dom) {
      vectorize(iter_axis, rparams->unroll_factor_iter_dom);
    }

    if (isParallelTypeThread(rparams->block_dim_iter_dom)) {
      if (is_outer_grid_persistence) {
        NVF_ERROR(rparams->static_bdimx, "blockDim.x must be static");
        inner_parallel_static(
            iter_axis, rparams->block_dim_iter_dom, rparams->lparams.bdimx());
      } else {
        inner_parallel(iter_axis, rparams->block_dim_iter_dom);
      }
    }

    if (!rparams->vectorize_iter_dom && rparams->unroll_factor_iter_dom > 1) {
      inner_unroll(iter_axis, rparams->unroll_factor_iter_dom);
    }

    // Do not unswitch interation domain in the case of outer grid
    // persistence as it's unclear if it's beneficial.
    if (rparams->unroll_factor_iter_dom > 1 && !is_outer_grid_persistence) {
      inner_unswitch(iter_axis);
    }

<<<<<<< HEAD
    if (isParallelTypeThread(rparams.grid_dim_iter_dom)) {
      if (rparams.split_grid_dim_iter_dom_outer) {
        if (rparams.combined_inner_outer && !rparams.multiple_reds_per_blk) {
          inner_parallel_static(
              iter_axis, rparams.grid_dim_iter_dom, rparams.lparams.gdimy());
        } else {
          outer_parallel(iter_axis, rparams.grid_dim_iter_dom);
        }
      } else if (rparams.split_grid_dim_iter_dom_inner) {
        inner_parallel(iter_axis, rparams.grid_dim_iter_dom);
=======
    if (isParallelTypeThread(rparams->grid_dim_iter_dom)) {
      if (rparams->split_grid_dim_iter_dom_outer) {
        outer_parallel(iter_axis, rparams->grid_dim_iter_dom);
      } else if (rparams->split_grid_dim_iter_dom_inner) {
        inner_parallel(iter_axis, rparams->grid_dim_iter_dom);
>>>>>>> 4cbd7a49
      } else {
        reduction_tv->axis(iter_axis)->parallelize(rparams->grid_dim_iter_dom);
      }
    }
  }

  auto reduction_rf_tv = sortAndRFactor(reduction_tv);

  // In the case of outer grid persistence, make sure the vectorized
  // domain placed at the innermost position.
  // TODO: Why isn't this the case by default?
  if (is_outer_grid_persistence) {
    int64_t vec_id_cur_pos = -1;
    std::unordered_map<int64_t, int64_t> vec_reorder_map;
    for (const auto i : c10::irange(reduction_rf_tv->nDims())) {
      auto id = reduction_rf_tv->axis(i);
      if (id->getParallelType() == ParallelType::Vectorize) {
        vec_id_cur_pos = i;
        vec_reorder_map[i] = -1;
      } else if (vec_id_cur_pos >= 0) {
        vec_reorder_map[i] = i - 1;
      }
    }
    NVF_ERROR(vec_id_cur_pos != -1, "Vectorized ID not found");
    reduction_rf_tv->reorder(vec_reorder_map);
  }

  return reduction_rf_tv;
}

// Input: a vector of axes in the given tensor ignoring broadcasts. For example,
//        if you have a tensor T1[b, rS1, rS2, rS3], and you want to specify
//        axis rS2 and rS3, then your `non_broadcast_axes` should be {1, 2}.
// Output: the raw positions (counting broadcasts). In the above example, the
//         output should be {2, 3}.
std::vector<int64_t> addBackBroadcasts(
    TensorView* tv,
    const std::unordered_set<int64_t>& non_broadcast_axes) {
  // convert non-broadcast positions to raw positions
  std::vector<int64_t> axes;
  int64_t non_broadcast_pos = 0;
  for (const auto i : c10::irange(tv->nDims())) {
    if (tv->axis(i)->isBroadcast()) {
      continue;
    }
    if (non_broadcast_axes.count(non_broadcast_pos)) {
      axes.emplace_back(i);
    }
    non_broadcast_pos++;
  }
  return axes;
}

void multiReductionInliner(
    Fusion* fusion,
    TensorView* reduction_tv,
    TensorView* reference_tv,
    const bool unroll,
    const bool vectorize,
    const bool use_grouped_reduction,
    std::vector<TensorView*> reduction_tvs,
    std::vector<TensorView*> cached_inputs,
    std::vector<std::pair<TensorView*, TensorView*>> cached_outputs,
    std::vector<TensorView*> dummy_outputs) {
  // Propagate transformations before we rfactor the other reductions
  propagateTransformation(reference_tv);
  // If reduction_tv is rfactored, rfactor all reductions.
  if (reference_tv != reduction_tv) {
    propagateRFactor(reference_tv, reduction_tv, reduction_tvs);
  }

  reduction_scheduler_utils::propagateParallelization(
      fusion,
      reduction_tv,
      reference_tv,
      unroll,
      vectorize,
      use_grouped_reduction,
      reduction_tvs,
      cached_inputs,
      cached_outputs);

  // Remove dummy outputs as they can inadvertently affect CA positions
  for (auto output : dummy_outputs) {
    fusion->removeOutput(output);
  }

  // Inline the schedule
  inlineMost();
}

void propagateTransformation(
    TensorView* reference_tv,
    const std::unordered_set<TensorView*>& boundaryNodesSet) {
  InternalBoundarySelector ibSelector(boundaryNodesSet);
  TransformPropagator propagator(reference_tv);
  MaxLogicalDomainInfoSpanningTree(reference_tv, &ibSelector)
      .traverse(&propagator);
}

void propagateRFactor(
    TensorView* reference_tv,
    TensorView* reduction_tv,
    const std::vector<TensorView*>& reduction_tvs) {
  // We use axes ignoring broadcasts because in checkPatternEquivalence,
  // broadcast is ignored, we might end up having multiple reductions with
  // pattern equivalence but have different number of broadcasts, so the
  // position in the reference tensor is not necessary the same as the
  // position in other reduction TVs.
  std::unordered_set<int64_t> non_broadcast_rfactor_axes_ir;
  int64_t non_broadcast_pos_ir = 0;
  for (const auto i : c10::irange(reference_tv->nDims())) {
    if (reference_tv->axis(i)->isBroadcast()) {
      continue;
    }
    if (reference_tv->axis(i)->isReduction() &&
        reference_tv->axis(i)->isRFactorProduct()) {
      non_broadcast_rfactor_axes_ir.insert(non_broadcast_pos_ir);
    }
    non_broadcast_pos_ir++;
  }

  for (auto reduction_tv_ : reduction_tvs) {
    if (reduction_tv_ == reduction_tv ||
        reduction_tv_->definition()->isA<GroupedReductionOp>()) {
      // This should come in already rfactored
      continue;
    } else {
      ir_utils::rFactorHelper(
          reduction_tv_,
          reduction_scheduler_utils::addBackBroadcasts(
              reduction_tv_, non_broadcast_rfactor_axes_ir));
    }
  }
}

void propagateParallelization(
    Fusion* fusion,
    TensorView* reduction_tv,
    TensorView* reference_tv,
    const bool unroll,
    const bool vectorize,
    const bool use_grouped_reduction,
    const std::vector<TensorView*>& reduction_tvs,
    const std::vector<TensorView*>& cached_inputs,
    const std::vector<std::pair<TensorView*, TensorView*>>& cached_outputs,
    const std::vector<TensorView*>& selected_tvs) {
  // Propagate parallelization except vectorization and unrolling
  scheduler_utils::parallelizeAllLike(
      reference_tv,
      -1,
      selected_tvs,
      allParallelTypesExcept(
          {ParallelType::Unroll,
           ParallelType::Vectorize,
           ParallelType::MisalignedVectorize}));

  if (unroll) {
    // Find all tensor views that should have unroll or vectorization
    std::unordered_set<TensorView*> are_unrolled;

    auto reduced_tv = ir_utils::getSoleProducerTv(reference_tv);

    // Grab all tensor views that should be vectorized
    auto vectorizable_inputs_outputs =
        scheduler_utils::getInputsOutputsWithInnerDim(reduced_tv, true, true);

    auto vectorizable_expr = [](Expr* e) { return e->isA<LoadStoreOp>(); };

    for (auto cached_input : cached_inputs) {
      if (vectorize) {
        auto producer_tvs = ir_utils::producerTvsOf(cached_input);
        if (producer_tvs.size() == 1 &&
            vectorizable_expr(cached_input->definition()) &&
            std::find(
                vectorizable_inputs_outputs.begin(),
                vectorizable_inputs_outputs.end(),
                producer_tvs[0]) != vectorizable_inputs_outputs.end()) {
          are_unrolled.emplace(cached_input);
        }
      } else {
        are_unrolled.emplace(cached_input);
      }
    }

    for (auto cached_output_pair : cached_outputs) {
      auto output = cached_output_pair.second;
      if (vectorize) {
        if (vectorizable_expr(output->definition()) &&
            std::find(
                vectorizable_inputs_outputs.begin(),
                vectorizable_inputs_outputs.end(),
                output) != vectorizable_inputs_outputs.end()) {
          are_unrolled.emplace(output);
        }
      } else {
        are_unrolled.emplace(output);
      }
    }

    if (!are_unrolled.empty()) {
      // Propagate vectorization/unrolling to those tensors that need it
      scheduler_utils::parallelizeAllLike(
          reference_tv,
          -1,
          {are_unrolled.begin(), are_unrolled.end()},
          {ParallelType::Unroll,
           ParallelType::Vectorize,
           ParallelType::MisalignedVectorize});
    }

    std::vector<TensorView*> rfactor_and_reduction_tvs = {
        reference_tv, reduction_tv};
    // If reference shouldn't be unrolled, clear that parallel type.
    // In the case of outer grid persistence, replace Vector with Group

    for (auto tv : rfactor_and_reduction_tvs) {
      if (are_unrolled.count(tv) == 0) {
        for (const auto i : c10::irange(tv->nDims())) {
          auto id = tv->axis(i);
          if (use_grouped_reduction &&
              std::find(reduction_tvs.begin(), reduction_tvs.end(), tv) !=
                  reduction_tvs.end() &&
              id->getParallelType() == ParallelType::Vectorize) {
            tv->axis(i)->parallelize(ParallelType::Group);
            for (auto sibling : ir_utils::siblingTvsOf(tv)) {
              sibling->axis(i)->parallelize(ParallelType::Group);
            }
          } else if (
              id->getParallelType() == ParallelType::Unroll ||
              id->getParallelType() == ParallelType::Vectorize ||
              id->getParallelType() == ParallelType::MisalignedVectorize) {
            tv->axis(i)->parallelize(ParallelType::Serial);
            for (auto sibling : ir_utils::siblingTvsOf(tv)) {
              sibling->axis(i)->parallelize(ParallelType::Serial);
            }
          }
        }
      }
    }
    // Propagate group to other reduction tvs
    if (use_grouped_reduction && reduction_tvs.size() > 1) {
      std::vector<TensorView*> other_reduction_tvs;
      std::copy_if(
          reduction_tvs.begin(),
          reduction_tvs.end(),
          std::back_inserter(other_reduction_tvs),
          [&](auto tv) { return reduction_tv != tv; });
      scheduler_utils::parallelizeAllLike(
          reduction_tv, -1, other_reduction_tvs, {ParallelType::Group});
    }
  }
}

namespace {

// Convert properties of an ID to a numeric value
int idPos(const IterDomain* id) {
  int inner_most = std::numeric_limits<int>::max();
  int outer_most = std::numeric_limits<int>::min();

  // Reduction and unrolled
  if (id->isReduction() &&
      (id->getParallelType() == ParallelType::Unroll ||
       id->getParallelType() == ParallelType::Vectorize ||
       id->getParallelType() == ParallelType::MisalignedVectorize)) {
    return inner_most;
  }
  inner_most--;

  // Reduction and constant
  if (id->isReduction() && id->extent()->isConstScalar()) {
    return inner_most;
  }
  inner_most--;

  // Reduction and unswitched
  if (id->isReduction() && id->getParallelType() == ParallelType::Unswitch) {
    return inner_most;
  }
  inner_most--;

  // Reduction and thread
  if (id->isReduction() && id->isThread()) {
    return inner_most;
  }
  inner_most--;

  // Broadcast
  if (id->isBroadcast() || id->isImplicitBroadcast()) {
    return inner_most;
  }
  inner_most--;

  // Iter and unrolled
  if (!id->isReduction() &&
      (id->getParallelType() == ParallelType::Unroll ||
       id->getParallelType() == ParallelType::Vectorize ||
       id->getParallelType() == ParallelType::MisalignedVectorize)) {
    return inner_most;
  }
  inner_most--;

  // Iter and unswitched
  if (!id->isReduction() && id->getParallelType() == ParallelType::Unswitch) {
    return inner_most;
  }
  inner_most--;

  // Reduction and non-constant
  if (id->isReduction() && !id->extent()->isConstScalar()) {
    return inner_most;
  }
  inner_most--;

  // Iter and device (outer)
  if (!id->isReduction() && id->isDeviceDim()) {
    return outer_most;
  }
  outer_most++;

  // Iter and block (outer)
  if (!id->isReduction() && id->isBlockDim()) {
    return outer_most;
  }
  outer_most++;

  // Iter and thread (outer)
  if (!id->isReduction() && id->isThreadDim()) {
    return outer_most;
  }
  outer_most++;

  // Iter and constant
  if (!id->isReduction() && id->extent()->isConstScalar()) {
    return outer_most;
  }
  outer_most++;

  // Iter and non-constant
  if (!id->isReduction() && !id->extent()->isConstScalar()) {
    return outer_most;
  }
  outer_most++;

  return 0;
}

struct id_lt {
  // Return if id0 should be before id1
  inline bool operator()(const IterDomain* id0, const IterDomain* id1) {
    return idPos(id0) < idPos(id1);
  }
};
} // namespace

TensorView* sortAndRFactor(TensorView* reference_tv) {
  auto domain = reference_tv->getLoopDomain();
  std::sort(domain.begin(), domain.end(), id_lt());
  std::unordered_map<int64_t, int64_t> reorder_map;
  std::unordered_map<IterDomain*, int64_t> domain_pos;
  for (int64_t axis_i = 0; axis_i < (int64_t)domain.size(); axis_i++) {
    domain_pos[domain[axis_i]] = axis_i;
  }
  for (int64_t old_i = 0; old_i < reference_tv->nDims(); old_i++) {
    auto new_i_it = domain_pos.find(reference_tv->axis(old_i));
    NVF_ERROR(
        new_i_it != domain_pos.end(),
        "Error in schedule reorder, didn't reorder all axes in provided tv.");
    auto new_i = new_i_it->second;
    reorder_map[old_i] = new_i;
  }
  reference_tv->reorder(reorder_map);

  std::vector<int64_t> rfactor_axes;
  std::vector<int64_t> rfactor_axes_no_unswitch;
  size_t reduction_dims = 0;
  for (int64_t axis_i = 0; axis_i < reference_tv->nDims(); axis_i++) {
    auto id = reference_tv->axis(axis_i);
    if (!id->isReduction()) {
      continue;
    }

    reduction_dims++;
    if (id->isThread()) {
      continue;
    }

    // We always want an rfactor axis because our inlining logic expects it. If
    // there's no parallelization to split out, just rfactor everything but the
    // unswitch dim.
    if (!(id->getParallelType() == ParallelType::Unswitch &&
          id->extent()->isOneInt())) {
      rfactor_axes_no_unswitch.emplace_back(axis_i);
    }
    rfactor_axes.emplace_back(axis_i);
  }

  if (reduction_dims == rfactor_axes.size()) {
    return ir_utils::rFactorHelper(reference_tv, rfactor_axes_no_unswitch);
  }

  return ir_utils::rFactorHelper(reference_tv, rfactor_axes);
}

namespace {
// If project_to_inputs is true, take all projectable persistent buffers,
// and move them to the inputs. Otherwise, try to project to their immediate
// producers if these producers are persistent buffers.
// This function create dummy outputs which should be used in later stages of
// the scheduling.
class PersistentBufferProjector {
 public:
  PersistentBufferProjector(Fusion* fusion, const bool project_to_inputs)
      : fusion_(fusion),
        persistent_info(scheduler_utils::persistentBuffers(fusion)),
        persistent_buffers(persistent_info.persistent_buffers),
        persistent_buffer_resolution_points(
            persistent_info.persistent_buffer_resolution_points),
        projectable_persistent_buffers(
            persistent_info.projectable_persistent_buffers),
        project_to_inputs_(project_to_inputs) {}

  const std::vector<TensorView*>& project() {
    if (project_to_inputs_) {
      projectToInputs();
    } else {
      projectToProducers();
    }
    return dummy_outputs_;
  }

 private:
  Fusion* fusion_;
  const scheduler_utils::PersistentBufferInfo persistent_info;
  const std::vector<TensorView*>& persistent_buffers;
  const std::vector<std::vector<TensorView*>>&
      persistent_buffer_resolution_points;
  const std::vector<TensorView*>& projectable_persistent_buffers;
  std::vector<TensorView*> dummy_outputs_;
  const bool project_to_inputs_;

  void projectToInputs() {
    // Iterate through projected buffers, tracking which index it corresponds
    // too since there's a resolution point entry for every buffer.
    const auto& reduction_tvs = scheduler_utils::getReductionTvs(fusion_);
    for (auto buffer_i : c10::irange(persistent_buffers.size())) {
      auto buffer = persistent_buffers[buffer_i];
      if (std::find(
              projectable_persistent_buffers.begin(),
              projectable_persistent_buffers.end(),
              buffer) == projectable_persistent_buffers.end()) {
        continue;
      }
      // when project to inputs, if the buffer depends on reduction tvs,
      // additional reduction is required to re-calculate the buffer.
      // Consider the following fusion where f() is a trivial op.
      // t1 = f(t0); t2 = sum(t1); t3 = broadcast(t2); t4 = add(t1, t3);
      // t5 = f(t4); t6 = sum(t5); t7 = broadcast(t6); t8 = add(t5, t7);
      // In this case t0 is input, t1 and t5 are persistent buffers.
      // Re-calculation of t1 from t0 is trivial, just f(t0).
      // Re-calculation of t5 from t0 needs t0->t1->t2->t3->t4->t5 where
      // t1->t2 is a reduction, which is considered very expensive and should
      // be avoided. Since t3 is a broadcast tv, all the persitent batches are
      // sharing the same value. It can be considered as a `free` persistent
      // buffer. So, t5 can be re-calculated directly from t3, this skips the
      // reduciton and broadcast from input t0 to t3. The broadcast here is not
      // just a local register copy but involves an inter-thread communication.
      std::vector<Val*> vals_project_to = fusion_->inputs();
      const auto& [can_project, broadcast_tvs] =
          scheduler_utils::canProjectToInputsWithoutReduction(
              reduction_tvs, buffer);
      if (can_project) {
        vals_project_to.insert(
            vals_project_to.end(), broadcast_tvs.begin(), broadcast_tvs.end());
      }

      projectToInputOrImmediatePersistentProducer(
          (int)buffer_i, vals_project_to);
    }
  }

  void projectToProducers() {
    // visit consumer before producer. e.g.
    // T1 = f(T0); Tx = add(T1, broadcast(sum(T1)));
    // T2 = f(T1); Ty = add(T2, broadcast(sum(T2)));
    // T3 = f(T2); Tz = add(T3, broadcast(sum(T3)));
    // T1, T2, T3 are persistent buffers.
    // The visiting order should be [T3, T2, T1].
    // After project T3 to its producers, we have:
    // Tz = add(f(T2),broadcast(sum(T3)));
    // After project T2 to its producers, we have:
    // Tz = add(f(f(T1)),broadcast(sum(T3)));
    // Ty = add(f(T1), broadcast(sum(T2)));
    // At last, the only persistent buffer is T1.
    // For a solid case, see NVFuserTest.ChainProjectionToPersistentProducer.
    std::vector<int> visiting_order(persistent_buffers.size());
    std::iota(visiting_order.begin(), visiting_order.end(), 0);
    std::stable_sort(
        visiting_order.begin(), visiting_order.end(), [this](int a, int b) {
          return !DependencyCheck::isDependencyOf(
              persistent_buffers[a], persistent_buffers[b]);
        });

    // try to project buffer to its producers
    std::unordered_set<TensorView*> persistent_buffer_set(
        persistent_buffers.begin(), persistent_buffers.end());
    for (auto buffer_i : visiting_order) {
      auto buffer = persistent_buffers[buffer_i];
      const auto& producers = ir_utils::producerTvsOf(buffer);
      if (scheduler_utils::canProjectToPersistentProducer(
              buffer, producers, persistent_buffer_set)) {
        projectToInputOrImmediatePersistentProducer(
            (int)buffer_i,
            std::vector<Val*>(producers.begin(), producers.end()));
      }
    }
  }

  // get all uses of the persistent buffer
  std::vector<Val*> getPersistentUseOfBuffer(int buffer_i) {
    std::vector<Val*> persistent_use_of_buffer;
    // Go through the resolution points one by one. Resolution points are points
    // in which the reduction branch meets the residual branch. These are points
    // where the persitent buffer may no longer be needed (one point could be
    // after another, and the buffer would be needed until the last resolution
    // points)
    auto buffer = persistent_buffers[buffer_i];
    auto resolution_points = persistent_buffer_resolution_points[buffer_i];
    for (auto resolution_point : resolution_points) {
      // Need to go through all paths from the persistent buffer to the
      // resolution point
      auto chains_to_resolution =
          DependencyCheck::getAllDependencyChains(buffer, resolution_point);
      for (auto chain : chains_to_resolution) {
        auto tv_chain = ir_utils::filterByType<TensorView>(chain);

        // To move the persistent buffers to the inputs, we need to recompute
        // the persistent buffer for all branches that don't go through a
        // reduction. If there's a reduction on the current path between the
        // persistent buffer and resolution, continue, there's no need to
        // replicate this use.
        if (std::any_of(tv_chain.begin(), tv_chain.end(), [](TensorView* tv) {
              return tv->hasReduction();
            })) {
          continue;
        }

        // Grab use of the buffer, chain[0] is the persistent buffer, chain[1]
        // is its first use.
        auto use = chain[1];

        // Only grab unique uses, a persistent buffer could be used multiple
        // times in the same expression.
        if (std::find(
                persistent_use_of_buffer.begin(),
                persistent_use_of_buffer.end(),
                use) != persistent_use_of_buffer.end()) {
          continue;
        }
        persistent_use_of_buffer.emplace_back(use);
      }
    }
    return persistent_use_of_buffer;
  }

  void projectToInputOrImmediatePersistentProducer(
      int buffer_i,
      const std::vector<Val*>& producers) {
    // For all uses that do not go towards the reduction operations in the
    // persistent section of the graph, recompute the persistent buffer.
    auto buffer = persistent_buffers[buffer_i];
    for (auto use : getPersistentUseOfBuffer(buffer_i)) {
      NVF_ERROR(use->definition() != nullptr);
      auto buffer_replicate = RecomputeTv::recompute(buffer, producers);
      // Create a shortcut buffer <--> buffer_replicate for propagation.
      // Why is this needed?
      // Consider that we have a fusion
      //
      //   T0[I]
      //   T1[b b I] = broadcast(T0)
      //   T2[b b r] = reduction(T1)
      //   T3[b b b] = broadcast(T2)
      //   T4[b, b, I] = T1 + T3
      //   T5[b, b, r] = reduction(T4)
      //
      // After projection, it becomes
      //
      //   T0[I]
      //   T1[b b I] = broadcast(T0)
      //   T2[b b r] = reduction(T1)
      //   T3[b b b] = broadcast(T2)
      //   T6[b b I] = broadcast(T0)
      //   T4[b, b, I] = T6 + T3
      //   T5[b, b, r] = reduction(T4)
      //
      // During schedule, we need to propagate from T2 to T5. However, in the
      // resulting DAG, neither the propagation path T2->T3->T4->T5 nor
      // T2->T1->T0->T6->T4->T5 works because they both have missing root
      // domain. But adding `T7 = T1 + T6` creates a new propagation path
      // `T2->T1->T7->T6->T4->T5` which has all root domain information.
      // See FusionBroadcastPersistentReduction_CUDA for an example
      // avoid replacing the use with itself, see
      // https://github.com/NVIDIA/Fuser/issues/1533
      if (buffer != buffer_replicate) {
        dummy_outputs_.emplace_back(add(buffer_replicate, buffer));
        ir_utils::replaceValInExprInputs(
            use->definition(), buffer, buffer_replicate);
      }
    }
  }
};
} // namespace
std::vector<TensorView*> projectPersistentBuffers(
    Fusion* fusion,
    const bool project_to_inputs) {
  PersistentBufferProjector pb_projector(fusion, project_to_inputs);
  return pb_projector.project();
}

ReductionType getReductionType(const std::vector<TensorView*>& reduction_tvs) {
  bool is_inner_reduction = false;
  bool is_outer_reduction = false;
  for (auto tv : reduction_tvs) {
    if (scheduler_utils::isFastestDimReduction(tv)) {
      is_inner_reduction = true;
    } else {
      is_outer_reduction = true;
    }
  }
  if (is_inner_reduction && is_outer_reduction) {
    return ReductionType::InnerOuter;
  } else if (is_inner_reduction) {
    return ReductionType::Inner;
  } else if (is_outer_reduction) {
    return ReductionType::Outer;
  } else {
    return ReductionType::None;
  }
}

ReductionType getReductionType(Fusion* fusion) {
  const auto& reduction_tvs = scheduler_utils::getReductionTvs(fusion);
  return getReductionType(reduction_tvs);
}

std::string toString(ReductionType reduction_type) {
  switch (reduction_type) {
    case ReductionType::Inner:
      return "InnerReduction";
    case ReductionType::Outer:
      return "OuterReduction";
    case ReductionType::InnerOuter:
      return "InnerOuterReduction";
    case ReductionType::None:
      return "NoneReduction";
    default:
      NVF_THROW("undefined ReductionType");
  }
  return "";
}

std::ostream& operator<<(std::ostream& os, ReductionType reduction_type) {
  os << toString(reduction_type);
  return os;
}

} // namespace reduction_scheduler_utils
} // namespace nvfuser<|MERGE_RESOLUTION|>--- conflicted
+++ resolved
@@ -142,7 +142,6 @@
     if (rparams->vectorize_inner_reduction) {
       vectorize(inner_reduce_axis, rparams->unroll_factor_inner_reduction);
     }
-<<<<<<< HEAD
     if (rparams.combined_inner_outer && !rparams.multiple_reds_per_blk) {
       // inner_parallel(inner_reduce_axis, rparams.block_dim_inner_reduction);
       NVF_ERROR(
@@ -160,10 +159,6 @@
           inner_reduce_axis,
           rparams.block_dim_inner_reduction_extra,
           rparams.lparams.bdimy());
-=======
-    if (rparams->combined_inner_outer && !rparams->multiple_reds_per_blk) {
-      inner_parallel(inner_reduce_axis, rparams->block_dim_inner_reduction);
->>>>>>> 4cbd7a49
     }
     auto outer_i = inner_reduce_axis;
     if (rparams->cross_grid_inner_reduction) {
@@ -180,24 +175,13 @@
       outer_unroll(outer_i++, rparams->unroll_factor_inner_reduction);
     }
 
-<<<<<<< HEAD
     if (rparams.combined_inner_outer && !rparams.multiple_reds_per_blk) {
       reduction_tv->axis(outer_i)->parallelize(ParallelType::TIDz);
-=======
-    if (rparams->combined_inner_outer && !rparams->multiple_reds_per_blk) {
-      reduction_tv->axis(outer_i)->parallelize(
-          rparams->block_dim_inner_reduction_extra);
->>>>>>> 4cbd7a49
     } else {
       reduction_tv->axis(outer_i)->parallelize(
           rparams->block_dim_inner_reduction);
     }
-<<<<<<< HEAD
     if (rparams.pad_inner_reduction_to_warp) {
-=======
-
-    if (rparams->pad_inner_reduction_to_warp) {
->>>>>>> 4cbd7a49
       reduction_tv->axis(outer_i)->padToMultipleOfWarp();
     }
   } else {
@@ -294,7 +278,6 @@
       inner_unswitch(iter_axis);
     }
 
-<<<<<<< HEAD
     if (isParallelTypeThread(rparams.grid_dim_iter_dom)) {
       if (rparams.split_grid_dim_iter_dom_outer) {
         if (rparams.combined_inner_outer && !rparams.multiple_reds_per_blk) {
@@ -305,13 +288,6 @@
         }
       } else if (rparams.split_grid_dim_iter_dom_inner) {
         inner_parallel(iter_axis, rparams.grid_dim_iter_dom);
-=======
-    if (isParallelTypeThread(rparams->grid_dim_iter_dom)) {
-      if (rparams->split_grid_dim_iter_dom_outer) {
-        outer_parallel(iter_axis, rparams->grid_dim_iter_dom);
-      } else if (rparams->split_grid_dim_iter_dom_inner) {
-        inner_parallel(iter_axis, rparams->grid_dim_iter_dom);
->>>>>>> 4cbd7a49
       } else {
         reduction_tv->axis(iter_axis)->parallelize(rparams->grid_dim_iter_dom);
       }
