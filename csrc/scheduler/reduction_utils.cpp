--- conflicted
+++ resolved
@@ -750,7 +750,6 @@
               buffer) == projectable_persistent_buffers.end()) {
         continue;
       }
-<<<<<<< HEAD
       // when project to inputs, if the buffer depends on reduction tvs,
       // additional reduction is required to re-calculate the buffer.
       // Consider the following fusion where f() is a trivial op.
@@ -772,10 +771,8 @@
           scheduler_utils::getBufferProjectableBroadcastsTvs(dep_vals, buffer);
       vals_project_to.insert(
           vals_project_to.end(), broadcast_tvs.begin(), broadcast_tvs.end());
-=======
->>>>>>> 5c7e0c4b
       projectToInputOrImmediatePersistentProducer(
-          (int)buffer_i, fusion_->inputs());
+          (int)buffer_i, vals_project_to);
     }
   }
 
