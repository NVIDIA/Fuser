// clang-format off
/*
 * SPDX-FileCopyrightText: Copyright (c) 2023-present NVIDIA CORPORATION & AFFILIATES.
 * All rights reserved.
 * SPDX-License-Identifier: BSD-3-Clause
 */
// clang-format on
#include <scheduler/reduction_utils.h>

#include <expr_evaluator.h>
#include <inlining.h>
#include <ir/cloner.h>
#include <ir/utils.h>
#include <maxinfo_propagator.h>
#include <ops/arith.h>
#include <scheduler/registry.h>
#include <scheduler/utils.h>
#include <transform_replay.h>

namespace nvfuser {

namespace reduction_scheduler_utils {

TensorView* scheduleReductionTV(
    const ReductionParams& rparams,
    TensorView* reduction_tv,
    bool has_iter_axis) {
  // Outer and inner reduction axis is relative. Outer reduce axis is only valid
  // in 3D scheduling. Otherwise inner_reduce_axis is the only reduction axis.
  // Inner here though is only relative to the other axis. When
  // rparams.fastest_dim == false, the reduction axis is logically outside the
  // iteration axis.
  const int iter_axis = 0;
  const int outer_reduce_axis = rparams.schedule_3D ? 1 : 0;
  const int inner_reduce_axis = rparams.schedule_3D ? 2 : has_iter_axis ? 1 : 0;

  const bool is_outer_grid_persistence = rparams.persistent_kernel &&
      rparams.cross_grid_inner_reduction && !rparams.fastest_dim;

  NVF_ERROR(
      (int)reduction_tv->nDims() >
          std::max(iter_axis, std::max(outer_reduce_axis, inner_reduce_axis)),
      "Issue in scheduling reduction tv, expecting >",
      std::max(iter_axis, std::max(outer_reduce_axis, inner_reduce_axis)),
      " dimensions, but found ",
      reduction_tv->nDims());

  NVF_ERROR(
      !(rparams.fastest_dim && rparams.vectorize_iter_dom),
      "Cannot vectorize iteration domain on inner reductions.");

  NVF_ERROR(
      !(!rparams.fastest_dim && rparams.vectorize_inner_reduction),
      "Cannot vectorize reduction domain on outer reductions.");

  NVF_ERROR(
      !(rparams.multiple_reds_per_blk && !has_iter_axis),
      "Multiple reductions requires an iter domain, but one wasn't found.");

  NVF_ERROR(
      !(rparams.unroll_factor_iter_dom > 1 && !has_iter_axis),
      "Unrolling on iter domain requires an iter domain.");

  auto vectorize = [&reduction_tv](int axis, int64_t factor) {
    reduction_tv->split(axis, factor);
    reduction_tv->axis(axis + 1)->parallelize(ParallelType::Vectorize);
  };

  auto inner_parallel = [&reduction_tv](int axis, ParallelType ptype) {
    reduction_tv->split(axis, NamedScalar::getParallelDim(ptype));
    reduction_tv->axis(axis + 1)->parallelize(ptype);
  };

  auto inner_parallel_static =
      [&reduction_tv](int axis, ParallelType ptype, int64_t factor) {
        reduction_tv->split(axis, factor);
        reduction_tv->axis(axis + 1)->parallelize(ptype);
      };

  auto inner_unswitch = [&reduction_tv](int axis) {
    reduction_tv->split(axis, 1);
    reduction_tv->axis(axis + 1)->parallelize(ParallelType::Unswitch);
  };

  auto inner_unroll = [&reduction_tv](int axis, int64_t factor) {
    reduction_tv->split(axis, factor);
    reduction_tv->axis(axis + 1)->parallelize(ParallelType::Unroll);
  };

  auto outer_parallel = [&reduction_tv](int axis, ParallelType ptype) {
    reduction_tv->split(axis, NamedScalar::getParallelDim(ptype), false);
    reduction_tv->axis(axis)->parallelize(ptype);
  };

  auto outer_unswitch = [&reduction_tv](int axis) {
    reduction_tv->split(axis, 1, false);
    reduction_tv->axis(axis)->parallelize(ParallelType::Unswitch);
  };

  auto outer_unroll = [&reduction_tv](int axis, int64_t factor) {
    reduction_tv->split(axis, factor, false);
    reduction_tv->axis(axis)->parallelize(ParallelType::Unroll);
  };

  if (is_outer_grid_persistence) {
    const auto reduction_axis = inner_reduce_axis;
    NVF_ERROR(rparams.static_bdimy, "blockDim.y must be static");
    inner_parallel_static(
        reduction_axis,
        rparams.block_dim_inner_reduction,
        (int)rparams.lparams.bdimy());
    reduction_tv->split(
        reduction_axis, rparams.batches_per_block_inner_reduction);
    reduction_tv->axis(reduction_axis)
        ->parallelize(rparams.grid_dim_inner_reduction);
    // Unswitch the persistent buffer by a factor of
    // unroll_factor_inner_reduction. If that is equal to the
    // persistent buffer size, unswitch the whole buffer by
    // outer-unswith by 1. Otherwise, split the persistent buffer by
    // the unsiwtch factor and just unswitch the inner domain
    if (rparams.batches_per_block_inner_reduction ==
        rparams.unroll_factor_inner_reduction) {
      outer_unswitch(reduction_axis + 1);
    } else {
      reduction_tv->split(
          reduction_axis + 1, rparams.unroll_factor_inner_reduction);
      outer_unswitch(reduction_axis + 2);
    }
  } else if (rparams.persistent_kernel) {
    // Persistent Format:
    // [Grid Split, persistent buffer, unswitch, unroll, thread dim, vectorize]
    if (rparams.vectorize_inner_reduction) {
      vectorize(inner_reduce_axis, rparams.unroll_factor_inner_reduction);
    }
    if (rparams.combined_inner_outer && !rparams.multiple_reds_per_blk) {
      inner_parallel(inner_reduce_axis, rparams.block_dim_inner_reduction);
    }
    auto outer_i = inner_reduce_axis;
    if (rparams.cross_grid_inner_reduction) {
      outer_parallel(outer_i++, rparams.grid_dim_inner_reduction);
    }

    reduction_tv->split(
        outer_i++, rparams.batches_per_block_inner_reduction, false);

    outer_unswitch(outer_i++);

    if (!rparams.vectorize_inner_reduction &&
        rparams.unroll_factor_inner_reduction > 1) {
      outer_unroll(outer_i++, (int)rparams.unroll_factor_inner_reduction);
    }

    if (rparams.combined_inner_outer && !rparams.multiple_reds_per_blk) {
      reduction_tv->axis(outer_i)->parallelize(
          rparams.block_dim_inner_reduction_extra);
    } else {
      reduction_tv->axis(outer_i)->parallelize(
          rparams.block_dim_inner_reduction);
    }

    if (rparams.pad_inner_reduction_to_warp) {
      reduction_tv->axis(outer_i)->padToMultipleOfWarp();
    }
  } else {
    // Non-persistent format:
    // [Grid Split, Remainder, unswitch, unroll, thread dim, vectorize]
    if (rparams.vectorize_inner_reduction) {
      vectorize(inner_reduce_axis, rparams.unroll_factor_inner_reduction);
    }

    if (rparams.cross_block_inner_reduction) {
      inner_parallel(inner_reduce_axis, rparams.block_dim_inner_reduction);
      if (rparams.pad_inner_reduction_to_warp) {
        reduction_tv->axis(inner_reduce_axis + 1)->padToMultipleOfWarp();
      }
    }

    if (!rparams.vectorize_inner_reduction &&
        rparams.unroll_factor_inner_reduction > 1) {
      inner_unroll(inner_reduce_axis, rparams.unroll_factor_inner_reduction);
    }

    inner_unswitch(inner_reduce_axis);
    if (rparams.cross_grid_inner_reduction) {
      if (rparams.split_grid_dim_inner_reduction) {
        outer_parallel(inner_reduce_axis, rparams.grid_dim_inner_reduction);
      } else {
        reduction_tv->axis(inner_reduce_axis)
            ->parallelize(rparams.grid_dim_inner_reduction);
      }
    }
  }

  // Outer reduction axis
  if (rparams.schedule_3D) {
    if (rparams.persistent_kernel) {
      // Persistent Format:
      // [Grid Split, persistent buffer, unroll, thread dim]
      auto outer_i = outer_reduce_axis;
      if (rparams.cross_grid_outer_reduction) {
        outer_parallel(outer_i++, rparams.grid_dim_outer_reduction);
      }

      reduction_tv->split(
          outer_i++, rparams.batches_per_block_outer_reduction, false);

      if (rparams.unroll_factor_outer_reduction > 1) {
        outer_unroll(outer_i++, rparams.unroll_factor_outer_reduction);
      }

      reduction_tv->axis(outer_i)->parallelize(
          rparams.block_dim_outer_reduction);
    } else {
      // Non-persistent format:
      // [Grid Split, Remainder, unroll, thread dim]
      if (rparams.cross_block_outer_reduction) {
        inner_parallel(outer_reduce_axis, rparams.block_dim_outer_reduction);
      }

      if (rparams.unroll_factor_outer_reduction > 1) {
        inner_unroll(outer_reduce_axis, rparams.unroll_factor_outer_reduction);
      }

      if (rparams.cross_grid_outer_reduction) {
        outer_parallel(outer_reduce_axis, rparams.grid_dim_outer_reduction);
      }
    }
  }

  // Iteration domain
  if (has_iter_axis) {
    // [Grid Split, unswitch, unroll, thread dim, vectorize]

    if (rparams.vectorize_iter_dom) {
      vectorize(iter_axis, rparams.unroll_factor_iter_dom);
    }

    if (isParallelTypeThread(rparams.block_dim_iter_dom)) {
      if (is_outer_grid_persistence) {
        NVF_ERROR(rparams.static_bdimx, "blockDim.x must be static");
        inner_parallel_static(
            iter_axis, rparams.block_dim_iter_dom, rparams.lparams.bdimx());
      } else {
        inner_parallel(iter_axis, rparams.block_dim_iter_dom);
      }
    }

    if (!rparams.vectorize_iter_dom && rparams.unroll_factor_iter_dom > 1) {
      inner_unroll(iter_axis, rparams.unroll_factor_iter_dom);
    }

    // Do not unswitch interation domain in the case of outer grid
    // persistence as it's unclear if it's beneficial.
    if (rparams.unroll_factor_iter_dom > 1 && !is_outer_grid_persistence) {
      inner_unswitch(iter_axis);
    }

    if (isParallelTypeThread(rparams.grid_dim_iter_dom)) {
      if (rparams.split_grid_dim_iter_dom_outer) {
        outer_parallel(iter_axis, rparams.grid_dim_iter_dom);
      } else if (rparams.split_grid_dim_iter_dom_inner) {
        inner_parallel(iter_axis, rparams.grid_dim_iter_dom);
      } else {
        reduction_tv->axis(iter_axis)->parallelize(rparams.grid_dim_iter_dom);
      }
    }
  }

  auto reduction_rf_tv = sortAndRFactor(reduction_tv);

  // In the case of outer grid persistence, make sure the vectorized
  // domain placed at the innermost position.
  // TODO: Why isn't this the case by default?
  if (is_outer_grid_persistence) {
    int vec_id_cur_pos = -1;
    std::unordered_map<int, int> vec_reorder_map;
    for (const auto i : c10::irange((int)reduction_rf_tv->nDims())) {
      auto id = reduction_rf_tv->axis(i);
      if (id->getParallelType() == ParallelType::Vectorize) {
        vec_id_cur_pos = i;
        vec_reorder_map[i] = -1;
      } else if (vec_id_cur_pos >= 0) {
        vec_reorder_map[i] = i - 1;
      }
    }
    NVF_ERROR(vec_id_cur_pos != -1, "Vectorized ID not found");
    reduction_rf_tv->reorder(vec_reorder_map);
  }

  return reduction_rf_tv;
}

// Input: a vector of axes in the given tensor ignoring broadcasts. For example,
//        if you have a tensor T1[b, rS1, rS2, rS3], and you want to specify
//        axis rS2 and rS3, then your `non_broadcast_axes` should be {1, 2}.
// Output: the raw positions (counting broadcasts). In the above example, the
//         output should be {2, 3}.
std::vector<int> addBackBroadcasts(
    TensorView* tv,
    const std::unordered_set<int>& non_broadcast_axes) {
  // convert non-broadcast positions to raw positions
  std::vector<int> axes;
  int non_broadcast_pos = 0;
  for (const auto i : c10::irange(tv->nDims())) {
    if (tv->axis((int)i)->isBroadcast()) {
      continue;
    }
    if (non_broadcast_axes.count(non_broadcast_pos)) {
      axes.emplace_back(i);
    }
    non_broadcast_pos++;
  }
  return axes;
}

// Check if a reduction is effectively an allreduce.
bool isGridAllreduce(TensorView* reduction_tv) {
  // Only Local tensor is converted to allreduce
  if (reduction_tv->getMemoryType() != MemoryType::Local) {
    return false;
  }

  // Collect all reduction parallel types
  ParallelTypeBitmap reduction_parallel_types;
  std::for_each(
      reduction_tv->getLeafDomain().begin(),
      reduction_tv->getLeafDomain().end(),
      [&](auto id) {
        if (id->isReduction() &&
            isParallelTypeBlockDim(id->getParallelType())) {
          reduction_parallel_types.set(id->getParallelType());
        }
      });

  // If any of the reduction parallel types is used to parallelize
  // the broadcast, it will be converted to an allreduce reduction expr
  for (auto bcast_expr :
       ir_utils::filterByType<BroadcastOp>(reduction_tv->uses())) {
    auto bcast_tv = bcast_expr->out()->as<TensorView>();
    if (std::any_of(
            bcast_tv->getLeafDomain().begin(),
            bcast_tv->getLeafDomain().end(),
            [&](auto bcast_id) {
              auto pt = bcast_id->getParallelType();
              return isParallelTypeBlockDim(pt) &&
                  reduction_parallel_types.get(pt);
            })) {
      return true;
    }
  }
  return false;
}

void multiReductionInliner(
    Fusion* fusion,
    TensorView* reduction_tv,
    TensorView* reference_tv,
    const bool unroll,
    const bool vectorize,
    const bool is_outer_grid_persistence,
    std::vector<TensorView*> reduction_tvs,
    std::vector<TensorView*> cached_inputs,
    std::vector<std::pair<TensorView*, TensorView*>> cached_outputs,
    std::vector<TensorView*> dummy_outputs) {
  // Propagate transformations before we rfactor the other reductions
  propagateTransformation(reference_tv);
  // If reduction_tv is rfactored, rfactor all reductions.
  if (reference_tv != reduction_tv) {
    propagateRFactor(reference_tv, reduction_tv, reduction_tvs);
  }

  reduction_scheduler_utils::propagateParallelization(
      fusion,
      reduction_tv,
      reference_tv,
      unroll,
      vectorize,
      is_outer_grid_persistence,
      reduction_tvs,
      cached_inputs,
      cached_outputs);

  // Remove dummy outputs as they can inadvertently affect CA positions
  for (auto output : dummy_outputs) {
    fusion->removeOutput(output);
  }

  // Inline the schedule
  inlineMost();
}

void propagateTransformation(
    TensorView* reference_tv,
    const std::unordered_set<TensorView*>& boundaryNodesSet) {
  InternalBoundarySelector ibSelector(boundaryNodesSet);
  TransformPropagator propagator(reference_tv);
  MaxRootDomainInfoSpanningTree(reference_tv, &ibSelector)
      .traverse(&propagator);
}

void propagateRFactor(
    TensorView* reference_tv,
    TensorView* reduction_tv,
    const std::vector<TensorView*>& reduction_tvs) {
  // We use axes ignoring broadcasts because in checkPatternEquivalence,
  // broadcast is ignored, we might end up having multiple reductions with
  // pattern equivalence but have different number of broadcasts, so the
  // position in the reference tensor is not necessary the same as the
  // position in other reduction TVs.
  std::unordered_set<int> non_broadcast_rfactor_axes_ir;
  int non_broadcast_pos_ir = 0;
  for (const auto i : c10::irange(reference_tv->nDims())) {
    if (reference_tv->axis((int)i)->isBroadcast()) {
      continue;
    }
    if (reference_tv->axis((int)i)->isReduction() &&
        reference_tv->axis((int)i)->isRFactorProduct()) {
      non_broadcast_rfactor_axes_ir.insert(non_broadcast_pos_ir);
    }
    non_broadcast_pos_ir++;
  }

  for (auto reduction_tv_ : reduction_tvs) {
    if (reduction_tv_ == reduction_tv ||
        reduction_tv_->definition()->isA<GroupedReductionOp>()) {
      // This should come in already rfactored
      continue;
    } else {
      ir_utils::rfactorHelper(
          reduction_tv_,
          reduction_scheduler_utils::addBackBroadcasts(
              reduction_tv_, non_broadcast_rfactor_axes_ir));
    }
  }
}

void propagateParallelization(
    Fusion* fusion,
    TensorView* reduction_tv,
    TensorView* reference_tv,
    const bool unroll,
    const bool vectorize,
    const bool is_outer_grid_persistence,
    const std::vector<TensorView*>& reduction_tvs,
    const std::vector<TensorView*>& cached_inputs,
    const std::vector<std::pair<TensorView*, TensorView*>>& cached_outputs,
    const std::vector<TensorView*>& selected_tvs) {
  // Propagate parallelization except vectorization and unrolling
  scheduler_utils::parallelizeAllLike(
      reference_tv,
      -1,
      selected_tvs,
      allParallelTypesExcept(
          {ParallelType::Unroll,
           ParallelType::Vectorize,
           ParallelType::MisalignedVectorize}));

  if (unroll) {
    // Find all tensor views that should have unroll or vectorization
    std::unordered_set<TensorView*> are_unrolled;

    auto reduced_tv = ir_utils::getSoleProducerTv(reference_tv);

    // Grab all tensor views that should be vectorized
    auto vectorizable_inputs_outputs =
        scheduler_utils::getInputsOutputsWithInnerDim(reduced_tv, true, true);

    auto vectorizable_expr = [](Expr* e) { return e->isA<LoadStoreOp>(); };

    for (auto cached_input : cached_inputs) {
      if (vectorize) {
        auto producer_tvs = ir_utils::producerTvsOf(cached_input);
        if (producer_tvs.size() == 1 &&
            vectorizable_expr(cached_input->definition()) &&
            std::find(
                vectorizable_inputs_outputs.begin(),
                vectorizable_inputs_outputs.end(),
                producer_tvs[0]) != vectorizable_inputs_outputs.end()) {
          are_unrolled.emplace(cached_input);
        }
      } else {
        are_unrolled.emplace(cached_input);
      }
    }

    for (auto cached_output_pair : cached_outputs) {
      auto output = cached_output_pair.second;
      if (vectorize) {
        if (vectorizable_expr(output->definition()) &&
            std::find(
                vectorizable_inputs_outputs.begin(),
                vectorizable_inputs_outputs.end(),
                output) != vectorizable_inputs_outputs.end()) {
          are_unrolled.emplace(output);
        }
      } else {
        are_unrolled.emplace(output);
      }
    }

    if (!are_unrolled.empty()) {
      // Propagate vectorization/unrolling to those tensors that need it
      scheduler_utils::parallelizeAllLike(
          reference_tv,
          -1,
          {are_unrolled.begin(), are_unrolled.end()},
          {ParallelType::Unroll,
           ParallelType::Vectorize,
           ParallelType::MisalignedVectorize});
    }

    std::vector<TensorView*> rfactor_and_reduction_tvs = {
        reference_tv, reduction_tv};
    // If reference shouldn't be unrolled, clear that parallel type.
    // In the case of outer grid persistence, replace Vector with Group

    for (auto tv : rfactor_and_reduction_tvs) {
      if (are_unrolled.count(tv) == 0) {
        for (const auto i : c10::irange(tv->nDims())) {
          auto id = tv->axis((int)i);
          // Use Group only for grid reductions (i.e., not for rfactor'ed
          // reductions)
          if (is_outer_grid_persistence &&
              std::find(reduction_tvs.begin(), reduction_tvs.end(), tv) !=
                  reduction_tvs.end() &&
              id->getParallelType() == ParallelType::Vectorize) {
            tv->axis((int)i)->parallelize(ParallelType::Group);
            for (auto sibling : ir_utils::siblingTvsOf(tv)) {
              sibling->axis((int)i)->parallelize(ParallelType::Group);
            }
          } else if (
              id->getParallelType() == ParallelType::Unroll ||
              id->getParallelType() == ParallelType::Vectorize ||
              id->getParallelType() == ParallelType::MisalignedVectorize) {
            tv->axis((int)i)->parallelize(ParallelType::Serial);
            for (auto sibling : ir_utils::siblingTvsOf(tv)) {
              sibling->axis((int)i)->parallelize(ParallelType::Serial);
            }
          }
        }
      }
    }

    std::vector<TensorView*> allreduce_tvs;
    std::copy_if(
        reduction_tvs.begin(),
        reduction_tvs.end(),
        std::back_inserter(allreduce_tvs),
        [&](auto tv) {
          return reduction_tv != tv &&
              reduction_scheduler_utils::isGridAllreduce(tv);
        });
    if (!allreduce_tvs.empty()) {
      scheduler_utils::parallelizeAllLike(
          reduction_tv, -1, allreduce_tvs, {ParallelType::Group});
    }
  }
}

namespace {

// Convert properties of an ID to a numeric value
int idPos(const IterDomain* id) {
  int inner_most = std::numeric_limits<int>::max();
  int outer_most = std::numeric_limits<int>::min();

  // Reduction and unrolled
  if (id->isReduction() &&
      (id->getParallelType() == ParallelType::Unroll ||
       id->getParallelType() == ParallelType::Vectorize ||
       id->getParallelType() == ParallelType::MisalignedVectorize)) {
    return inner_most;
  }
  inner_most--;

  // Reduction and constant
  if (id->isReduction() && id->extent()->isConstScalar()) {
    return inner_most;
  }
  inner_most--;

  // Reduction and unswitched
  if (id->isReduction() && id->getParallelType() == ParallelType::Unswitch) {
    return inner_most;
  }
  inner_most--;

  // Reduction and thread
  if (id->isReduction() && id->isThread()) {
    return inner_most;
  }
  inner_most--;

  // Broadcast
  if (id->isBroadcast() || id->isImplicitBroadcast()) {
    return inner_most;
  }
  inner_most--;

  // Iter and unrolled
  if (!id->isReduction() &&
      (id->getParallelType() == ParallelType::Unroll ||
       id->getParallelType() == ParallelType::Vectorize ||
       id->getParallelType() == ParallelType::MisalignedVectorize)) {
    return inner_most;
  }
  inner_most--;

  // Iter and unswitched
  if (!id->isReduction() && id->getParallelType() == ParallelType::Unswitch) {
    return inner_most;
  }
  inner_most--;

  // Reduction and non-constant
  if (id->isReduction() && !id->extent()->isConstScalar()) {
    return inner_most;
  }
  inner_most--;

  // Iter and block (outer)
  if (!id->isReduction() && id->isBlockDim()) {
    return outer_most;
  }
  outer_most++;

  // Iter and thread (outer)
  if (!id->isReduction() && id->isThreadDim()) {
    return outer_most;
  }
  outer_most++;

  // Iter and constant
  if (!id->isReduction() && id->extent()->isConstScalar()) {
    return outer_most;
  }
  outer_most++;

  // Iter and non-constant
  if (!id->isReduction() && !id->extent()->isConstScalar()) {
    return outer_most;
  }
  outer_most++;

  return 0;
}

struct id_lt {
  // Return if id0 should be before id1
  inline bool operator()(const IterDomain* id0, const IterDomain* id1) {
    return idPos(id0) < idPos(id1);
  }
};
} // namespace

TensorView* sortAndRFactor(TensorView* reference_tv) {
  auto domain = reference_tv->getLeafDomain();
  std::sort(domain.begin(), domain.end(), id_lt());
  std::unordered_map<int, int> reorder_map;
  std::unordered_map<IterDomain*, int> domain_pos;
  for (int axis_i = 0; axis_i < (int)domain.size(); axis_i++) {
    domain_pos[domain[axis_i]] = axis_i;
  }
  for (int old_i = 0; old_i < (int)reference_tv->nDims(); old_i++) {
    auto new_i_it = domain_pos.find(reference_tv->axis(old_i));
    NVF_ERROR(
        new_i_it != domain_pos.end(),
        "Error in schedule reorder, didn't reorder all axes in provided tv.");
    auto new_i = new_i_it->second;
    reorder_map[old_i] = new_i;
  }
  reference_tv->reorder(reorder_map);

  std::vector<int> rfactor_axes;
  std::vector<int> rfactor_axes_no_unswitch;
  size_t reduction_dims = 0;
  for (int axis_i = 0; axis_i < (int)reference_tv->nDims(); axis_i++) {
    auto id = reference_tv->axis(axis_i);
    if (!id->isReduction()) {
      continue;
    }

    reduction_dims++;
    if (id->isThread()) {
      continue;
    }

    // We always want an rfactor axis because our inlining logic expects it. If
    // there's no parallelization to split out, just rfactor everything but the
    // unswitch dim.
    if (!(id->getParallelType() == ParallelType::Unswitch &&
          id->extent()->isOneInt())) {
      rfactor_axes_no_unswitch.emplace_back(axis_i);
    }
    rfactor_axes.emplace_back(axis_i);
  }

  if (reduction_dims == rfactor_axes.size()) {
    return ir_utils::rfactorHelper(reference_tv, rfactor_axes_no_unswitch);
  }

  return ir_utils::rfactorHelper(reference_tv, rfactor_axes);
}

namespace {
// If project_to_inputs is true, take all projectable persistent buffers,
// and move them to the inputs. Otherwise, try to project to their immediate
// producers if these producers are persistent buffers.
// This function create dummy outputs which should be used in later stages of
// the scheduling.
class PersistentBufferProjector {
 public:
  PersistentBufferProjector(Fusion* fusion, const bool project_to_inputs)
      : fusion_(fusion),
        persistent_info(scheduler_utils::persistentBuffers(fusion)),
        persistent_buffers(persistent_info.persistent_buffers),
        persistent_buffer_resolution_points(
            persistent_info.persistent_buffer_resolution_points),
        projectable_persistent_buffers(
            persistent_info.projectable_persistent_buffers),
        project_to_inputs_(project_to_inputs) {}

  const std::vector<TensorView*>& project() {
    const auto& reduction_tvs = scheduler_utils::getReductionTvs(fusion_);
    if (project_to_inputs_) {
<<<<<<< HEAD
      // Iterate through projected buffers, tracking which index it corresponds
      // too since there's a resolution point entry for every buffer.
      for (auto buffer_i : c10::irange(persistent_buffers.size())) {
        auto buffer = persistent_buffers[buffer_i];
        if (std::find(
                projectable_persistent_buffers.begin(),
                projectable_persistent_buffers.end(),
                buffer) == projectable_persistent_buffers.end()) {
          continue;
        }
        // when project to inputs, if the buffer depends on reduction tvs,
        // additional reduction is required to re-calculate the buffer.
        // Consider the following fusion where f() is a trivial op.
        // t1 = f(t0); t2 = sum(t1); t3 = broadcast(t2); t4 = add(t1, t3);
        // t5 = f(t4); t6 = sum(t5); t7 = broadcast(t6); t8 = add(t5, t7);
        // In this case t0 is input, t1 and t5 are persistent buffers.
        // Re-calculation of t1 from t0 is trivial, just f(t0).
        // Re-calculation of t5 from t0 needs t0->t1->t2->t3->t4->t5 where
        // t1->t2 is a reduction, which is considered very expensive and should
        // be avoided. Since t3 is a broadcast tv, all the persitent batches are
        // sharing the same value. It can be considered as a `free` persistent
        // buffer. So, t5 can be re-calculated directly from t3, this skips all
        // the calculations from input t0 to t3 and the additional reduciton is
        // avoided.
        std::vector<Val*> vals_project_to = fusion_->inputs();
        const auto& dep_vals = DependencyCheck::getAllValsBetween(
            {reduction_tvs.begin(), reduction_tvs.end()}, {buffer});
        const auto& broadcast_tvs = scheduler_utils::getBroadcastTvs(dep_vals);
        vals_project_to.insert(
            vals_project_to.end(), broadcast_tvs.begin(), broadcast_tvs.end());
        projectToInputOrImmediatePersistentProducer(
            (int)buffer_i, vals_project_to);
      }
=======
      projectToInputs();
>>>>>>> 72afd3ee
    } else {
      projectToProducers();
    }
    return dummy_outputs_;
  }

 private:
  Fusion* fusion_;
  const scheduler_utils::PersistentBufferInfo persistent_info;
  const std::vector<TensorView*>& persistent_buffers;
  const std::vector<std::vector<TensorView*>>&
      persistent_buffer_resolution_points;
  const std::vector<TensorView*>& projectable_persistent_buffers;
  std::vector<TensorView*> dummy_outputs_;
  const bool project_to_inputs_;

  void projectToInputs() {
    // Iterate through projected buffers, tracking which index it corresponds
    // too since there's a resolution point entry for every buffer.
    for (auto buffer_i : c10::irange(persistent_buffers.size())) {
      auto buffer = persistent_buffers[buffer_i];
      if (std::find(
              projectable_persistent_buffers.begin(),
              projectable_persistent_buffers.end(),
              buffer) == projectable_persistent_buffers.end()) {
        continue;
      }
      projectToInputOrImmediatePersistentProducer(
          (int)buffer_i, fusion_->inputs());
    }
  }

  void projectToProducers() {
    // visit consumer before producer. e.g.
    // T1 = f(T0); Tx = add(T1, broadcast(sum(T1)));
    // T2 = f(T1); Ty = add(T2, broadcast(sum(T2)));
    // T3 = f(T2); Tz = add(T3, broadcast(sum(T3)));
    // T1, T2, T3 are persistent buffers.
    // The visiting order should be [T3, T2, T1].
    // After project T3 to its producers, we have:
    // Tz = add(f(T2),broadcast(sum(T3)));
    // After project T2 to its producers, we have:
    // Tz = add(f(f(T1)),broadcast(sum(T3)));
    // Ty = add(f(T1), broadcast(sum(T2)));
    // At last, the only persistent buffer is T1.
    // For a solid case, see NVFuserTest.ChainProjectionToPersistentProducer.
    std::vector<int> visiting_order(persistent_buffers.size());
    std::iota(visiting_order.begin(), visiting_order.end(), 0);
    std::stable_sort(
        visiting_order.begin(), visiting_order.end(), [this](int a, int b) {
          return !DependencyCheck::isDependencyOf(
              persistent_buffers[a], persistent_buffers[b]);
        });

    // try to project buffer to its producers
    std::unordered_set<TensorView*> persistent_buffer_set(
        persistent_buffers.begin(), persistent_buffers.end());
    for (auto buffer_i : visiting_order) {
      auto buffer = persistent_buffers[buffer_i];
      const auto& producers = ir_utils::producerTvsOf(buffer);
      if (scheduler_utils::canProjectToPersistentProducer(
              buffer, producers, persistent_buffer_set)) {
        projectToInputOrImmediatePersistentProducer(
            (int)buffer_i,
            std::vector<Val*>(producers.begin(), producers.end()));
      }
    }
  }

  // get all uses of the persistent buffer
  std::vector<Val*> getPersistentUseOfBuffer(int buffer_i) {
    std::vector<Val*> persistent_use_of_buffer;
    // Go through the resolution points one by one. Resolution points are points
    // in which the reduction branch meets the residual branch. These are points
    // where the persitent buffer may no longer be needed (one point could be
    // after another, and the buffer would be needed until the last resolution
    // points)
    auto buffer = persistent_buffers[buffer_i];
    auto resolution_points = persistent_buffer_resolution_points[buffer_i];
    for (auto resolution_point : resolution_points) {
      // Need to go through all paths from the persistent buffer to the
      // resolution point
      auto chains_to_resolution =
          DependencyCheck::getAllDependencyChains(buffer, resolution_point);
      for (auto chain : chains_to_resolution) {
        auto tv_chain = ir_utils::filterByType<TensorView>(chain);

        // To move the persistent buffers to the inputs, we need to recompute
        // the persistent buffer for all branches that don't go through a
        // reduction. If there's a reduction on the current path between the
        // persistent buffer and resolution, continue, there's no need to
        // replicate this use.
        if (std::any_of(tv_chain.begin(), tv_chain.end(), [](TensorView* tv) {
              return tv->hasReduction();
            })) {
          continue;
        }

        // Grab use of the buffer, chain[0] is the persistent buffer, chain[1]
        // is its first use.
        auto use = chain[1];

        // Only grab unique uses, a persistent buffer could be used multiple
        // times in the same expression.
        if (std::find(
                persistent_use_of_buffer.begin(),
                persistent_use_of_buffer.end(),
                use) != persistent_use_of_buffer.end()) {
          continue;
        }
        persistent_use_of_buffer.emplace_back(use);
      }
    }
    return persistent_use_of_buffer;
  }

  void projectToInputOrImmediatePersistentProducer(
      int buffer_i,
      const std::vector<Val*>& producers) {
    // For all uses that do not go towards the reduction operations in the
    // persistent section of the graph, recompute the persistent buffer.
    auto buffer = persistent_buffers[buffer_i];
    for (auto use : getPersistentUseOfBuffer(buffer_i)) {
      NVF_ERROR(use->definition() != nullptr);
      auto buffer_replicate = RecomputeTv::recompute(buffer, producers);
      // Create a shortcut buffer <--> buffer_replicate for propagation.
      // Why is this needed?
      // Consider that we have a fusion
      //
      //   T0[I]
      //   T1[b b I] = broadcast(T0)
      //   T2[b b r] = reduction(T1)
      //   T3[b b b] = broadcast(T2)
      //   T4[b, b, I] = T1 + T3
      //   T5[b, b, r] = reduction(T4)
      //
      // After projection, it becomes
      //
      //   T0[I]
      //   T1[b b I] = broadcast(T0)
      //   T2[b b r] = reduction(T1)
      //   T3[b b b] = broadcast(T2)
      //   T6[b b I] = broadcast(T0)
      //   T4[b, b, I] = T6 + T3
      //   T5[b, b, r] = reduction(T4)
      //
      // During schedule, we need to propagate from T2 to T5. However, in the
      // resulting DAG, neither the propagation path T2->T3->T4->T5 nor
      // T2->T1->T0->T6->T4->T5 works because they both have missing root
      // domain. But adding `T7 = T1 + T6` creates a new propagation path
      // `T2->T1->T7->T6->T4->T5` which has all root domain information.
      // See FusionBroadcastPersistentReduction_CUDA for an example
      dummy_outputs_.emplace_back(add(buffer_replicate, buffer));
      ir_utils::replaceValInExprInputs(
          use->definition(), buffer, buffer_replicate);
    }
  }
};
} // namespace
std::vector<TensorView*> projectPersistentBuffers(
    Fusion* fusion,
    const bool project_to_inputs) {
  PersistentBufferProjector pb_projector(fusion, project_to_inputs);
  return pb_projector.project();
}

ReductionType getReductionType(const std::vector<TensorView*>& reduction_tvs) {
  bool is_inner_reduction = false;
  bool is_outer_reduction = false;
  for (auto tv : reduction_tvs) {
    if (scheduler_utils::isFastestDimReduction(tv)) {
      is_inner_reduction = true;
    } else {
      is_outer_reduction = true;
    }
  }
  if (is_inner_reduction && is_outer_reduction) {
    return ReductionType::InnerOuter;
  } else if (is_inner_reduction) {
    return ReductionType::Inner;
  } else if (is_outer_reduction) {
    return ReductionType::Outer;
  } else {
    return ReductionType::None;
  }
}

ReductionType getReductionType(Fusion* fusion) {
  const auto& reduction_tvs = scheduler_utils::getReductionTvs(fusion);
  return getReductionType(reduction_tvs);
}

std::string toString(ReductionType reduction_type) {
  switch (reduction_type) {
    case ReductionType::Inner:
      return "InnerReduction";
    case ReductionType::Outer:
      return "OuterReduction";
    case ReductionType::InnerOuter:
      return "InnerOuterReduction";
    case ReductionType::None:
      return "NoneReduction";
    default:
      NVF_ERROR(false, "undefined ReductionType");
  }
  return "";
}

std::ostream& operator<<(std::ostream& os, ReductionType reduction_type) {
  os << toString(reduction_type);
  return os;
}

} // namespace reduction_scheduler_utils
} // namespace nvfuser<|MERGE_RESOLUTION|>--- conflicted
+++ resolved
@@ -723,43 +723,7 @@
   const std::vector<TensorView*>& project() {
     const auto& reduction_tvs = scheduler_utils::getReductionTvs(fusion_);
     if (project_to_inputs_) {
-<<<<<<< HEAD
-      // Iterate through projected buffers, tracking which index it corresponds
-      // too since there's a resolution point entry for every buffer.
-      for (auto buffer_i : c10::irange(persistent_buffers.size())) {
-        auto buffer = persistent_buffers[buffer_i];
-        if (std::find(
-                projectable_persistent_buffers.begin(),
-                projectable_persistent_buffers.end(),
-                buffer) == projectable_persistent_buffers.end()) {
-          continue;
-        }
-        // when project to inputs, if the buffer depends on reduction tvs,
-        // additional reduction is required to re-calculate the buffer.
-        // Consider the following fusion where f() is a trivial op.
-        // t1 = f(t0); t2 = sum(t1); t3 = broadcast(t2); t4 = add(t1, t3);
-        // t5 = f(t4); t6 = sum(t5); t7 = broadcast(t6); t8 = add(t5, t7);
-        // In this case t0 is input, t1 and t5 are persistent buffers.
-        // Re-calculation of t1 from t0 is trivial, just f(t0).
-        // Re-calculation of t5 from t0 needs t0->t1->t2->t3->t4->t5 where
-        // t1->t2 is a reduction, which is considered very expensive and should
-        // be avoided. Since t3 is a broadcast tv, all the persitent batches are
-        // sharing the same value. It can be considered as a `free` persistent
-        // buffer. So, t5 can be re-calculated directly from t3, this skips all
-        // the calculations from input t0 to t3 and the additional reduciton is
-        // avoided.
-        std::vector<Val*> vals_project_to = fusion_->inputs();
-        const auto& dep_vals = DependencyCheck::getAllValsBetween(
-            {reduction_tvs.begin(), reduction_tvs.end()}, {buffer});
-        const auto& broadcast_tvs = scheduler_utils::getBroadcastTvs(dep_vals);
-        vals_project_to.insert(
-            vals_project_to.end(), broadcast_tvs.begin(), broadcast_tvs.end());
-        projectToInputOrImmediatePersistentProducer(
-            (int)buffer_i, vals_project_to);
-      }
-=======
       projectToInputs();
->>>>>>> 72afd3ee
     } else {
       projectToProducers();
     }
@@ -787,8 +751,28 @@
               buffer) == projectable_persistent_buffers.end()) {
         continue;
       }
+      // when project to inputs, if the buffer depends on reduction tvs,
+      // additional reduction is required to re-calculate the buffer.
+      // Consider the following fusion where f() is a trivial op.
+      // t1 = f(t0); t2 = sum(t1); t3 = broadcast(t2); t4 = add(t1, t3);
+      // t5 = f(t4); t6 = sum(t5); t7 = broadcast(t6); t8 = add(t5, t7);
+      // In this case t0 is input, t1 and t5 are persistent buffers.
+      // Re-calculation of t1 from t0 is trivial, just f(t0).
+      // Re-calculation of t5 from t0 needs t0->t1->t2->t3->t4->t5 where
+      // t1->t2 is a reduction, which is considered very expensive and should
+      // be avoided. Since t3 is a broadcast tv, all the persitent batches are
+      // sharing the same value. It can be considered as a `free` persistent
+      // buffer. So, t5 can be re-calculated directly from t3, this skips all
+      // the calculations from input t0 to t3 and the additional reduciton is
+      // avoided.
+      std::vector<Val*> vals_project_to = fusion_->inputs();
+      const auto& dep_vals = DependencyCheck::getAllValsBetween(
+          {reduction_tvs.begin(), reduction_tvs.end()}, {buffer});
+      const auto& broadcast_tvs = scheduler_utils::getBroadcastTvs(dep_vals);
+      vals_project_to.insert(
+          vals_project_to.end(), broadcast_tvs.begin(), broadcast_tvs.end());
       projectToInputOrImmediatePersistentProducer(
-          (int)buffer_i, fusion_->inputs());
+          (int)buffer_i, vals_project_to);
     }
   }
 
