// clang-format off
/*
 * SPDX-FileCopyrightText: Copyright (c) 2023-present NVIDIA CORPORATION & AFFILIATES.
 * All rights reserved.
 * SPDX-License-Identifier: BSD-3-Clause
 */
// clang-format on
#include <expr_evaluator.h>
#include <ir/cloner.h>
#include <ir/iostream.h>
#include <ir/utils.h>
#include <multidevice/utils.h>
#include <ops/arith.h>
#include <scheduler/reduction_utils.h>
#include <scheduler/registry.h>
#include <scheduler/runtime_info.h>
#include <scheduler/tools/maxinfo_propagator.h>
#include <scheduler/utils.h>
#include <transform_replay.h>

namespace nvfuser {

namespace reduction_scheduler_utils {

TensorView* scheduleReductionTV(
    const ReductionParams* rparams,
    TensorView* reduction_tv,
    bool has_iter_axis) {
  // Outer and inner reduction axis is relative. Outer reduce axis is only valid
  // in 3D scheduling. Otherwise inner_reduce_axis is the only reduction axis.
  // Inner here though is only relative to the other axis. When
  // rparams->fastest_dim == false, the reduction axis is logically outside the
  // iteration axis.
  //
  // Multidevice scheduling: we assume only the outermost domain can be
  // parallelized with DIDx at this point and in that case this reduction
  // scheduler only schedules the remaining domains while leaving the DIDx
  // domain unchanged.
  int64_t sharded_axis = getShardedLoopAxis(reduction_tv, ParallelType::DIDx);
  if (sharded_axis >= 0) {
    NVF_ERROR(
        sharded_axis == 0,
        "Expect 1D mesh and DIDx only appear outermost in loop, but found: ",
        reduction_tv->getLoopDomain());
  }
  NVF_ERROR(
      sharded_axis == -1 || !rparams->schedule_3D,
      "Mixing interdevice and 3D schedule is not supported");
  const int iter_axis = (sharded_axis >= 0) ? 1 : 0;
  const int outer_reduce_axis = rparams->schedule_3D ? 1 : 0;
  const int inner_reduce_axis =
      rparams->schedule_3D ? 2 : (sharded_axis >= 0) + has_iter_axis;

  const bool is_outer_grid_persistence = rparams->persistent_kernel &&
      rparams->cross_grid_inner_reduction && !rparams->fastest_dim;

  NVF_ERROR(
      reduction_tv->nDims() >
          std::max(iter_axis, std::max(outer_reduce_axis, inner_reduce_axis)),
      "Issue in scheduling reduction tv, expecting >",
      std::max(iter_axis, std::max(outer_reduce_axis, inner_reduce_axis)),
      " dimensions, but found ",
      reduction_tv->nDims());

  NVF_ERROR(
      !(rparams->fastest_dim && rparams->vectorize_iter_dom),
      "Cannot vectorize iteration domain on inner reductions.");

  NVF_ERROR(
      !(!rparams->fastest_dim && rparams->vectorize_inner_reduction),
      "Cannot vectorize reduction domain on outer reductions.");

  NVF_ERROR(
      !(rparams->multiple_reds_per_blk && !has_iter_axis),
      "Multiple reductions requires an iter domain, but one wasn't found.");

  NVF_ERROR(
      !(rparams->unroll_factor_iter_dom > 1 && !has_iter_axis),
      "Unrolling on iter domain requires an iter domain.");

  auto vectorize = [&reduction_tv](int64_t axis, int64_t factor) {
    reduction_tv->split(axis, factor);
    reduction_tv->axis(axis + 1)->parallelize(ParallelType::Vectorize);
  };

  auto inner_parallel = [&reduction_tv](int64_t axis, ParallelType ptype) {
    reduction_tv->split(axis, NamedScalar::getParallelDim(ptype));
    reduction_tv->axis(axis + 1)->parallelize(ptype);
  };

  auto inner_parallel_static =
      [&reduction_tv](int64_t axis, ParallelType ptype, int64_t factor) {
        reduction_tv->split(axis, factor);
        reduction_tv->axis(axis + 1)->parallelize(ptype);
      };

  auto inner_unswitch = [&reduction_tv](int64_t axis) {
    reduction_tv->split(axis, 1);
    reduction_tv->axis(axis + 1)->parallelize(ParallelType::Unswitch);
  };

  auto inner_unroll = [&reduction_tv](int64_t axis, int64_t factor) {
    reduction_tv->split(axis, factor);
    reduction_tv->axis(axis + 1)->parallelize(ParallelType::Unroll);
  };

  auto outer_parallel = [&reduction_tv](int64_t axis, ParallelType ptype) {
    reduction_tv->split(axis, NamedScalar::getParallelDim(ptype), false);
    reduction_tv->axis(axis)->parallelize(ptype);
  };

  auto outer_unswitch = [&reduction_tv](int64_t axis) {
    reduction_tv->split(axis, 1, false);
    reduction_tv->axis(axis)->parallelize(ParallelType::Unswitch);
  };

  auto outer_unroll = [&reduction_tv](int64_t axis, int64_t factor) {
    reduction_tv->split(axis, factor, false);
    reduction_tv->axis(axis)->parallelize(ParallelType::Unroll);
  };
  if (rparams->tma_warp_specialized) {
    // Reduction: [Persistent, TIDx, Vect]
    vectorize(inner_reduce_axis, rparams->unroll_factor_inner_reduction);
    auto outer_i = inner_reduce_axis;
    reduction_tv->split(
        outer_i++, rparams->batches_per_block_inner_reduction, false);
    reduction_tv->axis(outer_i)->parallelize(ParallelType::TIDx);
    reduction_tv->axis(outer_i)->padToMultipleOfWarp();

    // Iteration: [I/Unroll/BIDy, BIDy, Unroll]
    if (rparams->unroll_factor_iter_dom > 1) {
      inner_unroll(iter_axis, rparams->unroll_factor_iter_dom);
    }
    inner_parallel_static(
        iter_axis, rparams->grid_dim_iter_dom, rparams->lparams.gdimy());
  } else if (is_outer_grid_persistence) {
    const auto reduction_axis = inner_reduce_axis;
    NVF_ERROR(rparams->static_bdimy, "blockDim.y must be static");
    inner_parallel_static(
        reduction_axis,
        rparams->block_dim_inner_reduction,
        rparams->lparams.bdimy());
    reduction_tv->split(
        reduction_axis, rparams->batches_per_block_inner_reduction);
    reduction_tv->axis(reduction_axis)
        ->parallelize(rparams->grid_dim_inner_reduction);
    // Unswitch the persistent buffer by a factor of
    // unroll_factor_inner_reduction. If that is equal to the
    // persistent buffer size, unswitch the whole buffer by
    // outer-unswith by 1. Otherwise, split the persistent buffer by
    // the unsiwtch factor and just unswitch the inner domain
    if (rparams->batches_per_block_inner_reduction ==
        rparams->unroll_factor_inner_reduction) {
      outer_unswitch(reduction_axis + 1);
    } else {
      reduction_tv->split(
          reduction_axis + 1, rparams->unroll_factor_inner_reduction);
      outer_unswitch(reduction_axis + 2);
    }
  } else if (rparams->persistent_kernel) {
    // Persistent Format:
    // [Grid Split, persistent buffer, unswitch, unroll, thread dim,
    // vectorize]
    if (rparams->vectorize_inner_reduction) {
      vectorize(inner_reduce_axis, rparams->unroll_factor_inner_reduction);
    }
    if (rparams->combined_inner_outer && !rparams->multiple_reds_per_blk) {
<<<<<<< HEAD
      // inner_parallel(inner_reduce_axis,
      // rparams->block_dim_inner_reduction);
=======
>>>>>>> 5bee04b9
      NVF_ERROR(
          rparams->static_bdimx,
          "blockDim.x must be static for combined_inner_outer");
      inner_parallel_static(
          inner_reduce_axis,
          rparams->block_dim_inner_reduction,
          rparams->lparams.bdimx());

      NVF_ERROR(
          rparams->static_bdimy,
          "blockDim.y must be static for combined_inner_outer");
      inner_parallel_static(
          inner_reduce_axis,
          rparams->block_dim_inner_reduction_extra,
          rparams->lparams.bdimy());
    }
    auto outer_i = inner_reduce_axis;
    if (rparams->cross_grid_inner_reduction) {
      outer_parallel(outer_i++, rparams->grid_dim_inner_reduction);
    }

    reduction_tv->split(
        outer_i++, rparams->batches_per_block_inner_reduction, false);

    outer_unswitch(outer_i++);

    if (!rparams->vectorize_inner_reduction &&
        rparams->unroll_factor_inner_reduction > 1) {
      outer_unroll(outer_i++, rparams->unroll_factor_inner_reduction);
    }

    if (rparams->combined_inner_outer && !rparams->multiple_reds_per_blk) {
      reduction_tv->axis(outer_i)->parallelize(ParallelType::TIDz);
    } else {
      reduction_tv->axis(outer_i)->parallelize(
          rparams->block_dim_inner_reduction);
    }
    if (rparams->pad_inner_reduction_to_warp) {
      reduction_tv->axis(outer_i)->padToMultipleOfWarp();
    }
  } else {
    // Non-persistent format:
    // [Grid Split, Remainder, unswitch, unroll, thread dim, vectorize]
    if (rparams->vectorize_inner_reduction) {
      vectorize(inner_reduce_axis, rparams->unroll_factor_inner_reduction);
    }

    if (rparams->cross_block_inner_reduction) {
      inner_parallel(inner_reduce_axis, rparams->block_dim_inner_reduction);
      if (rparams->pad_inner_reduction_to_warp) {
        reduction_tv->axis(inner_reduce_axis + 1)->padToMultipleOfWarp();
      }
    }

    if (!rparams->vectorize_inner_reduction &&
        rparams->unroll_factor_inner_reduction > 1) {
      inner_unroll(inner_reduce_axis, rparams->unroll_factor_inner_reduction);
    } else if (rparams->unroll_factor_top_of_vectorization > 1) {
      inner_unroll(
          inner_reduce_axis, rparams->unroll_factor_top_of_vectorization);
    }

    inner_unswitch(inner_reduce_axis);
    if (rparams->cross_grid_inner_reduction) {
      if (rparams->split_grid_dim_inner_reduction) {
        outer_parallel(inner_reduce_axis, rparams->grid_dim_inner_reduction);
      } else {
        reduction_tv->axis(inner_reduce_axis)
            ->parallelize(rparams->grid_dim_inner_reduction);
      }
    }
  }
  // Outer reduction axis
  if (!rparams->tma_warp_specialized && rparams->schedule_3D) {
    if (rparams->persistent_kernel) {
      // Persistent Format:
      // [Grid Split, persistent buffer, unroll, thread dim]
      auto outer_i = outer_reduce_axis;
      if (rparams->cross_grid_outer_reduction) {
        outer_parallel(outer_i++, rparams->grid_dim_outer_reduction);
      }

      reduction_tv->split(
          outer_i++, rparams->batches_per_block_outer_reduction, false);

      if (rparams->unroll_factor_outer_reduction > 1) {
        outer_unroll(outer_i++, rparams->unroll_factor_outer_reduction);
      }

      reduction_tv->axis(outer_i)->parallelize(
          rparams->block_dim_outer_reduction);
    } else {
      // Non-persistent format:
      // [Grid Split, Remainder, unroll, thread dim]
      if (rparams->cross_block_outer_reduction) {
        inner_parallel(outer_reduce_axis, rparams->block_dim_outer_reduction);
      }

      if (rparams->unroll_factor_outer_reduction > 1) {
        inner_unroll(outer_reduce_axis, rparams->unroll_factor_outer_reduction);
      }

      if (rparams->cross_grid_outer_reduction) {
        outer_parallel(outer_reduce_axis, rparams->grid_dim_outer_reduction);
      }
    }
  }

  // Iteration domain
  if (!rparams->tma_warp_specialized && has_iter_axis) {
    // [Grid Split, unswitch, unroll, thread dim, vectorize]

    if (rparams->vectorize_iter_dom) {
      vectorize(iter_axis, rparams->unroll_factor_iter_dom);
    }

    if (isParallelTypeThread(rparams->block_dim_iter_dom)) {
      if (is_outer_grid_persistence) {
        NVF_ERROR(rparams->static_bdimx, "blockDim.x must be static");
        inner_parallel_static(
            iter_axis, rparams->block_dim_iter_dom, rparams->lparams.bdimx());
      } else {
        inner_parallel(iter_axis, rparams->block_dim_iter_dom);
      }
    }

    if (!rparams->vectorize_iter_dom && rparams->unroll_factor_iter_dom > 1) {
      inner_unroll(iter_axis, rparams->unroll_factor_iter_dom);
    }

    // Do not unswitch interation domain in the case of outer grid
    // persistence as it's unclear if it's beneficial.
    if (rparams->unroll_factor_iter_dom > 1 && !is_outer_grid_persistence) {
      inner_unswitch(iter_axis);
    }

    if (isParallelTypeThread(rparams->grid_dim_iter_dom)) {
      if (rparams->split_grid_dim_iter_dom_outer) {
        if (rparams->combined_inner_outer && !rparams->multiple_reds_per_blk) {
          inner_parallel_static(
              iter_axis, rparams->grid_dim_iter_dom, rparams->lparams.gdimy());
        } else {
          outer_parallel(iter_axis, rparams->grid_dim_iter_dom);
        }
      } else if (rparams->split_grid_dim_iter_dom_inner) {
        inner_parallel(iter_axis, rparams->grid_dim_iter_dom);
      } else {
        reduction_tv->axis(iter_axis)->parallelize(rparams->grid_dim_iter_dom);
      }
    }
  }
  const bool is_non_persistent_outer_reduction =
      !rparams->persistent_kernel && !rparams->fastest_dim;
  auto reduction_rf_tv =
      sortAndRFactor(reduction_tv, is_non_persistent_outer_reduction);

  // In the case of outer grid persistence, make sure the vectorized
  // domain placed at the innermost position.
  // TODO: Why isn't this the case by default?
  if (is_outer_grid_persistence) {
    int64_t vec_id_cur_pos = -1;
    std::unordered_map<int64_t, int64_t> vec_reorder_map;
    for (const auto i : arange(reduction_rf_tv->nDims())) {
      auto id = reduction_rf_tv->axis(i);
      if (id->getParallelType() == ParallelType::Vectorize) {
        vec_id_cur_pos = i;
        vec_reorder_map[i] = -1;
      } else if (vec_id_cur_pos >= 0) {
        vec_reorder_map[i] = i - 1;
      }
    }
    NVF_ERROR(vec_id_cur_pos != -1, "Vectorized ID not found");
    reduction_rf_tv->reorder(vec_reorder_map);
  }

  return reduction_rf_tv;
}

// Input: a vector of axes in the given tensor ignoring broadcasts. For example,
//        if you have a tensor T1[b, rS1, rS2, rS3], and you want to specify
//        axis rS2 and rS3, then your `non_broadcast_axes` should be {1, 2}.
// Output: the raw positions (counting broadcasts). In the above example, the
//         output should be {2, 3}.
std::vector<int64_t> addBackBroadcasts(
    TensorView* tv,
    const std::unordered_set<int64_t>& non_broadcast_axes) {
  // convert non-broadcast positions to raw positions
  std::vector<int64_t> axes;
  int64_t non_broadcast_pos = 0;
  for (const auto i : arange(tv->nDims())) {
    if (tv->axis(i)->isBroadcast()) {
      continue;
    }
    if (non_broadcast_axes.count(non_broadcast_pos)) {
      axes.emplace_back(i);
    }
    non_broadcast_pos++;
  }
  return axes;
}

void propagateTransformation(
    TensorView* reference_tv,
    const std::unordered_set<TensorView*>& boundaryNodesSet) {
  InternalBoundarySelector ibSelector(boundaryNodesSet);
  TransformPropagator propagator(reference_tv);
  MaxLogicalDomainInfoSpanningTree(reference_tv, &ibSelector)
      .traverse(&propagator);
}

void propagateRFactor(
    TensorView* reference_tv,
    TensorView* reduction_tv,
    const std::vector<TensorView*>& reduction_tvs) {
  // We use axes ignoring broadcasts because in checkPatternEquivalence,
  // broadcast is ignored, we might end up having multiple reductions with
  // pattern equivalence but have different number of broadcasts, so the
  // position in the reference tensor is not necessary the same as the
  // position in other reduction TVs.
  std::unordered_set<int64_t> non_broadcast_rfactor_axes_ir;
  int64_t non_broadcast_pos_ir = 0;
  for (const auto i : arange(reference_tv->nDims())) {
    if (reference_tv->axis(i)->isBroadcast()) {
      continue;
    }
    if (reference_tv->axis(i)->isReduction() &&
        reference_tv->axis(i)->isRFactorProduct()) {
      non_broadcast_rfactor_axes_ir.insert(non_broadcast_pos_ir);
    }
    non_broadcast_pos_ir++;
  }

  for (auto reduction_tv_ : reduction_tvs) {
    if (reduction_tv_ == reduction_tv ||
        reduction_tv_->definition()->isA<GroupedReductionOp>()) {
      // This should come in already rfactored
      continue;
    } else {
      ir_utils::rFactorHelper(
          reduction_tv_,
          reduction_scheduler_utils::addBackBroadcasts(
              reduction_tv_, non_broadcast_rfactor_axes_ir));
    }
  }
}

std::unordered_set<TensorView*> getCachedTvsToUnrollOrVectorize(
    TensorView* reference_tv,
    bool vectorize,
    const std::vector<TensorView*>& cached_inputs,
    const std::vector<std::pair<TensorView*, TensorView*>>& cached_outputs) {
  auto reduced_tv = ir_utils::getSoleProducerTv(reference_tv);
  // Grab all tensor views that should be vectorized
  auto vectorizable_inputs_outputs =
      scheduler_utils::getInputsOutputsWithInnerDim(reduced_tv, true, true);

  auto vectorizable_expr = [](Expr* e) { return e->isA<LoadStoreOp>(); };

  std::unordered_set<TensorView*> unroll_vectorizable_tvs;
  for (auto cached_input : cached_inputs) {
    if (vectorize) {
      auto producer_tvs = ir_utils::producerTvsOf(cached_input);
      if (producer_tvs.size() == 1 &&
          vectorizable_expr(cached_input->definition()) &&
          std::find(
              vectorizable_inputs_outputs.begin(),
              vectorizable_inputs_outputs.end(),
              producer_tvs[0]) != vectorizable_inputs_outputs.end()) {
        unroll_vectorizable_tvs.emplace(cached_input);
      }
    } else {
      unroll_vectorizable_tvs.emplace(cached_input);
    }
  }

  for (auto cached_output_pair : cached_outputs) {
    auto output = cached_output_pair.second;
    if (vectorize) {
      if (vectorizable_expr(output->definition()) &&
          std::find(
              vectorizable_inputs_outputs.begin(),
              vectorizable_inputs_outputs.end(),
              output) != vectorizable_inputs_outputs.end()) {
        unroll_vectorizable_tvs.emplace(output);
      }
    } else {
      unroll_vectorizable_tvs.emplace(output);
    }
  }

  return unroll_vectorizable_tvs;
}

namespace {

// Clear unroll or vectorization parallelization for reduction_tv and
// reference_tv if they shouldn't be unrolled or vectorized.
// When group reduction is used, convert vectorization to group parallelization
// and propagate group parallelization to other reduction tvs.

// Parameters:
//   reduction_tv: The reduction TensorView being scheduled and parallelized.
//                 Needs to clear its vectorization or convert to grouped
//                 reduction.

//   reference_tv: The reference TensorView being scheduled and parallelized,
//                 Needs to clear its vectorization.

//   use_grouped_reduction: Indicates if group reduction is used in the
//                          scheduler.

//   reduction_tvs: All reduction TensorViews in the fusion. May add grouped
//                  parallelization.
//
//   unroll_vectorizable_cached_tvs: Cached TensorViews that are unrollable
//                                   or vectorizable.
void clearUnrollVectorizationAddGroupReduction(
    TensorView* reduction_tv,
    TensorView* reference_tv,
    const bool use_grouped_reduction,
    const std::vector<TensorView*>& reduction_tvs,
    const std::unordered_set<TensorView*>& unroll_vectorizable_cached_tvs) {
  std::vector<TensorView*> rfactor_and_reduction_tvs = {
      reference_tv, reduction_tv};
  bool is_inner_reduction =
      scheduler_utils::isFastestDimReduction(reduction_tv);
  auto convertParallelToGrouped = [&is_inner_reduction](IterDomain* id) {
    auto pt = id->getParallelType();
    // For inner reduction, convert outer dim unroll to group.
    // For outer reduction, convert inner dim vectorization to group.
    if (is_inner_reduction) {
      return pt == ParallelType::Unroll && !id->isReduction();
    } else {
      return pt == ParallelType::Vectorize;
    }
  };
  for (auto tv : rfactor_and_reduction_tvs) {
    if (unroll_vectorizable_cached_tvs.count(tv) != 0) {
      continue;
    }
    for (const auto i : arange(tv->nDims())) {
      auto id = tv->axis(i);
      if (use_grouped_reduction &&
          std::find(reduction_tvs.begin(), reduction_tvs.end(), tv) !=
              reduction_tvs.end() &&
          convertParallelToGrouped(id)) {
        tv->axis(i)->parallelize(ParallelType::Group);
        for (auto sibling : ir_utils::siblingTvsOf(tv)) {
          sibling->axis(i)->parallelize(ParallelType::Group);
        }
      } else if (
          id->getParallelType() == ParallelType::Unroll ||
          id->getParallelType() == ParallelType::Vectorize) {
        tv->axis(i)->parallelize(ParallelType::Serial);
        for (auto sibling : ir_utils::siblingTvsOf(tv)) {
          sibling->axis(i)->parallelize(ParallelType::Serial);
        }
      }
    }
  }

  // Propagate group to other reduction tvs
  if (use_grouped_reduction && reduction_tvs.size() > 1) {
    std::vector<TensorView*> other_reduction_tvs;
    std::copy_if(
        reduction_tvs.begin(),
        reduction_tvs.end(),
        std::back_inserter(other_reduction_tvs),
        [&](auto tv) { return reduction_tv != tv; });
    scheduler_utils::parallelizeAllLike(
        reduction_tv, -1, other_reduction_tvs, {ParallelType::Group});
  }
}
} // namespace

void propagateParallelization(
    TensorView* reduction_tv,
    TensorView* reference_tv,
    const bool is_unroll_or_vectorization,
    const bool use_grouped_reduction,
    const std::vector<TensorView*>& reduction_tvs,
    const std::unordered_set<TensorView*>& unroll_vectorizable_cached_tvs,
    const std::vector<TensorView*>& selected_tvs) {
  // Propagate parallelization except vectorization and unrolling
  scheduler_utils::parallelizeAllLike(
      reference_tv,
      -1,
      selected_tvs,
      allParallelTypesExcept({ParallelType::Unroll, ParallelType::Vectorize}));

  if (is_unroll_or_vectorization) {
    if (!unroll_vectorizable_cached_tvs.empty()) {
      // Propagate vectorization/unrolling to those tensors that need it
      scheduler_utils::parallelizeAllLike(
          reference_tv,
          -1,
          {unroll_vectorizable_cached_tvs.begin(),
           unroll_vectorizable_cached_tvs.end()},
          {ParallelType::Unroll, ParallelType::Vectorize});
    }
    // If reference shouldn't be unrolled, clear that parallel type.
    // In the case of outer grid persistence, replace Vector with Group.
    clearUnrollVectorizationAddGroupReduction(
        reduction_tv,
        reference_tv,
        use_grouped_reduction,
        reduction_tvs,
        unroll_vectorizable_cached_tvs);
  }
}

namespace {

// Convert properties of an ID to a numeric value
int idPos(const IterDomain* id) {
  int inner_most = std::numeric_limits<int>::max();
  int outer_most = std::numeric_limits<int>::min();

  // Reduction and unrolled
  if (id->isReduction() &&
      (id->getParallelType() == ParallelType::Unroll ||
       id->getParallelType() == ParallelType::Vectorize)) {
    return inner_most;
  }
  inner_most--;

  // Reduction and constant
  if (id->isReduction() && id->extent()->isConstScalar()) {
    return inner_most;
  }
  inner_most--;

  // Reduction and unswitched
  if (id->isReduction() && id->getParallelType() == ParallelType::Unswitch) {
    return inner_most;
  }
  inner_most--;

  // Reduction and thread
  if (id->isReduction() && id->isThread()) {
    return inner_most;
  }
  inner_most--;

  // Broadcast
  if (id->isBroadcast() || id->isImplicitBroadcast()) {
    return inner_most;
  }
  inner_most--;

  // Iter and unrolled
  if (!id->isReduction() &&
      (id->getParallelType() == ParallelType::Unroll ||
       id->getParallelType() == ParallelType::Vectorize)) {
    return inner_most;
  }
  inner_most--;

  // Iter and unswitched
  if (!id->isReduction() && id->getParallelType() == ParallelType::Unswitch) {
    return inner_most;
  }
  inner_most--;

  // Reduction and non-constant
  if (id->isReduction() && !id->extent()->isConstScalar()) {
    return inner_most;
  }
  inner_most--;

  // Iter and device (outer)
  if (!id->isReduction() && id->isDeviceDim()) {
    return outer_most;
  }
  outer_most++;

  // Iter and block (outer)
  if (!id->isReduction() && id->isBlockDim()) {
    return outer_most;
  }
  outer_most++;

  // Iter and thread (outer)
  if (!id->isReduction() && id->isThreadDim()) {
    return outer_most;
  }
  outer_most++;

  // Iter and constant
  if (!id->isReduction() && id->extent()->isConstScalar()) {
    return outer_most;
  }
  outer_most++;

  // Iter and non-constant
  if (!id->isReduction() && !id->extent()->isConstScalar()) {
    return outer_most;
  }
  outer_most++;

  return 0;
}

// Return if id0 should be before id1
bool placedBefore(const IterDomain* id0, const IterDomain* id1) {
  return idPos(id0) < idPos(id1);
}
} // namespace

TensorView* sortAndRFactor(
    TensorView* reference_tv,
    bool is_non_persistent_outer_reduction) {
  auto domain = reference_tv->getLoopDomain();
  std::sort(domain.begin(), domain.end(), placedBefore);
  std::unordered_map<int64_t, int64_t> reorder_map;
  std::unordered_map<IterDomain*, int64_t> domain_pos;
  for (auto axis_i : arange(static_cast<int64_t>(domain.size()))) {
    domain_pos[domain[axis_i]] = axis_i;
  }
  for (int64_t old_i : arange(reference_tv->nDims())) {
    reorder_map[old_i] = domain_pos.at(reference_tv->axis(old_i));
  }
  reference_tv->reorder(reorder_map);
  // For outer reduction, if an Id after vectorization Id is a constant
  // serial Id, swap it with the vectorization Id to reduce register usage.
  // For example, in a thread-local outer reduction, we want to transform:
  //   [..., iV{8}, rS{7}, rUS{1}, rUR{4}]
  // to:
  //   [..., rS{7}, iV{8}, rUS{1}, rUR{4}]
  // After change, each thread only needs to cache 8 × 4 elements instead of
  // 8 × 7 × 4 elements.
  // See https://github.com/NVIDIA/Fuser/issues/4172 for real examples.
  if (is_non_persistent_outer_reduction) {
    auto vect_iter =
        std::find_if(domain.begin(), domain.end(), [](IterDomain* id) {
          return id->getParallelType() == ParallelType::Vectorize;
        });
    if (vect_iter != domain.end()) {
      int64_t vect_id_pos = vect_iter - domain.begin();
      std::unordered_map<int64_t, int64_t> reorder_map;
      for (auto iter = vect_iter + 1; iter != domain.end(); iter++) {
        if ((*iter)->getParallelType() == ParallelType::Serial &&
            (*iter)->extent()->isConstScalar()) {
          int64_t id_pos = iter - domain.begin();
          reorder_map[id_pos] = vect_id_pos++;
        }
      }
      // Although we support reordering multiple constant serial IDs after the
      // vectorization ID, the current scheduler only emits one. It may be worth
      // exploring performance implications if multiple such IDs are introduced
      // in the future.
      NVF_ERROR(
          reorder_map.size() <= 1,
          "Expect one constant serial Id after vectorization Id, but found ",
          reorder_map.size());
      reference_tv->reorder(reorder_map);
    }
  }

  std::vector<int64_t> rfactor_axes;
  std::vector<int64_t> rfactor_axes_no_unswitch;
  size_t reduction_dims = 0;
  for (int64_t axis_i : arange(reference_tv->nDims())) {
    auto id = reference_tv->axis(axis_i);
    if (!id->isReduction()) {
      continue;
    }

    reduction_dims++;
    if (id->isThread()) {
      continue;
    }

    // We always want an rfactor axis because our inlining logic expects it. If
    // there's no parallelization to split out, just rfactor everything but the
    // unswitch dim.
    if (!(id->getParallelType() == ParallelType::Unswitch &&
          id->extent()->isOneInt())) {
      rfactor_axes_no_unswitch.push_back(axis_i);
    }
    rfactor_axes.push_back(axis_i);
  }

  if (reduction_dims == rfactor_axes.size()) {
    return ir_utils::rFactorHelper(reference_tv, rfactor_axes_no_unswitch);
  }

  return ir_utils::rFactorHelper(reference_tv, rfactor_axes);
}

namespace {
// If project_to_inputs is true, take all projectable persistent buffers,
// and move them to the inputs. Otherwise, try to project to their immediate
// producers if these producers are persistent buffers.
// This function create dummy outputs which should be used in later stages of
// the scheduling.
class PersistentBufferProjector {
 public:
  PersistentBufferProjector(
      Fusion* fusion,
      scheduler_utils::PersistentBufferInfo persistent_info,
      const bool project_to_inputs)
      : fusion_(fusion),
        persistent_info_(std::move(persistent_info)),
        persistent_buffers(persistent_info_.persistent_buffers),
        persistent_buffer_resolution_points(
            persistent_info_.persistent_buffer_resolution_points),
        projectable_persistent_buffers(
            persistent_info_.projectable_persistent_buffers),
        project_to_inputs_(project_to_inputs) {}

  const std::vector<TensorView*>& project() {
    if (project_to_inputs_) {
      projectToInputs();
    } else {
      projectToProducers();
    }
    return dummy_outputs_;
  }

 private:
  Fusion* fusion_;
  const scheduler_utils::PersistentBufferInfo persistent_info_;
  const std::vector<TensorView*>& persistent_buffers;
  const std::vector<std::vector<TensorView*>>&
      persistent_buffer_resolution_points;
  const std::vector<TensorView*>& projectable_persistent_buffers;
  std::vector<TensorView*> dummy_outputs_;
  const bool project_to_inputs_;

  void projectToInputs() {
    // Iterate through projected buffers, tracking which index it corresponds
    // too since there's a resolution point entry for every buffer.
    const auto& reduction_tvs = scheduler_utils::getReductionTvs(fusion_);
    for (auto buffer_i : arange(persistent_buffers.size())) {
      auto buffer = persistent_buffers[buffer_i];
      if (std::find(
              projectable_persistent_buffers.begin(),
              projectable_persistent_buffers.end(),
              buffer) == projectable_persistent_buffers.end()) {
        continue;
      }
      // when project to inputs, if the buffer depends on reduction tvs,
      // additional reduction is required to re-calculate the buffer.
      // Consider the following fusion where f() is a trivial op.
      // t1 = f(t0); t2 = sum(t1); t3 = broadcast(t2); t4 = add(t1, t3);
      // t5 = f(t4); t6 = sum(t5); t7 = broadcast(t6); t8 = add(t5, t7);
      // In this case t0 is input, t1 and t5 are persistent buffers.
      // Re-calculation of t1 from t0 is trivial, just f(t0).
      // Re-calculation of t5 from t0 needs t0->t1->t2->t3->t4->t5 where
      // t1->t2 is a reduction, which is considered very expensive and should
      // be avoided. Since t3 is a broadcast tv, all the persitent batches are
      // sharing the same value. It can be considered as a `free` persistent
      // buffer. So, t5 can be re-calculated directly from t3, this skips the
      // reduciton and broadcast from input t0 to t3. The broadcast here is not
      // just a local register copy but involves an inter-thread communication.
      std::vector<Val*> vals_project_to = fusion_->inputs();
      const auto& [can_project, broadcast_tvs] =
          scheduler_utils::canProjectToInputsWithoutReduction(
              reduction_tvs, buffer);
      if (can_project) {
        vals_project_to.insert(
            vals_project_to.end(), broadcast_tvs.begin(), broadcast_tvs.end());
      }

      projectToInputOrImmediatePersistentProducer(
          (int)buffer_i, vals_project_to);
    }
  }

  void projectToProducers() {
    // visit consumer before producer. e.g.
    // T1 = f(T0); Tx = add(T1, broadcast(sum(T1)));
    // T2 = f(T1); Ty = add(T2, broadcast(sum(T2)));
    // T3 = f(T2); Tz = add(T3, broadcast(sum(T3)));
    // T1, T2, T3 are persistent buffers.
    // The visiting order should be [T3, T2, T1].
    // After project T3 to its producers, we have:
    // Tz = add(f(T2),broadcast(sum(T3)));
    // After project T2 to its producers, we have:
    // Tz = add(f(f(T1)),broadcast(sum(T3)));
    // Ty = add(f(T1), broadcast(sum(T2)));
    // At last, the only persistent buffer is T1.
    // For a solid case, see NVFuserTest.ChainProjectionToPersistentProducer.
    std::vector<int> visiting_order(persistent_buffers.size());
    std::iota(visiting_order.begin(), visiting_order.end(), 0);
    std::stable_sort(
        visiting_order.begin(), visiting_order.end(), [this](int a, int b) {
          return !DependencyCheck::isDependencyOf(
              persistent_buffers[a], persistent_buffers[b]);
        });

    // try to project buffer to its producers when
    // (1) all producers are persistent buffers
    // (2) or, the buffer is the input to an upcast op
    std::unordered_set<TensorView*> persistent_buffer_set(
        persistent_buffers.begin(), persistent_buffers.end());
    for (auto buffer_i : visiting_order) {
      auto buffer = persistent_buffers[buffer_i];
      const auto& producers = ir_utils::producerTvsOf(buffer);
      if (scheduler_utils::canProjectToPersistentProducer(
              buffer, producers, persistent_buffer_set)) {
        projectToInputOrImmediatePersistentProducer(
            (int)buffer_i,
            std::vector<Val*>(producers.begin(), producers.end()));
      } else if (
          auto upcast_input = scheduler_utils::getUpCastInputOf(buffer)) {
        // Similar to projecting to inputs and persistent producers, this logic
        // projects the buffer to its producer when the buffer is the output of
        // an upcast op. This optimization reduces buffer size and can be
        // extended to project to low-precision intermediate tensors, even if
        // the recomputation involves non-cast ops. However, this should be
        // avoided when the recomputation cost outweighs the benefits of reduced
        // register usage.
        // TODO: extend to allow non-cast ops in the recomputation.
        auto consumers = ir_utils::consumerTvsOf(buffer);
        for (auto i : arange(1, consumers.size())) {
          ir_utils::replaceValInExprInputs(
              consumers.at(i)->definition(),
              buffer,
              RecomputeTv::recompute(buffer, {upcast_input}));
        }
      }
    }
  }

  // get all uses of the persistent buffer
  std::vector<Val*> getPersistentUseOfBuffer(int buffer_i) {
    std::vector<Val*> persistent_use_of_buffer;
    // Go through the resolution points one by one. Resolution points are points
    // in which the reduction branch meets the residual branch. These are points
    // where the persitent buffer may no longer be needed (one point could be
    // after another, and the buffer would be needed until the last resolution
    // points)
    auto buffer = persistent_buffers[buffer_i];
    auto resolution_points = persistent_buffer_resolution_points[buffer_i];
    for (auto resolution_point : resolution_points) {
      // Need to go through all paths from the persistent buffer to the
      // resolution point
      auto chains_to_resolution =
          DependencyCheck::getAllDependencyChains(buffer, resolution_point);
      for (auto chain : chains_to_resolution) {
        auto tv_chain = ir_utils::filterByType<TensorView>(chain);

        // To move the persistent buffers to the inputs, we need to recompute
        // the persistent buffer for all branches that don't go through a
        // reduction. If there's a reduction on the current path between the
        // persistent buffer and resolution, continue, there's no need to
        // replicate this use.
        if (std::any_of(tv_chain.begin(), tv_chain.end(), [](TensorView* tv) {
              return tv->hasReduction();
            })) {
          continue;
        }

        // Grab use of the buffer, chain[0] is the persistent buffer, chain[1]
        // is its first use.
        auto use = chain[1];

        // Only grab unique uses, a persistent buffer could be used multiple
        // times in the same expression.
        if (std::find(
                persistent_use_of_buffer.begin(),
                persistent_use_of_buffer.end(),
                use) != persistent_use_of_buffer.end()) {
          continue;
        }
        persistent_use_of_buffer.emplace_back(use);
      }
    }
    return persistent_use_of_buffer;
  }

  void projectToInputOrImmediatePersistentProducer(
      int buffer_i,
      const std::vector<Val*>& producers) {
    // For all uses that do not go towards the reduction operations in the
    // persistent section of the graph, recompute the persistent buffer.
    auto buffer = persistent_buffers[buffer_i];
    for (auto use : getPersistentUseOfBuffer(buffer_i)) {
      NVF_ERROR(use->definition() != nullptr);
      auto buffer_replicate = RecomputeTv::recompute(buffer, producers);
      // Create a shortcut buffer <--> buffer_replicate for propagation.
      // Why is this needed?
      // Consider that we have a fusion
      //
      //   T0[I]
      //   T1[b b I] = broadcast(T0)
      //   T2[b b r] = reduction(T1)
      //   T3[b b b] = broadcast(T2)
      //   T4[b, b, I] = T1 + T3
      //   T5[b, b, r] = reduction(T4)
      //
      // After projection, it becomes
      //
      //   T0[I]
      //   T1[b b I] = broadcast(T0)
      //   T2[b b r] = reduction(T1)
      //   T3[b b b] = broadcast(T2)
      //   T6[b b I] = broadcast(T0)
      //   T4[b, b, I] = T6 + T3
      //   T5[b, b, r] = reduction(T4)
      //
      // During schedule, we need to propagate from T2 to T5. However, in the
      // resulting DAG, neither the propagation path T2->T3->T4->T5 nor
      // T2->T1->T0->T6->T4->T5 works because they both have missing root
      // domain. But adding `T7 = T1 + T6` creates a new propagation path
      // `T2->T1->T7->T6->T4->T5` which has all root domain information.
      // See FusionBroadcastPersistentReduction_CUDA for an example
      // avoid replacing the use with itself, see
      // https://github.com/NVIDIA/Fuser/issues/1533
      if (buffer != buffer_replicate) {
        dummy_outputs_.emplace_back(add(buffer_replicate, buffer));
        ir_utils::replaceValInExprInputs(
            use->definition(), buffer, buffer_replicate);
      }
    }
  }
};
} // namespace
std::vector<TensorView*> projectPersistentBuffers(
    Fusion* fusion,
    const scheduler_utils::PersistentBufferInfo& persistent_info,
    const bool project_to_inputs) {
  PersistentBufferProjector pb_projector(
      fusion, persistent_info, project_to_inputs);
  return pb_projector.project();
}

ReductionType getReductionType(const std::vector<TensorView*>& reduction_tvs) {
  bool is_inner_reduction = false;
  bool is_outer_reduction = false;
  for (auto tv : reduction_tvs) {
    if (scheduler_utils::isFastestDimReduction(tv)) {
      is_inner_reduction = true;
    } else {
      is_outer_reduction = true;
    }
  }
  if (is_inner_reduction && is_outer_reduction) {
    return ReductionType::InnerOuter;
  } else if (is_inner_reduction) {
    return ReductionType::Inner;
  } else if (is_outer_reduction) {
    return ReductionType::Outer;
  } else {
    return ReductionType::None;
  }
}

ReductionType getReductionType(Fusion* fusion) {
  const auto& reduction_tvs = scheduler_utils::getReductionTvs(fusion);
  return getReductionType(reduction_tvs);
}

std::string toString(ReductionType reduction_type) {
  switch (reduction_type) {
    case ReductionType::Inner:
      return "InnerReduction";
    case ReductionType::Outer:
      return "OuterReduction";
    case ReductionType::InnerOuter:
      return "InnerOuterReduction";
    case ReductionType::None:
      return "NoneReduction";
    default:
      NVF_THROW("undefined ReductionType");
  }
  return "";
}

std::ostream& operator<<(std::ostream& os, ReductionType reduction_type) {
  os << toString(reduction_type);
  return os;
}

void sharedMemoryConsumerVectorization(
    std::vector<TensorView*>& smem_consumers,
    int64_t io_vectorization_factor) {
  for (auto tv : smem_consumers) {
    // they were creatd with cacheAfter.
    NVF_ERROR(
        tv->definition()->isA<LoadStoreOp>(),
        "smem consumers should be LoadStoreOp. Got: ",
        tv->definition()->toString());

    // non-concretized broadcast domains are moved to the innermost before
    // transform propagation, should skip these axes.
    int64_t vect_axis_pos = -1;
    while (tv->axis(vect_axis_pos)->isBroadcast()) {
      vect_axis_pos--;
      NVF_ERROR(
          vect_axis_pos + tv->nDims() >= 0,
          "Out of bound access when visiting dim ",
          vect_axis_pos,
          " in Tv: ",
          tv->toString());
    }
    // they were transformed with innermost axis has extent equal to
    // vectorization factor set for io tvs.
    NVF_ERROR(
        tv->axis(vect_axis_pos)->extent()->isConst(),
        "Extent of the innermost axis of smem consumers should be constant. Got: ",
        tv->toString());
    auto innermost_extent =
        tv->axis(vect_axis_pos)->extent()->evaluate().as<int64_t>();
    NVF_ERROR(
        innermost_extent == io_vectorization_factor,
        "Extent of the innermost axis of smem consumers should be equal to the vectorization factor of fuion inputs and outputs. Got: ",
        innermost_extent,
        ", expected: ",
        io_vectorization_factor);
    auto dtype_bytes = dataTypeSize(tv->getDataType().value());
    auto max_vect_factor =
        SchedulerRuntimeInfo::max_alignment_size_in_byte / dtype_bytes;
    // additional split is added if the innermost extent is greater than max
    // vectorization factor.
    if (innermost_extent > max_vect_factor) {
      tv->split(vect_axis_pos, max_vect_factor);
    }
    tv->axis(vect_axis_pos)->parallelize(ParallelType::Vectorize);
  }
}

} // namespace reduction_scheduler_utils
} // namespace nvfuser<|MERGE_RESOLUTION|>--- conflicted
+++ resolved
@@ -165,11 +165,6 @@
       vectorize(inner_reduce_axis, rparams->unroll_factor_inner_reduction);
     }
     if (rparams->combined_inner_outer && !rparams->multiple_reds_per_blk) {
-<<<<<<< HEAD
-      // inner_parallel(inner_reduce_axis,
-      // rparams->block_dim_inner_reduction);
-=======
->>>>>>> 5bee04b9
       NVF_ERROR(
           rparams->static_bdimx,
           "blockDim.x must be static for combined_inner_outer");
