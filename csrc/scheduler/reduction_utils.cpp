--- conflicted
+++ resolved
@@ -40,17 +40,11 @@
   IterDomain* sharded_id =
       getShardedIterDomain(reduction_tv, ParallelType::DIDx);
   if (sharded_id != nullptr) {
-<<<<<<< HEAD
+    NVF_ERROR_EQ(reduction_tv->getDeviceMesh().rank(), 1);
     NVF_ERROR_EQ(
         reduction_tv->axis(0),
         sharded_id,
-        "Expect 1D mesh and DIDx only appear outermost in loop, but found: ",
-=======
-    NVF_ERROR_EQ(reduction_tv->getDeviceMesh().rank(), 1);
-    NVF_ERROR(
-        reduction_tv->axis(0) == sharded_id,
         "DIDx should only appear outermost in loop, but found: ",
->>>>>>> a5f814bc
         reduction_tv->getLoopDomain());
     NVF_ERROR(
         !rparams->schedule_3D,
