// clang-format off
/*
 * SPDX-FileCopyrightText: Copyright (c) 2023-present NVIDIA CORPORATION & AFFILIATES.
 * All rights reserved.
 * SPDX-License-Identifier: BSD-3-Clause
 */
// clang-format on
#pragma once

#include <device_lower/pass/loop_rotation.h>
#include <disjoint_set.h>
#include <exceptions.h>
#include <fusion.h>
#include <ir/all_nodes.h>
#include <ir/cloner.h>
#include <scheduler/reduction_heuristic.h>
#include <scheduler/tools/maxinfo_propagator.h>
#include <visibility.h>

namespace nvfuser {

class ComputeAtMap;
class SchedulerRuntimeInfo;
class HeuristicDataCache;

namespace scheduler_utils {

// Assume any only half of the register file is available to spend on buffers,
// this is because when we allocate a buffer in register is has to be accesed
// with a compile time constant index. Unfortunately nvcc seems to be using
// many registers for indexing. This is a bad estimation of extra register use,
// but it's hard to get a better one.
constexpr int64_t register_file_size_full = (int64_t)256 * 1024;
constexpr int64_t register_file_size = register_file_size_full / 2;
constexpr int64_t register_file_size_56k = (int64_t)56 * 4 * 1024;

// Empirically observed number. Not guaranteed to be a good estimate
constexpr int64_t register_overhead = 40l;
constexpr int64_t max_registers_per_thread = 255l;
constexpr int64_t bytes_per_register = 4l;

constexpr int64_t x_grid_limit = ((int64_t)1 << (int64_t)31) - (int64_t)1;
constexpr int64_t y_grid_limit = 65535;
constexpr int64_t z_grid_limit = 65535;
constexpr int64_t z_block_limit = 64;

// Find largest power of 2 that is a factor of n. If n==0, return largest power
// of 2 representable by int64_t
constexpr int64_t maxVectorizationWidth(int64_t n) {
  if (n == 0) {
    // Max representable int has null sign bit then all ones. Shift right then
    // xor to preserve only the most significant bit.
    int64_t m = std::numeric_limits<int64_t>::max();
    return m ^ (m >> 1);
  }
  // For example
  //   n               = b101101000
  //           n - 1   = b101100111
  //        ~ (n - 1)  = b010011000
  //   n & (~ (n - 1)) = b000001000
  // The key is that subtracting one flips all trailing 0s as well as the least
  // significant 1, so all of the other bits will fail the &, leaving
  // only that 1.
  return n & (~(n - 1));
}

// Largest Power of 2 less-than n
constexpr int64_t lastPow2(int64_t n) {
  NVF_ERROR(n >= 0);
  n |= (n >> 1);
  n |= (n >> 2);
  n |= (n >> 4);
  n |= (n >> 8); // NOLINT(cppcoreguidelines-avoid-magic-numbers)
  n |= (n >> 16); // NOLINT(cppcoreguidelines-avoid-magic-numbers)
  n |= (n >> 32); // NOLINT(cppcoreguidelines-avoid-magic-numbers)
  return std::max((int64_t)1, n - (n >> 1));
}

// round up to multiple of 8 or pow2 whichever smaller
constexpr int64_t roundUpPow2Or8(const int64_t x) {
  auto round_up_pow2 = lastPow2(x);
  if (round_up_pow2 < x) {
    round_up_pow2 *= 2;
  }
  constexpr int64_t kEight = 8;
  auto round_up_8 = x % kEight == 0 ? x : x + (kEight - x % kEight);
  return std::min(round_up_8, round_up_pow2);
}

constexpr int64_t roundUpPow2(const int64_t x) {
  auto round_up_pow2 = scheduler_utils::lastPow2(x);
  if (round_up_pow2 < x) {
    round_up_pow2 *= 2;
  }
  return round_up_pow2;
}

constexpr int64_t roundUpToN(const int64_t x, const int64_t n) {
  return x % n == 0 ? x : x + (n - x % n);
}

// Div x by y, but min at 1
inline int64_t safeDiv(const int64_t x, const int64_t y) {
  return std::max(x / y, (int64_t)1);
}

// Split the given dimensions in `to_split`. Also update the dimensions in
// `to_update` to the positions in the splitted tensor. Splitting one dimension
// multiple times is supported, and if this is the case, then the order of
// `to_split` matters. All given dimensions are numbers before any split.
void splitDims(
    TensorView* tv,
    std::vector<std::pair<int64_t, int64_t>> to_split, // (dim, size)
    std::vector<int64_t>& to_update);

inline void splitDims(
    TensorView* tv,
    std::vector<std::pair<int64_t, int64_t>> to_split) { // (dim, size)
  std::vector<int64_t> unused;
  splitDims(tv, std::move(to_split), unused);
}

// Merge all the given dimensions in `to_merge` into a single dimension. Also
// update the dimensions in `to_update` to the positions in the merged tensor.
// Returns the merged dimension. All given dimensions are numbers before any
// merge.
// NOTE: merged is done as the entries in the order of `to_merge`, assuming an
// order from inner to outer
std::optional<int64_t> mergeDims(
    TensorView* tv,
    std::vector<int64_t> to_merge,
    std::vector<int64_t>& to_update);

inline std::optional<int64_t> mergeDims(
    TensorView* tv,
    std::vector<int64_t> to_merge) {
  std::vector<int64_t> unused;
  return mergeDims(tv, std::move(to_merge), unused);
}

// Merge all reduction to the right side and returns total number of
// reduction axes.
int64_t mergeReduction(TensorView* tv);

// merge all non-reduction axes to the left side and returns total number of
// iteration axes.
int64_t mergeNonReduction(TensorView* tv);

// Propagate the parallelization from the selected dimensions of the reference
// tensor to their corresponding dimensions in all selected tensors in the DAG.
// Position `pos` means selecting all the dimensions [0, 1, ..., pos - 1]. pos =
// -1 means selecting all dimensions. `selected_tvs` are selected tensors in the
// DAG. Empty `selected_tvs` means selecting all tensors in the fusion of
// `reference_tv`. `selected_parallel_types` are the selected parallel types.
// Empty `selected_parallel_types` means selecting all parallel types.
// `parallelize_inputs` is a boolean flag that determines whether to parallelize
// the inputs of the fusion. This is generally not required except in some cases
// for DID parallelization. For eg: propagateReshapeTransforms using
// TransformPropagator will replay the transforms onto the inputs of the fusion
// but not the DID parallelization.
void parallelizeAllLike(
    TensorView* reference_tv,
    int64_t pos = -1,
    std::vector<TensorView*> selected_tvs = {},
    const std::unordered_set<ParallelType>& selected_parallel_types = {},
    bool propagate_padding = true,
    bool parallelize_inputs = false);

inline void parallelizeAllLike(
    TensorView* reference_tv,
    std::vector<TensorView*> selected_tvs,
    const std::unordered_set<ParallelType>& selected_parallel_types = {},
    bool propagate_padding = true,
    bool parallelize_inputs = false) {
  parallelizeAllLike(
      reference_tv,
      -1,
      std::move(selected_tvs),
      selected_parallel_types,
      propagate_padding,
      parallelize_inputs);
}

inline void parallelizeAllLike(
    TensorView* reference_tv,
    std::initializer_list<TensorView*> selected_tvs,
    const std::unordered_set<ParallelType>& selected_parallel_types = {},
    bool propagate_padding = true,
    bool parallelize_inputs = false) {
  parallelizeAllLike(
      reference_tv,
      std::vector<TensorView*>(selected_tvs),
      selected_parallel_types,
      propagate_padding,
      parallelize_inputs);
}

inline void parallelizeAllLike(
    TensorView* reference_tv,
    const std::unordered_set<ParallelType>& selected_parallel_types,
    bool propagate_padding = true,
    bool parallelize_inputs = false) {
  parallelizeAllLike(
      reference_tv,
      -1,
      std::vector<TensorView*>{},
      selected_parallel_types,
      propagate_padding,
      parallelize_inputs);
}

// Common hyperparameters used in heuristic scheduler. These hyperparameters
// are passed to SchedulerEntry::computeHeuristics through the
// HeuristicDataCache. These hyperparameters alter the generation of the
// HeuristicParams for the scheduler.
struct SchedulerHyperParameters {
  SchedulerHyperParameters(
      int64_t vectorize_factor_,
      int64_t unroll_factor_,
      int64_t threads_per_block_min_,
      int64_t threads_per_block_max_)
      : vectorize_factor(vectorize_factor_),
        unroll_factor(unroll_factor_),
        threads_per_block_min(threads_per_block_min_),
        threads_per_block_max(threads_per_block_max_) {}

  //! Number of elements to load per vectorize load.
  int64_t vectorize_factor = 1;

  //! Number of iterations to unroll for-loop.
  int64_t unroll_factor = 1;

  //! Minimum number of threads per block.
  int64_t threads_per_block_min = 1;

  //! Maximum number of threads per block.
  int64_t threads_per_block_max = 1;
};

struct PersistentBufferInfo {
  std::vector<TensorView*> persistent_buffers;
  std::unordered_set<IterDomain*> unmappable_dims;

  // Persistent buffers are needed until the path through the reduction -
  // broadcast chain is resolved by any other chain using the persistent buffer
  // that is not going through a reduction. This assumes all reduction paths
  // have the same reduction pattern. Order is the same as persistent_buffers
  std::vector<std::vector<TensorView*>> persistent_buffer_resolution_points;

  // Not all persistent buffers can be projected to inputs, if a buffer can be
  // projected to the inputs which may reduce the persistent buffer size (BN
  // Backwards specifically) then keep track of it here. Persistent buffers that
  // have a persistent buffer/reduction before them should not be projected
  // through that.
  std::vector<TensorView*> projectable_persistent_buffers;

  // Track inputs of input projectable buffers
  std::vector<TensorView*> projectable_buffer_inputs;

  // Map unmappable dims to projectable_buffer_inputs
  std::unordered_set<IterDomain*> unamppable_dims_projected_to_inputs;

  // Some parameters used in
  // normalization_scheduler_utils::isProjectBufferToInput
  bool has_view_ops = false;
  bool projection_with_exp_op = false;
  bool projection_with_rng_op = false;
};

// Buffers whos roots can't map to all producer roots based on compute at. These
// are the buffers we would make persistent in a persistent kerenl or would have
// to recompute if we can't make a persistent kernel. This function will also
// return inputs as being marked persistent if they follow this pattern. It is
// important to note however inputs don't strictly have to be persistent as they
// can simply be read multiple times from GMEM in the same kernel.
PersistentBufferInfo persistentBuffers(Fusion* fusion);

// A persistent tv can be projected to its producers when all the producers are
// persistent tvs and there is no reduction op.
bool canProjectToPersistentProducer(
    TensorView* buffer,
    const std::vector<TensorView*>& producers,
    const std::unordered_set<TensorView*>& persistent_buffer_set);

//! Evaluates if a persistent buffer can be projected to input tvs without
//! dependency on reduction tvs. Returns a std::pair with a boolean indicating
//! whether projection is feasible and a vector of projectable tvs.
//!
//! The function operates in two main steps:
//! (1) Checks if the persistent buffer has dependencies on any of the given
//!     reduction tvs. If no dependencies are found, it returns true with an
//!     empty vector of target broadcast tvs.
//! (2) If there are dependencies, it examines each reduction tv for an
//!     associated broadcast tv that can be projected to. If all reduction tvs
//!     have corresponding broadcast tvs, true is returned along with these tvs.
//!     If any reduction tv lacks a corresponding broadcast tv, false is
//!     returned with the current list of identified broadcast tvs.
std::pair<bool, std::vector<TensorView*>> canProjectToInputsWithoutReduction(
    const std::vector<TensorView*> reduction_tvs,
    TensorView* persistent_buffer);

struct ReductionTvProperties {
  // How many elements in tensor view are there to reduce.
  int64_t total_reduction_numel = 1;

  // How many reductions do we need to perform, i.e. how many iter dimension.
  // elements are there
  int64_t total_iteration_numel = 1;

  // Is the inner most dimension a reduction, if no reductions mark true.
  bool fastest_dim_reduction = true;

  // How many elements in the inner most dimension merging surrounding domains
  // that match in type. This is used for 3D schedulers in
  // reduction/normalization.
  int64_t inner_most_dimension_numel = 1;

  // Same thing as above, but the number of dimensions instead of the numel.
  int64_t inner_most_dimension_ndims = 1;

  // Merging neighboring iteration domains, and reduction domains, what's the
  // resulting dimensionality of the problem.
  int64_t dimensionality = 1;
};

// Fill ReductionTvProperties structure about tv
ReductionTvProperties getReductionProperties(
    Fusion* fusion,
    SchedulerRuntimeInfo& runtime_info,
    TensorView* tv);

// Struct to store persistent buffer sizes. also holds the persistent buffer
// size of the buffers are projected to the inputs.
struct PersistentBufferSizeReturn {
  int64_t persistent_buffer_size = 0;
  int64_t projected_persistent_buffer_size = 0;
};

// Compute the amount of register space would be needed to perform this kernel
// persistently, only based on buffers that must be persistent, and based on the
// maximum of all minimum size requirement. i.e. if must be persistent, only
// hold persistent dimension.
PersistentBufferSizeReturn persistentBufferSize(
    Fusion* fusion,
    SchedulerRuntimeInfo& runtime_info,
    const PersistentBufferInfo& persistent_buffers,
    HeuristicDataCache* data_cache = nullptr);

// Merges tensor view to the form:
// [IterationDomain, ReductionDomain] Returns if <iteration dimensions,
// reduction dimensions>
std::pair<bool, bool> canonicalDimReduction(
    Fusion* fusion,
    TensorView* tv,
    bool schedule_3D = false);

// Return a list of tensor views that are outputs of reduction operations,
// excluding resharding reduce expressions. If multiple outputs of an expression
// are found, only include one in the list
std::vector<TensorView*> getReductionTvs(Fusion* fusion);

// Returns a list of TensorViews that are the consumer tv for a view operation.
std::vector<TensorView*> getViewTVs(Fusion* fusion);

// Returns a list of non-reduction TensorViews that have a root domain
std::vector<TensorView*> getTVsWithNonReductionRFactor(Fusion* fusion);

// Reset inputs and outputs to global memory, everything else to local.
void clearMemorySpace(Fusion* fusion);

// Returns cached after tensors of the fusion inputs if unrolled. Otherwise
// return empty vector.
std::vector<TensorView*> cacheInputs(Fusion* fusion, bool unroll);

// Returns the pairs of <cache of each fusion output, corresponding output> for
// all outputs.
std::vector<std::pair<TensorView*, TensorView*>> cacheAndForkOutputs(
    Fusion* fusion,
    bool unroll);

// Ignores broadcast and reduction, returns iter domain in allocation domain
// that's "inner most".
IterDomain* innerMostAllocDim(TensorView* tv);

// Looks through fusion and finds all dims that match to the one provided in
// the tensorview provided. Iter domain must be a root domain. If inner_only,
// will only map dimensions if they're the inner most position. This is
// important when projecting a dimension between an rfactor position and its
// root position when mapping from consumer to producer. If inner_only=true,
// takes the rfactor/root dimensions that maps, projects it to the root/rfactor
// domain, but only following the inner most pass when encounting split/merge.
// When propagating backward, for split it will only propagate backwards if the
// mapped dimension is the inner portion of the split. For merge, inner_only
// doesn't make a dimension and will propagate through the inner portion of the
// merge. When propagating forward, the logic is symmetric with the backward
// case.
class FindAllMappedDims : public MaxInfoSpanningTree::Propagator {
  std::unordered_map<TensorView*, IterDomain*> mapped_root_ids_;
  std::unordered_map<TensorView*, IterDomain*> mapped_logical_ids_;
  TensorView* starting_tv_ = nullptr;
  IterDomain* starting_id_ = nullptr;
  bool inner_only_;
  bool vectorize_pass_;

 public:
  FindAllMappedDims(
      TensorView* from,
      IterDomain* starting_id,
      bool inner_only,
      bool vectorize_pass);
  void setUp() override;
  void propagateC2P(TensorView* from, TensorView* to) override;
  void propagateP2C(TensorView* from, TensorView* to) override;
  void propagateSibling(TensorView* from, TensorView* to) override;
  std::unordered_set<IterDomain*> get() const;
};

// Checks if tensor view has an iteration domain in vector dims in its inner
// most root position (excluding broadcast and reduction), and checks if it is a
// contiguous dimension
bool hasInnerDim(
    TensorView* tv,
    std::unordered_set<IterDomain*> vector_dims,
    bool should_vectorize);

// Returns all inputs and outputs that share the inner most dimension of the
// provided reference. If reference is an input it ignores reduction axes, will
// ignore all broadcast axes. If inner_only, will require inner->inner mapping
// in view, otherwise, it allows all inner->any mapping. If vectorize_pass, will
// check contiguity for vectorization, otherwise it just checks it has that
// inner dim.
std::vector<TensorView*> getInputsOutputsWithInnerDim(
    TensorView* reference_tv,
    bool inner_only,
    bool vectorize_pass);

// Holder return struct for the below function.
struct DisjointLogicalSetInfo {
  // const* to the disjoint set in disjoint_rfactor_set passed in to
  // getDisjointLogicalSetsOf each iterdomain in the rfactor of ref is mapped
  // to.
  //
  // WARNING: these pointers are relative to the disjoint_rfactor_set reference
  // passed into getDisjointLogicalSetsOf it's the user's responsibility to
  // maintain the lifetime of that reference to match this vector.
  std::vector<const VectorOfUniqueEntries<IterDomain*>*> disjoint_sets_of_ref;

  // Unique ID associated to the disjoint view group the logical id belongs to
  // in disjoint_sets_of_ref. It's straight forward to map from
  // disjoint_sets_of_ref to the vector, but not the other way around.
  std::vector<int64_t> disjoint_set_ids;

  // TensorView reference the above vectors are relative to.
  TensorView* ref;
};

// Returns disjoint rfactor sets mapped onto the given reference. Returns a pair
// of vectors of size rfactorDomain of reference. Vector of
// VectorOfUniqueEntries returns a const* to the disjoint set in
// disjoint_rfactor_set the iterdomain is mapped to. Integer vector represents
// which disjoint rfactor group the logical id belongs to. It's straightforward
// to map from the former to the latter, but not the latter to former.
//
// Since we return a const* to entries in disjoint_rfactor_set, it must be
// passed in as a reference. Algorithm is N^2 based on number of dims in
// reference, but generating the disjoint rfactor set is likely the limiter on
// perf of this function.
//
// logical_reorder_map is provided to assume TensorView `of` will be reordered
// per the map
DisjointLogicalSetInfo getDisjointLogicalSetsOf(
    Fusion* fusion,
    TensorView* of,
    DisjointSets<IterDomain*>& disjoint_rfactor_set,
    const std::unordered_map<int64_t, int64_t>& logical_reorder_map = {});

// Structure to hold byte multiples for break points. I.e. if we have the
// tensors:
// T0[I0, I1] float
// T1[I0, I1] bool
// T2[I0]     half
// T3    [I1] double
// and a break point of 1 the multiples would be:
// lhs_multiple = 4 + 1 + 2 = 7
// rhs_multiple = 4 + 1 + 8 = 13
struct BroadcastMultiple {
  int64_t rhs_multiple = 0;
  int64_t lhs_multiple = 0;
};

struct BroadcastMultipleInformation {
  std::vector<int64_t> view_disjoint_set_ids;
  std::vector<BroadcastMultiple> broadcast_multiples;
};

// Returns a vector of size reference_tv->getLogicalDomain().size() which
// is a view disjoint set id of each of those iter domains. If entries share the
// same value, they undergo view transformations in the fusion together.
// Broadcast multiples are also of size
// reference_tv->getLogicalDomain().size(), each entry [i] is the number of
// inputs/outputs that have a non-broadcast dimension mapped to the
// corresponding dimension in reference_tv. Broadcast multiples includes
// reference_tv if reference_tv is an input or output. Broadcast multiples is
// multiplied by data type size. In the case of view operations the broadcast
// multiple is the full multiple size if any domain in the group maps to a
// non-broadcast dimension in the given input/output. Otherwise if all
// dimensions are broadcast that input/output will not contribute to the
// multiple.
//
// logical_reorder_map is provided to assume reference_tv will be reordered per
// the map
BroadcastMultipleInformation getBroadcastMultiples(
    TensorView* reference_tv,
    DataType index_type,
    const std::unordered_map<int64_t, int64_t>& logical_reorder_map = {});

//! Propagate current transformations on from_tv up to the given
//!  position, to all tensorviews on the owning fusion that has
//!  a connection with `from_tv` on the fusion graph.
void transformPropagateToAllFrom(TensorView* from_tv, int64_t pos);

//! A type of custom transform propagator that propagates iterdomain
//!  transforms from a source tv to all tvs that are selected
//!  using a "direction" and a "boundary".
//!
//! The propagation model always assumes a `from_tv`, a `direction` and a
//! `boundary`.
//!
//! This propagator will only transform producers and consumers
//! of `from_tv`, and all propagation modes **require** a boundary to be
//! specified to signify where the propagation should stop.
//!
//! There are currently three modes of propagation: forward, backward and
//! both-way, see comment on the interface functions for details.
struct BoundedDirectionalTransformPropagator {
  //! Custom option container for configuring
  //!  the transform propagation actions.
  //! All option values default to false unless
  //!  the corresponding setter is called.
  struct Options {
    //! If true, the transform propagator will
    //!   also propagate parallel types from
    //!   `from_tv` to all selected tvs.
    bool propagate_parallel_type = false;

    //! If true, the specified boundary tvs
    //!  will also be replayed as `from_tv`.
    //!  If false, they will not be affected
    //!  by the propagation pass.
    bool transform_boundary = false;

    //! Sets the position boundary in parallel
    //!  type propagation, see comment on
    //!  scheduler_utils::parallelizeAllLike.
    //! Only used if propagate_parallel_type==true.
    int64_t parallel_propagation_pos = -1;

    //! Setter for enabling parallel type
    //!  propagation. see comment on the variable.
    //!
    //! \param up_to_pos, sets the parallel type
    //!  propagation boundary. see comment on
    //!  scheduler_utils::parallelizeAllLike.
    Options propagateParallelType(int64_t up_to_pos = -1) {
      propagate_parallel_type = true;
      parallel_propagation_pos = up_to_pos;
      return *this;
    }

    //! Setter for enabling propagation to
    //!  boundary tvs. see comment on the variable
    Options propagateToBoundary() {
      transform_boundary = true;
      return *this;
    }
  };

  //! Replay transforms from tensorview `from`
  //!  to the tensorviews that are consumers
  //!  of boundary tensorviews in `to` and producers of `from`.
  static void backward(
      TensorView* from,
      int64_t pos,
      std::vector<TensorView*> to,
      std::optional<Options> options = std::nullopt);

  //! Replay transforms from tensorview `from`
  //! to the tensorviews that are producers
  //!  of boundary tensorviews in `to` and consumers of `from`.
  static void forward(
      TensorView* from,
      int64_t pos,
      std::vector<TensorView*> to,
      std::optional<Options> options = std::nullopt);

  //! Replay transforms from tensorview `from`
  //!  to all the tensorviews that are consumers
  //!  of tensorviews in `backward_to` and producers
  //!  of tensorviews in `forward_to` while being
  //!  either a producer or a consumer of tensorview `from`.
  static void bothWays(
      TensorView* from,
      int64_t pos,
      std::vector<TensorView*> backward_to,
      std::vector<TensorView*> forward_to,
      std::optional<Options> options = std::nullopt);

 private:
  //! Utility function:
  //!  Will realize the transform propagation to the
  //! tensorview's in `included_tvs`.
  //!  Assumes that all tvs in included_tvs are either
  //! a producer or a consumer of from_tv.
  static void propagate(
      TensorView* from_tv,
      int64_t pos,
      std::unordered_set<TensorView*> included_tvs,
      Options options);
};

// Schedulers typically start by merging some axes together then splitting,
// and propagating those transformations through the dag. What we want to
// understand is if these merges can be supported through view operations.
// For example it could be problematic to support a reduction fusion:
//
// tv0[2, 3, 4]
// tv1 = sum(tv0, {1, 2})
// tv2 = view(tv0, {6, 4})
//
// Since the first step of the reduction scheduler would be tv1->merge(1, 2).
// If we tried to propagate this transformation through the view it would make
// the view invalid. If we tried to propagate the view through the reduction,
// it would attempt to merge a reduction and non-reduction dimension. So for
// these types of fusions we would like to understand that the view considers
// axis 1 and 2 of tv1 as "non-separable" axes.
//
// If IterDomains are disjoint in the returned set, then they are considered
// "separable".
// Warning: This pass generates the IdGraphs, not intended for use at runtime.
DisjointSets<IterDomain*> disjointLogicalSets(Fusion* fusion);

// Makes sure that there are no group id's left of pos that match right of pos.
// e.g.
// [1, 0, 0] pos 2 would return false
// [1, 0, 0] pos 1 would return true
bool breakIsDisjoint(std::vector<int64_t> group_ids, int64_t pos);

// Generates an old to new map to reorder tv's domain as the logical order.
// Priority is given to inner most dimensions for example:
// logical [i0, i1, i2]
// domain [i0*i2, i1]
// will produce the map {{0, 1}, {1, 0}}
// This is somewhat similar to orderTiledConcreteIdAsRoot
std::unordered_map<int64_t, int64_t> domainReorderAsLogicalMap(TensorView* tv);

// Generates an old to new map to reorder tv's loop domain as its allocation
// order. This only handles the simple case where allocation is a permutation of
// loop domain, otherwise, the function returns an empty container.
std::unordered_map<int64_t, int64_t> maybeReorderAsAllocationMap(
    TensorView* tv);

// Assumes view's are consistent as detected by
// registery.cpp::requiresForwardViewReplay returning false
void propagateReshapeTransforms(Fusion* fusion, const ComputeAtMap& ca_map);

//! Check if tv is an output of a fastest-dim reduction
bool isFastestDimReduction(TensorView* tv);

// A wrapper for Fusion::rotateLoop that provide more consistent interace
inline void rotateLoop(
    TensorView* loop_tv,
    int64_t axis,
    std::unordered_set<Statement*> selection) {
  auto fusion = loop_tv->fusion();
  if (!fusion->hasManaged("loop_rotation")) {
    fusion->manage("loop_rotation", LoopRotationParam{});
  }
  fusion->getManaged<LoopRotationParam>("loop_rotation")
      .emplace_back(loop_tv, axis, std::move(selection));
}

//! Certain tensors may need to be placed on shared or global memory
//! due to data dependencies caused by resize operations. Create
//! caches of those tensors so that original operations producing
//! them should keep using the same memory. This avoids, for example,
//! reductions to global memory.
//!
//! Example:
//!
//! tv1 = sum(tv0)
//! tv2 = some_resize_op(tv1);
//! tv3 = some_other_op(tv1);
//!
//! When tv1 is promoted to Global, we want to avoid reducing to a
//! global memory tensor. After the transformation by this function,
//! the fusion should look like:
//!
//! tv1 = sum(tv0);
//! tv4 = tv1
//! tv4->setMemoryType(Global)
//! tv2 = some_resize_op(tv4)
//! tv3 = some_other_op(tv1);
//!
//! Note that the sum reduction is done using a Local buffer, i.e.,
//! tv1, but the data dependency for the resize op is still satisfied
//! by having a copy of tv1, i.e., tv4. Note that the other op using
//! tv1 still uses tv1.
void prepareForMemoryTypePromotion(Fusion* fusion);

//! If a consumer tensor induces a data dependency between threads,
//! move its producer to a shared memory that is sufficient to satisfy
//! the dependency. For example, if the domain is parallelized
//! with blockIdx, the producer memory type will be changed to
//! Global. A proper RAW sync will be automatically inserted when the
//! fusion is lowered.
void promoteProducerMemoryTypes(
    Fusion* fusion,
    const std::vector<TensorView*>& input_caches);

//! Get all tensors that are connected to from_tvs without going through
//! any tvs in the cutoff_tv_set.
std::unordered_set<TensorView*> getAllTvsFrom(
    const std::vector<TensorView*>& from_tvs,
    const std::unordered_set<TensorView*>& cutoff_tv_set);

//! Get the persistent buffer size of a tensor
int64_t getPersistentBufferSizeOfTensor(
    const TensorView* buffer,
    SchedulerRuntimeInfo& runtime_info,
    const PersistentBufferInfo& persistent_buffer_info);

//! The required shared memory size for a block inclues two parts: (1) smem
//! for persistent buffers and (2) overhead. The overhead includes space
//! reserved by the CUDA driver and reduction workspace which depends on the
//! number of threads per block specified by the parameter threads_per_block.
//! By default, the function uses the maximum allowed number of threads per
//! block (threads_per_block = -1) to calculate the overhead. The caller can
//! specify a different value if they are sure about the max value used at
//! runtime.
int64_t getSharedMemoryOverheadPerBlock(
    Fusion* fusion,
    const std::vector<TensorView*>& reduction_tvs,
    int64_t threads_per_block = -1);

// Returns true if any Expr in `fusion` is resharding.
bool isResharding(Fusion* fusion);

// Move non-concretized broadcast domains to innermost
// positions. Broadcast domains mapped with any domains of given tvs
// are ignored.
//
// The goal here is to find domains that are not scheduled by
// propagation from reference tensors (i.e., ignored_tvs). All
// schedulers make sure to include only schedulable domains but they
// may also allow to have non-concretized broadcast domains that have
// no mapping with any of reference tensors. Since they are
// non-concretized, they should be safe to ignore. Ideally, they
// should just be removed from the fusion. For now, they are moved to
// innermost positions to prevent them from interfering
// inlining. If they happened to be at the
// outermost position, the tensor wouldn't be inlined at all. See
// issue #2686 and PR #2799.
void moveNonConcretizedBroadcastInnermost(
    Fusion* fusion,
    const std::unordered_set<TensorView*>& ignored_tvs = {});

// Returns a factor represents the computation cost of the given fusion.
// Estimated using the number of MUFU operations, each weighted with a
// predefined factor.
int64_t getComputationCostFactor(Fusion* fusion);

// Returns the required bytes in flight to saturate the memory bandwidth.
int64_t getRequiredBytesInFlight();

// Returns true if the device has a high bandwidth to compute raito.
bool isHighBandwidthFlopsRatio();

// Return true if the fusion has computation requires Floating-Point
// Multi-Function (MUFU) units, e.g. cos, sin, exponent, logarithm, sine,
// cosine, square root, hyperbolic tangent. Currently, we only tested tanh, exp,
// and Reciprocal. Note that, if compiled with fast math (not supported yet) or
// directly lowered with inlined ptx, needs to revise the inner reduction
// heuristics which uses this function to set the optimal unroll factor.
bool hasExpensiveMUFUops(Fusion* fusion);
// Reorder DID parallelized axes to outermost positions. Returns
// the position of the outermost non-DID axis.
int64_t reorderDevicesToOuter(TensorView* tv);

// Returns number of non-reduction/non-broadcas/non-device dims in logical
// domain
inline int64_t nLogicalDims(const TensorView* tv) {
  auto logical_dom = tv->getLogicalDomain();
  int64_t tv_n_dims = 0;
  for (auto dim : logical_dom) {
    if (!dim->isReduction() && !dim->isBroadcast() && !dim->isDeviceDim()) {
      tv_n_dims++;
    }
  }
  return tv_n_dims;
}

// Reorer the loop domain of a given tensor to align with a given list of
// reference IDs. Non-matching loop IDs are placed outermost positions.
void reorderTensorLike(TensorView* tv, const std::vector<IterDomain*>& ref);

<<<<<<< HEAD
//! Given an input TV, try and schedule trivial ops as global to global ops that
//! will be skipped at lowering by modifying their allocation domains and memory
//! types. Returns the last resulting global consumer of the given TV: its
//! definition and those of all its producers will be skipped during lowering
//! with the tensor producer alias mechanism.
//! See device_lower/analysis/tensor_producer_aliases.h
TensorView* scheduleInputToSkipIntermediates(TensorView* tv);

=======
// If buffer_tv's definition is an upcast and the input to the cast is not a
// fusion input, return input to the cast. Otherwise, return nullptr. Used to
// recompute buffer_tv from its producer to save register/smem usage. Fusion
// input is skipped as it is handled by project to inputs.
TensorView* getUpCastInputOf(const TensorView* buffer_tv);
>>>>>>> 38db4276
} // namespace scheduler_utils
} // namespace nvfuser<|MERGE_RESOLUTION|>--- conflicted
+++ resolved
@@ -803,7 +803,12 @@
 // reference IDs. Non-matching loop IDs are placed outermost positions.
 void reorderTensorLike(TensorView* tv, const std::vector<IterDomain*>& ref);
 
-<<<<<<< HEAD
+// If buffer_tv's definition is an upcast and the input to the cast is not a
+// fusion input, return input to the cast. Otherwise, return nullptr. Used to
+// recompute buffer_tv from its producer to save register/smem usage. Fusion
+// input is skipped as it is handled by project to inputs.
+TensorView* getUpCastInputOf(const TensorView* buffer_tv);
+
 //! Given an input TV, try and schedule trivial ops as global to global ops that
 //! will be skipped at lowering by modifying their allocation domains and memory
 //! types. Returns the last resulting global consumer of the given TV: its
@@ -812,12 +817,5 @@
 //! See device_lower/analysis/tensor_producer_aliases.h
 TensorView* scheduleInputToSkipIntermediates(TensorView* tv);
 
-=======
-// If buffer_tv's definition is an upcast and the input to the cast is not a
-// fusion input, return input to the cast. Otherwise, return nullptr. Used to
-// recompute buffer_tv from its producer to save register/smem usage. Fusion
-// input is skipped as it is handled by project to inputs.
-TensorView* getUpCastInputOf(const TensorView* buffer_tv);
->>>>>>> 38db4276
 } // namespace scheduler_utils
 } // namespace nvfuser