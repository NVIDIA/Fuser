// clang-format off
/*
 * SPDX-FileCopyrightText: Copyright (c) 2023-present NVIDIA CORPORATION & AFFILIATES.
 * All rights reserved.
 * SPDX-License-Identifier: BSD-3-Clause
 */
// clang-format on
#pragma once

#include <device_lower/pass/loop_rotation.h>
#include <disjoint_set.h>
#include <exceptions.h>
#include <fusion.h>
#include <ir/all_nodes.h>
#include <ir/cloner.h>
#include <scheduler/reduction_heuristic.h>
#include <scheduler/tools/maxinfo_propagator.h>
#include <visibility.h>
#include "utils.h"

namespace nvfuser {

class ComputeAtMap;
class SchedulerRuntimeInfo;
class HeuristicDataCache;

//! Utility enum to signify which direction
//! transform propagation passes will propagate the transforms.
//! For example, in sharding propagation or
//! BoundedDirectionalTransformPropagator.
enum class PropagateDirection { kBackward = 0, kForward };

namespace scheduler_utils {

// Assume any only half of the register file is available to spend on buffers,
// this is because when we allocate a buffer in register is has to be accesed
// with a compile time constant index. Unfortunately nvcc seems to be using
// many registers for indexing. This is a bad estimation of extra register use,
// but it's hard to get a better one.
constexpr int64_t register_file_size_bit_full = (int64_t)256 * 1024 * 8;
constexpr int64_t register_file_size_bit = register_file_size_bit_full / 2;
constexpr int64_t register_file_size_bit_56k = (int64_t)56 * 4 * 1024 * 8;

// Empirically observed number. Not guaranteed to be a good estimate
constexpr int64_t register_overhead = 40l;
constexpr int64_t max_registers_per_thread = 255l;
constexpr int64_t bits_per_register = 4l * 8;

constexpr int64_t x_grid_limit = ((int64_t)1 << (int64_t)31) - (int64_t)1;
constexpr int64_t y_grid_limit = 65535;
constexpr int64_t z_grid_limit = 65535;
constexpr int64_t z_block_limit = 64;

// Static shared memory usage (e.g., for magic zero).
// Currently, magic zero is the only user of static shared memory and takes 4
// bytes before alignment. All shared memory in nvFuser is aligned to
// kSharedMemoryAlignmentBytes.
constexpr int64_t static_smem_usage_in_bytes = kSharedMemoryAlignmentBytes;
constexpr int64_t static_smem_usage_in_bits = static_smem_usage_in_bytes * 8;

// Find largest power of 2 that is a factor of n. If n==0, return largest power
// of 2 representable by int64_t
constexpr int64_t maxVectorizationWidth(int64_t n) {
  if (n == 0) {
    // Max representable int has null sign bit then all ones. Shift right then
    // xor to preserve only the most significant bit.
    int64_t m = std::numeric_limits<int64_t>::max();
    return m ^ (m >> 1);
  }
  // For example
  //   n               = b101101000
  //           n - 1   = b101100111
  //        ~ (n - 1)  = b010011000
  //   n & (~ (n - 1)) = b000001000
  // The key is that subtracting one flips all trailing 0s as well as the least
  // significant 1, so all of the other bits will fail the &, leaving
  // only that 1.
  return n & (~(n - 1));
}

// Largest Power of 2 less-than n
constexpr int64_t lastPow2(int64_t n) {
  NVF_ERROR(n >= 0);
  n |= (n >> 1);
  n |= (n >> 2);
  n |= (n >> 4);
  n |= (n >> 8); // NOLINT(cppcoreguidelines-avoid-magic-numbers)
  n |= (n >> 16); // NOLINT(cppcoreguidelines-avoid-magic-numbers)
  n |= (n >> 32); // NOLINT(cppcoreguidelines-avoid-magic-numbers)
  return std::max((int64_t)1, n - (n >> 1));
}

// round up to multiple of 8 or pow2 whichever smaller
constexpr int64_t roundUpPow2Or8(const int64_t x) {
  auto round_up_pow2 = lastPow2(x);
  if (round_up_pow2 < x) {
    round_up_pow2 *= 2;
  }
  constexpr int64_t kEight = 8;
  auto round_up_8 = x % kEight == 0 ? x : x + (kEight - x % kEight);
  return std::min(round_up_8, round_up_pow2);
}

constexpr int64_t roundUpPow2(const int64_t x) {
  auto round_up_pow2 = scheduler_utils::lastPow2(x);
  if (round_up_pow2 < x) {
    round_up_pow2 *= 2;
  }
  return round_up_pow2;
}

constexpr int64_t roundUpToN(const int64_t x, const int64_t n) {
  return x % n == 0 ? x : x + (n - x % n);
}

constexpr int64_t roundDownToN(const int64_t x, const int64_t n) {
  return x % n == 0 ? x : x - x % n;
}

// Div x by y, but min at 1
inline int64_t safeDiv(const int64_t x, const int64_t y) {
  return std::max(x / y, (int64_t)1);
}

// Split the given dimensions in `to_split`. Also update the dimensions in
// `to_update` to the positions in the splitted tensor. Splitting one dimension
// multiple times is supported, and if this is the case, then the order of
// `to_split` matters. All given dimensions are numbers before any split.
void splitDims(
    TensorView* tv,
    std::vector<std::pair<int64_t, int64_t>> to_split, // (dim, size)
    std::vector<int64_t>& to_update);

inline void splitDims(
    TensorView* tv,
    std::vector<std::pair<int64_t, int64_t>> to_split) { // (dim, size)
  std::vector<int64_t> unused;
  splitDims(tv, std::move(to_split), unused);
}

// Merge all the given dimensions in `to_merge` into a single dimension. Also
// update the dimensions in `to_update` to the positions in the merged tensor.
// Returns the merged dimension. All given dimensions are numbers before any
// merge.
// NOTE: merged is done as the entries in the order of `to_merge`, assuming an
// order from inner to outer
std::optional<int64_t> mergeDims(
    TensorView* tv,
    std::vector<int64_t> to_merge,
    std::vector<int64_t>& to_update);

inline std::optional<int64_t> mergeDims(
    TensorView* tv,
    std::vector<int64_t> to_merge) {
  std::vector<int64_t> unused;
  return mergeDims(tv, std::move(to_merge), unused);
}

// Merge all reduction to the right side and returns total number of
// reduction axes.
int64_t mergeReduction(TensorView* tv);

// merge all non-reduction axes to the left side and returns total number of
// iteration axes.
int64_t mergeNonReduction(TensorView* tv);

// Propagate the parallelization from the selected dimensions of the reference
// tensor to their corresponding dimensions in all selected tensors in the DAG.
// Position `pos` means selecting all the dimensions [0, 1, ..., pos - 1]. pos =
// -1 means selecting all dimensions. `selected_tvs` are selected tensors in the
// DAG. Empty `selected_tvs` means selecting all tensors in the fusion of
// `reference_tv`. `selected_parallel_types` are the selected parallel types.
// Empty `selected_parallel_types` means selecting all parallel types.
// Fusion inputs are generally ignored since parallel types (BID/TID) do not
// mean anything on them. However, we have cases during scheduling where
// propagating transforms can inadvertently remove DID parallelization from the
// inputs of the fusion and needs to reapplied. `parallelize_inputs_on_did` is a
// boolean flag that determines whether to additionally parallelize the inputs
// of the fusion on DID parallel types. For eg: see propagateReshapeTransforms
// and scheduleTranspose.
NVF_API void parallelizeAllLike(
    TensorView* reference_tv,
    int64_t pos = -1,
    std::vector<TensorView*> selected_tvs = {},
    const std::unordered_set<ParallelType>& selected_parallel_types = {},
    bool propagate_padding = true,
    bool parallelize_inputs_on_did = false);

inline void parallelizeAllLike(
    TensorView* reference_tv,
    std::vector<TensorView*> selected_tvs,
    const std::unordered_set<ParallelType>& selected_parallel_types = {},
    bool propagate_padding = true,
    bool parallelize_inputs_on_did = false) {
  parallelizeAllLike(
      reference_tv,
      -1,
      std::move(selected_tvs),
      selected_parallel_types,
      propagate_padding,
      parallelize_inputs_on_did);
}

inline void parallelizeAllLike(
    TensorView* reference_tv,
    std::initializer_list<TensorView*> selected_tvs,
    const std::unordered_set<ParallelType>& selected_parallel_types = {},
    bool propagate_padding = true,
    bool parallelize_inputs_on_did = false) {
  parallelizeAllLike(
      reference_tv,
      std::vector<TensorView*>(selected_tvs),
      selected_parallel_types,
      propagate_padding,
      parallelize_inputs_on_did);
}

inline void parallelizeAllLike(
    TensorView* reference_tv,
    const std::unordered_set<ParallelType>& selected_parallel_types,
    bool propagate_padding = true,
    bool parallelize_inputs_on_did = false) {
  parallelizeAllLike(
      reference_tv,
      -1,
      std::vector<TensorView*>{},
      selected_parallel_types,
      propagate_padding,
      parallelize_inputs_on_did);
}

// Common hyperparameters used in heuristic scheduler. These hyperparameters
// are passed to SchedulerEntry::computeHeuristics through the
// HeuristicDataCache. These hyperparameters alter the generation of the
// HeuristicParams for the scheduler.
struct SchedulerHyperParameters {
  SchedulerHyperParameters(
      int64_t vectorize_factor_,
      int64_t unroll_factor_,
      int64_t threads_per_block_min_,
      int64_t threads_per_block_max_,
      bool is_warp_specialized_)
      : vectorize_factor(vectorize_factor_),
        unroll_factor(unroll_factor_),
        threads_per_block_min(threads_per_block_min_),
        threads_per_block_max(threads_per_block_max_),
        is_warp_specialized(is_warp_specialized_) {}

  //! Number of elements to load per vectorize load.
  int64_t vectorize_factor = 1;

  //! Number of iterations to unroll for-loop.
  int64_t unroll_factor = 1;

  //! Minimum number of threads per block.
  int64_t threads_per_block_min = 1;

  //! Maximum number of threads per block.
  int64_t threads_per_block_max = 1;

  //! Use warp specialized version
  bool is_warp_specialized = false;
};

struct PersistentBufferInfo {
  std::vector<TensorView*> persistent_buffers;
  std::unordered_set<IterDomain*> unmappable_dims;

  // Tensors with unmappable dims that cannot be persistent due to
  // broadcast inling
  std::vector<TensorView*> non_persistent_buffers;

  // Persistent buffers are needed until the path through the reduction -
  // broadcast chain is resolved by any other chain using the persistent buffer
  // that is not going through a reduction. This assumes all reduction paths
  // have the same reduction pattern. Order is the same as persistent_buffers
  std::vector<std::vector<TensorView*>> persistent_buffer_resolution_points;

  // Not all persistent buffers can be projected to inputs, if a buffer can be
  // projected to the inputs which may reduce the persistent buffer size (BN
  // Backwards specifically) then keep track of it here. Persistent buffers that
  // have a persistent buffer/reduction before them should not be projected
  // through that.
  std::vector<TensorView*> projectable_persistent_buffers;

  // Track inputs of input projectable buffers
  std::vector<TensorView*> projectable_buffer_inputs;

  // Map unmappable dims to projectable_buffer_inputs
  std::unordered_set<IterDomain*> unamppable_dims_projected_to_inputs;

  // Some parameters used in
  // normalization_scheduler_utils::isProjectBufferToInput
  bool has_view_ops = false;
  bool projection_with_exp_op = false;
  bool projection_with_rng_op = false;
};

// Buffers whos roots can't map to all producer roots based on compute at. These
// are the buffers we would make persistent in a persistent kerenl or would have
// to recompute if we can't make a persistent kernel. This function will also
// return inputs as being marked persistent if they follow this pattern. It is
// important to note however inputs don't strictly have to be persistent as they
// can simply be read multiple times from GMEM in the same kernel.
PersistentBufferInfo persistentBuffers(Fusion* fusion);

// A persistent tv can be projected to its producers when all the producers are
// persistent tvs and there is no reduction op.
bool canProjectToPersistentProducer(
    TensorView* buffer,
    const std::vector<TensorView*>& producers,
    const std::unordered_set<TensorView*>& persistent_buffer_set);

//! Evaluates if a persistent buffer can be projected to input tvs without
//! dependency on reduction tvs. Returns a std::pair with a boolean indicating
//! whether projection is feasible and a vector of projectable tvs.
//!
//! The function operates in two main steps:
//! (1) Checks if the persistent buffer has dependencies on any of the given
//!     reduction tvs. If no dependencies are found, it returns true with an
//!     empty vector of target broadcast tvs.
//! (2) If there are dependencies, it examines each reduction tv for an
//!     associated broadcast tv that can be projected to. If all reduction tvs
//!     have corresponding broadcast tvs, true is returned along with these tvs.
//!     If any reduction tv lacks a corresponding broadcast tv, false is
//!     returned with the current list of identified broadcast tvs.
std::pair<bool, std::vector<TensorView*>> canProjectToInputsWithoutReduction(
    const std::vector<TensorView*> reduction_tvs,
    TensorView* persistent_buffer);

struct ReductionTvProperties {
  // How many elements in tensor view are there to reduce.
  int64_t total_reduction_numel = 1;

  // How many reductions do we need to perform, i.e. how many iter dimension.
  // elements are there
  int64_t total_iteration_numel = 1;

  // Is the inner most dimension a reduction, if no reductions mark true.
  bool fastest_dim_reduction = true;

  // How many elements in the inner most dimension merging surrounding domains
  // that match in type. This is used for 3D schedulers in
  // reduction/normalization.
  int64_t inner_most_dimension_numel = 1;

  // Same thing as above, but the number of dimensions instead of the numel.
  int64_t inner_most_dimension_ndims = 1;

  // Merging neighboring iteration domains, and reduction domains, what's the
  // resulting dimensionality of the problem.
  int64_t dimensionality = 1;
};

// Fill ReductionTvProperties structure about tv
ReductionTvProperties getReductionProperties(
    Fusion* fusion,
    SchedulerRuntimeInfo& runtime_info,
    TensorView* tv);

// Struct to store persistent buffer sizes. also holds the persistent buffer
// size of the buffers are projected to the inputs.
struct PersistentBufferSizeReturn {
  int64_t persistent_buffer_size_bit = 0;
  int64_t projected_persistent_buffer_size_bit = 0;
};

// Compute the amount of register space would be needed to perform this kernel
// persistently, only based on buffers that must be persistent, and based on the
// maximum of all minimum size requirement. i.e. if must be persistent, only
// hold persistent dimension.
PersistentBufferSizeReturn persistentBufferSizeBit(
    Fusion* fusion,
    SchedulerRuntimeInfo& runtime_info,
    const PersistentBufferInfo& persistent_buffers,
    HeuristicDataCache* data_cache = nullptr);

// Merges tensor view to the form:
// [IterationDomain, ReductionDomain] Returns if <iteration dimensions,
// reduction dimensions>
std::pair<bool, bool> canonicalDimReduction(
    Fusion* fusion,
    TensorView* tv,
    bool schedule_3D = false);

// Return a list of tensor views that are outputs of reduction operations,
// excluding resharding reduce expressions. If multiple outputs of an expression
// are found, only include one in the list
std::vector<TensorView*> getReductionTvs(Fusion* fusion);

// Returns a list of TensorViews that are the consumer tv for a view operation.
std::vector<TensorView*> getViewTVs(Fusion* fusion);

// Returns a list of non-reduction TensorViews that have a root domain
std::vector<TensorView*> getTVsWithNonReductionRFactor(Fusion* fusion);

// Reset inputs and outputs to global memory, everything else to local.
void clearMemorySpace(Fusion* fusion);

// Returns the pairs of <cache, input_index> for each cached fusion input.
// input_index is the position in fusion->inputs(). Otherwise return empty
// vector.
std::vector<std::pair<TensorView*, int64_t>> cacheInputs(
    Fusion* fusion,
    bool unroll);

// Returns the pairs of <cache, output_index> for each cached fusion output.
// output_index is the position in fusion->outputs(). Otherwise return empty
// vector.
std::vector<std::pair<TensorView*, int64_t>> cacheAndForkOutputs(
    Fusion* fusion,
    bool unroll);

// Ignores broadcast and reduction, returns iter domain in allocation domain
// that's "inner most".
IterDomain* innerMostAllocDim(TensorView* tv);

// Looks through fusion and finds all dims that match to the one provided in
// the tensorview provided. Iter domain must be a root domain. If inner_only,
// will only map dimensions if they're the inner most position. This is
// important when projecting a dimension between an rfactor position and its
// root position when mapping from consumer to producer. If inner_only=true,
// takes the rfactor/root dimensions that maps, projects it to the root/rfactor
// domain, but only following the inner most pass when encounting split/merge.
// When propagating backward, for split it will only propagate backwards if the
// mapped dimension is the inner portion of the split. For merge, inner_only
// doesn't make a dimension and will propagate through the inner portion of the
// merge. When propagating forward, the logic is symmetric with the backward
// case.
class FindAllMappedDims : public MaxInfoSpanningTree::Propagator {
  std::unordered_map<TensorView*, IterDomain*> mapped_root_ids_;
  std::unordered_map<TensorView*, IterDomain*> mapped_allocation_ids_;
  TensorView* starting_tv_ = nullptr;
  IterDomain* starting_id_ = nullptr;
  bool inner_only_;
  bool vectorize_pass_;

 public:
  FindAllMappedDims(
      TensorView* from,
      IterDomain* starting_id,
      bool inner_only,
      bool vectorize_pass);
  void setUp() override;
  void propagateC2P(TensorView* from, TensorView* to) override;
  void propagateP2C(TensorView* from, TensorView* to) override;
  void propagateSibling(TensorView* from, TensorView* to) override;
  std::unordered_set<IterDomain*> get() const;
};

// Checks if tensor view has an iteration domain in vector dims in its inner
// most root position (excluding broadcast and reduction), and checks if it is a
// contiguous dimension
bool hasInnerDim(
    TensorView* tv,
    std::unordered_set<IterDomain*> vector_dims,
    bool should_vectorize);

// Returns all inputs and outputs that share the inner most dimension of the
// provided reference. If reference is an input it ignores reduction axes, will
// ignore all broadcast axes. If inner_only, will require inner->inner mapping
// in view, otherwise, it allows all inner->any mapping. If vectorize_pass, will
// check contiguity for vectorization, otherwise it just checks it has that
// inner dim.
std::vector<TensorView*> getInputsOutputsWithInnerDim(
    TensorView* reference_tv,
    bool inner_only,
    bool vectorize_pass);

// Holder return struct for the below function.
struct DisjointLogicalSetInfo {
  // const* to the disjoint set in disjoint_rfactor_set passed in to
  // getDisjointLogicalSetsOf each iterdomain in the rfactor of ref is mapped
  // to.
  //
  // WARNING: these pointers are relative to the disjoint_rfactor_set reference
  // passed into getDisjointLogicalSetsOf it's the user's responsibility to
  // maintain the lifetime of that reference to match this vector.
  std::vector<const VectorOfUniqueEntries<IterDomain*>*> disjoint_sets_of_ref;

  // Unique ID associated to the disjoint view group the logical id belongs to
  // in disjoint_sets_of_ref. It's straight forward to map from
  // disjoint_sets_of_ref to the vector, but not the other way around.
  std::vector<int64_t> disjoint_set_ids;

  // TensorView reference the above vectors are relative to.
  TensorView* ref;
};

// Returns disjoint rfactor sets mapped onto the given reference. Returns a pair
// of vectors of size rfactorDomain of reference. Vector of
// VectorOfUniqueEntries returns a const* to the disjoint set in
// disjoint_rfactor_set the iterdomain is mapped to. Integer vector represents
// which disjoint rfactor group the logical id belongs to. It's straightforward
// to map from the former to the latter, but not the latter to former.
//
// Since we return a const* to entries in disjoint_rfactor_set, it must be
// passed in as a reference. Algorithm is N^2 based on number of dims in
// reference, but generating the disjoint rfactor set is likely the limiter on
// perf of this function.
//
// logical_reorder_map is provided to assume TensorView `of` will be reordered
// per the map
DisjointLogicalSetInfo getDisjointLogicalSetsOf(
    Fusion* fusion,
    TensorView* of,
    DisjointSets<IterDomain*>& disjoint_rfactor_set,
    const std::unordered_map<int64_t, int64_t>& logical_reorder_map = {});

// Structure to hold byte multiples for break points. I.e. if we have the
// tensors:
// T0[I0, I1] float
// T1[I0, I1] bool
// T2[I0]     half
// T3    [I1] double
// and a break point of 1 the multiples would be:
// lhs_multiple = 4 + 1 + 2 = 7
// rhs_multiple = 4 + 1 + 8 = 13
struct BroadcastMultiple {
  int64_t rhs_multiple = 0;
  int64_t lhs_multiple = 0;
};

struct BroadcastMultipleInformation {
  std::vector<int64_t> view_disjoint_set_ids;
  std::vector<BroadcastMultiple> broadcast_multiples;
};

// Returns a vector of size reference_tv->getLogicalDomain().size() which
// is a view disjoint set id of each of those iter domains. If entries share the
// same value, they undergo view transformations in the fusion together.
// Broadcast multiples are also of size
// reference_tv->getLogicalDomain().size(), each entry [i] is the number of
// inputs/outputs that have a non-broadcast dimension mapped to the
// corresponding dimension in reference_tv. Broadcast multiples includes
// reference_tv if reference_tv is an input or output. Broadcast multiples is
// multiplied by data type size. In the case of view operations the broadcast
// multiple is the full multiple size if any domain in the group maps to a
// non-broadcast dimension in the given input/output. Otherwise if all
// dimensions are broadcast that input/output will not contribute to the
// multiple.
//
// logical_reorder_map is provided to assume reference_tv will be reordered per
// the map
BroadcastMultipleInformation getBroadcastMultiples(
    TensorView* reference_tv,
    DataType index_type,
    const std::unordered_map<int64_t, int64_t>& logical_reorder_map = {});

//! Propagate current transformations on from_tv up to the given
//!  position, to all tensorviews on the owning fusion that has
//!  a connection with `from_tv` on the fusion graph.
void transformPropagateToAllFrom(TensorView* from_tv, int64_t pos);

//! A type of custom transform propagator that propagates iterdomain
//!  transforms from a source tv to all tvs that are selected
//!  using a "direction" and a "boundary".
//!
//! The propagation model always assumes a `from_tv`, a `direction` and a
//! `boundary`.
//!
//! This propagator will only transform producers and consumers
//! of `from_tv`, and all propagation modes **require** a boundary to be
//! specified to signify where the propagation should stop.
//!
//! There are currently three modes of propagation: forward, backward and
//! both-way, see comment on the interface functions for details.
struct NVF_API BoundedDirectionalTransformPropagator {
  //! Custom option container for configuring
  //!  the transform propagation actions.
  //! All option values default to false unless
  //!  the corresponding setter is called.
  struct Options {
    //! If true, the transform propagator will
    //!   also propagate parallel types from
    //!   `from_tv` to all selected tvs.
    bool propagate_parallel_type = false;

    //! If true, the specified boundary tvs
    //!  will also be replayed as `from_tv`.
    //!  If false, they will not be affected
    //!  by the propagation pass.
    bool transform_boundary = false;

    //! Sets the position boundary in parallel
    //!  type propagation, see comment on
    //!  scheduler_utils::parallelizeAllLike.
    //! Only used if propagate_parallel_type==true.
    int64_t parallel_propagation_pos = -1;

    //! Setter for enabling parallel type
    //!  propagation. see comment on the variable.
    //!
    //! \param up_to_pos, sets the parallel type
    //!  propagation boundary. see comment on
    //!  scheduler_utils::parallelizeAllLike.
    Options propagateParallelType(int64_t up_to_pos = -1) {
      propagate_parallel_type = true;
      parallel_propagation_pos = up_to_pos;
      return *this;
    }

    //! Setter for enabling propagation to
    //!  boundary tvs. see comment on the variable
    Options propagateToBoundary() {
      transform_boundary = true;
      return *this;
    }
  };

  //! Replay transforms from tensorview `from`
  //!  to the tensorviews that are consumers
  //!  of boundary tensorviews in `to` and producers of `from`.
  static void backward(
      TensorView* from,
      int64_t pos,
      std::vector<TensorView*> to,
      std::optional<Options> options = std::nullopt);

  //! Replay transforms from tensorview `from`
  //! to the tensorviews that are producers
  //!  of boundary tensorviews in `to` and consumers of `from`.
  static void forward(
      TensorView* from,
      int64_t pos,
      std::vector<TensorView*> to,
      std::optional<Options> options = std::nullopt);

  //! Replay transforms from tensorview `from`
  //!  to all the tensorviews that are consumers
  //!  of tensorviews in `backward_to` and producers
  //!  of tensorviews in `forward_to` while being
  //!  either a producer or a consumer of tensorview `from`.
  static void bothWays(
      TensorView* from,
      int64_t pos,
      std::vector<TensorView*> backward_to,
      std::vector<TensorView*> forward_to,
      std::optional<Options> options = std::nullopt);

 private:
  //! Utility function:
  //!  Will realize the transform propagation to the
  //! tensorview's in `included_tvs`.
  //!  Assumes that all tvs in included_tvs are either
  //! a producer or a consumer of from_tv.
  static void propagate(
      TensorView* from_tv,
      int64_t pos,
      std::unordered_set<TensorView*> included_tvs,
      Options options);
};

// Schedulers typically start by merging some axes together then splitting,
// and propagating those transformations through the dag. What we want to
// understand is if these merges can be supported through view operations.
// For example it could be problematic to support a reduction fusion:
//
// tv0[2, 3, 4]
// tv1 = sum(tv0, {1, 2})
// tv2 = view(tv0, {6, 4})
//
// Since the first step of the reduction scheduler would be tv1->merge(1, 2).
// If we tried to propagate this transformation through the view it would make
// the view invalid. If we tried to propagate the view through the reduction,
// it would attempt to merge a reduction and non-reduction dimension. So for
// these types of fusions we would like to understand that the view considers
// axis 1 and 2 of tv1 as "non-separable" axes.
//
// If IterDomains are disjoint in the returned set, then they are considered
// "separable".
// Warning: This pass generates the IdGraphs, not intended for use at runtime.
DisjointSets<IterDomain*> disjointLogicalSets(Fusion* fusion);

// Makes sure that there are no group id's left of pos that match right of pos.
// e.g.
// [1, 0, 0] pos 2 would return false
// [1, 0, 0] pos 1 would return true
bool breakIsDisjoint(std::vector<int64_t> group_ids, int64_t pos);

// Update the vector of ids_to_transform as progressing through the
// `transform_exprs`. We'll always insert the result of split in the
// location of the input, and insert the merge result in the position of the
// inner dimension. Optionally accepts a callback after each transform is
// applied for analysis of the expr nodes.
void applyTransforms(
    std::vector<IterDomain*>& ids_to_transform,
    const std::vector<Expr*>& transform_exprs,
    std::optional<std::function<void(Expr*)>> post_transform = std::nullopt);

// Generates a permutation to reorder tv's domain as the logical order.
// Priority is given to inner most dimensions for example:
// logical [i0, i1, i2]
// domain [i0*i2, i1]
// will produce the permutation {1, 0}
// This is somewhat similar to orderTiledConcreteIdAsRoot
std::vector<int64_t> domainReorderAsLogicalMap(TensorView* tv);

// Generates an old to new map to reorder tv's logical domain as its allocation
// order. Allocation domain is canonicalized to find a permutation of the
// logical domain that satisfies the order in allocation domain.
std::unordered_map<int64_t, int64_t> reorderLogicalAsAllocationMap(
    TensorView* tv);

// Generates an old to new map to reorder tv's loop domain as its allocation
// order. Allocation domain is transformed to find a permutation of the loop
// domain that satisfies the order in allocation domain.
std::unordered_map<int64_t, int64_t> reorderLoopAsAllocationMap(TensorView* tv);

// Assumes view's are consistent as detected by
// registery.cpp::requiresForwardViewReplay returning false
void propagateReshapeTransforms(Fusion* fusion);

//! Check if tv is an output of a fastest-dim reduction
bool isFastestDimReduction(TensorView* tv);

// A wrapper for Fusion::rotateLoop that provide more consistent interace
inline void rotateLoop(
    TensorView* loop_tv,
    int64_t axis,
    std::unordered_set<Statement*> selection) {
  auto fusion = loop_tv->fusion();
  if (!fusion->hasManaged("loop_rotation")) {
    fusion->manage("loop_rotation", LoopRotationParam{});
  }
  fusion->getManaged<LoopRotationParam>("loop_rotation")
      .emplace_back(loop_tv, axis, std::move(selection));
}

//! Certain tensors may need to be placed on shared or global memory
//! due to data dependencies caused by resize operations. Create
//! caches of those tensors so that original operations producing
//! them should keep using the same memory. This avoids, for example,
//! reductions to global memory.
//!
//! Example:
//!
//! tv1 = sum(tv0)
//! tv2 = some_resize_op(tv1);
//! tv3 = some_other_op(tv1);
//!
//! When tv1 is promoted to Global, we want to avoid reducing to a
//! global memory tensor. After the transformation by this function,
//! the fusion should look like:
//!
//! tv1 = sum(tv0);
//! tv4 = tv1
//! tv4->setMemoryType(Global)
//! tv2 = some_resize_op(tv4)
//! tv3 = some_other_op(tv1);
//!
//! Note that the sum reduction is done using a Local buffer, i.e.,
//! tv1, but the data dependency for the resize op is still satisfied
//! by having a copy of tv1, i.e., tv4. Note that the other op using
//! tv1 still uses tv1.
void prepareForMemoryTypePromotion(Fusion* fusion);

//! If a consumer tensor induces a data dependency between threads,
//! move its producer to a shared memory that is sufficient to satisfy
//! the dependency. For example, if the domain is parallelized
//! with blockIdx, the producer memory type will be changed to
//! Global. A proper RAW sync will be automatically inserted when the
//! fusion is lowered.
void promoteProducerMemoryTypes(
    Fusion* fusion,
    const std::vector<std::pair<TensorView*, int64_t>>& input_caches);

//! Get all tensors that are connected to from_tvs without going through
//! any tvs in the cutoff_tv_set.
std::unordered_set<TensorView*> getAllTvsFrom(
    const std::vector<TensorView*>& from_tvs,
    const std::unordered_set<TensorView*>& cutoff_tv_set);

//! Get the persistent buffer size of a tensor
int64_t getPersistentBufferSizeBitOfTensor(
    const TensorView* buffer,
    SchedulerRuntimeInfo& runtime_info,
    const PersistentBufferInfo& persistent_buffer_info);

//! The required shared memory size for a block includes two parts: (1) smem
//! for persistent buffers and (2) reduction workspace which depends on the
//! number of threads per block specified by the parameter threads_per_block.
//! By default, the function uses the maximum allowed number of threads per
//! block (threads_per_block = -1) to calculate the overhead. The caller can
//! specify a different value if they are sure about the max value used at
//! runtime.
int64_t getReductionSmemWorkspaceBit(
    Fusion* fusion,
    const std::vector<TensorView*>& reduction_tvs,
    int64_t threads_per_block = -1);

// Returns true if any Expr in `fusion` is resharding.
bool isResharding(Fusion* fusion);

// Move non-concretized broadcast domains to innermost
// positions. Broadcast domains mapped with any domains of given tvs
// are ignored.
//
// The goal here is to find domains that are not scheduled by
// propagation from reference tensors (i.e., ignored_tvs). All
// schedulers make sure to include only schedulable domains but they
// may also allow to have non-concretized broadcast domains that have
// no mapping with any of reference tensors. Since they are
// non-concretized, they should be safe to ignore. Ideally, they
// should just be removed from the fusion. For now, they are moved to
// innermost positions to prevent them from interfering
// inlining. If they happened to be at the
// outermost position, the tensor wouldn't be inlined at all. See
// issue #2686 and PR #2799.
void moveNonConcretizedBroadcastInnermost(
    Fusion* fusion,
    const std::unordered_set<TensorView*>& ignored_tvs = {});

// Returns a factor represents the computation cost of the given fusion.
// Estimated using the number of MUFU operations, each weighted with a
// predefined factor.
int64_t getComputationCostFactor(Fusion* fusion);

// Returns the required bits in flight to saturate the memory bandwidth.
int64_t getRequiredBitsInFlight();

// Returns true if the device has a high bandwidth to compute raito.
bool isHighBandwidthFlopsRatio();

// Return true if the fusion has computation requires Floating-Point
// Multi-Function (MUFU) units, e.g. cos, sin, exponent, logarithm, sine,
// cosine, square root, hyperbolic tangent. Currently, we only tested tanh, exp,
// and Reciprocal. Note that, if compiled with fast math (not supported yet) or
// directly lowered with inlined ptx, needs to revise the inner reduction
// heuristics which uses this function to set the optimal unroll factor.
bool hasExpensiveMUFUops(Fusion* fusion);
// Reorder DID parallelized axes to outermost positions. Returns
// the position of the outermost non-DID axis.
int64_t reorderDevicesToOuter(TensorView* tv);

// Returns number of non-reduction/non-broadcas/non-device dims in logical
// domain
inline int64_t nLogicalDims(const TensorView* tv) {
  auto logical_dom = tv->getLogicalDomain();
  int64_t tv_n_dims = 0;
  for (auto dim : logical_dom) {
    if (!dim->isReduction() && !dim->isBroadcast() && !dim->isDeviceDim()) {
      tv_n_dims++;
    }
  }
  return tv_n_dims;
}

// Get a permutation vector to reorder a given domain to align with a
// given list of reference IDs. Non-matching loop IDs are placed outermost
// positions.
std::vector<int64_t> reorderDomainLike(
    const std::vector<IterDomain*>& domain,
    const std::vector<IterDomain*>& ref);

// If buffer_tv's definition is an upcast and the input to the cast is not a
// fusion input, return input to the cast. Otherwise, return nullptr. Used to
// recompute buffer_tv from its producer to save register/smem usage. Fusion
// input is skipped as it is handled by project to inputs.
TensorView* getUpCastInputOf(const TensorView* buffer_tv);

//! Given an input TV, try and schedule trivial ops as global to global ops that
//! will be skipped at lowering by modifying their allocation domains and memory
//! types. Returns the last resulting global consumer of the given TV: its
//! definition and those of all its producers will be skipped during lowering
//! with the tensor producer alias mechanism.
//! See device_lower/analysis/tensor_producer_aliases.h
TensorView* scheduleInputToSkipIntermediates(TensorView* tv);

// Returns true if any of the domains of the tensor is symbolic
bool isSymbolicTensor(const TensorView* tv);

// Builds the allocation domain of `tv` by reusing existing IDs from the loop
// domain. This avoids creating duplicate IDs when the loop domain already
// contains the transformed IDs we need. It ensures we can allocate the tensor
// based on its allocation domains and also verify that the allocated Ids are
// consistent with the compute at position.
void buildAllocationDomainFromLoopIds(TensorView* tv);

// For shared memory tensor, replay loop domain transformations to allocation
// domain
void buildAllocationDomainForSharedMemoryTvs(Fusion* fusion);

<<<<<<< HEAD
// Return the maximum cluster size that can be used for the current device.
int64_t getMaxClusterSize();
=======
// ============================================================================
// TMA (Tensor Memory Accelerator) Background
// For details see doc/dev/tma.md
// ============================================================================
// TMA is a hardware feature on NVIDIA GPUs that allows efficient loading of
// multi-dimensional tiles from global memory to shared memory. Instead of
// individual threads loading data, TMA enables hardware-accelerated bulk
// transfer of multi-dimensional tiles with a single instruction.
//
// Key TMA Concepts in nvFuser:
//
// 1. TMA Domain: A "virtual" view of how we think about the problem
//    dimensionality. For example, pointwise operations on a tensor of any shape
//    can be viewed as a 1D problem by flattening all dimensions. However, for
//    TMA scheduling, we typically use a 2D view to better utilize the hardware:
//    (1) Since each dimension only allows 256 elements, using 2D TMA allows us
//        to load a large number of elements, which is essential to achieve high
//        bandwidth.
//    (2) 2D TMA allows us to better re-use broadcasted data.
//
// 2. Box/Tile: The multi-dimensional region of data loaded by a single TMA
//    instruction. In TMA terminology, a "box" is a dense region,
//    while a "tile" can be a strided subset of a box. However, the TMA
//    pointwise scheduler always uses dense tiles, so box == tile.
//
//    For the pointwise scheduler, box and tile are identical and refer to
//    the contiguous multi-dimensional region loaded in one operation. For
//    example, a box/tile of size (8, 4) loads 8×4 = 32 contiguous elements
//    arranged in an 8-row by 4-column layout. Throughout this documentation,
//    "box" and "tile" are used interchangeably.
//
// ============================================================================
// Purpose of This Function
// ============================================================================
// The TMA pointwise scheduler views tensors as 2D domains: [OuterTmaDomain,
// InnerTmaDomain]. This function computes the optimal size for the
// "InnerTmaDomain" dimension of this 2D view, given a flattened tensor of
// total_element items.
//
// The transformation flow is:
//   [total_element]                     # Flattened 1D tensor
//   -> [OuterTmaDomain, InnerTmaDomain] # Split into 2D TMA domain
//
// Where:
//   InnerTmaDomain = return value of this function
//   OuterTmaDomain = total_element / InnerTmaDomain
//   total_element % InnerTmaDomain == 0
//
// ============================================================================
// Parameters
// ============================================================================
//
// total_element:
//   Total number of elements in the flattened tensor. Must be divisible by
//   (2 * 16 / min_dtype_bytes) to satisfy 2D TMA alignment requirements.
//
//   Hardware constraint details:
//   - We use TMA without interleave; the byte size of the innermost TMA tile
//     must be divisible by 16 bytes.
//   - 2D TMA requires at least 2 tiles in the inner dimension.
//   - Therefore, the inner TMA domain size must be at least 2 * 16 bytes,
//     or (2 * 16 / min_dtype_bytes) elements.
//
// target_inner_tma_domain_size (default: 512):
//   Target size for the inner TMA domain. The function finds the divisor of
//   total_element closest to this target that satisfies all constraints.
//
//   Why 512 instead of 256?
//   Using 512 provides a safety margin to avoid "dimension collapse" - a
//   situation where a dimension has only 1 tile and gets virtually merged with
//   its neighbor, breaking the assumption of a 2D TMA structure.
//
//   Example of dimension collapse with 256:
//     Step 1: [total_element] -> [total_element/256, 256]  # 2D TMA domain
//     Step 2: Further split both dimensions to create 2D TMA tiles.
//             After tiling with InnerTmaTile=256:
//       [total_element/256/OuterTmaTile, OuterTmaTile, 256/256, 256]
//       = [total_element/256/OuterTmaTile, OuterTmaTile, 1, 256]
//
//     Problem: In [..., OuterTmaTile, 1, InnerTmaTile], since the middle
//     dimension is 1, InnerTmaTile is contiguous with OuterTmaTile in the
//     original tensor. This effectively creates a single TMA virtual dimension
//     of size (OuterTmaTile * InnerTmaTile), which is subject to the 256
//     element limitation and may fail.
//     Note: It failes when OuterTmaTile * InnerTmaTile > 256, becuase
//           MergeTileGroupsByRotation merges contiguous bulk dimensions,
//           but lacked the 256-element hardware constraint check.
//
//   With 512, even if InnerTmaTile=256:
//     [total_element/512, 512]
//     -> [total_element/512/OuterTmaTile, OuterTmaTile, 512/256, 256]
//     = [total_element/512/OuterTmaTile, OuterTmaTile, 2, 256]
//
//     We maintain a proper 2D structure with 2 tiles in the inner dimension,
//     preventing dimension collapse.
//
// min_dtype_bytes:
//   Size in bytes of the smallest data type in TMA-loaded tensors. Used to
//   ensure that the innermost TMA box dimension satisfies the 2 x 16-bytes
//   alignment requirement.
//
// ============================================================================
// Returns
// ============================================================================
// The size of the inner dimension of the 2D TMA domain. This value:
//   - Divides total_element evenly
//   - Is divisible by (2 * 16 / min_dtype_bytes)
//   - Is as close as possible to target_inner_tma_domain_size
//   - Returns 1 if no suitable divisor exists (signaling TMA is not viable)
//
// ============================================================================
int64_t getInnerTmaDomainSize(
    int64_t total_element,
    int64_t target_inner_tma_domain_size = 512,
    int64_t min_dtype_bytes = 1);
>>>>>>> 91a0aecf
} // namespace scheduler_utils

} // namespace nvfuser<|MERGE_RESOLUTION|>--- conflicted
+++ resolved
@@ -881,10 +881,8 @@
 // domain
 void buildAllocationDomainForSharedMemoryTvs(Fusion* fusion);
 
-<<<<<<< HEAD
 // Return the maximum cluster size that can be used for the current device.
 int64_t getMaxClusterSize();
-=======
 // ============================================================================
 // TMA (Tensor Memory Accelerator) Background
 // For details see doc/dev/tma.md
@@ -1000,7 +998,6 @@
     int64_t total_element,
     int64_t target_inner_tma_domain_size = 512,
     int64_t min_dtype_bytes = 1);
->>>>>>> 91a0aecf
 } // namespace scheduler_utils
 
 } // namespace nvfuser