--- conflicted
+++ resolved
@@ -734,13 +734,6 @@
 
 // Returns number of non-reduction/non-broadcas/non-device dims in logical
 // domain
-<<<<<<< HEAD
-int64_t nLogicalDims(const TensorView* tv);
-
-std::unordered_map<int64_t, int64_t> getMapToReorderTensorLike(
-    TensorView* tv,
-    const std::vector<IterDomain*>& ref);
-=======
 inline int64_t nLogicalDims(const TensorView* tv) {
   auto logical_dom = tv->getLogicalDomain();
   int64_t tv_n_dims = 0;
@@ -751,7 +744,10 @@
   }
   return tv_n_dims;
 }
->>>>>>> f9d0efaa
+
+std::unordered_map<int64_t, int64_t> getMapToReorderTensorLike(
+    TensorView* tv,
+    const std::vector<IterDomain*>& ref);
 
 } // namespace scheduler_utils
 } // namespace nvfuser