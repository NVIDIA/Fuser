// clang-format off
/*
 * SPDX-FileCopyrightText: Copyright (c) 2023-present NVIDIA CORPORATION & AFFILIATES.
 * All rights reserved.
 * SPDX-License-Identifier: BSD-3-Clause
 */
// clang-format on
#pragma once

#include <device_lower/pass/loop_rotation.h>
#include <disjoint_set.h>
#include <exceptions.h>
#include <fusion.h>
#include <ir/all_nodes.h>
#include <ir/cloner.h>
#include <scheduler/reduction_heuristic.h>
#include <scheduler/tools/maxinfo_propagator.h>
#include <visibility.h>

namespace nvfuser {

class ComputeAtMap;
class SchedulerRuntimeInfo;
class HeuristicDataCache;

namespace scheduler_utils {

// Assume any only half of the register file is available to spend on buffers,
// this is because when we allocate a buffer in register is has to be accesed
// with a compile time constant index. Unfortunately nvcc seems to be using
// many registers for indexing. This is a bad estimation of extra register use,
// but it's hard to get a better one.
constexpr int64_t register_file_size_full = (int64_t)256 * 1024;
constexpr int64_t register_file_size = register_file_size_full / 2;
constexpr int64_t register_file_size_56k = (int64_t)56 * 4 * 1024;

// Empirically observed number. Not guaranteed to be a good estimate
constexpr int64_t register_overhead = 40l;
constexpr int64_t max_registers_per_thread = 255l;
constexpr int64_t bytes_per_register = 4l;

constexpr int64_t x_grid_limit = ((int64_t)1 << (int64_t)31) - (int64_t)1;
constexpr int64_t y_grid_limit = 65535;
constexpr int64_t z_grid_limit = 65535;
constexpr int64_t z_block_limit = 64;

// Find largest power of 2 that is a factor of n. If n==0, return largest power
// of 2 representable by int64_t
constexpr int64_t maxVectorizationWidth(int64_t n) {
  if (n == 0) {
    // Max representable int has null sign bit then all ones. Shift right then
    // xor to preserve only the most significant bit.
    int64_t m = std::numeric_limits<int64_t>::max();
    return m ^ (m >> 1);
  }
  // For example
  //   n               = b101101000
  //           n - 1   = b101100111
  //        ~ (n - 1)  = b010011000
  //   n & (~ (n - 1)) = b000001000
  // The key is that subtracting one flips all trailing 0s as well as the least
  // significant 1, so all of the other bits will fail the &, leaving
  // only that 1.
  return n & (~(n - 1));
}

// Largest Power of 2 less-than n
constexpr int64_t lastPow2(int64_t n) {
  NVF_ERROR(n >= 0);
  n |= (n >> 1);
  n |= (n >> 2);
  n |= (n >> 4);
  n |= (n >> 8); // NOLINT(cppcoreguidelines-avoid-magic-numbers)
  n |= (n >> 16); // NOLINT(cppcoreguidelines-avoid-magic-numbers)
  n |= (n >> 32); // NOLINT(cppcoreguidelines-avoid-magic-numbers)
  return std::max((int64_t)1, n - (n >> 1));
}

// round up to multiple of 8 or pow2 whichever smaller
constexpr int64_t roundUpPow2Or8(const int64_t x) {
  auto round_up_pow2 = lastPow2(x);
  if (round_up_pow2 < x) {
    round_up_pow2 *= 2;
  }
  constexpr int64_t kEight = 8;
  auto round_up_8 = x % kEight == 0 ? x : x + (kEight - x % kEight);
  return std::min(round_up_8, round_up_pow2);
}

constexpr int64_t roundUpPow2(const int64_t x) {
  auto round_up_pow2 = scheduler_utils::lastPow2(x);
  if (round_up_pow2 < x) {
    round_up_pow2 *= 2;
  }
  return round_up_pow2;
}

constexpr int64_t roundUpToN(const int64_t x, const int64_t n) {
  return x % n == 0 ? x : x + (n - x % n);
}

// Div x by y, but min at 1
inline int64_t safeDiv(const int64_t x, const int64_t y) {
  return std::max(x / y, (int64_t)1);
}

// Split the given dimensions in `to_split`. Also update the dimensions in
// `to_update` to the positions in the splitted tensor. Splitting one dimension
// multiple times is supported, and if this is the case, then the order of
// `to_split` matters. All given dimensions are numbers before any split.
NVF_API void splitDims(
    TensorView* tv,
    std::vector<std::pair<int64_t, int64_t>> to_split, // (dim, size)
    std::vector<int64_t>& to_update);

NVF_API inline void splitDims(
    TensorView* tv,
    std::vector<std::pair<int64_t, int64_t>> to_split) { // (dim, size)
  std::vector<int64_t> unused;
  splitDims(tv, std::move(to_split), unused);
}

// Merge all the given dimensions in `to_merge` into a single dimension. Also
// update the dimensions in `to_update` to the positions in the merged tensor.
// Returns the merged dimension. All given dimensions are numbers before any
// merge.
// NOTE: merged is done as the entries in the order of `to_merge`, assuming an
// order from inner to outer
NVF_API std::optional<int64_t> mergeDims(
    TensorView* tv,
    std::vector<int64_t> to_merge,
    std::vector<int64_t>& to_update);

inline std::optional<int64_t> mergeDims(
    TensorView* tv,
    std::vector<int64_t> to_merge) {
  std::vector<int64_t> unused;
  return mergeDims(tv, std::move(to_merge), unused);
}

// Merge all reduction to the right side and returns total number of
// reduction axes.
int64_t mergeReduction(TensorView* tv);

// merge all non-reduction axes to the left side and returns total number of
// iteration axes.
int64_t mergeNonReduction(TensorView* tv);

// Propagate the parallelization from the selected dimensions of the reference
// tensor to their corresponding dimensions in all selected tensors in the DAG.
// Position `pos` means selecting all the dimensions [0, 1, ..., pos - 1]. pos =
// -1 means selecting all dimensions. `selected_tvs` are selected tensors in the
// DAG. Empty `selected_tvs` means selecting all tensors in the fusion of
// `reference_tv`. `selected_parallel_types` are the selected parallel types.
// Empty `selected_parallel_types` means selecting all parallel types.
NVF_API void parallelizeAllLike(
    TensorView* reference_tv,
    int64_t pos = -1,
    std::vector<TensorView*> selected_tvs = {},
    const std::unordered_set<ParallelType>& selected_parallel_types = {},
    bool propagate_padding = true);

inline void parallelizeAllLike(
    TensorView* reference_tv,
    std::vector<TensorView*> selected_tvs,
    const std::unordered_set<ParallelType>& selected_parallel_types = {},
    bool propagate_padding = true) {
  parallelizeAllLike(
      reference_tv,
      -1,
      std::move(selected_tvs),
      selected_parallel_types,
      propagate_padding);
}

struct PersistentBufferInfo {
  std::vector<TensorView*> persistent_buffers;
  std::unordered_set<IterDomain*> unmappable_dims;

  // Persistent buffers are needed until the path through the reduction -
  // broadcast chain is resolved by any other chain using the persistent buffer
  // that is not going through a reduction. This assumes all reduction paths
  // have the same reduction pattern. Order is the same as persistent_buffers
  std::vector<std::vector<TensorView*>> persistent_buffer_resolution_points;

  // Not all persistent buffers can be projected to inputs, if a buffer can be
  // projected to the inputs which may reduce the persistent buffer size (BN
  // Backwards specifically) then keep track of it here. Persistent buffers that
  // have a persistent buffer/reduction before them should not be projected
  // through that.
  std::vector<TensorView*> projectable_persistent_buffers;

  // Track inputs of input projectable buffers
  std::vector<TensorView*> projectable_buffer_inputs;

  // Map unmappable dims to projectable_buffer_inputs
  std::unordered_set<IterDomain*> unamppable_dims_projected_to_inputs;

  // Some parameters used in
  // normalization_scheduler_utils::isProjectBufferToInput
  bool has_view_ops = false;
  bool projection_with_exp_op = false;
  bool projection_with_rng_op = false;
};

// Buffers whos roots can't map to all producer roots based on compute at. These
// are the buffers we would make persistent in a persistent kerenl or would have
// to recompute if we can't make a persistent kernel. This function will also
// return inputs as being marked persistent if they follow this pattern. It is
// important to note however inputs don't strictly have to be persistent as they
// can simply be read multiple times from GMEM in the same kernel.
NVF_API PersistentBufferInfo persistentBuffers(Fusion* fusion);

// A persistent tv can be projected to its producers when all the producers are
// persistent tvs and there is no reduction op.
bool canProjectToPersistentProducer(
    TensorView* buffer,
    const std::vector<TensorView*>& producers,
    const std::unordered_set<TensorView*>& persistent_buffer_set);

//! Evaluates if a persistent buffer can be projected to input tvs without
//! dependency on reduction tvs. Returns a std::pair with a boolean indicating
//! whether projection is feasible and a vector of projectable tvs.
//!
//! The function operates in two main steps:
//! (1) Checks if the persistent buffer has dependencies on any of the given
//!     reduction tvs. If no dependencies are found, it returns true with an
//!     empty vector of target broadcast tvs.
//! (2) If there are dependencies, it examines each reduction tv for an
//!     associated broadcast tv that can be projected to. If all reduction tvs
//!     have corresponding broadcast tvs, true is returned along with these tvs.
//!     If any reduction tv lacks a corresponding broadcast tv, false is
//!     returned with the current list of identified broadcast tvs.
std::pair<bool, std::vector<TensorView*>> canProjectToInputsWithoutReduction(
    const std::vector<TensorView*> reduction_tvs,
    TensorView* persistent_buffer);

struct ReductionTvProperties {
  // How many elements in tensor view are there to reduce.
  int64_t total_reduction_numel = 1;

  // How many reductions do we need to perform, i.e. how many iter dimension.
  // elements are there
  int64_t total_iteration_numel = 1;

  // Is the inner most dimension a reduction, if no reductions mark true.
  bool fastest_dim_reduction = true;

  // How many elements in the inner most dimension merging surrounding domains
  // that match in type. This is used for 3D schedulers in
  // reduction/normalization.
  int64_t inner_most_dimension_numel = 1;

  // Same thing as above, but the number of dimensions instead of the numel.
  int64_t inner_most_dimension_ndims = 1;

  // Merging neighboring iteration domains, and reduction domains, what's the
  // resulting dimensionality of the problem.
  int64_t dimensionality = 1;
};

// Fill ReductionTvProperties structure about tv
ReductionTvProperties getReductionProperties(
    Fusion* fusion,
    SchedulerRuntimeInfo& runtime_info,
    TensorView* tv);

// Struct to store persistent buffer sizes. also holds the persistent buffer
// size of the buffers are projected to the inputs.
struct PersistentBufferSizeReturn {
  int64_t persistent_buffer_size = 0;
  int64_t projected_persistent_buffer_size = 0;
};

// Compute the amount of register space would be needed to perform this kernel
// persistently, only based on buffers that must be persistent, and based on the
// maximum of all minimum size requirement. i.e. if must be persistent, only
// hold persistent dimension.
NVF_API PersistentBufferSizeReturn persistentBufferSize(
    Fusion* fusion,
    SchedulerRuntimeInfo& runtime_info,
    const PersistentBufferInfo& persistent_buffers,
    HeuristicDataCache* data_cache = nullptr);

// Merges tensor view to the form:
// [IterationDomain, ReductionDomain] Returns if <iteration dimensions,
// reduction dimensions>
std::pair<bool, bool> canonicalDimReduction(
    Fusion* fusion,
    TensorView* tv,
    bool schedule_3D = false);

// Return a list of tensor views that are outputs of reduction operations,
// excluding resharding reduce expressions. If multiple outputs of an expression
// are found, only include one in the list
NVF_API std::vector<TensorView*> getReductionTvs(Fusion* fusion);

// Returns a list of TensorViews that are the consumer tv for a view operation.
std::vector<TensorView*> getViewTVs(Fusion* fusion);

// Returns a list of non-reduction TensorViews that have a root domain
std::vector<TensorView*> getTVsWithNonReductionRFactor(Fusion* fusion);

// Reset inputs and outputs to global memory, everything else to local.
NVF_API void clearMemorySpace(Fusion* fusion);

// Returns cached after tensors of the fusion inputs if unrolled. Otherwise
// return empty vector.
NVF_API std::vector<TensorView*> cacheInputs(Fusion* fusion, bool unroll);

// Returns the pairs of <cache of each fusion output, corresponding output> for
// all outputs.
NVF_API std::vector<std::pair<TensorView*, TensorView*>> cacheAndForkOutputs(
    Fusion* fusion,
    bool unroll);

// Ignores broadcast and reduction, returns iter domain in allocation domain
// that's "inner most".
IterDomain* innerMostAllocDim(TensorView* tv);

// Looks through fusion and finds all dims that match to the one provided in
// the tensorview provided. Iter domain must be a root domain. If inner_only,
// will only map dimensions if they're the inner most position. This is
// important when projecting a dimension between an rfactor position and its
// root position when mapping from consumer to producer. If inner_only=true,
// takes the rfactor/root dimensions that maps, projects it to the root/rfactor
// domain, but only following the inner most pass when encounting split/merge.
// When propagating backward, for split it will only propagate backwards if the
// mapped dimension is the inner portion of the split. For merge, inner_only
// doesn't make a dimension and will propagate through the inner portion of the
// merge. When propagating forward, the logic is symmetric with the backward
// case.
class FindAllMappedDims : public MaxInfoSpanningTree::Propagator {
  std::unordered_map<TensorView*, IterDomain*> mapped_root_ids_;
  std::unordered_map<TensorView*, IterDomain*> mapped_logical_ids_;
  TensorView* starting_tv_ = nullptr;
  IterDomain* starting_id_ = nullptr;
  bool inner_only_;
  bool vectorize_pass_;

 public:
  FindAllMappedDims(
      TensorView* from,
      IterDomain* starting_id,
      bool inner_only,
      bool vectorize_pass);
  void setUp() override;
  void propagateC2P(TensorView* from, TensorView* to) override;
  void propagateP2C(TensorView* from, TensorView* to) override;
  void propagateSibling(TensorView* from, TensorView* to) override;
  std::unordered_set<IterDomain*> get() const;
};

// Checks if tensor view has an iteration domain in vector dims in its inner
// most root position (excluding broadcast and reduction), and checks if it is a
// contiguous dimension
bool hasInnerDim(
    TensorView* tv,
    std::unordered_set<IterDomain*> vector_dims,
    bool should_vectorize);

// Returns all inputs and outputs that share the inner most dimension of the
// provided reference. If reference is an input it ignores reduction axes, will
// ignore all broadcast axes. If inner_only, will require inner->inner mapping
// in view, otherwise, it allows all inner->any mapping. If vectorize_pass, will
// check contiguity for vectorization, otherwise it just checks it has that
// inner dim.
std::vector<TensorView*> getInputsOutputsWithInnerDim(
    TensorView* reference_tv,
    bool inner_only,
    bool vectorize_pass);

// Holder return struct for the below function.
struct DisjointLogicalSetInfo {
  // const* to the disjoint set in disjoint_rfactor_set passed in to
  // getDisjointLogicalSetsOf each iterdomain in the rfactor of ref is mapped
  // to.
  //
  // WARNING: these pointers are relative to the disjoint_rfactor_set reference
  // passed into getDisjointLogicalSetsOf it's the user's responsibility to
  // maintain the lifetime of that reference to match this vector.
  std::vector<const VectorOfUniqueEntries<IterDomain*>*> disjoint_sets_of_ref;

  // Unique ID associated to the disjoint view group the logical id belongs to
  // in disjoint_sets_of_ref. It's straight forward to map from
  // disjoint_sets_of_ref to the vector, but not the other way around.
  std::vector<int64_t> disjoint_set_ids;

  // TensorView reference the above vectors are relative to.
  TensorView* ref;
};

// Returns disjoint rfactor sets mapped onto the given reference. Returns a pair
// of vectors of size rfactorDomain of reference. Vector of
// VectorOfUniqueEntries returns a const* to the disjoint set in
// disjoint_rfactor_set the iterdomain is mapped to. Integer vector represents
// which disjoint rfactor group the logical id belongs to. It's straightforward
// to map from the former to the latter, but not the latter to former.
//
// Since we return a const* to entries in disjoint_rfactor_set, it must be
// passed in as a reference. Algorithm is N^2 based on number of dims in
// reference, but generating the disjoint rfactor set is likely the limiter on
// perf of this function.
//
// logical_reorder_map is provided to assume TensorView `of` will be reordered
// per the map
DisjointLogicalSetInfo getDisjointLogicalSetsOf(
    Fusion* fusion,
    TensorView* of,
    DisjointSets<IterDomain*>& disjoint_rfactor_set,
    const std::unordered_map<int64_t, int64_t>& logical_reorder_map = {});

// Structure to hold byte multiples for break points. I.e. if we have the
// tensors:
// T0[I0, I1] float
// T1[I0, I1] bool
// T2[I0]     half
// T3    [I1] double
// and a break point of 1 the multiples would be:
// lhs_multiple = 4 + 1 + 2 = 7
// rhs_multiple = 4 + 1 + 8 = 13
struct BroadcastMultiple {
  int64_t rhs_multiple = 0;
  int64_t lhs_multiple = 0;
};

struct BroadcastMultipleInformation {
  std::vector<int64_t> view_disjoint_set_ids;
  std::vector<BroadcastMultiple> broadcast_multiples;
};

// Returns a vector of size reference_tv->getLogicalDomain().size() which
// is a view disjoint set id of each of those iter domains. If entries share the
// same value, they undergo view transformations in the fusion together.
// Broadcast multiples are also of size
// reference_tv->getLogicalDomain().size(), each entry [i] is the number of
// inputs/outputs that have a non-broadcast dimension mapped to the
// corresponding dimension in reference_tv. Broadcast multiples includes
// reference_tv if reference_tv is an input or output. Broadcast multiples is
// multiplied by data type size. In the case of view operations the broadcast
// multiple is the full multiple size if any domain in the group maps to a
// non-broadcast dimension in the given input/output. Otherwise if all
// dimensions are broadcast that input/output will not contribute to the
// multiple.
//
// logical_reorder_map is provided to assume reference_tv will be reordered per
// the map
NVF_API BroadcastMultipleInformation getBroadcastMultiples(
    TensorView* reference_tv,
    DataType index_type,
    const std::unordered_map<int64_t, int64_t>& logical_reorder_map = {});

//! Propagate current transformations on from_tv up to the given
//!  position, to all tensorviews on the owning fusion that has
//!  a connection with `from_tv` on the fusion graph.
void transformPropagateToAllFrom(TensorView* from_tv, int64_t pos);

//! A type of custom transform propagator that propagates iterdomain
//!  transforms from a source tv to all tvs that are selected
//!  using a "direction" and a "boundary".
//!
//! The propagation model always assumes a `from_tv`, a `direction` and a
//! `boundary`.
//!
//! This propagator will only transform producers and consumers
//! of `from_tv`, and all propagation modes **require** a boundary to be
//! specified to signify where the propagation should stop.
//!
//! There are currently three modes of propagation: forward, backward and
//! both-way, see comment on the interface functions for details.
struct BoundedDirectionalTransformPropagator {
  //! Custom option container for configuring
  //!  the transform propagation actions.
  //! All option values default to false unless
  //!  the corresponding setter is called.
  struct Options {
    //! If true, the transform propagator will
    //!   also propagate parallel types from
    //!   `from_tv` to all selected tvs.
    bool propagate_parallel_type = false;

    //! If true, the specified boundary tvs
    //!  will also be replayed as `from_tv`.
    //!  If false, they will not be affected
    //!  by the propagation pass.
    bool transform_boundary = false;

    //! Sets the position boundary in parallel
    //!  type propagation, see comment on
    //!  scheduler_utils::parallelizeAllLike.
    //! Only used if propagate_parallel_type==true.
    int64_t parallel_propagation_pos = -1;

    //! Setter for enabling parallel type
    //!  propagation. see comment on the variable.
    //!
    //! \param up_to_pos, sets the parallel type
    //!  propagation boundary. see comment on
    //!  scheduler_utils::parallelizeAllLike.
    Options propagateParallelType(int64_t up_to_pos = -1) {
      propagate_parallel_type = true;
      parallel_propagation_pos = up_to_pos;
      return *this;
    }

    //! Setter for enabling propagation to
    //!  boundary tvs. see comment on the variable
    Options propagateToBoundary() {
      transform_boundary = true;
      return *this;
    }
  };

  //! Replay transforms from tensorview `from`
  //!  to the tensorviews that are consumers
  //!  of boundary tensorviews in `to` and producers of `from`.
  NVF_API static void backward(
      TensorView* from,
      int64_t pos,
      std::vector<TensorView*> to,
      std::optional<Options> options = std::nullopt);

  //! Replay transforms from tensorview `from`
  //! to the tensorviews that are producers
  //!  of boundary tensorviews in `to` and consumers of `from`.
  static void forward(
      TensorView* from,
      int64_t pos,
      std::vector<TensorView*> to,
      std::optional<Options> options = std::nullopt);

  //! Replay transforms from tensorview `from`
  //!  to all the tensorviews that are consumers
  //!  of tensorviews in `backward_to` and producers
  //!  of tensorviews in `forward_to` while being
  //!  either a producer or a consumer of tensorview `from`.
  static void bothWays(
      TensorView* from,
      int64_t pos,
      std::vector<TensorView*> backward_to,
      std::vector<TensorView*> forward_to,
      std::optional<Options> options = std::nullopt);

 private:
  //! Utility function:
  //!  Will realize the transform propagation to the
  //! tensorview's in `included_tvs`.
  //!  Assumes that all tvs in included_tvs are either
  //! a producer or a consumer of from_tv.
  static void propagate(
      TensorView* from_tv,
      int64_t pos,
      std::unordered_set<TensorView*> included_tvs,
      Options options);
};

// Schedulers typically start by merging some axes together then splitting,
// and propagating those transformations through the dag. What we want to
// understand is if these merges can be supported through view operations.
// For example it could be problematic to support a reduction fusion:
//
// tv0[2, 3, 4]
// tv1 = sum(tv0, {1, 2})
// tv2 = view(tv0, {6, 4})
//
// Since the first step of the reduction scheduler would be tv1->merge(1, 2).
// If we tried to propagate this transformation through the view it would make
// the view invalid. If we tried to propagate the view through the reduction,
// it would attempt to merge a reduction and non-reduction dimension. So for
// these types of fusions we would like to understand that the view considers
// axis 1 and 2 of tv1 as "non-separable" axes.
//
// If IterDomains are disjoint in the returned set, then they are considered
// "separable".
// Warning: This pass generates the IdGraphs, not intended for use at runtime.
NVF_API DisjointSets<IterDomain*> disjointLogicalSets(Fusion* fusion);

// Makes sure that there are no group id's left of pos that match right of pos.
// e.g.
// [1, 0, 0] pos 2 would return false
// [1, 0, 0] pos 1 would return true
NVF_API bool breakIsDisjoint(std::vector<int64_t> group_ids, int64_t pos);

// Generates an old to new map to reorder tv's domain as the logical order.
// Priority is given to inner most dimensions for example:
// logical [i0, i1, i2]
// domain [i0*i2, i1]
// will produce the map {{0, 1}, {1, 0}}
// This is somewhat similar to orderTiledConcreteIdAsRoot
NVF_API std::unordered_map<int64_t, int64_t> domainReorderAsLogicalMap(
    TensorView* tv);

// Generates an old to new map to reorder tv's domain as the logical order.
// This only handles the simple case where allocation is a permutation of
// logical domain, otherwise, the function returns an empty container.
std::unordered_map<int64_t, int64_t> maybeLogicalReorderAsAllocationMap(
    TensorView* tv);

// Assumes view's are consistent as detected by
// registery.cpp::requiresForwardViewReplay returning false
void propagateReshapeTransforms(Fusion* fusion, const ComputeAtMap& ca_map);

//! Check if tv is an output of a fastest-dim reduction
NVF_API bool isFastestDimReduction(TensorView* tv);

// A wrapper for Fusion::rotateLoop that provide more consistent interace
inline void rotateLoop(
    TensorView* loop_tv,
    int64_t axis,
    std::unordered_set<Statement*> selection) {
  auto fusion = loop_tv->fusion();
  if (!fusion->hasManaged("loop_rotation")) {
    fusion->manage("loop_rotation", LoopRotationParam{});
  }
  fusion->getManaged<LoopRotationParam>("loop_rotation")
      .emplace_back(loop_tv, axis, std::move(selection));
}

//! Certain tensors may need to be placed on shared or global memory
//! due to data dependencies caused by resize operations. Create
//! caches of those tensors so that original operations producing
//! them should keep using the same memory. This avoids, for example,
//! reductions to global memory.
//!
//! Example:
//!
//! tv1 = sum(tv0)
//! tv2 = some_resize_op(tv1);
//! tv3 = some_other_op(tv1);
//!
//! When tv1 is promoted to Global, we want to avoid reducing to a
//! global memory tensor. After the transformation by this function,
//! the fusion should look like:
//!
//! tv1 = sum(tv0);
//! tv4 = tv1
//! tv4->setMemoryType(Global)
//! tv2 = some_resize_op(tv4)
//! tv3 = some_other_op(tv1);
//!
//! Note that the sum reduction is done using a Local buffer, i.e.,
//! tv1, but the data dependency for the resize op is still satisfied
//! by having a copy of tv1, i.e., tv4. Note that the other op using
//! tv1 still uses tv1.
NVF_API void prepareForMemoryTypePromotion(Fusion* fusion);

//! If a consumer tensor induces a data dependency between threads,
//! move its producer to a shared memory that is sufficient to satisfy
//! the dependency. For example, if the domain is parallelized
//! with blockIdx, the producer memory type will be changed to
//! Global. A proper RAW sync will be automatically inserted when the
//! fusion is lowered.
NVF_API void promoteProducerMemoryTypes(
    Fusion* fusion,
    const std::vector<TensorView*>& input_caches);

//! Get all tensors that are connected to from_tvs without going through
//! any tvs in the cutoff_tv_set.
NVF_API std::unordered_set<TensorView*> getAllTvsFrom(
    const std::vector<TensorView*>& from_tvs,
    const std::unordered_set<TensorView*>& cutoff_tv_set);

//! Get the persistent buffer size of a tensor
int64_t getPersistentBufferSizeOfTensor(
    const TensorView* buffer,
    SchedulerRuntimeInfo& runtime_info,
    const PersistentBufferInfo& persistent_buffer_info);

//! The required shared memory size for a block inclues two parts: (1) smem
//! for persistent buffers and (2) overhead. The overhead includes space
//! reserved by the CUDA driver and reduction workspace which depends on the
//! number of threads per block specified by the parameter threads_per_block.
//! By default, the function uses the maximum allowed number of threads per
//! block (threads_per_block = -1) to calculate the overhead. The caller can
//! specify a different value if they are sure about the max value used at
//! runtime.
int64_t getSharedMemoryOverheadPerBlock(
    Fusion* fusion,
    const std::vector<TensorView*>& reduction_tvs,
    int64_t threads_per_block = -1);

// Returns true if any Expr in `fusion` is resharding.
bool isResharding(Fusion* fusion);

// Move non-concretized broadcast domains to innermost
// positions. Broadcast domains mapped with any domains of given tvs
// are ignored.
//
// The goal here is to find domains that are not scheduled by
// propagation from reference tensors (i.e., ignored_tvs). All
// schedulers make sure to include only schedulable domains but they
// may also allow to have non-concretized broadcast domains that have
// no mapping with any of reference tensors. Since they are
// non-concretized, they should be safe to ignore. Ideally, they
// should just be removed from the fusion. For now, they are moved to
// innermost positions to prevent them from interfering
// inlining. If they happened to be at the
// outermost position, the tensor wouldn't be inlined at all. See
// issue #2686 and PR #2799.
void moveNonConcretizedBroadcastInnermost(
    Fusion* fusion,
    const std::unordered_set<TensorView*>& ignored_tvs = {});

<<<<<<< HEAD
// Create the loop domain of given tensors as specified by the
// reference. The new loop domain is connected to the existing IDs of
// each tensor by replaying exprs found in the Exact ValGraph.
void scheduleLoopDomainsLike(
    const std::vector<TensorView*>& tvs,
    const std::vector<IterDomain*>& ref_loop_dom,
    int64_t pos = -1);

=======
>>>>>>> ae2b678c
} // namespace scheduler_utils
} // namespace nvfuser<|MERGE_RESOLUTION|>--- conflicted
+++ resolved
@@ -701,16 +701,5 @@
     Fusion* fusion,
     const std::unordered_set<TensorView*>& ignored_tvs = {});
 
-<<<<<<< HEAD
-// Create the loop domain of given tensors as specified by the
-// reference. The new loop domain is connected to the existing IDs of
-// each tensor by replaying exprs found in the Exact ValGraph.
-void scheduleLoopDomainsLike(
-    const std::vector<TensorView*>& tvs,
-    const std::vector<IterDomain*>& ref_loop_dom,
-    int64_t pos = -1);
-
-=======
->>>>>>> ae2b678c
 } // namespace scheduler_utils
 } // namespace nvfuser