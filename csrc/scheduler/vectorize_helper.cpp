--- conflicted
+++ resolved
@@ -918,14 +918,7 @@
 int64_t getVectorizationBreakPointOfReductionProducer(
     TensorView* reduction_consumer,
     TensorView* reduction_producer,
-<<<<<<< HEAD
     int64_t producer_innermost_ndims) {
-=======
-    int64_t consumer_innermost_ndims) {
-  FUSER_PERF_SCOPE(
-      "vectorize_helper::getVectorizationBreakPointOfReductionProducer");
-
->>>>>>> 89ed7606
   NVF_ERROR(
       reduction_consumer->definition() != nullptr &&
           ir_utils::isReductionOp(reduction_consumer->definition()) &&
@@ -938,75 +931,7 @@
   // Find the conrresponding producer break point. To the right of the
   // break point, there must be only the producer innermost IDs or
   // reduction IDs
-<<<<<<< HEAD
   return (int64_t)(reduction_producer->nDims()) - producer_innermost_ndims;
-=======
-  int64_t break_point = (int64_t)(reduction_producer->nDims());
-
-  // short-cut to to return break point when no c2p mapping is going to be
-  // performed
-  if (consumer_innermost_ndims == 0) {
-    return break_point;
-  }
-
-  const auto c2p =
-      PairwiseLogicalDomainMap(reduction_producer, reduction_consumer)
-          .mapConsumerToProducer();
-
-  // Grab all the corresponding producer IDs that are mapped with the
-  // innermost consumer IDs
-  std::unordered_set<IterDomain*> producer_innermost_ids;
-  for (auto it = reduction_consumer->getMaybeRootDomain().begin() +
-           ((int64_t)reduction_consumer->nDims() - consumer_innermost_ndims);
-       it != reduction_consumer->getMaybeRootDomain().end();
-       ++it) {
-    auto consumer_id = *it;
-    auto c2p_it = c2p.find(consumer_id);
-    // Since this is for a reduction op, there must be a mapped
-    // producer ID
-    NVF_ERROR(c2p_it != c2p.end());
-    auto producer_id = c2p_it->second;
-    producer_innermost_ids.insert(producer_id);
-  }
-
-  int num_detected_producer_innermost_ids = 0;
-  for (auto it = reduction_producer->getLogicalDomain().rbegin();
-       it != reduction_producer->getLogicalDomain().rend();
-       ++it) {
-    auto producer_rf_id = *it;
-
-    // If the mapped producer ID is also a reduction domain, the
-    // producer should be a fusion input as our
-    // reduction/normalization scheduler do not support fusing
-    // multiple back-to-back reductions
-    if (producer_rf_id->isReduction()) {
-      NVF_ERROR(
-          reduction_producer->isFusionInput(),
-          "Unexpected producer of reduction: ",
-          reduction_producer->toString());
-      --break_point;
-      continue;
-    }
-
-    if (producer_innermost_ids.count(producer_rf_id)) {
-      --break_point;
-      ++num_detected_producer_innermost_ids;
-      // If all innermost IDs are found, stop shifting the break point
-      // further
-      if (num_detected_producer_innermost_ids ==
-          (int64_t)producer_innermost_ids.size()) {
-        break;
-      }
-      continue;
-    }
-
-    // Neither reduction nor mapped to consumer innermost IDs.
-    // This should not happen
-    NVF_THROW("Unexpected producer RF ID: ", producer_rf_id->toString())
-  }
-
-  return break_point;
->>>>>>> 89ed7606
 }
 
 } // namespace vectorize_helper
