// clang-format off
/*
 * SPDX-FileCopyrightText: Copyright (c) 2023-present NVIDIA CORPORATION & AFFILIATES.
 * All rights reserved.
 * SPDX-License-Identifier: BSD-3-Clause
 */
// clang-format on
#include <scheduler/vectorize_helper.h>

#include <compute_at_map.h>
#include <contiguity.h>
#include <device_lower/analysis/divisible_split.h>
#include <expr_evaluator.h>
#include <expr_simplifier.h>
#include <ir/builder.h>
#include <iter_visitor.h>
#include <scheduler/registry.h>

#include <c10/util/irange.h>

#include <unordered_set>

namespace nvfuser {
namespace vectorize_helper {

namespace {

// Search through the almost exact map to see if there's a compile time factor
// that can be used. Otherwise return the concrete ID extent which makes
// simplification pass easier as the same factor will be used more consistently
// where possible.
//
// TODO: This is generally useful, would be good to add it to compute at map and
// refactor lowering to use it so we consistently use compile time values or the
// same symbolic value consistently.
Val* commonOrConstExtent(
    std::shared_ptr<const ComputeAtMap> ca_map,
    IterDomain* id) {
  auto disjoint_set = ca_map->idGraph().almostExactNodes().getDisjointSetOf(id);
  for (auto entry : disjoint_set) {
    if (entry->extent()->isConstScalar()) {
      return entry->extent();
    }
  }
  return ca_map->getConcreteMappedID(id, IdMappingMode::ALMOSTEXACT)->extent();
}

} // namespace

Val* ContiguousInnerDimensionsMapper::isFullyProjected(IterDomain* id) {
  return SimplifyingIrBuilder::eqExpr(
      getProjectedExtent(id), commonOrConstExtent(ca_map_, id));
}

ContiguousInnerDimensionsMapper::ContiguousInnerDimensionsMapper(
    TensorView* reference,
    const std::vector<IterDomain*>& ids,
    std::shared_ptr<const ComputeAtMap> ca_map,
    const std::unordered_set<Split*>& divisible_splits)
    // Send null info to MaxInfoSpanning tree because we need state to compute
    // the info object for reference. It's not really needed on construction,
    // just before traversal.
    : MaxInfoSpanningTree(reference, std::make_shared<MappedDomain>()),
      ca_map_(std::move(ca_map)),
      divisible_splits_(divisible_splits) {
  FusionGuard fg(reference->fusion());
  // Exclude reduction IDs if the reference is a fusion input as they
  // don't manifest at all in the fusion. This simplifies the
  // analysis in getContigMergeOfInnerSize, which only looks at
  // non-reduction rfactor domains. Including reduction domains here
  // can result in incorrect ordering
  // NOTE: this is necessary to enable vectorization in
  // NVFuserTest.FusionSegmentReduceSoftmax_CUDA
  auto rfactor_domain = reference->getMaybeRFactorDomain();
  auto filtered_ids = ids;
  if (reference->isFusionInput()) {
<<<<<<< HEAD
    auto remove_reduction = [](auto& container) {
      container.erase(
          std::remove_if(
              container.begin(),
              container.end(),
              [](IterDomain* id) { return id->isReduction(); }),
          container.end());
    };
    remove_reduction(rfactor_domain);
    remove_reduction(filtered_ids);
=======
    rfactor_domain = TensorDomain::noReductions(rfactor_domain);
    filtered_ids = TensorDomain::noReductions(filtered_ids);
  } else {
    TORCH_INTERNAL_ASSERT(
        !TensorDomain::hasReduction(rfactor_domain) &&
            !TensorDomain::hasReduction(filtered_ids),
        "Unexpected reduction domain given to ContiguousInnerDimensionsMapper");
>>>>>>> 5525ade5
  }

  // Record while processing reference's information
  recording_ = true;
  for (auto id : filtered_ids) {
    addProjectedExtent(id, commonOrConstExtent(ca_map_, id));
  }

  // Ordering of dimensions is important in this analysis, if an ordering is
  // contiguous in the reference, but not the target tensor views, then we
  // cannot consider that a contiguous merge dimension for vectorization.
  auto projected_rfactor = projectId(filtered_ids, rfactor_domain);
<<<<<<< HEAD

  // Need to somehow make sure projected_rfactor is indeed on the reference
  // tensor, otherwise, getProjectedExtent seems to be complaining. I'm
  // wondering if we should instead canonicalize the key for projected extent
  auto map_rfactor = [this, &rfactor_domain](IterDomain* id) {
    IterDomain* mapped_id = nullptr;
    for (auto i : c10::irange(rfactor_domain.size())) {
      if (this->ca_map_->idGraph().exactNodes().permissiveAreMapped(
              rfactor_domain[i], id)) {
        mapped_id = rfactor_domain[i];
        break;
      }
    }
    return mapped_id;
  };
  // mapping thing back to rfactor for reference tensor
  std::for_each(
      projected_rfactor.begin(), projected_rfactor.end(), map_rfactor);
=======
>>>>>>> 5525ade5

  std::shared_ptr<Information> reference_information = MappedDomain::build(
      projectId(projected_rfactor, reference->getRootDomain()),
      projected_rfactor,
      reference->hasRFactor() /*shouldn't matter how we initialize this*/);

  // Stop recording before traversal
  recording_ = false;

  // Set MaxInfoSpanningTree::reference_info_ before traversal
  reference_info_ = reference_information;
  // Set ContiguousInnerDimensionsMapper::tv_infos_ entry for reference
  tv_infos_[reference] = reference_information;

  traverse(this);
}

ContiguousInnerDimensionsMapper ContiguousInnerDimensionsMapper::map(
    TensorView* reference,
    const std::vector<IterDomain*>& ids,
    std::shared_ptr<const ComputeAtMap> ca_map,
    const std::unordered_set<Split*>& divisible_splits) {
  return ContiguousInnerDimensionsMapper(
      reference, ids, ca_map, divisible_splits);
}

template <typename MergeOrSplit>
void ContiguousInnerDimensionsMapper::combinePE(
    const MergeOrSplit* merge_or_split,
    bool outer_maps) {
  // Nothing to do unless recording
  if (!recording_) {
    return;
  }

  auto projected_inner_extent = getProjectedExtent(merge_or_split->inner());
  Val* projected_combined_extent = projected_inner_extent;

  if (outer_maps) {
    // We don't map the outer dimension through if the inner dimension maps
    // partially as we'd have to support mapping a non-continuous dimension.
    // For example:
    //
    // merge(I0*I1, I2*I3) -> I0*I1*I2*I3
    //
    // With partial mapping of I1 and I3, then there'd be I2 between them
    // so it wouldn't be a continuous segment that we map through this
    // merge. Therefore we'd only consider I3 partialy mapping through this
    // operation.
    //
    // If we have the same merge
    // merge(I0*I1, I2*I3) -> I0*I1*I2*I3
    // However, I2*I3 completely maps, and I1 partially maps, then we can
    // forward a partially mapped domain to the output of size I1*I2*I3

    auto maybe_projected_outer_extent = SimplifyingIrBuilder::whereExpr(
        isFullyProjected(merge_or_split->inner()),
        getProjectedExtent(merge_or_split->outer()),
        merge_or_split->container()->oneVal());
    projected_combined_extent = SimplifyingIrBuilder::mulExpr(
        maybe_projected_outer_extent, projected_inner_extent);
  }

  if constexpr (std::is_same_v<MergeOrSplit, Merge>) {
    addProjectedExtent(merge_or_split->out(), projected_combined_extent);
  } else {
    static_assert(std::is_same_v<MergeOrSplit, Split>);
    addProjectedExtent(merge_or_split->in(), projected_combined_extent);
  }
}

template <typename MergeOrSplit>
void ContiguousInnerDimensionsMapper::distributePE(
    const MergeOrSplit* merge_or_split) {
  // Nothing to do unless recording
  if (!recording_) {
    return;
  }

  auto inner_extent = commonOrConstExtent(ca_map_, merge_or_split->inner());
  auto outer_extent = commonOrConstExtent(ca_map_, merge_or_split->outer());
  Val* projected_combined_extent = nullptr;

  if constexpr (std::is_same_v<MergeOrSplit, Merge>) {
    projected_combined_extent = getProjectedExtent(merge_or_split->out());
  } else {
    static_assert(std::is_same_v<MergeOrSplit, Split>);
    projected_combined_extent = getProjectedExtent(merge_or_split->in());
  }

  // Propagate out mapping to inner as gcd(combined, inner)
  auto projected_inner_extent =
      SimplifyingIrBuilder::gcdExpr(projected_combined_extent, inner_extent);
  addProjectedExtent(merge_or_split->inner(), projected_inner_extent);

  // Propagate out mapping to outer as gcd(combined / inner, outer) if inner is
  // fuly projected
  auto quotient =
      SimplifyingIrBuilder::divExpr(projected_combined_extent, inner_extent);
  auto projected_outer_extent = SimplifyingIrBuilder::whereExpr(
      isFullyProjected(merge_or_split->inner()),
      SimplifyingIrBuilder::gcdExpr(quotient, outer_extent),
      FusionGuard::getCurFusion()->oneVal());
  addProjectedExtent(merge_or_split->outer(), projected_outer_extent);
}

std::vector<IterDomain*> ContiguousInnerDimensionsMapper::projectId(
    const std::vector<IterDomain*>& from,
    const std::vector<IterDomain*>& to) {
  if (from.empty()) {
    return {};
  }

  std::vector<IterDomain*> frontier = from;

  // Process `merge_or_split` and update `frontier`, where `merge_or_split` must
  // be an expr that combines two IDs into one. For forward propagation, it must
  // be a merge, and for backward propagation, it must be a split.
  auto propagateCombine = [&frontier, this](auto* merge_or_split) {
    // Initialize state
    auto find_outer_it = frontier.begin();
    auto outer_pos = frontier.size();
    auto find_inner_it = frontier.begin();
    auto inner_pos = frontier.size();

    // Removes all entries to the left of provided `it`, if `it` is not
    // frontier.begin(). Updates all state of finding outer and inner in the
    // frontier vector after erasing.
    auto clear_left_of = [&find_outer_it,
                          &outer_pos,
                          &find_inner_it,
                          &inner_pos,
                          &frontier,
                          &merge_or_split](decltype(find_outer_it) it) {
      if (it != frontier.begin()) {
        frontier.erase(frontier.begin(), it);
      }

      // Set outer it and position
      find_outer_it =
          std::find(frontier.begin(), frontier.end(), merge_or_split->outer());
      outer_pos = std::distance(frontier.begin(), find_outer_it);

      // Set inner it and position
      find_inner_it =
          std::find(frontier.begin(), frontier.end(), merge_or_split->inner());
      inner_pos = std::distance(frontier.begin(), find_inner_it);
    };

    // Dry run to fill state
    clear_left_of(frontier.begin());

    // Cannot map through non-divisible split
    if constexpr (std::is_same_v<decltype(merge_or_split), Split*>) {
      if (divisible_splits_.find(merge_or_split) == divisible_splits_.end()) {
        if (find_inner_it != frontier.end()) {
          clear_left_of(find_inner_it + 1);
        }
        if (find_outer_it != frontier.end()) {
          clear_left_of(find_outer_it + 1);
        }
        return;
      }
    }

    // Check if the domains out of the split are contiguous in the mapped
    // domain.
    if (find_outer_it == frontier.end() && find_inner_it != frontier.end()) {
      // Outer dimension was not found, but inner dimension was. Must assume
      // everything to the left of inner is not contiguously merged.
      //
      // Clear left of inner
      clear_left_of(find_inner_it);
    } else if (
        find_outer_it != frontier.end() && find_inner_it == frontier.end()) {
      // Inner dimension was not found, outer and anything left of outer are
      // definitely not contiguous.
      //
      // Clear outer and left of outer
      clear_left_of(find_outer_it + 1);
      return;
    } else if (
        find_outer_it == frontier.end() && find_inner_it == frontier.end()) {
      // Nothing mapped, just continue
      return;
    }

    if (find_outer_it != frontier.end() && find_inner_it != frontier.end()) {
      // Both outer and inner mapped.
      if (outer_pos >= inner_pos) {
        // Make sure outer is outside inner, otherwise neither could be part
        // of a continuous mapping. There are cases where we could have
        // reversible operations e.g.:
        //    [id{3} id{5} id{6}] -> merge(1, 0)
        // -> [id{5*3} id{6}] -> split(0, 3)
        // -> [id{5} id{3} id{6}] -> transpose(0, 1)
        // -> [id{3} id{5} id{6}]
        // However we don't try and capture cases like this correcly, we'd
        // just reduce this down to only the iter domain of size 6 mapping.
        //
        // Clear outer and left of outer
        clear_left_of(find_outer_it + 1);
        return;
      }

      // Find the position inner would have to have to be considered ordered
      // relative to outer
      auto pos_after_outer = outer_pos + 1;
      for (; pos_after_outer < frontier.size(); pos_after_outer++) {
        if (frontier[pos_after_outer]->isBroadcast() &&
            pos_after_outer != inner_pos) {
          // Skip broadcast axes as they must not have been concretized in
          // the reference. We remove dimensions that underwent a
          // concretization as well as the dimensions to the left of that in
          // propagateC2P.
          return;
        }
        break;
      }

      if (inner_pos != pos_after_outer) {
        // Nothing to the left of inner could be continuous.
        //
        // Clear left of inner
        clear_left_of(find_inner_it);
      }
    }

    if constexpr (std::is_same_v<decltype(merge_or_split), Split*>) {
      frontier[inner_pos] = merge_or_split->in();
    } else {
      static_assert(std::is_same_v<decltype(merge_or_split), Merge*>);
      frontier[inner_pos] = merge_or_split->out();
    }
    bool outer_mapped = find_outer_it != frontier.end();
    if (outer_mapped) {
      // Remove outer
      frontier.erase(find_outer_it);
    } else {
      // Clear to the left of inner in since only inner maps
      frontier.erase(frontier.begin(), frontier.begin() + (int64_t)inner_pos);
    }

    combinePE(merge_or_split, outer_mapped);
  };

  // Process `merge_or_split` and update `frontier`, where `merge_or_split` must
  // be an expr that unflatten one ID into two IDs. For forward propagation, it
  // must be a split, and for backward propagation, it must be a merge
  auto propagateDistribute = [&frontier, this](auto* merge_or_split) {
    Val* combined = nullptr;
    if constexpr (std::is_same_v<decltype(merge_or_split), Split*>) {
      combined = merge_or_split->in();
    } else {
      static_assert(std::is_same_v<decltype(merge_or_split), Merge*>);
      combined = merge_or_split->out();
    }
    auto find_out_it = std::find(frontier.begin(), frontier.end(), combined);
    if (find_out_it == frontier.end()) {
      return;
    }

    auto out_pos = std::distance(frontier.begin(), find_out_it);
    frontier[out_pos] = merge_or_split->outer();
    frontier.insert(frontier.begin() + out_pos + 1, merge_or_split->inner());

    distributePE(merge_or_split);
  };

  auto clear_left_of = [&frontier](IterDomain* id) {
    auto it = std::find(frontier.begin(), frontier.end(), id);
    if (it != frontier.end()) {
      frontier.erase(frontier.begin(), it + 1);
    }
  };

  // If `from` is [I1, I2, I3, I4], `to` is [I1, I5, I6, I7], where I2 =
  // merge(I5, I6) and I7 = merge(I3, I4), `from` is on both side of `to`. We
  // traverse the forward side and backward side separately. For this example,
  // we will have backward exprs {I2 = merge(I5, I6)} and forward exprs {I7 =
  // merge(I3, I4)}. If from is on the forward side only, then we will have
  // empty backward exprs, vice versa.

  auto backward_exprs = StmtSort::getExprsBetween(
      frontier.front()->fusion(),
      {to.begin(), to.end()},
      {frontier.begin(), frontier.end()});

  // Mapping from rfactor to root, reverse expressions
  std::reverse(backward_exprs.begin(), backward_exprs.end());

  for (auto* expr : backward_exprs) {
    if (Split* split = dynamic_cast<Split*>(expr)) {
      propagateCombine(split);
    } else if (Merge* merge = dynamic_cast<Merge*>(expr)) {
      propagateDistribute(merge);
    } else if (Resize* resize = dynamic_cast<Resize*>(expr)) {
      // Cannot vectorize through resize
      clear_left_of(resize->out());
    } else {
      // TODO: I wonder if we should just remove all inputs instead of erroring.
      // Seems that would be safe.
      TORCH_INTERNAL_ASSERT(
          false,
          "ProjectDimensions does not support expr type: ",
          expr->toString());
    } // switch on expr type
  } // For loop on the transform expressions

  if (frontier.empty()) {
    return {};
  }

  auto forward_exprs = StmtSort::getExprsBetween(
      frontier.front()->fusion(),
      {frontier.begin(), frontier.end()},
      {to.begin(), to.end()});

  // Map forward through transforms since we're going from root to rfactor
  for (auto* expr : forward_exprs) {
    if (Merge* merge = dynamic_cast<Merge*>(expr)) {
      propagateCombine(merge);
    } else if (Split* split = dynamic_cast<Split*>(expr)) {
      propagateDistribute(split);
    } else if (Resize* resize = dynamic_cast<Resize*>(expr)) {
      // Cannot vectorize through resize
      clear_left_of(resize->in());
    } else {
      // TODO: I wonder if we should just remove all inputs instead of erroring.
      // Seems that would be safe.
      TORCH_INTERNAL_ASSERT(
          false,
          "ProjectDimensions does not support expr type: ",
          expr->toString());
    } // switch on expr type
  } // For loop on the transform expressions

  return frontier;
}

std::shared_ptr<MaxInfoSpanningTree::Information>
ContiguousInnerDimensionsMapper::computeInfoC2P(
    TensorView* from,
    TensorView* to,
    std::shared_ptr<MaxInfoSpanningTree::Information> from_info) {
  auto from_ids = std::dynamic_pointer_cast<const MappedDomain>(from_info)
                      ->mapped_root_ids_;
  // If we have a case where we have a concretized broadcast that's being
  // tracked in a consumer but not concretized in the producer we should break
  // off the dimensions connected to the left of that dimension. So if we have:
  // T0[i0, i2]
  // T1[i0, b1, i2] = broadcast(T0)
  // T2[i0, i1, i2]
  // T3[i0, i1, i2] = T1 + T2
  // and we're propogating from T3 with {i0, i1, i2}
  // When we go from T3 to T0, we don't have any mechanism to understand that i0
  // and i2 are not contiguous in the original domain of T3. It's not ideal with
  // transpose, but when this happens we'll clear all dimensions mapped left of
  // the concretized broadcast.
  // So if we have:
  // T0[i1, i2]
  // T1[b0, i1, i2] = broadcast(T0)
  // T2[i1, b0, i2] = transpose(T1)
  // T3[i1, i0, i2]
  // T4[i1, i0, i2] = T2 + T3
  // T5[i0, i1, i2] = transpose(T4)
  // Then i1 and i2 are contiguous in both T0 and T5, but due to the realization
  // of the broadcast on T4 we will have removed i1 from the mapped set.
  PairwiseRootDomainMap root_map(to, from);
  auto c2p_map = root_map.mapConsumerToProducer(from->domain(), to->domain());

  // Id's in consumer to clear from the mapped set due to broadcast
  // concretization.
  std::unordered_set<IterDomain*> consumer_ids_to_clear;
  if (to->hasBroadcast()) {
    // Find the last broadcast dimension resolved in consumers root domain
    int clear_pos = -1;
    for (auto i : c10::irange(from->getRootDomain().size())) {
      auto c_id = from->getRootDomain()[i];
      auto c_it = c2p_map.find(c_id);
      if (c_it == c2p_map.end()) {
        continue;
      }
      auto p_id = c_it->second;
      if ((!c_id->isBroadcast()) && p_id->isBroadcast()) {
        clear_pos = (int)i;
      }
    }
    // Clear everything to the left of the inner most resolved broadcast
    // dimension, including the broadcasted domain.
    if (clear_pos >= 0) {
      consumer_ids_to_clear.insert(
          from->getRootDomain().begin(),
          from->getRootDomain().begin() + clear_pos + 1);
    }
  }

  std::vector<IterDomain*> producer_rfactor_ids;
  for (auto from_id : from_ids) {
    auto c2p_it = c2p_map.find(from_id);
    if (c2p_it != c2p_map.end() &&
        consumer_ids_to_clear.find(c2p_it->first) ==
            consumer_ids_to_clear.end()) {
      producer_rfactor_ids.push_back(c2p_it->second);
      if (recording_) {
        addProjectedExtent(c2p_it->second, getProjectedExtent(c2p_it->first));
      }
    }
  }
  return MappedDomain::build(
      projectId(producer_rfactor_ids, to->getRootDomain()),
      producer_rfactor_ids,
      true);
}

std::shared_ptr<MaxInfoSpanningTree::Information>
ContiguousInnerDimensionsMapper::computeInfoP2C(
    TensorView* from,
    TensorView* to,
    std::shared_ptr<MaxInfoSpanningTree::Information> from_info) {
  auto from_ids = std::dynamic_pointer_cast<const MappedDomain>(from_info)
                      ->mapped_rfactor_ids_;
  // If we have a case where we have a reduction that's being tracked in a
  // producer but not a consumer we should break off the dimensions connected to
  // the left of that reduction unless the producer is a fusion
  // input. So if we have:
  // T0[i0, i1, i2]
  // T1[i0, r1, i2] = sum(T0)
  // T2[i0, i2] = T1
  // and we're propogating from T0 with {i0, i1, i2}
  // When we go from T1 to T2, we don't have any mechanism to understand that i0
  // and i2 are not contiguous in the original domain of T0. It's not ideal with
  // transpose, but when this happens we'll clear all dimensions mapped left of
  // the reduction.
  // So if we have:
  // T0[i0, i1, i2]
  // T1[i1, i0, i2] = transpose(T0)
  // T2[i1, r0, i2] = sum(T1)
  // T3[i1, i2] = T2
  // Then i1 and i2 are contiguous in both T0 and T3, but due to the sum on T1
  // we will have removed i1.
  PairwiseRootDomainMap root_map(from, to);
  auto p2c_map = root_map.mapProducerToConsumer(from->domain(), to->domain());
  std::vector<IterDomain*> consumer_root_ids;

  // Id's in producer to clear from the mapped set due to reductions.
  std::unordered_set<IterDomain*> producer_ids_to_clear;
  if (!from->isFusionInput() && from->hasReduction()) {
    // Find the last reduction dimension in the rfactor domain.
    int clear_pos = -1;
    for (auto i : c10::irange(from->getMaybeRFactorDomain().size())) {
      if (from->getMaybeRFactorDomain()[i]->isReduction()) {
        clear_pos = (int)i;
      }
    }
    // Clear everything to the left of the inner most reduction dimension.
    if (clear_pos >= 0) {
      producer_ids_to_clear.insert(
          from->getMaybeRFactorDomain().begin(),
          from->getMaybeRFactorDomain().begin() + clear_pos + 1);
    }
  }

  for (auto from_id : from_ids) {
    auto p2c_it = p2c_map.find(from_id);
    if (p2c_it != p2c_map.end() &&
        producer_ids_to_clear.find(p2c_it->first) ==
            producer_ids_to_clear.end()) {
      consumer_root_ids.push_back(p2c_it->second);
      if (recording_) {
        addProjectedExtent(p2c_it->second, getProjectedExtent(p2c_it->first));
      }
    }
  }
  return MappedDomain::build(
      consumer_root_ids,
      projectId(consumer_root_ids, to->getMaybeRFactorDomain()),
      false);
}

std::shared_ptr<MaxInfoSpanningTree::Information>
ContiguousInnerDimensionsMapper::computeInfoSibling(
    TensorView* from,
    TensorView* to,
    std::shared_ptr<MaxInfoSpanningTree::Information> from_info) {
  TORCH_INTERNAL_ASSERT(
      from->getRootDomain().size() == to->getRootDomain().size(),
      "Siblings of different root sizes not supported, but found:\n  ",
      from->toString(),
      "\n  and\n  ",
      to->toString(),
      "\nhave root sizes of ",
      from->getRootDomain().size(),
      " and ",
      to->getRootDomain().size());

  auto from_root_ids = std::dynamic_pointer_cast<const MappedDomain>(from_info)
                           ->mapped_root_ids_;
  std::vector<IterDomain*> sibling_root_ids;

  for (auto from_root_id : from_root_ids) {
    auto from_it = std::find(
        from->getRootDomain().begin(),
        from->getRootDomain().end(),
        from_root_id);
    TORCH_INTERNAL_ASSERT(
        from_it != from->getRootDomain().end(),
        "Expected ",
        from_root_id->toString(),
        " to be in the root of ",
        from->toString());
    auto pos = std::distance(from->getRootDomain().begin(), from_it);
    sibling_root_ids.push_back(to->getRootDomain()[pos]);
    if (recording_) {
      addProjectedExtent(
          to->getRootDomain()[pos],
          getProjectedExtent(from->getRootDomain()[pos]));
    }
  }

  if (!from->hasRFactor()) {
    return MappedDomain::build(
        sibling_root_ids,
        sibling_root_ids,
        false /*shouldn't matter how we initialize this*/);
  }

  TORCH_INTERNAL_ASSERT(
      from->getRFactorDomain().size() == to->getRFactorDomain().size(),
      "Siblings of different rfactor sizes not supported, but found:\n  ",
      from->toString(),
      "\n  and\n  ",
      to->toString(),
      "\nhave rfactor sizes of ",
      from->getRFactorDomain().size(),
      " and ",
      to->getRFactorDomain().size());

  auto from_rfactor_ids =
      std::dynamic_pointer_cast<const MappedDomain>(from_info)
          ->mapped_rfactor_ids_;
  std::vector<IterDomain*> sibling_rfactor_ids;

  for (auto from_rfactor_id : from_rfactor_ids) {
    auto from_it = std::find(
        from->getRFactorDomain().begin(),
        from->getRFactorDomain().end(),
        from_rfactor_id);
    TORCH_INTERNAL_ASSERT(
        from_it != from->getRFactorDomain().end(),
        "Expected ",
        from_rfactor_id->toString(),
        " to be in the rfactor of ",
        from->toString());
    auto pos = std::distance(from->getRFactorDomain().begin(), from_it);
    sibling_rfactor_ids.push_back(to->getRFactorDomain()[pos]);
    if (recording_) {
      addProjectedExtent(
          to->getRFactorDomain()[pos],
          getProjectedExtent(from->getRFactorDomain()[pos]));
    }
  }

  return MappedDomain::build(sibling_root_ids, sibling_rfactor_ids, false);
}

// MaxInfoSpanningTree functions
void ContiguousInnerDimensionsMapper::propagateC2P(
    TensorView* from,
    TensorView* to) {
  recording_ = true;
  auto from_info = tv_infos_.at(from);
  auto to_info = computeInfoC2P(from, to, from_info);
  tv_infos_[to] = to_info;
}

void ContiguousInnerDimensionsMapper::propagateP2C(
    TensorView* from,
    TensorView* to) {
  recording_ = true;
  auto from_info = tv_infos_.at(from);
  auto to_info = computeInfoP2C(from, to, from_info);
  tv_infos_[to] = to_info;
}

void ContiguousInnerDimensionsMapper::propagateSibling(
    TensorView* from,
    TensorView* to) {
  recording_ = true;
  auto from_info = tv_infos_.at(from);
  auto to_info = computeInfoSibling(from, to, from_info);
  tv_infos_[to] = to_info;
}

Val* ContiguousInnerDimensionsMapper::getContigMergeOfInnerSize(
    TensorView* of_tv) {
  Val* product_of_inner_extents = of_tv->container()->oneVal();
  auto of_tv_root = of_tv->getMaybeRFactorDomain();

  TORCH_INTERNAL_ASSERT(hasMappedDims(of_tv));

  const std::vector<IterDomain*>& projected_dims = mappedRFactorIds(of_tv);
  auto of_tv_root_no_reductions = TensorDomain::noReductions(of_tv_root);

  auto contiguity = of_tv->domain()->contiguity();
  // Appears after reductions the reduction domain often has a contiguity entry.
  // This only matters if the result of the reduction is an output
  if (contiguity.size() == of_tv_root.size() &&
      contiguity.size() != of_tv_root_no_reductions.size()) {
    std::vector<std::optional<bool>> new_contiguity;
    for (auto i : c10::irange(of_tv_root.size())) {
      if (!of_tv_root[i]->isReduction()) {
        new_contiguity.push_back(contiguity[i]);
      }
    }
    contiguity = new_contiguity;
  }

  auto of_tv_root_no_reductions_size = of_tv_root_no_reductions.size();

  // Filter out 0-dim tensors
  if (of_tv_root_no_reductions_size < 1) {
    return product_of_inner_extents;
  }

  TORCH_INTERNAL_ASSERT(
      of_tv_root_no_reductions_size == contiguity.size(),
      "Contiguity mismatch found.");

  // Order is important, need to make sure dimensions match up correctly with
  // what was propogated through the mapper. The mapper's dimensions is
  // propogated in the order of the reference, if that order doesn't match the
  // tensor we're mapping too then a transpose interfered with expanded the
  // vectorize dimension.
  size_t projected_dims_i = projected_dims.size();

  for (auto i : c10::irange(of_tv_root_no_reductions_size)) {
    if (projected_dims_i == 0) {
      break;
    }
    auto root_i = of_tv_root_no_reductions_size - i - 1;
    auto root_id = of_tv_root_no_reductions.at(root_i);

    if (root_id->extent()->isOneInt() || root_id->isBroadcast()) {
      if (projected_dims[projected_dims_i - 1] == root_id) {
        --projected_dims_i;
      }
      continue;
    }

    auto contiguity_i = contiguity.at(root_i);
    if (!contiguity_i.has_value()) {
      TORCH_INTERNAL_ASSERT(false, "contiguity flag at root_i can't be null");
    } else {
      // Not contiguous
      if (!contiguity_i.value()) {
        break;
      }
    }

    // Mapping order isn't correct, cannot expand vectorization dimension.
    if (projected_dims[--projected_dims_i] != root_id) {
      break;
    }

    product_of_inner_extents = SimplifyingIrBuilder::mulExpr(
        product_of_inner_extents, getProjectedExtent(root_id));
  }
  return simplifyExpr(product_of_inner_extents);
}

std::unordered_map<TensorView*, Val*> ContiguousInnerDimensionsMapper::
    getTvToContigMergeOfInnerSizeMap() {
  std::unordered_map<TensorView*, Val*> result;
  for (auto& [tv, _] : tv_infos_) {
    result[tv] = getContigMergeOfInnerSize(tv);
  }
  return result;
}

namespace {

// Returns Mappings of all dims in reference starting from inner most position
// to outer most position. e.g. T0[i0, r1, b2] will return 3 Mapper instances
// associated with:
// {{i0, r1, b2}, {r1, b2}, {b2}}
std::vector<std::unordered_map<TensorView*, Val*>> getTvToContigInnerSizeMapsOf(
    TensorView* ref) {
  std::vector<std::unordered_map<TensorView*, Val*>> mappers;
  auto root_dom = ref->getMaybeRFactorDomain();
  while (!root_dom.empty()) {
    mappers.push_back(ContiguousInnerDimensionsMapper::map(ref, root_dom)
                          .getTvToContigMergeOfInnerSizeMap());
    root_dom.erase(root_dom.begin());
  }
  return mappers;
}

} // namespace

int64_t getVectorizationFactor(
    SchedulerRuntimeInfo& runtime_info,
    TensorView* reference_tv,
    HeuristicSummary* data_cache,
    int64_t break_point) {
  auto vectorizable_inputs_outputs_entry =
      HeuristicSummaryEntry<HeuristicCompileTime::VectorizableInputsAndOutputs>(
          data_cache, [&reference_tv]() {
            return std::make_unique<std::vector<TensorView*>>(
                scheduler_utils::getInputsOutputsWithInnerDim(
                    reference_tv, true, true));
          });

  auto& vectorizable_inputs_outputs = vectorizable_inputs_outputs_entry.get();

  auto vectorize_maps_entry =
      HeuristicSummaryEntry<HeuristicCompileTime::TvToContigInnerSizeMaps>(
          data_cache, [&reference_tv]() {
            return std::make_unique<
                std::vector<std::unordered_map<TensorView*, Val*>>>(
                getTvToContigInnerSizeMapsOf(reference_tv));
          });

  if (vectorizable_inputs_outputs.empty()) {
    return 1;
  }

  int64_t max_vec_size = SchedulerRuntimeInfo::max_alignment_size_in_byte;
  const auto& tv_to_inner_size_map = vectorize_maps_entry.get().at(break_point);

  for (auto inp_or_out : vectorizable_inputs_outputs) {
    // factor <= max_factor / dtype_size
    const auto dtype_size =
        dataTypeSize(inp_or_out->dtype(), runtime_info.getIndexType());
    max_vec_size = std::min(
        max_vec_size,
        SchedulerRuntimeInfo::max_alignment_size_in_byte / dtype_size);

    // factor <= alignment / dtype_size
    int64_t alignment_size = (int64_t)runtime_info.getAlignmentSize(inp_or_out);
    TORCH_INTERNAL_ASSERT(alignment_size % dtype_size == 0);
    max_vec_size = std::min(max_vec_size, alignment_size / dtype_size);

    // factor <= projected_extent
    auto inner_size_it = tv_to_inner_size_map.find(inp_or_out);
    if (inner_size_it == tv_to_inner_size_map.end()) {
      // If we don't have info for a tensor that is supposed to be
      // vectorized, that means the tensor has no projected
      // vectorizable extent, i.e., not vectorizable.
      // TODO: Instead of competely disabling vectorization for all
      // tensors, just disable the problematic tensor and keep the
      // other tensors vectorized
      return 1;
    }
    auto inner_size_opt =
        runtime_info.expressionEvaluator().evaluate(inner_size_it->second);
    TORCH_INTERNAL_ASSERT(
        inner_size_opt.hasValue(),
        "Vectorization heuristic could not evaluate inner most size.");

    max_vec_size = std::min(
<<<<<<< HEAD
        nvfuser::scheduler_utils::maxVectorizationWidth(
            inner_size_opt.as<int64_t>()),
=======
        scheduler_utils::maxVectorizationWidth(inner_size_opt.as<int64_t>()),
>>>>>>> 5525ade5
        max_vec_size);
  }

  return max_vec_size;
}

int64_t getVectorizationBreakPointOfReductionProducer(
    TensorView* reduction_consumer,
    TensorView* reduction_producer,
    int64_t consumer_innermost_ndims) {
  TORCH_INTERNAL_ASSERT(
      reduction_consumer->definition() != nullptr &&
          ir_utils::isReductionOp(reduction_consumer->definition()) &&
          reduction_consumer->definition()->input(0) == reduction_producer,
      "Invalid reduction consumer and producer. ",
      reduction_consumer->toString(),
      ". ",
      reduction_producer->toString());

  const auto c2p =
      PairwiseRootDomainMap(reduction_producer, reduction_consumer)
          .mapConsumerToProducer(
              reduction_consumer->domain(), reduction_producer->domain());

  // Grab all the corresponding producer IDs that are mapped with the
  // innermost consumer IDs
  std::unordered_set<IterDomain*> producer_innermost_ids;
  for (auto it = reduction_consumer->getRootDomain().begin() +
           ((int64_t)reduction_consumer->nDims() - consumer_innermost_ndims);
       it != reduction_consumer->getRootDomain().end();
       ++it) {
    auto consumer_id = *it;
    auto c2p_it = c2p.find(consumer_id);
    // Since this is for a reduction op, there must be a mapped
    // producer ID
    TORCH_INTERNAL_ASSERT(c2p_it != c2p.end());
    auto producer_id = c2p_it->second;
    producer_innermost_ids.insert(producer_id);
  }

  // Find the conrresponding producer break point. To the right of the
  // break point, there must be only the producer innermost IDs or
  // reduction IDs
  int64_t break_point = (int64_t)(reduction_producer->nDims());
  int num_detected_producer_innermost_ids = 0;
  for (auto it = reduction_producer->getMaybeRFactorDomain().rbegin();
       it != reduction_producer->getMaybeRFactorDomain().rend();
       ++it) {
    auto producer_rf_id = *it;

    // If the mapped producer ID is also a reduction domain, the
    // producer should be a fusion input as our
    // reduction/normalization scheduler do not support fusing
    // multiple back-to-back reductions
    if (producer_rf_id->isReduction()) {
      TORCH_INTERNAL_ASSERT(
          reduction_producer->isFusionInput(),
          "Unexpected producer of reduction: ",
          reduction_producer->toString());
      --break_point;
      continue;
    }

    if (producer_innermost_ids.count(producer_rf_id)) {
      --break_point;
      ++num_detected_producer_innermost_ids;
      // If all innermost IDs are found, stop shifting the break point
      // further
      if (num_detected_producer_innermost_ids ==
          (int64_t)producer_innermost_ids.size()) {
        break;
      }
      continue;
    }

    // Neither reduction nor mapped to consumer innermost IDs.
    // This should not happen
    TORCH_INTERNAL_ASSERT(
        false, "Unexpected producer RF ID: ", producer_rf_id->toString())
  }

  return break_point;
}

} // namespace vectorize_helper
} // namespace nvfuser<|MERGE_RESOLUTION|>--- conflicted
+++ resolved
@@ -74,18 +74,6 @@
   auto rfactor_domain = reference->getMaybeRFactorDomain();
   auto filtered_ids = ids;
   if (reference->isFusionInput()) {
-<<<<<<< HEAD
-    auto remove_reduction = [](auto& container) {
-      container.erase(
-          std::remove_if(
-              container.begin(),
-              container.end(),
-              [](IterDomain* id) { return id->isReduction(); }),
-          container.end());
-    };
-    remove_reduction(rfactor_domain);
-    remove_reduction(filtered_ids);
-=======
     rfactor_domain = TensorDomain::noReductions(rfactor_domain);
     filtered_ids = TensorDomain::noReductions(filtered_ids);
   } else {
@@ -93,7 +81,6 @@
         !TensorDomain::hasReduction(rfactor_domain) &&
             !TensorDomain::hasReduction(filtered_ids),
         "Unexpected reduction domain given to ContiguousInnerDimensionsMapper");
->>>>>>> 5525ade5
   }
 
   // Record while processing reference's information
@@ -106,27 +93,6 @@
   // contiguous in the reference, but not the target tensor views, then we
   // cannot consider that a contiguous merge dimension for vectorization.
   auto projected_rfactor = projectId(filtered_ids, rfactor_domain);
-<<<<<<< HEAD
-
-  // Need to somehow make sure projected_rfactor is indeed on the reference
-  // tensor, otherwise, getProjectedExtent seems to be complaining. I'm
-  // wondering if we should instead canonicalize the key for projected extent
-  auto map_rfactor = [this, &rfactor_domain](IterDomain* id) {
-    IterDomain* mapped_id = nullptr;
-    for (auto i : c10::irange(rfactor_domain.size())) {
-      if (this->ca_map_->idGraph().exactNodes().permissiveAreMapped(
-              rfactor_domain[i], id)) {
-        mapped_id = rfactor_domain[i];
-        break;
-      }
-    }
-    return mapped_id;
-  };
-  // mapping thing back to rfactor for reference tensor
-  std::for_each(
-      projected_rfactor.begin(), projected_rfactor.end(), map_rfactor);
-=======
->>>>>>> 5525ade5
 
   std::shared_ptr<Information> reference_information = MappedDomain::build(
       projectId(projected_rfactor, reference->getRootDomain()),
@@ -888,12 +854,7 @@
         "Vectorization heuristic could not evaluate inner most size.");
 
     max_vec_size = std::min(
-<<<<<<< HEAD
-        nvfuser::scheduler_utils::maxVectorizationWidth(
-            inner_size_opt.as<int64_t>()),
-=======
         scheduler_utils::maxVectorizationWidth(inner_size_opt.as<int64_t>()),
->>>>>>> 5525ade5
         max_vec_size);
   }
 
