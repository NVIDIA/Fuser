// clang-format off
/*
 * SPDX-FileCopyrightText: Copyright (c) 2023-present NVIDIA CORPORATION & AFFILIATES.
 * All rights reserved.
 * SPDX-License-Identifier: BSD-3-Clause
 */
// clang-format on
#include <scheduler/vectorize_helper.h>

#include <compute_at_map.h>
#include <contiguity.h>
#include <device_lower/analysis/divisible_split.h>
#include <expr_evaluator.h>
#include <expr_simplifier.h>
#include <ir/builder.h>
#include <iter_visitor.h>
#include <scheduler/registry.h>

#include <c10/util/irange.h>

#include <unordered_set>

namespace nvfuser {
namespace vectorize_helper {

namespace {

// Search through the almost exact map to see if there's a compile time factor
// that can be used. Otherwise return the concrete ID extent which makes
// simplification pass easier as the same factor will be used more consistently
// where possible.
//
// TODO: This is generally useful, would be good to add it to compute at map and
// refactor lowering to use it so we consistently use compile time values or the
// same symbolic value consistently.
Val* commonOrConstExtent(
    std::shared_ptr<const ComputeAtMap> ca_map,
    IterDomain* id) {
  auto disjoint_set = ca_map->idGraph().almostExactNodes().getDisjointSetOf(id);
  for (auto entry : disjoint_set) {
    if (entry->extent()->isConstScalar()) {
      return entry->extent();
    }
  }
  return ca_map->getConcreteMappedID(id, IdMappingMode::ALMOSTEXACT)->extent();
}

} // namespace

Bool* ContiguousInnerDimensionsMapper::isFullyProjected(IterDomain* id) {
  return SimplifyingIrBuilder::eqExpr(
      getProjectedExtent(id), commonOrConstExtent(ca_map_, id));
}

ContiguousInnerDimensionsMapper::ContiguousInnerDimensionsMapper(
    TensorView* reference,
    const std::vector<IterDomain*>& reference_ids,
    std::shared_ptr<const ComputeAtMap> ca_map,
    const std::unordered_set<Split*>& divisible_splits)
    // Send null info to MaxInfoSpanning tree because we need state to compute
    // the info object for reference. It's not really needed on construction,
    // just before traversal.
    : MaxInfoSpanningTree(reference, std::make_shared<MappedDomain>()),
      ca_map_(std::move(ca_map)),
      divisible_splits_(divisible_splits) {
  FusionGuard fg(reference->fusion());
  // Check which domain of tensor view we should be looking at. All IDs must be
  // found in the the rfactor domain.
  TORCH_INTERNAL_ASSERT(
      std::all_of(
          reference_ids.begin(),
          reference_ids.end(),
          [reference](IterDomain* id) {
            return (
                std::find(
                    reference->getMaybeRFactorDomain().begin(),
                    reference->getMaybeRFactorDomain().end(),
                    id) != reference->getMaybeRFactorDomain().end());
          }),
      "\nIterDomains passed in to ContiguousInnerDimensionsMapper passed in to ",
      "ContiguousInnerDimensionsMapper must all exist in the rfactor domain.\n",
      "Reference: ",
      reference->toString());

  // Record while processing reference's information
  recording_ = true;
  std::shared_ptr<Information> reference_information;

  // Ordering of dimensions is important in this analysis, if an ordering is
  // contiguous in the reference, but not the target tensor views, then we
  // cannot consider that a contiguous merge dimension for vectorization.
<<<<<<< HEAD
  if (reference_is_rfactor) {
    std::vector<IterDomain*> reordered_rfactor;
    for (auto id : reference->getMaybeRFactorDomain()) {
      if (std::find(reference_ids.begin(), reference_ids.end(), id) !=
          reference_ids.end()) {
        reordered_rfactor.push_back(id);
        // Initiailze the extent for the mapped iter domain
        addProjectedExtent(id, commonOrConstExtent(ca_map_, id));
      } else if (!id->isBroadcast()) {
        // Ignore broadcasts in the reference. Otherwise, remove non-contiguous
        // IDs in the reference tensor as this is the contiguous mapper.
        reordered_rfactor.clear();
      }
    }

    reference_information = MappedDomain::build(
        projectId(reordered_rfactor, reference->getRootDomain()),
        reordered_rfactor,
        true /*shouldn't matter how we initialize this*/);
  } else {
    std::vector<IterDomain*> reordered_root;
    for (auto id : reference->getRootDomain()) {
      if (std::find(reference_ids.begin(), reference_ids.end(), id) !=
          reference_ids.end()) {
        reordered_root.push_back(id);
        // Initiailze the extent for the mapped iter domain
        addProjectedExtent(id, commonOrConstExtent(ca_map_, id));
      } else if (!id->isBroadcast()) {
        // Ignore broadcasts in the reference. Otherwise, remove non-contiguous
        // IDs in the reference tensor as this is the contiguous mapper.
        reordered_root.clear();
      }
    }
    reference_information = MappedDomain::build(
        reordered_root,
        projectId(reordered_root, reference->getMaybeRFactorDomain()),
        false /*shouldn't matter how we initialize this*/);
=======
  std::vector<IterDomain*> reordered_rfactor;
  for (auto id : reference->getMaybeRFactorDomain()) {
    if (std::find(reference_ids.begin(), reference_ids.end(), id) !=
        reference_ids.end()) {
      reordered_rfactor.push_back(id);
      // Initiailze the extent for the mapped iter domain
      addProjectedExtent(id, commonOrConstExtent(ca_map_, id));
    } else if (!id->isBroadcast()) {
      // Ignore broadcasts in the reference. Otherwise, remove non-contiguous
      // IDs in the reference tensor as this is the contiguous mapper.
      reordered_rfactor.clear();
    }
>>>>>>> 99568b17
  }

  reference_information = MappedDomain::build(
      projectIdToRoot(reference, reordered_rfactor),
      reordered_rfactor,
      reference->hasRFactor() /*shouldn't matter how we initialize this*/);

  // Stop recording before traversal
  recording_ = false;

  // Set MaxInfoSpanningTree::reference_info_ before traversal
  reference_info_ = reference_information;
  // Set ContiguousInnerDimensionsMapper::tv_infos_ entry for reference
  tv_infos_[reference] = reference_information;

  traverse(this);
}

ContiguousInnerDimensionsMapper ContiguousInnerDimensionsMapper::map(
    TensorView* reference,
    const std::vector<IterDomain*>& reference_ids,
    std::shared_ptr<const ComputeAtMap> ca_map,
    const std::unordered_set<Split*>& divisible_splits) {
  return ContiguousInnerDimensionsMapper(
      reference, reference_ids, ca_map, divisible_splits);
}

template <typename MergeOrSplit>
void ContiguousInnerDimensionsMapper::combinePE(
    const MergeOrSplit* merge_or_split,
    bool outer_maps) {
  auto projected_inner_extent = getProjectedExtent(merge_or_split->inner());
  Val* projected_combined_extent = projected_inner_extent;

  if (outer_maps) {
    // We don't map the outer dimension through if the inner dimension maps
    // partially as we'd have to support mapping a non-continuous dimension.
    // For example:
    //
    // merge(I0*I1, I2*I3) -> I0*I1*I2*I3
    //
    // With partial mapping of I1 and I3, then there'd be I2 between them
    // so it wouldn't be a continuous segment that we map through this
    // merge. Therefore we'd only consider I3 partialy mapping through this
    // operation.
    //
    // If we have the same merge
    // merge(I0*I1, I2*I3) -> I0*I1*I2*I3
    // However, I2*I3 completely maps, and I1 partially maps, then we can
    // forward a partially mapped domain to the output of size I1*I2*I3

    auto maybe_projected_outer_extent = SimplifyingIrBuilder::whereExpr(
        isFullyProjected(merge_or_split->inner()),
        getProjectedExtent(merge_or_split->outer()),
        merge_or_split->container()->oneVal());
    projected_combined_extent = SimplifyingIrBuilder::mulExpr(
        maybe_projected_outer_extent, projected_inner_extent);
  }

  if constexpr (std::is_same_v<MergeOrSplit, Merge>) {
    addProjectedExtent(merge_or_split->out(), projected_combined_extent);
  } else {
    static_assert(std::is_same_v<MergeOrSplit, Split>);
    addProjectedExtent(merge_or_split->in(), projected_combined_extent);
  }
}

template <typename MergeOrSplit>
void ContiguousInnerDimensionsMapper::distributePE(
    const MergeOrSplit* merge_or_split) {
  auto inner_extent = commonOrConstExtent(ca_map_, merge_or_split->inner());
  auto outer_extent = commonOrConstExtent(ca_map_, merge_or_split->outer());
  Val* projected_combined_extent = nullptr;

  if constexpr (std::is_same_v<MergeOrSplit, Merge>) {
    projected_combined_extent = getProjectedExtent(merge_or_split->out());
  } else {
    static_assert(std::is_same_v<MergeOrSplit, Split>);
    projected_combined_extent = getProjectedExtent(merge_or_split->in());
  }

  // Propagate out mapping to inner as gcd(combined, inner)
  auto projected_inner_extent =
      SimplifyingIrBuilder::gcdExpr(projected_combined_extent, inner_extent);
  addProjectedExtent(merge_or_split->inner(), projected_inner_extent);

  // Propagate out mapping to outer as gcd(combined / inner, outer) if inner is
  // fuly projected
  auto quotient =
      SimplifyingIrBuilder::divExpr(projected_combined_extent, inner_extent);
  auto projected_outer_extent = SimplifyingIrBuilder::whereExpr(
      isFullyProjected(merge_or_split->inner()),
      SimplifyingIrBuilder::gcdExpr(quotient, outer_extent),
      FusionGuard::getCurFusion()->oneVal());
  addProjectedExtent(merge_or_split->outer(), projected_outer_extent);
}

std::vector<IterDomain*> ContiguousInnerDimensionsMapper::projectId(
    const std::vector<IterDomain*>& from,
    const std::vector<IterDomain*>& to) {
  if (from.empty()) {
    return {};
  }

  std::vector<IterDomain*> frontier = from;

  // Process `merge_or_split` and update `frontier`, where `merge_or_split` must
  // be an expr that combines two IDs into one. For forward propagation, it must
  // be a merge, and for backward propagation, it must be a split.
  auto propagateCombine = [&frontier, this](auto* merge_or_split) {
    // Initialize state
    auto find_outer_it = frontier.begin();
    auto outer_pos = frontier.size();
    auto find_inner_it = frontier.begin();
    auto inner_pos = frontier.size();

    // Removes all entries to the left of provided `it`, if `it` is not
    // frontier.begin(). Updates all state of finding outer and inner in the
    // frontier vector after erasing.
    auto clear_left_of = [&find_outer_it,
                          &outer_pos,
                          &find_inner_it,
                          &inner_pos,
                          &frontier,
                          &merge_or_split](decltype(find_outer_it) it) {
      if (it != frontier.begin()) {
        frontier.erase(frontier.begin(), it);
      }

      // Set outer it and position
      find_outer_it =
          std::find(frontier.begin(), frontier.end(), merge_or_split->outer());
      outer_pos = std::distance(frontier.begin(), find_outer_it);

      // Set inner it and position
      find_inner_it =
          std::find(frontier.begin(), frontier.end(), merge_or_split->inner());
      inner_pos = std::distance(frontier.begin(), find_inner_it);
    };

    // Dry run to fill state
    clear_left_of(frontier.begin());

    // Cannot map through non-divisible split
    if constexpr (std::is_same_v<decltype(merge_or_split), Split*>) {
      if (divisible_splits_.find(merge_or_split) == divisible_splits_.end()) {
        if (find_inner_it != frontier.end()) {
          clear_left_of(find_inner_it + 1);
        }
        if (find_outer_it != frontier.end()) {
          clear_left_of(find_outer_it + 1);
        }
        return;
      }
    }

    // Check if the domains out of the split are contiguous in the mapped
    // domain.
    if (find_outer_it == frontier.end() && find_inner_it != frontier.end()) {
      // Outer dimension was not found, but inner dimension was. Must assume
      // everything to the left of inner is not contiguously merged.
      //
      // Clear left of inner
      clear_left_of(find_inner_it);
    } else if (
        find_outer_it != frontier.end() && find_inner_it == frontier.end()) {
      // Inner dimension was not found, outer and anything left of outer are
      // definitely not contiguous.
      //
      // Clear outer and left of outer
      clear_left_of(find_outer_it + 1);
      return;
    } else if (
        find_outer_it == frontier.end() && find_inner_it == frontier.end()) {
      // Nothing mapped, just continue
      return;
    }

    if (find_outer_it != frontier.end() && find_inner_it != frontier.end()) {
      // Both outer and inner mapped.
      if (outer_pos >= inner_pos) {
        // Make sure outer is outside inner, otherwise neither could be part
        // of a continuous mapping. There are cases where we could have
        // reversible operations e.g.:
        //    [id{3} id{5} id{6}] -> merge(1, 0)
        // -> [id{5*3} id{6}] -> split(0, 3)
        // -> [id{5} id{3} id{6}] -> transpose(0, 1)
        // -> [id{3} id{5} id{6}]
        // However we don't try and capture cases like this correcly, we'd
        // just reduce this down to only the iter domain of size 6 mapping.
        //
        // Clear outer and left of outer
        clear_left_of(find_outer_it + 1);
        return;
      }

      // Find the position inner would have to have to be considered ordered
      // relative to outer
      auto pos_after_outer = outer_pos + 1;
      for (; pos_after_outer < frontier.size(); pos_after_outer++) {
        if (frontier[pos_after_outer]->isBroadcast() &&
            pos_after_outer != inner_pos) {
          // Skip broadcast axes as they must not have been concretized in
          // the reference. We remove dimensions that underwent a
          // concretization as well as the dimensions to the left of that in
          // propagateC2P.
          return;
        }
        break;
      }

      if (inner_pos != pos_after_outer) {
        // Nothing to the left of inner could be continuous.
        //
        // Clear left of inner
        clear_left_of(find_inner_it);
      }
    }

    if constexpr (std::is_same_v<decltype(merge_or_split), Split*>) {
      frontier[inner_pos] = merge_or_split->in();
    } else {
      static_assert(std::is_same_v<decltype(merge_or_split), Merge*>);
      frontier[inner_pos] = merge_or_split->out();
    }
    bool outer_mapped = find_outer_it != frontier.end();
    if (outer_mapped) {
      // Remove outer
      frontier.erase(find_outer_it);
    } else {
      // Clear to the left of inner in since only inner maps
      frontier.erase(frontier.begin(), frontier.begin() + (int64_t)inner_pos);
    }

    combinePE(merge_or_split, outer_mapped);
  };

  // Process `merge_or_split` and update `frontier`, where `merge_or_split` must
  // be an expr that unflatten one ID into two IDs. For forward propagation, it
  // must be a split, and for backward propagation, it must be a merge
  auto propagateDistribute = [&frontier, this](auto* merge_or_split) {
    Val* combined = nullptr;
    if constexpr (std::is_same_v<decltype(merge_or_split), Split*>) {
      combined = merge_or_split->in();
    } else {
      static_assert(std::is_same_v<decltype(merge_or_split), Merge*>);
      combined = merge_or_split->out();
    }
    auto find_out_it = std::find(frontier.begin(), frontier.end(), combined);
    if (find_out_it == frontier.end()) {
      return;
    }

    auto out_pos = std::distance(frontier.begin(), find_out_it);
    frontier[out_pos] = merge_or_split->outer();
    frontier.insert(frontier.begin() + out_pos + 1, merge_or_split->inner());

    distributePE(merge_or_split);
  };

  auto clear_left_of = [&frontier](IterDomain* id) {
    auto it = std::find(frontier.begin(), frontier.end(), id);
    if (it != frontier.end()) {
      frontier.erase(frontier.begin(), it + 1);
    }
  };

  // If `from` is [I1, I2, I3, I4], `to` is [I1, I5, I6, I7], where I2 =
  // merge(I5, I6) and I7 = merge(I3, I4), `from` is on both side of `to`. We
  // traverse the forward side and backward side separately. For this example,
  // we will have backward exprs {I2 = merge(I5, I6)} and forward exprs {I7 =
  // merge(I3, I4)}. If from is on the forward side only, then we will have
  // empty backward exprs, vice versa.

  auto backward_exprs = StmtSort::getExprsBetween(
      frontier.front()->fusion(),
      {to.begin(), to.end()},
      {frontier.begin(), frontier.end()});

  // Mapping from rfactor to root, reverse expressions
  std::reverse(backward_exprs.begin(), backward_exprs.end());

  for (auto* expr : backward_exprs) {
    if (Split* split = dynamic_cast<Split*>(expr)) {
      propagateCombine(split);
    } else if (Merge* merge = dynamic_cast<Merge*>(expr)) {
      propagateDistribute(merge);
    } else if (Resize* resize = dynamic_cast<Resize*>(expr)) {
      // Cannot vectorize through resize
      clear_left_of(resize->out());
    } else {
      // TODO: I wonder if we should just remove all inputs instead of erroring.
      // Seems that would be safe.
      TORCH_INTERNAL_ASSERT(
          false,
          "ProjectDimensions does not support expr type: ",
          expr->toString());
    } // switch on expr type
  } // For loop on the transform expressions

  if (frontier.empty()) {
    return {};
  }

  auto forward_exprs = StmtSort::getExprsBetween(
      frontier.front()->fusion(),
      {frontier.begin(), frontier.end()},
      {to.begin(), to.end()});

  // Map forward through transforms since we're going from root to rfactor
  for (auto* expr : forward_exprs) {
    if (Merge* merge = dynamic_cast<Merge*>(expr)) {
      propagateCombine(merge);
    } else if (Split* split = dynamic_cast<Split*>(expr)) {
      propagateDistribute(split);
    } else if (Resize* resize = dynamic_cast<Resize*>(expr)) {
      // Cannot vectorize through resize
      clear_left_of(resize->in());
    } else {
      // TODO: I wonder if we should just remove all inputs instead of erroring.
      // Seems that would be safe.
      TORCH_INTERNAL_ASSERT(
          false,
          "ProjectDimensions does not support expr type: ",
          expr->toString());
    } // switch on expr type
  } // For loop on the transform expressions

  return frontier;
}

std::shared_ptr<MaxInfoSpanningTree::Information>
ContiguousInnerDimensionsMapper::computeInfoC2P(
    TensorView* from,
    TensorView* to,
    std::shared_ptr<MaxInfoSpanningTree::Information> from_info) {
  auto from_ids = std::dynamic_pointer_cast<const MappedDomain>(from_info)
                      ->mapped_root_ids_;
  // If we have a case where we have a concretized broadcast that's being
  // tracked in a consumer but not concretized in the producer we should break
  // off the dimensions connected to the left of that dimension. So if we have:
  // T0[i0, i2]
  // T1[i0, b1, i2] = broadcast(T0)
  // T2[i0, i1, i2]
  // T3[i0, i1, i2] = T1 + T2
  // and we're propogating from T3 with {i0, i1, i2}
  // When we go from T3 to T0, we don't have any mechanism to understand that i0
  // and i2 are not contiguous in the original domain of T3. It's not ideal with
  // transpose, but when this happens we'll clear all dimensions mapped left of
  // the concretized broadcast.
  // So if we have:
  // T0[i1, i2]
  // T1[b0, i1, i2] = broadcast(T0)
  // T2[i1, b0, i2] = transpose(T1)
  // T3[i1, i0, i2]
  // T4[i1, i0, i2] = T2 + T3
  // T5[i0, i1, i2] = transpose(T4)
  // Then i1 and i2 are contiguous in both T0 and T5, but due to the realization
  // of the broadcast on T4 we will have removed i1 from the mapped set.
  PairwiseRootDomainMap root_map(to, from);
  auto c2p_map = root_map.mapConsumerToProducer(from->domain(), to->domain());

  // Id's in consumer to clear from the mapped set due to broadcast
  // concretization.
  std::unordered_set<IterDomain*> consumer_ids_to_clear;
  if (to->hasBroadcast()) {
    // Find the last broadcast dimension resolved in consumers root domain
    int clear_pos = -1;
    for (auto i : c10::irange(from->getRootDomain().size())) {
      auto c_id = from->getRootDomain()[i];
      auto c_it = c2p_map.find(c_id);
      if (c_it == c2p_map.end()) {
        continue;
      }
      auto p_id = c_it->second;
      if ((!c_id->isBroadcast()) && p_id->isBroadcast()) {
        clear_pos = (int)i;
      }
    }
    // Clear everything to the left of the inner most resolved broadcast
    // dimension, including the broadcasted domain.
    if (clear_pos >= 0) {
      consumer_ids_to_clear.insert(
          from->getRootDomain().begin(),
          from->getRootDomain().begin() + clear_pos + 1);
    }
  }

  std::vector<IterDomain*> producer_rfactor_ids;
  for (auto from_id : from_ids) {
    auto c2p_it = c2p_map.find(from_id);
    if (c2p_it != c2p_map.end() &&
        consumer_ids_to_clear.find(c2p_it->first) ==
            consumer_ids_to_clear.end()) {
      producer_rfactor_ids.push_back(c2p_it->second);
      if (recording_) {
        addProjectedExtent(c2p_it->second, getProjectedExtent(c2p_it->first));
      }
    }
  }
  return MappedDomain::build(
      projectId(producer_rfactor_ids, to->getRootDomain()),
      producer_rfactor_ids,
      true);
}

std::shared_ptr<MaxInfoSpanningTree::Information>
ContiguousInnerDimensionsMapper::computeInfoP2C(
    TensorView* from,
    TensorView* to,
    std::shared_ptr<MaxInfoSpanningTree::Information> from_info) {
  auto from_ids = std::dynamic_pointer_cast<const MappedDomain>(from_info)
                      ->mapped_rfactor_ids_;
  // If we have a case where we have a reduction that's being tracked in a
  // producer but not a consumer we should break off the dimensions connected to
  // the left of that reduction. So if we have:
  // T0[i0, i1, i2]
  // T1[i0, r1, i2] = sum(T0)
  // T2[i0, i2] = T1
  // and we're propogating from T0 with {i0, i1, i2}
  // When we go from T1 to T2, we don't have any mechanism to understand that i0
  // and i2 are not contiguous in the original domain of T0. It's not ideal with
  // transpose, but when this happens we'll clear all dimensions mapped left of
  // the reduction.
  // So if we have:
  // T0[i0, i1, i2]
  // T1[i1, i0, i2] = transpose(T0)
  // T2[i1, r0, i2] = sum(T1)
  // T3[i1, i2] = T2
  // Then i1 and i2 are contiguous in both T0 and T3, but due to the sum on T1
  // we will have removed i1.
  PairwiseRootDomainMap root_map(from, to);
  auto p2c_map = root_map.mapProducerToConsumer(from->domain(), to->domain());
  std::vector<IterDomain*> consumer_root_ids;

  // Id's in producer to clear from the mapped set due to reductions.
  std::unordered_set<IterDomain*> producer_ids_to_clear;
  if (from->hasReduction()) {
    // Find the last reduction dimension in the rfactor domain.
    int clear_pos = -1;
    for (auto i : c10::irange(from->getMaybeRFactorDomain().size())) {
      if (from->getMaybeRFactorDomain()[i]->isReduction()) {
        clear_pos = (int)i;
      }
    }
    // Clear everything to the left of the inner most reduction dimension.
    if (clear_pos >= 0) {
      producer_ids_to_clear.insert(
          from->getMaybeRFactorDomain().begin(),
          from->getMaybeRFactorDomain().begin() + clear_pos + 1);
    }
  }

  for (auto from_id : from_ids) {
    auto p2c_it = p2c_map.find(from_id);
    if (p2c_it != p2c_map.end() &&
        producer_ids_to_clear.find(p2c_it->first) ==
            producer_ids_to_clear.end()) {
      consumer_root_ids.push_back(p2c_it->second);
      if (recording_) {
        addProjectedExtent(p2c_it->second, getProjectedExtent(p2c_it->first));
      }
    }
  }
  return MappedDomain::build(
      consumer_root_ids,
      projectId(consumer_root_ids, to->getMaybeRFactorDomain()),
      false);
}

std::shared_ptr<MaxInfoSpanningTree::Information>
ContiguousInnerDimensionsMapper::computeInfoSibling(
    TensorView* from,
    TensorView* to,
    std::shared_ptr<MaxInfoSpanningTree::Information> from_info) {
  TORCH_INTERNAL_ASSERT(
      from->getRootDomain().size() == to->getRootDomain().size(),
      "Siblings of different root sizes not supported, but found:\n  ",
      from->toString(),
      "\n  and\n  ",
      to->toString(),
      "\nhave root sizes of ",
      from->getRootDomain().size(),
      " and ",
      to->getRootDomain().size());

  auto from_root_ids = std::dynamic_pointer_cast<const MappedDomain>(from_info)
                           ->mapped_root_ids_;
  std::vector<IterDomain*> sibling_root_ids;

  for (auto from_root_id : from_root_ids) {
    auto from_it = std::find(
        from->getRootDomain().begin(),
        from->getRootDomain().end(),
        from_root_id);
    TORCH_INTERNAL_ASSERT(
        from_it != from->getRootDomain().end(),
        "Expected ",
        from_root_id->toString(),
        " to be in the root of ",
        from->toString());
    auto pos = std::distance(from->getRootDomain().begin(), from_it);
    sibling_root_ids.push_back(to->getRootDomain()[pos]);
    if (recording_) {
      addProjectedExtent(
          to->getRootDomain()[pos],
          getProjectedExtent(from->getRootDomain()[pos]));
    }
  }

  if (!from->hasRFactor()) {
    return MappedDomain::build(
        sibling_root_ids,
        sibling_root_ids,
        false /*shouldn't matter how we initialize this*/);
  }

  TORCH_INTERNAL_ASSERT(
      from->getRFactorDomain().size() == to->getRFactorDomain().size(),
      "Siblings of different rfactor sizes not supported, but found:\n  ",
      from->toString(),
      "\n  and\n  ",
      to->toString(),
      "\nhave rfactor sizes of ",
      from->getRFactorDomain().size(),
      " and ",
      to->getRFactorDomain().size());

  auto from_rfactor_ids =
      std::dynamic_pointer_cast<const MappedDomain>(from_info)
          ->mapped_rfactor_ids_;
  std::vector<IterDomain*> sibling_rfactor_ids;

  for (auto from_rfactor_id : from_rfactor_ids) {
    auto from_it = std::find(
        from->getRFactorDomain().begin(),
        from->getRFactorDomain().end(),
        from_rfactor_id);
    TORCH_INTERNAL_ASSERT(
        from_it != from->getRFactorDomain().end(),
        "Expected ",
        from_rfactor_id->toString(),
        " to be in the rfactor of ",
        from->toString());
    auto pos = std::distance(from->getRFactorDomain().begin(), from_it);
    sibling_rfactor_ids.push_back(to->getRFactorDomain()[pos]);
    if (recording_) {
      addProjectedExtent(
          to->getRFactorDomain()[pos],
          getProjectedExtent(from->getRFactorDomain()[pos]));
    }
  }

  return MappedDomain::build(sibling_root_ids, sibling_rfactor_ids, false);
}

// MaxInfoSpanningTree functions
void ContiguousInnerDimensionsMapper::propagateC2P(
    TensorView* from,
    TensorView* to) {
  recording_ = true;
  auto from_info = tv_infos_.at(from);
  auto to_info = computeInfoC2P(from, to, from_info);
  tv_infos_[to] = to_info;
}

void ContiguousInnerDimensionsMapper::propagateP2C(
    TensorView* from,
    TensorView* to) {
  recording_ = true;
  auto from_info = tv_infos_.at(from);
  auto to_info = computeInfoP2C(from, to, from_info);
  tv_infos_[to] = to_info;
}

void ContiguousInnerDimensionsMapper::propagateSibling(
    TensorView* from,
    TensorView* to) {
  recording_ = true;
  auto from_info = tv_infos_.at(from);
  auto to_info = computeInfoSibling(from, to, from_info);
  tv_infos_[to] = to_info;
}

Val* ContiguousInnerDimensionsMapper::getContigMergeOfInnerSize(
    TensorView* of_tv) {
  Val* product_of_inner_extents = of_tv->container()->oneVal();
  auto of_tv_root = of_tv->getMaybeRFactorDomain();

  TORCH_INTERNAL_ASSERT(hasMappedDims(of_tv));

  const std::vector<IterDomain*>& projected_dims = mappedRFactorIds(of_tv);
  auto of_tv_root_no_reductions = TensorDomain::noReductions(of_tv_root);

  auto contiguity = of_tv->domain()->contiguity();
  // Appears after reductions the reduction domain often has a contiguity entry.
  // This only matters if the result of the reduction is an output
  if (contiguity.size() == of_tv_root.size() &&
      contiguity.size() != of_tv_root_no_reductions.size()) {
    std::vector<std::optional<bool>> new_contiguity;
    for (auto i : c10::irange(of_tv_root.size())) {
      if (!of_tv_root[i]->isReduction()) {
        new_contiguity.push_back(contiguity[i]);
      }
    }
    contiguity = new_contiguity;
  }

  auto of_tv_root_no_reductions_size = of_tv_root_no_reductions.size();

  // Filter out 0-dim tensors
  if (of_tv_root_no_reductions_size < 1) {
    return product_of_inner_extents;
  }

  TORCH_INTERNAL_ASSERT(
      of_tv_root_no_reductions_size == contiguity.size(),
      "Contiguity mismatch found.");

  // Order is important, need to make sure dimensions match up correctly with
  // what was propogated through the mapper. The mapper's dimensions is
  // propogated in the order of the reference, if that order doesn't match the
  // tensor we're mapping too then a transpose interfered with expanded the
  // vectorize dimension.
  size_t projected_dims_i = projected_dims.size();

  for (auto i : c10::irange(of_tv_root_no_reductions_size)) {
    if (projected_dims_i == 0) {
      break;
    }
    auto root_i = of_tv_root_no_reductions_size - i - 1;
    auto root_id = of_tv_root_no_reductions.at(root_i);

    if (root_id->extent()->isOneInt() || root_id->isBroadcast()) {
      if (projected_dims[projected_dims_i - 1]->sameAs(root_id)) {
        --projected_dims_i;
      }
      continue;
    }

    auto contiguity_i = contiguity.at(root_i);
    if (!contiguity_i.has_value()) {
      TORCH_INTERNAL_ASSERT(false, "contiguity flag at root_i can't be null");
    } else {
      // Not contiguous
      if (!contiguity_i.value()) {
        break;
      }
    }

    // Mapping order isn't correct, cannot expand vectorization dimension.
    if (!projected_dims[--projected_dims_i]->sameAs(root_id)) {
      break;
    }

    product_of_inner_extents = SimplifyingIrBuilder::mulExpr(
        product_of_inner_extents, getProjectedExtent(root_id));
  }
  return simplifyExpr(product_of_inner_extents);
}

std::unordered_map<TensorView*, Val*> ContiguousInnerDimensionsMapper::
    getTvToContigMergeOfInnerSizeMap() {
  std::unordered_map<TensorView*, Val*> result;
  for (auto& [tv, _] : tv_infos_) {
    result[tv] = getContigMergeOfInnerSize(tv);
  }
  return result;
}

namespace {

// Returns Mappings of all dims in reference starting from inner most position
// to outer most position. e.g. T0[i0, r1, b2] will return 3 Mapper instances
// associated with:
// {{i0, r1, b1}, {r1, b1}, {b1}}
std::vector<std::unordered_map<TensorView*, Val*>> getTvToContigInnerSizeMapsOf(
    TensorView* ref) {
  std::vector<std::unordered_map<TensorView*, Val*>> mappers;
  auto root_dom = ref->getMaybeRFactorDomain();
  while (!root_dom.empty()) {
    mappers.push_back(ContiguousInnerDimensionsMapper::map(ref, root_dom)
                          .getTvToContigMergeOfInnerSizeMap());
    root_dom.erase(root_dom.begin());
  }
  return mappers;
}

} // namespace

size_t getVectorizationFactor(
    SchedulerRuntimeInfo& runtime_info,
    TensorView* reference_tv,
    HeuristicSummary* data_cache,
    int break_point) {
  auto vectorizable_inputs_outputs_entry =
      HeuristicSummaryEntry<HeuristicCompileTime::VectorizableInputsAndOutputs>(
          data_cache, [&reference_tv]() {
            return std::make_unique<std::vector<TensorView*>>(
                scheduler_utils::getInputsOutputsWithInnerDim(
                    reference_tv, true, true));
          });

  auto& vectorizable_inputs_outputs = vectorizable_inputs_outputs_entry.get();

  auto vectorize_maps_entry =
      HeuristicSummaryEntry<HeuristicCompileTime::TvToContigInnerSizeMaps>(
          data_cache, [&reference_tv]() {
            return std::make_unique<
                std::vector<std::unordered_map<TensorView*, Val*>>>(
                getTvToContigInnerSizeMapsOf(reference_tv));
          });

  if (vectorizable_inputs_outputs.empty()) {
    return 1;
  }

  size_t max_vec_size = SchedulerRuntimeInfo::max_alignment_size_in_byte;
  size_t common_alignment_size =
      SchedulerRuntimeInfo::max_alignment_size_in_byte;

  for (auto inp_or_out : vectorizable_inputs_outputs) {
    auto dtype_size =
        dataTypeSize(inp_or_out->dtype(), runtime_info.getIndexType());

    max_vec_size = std::min(
        max_vec_size,
        SchedulerRuntimeInfo::max_alignment_size_in_byte / dtype_size);
    max_vec_size = std::min(
        max_vec_size, runtime_info.getMaxVectorizableWidth(inp_or_out));
    common_alignment_size = std::min(
        common_alignment_size, runtime_info.getAlignmentSize(inp_or_out));
  }

  auto tv_to_inner_size_map = vectorize_maps_entry.get().at(break_point);
  // Initialize to max the tensors could support.
  size_t max_supported_vector_size = max_vec_size;
  for (auto inp_or_out : vectorizable_inputs_outputs) {
    auto inner_size_it = tv_to_inner_size_map.find(inp_or_out);
    auto inner_size_val = inner_size_it != tv_to_inner_size_map.end()
        ? inner_size_it->second
        : inp_or_out->container()->oneVal();
    auto inner_size_opt =
        runtime_info.expressionEvaluator().evaluate(inner_size_val);
    TORCH_INTERNAL_ASSERT(
        inner_size_opt.has_value(),
        "Vectorization heuristic could not evaluate inner most size.");
    int64_t inner_size = inner_size_opt->as<int64_t>();
    size_t local_max_vec_size = 1;

    while (inner_size > 1 && inner_size % 2 == 0 &&
           local_max_vec_size < max_vec_size) {
      inner_size /= 2;
      local_max_vec_size *= 2;
    }

    max_supported_vector_size =
        std::min(local_max_vec_size, max_supported_vector_size);
  }
  return max_supported_vector_size;
}

} // namespace vectorize_helper
} // namespace nvfuser<|MERGE_RESOLUTION|>--- conflicted
+++ resolved
@@ -89,45 +89,6 @@
   // Ordering of dimensions is important in this analysis, if an ordering is
   // contiguous in the reference, but not the target tensor views, then we
   // cannot consider that a contiguous merge dimension for vectorization.
-<<<<<<< HEAD
-  if (reference_is_rfactor) {
-    std::vector<IterDomain*> reordered_rfactor;
-    for (auto id : reference->getMaybeRFactorDomain()) {
-      if (std::find(reference_ids.begin(), reference_ids.end(), id) !=
-          reference_ids.end()) {
-        reordered_rfactor.push_back(id);
-        // Initiailze the extent for the mapped iter domain
-        addProjectedExtent(id, commonOrConstExtent(ca_map_, id));
-      } else if (!id->isBroadcast()) {
-        // Ignore broadcasts in the reference. Otherwise, remove non-contiguous
-        // IDs in the reference tensor as this is the contiguous mapper.
-        reordered_rfactor.clear();
-      }
-    }
-
-    reference_information = MappedDomain::build(
-        projectId(reordered_rfactor, reference->getRootDomain()),
-        reordered_rfactor,
-        true /*shouldn't matter how we initialize this*/);
-  } else {
-    std::vector<IterDomain*> reordered_root;
-    for (auto id : reference->getRootDomain()) {
-      if (std::find(reference_ids.begin(), reference_ids.end(), id) !=
-          reference_ids.end()) {
-        reordered_root.push_back(id);
-        // Initiailze the extent for the mapped iter domain
-        addProjectedExtent(id, commonOrConstExtent(ca_map_, id));
-      } else if (!id->isBroadcast()) {
-        // Ignore broadcasts in the reference. Otherwise, remove non-contiguous
-        // IDs in the reference tensor as this is the contiguous mapper.
-        reordered_root.clear();
-      }
-    }
-    reference_information = MappedDomain::build(
-        reordered_root,
-        projectId(reordered_root, reference->getMaybeRFactorDomain()),
-        false /*shouldn't matter how we initialize this*/);
-=======
   std::vector<IterDomain*> reordered_rfactor;
   for (auto id : reference->getMaybeRFactorDomain()) {
     if (std::find(reference_ids.begin(), reference_ids.end(), id) !=
@@ -140,11 +101,10 @@
       // IDs in the reference tensor as this is the contiguous mapper.
       reordered_rfactor.clear();
     }
->>>>>>> 99568b17
   }
 
   reference_information = MappedDomain::build(
-      projectIdToRoot(reference, reordered_rfactor),
+      projectId(reordered_rfactor, reference->getRootDomain()),
       reordered_rfactor,
       reference->hasRFactor() /*shouldn't matter how we initialize this*/);
 
