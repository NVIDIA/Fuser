// clang-format off
/*
 * SPDX-FileCopyrightText: Copyright (c) 2023-present NVIDIA CORPORATION & AFFILIATES.
 * All rights reserved.
 * SPDX-License-Identifier: BSD-3-Clause
 */
// clang-format on
#include <scheduler/vectorize_helper.h>

#include <compute_at_map.h>
#include <contiguity.h>
#include <device_lower/analysis/divisible_split.h>
#include <expr_evaluator.h>
#include <expr_simplifier.h>
#include <instrumentation.h>
#include <ir/builder.h>
#include <ir/iostream.h>
#include <ir/printer.h>
#include <iter_visitor.h>
#include <scheduler/debug_utils.h>
#include <scheduler/registry.h>
#include <scheduler/runtime_info.h>
#include <scheduler/tools/resize_utils.h>
#include <val_graph_visitor.h>

#include <unordered_set>

namespace nvfuser {
namespace vectorize_helper {

namespace {

// Search through the almost exact map to see if there's a compile time factor
// that can be used. Otherwise return the concrete ID extent which makes
// simplification pass easier as the same factor will be used more consistently
// where possible.
//
// TODO: This is generally useful, would be good to add it to compute at map and
// refactor lowering to use it so we consistently use compile time values or the
// same symbolic value consistently.
Val* commonOrConstExtent(
    std::shared_ptr<const ComputeAtMap> ca_map,
    IterDomain* id) {
  auto disjoint_set = ca_map->idGraph().almostExactNodes().getDisjointSetOf(id);
  for (auto entry : disjoint_set) {
    if (entry->extent()->isConstScalar()) {
      return entry->extent();
    }
  }
  return ca_map->getConcreteMappedID(id, IdMappingMode::ALMOSTEXACT)->extent();
}

} // namespace

Val* ContiguousInnerDimensionsMapper::isFullyProjected(IterDomain* id) {
  return SimplifyingIrBuilder::eqExpr(
      getProjectedExtent(id), commonOrConstExtent(ca_map_, id));
}

ContiguousInnerDimensionsMapper::ContiguousInnerDimensionsMapper(
    TensorView* reference,
    const std::vector<IterDomain*>& ids,
    std::shared_ptr<const ComputeAtMap> ca_map,
    const std::unordered_set<Split*>& divisible_splits)
    // Send null info to MaxInfoSpanning tree because we need state to compute
    // the info object for reference. It's not really needed on construction,
    // just before traversal.
    : MaxInfoSpanningTree(reference, std::make_shared<MappedDomain>()),
      ca_map_(std::move(ca_map)),
      divisible_splits_(divisible_splits) {
  FusionGuard fg(reference->fusion());

  // Exclude reduction IDs if the reference is a fusion input as they
  // don't manifest at all in the fusion. This simplifies the
  // analysis in getContigMergeOfInnerSize, which only looks at
  // non-reduction logical domains. Including reduction domains here
  // can result in incorrect ordering
  // NOTE: this is necessary to enable vectorization in
  // NVFuserTest.FusionSegmentReduceSoftmax_CUDA
  auto logical_domain = reference->getLogicalDomain();
  auto filtered_ids = ids;
  if (reference->isFusionInput()) {
    logical_domain = TensorDomain::noReductions(logical_domain);
    filtered_ids = TensorDomain::noReductions(filtered_ids);
  } else {
    NVF_ERROR(
        !TensorDomain::hasReduction(logical_domain) &&
            !TensorDomain::hasReduction(filtered_ids),
        "Unexpected reduction domain given to ContiguousInnerDimensionsMapper");
  }

  // Record while processing reference's information
  recording_ = true;
  for (auto id : filtered_ids) {
    addProjectedExtent(id, commonOrConstExtent(ca_map_, id));
  }

  // Ordering of dimensions is important in this analysis, if an ordering is
  // contiguous in the reference, but not the target tensor views, then we
  // cannot consider that a contiguous merge dimension for vectorization.
  auto projected_logical = projectId(filtered_ids, logical_domain);

  std::shared_ptr<Information> reference_information = MappedDomain::build(
      projectId(projected_logical, reference->getMaybeRootDomain()),
      projected_logical,
      reference->hasRoot() /*shouldn't matter how we initialize this*/);

  // Stop recording before traversal
  recording_ = false;

  // Set MaxInfoSpanningTree::reference_info_ before traversal
  reference_info_ = reference_information;
  // Set ContiguousInnerDimensionsMapper::tv_infos_ entry for reference
  tv_infos_[reference] = reference_information;

  traverse(this);
}

ContiguousInnerDimensionsMapper ContiguousInnerDimensionsMapper::map(
    TensorView* reference,
    const std::vector<IterDomain*>& ids,
    std::shared_ptr<const ComputeAtMap> ca_map,
    const std::unordered_set<Split*>& divisible_splits) {
  return ContiguousInnerDimensionsMapper(
      reference, ids, ca_map, divisible_splits);
}

template <typename MergeOrSplit>
void ContiguousInnerDimensionsMapper::combinePE(
    const MergeOrSplit* merge_or_split,
    bool outer_maps) {
  // Nothing to do unless recording
  if (!recording_) {
    return;
  }

  auto projected_inner_extent = getProjectedExtent(merge_or_split->inner());
  Val* projected_combined_extent = projected_inner_extent;

  if (outer_maps) {
    // We don't map the outer dimension through if the inner dimension maps
    // partially as we'd have to support mapping a non-continuous dimension.
    // For example:
    //
    // merge(I0*I1, I2*I3) -> I0*I1*I2*I3
    //
    // With partial mapping of I1 and I3, then there'd be I2 between them
    // so it wouldn't be a continuous segment that we map through this
    // merge. Therefore we'd only consider I3 partialy mapping through this
    // operation.
    //
    // If we have the same merge
    // merge(I0*I1, I2*I3) -> I0*I1*I2*I3
    // However, I2*I3 completely maps, and I1 partially maps, then we can
    // forward a partially mapped domain to the output of size I1*I2*I3

    auto maybe_projected_outer_extent = SimplifyingIrBuilder::whereExpr(
        isFullyProjected(merge_or_split->inner()),
        getProjectedExtent(merge_or_split->outer()),
        merge_or_split->container()->oneVal());
    projected_combined_extent = SimplifyingIrBuilder::mulExpr(
        maybe_projected_outer_extent, projected_inner_extent);
  }

  if constexpr (std::is_same_v<MergeOrSplit, Merge>) {
    addProjectedExtent(merge_or_split->out(), projected_combined_extent);
  } else {
    static_assert(std::is_same_v<MergeOrSplit, Split>);
    addProjectedExtent(merge_or_split->in(), projected_combined_extent);
  }
}

template <typename MergeOrSplit>
void ContiguousInnerDimensionsMapper::distributePE(
    const MergeOrSplit* merge_or_split) {
  // Nothing to do unless recording
  if (!recording_) {
    return;
  }

  auto inner_extent = commonOrConstExtent(ca_map_, merge_or_split->inner());
  auto outer_extent = commonOrConstExtent(ca_map_, merge_or_split->outer());
  Val* projected_combined_extent = nullptr;

  if constexpr (std::is_same_v<MergeOrSplit, Merge>) {
    projected_combined_extent = getProjectedExtent(merge_or_split->out());
  } else {
    static_assert(std::is_same_v<MergeOrSplit, Split>);
    projected_combined_extent = getProjectedExtent(merge_or_split->in());
  }

  // Propagate out mapping to inner as gcd(combined, inner)
  auto projected_inner_extent =
      SimplifyingIrBuilder::gcdExpr(projected_combined_extent, inner_extent);
  addProjectedExtent(merge_or_split->inner(), projected_inner_extent);

  // Propagate out mapping to outer as gcd(combined / inner, outer) if inner is
  // fuly projected
  auto quotient =
      SimplifyingIrBuilder::divExpr(projected_combined_extent, inner_extent);
  auto projected_outer_extent = SimplifyingIrBuilder::whereExpr(
      isFullyProjected(merge_or_split->inner()),
      SimplifyingIrBuilder::gcdExpr(quotient, outer_extent),
      FusionGuard::getCurFusion()->oneVal());
  addProjectedExtent(merge_or_split->outer(), projected_outer_extent);
}

std::vector<IterDomain*> ContiguousInnerDimensionsMapper::projectId(
    const std::vector<IterDomain*>& from,
    const std::vector<IterDomain*>& to) {
  if (from.empty()) {
    return {};
  }

  std::vector<IterDomain*> frontier = from;

  // Process `merge_or_split` and update `frontier`, where `merge_or_split` must
  // be an expr that combines two IDs into one. For forward propagation, it must
  // be a merge, and for backward propagation, it must be a split.
  auto propagateCombine = [&frontier, this](auto* merge_or_split) {
    // Initialize state
    auto find_outer_it = frontier.begin();
    auto outer_pos = frontier.size();
    auto find_inner_it = frontier.begin();
    auto inner_pos = frontier.size();

    // Removes all entries to the left of provided `it`, if `it` is not
    // frontier.begin(). Updates all state of finding outer and inner in the
    // frontier vector after erasing.
    auto clear_left_of = [&find_outer_it,
                          &outer_pos,
                          &find_inner_it,
                          &inner_pos,
                          &frontier,
                          &merge_or_split](decltype(find_outer_it) it) {
      if (it != frontier.begin()) {
        frontier.erase(frontier.begin(), it);
      }

      // Set outer it and position
      find_outer_it =
          std::find(frontier.begin(), frontier.end(), merge_or_split->outer());
      outer_pos = std::distance(frontier.begin(), find_outer_it);

      // Set inner it and position
      find_inner_it =
          std::find(frontier.begin(), frontier.end(), merge_or_split->inner());
      inner_pos = std::distance(frontier.begin(), find_inner_it);
    };

    // Dry run to fill state
    clear_left_of(frontier.begin());

    // Cannot map through non-divisible split
    if constexpr (std::is_same_v<decltype(merge_or_split), Split*>) {
      if (divisible_splits_.find(merge_or_split) == divisible_splits_.end()) {
        if (find_inner_it != frontier.end()) {
          clear_left_of(find_inner_it + 1);
        }
        if (find_outer_it != frontier.end()) {
          clear_left_of(find_outer_it + 1);
        }
        return;
      }
    }

    // Check if the domains out of the split are contiguous in the mapped
    // domain.
    if (find_outer_it == frontier.end() && find_inner_it != frontier.end()) {
      // Outer dimension was not found, but inner dimension was. Must assume
      // everything to the left of inner is not contiguously merged.
      //
      // Clear left of inner
      clear_left_of(find_inner_it);
    } else if (
        find_outer_it != frontier.end() && find_inner_it == frontier.end()) {
      // Inner dimension was not found, outer and anything left of outer are
      // definitely not contiguous.
      //
      // Clear outer and left of outer
      clear_left_of(find_outer_it + 1);
      return;
    } else if (
        find_outer_it == frontier.end() && find_inner_it == frontier.end()) {
      // Nothing mapped, just continue
      return;
    }

    if (find_outer_it != frontier.end() && find_inner_it != frontier.end()) {
      // Both outer and inner mapped.
      if (outer_pos >= inner_pos) {
        // Make sure outer is outside inner, otherwise neither could be part
        // of a continuous mapping. There are cases where we could have
        // reversible operations e.g.:
        //    [id{3} id{5} id{6}] -> merge(1, 0)
        // -> [id{5*3} id{6}] -> split(0, 3)
        // -> [id{5} id{3} id{6}] -> transpose(0, 1)
        // -> [id{3} id{5} id{6}]
        // However we don't try and capture cases like this correcly, we'd
        // just reduce this down to only the iter domain of size 6 mapping.
        //
        // Clear outer and left of outer
        clear_left_of(find_outer_it + 1);
        return;
      }

      // Find the position inner would have to have to be considered ordered
      // relative to outer
      auto pos_after_outer = outer_pos + 1;
      for (; pos_after_outer < frontier.size(); pos_after_outer++) {
        if (frontier[pos_after_outer]->isBroadcast() &&
            pos_after_outer != inner_pos) {
          // Skip broadcast axes as they must not have been concretized in
          // the reference. We remove dimensions that underwent a
          // concretization as well as the dimensions to the left of that in
          // propagateC2P.
          return;
        }
        break;
      }

      if (inner_pos != pos_after_outer) {
        // Nothing to the left of inner could be continuous.
        //
        // Clear left of inner
        clear_left_of(find_inner_it);
      }
    }

    if constexpr (std::is_same_v<decltype(merge_or_split), Split*>) {
      frontier[inner_pos] = merge_or_split->in();
    } else {
      static_assert(std::is_same_v<decltype(merge_or_split), Merge*>);
      frontier[inner_pos] = merge_or_split->out();
    }
    bool outer_mapped = find_outer_it != frontier.end();
    if (outer_mapped) {
      // Remove outer
      frontier.erase(find_outer_it);
    } else {
      // Clear to the left of inner in since only inner maps
      frontier.erase(frontier.begin(), frontier.begin() + (int64_t)inner_pos);
    }

    combinePE(merge_or_split, outer_mapped);
  };

  // Process `merge_or_split` and update `frontier`, where `merge_or_split` must
  // be an expr that unflatten one ID into two IDs. For forward propagation, it
  // must be a split, and for backward propagation, it must be a merge
  auto propagateDistribute = [&frontier, this](auto* merge_or_split) {
    Val* combined = nullptr;
    if constexpr (std::is_same_v<decltype(merge_or_split), Split*>) {
      combined = merge_or_split->in();
    } else {
      static_assert(std::is_same_v<decltype(merge_or_split), Merge*>);
      combined = merge_or_split->out();
    }
    auto find_out_it = std::find(frontier.begin(), frontier.end(), combined);
    if (find_out_it == frontier.end()) {
      return;
    }

    auto out_pos = std::distance(frontier.begin(), find_out_it);
    frontier[out_pos] = merge_or_split->outer();
    frontier.insert(frontier.begin() + out_pos + 1, merge_or_split->inner());

    distributePE(merge_or_split);
  };

  auto propagateResize = [&frontier, this](Resize* resize_op, bool p2c) {
    IterDomain* id_from = p2c ? resize_op->in() : resize_op->out();
    IterDomain* id_to = p2c ? resize_op->out() : resize_op->in();

    auto it = std::find(frontier.begin(), frontier.end(), id_from);
    if (it == frontier.end()) {
      return;
    }
    auto pos = std::distance(frontier.begin(), it);

    // project resize op to frontier.
    frontier[pos] = id_to;
    // clear left of resize, since those are no long contiguous.
    frontier.erase(frontier.begin(), it);

    if (recording_) {
      // we need to check slice offset at this point.
      auto projected_extent = getProjectedExtent(id_from);

      // projected_extent == 0: return the projected_extent as-is
      // resize_extent == 0   : no resizing, return the projected_extent as-is
      // resize_extent != 0   : slicing/padding, return gcd(projected_extent,
      // abs(resize_extent)) This is a conservative analysis of the offset for
      // data accessing. A better approach needs to consider the actual start
      // pointer address and handle it in alignment analysis in runtime info. We
      // also need to consider multiple resize stacked together and how they
      // could interact with each other. Translating this to code: if
      // (resize_extent == 0 || projected_extent == 0) {
      //   return projected_extent;
      // } else {
      //   gcd(projected_extent, abs(resize_extent));
      // }
      auto comp = [](Val* projected_extent, Val* resize_extent) {
        return SimplifyingIrBuilder::whereExpr(
            SimplifyingIrBuilder::logicalOrExpr(
                SimplifyingIrBuilder::eqExpr(
                    resize_extent, resize_extent->container()->zeroVal()),
                SimplifyingIrBuilder::eqExpr(
                    projected_extent,
                    projected_extent->container()->zeroVal())),
            projected_extent,
            SimplifyingIrBuilder::gcdExpr(
                projected_extent, IrBuilder::absExpr(resize_extent)));
      };
      projected_extent = comp(projected_extent, resize_op->leftExpand());
      projected_extent = comp(projected_extent, resize_op->rightExpand());

      // cap extent by the destination, this is useful when the id_to is resized
      // to zero, where projected_extent shouldn't go beyond the total extent.
      projected_extent =
          SimplifyingIrBuilder::minExpr(projected_extent, id_to->extent());

      addProjectedExtent(id_to, projected_extent);
    }
  };

  // If `from` is [I1, I2, I3, I4], `to` is [I1, I5, I6, I7], where I2 =
  // merge(I5, I6) and I7 = merge(I3, I4), `from` is on both side of `to`. We
  // traverse the forward side and backward side separately. For this example,
  // we will have backward exprs {I2 = merge(I5, I6)} and forward exprs {I7 =
  // merge(I3, I4)}. If from is on the forward side only, then we will have
  // empty backward exprs, vice versa.

  auto backward_exprs = StmtSort::getExprsBetween(
      {to.begin(), to.end()}, {frontier.begin(), frontier.end()});

  // Mapping from logical to root, reverse expressions
  std::reverse(backward_exprs.begin(), backward_exprs.end());

  for (auto* expr : backward_exprs) {
    if (Split* split = dynamic_cast<Split*>(expr)) {
      propagateCombine(split);
    } else if (Merge* merge = dynamic_cast<Merge*>(expr)) {
      propagateDistribute(merge);
    } else if (Resize* resize = dynamic_cast<Resize*>(expr)) {
      propagateResize(resize, false);
    } else {
      // TODO: I wonder if we should just remove all inputs instead of erroring.
      // Seems that would be safe.
      NVF_THROW(
          "ProjectDimensions does not support expr type: ", expr->toString());
    } // switch on expr type
  } // For loop on the transform expressions

  if (frontier.empty()) {
    return {};
  }

  auto forward_exprs = StmtSort::getExprsBetween(
      {frontier.begin(), frontier.end()}, {to.begin(), to.end()});

  // Map forward through transforms since we're going from root to logical
  for (auto* expr : forward_exprs) {
    if (Merge* merge = dynamic_cast<Merge*>(expr)) {
      propagateCombine(merge);
    } else if (Split* split = dynamic_cast<Split*>(expr)) {
      propagateDistribute(split);
    } else if (Resize* resize = dynamic_cast<Resize*>(expr)) {
      propagateResize(resize, true);
    } else {
      // TODO: I wonder if we should just remove all inputs instead of erroring.
      // Seems that would be safe.
      NVF_THROW(
          "ProjectDimensions does not support expr type: ", expr->toString());
    } // switch on expr type
  } // For loop on the transform expressions

  return frontier;
}

std::shared_ptr<MaxInfoSpanningTree::Information>
ContiguousInnerDimensionsMapper::computeInfoC2P(
    TensorView* from,
    TensorView* to,
    std::shared_ptr<MaxInfoSpanningTree::Information> from_info) {
  auto from_ids = std::dynamic_pointer_cast<const MappedDomain>(from_info)
                      ->mapped_root_ids_;
  // When we propagate, we should check the resolved broadcast in the order of
  // mapped from_ids.
  //
  // If we have a case where we have a concretized broadcast that's being
  // tracked in a consumer but not concretized in the producer we should break
  // off the dimensions connected to the left of that dimension. So if we have:
  // T0[i0, i2]
  // T1[i0, b1, i2] = broadcast(T0)
  // T2[i0, i1, i2]
  // T3[i0, i1, i2] = T1 + T2
  // and we're propogating from T3 with {i0, i1, i2}
  // When we go from T3 to T0, we don't have any mechanism to understand that i0
  // and i2 are not contiguous in the original domain of T3.
  //
  // Another example is that, if the last broadcast dimension resolved in
  // consumers root domain is mapped for vectorization, the merge order in
  // the vectorization axes matters.
  //
  // T0[i0, i1]
  // T1[i0, i1, b2] = broadcast(T0)
  // T2[i0, i1, i3]
  // T3[i0, i1, i2] = T1 + T2
  //
  // If the mapped ids are {i0, i2, i1}, when propagating from T3 to T1, the
  // resolved broadcast iterdomain is `i2`/`b2`, which would give clear_pos=1.
  // So we'll skip all from_ids with index < clear_pos. see issue:
  // https://github.com/NVIDIA/Fuser/issues/1567#issuecomment-1894605385
  PairwiseLogicalDomainMap logical_map(to, from);
  auto c2p_map = logical_map.mapConsumerToProducer();

  // Id's in consumer to clear from the mapped set due to broadcast
  // concretization.
  std::unordered_set<IterDomain*> consumer_ids_to_clear;
  int64_t clear_pos = 0;
  if (to->hasBroadcast()) {
    // Find the last broadcast dimension resolved in consumers through from_ids
    for (int64_t i = (int64_t)from_ids.size() - 1; i >= 0; i--) {
      auto c_id = from_ids[i];
      auto c_it = c2p_map.find(c_id);
      if (c_it == c2p_map.end()) {
        continue;
      }
      auto p_id = c_it->second;
      if ((!c_id->isBroadcast()) && p_id->isBroadcast()) {
        clear_pos = i + 1;
        break;
      }
    }
  }

  std::vector<IterDomain*> producer_logical_ids;
  for (auto i : arange(clear_pos, (int64_t)from_ids.size())) {
    auto from_id = from_ids[i];
    auto c2p_it = c2p_map.find(from_id);
    if (c2p_it != c2p_map.end() &&
        consumer_ids_to_clear.find(c2p_it->first) ==
            consumer_ids_to_clear.end()) {
      producer_logical_ids.push_back(c2p_it->second);
      if (recording_) {
        addProjectedExtent(c2p_it->second, getProjectedExtent(c2p_it->first));
      }
    }
  }
  return MappedDomain::build(
      projectId(producer_logical_ids, to->getMaybeRootDomain()),
      producer_logical_ids,
      true);
}

std::shared_ptr<MaxInfoSpanningTree::Information>
ContiguousInnerDimensionsMapper::computeInfoP2C(
    TensorView* from,
    TensorView* to,
    std::shared_ptr<MaxInfoSpanningTree::Information> from_info) {
  auto from_ids = std::dynamic_pointer_cast<const MappedDomain>(from_info)
                      ->mapped_logical_ids_;
  // If we have a case where we have a reduction that's being tracked in a
  // producer but not a consumer we should break off the dimensions connected to
  // the left of that reduction unless the producer is a fusion
  // input. So if we have:
  // T0[i0, i1, i2]
  // T1[i0, r1, i2] = sum(T0)
  // T2[i0, i2] = T1
  // and we're propogating from T0 with {i0, i1, i2}
  // When we go from T1 to T2, we don't have any mechanism to understand that i0
  // and i2 are not contiguous in the original domain of T0. It's not ideal with
  // transpose, but when this happens we'll clear all dimensions mapped left of
  // the reduction.
  // So if we have:
  // T0[i0, i1, i2]
  // T1[i1, i0, i2] = transpose(T0)
  // T2[i1, r0, i2] = sum(T1)
  // T3[i1, i2] = T2
  // Then i1 and i2 are contiguous in both T0 and T3, but due to the sum on T1
  // we will have removed i1.
  PairwiseLogicalDomainMap logical_map(from, to);
  auto p2c_map = logical_map.mapProducerToConsumer();
  std::vector<IterDomain*> consumer_root_ids;

  // Id's in producer to clear from the mapped set due to reductions.
  std::unordered_set<IterDomain*> producer_ids_to_clear;
  if (!from->isFusionInput() && from->hasReduction()) {
    // Find the last reduction dimension in the logical domain.
    int64_t clear_pos = -1;
    for (auto i : arange((int64_t)from->getLogicalDomain().size())) {
      if (from->getLogicalDomain()[i]->isReduction()) {
        clear_pos = i;
      }
    }
    // Clear everything to the left of the inner most reduction dimension.
    if (clear_pos >= 0) {
      producer_ids_to_clear.insert(
          from->getLogicalDomain().begin(),
          from->getLogicalDomain().begin() + clear_pos + 1);
    }
  }

  for (auto from_id : from_ids) {
    auto p2c_it = p2c_map.find(from_id);
    if (p2c_it != p2c_map.end() &&
        producer_ids_to_clear.find(p2c_it->first) ==
            producer_ids_to_clear.end()) {
      consumer_root_ids.push_back(p2c_it->second);
      if (recording_) {
        addProjectedExtent(p2c_it->second, getProjectedExtent(p2c_it->first));
      }
    }
  }
  return MappedDomain::build(
      consumer_root_ids,
      projectId(consumer_root_ids, to->getLogicalDomain()),
      false);
}

std::shared_ptr<MaxInfoSpanningTree::Information>
ContiguousInnerDimensionsMapper::computeInfoSibling(
    TensorView* from,
    TensorView* to,
    std::shared_ptr<MaxInfoSpanningTree::Information> from_info) {
  NVF_ERROR(
      from->getMaybeRootDomain().size() == to->getMaybeRootDomain().size(),
      "Siblings of different root sizes not supported, but found:\n  ",
      from->toString(),
      "\n  and\n  ",
      to->toString(),
      "\nhave root sizes of ",
      from->getMaybeRootDomain().size(),
      " and ",
      to->getMaybeRootDomain().size());

  auto from_root_ids = std::dynamic_pointer_cast<const MappedDomain>(from_info)
                           ->mapped_root_ids_;
  std::vector<IterDomain*> sibling_root_ids;

  for (auto from_root_id : from_root_ids) {
    auto from_it = std::find(
        from->getMaybeRootDomain().begin(),
        from->getMaybeRootDomain().end(),
        from_root_id);
    NVF_ERROR(
        from_it != from->getMaybeRootDomain().end(),
        "Expected ",
        from_root_id->toString(),
        " to be in the root of ",
        from->toString());
    auto pos = std::distance(from->getMaybeRootDomain().begin(), from_it);
    sibling_root_ids.push_back(to->getMaybeRootDomain()[pos]);
    if (recording_) {
      addProjectedExtent(
          to->getMaybeRootDomain()[pos],
          getProjectedExtent(from->getMaybeRootDomain()[pos]));
    }
  }

  if (!from->hasRoot()) {
    return MappedDomain::build(
        sibling_root_ids,
        sibling_root_ids,
        false /*shouldn't matter how we initialize this*/);
  }

  NVF_ERROR(
      from->getLogicalDomain().size() == to->getLogicalDomain().size(),
      "Siblings of different logical sizes not supported, but found:\n  ",
      from->toString(),
      "\n  and\n  ",
      to->toString(),
      "\nhave logical sizes of ",
      from->getLogicalDomain().size(),
      " and ",
      to->getLogicalDomain().size());

  auto from_logical_ids =
      std::dynamic_pointer_cast<const MappedDomain>(from_info)
          ->mapped_logical_ids_;
  std::vector<IterDomain*> sibling_logical_ids;

  for (auto from_logical_id : from_logical_ids) {
    auto from_it = std::find(
        from->getLogicalDomain().begin(),
        from->getLogicalDomain().end(),
        from_logical_id);
    NVF_ERROR(
        from_it != from->getLogicalDomain().end(),
        "Expected ",
        from_logical_id->toString(),
        " to be in the logical of ",
        from->toString());
    auto pos = std::distance(from->getLogicalDomain().begin(), from_it);
    sibling_logical_ids.push_back(to->getLogicalDomain()[pos]);
    if (recording_) {
      addProjectedExtent(
          to->getLogicalDomain()[pos],
          getProjectedExtent(from->getLogicalDomain()[pos]));
    }
  }

  return MappedDomain::build(sibling_root_ids, sibling_logical_ids, false);
}

// MaxInfoSpanningTree functions
void ContiguousInnerDimensionsMapper::propagateC2P(
    TensorView* from,
    TensorView* to) {
  recording_ = true;
  auto from_info = tv_infos_.at(from);
  auto to_info = computeInfoC2P(from, to, from_info);
  tv_infos_[to] = to_info;
}

void ContiguousInnerDimensionsMapper::propagateP2C(
    TensorView* from,
    TensorView* to) {
  recording_ = true;
  auto from_info = tv_infos_.at(from);
  auto to_info = computeInfoP2C(from, to, from_info);
  tv_infos_[to] = to_info;
}

void ContiguousInnerDimensionsMapper::propagateSibling(
    TensorView* from,
    TensorView* to) {
  recording_ = true;
  auto from_info = tv_infos_.at(from);
  auto to_info = computeInfoSibling(from, to, from_info);
  tv_infos_[to] = to_info;
}

Val* ContiguousInnerDimensionsMapper::getContigMergeOfInnerSize(
    TensorView* of_tv) {
  FusionGuard fg(of_tv->fusion());
  Val* product_of_inner_extents = of_tv->container()->oneVal();
  auto of_tv_alloc = of_tv->getMaybeAllocationDomain();

  NVF_ERROR(hasMappedDims(of_tv));

  const std::vector<IterDomain*>& projected_dims = mappedLogicalIds(of_tv);
  auto of_tv_alloc_no_reductions = TensorDomain::noReductions(of_tv_alloc);

  auto contiguity = of_tv->domain()->contiguity();
  // Appears after reductions the reduction domain often has a contiguity entry.
  // This only matters if the result of the reduction is an output
  if (contiguity.size() == of_tv_alloc.size() &&
      contiguity.size() != of_tv_alloc_no_reductions.size()) {
    std::vector<std::optional<bool>> new_contiguity;
    for (auto i : arange(of_tv_alloc.size())) {
      if (!of_tv_alloc[i]->isReduction()) {
        new_contiguity.push_back(contiguity[i]);
      }
    }
    contiguity = new_contiguity;
  }

  auto of_tv_alloc_no_reductions_size = of_tv_alloc_no_reductions.size();

  // Filter out 0-dim tensors
  if (of_tv_alloc_no_reductions_size < 1) {
    return product_of_inner_extents;
  }

  NVF_ERROR(
      of_tv_alloc_no_reductions_size == contiguity.size(),
      "Contiguity mismatch found.");

  // Order is important, need to make sure dimensions match up correctly with
  // what was propogated through the mapper. The mapper's dimensions is
  // propogated in the order of the reference, if that order doesn't match the
  // tensor we're mapping too then a transpose interfered with expanded the
  // vectorize dimension.
  size_t projected_dims_i = projected_dims.size();

  for (auto i : arange(of_tv_alloc_no_reductions_size)) {
    if (projected_dims_i == 0) {
      break;
    }
    auto alloc_ii = of_tv_alloc_no_reductions_size - i - 1;
    auto alloc_iid = of_tv_alloc_no_reductions.at(alloc_ii);

    if (alloc_iid->extent()->isOneInt() || alloc_iid->isBroadcast()) {
      if (projected_dims[projected_dims_i - 1] == alloc_iid) {
        --projected_dims_i;
      }
      continue;
    }

    auto contiguity_i = contiguity.at(alloc_ii);
    if (!contiguity_i.has_value()) {
      NVF_THROW("contiguity flag at alloc_ii can't be null");
    } else {
      // Not contiguous
      if (!contiguity_i.value()) {
        break;
      }
    }

    // Mapping order isn't correct, cannot expand vectorization dimension.
    if (projected_dims[--projected_dims_i] != alloc_iid) {
      break;
    }

    product_of_inner_extents = SimplifyingIrBuilder::mulExpr(
        product_of_inner_extents, getProjectedExtent(alloc_iid));
  }
  return simplifyExpr(product_of_inner_extents);
}

std::unordered_map<TensorView*, Val*> ContiguousInnerDimensionsMapper::
    getTvToContigMergeOfInnerSizeMap() {
  std::unordered_map<TensorView*, Val*> result;
  for (auto& [tv, _] : tv_infos_) {
    result[tv] = getContigMergeOfInnerSize(tv);
  }
  return result;
}

namespace {

// Returns Mappings of all dims in reference starting from inner most position
// to outer most position. e.g. T0[i0, r1, b2] will return 3 Mapper instances
// associated with:
// {{i0, r1, b2}, {r1, b2}, {b2}}
// Note that the reference `ref` will be reordered per `logical_reorder_map`
std::vector<std::unordered_map<TensorView*, Val*>> getTvToContigInnerSizeMapsOf(
    TensorView* ref,
    const std::unordered_map<int64_t, int64_t>& logical_reorder_map) {
  std::vector<std::unordered_map<TensorView*, Val*>> mappers;
  auto logical_dom = ref->getLogicalDomain();
  if (!logical_reorder_map.empty()) {
    logical_dom = TensorDomain::orderedAs(logical_dom, logical_reorder_map);
  }
  while (!logical_dom.empty()) {
    mappers.push_back(ContiguousInnerDimensionsMapper::map(ref, logical_dom)
                          .getTvToContigMergeOfInnerSizeMap());
    logical_dom.erase(logical_dom.begin());
  }
  return mappers;
}

<<<<<<< HEAD
ValGraphBFS::ExprPath getPartialExprGroups(
    const ValGraph& graph,
    const ValGroups& from,
    const ValGraphBFS::ExprPath& all_paths) {
  ValGraphBFS::ExprPath partial_path;

  ValGroups dep_groups = from;

  bool something_has_changed = true;

  while (something_has_changed) {
    something_has_changed = false;
    for (const auto& [expr_g, dir] : all_paths) {
      const auto inputs = getInputsOfExprGroup(graph, expr_g, dir);
      if (std::ranges::none_of(inputs, [&](const ValGroup& inp) {
            return dep_groups.has(inp);
          })) {
        continue;
      }

      partial_path.emplace_back(expr_g, dir);

      if (dep_groups.pushBack(getOutputsOfExprGroup(graph, expr_g, dir))) {
        something_has_changed = true;
      }
    }
  }

  return partial_path;
}

ValGroups getAllReachableVals(
    const ValGraph& graph,
    const ValGroups& from,
    const ValGraphBFS::ExprPath& all_paths) {
  ValGroups all_reachable_vals = from;

  auto path = getPartialExprGroups(graph, from, all_paths);

  for (const auto& [expr_g, dir] : path) {
    all_reachable_vals.pushBack(getInputsOfExprGroup(graph, expr_g, dir));
    all_reachable_vals.pushBack(getOutputsOfExprGroup(graph, expr_g, dir));
  }

  return all_reachable_vals;
}
=======
// Check if a traversal from vectorized reference IDs may reach the
// IDs of a resize expr without visiting the Resize expr itself. That's
// problematic for the vectorization analysis as the spanning-tree
// based analysis may miss the constraint by the Resize expr.
//
// For this analysis, we start a traversal from the vectorized
// reference IDs to both the input and output of the Resize expr but
// disallow visiting the Resize expr itself. If the traversal is still
// successful, it means there's a path from the reference IDs to the
// resize input and output IDs without visiting the Resize expr.
//
// Permissive BFS is used in this traversal as the vectorized
// reference IDs may not have all the dependencies for the
// traversal. For example, suppose there's a split resshape, and only
// the innermost ID is vectorized. The standard BFS is not able to
// move forward if only the vectorized ID is give as the backward
// split requires both outputs to be presented.
class CanSkipResize : public ValGraphPermissiveBFS {
 public:
  static bool run(
      const ValGraph& graph,
      const ValGroups& ref_groups,
      Resize* resize) {
    ValGroups resize_in_out_groups;
    resize_in_out_groups.pushBack(graph.toGroup(resize->in()));
    resize_in_out_groups.pushBack(graph.toGroup(resize->out()));
    CanSkipResize bfs(graph, ref_groups, resize_in_out_groups, resize);
    bfs.traverse();
    return bfs.allToNodesVisited();
  }

  CanSkipResize(
      const ValGraph& graph,
      const ValGroups& ref_groups,
      const ValGroups& resize_in_out_groups,
      Resize* resize)
      : ValGraphPermissiveBFS(
            graph,
            {ref_groups.begin(), ref_groups.end()},
            {resize_in_out_groups.begin(), resize_in_out_groups.end()},
            /*require_all_to_visited=*/false,
            /*allowed_direction=*/Direction::Undefined),
        resize_(resize) {}

  bool excludeFromTraversal(const NodeType& node) const override {
    const ExprGroup* e = std::get_if<ExprGroup>(&node);
    return e != nullptr && (*e)->has(resize_);
  }

 private:
  Resize* resize_ = nullptr;
};
>>>>>>> 07effe8d

// This is a WAR for vectorizing through resized iter domains. The
// spanning tree based analysis is not guaranteed to take all resize
// ops into considerations (issue
// https://github.com/NVIDIA/Fuser/issues/3640). To workaround the
// limitation, grab all factors that must be divisible by a
// vectorization factors.
std::unordered_set<Val*> getResizeVectorizationFactors(
    TensorView* reference_tv,
    int64_t break_point,
    const std::unordered_map<int64_t, int64_t>& logical_reorder_map) {
  Fusion* fusion = reference_tv->fusion();
  const auto resize_based_ops = scheduler_tools::getResizeBasedOps(fusion);

  if (resize_based_ops.empty()) {
    return {};
  }

  IdModel id_model(fusion);
  const auto& graph = id_model.buildExactGraph();

<<<<<<< HEAD
  auto ref_logical = reference_tv->getLogicalDomain();
  if (!logical_reorder_map.empty()) {
    ref_logical = TensorDomain::orderedAs(ref_logical, logical_reorder_map);
  }

  const auto ref_groups = graph.toGroups(ref_logical);

  // For each of resize-based tensor ops, find all resize ops
  // that exist between the vectorized reference IDs and the output
  // tensor.
  for (auto resize_based_op : resize_based_ops) {
    auto resize_out = resize_based_op->output(0)->as<TensorView>();
    NVF_ERROR(
        resize_out->hasRoot(), "Unexpected op: ", resize_based_op->toString());
    const auto& root = resize_out->getRootDomain();
    const auto& logical = resize_out->getLogicalDomain();
    NVF_ERROR_EQ(root.size(), logical.size());
    std::vector<Resize*> resize_ops;
    for (const auto i : arange(root.size())) {
      if (root.at(i) == logical.at(i)) {
        continue;
      }
      auto resize = dynamic_cast<Resize*>(logical.at(i)->definition());
      NVF_ERROR(
          resize != nullptr,
          "Unexpected op between root (",
          root.at(i)->toString(),
          ") and logical (",
          logical.at(i)->toString());
      resize_ops.push_back(resize);
    }

    // getAllExprGroupsBetween finds exprs between IDs. To make sure
    // the the resize op of this resize_based_op tensor op is found,
    // use both the root and logical domains as the traversal targets.
    ValGroups resize_inp_out;
    for (auto resize : resize_ops) {
      resize_inp_out.pushBack(graph.toGroup(resize->in()));
      resize_inp_out.pushBack(graph.toGroup(resize->out()));
    }

    auto expr_path = getAllExprGroupsBetween(
                         graph,
                         ref_groups,
                         resize_inp_out,
                         /*require_all_to_visited=*/false)
                         .first;

    auto expr_path_rev = reverse(expr_path);

    ValGroups vectorized_groups;
    for (auto it = ref_logical.begin() + break_point; it != ref_logical.end();
         ++it) {
      vectorized_groups.pushBack(graph.toGroup(*it));
=======
  std::unordered_set<Val*> resize_factors;

  auto add_resize_factors = [&](Resize* resize) {
    if (!resize->leftExpand()->isZeroInt()) {
      resize_factors.insert(resize->leftExpand());
>>>>>>> 07effe8d
    }
    if (!resize->rightExpand()->isZeroInt()) {
      resize_factors.insert(resize->rightExpand());
    }
  };

<<<<<<< HEAD
    // Find all resize exprs that appear in expr_path and depend on
    // vectorized_groups. Since expr_path is not guaranteed to be
    // topologically sorted, need to loop through the path until
    // converged.

    bool something_has_changed = true;
    while (something_has_changed) {
      something_has_changed = false;
      for (const auto& [expr_g, dir] : expr_path) {
        const auto inputs = getInputsOfExprGroup(graph, expr_g, dir);
        if (std::ranges::none_of(inputs, [&](const ValGroup& inp) {
              return vectorized_groups.has(inp);
            })) {
          continue;
        }

        if (vectorized_groups.pushBack(
                getOutputsOfExprGroup(graph, expr_g, dir))) {
          something_has_changed = true;
        }

        auto resize = dynamic_cast<Resize*>(expr_g->front());
        if (resize == nullptr) {
          continue;
        }

        // Find which reference IDs are reachable.
        auto all_reachable_vals_from_resize = getAllReachableVals(
            graph, {graph.toGroup(resize->out())}, expr_path);
        Val* non_resized_inner_factor = resize->fusion()->oneVal();
        for (auto it = ref_logical.rbegin();
             it != ref_logical.rbegin() + (ref_logical.size() - break_point);
             ++it) {
          IterDomain* ref_logical_id = *it;
          if (all_reachable_vals_from_resize.has(
                  graph.toGroup(ref_logical_id))) {
            break;
          }

          non_resized_inner_factor = SimplifyingIrBuilder::mulExpr(
              ref_logical_id->extent(), non_resized_inner_factor);
        }

        // These three vals need to be divisible
        std::vector<Val*> resize_factors{
            resize->leftExpand(),
            resize->rightExpand(),
            dir == Direction::Forward ? resize->out()->extent()
                                      : resize->in()->extent()};

        std::ranges::transform(
            resize_factors, resize_factors.begin(), [&](Val* factor) {
              return SimplifyingIrBuilder::mulExpr(
                  factor, non_resized_inner_factor);
            });

        factors.insert(resize_factors.begin(), resize_factors.end());
=======
  const ValGroups ref_vec_groups = graph.toGroups(std::vector<Val*>{
      reference_tv->getLogicalDomain().begin() + break_point,
      reference_tv->getLogicalDomain().end()});

  // For each of Resize exprs, if it's reachable from the reference
  // vectorized IDs without visiting the Resize expr itself, its
  // constraint may not be reflectd in the inner sizes.
  for (auto resize : resize_based_ops) {
    auto resize_out_tv = resize->output(0)->as<TensorView>();
    for (const auto logical_id : resize_out_tv->getLogicalDomain()) {
      auto resize = dynamic_cast<Resize*>(logical_id->definition());
      if (resize == nullptr) {
        continue;
      }

      if (CanSkipResize::run(graph, ref_vec_groups, resize)) {
        add_resize_factors(resize);
>>>>>>> 07effe8d
      }
    }
  }

  return resize_factors;
}

} // namespace

int64_t getVectorizationFactor(
    SchedulerRuntimeInfo& runtime_info,
    TensorView* reference_tv,
    HeuristicDataCache* data_cache,
    int64_t break_point,
    const std::unordered_map<int64_t, int64_t>& logical_reorder_map) {
  FUSER_PERF_SCOPE("vectorize_helper::getVectorizationFactor");

  auto vectorizable_inputs_outputs_entry = HeuristicDataCacheEntry<
      HeuristicCompileTime::VectorizableInputsAndOutputs>(
      data_cache, [&reference_tv]() {
        return std::make_unique<std::vector<TensorView*>>(
            scheduler_utils::getInputsOutputsWithInnerDim(
                reference_tv, true, true));
      });

  auto& vectorizable_inputs_outputs = vectorizable_inputs_outputs_entry.get();

  auto vectorize_maps_entry =
      HeuristicDataCacheEntry<HeuristicCompileTime::TvToContigInnerSizeMaps>(
          data_cache, [&reference_tv, &logical_reorder_map]() {
            return std::make_unique<
                std::vector<std::unordered_map<TensorView*, Val*>>>(
                getTvToContigInnerSizeMapsOf(
                    reference_tv, logical_reorder_map));
          });

  if (vectorizable_inputs_outputs.empty()) {
    scheduler_debug_utils::log(
        "No vectorizable input or output tensors detected");
    return 1;
  }

  // break point is beyond the range of vectorize_maps_entry, no vectorization.
  if (break_point >= static_cast<int64_t>(vectorize_maps_entry.get().size())) {
    scheduler_debug_utils::log("Invalid break point: ", break_point);
    return 1;
  }

  auto resize_factors_entry =
      HeuristicDataCacheEntry<HeuristicCompileTime::ResizeVectorizationFactors>(
          data_cache, [&reference_tv, &break_point, &logical_reorder_map]() {
            return std::make_unique<std::unordered_set<Val*>>(
                getResizeVectorizationFactors(
                    reference_tv, break_point, logical_reorder_map));
          });

  const auto& resize_factors = resize_factors_entry.get();

  int64_t max_vec_size = SchedulerRuntimeInfo::max_alignment_size_in_byte;
  const auto& tv_to_inner_size_map = vectorize_maps_entry.get().at(break_point);

  for (auto inp_or_out : vectorizable_inputs_outputs) {
    // factor <= max_factor / dtype_size
    const auto dtype_size =
        dataTypeSize(inp_or_out->dtype(), runtime_info.getIndexType());
    max_vec_size = std::min(
        max_vec_size,
        SchedulerRuntimeInfo::max_alignment_size_in_byte / dtype_size);

    // factor <= alignment / dtype_size
    int64_t alignment_size = (int64_t)runtime_info.getAlignmentSize(inp_or_out);
    NVF_ERROR(alignment_size % dtype_size == 0);
    max_vec_size = std::min(max_vec_size, alignment_size / dtype_size);

    // factor <= projected_extent
    auto inner_size_it = tv_to_inner_size_map.find(inp_or_out);
    if (inner_size_it == tv_to_inner_size_map.end()) {
      // If we don't have info for a tensor that is supposed to be
      // vectorized, that means the tensor has no projected
      // vectorizable extent, i.e., not vectorizable.
      // TODO: Instead of competely disabling vectorization for all
      // tensors, just disable the problematic tensor and keep the
      // other tensors vectorized
      return 1;
    }
    auto inner_size_opt =
        runtime_info.expressionEvaluator().evaluate(inner_size_it->second);
    NVF_ERROR(
        inner_size_opt.hasValue(),
        "Vectorization heuristic could not evaluate inner most size: ",
        inner_size_it->second);

    max_vec_size = std::min(
        scheduler_utils::maxVectorizationWidth(inner_size_opt.as<int64_t>()),
        max_vec_size);
  }

  scheduler_debug_utils::log(
      "Vectorization factor without considering resize: ", max_vec_size);

  if (getenv("SKIP")) {
    return max_vec_size;
  }
  // This is a WAR for vectorization through resize as the spanning
  // tree based traversal is not guaranteed to reflect all resize ops
  // that may affect vectorization. This is a safe but conservative
  // analysis since it should only be necessary for innermost IDs.
  for (const auto resize_factor : resize_factors) {
    auto inferred_val =
        runtime_info.expressionEvaluator().evaluate(resize_factor);
    if (!inferred_val.hasValue()) {
      return 1;
    }
    auto inferred_val_int = inferred_val.as<int64_t>();
    if (inferred_val_int == 0) {
      continue;
    }
    max_vec_size = std::gcd(max_vec_size, inferred_val_int);
  }

  scheduler_debug_utils::log("Vectorization factor: ", max_vec_size);

  return max_vec_size;
}

int64_t getVectorizationFactorTransposeGroup(
    SchedulerRuntimeInfo& runtime_info,
    TensorView* reference,
    int64_t inner_most_dim,
    const std::vector<int64_t>& dims_to_merge,
    const std::vector<TensorView*>& vec_tv,
    int64_t max_vectorization) {
  max_vectorization = scheduler_utils::maxVectorizationWidth(max_vectorization);
  std::vector<IterDomain*> virtual_innermost_dim;
  // find the virtual_innermost_dim in reference so we can later map
  // that to individual TensorView in vec_tv.
  for (const auto dim : dims_to_merge) {
    virtual_innermost_dim.insert(
        virtual_innermost_dim.begin(), reference->axis(dim));
  }
  virtual_innermost_dim.push_back(reference->axis(inner_most_dim));

  if (reference->axis(inner_most_dim)->isParallelized()) {
    std::ostringstream oss;
    IrTransformPrinter printer(oss);
    printer.printTransforms(reference);
    NVF_THROW(
        "Loop axis ", inner_most_dim, " is expected to be Serial: ", oss.str());
  }

  // NOTE: do I need to consider stride here?! sounds like
  // ContiguousInnerDimensionsMapper::map requires reference to be
  // contiguous, but does it handle stride order?
  auto contig_inner_map =
      vectorize_helper::ContiguousInnerDimensionsMapper::map(
          reference, virtual_innermost_dim)
          .getTvToContigMergeOfInnerSizeMap();
  for (auto tv : vec_tv) {
    auto inner_size_it = contig_inner_map.find(tv);
    int64_t tv_vectorize_factor = inner_size_it == contig_inner_map.end()
        ? 1
        : runtime_info.expressionEvaluator()
              .evaluate(inner_size_it->second)
              .as<int64_t>();
    max_vectorization = std::min(
        max_vectorization,
        scheduler_utils::maxVectorizationWidth(tv_vectorize_factor));
  }

  return max_vectorization;
}

int64_t getVectorizationBreakPointOfReductionProducer(
    TensorView* reduction_consumer,
    TensorView* reduction_producer,
    int64_t consumer_innermost_ndims) {
  FUSER_PERF_SCOPE(
      "vectorize_helper::getVectorizationBreakPointOfReductionProducer");

  NVF_ERROR(
      reduction_consumer->definition() != nullptr &&
          ir_utils::isReductionOp(reduction_consumer->definition()) &&
          reduction_consumer->definition()->input(0) == reduction_producer,
      "Invalid reduction consumer and producer. ",
      reduction_consumer->toString(),
      ". ",
      reduction_producer->toString());

  // Find the conrresponding producer break point. To the right of the
  // break point, there must be only the producer innermost IDs or
  // reduction IDs
  int64_t break_point = reduction_producer->nDims();

  // short-cut to to return break point when no c2p mapping is going to be
  // performed
  if (consumer_innermost_ndims == 0) {
    return break_point;
  }

  const auto c2p =
      PairwiseLogicalDomainMap(reduction_producer, reduction_consumer)
          .mapConsumerToProducer();

  // Grab all the corresponding producer IDs that are mapped with the
  // innermost consumer IDs
  std::unordered_set<IterDomain*> producer_innermost_ids;
  for (auto it = reduction_consumer->getMaybeRootDomain().end() -
           consumer_innermost_ndims;
       it != reduction_consumer->getMaybeRootDomain().end();
       ++it) {
    IterDomain* consumer_id = *it;
    auto c2p_it = c2p.find(consumer_id);
    // Since this is for a reduction op, there must be a mapped
    // producer ID
    NVF_ERROR(c2p_it != c2p.end());
    IterDomain* producer_id = c2p_it->second;
    producer_innermost_ids.insert(producer_id);
  }

  int num_detected_producer_innermost_ids = 0;
  for (auto it = reduction_producer->getLogicalDomain().rbegin();
       it != reduction_producer->getLogicalDomain().rend();
       ++it) {
    auto producer_rf_id = *it;

    // If the mapped producer ID is also a reduction domain, the
    // producer should be a fusion input as our
    // reduction/normalization scheduler do not support fusing
    // multiple back-to-back reductions
    if (producer_rf_id->isReduction()) {
      NVF_ERROR(
          reduction_producer->isFusionInput(),
          "Unexpected producer of reduction: ",
          reduction_producer->toString());
      --break_point;
      continue;
    }

    if (producer_innermost_ids.count(producer_rf_id)) {
      --break_point;
      ++num_detected_producer_innermost_ids;
      // If all innermost IDs are found, stop shifting the break point
      // further
      if (num_detected_producer_innermost_ids ==
          (int64_t)producer_innermost_ids.size()) {
        break;
      }
      continue;
    }

    // Neither reduction nor mapped to consumer innermost IDs.
    // This should not happen
    NVF_THROW("Unexpected producer RF ID: ", producer_rf_id->toString())
  }

  return break_point;
}

} // namespace vectorize_helper
} // namespace nvfuser<|MERGE_RESOLUTION|>--- conflicted
+++ resolved
@@ -843,54 +843,6 @@
   return mappers;
 }
 
-<<<<<<< HEAD
-ValGraphBFS::ExprPath getPartialExprGroups(
-    const ValGraph& graph,
-    const ValGroups& from,
-    const ValGraphBFS::ExprPath& all_paths) {
-  ValGraphBFS::ExprPath partial_path;
-
-  ValGroups dep_groups = from;
-
-  bool something_has_changed = true;
-
-  while (something_has_changed) {
-    something_has_changed = false;
-    for (const auto& [expr_g, dir] : all_paths) {
-      const auto inputs = getInputsOfExprGroup(graph, expr_g, dir);
-      if (std::ranges::none_of(inputs, [&](const ValGroup& inp) {
-            return dep_groups.has(inp);
-          })) {
-        continue;
-      }
-
-      partial_path.emplace_back(expr_g, dir);
-
-      if (dep_groups.pushBack(getOutputsOfExprGroup(graph, expr_g, dir))) {
-        something_has_changed = true;
-      }
-    }
-  }
-
-  return partial_path;
-}
-
-ValGroups getAllReachableVals(
-    const ValGraph& graph,
-    const ValGroups& from,
-    const ValGraphBFS::ExprPath& all_paths) {
-  ValGroups all_reachable_vals = from;
-
-  auto path = getPartialExprGroups(graph, from, all_paths);
-
-  for (const auto& [expr_g, dir] : path) {
-    all_reachable_vals.pushBack(getInputsOfExprGroup(graph, expr_g, dir));
-    all_reachable_vals.pushBack(getOutputsOfExprGroup(graph, expr_g, dir));
-  }
-
-  return all_reachable_vals;
-}
-=======
 // Check if a traversal from vectorized reference IDs may reach the
 // IDs of a resize expr without visiting the Resize expr itself. That's
 // problematic for the vectorization analysis as the spanning-tree
@@ -943,7 +895,6 @@
  private:
   Resize* resize_ = nullptr;
 };
->>>>>>> 07effe8d
 
 // This is a WAR for vectorizing through resized iter domains. The
 // spanning tree based analysis is not guaranteed to take all resize
@@ -965,133 +916,17 @@
   IdModel id_model(fusion);
   const auto& graph = id_model.buildExactGraph();
 
-<<<<<<< HEAD
-  auto ref_logical = reference_tv->getLogicalDomain();
-  if (!logical_reorder_map.empty()) {
-    ref_logical = TensorDomain::orderedAs(ref_logical, logical_reorder_map);
-  }
-
-  const auto ref_groups = graph.toGroups(ref_logical);
-
-  // For each of resize-based tensor ops, find all resize ops
-  // that exist between the vectorized reference IDs and the output
-  // tensor.
-  for (auto resize_based_op : resize_based_ops) {
-    auto resize_out = resize_based_op->output(0)->as<TensorView>();
-    NVF_ERROR(
-        resize_out->hasRoot(), "Unexpected op: ", resize_based_op->toString());
-    const auto& root = resize_out->getRootDomain();
-    const auto& logical = resize_out->getLogicalDomain();
-    NVF_ERROR_EQ(root.size(), logical.size());
-    std::vector<Resize*> resize_ops;
-    for (const auto i : arange(root.size())) {
-      if (root.at(i) == logical.at(i)) {
-        continue;
-      }
-      auto resize = dynamic_cast<Resize*>(logical.at(i)->definition());
-      NVF_ERROR(
-          resize != nullptr,
-          "Unexpected op between root (",
-          root.at(i)->toString(),
-          ") and logical (",
-          logical.at(i)->toString());
-      resize_ops.push_back(resize);
-    }
-
-    // getAllExprGroupsBetween finds exprs between IDs. To make sure
-    // the the resize op of this resize_based_op tensor op is found,
-    // use both the root and logical domains as the traversal targets.
-    ValGroups resize_inp_out;
-    for (auto resize : resize_ops) {
-      resize_inp_out.pushBack(graph.toGroup(resize->in()));
-      resize_inp_out.pushBack(graph.toGroup(resize->out()));
-    }
-
-    auto expr_path = getAllExprGroupsBetween(
-                         graph,
-                         ref_groups,
-                         resize_inp_out,
-                         /*require_all_to_visited=*/false)
-                         .first;
-
-    auto expr_path_rev = reverse(expr_path);
-
-    ValGroups vectorized_groups;
-    for (auto it = ref_logical.begin() + break_point; it != ref_logical.end();
-         ++it) {
-      vectorized_groups.pushBack(graph.toGroup(*it));
-=======
   std::unordered_set<Val*> resize_factors;
 
   auto add_resize_factors = [&](Resize* resize) {
     if (!resize->leftExpand()->isZeroInt()) {
       resize_factors.insert(resize->leftExpand());
->>>>>>> 07effe8d
     }
     if (!resize->rightExpand()->isZeroInt()) {
       resize_factors.insert(resize->rightExpand());
     }
   };
 
-<<<<<<< HEAD
-    // Find all resize exprs that appear in expr_path and depend on
-    // vectorized_groups. Since expr_path is not guaranteed to be
-    // topologically sorted, need to loop through the path until
-    // converged.
-
-    bool something_has_changed = true;
-    while (something_has_changed) {
-      something_has_changed = false;
-      for (const auto& [expr_g, dir] : expr_path) {
-        const auto inputs = getInputsOfExprGroup(graph, expr_g, dir);
-        if (std::ranges::none_of(inputs, [&](const ValGroup& inp) {
-              return vectorized_groups.has(inp);
-            })) {
-          continue;
-        }
-
-        if (vectorized_groups.pushBack(
-                getOutputsOfExprGroup(graph, expr_g, dir))) {
-          something_has_changed = true;
-        }
-
-        auto resize = dynamic_cast<Resize*>(expr_g->front());
-        if (resize == nullptr) {
-          continue;
-        }
-
-        // Find which reference IDs are reachable.
-        auto all_reachable_vals_from_resize = getAllReachableVals(
-            graph, {graph.toGroup(resize->out())}, expr_path);
-        Val* non_resized_inner_factor = resize->fusion()->oneVal();
-        for (auto it = ref_logical.rbegin();
-             it != ref_logical.rbegin() + (ref_logical.size() - break_point);
-             ++it) {
-          IterDomain* ref_logical_id = *it;
-          if (all_reachable_vals_from_resize.has(
-                  graph.toGroup(ref_logical_id))) {
-            break;
-          }
-
-          non_resized_inner_factor = SimplifyingIrBuilder::mulExpr(
-              ref_logical_id->extent(), non_resized_inner_factor);
-        }
-
-        // These three vals need to be divisible
-        std::vector<Val*> resize_factors{
-            resize->leftExpand(),
-            resize->rightExpand(),
-            dir == Direction::Forward ? resize->out()->extent()
-                                      : resize->in()->extent()};
-
-        std::ranges::transform(
-            resize_factors, resize_factors.begin(), [&](Val* factor) {
-              return SimplifyingIrBuilder::mulExpr(
-                  factor, non_resized_inner_factor);
-            });
-
-        factors.insert(resize_factors.begin(), resize_factors.end());
-=======
   const ValGroups ref_vec_groups = graph.toGroups(std::vector<Val*>{
       reference_tv->getLogicalDomain().begin() + break_point,
       reference_tv->getLogicalDomain().end()});
@@ -1109,7 +944,6 @@
 
       if (CanSkipResize::run(graph, ref_vec_groups, resize)) {
         add_resize_factors(resize);
->>>>>>> 07effe8d
       }
     }
   }
