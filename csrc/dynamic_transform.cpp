--- conflicted
+++ resolved
@@ -254,7 +254,6 @@
     return;
   }
 
-<<<<<<< HEAD
   TORCH_INTERNAL_ASSERT(
       out_tv->hasRFactor(),
       "Unexpected output tv of ViewOp: ",
@@ -287,81 +286,9 @@
         "Invalid input domain extent: ",
         extent_val.as<int64_t>());
     inp_shape.at(i) = extent_val.as<int64_t>();
-=======
-    NVF_ERROR(
-        out_tv->hasRFactor(),
-        "Unexpected output tv of ViewOp: ",
-        out_tv->toString());
-
-    const auto& inp_dom =
-        TensorDomain::noReductions(inp_tv->getMaybeRFactorDomain());
-
-    // Determine input shape using expr evaluator
-    std::vector<int64_t> inp_shape(inp_dom.size(), 0);
-    for (const auto i : c10::irange(inp_dom.size())) {
-      auto inp_id = inp_dom.at(i);
-      // This should have been validated when initially creating reshape
-      // op, but just in case
-      NVF_ERROR(
-          !inp_id->maybePartial(),
-          "Invalid domain to reshape: ",
-          inp_id->toString());
-      auto extent_val = expr_eval->evaluate(inp_id->extent());
-      NVF_ERROR(
-          extent_val.hasValue(),
-          "Cannot evaluate the extent of an input domain to reshape: ",
-          inp_id->toString());
-      NVF_ERROR(
-          extent_val.is<int64_t>(),
-          "Invalid evaluated value of domain extent: ",
-          inp_id->toString());
-      NVF_ERROR(
-          extent_val.as<int64_t>() > 0,
-          "Invalid input domain extent: ",
-          extent_val.as<int64_t>());
-      inp_shape.at(i) = extent_val.as<int64_t>();
-    }
-
-    const auto& out_dom = out_tv->getMaybeRFactorDomain();
-
-    // Determine output shape using expr evaluator. Note there may be
-    // one domain of extent -1
-    std::vector<int64_t> out_shape(out_dom.size(), 0);
-    for (const auto i : c10::irange(out_dom.size())) {
-      auto out_id = out_dom.at(i);
-      auto extent_val = expr_eval->evaluate(out_id->extent());
-      NVF_ERROR(
-          extent_val.hasValue(),
-          "Cannot evaluate the extent of an output domain to reshape: ",
-          out_id->toString());
-      NVF_ERROR(
-          extent_val.is<int64_t>(),
-          "Invalid evaluated value of domain extent: ",
-          out_id->toString());
-      auto extent_int = extent_val.as<int64_t>();
-      if (extent_int == -1) {
-        // For non-constant Scalar sizes, check that we have not passed -1.
-        NVF_CHECK(
-            out_id->extent()->isConst(),
-            "Values of -1 passed to reshape must be constant at definition.")
-      }
-      out_shape.at(i) = extent_int;
-    }
-
-    auto view_result = analyzeView(inp_tv, inp_shape, out_shape);
-
-    reshape_transforms_.emplace_back(tv_index, view_result);
->>>>>>> 50e99462
-  }
-
-<<<<<<< HEAD
+  }
+
   const auto& out_dom = out_tv->getMaybeRFactorDomain();
-=======
-    NVF_CHECK(
-        out_id->getIterType() == IterType::Symbolic,
-        "Found non-dynamic Resize in initial concretization info: ",
-        op->toString());
->>>>>>> 50e99462
 
   // Determine output shape using expr evaluator. Note there may be
   // one domain of extent -1
@@ -378,23 +305,14 @@
         "Invalid evaluated value of domain extent: ",
         out_id->toString());
     auto extent_int = extent_val.as<int64_t>();
-<<<<<<< HEAD
     if (extent_int == -1) {
       // For non-constant Scalar sizes, check that we have not passed -1.
-      TORCH_CHECK(
+      NVF_CHECK(
           out_id->extent()->isConst(),
           "Values of -1 passed to reshape must be constant at definition.")
     }
     out_shape.at(i) = extent_int;
   }
-=======
-    NVF_ERROR(
-        extent_int > 0,
-        "Invalid resized domain extent ",
-        extent_int,
-        " for domain ",
-        out_id->toString());
->>>>>>> 50e99462
 
   auto view_result = analyzeView(inp_tv, inp_shape, out_shape);
 
@@ -605,46 +523,11 @@
   }
 }
 
-<<<<<<< HEAD
 void DynamicTransformConcretizer::concretizeReshape(
     ViewOp* view_op,
     AnalyzeViewResult& view_analysis) {
   auto incomplete_out_tv = view_op->out()->as<TensorView>();
   auto inp_tv = view_op->in()->as<TensorView>();
-=======
-void DynamicTransformConcretizer::concretizeReshape() {
-  // Concretize each reshape op.
-  for (const auto& [tv_index, view_analysis] : info_->getReshapeTransforms()) {
-    auto incomplete_out_tv =
-        info_->initialInfo()->getDynamicReshapedTensorViews().at(tv_index);
-    auto view_op = incomplete_out_tv->definition()->as<ViewOp>();
-    auto inp_tv = view_op->in()->as<TensorView>();
-
-    auto concrete_reshape_out_tv = reshape(inp_tv, view_analysis);
-
-    // We do the replacement directly here, but we must still check that the
-    // replacement is valid
-    checkConcretizedUses(incomplete_out_tv, concrete_reshape_out_tv);
-
-    // Extent expressions often change when concretizing a reshape. Here we
-    // replace these in all downstream expressions so that the Fusion looks just
-    // like it would have if we had used a static reshape instead.
-    auto old_rfactor = incomplete_out_tv->getMaybeRFactorDomain();
-    auto new_rfactor = concrete_reshape_out_tv->getMaybeRFactorDomain();
-    NVF_ERROR(
-        old_rfactor.size() == new_rfactor.size(),
-        "Concretized reshape rfactor size does not match symbolic rfactor");
-    for (auto idx : c10::irange(new_rfactor.size())) {
-      auto old_extent = old_rfactor.at(idx)->extent();
-      auto new_extent = new_rfactor.at(idx)->extent();
-      // If the old extent did not have a definition, we don't need to replace
-      // it, since it will get bound whenever this tensor is a segmentation
-      // edge.
-      if (old_extent->definition() && !new_extent->sameAs(old_extent)) {
-        registerConcretization(old_extent, new_extent);
-      }
-    }
->>>>>>> 50e99462
 
   auto concrete_reshape_out_tv = reshape(inp_tv, view_analysis);
 
@@ -657,7 +540,7 @@
   // just like it would have if we had used a static reshape instead.
   auto old_rfactor = incomplete_out_tv->getMaybeRFactorDomain();
   auto new_rfactor = concrete_reshape_out_tv->getMaybeRFactorDomain();
-  TORCH_INTERNAL_ASSERT(
+  NVF_ERROR(
       old_rfactor.size() == new_rfactor.size(),
       "Concretized reshape rfactor size does not match symbolic rfactor");
   for (auto idx : c10::irange(new_rfactor.size())) {
@@ -668,6 +551,7 @@
     // edge.
     if (old_extent->definition() && !new_extent->sameAs(old_extent)) {
       registerConcretization(old_extent, new_extent);
+      }
     }
   }
 
@@ -690,7 +574,6 @@
     Resize* op,
     IterType iter_type) {
   // Concretize each resize op.
-<<<<<<< HEAD
   auto out_id = op->out()->as<IterDomain>();
   auto new_id = IterDomain::resize(
       op->in(),
@@ -700,23 +583,6 @@
       iter_type);
 
   registerConcretization(out_id, new_id);
-=======
-  for (const auto& [id_index, iter_type] : info_->getResizeIterTypes()) {
-    auto id = info_->initialInfo()->getDynamicResizedIterDomains().at(id_index);
-    NVF_CHECK(
-        id->definition() && id->definition()->isA<Resize>(),
-        "Resized IterDomain must have a Resize definition");
-    auto def = id->definition()->as<Resize>();
-    auto new_id = IterDomain::resize(
-        def->in(),
-        def->leftExpand(),
-        def->rightExpand(),
-        id->isRFactorProduct(),
-        iter_type);
-
-    registerConcretization(id, new_id);
-  }
->>>>>>> 50e99462
 }
 
 void DynamicTransformConcretizer::checkConcretizedUses(
