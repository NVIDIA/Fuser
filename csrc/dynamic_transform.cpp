--- conflicted
+++ resolved
@@ -1092,13 +1092,8 @@
     }
   }
 
-<<<<<<< HEAD
-  Val* mutated_val = IrBuilder::create<TensorDomain>(
+  Val* mutated_val = IrBuilder::createInContainer<TensorDomain>(
       td->container(), root_dom, logical_dom, alloc_dom, leaf_domain, contig);
-=======
-  Val* mutated_val = IrBuilder::createInContainer<TensorDomain>(
-      td->container(), root_dom, rfactor_dom, alloc_dom, leaf_domain, contig);
->>>>>>> 3ad95151
   registerConcretization(td, mutated_val);
 }
 
