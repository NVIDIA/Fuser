// clang-format off
/*
 * SPDX-FileCopyrightText: Copyright (c) 2023-present NVIDIA CORPORATION & AFFILIATES.
 * All rights reserved.
 * SPDX-License-Identifier: BSD-3-Clause
 */
// clang-format on
#include <device_lower/utils.h>
#include <dynamic_transform.h>
#include <executor_kernel_arg.h>
#include <expr_evaluator.h>
#include <fusion.h>
#include <ir/cloner.h>
#include <ir/utils.h>
#include <ops/utils.h>
#include <transform_iter.h>
#include <transform_view.h>
#include <utils.h>

#include <optional>

namespace nvfuser {

DynamicTransformInitialInfo DynamicTransformInitialInfo::clone(
    IrCloner& ir_cloner) const {
  DynamicTransformInitialInfo cloned_info(
      static_cast<Fusion*>(ir_cloner.container()));
  cloned_info.dynamic_reshaped_tvs_.reserve(dynamic_reshaped_tvs_.size());
  for (const auto op : dynamic_reshaped_tvs_) {
    if (op) {
      cloned_info.dynamic_reshaped_tvs_.push_back(ir_cloner.clone(op));
    }
  }
  cloned_info.dynamic_resized_ids_.reserve(dynamic_resized_ids_.size());
  for (const auto op : dynamic_resized_ids_) {
    if (op) {
      cloned_info.dynamic_resized_ids_.push_back(ir_cloner.clone(op));
    }
  }
  cloned_info.maybe_zero_extents_set_.reserve(maybe_zero_extents_set_.size());
  for (const auto v : maybe_zero_extents_set_) {
    if (v) {
      cloned_info.maybe_zero_extents_set_.insert(ir_cloner.clone(v));
    }
  }
  cloned_info.maybe_zero_extents_.reserve(maybe_zero_extents_.size());
  for (const auto v : maybe_zero_extents_) {
    if (v) {
      cloned_info.maybe_zero_extents_.push_back(ir_cloner.clone(v));
    }
  }
  cloned_info.root_dynamic_vals_.reserve(root_dynamic_vals_.size());
  for (const auto v : root_dynamic_vals_) {
    if (v) {
      cloned_info.root_dynamic_vals_.insert(ir_cloner.clone(v));
    }
  }
  return cloned_info;
}

std::string DynamicTransformInitialInfo::toString() const {
  std::stringstream ss;
  ss << "DynamicTransformInitialInfo\n";
  std::string indent = "  ";
  ss << indent << "Dynamic reshaped TensorViews:\n";
  for (const auto& op : dynamic_reshaped_tvs_) {
    ss << indent << indent << op->toString() << "\n";
  }
  ss << indent << "Dynamic resized IterDomains:\n";
  for (const auto& op : dynamic_resized_ids_) {
    ss << indent << indent << op->toString() << "\n";
  }
  ss << indent << "Dynamic extent Vals:\n";
  for (const auto& v : maybe_zero_extents_) {
    ss << indent << indent << v->toString() << "\n";
  }
  ss << indent << "Root dynamic Vals:\n";
  for (const auto& v : root_dynamic_vals_) {
    ss << indent << indent << v->toString() << "\n";
  }
  return ss.str();
}

//! Gather information about concretizing transformations without
//! concrete input sizes.
class DynamicTransformInitialInfoBuilder : public IterVisitor {
 public:
  DynamicTransformInitialInfoBuilder(Fusion* fusion) : info_(fusion) {
    NVF_ERROR(
        !fusion->isA<kir::Kernel>(),
        "Invalid container. Kernel container not allowed.\n");

    traverseTo(fusion, fusion->getTerminatingOutputs(), false, false);

    finalizeDynamicVals();

    finalizeMaybeEmptyExtents();
  }

  const auto& getInfo() const {
    return info_;
  }

 private:
  using IterVisitor::handle;

  //! Find views that have symbolic outputs
  void handle(ViewOp* op) override {
    auto inp_tv = op->in()->as<TensorView>();
    auto out_tv = op->out()->as<TensorView>();
    // If there's no symbolic axis, this is a static reshape op
    if (out_tv->domain()->hasSymbolicAxis()) {
      info_.dynamic_reshaped_tvs_.push_back(out_tv);

      // Input and output extent expressions both affect concretization
      for (const auto& id :
           TensorDomain::noReductions(inp_tv->getMaybeRFactorDomain())) {
        leaf_dynamic_vals_.push_back(id->getMaybeExpandedExtent());
      }
      for (const auto& id : out_tv->getMaybeRFactorDomain()) {
        leaf_dynamic_vals_.push_back(id->getMaybeExpandedExtent());
      }
    }
  }

  //! Detect possibly empty TensorViews and dynamic IterDomain transforms
  void handle(TensorView* tv) override {
    const auto& rfd = tv->getMaybeRFactorDomain();
    for (auto id : rfd) {
      if (!id->getMaybeExpandedExtent()->isConstScalar() ||
          id->getMaybeExpandedExtent()->evaluateInt() == 0) {
        info_.maybe_zero_extents_set_.insert(id->getMaybeExpandedExtent());
        leaf_dynamic_vals_.push_back(id->getMaybeExpandedExtent());
      }
      if (!id->definition() || id->getIterType() != IterType::Symbolic) {
        continue;
      }
      if (id->definition()->isA<Resize>()) {
        info_.dynamic_resized_ids_.push_back(id);
        // extent of output determines its IterType
        leaf_dynamic_vals_.push_back(id->extent());
      }
    }
  }

  //! Process vector of leaf dynamic values by finding inputs and recording the
  //! result into info_
  void finalizeDynamicVals() {
    const auto inputs = InputsOf::outputs(info_.fusion(), leaf_dynamic_vals_);
    info_.root_dynamic_vals_.insert(inputs.begin(), inputs.end());

    // initial_info_ provides a set of Vals that are used for concretization.
    // Here we check which scalar inputs, if any, correspond to any of those
    // Vals. These will be the inputs that are explicitly used in the cache ID
    // for KernelArgumentHolder.
    auto dyn_vals = info_.getRootDynamicVals();
    for (const auto i : c10::irange(info_.fusion()->inputs().size())) {
      auto input = info_.fusion()->inputs().at(i);
      if (dyn_vals.find(input) != dyn_vals.end()) {
        info_.scalar_inputs_affecting_concretization_.insert(i);
      }
    }
  }

  //! Convert maybe_zero_extents_set_ to a vector so we can index it reliably
  void finalizeMaybeEmptyExtents() {
    info_.maybe_zero_extents_ = std::vector<Val*>(
        info_.maybe_zero_extents_set_.begin(),
        info_.maybe_zero_extents_set_.end());
    // Clear the corresponding set to free memory and speed up cloning
    info_.maybe_zero_extents_set_.clear();
  }

 private:
  DynamicTransformInitialInfo info_;

  //! This is a collection of scalars that are explicitly checked during
  //! concretization of dynamic ops, meaning they influence the structure of the
  //! resulting concretized Fusion. We track these while traversing the graph
  //! and when we are finished traversing we extract all of the corresponding
  //! non-constant root Vals, which provides us with a minimal list of input
  //! scalars that influence concretization. That list of scalars is then used
  //! to compute a minimal cache key in InputsIdLookup::lookupId().
  std::vector<Val*> leaf_dynamic_vals_;
};

DynamicTransformConcretizationInfo::DynamicTransformConcretizationInfo(
    const DynamicTransformInitialInfo* initial_info,
    ExpressionEvaluator* expr_eval)
    : initial_info_(initial_info) {
  NVF_ERROR(
      !fusion()->isA<kir::Kernel>(),
      "Invalid container. Kernel container not allowed.\n");

  // Make sure all exactly mapped IDs have the same value in the
  // evaluator when any one of the IDs has a known value
  expr_eval->propagateBoundValuesThroughExactMaps(initial_info_->fusion());

  analyzeReshapes(expr_eval);

  analyzeResizes(expr_eval);

  auto maybe_zero_extents = initial_info_->getMaybeZeroExtents();
  for (auto i : c10::irange(maybe_zero_extents.size())) {
    auto ext = maybe_zero_extents.at(i);
    auto ext_opt = expr_eval->evaluate(ext);
    NVF_ERROR(
        ext_opt.hasValue(),
        "Could not evaluate dynamic extent: ",
        ext->toString());
    if (ext_opt == 0) {
      empty_extents_.push_back(i);
    }
  }
}

void DynamicTransformConcretizationInfo::analyzeReshapes(
    ExpressionEvaluator* expr_eval) {
  const auto& reshape_tvs = initial_info_->getDynamicReshapedTensorViews();
  for (const auto tv_index : c10::irange(reshape_tvs.size())) {
    auto out_tv = reshape_tvs.at(tv_index);
    auto op = out_tv->definition()->as<ViewOp>();
    auto inp_tv = op->in()->as<TensorView>();

    // If there's no symblic axis, this is a static reshape op
    if (!out_tv->domain()->hasSymbolicAxis()) {
      return;
    }

    NVF_ERROR(
        out_tv->hasRFactor(),
        "Unexpected output tv of ViewOp: ",
        out_tv->toString());

    const auto& inp_dom =
        TensorDomain::noReductions(inp_tv->getMaybeRFactorDomain());

    // Determine input shape using expr evaluator
    std::vector<int64_t> inp_shape(inp_dom.size(), 0);
    for (const auto i : c10::irange(inp_dom.size())) {
      auto inp_id = inp_dom.at(i);
      // This should have been validated when initially creating reshape
      // op, but just in case
      NVF_ERROR(
          !inp_id->maybePartial(),
          "Invalid domain to reshape: ",
          inp_id->toString());
      auto extent_val = expr_eval->evaluate(inp_id->extent());
      NVF_ERROR(
          extent_val.hasValue(),
          "Cannot evaluate the extent of an input domain to reshape: ",
          inp_id->toString());
      NVF_ERROR(
          extent_val.is<int64_t>(),
          "Invalid evaluated value of domain extent: ",
          inp_id->toString());
      NVF_ERROR(
          extent_val.as<int64_t>() > 0,
          "Invalid input domain extent: ",
          extent_val.as<int64_t>());
      inp_shape.at(i) = extent_val.as<int64_t>();
    }

    const auto& out_dom = out_tv->getMaybeRFactorDomain();

    // Determine output shape using expr evaluator. Note there may be
    // one domain of extent -1
    std::vector<int64_t> out_shape(out_dom.size(), 0);
    for (const auto i : c10::irange(out_dom.size())) {
      auto out_id = out_dom.at(i);
      auto extent_val = expr_eval->evaluate(out_id->extent());
      NVF_ERROR(
          extent_val.hasValue(),
          "Cannot evaluate the extent of an output domain to reshape: ",
          out_id->toString());
      NVF_ERROR(
          extent_val.is<int64_t>(),
          "Invalid evaluated value of domain extent: ",
          out_id->toString());
      auto extent_int = extent_val.as<int64_t>();
      if (extent_int == -1) {
        // For non-constant Scalar sizes, check that we have not passed -1.
        NVF_CHECK(
            out_id->extent()->isConst(),
            "Values of -1 passed to reshape must be constant at definition.")
      }
      out_shape.at(i) = extent_int;
    }

    auto view_result = analyzeView(inp_tv, inp_shape, out_shape);

    reshape_transforms_.emplace_back(tv_index, view_result);
  }
}

void DynamicTransformConcretizationInfo::analyzeResizes(
    ExpressionEvaluator* expr_eval) {
  const auto& resize_ids = initial_info_->getDynamicResizedIterDomains();
  for (const auto id_index : c10::irange(resize_ids.size())) {
    auto out_id = resize_ids.at(id_index);
    auto op = out_id->definition()->as<Resize>();

    NVF_CHECK(
        out_id->getIterType() == IterType::Symbolic,
        "Found non-dynamic Resize in initial concretization info: ",
        op->toString());

    auto extent_val = expr_eval->evaluate(out_id->extent());
    NVF_ERROR(
        extent_val.hasValue(),
        "Cannot evaluate the extent of a resized domain: ",
        out_id->toString());
    NVF_ERROR(
        extent_val.is<int64_t>(),
        "Invalid evaluated value of resized domain extent: ",
        out_id->toString());
    auto extent_int = extent_val.as<int64_t>();
    NVF_ERROR(
        extent_int > 0,
        "Invalid resized domain extent ",
        extent_int,
        " for domain ",
        out_id->toString());

    auto iter_type =
        extent_int == 1 ? IterType::Broadcast : IterType::Iteration;

    resize_itertypes_.emplace_back(id_index, iter_type);
  }
}

bool DynamicTransformConcretizationInfo::operator==(
    const DynamicTransformConcretizationInfo& other) const {
  if (this == &other) {
    return true;
  }

  if (reshape_transforms_.size() != other.reshape_transforms_.size() ||
      resize_itertypes_.size() != other.resize_itertypes_.size() ||
      empty_extents_.size() != other.empty_extents_.size()) {
    return false;
  }

  for (const auto i : c10::irange(reshape_transforms_.size())) {
    const auto& analysis = reshape_transforms_.at(i);
    const auto& other_analysis = other.reshape_transforms_.at(i);
    if (analysis != other_analysis) {
      return false;
    }
  }

  for (const auto i : c10::irange(resize_itertypes_.size())) {
    const auto& itertype = resize_itertypes_.at(i);
    const auto& other_itertype = other.resize_itertypes_.at(i);
    if (itertype != other_itertype) {
      return false;
    }
  }

  for (const auto i : c10::irange(empty_extents_.size())) {
    const auto& ee = empty_extents_.at(i);
    const auto& other_ee = other.empty_extents_.at(i);
    if (ee != other_ee) {
      return false;
    }
  }

  return true;
}

std::string DynamicTransformConcretizationInfo::toString() const {
  std::stringstream ss;
  ss << "DynamicTransformConcretizationInfo\n";
  std::string indent = "  ";
  ss << indent << "Empty tensor extents:\n";
  for (const auto& i : empty_extents_) {
    auto ext = initial_info_->getMaybeZeroExtents().at(i);
    ss << indent << indent << ext->toString() << " is zero\n";
  }
  ss << indent << "Reshape:\n";
  for (const auto& [tv_index, analyze_result] : reshape_transforms_) {
    auto tv = initial_info_->getDynamicReshapedTensorViews().at(tv_index);
    ss << indent << indent << tv->toString() << " (index=" << tv_index << "), "
       << analyze_result.toString() << "\n";
  }
  ss << indent << "Resize:\n";
  for (const auto& [id_index, iter_type] : resize_itertypes_) {
    auto id = initial_info_->getDynamicResizedIterDomains().at(id_index);
    ss << indent << indent << id->toString() << " (index=" << id_index << "), "
       << iter_type << "\n";
  }
  return ss.str();
}

//! Concretize a symbolic fusion with concrete transformation info
class DynamicTransformConcretizer : public OptOutMutator {
 public:
  DynamicTransformConcretizer(
      Fusion* fusion,
      const DynamicTransformConcretizationInfo* info)
      : info_(info) {
    NVF_ERROR(
        fusion == info->fusion(),
        "Invalid DynamicTransformInitialInfo. The associated Fusion is different from the given Fusion");
    FusionGuard fg(fusion);
    concretize();
  }

 private:
  void concretize();

  void concretizeReshape();

  void concretizeResize();

  void concretizeEmptyExtents();

  //! Use this instead of calling registerMutation directly, since it will also
  //! check that the concretized value is a valid input to all of its uses.
  void registerConcretization(Val* old_val, Val* new_val) {
    checkConcretizedUses(old_val, new_val);
    registerMutation(old_val, new_val);
  }

  //! Check uses of old_val to ensure that new_val does not violate
  //! assumptions. This is currently only used to check that inputs to SqueezeOp
  //! are marked broadcast during concretization.
  void checkConcretizedUses(Val* old_val, Val* new_val) const;

  using OptOutMutator::mutate;

  void mutate(TensorView* tv) final;

  void mutate(TensorDomain* td) final;

  //! Concretizes the root domain of a symbolic consumer tensor from
  //! its producer domains. Returns true if any root ID is concretized.
  bool propagateFromProducerToConsumer(TensorView* consumer);

 private:
  const DynamicTransformConcretizationInfo* info_;
};

void DynamicTransformConcretizer::concretize() {
  // Concretize all dynamic reshape ops
  concretizeReshape();

  // Set output IterTypes for dynamic resize ops
  concretizeResize();

  // Registers replacement of all empty extents with zeroVal()
  concretizeEmptyExtents();

  // Finally, propagate concretized domains
  auto all_stmts = StmtSort::getStmts(
      info_->fusion(),
      /*traverse_members*/ true,
      /*traverse_attributes*/ true,
      /*traverse_siblings*/ true);
  for (auto tv : ir_utils::filterByType<TensorView>(all_stmts)) {
    mutate(tv);
  }
}

void DynamicTransformConcretizer::concretizeEmptyExtents() {
  auto fusion = FusionGuard::getCurFusion();
  for (const auto& ext_index : info_->getEmptyExtents()) {
    auto ext = info_->initialInfo()->getMaybeZeroExtents().at(ext_index);
    auto zero = fusion->zeroVal(ext->getDataType().value());
    auto uses = ext->uses();
    for (auto use : uses) {
      ir_utils::replaceValInExpr(use, ext, zero);
    }
    // Register the concretization of this scalar, which allows us to replace it
    // whenever it is used as an extent member of an IterDomain.
    //
    // When we ext in all uses above, it affects downstream expressions. For
    // example we might replace i0 with 0 in (i0 + i1) + i2 to form (0 + i1) +
    // i2. However, i0 itself might be used as the extent, start, or stop values
    // in an IterDomain, so we register the concretization here so that we can
    // replace these values whenever we encounter them.
    registerConcretization(ext, zero);
  }
}

void DynamicTransformConcretizer::concretizeReshape() {
  // Concretize each reshape op.
  for (const auto& [tv_index, view_analysis] : info_->getReshapeTransforms()) {
    auto incomplete_out_tv =
        info_->initialInfo()->getDynamicReshapedTensorViews().at(tv_index);
    auto view_op = incomplete_out_tv->definition()->as<ViewOp>();
    auto inp_tv = view_op->in()->as<TensorView>();

    auto concrete_reshape_out_tv = reshape(inp_tv, view_analysis);

    // We do the replacement directly here, but we must still check that the
    // replacement is valid
    checkConcretizedUses(incomplete_out_tv, concrete_reshape_out_tv);

    // Extent expressions often change when concretizing a reshape. Here we
    // replace these in all downstream expressions so that the Fusion looks just
    // like it would have if we had used a static reshape instead.
    auto old_rfactor = incomplete_out_tv->getMaybeRFactorDomain();
    auto new_rfactor = concrete_reshape_out_tv->getMaybeRFactorDomain();
    NVF_ERROR(
        old_rfactor.size() == new_rfactor.size(),
        "Concretized reshape rfactor size does not match symbolic rfactor");
    for (auto idx : c10::irange(new_rfactor.size())) {
      auto old_extent = old_rfactor.at(idx)->extent();
      auto new_extent = new_rfactor.at(idx)->extent();
      // If the old extent did not have a definition, we don't need to replace
      // it, since it will get bound whenever this tensor is a segmentation
      // edge.
      if (old_extent->definition() && !new_extent->sameAs(old_extent)) {
        registerConcretization(old_extent, new_extent);
      }
    }

    // Replace the old tensor with the new concretized tensor
    auto uses = incomplete_out_tv->uses();
    for (auto use_of_old_tv : uses) {
      ir_utils::replaceValInExpr(
          use_of_old_tv, incomplete_out_tv, concrete_reshape_out_tv);
    }

    if (incomplete_out_tv->isFusionOutput()) {
      incomplete_out_tv->fusion()->replaceOutput(
          incomplete_out_tv, concrete_reshape_out_tv);
    }

    info_->fusion()->removeVal(incomplete_out_tv);
  }
}

void DynamicTransformConcretizer::concretizeResize() {
  // Concretize each resize op.
  for (const auto& [id_index, iter_type] : info_->getResizeIterTypes()) {
    auto id = info_->initialInfo()->getDynamicResizedIterDomains().at(id_index);
    NVF_CHECK(
        id->definition() && id->definition()->isA<Resize>(),
        "Resized IterDomain must have a Resize definition");
    auto def = id->definition()->as<Resize>();
    auto new_id = IterDomain::resize(
        def->in(),
        def->leftExpand(),
        def->rightExpand(),
        id->isRFactorProduct(),
        iter_type);

    registerConcretization(id, new_id);
  }
}

void DynamicTransformConcretizer::checkConcretizedUses(
    Val* old_val,
    Val* new_val) const {
  for (const auto use : old_val->uses()) {
    use->checkConcretization(old_val, new_val);
  }
}

// Concretizes inherited symbolic domains. Note that when this is
// called, it is assumed that all dynamic ops themselves are
// concretized. Since symbolic IDs may be propagated down to
// consumers, those domains need to be concretized accordingly.
void DynamicTransformConcretizer::mutate(TensorView* tv) {
  for (auto root_id : tv->getRootDomain()) {
    // This will register root_id for mutation if its extent, start, or
    // stop_offset is registered for mutation
    OptOutMutator::mutate(root_id);
  }

  // First, try to concretize the root domain as there may be symbolic
  // axes inherited from the producers
  propagateFromProducerToConsumer(tv);

  // If no root domain is altered by producer, we don't need to propagate back
  // up to rfactor. We could return early, but instead we go ahead and check the
  // root to rfactor transforms to be sure we have concretized any intermediate
  // IterDomains.

  // At this point, there should be no expr beyond rfactor root
  NVF_ERROR(
      tv->getLeafDomain() == tv->getMaybeRFactorDomain(),
      "Invalid tensor: ",
      tv->toString());

  // If it has an rfactor root domain, the IterTypes of the rfactor
  // IDs may need to be updated as well. Traverse the rfactor exprs
  // and mutate the IterTypes of output IDs if symbolic.
  if (tv->hasRFactor()) {
    // Note that it is assumed that theres's no further expression
    // beyond the rfactor domain as asserted above
    auto all_id_exprs = StmtSort::getExprsBetween(
        tv->fusion(),
        {tv->getRootDomain().begin(), tv->getRootDomain().end()},
        {tv->getMaybeRFactorDomain().begin(),
         tv->getMaybeRFactorDomain().end()});
    for (auto expr : all_id_exprs) {
      // Assume outputs of IterDomain exprs are always IterDomains. If
      // the assumption is invalidated, the logic here would need to
      // be updated. Assert the assumption to immediately detect such
      // a case if happened.
      for (auto out_val : expr->outputs()) {
        NVF_ERROR(
            out_val->isA<IterDomain>(),
            "Unexpected output: ",
            out_val->toString(),
            ". IterDomain was expected.");
      }

      // NOTE: We do not return early if all outputs are concrete as there may
      // still be concrete inputs. For example, a Symbolic IterDomain might be
      // padded with constant pad widths (1, 1), in which case although we do
      // not know the exact extent of the output, we know it is at least as
      // large as the sum of the pad widths, 2. In such cases, the output
      // IterDomain is concrete at definition, since if the extent is >1 we know
      // the IterType is Iteration. In these cases, we must continue to
      // concretize intermediate expressions between the root and R-factor
      // domain. See test DynamicTransform5_CUDA which demonstrates this
      // behavior.
      // NOTE: We also do not assume that if one output ID is symbolic, that
      // they all must be. See test FusionSliceForNanoGPT3_CUDA for an example
      // that does a static split by a factor of 16 of a symbolic input domain.
      // The static split in that case results in a concrete IterDomain with
      // extent 16 along with a symbolic one (extent ceilDiv(n / 16)).

      // Determine the output IterType
      IterType iter_type = IterType::Symbolic;
      const auto input_ids =
          ir_utils::filterByType<IterDomain>(expr->inputs()).vector();
      for (auto i : c10::irange(input_ids.size())) {
        auto inp_id = input_ids.at(i);
        auto updated_id = maybeMutated(inp_id)->as<IterDomain>();
        NVF_CHECK(
            updated_id == inp_id || !updated_id->isSymbolic(),
            "Mutated IterDomains between root and rfactor should not be symbolic");
        if (i == 0) {
          // ops::promoteIterType will favor Symbolic if it encounters it
          // alongside Broadcast. This is preferable at fusion definition, but
          // here we are propagating, and if we only see Broadcast in some
          // dimension, then we should not retain Symbolic. To work around this,
          // we always overwrite Symbolic with the first concrete IterType we
          // encounter.
          iter_type = updated_id->getIterType();
        } else {
          iter_type =
              ops::promoteIterType(iter_type, updated_id->getIterType());
        }
      }
      // Update the IterType of each output
      for (auto out_id : ir_utils::filterByType<IterDomain>(expr->outputs())) {
        out_id = maybeMutated(out_id)->as<IterDomain>();
        if (!out_id->isSymbolic()) {
          // We are only concretizing IterType here, so if we have already
          // concretized the iter_type for this ID, we can skip this.
          continue;
        }

        // If out_id is Symbolic, we need to concretize it here. If we did not
        // yet determine its IterType, then we've missed our chance.
        NVF_ERROR(
            iter_type != IterType::Symbolic,
            "Failed to concretize an output IterType for expression: ",
            expr->toString());

        auto concretized_out_id =
            IterDomainBuilder(out_id).iter_type(iter_type).build();
        registerConcretization(out_id, concretized_out_id);
      }

      // expr must be mutated in order to set it as the definition for the
      // concretized outputs.
      OptOutMutator::mutate(expr);
    }
  }

  // Root and rfactor domains are updated. First mutate the
  // TensorDomain and then TensorView
  mutate(tv->domain());
  OptOutMutator::mutate(tv);
}

// Almost an exact copy of OptOutMutator::mutate(TensorDomain*), but
// the contiguity vector may need to be updated as well as symbolic
// domains may be mutated to broadcast domains, which means contiguity
// may need to be changed to nullopt
void DynamicTransformConcretizer::mutate(TensorDomain* td) {
  bool mutated = false;

  auto updateIdVec = [&](const std::vector<IterDomain*>& ids) {
    std::vector<IterDomain*> updated_ids;
    for (auto id : ids) {
      auto updated_id = maybeMutated(id)->as<IterDomain>();
      updated_ids.push_back(updated_id);
      if (!updated_id->sameAs(id)) {
        mutated = true;
      }
    }
    return updated_ids;
  };

  std::vector<IterDomain*> root_dom = updateIdVec(td->root());
  std::vector<IterDomain*> rfactor_dom = td->hasRFactor()
      ? updateIdVec(td->maybeRFactor())
      : std::vector<IterDomain*>();
  std::vector<IterDomain*> domain = updateIdVec(td->leaf());

  if (!mutated) {
    return;
  }

  // Update the contiguity vector. Drop the contig val if mutated to broadcast
  auto contig = td->contiguity();

  for (const auto i : c10::irange(td->maybeRFactor().size())) {
    auto original_id = td->maybeRFactor().at(i);
    if (original_id->getIterType() != IterType::Symbolic) {
      continue;
    }

    NVF_ERROR(
        contig.at(i),
        "Unexpected to have a non-contig symbolic domain: ",
        original_id->toString());

    auto updated_id = td->hasRFactor() ? rfactor_dom.at(i) : root_dom.at(i);

    // If the concretized ID is a broadcast domain, drop the contig val
    if (updated_id->isBroadcast()) {
      contig.at(i) = std::nullopt;
    }
  }

  Val* mutated_val = IrBuilder::create<TensorDomain>(
      td->container(), root_dom, rfactor_dom, domain, contig);
  registerConcretization(td, mutated_val);
}

bool DynamicTransformConcretizer::propagateFromProducerToConsumer(
    TensorView* consumer) {
  if (consumer->definition() == nullptr ||
      !consumer->domain()->hasSymbolicAxis()) {
    return false;
  }

  const auto& root_domain = consumer->getRootDomain();

  auto def = consumer->definition();

  std::vector<std::unordered_map<IterDomain*, IterDomain*>> c2p_maps;
  for (auto producer : ir_utils::filterByType<TensorView>(def->inputs())) {
    PairwiseRootDomainMap root_map(producer, consumer);
    // We map symbolic domains here regardless of whether their extents match.
    // This is safe because we are propagating from a producer which should have
    // already been concretized. The consumer might have a different extent
    // which will be equivalent to (but not necessarily sameAs) the producer's,
    // and we just want to use its IterType to concretize the consumer ID.
    root_map.mapSymbolic(true);
    c2p_maps.push_back(
        root_map.mapConsumerToProducer(consumer->domain(), producer->domain()));
  }

  bool is_concretized = false;

  for (const auto i : c10::irange(root_domain.size())) {
    auto root_id = root_domain.at(i);
    if (root_id->getIterType() != IterType::Symbolic) {
      continue;
    }

    // Figure out the right IterType of this consumer root ID from its
    // corresponding producer IDs

    std::optional<IterType> id_type;

<<<<<<< HEAD
    for (const auto& c2p : c2p_maps) {
      auto p_it = c2p.find(root_id);
      if (p_it == c2p.end()) {
        // We might not have mapped this ID to this producer, for example if the
        // producer is a broadcast domain. In that case just skip this producer
        // when determining the output id_type.
        continue;
      }

      auto input_id = p_it->second;
      TORCH_INTERNAL_ASSERT(
=======
    for (auto producer : ir_utils::filterByType<TensorView>(def->inputs())) {
      PairwiseRootDomainMap root_map(producer, consumer);
      auto c2p = root_map.mapConsumerToProducer(
          consumer->domain(), producer->domain());

      NVF_ERROR(
          c2p.find(root_id) != c2p.end(),
          "No input ID found to map with output ID: ",
          root_id->toString());

      auto input_id = c2p.at(root_id);
      NVF_ERROR(
>>>>>>> 0b85a578
          input_id->getIterType() != IterType::Symbolic,
          "Producer ID not concretized: ",
          input_id->toString());

      if (id_type.has_value()) {
        id_type = ops::promoteIterType(*id_type, input_id->getIterType());
      } else {
        id_type = input_id->getIterType();
      }
    }

    NVF_ERROR(
        id_type.has_value(),
        "Did not find id_type for consumer root domain ",
        root_id->toString(),
        ". Perhaps consumer def has no inputs. Consumer definition = ",
        def->toString());

    NVF_ERROR(
        id_type != IterType::Symbolic,
        "Failed to concretize ",
        root_id->toString(),
        " of ",
        consumer->toString());

    auto concretized_id =
        IterDomainBuilder(maybeMutated(root_id)->as<IterDomain>())
            .iter_type(*id_type)
            .build();

    registerConcretization(root_id, concretized_id);
    is_concretized = true;
  }

  return is_concretized;
}

DynamicTransformInitialInfo DynamicTransform::getInitialInfo(Fusion* fusion) {
  DynamicTransformInitialInfoBuilder builder(fusion);
  return builder.getInfo();
}

void DynamicTransform::concretizeFusion(
    Fusion* fusion,
    const DynamicTransformConcretizationInfo* info) {
  DynamicTransformConcretizer concretizer(fusion, info);
}

size_t DynamicTransformConcretizationInfo::hash() const {
  size_t hash = 0;
  for (const auto& [tv, view_result] : getReshapeTransforms()) {
    hashCombine(hash, view_result.hash());
  }
  for (const auto& [id, iter_type] : getResizeIterTypes()) {
    hashCombine(hash, (size_t)iter_type);
  }
  return hash;
}

} // namespace nvfuser<|MERGE_RESOLUTION|>--- conflicted
+++ resolved
@@ -774,7 +774,6 @@
 
     std::optional<IterType> id_type;
 
-<<<<<<< HEAD
     for (const auto& c2p : c2p_maps) {
       auto p_it = c2p.find(root_id);
       if (p_it == c2p.end()) {
@@ -785,21 +784,7 @@
       }
 
       auto input_id = p_it->second;
-      TORCH_INTERNAL_ASSERT(
-=======
-    for (auto producer : ir_utils::filterByType<TensorView>(def->inputs())) {
-      PairwiseRootDomainMap root_map(producer, consumer);
-      auto c2p = root_map.mapConsumerToProducer(
-          consumer->domain(), producer->domain());
-
       NVF_ERROR(
-          c2p.find(root_id) != c2p.end(),
-          "No input ID found to map with output ID: ",
-          root_id->toString());
-
-      auto input_id = c2p.at(root_id);
-      NVF_ERROR(
->>>>>>> 0b85a578
           input_id->getIterType() != IterType::Symbolic,
           "Producer ID not concretized: ",
           input_id->toString());
