--- conflicted
+++ resolved
@@ -126,46 +126,47 @@
 void DynamicTransformInfoBuilder::handle(TensorView* tv) {
   const auto& rfd = tv->domain()->getMaybeRFactorDomain();
   for (auto id : rfd) {
-    if (auto op = dynamic_cast<Resize>(id->definition()); id->getIterType() == IterType::Symbolic && op != nullptr) {
-        auto op = def->as<Resize>();
-
-        auto out_extent_val = expr_eval_->evaluate(id->extent());
-        TORCH_INTERNAL_ASSERT(
-            out_extent_val.has_value(),
-            "Cannot evaluate the extent of a resized IterDomain: ",
-            id->toString());
-
-        auto in_id = op->in()->as<IterDomain>();
-        auto in_extent_val = expr_eval_->evaluate(in_id->extent());
-        TORCH_INTERNAL_ASSERT(
-            in_extent_val.has_value(),
-            "Cannot evaluate the extent of input to an IterDomain resize: ",
-            in_id->toString());
-
-        auto left = op->leftExpand()->as<Int>();
-        auto left_val = expr_eval_->evaluate(left);
-        TORCH_INTERNAL_ASSERT(
-            left_val.has_value(),
-            "Cannot evaluate the left expansion of an IterDomain resize: ",
-            left->toString());
-
-        auto right = op->rightExpand()->as<Int>();
-        auto right_val = expr_eval_->evaluate(right);
-        TORCH_INTERNAL_ASSERT(
-            right_val.has_value(),
-            "Cannot evaluate the right expansion of an IterDomain resize: ",
-            right->toString());
-
-        auto out_itertype = ir_utils::resizeOutputIterType(
-            in_extent_val->as<int64_t>(),
-            out_extent_val->as<int64_t>(),
-            left_val->as<int64_t>(),
-            right_val->as<int64_t>());
-
-        info_.resize_transforms_.emplace_back(tv, id, out_itertype);
-      }
-    }
-  }
+    if (auto op = dynamic_cast<Resize>(id->definition());
+        id->getIterType() == IterType::Symbolic && op != nullptr) {
+      auto op = def->as<Resize>();
+
+      auto out_extent_val = expr_eval_->evaluate(id->extent());
+      TORCH_INTERNAL_ASSERT(
+          out_extent_val.has_value(),
+          "Cannot evaluate the extent of a resized IterDomain: ",
+          id->toString());
+
+      auto in_id = op->in()->as<IterDomain>();
+      auto in_extent_val = expr_eval_->evaluate(in_id->extent());
+      TORCH_INTERNAL_ASSERT(
+          in_extent_val.has_value(),
+          "Cannot evaluate the extent of input to an IterDomain resize: ",
+          in_id->toString());
+
+      auto left = op->leftExpand()->as<Int>();
+      auto left_val = expr_eval_->evaluate(left);
+      TORCH_INTERNAL_ASSERT(
+          left_val.has_value(),
+          "Cannot evaluate the left expansion of an IterDomain resize: ",
+          left->toString());
+
+      auto right = op->rightExpand()->as<Int>();
+      auto right_val = expr_eval_->evaluate(right);
+      TORCH_INTERNAL_ASSERT(
+          right_val.has_value(),
+          "Cannot evaluate the right expansion of an IterDomain resize: ",
+          right->toString());
+
+      auto out_itertype = ir_utils::resizeOutputIterType(
+          in_extent_val->as<int64_t>(),
+          out_extent_val->as<int64_t>(),
+          left_val->as<int64_t>(),
+          right_val->as<int64_t>());
+
+      info_.resize_transforms_.emplace_back(tv, id, out_itertype);
+    }
+  }
+}
 }
 
 void DynamicTransformInfoBuilder::handle(ViewOp* op) {
@@ -360,10 +361,9 @@
     // Root IDs are altered. Need to propagate the changes to rfactor
     // domain
 
-<<<<<<< HEAD
     // At this point, there should be no expr beyond rfactor root
     TORCH_INTERNAL_ASSERT(
-        tv->domain()->leaf() == tv->getMaybeRFactorDomain(),
+        tv->getLeafDomain() == tv->getMaybeRFactorDomain(),
         "Invalid tensor: ",
         tv->toString());
 
@@ -415,34 +415,6 @@
           iter_type =
               ops::promoteIterType(iter_type, updated_id->getIterType());
         }
-=======
-  // Root IDs are altered. Need to propagate the changes to rfactor
-  // domain
-
-  // At this point, there should be no expr beyond rfactor root
-  TORCH_INTERNAL_ASSERT(
-      tv->getLeafDomain() == tv->getMaybeRFactorDomain(),
-      "Invalid tensor: ",
-      tv->toString());
-
-  // If it has an rfactor root domain, the IterTypes of the rfactor
-  // IDs may need to be updated as well. Traverse the rfactor exprs
-  // and mutate the IterTypes of output IDs if symbolic.
-  if (tv->hasRFactor()) {
-    // Note that it is assumed that theres's no further expression
-    // beyond the rfactor domain as asserted above
-    auto all_id_exprs = StmtSort::getExprsBetween(
-        tv->fusion(),
-        {tv->getRootDomain().begin(), tv->getRootDomain().end()},
-        {tv->getMaybeRFactorDomain().begin(),
-         tv->getMaybeRFactorDomain().end()});
-    for (auto expr : all_id_exprs) {
-      // Assume outputs of IterDomain exprs are always IterDomains. If
-      // the assumption is invalidated, the logic here would need to
-      // be updated. Assert the assumption to immediately detect such
-      // a case if happened.
-      for (auto out_val : expr->outputs()) {
->>>>>>> dcdccb7b
         TORCH_INTERNAL_ASSERT(
             iter_type != IterType::Symbolic,
             "Failed to concretize an output IterType for expression: ",
