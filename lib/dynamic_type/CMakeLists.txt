# SPDX-FileCopyrightText: Copyright (c) 2023-present NVIDIA CORPORATION & AFFILIATES.
# All rights reserved.
# SPDX-License-Identifier: BSD-3-Clause

add_library(dynamic_type INTERFACE)
target_include_directories(dynamic_type INTERFACE src)

<<<<<<< HEAD
function(add_test_for_standard std_version)
    set(target test_dynamic_type_${std_version})
    add_executable(${target}
        test/ForAllTypes.cpp
        test/assignment.cpp
        test/binary_ops.cpp
        test/container.cpp
        test/examples.cpp
        test/hash.cpp
        test/member.cpp
        test/move.cpp
        test/null.cpp
        test/opcheck.cpp
        test/print.cpp
        test/typing.cpp
        test/unary_ops.cpp
    )
    target_include_directories(${target} PUBLIC src)
    target_link_libraries(${target} PRIVATE gtest_main gmock_main)
    set_property(TARGET ${target} PROPERTY CXX_STANDARD ${std_version})

    set(target bench_dynamic_type_${std_version})
    add_executable(${target}
        benchmark/main.cpp
        benchmark/knn.cpp
        benchmark/sort.cpp
    )
    target_include_directories(${target} PUBLIC src)
    target_link_libraries(${target} PRIVATE benchmark::benchmark)
    set_property(TARGET ${target} PROPERTY CXX_STANDARD ${std_version})
endfunction()
=======
if(BUILD_TEST)
    function(add_test_for_standard std_version)
        set(target test_dynamic_type_${std_version})
        add_executable(${target}
            test/ForAllTypes.cpp
            test/assignment.cpp
            test/binary_ops.cpp
            test/container.cpp
            test/examples.cpp
            test/hash.cpp
            test/member.cpp
            test/move.cpp
            test/null.cpp
            test/opcheck.cpp
            test/print.cpp
            test/typing.cpp
            test/unary_ops.cpp
        )
        target_include_directories(${target} PUBLIC src)
        target_link_libraries(${target} PRIVATE gtest_main gmock_main)
        set_property(TARGET ${target} PROPERTY CXX_STANDARD ${std_version})
    endfunction()
>>>>>>> 0b3c8a58

    add_test_for_standard(17)

    # add_test_for_standard(20)
    # add_test_for_standard(23)
    # add_test_for_standard(26)
endif()<|MERGE_RESOLUTION|>--- conflicted
+++ resolved
@@ -5,39 +5,6 @@
 add_library(dynamic_type INTERFACE)
 target_include_directories(dynamic_type INTERFACE src)
 
-<<<<<<< HEAD
-function(add_test_for_standard std_version)
-    set(target test_dynamic_type_${std_version})
-    add_executable(${target}
-        test/ForAllTypes.cpp
-        test/assignment.cpp
-        test/binary_ops.cpp
-        test/container.cpp
-        test/examples.cpp
-        test/hash.cpp
-        test/member.cpp
-        test/move.cpp
-        test/null.cpp
-        test/opcheck.cpp
-        test/print.cpp
-        test/typing.cpp
-        test/unary_ops.cpp
-    )
-    target_include_directories(${target} PUBLIC src)
-    target_link_libraries(${target} PRIVATE gtest_main gmock_main)
-    set_property(TARGET ${target} PROPERTY CXX_STANDARD ${std_version})
-
-    set(target bench_dynamic_type_${std_version})
-    add_executable(${target}
-        benchmark/main.cpp
-        benchmark/knn.cpp
-        benchmark/sort.cpp
-    )
-    target_include_directories(${target} PUBLIC src)
-    target_link_libraries(${target} PRIVATE benchmark::benchmark)
-    set_property(TARGET ${target} PROPERTY CXX_STANDARD ${std_version})
-endfunction()
-=======
 if(BUILD_TEST)
     function(add_test_for_standard std_version)
         set(target test_dynamic_type_${std_version})
@@ -60,11 +27,30 @@
         target_link_libraries(${target} PRIVATE gtest_main gmock_main)
         set_property(TARGET ${target} PROPERTY CXX_STANDARD ${std_version})
     endfunction()
->>>>>>> 0b3c8a58
 
     add_test_for_standard(17)
 
     # add_test_for_standard(20)
     # add_test_for_standard(23)
     # add_test_for_standard(26)
+endif()
+
+if(BUILD_NVFUSER_BENCHMARK)
+    function(add_benchmark_for_standard std_version)
+        set(target bench_dynamic_type_${std_version})
+        add_executable(${target}
+            benchmark/main.cpp
+            benchmark/knn.cpp
+            benchmark/sort.cpp
+        )
+        target_include_directories(${target} PUBLIC src)
+        target_link_libraries(${target} PRIVATE benchmark::benchmark)
+        set_property(TARGET ${target} PROPERTY CXX_STANDARD ${std_version})
+    endfunction()
+
+    add_benchmark_for_standard(17)
+
+    # add_benchmark_for_standard(20)
+    # add_benchmark_for_standard(23)
+    # add_benchmark_for_standard(26)
 endif()