# SPDX-FileCopyrightText: Copyright (c) 2023-present NVIDIA CORPORATION & AFFILIATES.
# All rights reserved.
# SPDX-License-Identifier: BSD-3-Clause
# Owner(s): ["module: nvfuser"]

from functools import partial
import itertools
import io
import math
import re
import random
import sys
from typing import List

import torch
import torch.nn.functional as F
import torch._refs as refs
import torch._prims as prims

from nvfuser import (
    FusionDefinition,
    FusionCache,
    DataType,
    Tensor,
    version,
    compute_contiguity,
    compute_tensor_descriptor,
)
from nvfuser.pytorch_utils import torch_dtype_to_nvfuser_dtype

from utils import (
    is_pre_volta,
    is_pre_ampere,
    is_pre_hopper,
    debug_serde,
    NVFuserTest,
)
import pytest


@pytest.mark.skipif(is_pre_volta(), reason="Only supported on Volta and newer devices.")
class TestNvFuserFrontend(NVFuserTest):
    def test_basic(self):
        inputs = [
            torch.ones(2, 4, 8, device="cuda"),
            torch.ones(2, 4, 8, device="cuda"),
        ]

        def fusion_func(fd: FusionDefinition):
            t0 = fd.from_pytorch(inputs[0])
            t1 = fd.from_pytorch(inputs[1])
            c0 = fd.define_scalar(3.0)

            t2 = fd.ops.add(t0, t1)
            t3 = fd.ops.mul(t2, c0)
            t4 = fd.ops.sum(t3, [-1], False, DataType.Float)

            fd.add_output(t4)

        # Expected Output is a tensor of 48's
        nvf_out1, _ = self.exec_nvfuser(fusion_func, inputs)

        # Create a new fusion with the same definition, it should hit the cache!
        nvf_out2, fd2 = self.exec_nvfuser(
            fusion_func, inputs, new_fusion_expected=False
        )

        # Create a fusion from a fusion id and make sure it executes!
        fd3 = FusionDefinition(fd2.id())
        nvf_out3 = fd3.execute(inputs)

        eager_out = torch.sum((inputs[0] + inputs[1]) * 3.0, dim=-1)
        self.assertEqual(eager_out, nvf_out1[0])
        self.assertEqual(eager_out, nvf_out2[0])
        self.assertEqual(eager_out, nvf_out3[0])

    def test_basic_fp16(self):
        inputs = [
            torch.ones(2, 4, 8, device="cuda", dtype=torch.float16),
            torch.ones(2, 4, 8, device="cuda", dtype=torch.float16),
        ]

        def fusion_func(fd: FusionDefinition):
            t0 = fd.from_pytorch(inputs[0])
            t1 = fd.from_pytorch(inputs[1])
            c0 = fd.define_scalar(3.0)

            t2 = fd.ops.add(t0, t1)
            t3 = fd.ops.mul(t2, c0)
            t4 = fd.ops.sum(t3, [-1], False, DataType.Float)

            t5 = fd.ops.cast(t4, DataType.Half)
            fd.add_output(t5)

        # Expected Output is a tensor of 48's
        nvf_out, _ = self.exec_nvfuser(fusion_func, inputs)
        eager_out = torch.sum((inputs[0] + inputs[1]) * 3.0, dim=-1)
        self.assertEqual(eager_out, nvf_out[0])

    def test_cast_double_to_half(self):
        inputs = [
            torch.randn(2, 4, device="cuda", dtype=torch.float64),
            torch.randn(2, 4, device="cuda", dtype=torch.float64),
        ]

        def fusion_func(fd: FusionDefinition):
            t0 = fd.from_pytorch(inputs[0])
            t1 = fd.from_pytorch(inputs[1])

            t0h = fd.ops.cast(t0, DataType.Half)
            t1h = fd.ops.cast(t1, DataType.Half)
            t2 = fd.ops.add(t0h, t1h)
            t3 = fd.ops.relu(t2)
            t4 = fd.ops.cast(t3, DataType.Half)

            fd.add_output(t4)

        nvf_out, _ = self.exec_nvfuser(fusion_func, inputs)
        eager_out = torch.relu(inputs[0].to(torch.half) + inputs[1].to(torch.half))
        self.assertEqual(eager_out, nvf_out[0])

    @pytest.mark.skipif(
        is_pre_hopper(), reason="Only supported on Hopper and newer devices."
    )
    def test_cast_fp8(self):
        def fn(in_type, out_type):
            inputs = [
                torch.randn([5, 5], device="cuda").to(in_type),
            ]

            def fusion_func(fd: FusionDefinition) -> None:
                T0 = fd.from_pytorch(inputs[0])
                T1 = fd.ops.cast(T0, dtype=torch_dtype_to_nvfuser_dtype(out_type))
                fd.add_output(T1)

            nvf_out, _ = self.exec_nvfuser(fusion_func, inputs)
            eager_out = inputs[0].to(out_type)
            self.assertEqual(eager_out, nvf_out[0])

        for type0 in [torch.double, torch.float32, torch.float16, torch.bfloat16]:
            for type1 in [torch.float8_e4m3fn, torch.float8_e5m2]:
                fn(type0, type1)
                fn(type1, type0)

    def test_promote_to_double(self):
        inputs = [
            torch.randn(2, 4, device="cuda", dtype=torch.float16),
            torch.randn(2, 4, device="cuda", dtype=torch.float64),
        ]

        def fusion_func(fd: FusionDefinition):
            t0 = fd.from_pytorch(inputs[0])
            t1 = fd.from_pytorch(inputs[1])

            t2 = fd.ops.add(t0, t1)
            t5 = fd.ops.relu(t2)

            fd.add_output(t5)

        nvf_out, _ = self.exec_nvfuser(fusion_func, inputs)
        eager_out = torch.relu(inputs[0] + inputs[1])
        self.assertEqual(eager_out, nvf_out[0])

    def test_implicit_broadcast_input(self):
        inputs = [
            torch.randn(3, device="cuda"),
            torch.randn(2, 3, 4, device="cuda"),
        ]

        def fusion_func(fd: FusionDefinition):
            t0 = fd.from_pytorch(inputs[0])
            t1 = fd.from_pytorch(inputs[1])

            t0_b = fd.ops.broadcast_in_dim(t0, [2, 3, 4], [1])
            t2 = fd.ops.add(t0_b, t1)

            fd.add_output(t2)

        nvf_out, _ = self.exec_nvfuser(fusion_func, inputs)
        eager_out = refs.add(
            prims.broadcast_in_dim(inputs[0], inputs[1].size(), [1]), inputs[1]
        )
        self.assertEqual(eager_out, nvf_out[0])

    def test_explicit_broadcast_input(self):
        inputs = [
            torch.randn(1, 1, 4, device="cuda"),
            torch.randn(2, 3, 4, device="cuda"),
        ]

        def fusion_func(fd: FusionDefinition):
            t0 = fd.from_pytorch(inputs[0])
            t1 = fd.from_pytorch(inputs[1])

            t0_b = fd.ops.broadcast_in_dim(t0, inputs[1].size(), [0, 1, 2])
            t2 = fd.ops.add(t0_b, t1)

            fd.add_output(t2)

        nvf_out, _ = self.exec_nvfuser(fusion_func, inputs)
        eager_out = refs.add(
            prims.broadcast_in_dim(inputs[0], inputs[1].size(), [0, 1, 2]), inputs[1]
        )
        self.assertEqual(eager_out, nvf_out[0])

    def test_broadcast_mixing(self):
        inputs = [
            torch.randn(3, 1, device="cuda"),
            torch.randn(3, device="cuda"),
        ]

        def fusion_func(fd: FusionDefinition):
            t0 = fd.from_pytorch(inputs[0])
            t1 = fd.from_pytorch(inputs[1])

            t1_b = fd.ops.broadcast_in_dim(t1, [3, 3], [0])
            t2 = fd.ops.add(t0, t1_b)

            fd.add_output(t2)

        nvf_out, _ = self.exec_nvfuser(fusion_func, inputs)
        eager_out = refs.add(inputs[0], prims.broadcast_in_dim(inputs[1], [3, 3], [0]))
        self.assertEqual(eager_out, nvf_out[0])

    def test_ops_broadcast(self):
        inputs = [
            torch.randn(3, device="cuda"),
            torch.randn(2, 3, 4, device="cuda"),
        ]

        def fusion_func(fd: FusionDefinition):
            t0 = fd.from_pytorch(inputs[0])
            t1 = fd.from_pytorch(inputs[1])

            t0_b = fd.ops.broadcast(t0, [True, False, True])
            t2 = fd.ops.add(t0_b, t1)

            fd.add_output(t2)

        nvf_out, _ = self.exec_nvfuser(fusion_func, inputs)
        eager_out = refs.add(
            prims.broadcast_in_dim(inputs[0], inputs[1].size(), [1]), inputs[1]
        )
        self.assertEqual(eager_out, nvf_out[0])

    def test_prim_layer_norm_fwd(self):
        input_size = [64, 128, 1024]
        dtype = torch.float32
        device = "cuda"
        inputs = [
            torch.randn(*input_size, device=device, requires_grad=True),
            torch.nn.Parameter(torch.randn(input_size[2], dtype=dtype, device=device)),
            torch.nn.Parameter(torch.randn(input_size[2], dtype=dtype, device=device)),
        ]

        def primitive_definition(
            inputs: torch.Tensor,
            weight: torch.Tensor,
            bias: torch.Tensor,
            normalization_axis: int,
            keepdim: bool,
        ) -> torch.Tensor:
            mean = inputs.mean(normalization_axis, keepdim=keepdim)
            diff = inputs - mean
            diff_sq = diff * diff
            var = diff_sq.mean(normalization_axis, keepdim=keepdim)
            pre_shift_scale_norm_output = (inputs - mean) / torch.sqrt(var + 1e-12)
            norm_output = weight * pre_shift_scale_norm_output + bias
            return norm_output

        def nvfuser_fusion(
            fd: FusionDefinition,
            normalization_axis: int,
            norm_size: int,
            input_shape: List[int],
            eps: float,
            keepDim: bool,
        ) -> None:
            inputs = fd.define_tensor(
                shape=[-1, -1, -1],
                contiguity=[True, True, True],
                dtype=DataType.Float,
            )
            weights = fd.define_tensor(
                shape=[-1], contiguity=[True], dtype=DataType.Float
            )
            bias = fd.define_tensor(shape=[-1], contiguity=[True], dtype=DataType.Float)
            sum0 = fd.ops.sum(inputs, dims=[normalization_axis], keepdim=keepDim)
            norm_const = fd.define_scalar(norm_size)
            mean = fd.ops.div(sum0, norm_const)
            diff = fd.ops.sub(inputs, mean)
            diff_sq = fd.ops.mul(diff, diff)
            sum1 = fd.ops.sum(diff_sq, dims=[normalization_axis], keepdim=keepDim)
            var = fd.ops.div(sum1, norm_const)
            eps_const = fd.define_scalar(eps)
            var_eps = fd.ops.add(var, eps_const)
            invstd = fd.ops.rsqrt(var_eps)
            pre_scale_bias = fd.ops.mul(diff, invstd)
            weights_bcast = fd.ops.broadcast_in_dim(
                weights, shape=input_shape, broadcast_dims=[2]
            )
            scale = fd.ops.mul(pre_scale_bias, weights_bcast)
            bias_bcast = fd.ops.broadcast_in_dim(
                bias, shape=input_shape, broadcast_dims=[2]
            )
            out = fd.ops.add(scale, bias_bcast)
            fd.add_output(out)
            fd.add_output(mean)
            fd.add_output(invstd)

        def nvfuser_fusion_var_mean(
            fd: FusionDefinition,
            normalization_axis: int,
            norm_size: int,
            input_shape: List[int],
            eps: float,
            keepDim: bool,
        ) -> None:
            inputs = fd.define_tensor(
                shape=[-1, -1, -1],
                contiguity=[True, True, True],
                dtype=DataType.Float,
            )
            weights = fd.define_tensor(
                shape=[-1], contiguity=[True], dtype=DataType.Float
            )
            bias = fd.define_tensor(shape=[-1], contiguity=[True], dtype=DataType.Float)
            var, mean = fd.ops.var_mean(
                inputs, dims=[normalization_axis], correction=0, keepdim=keepDim
            )
            eps_const = fd.define_scalar(eps)
            var_eps = fd.ops.add(var, eps_const)
            invstd = fd.ops.rsqrt(var_eps)
            diff = fd.ops.sub(inputs, mean)
            pre_scale_bias = fd.ops.mul(diff, invstd)
            weights_bcast = fd.ops.broadcast_in_dim(
                weights, shape=input_shape, broadcast_dims=[2]
            )
            scale = fd.ops.mul(pre_scale_bias, weights_bcast)
            bias_bcast = fd.ops.broadcast_in_dim(
                bias, shape=input_shape, broadcast_dims=[2]
            )
            out = fd.ops.add(scale, bias_bcast)
            fd.add_output(out)
            fd.add_output(mean)
            fd.add_output(invstd)

        fusion_func_1 = partial(
            nvfuser_fusion,
            normalization_axis=2,
            norm_size=inputs[0].size()[2],
            input_shape=inputs[0].size(),
            eps=1e-12,
            keepDim=True,
        )
        nvf_out, _ = self.exec_nvfuser(fusion_func_1, inputs)

        fusion_func_2 = partial(
            nvfuser_fusion_var_mean,
            normalization_axis=2,
            norm_size=inputs[0].size()[2],
            input_shape=inputs[0].size(),
            eps=1e-12,
            keepDim=True,
        )
        nvf_var_mean_out, _ = self.exec_nvfuser(fusion_func_2, inputs)

        eager_out = primitive_definition(inputs[0], inputs[1], inputs[2], 2, True)

        self.assertEqual(eager_out, nvf_out[0])
        self.assertEqual(eager_out, nvf_var_mean_out[0])

    def test_prim_rms_norm_fwd(self):
        input_size = [64, 128, 1024]
        dtype = torch.float32
        device = "cuda"
        inputs = [
            torch.randn(*input_size, device=device, requires_grad=True),
            torch.nn.Parameter(torch.randn(input_size[2], dtype=dtype, device=device)),
        ]

        def primitive_definition(
            inputs: torch.Tensor,
            weight: torch.Tensor,
            normalization_axis: int,
            keepdim: bool,
        ) -> torch.Tensor:
            var = inputs.mul(inputs).mean(normalization_axis, keepdim)
            pre_shift_scale_norm_output = inputs / torch.sqrt(var + 1e-12)
            norm_output = weight * pre_shift_scale_norm_output
            return norm_output

        def nvfuser_fusion(
            fd: FusionDefinition,
            normalization_axis: int,
            norm_size: int,
            input_shape: List[int],
            eps: float,
            keepDim: bool,
        ) -> None:
            inputs = fd.define_tensor(
                shape=[-1, -1, -1],
                contiguity=[True, True, True],
                dtype=DataType.Float,
            )
            weights = fd.define_tensor(
                shape=[-1], contiguity=[True], dtype=DataType.Float
            )
            inputs_sq = fd.ops.mul(inputs, inputs)
            sum0 = fd.ops.sum(inputs_sq, dims=[normalization_axis], keepdim=keepDim)
            norm_const = fd.define_scalar(norm_size)
            var = fd.ops.div(sum0, norm_const)
            eps_const = fd.define_scalar(eps)
            var_eps = fd.ops.add(var, eps_const)
            invstd = fd.ops.rsqrt(var_eps)
            pre_scale = fd.ops.mul(inputs, invstd)
            weights_bcast = fd.ops.broadcast_in_dim(
                weights, shape=input_shape, broadcast_dims=[2]
            )
            out = fd.ops.mul(pre_scale, weights_bcast)
            fd.add_output(out)
            fd.add_output(invstd)

        fusion_func = partial(
            nvfuser_fusion,
            normalization_axis=2,
            norm_size=inputs[0].size()[2],
            input_shape=inputs[0].size(),
            eps=1e-12,
            keepDim=True,
        )
        nvf_out, _ = self.exec_nvfuser(fusion_func, inputs)

        eager_out = primitive_definition(inputs[0], inputs[1], 2, True)

        self.assertEqual(eager_out, nvf_out[0])

    def test_tensor_ndim(self):
        shape = [2 for i in range(12)]
        new_shape = shape[:9]
        new_shape.append(8)

        inputs = [torch.randn(shape, device="cuda"), new_shape]

        def fusion_func(fd: FusionDefinition):
            t0 = fd.from_pytorch(inputs[0])
            n_shape = fd.define_vector(10)

            t1 = fd.ops.reshape(t0, n_shape)
            t2 = fd.ops.sum(t1, dims=[3])

            fd.add_output(t2)

        nvf_out, _ = self.exec_nvfuser(fusion_func, inputs)
        eager_out = torch.sum(inputs[0].reshape(new_shape), dim=3)
        self.assertEqual(eager_out, nvf_out[0])

    def test_execute_with_tuple_and_list(self):
        shape = [2, 3, 4]
        new_shape = [6, 4]

        tensor = torch.randn(shape, device="cuda")
        inputs_with_list = [tensor, new_shape]

        def fusion_func(fd: FusionDefinition):
            t0 = fd.from_pytorch(inputs_with_list[0])
            n_shape = fd.define_vector(2)

            t1 = fd.ops.reshape(t0, n_shape)
            t2 = fd.ops.sum(t1, dims=[0])

            fd.add_output(t2)

        eager_out = torch.sum(inputs_with_list[0].reshape(new_shape), dim=0)

        nvf_out, _ = self.exec_nvfuser(fusion_func, inputs_with_list)
        self.assertEqual(eager_out, nvf_out[0])

        inputs_with_tuple = [tensor, tuple(new_shape)]
        # expect to reuse fusion
        nvf_out, _ = self.exec_nvfuser(
            fusion_func, inputs_with_tuple, new_fusion_expected=False
        )
        self.assertEqual(eager_out, nvf_out[0])

    # Testing a scenario where a broadcast requires a symbolic output shape
    def test_tensor_shape(self):
        inputs = [
            torch.randn(2, 3, 4, device="cuda"),
            torch.randn(4, device="cuda"),
        ]

        def fusion_func(fd: FusionDefinition):
            t0 = fd.from_pytorch(inputs[0])
            t1 = fd.from_pytorch(inputs[1])

            t1_b = fd.ops.broadcast_in_dim(t1, t0.shape(), [2])
            t2 = fd.ops.sub(t0, t1_b)

            fd.add_output(t2)

        nvf_out, _ = self.exec_nvfuser(fusion_func, inputs)
        eager_out = refs.sub(
            inputs[0], prims.broadcast_in_dim(inputs[1], inputs[0].size(), [2])
        )
        self.assertEqual(eager_out, nvf_out[0])

    # Testing a scenario where no broadcast is needed
    def test_tensor_shape_nobcast(self):
        inputs = [
            torch.randn(2, 3, device="cuda"),
            torch.randn(2, 3, device="cuda"),
        ]

        def fusion_func(fd: FusionDefinition):
            t0 = fd.from_pytorch(inputs[0])
            t1 = fd.from_pytorch(inputs[1])

            t1_b = fd.ops.broadcast_in_dim(t1, t0.shape(), [0, 1])
            t2 = fd.ops.add(t0, t1_b)

            fd.add_output(t2)

        nvf_out, _ = self.exec_nvfuser(fusion_func, inputs)
        eager_out = refs.add(
            inputs[0], prims.broadcast_in_dim(inputs[1], inputs[0].size(), [0, 1])
        )
        self.assertEqual(eager_out, nvf_out[0])

    # Testing a scenario where each arg of a binary op has broadcast.
    def test_tensor_size_both_args_bcast(self):
        inputs = [
            torch.randn(1, 3, device="cuda"),
            torch.randn(2, 1, device="cuda"),
        ]

        def fusion_func(fd: FusionDefinition):
            t0 = fd.from_pytorch(inputs[0])
            t1 = fd.from_pytorch(inputs[1])

            t0_b = fd.ops.broadcast_in_dim(t0, [t1.size(0), t0.size(1)], [0, 1])
            t1_b = fd.ops.broadcast_in_dim(t1, [t1.size(0), t0.size(1)], [0, 1])
            t2 = fd.ops.add(t0_b, t1_b)

            fd.add_output(t2)

        nvf_out, _ = self.exec_nvfuser(fusion_func, inputs)
        eager_out = refs.add(
            prims.broadcast_in_dim(
                inputs[0], [inputs[1].size()[0], inputs[0].size()[1]], [0, 1]
            ),
            prims.broadcast_in_dim(
                inputs[1], [inputs[1].size()[0], inputs[0].size()[1]], [0, 1]
            ),
        )
        self.assertEqual(eager_out, nvf_out[0])

    def test_broadcast_in_dim_with_dynamic_shapes(self):
        inputs_1 = [
            torch.randn(2, 3, 4, device="cuda"),
            torch.randn(4, device="cuda"),
        ]
        inputs_2 = [
            torch.randn(2, 3, 1024, device="cuda"),
            torch.randn(1024, device="cuda"),
        ]

        def fusion_func_1(fd: FusionDefinition):
            t0 = fd.define_tensor(shape=[-1, -1, -1], contiguity=[True, True, True])
            t1 = fd.define_tensor(shape=[-1], contiguity=[True])

            t1_b = fd.ops.broadcast_in_dim(t1, t0.shape(), [2])
            t2 = fd.ops.add(t0, t1_b)

            fd.add_output(t2)

        def fusion_func_2(fd: FusionDefinition):
            t0 = fd.define_tensor(shape=[-1, -1, -1], contiguity=[True, True, True])
            t1 = fd.define_tensor(shape=[-1], contiguity=[True])

            t1_b = fd.ops.broadcast_in_dim(t1, inputs_1[0].size(), [2])
            t2 = fd.ops.add(t0, t1_b)

            fd.add_output(t2)

        def fusion_func_3(fd: FusionDefinition):
            t0 = fd.define_tensor(shape=[-1, -1, -1], contiguity=[True, True, True])
            t1 = fd.define_tensor(shape=[-1], contiguity=[True])

            t1_b = fd.ops.broadcast_in_dim(t1, inputs_2[0].size(), [2])
            t2 = fd.ops.add(t0, t1_b)

            fd.add_output(t2)

        # Func_1 uses tensor.shape() to propagate dynamic size, therefore, it is
        # expected that test 2 should be cached based on test 2

        # Test 1
        inputs = inputs_1
        nvf_out, _ = self.exec_nvfuser(fusion_func_1, inputs)
        eager_out = refs.add(
            inputs[0], prims.broadcast_in_dim(inputs[1], inputs[0].size(), [2])
        )
        self.assertEqual(eager_out, nvf_out[0])

        # Test 2
        inputs = inputs_2
        nvf_out, _ = self.exec_nvfuser(fusion_func_1, inputs, new_fusion_expected=False)
        eager_out = refs.add(
            inputs[0], prims.broadcast_in_dim(inputs[1], inputs[0].size(), [2])
        )
        self.assertEqual(eager_out, nvf_out[0])

        # Func_2 and Func_3 are nearly identical except that have a different
        # concrete output shape for their broadcast_in_dim.  Therefore, test 4
        # should not be cached.
        # Note: It is assumed that definition will change with Tensor Size with
        # concrete shapes.

        # Test 3
        inputs = inputs_1
        nvf_out, _ = self.exec_nvfuser(fusion_func_2, inputs)
        eager_out = refs.add(
            inputs[0], prims.broadcast_in_dim(inputs[1], inputs[0].size(), [2])
        )
        self.assertEqual(eager_out, nvf_out[0])

        # Test 4
        inputs = inputs_2
        nvf_out, _ = self.exec_nvfuser(fusion_func_3, inputs)
        eager_out = refs.add(
            inputs[0], prims.broadcast_in_dim(inputs[1], inputs[0].size(), [2])
        )
        self.assertEqual(eager_out, nvf_out[0])

    # Testing a scenario where the broadcast is necessary to realize the output
    def test_tensor_shape_with_output_bcast(self):
        def fusion_func(fd: FusionDefinition):
            t0 = fd.define_tensor(shape=[-1, -1, -1], contiguity=[True, True, True])

            t1 = fd.ops.sum(t0, dims=[2])
            t1_b = fd.ops.broadcast_in_dim(t1, t0.shape(), [0, 1])

            fd.add_output(t1_b)

        inputs_1 = [
            torch.randn(2, 3, 4, device="cuda"),
        ]

        inputs_2 = [
            torch.randn(4, 5, 32, device="cuda"),
        ]

        inputs = inputs_1
        nvf_out, _ = self.exec_nvfuser(fusion_func, inputs)
        eager_out = prims.broadcast_in_dim(
            torch.sum(inputs[0], dim=-1), inputs[0].size(), [0, 1]
        )
        self.assertEqual(eager_out, nvf_out[0])

        # Testing Dynamic usage of same Fusion
        inputs = inputs_2
        nvf_out, _ = self.exec_nvfuser(fusion_func, inputs, new_fusion_expected=False)
        eager_out = prims.broadcast_in_dim(
            torch.sum(inputs[0], dim=-1), inputs[0].size(), [0, 1]
        )
        self.assertEqual(eager_out, nvf_out[0])

    # Testing an expand followed by a  broadcast
    def test_tensor_shape_expand_bcast(self):
        def fusion_func(fd: FusionDefinition):
            t0 = fd.define_tensor(shape=[-1, -1, -1], contiguity=[True, True, True])
            t1 = fd.define_tensor(shape=[-1, 1, -1], contiguity=[True, None, True])
            t2 = fd.define_tensor(shape=[-1, 1, -1], contiguity=[True, None, True])

            t1_b = fd.ops.broadcast_in_dim(t1, t0.shape(), [0, 1, 2])
            t2_b = fd.ops.broadcast_in_dim(t2, t1_b.shape(), [0, 1, 2])

            fd.add_output(t2_b)

        inputs = [
            torch.randn(2, 3, 4, device="cuda"),
            torch.randn(2, 1, 4, device="cuda"),
            torch.randn(2, 1, 4, device="cuda"),
        ]

        nvf_out, _ = self.exec_nvfuser(fusion_func, inputs)
        eager_out1 = prims.broadcast_in_dim(inputs[1], inputs[0].size(), [0, 1, 2])
        eager_out2 = prims.broadcast_in_dim(inputs[2], eager_out1.size(), [0, 1, 2])
        self.assertEqual(eager_out2, nvf_out[0])

    def test_alias_output_to_input(self):
        in_tensors = [
            torch.ones(4, 4, device="cuda"),
        ]

        def fusion_func(fd: FusionDefinition):
            t0 = fd.from_pytorch(in_tensors[0])  # = 1.0
            one = fd.define_scalar(1.0)
            two = fd.define_scalar(2.0)
            t1 = fd.ops.add(t0, one)  # = t0 + 1.0 = 2.0
            t2 = fd.ops.add(t1, two)  # = t1 + 2.0 = 4.0
            fd.add_output(t1, alias_input=t0)
            fd.add_output(t2)

        out_tensors, _ = self.exec_nvfuser(fusion_func, in_tensors)

        # t1 is an alias and therefore is hidden.
        self.assertEqual(len(out_tensors), 1)
        self.assertEqual(out_tensors[0], torch.full((4, 4), 4.0, device="cuda"))
        self.assertEqual(in_tensors[0], torch.full((4, 4), 2.0, device="cuda"))

    def test_gather(self):
        inputs = [
            torch.randn(8, 16, device="cuda"),
            torch.randn(8, 16, device="cuda"),
            torch.randint(0, 8, (4, 4), device="cuda").to(dtype=torch.long),
        ]

        def test_fn(dim):
            def fusion_func(fd: FusionDefinition):
                t0 = fd.from_pytorch(inputs[0])
                t1 = fd.from_pytorch(inputs[1])
                t2 = fd.from_pytorch(inputs[2])
                t3 = fd.ops.add(t0, t1)
                t4 = fd.ops.gather(t3, t2, dim)
                fd.add_output(t4)

            nvf_out, _ = self.exec_nvfuser(fusion_func, inputs)

            eager_out = torch.gather(inputs[0] + inputs[1], dim, inputs[2])
            self.assertEqual(eager_out, nvf_out[0])

        test_fn(0)
        test_fn(1)

    def test_take_along_axis(self):
        inputs = [
            torch.randn(8, 16, device="cuda"),
            torch.randn(8, 16, device="cuda"),
            torch.randint(0, 8, (8, 16), device="cuda").to(dtype=torch.long),
        ]

        def test_fn(dim):
            def fusion_func(fd: FusionDefinition):
                t0 = fd.from_pytorch(inputs[0])
                t1 = fd.from_pytorch(inputs[1])
                t2 = fd.from_pytorch(inputs[2])
                t3 = fd.ops.add(t0, t1)
                t4 = fd.ops.take_along_axis(t3, t2, dim)
                fd.add_output(t4)

            nvf_out, _ = self.exec_nvfuser(fusion_func, inputs)

            eager_out = torch.gather(inputs[0] + inputs[1], dim, inputs[2])
            self.assertEqual(eager_out, nvf_out[0])

        test_fn(0)
        test_fn(1)

    def test_index_select(self):
        inputs = [
            torch.randn(8, 16, device="cuda"),
            torch.randn(8, 16, device="cuda"),
            torch.randint(0, 8, (6,), device="cuda").to(dtype=torch.long),
        ]

        def test_fn(dim):
            def fusion_func(fd: FusionDefinition):
                t0 = fd.from_pytorch(inputs[0])
                t1 = fd.from_pytorch(inputs[1])
                t2 = fd.from_pytorch(inputs[2])
                t3 = fd.ops.add(t0, t1)
                t4 = fd.ops.index_select(t3, t2, dim)
                fd.add_output(t4)

            nvf_out, _ = self.exec_nvfuser(fusion_func, inputs)

            eager_out = torch.index_select(inputs[0] + inputs[1], dim, inputs[2])
            self.assertEqual(eager_out, nvf_out[0])

        test_fn(0)
        test_fn(1)

    def test_index_select_scalar_indices(self):
        inputs = [
            torch.randn(8, 16, device="cuda"),
            torch.tensor(2, device="cuda").to(dtype=torch.long),
        ]

        def test_fn(dim):
            def fusion_func(fd: FusionDefinition):
                t0 = fd.from_pytorch(inputs[0])
                t1 = fd.from_pytorch(inputs[1])
                t2 = fd.ops.index_select(t0, t1, dim)
                fd.add_output(t2)

            nvf_out, _ = self.exec_nvfuser(fusion_func, inputs)

            eager_out = torch.index_select(inputs[0], dim, inputs[1])
            self.assertEqual(eager_out, nvf_out[0])

        test_fn(0)
        test_fn(1)

    def test_squeeze(self):
        t0_sizes = [4]
        t1_sizes = [1, 4, 1]
        t2_sizes = [2, 1, 4]
        inputs = [
            torch.randn(*t0_sizes, device="cuda"),
            torch.randn(*t1_sizes, device="cuda"),
            torch.randn(*t2_sizes, device="cuda"),
        ]

        def fusion_func(fd: FusionDefinition):
            t0 = fd.define_tensor(shape=[-1], contiguity=[True])
            t1 = fd.define_tensor(sizes=t1_sizes, strides=[4, 1, 1])
            t2 = fd.define_tensor(sizes=t2_sizes, strides=[4, 4, 1])
            t3 = fd.ops.squeeze(t1, [0, -1])
            t4 = fd.ops.squeeze(t2, [-2])
            t5 = fd.ops.sum(t4, [0])
            t6 = fd.ops.mul(t0, t3)
            t7 = fd.ops.mul(t6, t5)
            fd.add_output(t7)

        nvf_out, _ = self.exec_nvfuser(fusion_func, inputs)

        v1 = torch.sum(inputs[1], [0, -1])
        v2 = torch.sum(inputs[2], [0, 1])
        eager_out = inputs[0] * v1 * v2
        self.assertEqual(eager_out, nvf_out[0])

    def test_from_pytorch_fails_on_cpu_tensor(self):
        inputs = [
            torch.randn(4, 4, device="cpu"),
        ]

        def fusion_func(fd: FusionDefinition):
            t0 = fd.from_pytorch(inputs[0])
            t1 = fd.ops.relu(t0)
            fd.add_output(t1)

        try:
            with FusionDefinition() as fd:
                fusion_func(fd)
            raise RuntimeError(
                "FusionDefinition.from_pytorch should have raised an error for a CPU Tensor!"
            )
        except ValueError:
            pass

    def test_no_definition(self):
        inputs = [
            torch.randn(4, 4, device="cpu"),
        ]

        # A FusionDefinition object is constructed but not defined, should trip an error
        try:
            fd = FusionDefinition()
            out = fd.execute(inputs)
            raise RuntimeError(
                "Expecting an error for a lack of a child class defining a definition!"
            )
        except NotImplementedError:
            pass

    def test_func_definition(self):
        inputs = [
            torch.randn(4, 4, device="cuda"),
        ]

        class MyFusion(FusionDefinition):
            def definition(self):
                t0 = self.from_pytorch(inputs[0])
                t1 = self.ops.sigmoid(t0)
                self.add_output(t1)

        fd = MyFusion()
        nvf_out = fd.execute(inputs)
        eager_out = torch.sigmoid(inputs[0])
        self.assertEqual(eager_out, nvf_out[0])

    def test_python_version_API(self):
        from nvfuser.nvfuser_version import Version

        self.assertTrue(version() > "0.0.0")
        self.assertTrue(version() > Version("0.0.0"))

    def test_zero_size_dim(self):
        inputs = [
            torch.ones(0, 0, device="cuda"),
        ]

        def fusion_func(fd: FusionDefinition):
            t0 = fd.define_tensor(
                shape=[0, 0], contiguity=[True, True], dtype=DataType.Float
            )
            t1 = fd.ops.relu(t0)
            fd.add_output(t1)

        nvf_out, _ = self.exec_nvfuser(fusion_func, inputs)
        eager_out = torch.relu(inputs[0])
        self.assertEqual(eager_out.numel(), nvf_out[0].numel())

    def test_static_tensor_sizes(self):
        inputs = [
            torch.randn(4, 5, 1, device="cuda"),
            torch.randn(1, 5, 6, device="cuda"),
        ]

        def fusion_func(fd: FusionDefinition):
            t0 = fd.from_pytorch(inputs[0], static_sizes=True)
            t1 = fd.from_pytorch(inputs[1], static_sizes=True)
            t2 = fd.ops.mul(t0, t1)
            fd.add_output(t2)

        nvf_out, _ = self.exec_nvfuser(fusion_func, inputs)
        eager_out = torch.mul(inputs[0], inputs[1])
        self.assertEqual(eager_out, nvf_out[0])

    def test_normal(self):
        input_size = [64, 128, 1024]
        dtype = torch.float32
        device = "cuda"
        inputs = [
            torch.randn(*input_size, device=device, dtype=dtype),
        ]
        mean = 3.7
        std = 2.5

        def fusion_func(fd: FusionDefinition):
            t0 = fd.from_pytorch(inputs[0])
            s_mean = fd.define_scalar(mean)
            s_std = fd.define_scalar(std)
            t1 = fd.ops.normal(s_mean, s_std, t0.shape(), dtype=DataType.Double)
            fd.add_output(t1)

        nvf_out, _ = self.exec_nvfuser(fusion_func, inputs)

        # Is there a better way to test distribution?!
        self.assertTrue(
            nvf_out[0]
            .mean()
            .cpu()
            .float()
            .isclose(torch.tensor(mean), rtol=1e-2, atol=1e-2)
            .item()
        )
        self.assertTrue(
            nvf_out[0]
            .std()
            .cpu()
            .float()
            .isclose(torch.tensor(std), rtol=1e-2, atol=1e-2)
            .item()
        )

    def test_uniform(self):
        input_size = [64, 128, 1024]
        dtype = torch.float32
        device = "cuda"
        inputs = [
            torch.randn(*input_size, device=device, dtype=dtype),
        ]
        lo = 1.8
        hi = 1223.5

        def fusion_func(fd: FusionDefinition):
            t0 = fd.from_pytorch(inputs[0])
            s_lo = fd.define_scalar(lo)
            s_hi = fd.define_scalar(hi)
            t1 = fd.ops.uniform(s_lo, s_hi, t0.shape(), dtype=DataType.Double)
            fd.add_output(t1)

        nvf_out, _ = self.exec_nvfuser(fusion_func, inputs)

        # Is there a better way to test distribution?!
        self.assertTrue(
            nvf_out[0]
            .mean()
            .cpu()
            .float()
            .isclose(torch.tensor((hi - lo) / 2.0), rtol=1e-2, atol=1e-2)
            .item()
        )
        self.assertTrue(
            nvf_out[0]
            .min()
            .cpu()
            .float()
            .isclose(torch.tensor(lo), rtol=1e-2, atol=1e-2)
            .item()
        )
        self.assertTrue(
            nvf_out[0]
            .max()
            .cpu()
            .float()
            .isclose(torch.tensor(hi), rtol=1e-2, atol=1e-2)
            .item()
        )

    def test_where_dtypes(self):
        inputs = [
            torch.arange(2, device="cuda").type(torch.bool),
        ]

        def fusion_func(fd: FusionDefinition):
            t0 = fd.from_pytorch(inputs[0])

            c0 = fd.define_scalar(3.0)
            c1 = fd.define_scalar(5.0)
            t1 = fd.ops.where(t0, c0, c1)  # DataType.Double
            fd.add_output(t1)

            c0f = fd.define_scalar(3.0, DataType.Float)
            c1f = fd.define_scalar(5.0, DataType.Float)
            t1f = fd.ops.where(t0, c0f, c1f)  # DataType.Float
            fd.add_output(t1f)

            c0d = fd.define_scalar(3.0, DataType.Double)
            c1d = fd.define_scalar(5.0, DataType.Double)
            t1d = fd.ops.where(t0, c0d, c1d)  # DataType.Double
            fd.add_output(t1d)

            c0i = fd.define_scalar(3, DataType.Int32)
            c1i = fd.define_scalar(5, DataType.Int32)
            t1i = fd.ops.where(t0, c0i, c1i)  # DataType.Int32
            fd.add_output(t1i)

            c0l = fd.define_scalar(3)
            c1l = fd.define_scalar(5)
            t1l = fd.ops.where(t0, c0l, c1l)  # DataType.Int
            fd.add_output(t1l)

            c0c = fd.define_scalar(complex(3.0))
            c1c = fd.define_scalar(complex(5.0))
            t1c = fd.ops.where(t0, c0c, c1c)  # DataType.ComplexDouble
            fd.add_output(t1c)

            c0cf = fd.define_scalar(3.0 + 0j, DataType.ComplexFloat)
            c1cf = fd.define_scalar(5.0 + 0j, DataType.ComplexFloat)
            t1cf = fd.ops.where(t0, c0cf, c1cf)  # DataType.ComplexFloat
            fd.add_output(t1cf)

            c0cd = fd.define_scalar(3.0 + 0j, DataType.ComplexDouble)
            c1cd = fd.define_scalar(5.0 + 0j, DataType.ComplexDouble)
            t1cd = fd.ops.where(t0, c0cd, c1cd)  # DataType.ComplexDouble
            fd.add_output(t1cd)

            c0b = fd.define_scalar(True, DataType.Bool)
            c1b = fd.define_scalar(False, DataType.Bool)
            t1b = fd.ops.where(t0, c0b, c1b)  # DataType.Bool
            fd.add_output(t1b)

        (
            n,
            nf,
            nd,
            ni,
            nl,
            nc,
            ncf,
            ncd,
            nb,
        ), _ = self.exec_nvfuser(fusion_func, inputs)

        eager_out = torch.where(inputs[0], 3.0, 5.0)

        # explicit Float dtype matches torch.where behavior
        self.assertEqual(eager_out, nf)

        assert n.dtype == torch.float64
        assert nf.dtype == torch.float32
        assert nd.dtype == torch.float64
        assert ni.dtype == torch.int32
        assert nl.dtype == torch.int64
        assert nc.dtype == torch.complex128
        assert ncf.dtype == torch.complex64
        assert ncd.dtype == torch.complex128
        assert nb.dtype == torch.bool

    def test_complex_constants(self):
        inputs = [
            torch.arange(2, device="cuda").type(torch.complex64),
        ]

        def fusion_func(fd: FusionDefinition):
            t0 = fd.from_pytorch(inputs[0])
            c0 = fd.define_scalar(complex(3.0, 0.5))
            t1 = fd.ops.mul(t0, c0)
            fd.add_output(t1)

        (n,), _ = self.exec_nvfuser(fusion_func, inputs)

        eager_out = inputs[0] * (3.0 + 0.5j)

        self.assertEqual(eager_out, n)
        assert n.dtype == torch.complex64

    def test_where_op(self):
        def nvfuser_where(pred, a, b):
            with FusionDefinition() as fd:
                nv_pred = fd.define_tensor(
                    sizes=pred.shape, strides=pred.stride(), dtype=DataType.Bool
                )
                nv_a = fd.define_tensor(
                    sizes=a.shape,
                    strides=a.stride(),
                    dtype=torch_dtype_to_nvfuser_dtype(a.dtype),
                )
                nv_b = fd.define_tensor(
                    sizes=b.shape,
                    strides=b.stride(),
                    dtype=torch_dtype_to_nvfuser_dtype(b.dtype),
                )
                result = fd.ops.where(nv_pred, nv_a, nv_b)
                fd.add_output(result)
            return fd.execute((pred, a, b))[0]

        pred = torch.testing.make_tensor((5,), device="cuda", dtype=torch.bool)
        list_of_dtype = [torch.float16, torch.float32]
        if not is_pre_ampere():
            list_of_dtype.append(torch.bfloat16)
        for atype in list_of_dtype:
            for btype in list_of_dtype:
                a = torch.randn((5,), device="cuda", dtype=atype)
                b = torch.randn((5,), device="cuda", dtype=btype)
                nv_result = nvfuser_where(pred, a, b)
                torch_result = torch.where(pred, a, b)
                self.assertEqual(nv_result, torch_result)

    def test_iota(self):
        inputs = [
            (2, 0, 2, DataType.Int),
            (3, 100, 1, DataType.Int32),
            # TODO: How do I that that? I am getting the following error:
            # NameError: name 'None0' is not defined
            # (4, None, None, DataType.Int),
        ]

        def fusion_func(fd: FusionDefinition):
            for input in inputs:
                c0 = fd.define_scalar(input[0])
                c1 = None if input[1] is None else fd.define_scalar(input[1])
                c2 = None if input[2] is None else fd.define_scalar(input[2])
                dt = input[3]
                t3 = fd.ops.iota(c0, c1, c2, dt)
                fd.add_output(t3)

        nvf_out, _ = self.exec_nvfuser(fusion_func, [])

        eager_out1 = torch.tensor([0, 2], dtype=torch.long, device="cuda")
        eager_out2 = torch.tensor([100, 101, 102], dtype=torch.int, device="cuda")
        eager_out3 = torch.tensor([0, 1, 2, 3], dtype=torch.long, device="cuda")
        self.assertEqual(eager_out1, nvf_out[0])
        self.assertEqual(eager_out2, nvf_out[1])
        # self.assertEqual(eager_out3, nvf_out[2])

    def test_complex_rsqrt(self):
        inputs = [
            torch.randn(4, device="cuda", dtype=torch.complex64),
            torch.randn(4, device="cuda", dtype=torch.complex128),
        ]

        def fusion_func(fd: FusionDefinition):
            t0 = fd.from_pytorch(inputs[0])
            t1 = fd.from_pytorch(inputs[1])
            t2 = fd.ops.rsqrt(t0)
            fd.add_output(t2)
            t3 = fd.ops.rsqrt(t1)
            fd.add_output(t3)

        (rfloat, rdouble), _ = self.exec_nvfuser(fusion_func, inputs)

        at_rfloat = inputs[0].rsqrt()
        at_rdouble = inputs[1].rsqrt()

        self.assertEqual(at_rfloat, rfloat)
        self.assertEqual(at_rdouble, rdouble)

    def test_reduction_complex_number(self):
        def test_dtype(torch_dtype):
            inputs = [torch.randn(2, 32, device="cuda", dtype=torch_dtype)]

            def fusion_func(fd: FusionDefinition):
                t0 = fd.from_pytorch(inputs[0])
                t1 = fd.ops.sum(
                    t0, [-1], False, torch_dtype_to_nvfuser_dtype(torch_dtype)
                )
                fd.add_output(t1)

            nvf_out1, _ = self.exec_nvfuser(fusion_func, inputs)
            eager_out = torch.sum(inputs[0], dim=-1)
            self.assertEqual(eager_out, nvf_out1[0])

        list_of_dtype = [torch.complex64, torch.complex128]
        for torch_dtype in list_of_dtype:
            test_dtype(torch_dtype)

    def test_arithmetic_ops(self):
        inputs = [
            torch.randn(3, 4, 5, device="cuda", dtype=torch.float32),
        ]

        def fusion_func(fd: FusionDefinition):
            t0 = fd.from_pytorch(inputs[0])

            c0 = fd.define_scalar(1.0)

            t1 = -t0
            t2 = abs(t0)
            c1 = -c0
            c2 = abs(c0)

            # Using literals like this will work once
            # https://github.com/csarofeen/pytorch/pull/2449 is merged
            # t3 = -t1 * (1 + t0 ** 2) / t2 + c2 ** c1 - 1.0
            t3 = -t1 * (c0 - t0 * t0) / t2 + c2**c1 - c0

            fd.add_output(t1)
            fd.add_output(t2)
            fd.add_output(t3)

        nvf_out, _ = self.exec_nvfuser(fusion_func, inputs)

        at_out0 = -inputs[0]
        at_out1 = abs(inputs[0])
        at_out2 = inputs[0] * (1.0 - inputs[0] * inputs[0]) / abs(inputs[0])

        self.assertEqual(at_out0, nvf_out[0])
        self.assertEqual(at_out1, nvf_out[1])
        self.assertEqual(at_out2, nvf_out[2])

    def test_signbit(self):
        inputs = [
            torch.randn(3, 4, 5, device="cuda", dtype=torch.float32),
            torch.randn(3, 4, 5, device="cuda", dtype=torch.float32),
        ]

        def fusion_func(fd: FusionDefinition):
            t0 = fd.from_pytorch(inputs[0])
            t1 = fd.from_pytorch(inputs[1])
            t2 = fd.ops.where(fd.ops.signbit(t0), -abs(t1), abs(t1))
            fd.add_output(t2)

        nvf_out, _ = self.exec_nvfuser(fusion_func, inputs)
        at_out = torch.where(
            torch.signbit(inputs[0]), -torch.abs(inputs[1]), torch.abs(inputs[1])
        )
        self.assertEqual(at_out, nvf_out[0])

    def test_all_dim_var_mean(self):
        inputs = [torch.randn(2, 2, 2, device="cuda")]

        def fuser_function(correction):
            with FusionDefinition() as fd:
                t0 = fd.from_pytorch(inputs[0])
                t1, t2 = fd.ops.var_mean(t0, [0, 1, 2], correction)
                fd.add_output(t1)
                fd.add_output(t2)
            return fd.execute(inputs)

        list_of_test_cases = [0, 1]
        for correction in list_of_test_cases:
            fuser_result = fuser_function(correction)
            torch_result = torch.var_mean(inputs[0], [0, 1, 2], bool(correction))
            self.assertEqual(fuser_result, torch_result)

    def test_var_mean_correction(self):
        num_elem = 2
        inputs = [torch.randn(2, num_elem, device="cuda")]

        def fuser_function(correction):
            with FusionDefinition() as fd:
                t0 = fd.from_pytorch(inputs[0])
                t1, t2 = fd.ops.var_mean(t0, [-1], correction)
                fd.add_output(t1)
                fd.add_output(t2)
            return fd.execute(inputs)

        for correction in range(num_elem + 5):
            fuser_result = fuser_function(correction)
            torch_result = torch.var_mean(inputs[0], [-1], correction=correction)
            self.assertEqual(fuser_result, torch_result)

    def test_var_correction(self):
        num_elem = 2
        inputs = [torch.randn(2, num_elem, device="cuda")]

        def fuser_function(correction):
            with FusionDefinition() as fd:
                t0 = fd.from_pytorch(inputs[0])
                t1 = fd.ops.var(t0, [-1], correction)
                fd.add_output(t1)
            return fd.execute(inputs)

        for correction in range(num_elem + 5):
            fuser_result = fuser_function(correction)
            torch_result = torch.var(inputs[0], [-1], correction=correction)
            self.assertEqual(fuser_result, [torch_result])

    def test_scalar_only_inputs(self):
        # We don't allow scalar outputs, currently,
        # so a tensor has to be returned
        def fusion_func(fd: FusionDefinition):
            s0 = fd.define_scalar()
            s1 = fd.define_scalar()
            s2 = fd.ops.add(s0, s1)
            c0 = fd.define_scalar(1.0, DataType.Float)
            t3 = fd.ops.full(shape=[2, 2], fill_value=c0, dtype=DataType.Float)
            t4 = fd.ops.mul(t3, s2)
            fd.add_output(t4)

        with FusionDefinition() as fd:
            fusion_func(fd)

        # TODO: full is broken and does not print its proper definition
        # Issue: https://github.com/csarofeen/pytorch/issues/2502
        nvf_out = fd.execute([2.0, 3.0])
        eager_out = torch.full([2, 2], 1.0) * 5.0
        self.assertEqual(eager_out, nvf_out[0])

    def test_addcmul(self):
        inputs = [
            torch.randn(4, device="cuda", dtype=torch.float32),
            torch.randn(4, device="cuda", dtype=torch.float32),
            torch.randn(4, device="cuda", dtype=torch.float32),
        ]

        def fusion_func(fd: FusionDefinition):
            t0 = fd.from_pytorch(inputs[0])
            t1 = fd.from_pytorch(inputs[1])
            t2 = fd.from_pytorch(inputs[2])
            c0 = fd.define_scalar(0.1)

            t3 = fd.ops.addcmul(t0, t1, t2, c0)

            fd.add_output(t3)

        nvfout, _ = self.exec_nvfuser(fusion_func, inputs)

        torch_out = torch.addcmul(*inputs, value=0.1)

        self.assertEqual(nvfout[0], torch_out)

    def test_compute_contiguity(self):
        sizes = [2, 1, 3, 1, 4, 5, 6]
        strides = [80, 30, 30, 456456465465, 0, 6, 1]
        contiguity = [False, None, True, None, None, True, True]
        self.assertEqual(compute_contiguity(sizes, strides), contiguity)
        strides = [800, 300, 300, 456456465465, 0, 60, 10]
        contiguity = [False, None, True, None, None, True, False]
        self.assertEqual(compute_contiguity(sizes, strides), contiguity)

    def test_compute_tensor_descriptor(self):
        configs = (
            (
                # size
                [2, 1, 3, 1, 4, 3],
                # stride
                [12, 4, 4, 4, 1, 0],
                # expected contiguity
                [True, None, True, None, True, None],
                # expected stride_order
                [5, 4, 3, 2, 1, 0],
            ),
            (
                [2, 3, 1, 5, 4],
                [28, 4, 14, 0, 1],
                [False, None, True, None, True],
                [4, 2, 3, 1, 0],
            ),
            (
                [2, 2, 1, 1, 2, 2, 2],
                [8, 4, 3, 9, 2, 0, 1],
                [None, True, True, None, True, None, True],
                [5, 4, 3, 6, 2, 1, 0],
            ),
            (
                [2, 2, 1, 2, 4, 2],
                [2, 32, 1, 8, 0, 4],
                [False, True, True, False, None, None],
                [2, 5, 0, 4, 1, 3],
            ),
            (
                [2, 2, 2, 2],
                [8, 4, 2, 1],
                [True, True, True, True],
                [3, 2, 1, 0],
            ),
            (
                [2, 1, 3, 1, 4],
                [24, 4, 8, 4, 2],
                [True, True, None, None, False],
                [4, 2, 3, 1, 0],
            ),
            (
                [2, 2, 2, 2],
                [8, 4, 0, 2],
                [True, True, None, False],
                [3, 2, 1, 0],
            ),
        )

        for sizes, strides, contiguity, stride_order in configs:
            computed_contiguity, computed_stride_order = compute_tensor_descriptor(
                sizes, strides
            )
            self.assertEqual(computed_contiguity, contiguity)
            self.assertEqual(computed_stride_order, stride_order)

    def test_stride_order_with_explicit_broadcast(self):
        inputs = [
            torch.randn(3, device="cuda").unsqueeze(-1),
            torch.randn(2, 3, device="cuda")
            .unsqueeze(-1)
            .expand(2, 3, 4)
            .transpose(2, 0),
            torch.randn(5 * 960, device="cuda").as_strided(
                (5, 4, 1, 5, 16), (960, 48, 16, 192, 1)
            ),
            torch.randn(6, device="cuda").as_strided((2, 16, 3), (3, 0, 1)),
        ]

        def fusion_func(fd: FusionDefinition):
            t0 = fd.from_pytorch(inputs[0])
            t1 = fd.from_pytorch(inputs[1])
            t2 = fd.from_pytorch(inputs[2])
            t3 = fd.define_tensor(
                shape=[-1, 16, 3],
                contiguity=[None, True, True],
                dtype=DataType.Float,
                stride_order=[1, 2, 0],
                is_cpu=False,
            )

            t0_b = fd.ops.broadcast(t0, [True, False, False])
            t4 = fd.ops.add(t0_b, t1)
            c0 = fd.define_scalar(3.0)
            t5 = fd.ops.add(t2, c0)
            t6 = fd.ops.mul(t3, c0)

            fd.add_output(t4)
            fd.add_output(t5)
            fd.add_output(t6)

        nvf_out, _ = self.exec_nvfuser(fusion_func, inputs)
        eager_out = inputs[0] + inputs[1]
        self.assertEqual(nvf_out[0], inputs[0] + inputs[1])
        self.assertEqual(nvf_out[1], inputs[2] + 3.0)
        self.assertEqual(nvf_out[2], inputs[3] * 3.0)

    def test_prod(self):
        inputs = [
            torch.ones(2, 4, 8, device="cuda"),
        ]

        def fusion_func(fd: FusionDefinition):
            t0 = fd.from_pytorch(inputs[0])

            t1 = fd.ops.prod(t0, DataType.Float)
            t2 = fd.ops.prod(t0, 1, False, DataType.Float)
            t3 = fd.ops.prod(t0, 1, True, DataType.Float)
            t4 = fd.ops.prod(t0, [-1], False, DataType.Float)

            fd.add_output(t1)
            fd.add_output(t2)
            fd.add_output(t3)
            fd.add_output(t4)

        nvf_out, _ = self.exec_nvfuser(fusion_func, inputs)

        eager_outs = [
            torch.prod(inputs[0], dtype=torch.float32),
            torch.prod(inputs[0], 1, False, dtype=torch.float32),
            torch.prod(inputs[0], 1, True, dtype=torch.float32),
            torch.prod(inputs[0], -1, False, dtype=torch.float32),
        ]
        assert len(nvf_out) == len(eager_outs)

        for n, e in zip(nvf_out, eager_outs):
            self.assertEqual(n, e)

    def test_output_stride_order(self):
        inputs = [
            torch.arange(0, 120).reshape(2, 3, 4, 5).cuda().float(),
        ]
        eager_out = inputs[0] + 3.0

        for perm in itertools.permutations(range(4), 4):
            # testing stride_order in add_output
            def fusion_func(fd: FusionDefinition):
                t0 = fd.from_pytorch(inputs[0])
                c0 = fd.define_scalar(3.0)
                t1 = fd.ops.add(t0, c0)
                fd.add_output(t1, perm)

            nvf_out, _ = self.exec_nvfuser(fusion_func, inputs)
            self.assertEqual(eager_out, nvf_out[0])

            nvf_stride = nvf_out[0].stride()
            sorted_stride = list(nvf_stride)
            rank = len(nvf_stride)
            for idx, axis in enumerate(perm):
                sorted_stride[rank - 1 - axis] = nvf_stride[idx]
            self.assertTrue(sorted(sorted_stride, reverse=True) == sorted_stride)

            # testing stride_order in set
            def fusion_set_func(fd: FusionDefinition):
                t0 = fd.from_pytorch(inputs[0])
                c0 = fd.define_scalar(3.0)
                t1 = fd.ops.add(t0, c0)
                t2 = fd.ops.stride_order(t1, perm)
                fd.add_output(t2)

            nvf_out, _ = self.exec_nvfuser(fusion_set_func, inputs)
            self.assertEqual(eager_out, nvf_out[0])

            nvf_stride = nvf_out[0].stride()
            sorted_stride = list(nvf_stride)
            rank = len(nvf_stride)
            for idx, axis in enumerate(perm):
                sorted_stride[rank - 1 - axis] = nvf_stride[idx]
            self.assertTrue(sorted(sorted_stride, reverse=True) == sorted_stride)

    def test_expanded_bcast_tensor(self):
        inputs = [
            torch.tensor(1.5, device="cuda"),
            torch.randn(5, 5, 5, device="cuda"),
            torch.randint(0, 1, (5, 5), device="cuda")
            .bool()
            .unsqueeze(-1)
            .expand(5, 5, 5),
        ]

        def fusion_func(fd: FusionDefinition) -> None:
            T0 = fd.from_pytorch(inputs[0])
            T1 = fd.from_pytorch(inputs[1])
            T2 = fd.from_pytorch(inputs[2])
            T3 = fd.ops.add(T0, T1)
            T4 = fd.ops.add(T2, T3)
            fd.add_output(T4)

        eager_out = inputs[0] + inputs[1] + inputs[2]

        nvf_out, _ = self.exec_nvfuser(fusion_func, inputs)
        self.assertEqual(eager_out, nvf_out[0])

    def test_segment_set(self):
        inputs = [
            torch.randn(5, 5, 5, device="cuda"),
        ]

        def fusion_func(fd: FusionDefinition) -> None:
            T0 = fd.from_pytorch(inputs[0])
            T1 = fd.ops.neg(T0)
            T2 = fd.ops.segment_set(T1)
            T3 = fd.ops.relu(T2)
            fd.add_output(T3)

        eager_out = inputs[0].neg().relu()

        nvf_out, _ = self.exec_nvfuser(fusion_func, inputs)
        self.assertEqual(eager_out, nvf_out[0])

    def test_fix_2549(self):
        a = torch.ones(4, 1, dtype=torch.double, device="cuda")
        b = torch.ones(4, 4, dtype=torch.double, device="cuda")

        def nvfuser_fusion_id(fd: FusionDefinition) -> None:
            T0 = fd.define_tensor(
                sizes=a.shape, strides=a.stride(), dtype=DataType.Double, is_cpu=False
            )
            T1 = fd.define_tensor(
                sizes=b.shape, strides=b.stride(), dtype=DataType.Double, is_cpu=False
            )
            T2 = fd.ops.broadcast_in_dim(T0, shape=[4, 4], broadcast_dims=[0, 1])
            T3 = fd.ops.div(T1, T2)
            fd.add_output(T3)

        with FusionDefinition() as fd:
            nvfuser_fusion_id(fd)

        out = fd.execute([a, b])
        self.assertEqual(out[0], b / a)

    def test_real_imag(self):
        for dtype in [torch.complex128, torch.complex64]:
            inputs = [
                torch.randn(5, dtype=dtype, device="cuda"),
            ]

            def fusion_func(fd: FusionDefinition):
                t0 = fd.from_pytorch(inputs[0])
                fd.add_output(fd.ops.real(t0))
                fd.add_output(fd.ops.imag(t0))

            nvf_out, _ = self.exec_nvfuser(fusion_func, inputs)

            self.assertEqual(torch.real(inputs[0]), nvf_out[0])
            self.assertEqual(torch.imag(inputs[0]), nvf_out[1])

    def test_cuda_code_and_scheduled_fusion_ir_strings(self):
        inputs = [
            torch.randn(2, 2, 2, 2, device="cuda"),
        ]
        big_inputs = [
            torch.randn(64, 64, 64, 64, device="cuda"),
        ]

        # Function only based definition
        class DefFuncFusion(FusionDefinition):
            def definition(self):
                t0 = self.from_pytorch(inputs[0])
                t1 = self.ops.relu(t0)
                self.add_output(t1)

        # Function based definition plus a user schedule
        class UserSchedFusion(FusionDefinition):
            def definition(self):
                t0 = self.from_pytorch(inputs[0])
                t1 = self.ops.sinh(t0)
                self.add_output(t1)

            def schedule(self):
                pass

        # Context Based Definition
        ctx_fusion = FusionDefinition()
        with ctx_fusion:
            t0 = ctx_fusion.from_pytorch(inputs[0])
            t1 = ctx_fusion.ops.tanh(t0)
            ctx_fusion.add_output(t1)

        # Context Based Definition with a segmented fusion
        ctx_seg_fusion = FusionDefinition()
        with ctx_seg_fusion:
            t0 = ctx_seg_fusion.from_pytorch(inputs[0])
            t1 = ctx_seg_fusion.ops.sum(t0, dim=0)
            t2 = ctx_seg_fusion.ops.sum(t0, dim=-1)
            ctx_seg_fusion.add_output(t1)
            ctx_seg_fusion.add_output(t2)

        test_defs = [DefFuncFusion(), UserSchedFusion(), ctx_fusion, ctx_seg_fusion]

        for fd in test_defs:
            # Attempting to get the cuda code for an un-executed FusionDefinition
            # should trigger a RuntimeError and not a segfault
            with self.assertRaisesRegex(RuntimeError, "Invalid fusion definition!"):
                _ = fd.last_cuda_code()
            with self.assertRaisesRegex(RuntimeError, "Invalid fusion definition!"):
                _ = fd.last_scheduled_fusion_ir()
            # Only make this check for function based definitions
            if hasattr(super(type(self), self), "definition"):
                with self.assertRaisesRegex(RuntimeError, "Invalid fusion definition!"):
                    _ = fd.fusion_ir()

            _ = fd.execute(inputs)

            code_len = len(fd.sched.user_schedule_ir())
            self.assertTrue(code_len > 0, "User schedule is not defined.")
            code_len = len(fd.last_cuda_code())
            self.assertTrue(code_len > 0, "Cuda Code was not produced!")
            code_len = len(fd.last_cuda_code(intrinsic_code=True))
            self.assertTrue(code_len > 0, "Cuda Code was not produced!")
            sched_ir_len = len(fd.last_scheduled_fusion_ir())
            self.assertTrue(code_len > 0, "Scheduled Fusion IR was not produced!")
            sched_ir_len = len(fd.last_scheduled_fusion_ir(tensor_transforms=True))
            self.assertTrue(code_len > 0, "Scheduled Fusion IR was not produced!")
            sched_ir_len = len(fd.fusion_ir())
            self.assertTrue(code_len > 0, "Unscheduled Fusion IR was not produced!")

            code_len = len(fd.cuda_code_for(inputs))
            self.assertTrue(code_len > 0, "Cuda Code was not produced!")
            code_len = len(fd.cuda_code_for(inputs, intrinsic_code=True))
            self.assertTrue(code_len > 0, "Cuda Code was not produced!")
            sched_ir_len = len(fd.scheduled_fusion_ir_for(inputs))
            self.assertTrue(code_len > 0, "Scheduled Fusion IR was not produced!")
            sched_ir_len = len(
                fd.scheduled_fusion_ir_for(inputs, tensor_transforms=True)
            )
            self.assertTrue(code_len > 0, "Scheduled Fusion IR was not produced!")

            # Attempt to get strings for inputs that do not heuristically match
            # and a new fusion has not been compiled
            with self.assertRaisesRegex(RuntimeError, "Fusion is not compiled!"):
                _ = fd.cuda_code_for(big_inputs)
            with self.assertRaisesRegex(RuntimeError, "Fusion is not compiled!"):
                _ = fd.scheduled_fusion_ir_for(big_inputs)

        # It is necessary to reset the Fusion Cache
        # so serialization/deserialization does not exhibit the same error across tests.
        fc = FusionCache.get()
        fc.reset()

    def test_pad(self):
        inputs = [
            torch.testing.make_tensor((1, 2, 3), dtype=torch.float32, device="cuda"),
        ]

        def fusion_func(fd: FusionDefinition):
            t0 = fd.from_pytorch(inputs[0])

            t1 = fd.ops.pad(t0, [1, 1, 1, 1])
            fd.add_output(t1)

            # zero padding in some dims
            t2 = fd.ops.pad(t0, [0, 0, 2, 3])
            fd.add_output(t2)

            # zero padding in all dims
            t3 = fd.ops.pad(t0, [0, 0, 0, 0])
            fd.add_output(t3)

            # no padding provided in first dim
            t4 = fd.ops.pad(t0, [2, 3])
            fd.add_output(t4)

            # test padding with a value other than 0
            fill_val = fd.define_scalar(2.0)
            t5 = fd.ops.pad(t0, [2, 3], fill_val)
            fd.add_output(t5)

            # pad a broadcast dimension with a value other than 0
            t6 = fd.ops.pad(t0, [2, 3, 0, 0, 0, 0])
            fd.add_output(t6)

        nvf_out, _ = self.exec_nvfuser(fusion_func, inputs)

        self.assertEqual(F.pad(inputs[0], [1, 1, 1, 1]), nvf_out[0])
        self.assertEqual(F.pad(inputs[0], [0, 0, 2, 3]), nvf_out[1])
        self.assertEqual(F.pad(inputs[0], [0, 0, 0, 0]), nvf_out[2])
        self.assertEqual(F.pad(inputs[0], [2, 3]), nvf_out[3])
        self.assertEqual(F.pad(inputs[0], [2, 3], "constant", 2.0), nvf_out[4])
        self.assertEqual(F.pad(inputs[0], [2, 3, 0, 0, 0, 0]), nvf_out[5])

    def test_pad_cache(self):
        """Test that using different pad widths causes a cache miss.

        cf. https://github.com/NVIDIA/Fuser/pull/10#pullrequestreview-1352667557
        """
        inputs = [
            torch.testing.make_tensor((2, 3), dtype=torch.float32, device="cuda"),
        ]

        def fusion_func_pad1(fd: FusionDefinition):
            t0 = fd.from_pytorch(inputs[0])
            t1 = fd.ops.pad(t0, [1, 1])
            fd.add_output(t1)

        nvf_out1, _ = self.exec_nvfuser(
            fusion_func_pad1, inputs, new_fusion_expected=True
        )
        _ = self.exec_nvfuser(fusion_func_pad1, inputs, new_fusion_expected=False)

        def fusion_func_pad2(fd: FusionDefinition):
            t0 = fd.from_pytorch(inputs[0])
            t1 = fd.ops.pad(t0, [2, 2])
            fd.add_output(t1)

        nvf_out2, _ = self.exec_nvfuser(
            fusion_func_pad2, inputs, new_fusion_expected=True
        )

        def fusion_func_pad3(fd: FusionDefinition):
            t0 = fd.from_pytorch(inputs[0])
            fill_val = fd.define_scalar(2.0)
            t1 = fd.ops.pad(t0, [1, 1], fill_val)
            fd.add_output(t1)

        nvf_out3, _ = self.exec_nvfuser(
            fusion_func_pad3, inputs, new_fusion_expected=True
        )
        _ = self.exec_nvfuser(fusion_func_pad3, inputs, new_fusion_expected=False)

        self.assertEqual(F.pad(inputs[0], [1, 1]), nvf_out1[0])
        # Erroneous cache miss would use kernel 1 instead of 2
        self.assertEqual(F.pad(inputs[0], [2, 2]), nvf_out2[0])
        # Erroneous cache hit based on fill value would use kernel1
        self.assertEqual(F.pad(inputs[0], [1, 1], "constant", 2.0), nvf_out3[0])

    def test_cat(self):
        inputs = [
            torch.randn(2, 4, device="cuda"),
            torch.randn(2, 3, device="cuda"),
            torch.randn(4, 4, device="cuda"),
            torch.randn(0, 4, device="cuda"),
        ]

        def fusion_func(fd: FusionDefinition):
            t0 = fd.from_pytorch(inputs[0])
            t1 = fd.from_pytorch(inputs[1])
            t2 = fd.from_pytorch(inputs[2])
            t3 = fd.from_pytorch(inputs[3])

            t3 = fd.ops.cat([t0, t1], 1)
            fd.add_output(t3)

            t4 = fd.ops.cat([t0, t2], 0)
            fd.add_output(t4)

            # torch.cat accepts empty tensors (size 0 in the concat dimension),
            # which do not affect the output.
            # The below fails with RuntimeError: mapped_id_resize != nullptr
            # INTERNAL ASSERT FAILED at
            # "/opt/pytorch/nvfuser/csrc/lower_index_compute.cpp":1306
            # t5 = fd.ops.cat([t0, t3], 0)
            # fd.add_output(t5)

        nvf_out, _ = self.exec_nvfuser(fusion_func, inputs)

        self.assertEqual(torch.cat([inputs[0], inputs[1]], dim=1), nvf_out[0])
        self.assertEqual(torch.cat([inputs[0], inputs[2]], dim=0), nvf_out[1])
        # self.assertEqual(torch.cat([inputs[0], inputs[3]], dim=0), nvf_out[2])

    def test_nextafter(self):
        inputs = [
            # torch.nextafter is only defined for float{32,64} tensor inputs
            torch.testing.make_tensor(4, device="cuda", dtype=torch.float32),
            torch.testing.make_tensor(4, device="cuda", dtype=torch.float64),
        ]

        def fusion_func(fd: FusionDefinition):
            t0 = fd.from_pytorch(inputs[0])
            t1 = fd.from_pytorch(inputs[1])

            s0 = fd.define_scalar(1.0, dtype=DataType.Float)
            s1 = fd.define_scalar(-1.0, dtype=DataType.Double)

            for a, b in itertools.product(
                [t0, t1, s0, s1],
                [t0, t1, s0, s1],
            ):
                # always enter the fusion...
                t = fd.ops.nextafter(a, b)
                if isinstance(t, Tensor):
                    # ...but skip outputting scalars, which we don't support
                    fd.add_output(t)

        nvf_out, _ = self.exec_nvfuser(fusion_func, inputs)

        ab = [inputs[0], inputs[1], 1.0, -1.0]
        i = 0
        for a, b in itertools.product(ab, ab):
            if not (isinstance(a, torch.Tensor) or isinstance(b, torch.Tensor)):
                continue
            n = nvf_out[i]
            i += 1
            torch_out = torch.nextafter(
                torch.as_tensor(a, device="cuda"), torch.as_tensor(b, device="cuda")
            )
            self.assertEqual(n, torch_out)

    def test_nanogpt_mha_dpa(self):
        inputs = [
            torch.randn(16, 16, 128, 128, device="cuda"),
            torch.randn(1, 1, 1024, 1024, device="cuda"),
        ]

        def nvfuser_fusion(fd: FusionDefinition, prob) -> None:
            T0 = fd.define_tensor(
                shape=[-1, -1, -1, -1],
                contiguity=[True, True, True, True],
                dtype=DataType.Float,
                is_cpu=False,
            )
            T1 = fd.define_tensor(
                shape=[1, 1, -1, -1],
                contiguity=[None, None, True, True],
                dtype=DataType.Float,
                is_cpu=False,
            )
            S2 = fd.define_scalar(0.125000, dtype=DataType.Double)
            T3 = fd.ops.mul(T0, S2)
            T4 = fd.ops.slice(
                T1,
                start_indices=[0, 0, 0, 0],
                end_indices=[1, 1, 128, 128],
                strides=[1, 1, 1, 1],
            )
            S5 = fd.define_scalar(0.00000, dtype=DataType.Double)
            T6 = fd.ops.eq(S5, T4)
            T7 = fd.ops.broadcast_in_dim(
                T6, shape=[16, 16, 128, 128], broadcast_dims=[0, 1, 2, 3]
            )
            S8 = fd.define_scalar(float("-inf"), dtype=DataType.Double)
            T9 = fd.ops.where(T7, S8, T3)
            S10 = fd.define_scalar(-1, dtype=DataType.Int)
            S11 = fd.define_scalar(4, dtype=DataType.Int)
            S12 = fd.ops.add(S10, S11)
            T13 = fd.ops.max(T9, dims=[3], keepdim=False, dtype=DataType.Null)
            T14 = fd.ops.broadcast_in_dim(
                T13, shape=[16, 16, 128, 1], broadcast_dims=[0, 1, 2]
            )
            T15 = fd.ops.broadcast_in_dim(
                T14, shape=[16, 16, 128, 128], broadcast_dims=[0, 1, 2, 3]
            )
            T16 = fd.ops.sub(T9, T15)
            T17 = fd.ops.exp(T16)
            S18 = fd.define_scalar(-1, dtype=DataType.Int)
            S19 = fd.define_scalar(4, dtype=DataType.Int)
            S20 = fd.ops.add(S18, S19)
            T21 = fd.ops.sum(T17, dims=[3], keepdim=False, dtype=DataType.Null)
            T22 = fd.ops.broadcast_in_dim(
                T21, shape=[16, 16, 128, 1], broadcast_dims=[0, 1, 2]
            )
            T23 = fd.ops.broadcast_in_dim(
                T22, shape=[16, 16, 128, 128], broadcast_dims=[0, 1, 2, 3]
            )
            T24 = fd.ops.div(T17, T23)
            S25 = fd.define_scalar(16, dtype=DataType.Int)
            S26 = fd.define_scalar(16, dtype=DataType.Int)
            S27 = fd.define_scalar(128, dtype=DataType.Int)
            S28 = fd.define_scalar(128, dtype=DataType.Int)
            S29 = fd.define_scalar(0.00000, dtype=DataType.Double)
            S30 = fd.define_scalar(1.00000, dtype=DataType.Double)
            T31 = fd.ops.uniform(
                S29, S30, shape=[S25, S26, S27, S28], dtype=DataType.Float
            )
            S32 = fd.define_scalar(1.0 - prob, dtype=DataType.Double)
            T33 = fd.ops.lt(T31, S32)
            T34 = fd.ops.cast(T33, dtype=DataType.Float)
            T35 = fd.ops.mul(T24, T34)
            S36 = fd.define_scalar(1.0 / (1.0 - prob), dtype=DataType.Double)
            T37 = fd.ops.mul(T35, S36)
            fd.add_output(T37)

        def torch_def(acts, bias, n_seq_len, n_head_dim, prob):
            att = acts * (1.0 / math.sqrt(n_head_dim))
            att = att.masked_fill(
                bias[:, :, :n_seq_len, :n_seq_len] == 0, float("-inf")
            )
            att = torch.nn.functional.softmax(att, dim=-1)
            att = torch.nn.functional.dropout(att, p=prob)
            return att

        # NOTE: The dropout probabilities need to be set to 0 elements zeroed out
        # in order to match implementations as eager and nvFuser do not have matching
        # blocking.
        nvf_out, _ = self.exec_nvfuser(partial(nvfuser_fusion, prob=0.0), inputs)
        eager_out = torch_def(inputs[0], inputs[1], 128, 64, 0.0)

        for idx in range(len(nvf_out)):
            self.assertEqual(eager_out, nvf_out[idx])

    def test_nanogpt_split_mha_linears(self):
        inputs = [
            torch.randn(16, 128, 3072, device="cuda"),
        ]

        def nvfuser_fusion_0(fd: FusionDefinition) -> None:
            T0 = fd.from_pytorch(inputs[0])
            T0_slice1 = fd.ops.slice(T0, [0, 0, 0], [16, 128, 1024], [1, 1, 1])
            T0_slice2 = fd.ops.slice(T0, [0, 0, 1024], [16, 128, 2048], [1, 1, 1])
            T0_slice3 = fd.ops.slice(T0, [0, 0, 2048], [16, 128, 3072], [1, 1, 1])
            T1_slice1 = fd.ops.reshape(T0_slice1, [16, 128, 16, 64])
            T1_slice2 = fd.ops.reshape(T0_slice2, [16, 128, 16, 64])
            T1_slice3 = fd.ops.reshape(T0_slice3, [16, 128, 16, 64])
            T2_slice1 = fd.ops.permute(T1_slice1, [0, 2, 1, 3])
            T2_slice2 = fd.ops.permute(T1_slice2, [0, 2, 1, 3])
            T2_slice3 = fd.ops.permute(T1_slice3, [0, 2, 1, 3])
            fd.add_output(T2_slice1)
            fd.add_output(T2_slice2)
            fd.add_output(T2_slice3)

        def torch_def_0(acts, n_embd, n_head):
            B, T, C = acts.size()
            q, k, v = acts.split(n_embd, dim=2)
            k = k.view(B, T, n_head, (C // 3) // n_head).transpose(
                1, 2
            )  # (B, nh, T, hs)
            q = q.view(B, T, n_head, (C // 3) // n_head).transpose(
                1, 2
            )  # (B, nh, T, hs)
            v = v.view(B, T, n_head, (C // 3) // n_head).transpose(
                1, 2
            )  # (B, nh, T, hs)
            return (
                q,
                k,
                v,
            )

        def nvfuser_fusion_1(fd: FusionDefinition) -> None:
            T0 = fd.define_tensor(
                shape=[-1, -1, -1],
                contiguity=[True, True, True],
                dtype=DataType.Float,
                is_cpu=False,
            )
            T1 = fd.ops.slice(
                T0,
                start_indices=[0, 0, 0],
                end_indices=[16, 128, 1024],
                strides=[1, 1, 1],
            )
            T2 = fd.ops.slice(
                T0,
                start_indices=[0, 0, 1024],
                end_indices=[16, 128, 2048],
                strides=[1, 1, 1],
            )
            T3 = fd.ops.slice(
                T0,
                start_indices=[0, 0, 2048],
                end_indices=[16, 128, 3072],
                strides=[1, 1, 1],
            )
            fd.add_output(T1)
            fd.add_output(T2)
            fd.add_output(T3)

        def torch_def_1(acts, n_embd, n_head):
            B, T, C = acts.size()
            q, k, v = acts.split(n_embd, dim=2)
            return (
                q,
                k,
                v,
            )

        tests = [
            (nvfuser_fusion_0, torch_def_0),
            (nvfuser_fusion_1, torch_def_1),
        ]

        for nvf_func, torch_func in tests:
            nvf_out, _ = self.exec_nvfuser(nvf_func, inputs)
            eager_out = torch_func(*inputs, 1024, 16)
            for idx in range(len(eager_out)):
                self.assertEqual(eager_out[idx], nvf_out[idx])

    def test_slice_error_checks(self):
        inputs = [
            [torch.randn(10, 10, device="cuda")],
            [torch.randn(5, 5, device="cuda")],
        ]

        def check_start_indices(fd: FusionDefinition, acts) -> None:
            T0 = fd.from_pytorch(acts[0])
            T1 = fd.ops.slice(
                T0, start_indices=[-1, -2], end_indices=[5, 5], strides=[7, 7]
            )
            fd.add_output(T1)

        def check_end_indices(fd: FusionDefinition, acts) -> None:
            T0 = fd.from_pytorch(acts[0])
            T1 = fd.ops.slice(
                T0, start_indices=[3, 4], end_indices=[1, 2], strides=[1, 1]
            )
            fd.add_output(T1)

        def check_strides(fd: FusionDefinition, acts) -> None:
            T0 = fd.from_pytorch(acts[0])
            T1 = fd.ops.slice(
                T0, start_indices=[0, 0], end_indices=[5, 5], strides=[5, 5]
            )
            fd.add_output(T1)

        def check_tensor_dims(fd: FusionDefinition, acts) -> None:
            T0 = fd.from_pytorch(acts[0])
            T1 = fd.ops.slice(
                T0, start_indices=[0, 0, 0], end_indices=[4, 4, 4], strides=[1, 1, 1]
            )
            fd.add_output(T1)

        def check_slice_dims_start(fd: FusionDefinition, acts) -> None:
            T0 = fd.from_pytorch(acts[0])
            T1 = fd.ops.slice(
                T0, start_indices=[0, 0, 0], end_indices=[4, 4], strides=[1, 1]
            )
            fd.add_output(T1)

        def check_slice_dims_end(fd: FusionDefinition, acts) -> None:
            T0 = fd.from_pytorch(acts[0])
            T1 = fd.ops.slice(
                T0, start_indices=[0, 0], end_indices=[4, 4, 4], strides=[1, 1]
            )
            fd.add_output(T1)

        def check_slice_dims_stride(fd: FusionDefinition, acts) -> None:
            T0 = fd.from_pytorch(acts[0])
            T1 = fd.ops.slice(
                T0, start_indices=[0, 0], end_indices=[4, 4], strides=[1, 1, 1]
            )
            fd.add_output(T1)

        def check_nostrides(fd: FusionDefinition, acts) -> None:
            T0 = fd.from_pytorch(acts[0])
            T1 = fd.ops.slice(T0, start_indices=[2, 2], end_indices=[4, 4])
            fd.add_output(T1)

        # TODO: Currently, this check fails to produce a zero-element tensor whne the tensor
        # is smaller than the index range of the slize.  Therefore, it is disabled.
        # Issue: https://github.com/NVIDIA/Fuser/issues/52
        def legal(fd: FusionDefinition, acts) -> None:
            T0 = fd.from_pytorch(acts[0])
            T1 = fd.ops.slice(
                T0, start_indices=[6, 6], end_indices=[8, 8], strides=[1, 1]
            )
            fd.add_output(T1)

        checks = [
            (
                check_start_indices,
                "Slice operation start_indices must be greater than or equal to 0. .*",
            ),
            (
                check_end_indices,
                "Slice operation end_indices must be greater than or equal to start_indices. .*",
            ),
            (
                check_strides,
                "nvFuser Limitation: All slice operation strides must be of const size 1.*",
            ),
            (
                check_tensor_dims,
                "Number of tensor dimensions does not match slice dimensions! .*",
            ),
            (
                check_slice_dims_start,
                "Slice start_indices and strides don't match! .*",
            ),
            (
                check_slice_dims_end,
                "Slice indexing attribute dimensions don't match! .*",
            ),
            (
                check_slice_dims_stride,
                "Slice start_indices and strides don't match! .*",
            ),
            (check_nostrides, None),
            # (legal, None),
        ]

        first_check = True
        for inp in inputs:
            for check, error in checks:
                if error is None:
                    # First check is here on legal fusions since the second time
                    # through they should already be cached
                    out = self.exec_nvfuser(
                        partial(check, acts=inp),
                        inp,
                        new_fusion_expected=(first_check or debug_serde),
                    )
                else:
                    # When a fusion definition with errors is deserialized, it is recreated, triggering an error.
                    # skip_serde_check=True is necessary to skip these failing fusion definitions
                    # so serialization/deserialization does not exhibit the same errors in subsequent tests.
                    self.assertRaisesRegex(
                        RuntimeError,
                        error,
                        self.exec_nvfuser,
                        partial(check, acts=inp),
                        inp,
                        skip_serde_check=True,
                    )
            first_check = False

    def test_constant_nans(self):
        inputs = [
            torch.randn(4, 4, device="cuda"),
        ]

        def fusion_func(fd: FusionDefinition) -> None:
            t0 = fd.from_pytorch(inputs[0])
            c0 = fd.define_scalar(float("nan"))
            t1 = fd.ops.add(t0, c0)
            fd.add_output(t1)

        eager_out = inputs[0] + float("nan")

        nvf_out, _ = self.exec_nvfuser(fusion_func, inputs)
        self.assertEqual(eager_out, nvf_out[0])

    def test_def_op_in_schedule(self):
        """
        Tests for an error when a definition op is used in a schedule
        """
        inputs = [
            torch.randn(4, 4, 4, device="cuda"),
        ]

        class SchedError(FusionDefinition):
            def definition(self):
                self.t0 = self.from_pytorch(inputs[0])
                self.t1 = self.ops.tanh(self.t0)
                self.add_output(self.t1)

            def schedule(self):
                self.t2 = self.ops.relu(self.t1)

        with self.assertRaisesRegex(
            RuntimeError, "Attempting to add to a completed definition!"
        ):
            fd = SchedError()
            _ = fd.execute(inputs)

    @pytest.mark.skipif(
        torch.cuda.device_count() < 2,
        reason="test_selected_device requires multiple GPUs",
    )
    def test_selected_device(self):
        """
        Run the Fusion on device 1
        """
        inputs = [
            torch.rand(2, 2, device="cuda:1"),
            torch.rand(2, 2, device="cuda:1"),
        ]

        def fusion_func(fd: FusionDefinition):
            t0 = fd.from_pytorch(inputs[0])
            t1 = fd.from_pytorch(inputs[1])
            t2 = fd.ops.add(t0, t1)
            c0 = fd.define_scalar(1.0, DataType.Float)
            t3 = fd.ops.full(shape=[2, 2], fill_value=c0, dtype=DataType.Float)
            t4 = fd.ops.mul(t3, t2)
            fd.add_output(t4)

        nvf_out, _ = self.exec_nvfuser(fusion_func, inputs, device="cuda:1")
        eager_out = torch.full([2, 2], 1.0, device="cuda:1") * (inputs[0] + inputs[1])
        self.assertEqual(eager_out, nvf_out[0])

        self.assertTrue(nvf_out[0].device.index == 1)

    def test_integer_division(self):
        inputs = [
            torch.testing.make_tensor(1024, device="cuda", dtype=torch.long),
            torch.testing.make_tensor(1024, device="cuda", dtype=torch.long),
        ]

        def fusion_func(fd: FusionDefinition):
            t0 = fd.from_pytorch(inputs[0])
            t1 = fd.from_pytorch(inputs[1])
            t2 = fd.ops.div(t0, t1)
            t3 = fd.ops.truediv(t0, t1)
            fd.add_output(t2)
            fd.add_output(t3)

        nvf_out, _ = self.exec_nvfuser(fusion_func, inputs)
        self.assertEqual(
            nvf_out[0], torch.div(inputs[0], inputs[1], rounding_mode="trunc")
        )
        self.assertEqual(nvf_out[1], torch.true_divide(inputs[0], inputs[1]))

    def test_right_shift_arithmetic(self):
        inputs = [
            torch.tensor([-2147483648, 1073741824], dtype=torch.int32, device="cuda")
        ]

        def fusion_func(fd: FusionDefinition):
            t0 = fd.from_pytorch(inputs[0])
            c0 = fd.define_scalar(3)
            t1 = fd.ops.bitwise_right_shift(t0, c0)
            fd.add_output(t1)

        nvf_out1, _ = self.exec_nvfuser(fusion_func, inputs)
        eager_out = torch.bitwise_right_shift(inputs[0], 3)
        self.assertEqual(eager_out, nvf_out1[0])

    def test_right_shift_logical(self):
        dtypes = [torch.int32, torch.int64]
        input = torch.tensor(
            [
                -1,
                -2147483648,
                1073741824,
                -64463884,
                -65968277,
                4042311,
                -98914167,
                5526216,
            ],
            device="cuda",
        )

        # expected_outputs given by jax.lax.shift_right_logical(inputs, 3)
        expected_outputs = [
            torch.tensor(
                [
                    536870911,
                    268435456,
                    134217728,
                    528812926,
                    528624877,
                    505288,
                    524506641,
                    690777,
                ],
                dtype=torch.int32,
                device="cuda",
            ),
            torch.tensor(
                [
                    2305843009213693951,
                    2305843008945258496,
                    134217728,
                    2305843009205635966,
                    2305843009205447917,
                    505288,
                    2305843009201329681,
                    690777,
                ],
                dtype=torch.int64,
                device="cuda",
            ),
        ]

        for idx, dtype in enumerate(dtypes):
            current_input = input.to(dtype)

            def fusion_func(fd: FusionDefinition):
                t0 = fd.from_pytorch(current_input)
                c0 = fd.define_constant(3)
                t1 = fd.ops.logical_right_shift(t0, c0)
                fd.add_output(t1)

            nvf_out, _ = self.exec_nvfuser(fusion_func, [current_input])
            self.assertEqual(nvf_out[0], expected_outputs[idx])

    def test_right_shift_logical_sizeof_dtype(self):
        dtypes = [torch.int32, torch.int64]
        input = torch.tensor(
            [
                -1,
                -2147483648,
                1073741824,
                -64463884,
                -65968277,
                4042311,
                -98914167,
                5526216,
            ],
            device="cuda",
        )

        for idx, dtype in enumerate(dtypes):
            current_input = input.to(dtype)
            num_bits = 32 if (dtype == torch.int32) else 64

            # expected_outputs given by jax.lax.shift_right_logical(inputs, sizeof(dtype))
            expected_output = torch.zeros_like(current_input)

            def fusion_func(fd: FusionDefinition):
                t0 = fd.from_pytorch(current_input)
                c0 = fd.define_scalar(None, dtype=DataType.Int)
                t1 = fd.ops.logical_right_shift(t0, c0)
                fd.add_output(t1)

            nvf_out, _ = self.exec_nvfuser(fusion_func, [current_input, num_bits])
            self.assertEqual(nvf_out[0], expected_output)

    def test_gcd(self):
        inputs = [
            torch.testing.make_tensor(1024, device="cuda", dtype=torch.long),
            torch.testing.make_tensor(1024, device="cuda", dtype=torch.long),
        ]

        def fusion_func(fd: FusionDefinition):
            t0 = fd.from_pytorch(inputs[0])
            t1 = fd.from_pytorch(inputs[1])
            t2 = fd.ops.gcd(t0, t1)
            fd.add_output(t2)

        nvf_out, _ = self.exec_nvfuser(fusion_func, inputs)
        self.assertEqual(nvf_out[0], torch.gcd(inputs[0], inputs[1]))

    def test_input_scalar(self):
        inputs = [
            torch.randn((3,), dtype=torch.float32, device="cuda:0"),
            0.1,
        ]

        def fusion_func(fd: FusionDefinition) -> None:
            T0 = fd.from_pytorch(inputs[0])
            S1 = fd.define_scalar()
            T1 = fd.ops.mul(T0, S1)
            fd.add_output(T1)

        # Just test that this executes, not that it's correct
        nvf_out, _ = self.exec_nvfuser(fusion_func, inputs)

    def test_debug_output(self):
        inputs = [
            torch.randn((3,), dtype=torch.float32, device="cuda:0"),
            0.1,
        ]

        with FusionDefinition() as fd:
            T0 = fd.from_pytorch(inputs[0])
            S1 = fd.define_scalar()
            T1 = fd.ops.div(T0, S1)
            fd.add_output(T1)

        out1 = fd.execute(inputs)
        self.assertIsNone(fd.debug_output())

        # If debug output is captured, getDebugOutput() will not return None.
        # The output will depend on the NVFUSER_DUMP environment variable in
        # such case
        out2 = fd.execute(inputs, capture_debug_output=True)
        self.assertIsNotNone(fd.debug_output())

    # Test that deterministic random ops (uniform, normal) give same results as
    # their stochastic versions
    def test_deterministic_random(self):
        input_size = [5, 9]
        dtype = torch.float32
        device = "cuda"
        inputs = [
            torch.randn(*input_size, device=device, dtype=dtype),
        ]

        for randopname in ["uniform", "normal"]:

            def fusion_func(fd: FusionDefinition, *, deterministic) -> None:
                t1 = fd.from_pytorch(inputs[0])
                a = fd.define_scalar(0.3, DataType.Float)
                b = fd.define_scalar(1.7, DataType.Float)
                randop = getattr(fd.ops, randopname)
                if deterministic:
                    rng_seed = fd.define_scalar(DataType.Int)
                    rng_offset = fd.define_scalar(DataType.Int)
                    u = randop(
                        a, b, shape=[5, 9], rng_seed=rng_seed, rng_offset=rng_offset
                    )
                else:
                    u = randop(a, b, shape=[5, 9])
                t2 = t1 * u
                fd.add_output(t2)

            # exec_nvfuser tests printing and serde, so run that for each definition first
            self.exec_nvfuser(partial(fusion_func, deterministic=False), inputs)
            self.exec_nvfuser(
                partial(fusion_func, deterministic=True), [inputs[0], 0, 0]
            )

            # Now instantiate FusionDefinitions in each mode
            with FusionDefinition() as fd_stoch:
                fusion_func(fd_stoch, deterministic=False)
            with FusionDefinition() as fd_det:
                fusion_func(fd_det, deterministic=True)

            # Get the current RNG state to restore after this test.
            state = torch.cuda.get_rng_state()
            # Test with three different random seeds
            for _ in range(3):
                max_seed = 2**63 - 1
                seed = random.randint(0, max_seed)
                torch.manual_seed(seed)

                stateful_sequence = [fd_stoch.execute(inputs) for _ in range(10)]
                # Each call to uniform with DataType::Float will advance the offset by one
                # See Note [Divide offset by 4] in rng.cpp for more information
                stateless_sequence = [
                    fd_det.execute([inputs[0], seed, rng_offset])
                    for rng_offset in range(10)
                ]

                for i, (sful, sless) in enumerate(
                    zip(stateful_sequence, stateless_sequence)
                ):
                    torch.testing.assert_close(sful[0], sless[0])
            # Restore the RNG state
            torch.cuda.set_rng_state(state)

    # Test expand to zero is replaced with expanded extent and not 1
    # see https://github.com/NVIDIA/Fuser/issues/603
    def test_expand_to_zero(self):
        inputs = [
            # This is an actually empty tensor
            torch.zeros((1, 0), dtype=torch.float32, device="cuda:0"),
            # This one is not actually empty, but should appear to be empty due to expand
            torch.zeros((1, 1), dtype=torch.float32, device="cuda:0"),
        ]

        def fusion_func(fd: FusionDefinition) -> None:
            T0 = fd.from_pytorch(inputs[0])
            T1 = fd.from_pytorch(inputs[1])
            T2 = fd.ops.broadcast_in_dim(T0, shape=[0, 0], broadcast_dims=[0, 1])
            T3 = fd.ops.broadcast_in_dim(T1, shape=[0, 0], broadcast_dims=[0, 1])
            fd.add_output(T2)
            fd.add_output(T3)

        nvf_out, _ = self.exec_nvfuser(fusion_func, inputs)

        self.assertEqual(nvf_out[0].shape, (0, 0))
        self.assertEqual(nvf_out[1].shape, (0, 0))

    # Test that a pad of an expanded empty tensor works properly
    # See https://github.com/NVIDIA/Fuser/issues/596#issuecomment-1714465618
    def test_pad_expanded_empty(self):
        inputs = [
            torch.randn((0,), dtype=torch.float64, device="cuda:0").as_strided(
                (2, 0, 3), (0, 0, 0)
            ),
        ]

        def fusion_func(fd: FusionDefinition) -> None:
            T0 = fd.from_pytorch(inputs[0])
            S1 = fd.define_scalar(-3.70753, dtype=DataType.Double)
            T2 = fd.ops.pad(T0, [0, 0, 1, 1, 1, 0], S1)
            fd.add_output(T2)

        nvf_out, _ = self.exec_nvfuser(fusion_func, inputs)

        torch_ref = F.pad(inputs[0], (0, 0, 1, 1, 1, 0), "constant", -3.70753)

        self.assertEqual(nvf_out[0], torch_ref)

    def test_dynamic_reshape(self):
        def dynamic_reshape(fd: FusionDefinition) -> None:
            x = fd.define_tensor([-1, -1], [True, True])
            d0 = fd.ops.size(x, 0)
            d1 = fd.define_scalar(dtype=DataType.Int32)
            d2 = fd.define_scalar(dtype=DataType.Int32)
            new_shape = fd.define_vector([d0, d1, d2])
            y = fd.ops.reshape(x, new_shape)
            fd.add_output(y)

        x = torch.rand(3, 4, device="cuda")
        ys, _ = self.exec_nvfuser(dynamic_reshape, [x, 2, 2])
        self.assertEqual(len(ys), 1)
        y = ys[0]

        self.assertEqual(y.shape, torch.Size([3, 2, 2]))
        self.assertEqual(x.flatten(), y.flatten())

    def test_allocation_domain_concretization(self):
        inputs = [
            # we need an empty tensor here so we'll trigger `concretizeEmptyExtents`
            torch.randn((0,), dtype=torch.float64, device="cuda:0").as_strided(
                (1, 0, 1, 1), (0, 1, 1, 1)
            ),
        ]

        def fusion_func(fd: FusionDefinition) -> None:
            T1 = fd.define_tensor(
                shape=[1, -1, 1, 1],
                contiguity=[True, None, None, None],
                dtype=DataType.Double,
                is_cpu=False,
                stride_order=[0, 3, 2, 1],
            )
            S1 = fd.define_scalar(2.0, dtype=DataType.Double)
            T2 = fd.ops.mul(T1, S1)
            fd.add_output(T2)

        nvf_out, _ = self.exec_nvfuser(fusion_func, inputs)
        torch_ref = inputs[0] * 2.0
        self.assertEqual(nvf_out[0], torch_ref)

    def test_allocation_domain_index_select(self):
        inputs = [
            torch.randn((252,), dtype=torch.float32, device="cuda:0").as_strided(
                (9, 28), (1, 9)
            ),
            torch.randint(0, 28, (4,), dtype=torch.int64, device="cuda:0"),
        ]

        def fusion_func(fd: FusionDefinition) -> None:
            T1 = fd.define_tensor(
                shape=[-1, -1],
                contiguity=[True, True],
                dtype=DataType.Float,
                is_cpu=False,
                stride_order=[0, 1],
            )
            T2 = fd.define_tensor(
                shape=[-1], contiguity=[True], dtype=DataType.Int, is_cpu=False
            )
            T3 = fd.ops.index_select(T1, T2, dim=1)
            fd.add_output(T3)

        nvf_out, _ = self.exec_nvfuser(fusion_func, inputs)
        torch_ref = torch.index_select(inputs[0], 1, inputs[1])
        self.assertEqual(nvf_out[0], torch_ref)

    # This tests that concretization will work properly with index_select
    def test_issue1129(self):
        inputs = [
            torch.randint(0, 10, (25,), dtype=torch.int64, device="cuda:0").as_strided(
                (5, 5), (5, 1)
            ),
            torch.randn((129024,), dtype=torch.float32, device="cuda:0").as_strided(
                (2016, 64), (64, 1)
            ),
        ]

        def fusion_func(fd: FusionDefinition) -> None:
            T0 = fd.define_tensor(
                shape=[-1, -1],
                contiguity=[True, True],
                dtype=DataType.Int,
                is_cpu=False,
            )
            T1 = fd.define_tensor(
                shape=[-1, -1],
                contiguity=[True, True],
                dtype=DataType.Float,
                is_cpu=False,
            )
            S2 = fd.define_scalar(25, dtype=DataType.Int)
            V3 = fd.define_vector([S2], dtype=DataType.Int)
            T4 = fd.ops.reshape(T0, new_shape=V3)
            T5 = fd.ops.index_select(T1, T4, dim=0)
            S6 = fd.define_scalar(5, dtype=DataType.Int)
            S7 = fd.define_scalar(5, dtype=DataType.Int)
            S8 = fd.define_scalar(64, dtype=DataType.Int)
            V9 = fd.define_vector([S6, S7, S8], dtype=DataType.Int)
            T10 = fd.ops.reshape(T5, new_shape=V9)
            fd.add_output(T10)

        nvf_out, _ = self.exec_nvfuser(fusion_func, inputs)
        torch_ref = torch.reshape(
            torch.index_select(inputs[1], 0, torch.reshape(inputs[0], [25])), [5, 5, 64]
        )
        self.assertEqual(nvf_out[0], torch_ref)

    # This test verifies aliases added by MarkAliasPass are still in effect
    # after serialization and deserialization.
    def test_mark_alias_pass(self):
        def reshape(fd: FusionDefinition) -> None:
            x = fd.define_tensor(
                [2, 3, 4], contiguity=[True, True, True], dtype=DataType.Float
            )
            y = fd.ops.reshape(x, [2, 12])
            fd.add_output(y)

        x = torch.rand(2, 3, 4, device="cuda")
        ys, _ = self.exec_nvfuser(reshape, [x])
        self.assertEqual(len(ys), 1)
        y = ys[0]

        self.assertEqual(y.data_ptr(), x.data_ptr())

    # Test that reshape to slice to sum with concrete sizes sets extents properly
    # https://github.com/NVIDIA/Fuser/issues/1221
    def test_sum_sliced_reshape_to_broadcast(self):
        inputs = [torch.randn((24, 128, 25, 32), dtype=torch.float32, device="cuda:0")]

        def fusion_func(fd: FusionDefinition) -> None:
            T18 = fd.define_tensor(
                shape=[-1, -1, -1, -1],
                contiguity=[True, True, True, True],
                dtype=DataType.Float,
                is_cpu=False,
            )
            S91 = fd.define_scalar(12, dtype=DataType.Int)
            S92 = fd.define_scalar(128, dtype=DataType.Int)
            S93 = fd.define_scalar(25, dtype=DataType.Int)
            S94 = fd.define_scalar(32, dtype=DataType.Int)
            S95 = fd.define_scalar(2, dtype=DataType.Int)
            V96 = fd.define_vector([S91, S92, S93, S94, S95], dtype=DataType.Int)
            T97 = fd.ops.reshape(T18, new_shape=V96)
            T98 = fd.ops.slice(
                T97,
                start_indices=[0, 0, 0, 0, 0],
                end_indices=[12, 128, 25, 32, 1],
                strides=[1, 1, 1, 1, 1],
            )
            T89 = fd.ops.sum(T98, dims=[4], keepdim=False, dtype=DataType.Null)
            fd.add_output(T89)

        nvf_out, _ = self.exec_nvfuser(fusion_func, inputs)

    # This tests no dead code at definition does not cause a problem due to
    # removal of empty tensors
    # See https://github.com/NVIDIA/Fuser/pull/1270
    def test_issue1270(self):
        inputs = [
            torch.randn(0, device="cuda", dtype=torch.bfloat16).as_strided(
                (5, 0), (1, 0)
            ),
            torch.randn(0, device="cuda", dtype=torch.bfloat16).as_strided(
                (5, 0), (0, 1)
            ),
        ]

        def fusion_func(fd: FusionDefinition) -> None:
            T0 = fd.define_tensor(
                shape=[-1, -1],
                contiguity=[True, None],
                dtype=DataType.BFloat16,
                is_cpu=False,
            )
            T1 = fd.define_tensor(
                shape=[-1, -1],
                contiguity=[None, True],
                dtype=DataType.BFloat16,
                is_cpu=False,
            )
            T2 = fd.ops.cast(T1, dtype=DataType.Float)
            S3 = fd.define_scalar(1.00000, dtype=DataType.Double)
            T4 = fd.ops.full(fill_value=S3, shape=[5, 0], dtype=DataType.BFloat16)
            T5 = fd.ops.cast(T4, dtype=DataType.Float)
            T6 = fd.ops.mul(T2, T5)
            T7 = fd.ops.cast(T0, dtype=DataType.Float)
            T8 = fd.ops.mul(T7, T5)
            T24 = fd.ops.sum(T6, dims=[1], keepdim=False, dtype=DataType.Null)
            T11 = fd.ops.sum(T8, dims=[0], keepdim=False, dtype=DataType.Null)
            fd.add_output(T24)
            fd.add_output(T11)

        nvf_out, _ = self.exec_nvfuser(fusion_func, inputs)
        t2 = inputs[1].type(torch.float32)
        t4 = torch.full([5, 0], 1.0, dtype=torch.bfloat16, device="cuda")
        t5 = t4.type(torch.float32)
        t6 = t2 * t5
        t7 = inputs[0].type(torch.float32)
        t8 = t7 * t5
        t24 = t6.sum([1])
        t11 = t8.sum([0])
        self.assertEqual(nvf_out[0], t24)
        self.assertEqual(nvf_out[1], t11)

    # This tests squeeze of dynamic input is handled properly
    def test_issue1273(self):
        inputs = [
            torch.randn((4,), dtype=torch.float32, device="cuda:0").as_strided(
                (2, 2), (2, 1)
            ),
            1e-05,
        ]

        def fusion_func(fd: FusionDefinition) -> None:
            T0 = fd.define_tensor(
                shape=[-1, -1],
                contiguity=[True, True],
                dtype=DataType.Float,
                is_cpu=False,
            )
            S1 = fd.define_scalar(None, dtype=DataType.Double)
            T7 = fd.ops.reshape(T0, new_shape=[2, 1, 2])
            T8, T9 = fd.ops.var_mean(T7, dims=[2], correction=0, keepdim=False)
            T14 = fd.ops.broadcast_in_dim(T8, shape=[2, 1, 1], broadcast_dims=[0, 1])
            T19 = fd.ops.broadcast_in_dim(T9, shape=[2, 1, 1], broadcast_dims=[0, 1])
            T20 = fd.ops.add(T14, S1)
            T21 = fd.ops.rsqrt(T20)
            T26 = fd.ops.broadcast_in_dim(
                T19, shape=[2, 1, 2], broadcast_dims=[0, 1, 2]
            )
            T27 = fd.ops.sub(T7, T26)
            T32 = fd.ops.broadcast_in_dim(
                T21, shape=[2, 1, 2], broadcast_dims=[0, 1, 2]
            )
            T33 = fd.ops.mul(T27, T32)
            T37 = fd.ops.reshape(T33, new_shape=[2, 2])
            fd.add_output(T37)

        nvf_out, _ = self.exec_nvfuser(fusion_func, inputs)
        t7 = inputs[0].reshape((2, 1, 2))
        t8 = t7.var(dim=2, unbiased=False)
        t9 = t7.mean(dim=2)
        t27 = t7 - t9.unsqueeze(-1).expand((2, 1, 2))
        t32 = torch.rsqrt(inputs[1] + t8.unsqueeze(-1)).expand((2, 1, 2))
        torch_ref = (t27 * t32).reshape((2, 2))
        self.assertEqual(nvf_out[0], torch_ref)

    # See https://github.com/NVIDIA/Fuser/issues/1246
    def test_issue1246(self):
        inputs = [
            torch.randn((8388608,), dtype=torch.float32, device="cuda:0").as_strided(
                (1, 32, 2048, 128), (8388608, 262144, 128, 1)
            ),
            torch.randn((0,), dtype=torch.float32, device="cuda:0").as_strided(
                (1, 32, 2048, 0), (8388608, 262144, 128, 1)
            ),
        ]

        for final_mul in [False, True]:

            def fusion_func(fd: FusionDefinition) -> None:
                T0 = fd.define_tensor(
                    shape=[1, -1, -1, -1],
                    contiguity=[None, True, True, True],
                    dtype=DataType.Float,
                    is_cpu=False,
                )
                T1 = fd.define_tensor(
                    shape=[1, -1, -1, -1],
                    contiguity=[None, True, False, True],
                    dtype=DataType.Float,
                    is_cpu=False,
                )
                S2 = fd.define_scalar(2.00000, dtype=DataType.Double)
                T3 = fd.ops.mul(T0, S2)
                T4 = fd.ops.cat([T3, T1], dim=-1)
                if final_mul:
                    # NOTE: original repro does not have this final op
                    S3 = fd.define_scalar(1.00000, dtype=DataType.Double)
                    T5 = fd.ops.mul(T4, S3)
                    fd.add_output(T5)
                else:
                    fd.add_output(T4)

            nvf_out, _ = self.exec_nvfuser(fusion_func, inputs)
            torch_ref = torch.cat([2.0 * inputs[0], inputs[1]], dim=-1)
            self.assertEqual(nvf_out[0], torch_ref)

    # Test that inputs are properly forwarded when an input is used in multiple
    # UnaryOps, some having one and others having multiple further uses.
    # See https://github.com/NVIDIA/Fuser/issues/1301#issuecomment-1812470502
    @pytest.mark.skipif(
        is_pre_ampere(), reason="Only supported on Ampere and newer devices."
    )
    def test_issue1310(self):
        inputs = [torch.randn((16, 128, 768), dtype=torch.bfloat16, device="cuda:0")]

        def fusion_func(fd: FusionDefinition) -> None:
            T3 = fd.define_tensor(
                shape=[-1, -1, -1],
                contiguity=[True, True, True],
                dtype=DataType.BFloat16,
                is_cpu=False,
            )
            T14 = fd.ops.cast(
                T3, dtype=DataType.Float
            )  # NOTE that RHS is same, but the result is assigned to different variables
            T15 = fd.ops.cast(
                T3, dtype=DataType.Float
            )  # NOTE that RHS is same, but the result is assigned to different variables
            T16 = fd.ops.sum(T15, dims=[0, 1], keepdim=False, dtype=DataType.Null)
            T20 = fd.ops.sum(T14, dims=[0, 1], keepdim=False, dtype=DataType.Null)
            T31 = fd.ops.sum(T14, dims=[2], keepdim=False, dtype=DataType.Null)
            fd.add_output(T16)
            fd.add_output(T20)
            fd.add_output(T31)

        nvf_out, _ = self.exec_nvfuser(fusion_func, inputs)
        t14 = inputs[0].type(torch.float32)
        t16 = t14.sum([0, 1])
        t31 = t14.sum([2])
        self.assertEqual(nvf_out[0], t16)
        self.assertEqual(nvf_out[1], t16)  # T16 == T20
        self.assertEqual(nvf_out[2], t31)

    def test_issue1393(self):
        inputs = [
            torch.randn((5,), dtype=torch.float16, device="cuda:0").as_strided(
                (3, 4, 5), (0, 0, 1)
            ),
            torch.randn((3,), dtype=torch.float16, device="cuda:0").as_strided(
                (3, 4), (1, 0)
            ),
            torch.randn((4,), dtype=torch.float16, device="cuda:0").as_strided(
                (3, 4), (0, 1)
            ),
        ]

        def fusion_func(fd: FusionDefinition) -> None:
            T0 = fd.define_tensor(
                shape=[-1, -1, -1],
                contiguity=[None, None, True],
                dtype=DataType.Half,
                is_cpu=False,
            )
            T1 = fd.define_tensor(
                shape=[-1, -1],
                contiguity=[True, None],
                dtype=DataType.Half,
                is_cpu=False,
            )
            T2 = fd.define_tensor(
                shape=[-1, -1],
                contiguity=[None, True],
                dtype=DataType.Half,
                is_cpu=False,
            )
            T3 = fd.ops.cast(T1, dtype=DataType.Float)
            T4 = fd.ops.cast(T2, dtype=DataType.Float)
            T5 = fd.ops.mul(T3, T4)
            T6 = fd.ops.cast(T5, dtype=DataType.Half)
            S7 = fd.define_scalar(3, dtype=DataType.Int)
            S8 = fd.define_scalar(4, dtype=DataType.Int)
            S9 = fd.define_scalar(1, dtype=DataType.Int)
            V10 = fd.define_vector([S7, S8, S9], dtype=DataType.Int)
            T11 = fd.ops.reshape(T6, new_shape=V10)
            S12 = fd.define_scalar(3, dtype=DataType.Int)
            S13 = fd.define_scalar(4, dtype=DataType.Int)
            S14 = fd.define_scalar(5, dtype=DataType.Int)
            V15 = fd.define_vector([S12, S13, S14], dtype=DataType.Int)
            T16 = fd.ops.broadcast_in_dim(T11, shape=V15, broadcast_dims=[0, 1, 2])
            T17 = fd.ops.cast(T16, dtype=DataType.Float)
            T18 = fd.ops.cast(T0, dtype=DataType.Float)
            T19 = fd.ops.mul(T17, T18)
            T20 = fd.ops.cast(T19, dtype=DataType.Half)
            fd.add_output(T20)

        nvf_out, _ = self.exec_nvfuser(fusion_func, inputs)
        torch_ref = inputs[0] * (inputs[1] * inputs[2]).unsqueeze(-1)
        self.assertEqual(nvf_out[0], torch_ref)

    # We expect this to fail on branch `wjy/input` but to pass on ToT.
    def test_issue2755(self):
        def fusion_func(fd: FusionDefinition) -> None:
            t0 = fd.define_tensor(shape=[-1])
            t1 = fd.ops.slice(
                t0,
                start_indices=[0],
                end_indices=[5],
            )
            t2 = fd.ops.neg(t1)
            t3 = fd.ops.slice(
                t2,
                start_indices=[0],
                end_indices=[2],
            )
            t4 = fd.ops.neg(t3)
            fd.add_output(t4)

        inputs = [torch.randn((10,), dtype=torch.float32, device="cuda:0")]
        self.exec_nvfuser(fusion_func, inputs)

    # Test that expand+pad does not cause indexing error, and that no scalars
    # are lost during segmentation.
    # See https://github.com/NVIDIA/Fuser/issues/1277
    def test_issue1277(self):
        inputs = [
            0.5,
            0.5,
            torch.randn((20,), dtype=torch.float32, device="cuda:0").as_strided(
                (5, 4, 5, 4), (0, 0, 4, 1)
            ),
            torch.randn((20,), dtype=torch.float32, device="cuda:0").as_strided(
                (5, 4, 5, 4), (0, 0, 4, 1)
            ),
            torch.randn((20,), dtype=torch.float32, device="cuda:0").as_strided(
                (5, 4, 5, 4), (0, 0, 4, 1)
            ),
            torch.randn((20,), dtype=torch.float32, device="cuda:0").as_strided(
                (5, 4, 5, 4), (0, 0, 4, 1)
            ),
            torch.randn((1600,), dtype=torch.float32, device="cuda:0").as_strided(
                (5, 4, 5, 16), (320, 80, 16, 1)
            ),
            torch.randn((1600,), dtype=torch.float32, device="cuda:0").as_strided(
                (5, 4, 16, 5), (320, 80, 5, 1)
            ),
        ]

        def fusion_func(fd: FusionDefinition) -> None:
            S0 = fd.define_scalar(None, dtype=DataType.Double)
            S1 = fd.define_scalar(None, dtype=DataType.Double)
            T2 = fd.define_tensor(
                shape=[-1, -1, -1, -1],
                contiguity=[None, None, True, True],
                dtype=DataType.Float,
                is_cpu=False,
            )
            T3 = fd.define_tensor(
                shape=[-1, -1, -1, -1],
                contiguity=[None, None, True, True],
                dtype=DataType.Float,
                is_cpu=False,
            )
            T4 = fd.define_tensor(
                shape=[-1, -1, -1, -1],
                contiguity=[None, None, True, True],
                dtype=DataType.Float,
                is_cpu=False,
            )
            T5 = fd.define_tensor(
                shape=[-1, -1, -1, -1],
                contiguity=[None, None, True, True],
                dtype=DataType.Float,
                is_cpu=False,
            )
            T6 = fd.define_tensor(
                shape=[-1, -1, -1, -1],
                contiguity=[True, True, True, True],
                dtype=DataType.Float,
                is_cpu=False,
            )
            T7 = fd.define_tensor(
                shape=[-1, -1, -1, -1],
                contiguity=[True, True, True, True],
                dtype=DataType.Float,
                is_cpu=False,
            )
            T8 = fd.ops.mul(T6, S0)
            T9 = fd.ops.slice(
                T8,
                start_indices=[0, 0, 0, 0],
                end_indices=[5, 4, 5, 4],
                strides=[1, 1, 1, 1],
            )
            T10 = fd.ops.slice(
                T8,
                start_indices=[0, 0, 0, 4],
                end_indices=[5, 4, 5, 16],
                strides=[1, 1, 1, 1],
            )
            S11 = fd.define_scalar(0.00000, dtype=DataType.Double)
            T12 = fd.ops.pad(T10, [4, 0, 0, 0, 0, 0, 0, 0], S11)
            S13 = fd.define_scalar(1.00000, dtype=DataType.Double)
            T14 = fd.ops.mul(S13, T9)
            S15 = fd.define_scalar(1.00000, dtype=DataType.Double)
            T16 = fd.ops.mul(S15, T9)
            T17 = fd.ops.mul(T16, T3)
            T18 = fd.ops.mul(T14, T2)
            T19 = fd.ops.slice(
                T17,
                start_indices=[0, 0, 0, 0],
                end_indices=[5, 4, 5, 2],
                strides=[1, 1, 1, 1],
            )
            T20 = fd.ops.slice(
                T17,
                start_indices=[0, 0, 0, 2],
                end_indices=[5, 4, 5, 4],
                strides=[1, 1, 1, 1],
            )
            T21 = fd.ops.neg(T19)
            S22 = fd.define_scalar(0.00000, dtype=DataType.Double)
            T23 = fd.ops.pad(T21, [2, 0, 0, 0, 0, 0, 0, 0], S22)
            T24 = fd.ops.add(T18, T23)
            S25 = fd.define_scalar(0.00000, dtype=DataType.Double)
            T26 = fd.ops.pad(T20, [0, 2, 0, 0, 0, 0, 0, 0], S25)
            T27 = fd.ops.add(T24, T26)
            S28 = fd.define_scalar(0.00000, dtype=DataType.Double)
            T29 = fd.ops.pad(T27, [0, 12, 0, 0, 0, 0, 0, 0], S28)
            T30 = fd.ops.add(T12, T29)
            T31 = fd.ops.mul(T7, S1)
            T32 = fd.ops.permute(T31, dims=[0, 1, 3, 2])
            T33 = fd.ops.slice(
                T32,
                start_indices=[0, 0, 0, 0],
                end_indices=[5, 4, 5, 4],
                strides=[1, 1, 1, 1],
            )
            T34 = fd.ops.slice(
                T32,
                start_indices=[0, 0, 0, 4],
                end_indices=[5, 4, 5, 16],
                strides=[1, 1, 1, 1],
            )
            S35 = fd.define_scalar(0.00000, dtype=DataType.Double)
            T36 = fd.ops.pad(T34, [4, 0, 0, 0, 0, 0, 0, 0], S35)
            S37 = fd.define_scalar(1.00000, dtype=DataType.Double)
            T38 = fd.ops.mul(S37, T33)
            S39 = fd.define_scalar(1.00000, dtype=DataType.Double)
            T40 = fd.ops.mul(S39, T33)
            T41 = fd.ops.mul(T40, T5)
            T42 = fd.ops.mul(T38, T4)
            T43 = fd.ops.slice(
                T41,
                start_indices=[0, 0, 0, 0],
                end_indices=[5, 4, 5, 2],
                strides=[1, 1, 1, 1],
            )
            T44 = fd.ops.slice(
                T41,
                start_indices=[0, 0, 0, 2],
                end_indices=[5, 4, 5, 4],
                strides=[1, 1, 1, 1],
            )
            T45 = fd.ops.neg(T43)
            S46 = fd.define_scalar(0.00000, dtype=DataType.Double)
            T47 = fd.ops.pad(T45, [2, 0, 0, 0, 0, 0, 0, 0], S46)
            T48 = fd.ops.add(T42, T47)
            S49 = fd.define_scalar(0.00000, dtype=DataType.Double)
            T50 = fd.ops.pad(T44, [0, 2, 0, 0, 0, 0, 0, 0], S49)
            T51 = fd.ops.add(T48, T50)
            S52 = fd.define_scalar(0.00000, dtype=DataType.Double)
            T53 = fd.ops.pad(T51, [0, 12, 0, 0, 0, 0, 0, 0], S52)
            T54 = fd.ops.add(T36, T53)
            fd.add_output(T54)
            fd.add_output(T30)

        nvf_out, _ = self.exec_nvfuser(fusion_func, inputs)
        # self.assertEqual(nvf_out[0], t24)

    # Test that symbolic IterDomains can be concatenated
    # https://github.com/NVIDIA/Fuser/issues/1554
    def test_cat_symbolic(self):
        inputs = [
            0.29730177875068026,
            0.29730177875068026,
            4,
            64,
            768,
            4,
            64,
            768,
            2,
            torch.randn([4, 6, 64, 128], dtype=torch.float32, device="cuda"),
            torch.randn([4, 6, 64, 128], dtype=torch.float32, device="cuda"),
            torch.randn([4, 64, 768], dtype=torch.float32, device="cuda"),
        ]

        def fusion_func(fd: FusionDefinition) -> None:
            S0 = fd.define_scalar(None, dtype=DataType.Double)
            S1 = fd.define_scalar(None, dtype=DataType.Double)
            S2 = fd.define_scalar(None, dtype=DataType.Int)
            S3 = fd.define_scalar(None, dtype=DataType.Int)
            S4 = fd.define_scalar(None, dtype=DataType.Int)
            S5 = fd.define_scalar(None, dtype=DataType.Int)
            S6 = fd.define_scalar(None, dtype=DataType.Int)
            S7 = fd.define_scalar(None, dtype=DataType.Int)
            S8 = fd.define_scalar(None, dtype=DataType.Int)
            T9 = fd.define_tensor(
                shape=[-1, -1, -1, -1],
                contiguity=[True, True, True, True],
                dtype=DataType.Float,
                is_cpu=False,
                stride_order=[3, 2, 1, 0],
            )
            T10 = fd.define_tensor(
                shape=[-1, -1, -1, -1],
                contiguity=[True, True, True, True],
                dtype=DataType.Float,
                is_cpu=False,
                stride_order=[3, 2, 1, 0],
            )
            T11 = fd.define_tensor(
                shape=[-1, -1, -1],
                contiguity=[True, True, True],
                dtype=DataType.Float,
                is_cpu=False,
                stride_order=[2, 1, 0],
            )
            T12 = fd.ops.mul(T10, S1)
            T13 = fd.ops.permute(T12, dims=[0, 1, 3, 2])
            T14 = fd.ops.mul(T9, S0)
            T15 = fd.ops.permute(T14, dims=[0, 2, 1, 3])
            S16 = fd.define_scalar(4, dtype=DataType.Int)
            S17 = fd.define_scalar(64, dtype=DataType.Int)
            S18 = fd.define_scalar(768, dtype=DataType.Int)
            V19 = fd.define_vector([S16, S17, S18], dtype=DataType.Int)
            T20 = fd.ops.reshape(T15, new_shape=V19)
            T21 = fd.ops.permute(T13, dims=[0, 2, 1, 3])
            S22 = fd.define_scalar(4, dtype=DataType.Int)
            S23 = fd.define_scalar(64, dtype=DataType.Int)
            S24 = fd.define_scalar(768, dtype=DataType.Int)
            V25 = fd.define_vector([S22, S23, S24], dtype=DataType.Int)
            T26 = fd.ops.reshape(T21, new_shape=V25)
            T27 = fd.ops.cat([T20, T26, T11], dim=2)
            T28 = fd.ops.sum(T27, [0, 1], keepdim=False, dtype=DataType.Null)
            fd.add_output(T27)
            fd.add_output(T28)

        nvf_out, _ = self.exec_nvfuser(fusion_func, inputs)

        t12 = inputs[1] * inputs[-2]
        t13 = torch.permute(t12, [0, 1, 3, 2])
        t14 = inputs[0] * inputs[-3]
        t15 = torch.permute(t14, [0, 2, 1, 3])
        t20 = torch.reshape(t15, [4, 64, 768])
        t21 = torch.permute(t13, [0, 2, 1, 3])
        t26 = torch.reshape(t21, [4, 64, 768])
        t27 = torch.cat([t20, t26, inputs[-1]], dim=2)
        t28 = t27.sum([0, 1])

        torch.testing.assert_close(nvf_out[0], t27)
        torch.testing.assert_close(nvf_out[1], t28)

    # Test that trivial reshapes whose inputs are reductions are concretized
    # properly
    # See https://github.com/NVIDIA/Fuser/issues/1691
    def test_issue1691(self):
        inputs = [
            torch.randn((12,), dtype=torch.float32, device="cuda:0").as_strided(
                (1, 3, 4), (12, 4, 1)
            ),
            torch.randn((12,), dtype=torch.float32, device="cuda:0").as_strided(
                (4, 3), (3, 1)
            ),
        ]

        def fusion_func(fd: FusionDefinition) -> None:
            T0 = fd.define_tensor(
                shape=[1, -1, -1],
                contiguity=[None, True, True],
                dtype=DataType.Float,
                is_cpu=False,
                stride_order=[2, 1, 0],
            )
            T1 = fd.define_tensor(
                shape=[-1, -1],
                contiguity=[True, True],
                dtype=DataType.Float,
                is_cpu=False,
                stride_order=[1, 0],
            )
            T2 = fd.ops.sum(T1, dims=[1], keepdim=False, dtype=DataType.Null)  # 1D
            T3 = fd.ops.sum(T0, dims=[1, 0], keepdim=False, dtype=DataType.Null)  # 1D
            S4 = fd.define_scalar(4, dtype=DataType.Int)
            V5 = fd.define_vector([S4], dtype=DataType.Int)
            T6 = fd.ops.reshape(T2, new_shape=V5)
            S7 = fd.define_scalar(4, dtype=DataType.Int)
            V8 = fd.define_vector([S7], dtype=DataType.Int)
            T9 = fd.ops.reshape(T3, new_shape=V8)
            T10 = fd.ops.mul(T6, T9)
            T11 = fd.ops.sum(T10, dims=[0], keepdim=False, dtype=DataType.Null)
            fd.add_output(T11)

        nvf_out, _ = self.exec_nvfuser(fusion_func, inputs)
        torch_ref = (inputs[0].sum(dim=[0, 1]) * inputs[1].sum(dim=1)).sum(dim=0)
        self.assertEqual(nvf_out[0], torch_ref)

    # Test that expanded dimensions can be reduced properly
    # See https://github.com/NVIDIA/Fuser/issues/1678
    def test_expanded_reduction(self):
        inputs = [torch.tensor(1.0, device="cuda").as_strided((2, 3), (0, 0))]

        for keepdim in [False, True]:

            def fusion_func(fd: FusionDefinition) -> None:
                T0 = fd.define_tensor(
                    shape=[-1, -1],
                    contiguity=[None, None],
                    dtype=DataType.Float,
                    is_cpu=False,
                    stride_order=[1, 0],
                )
                T1 = fd.ops.sum(T0, dims=[0], keepdim=keepdim, dtype=DataType.Null)
                fd.add_output(T1)

            nvf_out, _ = self.exec_nvfuser(fusion_func, inputs)

            self.assertEqual(nvf_out[0], inputs[0].sum(dim=0, keepdim=keepdim))

    def test_issue1872(self):
        def fusion_func(fd: FusionDefinition) -> None:
            S0 = fd.define_scalar(1.00000, dtype=DataType.Double)
            S1 = fd.define_scalar(5, dtype=DataType.Int)
            V2 = fd.define_vector([S1], dtype=DataType.Int)
            T3 = fd.ops.full(shape=V2, fill_value=S0, dtype=DataType.Float)
            T4 = fd.ops.slice(T3, start_indices=[0], end_indices=[2], strides=[1])
            T5 = fd.ops.cast(T4, dtype=DataType.Half)
            T6 = fd.ops.slice(T3, start_indices=[2], end_indices=[5], strides=[1])
            T7 = fd.ops.cast(T6, dtype=DataType.Half)
            fd.add_output(T5)
            fd.add_output(T7)

        self.exec_nvfuser(fusion_func, [])

    @pytest.mark.skipif(
        is_pre_ampere(), reason="Only supported on Ampere and newer devices."
    )
    def test_issue1706(self):
        inputs = [
            1e-6,
            10,
            4096,
            4096,
            torch.randn(
                (
                    1,
                    4096,
                    4096,
                ),
                dtype=torch.bfloat16,
                device="cuda:0",
            ),
            torch.randn((10, 32), dtype=torch.bfloat16, device="cuda:0"),
            torch.randn(
                (
                    1,
                    4096,
                    4096,
                ),
                dtype=torch.bfloat16,
                device="cuda:0",
            ),
            torch.randn(
                (
                    1,
                    4096,
                    1,
                ),
                dtype=torch.bfloat16,
                device="cuda:0",
            ),
            torch.randn(
                (
                    1,
                    1,
                    4096,
                ),
                dtype=torch.bfloat16,
                device="cuda:0",
            ).expand(1, 4096, 4096),
        ]

        def fusion_func(fd: FusionDefinition) -> None:
            S0 = fd.define_scalar(None, dtype=DataType.Double)
            S1 = fd.define_scalar(None, dtype=DataType.Int)
            S2 = fd.define_scalar(None, dtype=DataType.Int)
            S3 = fd.define_scalar(None, dtype=DataType.Int)
            T4 = fd.define_tensor(
                shape=[1, -1, -1],
                contiguity=[None, True, True],
                dtype=DataType.BFloat16,
                is_cpu=False,
            )
            T5 = fd.define_tensor(
                shape=[-1, -1],
                contiguity=[True, True],
                dtype=DataType.BFloat16,
                is_cpu=False,
            )
            T6 = fd.define_tensor(
                shape=[1, -1, -1],
                contiguity=[None, True, True],
                dtype=DataType.BFloat16,
                is_cpu=False,
            )
            T7 = fd.define_tensor(
                shape=[1, -1, 1],
                contiguity=[None, True, None],
                dtype=DataType.BFloat16,
                is_cpu=False,
            )
            T8 = fd.define_tensor(
                shape=[1, -1, -1],
                contiguity=[None, None, True],
                dtype=DataType.BFloat16,
                is_cpu=False,
            )
            T9 = fd.ops.cast(T6, dtype=DataType.Float)
            T10 = fd.ops.cast(T6, dtype=DataType.Float)
            T11 = fd.ops.cast(T7, dtype=DataType.Float)
            T12 = fd.ops.rsqrt(T11)
            T13 = fd.ops.cast(T12, dtype=DataType.BFloat16)
            S14 = fd.define_scalar(1, dtype=DataType.Int)
            S15 = fd.define_scalar(4096, dtype=DataType.Int)
            S16 = fd.define_scalar(4096, dtype=DataType.Int)
            V17 = fd.define_vector([S14, S15, S16], dtype=DataType.Int)
            T18 = fd.ops.broadcast_in_dim(T13, shape=V17, broadcast_dims=[0, 1, 2])
            T19 = fd.ops.cast(T6, dtype=DataType.Float)
            T20 = fd.ops.cast(T18, dtype=DataType.Float)
            T21 = fd.ops.mul(T19, T20)
            T22 = fd.ops.cast(T21, dtype=DataType.BFloat16)
            T23 = fd.ops.cast(T8, dtype=DataType.Float)
            T24 = fd.ops.cast(T22, dtype=DataType.Float)
            T25 = fd.ops.cast(T4, dtype=DataType.Float)
            T26 = fd.ops.mul(T25, T24)
            T27 = fd.ops.mul(T25, T23)
            T28 = fd.ops.cast(T27, dtype=DataType.BFloat16)
            T29 = fd.ops.cast(T26, dtype=DataType.BFloat16)
            T30 = fd.ops.cast(T29, dtype=DataType.Float)
            T31 = fd.ops.sum(T30, dims=[0, 1], keepdim=False, dtype=DataType.Null)
            T32 = fd.ops.cast(T31, dtype=DataType.BFloat16)
            T33 = fd.ops.cast(T32, dtype=DataType.Float)
            S34 = fd.define_scalar(2.00000, dtype=DataType.Double)
            S35 = fd.ops.reciprocal(S34)
            T36 = fd.ops.mul(T33, S35)
            T37 = fd.ops.cast(T36, dtype=DataType.BFloat16)
            T38 = fd.ops.cast(T28, dtype=DataType.Float)
            T39 = fd.ops.mul(T38, T20)
            T40 = fd.ops.mul(T38, T19)
            T41 = fd.ops.cast(T40, dtype=DataType.BFloat16)
            T42 = fd.ops.cast(T39, dtype=DataType.BFloat16)
            T43 = fd.ops.cast(T41, dtype=DataType.Float)
            T44 = fd.ops.sum(T43, dims=[0, 2], keepdim=False, dtype=DataType.Null)
            T45 = fd.ops.cast(T44, dtype=DataType.BFloat16)
            S46 = fd.define_scalar(1, dtype=DataType.Int)
            S47 = fd.define_scalar(4096, dtype=DataType.Int)
            S48 = fd.define_scalar(1, dtype=DataType.Int)
            V49 = fd.define_vector([S46, S47, S48], dtype=DataType.Int)
            T50 = fd.ops.broadcast_in_dim(T45, shape=V49, broadcast_dims=[1])
            T51 = fd.ops.cast(T50, dtype=DataType.Float)
            S52 = fd.define_scalar(-0.500000, dtype=DataType.Double)
            T53 = fd.ops.mul(S52, T51)
            S54 = fd.define_scalar(3.00000, dtype=DataType.Double)
            T55 = fd.ops.pow(T12, S54)
            T56 = fd.ops.mul(T53, T55)
            T57 = fd.ops.cast(T56, dtype=DataType.BFloat16)
            T58 = fd.ops.cast(T57, dtype=DataType.Float)
            T59 = fd.ops.cast(T58, dtype=DataType.BFloat16)
            T60 = fd.ops.cast(T59, dtype=DataType.Float)
            S61 = fd.ops.reciprocal(S0)
            T62 = fd.ops.mul(T60, S61)
            T63 = fd.ops.sum(T62, dims=[0, 2], keepdim=False, dtype=DataType.Null)
            S64 = fd.define_scalar(1, dtype=DataType.Int)
            S65 = fd.define_scalar(4096, dtype=DataType.Int)
            V66 = fd.define_vector([S64, S65], dtype=DataType.Int)
            T67 = fd.ops.broadcast_in_dim(T63, shape=V66, broadcast_dims=[1])
            S68 = fd.define_scalar(1, dtype=DataType.Int)
            S69 = fd.define_scalar(4096, dtype=DataType.Int)
            S70 = fd.define_scalar(1, dtype=DataType.Int)
            V71 = fd.define_vector([S68, S69, S70], dtype=DataType.Int)
            T72 = fd.ops.broadcast_in_dim(T67, shape=V71, broadcast_dims=[0, 1])
            S73 = fd.define_scalar(1, dtype=DataType.Int)
            S74 = fd.define_scalar(4096, dtype=DataType.Int)
            S75 = fd.define_scalar(4096, dtype=DataType.Int)
            V76 = fd.define_vector([S73, S74, S75], dtype=DataType.Int)
            T77 = fd.ops.broadcast_in_dim(T72, shape=V76, broadcast_dims=[0, 1, 2])
            T78 = fd.ops.cast(T77, dtype=DataType.BFloat16)
            T79 = fd.ops.cast(T78, dtype=DataType.Float)
            T80 = fd.ops.mul(T79, T10)
            T81 = fd.ops.mul(T79, T9)
            T82 = fd.ops.cast(T81, dtype=DataType.BFloat16)
            T83 = fd.ops.cast(T80, dtype=DataType.BFloat16)
            T84 = fd.ops.cast(T42, dtype=DataType.Float)
            T85 = fd.ops.cast(T83, dtype=DataType.Float)
            T86 = fd.ops.add(T84, T85)
            T87 = fd.ops.cast(T86, dtype=DataType.BFloat16)
            T88 = fd.ops.cast(T87, dtype=DataType.Float)
            T89 = fd.ops.cast(T82, dtype=DataType.Float)
            T90 = fd.ops.add(T88, T89)
            T91 = fd.ops.cast(T90, dtype=DataType.BFloat16)
            T92 = fd.ops.cast(T91, dtype=DataType.Float)
            T93 = fd.ops.cast(T92, dtype=DataType.BFloat16)
            T94 = fd.ops.cast(T92, dtype=DataType.BFloat16)
            T95 = fd.ops.cast(T93, dtype=DataType.Float)
            T96 = fd.ops.cast(T5, dtype=DataType.Float)
            S97 = fd.define_scalar(2.00000, dtype=DataType.Double)
            S98 = fd.ops.reciprocal(S97)
            T99 = fd.ops.mul(T96, S98)
            T100 = fd.ops.cast(T99, dtype=DataType.BFloat16)
            fd.add_output(T100)
            fd.add_output(T37)
            fd.add_output(T94)
            fd.add_output(T95)

        # check if serialization passes during segmentation
        # skip pytorch check because fusion is derived from llama2 network.
        nvf_out, _ = self.exec_nvfuser(fusion_func, inputs)

    # https://github.com/NVIDIA/Fuser/issues/1953
    @pytest.mark.skipif(
        is_pre_ampere(), reason="Only supported on Ampere and newer devices."
    )
    def test_issue1953(self):
        inputs = [
            128,
            256,
            6,
            24,
            2,
            128,
            256,
            6,
            24,
            2,
            torch.randn((6144,), dtype=torch.float32, device="cuda:0").as_strided(
                (128, 256, 6, 24), (0, 24, 0, 1)
            ),
            torch.randn((6144,), dtype=torch.float32, device="cuda:0").as_strided(
                (128, 256, 6, 24), (0, 24, 0, 1)
            ),
            torch.randn((9437184,), dtype=torch.bfloat16, device="cuda:0").as_strided(
                (128, 6, 256, 48), (73728, 48, 288, 1)
            ),
            torch.randn((9437184,), dtype=torch.bfloat16, device="cuda:0").as_strided(
                (128, 6, 256, 48), (73728, 48, 288, 1)
            ),
        ]

        def fusion_func(fd: FusionDefinition) -> None:
            S0 = fd.define_scalar(None, dtype=DataType.Int)
            S1 = fd.define_scalar(None, dtype=DataType.Int)
            S2 = fd.define_scalar(None, dtype=DataType.Int)
            S3 = fd.define_scalar(None, dtype=DataType.Int)
            S4 = fd.define_scalar(None, dtype=DataType.Int)
            S5 = fd.define_scalar(None, dtype=DataType.Int)
            S6 = fd.define_scalar(None, dtype=DataType.Int)
            S7 = fd.define_scalar(None, dtype=DataType.Int)
            S8 = fd.define_scalar(None, dtype=DataType.Int)
            S9 = fd.define_scalar(None, dtype=DataType.Int)
            T10 = fd.define_tensor(
                shape=[-1, -1, -1, -1],
                contiguity=[None, True, None, True],
                dtype=DataType.Float,
                is_cpu=False,
                stride_order=[3, 2, 1, 0],
            )
            T11 = fd.define_tensor(
                shape=[-1, -1, -1, -1],
                contiguity=[None, True, None, True],
                dtype=DataType.Float,
                is_cpu=False,
                stride_order=[3, 2, 1, 0],
            )
            T12 = fd.define_tensor(
                shape=[-1, -1, -1, -1],
                contiguity=[True, True, True, True],
                dtype=DataType.BFloat16,
                is_cpu=False,
                stride_order=[3, 1, 2, 0],
            )
            T13 = fd.define_tensor(
                shape=[-1, -1, -1, -1],
                contiguity=[True, True, True, True],
                dtype=DataType.BFloat16,
                is_cpu=False,
                stride_order=[3, 1, 2, 0],
            )
            T14 = fd.ops.cast(T13, dtype=DataType.Float)
            T15 = fd.ops.permute(T14, dims=[0, 2, 1, 3])
            S16 = fd.define_scalar(128, dtype=DataType.Int)
            S17 = fd.define_scalar(256, dtype=DataType.Int)
            S18 = fd.define_scalar(6, dtype=DataType.Int)
            S19 = fd.define_scalar(24, dtype=DataType.Int)
            S20 = fd.define_scalar(2, dtype=DataType.Int)
            V21 = fd.define_vector([S16, S17, S18, S19, S20], dtype=DataType.Int)
            T22 = fd.ops.reshape(T15, new_shape=V21)
            T23 = fd.ops.slice(
                T22,
                start_indices=[0, 0, 0, 0, 0],
                end_indices=[128, 256, 6, 24, 1],
                strides=[1, 1, 1, 1, 1],
            )
            T24 = fd.ops.slice(
                T22,
                start_indices=[0, 0, 0, 0, 1],
                end_indices=[128, 256, 6, 24, 2],
                strides=[1, 1, 1, 1, 1],
            )
            T25 = fd.ops.sum(T24, dims=[4], keepdim=False, dtype=DataType.Null)
            T26 = fd.ops.sum(T23, dims=[4], keepdim=False, dtype=DataType.Null)
            T27 = fd.ops.mul(T25, T10)
            T28 = fd.ops.mul(T25, T11)
            T29 = fd.ops.neg(T26)
            T30 = fd.ops.mul(T29, T11)
            T31 = fd.ops.add(T27, T30)
            T32 = fd.ops.cast(T31, dtype=DataType.BFloat16)
            T33 = fd.ops.mul(T26, T10)
            T34 = fd.ops.add(T28, T33)
            T35 = fd.ops.cast(T34, dtype=DataType.BFloat16)
            S36 = fd.define_scalar(128, dtype=DataType.Int)
            S37 = fd.define_scalar(256, dtype=DataType.Int)
            S38 = fd.define_scalar(6, dtype=DataType.Int)
            S39 = fd.define_scalar(24, dtype=DataType.Int)
            S40 = fd.define_scalar(1, dtype=DataType.Int)
            V41 = fd.define_vector([S36, S37, S38, S39, S40], dtype=DataType.Int)
            T42 = fd.ops.broadcast_in_dim(T32, shape=V41, broadcast_dims=[0, 1, 2, 3])
            S43 = fd.define_scalar(128, dtype=DataType.Int)
            S44 = fd.define_scalar(256, dtype=DataType.Int)
            S45 = fd.define_scalar(6, dtype=DataType.Int)
            S46 = fd.define_scalar(24, dtype=DataType.Int)
            S47 = fd.define_scalar(1, dtype=DataType.Int)
            V48 = fd.define_vector([S43, S44, S45, S46, S47], dtype=DataType.Int)
            T49 = fd.ops.broadcast_in_dim(T35, shape=V48, broadcast_dims=[0, 1, 2, 3])
            S50 = fd.define_scalar(0.00000, dtype=DataType.Double)
            T51 = fd.ops.pad(T42, [1, 0, 0, 0, 0, 0, 0, 0, 0, 0], S50)
            S52 = fd.define_scalar(0.00000, dtype=DataType.Double)
            T53 = fd.ops.pad(T49, [0, 1, 0, 0, 0, 0, 0, 0, 0, 0], S52)
            T54 = fd.ops.cast(T51, dtype=DataType.Float)
            T55 = fd.ops.cast(T53, dtype=DataType.Float)
            T56 = fd.ops.add(T54, T55)
            T57 = fd.ops.cast(T56, dtype=DataType.BFloat16)
            T58 = fd.ops.cast(T12, dtype=DataType.Float)
            T59 = fd.ops.permute(T58, dims=[0, 2, 1, 3])
            S60 = fd.define_scalar(128, dtype=DataType.Int)
            S61 = fd.define_scalar(256, dtype=DataType.Int)
            S62 = fd.define_scalar(6, dtype=DataType.Int)
            S63 = fd.define_scalar(24, dtype=DataType.Int)
            S64 = fd.define_scalar(2, dtype=DataType.Int)
            V65 = fd.define_vector([S60, S61, S62, S63, S64], dtype=DataType.Int)
            T66 = fd.ops.reshape(T59, new_shape=V65)
            T67 = fd.ops.slice(
                T66,
                start_indices=[0, 0, 0, 0, 0],
                end_indices=[128, 256, 6, 24, 1],
                strides=[1, 1, 1, 1, 1],
            )
            T68 = fd.ops.slice(
                T66,
                start_indices=[0, 0, 0, 0, 1],
                end_indices=[128, 256, 6, 24, 2],
                strides=[1, 1, 1, 1, 1],
            )
            T69 = fd.ops.sum(T68, dims=[4], keepdim=False, dtype=DataType.Null)
            T70 = fd.ops.sum(T67, dims=[4], keepdim=False, dtype=DataType.Null)
            T71 = fd.ops.mul(T69, T10)
            T72 = fd.ops.mul(T69, T11)
            T73 = fd.ops.neg(T70)
            T74 = fd.ops.mul(T73, T11)
            T75 = fd.ops.add(T71, T74)
            T76 = fd.ops.cast(T75, dtype=DataType.BFloat16)
            T77 = fd.ops.mul(T70, T10)
            T78 = fd.ops.add(T72, T77)
            T79 = fd.ops.cast(T78, dtype=DataType.BFloat16)
            S80 = fd.define_scalar(128, dtype=DataType.Int)
            S81 = fd.define_scalar(256, dtype=DataType.Int)
            S82 = fd.define_scalar(6, dtype=DataType.Int)
            S83 = fd.define_scalar(24, dtype=DataType.Int)
            S84 = fd.define_scalar(1, dtype=DataType.Int)
            V85 = fd.define_vector([S80, S81, S82, S83, S84], dtype=DataType.Int)
            T86 = fd.ops.broadcast_in_dim(T76, shape=V85, broadcast_dims=[0, 1, 2, 3])
            S87 = fd.define_scalar(128, dtype=DataType.Int)
            S88 = fd.define_scalar(256, dtype=DataType.Int)
            S89 = fd.define_scalar(6, dtype=DataType.Int)
            S90 = fd.define_scalar(24, dtype=DataType.Int)
            S91 = fd.define_scalar(1, dtype=DataType.Int)
            V92 = fd.define_vector([S87, S88, S89, S90, S91], dtype=DataType.Int)
            T93 = fd.ops.broadcast_in_dim(T79, shape=V92, broadcast_dims=[0, 1, 2, 3])
            S94 = fd.define_scalar(0.00000, dtype=DataType.Double)
            T95 = fd.ops.pad(T86, [1, 0, 0, 0, 0, 0, 0, 0, 0, 0], S94)
            S96 = fd.define_scalar(0.00000, dtype=DataType.Double)
            T97 = fd.ops.pad(T93, [0, 1, 0, 0, 0, 0, 0, 0, 0, 0], S96)
            T98 = fd.ops.cast(T95, dtype=DataType.Float)
            T99 = fd.ops.cast(T97, dtype=DataType.Float)
            T100 = fd.ops.add(T98, T99)
            T101 = fd.ops.cast(T100, dtype=DataType.BFloat16)
            fd.add_output(T57)
            fd.add_output(T101)

        nvf_out, _ = self.exec_nvfuser(fusion_func, inputs)

    # A simple pointwise fusion, but passed misaligned input
    def test_misaligned_add(self):
        inputs = [
            torch.ones(2**20 + 1, device="cuda")[1:],  # cannot vectorize
            torch.ones(2**20, device="cuda"),
        ]
        print(inputs[0].data_ptr(), inputs[0].data_ptr() % 16)

        def fusion_func(fd: FusionDefinition):
            t0 = fd.from_pytorch(inputs[0])
            t1 = fd.from_pytorch(inputs[1])
            c0 = fd.define_scalar(3.0)

            t2 = fd.ops.add(t0, t1)

            fd.add_output(t2)

        # Fails because vectorization 4 is set but only 1 supported
        nvf_out, _ = self.exec_nvfuser(fusion_func, inputs)

    # See https://github.com/NVIDIA/Fuser/issues/2275
    @pytest.mark.skipif(
        is_pre_ampere(), reason="Only supported on Ampere and newer devices."
    )
    def test_unpadded_catop_issue2275_repro1(self):
        inputs = [
            torch.randn((4096,), dtype=torch.bfloat16, device="cuda:0").as_strided(
                (2, 4096, 4096), (0, 0, 1)
            ),
            torch.randn((33554432,), dtype=torch.bfloat16, device="cuda:0").as_strided(
                (2, 4096, 4096), (16777216, 4096, 1)
            ),
            torch.randn((524288,), dtype=torch.bfloat16, device="cuda:0").as_strided(
                (2, 32, 4096, 128), (0, 0, 128, 1)
            ),
            torch.randn((524288,), dtype=torch.bfloat16, device="cuda:0").as_strided(
                (2, 32, 4096, 128), (0, 0, 128, 1)
            ),
            torch.randn((25165824,), dtype=torch.bfloat16, device="cuda:0").as_strided(
                (6144, 4096), (4096, 1)
            ),
        ]

        def fusion_func(fd: FusionDefinition) -> None:
            T0 = fd.define_tensor(
                shape=[-1, -1, -1],
                contiguity=[None, None, True],
                dtype=DataType.BFloat16,
                is_cpu=False,
                stride_order=[2, 1, 0],
            )
            T1 = fd.define_tensor(
                shape=[-1, -1, -1],
                contiguity=[True, True, True],
                dtype=DataType.BFloat16,
                is_cpu=False,
                stride_order=[2, 1, 0],
            )
            T2 = fd.define_tensor(
                shape=[-1, -1, -1, -1],
                contiguity=[None, None, True, True],
                dtype=DataType.BFloat16,
                is_cpu=False,
                stride_order=[3, 2, 1, 0],
            )
            T3 = fd.define_tensor(
                shape=[-1, -1, -1, -1],
                contiguity=[None, None, True, True],
                dtype=DataType.BFloat16,
                is_cpu=False,
                stride_order=[3, 2, 1, 0],
            )
            T4 = fd.define_tensor(
                shape=[-1, -1],
                contiguity=[True, True],
                dtype=DataType.BFloat16,
                is_cpu=False,
                stride_order=[1, 0],
            )
            T5 = fd.ops.cast(T1, dtype=DataType.Float)
            T6 = fd.ops.mul(T5, T5)
            T7 = fd.ops.sum(T6, dims=[2], keepdim=False, dtype=DataType.Null)
            S8 = fd.define_scalar(2, dtype=DataType.Int)
            S9 = fd.define_scalar(4096, dtype=DataType.Int)
            S10 = fd.define_scalar(1, dtype=DataType.Int)
            V11 = fd.define_vector([S8, S9, S10], dtype=DataType.Int)
            T12 = fd.ops.broadcast_in_dim(T7, shape=V11, broadcast_dims=[0, 1])
            S13 = fd.define_scalar(4096.00, dtype=DataType.Double)
            S14 = fd.ops.reciprocal(S13)
            T15 = fd.ops.mul(T12, S14)
            S16 = fd.define_scalar(1.00000e-05, dtype=DataType.Double)
            T17 = fd.ops.add(T15, S16)
            T18 = fd.ops.rsqrt(T17)
            S19 = fd.define_scalar(2, dtype=DataType.Int)
            S20 = fd.define_scalar(4096, dtype=DataType.Int)
            S21 = fd.define_scalar(4096, dtype=DataType.Int)
            V22 = fd.define_vector([S19, S20, S21], dtype=DataType.Int)
            T23 = fd.ops.broadcast_in_dim(T18, shape=V22, broadcast_dims=[0, 1, 2])
            T24 = fd.ops.mul(T5, T23)
            T25 = fd.ops.cast(T0, dtype=DataType.Float)
            T26 = fd.ops.mul(T24, T25)
            T27 = fd.ops.cast(T26, dtype=DataType.BFloat16)
            T28 = fd.ops.linear(T27, T4)
            S29 = fd.define_scalar(2, dtype=DataType.Int)
            S30 = fd.define_scalar(4096, dtype=DataType.Int)
            S31 = fd.define_scalar(8, dtype=DataType.Int)
            S32 = fd.define_scalar(6, dtype=DataType.Int)
            S33 = fd.define_scalar(128, dtype=DataType.Int)
            V34 = fd.define_vector([S29, S30, S31, S32, S33], dtype=DataType.Int)
            T35 = fd.ops.reshape(T28, new_shape=V34)
            T36 = fd.ops.permute(T35, dims=[0, 2, 3, 1, 4])
            T37 = fd.ops.slice(
                T36,
                start_indices=[0, 0, 0, 0, 0],
                end_indices=[2, 8, 4, 4096, 128],
                strides=[1, 1, 1, 1, 1],
            )

            S47 = fd.define_scalar(2, dtype=DataType.Int)
            S48 = fd.define_scalar(32, dtype=DataType.Int)
            S49 = fd.define_scalar(4096, dtype=DataType.Int)
            S50 = fd.define_scalar(128, dtype=DataType.Int)
            V51 = fd.define_vector([S47, S48, S49, S50], dtype=DataType.Int)
            T52 = fd.ops.reshape(T37, new_shape=V51)
            T59 = fd.ops.slice(
                T52,
                start_indices=[0, 0, 0, 0],
                end_indices=[2, 32, 4096, 128],
                strides=[1, 1, 1, 1],
            )
            T60 = fd.ops.slice(
                T59,
                start_indices=[0, 0, 0, 0],
                end_indices=[2, 32, 4096, 64],
                strides=[1, 1, 1, 1],
            )
            T61 = fd.ops.slice(
                T59,
                start_indices=[0, 0, 0, 64],
                end_indices=[2, 32, 4096, 128],
                strides=[1, 1, 1, 1],
            )
            T62 = fd.ops.cast(T61, dtype=DataType.Float)
            T63 = fd.ops.neg(T62)
            T64 = fd.ops.cast(T63, dtype=DataType.BFloat16)
            T65 = fd.ops.cat([T64, T60], dim=-1)
            T66 = fd.ops.cast(T59, dtype=DataType.Float)
            T67 = fd.ops.cast(T2, dtype=DataType.Float)
            T68 = fd.ops.mul(T66, T67)
            T69 = fd.ops.cast(T65, dtype=DataType.Float)
            T70 = fd.ops.cast(T3, dtype=DataType.Float)
            T71 = fd.ops.mul(T69, T70)
            T72 = fd.ops.add(T68, T71)
            T73 = fd.ops.cast(T72, dtype=DataType.BFloat16)

            T87 = fd.ops.slice(
                T52,
                start_indices=[0, 0, 0, 0],
                end_indices=[2, 32, 4096, 0],
                strides=[1, 1, 1, 1],
            )
            T88 = fd.ops.cat([T73, T87], dim=-1)

            fd.add_output(T88)

        nvf_out, _ = self.exec_nvfuser(fusion_func, inputs)

    # See https://github.com/NVIDIA/Fuser/issues/2275
    @pytest.mark.skipif(
        is_pre_ampere(), reason="Only supported on Ampere and newer devices."
    )
    def test_unpadded_catop_issue2275_repro2(self):
        inputs = [
            torch.randn((2, 32, 4096, 128), dtype=torch.bfloat16, device="cuda:0")
        ]

        def fusion_func(fd: FusionDefinition) -> None:
            T0 = fd.from_pytorch(inputs[0])

            T1 = fd.ops.slice(
                T0,
                start_indices=[0, 0, 0, 0],
                end_indices=[2, 32, 4096, 128],
                strides=[1, 1, 1, 1],
            )
            T2 = fd.ops.slice(
                T1,
                start_indices=[0, 0, 0, 0],
                end_indices=[2, 32, 4096, 64],
                strides=[1, 1, 1, 1],
            )
            T3 = fd.ops.slice(
                T1,
                start_indices=[0, 0, 0, 64],
                end_indices=[2, 32, 4096, 128],
                strides=[1, 1, 1, 1],
            )
            T4 = fd.ops.cast(fd.ops.neg(T3), DataType.BFloat16)
            T5 = fd.ops.cat([T4, T2], dim=-1)
            T6 = fd.ops.add(fd.ops.sin(T5), fd.ops.cos(T5))
            T7 = fd.ops.cast(T6, DataType.BFloat16)

            T100 = fd.ops.slice(
                T0,
                start_indices=[0, 0, 0, 0],
                end_indices=[2, 32, 4096, 0],
                strides=[1, 1, 1, 1],
            )
            T101 = fd.ops.cat([T7, T100], dim=-1)
            fd.add_output(T101)

        nvf_out, _ = self.exec_nvfuser(fusion_func, inputs)

    # See https://github.com/NVIDIA/Fuser/issues/2317
    @pytest.mark.skipif(
        is_pre_ampere(), reason="Only supported on Ampere and newer devices."
    )
    def test_reduction_transpose_sched_issue2317(self):
        inputs = [
            torch.randn((16, 25, 128, 64), dtype=torch.bfloat16, device="cuda:0"),
            torch.randn((16, 128, 1600), dtype=torch.bfloat16, device="cuda:0"),
            torch.randn((1600, 1600), dtype=torch.bfloat16, device="cuda:0"),
        ]

        def fusion_func(fd: FusionDefinition, inputs) -> None:
            T0 = fd.from_pytorch(inputs[0])
            T1 = fd.from_pytorch(inputs[1])
            T2 = fd.from_pytorch(inputs[2])

            T10 = fd.ops.permute(T0, dims=[0, 2, 1, 3])
            T11 = fd.ops.stride_order(T10, stride_order=[3, 2, 1, 0])
            T16 = fd.ops.reshape(T11, new_shape=T1.shape())
            T17 = fd.ops.linear(T16, T2)
            T33 = fd.ops.add(T17, T1)

            T33 = fd.ops.cast(T33, dtype=DataType.BFloat16)
            T34 = fd.ops.linear(T33, T2)
            T35 = fd.ops.add(T34, T33)
            fd.add_output(T35)

        nvf_out, _ = self.exec_nvfuser(partial(fusion_func, inputs=inputs), inputs)

    def test_fusion_profiler(self):
        inputs = [
            torch.randn((2, 5), dtype=torch.float, device="cuda:0"),
            torch.randn((2, 5), dtype=torch.float, device="cuda:0"),
        ]

        def fusion_func(fd: FusionDefinition) -> None:
            T0 = fd.from_pytorch(inputs[0])
            T1 = fd.from_pytorch(inputs[1])
            T2 = fd.ops.add(T0, T1)
            T3 = fd.ops.sum(T2, dim=-1)
            T4 = fd.ops.sum(T3, dim=-1)
            fd.add_output(T4)

        with FusionDefinition() as fd:
            fusion_func(fd)

        # Testing returning a profile without profiling, expect an error!
        try:
            fd.profile()
            raise RuntimeError(
                "fd.profile() should have raised a ValueError because profile() was called before exeute()!"
            )
        except ValueError:
            pass

        # Testing that the profile returns 2 segments
        try:
            fd.execute(inputs, profile=True)
            prof = fd.profile()
            self.assertEqual(prof.segments, 2)
            self.assertEqual(len(prof.kernel_profiles), 2)
        except Exception as e:
            raise RuntimeError(
                "FusionDefinition's execute() did not run correctly with profile enabled!"
            )

    def test_fusion_profiler_user_schedule(self):
        inputs = [
            torch.randn((2, 5), dtype=torch.float, device="cuda:0"),
            torch.randn((2, 5), dtype=torch.float, device="cuda:0"),
        ]

        def fusion_func(fd: FusionDefinition) -> None:
            T0 = fd.from_pytorch(inputs[0])
            T1 = fd.from_pytorch(inputs[1])
            T2 = fd.ops.add(T0, T1)
            fd.add_output(T2)

        class MyFusion(FusionDefinition):
            def definition(self):
                fusion_func(fd)

            def schedule(self):
                pass

        fd = MyFusion()
        try:
            fd.execute(inputs, profile=True)
            self.assertTrue(fd.profile().fusion_id >= 0)
            self.assertEqual(fd.profile().kernel_profiles[0].scheduler, "user")
        except Exception as e:
            raise RuntimeError(
                "FusionDefinition's execute() did not run correctly with profile enabled!"
            )

    def test_fusion_profiler_with_noncodegen_kernels(self):
        inputs = [
            torch.randn((2, 4, 16), dtype=torch.bfloat16, device="cuda:0"),
            torch.randn((2, 4, 16), dtype=torch.bfloat16, device="cuda:0"),
            torch.randn((16, 16), dtype=torch.bfloat16, device="cuda:0"),
        ]

        def fusion_func(fd: FusionDefinition) -> None:
            T0 = fd.from_pytorch(inputs[0])
            T1 = fd.from_pytorch(inputs[1])
            T2 = fd.from_pytorch(inputs[2])
            T3 = fd.ops.linear(T0, T2)
            T4 = fd.ops.add(T3, T1)
            fd.add_output(T4)

        class MyFusion(FusionDefinition):
            def definition(self):
                fusion_func(fd)

        fd = MyFusion()
        try:
            fd.execute(inputs, profile=True)
            self.assertTrue(fd.profile().fusion_id >= 0)
            self.assertEqual(len(fd.profile().kernel_profiles), 2)
            self.assertGreaterEqual(len(fd.profile().kernel_profiles[0].name), 0)
            self.assertGreaterEqual(len(fd.profile().kernel_profiles[1].name), 0)
        except Exception as e:
            raise RuntimeError(
                "FusionDefinition's execute() did not run correctly with profile enabled!"
            )

    # Small repro from https://github.com/NVIDIA/Fuser/issues/2359
    def test_reshape_squeeze_concretization(self):
        inputs = [
            torch.randn((100,), dtype=torch.float32, device="cuda:0").as_strided(
                (2, 5, 10), (50, 10, 1)
            ),
        ]

        def fusion_func(fd: FusionDefinition) -> None:
            T0 = fd.define_tensor(
                shape=[-1, -1, -1],
                contiguity=[True, True, True],
                dtype=DataType.Float,
                is_cpu=False,
                stride_order=[2, 1, 0],
            )
            T1 = fd.ops.slice(
                T0, start_indices=[0, 0, 0], end_indices=[1, 2, 4], strides=[1, 1, 1]
            )
            S2 = fd.define_scalar(1, dtype=DataType.Int)
            S3 = fd.define_scalar(8, dtype=DataType.Int)
            V4 = fd.define_vector([S2, S3], dtype=DataType.Int)
            V5 = fd.define_vector([S3], dtype=DataType.Int)
            T6 = fd.ops.reshape(T1, new_shape=V4)
            T7 = fd.ops.reshape(T6, new_shape=V5)
            # this works fine
            # T7 = fd.ops.reshape(T1, new_shape=V5)
            fd.add_output(T7)

        nvf_out, _ = self.exec_nvfuser(fusion_func, inputs)

    # Test empty symbolic tensors can be reshaped
    # See https://github.com/NVIDIA/Fuser/issues/2362
    def test_empty_reshape(self):
        inputs = [
            torch.randint(0, 10, (0, 1, 2, 3, 4), dtype=torch.int64, device="cuda:0")
        ]

        def fusion_func(fd: FusionDefinition) -> None:
            T0 = fd.define_tensor(
                shape=[-1, 1, -1, -1, -1],
                contiguity=[False, None, True, True, True],
                dtype=DataType.Int,
                is_cpu=False,
                stride_order=[4, 3, 2, 1, 0],
            )
            S2 = fd.define_scalar(5, dtype=DataType.Int)
            S3 = fd.define_scalar(0, dtype=DataType.Int)
            V4 = fd.define_vector([S2, S3], dtype=DataType.Int)
            T5 = fd.ops.reshape(T0, new_shape=V4)
            fd.add_output(T5)

        nvf_out, _ = self.exec_nvfuser(fusion_func, inputs)

    # Test that the range of generated uniform values spans the proper range
    # https://github.com/NVIDIA/Fuser/issues/1653
    def test_uniform_range(self):
        dtypes = [DataType.Double, DataType.Float, DataType.Half]
        if not is_pre_ampere():
            dtypes.append(DataType.BFloat16)

        def run_test(left: float, right: float, dtype: DataType):
            samples_per_run = 2**29

            def fusion_fn(fd: FusionDefinition):
                # Generate enough values to reasonably expect to sample the ends of the range
                shape = fd.define_vector([samples_per_run], dtype=DataType.Int)
                S0 = fd.define_scalar(left, dtype=DataType.Double)
                S1 = fd.define_scalar(right, dtype=DataType.Double)
                output = fd.ops.uniform(S0, S1, shape=shape, dtype=dtype)
                fd.add_output(output)

            with FusionDefinition() as fd:
                fusion_fn(fd)

            output = fd.execute([])[0]

            x = output.amax()
            m = output.amin()
            mu = output.type(torch.float64).mean()
            # Repeat to improve chances of sampling extreme values
            num_runs = 100
            num_samples = num_runs * samples_per_run
            for i in range(num_runs):
                u = fd.execute([])[0]
                x = torch.maximum(x, u.amax())
                m = torch.minimum(m, u.amin())
                mu = mu + (u.type(torch.float64).mean() - mu) / (i + 2)

            # round-trip cast to find expected min
            theomin = torch.tensor(left, dtype=output.dtype).item()
            theomu = 0.5 * (right + left)
            theomax = torch.nextafter(
                torch.tensor(right, dtype=output.dtype),
                torch.tensor(left, dtype=output.dtype),
            )

            assert (
                m.item() >= theomin
            ), f"{output.dtype} expected min generated value {theomin} but found {m.item()}"
            assert (
                m.item() <= theomax
            ), f"{output.dtype} expected max generated value {theomax} but found {x.item()}"

            # uniform distribution on [0, 1) has mean 0.5 and variance 1/12
            # The standard error of the mean is then 1/sqrt(12 *
            # num_samples). We use the precision at 1.0 as a surrogate for
            # the contribution of rounding to the standard error of the
            # finite-precision mean.
            assert abs(mu.item() - theomu) < (right - left) * max(
                right - x.item(), 3.0 / math.sqrt(12 * num_samples)
            ), f"{output.dtype} expected mean generated value {theomu} but found {mu.item()}"

            if dtype not in [DataType.Float, DataType.Double]:
                # For reduced precision types, check that we sample the extreme
                # values. We don't do this for full precision types since the
                # amount of samples required would be too large.
                assert (
                    m.item() == theomin
                ), f"{output.dtype} expected min generated value {theomin} but found {m.item()}"
                assert (
                    x.item() == theomax
                ), f"{output.dtype} expected max generated value {theomax} but found {x.item()}"

        # test standard and non-standard uniform
        for left, right in [[0.0, 1.0], [-1.5, 3.7]]:
            for dtype in dtypes:
                run_test(left, right, dtype)

    def test_random_distinct_values(self):
        dtypes = [DataType.Double, DataType.Float, DataType.Half]
        if not is_pre_ampere():
            dtypes.append(DataType.BFloat16)
        for dtype, randopname in itertools.product(dtypes, ["uniform", "normal"]):

            def fusion_fn(fd: FusionDefinition):
                # generate 4 values and check that they are all distinct
                shape = fd.define_vector([2, 2], dtype=DataType.Int)
                randop = getattr(fd.ops, randopname)
                S0 = fd.define_scalar(0.00000, dtype=DataType.Double)
                S1 = fd.define_scalar(1.00000, dtype=DataType.Double)
                output = randop(S0, S1, shape=shape, dtype=dtype)
                fd.add_output(output)

            with FusionDefinition() as fd:
                fusion_fn(fd)

            for i in range(100):
                output = fd.execute([])[0]

                # Rarely we might have a pair of matching lower precision
                # samples. However, it is extremely rare that we would have a
                # set of three matching elements in only 100 repeats unless we
                # have a bug.

                match = output.flatten().unsqueeze(0) == output.flatten().unsqueeze(1)
                match_pairs = (
                    match ^ torch.eye(4, dtype=torch.bool, device="cuda")
                ).sum() // 2

                assert (
                    match_pairs.item() < 3
                ), f"At least three entries match in {output}"

    def test_reshape_dynamic(self):
        inputs = [
            32,
            torch.randn((192,), dtype=torch.float32, device="cuda:0").as_strided(
                (4, 8, 6), (48, 6, 1)
            ),
        ]

        def fusion_func(fd: FusionDefinition) -> None:
            S0 = fd.define_scalar(None, dtype=DataType.Int)
            T1 = fd.define_tensor(
                shape=[-1, -1, -1],
                contiguity=[True, True, True],
                dtype=DataType.Float,
                is_cpu=False,
                stride_order=[2, 1, 0],
            )
            S2 = fd.define_scalar(1, dtype=DataType.Int)
            S3 = fd.ops.mul(S2, S0)
            S4 = fd.ops.signbit(S3)
            S5 = fd.define_scalar(False, dtype=DataType.Bool)
            S6 = fd.ops.ne(S4, S5)
            S7 = fd.define_scalar(192, dtype=DataType.Int)
            S8 = fd.ops.fmod(S7, S3)
            S9 = fd.ops.cast(S8, dtype=DataType.Int)
            S10 = fd.define_scalar(0, dtype=DataType.Int)
            S11 = fd.ops.ne(S9, S10)
            S12 = fd.ops.bitwise_and(S6, S11)
            S13 = fd.define_scalar(192, dtype=DataType.Int)
            S14 = fd.ops.reciprocal(S3)
            S15 = fd.ops.mul(S13, S14)
            S16 = fd.ops.cast(S12, dtype=DataType.Int)
            S17 = fd.ops.sub(S15, S16)
            V18 = fd.define_vector([S0, S17], dtype=DataType.Int)
            T19 = fd.ops.reshape(T1, new_shape=V18)
            T20 = fd.ops.sum(T19, dims=[1], keepdim=False, dtype=DataType.Null)
            fd.add_output(T20)

        nvf_out, _ = self.exec_nvfuser(fusion_func, inputs)

    # Test that we do not hit segfaults when replacing an empty tensor that has multiple uses
    # https://github.com/NVIDIA/Fuser/issues/2545
    def test_remove_empty_issue_2545(self):
        inputs = [
            torch.randint(0, 10, (2,), dtype=torch.int64, device="cuda:0").as_strided(
                (2,), (1,)
            ),
            torch.randint(0, 10, (0,), dtype=torch.int64, device="cuda:0").as_strided(
                (0,), (1,)
            ),
        ]

        def fusion_func(fd: FusionDefinition):
            T0 = fd.define_tensor(
                shape=[-1],
                contiguity=[True],
                dtype=DataType.Int,
                is_cpu=False,
                stride_order=[0],
            )
            T1 = fd.define_tensor(
                shape=[-1],
                contiguity=[True],
                dtype=DataType.Int,
                is_cpu=False,
                stride_order=[0],
            )
            S2 = fd.define_scalar(0, dtype=DataType.Int)
            T3 = fd.ops.lt(T0, S2)
            S4 = fd.define_scalar(5, dtype=DataType.Int)
            S5 = fd.define_scalar(0, dtype=DataType.Int)
            T6 = fd.ops.where(T3, S4, S5)
            T7 = fd.ops.add(T0, T6)
            S8 = fd.define_scalar(0, dtype=DataType.Int)
            T9 = fd.ops.add(T7, S8)
            T10 = fd.ops.cat([T1, T9], dim=0)
            S11 = fd.define_scalar(0, dtype=DataType.Int)
            T12 = fd.ops.add(T10, S11)
            T13 = fd.ops.cat([T1, T12], dim=0)
            S14 = fd.define_scalar(5, dtype=DataType.Int)
            T15 = fd.ops.add(T10, S14)
            T16 = fd.ops.cat([T13, T15], dim=0)
            S17 = fd.define_scalar(10, dtype=DataType.Int)
            T18 = fd.ops.add(T10, S17)
            fd.add_output(T18)
            fd.add_output(T16)

        nvf_out, _ = self.exec_nvfuser(fusion_func, inputs)

    def test_returning_aliased_outputs(self):
        inputs = [torch.randn((1, 2, 3, 4), dtype=torch.float32, device="cuda:0")]

        def fusion_func(fd: FusionDefinition):
            T0 = fd.define_tensor(
                shape=[-1, -1, -1, -1],
                contiguity=[True, True, True, True],
                dtype=DataType.Float,
                is_cpu=False,
                stride_order=[3, 2, 1, 0],
            )
            S1 = fd.define_scalar(0.00000, dtype=DataType.Double)
            T2 = fd.ops.gt(T0, S1)
            S3 = fd.define_scalar(0.00000, dtype=DataType.Double)
            T4 = fd.ops.where(T2, T0, S3)
            fd.add_output(T4)
            fd.add_output(T4, T0)
            fd.add_output(T4)
            fd.add_output(T0)

        nvf_out, _ = self.exec_nvfuser(fusion_func, inputs)
        num_out = len(nvf_out)
        self.assertEqual(num_out, 3)
        for i in range(num_out):
            self.assertEqual(nvf_out[i].data_ptr(), inputs[0].data_ptr())

    # Test that we properly raise an error when passing inputs with the wrong types
    def test_mismatched_input_types(self):
        scalar_inp = 2.0
        tensor_inp = torch.rand((15,), dtype=torch.float32, device="cuda:0")

        def fusion_func(fd: FusionDefinition):
            T0 = fd.define_tensor(
                shape=[-1],
                contiguity=[True],
                dtype=DataType.Float,
                is_cpu=False,
                stride_order=[0],
            )
            s0 = fd.define_scalar()
            T1 = fd.ops.mul(T0, s0)
            fd.add_output(T1)

        with FusionDefinition() as fd:
            fusion_func(fd)

        try:
            import pytest
        except ImportError:
            self.skipTest("Could not import pytest")

        with pytest.raises(
            Exception,
            match="Expected input 0, .*, to be an at::Tensor but got scalar 2",
        ):
            nvf_out = fd.execute([scalar_inp, scalar_inp])

        with pytest.raises(
            Exception,
            match=re.escape(
                "Expected input 1, d2, to be a scalar but got float tensor of rank 1"
            ),
        ):
            nvf_out = fd.execute([tensor_inp, tensor_inp])

        with pytest.raises(
            Exception,
            match="Expected input 0, .*, to be bound to a tensor of dtype float, but got a tensor of dtype __half",
        ):
            wrong_tensor_inp = torch.rand((15,), dtype=torch.float16, device="cuda:0")
            nvf_out = fd.execute([wrong_tensor_inp, 2.0])

        with pytest.raises(
            Exception,
            match=re.escape(
                "Scalar value (2,1) is not compatible with the expected data type: double."
            ),
        ):
            nvf_out = fd.execute([tensor_inp, 2.0 + 1.0j])

<<<<<<< HEAD
    def test_repro_script_generation(self):
        expected_str = """
# CUDA devices:
#  0: NVIDIA A100 80GB PCIe
# torch version: 2.5.0a0+git25d5a81
# cuda version: 12.6
# nvfuser version: 0.2.10+gitb2e3f89
import torch
from nvfuser import FusionDefinition, DataType

def nvfuser_fusion_id0(fd : FusionDefinition) -> None :
    T0 = fd.define_tensor(shape=[-1, -1], contiguity=[True, True], dtype=DataType.Float, is_cpu=False, stride_order=[1, 0])
    T1 = fd.define_tensor(shape=[-1, -1], contiguity=[True, True], dtype=DataType.Float, is_cpu=False, stride_order=[1, 0])
    T2 = fd.ops.mul(T0, T1)
    fd.add_output(T2)

with FusionDefinition() as fd:
    nvfuser_fusion_id0(fd)

inputs = [
    torch.randn(16, dtype=torch.float32, device='cuda:0').as_strided((4, 4), (4, 1)),
    torch.randn(16, dtype=torch.float32, device='cuda:0').as_strided((4, 4), (4, 1)),
]
fd.execute(inputs)
"""

        inputs = [
            torch.randn(4, 4, device="cuda:0"),
            torch.randn(4, 4, device="cuda:0"),
        ]

        def fusion_func(fd: FusionDefinition):
            t0 = fd.from_pytorch(inputs[0])
            t1 = fd.from_pytorch(inputs[1])
            t2 = fd.ops.mul(t0, t1)
            fd.add_output(t2)

        with FusionDefinition() as fd:
            fusion_func(fd)

        # Strip white space before and after script
        expected_str = expected_str.strip()
        expected_lines = expected_str.split("\n")

        # Test fd.execute(inputs, print_repro=True)
        old_stdout = sys.stdout
        test_stdout = sys.stdout = io.StringIO()

        fd.execute(inputs, print_repro=True)

        sys.stdout = old_stdout

        comp_str = test_stdout.getvalue()
        comp_str = comp_str.strip()
        comp_lines = comp_str.split("\n")

        assert len(expected_lines) == len(
            comp_lines
        ), "Reproduction script does not have the expected number of lines! Expected: {} Actual: {}".format(
            len(expected_lines), len(comp_lines)
        )
        # Don't compare the first 5 lines as they may be device and cuda specific
        assert (
            expected_lines[5:] == comp_lines[5:]
        ), "Reproduction script does not match expected output!"

        # Test fd.execute(inputs, save_repro_inputs=True) ; fd.last_repro_script()
        fd.execute(inputs, save_repro_inputs=True)

        comp_str = fd.last_repro_script()
        comp_str = comp_str.strip()
        comp_lines = comp_str.split("\n")

        assert len(expected_lines) == len(
            comp_lines
        ), "Reproduction script does not have the expected number of lines! Expected: {} Actual: {}".format(
            len(expected_lines), len(comp_lines)
        )
        # Don't compare the first 5 lines as they may be device and cuda specific
        assert (
            expected_lines[5:] == comp_lines[5:]
        ), "Reproduction script does not match expected output!"

        # Second query of fd.last_repro_script() is expected to assert so the inputs are not held onto
        with pytest.raises(
            AssertionError,
            match=re.escape(
                "fd.last_repro_script() cannot provide a repro because fd.execute(inputs, save_repro_state=True) was not set!"
            ),
        ):
            fd.last_repro_script()
=======
    # Test that replaced sizes using input tensor metadata are successfully computed
    # See https://github.com/NVIDIA/Fuser/pull/2714 which surfaced this in
    # failing thunder test
    # thunder.tests.test_core.test_bsym_toposort_nvfuser_cuda_thunder.dtypes.float32
    def test_replaced_sizes_pr2714(self):
        def fusion_func(fd: FusionDefinition) -> None:
            T0 = fd.define_tensor(
                shape=[-1, -1],
                contiguity=[True, True],
                dtype=DataType.Float,
                is_cpu=False,
                stride_order=[1, 0],
            )
            T1 = fd.define_tensor(
                shape=[-1, -1],
                contiguity=[True, True],
                dtype=DataType.Float,
                is_cpu=False,
                stride_order=[1, 0],
            )
            T2 = fd.ops.exp(T0)
            T3 = fd.ops.tanh(T1)
            S4 = fd.define_scalar(4, dtype=DataType.Int)
            V5 = fd.define_vector([S4], dtype=DataType.Int)
            T6 = fd.ops.reshape(T2, new_shape=V5)
            S7 = fd.define_scalar(4, dtype=DataType.Int)
            V8 = fd.define_vector([S7], dtype=DataType.Int)
            T9 = fd.ops.reshape(T3, new_shape=V8)
            T10 = fd.ops.add(T6, T9)
            T11 = fd.ops.reciprocal(T0)
            T12 = fd.ops.mul(T3, T11)
            S13 = fd.define_scalar(2.00000, dtype=DataType.Double)
            S14 = fd.ops.reciprocal(S13)
            T15 = fd.ops.mul(T10, S14)
            fd.add_output(T10)
            fd.add_output(T12)
            fd.add_output(T15)

        inputs = [
            torch.randn((4,), dtype=torch.float32, device="cuda:0").as_strided(
                (2, 2), (2, 1)
            ),
            torch.randn((4,), dtype=torch.float32, device="cuda:0").as_strided(
                (2, 2), (2, 1)
            ),
        ]

        self.exec_nvfuser(fusion_func, inputs)

    # testing that error thrown in finalizeDefinition is not accidentally cached as legit fusion.
    def test_fusion_definition_error_cache(self):
        def fusion_func(fd: FusionDefinition) -> None:
            # NOTE: it's important that the exception is thrown inside FusionDefinition::finalizeDefinition()
            # e.g. https://github.com/NVIDIA/Fuser/blob/adbbc75e58e6c53c606e90c8bc64f020b4b9df85/csrc/python_frontend/fusion_record.h#L1276
            T0 = fd.define_tensor(
                shape=[-1, -1],
                contiguity=[True, True],
                dtype=DataType.Int,
                is_cpu=True,
                stride_order=[1, 0],
            )

        for i in range(2):
            with pytest.raises(
                Exception,
                match="CPU non-scalar tensor is not supported!",
            ):
                with FusionDefinition() as fd:
                    fusion_func(fd)

    def test_slice_api(self):
        x = torch.randn((2, 5, 10), dtype=torch.float32, device="cuda:0")

        offset = (0, 1, 2)

        def fusion_func(fd: FusionDefinition) -> None:
            T0 = fd.define_tensor(
                shape=[-1, -1, -1],
                contiguity=[True, True, True],
                dtype=DataType.Float,
                is_cpu=False,
                stride_order=[2, 1, 0],
            )
            T1 = fd.ops.slice(
                T0, start_indices=offset, end_indices=(2, 5, 10), strides=(1, 1, 1)
            )
            fd.add_output(T1)
            V_start = fd.define_vector(offset)
            V_end = T0.shape()
            T2 = fd.ops.slice(T0, V_start, V_end)
            fd.add_output(T2)
            dynamic_start = fd.define_vector(3)
            dynamic_end = fd.define_vector(3)
            T3 = fd.ops.slice(T0, dynamic_start, dynamic_end)
            fd.add_output(T3)

        inputs = [x, *offset, *x.shape]

        nvf_out, _ = self.exec_nvfuser(fusion_func, inputs)
        for out in nvf_out:
            self.assertTrue(out.allclose(x[:, 1:, 2:]))
>>>>>>> 9d66566c
<|MERGE_RESOLUTION|>--- conflicted
+++ resolved
@@ -4278,7 +4278,6 @@
         ):
             nvf_out = fd.execute([tensor_inp, 2.0 + 1.0j])
 
-<<<<<<< HEAD
     def test_repro_script_generation(self):
         expected_str = """
 # CUDA devices:
@@ -4330,10 +4329,22 @@
         fd.execute(inputs, print_repro=True)
 
         sys.stdout = old_stdout
+        
+        def find_start_line(lines):
+            # Enable skipping the repro header that might change due to number of
+            # or software version.
+            start_line = 0
+            for line in lines:
+                if line[0] == '#':
+                    start_line += 1
+                else:
+                    break
+            return start_line
 
         comp_str = test_stdout.getvalue()
         comp_str = comp_str.strip()
         comp_lines = comp_str.split("\n")
+        start_line = find_start_line(comp_lines)
 
         assert len(expected_lines) == len(
             comp_lines
@@ -4342,7 +4353,7 @@
         )
         # Don't compare the first 5 lines as they may be device and cuda specific
         assert (
-            expected_lines[5:] == comp_lines[5:]
+            expected_lines[5:] == comp_lines[start_line:]
         ), "Reproduction script does not match expected output!"
 
         # Test fd.execute(inputs, save_repro_inputs=True) ; fd.last_repro_script()
@@ -4351,6 +4362,7 @@
         comp_str = fd.last_repro_script()
         comp_str = comp_str.strip()
         comp_lines = comp_str.split("\n")
+        start_line = find_start_line(comp_lines)
 
         assert len(expected_lines) == len(
             comp_lines
@@ -4359,19 +4371,20 @@
         )
         # Don't compare the first 5 lines as they may be device and cuda specific
         assert (
-            expected_lines[5:] == comp_lines[5:]
+            expected_lines[5:] == comp_lines[start_line:]
         ), "Reproduction script does not match expected output!"
 
-        # Second query of fd.last_repro_script() is expected to assert so the inputs are not held onto
-        with pytest.raises(
-            AssertionError,
-            match=re.escape(
-                "fd.last_repro_script() cannot provide a repro because fd.execute(inputs, save_repro_state=True) was not set!"
-            ),
-        ):
-            fd.last_repro_script()
-=======
-    # Test that replaced sizes using input tensor metadata are successfully computed
+        comp_str = fd.last_repro_script()
+        comp_str = comp_str.strip()
+        comp_lines = comp_str.split("\n")
+        start_line = find_start_line(comp_lines)
+
+        # Make sure that the fake_tensors are properly saved for repeated query
+        assert (
+            expected_lines[5:] == comp_lines[start_line:]
+        ), "The second query of the reproduction script does not match expected output!"
+
+# Test that replaced sizes using input tensor metadata are successfully computed
     # See https://github.com/NVIDIA/Fuser/pull/2714 which surfaced this in
     # failing thunder test
     # thunder.tests.test_core.test_bsym_toposort_nvfuser_cuda_thunder.dtypes.float32
@@ -4471,5 +4484,4 @@
 
         nvf_out, _ = self.exec_nvfuser(fusion_func, inputs)
         for out in nvf_out:
-            self.assertTrue(out.allclose(x[:, 1:, 2:]))
->>>>>>> 9d66566c
+            self.assertTrue(out.allclose(x[:, 1:, 2:]))