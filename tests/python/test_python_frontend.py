--- conflicted
+++ resolved
@@ -4055,37 +4055,16 @@
                 "FusionDefinition's execute() did not run correctly with profile enabled!"
             )
 
-<<<<<<< HEAD
-    # Test empty symbolic tensors can be reshaped
-    # See https://github.com/NVIDIA/Fuser/issues/2362
-    def test_empty_reshape(self):
-        inputs = [
-            torch.randint(0, 10, (0, 1, 2, 3, 4), dtype=torch.int64, device="cuda:0")
-=======
     # Small repro from https://github.com/NVIDIA/Fuser/issues/2359
     def test_reshape_squeeze_concretization(self):
         inputs = [
             torch.randn((100,), dtype=torch.float32, device="cuda:0").as_strided(
                 (2, 5, 10), (50, 10, 1)
             ),
->>>>>>> 6a4156d8
         ]
 
         def fusion_func(fd: FusionDefinition) -> None:
             T0 = fd.define_tensor(
-<<<<<<< HEAD
-                shape=[-1, 1, -1, -1, -1],
-                contiguity=[False, None, True, True, True],
-                dtype=DataType.Int,
-                is_cpu=False,
-                stride_order=[4, 3, 2, 1, 0],
-            )
-            S2 = fd.define_scalar(5, dtype=DataType.Int)
-            S3 = fd.define_scalar(0, dtype=DataType.Int)
-            V4 = fd.define_vector([S2, S3], dtype=DataType.Int)
-            T5 = fd.ops.reshape(T0, new_shape=V4)
-            fd.add_output(T5)
-=======
                 shape=[-1, -1, -1],
                 contiguity=[True, True, True],
                 dtype=DataType.Float,
@@ -4104,7 +4083,29 @@
             # this works fine
             # T7 = fd.ops.reshape(T1, new_shape=V5)
             fd.add_output(T7)
->>>>>>> 6a4156d8
+
+        nvf_out, _ = self.exec_nvfuser(fusion_func, inputs)
+
+    # Test empty symbolic tensors can be reshaped
+    # See https://github.com/NVIDIA/Fuser/issues/2362
+    def test_empty_reshape(self):
+        inputs = [
+            torch.randint(0, 10, (0, 1, 2, 3, 4), dtype=torch.int64, device="cuda:0")
+        ]
+
+        def fusion_func(fd: FusionDefinition) -> None:
+            T0 = fd.define_tensor(
+                shape=[-1, 1, -1, -1, -1],
+                contiguity=[False, None, True, True, True],
+                dtype=DataType.Int,
+                is_cpu=False,
+                stride_order=[4, 3, 2, 1, 0],
+            )
+            S2 = fd.define_scalar(5, dtype=DataType.Int)
+            S3 = fd.define_scalar(0, dtype=DataType.Int)
+            V4 = fd.define_vector([S2, S3], dtype=DataType.Int)
+            T5 = fd.ops.reshape(T0, new_shape=V4)
+            fd.add_output(T5)
 
         nvf_out, _ = self.exec_nvfuser(fusion_func, inputs)
 
