# SPDX-FileCopyrightText: Copyright (c) 2023-present NVIDIA CORPORATION & AFFILIATES.
# All rights reserved.
# SPDX-License-Identifier: BSD-3-Clause
# Owner(s): ["module: nvfuser"]

from copy import deepcopy
from functools import partial
import itertools
import math
import random
import re
from typing import List, Callable
import tempfile
import unittest
import os

import torch
import torch.nn.functional as F
from torch.testing._internal.common_utils import run_tests, TEST_WITH_ROCM, TestCase
from torch.testing._internal.jit_utils import RUN_CUDA
import torch._refs as refs
import torch._prims as prims

from nvfuser import (
    FusionCache,
    FusionDefinition,
    DataType,
    Tensor,
    version,
    compute_contiguity,
    compute_tensor_descriptor,
)
from nvfuser.pytorch_utils import torch_dtype_to_nvfuser_dtype


RUN_NVFUSER = RUN_CUDA and not TEST_WITH_ROCM

# This DEBUG_SERDE environment flag is used to debug serialization failures.
#
# 1) It disables automatically saving FusionCache upon program exit. Therefore,
# it has to be a global flag not per-test.
#
# 2) It resets the FusionCache after each test, which is useful for isolating
# failures. Note, some failures only occur when running multiple tests
# together and accumulating fusions in the cache.
#
# 3) It keeps the temporary files that are created during serde_check.
# Normally, these files are deleted after each test.
env_var_debug_serde = os.getenv("DEBUG_SERDE")
debug_serde: bool = env_var_debug_serde in ("true", "1")


def is_pre_volta():
    if not RUN_NVFUSER:
        return False
    prop = torch.cuda.get_device_properties(torch.cuda.current_device())
    return prop.major < 7


def is_pre_ampere():
    if not RUN_NVFUSER:
        return False
    prop = torch.cuda.get_device_properties(torch.cuda.current_device())
    return prop.major < 8


def is_pre_hopper():
    if not RUN_NVFUSER:
        return False
    prop = torch.cuda.get_device_properties(torch.cuda.current_device())
    return prop.major < 9


def setUpModule():
    if not debug_serde:
        from nvfuser import enable_automatic_serialization

        # Turn on default serialization upon program exit
        enable_automatic_serialization()

    # Automatically load common workplace
    fc = FusionCache.get()
    # Clear FusionCache because the tests expect a new fusion to be generated.
    FusionCache.reset()


def serde_check(test_fn: Callable):
    """
    A decorator to verify that serialization works with the given exec_nvfuser function.
    Currently, it uses serialization to rebuild the FusionCache structure.
    """

    def inner_fn(*args, **kwargs):
        self, fusion_func, inputs = args

        # NOTE: For debug purposes, clear FusionCache before running first test
        # so the behavior is more deterministic (PR #1848).
        is_new_fusion_expected = kwargs.get("new_fusion_expected", True)
        if debug_serde and is_new_fusion_expected:
            FusionCache.reset()
            assert FusionCache.get().num_fusions() == 0

        # skip_serde_check is only used by the decorator so remove it before running test_fn
        skip_serde_check = kwargs.pop("skip_serde_check", False)
        if skip_serde_check:
            return test_fn(self, fusion_func, inputs, **kwargs)

        # Run test to populate FusionCache. Deep copy inputs for this run but
        # not the final run. When a fusion output aliases an input, it will
        # change the input value for subsequent function calls. Therefore, only
        # the final run should take the original tensors and potentially update
        # their values.
        inputs_copy = deepcopy(inputs)
        test_fn(self, fusion_func, inputs_copy, **kwargs)

        # If DEBUG_SERDE is enabled, the temporary file is not deleted automatically
        with tempfile.NamedTemporaryFile(delete=(not debug_serde)) as tmp:
            try:
                # Serialize FusionCache
                fc = FusionCache.get()
                fc.serialize(tmp.name)

                FusionCache.reset()

                # Get new FusionCache because the previous one was destroyed by the reset call.
                fc = FusionCache.get()
                fc.deserialize(tmp.name)
            except Exception as e:
                if debug_serde:
                    raise RuntimeError(
                        f"***** {tmp.name} contains the serialized binary for this failure."
                    )
                else:
                    raise RuntimeError(
                        "***** Use DEBUG_SERDE=true to debug serialization failure."
                    )

        # Run test with repopulated FusionCache
        kwargs["new_fusion_expected"] = False
        return test_fn(self, fusion_func, inputs, **kwargs)

    return inner_fn


@unittest.skipIf(not RUN_NVFUSER, "requires CUDA")
@unittest.skipIf(is_pre_volta(), "Only supported on Volta and newer devices.")
class TestNvFuserFrontend(TestCase):
    # Helper function to verify the nvfuser output and make sure the string
    # definition based on the FusionDefinition is executable and matches the
    # original definition
    @serde_check
    def exec_nvfuser(
        self, fusion_func, inputs, *, new_fusion_expected=True, device=None
    ):
        inputs_cap = deepcopy(inputs)
        fc = FusionCache.get()
        before_fusions = fc.num_fusions()

        # Execute a fusion function and capture the string python definition
        with FusionDefinition() as fd:
            fusion_func(fd)
        fd_str = fd.__repr__()
        torch.manual_seed(0)
        out = fd.execute(inputs, device=device)

        # Execute the python definition that was captured
        try:
            func_name = re.findall("(nvfuser_fusion_id\\d+)", fd_str.split("\n")[1])[0]
            exec(fd_str)
            with FusionDefinition() as fd_cap:
                eval(func_name)(fd_cap)
            torch.manual_seed(0)
            out_cap = fd_cap.execute(inputs_cap, device=device)
        except Exception as err:
            print("\nException For Printed FusionDefinition:")
            print(
                "(A failure here suggests a mismatch in functionality between the original definition and the printed definition.)"
            )
            print(fd_str)
            raise err

        # Make sure the original and captured definitions match
        for idx in range(len(out)):
            self.assertEqual(out[idx], out_cap[idx])
        self.assertEqual(fc.num_fusions() - before_fusions, int(new_fusion_expected))
        return out, fd

    def test_basic(self):
        inputs = [
            torch.ones(2, 4, 8, device="cuda"),
            torch.ones(2, 4, 8, device="cuda"),
        ]

        def fusion_func(fd: FusionDefinition):
            t0 = fd.from_pytorch(inputs[0])
            t1 = fd.from_pytorch(inputs[1])
            c0 = fd.define_scalar(3.0)

            t2 = fd.ops.add(t0, t1)
            t3 = fd.ops.mul(t2, c0)
            t4 = fd.ops.sum(t3, [-1], False, DataType.Float)

            fd.add_output(t4)

        # Expected Output is a tensor of 48's
        nvf_out1, _ = self.exec_nvfuser(fusion_func, inputs)

        # Create a new fusion with the same definition, it should hit the cache!
        nvf_out2, fd2 = self.exec_nvfuser(
            fusion_func, inputs, new_fusion_expected=False
        )

        # Create a fusion from a fusion id and make sure it executes!
        fd3 = FusionDefinition(fd2.id())
        nvf_out3 = fd3.execute(inputs)

        eager_out = torch.sum((inputs[0] + inputs[1]) * 3.0, dim=-1)
        self.assertEqual(eager_out, nvf_out1[0])
        self.assertEqual(eager_out, nvf_out2[0])
        self.assertEqual(eager_out, nvf_out3[0])

    def test_basic_fp16(self):
        inputs = [
            torch.ones(2, 4, 8, device="cuda", dtype=torch.float16),
            torch.ones(2, 4, 8, device="cuda", dtype=torch.float16),
        ]

        def fusion_func(fd: FusionDefinition):
            t0 = fd.from_pytorch(inputs[0])
            t1 = fd.from_pytorch(inputs[1])
            c0 = fd.define_scalar(3.0)

            t2 = fd.ops.add(t0, t1)
            t3 = fd.ops.mul(t2, c0)
            t4 = fd.ops.sum(t3, [-1], False, DataType.Float)

            t5 = fd.ops.cast(t4, DataType.Half)
            fd.add_output(t5)

        # Expected Output is a tensor of 48's
        nvf_out, _ = self.exec_nvfuser(fusion_func, inputs)
        eager_out = torch.sum((inputs[0] + inputs[1]) * 3.0, dim=-1)
        self.assertEqual(eager_out, nvf_out[0])

    def test_cast_double_to_half(self):
        inputs = [
            torch.randn(2, 4, device="cuda", dtype=torch.float64),
            torch.randn(2, 4, device="cuda", dtype=torch.float64),
        ]

        def fusion_func(fd: FusionDefinition):
            t0 = fd.from_pytorch(inputs[0])
            t1 = fd.from_pytorch(inputs[1])

            t0h = fd.ops.cast(t0, DataType.Half)
            t1h = fd.ops.cast(t1, DataType.Half)
            t2 = fd.ops.add(t0h, t1h)
            t3 = fd.ops.relu(t2)
            t4 = fd.ops.cast(t3, DataType.Half)

            fd.add_output(t4)

        nvf_out, _ = self.exec_nvfuser(fusion_func, inputs)
        eager_out = torch.relu(inputs[0].to(torch.half) + inputs[1].to(torch.half))
        self.assertEqual(eager_out, nvf_out[0])

    @unittest.skipIf(is_pre_hopper(), "Only supported on Hopper and newer devices.")
    def test_cast_fp8(self):
        def fn(in_type, out_type):
            inputs = [
                torch.randn([5, 5], device="cuda").to(in_type),
            ]

            def fusion_func(fd: FusionDefinition) -> None:
                T0 = fd.from_pytorch(inputs[0])
                T1 = fd.ops.cast(T0, dtype=torch_dtype_to_nvfuser_dtype(out_type))
                fd.add_output(T1)

            nvf_out, _ = self.exec_nvfuser(fusion_func, inputs)
            eager_out = inputs[0].to(out_type)
            self.assertEqual(eager_out, nvf_out[0])

        for type0 in [torch.double, torch.float32, torch.float16, torch.bfloat16]:
            for type1 in [torch.float8_e4m3fn, torch.float8_e5m2]:
                fn(type0, type1)
                fn(type1, type0)

    def test_promote_to_double(self):
        inputs = [
            torch.randn(2, 4, device="cuda", dtype=torch.float16),
            torch.randn(2, 4, device="cuda", dtype=torch.float64),
        ]

        def fusion_func(fd: FusionDefinition):
            t0 = fd.from_pytorch(inputs[0])
            t1 = fd.from_pytorch(inputs[1])

            t2 = fd.ops.add(t0, t1)
            t5 = fd.ops.relu(t2)

            fd.add_output(t5)

        nvf_out, _ = self.exec_nvfuser(fusion_func, inputs)
        eager_out = torch.relu(inputs[0] + inputs[1])
        self.assertEqual(eager_out, nvf_out[0])

    def test_implicit_broadcast_input(self):
        inputs = [
            torch.randn(3, device="cuda"),
            torch.randn(2, 3, 4, device="cuda"),
        ]

        def fusion_func(fd: FusionDefinition):
            t0 = fd.from_pytorch(inputs[0])
            t1 = fd.from_pytorch(inputs[1])

            t0_b = fd.ops.broadcast_in_dim(t0, [2, 3, 4], [1])
            t2 = fd.ops.add(t0_b, t1)

            fd.add_output(t2)

        nvf_out, _ = self.exec_nvfuser(fusion_func, inputs)
        eager_out = refs.add(
            prims.broadcast_in_dim(inputs[0], inputs[1].size(), [1]), inputs[1]
        )
        self.assertEqual(eager_out, nvf_out[0])

    def test_explicit_broadcast_input(self):
        inputs = [
            torch.randn(1, 1, 4, device="cuda"),
            torch.randn(2, 3, 4, device="cuda"),
        ]

        def fusion_func(fd: FusionDefinition):
            t0 = fd.from_pytorch(inputs[0])
            t1 = fd.from_pytorch(inputs[1])

            t0_b = fd.ops.broadcast_in_dim(t0, inputs[1].size(), [0, 1, 2])
            t2 = fd.ops.add(t0_b, t1)

            fd.add_output(t2)

        nvf_out, _ = self.exec_nvfuser(fusion_func, inputs)
        eager_out = refs.add(
            prims.broadcast_in_dim(inputs[0], inputs[1].size(), [0, 1, 2]), inputs[1]
        )
        self.assertEqual(eager_out, nvf_out[0])

    def test_broadcast_mixing(self):
        inputs = [
            torch.randn(3, 1, device="cuda"),
            torch.randn(3, device="cuda"),
        ]

        def fusion_func(fd: FusionDefinition):
            t0 = fd.from_pytorch(inputs[0])
            t1 = fd.from_pytorch(inputs[1])

            t1_b = fd.ops.broadcast_in_dim(t1, [3, 3], [0])
            t2 = fd.ops.add(t0, t1_b)

            fd.add_output(t2)

        nvf_out, _ = self.exec_nvfuser(fusion_func, inputs)
        eager_out = refs.add(inputs[0], prims.broadcast_in_dim(inputs[1], [3, 3], [0]))
        self.assertEqual(eager_out, nvf_out[0])

    def test_ops_broadcast(self):
        inputs = [
            torch.randn(3, device="cuda"),
            torch.randn(2, 3, 4, device="cuda"),
        ]

        def fusion_func(fd: FusionDefinition):
            t0 = fd.from_pytorch(inputs[0])
            t1 = fd.from_pytorch(inputs[1])

            t0_b = fd.ops.broadcast(t0, [True, False, True])
            t2 = fd.ops.add(t0_b, t1)

            fd.add_output(t2)

        nvf_out, _ = self.exec_nvfuser(fusion_func, inputs)
        eager_out = refs.add(
            prims.broadcast_in_dim(inputs[0], inputs[1].size(), [1]), inputs[1]
        )
        self.assertEqual(eager_out, nvf_out[0])

    def test_prim_layer_norm_fwd(self):
        input_size = [64, 128, 1024]
        dtype = torch.float32
        device = "cuda"
        inputs = [
            torch.randn(*input_size, device=device, requires_grad=True),
            torch.nn.Parameter(torch.randn(input_size[2], dtype=dtype, device=device)),
            torch.nn.Parameter(torch.randn(input_size[2], dtype=dtype, device=device)),
        ]

        def primitive_definition(
            inputs: torch.Tensor,
            weight: torch.Tensor,
            bias: torch.Tensor,
            normalization_axis: int,
            keepdim: bool,
        ) -> torch.Tensor:
            mean = inputs.mean(normalization_axis, keepdim=keepdim)
            diff = inputs - mean
            diff_sq = diff * diff
            var = diff_sq.mean(normalization_axis, keepdim=keepdim)
            pre_shift_scale_norm_output = (inputs - mean) / torch.sqrt(var + 1e-12)
            norm_output = weight * pre_shift_scale_norm_output + bias
            return norm_output

        def nvfuser_fusion(
            fd: FusionDefinition,
            normalization_axis: int,
            norm_size: int,
            input_shape: List[int],
            eps: float,
            keepDim: bool,
        ) -> None:
            inputs = fd.define_tensor(
                shape=[-1, -1, -1],
                contiguity=[True, True, True],
                dtype=DataType.Float,
            )
            weights = fd.define_tensor(
                shape=[-1], contiguity=[True], dtype=DataType.Float
            )
            bias = fd.define_tensor(shape=[-1], contiguity=[True], dtype=DataType.Float)
            sum0 = fd.ops.sum(inputs, dims=[normalization_axis], keepdim=keepDim)
            norm_const = fd.define_scalar(norm_size)
            mean = fd.ops.div(sum0, norm_const)
            diff = fd.ops.sub(inputs, mean)
            diff_sq = fd.ops.mul(diff, diff)
            sum1 = fd.ops.sum(diff_sq, dims=[normalization_axis], keepdim=keepDim)
            var = fd.ops.div(sum1, norm_const)
            eps_const = fd.define_scalar(eps)
            var_eps = fd.ops.add(var, eps_const)
            invstd = fd.ops.rsqrt(var_eps)
            pre_scale_bias = fd.ops.mul(diff, invstd)
            weights_bcast = fd.ops.broadcast_in_dim(
                weights, shape=input_shape, broadcast_dims=[2]
            )
            scale = fd.ops.mul(pre_scale_bias, weights_bcast)
            bias_bcast = fd.ops.broadcast_in_dim(
                bias, shape=input_shape, broadcast_dims=[2]
            )
            out = fd.ops.add(scale, bias_bcast)
            fd.add_output(out)
            fd.add_output(mean)
            fd.add_output(invstd)

        def nvfuser_fusion_var_mean(
            fd: FusionDefinition,
            normalization_axis: int,
            norm_size: int,
            input_shape: List[int],
            eps: float,
            keepDim: bool,
        ) -> None:
            inputs = fd.define_tensor(
                shape=[-1, -1, -1],
                contiguity=[True, True, True],
                dtype=DataType.Float,
            )
            weights = fd.define_tensor(
                shape=[-1], contiguity=[True], dtype=DataType.Float
            )
            bias = fd.define_tensor(shape=[-1], contiguity=[True], dtype=DataType.Float)
            var, mean = fd.ops.var_mean(
                inputs, dims=[normalization_axis], correction=0, keepdim=keepDim
            )
            eps_const = fd.define_scalar(eps)
            var_eps = fd.ops.add(var, eps_const)
            invstd = fd.ops.rsqrt(var_eps)
            diff = fd.ops.sub(inputs, mean)
            pre_scale_bias = fd.ops.mul(diff, invstd)
            weights_bcast = fd.ops.broadcast_in_dim(
                weights, shape=input_shape, broadcast_dims=[2]
            )
            scale = fd.ops.mul(pre_scale_bias, weights_bcast)
            bias_bcast = fd.ops.broadcast_in_dim(
                bias, shape=input_shape, broadcast_dims=[2]
            )
            out = fd.ops.add(scale, bias_bcast)
            fd.add_output(out)
            fd.add_output(mean)
            fd.add_output(invstd)

        fusion_func_1 = partial(
            nvfuser_fusion,
            normalization_axis=2,
            norm_size=inputs[0].size()[2],
            input_shape=inputs[0].size(),
            eps=1e-12,
            keepDim=True,
        )
        nvf_out, _ = self.exec_nvfuser(fusion_func_1, inputs)

        fusion_func_2 = partial(
            nvfuser_fusion_var_mean,
            normalization_axis=2,
            norm_size=inputs[0].size()[2],
            input_shape=inputs[0].size(),
            eps=1e-12,
            keepDim=True,
        )
        nvf_var_mean_out, _ = self.exec_nvfuser(fusion_func_2, inputs)

        eager_out = primitive_definition(inputs[0], inputs[1], inputs[2], 2, True)

        self.assertEqual(eager_out, nvf_out[0])
        self.assertEqual(eager_out, nvf_var_mean_out[0])

    def test_prim_rms_norm_fwd(self):
        input_size = [64, 128, 1024]
        dtype = torch.float32
        device = "cuda"
        inputs = [
            torch.randn(*input_size, device=device, requires_grad=True),
            torch.nn.Parameter(torch.randn(input_size[2], dtype=dtype, device=device)),
        ]

        def primitive_definition(
            inputs: torch.Tensor,
            weight: torch.Tensor,
            normalization_axis: int,
            keepdim: bool,
        ) -> torch.Tensor:
            var = inputs.mul(inputs).mean(normalization_axis, keepdim)
            pre_shift_scale_norm_output = inputs / torch.sqrt(var + 1e-12)
            norm_output = weight * pre_shift_scale_norm_output
            return norm_output

        def nvfuser_fusion(
            fd: FusionDefinition,
            normalization_axis: int,
            norm_size: int,
            input_shape: List[int],
            eps: float,
            keepDim: bool,
        ) -> None:
            inputs = fd.define_tensor(
                shape=[-1, -1, -1],
                contiguity=[True, True, True],
                dtype=DataType.Float,
            )
            weights = fd.define_tensor(
                shape=[-1], contiguity=[True], dtype=DataType.Float
            )
            inputs_sq = fd.ops.mul(inputs, inputs)
            sum0 = fd.ops.sum(inputs_sq, dims=[normalization_axis], keepdim=keepDim)
            norm_const = fd.define_scalar(norm_size)
            var = fd.ops.div(sum0, norm_const)
            eps_const = fd.define_scalar(eps)
            var_eps = fd.ops.add(var, eps_const)
            invstd = fd.ops.rsqrt(var_eps)
            pre_scale = fd.ops.mul(inputs, invstd)
            weights_bcast = fd.ops.broadcast_in_dim(
                weights, shape=input_shape, broadcast_dims=[2]
            )
            out = fd.ops.mul(pre_scale, weights_bcast)
            fd.add_output(out)
            fd.add_output(invstd)

        fusion_func = partial(
            nvfuser_fusion,
            normalization_axis=2,
            norm_size=inputs[0].size()[2],
            input_shape=inputs[0].size(),
            eps=1e-12,
            keepDim=True,
        )
        nvf_out, _ = self.exec_nvfuser(fusion_func, inputs)

        eager_out = primitive_definition(inputs[0], inputs[1], 2, True)

        self.assertEqual(eager_out, nvf_out[0])

    def test_tensor_ndim(self):
        shape = [2 for i in range(12)]
        new_shape = shape[:9]
        new_shape.append(8)

        inputs = [torch.randn(shape, device="cuda"), new_shape]

        def fusion_func(fd: FusionDefinition):
            t0 = fd.from_pytorch(inputs[0])
            n_shape = fd.define_vector(10)

            t1 = fd.ops.reshape(t0, n_shape)
            t2 = fd.ops.sum(t1, dims=[3])

            fd.add_output(t2)

        nvf_out, _ = self.exec_nvfuser(fusion_func, inputs)
        eager_out = torch.sum(inputs[0].reshape(new_shape), dim=3)
        self.assertEqual(eager_out, nvf_out[0])

    def test_execute_with_tuple_and_list(self):
        shape = [2, 3, 4]
        new_shape = [6, 4]

        tensor = torch.randn(shape, device="cuda")
        inputs_with_list = [tensor, new_shape]

        def fusion_func(fd: FusionDefinition):
            t0 = fd.from_pytorch(inputs_with_list[0])
            n_shape = fd.define_vector(2)

            t1 = fd.ops.reshape(t0, n_shape)
            t2 = fd.ops.sum(t1, dims=[0])

            fd.add_output(t2)

        eager_out = torch.sum(inputs_with_list[0].reshape(new_shape), dim=0)

        nvf_out, _ = self.exec_nvfuser(fusion_func, inputs_with_list)
        self.assertEqual(eager_out, nvf_out[0])

        inputs_with_tuple = [tensor, tuple(new_shape)]
        # expect to reuse fusion
        nvf_out, _ = self.exec_nvfuser(
            fusion_func, inputs_with_tuple, new_fusion_expected=False
        )
        self.assertEqual(eager_out, nvf_out[0])

    # Testing a scenario where a broadcast requires a symbolic output shape
    def test_tensor_shape(self):
        inputs = [
            torch.randn(2, 3, 4, device="cuda"),
            torch.randn(4, device="cuda"),
        ]

        def fusion_func(fd: FusionDefinition):
            t0 = fd.from_pytorch(inputs[0])
            t1 = fd.from_pytorch(inputs[1])

            t1_b = fd.ops.broadcast_in_dim(t1, t0.shape(), [2])
            t2 = fd.ops.sub(t0, t1_b)

            fd.add_output(t2)

        nvf_out, _ = self.exec_nvfuser(fusion_func, inputs)
        eager_out = refs.sub(
            inputs[0], prims.broadcast_in_dim(inputs[1], inputs[0].size(), [2])
        )
        self.assertEqual(eager_out, nvf_out[0])

    # Testing a scenario where no broadcast is needed
    def test_tensor_shape_nobcast(self):
        inputs = [
            torch.randn(2, 3, device="cuda"),
            torch.randn(2, 3, device="cuda"),
        ]

        def fusion_func(fd: FusionDefinition):
            t0 = fd.from_pytorch(inputs[0])
            t1 = fd.from_pytorch(inputs[1])

            t1_b = fd.ops.broadcast_in_dim(t1, t0.shape(), [0, 1])
            t2 = fd.ops.add(t0, t1_b)

            fd.add_output(t2)

        nvf_out, _ = self.exec_nvfuser(fusion_func, inputs)
        eager_out = refs.add(
            inputs[0], prims.broadcast_in_dim(inputs[1], inputs[0].size(), [0, 1])
        )
        self.assertEqual(eager_out, nvf_out[0])

    # Testing a scenario where each arg of a binary op has broadcast.
    def test_tensor_size_both_args_bcast(self):
        inputs = [
            torch.randn(1, 3, device="cuda"),
            torch.randn(2, 1, device="cuda"),
        ]

        def fusion_func(fd: FusionDefinition):
            t0 = fd.from_pytorch(inputs[0])
            t1 = fd.from_pytorch(inputs[1])

            t0_b = fd.ops.broadcast_in_dim(t0, [t1.size(0), t0.size(1)], [0, 1])
            t1_b = fd.ops.broadcast_in_dim(t1, [t1.size(0), t0.size(1)], [0, 1])
            t2 = fd.ops.add(t0_b, t1_b)

            fd.add_output(t2)

        nvf_out, _ = self.exec_nvfuser(fusion_func, inputs)
        eager_out = refs.add(
            prims.broadcast_in_dim(
                inputs[0], [inputs[1].size()[0], inputs[0].size()[1]], [0, 1]
            ),
            prims.broadcast_in_dim(
                inputs[1], [inputs[1].size()[0], inputs[0].size()[1]], [0, 1]
            ),
        )
        self.assertEqual(eager_out, nvf_out[0])

    def test_broadcast_in_dim_with_dynamic_shapes(self):
        inputs_1 = [
            torch.randn(2, 3, 4, device="cuda"),
            torch.randn(4, device="cuda"),
        ]
        inputs_2 = [
            torch.randn(2, 3, 1024, device="cuda"),
            torch.randn(1024, device="cuda"),
        ]

        def fusion_func_1(fd: FusionDefinition):
            t0 = fd.define_tensor(shape=[-1, -1, -1], contiguity=[True, True, True])
            t1 = fd.define_tensor(shape=[-1], contiguity=[True])

            t1_b = fd.ops.broadcast_in_dim(t1, t0.shape(), [2])
            t2 = fd.ops.add(t0, t1_b)

            fd.add_output(t2)

        def fusion_func_2(fd: FusionDefinition):
            t0 = fd.define_tensor(shape=[-1, -1, -1], contiguity=[True, True, True])
            t1 = fd.define_tensor(shape=[-1], contiguity=[True])

            t1_b = fd.ops.broadcast_in_dim(t1, inputs_1[0].size(), [2])
            t2 = fd.ops.add(t0, t1_b)

            fd.add_output(t2)

        def fusion_func_3(fd: FusionDefinition):
            t0 = fd.define_tensor(shape=[-1, -1, -1], contiguity=[True, True, True])
            t1 = fd.define_tensor(shape=[-1], contiguity=[True])

            t1_b = fd.ops.broadcast_in_dim(t1, inputs_2[0].size(), [2])
            t2 = fd.ops.add(t0, t1_b)

            fd.add_output(t2)

        # Func_1 uses tensor.shape() to propagate dynamic size, therefore, it is
        # expected that test 2 should be cached based on test 2

        # Test 1
        inputs = inputs_1
        nvf_out, _ = self.exec_nvfuser(fusion_func_1, inputs)
        eager_out = refs.add(
            inputs[0], prims.broadcast_in_dim(inputs[1], inputs[0].size(), [2])
        )
        self.assertEqual(eager_out, nvf_out[0])

        # Test 2
        inputs = inputs_2
        nvf_out, _ = self.exec_nvfuser(fusion_func_1, inputs, new_fusion_expected=False)
        eager_out = refs.add(
            inputs[0], prims.broadcast_in_dim(inputs[1], inputs[0].size(), [2])
        )
        self.assertEqual(eager_out, nvf_out[0])

        # Func_2 and Func_3 are nearly identical except that have a different
        # concrete output shape for their broadcast_in_dim.  Therefore, test 4
        # should not be cached.
        # Note: It is assumed that definition will change with Tensor Size with
        # concrete shapes.

        # Test 3
        inputs = inputs_1
        nvf_out, _ = self.exec_nvfuser(fusion_func_2, inputs)
        eager_out = refs.add(
            inputs[0], prims.broadcast_in_dim(inputs[1], inputs[0].size(), [2])
        )
        self.assertEqual(eager_out, nvf_out[0])

        # Test 4
        inputs = inputs_2
        nvf_out, _ = self.exec_nvfuser(fusion_func_3, inputs)
        eager_out = refs.add(
            inputs[0], prims.broadcast_in_dim(inputs[1], inputs[0].size(), [2])
        )
        self.assertEqual(eager_out, nvf_out[0])

    # Testing a scenario where the broadcast is necessary to realize the output
    def test_tensor_shape_with_output_bcast(self):
        def fusion_func(fd: FusionDefinition):
            t0 = fd.define_tensor(shape=[-1, -1, -1], contiguity=[True, True, True])

            t1 = fd.ops.sum(t0, dims=[2])
            t1_b = fd.ops.broadcast_in_dim(t1, t0.shape(), [0, 1])

            fd.add_output(t1_b)

        inputs_1 = [
            torch.randn(2, 3, 4, device="cuda"),
        ]

        inputs_2 = [
            torch.randn(4, 5, 32, device="cuda"),
        ]

        inputs = inputs_1
        nvf_out, _ = self.exec_nvfuser(fusion_func, inputs)
        eager_out = prims.broadcast_in_dim(
            torch.sum(inputs[0], dim=-1), inputs[0].size(), [0, 1]
        )
        self.assertEqual(eager_out, nvf_out[0])

        # Testing Dynamic usage of same Fusion
        inputs = inputs_2
        nvf_out, _ = self.exec_nvfuser(fusion_func, inputs, new_fusion_expected=False)
        eager_out = prims.broadcast_in_dim(
            torch.sum(inputs[0], dim=-1), inputs[0].size(), [0, 1]
        )
        self.assertEqual(eager_out, nvf_out[0])

    # Testing an expand followed by a  broadcast
    def test_tensor_shape_expand_bcast(self):
        def fusion_func(fd: FusionDefinition):
            t0 = fd.define_tensor(shape=[-1, -1, -1], contiguity=[True, True, True])
            t1 = fd.define_tensor(shape=[-1, 1, -1], contiguity=[True, None, True])
            t2 = fd.define_tensor(shape=[-1, 1, -1], contiguity=[True, None, True])

            t1_b = fd.ops.broadcast_in_dim(t1, t0.shape(), [0, 1, 2])
            t2_b = fd.ops.broadcast_in_dim(t2, t1_b.shape(), [0, 1, 2])

            fd.add_output(t2_b)

        inputs = [
            torch.randn(2, 3, 4, device="cuda"),
            torch.randn(2, 1, 4, device="cuda"),
            torch.randn(2, 1, 4, device="cuda"),
        ]

        nvf_out, _ = self.exec_nvfuser(fusion_func, inputs)
        eager_out1 = prims.broadcast_in_dim(inputs[1], inputs[0].size(), [0, 1, 2])
        eager_out2 = prims.broadcast_in_dim(inputs[2], eager_out1.size(), [0, 1, 2])
        self.assertEqual(eager_out2, nvf_out[0])

    def test_alias_output_to_input(self):
        in_tensors = [
            torch.ones(4, 4, device="cuda"),
        ]

        def fusion_func(fd: FusionDefinition):
            t0 = fd.from_pytorch(in_tensors[0])  # = 1.0
            one = fd.define_scalar(1.0)
            two = fd.define_scalar(2.0)
            t1 = fd.ops.add(t0, one)  # = t0 + 1.0 = 2.0
            t2 = fd.ops.add(t1, two)  # = t1 + 2.0 = 4.0
            fd.add_output(t1, alias_input=t0)
            fd.add_output(t2)

        out_tensors, _ = self.exec_nvfuser(fusion_func, in_tensors)

        # t1 is an alias and therefore is hidden.
        self.assertEqual(len(out_tensors), 1)
        self.assertEqual(out_tensors[0], torch.full((4, 4), 4.0, device="cuda"))
        self.assertEqual(in_tensors[0], torch.full((4, 4), 2.0, device="cuda"))

    def test_gather(self):
        inputs = [
            torch.randn(8, 16, device="cuda"),
            torch.randn(8, 16, device="cuda"),
            torch.randint(0, 8, (4, 4), device="cuda").to(dtype=torch.long),
        ]

        def test_fn(dim):
            def fusion_func(fd: FusionDefinition):
                t0 = fd.from_pytorch(inputs[0])
                t1 = fd.from_pytorch(inputs[1])
                t2 = fd.from_pytorch(inputs[2])
                t3 = fd.ops.add(t0, t1)
                t4 = fd.ops.gather(t3, t2, dim)
                fd.add_output(t4)

            nvf_out, _ = self.exec_nvfuser(fusion_func, inputs)

            eager_out = torch.gather(inputs[0] + inputs[1], dim, inputs[2])
            self.assertEqual(eager_out, nvf_out[0])

        test_fn(0)
        test_fn(1)

    def test_take_along_axis(self):
        inputs = [
            torch.randn(8, 16, device="cuda"),
            torch.randn(8, 16, device="cuda"),
            torch.randint(0, 8, (8, 16), device="cuda").to(dtype=torch.long),
        ]

        def test_fn(dim):
            def fusion_func(fd: FusionDefinition):
                t0 = fd.from_pytorch(inputs[0])
                t1 = fd.from_pytorch(inputs[1])
                t2 = fd.from_pytorch(inputs[2])
                t3 = fd.ops.add(t0, t1)
                t4 = fd.ops.take_along_axis(t3, t2, dim)
                fd.add_output(t4)

            nvf_out, _ = self.exec_nvfuser(fusion_func, inputs)

            eager_out = torch.gather(inputs[0] + inputs[1], dim, inputs[2])
            self.assertEqual(eager_out, nvf_out[0])

        test_fn(0)
        test_fn(1)

    def test_index_select(self):
        inputs = [
            torch.randn(8, 16, device="cuda"),
            torch.randn(8, 16, device="cuda"),
            torch.randint(0, 8, (6,), device="cuda").to(dtype=torch.long),
        ]

        def test_fn(dim):
            def fusion_func(fd: FusionDefinition):
                t0 = fd.from_pytorch(inputs[0])
                t1 = fd.from_pytorch(inputs[1])
                t2 = fd.from_pytorch(inputs[2])
                t3 = fd.ops.add(t0, t1)
                t4 = fd.ops.index_select(t3, t2, dim)
                fd.add_output(t4)

            nvf_out, _ = self.exec_nvfuser(fusion_func, inputs)

            eager_out = torch.index_select(inputs[0] + inputs[1], dim, inputs[2])
            self.assertEqual(eager_out, nvf_out[0])

        test_fn(0)
        test_fn(1)

    def test_index_select_scalar_indices(self):
        inputs = [
            torch.randn(8, 16, device="cuda"),
            torch.tensor(2, device="cuda").to(dtype=torch.long),
        ]

        def test_fn(dim):
            def fusion_func(fd: FusionDefinition):
                t0 = fd.from_pytorch(inputs[0])
                t1 = fd.from_pytorch(inputs[1])
                t2 = fd.ops.index_select(t0, t1, dim)
                fd.add_output(t2)

            nvf_out, _ = self.exec_nvfuser(fusion_func, inputs)

            eager_out = torch.index_select(inputs[0], dim, inputs[1])
            self.assertEqual(eager_out, nvf_out[0])

        test_fn(0)
        test_fn(1)

    def test_squeeze(self):
        t0_sizes = [4]
        t1_sizes = [1, 4, 1]
        t2_sizes = [2, 1, 4]
        inputs = [
            torch.randn(*t0_sizes, device="cuda"),
            torch.randn(*t1_sizes, device="cuda"),
            torch.randn(*t2_sizes, device="cuda"),
        ]

        def fusion_func(fd: FusionDefinition):
            t0 = fd.define_tensor(shape=[-1], contiguity=[True])
            t1 = fd.define_tensor(sizes=t1_sizes, strides=[4, 1, 1])
            t2 = fd.define_tensor(sizes=t2_sizes, strides=[4, 4, 1])
            t3 = fd.ops.squeeze(t1, [0, -1])
            t4 = fd.ops.squeeze(t2, [-2])
            t5 = fd.ops.sum(t4, [0])
            t6 = fd.ops.mul(t0, t3)
            t7 = fd.ops.mul(t6, t5)
            fd.add_output(t7)

        nvf_out, _ = self.exec_nvfuser(fusion_func, inputs)

        v1 = torch.sum(inputs[1], [0, -1])
        v2 = torch.sum(inputs[2], [0, 1])
        eager_out = inputs[0] * v1 * v2
        self.assertEqual(eager_out, nvf_out[0])

    def test_from_pytorch_fails_on_cpu_tensor(self):
        inputs = [
            torch.randn(4, 4, device="cpu"),
        ]

        def fusion_func(fd: FusionDefinition):
            t0 = fd.from_pytorch(inputs[0])
            t1 = fd.ops.relu(t0)
            fd.add_output(t1)

        try:
            with FusionDefinition() as fd:
                fusion_func(fd)
            raise RuntimeError(
                "FusionDefinition.from_pytorch should have raised an error for a CPU Tensor!"
            )
        except ValueError:
            pass

    def test_no_definition(self):
        inputs = [
            torch.randn(4, 4, device="cpu"),
        ]

        # A FusionDefinition object is constructed but not defined, should trip an error
        try:
            fd = FusionDefinition()
            out = fd.execute(inputs)
            raise RuntimeError(
                "Expecting an error for a lack of a child class defining a definition!"
            )
        except NotImplementedError:
            pass

    def test_func_definition(self):
        inputs = [
            torch.randn(4, 4, device="cuda"),
        ]

        class MyFusion(FusionDefinition):
            def definition(self):
                t0 = self.from_pytorch(inputs[0])
                t1 = self.ops.sigmoid(t0)
                self.add_output(t1)

        fd = MyFusion()
        nvf_out = fd.execute(inputs)
        eager_out = torch.sigmoid(inputs[0])
        self.assertEqual(eager_out, nvf_out[0])

    def test_python_version_API(self):
        from nvfuser.nvfuser_version import Version

        self.assertTrue(version() > "0.0.0")
        self.assertTrue(version() > Version("0.0.0"))

    def test_zero_size_dim(self):
        inputs = [
            torch.ones(0, 0, device="cuda"),
        ]

        def fusion_func(fd: FusionDefinition):
            t0 = fd.define_tensor(
                shape=[0, 0], contiguity=[True, True], dtype=DataType.Float
            )
            t1 = fd.ops.relu(t0)
            fd.add_output(t1)

        nvf_out, _ = self.exec_nvfuser(fusion_func, inputs)
        eager_out = torch.relu(inputs[0])
        self.assertEqual(eager_out.numel(), nvf_out[0].numel())

    def test_static_tensor_sizes(self):
        inputs = [
            torch.randn(4, 5, 1, device="cuda"),
            torch.randn(1, 5, 6, device="cuda"),
        ]

        def fusion_func(fd: FusionDefinition):
            t0 = fd.from_pytorch(inputs[0], static_sizes=True)
            t1 = fd.from_pytorch(inputs[1], static_sizes=True)
            t2 = fd.ops.mul(t0, t1)
            fd.add_output(t2)

        nvf_out, _ = self.exec_nvfuser(fusion_func, inputs)
        eager_out = torch.mul(inputs[0], inputs[1])
        self.assertEqual(eager_out, nvf_out[0])

    def test_normal(self):
        input_size = [64, 128, 1024]
        dtype = torch.float32
        device = "cuda"
        inputs = [
            torch.randn(*input_size, device=device, dtype=dtype),
        ]
        mean = 3.7
        std = 2.5

        def fusion_func(fd: FusionDefinition):
            t0 = fd.from_pytorch(inputs[0])
            s_mean = fd.define_scalar(mean)
            s_std = fd.define_scalar(std)
            t1 = fd.ops.normal(s_mean, s_std, t0.shape(), dtype=DataType.Double)
            fd.add_output(t1)

        nvf_out, _ = self.exec_nvfuser(fusion_func, inputs)

        # Is there a better way to test distribution?!
        self.assertTrue(
            nvf_out[0]
            .mean()
            .cpu()
            .float()
            .isclose(torch.tensor(mean), rtol=1e-2, atol=1e-2)
            .item()
        )
        self.assertTrue(
            nvf_out[0]
            .std()
            .cpu()
            .float()
            .isclose(torch.tensor(std), rtol=1e-2, atol=1e-2)
            .item()
        )

    def test_uniform(self):
        input_size = [64, 128, 1024]
        dtype = torch.float32
        device = "cuda"
        inputs = [
            torch.randn(*input_size, device=device, dtype=dtype),
        ]
        lo = 1.8
        hi = 1223.5

        def fusion_func(fd: FusionDefinition):
            t0 = fd.from_pytorch(inputs[0])
            s_lo = fd.define_scalar(lo)
            s_hi = fd.define_scalar(hi)
            t1 = fd.ops.uniform(s_lo, s_hi, t0.shape(), dtype=DataType.Double)
            fd.add_output(t1)

        nvf_out, _ = self.exec_nvfuser(fusion_func, inputs)

        # Is there a better way to test distribution?!
        self.assertTrue(
            nvf_out[0]
            .mean()
            .cpu()
            .float()
            .isclose(torch.tensor((hi - lo) / 2.0), rtol=1e-2, atol=1e-2)
            .item()
        )
        self.assertTrue(
            nvf_out[0]
            .min()
            .cpu()
            .float()
            .isclose(torch.tensor(lo), rtol=1e-2, atol=1e-2)
            .item()
        )
        self.assertTrue(
            nvf_out[0]
            .max()
            .cpu()
            .float()
            .isclose(torch.tensor(hi), rtol=1e-2, atol=1e-2)
            .item()
        )

    def test_where_dtypes(self):
        inputs = [
            torch.arange(2, device="cuda").type(torch.bool),
        ]

        def fusion_func(fd: FusionDefinition):
            t0 = fd.from_pytorch(inputs[0])

            c0 = fd.define_scalar(3.0)
            c1 = fd.define_scalar(5.0)
            t1 = fd.ops.where(t0, c0, c1)  # DataType.Double
            fd.add_output(t1)

            c0f = fd.define_scalar(3.0, DataType.Float)
            c1f = fd.define_scalar(5.0, DataType.Float)
            t1f = fd.ops.where(t0, c0f, c1f)  # DataType.Float
            fd.add_output(t1f)

            c0d = fd.define_scalar(3.0, DataType.Double)
            c1d = fd.define_scalar(5.0, DataType.Double)
            t1d = fd.ops.where(t0, c0d, c1d)  # DataType.Double
            fd.add_output(t1d)

            c0i = fd.define_scalar(3, DataType.Int32)
            c1i = fd.define_scalar(5, DataType.Int32)
            t1i = fd.ops.where(t0, c0i, c1i)  # DataType.Int32
            fd.add_output(t1i)

            c0l = fd.define_scalar(3)
            c1l = fd.define_scalar(5)
            t1l = fd.ops.where(t0, c0l, c1l)  # DataType.Int
            fd.add_output(t1l)

            c0c = fd.define_scalar(complex(3.0))
            c1c = fd.define_scalar(complex(5.0))
            t1c = fd.ops.where(t0, c0c, c1c)  # DataType.ComplexDouble
            fd.add_output(t1c)

            c0cf = fd.define_scalar(3.0 + 0j, DataType.ComplexFloat)
            c1cf = fd.define_scalar(5.0 + 0j, DataType.ComplexFloat)
            t1cf = fd.ops.where(t0, c0cf, c1cf)  # DataType.ComplexFloat
            fd.add_output(t1cf)

            c0cd = fd.define_scalar(3.0 + 0j, DataType.ComplexDouble)
            c1cd = fd.define_scalar(5.0 + 0j, DataType.ComplexDouble)
            t1cd = fd.ops.where(t0, c0cd, c1cd)  # DataType.ComplexDouble
            fd.add_output(t1cd)

            c0b = fd.define_scalar(True, DataType.Bool)
            c1b = fd.define_scalar(False, DataType.Bool)
            t1b = fd.ops.where(t0, c0b, c1b)  # DataType.Bool
            fd.add_output(t1b)

        (
            n,
            nf,
            nd,
            ni,
            nl,
            nc,
            ncf,
            ncd,
            nb,
        ), _ = self.exec_nvfuser(fusion_func, inputs)

        eager_out = torch.where(inputs[0], 3.0, 5.0)

        # explicit Float dtype matches torch.where behavior
        self.assertEqual(eager_out, nf)

        assert n.dtype == torch.float64
        assert nf.dtype == torch.float32
        assert nd.dtype == torch.float64
        assert ni.dtype == torch.int32
        assert nl.dtype == torch.int64
        assert nc.dtype == torch.complex128
        assert ncf.dtype == torch.complex64
        assert ncd.dtype == torch.complex128
        assert nb.dtype == torch.bool

    def test_complex_constants(self):
        inputs = [
            torch.arange(2, device="cuda").type(torch.complex64),
        ]

        def fusion_func(fd: FusionDefinition):
            t0 = fd.from_pytorch(inputs[0])
            c0 = fd.define_scalar(complex(3.0, 0.5))
            t1 = fd.ops.mul(t0, c0)
            fd.add_output(t1)

        (n,), _ = self.exec_nvfuser(fusion_func, inputs)

        eager_out = inputs[0] * (3.0 + 0.5j)

        self.assertEqual(eager_out, n)
        assert n.dtype == torch.complex64

    def test_where_op(self):
        def nvfuser_where(pred, a, b):
            with FusionDefinition() as fd:
                nv_pred = fd.define_tensor(
                    sizes=pred.shape, strides=pred.stride(), dtype=DataType.Bool
                )
                nv_a = fd.define_tensor(
                    sizes=a.shape,
                    strides=a.stride(),
                    dtype=torch_dtype_to_nvfuser_dtype(a.dtype),
                )
                nv_b = fd.define_tensor(
                    sizes=b.shape,
                    strides=b.stride(),
                    dtype=torch_dtype_to_nvfuser_dtype(b.dtype),
                )
                result = fd.ops.where(nv_pred, nv_a, nv_b)
                fd.add_output(result)
            return fd.execute((pred, a, b))[0]

        pred = torch.testing.make_tensor((5,), device="cuda", dtype=torch.bool)
        list_of_dtype = [torch.float16, torch.float32]
        if not is_pre_ampere():
            list_of_dtype.append(torch.bfloat16)
        for atype in list_of_dtype:
            for btype in list_of_dtype:
                a = torch.randn((5,), device="cuda", dtype=atype)
                b = torch.randn((5,), device="cuda", dtype=btype)
                nv_result = nvfuser_where(pred, a, b)
                torch_result = torch.where(pred, a, b)
                self.assertEqual(nv_result, torch_result)

    def test_iota(self):
        inputs = [
            (2, 0, 2, DataType.Int),
            (3, 100, 1, DataType.Int32),
            # TODO: How do I that that? I am getting the following error:
            # NameError: name 'None0' is not defined
            # (4, None, None, DataType.Int),
        ]

        def fusion_func(fd: FusionDefinition):
            for input in inputs:
                c0 = fd.define_scalar(input[0])
                c1 = None if input[1] is None else fd.define_scalar(input[1])
                c2 = None if input[2] is None else fd.define_scalar(input[2])
                dt = input[3]
                t3 = fd.ops.iota(c0, c1, c2, dt)
                fd.add_output(t3)

        nvf_out, _ = self.exec_nvfuser(fusion_func, [])

        eager_out1 = torch.tensor([0, 2], dtype=torch.long, device="cuda")
        eager_out2 = torch.tensor([100, 101, 102], dtype=torch.int, device="cuda")
        eager_out3 = torch.tensor([0, 1, 2, 3], dtype=torch.long, device="cuda")
        self.assertEqual(eager_out1, nvf_out[0])
        self.assertEqual(eager_out2, nvf_out[1])
        # self.assertEqual(eager_out3, nvf_out[2])

    def test_complex_rsqrt(self):
        inputs = [
            torch.randn(4, device="cuda", dtype=torch.complex64),
            torch.randn(4, device="cuda", dtype=torch.complex128),
        ]

        def fusion_func(fd: FusionDefinition):
            t0 = fd.from_pytorch(inputs[0])
            t1 = fd.from_pytorch(inputs[1])
            t2 = fd.ops.rsqrt(t0)
            fd.add_output(t2)
            t3 = fd.ops.rsqrt(t1)
            fd.add_output(t3)

        (rfloat, rdouble), _ = self.exec_nvfuser(fusion_func, inputs)

        at_rfloat = inputs[0].rsqrt()
        at_rdouble = inputs[1].rsqrt()

        self.assertEqual(at_rfloat, rfloat)
        self.assertEqual(at_rdouble, rdouble)

    def test_reduction_complex_number(self):
        def test_dtype(torch_dtype):
            inputs = [torch.randn(2, 32, device="cuda", dtype=torch_dtype)]

            def fusion_func(fd: FusionDefinition):
                t0 = fd.from_pytorch(inputs[0])
                t1 = fd.ops.sum(
                    t0, [-1], False, torch_dtype_to_nvfuser_dtype(torch_dtype)
                )
                fd.add_output(t1)

            nvf_out1, _ = self.exec_nvfuser(fusion_func, inputs)
            eager_out = torch.sum(inputs[0], dim=-1)
            self.assertEqual(eager_out, nvf_out1[0])

        list_of_dtype = [torch.complex64, torch.complex128]
        for torch_dtype in list_of_dtype:
            test_dtype(torch_dtype)

    def test_arithmetic_ops(self):
        inputs = [
            torch.randn(3, 4, 5, device="cuda", dtype=torch.float32),
        ]

        def fusion_func(fd: FusionDefinition):
            t0 = fd.from_pytorch(inputs[0])

            c0 = fd.define_scalar(1.0)

            t1 = -t0
            t2 = abs(t0)
            c1 = -c0
            c2 = abs(c0)

            # Using literals like this will work once
            # https://github.com/csarofeen/pytorch/pull/2449 is merged
            # t3 = -t1 * (1 + t0 ** 2) / t2 + c2 ** c1 - 1.0
            t3 = -t1 * (c0 - t0 * t0) / t2 + c2**c1 - c0

            fd.add_output(t1)
            fd.add_output(t2)
            fd.add_output(t3)

        nvf_out, _ = self.exec_nvfuser(fusion_func, inputs)

        at_out0 = -inputs[0]
        at_out1 = abs(inputs[0])
        at_out2 = inputs[0] * (1.0 - inputs[0] * inputs[0]) / abs(inputs[0])

        self.assertEqual(at_out0, nvf_out[0])
        self.assertEqual(at_out1, nvf_out[1])
        self.assertEqual(at_out2, nvf_out[2])

    def test_signbit(self):
        inputs = [
            torch.randn(3, 4, 5, device="cuda", dtype=torch.float32),
            torch.randn(3, 4, 5, device="cuda", dtype=torch.float32),
        ]

        def fusion_func(fd: FusionDefinition):
            t0 = fd.from_pytorch(inputs[0])
            t1 = fd.from_pytorch(inputs[1])
            t2 = fd.ops.where(fd.ops.signbit(t0), -abs(t1), abs(t1))
            fd.add_output(t2)

        nvf_out, _ = self.exec_nvfuser(fusion_func, inputs)
        at_out = torch.where(
            torch.signbit(inputs[0]), -torch.abs(inputs[1]), torch.abs(inputs[1])
        )
        self.assertEqual(at_out, nvf_out[0])

    def test_all_dim_var_mean(self):
        inputs = [torch.randn(2, 2, 2, device="cuda")]

        def fuser_function(correction):
            with FusionDefinition() as fd:
                t0 = fd.from_pytorch(inputs[0])
                t1, t2 = fd.ops.var_mean(t0, [0, 1, 2], correction)
                fd.add_output(t1)
                fd.add_output(t2)
            return fd.execute(inputs)

        list_of_test_cases = [0, 1]
        for correction in list_of_test_cases:
            fuser_result = fuser_function(correction)
            torch_result = torch.var_mean(inputs[0], [0, 1, 2], bool(correction))
            self.assertEqual(fuser_result, torch_result)

    def test_var_mean_correction(self):
        num_elem = 2
        inputs = [torch.randn(2, num_elem, device="cuda")]

        def fuser_function(correction):
            with FusionDefinition() as fd:
                t0 = fd.from_pytorch(inputs[0])
                t1, t2 = fd.ops.var_mean(t0, [-1], correction)
                fd.add_output(t1)
                fd.add_output(t2)
            return fd.execute(inputs)

        for correction in range(num_elem + 5):
            fuser_result = fuser_function(correction)
            torch_result = torch.var_mean(inputs[0], [-1], correction=correction)
            self.assertEqual(fuser_result, torch_result)

    def test_var_correction(self):
        num_elem = 2
        inputs = [torch.randn(2, num_elem, device="cuda")]

        def fuser_function(correction):
            with FusionDefinition() as fd:
                t0 = fd.from_pytorch(inputs[0])
                t1 = fd.ops.var(t0, [-1], correction)
                fd.add_output(t1)
            return fd.execute(inputs)

        for correction in range(num_elem + 5):
            fuser_result = fuser_function(correction)
            torch_result = torch.var(inputs[0], [-1], correction=correction)
            self.assertEqual(fuser_result, [torch_result])

    def test_scalar_only_inputs(self):
        # We don't allow scalar outputs, currently,
        # so a tensor has to be returned
        def fusion_func(fd: FusionDefinition):
            s0 = fd.define_scalar()
            s1 = fd.define_scalar()
            s2 = fd.ops.add(s0, s1)
            c0 = fd.define_scalar(1.0, DataType.Float)
            t3 = fd.ops.full(shape=[2, 2], fill_value=c0, dtype=DataType.Float)
            t4 = fd.ops.mul(t3, s2)
            fd.add_output(t4)

        with FusionDefinition() as fd:
            fusion_func(fd)

        # TODO: full is broken and does not print its proper definition
        # Issue: https://github.com/csarofeen/pytorch/issues/2502
        nvf_out = fd.execute([2.0, 3.0])
        eager_out = torch.full([2, 2], 1.0) * 5.0
        self.assertEqual(eager_out, nvf_out[0])

    def test_addcmul(self):
        inputs = [
            torch.randn(4, device="cuda", dtype=torch.float32),
            torch.randn(4, device="cuda", dtype=torch.float32),
            torch.randn(4, device="cuda", dtype=torch.float32),
        ]

        def fusion_func(fd: FusionDefinition):
            t0 = fd.from_pytorch(inputs[0])
            t1 = fd.from_pytorch(inputs[1])
            t2 = fd.from_pytorch(inputs[2])
            c0 = fd.define_scalar(0.1)

            t3 = fd.ops.addcmul(t0, t1, t2, c0)

            fd.add_output(t3)

        nvfout, _ = self.exec_nvfuser(fusion_func, inputs)

        torch_out = torch.addcmul(*inputs, value=0.1)

        self.assertEqual(nvfout[0], torch_out)

    def test_compute_contiguity(self):
        sizes = [2, 1, 3, 1, 4, 5, 6]
        strides = [80, 30, 30, 456456465465, 0, 6, 1]
        contiguity = [False, None, True, None, None, True, True]
        self.assertEqual(compute_contiguity(sizes, strides), contiguity)
        strides = [800, 300, 300, 456456465465, 0, 60, 10]
        contiguity = [False, None, True, None, None, True, False]
        self.assertEqual(compute_contiguity(sizes, strides), contiguity)

    def test_compute_tensor_descriptor(self):
        configs = (
            (
                # size
                [2, 1, 3, 1, 4, 3],
                # stride
                [12, 4, 4, 4, 1, 0],
                # expected contiguity
                [True, None, True, None, True, None],
                # expected stride_order
                [5, 4, 3, 2, 1, 0],
            ),
            (
                [2, 3, 1, 5, 4],
                [28, 4, 14, 0, 1],
                [False, None, True, None, True],
                [4, 2, 3, 1, 0],
            ),
            (
                [2, 2, 1, 1, 2, 2, 2],
                [8, 4, 3, 9, 2, 0, 1],
                [None, True, True, None, True, None, True],
                [5, 4, 3, 6, 2, 1, 0],
            ),
            (
                [2, 2, 1, 2, 4, 2],
                [2, 32, 1, 8, 0, 4],
                [False, True, True, False, None, None],
                [2, 5, 0, 4, 1, 3],
            ),
            (
                [2, 2, 2, 2],
                [8, 4, 2, 1],
                [True, True, True, True],
                [3, 2, 1, 0],
            ),
            (
                [2, 1, 3, 1, 4],
                [24, 4, 8, 4, 2],
                [True, True, None, None, False],
                [4, 2, 3, 1, 0],
            ),
            (
                [2, 2, 2, 2],
                [8, 4, 0, 2],
                [True, True, None, False],
                [3, 2, 1, 0],
            ),
        )

        for sizes, strides, contiguity, stride_order in configs:
            computed_contiguity, computed_stride_order = compute_tensor_descriptor(
                sizes, strides
            )
            self.assertEqual(computed_contiguity, contiguity)
            self.assertEqual(computed_stride_order, stride_order)

    def test_stride_order_with_explicit_broadcast(self):
        inputs = [
            torch.randn(3, device="cuda").unsqueeze(-1),
            torch.randn(2, 3, device="cuda")
            .unsqueeze(-1)
            .expand(2, 3, 4)
            .transpose(2, 0),
            torch.randn(5 * 960, device="cuda").as_strided(
                (5, 4, 1, 5, 16), (960, 48, 16, 192, 1)
            ),
            torch.randn(6, device="cuda").as_strided((2, 16, 3), (3, 0, 1)),
        ]

        def fusion_func(fd: FusionDefinition):
            t0 = fd.from_pytorch(inputs[0])
            t1 = fd.from_pytorch(inputs[1])
            t2 = fd.from_pytorch(inputs[2])
            t3 = fd.define_tensor(
                shape=[-1, 16, 3],
                contiguity=[None, True, True],
                dtype=DataType.Float,
                stride_order=[1, 2, 0],
                is_cpu=False,
            )

            t0_b = fd.ops.broadcast(t0, [True, False, False])
            t4 = fd.ops.add(t0_b, t1)
            c0 = fd.define_scalar(3.0)
            t5 = fd.ops.add(t2, c0)
            t6 = fd.ops.mul(t3, c0)

            fd.add_output(t4)
            fd.add_output(t5)
            fd.add_output(t6)

        nvf_out, _ = self.exec_nvfuser(fusion_func, inputs)
        eager_out = inputs[0] + inputs[1]
        self.assertEqual(nvf_out[0], inputs[0] + inputs[1])
        self.assertEqual(nvf_out[1], inputs[2] + 3.0)
        self.assertEqual(nvf_out[2], inputs[3] * 3.0)

    def test_prod(self):
        inputs = [
            torch.ones(2, 4, 8, device="cuda"),
        ]

        def fusion_func(fd: FusionDefinition):
            t0 = fd.from_pytorch(inputs[0])

            t1 = fd.ops.prod(t0, DataType.Float)
            t2 = fd.ops.prod(t0, 1, False, DataType.Float)
            t3 = fd.ops.prod(t0, 1, True, DataType.Float)
            t4 = fd.ops.prod(t0, [-1], False, DataType.Float)

            fd.add_output(t1)
            fd.add_output(t2)
            fd.add_output(t3)
            fd.add_output(t4)

        nvf_out, _ = self.exec_nvfuser(fusion_func, inputs)

        eager_outs = [
            torch.prod(inputs[0], dtype=torch.float32),
            torch.prod(inputs[0], 1, False, dtype=torch.float32),
            torch.prod(inputs[0], 1, True, dtype=torch.float32),
            torch.prod(inputs[0], -1, False, dtype=torch.float32),
        ]
        assert len(nvf_out) == len(eager_outs)

        for n, e in zip(nvf_out, eager_outs):
            self.assertEqual(n, e)

    def test_output_stride_order(self):
        inputs = [
            torch.arange(0, 120).reshape(2, 3, 4, 5).cuda().float(),
        ]
        eager_out = inputs[0] + 3.0

        for perm in itertools.permutations(range(4), 4):
            # testing stride_order in add_output
            def fusion_func(fd: FusionDefinition):
                t0 = fd.from_pytorch(inputs[0])
                c0 = fd.define_scalar(3.0)
                t1 = fd.ops.add(t0, c0)
                fd.add_output(t1, perm)

            nvf_out, _ = self.exec_nvfuser(fusion_func, inputs)
            self.assertEqual(eager_out, nvf_out[0])

            nvf_stride = nvf_out[0].stride()
            sorted_stride = list(nvf_stride)
            rank = len(nvf_stride)
            for idx, axis in enumerate(perm):
                sorted_stride[rank - 1 - axis] = nvf_stride[idx]
            self.assertTrue(sorted(sorted_stride, reverse=True) == sorted_stride)

            # testing stride_order in set
            def fusion_set_func(fd: FusionDefinition):
                t0 = fd.from_pytorch(inputs[0])
                c0 = fd.define_scalar(3.0)
                t1 = fd.ops.add(t0, c0)
                t2 = fd.ops.stride_order(t1, perm)
                fd.add_output(t2)

            nvf_out, _ = self.exec_nvfuser(fusion_set_func, inputs)
            self.assertEqual(eager_out, nvf_out[0])

            nvf_stride = nvf_out[0].stride()
            sorted_stride = list(nvf_stride)
            rank = len(nvf_stride)
            for idx, axis in enumerate(perm):
                sorted_stride[rank - 1 - axis] = nvf_stride[idx]
            self.assertTrue(sorted(sorted_stride, reverse=True) == sorted_stride)

    def test_expanded_bcast_tensor(self):
        inputs = [
            torch.tensor(1.5, device="cuda"),
            torch.randn(5, 5, 5, device="cuda"),
            torch.randint(0, 1, (5, 5), device="cuda")
            .bool()
            .unsqueeze(-1)
            .expand(5, 5, 5),
        ]

        def fusion_func(fd: FusionDefinition) -> None:
            T0 = fd.from_pytorch(inputs[0])
            T1 = fd.from_pytorch(inputs[1])
            T2 = fd.from_pytorch(inputs[2])
            T3 = fd.ops.add(T0, T1)
            T4 = fd.ops.add(T2, T3)
            fd.add_output(T4)

        eager_out = inputs[0] + inputs[1] + inputs[2]

        nvf_out, _ = self.exec_nvfuser(fusion_func, inputs)
        self.assertEqual(eager_out, nvf_out[0])

    def test_segment_set(self):
        inputs = [
            torch.randn(5, 5, 5, device="cuda"),
        ]

        def fusion_func(fd: FusionDefinition) -> None:
            T0 = fd.from_pytorch(inputs[0])
            T1 = fd.ops.neg(T0)
            T2 = fd.ops.segment_set(T1)
            T3 = fd.ops.relu(T2)
            fd.add_output(T3)

        eager_out = inputs[0].neg().relu()

        nvf_out, _ = self.exec_nvfuser(fusion_func, inputs)
        self.assertEqual(eager_out, nvf_out[0])

    def test_fix_2549(self):
        a = torch.ones(4, 1, dtype=torch.double, device="cuda")
        b = torch.ones(4, 4, dtype=torch.double, device="cuda")

        def nvfuser_fusion_id(fd: FusionDefinition) -> None:
            T0 = fd.define_tensor(
                sizes=a.shape, strides=a.stride(), dtype=DataType.Double, is_cpu=False
            )
            T1 = fd.define_tensor(
                sizes=b.shape, strides=b.stride(), dtype=DataType.Double, is_cpu=False
            )
            T2 = fd.ops.broadcast_in_dim(T0, shape=[4, 4], broadcast_dims=[0, 1])
            T3 = fd.ops.div(T1, T2)
            fd.add_output(T3)

        with FusionDefinition() as fd:
            nvfuser_fusion_id(fd)

        out = fd.execute([a, b])
        self.assertEqual(out[0], b / a)

    def test_real_imag(self):
        for dtype in [torch.complex128, torch.complex64]:
            inputs = [
                torch.randn(5, dtype=dtype, device="cuda"),
            ]

            def fusion_func(fd: FusionDefinition):
                t0 = fd.from_pytorch(inputs[0])
                fd.add_output(fd.ops.real(t0))
                fd.add_output(fd.ops.imag(t0))

            nvf_out, _ = self.exec_nvfuser(fusion_func, inputs)

            self.assertEqual(torch.real(inputs[0]), nvf_out[0])
            self.assertEqual(torch.imag(inputs[0]), nvf_out[1])

    def test_cuda_code_and_scheduled_fusion_ir_strings(self):
        inputs = [
            torch.randn(2, 2, 2, 2, device="cuda"),
        ]
        big_inputs = [
            torch.randn(64, 64, 64, 64, device="cuda"),
        ]

        # Function only based definition
        class DefFuncFusion(FusionDefinition):
            def definition(self):
                t0 = self.from_pytorch(inputs[0])
                t1 = self.ops.relu(t0)
                self.add_output(t1)

        # Function based definition plus a user schedule
        class UserSchedFusion(FusionDefinition):
            def definition(self):
                t0 = self.from_pytorch(inputs[0])
                t1 = self.ops.sinh(t0)
                self.add_output(t1)

            def schedule(self):
                pass

        # Context Based Definition
        ctx_fusion = FusionDefinition()
        with ctx_fusion:
            t0 = ctx_fusion.from_pytorch(inputs[0])
            t1 = ctx_fusion.ops.tanh(t0)
            ctx_fusion.add_output(t1)

        # Context Based Definition with a segmented fusion
        ctx_seg_fusion = FusionDefinition()
        with ctx_seg_fusion:
            t0 = ctx_seg_fusion.from_pytorch(inputs[0])
            t1 = ctx_seg_fusion.ops.sum(t0, dim=0)
            t2 = ctx_seg_fusion.ops.sum(t0, dim=-1)
            ctx_seg_fusion.add_output(t1)
            ctx_seg_fusion.add_output(t2)

        test_defs = [DefFuncFusion(), UserSchedFusion(), ctx_fusion, ctx_seg_fusion]

        for fd in test_defs:
            # Attempting to get the cuda code for an un-executed FusionDefinition
            # should trigger a RuntimeError and not a segfault
            with self.assertRaisesRegex(RuntimeError, "Invalid fusion definition!"):
                _ = fd.last_cuda_code()
            with self.assertRaisesRegex(RuntimeError, "Invalid fusion definition!"):
                _ = fd.last_scheduled_fusion_ir()
            # Only make this check for function based definitions
            if hasattr(super(type(self), self), "definition"):
                with self.assertRaisesRegex(RuntimeError, "Invalid fusion definition!"):
                    _ = fd.fusion_ir()

            _ = fd.execute(inputs)

            code_len = len(fd.sched.user_schedule_ir())
            self.assertTrue(code_len > 0, "User schedule is not defined.")
            code_len = len(fd.last_cuda_code())
            self.assertTrue(code_len > 0, "Cuda Code was not produced!")
            code_len = len(fd.last_cuda_code(intrinsic_code=True))
            self.assertTrue(code_len > 0, "Cuda Code was not produced!")
            sched_ir_len = len(fd.last_scheduled_fusion_ir())
            self.assertTrue(code_len > 0, "Scheduled Fusion IR was not produced!")
            sched_ir_len = len(fd.last_scheduled_fusion_ir(tensor_transforms=True))
            self.assertTrue(code_len > 0, "Scheduled Fusion IR was not produced!")
            sched_ir_len = len(fd.fusion_ir())
            self.assertTrue(code_len > 0, "Unscheduled Fusion IR was not produced!")

            code_len = len(fd.cuda_code_for(inputs))
            self.assertTrue(code_len > 0, "Cuda Code was not produced!")
            code_len = len(fd.cuda_code_for(inputs, intrinsic_code=True))
            self.assertTrue(code_len > 0, "Cuda Code was not produced!")
            sched_ir_len = len(fd.scheduled_fusion_ir_for(inputs))
            self.assertTrue(code_len > 0, "Scheduled Fusion IR was not produced!")
            sched_ir_len = len(
                fd.scheduled_fusion_ir_for(inputs, tensor_transforms=True)
            )
            self.assertTrue(code_len > 0, "Scheduled Fusion IR was not produced!")

            # Attempt to get strings for inputs that do not heuristically match
            # and a new fusion has not been compiled
            with self.assertRaisesRegex(RuntimeError, "Fusion is not compiled!"):
                _ = fd.cuda_code_for(big_inputs)
            with self.assertRaisesRegex(RuntimeError, "Fusion is not compiled!"):
                _ = fd.scheduled_fusion_ir_for(big_inputs)

        # It is necessary to reset the Fusion Cache
        # so serialization/deserialization does not exhibit the same error across tests.
        fc = FusionCache.get()
        fc.reset()

    def test_pad(self):
        inputs = [
            torch.testing.make_tensor((1, 2, 3), dtype=torch.float32, device="cuda"),
        ]

        def fusion_func(fd: FusionDefinition):
            t0 = fd.from_pytorch(inputs[0])

            t1 = fd.ops.pad(t0, [1, 1, 1, 1])
            fd.add_output(t1)

            # zero padding in some dims
            t2 = fd.ops.pad(t0, [0, 0, 2, 3])
            fd.add_output(t2)

            # zero padding in all dims
            t3 = fd.ops.pad(t0, [0, 0, 0, 0])
            fd.add_output(t3)

            # no padding provided in first dim
            t4 = fd.ops.pad(t0, [2, 3])
            fd.add_output(t4)

            # test padding with a value other than 0
            fill_val = fd.define_scalar(2.0)
            t5 = fd.ops.pad(t0, [2, 3], fill_val)
            fd.add_output(t5)

            # pad a broadcast dimension with a value other than 0
            t6 = fd.ops.pad(t0, [2, 3, 0, 0, 0, 0])
            fd.add_output(t6)

        nvf_out, _ = self.exec_nvfuser(fusion_func, inputs)

        self.assertEqual(F.pad(inputs[0], [1, 1, 1, 1]), nvf_out[0])
        self.assertEqual(F.pad(inputs[0], [0, 0, 2, 3]), nvf_out[1])
        self.assertEqual(F.pad(inputs[0], [0, 0, 0, 0]), nvf_out[2])
        self.assertEqual(F.pad(inputs[0], [2, 3]), nvf_out[3])
        self.assertEqual(F.pad(inputs[0], [2, 3], "constant", 2.0), nvf_out[4])
        self.assertEqual(F.pad(inputs[0], [2, 3, 0, 0, 0, 0]), nvf_out[5])

    def test_pad_cache(self):
        """Test that using different pad widths causes a cache miss.

        cf. https://github.com/NVIDIA/Fuser/pull/10#pullrequestreview-1352667557
        """
        inputs = [
            torch.testing.make_tensor((2, 3), dtype=torch.float32, device="cuda"),
        ]

        def fusion_func_pad1(fd: FusionDefinition):
            t0 = fd.from_pytorch(inputs[0])
            t1 = fd.ops.pad(t0, [1, 1])
            fd.add_output(t1)

        nvf_out1, _ = self.exec_nvfuser(
            fusion_func_pad1, inputs, new_fusion_expected=True
        )
        _ = self.exec_nvfuser(fusion_func_pad1, inputs, new_fusion_expected=False)

        def fusion_func_pad2(fd: FusionDefinition):
            t0 = fd.from_pytorch(inputs[0])
            t1 = fd.ops.pad(t0, [2, 2])
            fd.add_output(t1)

        nvf_out2, _ = self.exec_nvfuser(
            fusion_func_pad2, inputs, new_fusion_expected=True
        )

        def fusion_func_pad3(fd: FusionDefinition):
            t0 = fd.from_pytorch(inputs[0])
            fill_val = fd.define_scalar(2.0)
            t1 = fd.ops.pad(t0, [1, 1], fill_val)
            fd.add_output(t1)

        nvf_out3, _ = self.exec_nvfuser(
            fusion_func_pad3, inputs, new_fusion_expected=True
        )
        _ = self.exec_nvfuser(fusion_func_pad3, inputs, new_fusion_expected=False)

        self.assertEqual(F.pad(inputs[0], [1, 1]), nvf_out1[0])
        # Erroneous cache miss would use kernel 1 instead of 2
        self.assertEqual(F.pad(inputs[0], [2, 2]), nvf_out2[0])
        # Erroneous cache hit based on fill value would use kernel1
        self.assertEqual(F.pad(inputs[0], [1, 1], "constant", 2.0), nvf_out3[0])

    def test_cat(self):
        inputs = [
            torch.randn(2, 4, device="cuda"),
            torch.randn(2, 3, device="cuda"),
            torch.randn(4, 4, device="cuda"),
            torch.randn(0, 4, device="cuda"),
        ]

        def fusion_func(fd: FusionDefinition):
            t0 = fd.from_pytorch(inputs[0])
            t1 = fd.from_pytorch(inputs[1])
            t2 = fd.from_pytorch(inputs[2])
            t3 = fd.from_pytorch(inputs[3])

            t3 = fd.ops.cat([t0, t1], 1)
            fd.add_output(t3)

            t4 = fd.ops.cat([t0, t2], 0)
            fd.add_output(t4)

            # torch.cat accepts empty tensors (size 0 in the concat dimension),
            # which do not affect the output.
            # The below fails with RuntimeError: mapped_id_resize != nullptr
            # INTERNAL ASSERT FAILED at
            # "/opt/pytorch/nvfuser/csrc/lower_index_compute.cpp":1306
            # t5 = fd.ops.cat([t0, t3], 0)
            # fd.add_output(t5)

        nvf_out, _ = self.exec_nvfuser(fusion_func, inputs)

        self.assertEqual(torch.cat([inputs[0], inputs[1]], dim=1), nvf_out[0])
        self.assertEqual(torch.cat([inputs[0], inputs[2]], dim=0), nvf_out[1])
        # self.assertEqual(torch.cat([inputs[0], inputs[3]], dim=0), nvf_out[2])

    def test_nextafter(self):
        inputs = [
            # torch.nextafter is only defined for float{32,64} tensor inputs
            torch.testing.make_tensor(4, device="cuda", dtype=torch.float32),
            torch.testing.make_tensor(4, device="cuda", dtype=torch.float64),
        ]

        def fusion_func(fd: FusionDefinition):
            t0 = fd.from_pytorch(inputs[0])
            t1 = fd.from_pytorch(inputs[1])

            s0 = fd.define_scalar(1.0, dtype=DataType.Float)
            s1 = fd.define_scalar(-1.0, dtype=DataType.Double)

            for a, b in itertools.product(
                [t0, t1, s0, s1],
                [t0, t1, s0, s1],
            ):
                # always enter the fusion...
                t = fd.ops.nextafter(a, b)
                if isinstance(t, Tensor):
                    # ...but skip outputting scalars, which we don't support
                    fd.add_output(t)

        nvf_out, _ = self.exec_nvfuser(fusion_func, inputs)

        ab = [inputs[0], inputs[1], 1.0, -1.0]
        i = 0
        for a, b in itertools.product(ab, ab):
            if not (isinstance(a, torch.Tensor) or isinstance(b, torch.Tensor)):
                continue
            n = nvf_out[i]
            i += 1
            torch_out = torch.nextafter(
                torch.as_tensor(a, device="cuda"), torch.as_tensor(b, device="cuda")
            )
            self.assertEqual(n, torch_out)

    def test_nanogpt_mha_dpa(self):
        inputs = [
            torch.randn(16, 16, 128, 128, device="cuda"),
            torch.randn(1, 1, 1024, 1024, device="cuda"),
        ]

        def nvfuser_fusion(fd: FusionDefinition, prob) -> None:
            T0 = fd.define_tensor(
                shape=[-1, -1, -1, -1],
                contiguity=[True, True, True, True],
                dtype=DataType.Float,
                is_cpu=False,
            )
            T1 = fd.define_tensor(
                shape=[1, 1, -1, -1],
                contiguity=[None, None, True, True],
                dtype=DataType.Float,
                is_cpu=False,
            )
            S2 = fd.define_scalar(0.125000, dtype=DataType.Double)
            T3 = fd.ops.mul(T0, S2)
            T4 = fd.ops.slice(
                T1,
                start_indices=[0, 0, 0, 0],
                end_indices=[1, 1, 128, 128],
                strides=[1, 1, 1, 1],
            )
            S5 = fd.define_scalar(0.00000, dtype=DataType.Double)
            T6 = fd.ops.eq(S5, T4)
            T7 = fd.ops.broadcast_in_dim(
                T6, shape=[16, 16, 128, 128], broadcast_dims=[0, 1, 2, 3]
            )
            S8 = fd.define_scalar(float("-inf"), dtype=DataType.Double)
            T9 = fd.ops.where(T7, S8, T3)
            S10 = fd.define_scalar(-1, dtype=DataType.Int)
            S11 = fd.define_scalar(4, dtype=DataType.Int)
            S12 = fd.ops.add(S10, S11)
            T13 = fd.ops.max(T9, dims=[3], keepdim=False, dtype=DataType.Null)
            T14 = fd.ops.broadcast_in_dim(
                T13, shape=[16, 16, 128, 1], broadcast_dims=[0, 1, 2]
            )
            T15 = fd.ops.broadcast_in_dim(
                T14, shape=[16, 16, 128, 128], broadcast_dims=[0, 1, 2, 3]
            )
            T16 = fd.ops.sub(T9, T15)
            T17 = fd.ops.exp(T16)
            S18 = fd.define_scalar(-1, dtype=DataType.Int)
            S19 = fd.define_scalar(4, dtype=DataType.Int)
            S20 = fd.ops.add(S18, S19)
            T21 = fd.ops.sum(T17, dims=[3], keepdim=False, dtype=DataType.Null)
            T22 = fd.ops.broadcast_in_dim(
                T21, shape=[16, 16, 128, 1], broadcast_dims=[0, 1, 2]
            )
            T23 = fd.ops.broadcast_in_dim(
                T22, shape=[16, 16, 128, 128], broadcast_dims=[0, 1, 2, 3]
            )
            T24 = fd.ops.div(T17, T23)
            S25 = fd.define_scalar(16, dtype=DataType.Int)
            S26 = fd.define_scalar(16, dtype=DataType.Int)
            S27 = fd.define_scalar(128, dtype=DataType.Int)
            S28 = fd.define_scalar(128, dtype=DataType.Int)
            S29 = fd.define_scalar(0.00000, dtype=DataType.Double)
            S30 = fd.define_scalar(1.00000, dtype=DataType.Double)
            T31 = fd.ops.uniform(
                S29, S30, shape=[S25, S26, S27, S28], dtype=DataType.Float
            )
            S32 = fd.define_scalar(1.0 - prob, dtype=DataType.Double)
            T33 = fd.ops.lt(T31, S32)
            T34 = fd.ops.cast(T33, dtype=DataType.Float)
            T35 = fd.ops.mul(T24, T34)
            S36 = fd.define_scalar(1.0 / (1.0 - prob), dtype=DataType.Double)
            T37 = fd.ops.mul(T35, S36)
            fd.add_output(T37)

        def torch_def(acts, bias, n_seq_len, n_head_dim, prob):
            att = acts * (1.0 / math.sqrt(n_head_dim))
            att = att.masked_fill(
                bias[:, :, :n_seq_len, :n_seq_len] == 0, float("-inf")
            )
            att = torch.nn.functional.softmax(att, dim=-1)
            att = torch.nn.functional.dropout(att, p=prob)
            return att

        # NOTE: The dropout probabilities need to be set to 0 elements zeroed out
        # in order to match implementations as eager and nvFuser do not have matching
        # blocking.
        nvf_out, _ = self.exec_nvfuser(partial(nvfuser_fusion, prob=0.0), inputs)
        eager_out = torch_def(inputs[0], inputs[1], 128, 64, 0.0)

        for idx in range(len(nvf_out)):
            self.assertEqual(eager_out, nvf_out[idx])

    def test_nanogpt_split_mha_linears(self):
        inputs = [
            torch.randn(16, 128, 3072, device="cuda"),
        ]

        def nvfuser_fusion_0(fd: FusionDefinition) -> None:
            T0 = fd.from_pytorch(inputs[0])
            T0_slice1 = fd.ops.slice(T0, [0, 0, 0], [16, 128, 1024], [1, 1, 1])
            T0_slice2 = fd.ops.slice(T0, [0, 0, 1024], [16, 128, 2048], [1, 1, 1])
            T0_slice3 = fd.ops.slice(T0, [0, 0, 2048], [16, 128, 3072], [1, 1, 1])
            T1_slice1 = fd.ops.reshape(T0_slice1, [16, 128, 16, 64])
            T1_slice2 = fd.ops.reshape(T0_slice2, [16, 128, 16, 64])
            T1_slice3 = fd.ops.reshape(T0_slice3, [16, 128, 16, 64])
            T2_slice1 = fd.ops.permute(T1_slice1, [0, 2, 1, 3])
            T2_slice2 = fd.ops.permute(T1_slice2, [0, 2, 1, 3])
            T2_slice3 = fd.ops.permute(T1_slice3, [0, 2, 1, 3])
            fd.add_output(T2_slice1)
            fd.add_output(T2_slice2)
            fd.add_output(T2_slice3)

        def torch_def_0(acts, n_embd, n_head):
            B, T, C = acts.size()
            q, k, v = acts.split(n_embd, dim=2)
            k = k.view(B, T, n_head, (C // 3) // n_head).transpose(
                1, 2
            )  # (B, nh, T, hs)
            q = q.view(B, T, n_head, (C // 3) // n_head).transpose(
                1, 2
            )  # (B, nh, T, hs)
            v = v.view(B, T, n_head, (C // 3) // n_head).transpose(
                1, 2
            )  # (B, nh, T, hs)
            return (
                q,
                k,
                v,
            )

        def nvfuser_fusion_1(fd: FusionDefinition) -> None:
            T0 = fd.define_tensor(
                shape=[-1, -1, -1],
                contiguity=[True, True, True],
                dtype=DataType.Float,
                is_cpu=False,
            )
            T1 = fd.ops.slice(
                T0,
                start_indices=[0, 0, 0],
                end_indices=[16, 128, 1024],
                strides=[1, 1, 1],
            )
            T2 = fd.ops.slice(
                T0,
                start_indices=[0, 0, 1024],
                end_indices=[16, 128, 2048],
                strides=[1, 1, 1],
            )
            T3 = fd.ops.slice(
                T0,
                start_indices=[0, 0, 2048],
                end_indices=[16, 128, 3072],
                strides=[1, 1, 1],
            )
            fd.add_output(T1)
            fd.add_output(T2)
            fd.add_output(T3)

        def torch_def_1(acts, n_embd, n_head):
            B, T, C = acts.size()
            q, k, v = acts.split(n_embd, dim=2)
            return (
                q,
                k,
                v,
            )

        tests = [
            (nvfuser_fusion_0, torch_def_0),
            (nvfuser_fusion_1, torch_def_1),
        ]

        for nvf_func, torch_func in tests:
            nvf_out, _ = self.exec_nvfuser(nvf_func, inputs)
            eager_out = torch_func(*inputs, 1024, 16)
            for idx in range(len(eager_out)):
                self.assertEqual(eager_out[idx], nvf_out[idx])

    def test_slice_error_checks(self):
        inputs = [
            [torch.randn(10, 10, device="cuda")],
            [torch.randn(5, 5, device="cuda")],
        ]

        def check_start_indices(fd: FusionDefinition, acts) -> None:
            T0 = fd.from_pytorch(acts[0])
            T1 = fd.ops.slice(
                T0, start_indices=[-1, -2], end_indices=[5, 5], strides=[7, 7]
            )
            fd.add_output(T1)

        def check_end_indices(fd: FusionDefinition, acts) -> None:
            T0 = fd.from_pytorch(acts[0])
            T1 = fd.ops.slice(
                T0, start_indices=[3, 4], end_indices=[1, 2], strides=[1, 1]
            )
            fd.add_output(T1)

        def check_strides(fd: FusionDefinition, acts) -> None:
            T0 = fd.from_pytorch(acts[0])
            T1 = fd.ops.slice(
                T0, start_indices=[0, 0], end_indices=[5, 5], strides=[5, 5]
            )
            fd.add_output(T1)

        def check_tensor_dims(fd: FusionDefinition, acts) -> None:
            T0 = fd.from_pytorch(acts[0])
            T1 = fd.ops.slice(
                T0, start_indices=[0, 0, 0], end_indices=[4, 4, 4], strides=[1, 1, 1]
            )
            fd.add_output(T1)

        def check_slice_dims_start(fd: FusionDefinition, acts) -> None:
            T0 = fd.from_pytorch(acts[0])
            T1 = fd.ops.slice(
                T0, start_indices=[0, 0, 0], end_indices=[4, 4], strides=[1, 1]
            )
            fd.add_output(T1)

        def check_slice_dims_end(fd: FusionDefinition, acts) -> None:
            T0 = fd.from_pytorch(acts[0])
            T1 = fd.ops.slice(
                T0, start_indices=[0, 0], end_indices=[4, 4, 4], strides=[1, 1]
            )
            fd.add_output(T1)

        def check_slice_dims_stride(fd: FusionDefinition, acts) -> None:
            T0 = fd.from_pytorch(acts[0])
            T1 = fd.ops.slice(
                T0, start_indices=[0, 0], end_indices=[4, 4], strides=[1, 1, 1]
            )
            fd.add_output(T1)

        def check_nostrides(fd: FusionDefinition, acts) -> None:
            T0 = fd.from_pytorch(acts[0])
            T1 = fd.ops.slice(T0, start_indices=[2, 2], end_indices=[4, 4])
            fd.add_output(T1)

        # TODO: Currently, this check fails to produce a zero-element tensor whne the tensor
        # is smaller than the index range of the slize.  Therefore, it is disabled.
        # Issue: https://github.com/NVIDIA/Fuser/issues/52
        def legal(fd: FusionDefinition, acts) -> None:
            T0 = fd.from_pytorch(acts[0])
            T1 = fd.ops.slice(
                T0, start_indices=[6, 6], end_indices=[8, 8], strides=[1, 1]
            )
            fd.add_output(T1)

        checks = [
            (
                check_start_indices,
                "Slice operation start_indices must be greater-than-or-equal-to 0. .*",
            ),
            (
                check_end_indices,
                "Slice operation end_indices must be greater-than-or-equal-to start_indices. .*",
            ),
            (
                check_strides,
                "nvFuser Limitation: All slice operation strides must be of size 1. .*",
            ),
            (
                check_tensor_dims,
                "Number of tensor dimensions does not match slice dimensions! .*",
            ),
            (
                check_slice_dims_start,
                "Slice start_indices and strides don't match! .*",
            ),
            (
                check_slice_dims_end,
                "Slice indexing attribute dimensions don't match! .*",
            ),
            (
                check_slice_dims_stride,
                "Slice start_indices and strides don't match! .*",
            ),
            (check_nostrides, None),
            # (legal, None),
        ]

        first_check = True
        for inp in inputs:
            for check, error in checks:
                if error is None:
                    # First check is here on legal fusions since the second time
                    # through they should already be cached
                    out = self.exec_nvfuser(
                        partial(check, acts=inp),
                        inp,
                        new_fusion_expected=(first_check or debug_serde),
                    )
                else:
                    # When a fusion definition with errors is deserialized, it is recreated, triggering an error.
                    # skip_serde_check=True is necessary to skip these failing fusion definitions
                    # so serialization/deserialization does not exhibit the same errors in subsequent tests.
                    self.assertRaisesRegex(
                        RuntimeError,
                        error,
                        self.exec_nvfuser,
                        partial(check, acts=inp),
                        inp,
                        skip_serde_check=True,
                    )
            first_check = False

    def test_constant_nans(self):
        inputs = [
            torch.randn(4, 4, device="cuda"),
        ]

        def fusion_func(fd: FusionDefinition) -> None:
            t0 = fd.from_pytorch(inputs[0])
            c0 = fd.define_scalar(float("nan"))
            t1 = fd.ops.add(t0, c0)
            fd.add_output(t1)

        eager_out = inputs[0] + float("nan")

        nvf_out, _ = self.exec_nvfuser(fusion_func, inputs)
        self.assertEqual(eager_out, nvf_out[0])

    def test_def_op_in_schedule(self):
        """
        Tests for an error when a definition op is used in a schedule
        """
        inputs = [
            torch.randn(4, 4, 4, device="cuda"),
        ]

        class SchedError(FusionDefinition):
            def definition(self):
                self.t0 = self.from_pytorch(inputs[0])
                self.t1 = self.ops.tanh(self.t0)
                self.add_output(self.t1)

            def schedule(self):
                self.t2 = self.ops.relu(self.t1)

        with self.assertRaisesRegex(
            RuntimeError, "Attempting to add to a completed definition!"
        ):
            fd = SchedError()
            _ = fd.execute(inputs)

    @unittest.skipIf(
        torch.cuda.device_count() < 2, "test_selected_device requires multiple GPUs"
    )
    def test_selected_device(self):
        """
        Run the Fusion on device 1
        """
        inputs = [
            torch.rand(2, 2, device="cuda:1"),
            torch.rand(2, 2, device="cuda:1"),
        ]

        def fusion_func(fd: FusionDefinition):
            t0 = fd.from_pytorch(inputs[0])
            t1 = fd.from_pytorch(inputs[1])
            t2 = fd.ops.add(t0, t1)
            c0 = fd.define_scalar(1.0, DataType.Float)
            t3 = fd.ops.full(shape=[2, 2], fill_value=c0, dtype=DataType.Float)
            t4 = fd.ops.mul(t3, t2)
            fd.add_output(t4)

        nvf_out, _ = self.exec_nvfuser(fusion_func, inputs, device="cuda:1")
        eager_out = torch.full([2, 2], 1.0, device="cuda:1") * (inputs[0] + inputs[1])
        self.assertEqual(eager_out, nvf_out[0])

        self.assertTrue(nvf_out[0].device.index == 1)

    def test_matmul(self):
        m = 24
        n = 16
        k = 8
        inputs_tt = [
            torch.randn(m, k, device="cuda", dtype=torch.float16),
            torch.randn(k, n, device="cuda", dtype=torch.float16),
        ]

        inputs_tn = [
            inputs_tt[0].clone(),
            inputs_tt[1].clone().as_strided(size=[k, n], stride=[1, k]),
        ]

        inputs_nt = [
            inputs_tt[0].clone().as_strided(size=[m, k], stride=[1, m]),
            inputs_tt[1].clone(),
        ]

        inputs_tn = [inputs_tt[0].clone(), inputs_tn[1].clone()]

        inputs_nn = [inputs_nt[0].clone(), inputs_tn[1].clone()]

        def fusion_func(fd: FusionDefinition, inps) -> None:
            t0 = fd.from_pytorch(inps[0])
            t1 = fd.from_pytorch(inps[1])
            t2 = fd.ops.matmul(t0, t1)
            fd.add_output(t2)

        for inps in [inputs_tt, inputs_tn, inputs_nt, inputs_nn]:
            nvf_out, _ = self.exec_nvfuser(partial(fusion_func, inps=inps), inps)
            eager_out = torch.matmul(inps[0], inps[1])
            fp16_nvf_out = nvf_out[0]
            self.assertEqual(eager_out, fp16_nvf_out)

    def test_linear(self):
        m = 24
        n = 16
        k = 8
        bias0d = torch.tensor(3.14, device="cuda", dtype=torch.float16)
        bias1d = torch.randn(n, device="cuda", dtype=torch.float16)

        inputs_mk_nk = [
            torch.randn(m, k, device="cuda", dtype=torch.float16),
            torch.randn(n, k, device="cuda", dtype=torch.float16),
        ]

        inputs_mk_kn = [
            inputs_mk_nk[0].clone(),
            inputs_mk_nk[1].clone().as_strided(size=[n, k], stride=[1, n]),
        ]

        inputs_km_nk = [
            inputs_mk_nk[0].clone().as_strided(size=[m, k], stride=[1, m]),
            inputs_mk_nk[1].clone(),
        ]

        inputs_km_kn = [
            inputs_km_nk[0].clone(),
            inputs_mk_kn[1].clone(),
        ]

        def fusion_func(
            fd: FusionDefinition,
            inp: torch.Tensor,
            wt: torch.Tensor,
            bias: torch.Tensor | None,
        ) -> None:
            t0 = fd.from_pytorch(inp)
            t1 = fd.from_pytorch(wt)
            if bias is not None:
                t2 = fd.from_pytorch(bias)
                t_out = fd.ops.linear(t0, t1, t2)
            else:
                t_out = fd.ops.linear(t0, t1)
            fd.add_output(t_out)

        in_tensors = [inputs_mk_nk, inputs_mk_kn, inputs_km_nk, inputs_km_kn]
        use_bias = [None, bias0d, bias1d]
        for [inp, wt], use_bias in list(itertools.product(in_tensors, use_bias)):
            with self.subTest(inp=inp, wt=wt, use_bias=use_bias):
                input_tensors = (
                    (inp, wt, use_bias) if use_bias is not None else (inp, wt)
                )
                nvf_out, _ = self.exec_nvfuser(
                    partial(fusion_func, inp=inp, wt=wt, bias=use_bias),
                    input_tensors,
                )
                eager_out = F.linear(input=inp, weight=wt, bias=use_bias)
                fp16_nvf_out = nvf_out[0]
                torch.testing.assert_close(fp16_nvf_out, eager_out, atol=1e-3, rtol=0)

    def test_integer_division(self):
        inputs = [
            torch.testing.make_tensor(1024, device="cuda", dtype=torch.long),
            torch.testing.make_tensor(1024, device="cuda", dtype=torch.long),
        ]

        def fusion_func(fd: FusionDefinition):
            t0 = fd.from_pytorch(inputs[0])
            t1 = fd.from_pytorch(inputs[1])
            t2 = fd.ops.div(t0, t1)
            t3 = fd.ops.truediv(t0, t1)
            fd.add_output(t2)
            fd.add_output(t3)

        nvf_out, _ = self.exec_nvfuser(fusion_func, inputs)
        self.assertEqual(
            nvf_out[0], torch.div(inputs[0], inputs[1], rounding_mode="trunc")
        )
        self.assertEqual(nvf_out[1], torch.true_divide(inputs[0], inputs[1]))

    def test_right_shift_arithmetic(self):
        inputs = [
            torch.tensor([-2147483648, 1073741824], dtype=torch.int32, device="cuda")
        ]

        def fusion_func(fd: FusionDefinition):
            t0 = fd.from_pytorch(inputs[0])
            c0 = fd.define_scalar(3)
            t1 = fd.ops.bitwise_right_shift(t0, c0)
            fd.add_output(t1)

        nvf_out1, _ = self.exec_nvfuser(fusion_func, inputs)
        eager_out = torch.bitwise_right_shift(inputs[0], 3)
        self.assertEqual(eager_out, nvf_out1[0])

    def test_right_shift_logical(self):
        dtypes = [torch.int32, torch.int64]
        input = torch.tensor(
            [
                -1,
                -2147483648,
                1073741824,
                -64463884,
                -65968277,
                4042311,
                -98914167,
                5526216,
            ],
            device="cuda",
        )

        # expected_outputs given by jax.lax.shift_right_logical(inputs, 3)
        expected_outputs = [
            torch.tensor(
                [
                    536870911,
                    268435456,
                    134217728,
                    528812926,
                    528624877,
                    505288,
                    524506641,
                    690777,
                ],
                dtype=torch.int32,
                device="cuda",
            ),
            torch.tensor(
                [
                    2305843009213693951,
                    2305843008945258496,
                    134217728,
                    2305843009205635966,
                    2305843009205447917,
                    505288,
                    2305843009201329681,
                    690777,
                ],
                dtype=torch.int64,
                device="cuda",
            ),
        ]

        for idx, dtype in enumerate(dtypes):
            current_input = input.to(dtype)

            def fusion_func(fd: FusionDefinition):
                t0 = fd.from_pytorch(current_input)
                c0 = fd.define_constant(3)
                t1 = fd.ops.logical_right_shift(t0, c0)
                fd.add_output(t1)

            nvf_out, _ = self.exec_nvfuser(fusion_func, [current_input])
            self.assertEqual(nvf_out[0], expected_outputs[idx])

    def test_right_shift_logical_sizeof_dtype(self):
        dtypes = [torch.int32, torch.int64]
        input = torch.tensor(
            [
                -1,
                -2147483648,
                1073741824,
                -64463884,
                -65968277,
                4042311,
                -98914167,
                5526216,
            ],
            device="cuda",
        )

        for idx, dtype in enumerate(dtypes):
            current_input = input.to(dtype)
            num_bits = 32 if (dtype == torch.int32) else 64

            # expected_outputs given by jax.lax.shift_right_logical(inputs, sizeof(dtype))
            expected_output = torch.zeros_like(current_input)

            def fusion_func(fd: FusionDefinition):
                t0 = fd.from_pytorch(current_input)
                c0 = fd.define_scalar(None, dtype=DataType.Int)
                t1 = fd.ops.logical_right_shift(t0, c0)
                fd.add_output(t1)

            nvf_out, _ = self.exec_nvfuser(fusion_func, [current_input, num_bits])
            self.assertEqual(nvf_out[0], expected_output)

    def test_gcd(self):
        inputs = [
            torch.testing.make_tensor(1024, device="cuda", dtype=torch.long),
            torch.testing.make_tensor(1024, device="cuda", dtype=torch.long),
        ]

        def fusion_func(fd: FusionDefinition):
            t0 = fd.from_pytorch(inputs[0])
            t1 = fd.from_pytorch(inputs[1])
            t2 = fd.ops.gcd(t0, t1)
            fd.add_output(t2)

        nvf_out, _ = self.exec_nvfuser(fusion_func, inputs)
        self.assertEqual(nvf_out[0], torch.gcd(inputs[0], inputs[1]))

    def test_input_scalar(self):
        inputs = [
            torch.randn((3,), dtype=torch.float32, device="cuda:0"),
            0.1,
        ]

        def fusion_func(fd: FusionDefinition) -> None:
            T0 = fd.from_pytorch(inputs[0])
            S1 = fd.define_scalar()
            T1 = fd.ops.mul(T0, S1)
            fd.add_output(T1)

        # Just test that this executes, not that it's correct
        nvf_out, _ = self.exec_nvfuser(fusion_func, inputs)

    def test_debug_output(self):
        inputs = [
            torch.randn((3,), dtype=torch.float32, device="cuda:0"),
            0.1,
        ]

        with FusionDefinition() as fd:
            T0 = fd.from_pytorch(inputs[0])
            S1 = fd.define_scalar()
            T1 = fd.ops.div(T0, S1)
            fd.add_output(T1)

        out1 = fd.execute(inputs)
        self.assertIsNone(fd.debug_output())

        # If debug output is captured, getDebugOutput() will not return None.
        # The output will depend on the NVFUSER_DUMP environment variable in
        # such case
        out2 = fd.execute(inputs, capture_debug_output=True)
        self.assertIsNotNone(fd.debug_output())

    # Test that deterministic random ops (uniform, normal) give same results as
    # their stochastic versions
    def test_deterministic_random(self):
        input_size = [5, 9]
        dtype = torch.float32
        device = "cuda"
        inputs = [
            torch.randn(*input_size, device=device, dtype=dtype),
        ]

        for randopname in ["uniform", "normal"]:

            def fusion_func(fd: FusionDefinition, *, deterministic) -> None:
                t1 = fd.from_pytorch(inputs[0])
                a = fd.define_scalar(0.3, DataType.Float)
                b = fd.define_scalar(1.7, DataType.Float)
                randop = getattr(fd.ops, randopname)
                if deterministic:
                    rng_seed = fd.define_scalar(DataType.Int)
                    rng_offset = fd.define_scalar(DataType.Int)
                    u = randop(
                        a, b, shape=[5, 9], rng_seed=rng_seed, rng_offset=rng_offset
                    )
                else:
                    u = randop(a, b, shape=[5, 9])
                t2 = t1 * u
                fd.add_output(t2)

            # exec_nvfuser tests printing and serde, so run that for each definition first
            self.exec_nvfuser(partial(fusion_func, deterministic=False), inputs)
            self.exec_nvfuser(
                partial(fusion_func, deterministic=True), [inputs[0], 0, 0]
            )

            # Now instantiate FusionDefinitions in each mode
            with FusionDefinition() as fd_stoch:
                fusion_func(fd_stoch, deterministic=False)
            with FusionDefinition() as fd_det:
                fusion_func(fd_det, deterministic=True)

            # Test with three different random seeds
            for _ in range(3):
                max_seed = 2**63 - 1
                seed = random.randint(0, max_seed)
                torch.manual_seed(seed)

                stateful_sequence = [fd_stoch.execute(inputs) for _ in range(10)]
                # Each call to uniform with DataType::Float will advance the offset by one
                # See Note [Divide offset by 4] in rng.cpp for more information
                stateless_sequence = [
                    fd_det.execute([inputs[0], seed, rng_offset])
                    for rng_offset in range(10)
                ]

                for i, (sful, sless) in enumerate(
                    zip(stateful_sequence, stateless_sequence)
                ):
                    torch.testing.assert_close(sful[0], sless[0])

    # Test expand to zero is replaced with expanded extent and not 1
    # see https://github.com/NVIDIA/Fuser/issues/603
    def test_expand_to_zero(self):
        inputs = [
            # This is an actually empty tensor
            torch.zeros((1, 0), dtype=torch.float32, device="cuda:0"),
            # This one is not actually empty, but should appear to be empty due to expand
            torch.zeros((1, 1), dtype=torch.float32, device="cuda:0"),
        ]

        def fusion_func(fd: FusionDefinition) -> None:
            T0 = fd.from_pytorch(inputs[0])
            T1 = fd.from_pytorch(inputs[1])
            T2 = fd.ops.broadcast_in_dim(T0, shape=[0, 0], broadcast_dims=[0, 1])
            T3 = fd.ops.broadcast_in_dim(T1, shape=[0, 0], broadcast_dims=[0, 1])
            fd.add_output(T2)
            fd.add_output(T3)

        nvf_out, _ = self.exec_nvfuser(fusion_func, inputs)

        self.assertEqual(nvf_out[0].shape, (0, 0))
        self.assertEqual(nvf_out[1].shape, (0, 0))

    # Test that a pad of an expanded empty tensor works properly
    # See https://github.com/NVIDIA/Fuser/issues/596#issuecomment-1714465618
    def test_pad_expanded_empty(self):
        inputs = [
            torch.randn((0,), dtype=torch.float64, device="cuda:0").as_strided(
                (2, 0, 3), (0, 0, 0)
            ),
        ]

        def fusion_func(fd: FusionDefinition) -> None:
            T0 = fd.from_pytorch(inputs[0])
            S1 = fd.define_scalar(-3.70753, dtype=DataType.Double)
            T2 = fd.ops.pad(T0, [0, 0, 1, 1, 1, 0], S1)
            fd.add_output(T2)

        nvf_out, _ = self.exec_nvfuser(fusion_func, inputs)

        torch_ref = F.pad(inputs[0], (0, 0, 1, 1, 1, 0), "constant", -3.70753)

        self.assertEqual(nvf_out[0], torch_ref)

    def test_dynamic_reshape(self):
        def dynamic_reshape(fd: FusionDefinition) -> None:
            x = fd.define_tensor([-1, -1], [True, True])
            d0 = fd.ops.size(x, 0)
            d1 = fd.define_scalar(dtype=DataType.Int32)
            d2 = fd.define_scalar(dtype=DataType.Int32)
            new_shape = fd.define_vector([d0, d1, d2])
            y = fd.ops.reshape(x, new_shape)
            fd.add_output(y)

        x = torch.rand(3, 4, device="cuda")
        ys, _ = self.exec_nvfuser(dynamic_reshape, [x, 2, 2])
        self.assertEqual(len(ys), 1)
        y = ys[0]

        self.assertEqual(y.shape, torch.Size([3, 2, 2]))
        self.assertEqual(x.flatten(), y.flatten())

    def test_allocation_domain_concretization(self):
        inputs = [
            # we need an empty tensor here so we'll trigger `concretizeEmptyExtents`
            torch.randn((0,), dtype=torch.float64, device="cuda:0").as_strided(
                (1, 0, 1, 1), (0, 1, 1, 1)
            ),
        ]

        def fusion_func(fd: FusionDefinition) -> None:
            T1 = fd.define_tensor(
                shape=[1, -1, 1, 1],
                contiguity=[True, None, None, None],
                dtype=DataType.Double,
                is_cpu=False,
                stride_order=[0, 3, 2, 1],
            )
            S1 = fd.define_scalar(2.0, dtype=DataType.Double)
            T2 = fd.ops.mul(T1, S1)
            fd.add_output(T2)

        nvf_out, _ = self.exec_nvfuser(fusion_func, inputs)
        torch_ref = inputs[0] * 2.0
        self.assertEqual(nvf_out[0], torch_ref)

    def test_allocation_domain_index_select(self):
        inputs = [
            torch.randn((252,), dtype=torch.float32, device="cuda:0").as_strided(
                (9, 28), (1, 9)
            ),
            torch.randint(0, 28, (4,), dtype=torch.int64, device="cuda:0"),
        ]

        def fusion_func(fd: FusionDefinition) -> None:
            T1 = fd.define_tensor(
                shape=[-1, -1],
                contiguity=[True, True],
                dtype=DataType.Float,
                is_cpu=False,
                stride_order=[0, 1],
            )
            T2 = fd.define_tensor(
                shape=[-1], contiguity=[True], dtype=DataType.Int, is_cpu=False
            )
            T3 = fd.ops.index_select(T1, T2, dim=1)
            fd.add_output(T3)

        nvf_out, _ = self.exec_nvfuser(fusion_func, inputs)
        torch_ref = torch.index_select(inputs[0], 1, inputs[1])
        self.assertEqual(nvf_out[0], torch_ref)

    # This tests that concretization will work properly with index_select
    def test_issue1129(self):
        inputs = [
            torch.randint(0, 10, (25,), dtype=torch.int64, device="cuda:0").as_strided(
                (5, 5), (5, 1)
            ),
            torch.randn((129024,), dtype=torch.float32, device="cuda:0").as_strided(
                (2016, 64), (64, 1)
            ),
        ]

        def fusion_func(fd: FusionDefinition) -> None:
            T0 = fd.define_tensor(
                shape=[-1, -1],
                contiguity=[True, True],
                dtype=DataType.Int,
                is_cpu=False,
            )
            T1 = fd.define_tensor(
                shape=[-1, -1],
                contiguity=[True, True],
                dtype=DataType.Float,
                is_cpu=False,
            )
            S2 = fd.define_scalar(25, dtype=DataType.Int)
            V3 = fd.define_vector([S2], dtype=DataType.Int)
            T4 = fd.ops.reshape(T0, new_shape=V3)
            T5 = fd.ops.index_select(T1, T4, dim=0)
            S6 = fd.define_scalar(5, dtype=DataType.Int)
            S7 = fd.define_scalar(5, dtype=DataType.Int)
            S8 = fd.define_scalar(64, dtype=DataType.Int)
            V9 = fd.define_vector([S6, S7, S8], dtype=DataType.Int)
            T10 = fd.ops.reshape(T5, new_shape=V9)
            fd.add_output(T10)

        nvf_out, _ = self.exec_nvfuser(fusion_func, inputs)
        torch_ref = torch.reshape(
            torch.index_select(inputs[1], 0, torch.reshape(inputs[0], [25])), [5, 5, 64]
        )
        self.assertEqual(nvf_out[0], torch_ref)

    # This test verifies aliases added by MarkAliasPass are still in effect
    # after serialization and deserialization.
    def test_mark_alias_pass(self):
        def reshape(fd: FusionDefinition) -> None:
            x = fd.define_tensor(
                [2, 3, 4], contiguity=[True, True, True], dtype=DataType.Float
            )
            y = fd.ops.reshape(x, [2, 12])
            fd.add_output(y)

        x = torch.rand(2, 3, 4, device="cuda")
        ys, _ = self.exec_nvfuser(reshape, [x])
        self.assertEqual(len(ys), 1)
        y = ys[0]

        self.assertEqual(y.data_ptr(), x.data_ptr())

    # Test that reshape to slice to sum with concrete sizes sets extents properly
    # https://github.com/NVIDIA/Fuser/issues/1221
    def test_sum_sliced_reshape_to_broadcast(self):
        inputs = [torch.randn((24, 128, 25, 32), dtype=torch.float32, device="cuda:0")]

        def fusion_func(fd: FusionDefinition) -> None:
            T18 = fd.define_tensor(
                shape=[-1, -1, -1, -1],
                contiguity=[True, True, True, True],
                dtype=DataType.Float,
                is_cpu=False,
            )
            S91 = fd.define_scalar(12, dtype=DataType.Int)
            S92 = fd.define_scalar(128, dtype=DataType.Int)
            S93 = fd.define_scalar(25, dtype=DataType.Int)
            S94 = fd.define_scalar(32, dtype=DataType.Int)
            S95 = fd.define_scalar(2, dtype=DataType.Int)
            V96 = fd.define_vector([S91, S92, S93, S94, S95], dtype=DataType.Int)
            T97 = fd.ops.reshape(T18, new_shape=V96)
            T98 = fd.ops.slice(
                T97,
                start_indices=[0, 0, 0, 0, 0],
                end_indices=[12, 128, 25, 32, 1],
                strides=[1, 1, 1, 1, 1],
            )
            T89 = fd.ops.sum(T98, dims=[4], keepdim=False, dtype=DataType.Null)
            fd.add_output(T89)

        nvf_out, _ = self.exec_nvfuser(fusion_func, inputs)

    # This tests no dead code at definition does not cause a problem due to
    # removal of empty tensors
    # See https://github.com/NVIDIA/Fuser/pull/1270
    def test_issue1270(self):
        inputs = [
            torch.randn(0, device="cuda", dtype=torch.bfloat16).as_strided(
                (5, 0), (1, 0)
            ),
            torch.randn(0, device="cuda", dtype=torch.bfloat16).as_strided(
                (5, 0), (0, 1)
            ),
        ]

        def fusion_func(fd: FusionDefinition) -> None:
            T0 = fd.define_tensor(
                shape=[-1, -1],
                contiguity=[True, None],
                dtype=DataType.BFloat16,
                is_cpu=False,
            )
            T1 = fd.define_tensor(
                shape=[-1, -1],
                contiguity=[None, True],
                dtype=DataType.BFloat16,
                is_cpu=False,
            )
            T2 = fd.ops.cast(T1, dtype=DataType.Float)
            S3 = fd.define_scalar(1.00000, dtype=DataType.Double)
            T4 = fd.ops.full(fill_value=S3, shape=[5, 0], dtype=DataType.BFloat16)
            T5 = fd.ops.cast(T4, dtype=DataType.Float)
            T6 = fd.ops.mul(T2, T5)
            T7 = fd.ops.cast(T0, dtype=DataType.Float)
            T8 = fd.ops.mul(T7, T5)
            T24 = fd.ops.sum(T6, dims=[1], keepdim=False, dtype=DataType.Null)
            T11 = fd.ops.sum(T8, dims=[0], keepdim=False, dtype=DataType.Null)
            fd.add_output(T24)
            fd.add_output(T11)

        nvf_out, _ = self.exec_nvfuser(fusion_func, inputs)
        t2 = inputs[1].type(torch.float32)
        t4 = torch.full([5, 0], 1.0, dtype=torch.bfloat16, device="cuda")
        t5 = t4.type(torch.float32)
        t6 = t2 * t5
        t7 = inputs[0].type(torch.float32)
        t8 = t7 * t5
        t24 = t6.sum([1])
        t11 = t8.sum([0])
        self.assertEqual(nvf_out[0], t24)
        self.assertEqual(nvf_out[1], t11)

    # This tests squeeze of dynamic input is handled properly
    def test_issue1273(self):
        inputs = [
            torch.randn((4,), dtype=torch.float32, device="cuda:0").as_strided(
                (2, 2), (2, 1)
            ),
            1e-05,
        ]

        def fusion_func(fd: FusionDefinition) -> None:
            T0 = fd.define_tensor(
                shape=[-1, -1],
                contiguity=[True, True],
                dtype=DataType.Float,
                is_cpu=False,
            )
            S1 = fd.define_scalar(None, dtype=DataType.Double)
            T7 = fd.ops.reshape(T0, new_shape=[2, 1, 2])
            T8, T9 = fd.ops.var_mean(T7, dims=[2], correction=0, keepdim=False)
            T14 = fd.ops.broadcast_in_dim(T8, shape=[2, 1, 1], broadcast_dims=[0, 1])
            T19 = fd.ops.broadcast_in_dim(T9, shape=[2, 1, 1], broadcast_dims=[0, 1])
            T20 = fd.ops.add(T14, S1)
            T21 = fd.ops.rsqrt(T20)
            T26 = fd.ops.broadcast_in_dim(
                T19, shape=[2, 1, 2], broadcast_dims=[0, 1, 2]
            )
            T27 = fd.ops.sub(T7, T26)
            T32 = fd.ops.broadcast_in_dim(
                T21, shape=[2, 1, 2], broadcast_dims=[0, 1, 2]
            )
            T33 = fd.ops.mul(T27, T32)
            T37 = fd.ops.reshape(T33, new_shape=[2, 2])
            fd.add_output(T37)

        nvf_out, _ = self.exec_nvfuser(fusion_func, inputs)
        t7 = inputs[0].reshape((2, 1, 2))
        t8 = t7.var(dim=2, unbiased=False)
        t9 = t7.mean(dim=2)
        t27 = t7 - t9.unsqueeze(-1).expand((2, 1, 2))
        t32 = torch.rsqrt(inputs[1] + t8.unsqueeze(-1)).expand((2, 1, 2))
        torch_ref = (t27 * t32).reshape((2, 2))
        self.assertEqual(nvf_out[0], torch_ref)

    # See https://github.com/NVIDIA/Fuser/issues/1246
    def test_issue1246(self):
        inputs = [
            torch.randn((8388608,), dtype=torch.float32, device="cuda:0").as_strided(
                (1, 32, 2048, 128), (8388608, 262144, 128, 1)
            ),
            torch.randn((0,), dtype=torch.float32, device="cuda:0").as_strided(
                (1, 32, 2048, 0), (8388608, 262144, 128, 1)
            ),
        ]

        for final_mul in [False, True]:

            def fusion_func(fd: FusionDefinition) -> None:
                T0 = fd.define_tensor(
                    shape=[1, -1, -1, -1],
                    contiguity=[None, True, True, True],
                    dtype=DataType.Float,
                    is_cpu=False,
                )
                T1 = fd.define_tensor(
                    shape=[1, -1, -1, -1],
                    contiguity=[None, True, False, True],
                    dtype=DataType.Float,
                    is_cpu=False,
                )
                S2 = fd.define_scalar(2.00000, dtype=DataType.Double)
                T3 = fd.ops.mul(T0, S2)
                T4 = fd.ops.cat([T3, T1], dim=-1)
                if final_mul:
                    # NOTE: original repro does not have this final op
                    S3 = fd.define_scalar(1.00000, dtype=DataType.Double)
                    T5 = fd.ops.mul(T4, S3)
                    fd.add_output(T5)
                else:
                    fd.add_output(T4)

            nvf_out, _ = self.exec_nvfuser(fusion_func, inputs)
            torch_ref = torch.cat([2.0 * inputs[0], inputs[1]], dim=-1)
            self.assertEqual(nvf_out[0], torch_ref)

    # Test that inputs are properly forwarded when an input is used in multiple
    # UnaryOps, some having one and others having multiple further uses.
    # See https://github.com/NVIDIA/Fuser/issues/1301#issuecomment-1812470502
    @unittest.skipIf(is_pre_ampere(), "Only supported on Ampere and newer devices.")
    def test_issue1310(self):
        inputs = [torch.randn((16, 128, 768), dtype=torch.bfloat16, device="cuda:0")]

        def fusion_func(fd: FusionDefinition) -> None:
            T3 = fd.define_tensor(
                shape=[-1, -1, -1],
                contiguity=[True, True, True],
                dtype=DataType.BFloat16,
                is_cpu=False,
            )
            T14 = fd.ops.cast(
                T3, dtype=DataType.Float
            )  # NOTE that RHS is same, but the result is assigned to different variables
            T15 = fd.ops.cast(
                T3, dtype=DataType.Float
            )  # NOTE that RHS is same, but the result is assigned to different variables
            T16 = fd.ops.sum(T15, dims=[0, 1], keepdim=False, dtype=DataType.Null)
            T20 = fd.ops.sum(T14, dims=[0, 1], keepdim=False, dtype=DataType.Null)
            T31 = fd.ops.sum(T14, dims=[2], keepdim=False, dtype=DataType.Null)
            fd.add_output(T16)
            fd.add_output(T20)
            fd.add_output(T31)

        nvf_out, _ = self.exec_nvfuser(fusion_func, inputs)
        t14 = inputs[0].type(torch.float32)
        t16 = t14.sum([0, 1])
        t31 = t14.sum([2])
        self.assertEqual(nvf_out[0], t16)
        self.assertEqual(nvf_out[1], t16)  # T16 == T20
        self.assertEqual(nvf_out[2], t31)

    def test_issue1393(self):
        inputs = [
            torch.randn((5,), dtype=torch.float16, device="cuda:0").as_strided(
                (3, 4, 5), (0, 0, 1)
            ),
            torch.randn((3,), dtype=torch.float16, device="cuda:0").as_strided(
                (3, 4), (1, 0)
            ),
            torch.randn((4,), dtype=torch.float16, device="cuda:0").as_strided(
                (3, 4), (0, 1)
            ),
        ]

        def fusion_func(fd: FusionDefinition) -> None:
            T0 = fd.define_tensor(
                shape=[-1, -1, -1],
                contiguity=[None, None, True],
                dtype=DataType.Half,
                is_cpu=False,
            )
            T1 = fd.define_tensor(
                shape=[-1, -1],
                contiguity=[True, None],
                dtype=DataType.Half,
                is_cpu=False,
            )
            T2 = fd.define_tensor(
                shape=[-1, -1],
                contiguity=[None, True],
                dtype=DataType.Half,
                is_cpu=False,
            )
            T3 = fd.ops.cast(T1, dtype=DataType.Float)
            T4 = fd.ops.cast(T2, dtype=DataType.Float)
            T5 = fd.ops.mul(T3, T4)
            T6 = fd.ops.cast(T5, dtype=DataType.Half)
            S7 = fd.define_scalar(3, dtype=DataType.Int)
            S8 = fd.define_scalar(4, dtype=DataType.Int)
            S9 = fd.define_scalar(1, dtype=DataType.Int)
            V10 = fd.define_vector([S7, S8, S9], dtype=DataType.Int)
            T11 = fd.ops.reshape(T6, new_shape=V10)
            S12 = fd.define_scalar(3, dtype=DataType.Int)
            S13 = fd.define_scalar(4, dtype=DataType.Int)
            S14 = fd.define_scalar(5, dtype=DataType.Int)
            V15 = fd.define_vector([S12, S13, S14], dtype=DataType.Int)
            T16 = fd.ops.broadcast_in_dim(T11, shape=V15, broadcast_dims=[0, 1, 2])
            T17 = fd.ops.cast(T16, dtype=DataType.Float)
            T18 = fd.ops.cast(T0, dtype=DataType.Float)
            T19 = fd.ops.mul(T17, T18)
            T20 = fd.ops.cast(T19, dtype=DataType.Half)
            fd.add_output(T20)

        nvf_out, _ = self.exec_nvfuser(fusion_func, inputs)
        torch_ref = inputs[0] * (inputs[1] * inputs[2]).unsqueeze(-1)
        self.assertEqual(nvf_out[0], torch_ref)

    # Test that expand+pad does not cause indexing error, and that no scalars
    # are lost during segmentation.
    # See https://github.com/NVIDIA/Fuser/issues/1277
    def test_issue1277(self):
        inputs = [
            0.5,
            0.5,
            torch.randn((20,), dtype=torch.float32, device="cuda:0").as_strided(
                (5, 4, 5, 4), (0, 0, 4, 1)
            ),
            torch.randn((20,), dtype=torch.float32, device="cuda:0").as_strided(
                (5, 4, 5, 4), (0, 0, 4, 1)
            ),
            torch.randn((20,), dtype=torch.float32, device="cuda:0").as_strided(
                (5, 4, 5, 4), (0, 0, 4, 1)
            ),
            torch.randn((20,), dtype=torch.float32, device="cuda:0").as_strided(
                (5, 4, 5, 4), (0, 0, 4, 1)
            ),
            torch.randn((1600,), dtype=torch.float32, device="cuda:0").as_strided(
                (5, 4, 5, 16), (320, 80, 16, 1)
            ),
            torch.randn((1600,), dtype=torch.float32, device="cuda:0").as_strided(
                (5, 4, 16, 5), (320, 80, 5, 1)
            ),
        ]

        def fusion_func(fd: FusionDefinition) -> None:
            S0 = fd.define_scalar(None, dtype=DataType.Double)
            S1 = fd.define_scalar(None, dtype=DataType.Double)
            T2 = fd.define_tensor(
                shape=[-1, -1, -1, -1],
                contiguity=[None, None, True, True],
                dtype=DataType.Float,
                is_cpu=False,
            )
            T3 = fd.define_tensor(
                shape=[-1, -1, -1, -1],
                contiguity=[None, None, True, True],
                dtype=DataType.Float,
                is_cpu=False,
            )
            T4 = fd.define_tensor(
                shape=[-1, -1, -1, -1],
                contiguity=[None, None, True, True],
                dtype=DataType.Float,
                is_cpu=False,
            )
            T5 = fd.define_tensor(
                shape=[-1, -1, -1, -1],
                contiguity=[None, None, True, True],
                dtype=DataType.Float,
                is_cpu=False,
            )
            T6 = fd.define_tensor(
                shape=[-1, -1, -1, -1],
                contiguity=[True, True, True, True],
                dtype=DataType.Float,
                is_cpu=False,
            )
            T7 = fd.define_tensor(
                shape=[-1, -1, -1, -1],
                contiguity=[True, True, True, True],
                dtype=DataType.Float,
                is_cpu=False,
            )
            T8 = fd.ops.mul(T6, S0)
            T9 = fd.ops.slice(
                T8,
                start_indices=[0, 0, 0, 0],
                end_indices=[5, 4, 5, 4],
                strides=[1, 1, 1, 1],
            )
            T10 = fd.ops.slice(
                T8,
                start_indices=[0, 0, 0, 4],
                end_indices=[5, 4, 5, 16],
                strides=[1, 1, 1, 1],
            )
            S11 = fd.define_scalar(0.00000, dtype=DataType.Double)
            T12 = fd.ops.pad(T10, [4, 0, 0, 0, 0, 0, 0, 0], S11)
            S13 = fd.define_scalar(1.00000, dtype=DataType.Double)
            T14 = fd.ops.mul(S13, T9)
            S15 = fd.define_scalar(1.00000, dtype=DataType.Double)
            T16 = fd.ops.mul(S15, T9)
            T17 = fd.ops.mul(T16, T3)
            T18 = fd.ops.mul(T14, T2)
            T19 = fd.ops.slice(
                T17,
                start_indices=[0, 0, 0, 0],
                end_indices=[5, 4, 5, 2],
                strides=[1, 1, 1, 1],
            )
            T20 = fd.ops.slice(
                T17,
                start_indices=[0, 0, 0, 2],
                end_indices=[5, 4, 5, 4],
                strides=[1, 1, 1, 1],
            )
            T21 = fd.ops.neg(T19)
            S22 = fd.define_scalar(0.00000, dtype=DataType.Double)
            T23 = fd.ops.pad(T21, [2, 0, 0, 0, 0, 0, 0, 0], S22)
            T24 = fd.ops.add(T18, T23)
            S25 = fd.define_scalar(0.00000, dtype=DataType.Double)
            T26 = fd.ops.pad(T20, [0, 2, 0, 0, 0, 0, 0, 0], S25)
            T27 = fd.ops.add(T24, T26)
            S28 = fd.define_scalar(0.00000, dtype=DataType.Double)
            T29 = fd.ops.pad(T27, [0, 12, 0, 0, 0, 0, 0, 0], S28)
            T30 = fd.ops.add(T12, T29)
            T31 = fd.ops.mul(T7, S1)
            T32 = fd.ops.permute(T31, dims=[0, 1, 3, 2])
            T33 = fd.ops.slice(
                T32,
                start_indices=[0, 0, 0, 0],
                end_indices=[5, 4, 5, 4],
                strides=[1, 1, 1, 1],
            )
            T34 = fd.ops.slice(
                T32,
                start_indices=[0, 0, 0, 4],
                end_indices=[5, 4, 5, 16],
                strides=[1, 1, 1, 1],
            )
            S35 = fd.define_scalar(0.00000, dtype=DataType.Double)
            T36 = fd.ops.pad(T34, [4, 0, 0, 0, 0, 0, 0, 0], S35)
            S37 = fd.define_scalar(1.00000, dtype=DataType.Double)
            T38 = fd.ops.mul(S37, T33)
            S39 = fd.define_scalar(1.00000, dtype=DataType.Double)
            T40 = fd.ops.mul(S39, T33)
            T41 = fd.ops.mul(T40, T5)
            T42 = fd.ops.mul(T38, T4)
            T43 = fd.ops.slice(
                T41,
                start_indices=[0, 0, 0, 0],
                end_indices=[5, 4, 5, 2],
                strides=[1, 1, 1, 1],
            )
            T44 = fd.ops.slice(
                T41,
                start_indices=[0, 0, 0, 2],
                end_indices=[5, 4, 5, 4],
                strides=[1, 1, 1, 1],
            )
            T45 = fd.ops.neg(T43)
            S46 = fd.define_scalar(0.00000, dtype=DataType.Double)
            T47 = fd.ops.pad(T45, [2, 0, 0, 0, 0, 0, 0, 0], S46)
            T48 = fd.ops.add(T42, T47)
            S49 = fd.define_scalar(0.00000, dtype=DataType.Double)
            T50 = fd.ops.pad(T44, [0, 2, 0, 0, 0, 0, 0, 0], S49)
            T51 = fd.ops.add(T48, T50)
            S52 = fd.define_scalar(0.00000, dtype=DataType.Double)
            T53 = fd.ops.pad(T51, [0, 12, 0, 0, 0, 0, 0, 0], S52)
            T54 = fd.ops.add(T36, T53)
            fd.add_output(T54)
            fd.add_output(T30)

        nvf_out, _ = self.exec_nvfuser(fusion_func, inputs)
        # self.assertEqual(nvf_out[0], t24)

    # Test that symbolic IterDomains can be concatenated
    # https://github.com/NVIDIA/Fuser/issues/1554
    def test_cat_symbolic(self):
        inputs = [
            0.29730177875068026,
            0.29730177875068026,
            4,
            64,
            768,
            4,
            64,
            768,
            2,
            torch.randn([4, 6, 64, 128], dtype=torch.float32, device="cuda"),
            torch.randn([4, 6, 64, 128], dtype=torch.float32, device="cuda"),
            torch.randn([4, 64, 768], dtype=torch.float32, device="cuda"),
        ]

        def fusion_func(fd: FusionDefinition) -> None:
            S0 = fd.define_scalar(None, dtype=DataType.Double)
            S1 = fd.define_scalar(None, dtype=DataType.Double)
            S2 = fd.define_scalar(None, dtype=DataType.Int)
            S3 = fd.define_scalar(None, dtype=DataType.Int)
            S4 = fd.define_scalar(None, dtype=DataType.Int)
            S5 = fd.define_scalar(None, dtype=DataType.Int)
            S6 = fd.define_scalar(None, dtype=DataType.Int)
            S7 = fd.define_scalar(None, dtype=DataType.Int)
            S8 = fd.define_scalar(None, dtype=DataType.Int)
            T9 = fd.define_tensor(
                shape=[-1, -1, -1, -1],
                contiguity=[True, True, True, True],
                dtype=DataType.Float,
                is_cpu=False,
                stride_order=[3, 2, 1, 0],
            )
            T10 = fd.define_tensor(
                shape=[-1, -1, -1, -1],
                contiguity=[True, True, True, True],
                dtype=DataType.Float,
                is_cpu=False,
                stride_order=[3, 2, 1, 0],
            )
            T11 = fd.define_tensor(
                shape=[-1, -1, -1],
                contiguity=[True, True, True],
                dtype=DataType.Float,
                is_cpu=False,
                stride_order=[2, 1, 0],
            )
            T12 = fd.ops.mul(T10, S1)
            T13 = fd.ops.permute(T12, dims=[0, 1, 3, 2])
            T14 = fd.ops.mul(T9, S0)
            T15 = fd.ops.permute(T14, dims=[0, 2, 1, 3])
            S16 = fd.define_scalar(4, dtype=DataType.Int)
            S17 = fd.define_scalar(64, dtype=DataType.Int)
            S18 = fd.define_scalar(768, dtype=DataType.Int)
            V19 = fd.define_vector([S16, S17, S18], dtype=DataType.Int)
            T20 = fd.ops.reshape(T15, new_shape=V19)
            T21 = fd.ops.permute(T13, dims=[0, 2, 1, 3])
            S22 = fd.define_scalar(4, dtype=DataType.Int)
            S23 = fd.define_scalar(64, dtype=DataType.Int)
            S24 = fd.define_scalar(768, dtype=DataType.Int)
            V25 = fd.define_vector([S22, S23, S24], dtype=DataType.Int)
            T26 = fd.ops.reshape(T21, new_shape=V25)
            T27 = fd.ops.cat([T20, T26, T11], dim=2)
            T28 = fd.ops.sum(T27, [0, 1], keepdim=False, dtype=DataType.Null)
            fd.add_output(T27)
            fd.add_output(T28)

        nvf_out, _ = self.exec_nvfuser(fusion_func, inputs)

        t12 = inputs[1] * inputs[-2]
        t13 = torch.permute(t12, [0, 1, 3, 2])
        t14 = inputs[0] * inputs[-3]
        t15 = torch.permute(t14, [0, 2, 1, 3])
        t20 = torch.reshape(t15, [4, 64, 768])
        t21 = torch.permute(t13, [0, 2, 1, 3])
        t26 = torch.reshape(t21, [4, 64, 768])
        t27 = torch.cat([t20, t26, inputs[-1]], dim=2)
        t28 = t27.sum([0, 1])

        torch.testing.assert_close(nvf_out[0], t27)
        torch.testing.assert_close(nvf_out[1], t28)

    # Test that trivial reshapes whose inputs are reductions are concretized
    # properly
    # See https://github.com/NVIDIA/Fuser/issues/1691
    def test_issue1691(self):
        inputs = [
            torch.randn((12,), dtype=torch.float32, device="cuda:0").as_strided(
                (1, 3, 4), (12, 4, 1)
            ),
            torch.randn((12,), dtype=torch.float32, device="cuda:0").as_strided(
                (4, 3), (3, 1)
            ),
        ]

        def fusion_func(fd: FusionDefinition) -> None:
            T0 = fd.define_tensor(
                shape=[1, -1, -1],
                contiguity=[None, True, True],
                dtype=DataType.Float,
                is_cpu=False,
                stride_order=[2, 1, 0],
            )
            T1 = fd.define_tensor(
                shape=[-1, -1],
                contiguity=[True, True],
                dtype=DataType.Float,
                is_cpu=False,
                stride_order=[1, 0],
            )
            T2 = fd.ops.sum(T1, dims=[1], keepdim=False, dtype=DataType.Null)  # 1D
            T3 = fd.ops.sum(T0, dims=[1, 0], keepdim=False, dtype=DataType.Null)  # 1D
            S4 = fd.define_scalar(4, dtype=DataType.Int)
            V5 = fd.define_vector([S4], dtype=DataType.Int)
            T6 = fd.ops.reshape(T2, new_shape=V5)
            S7 = fd.define_scalar(4, dtype=DataType.Int)
            V8 = fd.define_vector([S7], dtype=DataType.Int)
            T9 = fd.ops.reshape(T3, new_shape=V8)
            T10 = fd.ops.mul(T6, T9)
            T11 = fd.ops.sum(T10, dims=[0], keepdim=False, dtype=DataType.Null)
            fd.add_output(T11)

        nvf_out, _ = self.exec_nvfuser(fusion_func, inputs)
        torch_ref = (inputs[0].sum(dim=[0, 1]) * inputs[1].sum(dim=1)).sum(dim=0)
        self.assertEqual(nvf_out[0], torch_ref)

    # Test that expanded dimensions can be reduced properly
    # See https://github.com/NVIDIA/Fuser/issues/1678
    def test_expanded_reduction(self):
        inputs = [torch.tensor(1.0, device="cuda").as_strided((2, 3), (0, 0))]

        for keepdim in [False, True]:

            def fusion_func(fd: FusionDefinition) -> None:
                T0 = fd.define_tensor(
                    shape=[-1, -1],
                    contiguity=[None, None],
                    dtype=DataType.Float,
                    is_cpu=False,
                    stride_order=[1, 0],
                )
                T1 = fd.ops.sum(T0, dims=[0], keepdim=keepdim, dtype=DataType.Null)
                fd.add_output(T1)

            nvf_out, _ = self.exec_nvfuser(fusion_func, inputs)

            self.assertEqual(nvf_out[0], inputs[0].sum(dim=0, keepdim=keepdim))

    def test_issue1872(self):
        def fusion_func(fd: FusionDefinition) -> None:
            S0 = fd.define_scalar(1.00000, dtype=DataType.Double)
            S1 = fd.define_scalar(5, dtype=DataType.Int)
            V2 = fd.define_vector([S1], dtype=DataType.Int)
            T3 = fd.ops.full(shape=V2, fill_value=S0, dtype=DataType.Float)
            T4 = fd.ops.slice(T3, start_indices=[0], end_indices=[2], strides=[1])
            T5 = fd.ops.cast(T4, dtype=DataType.Half)
            T6 = fd.ops.slice(T3, start_indices=[2], end_indices=[5], strides=[1])
            T7 = fd.ops.cast(T6, dtype=DataType.Half)
            fd.add_output(T5)
            fd.add_output(T7)

        self.exec_nvfuser(fusion_func, [])

    @unittest.skipIf(is_pre_ampere(), "Only supported on Ampere and newer devices.")
    def test_issue1706(self):
        inputs = [
            1e-6,
            10,
            4096,
            4096,
            torch.randn(
                (
                    1,
                    4096,
                    4096,
                ),
                dtype=torch.bfloat16,
                device="cuda:0",
            ),
            torch.randn((10, 32), dtype=torch.bfloat16, device="cuda:0"),
            torch.randn(
                (
                    1,
                    4096,
                    4096,
                ),
                dtype=torch.bfloat16,
                device="cuda:0",
            ),
            torch.randn(
                (
                    1,
                    4096,
                    1,
                ),
                dtype=torch.bfloat16,
                device="cuda:0",
            ),
            torch.randn(
                (
                    1,
                    1,
                    4096,
                ),
                dtype=torch.bfloat16,
                device="cuda:0",
            ).expand(1, 4096, 4096),
        ]

        def fusion_func(fd: FusionDefinition) -> None:
            S0 = fd.define_scalar(None, dtype=DataType.Double)
            S1 = fd.define_scalar(None, dtype=DataType.Int)
            S2 = fd.define_scalar(None, dtype=DataType.Int)
            S3 = fd.define_scalar(None, dtype=DataType.Int)
            T4 = fd.define_tensor(
                shape=[1, -1, -1],
                contiguity=[None, True, True],
                dtype=DataType.BFloat16,
                is_cpu=False,
            )
            T5 = fd.define_tensor(
                shape=[-1, -1],
                contiguity=[True, True],
                dtype=DataType.BFloat16,
                is_cpu=False,
            )
            T6 = fd.define_tensor(
                shape=[1, -1, -1],
                contiguity=[None, True, True],
                dtype=DataType.BFloat16,
                is_cpu=False,
            )
            T7 = fd.define_tensor(
                shape=[1, -1, 1],
                contiguity=[None, True, None],
                dtype=DataType.BFloat16,
                is_cpu=False,
            )
            T8 = fd.define_tensor(
                shape=[1, -1, -1],
                contiguity=[None, None, True],
                dtype=DataType.BFloat16,
                is_cpu=False,
            )
            T9 = fd.ops.cast(T6, dtype=DataType.Float)
            T10 = fd.ops.cast(T6, dtype=DataType.Float)
            T11 = fd.ops.cast(T7, dtype=DataType.Float)
            T12 = fd.ops.rsqrt(T11)
            T13 = fd.ops.cast(T12, dtype=DataType.BFloat16)
            S14 = fd.define_scalar(1, dtype=DataType.Int)
            S15 = fd.define_scalar(4096, dtype=DataType.Int)
            S16 = fd.define_scalar(4096, dtype=DataType.Int)
            V17 = fd.define_vector([S14, S15, S16], dtype=DataType.Int)
            T18 = fd.ops.broadcast_in_dim(T13, shape=V17, broadcast_dims=[0, 1, 2])
            T19 = fd.ops.cast(T6, dtype=DataType.Float)
            T20 = fd.ops.cast(T18, dtype=DataType.Float)
            T21 = fd.ops.mul(T19, T20)
            T22 = fd.ops.cast(T21, dtype=DataType.BFloat16)
            T23 = fd.ops.cast(T8, dtype=DataType.Float)
            T24 = fd.ops.cast(T22, dtype=DataType.Float)
            T25 = fd.ops.cast(T4, dtype=DataType.Float)
            T26 = fd.ops.mul(T25, T24)
            T27 = fd.ops.mul(T25, T23)
            T28 = fd.ops.cast(T27, dtype=DataType.BFloat16)
            T29 = fd.ops.cast(T26, dtype=DataType.BFloat16)
            T30 = fd.ops.cast(T29, dtype=DataType.Float)
            T31 = fd.ops.sum(T30, dims=[0, 1], keepdim=False, dtype=DataType.Null)
            T32 = fd.ops.cast(T31, dtype=DataType.BFloat16)
            T33 = fd.ops.cast(T32, dtype=DataType.Float)
            S34 = fd.define_scalar(2.00000, dtype=DataType.Double)
            S35 = fd.ops.reciprocal(S34)
            T36 = fd.ops.mul(T33, S35)
            T37 = fd.ops.cast(T36, dtype=DataType.BFloat16)
            T38 = fd.ops.cast(T28, dtype=DataType.Float)
            T39 = fd.ops.mul(T38, T20)
            T40 = fd.ops.mul(T38, T19)
            T41 = fd.ops.cast(T40, dtype=DataType.BFloat16)
            T42 = fd.ops.cast(T39, dtype=DataType.BFloat16)
            T43 = fd.ops.cast(T41, dtype=DataType.Float)
            T44 = fd.ops.sum(T43, dims=[0, 2], keepdim=False, dtype=DataType.Null)
            T45 = fd.ops.cast(T44, dtype=DataType.BFloat16)
            S46 = fd.define_scalar(1, dtype=DataType.Int)
            S47 = fd.define_scalar(4096, dtype=DataType.Int)
            S48 = fd.define_scalar(1, dtype=DataType.Int)
            V49 = fd.define_vector([S46, S47, S48], dtype=DataType.Int)
            T50 = fd.ops.broadcast_in_dim(T45, shape=V49, broadcast_dims=[1])
            T51 = fd.ops.cast(T50, dtype=DataType.Float)
            S52 = fd.define_scalar(-0.500000, dtype=DataType.Double)
            T53 = fd.ops.mul(S52, T51)
            S54 = fd.define_scalar(3.00000, dtype=DataType.Double)
            T55 = fd.ops.pow(T12, S54)
            T56 = fd.ops.mul(T53, T55)
            T57 = fd.ops.cast(T56, dtype=DataType.BFloat16)
            T58 = fd.ops.cast(T57, dtype=DataType.Float)
            T59 = fd.ops.cast(T58, dtype=DataType.BFloat16)
            T60 = fd.ops.cast(T59, dtype=DataType.Float)
            S61 = fd.ops.reciprocal(S0)
            T62 = fd.ops.mul(T60, S61)
            T63 = fd.ops.sum(T62, dims=[0, 2], keepdim=False, dtype=DataType.Null)
            S64 = fd.define_scalar(1, dtype=DataType.Int)
            S65 = fd.define_scalar(4096, dtype=DataType.Int)
            V66 = fd.define_vector([S64, S65], dtype=DataType.Int)
            T67 = fd.ops.broadcast_in_dim(T63, shape=V66, broadcast_dims=[1])
            S68 = fd.define_scalar(1, dtype=DataType.Int)
            S69 = fd.define_scalar(4096, dtype=DataType.Int)
            S70 = fd.define_scalar(1, dtype=DataType.Int)
            V71 = fd.define_vector([S68, S69, S70], dtype=DataType.Int)
            T72 = fd.ops.broadcast_in_dim(T67, shape=V71, broadcast_dims=[0, 1])
            S73 = fd.define_scalar(1, dtype=DataType.Int)
            S74 = fd.define_scalar(4096, dtype=DataType.Int)
            S75 = fd.define_scalar(4096, dtype=DataType.Int)
            V76 = fd.define_vector([S73, S74, S75], dtype=DataType.Int)
            T77 = fd.ops.broadcast_in_dim(T72, shape=V76, broadcast_dims=[0, 1, 2])
            T78 = fd.ops.cast(T77, dtype=DataType.BFloat16)
            T79 = fd.ops.cast(T78, dtype=DataType.Float)
            T80 = fd.ops.mul(T79, T10)
            T81 = fd.ops.mul(T79, T9)
            T82 = fd.ops.cast(T81, dtype=DataType.BFloat16)
            T83 = fd.ops.cast(T80, dtype=DataType.BFloat16)
            T84 = fd.ops.cast(T42, dtype=DataType.Float)
            T85 = fd.ops.cast(T83, dtype=DataType.Float)
            T86 = fd.ops.add(T84, T85)
            T87 = fd.ops.cast(T86, dtype=DataType.BFloat16)
            T88 = fd.ops.cast(T87, dtype=DataType.Float)
            T89 = fd.ops.cast(T82, dtype=DataType.Float)
            T90 = fd.ops.add(T88, T89)
            T91 = fd.ops.cast(T90, dtype=DataType.BFloat16)
            T92 = fd.ops.cast(T91, dtype=DataType.Float)
            T93 = fd.ops.cast(T92, dtype=DataType.BFloat16)
            T94 = fd.ops.cast(T92, dtype=DataType.BFloat16)
            T95 = fd.ops.cast(T93, dtype=DataType.Float)
            T96 = fd.ops.cast(T5, dtype=DataType.Float)
            S97 = fd.define_scalar(2.00000, dtype=DataType.Double)
            S98 = fd.ops.reciprocal(S97)
            T99 = fd.ops.mul(T96, S98)
            T100 = fd.ops.cast(T99, dtype=DataType.BFloat16)
            fd.add_output(T100)
            fd.add_output(T37)
            fd.add_output(T94)
            fd.add_output(T95)

        # check if serialization passes during segmentation
        # skip pytorch check because fusion is derived from llama2 network.
        nvf_out, _ = self.exec_nvfuser(fusion_func, inputs)

    # https://github.com/NVIDIA/Fuser/issues/1953
    @unittest.skipIf(is_pre_ampere(), "Only supported on Ampere and newer devices.")
    def test_issue1953(self):
        inputs = [
            128,
            256,
            6,
            24,
            2,
            128,
            256,
            6,
            24,
            2,
            torch.randn((6144,), dtype=torch.float32, device="cuda:0").as_strided(
                (128, 256, 6, 24), (0, 24, 0, 1)
            ),
            torch.randn((6144,), dtype=torch.float32, device="cuda:0").as_strided(
                (128, 256, 6, 24), (0, 24, 0, 1)
            ),
            torch.randn((9437184,), dtype=torch.bfloat16, device="cuda:0").as_strided(
                (128, 6, 256, 48), (73728, 48, 288, 1)
            ),
            torch.randn((9437184,), dtype=torch.bfloat16, device="cuda:0").as_strided(
                (128, 6, 256, 48), (73728, 48, 288, 1)
            ),
        ]

        def fusion_func(fd: FusionDefinition) -> None:
            S0 = fd.define_scalar(None, dtype=DataType.Int)
            S1 = fd.define_scalar(None, dtype=DataType.Int)
            S2 = fd.define_scalar(None, dtype=DataType.Int)
            S3 = fd.define_scalar(None, dtype=DataType.Int)
            S4 = fd.define_scalar(None, dtype=DataType.Int)
            S5 = fd.define_scalar(None, dtype=DataType.Int)
            S6 = fd.define_scalar(None, dtype=DataType.Int)
            S7 = fd.define_scalar(None, dtype=DataType.Int)
            S8 = fd.define_scalar(None, dtype=DataType.Int)
            S9 = fd.define_scalar(None, dtype=DataType.Int)
            T10 = fd.define_tensor(
                shape=[-1, -1, -1, -1],
                contiguity=[None, True, None, True],
                dtype=DataType.Float,
                is_cpu=False,
                stride_order=[3, 2, 1, 0],
            )
            T11 = fd.define_tensor(
                shape=[-1, -1, -1, -1],
                contiguity=[None, True, None, True],
                dtype=DataType.Float,
                is_cpu=False,
                stride_order=[3, 2, 1, 0],
            )
            T12 = fd.define_tensor(
                shape=[-1, -1, -1, -1],
                contiguity=[True, True, True, True],
                dtype=DataType.BFloat16,
                is_cpu=False,
                stride_order=[3, 1, 2, 0],
            )
            T13 = fd.define_tensor(
                shape=[-1, -1, -1, -1],
                contiguity=[True, True, True, True],
                dtype=DataType.BFloat16,
                is_cpu=False,
                stride_order=[3, 1, 2, 0],
            )
            T14 = fd.ops.cast(T13, dtype=DataType.Float)
            T15 = fd.ops.permute(T14, dims=[0, 2, 1, 3])
            S16 = fd.define_scalar(128, dtype=DataType.Int)
            S17 = fd.define_scalar(256, dtype=DataType.Int)
            S18 = fd.define_scalar(6, dtype=DataType.Int)
            S19 = fd.define_scalar(24, dtype=DataType.Int)
            S20 = fd.define_scalar(2, dtype=DataType.Int)
            V21 = fd.define_vector([S16, S17, S18, S19, S20], dtype=DataType.Int)
            T22 = fd.ops.reshape(T15, new_shape=V21)
            T23 = fd.ops.slice(
                T22,
                start_indices=[0, 0, 0, 0, 0],
                end_indices=[128, 256, 6, 24, 1],
                strides=[1, 1, 1, 1, 1],
            )
            T24 = fd.ops.slice(
                T22,
                start_indices=[0, 0, 0, 0, 1],
                end_indices=[128, 256, 6, 24, 2],
                strides=[1, 1, 1, 1, 1],
            )
            T25 = fd.ops.sum(T24, dims=[4], keepdim=False, dtype=DataType.Null)
            T26 = fd.ops.sum(T23, dims=[4], keepdim=False, dtype=DataType.Null)
            T27 = fd.ops.mul(T25, T10)
            T28 = fd.ops.mul(T25, T11)
            T29 = fd.ops.neg(T26)
            T30 = fd.ops.mul(T29, T11)
            T31 = fd.ops.add(T27, T30)
            T32 = fd.ops.cast(T31, dtype=DataType.BFloat16)
            T33 = fd.ops.mul(T26, T10)
            T34 = fd.ops.add(T28, T33)
            T35 = fd.ops.cast(T34, dtype=DataType.BFloat16)
            S36 = fd.define_scalar(128, dtype=DataType.Int)
            S37 = fd.define_scalar(256, dtype=DataType.Int)
            S38 = fd.define_scalar(6, dtype=DataType.Int)
            S39 = fd.define_scalar(24, dtype=DataType.Int)
            S40 = fd.define_scalar(1, dtype=DataType.Int)
            V41 = fd.define_vector([S36, S37, S38, S39, S40], dtype=DataType.Int)
            T42 = fd.ops.broadcast_in_dim(T32, shape=V41, broadcast_dims=[0, 1, 2, 3])
            S43 = fd.define_scalar(128, dtype=DataType.Int)
            S44 = fd.define_scalar(256, dtype=DataType.Int)
            S45 = fd.define_scalar(6, dtype=DataType.Int)
            S46 = fd.define_scalar(24, dtype=DataType.Int)
            S47 = fd.define_scalar(1, dtype=DataType.Int)
            V48 = fd.define_vector([S43, S44, S45, S46, S47], dtype=DataType.Int)
            T49 = fd.ops.broadcast_in_dim(T35, shape=V48, broadcast_dims=[0, 1, 2, 3])
            S50 = fd.define_scalar(0.00000, dtype=DataType.Double)
            T51 = fd.ops.pad(T42, [1, 0, 0, 0, 0, 0, 0, 0, 0, 0], S50)
            S52 = fd.define_scalar(0.00000, dtype=DataType.Double)
            T53 = fd.ops.pad(T49, [0, 1, 0, 0, 0, 0, 0, 0, 0, 0], S52)
            T54 = fd.ops.cast(T51, dtype=DataType.Float)
            T55 = fd.ops.cast(T53, dtype=DataType.Float)
            T56 = fd.ops.add(T54, T55)
            T57 = fd.ops.cast(T56, dtype=DataType.BFloat16)
            T58 = fd.ops.cast(T12, dtype=DataType.Float)
            T59 = fd.ops.permute(T58, dims=[0, 2, 1, 3])
            S60 = fd.define_scalar(128, dtype=DataType.Int)
            S61 = fd.define_scalar(256, dtype=DataType.Int)
            S62 = fd.define_scalar(6, dtype=DataType.Int)
            S63 = fd.define_scalar(24, dtype=DataType.Int)
            S64 = fd.define_scalar(2, dtype=DataType.Int)
            V65 = fd.define_vector([S60, S61, S62, S63, S64], dtype=DataType.Int)
            T66 = fd.ops.reshape(T59, new_shape=V65)
            T67 = fd.ops.slice(
                T66,
                start_indices=[0, 0, 0, 0, 0],
                end_indices=[128, 256, 6, 24, 1],
                strides=[1, 1, 1, 1, 1],
            )
            T68 = fd.ops.slice(
                T66,
                start_indices=[0, 0, 0, 0, 1],
                end_indices=[128, 256, 6, 24, 2],
                strides=[1, 1, 1, 1, 1],
            )
            T69 = fd.ops.sum(T68, dims=[4], keepdim=False, dtype=DataType.Null)
            T70 = fd.ops.sum(T67, dims=[4], keepdim=False, dtype=DataType.Null)
            T71 = fd.ops.mul(T69, T10)
            T72 = fd.ops.mul(T69, T11)
            T73 = fd.ops.neg(T70)
            T74 = fd.ops.mul(T73, T11)
            T75 = fd.ops.add(T71, T74)
            T76 = fd.ops.cast(T75, dtype=DataType.BFloat16)
            T77 = fd.ops.mul(T70, T10)
            T78 = fd.ops.add(T72, T77)
            T79 = fd.ops.cast(T78, dtype=DataType.BFloat16)
            S80 = fd.define_scalar(128, dtype=DataType.Int)
            S81 = fd.define_scalar(256, dtype=DataType.Int)
            S82 = fd.define_scalar(6, dtype=DataType.Int)
            S83 = fd.define_scalar(24, dtype=DataType.Int)
            S84 = fd.define_scalar(1, dtype=DataType.Int)
            V85 = fd.define_vector([S80, S81, S82, S83, S84], dtype=DataType.Int)
            T86 = fd.ops.broadcast_in_dim(T76, shape=V85, broadcast_dims=[0, 1, 2, 3])
            S87 = fd.define_scalar(128, dtype=DataType.Int)
            S88 = fd.define_scalar(256, dtype=DataType.Int)
            S89 = fd.define_scalar(6, dtype=DataType.Int)
            S90 = fd.define_scalar(24, dtype=DataType.Int)
            S91 = fd.define_scalar(1, dtype=DataType.Int)
            V92 = fd.define_vector([S87, S88, S89, S90, S91], dtype=DataType.Int)
            T93 = fd.ops.broadcast_in_dim(T79, shape=V92, broadcast_dims=[0, 1, 2, 3])
            S94 = fd.define_scalar(0.00000, dtype=DataType.Double)
            T95 = fd.ops.pad(T86, [1, 0, 0, 0, 0, 0, 0, 0, 0, 0], S94)
            S96 = fd.define_scalar(0.00000, dtype=DataType.Double)
            T97 = fd.ops.pad(T93, [0, 1, 0, 0, 0, 0, 0, 0, 0, 0], S96)
            T98 = fd.ops.cast(T95, dtype=DataType.Float)
            T99 = fd.ops.cast(T97, dtype=DataType.Float)
            T100 = fd.ops.add(T98, T99)
            T101 = fd.ops.cast(T100, dtype=DataType.BFloat16)
            fd.add_output(T57)
            fd.add_output(T101)

        nvf_out, _ = self.exec_nvfuser(fusion_func, inputs)

    # A simple pointwise fusion, but passed misaligned input
    def test_misaligned_add(self):
        inputs = [
            torch.ones(2**20 + 1, device="cuda")[1:],  # cannot vectorize
            torch.ones(2**20, device="cuda"),
        ]
        print(inputs[0].data_ptr(), inputs[0].data_ptr() % 16)

        def fusion_func(fd: FusionDefinition):
            t0 = fd.from_pytorch(inputs[0])
            t1 = fd.from_pytorch(inputs[1])
            c0 = fd.define_scalar(3.0)

            t2 = fd.ops.add(t0, t1)

            fd.add_output(t2)

        # Fails because vectorization 4 is set but only 1 supported
        nvf_out, _ = self.exec_nvfuser(fusion_func, inputs)

    # See https://github.com/NVIDIA/Fuser/issues/2275
    @unittest.skipIf(is_pre_ampere(), "Only supported on Ampere and newer devices.")
    def test_unpadded_catop_issue2275_repro1(self):
        inputs = [
            torch.randn((4096,), dtype=torch.bfloat16, device="cuda:0").as_strided(
                (2, 4096, 4096), (0, 0, 1)
            ),
            torch.randn((33554432,), dtype=torch.bfloat16, device="cuda:0").as_strided(
                (2, 4096, 4096), (16777216, 4096, 1)
            ),
            torch.randn((524288,), dtype=torch.bfloat16, device="cuda:0").as_strided(
                (2, 32, 4096, 128), (0, 0, 128, 1)
            ),
            torch.randn((524288,), dtype=torch.bfloat16, device="cuda:0").as_strided(
                (2, 32, 4096, 128), (0, 0, 128, 1)
            ),
            torch.randn((25165824,), dtype=torch.bfloat16, device="cuda:0").as_strided(
                (6144, 4096), (4096, 1)
            ),
        ]

        def fusion_func(fd: FusionDefinition) -> None:
            T0 = fd.define_tensor(
                shape=[-1, -1, -1],
                contiguity=[None, None, True],
                dtype=DataType.BFloat16,
                is_cpu=False,
                stride_order=[2, 1, 0],
            )
            T1 = fd.define_tensor(
                shape=[-1, -1, -1],
                contiguity=[True, True, True],
                dtype=DataType.BFloat16,
                is_cpu=False,
                stride_order=[2, 1, 0],
            )
            T2 = fd.define_tensor(
                shape=[-1, -1, -1, -1],
                contiguity=[None, None, True, True],
                dtype=DataType.BFloat16,
                is_cpu=False,
                stride_order=[3, 2, 1, 0],
            )
            T3 = fd.define_tensor(
                shape=[-1, -1, -1, -1],
                contiguity=[None, None, True, True],
                dtype=DataType.BFloat16,
                is_cpu=False,
                stride_order=[3, 2, 1, 0],
            )
            T4 = fd.define_tensor(
                shape=[-1, -1],
                contiguity=[True, True],
                dtype=DataType.BFloat16,
                is_cpu=False,
                stride_order=[1, 0],
            )
            T5 = fd.ops.cast(T1, dtype=DataType.Float)
            T6 = fd.ops.mul(T5, T5)
            T7 = fd.ops.sum(T6, dims=[2], keepdim=False, dtype=DataType.Null)
            S8 = fd.define_scalar(2, dtype=DataType.Int)
            S9 = fd.define_scalar(4096, dtype=DataType.Int)
            S10 = fd.define_scalar(1, dtype=DataType.Int)
            V11 = fd.define_vector([S8, S9, S10], dtype=DataType.Int)
            T12 = fd.ops.broadcast_in_dim(T7, shape=V11, broadcast_dims=[0, 1])
            S13 = fd.define_scalar(4096.00, dtype=DataType.Double)
            S14 = fd.ops.reciprocal(S13)
            T15 = fd.ops.mul(T12, S14)
            S16 = fd.define_scalar(1.00000e-05, dtype=DataType.Double)
            T17 = fd.ops.add(T15, S16)
            T18 = fd.ops.rsqrt(T17)
            S19 = fd.define_scalar(2, dtype=DataType.Int)
            S20 = fd.define_scalar(4096, dtype=DataType.Int)
            S21 = fd.define_scalar(4096, dtype=DataType.Int)
            V22 = fd.define_vector([S19, S20, S21], dtype=DataType.Int)
            T23 = fd.ops.broadcast_in_dim(T18, shape=V22, broadcast_dims=[0, 1, 2])
            T24 = fd.ops.mul(T5, T23)
            T25 = fd.ops.cast(T0, dtype=DataType.Float)
            T26 = fd.ops.mul(T24, T25)
            T27 = fd.ops.cast(T26, dtype=DataType.BFloat16)
            T28 = fd.ops.linear(T27, T4)
            S29 = fd.define_scalar(2, dtype=DataType.Int)
            S30 = fd.define_scalar(4096, dtype=DataType.Int)
            S31 = fd.define_scalar(8, dtype=DataType.Int)
            S32 = fd.define_scalar(6, dtype=DataType.Int)
            S33 = fd.define_scalar(128, dtype=DataType.Int)
            V34 = fd.define_vector([S29, S30, S31, S32, S33], dtype=DataType.Int)
            T35 = fd.ops.reshape(T28, new_shape=V34)
            T36 = fd.ops.permute(T35, dims=[0, 2, 3, 1, 4])
            T37 = fd.ops.slice(
                T36,
                start_indices=[0, 0, 0, 0, 0],
                end_indices=[2, 8, 4, 4096, 128],
                strides=[1, 1, 1, 1, 1],
            )

            S47 = fd.define_scalar(2, dtype=DataType.Int)
            S48 = fd.define_scalar(32, dtype=DataType.Int)
            S49 = fd.define_scalar(4096, dtype=DataType.Int)
            S50 = fd.define_scalar(128, dtype=DataType.Int)
            V51 = fd.define_vector([S47, S48, S49, S50], dtype=DataType.Int)
            T52 = fd.ops.reshape(T37, new_shape=V51)
            T59 = fd.ops.slice(
                T52,
                start_indices=[0, 0, 0, 0],
                end_indices=[2, 32, 4096, 128],
                strides=[1, 1, 1, 1],
            )
            T60 = fd.ops.slice(
                T59,
                start_indices=[0, 0, 0, 0],
                end_indices=[2, 32, 4096, 64],
                strides=[1, 1, 1, 1],
            )
            T61 = fd.ops.slice(
                T59,
                start_indices=[0, 0, 0, 64],
                end_indices=[2, 32, 4096, 128],
                strides=[1, 1, 1, 1],
            )
            T62 = fd.ops.cast(T61, dtype=DataType.Float)
            T63 = fd.ops.neg(T62)
            T64 = fd.ops.cast(T63, dtype=DataType.BFloat16)
            T65 = fd.ops.cat([T64, T60], dim=-1)
            T66 = fd.ops.cast(T59, dtype=DataType.Float)
            T67 = fd.ops.cast(T2, dtype=DataType.Float)
            T68 = fd.ops.mul(T66, T67)
            T69 = fd.ops.cast(T65, dtype=DataType.Float)
            T70 = fd.ops.cast(T3, dtype=DataType.Float)
            T71 = fd.ops.mul(T69, T70)
            T72 = fd.ops.add(T68, T71)
            T73 = fd.ops.cast(T72, dtype=DataType.BFloat16)

            T87 = fd.ops.slice(
                T52,
                start_indices=[0, 0, 0, 0],
                end_indices=[2, 32, 4096, 0],
                strides=[1, 1, 1, 1],
            )
            T88 = fd.ops.cat([T73, T87], dim=-1)

            fd.add_output(T88)

        nvf_out, _ = self.exec_nvfuser(fusion_func, inputs)

    # See https://github.com/NVIDIA/Fuser/issues/2275
    @unittest.skipIf(is_pre_ampere(), "Only supported on Ampere and newer devices.")
    def test_unpadded_catop_issue2275_repro2(self):
        inputs = [
            torch.randn((2, 32, 4096, 128), dtype=torch.bfloat16, device="cuda:0")
        ]

        def fusion_func(fd: FusionDefinition) -> None:
            T0 = fd.from_pytorch(inputs[0])

            T1 = fd.ops.slice(
                T0,
                start_indices=[0, 0, 0, 0],
                end_indices=[2, 32, 4096, 128],
                strides=[1, 1, 1, 1],
            )
            T2 = fd.ops.slice(
                T1,
                start_indices=[0, 0, 0, 0],
                end_indices=[2, 32, 4096, 64],
                strides=[1, 1, 1, 1],
            )
            T3 = fd.ops.slice(
                T1,
                start_indices=[0, 0, 0, 64],
                end_indices=[2, 32, 4096, 128],
                strides=[1, 1, 1, 1],
            )
            T4 = fd.ops.cast(fd.ops.neg(T3), DataType.BFloat16)
            T5 = fd.ops.cat([T4, T2], dim=-1)
            T6 = fd.ops.add(fd.ops.sin(T5), fd.ops.cos(T5))
            T7 = fd.ops.cast(T6, DataType.BFloat16)

            T100 = fd.ops.slice(
                T0,
                start_indices=[0, 0, 0, 0],
                end_indices=[2, 32, 4096, 0],
                strides=[1, 1, 1, 1],
            )
            T101 = fd.ops.cat([T7, T100], dim=-1)
            fd.add_output(T101)

        nvf_out, _ = self.exec_nvfuser(fusion_func, inputs)

    # See https://github.com/NVIDIA/Fuser/issues/2317
    @unittest.skipIf(is_pre_ampere(), "Only supported on Ampere and newer devices.")
    def test_reduction_transpose_sched_issue2317(self):
        inputs = [
            torch.randn((16, 25, 128, 64), dtype=torch.bfloat16, device="cuda:0"),
            torch.randn((16, 128, 1600), dtype=torch.bfloat16, device="cuda:0"),
            torch.randn((1600, 1600), dtype=torch.bfloat16, device="cuda:0"),
        ]

        def fusion_func(fd: FusionDefinition, inputs) -> None:
            T0 = fd.from_pytorch(inputs[0])
            T1 = fd.from_pytorch(inputs[1])
            T2 = fd.from_pytorch(inputs[2])

            T10 = fd.ops.permute(T0, dims=[0, 2, 1, 3])
            T11 = fd.ops.stride_order(T10, stride_order=[3, 2, 1, 0])
            T16 = fd.ops.reshape(T11, new_shape=T1.shape())
            T17 = fd.ops.linear(T16, T2)
            T33 = fd.ops.add(T17, T1)

            T33 = fd.ops.cast(T33, dtype=DataType.BFloat16)
            T34 = fd.ops.linear(T33, T2)
            T35 = fd.ops.add(T34, T33)
            fd.add_output(T35)

        nvf_out, _ = self.exec_nvfuser(partial(fusion_func, inputs=inputs), inputs)

    def test_fusion_profiler(self):
        inputs = [
            torch.randn((2, 5), dtype=torch.float, device="cuda:0"),
            torch.randn((2, 5), dtype=torch.float, device="cuda:0"),
        ]

        def fusion_func(fd: FusionDefinition) -> None:
            T0 = fd.from_pytorch(inputs[0])
            T1 = fd.from_pytorch(inputs[1])
            T2 = fd.ops.add(T0, T1)
            T3 = fd.ops.sum(T2, dim=-1)
            T4 = fd.ops.sum(T3, dim=-1)
            fd.add_output(T4)

        with FusionDefinition() as fd:
            fusion_func(fd)

        # Testing returning a profile without profiling, expect an error!
        try:
            fd.profile()
            raise RuntimeError(
                "fd.profile() should have raised a ValueError because profile() was called before exeute()!"
            )
        except ValueError:
            pass

        # Testing that the profile returns 2 segments
        try:
            fd.execute(inputs, profile=True)
            prof = fd.profile()
            self.assertEqual(prof.segments, 2)
            self.assertEqual(len(prof.kernel_profiles), 2)
        except Exception as e:
            raise RuntimeError(
                "FusionDefinition's execute() did not run correctly with profile enabled!"
            )

    def test_fusion_profiler_user_schedule(self):
        inputs = [
            torch.randn((2, 5), dtype=torch.float, device="cuda:0"),
            torch.randn((2, 5), dtype=torch.float, device="cuda:0"),
        ]

        def fusion_func(fd: FusionDefinition) -> None:
            T0 = fd.from_pytorch(inputs[0])
            T1 = fd.from_pytorch(inputs[1])
            T2 = fd.ops.add(T0, T1)
            fd.add_output(T2)

        class MyFusion(FusionDefinition):
            def definition(self):
                fusion_func(fd)

            def schedule(self):
                pass

        fd = MyFusion()
        try:
            fd.execute(inputs, profile=True)
            self.assertTrue(fd.profile().fusion_id >= 0)
            self.assertEqual(fd.profile().kernel_profiles[0].scheduler, "user")
        except Exception as e:
            raise RuntimeError(
                "FusionDefinition's execute() did not run correctly with profile enabled!"
            )

    def test_fusion_profiler_with_noncodegen_kernels(self):
        inputs = [
            torch.randn((2, 4, 16), dtype=torch.bfloat16, device="cuda:0"),
            torch.randn((2, 4, 16), dtype=torch.bfloat16, device="cuda:0"),
            torch.randn((16, 16), dtype=torch.bfloat16, device="cuda:0"),
        ]

        def fusion_func(fd: FusionDefinition) -> None:
            T0 = fd.from_pytorch(inputs[0])
            T1 = fd.from_pytorch(inputs[1])
            T2 = fd.from_pytorch(inputs[2])
            T3 = fd.ops.linear(T0, T2)
            T4 = fd.ops.add(T3, T1)
            fd.add_output(T4)

        class MyFusion(FusionDefinition):
            def definition(self):
                fusion_func(fd)

        fd = MyFusion()
        try:
            fd.execute(inputs, profile=True)
            self.assertTrue(fd.profile().fusion_id >= 0)
            self.assertEqual(len(fd.profile().kernel_profiles), 2)
            self.assertGreaterEqual(len(fd.profile().kernel_profiles[0].name), 0)
            self.assertGreaterEqual(len(fd.profile().kernel_profiles[1].name), 0)
        except Exception as e:
            raise RuntimeError(
                "FusionDefinition's execute() did not run correctly with profile enabled!"
            )

    # Small repro from https://github.com/NVIDIA/Fuser/issues/2359
    def test_reshape_squeeze_concretization(self):
        inputs = [
            torch.randn((100,), dtype=torch.float32, device="cuda:0").as_strided(
                (2, 5, 10), (50, 10, 1)
            ),
        ]

        def fusion_func(fd: FusionDefinition) -> None:
            T0 = fd.define_tensor(
                shape=[-1, -1, -1],
                contiguity=[True, True, True],
                dtype=DataType.Float,
                is_cpu=False,
                stride_order=[2, 1, 0],
            )
            T1 = fd.ops.slice(
                T0, start_indices=[0, 0, 0], end_indices=[1, 2, 4], strides=[1, 1, 1]
            )
            S2 = fd.define_scalar(1, dtype=DataType.Int)
            S3 = fd.define_scalar(8, dtype=DataType.Int)
            V4 = fd.define_vector([S2, S3], dtype=DataType.Int)
            V5 = fd.define_vector([S3], dtype=DataType.Int)
            T6 = fd.ops.reshape(T1, new_shape=V4)
            T7 = fd.ops.reshape(T6, new_shape=V5)
            # this works fine
            # T7 = fd.ops.reshape(T1, new_shape=V5)
            fd.add_output(T7)

        nvf_out, _ = self.exec_nvfuser(fusion_func, inputs)

    # Test empty symbolic tensors can be reshaped
    # See https://github.com/NVIDIA/Fuser/issues/2362
    def test_empty_reshape(self):
        inputs = [
            torch.randint(0, 10, (0, 1, 2, 3, 4), dtype=torch.int64, device="cuda:0")
        ]

        def fusion_func(fd: FusionDefinition) -> None:
            T0 = fd.define_tensor(
                shape=[-1, 1, -1, -1, -1],
                contiguity=[False, None, True, True, True],
                dtype=DataType.Int,
                is_cpu=False,
                stride_order=[4, 3, 2, 1, 0],
            )
            S2 = fd.define_scalar(5, dtype=DataType.Int)
            S3 = fd.define_scalar(0, dtype=DataType.Int)
            V4 = fd.define_vector([S2, S3], dtype=DataType.Int)
            T5 = fd.ops.reshape(T0, new_shape=V4)
            fd.add_output(T5)

        nvf_out, _ = self.exec_nvfuser(fusion_func, inputs)

    # Test that the range of generated uniform values spans the proper range
    # https://github.com/NVIDIA/Fuser/issues/1653
    def test_uniform_range(self):
        dtypes = [DataType.Double, DataType.Float, DataType.Half]
        if not is_pre_ampere():
            dtypes.append(DataType.BFloat16)

        def run_test(left: float, right: float, dtype: DataType):
            samples_per_run = 2**29

            def fusion_fn(fd: FusionDefinition):
                # Generate enough values to reasonably expect to sample the ends of the range
                shape = fd.define_vector([samples_per_run], dtype=DataType.Int)
                S0 = fd.define_scalar(left, dtype=DataType.Double)
                S1 = fd.define_scalar(right, dtype=DataType.Double)
                output = fd.ops.uniform(S0, S1, shape=shape, dtype=dtype)
                fd.add_output(output)

            with FusionDefinition() as fd:
                fusion_fn(fd)

            output = fd.execute([])[0]

            x = output.amax()
            m = output.amin()
            mu = output.type(torch.float64).mean()
            # Repeat to improve chances of sampling extreme values
            num_runs = 100
            num_samples = num_runs * samples_per_run
            for i in range(num_runs):
                u = fd.execute([])[0]
                x = torch.maximum(x, u.amax())
                m = torch.minimum(m, u.amin())
                mu = mu + (u.type(torch.float64).mean() - mu) / (i + 2)

            # round-trip cast to find expected min
            theomin = torch.tensor(left, dtype=output.dtype).item()
            theomu = 0.5 * (right + left)
            theomax = torch.nextafter(
                torch.tensor(right, dtype=output.dtype),
                torch.tensor(left, dtype=output.dtype),
            )

            assert (
                m.item() >= theomin
            ), f"{output.dtype} expected min generated value {theomin} but found {m.item()}"
            assert (
                m.item() <= theomax
            ), f"{output.dtype} expected max generated value {theomax} but found {x.item()}"

            # uniform distribution on [0, 1) has mean 0.5 and variance 1/12
            # The standard error of the mean is then 1/sqrt(12 *
            # num_samples). We use the precision at 1.0 as a surrogate for
            # the contribution of rounding to the standard error of the
            # finite-precision mean.
            assert abs(mu.item() - theomu) < (right - left) * max(
                right - x.item(), 3.0 / math.sqrt(12 * num_samples)
            ), f"{output.dtype} expected mean generated value {theomu} but found {mu.item()}"

            if dtype not in [DataType.Float, DataType.Double]:
                # For reduced precision types, check that we sample the extreme
                # values. We don't do this for full precision types since the
                # amount of samples required would be too large.
                assert (
                    m.item() == theomin
                ), f"{output.dtype} expected min generated value {theomin} but found {m.item()}"
                assert (
                    x.item() == theomax
                ), f"{output.dtype} expected max generated value {theomax} but found {x.item()}"

        # test standard and non-standard uniform
        for left, right in [[0.0, 1.0], [-1.5, 3.7]]:
            for dtype in dtypes:
                run_test(left, right, dtype)

    def test_random_distinct_values(self):
        dtypes = [DataType.Double, DataType.Float, DataType.Half]
        if not is_pre_ampere():
            dtypes.append(DataType.BFloat16)
        for dtype, randopname in itertools.product(dtypes, ["uniform", "normal"]):

            def fusion_fn(fd: FusionDefinition):
                # generate 4 values and check that they are all distinct
                shape = fd.define_vector([2, 2], dtype=DataType.Int)
                randop = getattr(fd.ops, randopname)
                S0 = fd.define_scalar(0.00000, dtype=DataType.Double)
                S1 = fd.define_scalar(1.00000, dtype=DataType.Double)
                output = randop(S0, S1, shape=shape, dtype=dtype)
                fd.add_output(output)

            with FusionDefinition() as fd:
                fusion_fn(fd)

            for i in range(100):
                output = fd.execute([])[0]

                # Rarely we might have a pair of matching lower precision
                # samples. However, it is extremely rare that we would have a
                # set of three matching elements in only 100 repeats unless we
                # have a bug.

                match = output.flatten().unsqueeze(0) == output.flatten().unsqueeze(1)
                match_pairs = (
                    match ^ torch.eye(4, dtype=torch.bool, device="cuda")
                ).sum() // 2

                assert (
                    match_pairs.item() < 3
                ), f"At least three entries match in {output}"

    def test_matmul_issue_2354(self):
        inputs = [
            torch.randn((8, 4), dtype=torch.float32, device="cuda:0"),
            torch.randn(
                (
                    6,
                    2,
                    4,
                ),
                dtype=torch.float32,
                device="cuda:0",
            ),
        ]

        def fusion_func(fd: FusionDefinition):
            T0 = fd.define_tensor(
                shape=[-1, -1],
                contiguity=[True, True],
                dtype=DataType.Float,
                is_cpu=False,
                stride_order=[1, 0],
            )
            T1 = fd.define_tensor(
                shape=[-1, -1, -1],
                contiguity=[True, True, True],
                dtype=DataType.Float,
                is_cpu=False,
                stride_order=[2, 1, 0],
            )
            T2 = fd.ops.linear(T1, T0)
            S3 = fd.define_scalar(1.41421, dtype=DataType.Double)
            T4 = fd.ops.mul(T2, S3)
            fd.add_output(T2)
            fd.add_output(T4)

        nvf_out, _ = self.exec_nvfuser(fusion_func, inputs)

    def test_reshape_dynamic(self):
        inputs = [
            32,
            torch.randn((192,), dtype=torch.float32, device="cuda:0").as_strided(
                (4, 8, 6), (48, 6, 1)
            ),
        ]

        def fusion_func(fd: FusionDefinition) -> None:
            S0 = fd.define_scalar(None, dtype=DataType.Int)
            T1 = fd.define_tensor(
                shape=[-1, -1, -1],
                contiguity=[True, True, True],
                dtype=DataType.Float,
                is_cpu=False,
                stride_order=[2, 1, 0],
            )
            S2 = fd.define_scalar(1, dtype=DataType.Int)
            S3 = fd.ops.mul(S2, S0)
            S4 = fd.ops.signbit(S3)
            S5 = fd.define_scalar(False, dtype=DataType.Bool)
            S6 = fd.ops.ne(S4, S5)
            S7 = fd.define_scalar(192, dtype=DataType.Int)
            S8 = fd.ops.fmod(S7, S3)
            S9 = fd.ops.cast(S8, dtype=DataType.Int)
            S10 = fd.define_scalar(0, dtype=DataType.Int)
            S11 = fd.ops.ne(S9, S10)
            S12 = fd.ops.bitwise_and(S6, S11)
            S13 = fd.define_scalar(192, dtype=DataType.Int)
            S14 = fd.ops.reciprocal(S3)
            S15 = fd.ops.mul(S13, S14)
            S16 = fd.ops.cast(S12, dtype=DataType.Int)
            S17 = fd.ops.sub(S15, S16)
            V18 = fd.define_vector([S0, S17], dtype=DataType.Int)
            T19 = fd.ops.reshape(T1, new_shape=V18)
            T20 = fd.ops.sum(T19, dims=[1], keepdim=False, dtype=DataType.Null)
            fd.add_output(T20)

        nvf_out, _ = self.exec_nvfuser(fusion_func, inputs)

    # Test that we do not hit segfaults when replacing an empty tensor that has multiple uses
    # https://github.com/NVIDIA/Fuser/issues/2545
    def test_remove_empty_issue_2545(self):
        inputs = [
            torch.randint(0, 10, (2,), dtype=torch.int64, device="cuda:0").as_strided(
                (2,), (1,)
            ),
            torch.randint(0, 10, (0,), dtype=torch.int64, device="cuda:0").as_strided(
                (0,), (1,)
            ),
        ]

        def fusion_func(fd: FusionDefinition):
            T0 = fd.define_tensor(
                shape=[-1],
                contiguity=[True],
                dtype=DataType.Int,
                is_cpu=False,
                stride_order=[0],
            )
            T1 = fd.define_tensor(
                shape=[-1],
                contiguity=[True],
                dtype=DataType.Int,
                is_cpu=False,
                stride_order=[0],
            )
            S2 = fd.define_scalar(0, dtype=DataType.Int)
            T3 = fd.ops.lt(T0, S2)
            S4 = fd.define_scalar(5, dtype=DataType.Int)
            S5 = fd.define_scalar(0, dtype=DataType.Int)
            T6 = fd.ops.where(T3, S4, S5)
            T7 = fd.ops.add(T0, T6)
            S8 = fd.define_scalar(0, dtype=DataType.Int)
            T9 = fd.ops.add(T7, S8)
            T10 = fd.ops.cat([T1, T9], dim=0)
            S11 = fd.define_scalar(0, dtype=DataType.Int)
            T12 = fd.ops.add(T10, S11)
            T13 = fd.ops.cat([T1, T12], dim=0)
            S14 = fd.define_scalar(5, dtype=DataType.Int)
            T15 = fd.ops.add(T10, S14)
            T16 = fd.ops.cat([T13, T15], dim=0)
            S17 = fd.define_scalar(10, dtype=DataType.Int)
            T18 = fd.ops.add(T10, S17)
            fd.add_output(T18)
            fd.add_output(T16)

        nvf_out, _ = self.exec_nvfuser(fusion_func, inputs)

    def test_returning_aliased_outputs(self):
        inputs = [torch.randn((1, 2, 3, 4), dtype=torch.float32, device="cuda:0")]

        def fusion_func(fd: FusionDefinition):
            T0 = fd.define_tensor(
                shape=[-1, -1, -1, -1],
                contiguity=[True, True, True, True],
                dtype=DataType.Float,
                is_cpu=False,
                stride_order=[3, 2, 1, 0],
            )
            S1 = fd.define_scalar(0.00000, dtype=DataType.Double)
            T2 = fd.ops.gt(T0, S1)
            S3 = fd.define_scalar(0.00000, dtype=DataType.Double)
            T4 = fd.ops.where(T2, T0, S3)
            fd.add_output(T4)
            fd.add_output(T4, T0)
            fd.add_output(T4)
            fd.add_output(T0)

        nvf_out, _ = self.exec_nvfuser(fusion_func, inputs)
        num_out = len(nvf_out)
        self.assertEqual(num_out, 3)
        for i in range(num_out):
            self.assertEqual(nvf_out[i].data_ptr(), inputs[0].data_ptr())

<<<<<<< HEAD
    # Test that we properly raise an error when passing inputs with the wrong types
    def test_mismatched_input_types(self):
        scalar_inp = 2.0
        tensor_inp = torch.rand((15,), dtype=torch.float32, device="cuda:0")

        def fusion_func(fd: FusionDefinition):
            T0 = fd.define_tensor(
                shape=[-1],
                contiguity=[True],
                dtype=DataType.Float,
                is_cpu=False,
                stride_order=[0],
            )
            s0 = fd.define_scalar()
            T1 = fd.ops.mul(T0, s0)
            fd.add_output(T1)

        with FusionDefinition() as fd:
            fusion_func(fd)

        try:
            import pytest
        except ImportError:
            self.skipTest("Could not import pytest")

        with pytest.raises(
            Exception,
            match=re.escape(
                "Expected input 0, T0_g[ iS0{i0} ], to be an at::Tensor but got scalar 2"
            ),
        ):
            nvf_out = fd.execute([scalar_inp, scalar_inp])

        with pytest.raises(
            Exception,
            match=re.escape(
                "Expected input 1, d2, to be a scalar but got float tensor of rank 1"
            ),
        ):
            nvf_out = fd.execute([tensor_inp, tensor_inp])

        with pytest.raises(
            Exception,
            match=re.escape(
                "Expected input 0, T0_g[ iS0{i0} ], to be bound to a tensor of dtype float,"
                " but got a tensor of dtype __half"
            ),
        ):
            wrong_tensor_inp = torch.rand((15,), dtype=torch.float16, device="cuda:0")
            nvf_out = fd.execute([wrong_tensor_inp, 2.0])

        with pytest.raises(
            Exception,
            match=re.escape(
                "Scalar value (2,1) is not compatible with the expected data type: double."
            ),
        ):
            nvf_out = fd.execute([tensor_inp, 2.0 + 1.0j])
=======
    # Tests broadcast reduction axis in matmul: Issue #2532.
    def test_repro_issue2532(self):
        def fusion_func(fd: FusionDefinition) -> None:
            T0 = fd.define_tensor(
                shape=[-1, -1, 1],
                contiguity=[True, None, True],
                dtype=DataType.Float,
                is_cpu=False,
                stride_order=[2, 0, 1],
            )
            T1 = fd.define_tensor(
                shape=[-1, 1, -1],
                contiguity=[True, None, True],
                dtype=DataType.Float,
                is_cpu=False,
                stride_order=[2, 1, 0],
            )
            T2 = fd.ops.sum(T1, dims=[0, 1], keepdim=False, dtype=DataType.Null)
            T3 = fd.ops.matmul(T0, T1)
            T4 = fd.ops.sum(T3, dims=[0], keepdim=False, dtype=DataType.Null)
            fd.add_output(T2)
            fd.add_output(T4)

        inputs = [
            torch.randn((262400,), dtype=torch.float32, device="cuda:0").as_strided(
                (1025, 256, 1), (256, 1, 256)
            ),
            torch.randn((1049600,), dtype=torch.float32, device="cuda:0").as_strided(
                (1025, 1, 1024), (1024, 1024, 1)
            ),
        ]
        nvf_out, _ = self.exec_nvfuser(fusion_func, inputs)
>>>>>>> cc242684


if __name__ == "__main__":
    run_tests()<|MERGE_RESOLUTION|>--- conflicted
+++ resolved
@@ -4458,66 +4458,6 @@
         for i in range(num_out):
             self.assertEqual(nvf_out[i].data_ptr(), inputs[0].data_ptr())
 
-<<<<<<< HEAD
-    # Test that we properly raise an error when passing inputs with the wrong types
-    def test_mismatched_input_types(self):
-        scalar_inp = 2.0
-        tensor_inp = torch.rand((15,), dtype=torch.float32, device="cuda:0")
-
-        def fusion_func(fd: FusionDefinition):
-            T0 = fd.define_tensor(
-                shape=[-1],
-                contiguity=[True],
-                dtype=DataType.Float,
-                is_cpu=False,
-                stride_order=[0],
-            )
-            s0 = fd.define_scalar()
-            T1 = fd.ops.mul(T0, s0)
-            fd.add_output(T1)
-
-        with FusionDefinition() as fd:
-            fusion_func(fd)
-
-        try:
-            import pytest
-        except ImportError:
-            self.skipTest("Could not import pytest")
-
-        with pytest.raises(
-            Exception,
-            match=re.escape(
-                "Expected input 0, T0_g[ iS0{i0} ], to be an at::Tensor but got scalar 2"
-            ),
-        ):
-            nvf_out = fd.execute([scalar_inp, scalar_inp])
-
-        with pytest.raises(
-            Exception,
-            match=re.escape(
-                "Expected input 1, d2, to be a scalar but got float tensor of rank 1"
-            ),
-        ):
-            nvf_out = fd.execute([tensor_inp, tensor_inp])
-
-        with pytest.raises(
-            Exception,
-            match=re.escape(
-                "Expected input 0, T0_g[ iS0{i0} ], to be bound to a tensor of dtype float,"
-                " but got a tensor of dtype __half"
-            ),
-        ):
-            wrong_tensor_inp = torch.rand((15,), dtype=torch.float16, device="cuda:0")
-            nvf_out = fd.execute([wrong_tensor_inp, 2.0])
-
-        with pytest.raises(
-            Exception,
-            match=re.escape(
-                "Scalar value (2,1) is not compatible with the expected data type: double."
-            ),
-        ):
-            nvf_out = fd.execute([tensor_inp, 2.0 + 1.0j])
-=======
     # Tests broadcast reduction axis in matmul: Issue #2532.
     def test_repro_issue2532(self):
         def fusion_func(fd: FusionDefinition) -> None:
@@ -4550,7 +4490,65 @@
             ),
         ]
         nvf_out, _ = self.exec_nvfuser(fusion_func, inputs)
->>>>>>> cc242684
+
+    # Test that we properly raise an error when passing inputs with the wrong types
+    def test_mismatched_input_types(self):
+        scalar_inp = 2.0
+        tensor_inp = torch.rand((15,), dtype=torch.float32, device="cuda:0")
+
+        def fusion_func(fd: FusionDefinition):
+            T0 = fd.define_tensor(
+                shape=[-1],
+                contiguity=[True],
+                dtype=DataType.Float,
+                is_cpu=False,
+                stride_order=[0],
+            )
+            s0 = fd.define_scalar()
+            T1 = fd.ops.mul(T0, s0)
+            fd.add_output(T1)
+
+        with FusionDefinition() as fd:
+            fusion_func(fd)
+
+        try:
+            import pytest
+        except ImportError:
+            self.skipTest("Could not import pytest")
+
+        with pytest.raises(
+            Exception,
+            match=re.escape(
+                "Expected input 0, T0_g[ iS0{i0} ], to be an at::Tensor but got scalar 2"
+            ),
+        ):
+            nvf_out = fd.execute([scalar_inp, scalar_inp])
+
+        with pytest.raises(
+            Exception,
+            match=re.escape(
+                "Expected input 1, d2, to be a scalar but got float tensor of rank 1"
+            ),
+        ):
+            nvf_out = fd.execute([tensor_inp, tensor_inp])
+
+        with pytest.raises(
+            Exception,
+            match=re.escape(
+                "Expected input 0, T0_g[ iS0{i0} ], to be bound to a tensor of dtype float,"
+                " but got a tensor of dtype __half"
+            ),
+        ):
+            wrong_tensor_inp = torch.rand((15,), dtype=torch.float16, device="cuda:0")
+            nvf_out = fd.execute([wrong_tensor_inp, 2.0])
+
+        with pytest.raises(
+            Exception,
+            match=re.escape(
+                "Scalar value (2,1) is not compatible with the expected data type: double."
+            ),
+        ):
+            nvf_out = fd.execute([tensor_inp, 2.0 + 1.0j])
 
 
 if __name__ == "__main__":
