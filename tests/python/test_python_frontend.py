# SPDX-FileCopyrightText: Copyright (c) 2023-present NVIDIA CORPORATION & AFFILIATES.
# All rights reserved.
# SPDX-License-Identifier: BSD-3-Clause
# Owner(s): ["module: nvfuser"]

from copy import deepcopy
from functools import partial
import itertools
import math
import random
import re
from typing import List, Callable
import tempfile
import unittest
import os

import torch
import torch.nn.functional as F
from torch.testing._internal.common_utils import run_tests, TEST_WITH_ROCM, TestCase
from torch.testing._internal.jit_utils import RUN_CUDA
import torch._refs as refs
import torch._prims as prims

from nvfuser import (
    FusionCache,
    FusionDefinition,
    DataType,
    Tensor,
    version,
    compute_contiguity,
    compute_tensor_descriptor,
)
from nvfuser.pytorch_utils import torch_dtype_to_nvfuser_dtype


RUN_NVFUSER = RUN_CUDA and not TEST_WITH_ROCM

# This DEBUG_SERDE environment flag is used to debug serialization failures.
#
# 1) It disables automatically saving FusionCache upon program exit. Therefore,
# it has to be a global flag not per-test.
#
# 2) It resets the FusionCache after each test, which is useful for isolating
# failures. Note, some failures only occur when running multiple tests
# together and accumulating fusions in the cache.
#
# 3) It keeps the temporary files that are created during serde_check.
# Normally, these files are deleted after each test.
env_var_debug_serde = os.getenv("DEBUG_SERDE")
debug_serde: bool = env_var_debug_serde in ("true", "1")


def is_pre_volta():
    if not RUN_NVFUSER:
        return False
    prop = torch.cuda.get_device_properties(torch.cuda.current_device())
    return prop.major < 7


def is_pre_ampere():
    if not RUN_NVFUSER:
        return False
    prop = torch.cuda.get_device_properties(torch.cuda.current_device())
    return prop.major < 8


def is_pre_hopper():
    if not RUN_NVFUSER:
        return False
    prop = torch.cuda.get_device_properties(torch.cuda.current_device())
    return prop.major < 9


def setUpModule():
    if not debug_serde:
        from nvfuser import enable_automatic_serialization

        # Turn on default serialization upon program exit
        enable_automatic_serialization()

    # Automatically load common workplace
    fc = FusionCache.get()
    # Clear FusionCache because the tests expect a new fusion to be generated.
    FusionCache.reset()


def serde_check(test_fn: Callable):
    """
    A decorator to verify that serialization works with the given exec_nvfuser function.
    Currently, it uses serialization to rebuild the FusionCache structure.
    """

    def inner_fn(*args, **kwargs):
        self, fusion_func, inputs = args

        # NOTE: For debug purposes, clear FusionCache before running first test
        # so the behavior is more deterministic (PR #1848).
        is_new_fusion_expected = kwargs.get("new_fusion_expected", True)
        if debug_serde and is_new_fusion_expected:
            FusionCache.reset()
            assert FusionCache.get().num_fusions() == 0

        # skip_serde_check is only used by the decorator so remove it before running test_fn
        skip_serde_check = kwargs.pop("skip_serde_check", False)
        if skip_serde_check:
            return test_fn(self, fusion_func, inputs, **kwargs)

        # Run test to populate FusionCache. Deep copy inputs for this run but
        # not the final run. When a fusion output aliases an input, it will
        # change the input value for subsequent function calls. Therefore, only
        # the final run should take the original tensors and potentially update
        # their values.
        inputs_copy = deepcopy(inputs)
        test_fn(self, fusion_func, inputs_copy, **kwargs)

        # If DEBUG_SERDE is enabled, the temporary file is not deleted automatically
        with tempfile.NamedTemporaryFile(delete=(not debug_serde)) as tmp:
            try:
                # Serialize FusionCache
                fc = FusionCache.get()
                fc.serialize(tmp.name)

                FusionCache.reset()

                # Get new FusionCache because the previous one was destroyed by the reset call.
                fc = FusionCache.get()
                fc.deserialize(tmp.name)
            except Exception as e:
                if debug_serde:
                    raise RuntimeError(
                        f"***** {tmp.name} contains the serialized binary for this failure."
                    )
                else:
                    raise RuntimeError(
                        "***** Use DEBUG_SERDE=true to debug serialization failure."
                    )

        # Run test with repopulated FusionCache
        kwargs["new_fusion_expected"] = False
        return test_fn(self, fusion_func, inputs, **kwargs)

    return inner_fn


@unittest.skipIf(not RUN_NVFUSER, "requires CUDA")
@unittest.skipIf(is_pre_volta(), "Only supported on Volta and newer devices.")
class TestNvFuserFrontend(TestCase):
    # Helper function to verify the nvfuser output and make sure the string
    # definition based on the FusionDefinition is executable and matches the
    # original definition
    @serde_check
    def exec_nvfuser(
        self, fusion_func, inputs, *, new_fusion_expected=True, device=None
    ):
        inputs_cap = deepcopy(inputs)
        fc = FusionCache.get()
        before_fusions = fc.num_fusions()

        # Execute a fusion function and capture the string python definition
        with FusionDefinition() as fd:
            fusion_func(fd)
        fd_str = fd.__repr__()
        torch.manual_seed(0)
        out = fd.execute(inputs, device=device)

        # Execute the python definition that was captured
        try:
            func_name = re.findall("(nvfuser_fusion_id\\d+)", fd_str.split("\n")[1])[0]
            exec(fd_str)
            with FusionDefinition() as fd_cap:
                eval(func_name)(fd_cap)
            torch.manual_seed(0)
            out_cap = fd_cap.execute(inputs_cap, device=device)
        except Exception as err:
            print("\nException For Printed FusionDefinition:")
            print(
                "(A failure here suggests a mismatch in functionality between the original definition and the printed definition.)"
            )
            print(fd_str)
            raise err

        # Make sure the original and captured definitions match
        for idx in range(len(out)):
            self.assertEqual(out[idx], out_cap[idx])
        self.assertEqual(fc.num_fusions() - before_fusions, int(new_fusion_expected))
        return out, fd

    def test_basic(self):
        inputs = [
            torch.ones(2, 4, 8, device="cuda"),
            torch.ones(2, 4, 8, device="cuda"),
        ]

        def fusion_func(fd: FusionDefinition):
            t0 = fd.from_pytorch(inputs[0])
            t1 = fd.from_pytorch(inputs[1])
            c0 = fd.define_scalar(3.0)

            t2 = fd.ops.add(t0, t1)
            t3 = fd.ops.mul(t2, c0)
            t4 = fd.ops.sum(t3, [-1], False, DataType.Float)

            fd.add_output(t4)

        # Expected Output is a tensor of 48's
        nvf_out1, _ = self.exec_nvfuser(fusion_func, inputs)

        # Create a new fusion with the same definition, it should hit the cache!
        nvf_out2, fd2 = self.exec_nvfuser(
            fusion_func, inputs, new_fusion_expected=False
        )

        # Create a fusion from a fusion id and make sure it executes!
        fd3 = FusionDefinition(fd2.id())
        nvf_out3 = fd3.execute(inputs)

        eager_out = torch.sum((inputs[0] + inputs[1]) * 3.0, dim=-1)
        self.assertEqual(eager_out, nvf_out1[0])
        self.assertEqual(eager_out, nvf_out2[0])
        self.assertEqual(eager_out, nvf_out3[0])

    def test_basic_fp16(self):
        inputs = [
            torch.ones(2, 4, 8, device="cuda", dtype=torch.float16),
            torch.ones(2, 4, 8, device="cuda", dtype=torch.float16),
        ]

        def fusion_func(fd: FusionDefinition):
            t0 = fd.from_pytorch(inputs[0])
            t1 = fd.from_pytorch(inputs[1])
            c0 = fd.define_scalar(3.0)

            t2 = fd.ops.add(t0, t1)
            t3 = fd.ops.mul(t2, c0)
            t4 = fd.ops.sum(t3, [-1], False, DataType.Float)

            t5 = fd.ops.cast(t4, DataType.Half)
            fd.add_output(t5)

        # Expected Output is a tensor of 48's
        nvf_out, _ = self.exec_nvfuser(fusion_func, inputs)
        eager_out = torch.sum((inputs[0] + inputs[1]) * 3.0, dim=-1)
        self.assertEqual(eager_out, nvf_out[0])

    def test_cast_double_to_half(self):
        inputs = [
            torch.randn(2, 4, device="cuda", dtype=torch.float64),
            torch.randn(2, 4, device="cuda", dtype=torch.float64),
        ]

        def fusion_func(fd: FusionDefinition):
            t0 = fd.from_pytorch(inputs[0])
            t1 = fd.from_pytorch(inputs[1])

            t0h = fd.ops.cast(t0, DataType.Half)
            t1h = fd.ops.cast(t1, DataType.Half)
            t2 = fd.ops.add(t0h, t1h)
            t3 = fd.ops.relu(t2)
            t4 = fd.ops.cast(t3, DataType.Half)

            fd.add_output(t4)

        nvf_out, _ = self.exec_nvfuser(fusion_func, inputs)
        eager_out = torch.relu(inputs[0].to(torch.half) + inputs[1].to(torch.half))
        self.assertEqual(eager_out, nvf_out[0])

    @unittest.skipIf(is_pre_hopper(), "Only supported on Hopper and newer devices.")
    def test_cast_fp8(self):
        def fn(in_type, out_type):
            inputs = [
                torch.randn([5, 5], device="cuda").to(in_type),
            ]

            def fusion_func(fd: FusionDefinition) -> None:
                T0 = fd.from_pytorch(inputs[0])
                T1 = fd.ops.cast(T0, dtype=torch_dtype_to_nvfuser_dtype(out_type))
                fd.add_output(T1)

            nvf_out, _ = self.exec_nvfuser(fusion_func, inputs)
            eager_out = inputs[0].to(out_type)
            self.assertEqual(eager_out, nvf_out[0])

        for type0 in [torch.double, torch.float32, torch.float16, torch.bfloat16]:
            for type1 in [torch.float8_e4m3fn, torch.float8_e5m2]:
                fn(type0, type1)
                fn(type1, type0)

    def test_promote_to_double(self):
        inputs = [
            torch.randn(2, 4, device="cuda", dtype=torch.float16),
            torch.randn(2, 4, device="cuda", dtype=torch.float64),
        ]

        def fusion_func(fd: FusionDefinition):
            t0 = fd.from_pytorch(inputs[0])
            t1 = fd.from_pytorch(inputs[1])

            t2 = fd.ops.add(t0, t1)
            t5 = fd.ops.relu(t2)

            fd.add_output(t5)

        nvf_out, _ = self.exec_nvfuser(fusion_func, inputs)
        eager_out = torch.relu(inputs[0] + inputs[1])
        self.assertEqual(eager_out, nvf_out[0])

    def test_implicit_broadcast_input(self):
        inputs = [
            torch.randn(3, device="cuda"),
            torch.randn(2, 3, 4, device="cuda"),
        ]

        def fusion_func(fd: FusionDefinition):
            t0 = fd.from_pytorch(inputs[0])
            t1 = fd.from_pytorch(inputs[1])

            t0_b = fd.ops.broadcast_in_dim(t0, [2, 3, 4], [1])
            t2 = fd.ops.add(t0_b, t1)

            fd.add_output(t2)

        nvf_out, _ = self.exec_nvfuser(fusion_func, inputs)
        eager_out = refs.add(
            prims.broadcast_in_dim(inputs[0], inputs[1].size(), [1]), inputs[1]
        )
        self.assertEqual(eager_out, nvf_out[0])

    def test_explicit_broadcast_input(self):
        inputs = [
            torch.randn(1, 1, 4, device="cuda"),
            torch.randn(2, 3, 4, device="cuda"),
        ]

        def fusion_func(fd: FusionDefinition):
            t0 = fd.from_pytorch(inputs[0])
            t1 = fd.from_pytorch(inputs[1])

            t0_b = fd.ops.broadcast_in_dim(t0, inputs[1].size(), [0, 1, 2])
            t2 = fd.ops.add(t0_b, t1)

            fd.add_output(t2)

        nvf_out, _ = self.exec_nvfuser(fusion_func, inputs)
        eager_out = refs.add(
            prims.broadcast_in_dim(inputs[0], inputs[1].size(), [0, 1, 2]), inputs[1]
        )
        self.assertEqual(eager_out, nvf_out[0])

    def test_broadcast_mixing(self):
        inputs = [
            torch.randn(3, 1, device="cuda"),
            torch.randn(3, device="cuda"),
        ]

        def fusion_func(fd: FusionDefinition):
            t0 = fd.from_pytorch(inputs[0])
            t1 = fd.from_pytorch(inputs[1])

            t1_b = fd.ops.broadcast_in_dim(t1, [3, 3], [0])
            t2 = fd.ops.add(t0, t1_b)

            fd.add_output(t2)

        nvf_out, _ = self.exec_nvfuser(fusion_func, inputs)
        eager_out = refs.add(inputs[0], prims.broadcast_in_dim(inputs[1], [3, 3], [0]))
        self.assertEqual(eager_out, nvf_out[0])

    def test_ops_broadcast(self):
        inputs = [
            torch.randn(3, device="cuda"),
            torch.randn(2, 3, 4, device="cuda"),
        ]

        def fusion_func(fd: FusionDefinition):
            t0 = fd.from_pytorch(inputs[0])
            t1 = fd.from_pytorch(inputs[1])

            t0_b = fd.ops.broadcast(t0, [True, False, True])
            t2 = fd.ops.add(t0_b, t1)

            fd.add_output(t2)

        nvf_out, _ = self.exec_nvfuser(fusion_func, inputs)
        eager_out = refs.add(
            prims.broadcast_in_dim(inputs[0], inputs[1].size(), [1]), inputs[1]
        )
        self.assertEqual(eager_out, nvf_out[0])

    def test_prim_layer_norm_fwd(self):
        input_size = [64, 128, 1024]
        dtype = torch.float32
        device = "cuda"
        inputs = [
            torch.randn(*input_size, device=device, requires_grad=True),
            torch.nn.Parameter(torch.randn(input_size[2], dtype=dtype, device=device)),
            torch.nn.Parameter(torch.randn(input_size[2], dtype=dtype, device=device)),
        ]

        def primitive_definition(
            inputs: torch.Tensor,
            weight: torch.Tensor,
            bias: torch.Tensor,
            normalization_axis: int,
            keepdim: bool,
        ) -> torch.Tensor:
            mean = inputs.mean(normalization_axis, keepdim=keepdim)
            diff = inputs - mean
            diff_sq = diff * diff
            var = diff_sq.mean(normalization_axis, keepdim=keepdim)
            pre_shift_scale_norm_output = (inputs - mean) / torch.sqrt(var + 1e-12)
            norm_output = weight * pre_shift_scale_norm_output + bias
            return norm_output

        def nvfuser_fusion(
            fd: FusionDefinition,
            normalization_axis: int,
            norm_size: int,
            input_shape: List[int],
            eps: float,
            keepDim: bool,
        ) -> None:
            inputs = fd.define_tensor(
                shape=[-1, -1, -1],
                contiguity=[True, True, True],
                dtype=DataType.Float,
            )
            weights = fd.define_tensor(
                shape=[-1], contiguity=[True], dtype=DataType.Float
            )
            bias = fd.define_tensor(shape=[-1], contiguity=[True], dtype=DataType.Float)
            sum0 = fd.ops.sum(inputs, dims=[normalization_axis], keepdim=keepDim)
            norm_const = fd.define_scalar(norm_size)
            mean = fd.ops.div(sum0, norm_const)
            diff = fd.ops.sub(inputs, mean)
            diff_sq = fd.ops.mul(diff, diff)
            sum1 = fd.ops.sum(diff_sq, dims=[normalization_axis], keepdim=keepDim)
            var = fd.ops.div(sum1, norm_const)
            eps_const = fd.define_scalar(eps)
            var_eps = fd.ops.add(var, eps_const)
            invstd = fd.ops.rsqrt(var_eps)
            pre_scale_bias = fd.ops.mul(diff, invstd)
            weights_bcast = fd.ops.broadcast_in_dim(
                weights, shape=input_shape, broadcast_dims=[2]
            )
            scale = fd.ops.mul(pre_scale_bias, weights_bcast)
            bias_bcast = fd.ops.broadcast_in_dim(
                bias, shape=input_shape, broadcast_dims=[2]
            )
            out = fd.ops.add(scale, bias_bcast)
            fd.add_output(out)
            fd.add_output(mean)
            fd.add_output(invstd)

        def nvfuser_fusion_var_mean(
            fd: FusionDefinition,
            normalization_axis: int,
            norm_size: int,
            input_shape: List[int],
            eps: float,
            keepDim: bool,
        ) -> None:
            inputs = fd.define_tensor(
                shape=[-1, -1, -1],
                contiguity=[True, True, True],
                dtype=DataType.Float,
            )
            weights = fd.define_tensor(
                shape=[-1], contiguity=[True], dtype=DataType.Float
            )
            bias = fd.define_tensor(shape=[-1], contiguity=[True], dtype=DataType.Float)
            var, mean = fd.ops.var_mean(
                inputs, dims=[normalization_axis], correction=0, keepdim=keepDim
            )
            eps_const = fd.define_scalar(eps)
            var_eps = fd.ops.add(var, eps_const)
            invstd = fd.ops.rsqrt(var_eps)
            diff = fd.ops.sub(inputs, mean)
            pre_scale_bias = fd.ops.mul(diff, invstd)
            weights_bcast = fd.ops.broadcast_in_dim(
                weights, shape=input_shape, broadcast_dims=[2]
            )
            scale = fd.ops.mul(pre_scale_bias, weights_bcast)
            bias_bcast = fd.ops.broadcast_in_dim(
                bias, shape=input_shape, broadcast_dims=[2]
            )
            out = fd.ops.add(scale, bias_bcast)
            fd.add_output(out)
            fd.add_output(mean)
            fd.add_output(invstd)

        fusion_func_1 = partial(
            nvfuser_fusion,
            normalization_axis=2,
            norm_size=inputs[0].size()[2],
            input_shape=inputs[0].size(),
            eps=1e-12,
            keepDim=True,
        )
        nvf_out, _ = self.exec_nvfuser(fusion_func_1, inputs)

        fusion_func_2 = partial(
            nvfuser_fusion_var_mean,
            normalization_axis=2,
            norm_size=inputs[0].size()[2],
            input_shape=inputs[0].size(),
            eps=1e-12,
            keepDim=True,
        )
        nvf_var_mean_out, _ = self.exec_nvfuser(fusion_func_2, inputs)

        eager_out = primitive_definition(inputs[0], inputs[1], inputs[2], 2, True)

        self.assertEqual(eager_out, nvf_out[0])
        self.assertEqual(eager_out, nvf_var_mean_out[0])

    def test_prim_rms_norm_fwd(self):
        input_size = [64, 128, 1024]
        dtype = torch.float32
        device = "cuda"
        inputs = [
            torch.randn(*input_size, device=device, requires_grad=True),
            torch.nn.Parameter(torch.randn(input_size[2], dtype=dtype, device=device)),
        ]

        def primitive_definition(
            inputs: torch.Tensor,
            weight: torch.Tensor,
            normalization_axis: int,
            keepdim: bool,
        ) -> torch.Tensor:
            var = inputs.mul(inputs).mean(normalization_axis, keepdim)
            pre_shift_scale_norm_output = inputs / torch.sqrt(var + 1e-12)
            norm_output = weight * pre_shift_scale_norm_output
            return norm_output

        def nvfuser_fusion(
            fd: FusionDefinition,
            normalization_axis: int,
            norm_size: int,
            input_shape: List[int],
            eps: float,
            keepDim: bool,
        ) -> None:
            inputs = fd.define_tensor(
                shape=[-1, -1, -1],
                contiguity=[True, True, True],
                dtype=DataType.Float,
            )
            weights = fd.define_tensor(
                shape=[-1], contiguity=[True], dtype=DataType.Float
            )
            inputs_sq = fd.ops.mul(inputs, inputs)
            sum0 = fd.ops.sum(inputs_sq, dims=[normalization_axis], keepdim=keepDim)
            norm_const = fd.define_scalar(norm_size)
            var = fd.ops.div(sum0, norm_const)
            eps_const = fd.define_scalar(eps)
            var_eps = fd.ops.add(var, eps_const)
            invstd = fd.ops.rsqrt(var_eps)
            pre_scale = fd.ops.mul(inputs, invstd)
            weights_bcast = fd.ops.broadcast_in_dim(
                weights, shape=input_shape, broadcast_dims=[2]
            )
            out = fd.ops.mul(pre_scale, weights_bcast)
            fd.add_output(out)
            fd.add_output(invstd)

        fusion_func = partial(
            nvfuser_fusion,
            normalization_axis=2,
            norm_size=inputs[0].size()[2],
            input_shape=inputs[0].size(),
            eps=1e-12,
            keepDim=True,
        )
        nvf_out, _ = self.exec_nvfuser(fusion_func, inputs)

        eager_out = primitive_definition(inputs[0], inputs[1], 2, True)

        self.assertEqual(eager_out, nvf_out[0])

    def test_tensor_ndim(self):
        shape = [2 for i in range(12)]
        new_shape = shape[:9]
        new_shape.append(8)

        inputs = [torch.randn(shape, device="cuda"), new_shape]

        def fusion_func(fd: FusionDefinition):
            t0 = fd.from_pytorch(inputs[0])
            n_shape = fd.define_vector(10)

            t1 = fd.ops.reshape(t0, n_shape)
            t2 = fd.ops.sum(t1, dims=[3])

            fd.add_output(t2)

        nvf_out, _ = self.exec_nvfuser(fusion_func, inputs)
        eager_out = torch.sum(inputs[0].reshape(new_shape), dim=3)
        self.assertEqual(eager_out, nvf_out[0])

    def test_execute_with_tuple_and_list(self):
        shape = [2, 3, 4]
        new_shape = [6, 4]

        tensor = torch.randn(shape, device="cuda")
        inputs_with_list = [tensor, new_shape]

        def fusion_func(fd: FusionDefinition):
            t0 = fd.from_pytorch(inputs_with_list[0])
            n_shape = fd.define_vector(2)

            t1 = fd.ops.reshape(t0, n_shape)
            t2 = fd.ops.sum(t1, dims=[0])

            fd.add_output(t2)

        eager_out = torch.sum(inputs_with_list[0].reshape(new_shape), dim=0)

        nvf_out, _ = self.exec_nvfuser(fusion_func, inputs_with_list)
        self.assertEqual(eager_out, nvf_out[0])

        inputs_with_tuple = [tensor, tuple(new_shape)]
        # expect to reuse fusion
        nvf_out, _ = self.exec_nvfuser(
            fusion_func, inputs_with_tuple, new_fusion_expected=False
        )
        self.assertEqual(eager_out, nvf_out[0])

    # Testing a scenario where a broadcast requires a symbolic output shape
    def test_tensor_shape(self):
        inputs = [
            torch.randn(2, 3, 4, device="cuda"),
            torch.randn(4, device="cuda"),
        ]

        def fusion_func(fd: FusionDefinition):
            t0 = fd.from_pytorch(inputs[0])
            t1 = fd.from_pytorch(inputs[1])

            t1_b = fd.ops.broadcast_in_dim(t1, t0.shape(), [2])
            t2 = fd.ops.sub(t0, t1_b)

            fd.add_output(t2)

        nvf_out, _ = self.exec_nvfuser(fusion_func, inputs)
        eager_out = refs.sub(
            inputs[0], prims.broadcast_in_dim(inputs[1], inputs[0].size(), [2])
        )
        self.assertEqual(eager_out, nvf_out[0])

    # Testing a scenario where no broadcast is needed
    def test_tensor_shape_nobcast(self):
        inputs = [
            torch.randn(2, 3, device="cuda"),
            torch.randn(2, 3, device="cuda"),
        ]

        def fusion_func(fd: FusionDefinition):
            t0 = fd.from_pytorch(inputs[0])
            t1 = fd.from_pytorch(inputs[1])

            t1_b = fd.ops.broadcast_in_dim(t1, t0.shape(), [0, 1])
            t2 = fd.ops.add(t0, t1_b)

            fd.add_output(t2)

        nvf_out, _ = self.exec_nvfuser(fusion_func, inputs)
        eager_out = refs.add(
            inputs[0], prims.broadcast_in_dim(inputs[1], inputs[0].size(), [0, 1])
        )
        self.assertEqual(eager_out, nvf_out[0])

    # Testing a scenario where each arg of a binary op has broadcast.
    def test_tensor_size_both_args_bcast(self):
        inputs = [
            torch.randn(1, 3, device="cuda"),
            torch.randn(2, 1, device="cuda"),
        ]

        def fusion_func(fd: FusionDefinition):
            t0 = fd.from_pytorch(inputs[0])
            t1 = fd.from_pytorch(inputs[1])

            t0_b = fd.ops.broadcast_in_dim(t0, [t1.size(0), t0.size(1)], [0, 1])
            t1_b = fd.ops.broadcast_in_dim(t1, [t1.size(0), t0.size(1)], [0, 1])
            t2 = fd.ops.add(t0_b, t1_b)

            fd.add_output(t2)

        nvf_out, _ = self.exec_nvfuser(fusion_func, inputs)
        eager_out = refs.add(
            prims.broadcast_in_dim(
                inputs[0], [inputs[1].size()[0], inputs[0].size()[1]], [0, 1]
            ),
            prims.broadcast_in_dim(
                inputs[1], [inputs[1].size()[0], inputs[0].size()[1]], [0, 1]
            ),
        )
        self.assertEqual(eager_out, nvf_out[0])

    def test_broadcast_in_dim_with_dynamic_shapes(self):
        inputs_1 = [
            torch.randn(2, 3, 4, device="cuda"),
            torch.randn(4, device="cuda"),
        ]
        inputs_2 = [
            torch.randn(2, 3, 1024, device="cuda"),
            torch.randn(1024, device="cuda"),
        ]

        def fusion_func_1(fd: FusionDefinition):
            t0 = fd.define_tensor(shape=[-1, -1, -1], contiguity=[True, True, True])
            t1 = fd.define_tensor(shape=[-1], contiguity=[True])

            t1_b = fd.ops.broadcast_in_dim(t1, t0.shape(), [2])
            t2 = fd.ops.add(t0, t1_b)

            fd.add_output(t2)

        def fusion_func_2(fd: FusionDefinition):
            t0 = fd.define_tensor(shape=[-1, -1, -1], contiguity=[True, True, True])
            t1 = fd.define_tensor(shape=[-1], contiguity=[True])

            t1_b = fd.ops.broadcast_in_dim(t1, inputs_1[0].size(), [2])
            t2 = fd.ops.add(t0, t1_b)

            fd.add_output(t2)

        def fusion_func_3(fd: FusionDefinition):
            t0 = fd.define_tensor(shape=[-1, -1, -1], contiguity=[True, True, True])
            t1 = fd.define_tensor(shape=[-1], contiguity=[True])

            t1_b = fd.ops.broadcast_in_dim(t1, inputs_2[0].size(), [2])
            t2 = fd.ops.add(t0, t1_b)

            fd.add_output(t2)

        # Func_1 uses tensor.shape() to propagate dynamic size, therefore, it is
        # expected that test 2 should be cached based on test 2

        # Test 1
        inputs = inputs_1
        nvf_out, _ = self.exec_nvfuser(fusion_func_1, inputs)
        eager_out = refs.add(
            inputs[0], prims.broadcast_in_dim(inputs[1], inputs[0].size(), [2])
        )
        self.assertEqual(eager_out, nvf_out[0])

        # Test 2
        inputs = inputs_2
        nvf_out, _ = self.exec_nvfuser(fusion_func_1, inputs, new_fusion_expected=False)
        eager_out = refs.add(
            inputs[0], prims.broadcast_in_dim(inputs[1], inputs[0].size(), [2])
        )
        self.assertEqual(eager_out, nvf_out[0])

        # Func_2 and Func_3 are nearly identical except that have a different
        # concrete output shape for their broadcast_in_dim.  Therefore, test 4
        # should not be cached.
        # Note: It is assumed that definition will change with Tensor Size with
        # concrete shapes.

        # Test 3
        inputs = inputs_1
        nvf_out, _ = self.exec_nvfuser(fusion_func_2, inputs)
        eager_out = refs.add(
            inputs[0], prims.broadcast_in_dim(inputs[1], inputs[0].size(), [2])
        )
        self.assertEqual(eager_out, nvf_out[0])

        # Test 4
        inputs = inputs_2
        nvf_out, _ = self.exec_nvfuser(fusion_func_3, inputs)
        eager_out = refs.add(
            inputs[0], prims.broadcast_in_dim(inputs[1], inputs[0].size(), [2])
        )
        self.assertEqual(eager_out, nvf_out[0])

    # Testing a scenario where the broadcast is necessary to realize the output
    def test_tensor_shape_with_output_bcast(self):
        def fusion_func(fd: FusionDefinition):
            t0 = fd.define_tensor(shape=[-1, -1, -1], contiguity=[True, True, True])

            t1 = fd.ops.sum(t0, dims=[2])
            t1_b = fd.ops.broadcast_in_dim(t1, t0.shape(), [0, 1])

            fd.add_output(t1_b)

        inputs_1 = [
            torch.randn(2, 3, 4, device="cuda"),
        ]

        inputs_2 = [
            torch.randn(4, 5, 32, device="cuda"),
        ]

        inputs = inputs_1
        nvf_out, _ = self.exec_nvfuser(fusion_func, inputs)
        eager_out = prims.broadcast_in_dim(
            torch.sum(inputs[0], dim=-1), inputs[0].size(), [0, 1]
        )
        self.assertEqual(eager_out, nvf_out[0])

        # Testing Dynamic usage of same Fusion
        inputs = inputs_2
        nvf_out, _ = self.exec_nvfuser(fusion_func, inputs, new_fusion_expected=False)
        eager_out = prims.broadcast_in_dim(
            torch.sum(inputs[0], dim=-1), inputs[0].size(), [0, 1]
        )
        self.assertEqual(eager_out, nvf_out[0])

    # Testing an expand followed by a  broadcast
    def test_tensor_shape_expand_bcast(self):
        def fusion_func(fd: FusionDefinition):
            t0 = fd.define_tensor(shape=[-1, -1, -1], contiguity=[True, True, True])
            t1 = fd.define_tensor(shape=[-1, 1, -1], contiguity=[True, None, True])
            t2 = fd.define_tensor(shape=[-1, 1, -1], contiguity=[True, None, True])

            t1_b = fd.ops.broadcast_in_dim(t1, t0.shape(), [0, 1, 2])
            t2_b = fd.ops.broadcast_in_dim(t2, t1_b.shape(), [0, 1, 2])

            fd.add_output(t2_b)

        inputs = [
            torch.randn(2, 3, 4, device="cuda"),
            torch.randn(2, 1, 4, device="cuda"),
            torch.randn(2, 1, 4, device="cuda"),
        ]

        nvf_out, _ = self.exec_nvfuser(fusion_func, inputs)
        eager_out1 = prims.broadcast_in_dim(inputs[1], inputs[0].size(), [0, 1, 2])
        eager_out2 = prims.broadcast_in_dim(inputs[2], eager_out1.size(), [0, 1, 2])
        self.assertEqual(eager_out2, nvf_out[0])

    def test_alias_output_to_input(self):
        in_tensors = [
            torch.ones(4, 4, device="cuda"),
        ]

        def fusion_func(fd: FusionDefinition):
            t0 = fd.from_pytorch(in_tensors[0])  # = 1.0
            one = fd.define_scalar(1.0)
            two = fd.define_scalar(2.0)
            t1 = fd.ops.add(t0, one)  # = t0 + 1.0 = 2.0
            t2 = fd.ops.add(t1, two)  # = t1 + 2.0 = 4.0
            fd.add_output(t1, alias_input=t0)
            fd.add_output(t2)

        out_tensors, _ = self.exec_nvfuser(fusion_func, in_tensors)

        # t1 is an alias and therefore is hidden.
        self.assertEqual(len(out_tensors), 1)
        self.assertEqual(out_tensors[0], torch.full((4, 4), 4.0, device="cuda"))
        self.assertEqual(in_tensors[0], torch.full((4, 4), 2.0, device="cuda"))

    def test_gather(self):
        inputs = [
            torch.randn(8, 16, device="cuda"),
            torch.randn(8, 16, device="cuda"),
            torch.randint(0, 8, (4, 4), device="cuda").to(dtype=torch.long),
        ]

        def test_fn(dim):
            def fusion_func(fd: FusionDefinition):
                t0 = fd.from_pytorch(inputs[0])
                t1 = fd.from_pytorch(inputs[1])
                t2 = fd.from_pytorch(inputs[2])
                t3 = fd.ops.add(t0, t1)
                t4 = fd.ops.gather(t3, t2, dim)
                fd.add_output(t4)

            nvf_out, _ = self.exec_nvfuser(fusion_func, inputs)

            eager_out = torch.gather(inputs[0] + inputs[1], dim, inputs[2])
            self.assertEqual(eager_out, nvf_out[0])

        test_fn(0)
        test_fn(1)

    def test_take_along_axis(self):
        inputs = [
            torch.randn(8, 16, device="cuda"),
            torch.randn(8, 16, device="cuda"),
            torch.randint(0, 8, (8, 16), device="cuda").to(dtype=torch.long),
        ]

        def test_fn(dim):
            def fusion_func(fd: FusionDefinition):
                t0 = fd.from_pytorch(inputs[0])
                t1 = fd.from_pytorch(inputs[1])
                t2 = fd.from_pytorch(inputs[2])
                t3 = fd.ops.add(t0, t1)
                t4 = fd.ops.take_along_axis(t3, t2, dim)
                fd.add_output(t4)

            nvf_out, _ = self.exec_nvfuser(fusion_func, inputs)

            eager_out = torch.gather(inputs[0] + inputs[1], dim, inputs[2])
            self.assertEqual(eager_out, nvf_out[0])

        test_fn(0)
        test_fn(1)

    def test_index_select(self):
        inputs = [
            torch.randn(8, 16, device="cuda"),
            torch.randn(8, 16, device="cuda"),
            torch.randint(0, 8, (6,), device="cuda").to(dtype=torch.long),
        ]

        def test_fn(dim):
            def fusion_func(fd: FusionDefinition):
                t0 = fd.from_pytorch(inputs[0])
                t1 = fd.from_pytorch(inputs[1])
                t2 = fd.from_pytorch(inputs[2])
                t3 = fd.ops.add(t0, t1)
                t4 = fd.ops.index_select(t3, t2, dim)
                fd.add_output(t4)

            nvf_out, _ = self.exec_nvfuser(fusion_func, inputs)

            eager_out = torch.index_select(inputs[0] + inputs[1], dim, inputs[2])
            self.assertEqual(eager_out, nvf_out[0])

        test_fn(0)
        test_fn(1)

    def test_index_select_scalar_indices(self):
        inputs = [
            torch.randn(8, 16, device="cuda"),
            torch.tensor(2, device="cuda").to(dtype=torch.long),
        ]

        def test_fn(dim):
            def fusion_func(fd: FusionDefinition):
                t0 = fd.from_pytorch(inputs[0])
                t1 = fd.from_pytorch(inputs[1])
                t2 = fd.ops.index_select(t0, t1, dim)
                fd.add_output(t2)

            nvf_out, _ = self.exec_nvfuser(fusion_func, inputs)

            eager_out = torch.index_select(inputs[0], dim, inputs[1])
            self.assertEqual(eager_out, nvf_out[0])

        test_fn(0)
        test_fn(1)

    def test_squeeze(self):
        t0_sizes = [4]
        t1_sizes = [1, 4, 1]
        t2_sizes = [2, 1, 4]
        inputs = [
            torch.randn(*t0_sizes, device="cuda"),
            torch.randn(*t1_sizes, device="cuda"),
            torch.randn(*t2_sizes, device="cuda"),
        ]

        def fusion_func(fd: FusionDefinition):
            t0 = fd.define_tensor(shape=[-1], contiguity=[True])
            t1 = fd.define_tensor(sizes=t1_sizes, strides=[4, 1, 1])
            t2 = fd.define_tensor(sizes=t2_sizes, strides=[4, 4, 1])
            t3 = fd.ops.squeeze(t1, [0, -1])
            t4 = fd.ops.squeeze(t2, [-2])
            t5 = fd.ops.sum(t4, [0])
            t6 = fd.ops.mul(t0, t3)
            t7 = fd.ops.mul(t6, t5)
            fd.add_output(t7)

        nvf_out, _ = self.exec_nvfuser(fusion_func, inputs)

        v1 = torch.sum(inputs[1], [0, -1])
        v2 = torch.sum(inputs[2], [0, 1])
        eager_out = inputs[0] * v1 * v2
        self.assertEqual(eager_out, nvf_out[0])

    def test_from_pytorch_fails_on_cpu_tensor(self):
        inputs = [
            torch.randn(4, 4, device="cpu"),
        ]

        def fusion_func(fd: FusionDefinition):
            t0 = fd.from_pytorch(inputs[0])
            t1 = fd.ops.relu(t0)
            fd.add_output(t1)

        try:
            with FusionDefinition() as fd:
                fusion_func(fd)
            raise RuntimeError(
                "FusionDefinition.from_pytorch should have raised an error for a CPU Tensor!"
            )
        except ValueError:
            pass

    def test_no_definition(self):
        inputs = [
            torch.randn(4, 4, device="cpu"),
        ]

        # A FusionDefinition object is constructed but not defined, should trip an error
        try:
            fd = FusionDefinition()
            out = fd.execute(inputs)
            raise RuntimeError(
                "Expecting an error for a lack of a child class defining a definition!"
            )
        except NotImplementedError:
            pass

    def test_func_definition(self):
        inputs = [
            torch.randn(4, 4, device="cuda"),
        ]

        class MyFusion(FusionDefinition):
            def definition(self):
                t0 = self.from_pytorch(inputs[0])
                t1 = self.ops.sigmoid(t0)
                self.add_output(t1)

        fd = MyFusion()
        nvf_out = fd.execute(inputs)
        eager_out = torch.sigmoid(inputs[0])
        self.assertEqual(eager_out, nvf_out[0])

    def test_python_version_API(self):
        from nvfuser.nvfuser_version import Version

        self.assertTrue(version() > "0.0.0")
        self.assertTrue(version() > Version("0.0.0"))

    def test_zero_size_dim(self):
        inputs = [
            torch.ones(0, 0, device="cuda"),
        ]

        def fusion_func(fd: FusionDefinition):
            t0 = fd.define_tensor(
                shape=[0, 0], contiguity=[True, True], dtype=DataType.Float
            )
            t1 = fd.ops.relu(t0)
            fd.add_output(t1)

        nvf_out, _ = self.exec_nvfuser(fusion_func, inputs)
        eager_out = torch.relu(inputs[0])
        self.assertEqual(eager_out.numel(), nvf_out[0].numel())

    def test_static_tensor_sizes(self):
        inputs = [
            torch.randn(4, 5, 1, device="cuda"),
            torch.randn(1, 5, 6, device="cuda"),
        ]

        def fusion_func(fd: FusionDefinition):
            t0 = fd.from_pytorch(inputs[0], static_sizes=True)
            t1 = fd.from_pytorch(inputs[1], static_sizes=True)
            t2 = fd.ops.mul(t0, t1)
            fd.add_output(t2)

        nvf_out, _ = self.exec_nvfuser(fusion_func, inputs)
        eager_out = torch.mul(inputs[0], inputs[1])
        self.assertEqual(eager_out, nvf_out[0])

    def test_normal(self):
        input_size = [64, 128, 1024]
        dtype = torch.float32
        device = "cuda"
        inputs = [
            torch.randn(*input_size, device=device, dtype=dtype),
        ]
        mean = 3.7
        std = 2.5

        def fusion_func(fd: FusionDefinition):
            t0 = fd.from_pytorch(inputs[0])
            s_mean = fd.define_scalar(mean)
            s_std = fd.define_scalar(std)
            t1 = fd.ops.normal(s_mean, s_std, t0.shape(), dtype=DataType.Double)
            fd.add_output(t1)

        nvf_out, _ = self.exec_nvfuser(fusion_func, inputs)

        # Is there a better way to test distribution?!
        self.assertTrue(
            nvf_out[0]
            .mean()
            .cpu()
            .float()
            .isclose(torch.tensor(mean), rtol=1e-2, atol=1e-2)
            .item()
        )
        self.assertTrue(
            nvf_out[0]
            .std()
            .cpu()
            .float()
            .isclose(torch.tensor(std), rtol=1e-2, atol=1e-2)
            .item()
        )

    def test_uniform(self):
        input_size = [64, 128, 1024]
        dtype = torch.float32
        device = "cuda"
        inputs = [
            torch.randn(*input_size, device=device, dtype=dtype),
        ]
        lo = 1.8
        hi = 1223.5

        def fusion_func(fd: FusionDefinition):
            t0 = fd.from_pytorch(inputs[0])
            s_lo = fd.define_scalar(lo)
            s_hi = fd.define_scalar(hi)
            t1 = fd.ops.uniform(s_lo, s_hi, t0.shape(), dtype=DataType.Double)
            fd.add_output(t1)

        nvf_out, _ = self.exec_nvfuser(fusion_func, inputs)

        # Is there a better way to test distribution?!
        self.assertTrue(
            nvf_out[0]
            .mean()
            .cpu()
            .float()
            .isclose(torch.tensor((hi - lo) / 2.0), rtol=1e-2, atol=1e-2)
            .item()
        )
        self.assertTrue(
            nvf_out[0]
            .min()
            .cpu()
            .float()
            .isclose(torch.tensor(lo), rtol=1e-2, atol=1e-2)
            .item()
        )
        self.assertTrue(
            nvf_out[0]
            .max()
            .cpu()
            .float()
            .isclose(torch.tensor(hi), rtol=1e-2, atol=1e-2)
            .item()
        )

    def test_where_dtypes(self):
        inputs = [
            torch.arange(2, device="cuda").type(torch.bool),
        ]

        def fusion_func(fd: FusionDefinition):
            t0 = fd.from_pytorch(inputs[0])

            c0 = fd.define_scalar(3.0)
            c1 = fd.define_scalar(5.0)
            t1 = fd.ops.where(t0, c0, c1)  # DataType.Double
            fd.add_output(t1)

            c0f = fd.define_scalar(3.0, DataType.Float)
            c1f = fd.define_scalar(5.0, DataType.Float)
            t1f = fd.ops.where(t0, c0f, c1f)  # DataType.Float
            fd.add_output(t1f)

            c0d = fd.define_scalar(3.0, DataType.Double)
            c1d = fd.define_scalar(5.0, DataType.Double)
            t1d = fd.ops.where(t0, c0d, c1d)  # DataType.Double
            fd.add_output(t1d)

            c0i = fd.define_scalar(3, DataType.Int32)
            c1i = fd.define_scalar(5, DataType.Int32)
            t1i = fd.ops.where(t0, c0i, c1i)  # DataType.Int32
            fd.add_output(t1i)

            c0l = fd.define_scalar(3)
            c1l = fd.define_scalar(5)
            t1l = fd.ops.where(t0, c0l, c1l)  # DataType.Int
            fd.add_output(t1l)

            c0c = fd.define_scalar(complex(3.0))
            c1c = fd.define_scalar(complex(5.0))
            t1c = fd.ops.where(t0, c0c, c1c)  # DataType.ComplexDouble
            fd.add_output(t1c)

            c0cf = fd.define_scalar(3.0 + 0j, DataType.ComplexFloat)
            c1cf = fd.define_scalar(5.0 + 0j, DataType.ComplexFloat)
            t1cf = fd.ops.where(t0, c0cf, c1cf)  # DataType.ComplexFloat
            fd.add_output(t1cf)

            c0cd = fd.define_scalar(3.0 + 0j, DataType.ComplexDouble)
            c1cd = fd.define_scalar(5.0 + 0j, DataType.ComplexDouble)
            t1cd = fd.ops.where(t0, c0cd, c1cd)  # DataType.ComplexDouble
            fd.add_output(t1cd)

            c0b = fd.define_scalar(True, DataType.Bool)
            c1b = fd.define_scalar(False, DataType.Bool)
            t1b = fd.ops.where(t0, c0b, c1b)  # DataType.Bool
            fd.add_output(t1b)

        (
            n,
            nf,
            nd,
            ni,
            nl,
            nc,
            ncf,
            ncd,
            nb,
        ), _ = self.exec_nvfuser(fusion_func, inputs)

        eager_out = torch.where(inputs[0], 3.0, 5.0)

        # explicit Float dtype matches torch.where behavior
        self.assertEqual(eager_out, nf)

        assert n.dtype == torch.float64
        assert nf.dtype == torch.float32
        assert nd.dtype == torch.float64
        assert ni.dtype == torch.int32
        assert nl.dtype == torch.int64
        assert nc.dtype == torch.complex128
        assert ncf.dtype == torch.complex64
        assert ncd.dtype == torch.complex128
        assert nb.dtype == torch.bool

    def test_complex_constants(self):
        inputs = [
            torch.arange(2, device="cuda").type(torch.complex64),
        ]

        def fusion_func(fd: FusionDefinition):
            t0 = fd.from_pytorch(inputs[0])
            c0 = fd.define_scalar(complex(3.0, 0.5))
            t1 = fd.ops.mul(t0, c0)
            fd.add_output(t1)

        (n,), _ = self.exec_nvfuser(fusion_func, inputs)

        eager_out = inputs[0] * (3.0 + 0.5j)

        self.assertEqual(eager_out, n)
        assert n.dtype == torch.complex64

    def test_where_op(self):
        def nvfuser_where(pred, a, b):
            with FusionDefinition() as fd:
                nv_pred = fd.define_tensor(
                    sizes=pred.shape, strides=pred.stride(), dtype=DataType.Bool
                )
                nv_a = fd.define_tensor(
                    sizes=a.shape,
                    strides=a.stride(),
                    dtype=torch_dtype_to_nvfuser_dtype(a.dtype),
                )
                nv_b = fd.define_tensor(
                    sizes=b.shape,
                    strides=b.stride(),
                    dtype=torch_dtype_to_nvfuser_dtype(b.dtype),
                )
                result = fd.ops.where(nv_pred, nv_a, nv_b)
                fd.add_output(result)
            return fd.execute((pred, a, b))[0]

        pred = torch.testing.make_tensor((5,), device="cuda", dtype=torch.bool)
        list_of_dtype = [torch.float16, torch.float32]
        if not is_pre_ampere():
            list_of_dtype.append(torch.bfloat16)
        for atype in list_of_dtype:
            for btype in list_of_dtype:
                a = torch.randn((5,), device="cuda", dtype=atype)
                b = torch.randn((5,), device="cuda", dtype=btype)
                nv_result = nvfuser_where(pred, a, b)
                torch_result = torch.where(pred, a, b)
                self.assertEqual(nv_result, torch_result)

    def test_iota(self):
        inputs = [
            (2, 0, 2, DataType.Int),
            (3, 100, 1, DataType.Int32),
            # TODO: How do I that that? I am getting the following error:
            # NameError: name 'None0' is not defined
            # (4, None, None, DataType.Int),
        ]

        def fusion_func(fd: FusionDefinition):
            for input in inputs:
                c0 = fd.define_scalar(input[0])
                c1 = None if input[1] is None else fd.define_scalar(input[1])
                c2 = None if input[2] is None else fd.define_scalar(input[2])
                dt = input[3]
                t3 = fd.ops.iota(c0, c1, c2, dt)
                fd.add_output(t3)

        nvf_out, _ = self.exec_nvfuser(fusion_func, [])

        eager_out1 = torch.tensor([0, 2], dtype=torch.long, device="cuda")
        eager_out2 = torch.tensor([100, 101, 102], dtype=torch.int, device="cuda")
        eager_out3 = torch.tensor([0, 1, 2, 3], dtype=torch.long, device="cuda")
        self.assertEqual(eager_out1, nvf_out[0])
        self.assertEqual(eager_out2, nvf_out[1])
        # self.assertEqual(eager_out3, nvf_out[2])

    def test_complex_rsqrt(self):
        inputs = [
            torch.randn(4, device="cuda", dtype=torch.complex64),
            torch.randn(4, device="cuda", dtype=torch.complex128),
        ]

        def fusion_func(fd: FusionDefinition):
            t0 = fd.from_pytorch(inputs[0])
            t1 = fd.from_pytorch(inputs[1])
            t2 = fd.ops.rsqrt(t0)
            fd.add_output(t2)
            t3 = fd.ops.rsqrt(t1)
            fd.add_output(t3)

        (rfloat, rdouble), _ = self.exec_nvfuser(fusion_func, inputs)

        at_rfloat = inputs[0].rsqrt()
        at_rdouble = inputs[1].rsqrt()

        self.assertEqual(at_rfloat, rfloat)
        self.assertEqual(at_rdouble, rdouble)

    def test_reduction_complex_number(self):
        def test_dtype(torch_dtype):
            inputs = [torch.randn(2, 32, device="cuda", dtype=torch_dtype)]

            def fusion_func(fd: FusionDefinition):
                t0 = fd.from_pytorch(inputs[0])
                t1 = fd.ops.sum(
                    t0, [-1], False, torch_dtype_to_nvfuser_dtype(torch_dtype)
                )
                fd.add_output(t1)

            nvf_out1, _ = self.exec_nvfuser(fusion_func, inputs)
            eager_out = torch.sum(inputs[0], dim=-1)
            self.assertEqual(eager_out, nvf_out1[0])

        list_of_dtype = [torch.complex64, torch.complex128]
        for torch_dtype in list_of_dtype:
            test_dtype(torch_dtype)

    def test_arithmetic_ops(self):
        inputs = [
            torch.randn(3, 4, 5, device="cuda", dtype=torch.float32),
        ]

        def fusion_func(fd: FusionDefinition):
            t0 = fd.from_pytorch(inputs[0])

            c0 = fd.define_scalar(1.0)

            t1 = -t0
            t2 = abs(t0)
            c1 = -c0
            c2 = abs(c0)

            # Using literals like this will work once
            # https://github.com/csarofeen/pytorch/pull/2449 is merged
            # t3 = -t1 * (1 + t0 ** 2) / t2 + c2 ** c1 - 1.0
            t3 = -t1 * (c0 - t0 * t0) / t2 + c2**c1 - c0

            fd.add_output(t1)
            fd.add_output(t2)
            fd.add_output(t3)

        nvf_out, _ = self.exec_nvfuser(fusion_func, inputs)

        at_out0 = -inputs[0]
        at_out1 = abs(inputs[0])
        at_out2 = inputs[0] * (1.0 - inputs[0] * inputs[0]) / abs(inputs[0])

        self.assertEqual(at_out0, nvf_out[0])
        self.assertEqual(at_out1, nvf_out[1])
        self.assertEqual(at_out2, nvf_out[2])

    def test_signbit(self):
        inputs = [
            torch.randn(3, 4, 5, device="cuda", dtype=torch.float32),
            torch.randn(3, 4, 5, device="cuda", dtype=torch.float32),
        ]

        def fusion_func(fd: FusionDefinition):
            t0 = fd.from_pytorch(inputs[0])
            t1 = fd.from_pytorch(inputs[1])
            t2 = fd.ops.where(fd.ops.signbit(t0), -abs(t1), abs(t1))
            fd.add_output(t2)

        nvf_out, _ = self.exec_nvfuser(fusion_func, inputs)
        at_out = torch.where(
            torch.signbit(inputs[0]), -torch.abs(inputs[1]), torch.abs(inputs[1])
        )
        self.assertEqual(at_out, nvf_out[0])

    def test_all_dim_var_mean(self):
        inputs = [torch.randn(2, 2, 2, device="cuda")]

        def fuser_function(correction):
            with FusionDefinition() as fd:
                t0 = fd.from_pytorch(inputs[0])
                t1, t2 = fd.ops.var_mean(t0, [0, 1, 2], correction)
                fd.add_output(t1)
                fd.add_output(t2)
            return fd.execute(inputs)

        list_of_test_cases = [0, 1]
        for correction in list_of_test_cases:
            fuser_result = fuser_function(correction)
            torch_result = torch.var_mean(inputs[0], [0, 1, 2], bool(correction))
            self.assertEqual(fuser_result, torch_result)

    def test_var_mean_correction(self):
        num_elem = 2
        inputs = [torch.randn(2, num_elem, device="cuda")]

        def fuser_function(correction):
            with FusionDefinition() as fd:
                t0 = fd.from_pytorch(inputs[0])
                t1, t2 = fd.ops.var_mean(t0, [-1], correction)
                fd.add_output(t1)
                fd.add_output(t2)
            return fd.execute(inputs)

        for correction in range(num_elem + 5):
            fuser_result = fuser_function(correction)
            torch_result = torch.var_mean(inputs[0], [-1], correction=correction)
            self.assertEqual(fuser_result, torch_result)

    def test_var_correction(self):
        num_elem = 2
        inputs = [torch.randn(2, num_elem, device="cuda")]

        def fuser_function(correction):
            with FusionDefinition() as fd:
                t0 = fd.from_pytorch(inputs[0])
                t1 = fd.ops.var(t0, [-1], correction)
                fd.add_output(t1)
            return fd.execute(inputs)

        for correction in range(num_elem + 5):
            fuser_result = fuser_function(correction)
            torch_result = torch.var(inputs[0], [-1], correction=correction)
            self.assertEqual(fuser_result, [torch_result])

    def test_scalar_only_inputs(self):
        # We don't allow scalar outputs, currently,
        # so a tensor has to be returned
        def fusion_func(fd: FusionDefinition):
            s0 = fd.define_scalar()
            s1 = fd.define_scalar()
            s2 = fd.ops.add(s0, s1)
            c0 = fd.define_scalar(1.0, DataType.Float)
            t3 = fd.ops.full(shape=[2, 2], fill_value=c0, dtype=DataType.Float)
            t4 = fd.ops.mul(t3, s2)
            fd.add_output(t4)

        with FusionDefinition() as fd:
            fusion_func(fd)

        # TODO: full is broken and does not print its proper definition
        # Issue: https://github.com/csarofeen/pytorch/issues/2502
        nvf_out = fd.execute([2.0, 3.0])
        eager_out = torch.full([2, 2], 1.0) * 5.0
        self.assertEqual(eager_out, nvf_out[0])

    def test_addcmul(self):
        inputs = [
            torch.randn(4, device="cuda", dtype=torch.float32),
            torch.randn(4, device="cuda", dtype=torch.float32),
            torch.randn(4, device="cuda", dtype=torch.float32),
        ]

        def fusion_func(fd: FusionDefinition):
            t0 = fd.from_pytorch(inputs[0])
            t1 = fd.from_pytorch(inputs[1])
            t2 = fd.from_pytorch(inputs[2])
            c0 = fd.define_scalar(0.1)

            t3 = fd.ops.addcmul(t0, t1, t2, c0)

            fd.add_output(t3)

        nvfout, _ = self.exec_nvfuser(fusion_func, inputs)

        torch_out = torch.addcmul(*inputs, value=0.1)

        self.assertEqual(nvfout[0], torch_out)

    def test_compute_contiguity(self):
        sizes = [2, 1, 3, 1, 4, 5, 6]
        strides = [80, 30, 30, 456456465465, 0, 6, 1]
        contiguity = [False, None, True, None, None, True, True]
        self.assertEqual(compute_contiguity(sizes, strides), contiguity)
        strides = [800, 300, 300, 456456465465, 0, 60, 10]
        contiguity = [False, None, True, None, None, True, False]
        self.assertEqual(compute_contiguity(sizes, strides), contiguity)

    def test_compute_tensor_descriptor(self):
        configs = (
            (
                # size
                [2, 1, 3, 1, 4, 3],
                # stride
                [12, 4, 4, 4, 1, 0],
                # expected contiguity
                [True, None, True, None, True, None],
                # expected stride_order
                [5, 4, 3, 2, 1, 0],
            ),
            (
                [2, 3, 1, 5, 4],
                [28, 4, 14, 0, 1],
                [False, None, True, None, True],
                [4, 2, 3, 1, 0],
            ),
            (
                [2, 2, 1, 1, 2, 2, 2],
                [8, 4, 3, 9, 2, 0, 1],
                [None, True, True, None, True, None, True],
                [5, 4, 3, 6, 2, 1, 0],
            ),
            (
                [2, 2, 1, 2, 4, 2],
                [2, 32, 1, 8, 0, 4],
                [False, True, True, False, None, None],
                [2, 5, 0, 4, 1, 3],
            ),
            (
                [2, 2, 2, 2],
                [8, 4, 2, 1],
                [True, True, True, True],
                [3, 2, 1, 0],
            ),
            (
                [2, 1, 3, 1, 4],
                [24, 4, 8, 4, 2],
                [True, True, None, None, False],
                [4, 2, 3, 1, 0],
            ),
            (
                [2, 2, 2, 2],
                [8, 4, 0, 2],
                [True, True, None, False],
                [3, 2, 1, 0],
            ),
        )

        for sizes, strides, contiguity, stride_order in configs:
            computed_contiguity, computed_stride_order = compute_tensor_descriptor(
                sizes, strides
            )
            self.assertEqual(computed_contiguity, contiguity)
            self.assertEqual(computed_stride_order, stride_order)

    def test_stride_order_with_explicit_broadcast(self):
        inputs = [
            torch.randn(3, device="cuda").unsqueeze(-1),
            torch.randn(2, 3, device="cuda")
            .unsqueeze(-1)
            .expand(2, 3, 4)
            .transpose(2, 0),
            torch.randn(5 * 960, device="cuda").as_strided(
                (5, 4, 1, 5, 16), (960, 48, 16, 192, 1)
            ),
            torch.randn(6, device="cuda").as_strided((2, 16, 3), (3, 0, 1)),
        ]

        def fusion_func(fd: FusionDefinition):
            t0 = fd.from_pytorch(inputs[0])
            t1 = fd.from_pytorch(inputs[1])
            t2 = fd.from_pytorch(inputs[2])
            t3 = fd.define_tensor(
                shape=[-1, 16, 3],
                contiguity=[None, True, True],
                dtype=DataType.Float,
                stride_order=[1, 2, 0],
                is_cpu=False,
            )

            t0_b = fd.ops.broadcast(t0, [True, False, False])
            t4 = fd.ops.add(t0_b, t1)
            c0 = fd.define_scalar(3.0)
            t5 = fd.ops.add(t2, c0)
            t6 = fd.ops.mul(t3, c0)

            fd.add_output(t4)
            fd.add_output(t5)
            fd.add_output(t6)

        nvf_out, _ = self.exec_nvfuser(fusion_func, inputs)
        eager_out = inputs[0] + inputs[1]
        self.assertEqual(nvf_out[0], inputs[0] + inputs[1])
        self.assertEqual(nvf_out[1], inputs[2] + 3.0)
        self.assertEqual(nvf_out[2], inputs[3] * 3.0)

    def test_prod(self):
        inputs = [
            torch.ones(2, 4, 8, device="cuda"),
        ]

        def fusion_func(fd: FusionDefinition):
            t0 = fd.from_pytorch(inputs[0])

            t1 = fd.ops.prod(t0, DataType.Float)
            t2 = fd.ops.prod(t0, 1, False, DataType.Float)
            t3 = fd.ops.prod(t0, 1, True, DataType.Float)
            t4 = fd.ops.prod(t0, [-1], False, DataType.Float)

            fd.add_output(t1)
            fd.add_output(t2)
            fd.add_output(t3)
            fd.add_output(t4)

        nvf_out, _ = self.exec_nvfuser(fusion_func, inputs)

        eager_outs = [
            torch.prod(inputs[0], dtype=torch.float32),
            torch.prod(inputs[0], 1, False, dtype=torch.float32),
            torch.prod(inputs[0], 1, True, dtype=torch.float32),
            torch.prod(inputs[0], -1, False, dtype=torch.float32),
        ]
        assert len(nvf_out) == len(eager_outs)

        for n, e in zip(nvf_out, eager_outs):
            self.assertEqual(n, e)

    def test_output_stride_order(self):
        inputs = [
            torch.arange(0, 120).reshape(2, 3, 4, 5).cuda().float(),
        ]
        eager_out = inputs[0] + 3.0

        for perm in itertools.permutations(range(4), 4):
            # testing stride_order in add_output
            def fusion_func(fd: FusionDefinition):
                t0 = fd.from_pytorch(inputs[0])
                c0 = fd.define_scalar(3.0)
                t1 = fd.ops.add(t0, c0)
                fd.add_output(t1, perm)

            nvf_out, _ = self.exec_nvfuser(fusion_func, inputs)
            self.assertEqual(eager_out, nvf_out[0])

            nvf_stride = nvf_out[0].stride()
            sorted_stride = list(nvf_stride)
            rank = len(nvf_stride)
            for idx, axis in enumerate(perm):
                sorted_stride[rank - 1 - axis] = nvf_stride[idx]
            self.assertTrue(sorted(sorted_stride, reverse=True) == sorted_stride)

            # testing stride_order in set
            def fusion_set_func(fd: FusionDefinition):
                t0 = fd.from_pytorch(inputs[0])
                c0 = fd.define_scalar(3.0)
                t1 = fd.ops.add(t0, c0)
                t2 = fd.ops.stride_order(t1, perm)
                fd.add_output(t2)

            nvf_out, _ = self.exec_nvfuser(fusion_set_func, inputs)
            self.assertEqual(eager_out, nvf_out[0])

            nvf_stride = nvf_out[0].stride()
            sorted_stride = list(nvf_stride)
            rank = len(nvf_stride)
            for idx, axis in enumerate(perm):
                sorted_stride[rank - 1 - axis] = nvf_stride[idx]
            self.assertTrue(sorted(sorted_stride, reverse=True) == sorted_stride)

    def test_expanded_bcast_tensor(self):
        inputs = [
            torch.tensor(1.5, device="cuda"),
            torch.randn(5, 5, 5, device="cuda"),
            torch.randint(0, 1, (5, 5), device="cuda")
            .bool()
            .unsqueeze(-1)
            .expand(5, 5, 5),
        ]

        def fusion_func(fd: FusionDefinition) -> None:
            T0 = fd.from_pytorch(inputs[0])
            T1 = fd.from_pytorch(inputs[1])
            T2 = fd.from_pytorch(inputs[2])
            T3 = fd.ops.add(T0, T1)
            T4 = fd.ops.add(T2, T3)
            fd.add_output(T4)

        eager_out = inputs[0] + inputs[1] + inputs[2]

        nvf_out, _ = self.exec_nvfuser(fusion_func, inputs)
        self.assertEqual(eager_out, nvf_out[0])

    def test_segment_set(self):
        inputs = [
            torch.randn(5, 5, 5, device="cuda"),
        ]

        def fusion_func(fd: FusionDefinition) -> None:
            T0 = fd.from_pytorch(inputs[0])
            T1 = fd.ops.neg(T0)
            T2 = fd.ops.segment_set(T1)
            T3 = fd.ops.relu(T2)
            fd.add_output(T3)

        eager_out = inputs[0].neg().relu()

        nvf_out, _ = self.exec_nvfuser(fusion_func, inputs)
        self.assertEqual(eager_out, nvf_out[0])

    def test_fix_2549(self):
        a = torch.ones(4, 1, dtype=torch.double, device="cuda")
        b = torch.ones(4, 4, dtype=torch.double, device="cuda")

        def nvfuser_fusion_id(fd: FusionDefinition) -> None:
            T0 = fd.define_tensor(
                sizes=a.shape, strides=a.stride(), dtype=DataType.Double, is_cpu=False
            )
            T1 = fd.define_tensor(
                sizes=b.shape, strides=b.stride(), dtype=DataType.Double, is_cpu=False
            )
            T2 = fd.ops.broadcast_in_dim(T0, shape=[4, 4], broadcast_dims=[0, 1])
            T3 = fd.ops.div(T1, T2)
            fd.add_output(T3)

        with FusionDefinition() as fd:
            nvfuser_fusion_id(fd)

        out = fd.execute([a, b])
        self.assertEqual(out[0], b / a)

    def test_real_imag(self):
        for dtype in [torch.complex128, torch.complex64]:
            inputs = [
                torch.randn(5, dtype=dtype, device="cuda"),
            ]

            def fusion_func(fd: FusionDefinition):
                t0 = fd.from_pytorch(inputs[0])
                fd.add_output(fd.ops.real(t0))
                fd.add_output(fd.ops.imag(t0))

            nvf_out, _ = self.exec_nvfuser(fusion_func, inputs)

            self.assertEqual(torch.real(inputs[0]), nvf_out[0])
            self.assertEqual(torch.imag(inputs[0]), nvf_out[1])

    def test_cuda_code_and_scheduled_fusion_ir_strings(self):
        inputs = [
            torch.randn(2, 2, 2, 2, device="cuda"),
        ]
        big_inputs = [
            torch.randn(64, 64, 64, 64, device="cuda"),
        ]

        # Function only based definition
        class DefFuncFusion(FusionDefinition):
            def definition(self):
                t0 = self.from_pytorch(inputs[0])
                t1 = self.ops.relu(t0)
                self.add_output(t1)

        # Function based definition plus a user schedule
        class UserSchedFusion(FusionDefinition):
            def definition(self):
                t0 = self.from_pytorch(inputs[0])
                t1 = self.ops.sinh(t0)
                self.add_output(t1)

            def schedule(self):
                pass

        # Context Based Definition
        ctx_fusion = FusionDefinition()
        with ctx_fusion:
            t0 = ctx_fusion.from_pytorch(inputs[0])
            t1 = ctx_fusion.ops.tanh(t0)
            ctx_fusion.add_output(t1)

        # Context Based Definition with a segmented fusion
        ctx_seg_fusion = FusionDefinition()
        with ctx_seg_fusion:
            t0 = ctx_seg_fusion.from_pytorch(inputs[0])
            t1 = ctx_seg_fusion.ops.sum(t0, dim=0)
            t2 = ctx_seg_fusion.ops.sum(t0, dim=-1)
            ctx_seg_fusion.add_output(t1)
            ctx_seg_fusion.add_output(t2)

        test_defs = [DefFuncFusion(), UserSchedFusion(), ctx_fusion, ctx_seg_fusion]

        for fd in test_defs:
            # Attempting to get the cuda code for an un-executed FusionDefinition
            # should trigger a RuntimeError and not a segfault
            with self.assertRaisesRegex(RuntimeError, "Invalid fusion definition!"):
                _ = fd.last_cuda_code()
            with self.assertRaisesRegex(RuntimeError, "Invalid fusion definition!"):
                _ = fd.last_scheduled_fusion_ir()
            # Only make this check for function based definitions
            if hasattr(super(type(self), self), "definition"):
                with self.assertRaisesRegex(RuntimeError, "Invalid fusion definition!"):
                    _ = fd.fusion_ir()

            _ = fd.execute(inputs)

            code_len = len(fd.sched.user_schedule_ir())
            self.assertTrue(code_len > 0, "User schedule is not defined.")
            code_len = len(fd.last_cuda_code())
            self.assertTrue(code_len > 0, "Cuda Code was not produced!")
            code_len = len(fd.last_cuda_code(intrinsic_code=True))
            self.assertTrue(code_len > 0, "Cuda Code was not produced!")
            sched_ir_len = len(fd.last_scheduled_fusion_ir())
            self.assertTrue(code_len > 0, "Scheduled Fusion IR was not produced!")
            sched_ir_len = len(fd.last_scheduled_fusion_ir(tensor_transforms=True))
            self.assertTrue(code_len > 0, "Scheduled Fusion IR was not produced!")
            sched_ir_len = len(fd.fusion_ir())
            self.assertTrue(code_len > 0, "Unscheduled Fusion IR was not produced!")

            code_len = len(fd.cuda_code_for(inputs))
            self.assertTrue(code_len > 0, "Cuda Code was not produced!")
            code_len = len(fd.cuda_code_for(inputs, intrinsic_code=True))
            self.assertTrue(code_len > 0, "Cuda Code was not produced!")
            sched_ir_len = len(fd.scheduled_fusion_ir_for(inputs))
            self.assertTrue(code_len > 0, "Scheduled Fusion IR was not produced!")
            sched_ir_len = len(
                fd.scheduled_fusion_ir_for(inputs, tensor_transforms=True)
            )
            self.assertTrue(code_len > 0, "Scheduled Fusion IR was not produced!")

            # Attempt to get strings for inputs that do not heuristically match
            # and a new fusion has not been compiled
            with self.assertRaisesRegex(RuntimeError, "Fusion is not compiled!"):
                _ = fd.cuda_code_for(big_inputs)
            with self.assertRaisesRegex(RuntimeError, "Fusion is not compiled!"):
                _ = fd.scheduled_fusion_ir_for(big_inputs)

        # It is necessary to reset the Fusion Cache
        # so serialization/deserialization does not exhibit the same error across tests.
        fc = FusionCache.get()
        fc.reset()

    def test_pad(self):
        inputs = [
            torch.testing.make_tensor((1, 2, 3), dtype=torch.float32, device="cuda"),
        ]

        def fusion_func(fd: FusionDefinition):
            t0 = fd.from_pytorch(inputs[0])

            t1 = fd.ops.pad(t0, [1, 1, 1, 1])
            fd.add_output(t1)

            # zero padding in some dims
            t2 = fd.ops.pad(t0, [0, 0, 2, 3])
            fd.add_output(t2)

            # zero padding in all dims
            t3 = fd.ops.pad(t0, [0, 0, 0, 0])
            fd.add_output(t3)

            # no padding provided in first dim
            t4 = fd.ops.pad(t0, [2, 3])
            fd.add_output(t4)

            # test padding with a value other than 0
            fill_val = fd.define_scalar(2.0)
            t5 = fd.ops.pad(t0, [2, 3], fill_val)
            fd.add_output(t5)

            # pad a broadcast dimension with a value other than 0
            t6 = fd.ops.pad(t0, [2, 3, 0, 0, 0, 0])
            fd.add_output(t6)

        nvf_out, _ = self.exec_nvfuser(fusion_func, inputs)

        self.assertEqual(F.pad(inputs[0], [1, 1, 1, 1]), nvf_out[0])
        self.assertEqual(F.pad(inputs[0], [0, 0, 2, 3]), nvf_out[1])
        self.assertEqual(F.pad(inputs[0], [0, 0, 0, 0]), nvf_out[2])
        self.assertEqual(F.pad(inputs[0], [2, 3]), nvf_out[3])
        self.assertEqual(F.pad(inputs[0], [2, 3], "constant", 2.0), nvf_out[4])
        self.assertEqual(F.pad(inputs[0], [2, 3, 0, 0, 0, 0]), nvf_out[5])

    def test_pad_cache(self):
        """Test that using different pad widths causes a cache miss.

        cf. https://github.com/NVIDIA/Fuser/pull/10#pullrequestreview-1352667557
        """
        inputs = [
            torch.testing.make_tensor((2, 3), dtype=torch.float32, device="cuda"),
        ]

        def fusion_func_pad1(fd: FusionDefinition):
            t0 = fd.from_pytorch(inputs[0])
            t1 = fd.ops.pad(t0, [1, 1])
            fd.add_output(t1)

        nvf_out1, _ = self.exec_nvfuser(
            fusion_func_pad1, inputs, new_fusion_expected=True
        )
        _ = self.exec_nvfuser(fusion_func_pad1, inputs, new_fusion_expected=False)

        def fusion_func_pad2(fd: FusionDefinition):
            t0 = fd.from_pytorch(inputs[0])
            t1 = fd.ops.pad(t0, [2, 2])
            fd.add_output(t1)

        nvf_out2, _ = self.exec_nvfuser(
            fusion_func_pad2, inputs, new_fusion_expected=True
        )

        def fusion_func_pad3(fd: FusionDefinition):
            t0 = fd.from_pytorch(inputs[0])
            fill_val = fd.define_scalar(2.0)
            t1 = fd.ops.pad(t0, [1, 1], fill_val)
            fd.add_output(t1)

        nvf_out3, _ = self.exec_nvfuser(
            fusion_func_pad3, inputs, new_fusion_expected=True
        )
        _ = self.exec_nvfuser(fusion_func_pad3, inputs, new_fusion_expected=False)

        self.assertEqual(F.pad(inputs[0], [1, 1]), nvf_out1[0])
        # Erroneous cache miss would use kernel 1 instead of 2
        self.assertEqual(F.pad(inputs[0], [2, 2]), nvf_out2[0])
        # Erroneous cache hit based on fill value would use kernel1
        self.assertEqual(F.pad(inputs[0], [1, 1], "constant", 2.0), nvf_out3[0])

    def test_cat(self):
        inputs = [
            torch.randn(2, 4, device="cuda"),
            torch.randn(2, 3, device="cuda"),
            torch.randn(4, 4, device="cuda"),
            torch.randn(0, 4, device="cuda"),
        ]

        def fusion_func(fd: FusionDefinition):
            t0 = fd.from_pytorch(inputs[0])
            t1 = fd.from_pytorch(inputs[1])
            t2 = fd.from_pytorch(inputs[2])
            t3 = fd.from_pytorch(inputs[3])

            t3 = fd.ops.cat([t0, t1], 1)
            fd.add_output(t3)

            t4 = fd.ops.cat([t0, t2], 0)
            fd.add_output(t4)

            # torch.cat accepts empty tensors (size 0 in the concat dimension),
            # which do not affect the output.
            # The below fails with RuntimeError: mapped_id_resize != nullptr
            # INTERNAL ASSERT FAILED at
            # "/opt/pytorch/nvfuser/csrc/lower_index_compute.cpp":1306
            # t5 = fd.ops.cat([t0, t3], 0)
            # fd.add_output(t5)

        nvf_out, _ = self.exec_nvfuser(fusion_func, inputs)

        self.assertEqual(torch.cat([inputs[0], inputs[1]], dim=1), nvf_out[0])
        self.assertEqual(torch.cat([inputs[0], inputs[2]], dim=0), nvf_out[1])
        # self.assertEqual(torch.cat([inputs[0], inputs[3]], dim=0), nvf_out[2])

    def test_nextafter(self):
        inputs = [
            # torch.nextafter is only defined for float{32,64} tensor inputs
            torch.testing.make_tensor(4, device="cuda", dtype=torch.float32),
            torch.testing.make_tensor(4, device="cuda", dtype=torch.float64),
        ]

        def fusion_func(fd: FusionDefinition):
            t0 = fd.from_pytorch(inputs[0])
            t1 = fd.from_pytorch(inputs[1])

            s0 = fd.define_scalar(1.0, dtype=DataType.Float)
            s1 = fd.define_scalar(-1.0, dtype=DataType.Double)

            for a, b in itertools.product(
                [t0, t1, s0, s1],
                [t0, t1, s0, s1],
            ):
                # always enter the fusion...
                t = fd.ops.nextafter(a, b)
                if isinstance(t, Tensor):
                    # ...but skip outputting scalars, which we don't support
                    fd.add_output(t)

        nvf_out, _ = self.exec_nvfuser(fusion_func, inputs)

        ab = [inputs[0], inputs[1], 1.0, -1.0]
        i = 0
        for a, b in itertools.product(ab, ab):
            if not (isinstance(a, torch.Tensor) or isinstance(b, torch.Tensor)):
                continue
            n = nvf_out[i]
            i += 1
            torch_out = torch.nextafter(
                torch.as_tensor(a, device="cuda"), torch.as_tensor(b, device="cuda")
            )
            self.assertEqual(n, torch_out)

    def test_nanogpt_mha_dpa(self):
        inputs = [
            torch.randn(16, 16, 128, 128, device="cuda"),
            torch.randn(1, 1, 1024, 1024, device="cuda"),
        ]

        def nvfuser_fusion(fd: FusionDefinition, prob) -> None:
            T0 = fd.define_tensor(
                shape=[-1, -1, -1, -1],
                contiguity=[True, True, True, True],
                dtype=DataType.Float,
                is_cpu=False,
            )
            T1 = fd.define_tensor(
                shape=[1, 1, -1, -1],
                contiguity=[None, None, True, True],
                dtype=DataType.Float,
                is_cpu=False,
            )
            S2 = fd.define_scalar(0.125000, dtype=DataType.Double)
            T3 = fd.ops.mul(T0, S2)
            T4 = fd.ops.slice(
                T1,
                start_indices=[0, 0, 0, 0],
                end_indices=[1, 1, 128, 128],
                strides=[1, 1, 1, 1],
            )
            S5 = fd.define_scalar(0.00000, dtype=DataType.Double)
            T6 = fd.ops.eq(S5, T4)
            T7 = fd.ops.broadcast_in_dim(
                T6, shape=[16, 16, 128, 128], broadcast_dims=[0, 1, 2, 3]
            )
            S8 = fd.define_scalar(float("-inf"), dtype=DataType.Double)
            T9 = fd.ops.where(T7, S8, T3)
            S10 = fd.define_scalar(-1, dtype=DataType.Int)
            S11 = fd.define_scalar(4, dtype=DataType.Int)
            S12 = fd.ops.add(S10, S11)
            T13 = fd.ops.max(T9, dims=[3], keepdim=False, dtype=DataType.Null)
            T14 = fd.ops.broadcast_in_dim(
                T13, shape=[16, 16, 128, 1], broadcast_dims=[0, 1, 2]
            )
            T15 = fd.ops.broadcast_in_dim(
                T14, shape=[16, 16, 128, 128], broadcast_dims=[0, 1, 2, 3]
            )
            T16 = fd.ops.sub(T9, T15)
            T17 = fd.ops.exp(T16)
            S18 = fd.define_scalar(-1, dtype=DataType.Int)
            S19 = fd.define_scalar(4, dtype=DataType.Int)
            S20 = fd.ops.add(S18, S19)
            T21 = fd.ops.sum(T17, dims=[3], keepdim=False, dtype=DataType.Null)
            T22 = fd.ops.broadcast_in_dim(
                T21, shape=[16, 16, 128, 1], broadcast_dims=[0, 1, 2]
            )
            T23 = fd.ops.broadcast_in_dim(
                T22, shape=[16, 16, 128, 128], broadcast_dims=[0, 1, 2, 3]
            )
            T24 = fd.ops.div(T17, T23)
            S25 = fd.define_scalar(16, dtype=DataType.Int)
            S26 = fd.define_scalar(16, dtype=DataType.Int)
            S27 = fd.define_scalar(128, dtype=DataType.Int)
            S28 = fd.define_scalar(128, dtype=DataType.Int)
            S29 = fd.define_scalar(0.00000, dtype=DataType.Double)
            S30 = fd.define_scalar(1.00000, dtype=DataType.Double)
            T31 = fd.ops.uniform(
                S29, S30, shape=[S25, S26, S27, S28], dtype=DataType.Float
            )
            S32 = fd.define_scalar(1.0 - prob, dtype=DataType.Double)
            T33 = fd.ops.lt(T31, S32)
            T34 = fd.ops.cast(T33, dtype=DataType.Float)
            T35 = fd.ops.mul(T24, T34)
            S36 = fd.define_scalar(1.0 / (1.0 - prob), dtype=DataType.Double)
            T37 = fd.ops.mul(T35, S36)
            fd.add_output(T37)

        def torch_def(acts, bias, n_seq_len, n_head_dim, prob):
            att = acts * (1.0 / math.sqrt(n_head_dim))
            att = att.masked_fill(
                bias[:, :, :n_seq_len, :n_seq_len] == 0, float("-inf")
            )
            att = torch.nn.functional.softmax(att, dim=-1)
            att = torch.nn.functional.dropout(att, p=prob)
            return att

        # NOTE: The dropout probabilities need to be set to 0 elements zeroed out
        # in order to match implementations as eager and nvFuser do not have matching
        # blocking.
        nvf_out, _ = self.exec_nvfuser(partial(nvfuser_fusion, prob=0.0), inputs)
        eager_out = torch_def(inputs[0], inputs[1], 128, 64, 0.0)

        for idx in range(len(nvf_out)):
            self.assertEqual(eager_out, nvf_out[idx])

    def test_nanogpt_split_mha_linears(self):
        inputs = [
            torch.randn(16, 128, 3072, device="cuda"),
        ]

        def nvfuser_fusion_0(fd: FusionDefinition) -> None:
            T0 = fd.from_pytorch(inputs[0])
            T0_slice1 = fd.ops.slice(T0, [0, 0, 0], [16, 128, 1024], [1, 1, 1])
            T0_slice2 = fd.ops.slice(T0, [0, 0, 1024], [16, 128, 2048], [1, 1, 1])
            T0_slice3 = fd.ops.slice(T0, [0, 0, 2048], [16, 128, 3072], [1, 1, 1])
            T1_slice1 = fd.ops.reshape(T0_slice1, [16, 128, 16, 64])
            T1_slice2 = fd.ops.reshape(T0_slice2, [16, 128, 16, 64])
            T1_slice3 = fd.ops.reshape(T0_slice3, [16, 128, 16, 64])
            T2_slice1 = fd.ops.permute(T1_slice1, [0, 2, 1, 3])
            T2_slice2 = fd.ops.permute(T1_slice2, [0, 2, 1, 3])
            T2_slice3 = fd.ops.permute(T1_slice3, [0, 2, 1, 3])
            fd.add_output(T2_slice1)
            fd.add_output(T2_slice2)
            fd.add_output(T2_slice3)

        def torch_def_0(acts, n_embd, n_head):
            B, T, C = acts.size()
            q, k, v = acts.split(n_embd, dim=2)
            k = k.view(B, T, n_head, (C // 3) // n_head).transpose(
                1, 2
            )  # (B, nh, T, hs)
            q = q.view(B, T, n_head, (C // 3) // n_head).transpose(
                1, 2
            )  # (B, nh, T, hs)
            v = v.view(B, T, n_head, (C // 3) // n_head).transpose(
                1, 2
            )  # (B, nh, T, hs)
            return (
                q,
                k,
                v,
            )

        def nvfuser_fusion_1(fd: FusionDefinition) -> None:
            T0 = fd.define_tensor(
                shape=[-1, -1, -1],
                contiguity=[True, True, True],
                dtype=DataType.Float,
                is_cpu=False,
            )
            T1 = fd.ops.slice(
                T0,
                start_indices=[0, 0, 0],
                end_indices=[16, 128, 1024],
                strides=[1, 1, 1],
            )
            T2 = fd.ops.slice(
                T0,
                start_indices=[0, 0, 1024],
                end_indices=[16, 128, 2048],
                strides=[1, 1, 1],
            )
            T3 = fd.ops.slice(
                T0,
                start_indices=[0, 0, 2048],
                end_indices=[16, 128, 3072],
                strides=[1, 1, 1],
            )
            fd.add_output(T1)
            fd.add_output(T2)
            fd.add_output(T3)

        def torch_def_1(acts, n_embd, n_head):
            B, T, C = acts.size()
            q, k, v = acts.split(n_embd, dim=2)
            return (
                q,
                k,
                v,
            )

        tests = [
            (nvfuser_fusion_0, torch_def_0),
            (nvfuser_fusion_1, torch_def_1),
        ]

        for nvf_func, torch_func in tests:
            nvf_out, _ = self.exec_nvfuser(nvf_func, inputs)
            eager_out = torch_func(*inputs, 1024, 16)
            for idx in range(len(eager_out)):
                self.assertEqual(eager_out[idx], nvf_out[idx])

    def test_slice_error_checks(self):
        inputs = [
            [torch.randn(10, 10, device="cuda")],
            [torch.randn(5, 5, device="cuda")],
        ]

        def check_start_indices(fd: FusionDefinition, acts) -> None:
            T0 = fd.from_pytorch(acts[0])
            T1 = fd.ops.slice(
                T0, start_indices=[-1, -2], end_indices=[5, 5], strides=[7, 7]
            )
            fd.add_output(T1)

        def check_end_indices(fd: FusionDefinition, acts) -> None:
            T0 = fd.from_pytorch(acts[0])
            T1 = fd.ops.slice(
                T0, start_indices=[3, 4], end_indices=[1, 2], strides=[1, 1]
            )
            fd.add_output(T1)

        def check_strides(fd: FusionDefinition, acts) -> None:
            T0 = fd.from_pytorch(acts[0])
            T1 = fd.ops.slice(
                T0, start_indices=[0, 0], end_indices=[5, 5], strides=[5, 5]
            )
            fd.add_output(T1)

        def check_tensor_dims(fd: FusionDefinition, acts) -> None:
            T0 = fd.from_pytorch(acts[0])
            T1 = fd.ops.slice(
                T0, start_indices=[0, 0, 0], end_indices=[4, 4, 4], strides=[1, 1, 1]
            )
            fd.add_output(T1)

        def check_slice_dims_start(fd: FusionDefinition, acts) -> None:
            T0 = fd.from_pytorch(acts[0])
            T1 = fd.ops.slice(
                T0, start_indices=[0, 0, 0], end_indices=[4, 4], strides=[1, 1]
            )
            fd.add_output(T1)

        def check_slice_dims_end(fd: FusionDefinition, acts) -> None:
            T0 = fd.from_pytorch(acts[0])
            T1 = fd.ops.slice(
                T0, start_indices=[0, 0], end_indices=[4, 4, 4], strides=[1, 1]
            )
            fd.add_output(T1)

        def check_slice_dims_stride(fd: FusionDefinition, acts) -> None:
            T0 = fd.from_pytorch(acts[0])
            T1 = fd.ops.slice(
                T0, start_indices=[0, 0], end_indices=[4, 4], strides=[1, 1, 1]
            )
            fd.add_output(T1)

        def check_nostrides(fd: FusionDefinition, acts) -> None:
            T0 = fd.from_pytorch(acts[0])
            T1 = fd.ops.slice(T0, start_indices=[2, 2], end_indices=[4, 4])
            fd.add_output(T1)

        # TODO: Currently, this check fails to produce a zero-element tensor whne the tensor
        # is smaller than the index range of the slize.  Therefore, it is disabled.
        # Issue: https://github.com/NVIDIA/Fuser/issues/52
        def legal(fd: FusionDefinition, acts) -> None:
            T0 = fd.from_pytorch(acts[0])
            T1 = fd.ops.slice(
                T0, start_indices=[6, 6], end_indices=[8, 8], strides=[1, 1]
            )
            fd.add_output(T1)

        checks = [
            (
                check_start_indices,
                "Slice operation start_indices must be greater-than-or-equal-to 0. .*",
            ),
            (
                check_end_indices,
                "Slice operation end_indices must be greater-than-or-equal-to start_indices. .*",
            ),
            (
                check_strides,
                "nvFuser Limitation: All slice operation strides must be of size 1. .*",
            ),
            (
                check_tensor_dims,
                "Number of tensor dimensions does not match slice dimensions! .*",
            ),
            (
                check_slice_dims_start,
                "Slice start_indices and strides don't match! .*",
            ),
            (
                check_slice_dims_end,
                "Slice indexing attribute dimensions don't match! .*",
            ),
            (
                check_slice_dims_stride,
                "Slice start_indices and strides don't match! .*",
            ),
            (check_nostrides, None),
            # (legal, None),
        ]

        first_check = True
        for inp in inputs:
            for check, error in checks:
                if error is None:
                    # First check is here on legal fusions since the second time
                    # through they should already be cached
                    out = self.exec_nvfuser(
                        partial(check, acts=inp),
                        inp,
                        new_fusion_expected=(first_check or debug_serde),
                    )
                else:
                    # When a fusion definition with errors is deserialized, it is recreated, triggering an error.
                    # skip_serde_check=True is necessary to skip these failing fusion definitions
                    # so serialization/deserialization does not exhibit the same errors in subsequent tests.
                    self.assertRaisesRegex(
                        RuntimeError,
                        error,
                        self.exec_nvfuser,
                        partial(check, acts=inp),
                        inp,
                        skip_serde_check=True,
                    )
            first_check = False

    def test_constant_nans(self):
        inputs = [
            torch.randn(4, 4, device="cuda"),
        ]

        def fusion_func(fd: FusionDefinition) -> None:
            t0 = fd.from_pytorch(inputs[0])
            c0 = fd.define_scalar(float("nan"))
            t1 = fd.ops.add(t0, c0)
            fd.add_output(t1)

        eager_out = inputs[0] + float("nan")

        nvf_out, _ = self.exec_nvfuser(fusion_func, inputs)
        self.assertEqual(eager_out, nvf_out[0])

    def test_def_op_in_schedule(self):
        """
        Tests for an error when a definition op is used in a schedule
        """
        inputs = [
            torch.randn(4, 4, 4, device="cuda"),
        ]

        class SchedError(FusionDefinition):
            def definition(self):
                self.t0 = self.from_pytorch(inputs[0])
                self.t1 = self.ops.tanh(self.t0)
                self.add_output(self.t1)

            def schedule(self):
                self.t2 = self.ops.relu(self.t1)

        with self.assertRaisesRegex(
            RuntimeError, "Attempting to add to a completed definition!"
        ):
            fd = SchedError()
            _ = fd.execute(inputs)

    @unittest.skipIf(
        torch.cuda.device_count() < 2, "test_selected_device requires multiple GPUs"
    )
    def test_selected_device(self):
        """
        Run the Fusion on device 1
        """
        inputs = [
            torch.rand(2, 2, device="cuda:1"),
            torch.rand(2, 2, device="cuda:1"),
        ]

        def fusion_func(fd: FusionDefinition):
            t0 = fd.from_pytorch(inputs[0])
            t1 = fd.from_pytorch(inputs[1])
            t2 = fd.ops.add(t0, t1)
            c0 = fd.define_scalar(1.0, DataType.Float)
            t3 = fd.ops.full(shape=[2, 2], fill_value=c0, dtype=DataType.Float)
            t4 = fd.ops.mul(t3, t2)
            fd.add_output(t4)

        nvf_out, _ = self.exec_nvfuser(fusion_func, inputs, device="cuda:1")
        eager_out = torch.full([2, 2], 1.0, device="cuda:1") * (inputs[0] + inputs[1])
        self.assertEqual(eager_out, nvf_out[0])

        self.assertTrue(nvf_out[0].device.index == 1)

    def test_matmul(self):
        m = 24
        n = 16
        k = 8
        inputs_tt = [
            torch.randn(m, k, device="cuda", dtype=torch.float16),
            torch.randn(k, n, device="cuda", dtype=torch.float16),
        ]

        inputs_tn = [
            inputs_tt[0].clone(),
            inputs_tt[1].clone().as_strided(size=[k, n], stride=[1, k]),
        ]

        inputs_nt = [
            inputs_tt[0].clone().as_strided(size=[m, k], stride=[1, m]),
            inputs_tt[1].clone(),
        ]

        inputs_tn = [inputs_tt[0].clone(), inputs_tn[1].clone()]

        inputs_nn = [inputs_nt[0].clone(), inputs_tn[1].clone()]

        def fusion_func(fd: FusionDefinition, inps) -> None:
            t0 = fd.from_pytorch(inps[0])
            t1 = fd.from_pytorch(inps[1])
            t2 = fd.ops.matmul(t0, t1)
            fd.add_output(t2)

        for inps in [inputs_tt, inputs_tn, inputs_nt, inputs_nn]:
            nvf_out, _ = self.exec_nvfuser(partial(fusion_func, inps=inps), inps)
            eager_out = torch.matmul(inps[0], inps[1])
            fp16_nvf_out = nvf_out[0]
            self.assertEqual(eager_out, fp16_nvf_out)

    def test_linear(self):
        m = 24
        n = 16
        k = 8
        bias0d = torch.tensor(3.14, device="cuda", dtype=torch.float16)
        bias1d = torch.randn(n, device="cuda", dtype=torch.float16)

        inputs_mk_nk = [
            torch.randn(m, k, device="cuda", dtype=torch.float16),
            torch.randn(n, k, device="cuda", dtype=torch.float16),
        ]

        inputs_mk_kn = [
            inputs_mk_nk[0].clone(),
            inputs_mk_nk[1].clone().as_strided(size=[n, k], stride=[1, n]),
        ]

        inputs_km_nk = [
            inputs_mk_nk[0].clone().as_strided(size=[m, k], stride=[1, m]),
            inputs_mk_nk[1].clone(),
        ]

        inputs_km_kn = [
            inputs_km_nk[0].clone(),
            inputs_mk_kn[1].clone(),
        ]

        def fusion_func(
            fd: FusionDefinition,
            inp: torch.Tensor,
            wt: torch.Tensor,
            bias: torch.Tensor | None,
        ) -> None:
            t0 = fd.from_pytorch(inp)
            t1 = fd.from_pytorch(wt)
            if bias is not None:
                t2 = fd.from_pytorch(bias)
                t_out = fd.ops.linear(t0, t1, t2)
            else:
                t_out = fd.ops.linear(t0, t1)
            fd.add_output(t_out)

        in_tensors = [inputs_mk_nk, inputs_mk_kn, inputs_km_nk, inputs_km_kn]
        use_bias = [None, bias0d, bias1d]
        for [inp, wt], use_bias in list(itertools.product(in_tensors, use_bias)):
            with self.subTest(inp=inp, wt=wt, use_bias=use_bias):
                input_tensors = (
                    (inp, wt, use_bias) if use_bias is not None else (inp, wt)
                )
                nvf_out, _ = self.exec_nvfuser(
                    partial(fusion_func, inp=inp, wt=wt, bias=use_bias),
                    input_tensors,
                )
                eager_out = F.linear(input=inp, weight=wt, bias=use_bias)
                fp16_nvf_out = nvf_out[0]
                torch.testing.assert_close(fp16_nvf_out, eager_out, atol=1e-3, rtol=0)

    def test_integer_division(self):
        inputs = [
            torch.testing.make_tensor(1024, device="cuda", dtype=torch.long),
            torch.testing.make_tensor(1024, device="cuda", dtype=torch.long),
        ]

        def fusion_func(fd: FusionDefinition):
            t0 = fd.from_pytorch(inputs[0])
            t1 = fd.from_pytorch(inputs[1])
            t2 = fd.ops.div(t0, t1)
            t3 = fd.ops.truediv(t0, t1)
            fd.add_output(t2)
            fd.add_output(t3)

        nvf_out, _ = self.exec_nvfuser(fusion_func, inputs)
        self.assertEqual(
            nvf_out[0], torch.div(inputs[0], inputs[1], rounding_mode="trunc")
        )
        self.assertEqual(nvf_out[1], torch.true_divide(inputs[0], inputs[1]))

    def test_right_shift_arithmetic(self):
        inputs = [
            torch.tensor([-2147483648, 1073741824], dtype=torch.int32, device="cuda")
        ]

        def fusion_func(fd: FusionDefinition):
            t0 = fd.from_pytorch(inputs[0])
            c0 = fd.define_scalar(3)
            t1 = fd.ops.bitwise_right_shift(t0, c0)
            fd.add_output(t1)

        nvf_out1, _ = self.exec_nvfuser(fusion_func, inputs)
        eager_out = torch.bitwise_right_shift(inputs[0], 3)
        self.assertEqual(eager_out, nvf_out1[0])

    def test_right_shift_logical(self):
        dtypes = [torch.int32, torch.int64]
        input = torch.tensor(
            [
                -1,
                -2147483648,
                1073741824,
                -64463884,
                -65968277,
                4042311,
                -98914167,
                5526216,
            ],
            device="cuda",
        )

        # expected_outputs given by jax.lax.shift_right_logical(inputs, 3)
        expected_outputs = [
            torch.tensor(
                [
                    536870911,
                    268435456,
                    134217728,
                    528812926,
                    528624877,
                    505288,
                    524506641,
                    690777,
                ],
                dtype=torch.int32,
                device="cuda",
            ),
            torch.tensor(
                [
                    2305843009213693951,
                    2305843008945258496,
                    134217728,
                    2305843009205635966,
                    2305843009205447917,
                    505288,
                    2305843009201329681,
                    690777,
                ],
                dtype=torch.int64,
                device="cuda",
            ),
        ]

        for idx, dtype in enumerate(dtypes):
            current_input = input.to(dtype)

            def fusion_func(fd: FusionDefinition):
                t0 = fd.from_pytorch(current_input)
                c0 = fd.define_constant(3)
                t1 = fd.ops.logical_right_shift(t0, c0)
                fd.add_output(t1)

            nvf_out, _ = self.exec_nvfuser(fusion_func, [current_input])
            self.assertEqual(nvf_out[0], expected_outputs[idx])

    def test_right_shift_logical_sizeof_dtype(self):
        dtypes = [torch.int32, torch.int64]
        input = torch.tensor(
            [
                -1,
                -2147483648,
                1073741824,
                -64463884,
                -65968277,
                4042311,
                -98914167,
                5526216,
            ],
            device="cuda",
        )

        for idx, dtype in enumerate(dtypes):
            current_input = input.to(dtype)
            num_bits = 32 if (dtype == torch.int32) else 64

            # expected_outputs given by jax.lax.shift_right_logical(inputs, sizeof(dtype))
            expected_output = torch.zeros_like(current_input)

            def fusion_func(fd: FusionDefinition):
                t0 = fd.from_pytorch(current_input)
                c0 = fd.define_scalar(None, dtype=DataType.Int)
                t1 = fd.ops.logical_right_shift(t0, c0)
                fd.add_output(t1)

            nvf_out, _ = self.exec_nvfuser(fusion_func, [current_input, num_bits])
            self.assertEqual(nvf_out[0], expected_output)

    def test_gcd(self):
        inputs = [
            torch.testing.make_tensor(1024, device="cuda", dtype=torch.long),
            torch.testing.make_tensor(1024, device="cuda", dtype=torch.long),
        ]

        def fusion_func(fd: FusionDefinition):
            t0 = fd.from_pytorch(inputs[0])
            t1 = fd.from_pytorch(inputs[1])
            t2 = fd.ops.gcd(t0, t1)
            fd.add_output(t2)

        nvf_out, _ = self.exec_nvfuser(fusion_func, inputs)
        self.assertEqual(nvf_out[0], torch.gcd(inputs[0], inputs[1]))

    def test_input_scalar(self):
        inputs = [
            torch.randn((3,), dtype=torch.float32, device="cuda:0"),
            0.1,
        ]

        def fusion_func(fd: FusionDefinition) -> None:
            T0 = fd.from_pytorch(inputs[0])
            S1 = fd.define_scalar()
            T1 = fd.ops.mul(T0, S1)
            fd.add_output(T1)

        # Just test that this executes, not that it's correct
        nvf_out, _ = self.exec_nvfuser(fusion_func, inputs)

    def test_debug_output(self):
        inputs = [
            torch.randn((3,), dtype=torch.float32, device="cuda:0"),
            0.1,
        ]

        with FusionDefinition() as fd:
            T0 = fd.from_pytorch(inputs[0])
            S1 = fd.define_scalar()
            T1 = fd.ops.div(T0, S1)
            fd.add_output(T1)

        out1 = fd.execute(inputs)
        self.assertIsNone(fd.debug_output())

        # If debug output is captured, getDebugOutput() will not return None.
        # The output will depend on the NVFUSER_DUMP environment variable in
        # such case
        out2 = fd.execute(inputs, capture_debug_output=True)
        self.assertIsNotNone(fd.debug_output())

    # Test that deterministic random ops (uniform, normal) give same results as
    # their stochastic versions
    def test_deterministic_random(self):
        input_size = [5, 9]
        dtype = torch.float32
        device = "cuda"
        inputs = [
            torch.randn(*input_size, device=device, dtype=dtype),
        ]

        for randopname in ["uniform", "normal"]:

            def fusion_func(fd: FusionDefinition, *, deterministic) -> None:
                t1 = fd.from_pytorch(inputs[0])
                a = fd.define_scalar(0.3, DataType.Float)
                b = fd.define_scalar(1.7, DataType.Float)
                randop = getattr(fd.ops, randopname)
                if deterministic:
                    rng_seed = fd.define_scalar(DataType.Int)
                    rng_offset = fd.define_scalar(DataType.Int)
                    u = randop(
                        a, b, shape=[5, 9], rng_seed=rng_seed, rng_offset=rng_offset
                    )
                else:
                    u = randop(a, b, shape=[5, 9])
                t2 = t1 * u
                fd.add_output(t2)

            # exec_nvfuser tests printing and serde, so run that for each definition first
            self.exec_nvfuser(partial(fusion_func, deterministic=False), inputs)
            self.exec_nvfuser(
                partial(fusion_func, deterministic=True), [inputs[0], 0, 0]
            )

            # Now instantiate FusionDefinitions in each mode
            with FusionDefinition() as fd_stoch:
                fusion_func(fd_stoch, deterministic=False)
            with FusionDefinition() as fd_det:
                fusion_func(fd_det, deterministic=True)

            # Test with three different random seeds
            for _ in range(3):
                max_seed = 2**63 - 1
                seed = random.randint(0, max_seed)
                torch.manual_seed(seed)

                stateful_sequence = [fd_stoch.execute(inputs) for _ in range(10)]
                # Each call to uniform with DataType::Float will advance the offset by one
                # See Note [Divide offset by 4] in rng.cpp for more information
                stateless_sequence = [
                    fd_det.execute([inputs[0], seed, rng_offset])
                    for rng_offset in range(10)
                ]

                for i, (sful, sless) in enumerate(
                    zip(stateful_sequence, stateless_sequence)
                ):
                    torch.testing.assert_close(sful[0], sless[0])

    # Test expand to zero is replaced with expanded extent and not 1
    # see https://github.com/NVIDIA/Fuser/issues/603
    def test_expand_to_zero(self):
        inputs = [
            # This is an actually empty tensor
            torch.zeros((1, 0), dtype=torch.float32, device="cuda:0"),
            # This one is not actually empty, but should appear to be empty due to expand
            torch.zeros((1, 1), dtype=torch.float32, device="cuda:0"),
        ]

        def fusion_func(fd: FusionDefinition) -> None:
            T0 = fd.from_pytorch(inputs[0])
            T1 = fd.from_pytorch(inputs[1])
            T2 = fd.ops.broadcast_in_dim(T0, shape=[0, 0], broadcast_dims=[0, 1])
            T3 = fd.ops.broadcast_in_dim(T1, shape=[0, 0], broadcast_dims=[0, 1])
            fd.add_output(T2)
            fd.add_output(T3)

        nvf_out, _ = self.exec_nvfuser(fusion_func, inputs)

        self.assertEqual(nvf_out[0].shape, (0, 0))
        self.assertEqual(nvf_out[1].shape, (0, 0))

    # Test that a pad of an expanded empty tensor works properly
    # See https://github.com/NVIDIA/Fuser/issues/596#issuecomment-1714465618
    def test_pad_expanded_empty(self):
        inputs = [
            torch.randn((0,), dtype=torch.float64, device="cuda:0").as_strided(
                (2, 0, 3), (0, 0, 0)
            ),
        ]

        def fusion_func(fd: FusionDefinition) -> None:
            T0 = fd.from_pytorch(inputs[0])
            S1 = fd.define_scalar(-3.70753, dtype=DataType.Double)
            T2 = fd.ops.pad(T0, [0, 0, 1, 1, 1, 0], S1)
            fd.add_output(T2)

        nvf_out, _ = self.exec_nvfuser(fusion_func, inputs)

        torch_ref = F.pad(inputs[0], (0, 0, 1, 1, 1, 0), "constant", -3.70753)

        self.assertEqual(nvf_out[0], torch_ref)

    def test_dynamic_reshape(self):
        def dynamic_reshape(fd: FusionDefinition) -> None:
            x = fd.define_tensor([-1, -1], [True, True])
            d0 = fd.ops.size(x, 0)
            d1 = fd.define_scalar(dtype=DataType.Int32)
            d2 = fd.define_scalar(dtype=DataType.Int32)
            new_shape = fd.define_vector([d0, d1, d2])
            y = fd.ops.reshape(x, new_shape)
            fd.add_output(y)

        x = torch.rand(3, 4, device="cuda")
        ys, _ = self.exec_nvfuser(dynamic_reshape, [x, 2, 2])
        self.assertEqual(len(ys), 1)
        y = ys[0]

        self.assertEqual(y.shape, torch.Size([3, 2, 2]))
        self.assertEqual(x.flatten(), y.flatten())

    def test_allocation_domain_concretization(self):
        inputs = [
            # we need an empty tensor here so we'll trigger `concretizeEmptyExtents`
            torch.randn((0,), dtype=torch.float64, device="cuda:0").as_strided(
                (1, 0, 1, 1), (0, 1, 1, 1)
            ),
        ]

        def fusion_func(fd: FusionDefinition) -> None:
            T1 = fd.define_tensor(
                shape=[1, -1, 1, 1],
                contiguity=[True, None, None, None],
                dtype=DataType.Double,
                is_cpu=False,
                stride_order=[0, 3, 2, 1],
            )
            S1 = fd.define_scalar(2.0, dtype=DataType.Double)
            T2 = fd.ops.mul(T1, S1)
            fd.add_output(T2)

        nvf_out, _ = self.exec_nvfuser(fusion_func, inputs)
        torch_ref = inputs[0] * 2.0
        self.assertEqual(nvf_out[0], torch_ref)

    def test_allocation_domain_index_select(self):
        inputs = [
            torch.randn((252,), dtype=torch.float32, device="cuda:0").as_strided(
                (9, 28), (1, 9)
            ),
            torch.randint(0, 28, (4,), dtype=torch.int64, device="cuda:0"),
        ]

        def fusion_func(fd: FusionDefinition) -> None:
            T1 = fd.define_tensor(
                shape=[-1, -1],
                contiguity=[True, True],
                dtype=DataType.Float,
                is_cpu=False,
                stride_order=[0, 1],
            )
            T2 = fd.define_tensor(
                shape=[-1], contiguity=[True], dtype=DataType.Int, is_cpu=False
            )
            T3 = fd.ops.index_select(T1, T2, dim=1)
            fd.add_output(T3)

        nvf_out, _ = self.exec_nvfuser(fusion_func, inputs)
        torch_ref = torch.index_select(inputs[0], 1, inputs[1])
        self.assertEqual(nvf_out[0], torch_ref)

    # This tests that concretization will work properly with index_select
    def test_issue1129(self):
        inputs = [
            torch.randint(0, 10, (25,), dtype=torch.int64, device="cuda:0").as_strided(
                (5, 5), (5, 1)
            ),
            torch.randn((129024,), dtype=torch.float32, device="cuda:0").as_strided(
                (2016, 64), (64, 1)
            ),
        ]

        def fusion_func(fd: FusionDefinition) -> None:
            T0 = fd.define_tensor(
                shape=[-1, -1],
                contiguity=[True, True],
                dtype=DataType.Int,
                is_cpu=False,
            )
            T1 = fd.define_tensor(
                shape=[-1, -1],
                contiguity=[True, True],
                dtype=DataType.Float,
                is_cpu=False,
            )
            S2 = fd.define_scalar(25, dtype=DataType.Int)
            V3 = fd.define_vector([S2], dtype=DataType.Int)
            T4 = fd.ops.reshape(T0, new_shape=V3)
            T5 = fd.ops.index_select(T1, T4, dim=0)
            S6 = fd.define_scalar(5, dtype=DataType.Int)
            S7 = fd.define_scalar(5, dtype=DataType.Int)
            S8 = fd.define_scalar(64, dtype=DataType.Int)
            V9 = fd.define_vector([S6, S7, S8], dtype=DataType.Int)
            T10 = fd.ops.reshape(T5, new_shape=V9)
            fd.add_output(T10)

        nvf_out, _ = self.exec_nvfuser(fusion_func, inputs)
        torch_ref = torch.reshape(
            torch.index_select(inputs[1], 0, torch.reshape(inputs[0], [25])), [5, 5, 64]
        )
        self.assertEqual(nvf_out[0], torch_ref)

    # This test verifies aliases added by MarkAliasPass are still in effect
    # after serialization and deserialization.
    def test_mark_alias_pass(self):
        def reshape(fd: FusionDefinition) -> None:
            x = fd.define_tensor(
                [2, 3, 4], contiguity=[True, True, True], dtype=DataType.Float
            )
            y = fd.ops.reshape(x, [2, 12])
            fd.add_output(y)

        x = torch.rand(2, 3, 4, device="cuda")
        ys, _ = self.exec_nvfuser(reshape, [x])
        self.assertEqual(len(ys), 1)
        y = ys[0]

        self.assertEqual(y.data_ptr(), x.data_ptr())

    # Test that reshape to slice to sum with concrete sizes sets extents properly
    # https://github.com/NVIDIA/Fuser/issues/1221
    def test_sum_sliced_reshape_to_broadcast(self):
        inputs = [torch.randn((24, 128, 25, 32), dtype=torch.float32, device="cuda:0")]

        def fusion_func(fd: FusionDefinition) -> None:
            T18 = fd.define_tensor(
                shape=[-1, -1, -1, -1],
                contiguity=[True, True, True, True],
                dtype=DataType.Float,
                is_cpu=False,
            )
            S91 = fd.define_scalar(12, dtype=DataType.Int)
            S92 = fd.define_scalar(128, dtype=DataType.Int)
            S93 = fd.define_scalar(25, dtype=DataType.Int)
            S94 = fd.define_scalar(32, dtype=DataType.Int)
            S95 = fd.define_scalar(2, dtype=DataType.Int)
            V96 = fd.define_vector([S91, S92, S93, S94, S95], dtype=DataType.Int)
            T97 = fd.ops.reshape(T18, new_shape=V96)
            T98 = fd.ops.slice(
                T97,
                start_indices=[0, 0, 0, 0, 0],
                end_indices=[12, 128, 25, 32, 1],
                strides=[1, 1, 1, 1, 1],
            )
            T89 = fd.ops.sum(T98, dims=[4], keepdim=False, dtype=DataType.Null)
            fd.add_output(T89)

        nvf_out, _ = self.exec_nvfuser(fusion_func, inputs)

    # This tests no dead code at definition does not cause a problem due to
    # removal of empty tensors
    # See https://github.com/NVIDIA/Fuser/pull/1270
    def test_issue1270(self):
        inputs = [
            torch.randn(0, device="cuda", dtype=torch.bfloat16).as_strided(
                (5, 0), (1, 0)
            ),
            torch.randn(0, device="cuda", dtype=torch.bfloat16).as_strided(
                (5, 0), (0, 1)
            ),
        ]

        def fusion_func(fd: FusionDefinition) -> None:
            T0 = fd.define_tensor(
                shape=[-1, -1],
                contiguity=[True, None],
                dtype=DataType.BFloat16,
                is_cpu=False,
            )
            T1 = fd.define_tensor(
                shape=[-1, -1],
                contiguity=[None, True],
                dtype=DataType.BFloat16,
                is_cpu=False,
            )
            T2 = fd.ops.cast(T1, dtype=DataType.Float)
            S3 = fd.define_scalar(1.00000, dtype=DataType.Double)
            T4 = fd.ops.full(fill_value=S3, shape=[5, 0], dtype=DataType.BFloat16)
            T5 = fd.ops.cast(T4, dtype=DataType.Float)
            T6 = fd.ops.mul(T2, T5)
            T7 = fd.ops.cast(T0, dtype=DataType.Float)
            T8 = fd.ops.mul(T7, T5)
            T24 = fd.ops.sum(T6, dims=[1], keepdim=False, dtype=DataType.Null)
            T11 = fd.ops.sum(T8, dims=[0], keepdim=False, dtype=DataType.Null)
            fd.add_output(T24)
            fd.add_output(T11)

        nvf_out, _ = self.exec_nvfuser(fusion_func, inputs)
        t2 = inputs[1].type(torch.float32)
        t4 = torch.full([5, 0], 1.0, dtype=torch.bfloat16, device="cuda")
        t5 = t4.type(torch.float32)
        t6 = t2 * t5
        t7 = inputs[0].type(torch.float32)
        t8 = t7 * t5
        t24 = t6.sum([1])
        t11 = t8.sum([0])
        self.assertEqual(nvf_out[0], t24)
        self.assertEqual(nvf_out[1], t11)

    # This tests squeeze of dynamic input is handled properly
    def test_issue1273(self):
        inputs = [
            torch.randn((4,), dtype=torch.float32, device="cuda:0").as_strided(
                (2, 2), (2, 1)
            ),
            1e-05,
        ]

        def fusion_func(fd: FusionDefinition) -> None:
            T0 = fd.define_tensor(
                shape=[-1, -1],
                contiguity=[True, True],
                dtype=DataType.Float,
                is_cpu=False,
            )
            S1 = fd.define_scalar(None, dtype=DataType.Double)
            T7 = fd.ops.reshape(T0, new_shape=[2, 1, 2])
            T8, T9 = fd.ops.var_mean(T7, dims=[2], correction=0, keepdim=False)
            T14 = fd.ops.broadcast_in_dim(T8, shape=[2, 1, 1], broadcast_dims=[0, 1])
            T19 = fd.ops.broadcast_in_dim(T9, shape=[2, 1, 1], broadcast_dims=[0, 1])
            T20 = fd.ops.add(T14, S1)
            T21 = fd.ops.rsqrt(T20)
            T26 = fd.ops.broadcast_in_dim(
                T19, shape=[2, 1, 2], broadcast_dims=[0, 1, 2]
            )
            T27 = fd.ops.sub(T7, T26)
            T32 = fd.ops.broadcast_in_dim(
                T21, shape=[2, 1, 2], broadcast_dims=[0, 1, 2]
            )
            T33 = fd.ops.mul(T27, T32)
            T37 = fd.ops.reshape(T33, new_shape=[2, 2])
            fd.add_output(T37)

        nvf_out, _ = self.exec_nvfuser(fusion_func, inputs)
        t7 = inputs[0].reshape((2, 1, 2))
        t8 = t7.var(dim=2, unbiased=False)
        t9 = t7.mean(dim=2)
        t27 = t7 - t9.unsqueeze(-1).expand((2, 1, 2))
        t32 = torch.rsqrt(inputs[1] + t8.unsqueeze(-1)).expand((2, 1, 2))
        torch_ref = (t27 * t32).reshape((2, 2))
        self.assertEqual(nvf_out[0], torch_ref)

    # See https://github.com/NVIDIA/Fuser/issues/1246
    def test_issue1246(self):
        inputs = [
            torch.randn((8388608,), dtype=torch.float32, device="cuda:0").as_strided(
                (1, 32, 2048, 128), (8388608, 262144, 128, 1)
            ),
            torch.randn((0,), dtype=torch.float32, device="cuda:0").as_strided(
                (1, 32, 2048, 0), (8388608, 262144, 128, 1)
            ),
        ]

        for final_mul in [False, True]:

            def fusion_func(fd: FusionDefinition) -> None:
                T0 = fd.define_tensor(
                    shape=[1, -1, -1, -1],
                    contiguity=[None, True, True, True],
                    dtype=DataType.Float,
                    is_cpu=False,
                )
                T1 = fd.define_tensor(
                    shape=[1, -1, -1, -1],
                    contiguity=[None, True, False, True],
                    dtype=DataType.Float,
                    is_cpu=False,
                )
                S2 = fd.define_scalar(2.00000, dtype=DataType.Double)
                T3 = fd.ops.mul(T0, S2)
                T4 = fd.ops.cat([T3, T1], dim=-1)
                if final_mul:
                    # NOTE: original repro does not have this final op
                    S3 = fd.define_scalar(1.00000, dtype=DataType.Double)
                    T5 = fd.ops.mul(T4, S3)
                    fd.add_output(T5)
                else:
                    fd.add_output(T4)

            nvf_out, _ = self.exec_nvfuser(fusion_func, inputs)
            torch_ref = torch.cat([2.0 * inputs[0], inputs[1]], dim=-1)
            self.assertEqual(nvf_out[0], torch_ref)

    # Test that inputs are properly forwarded when an input is used in multiple
    # UnaryOps, some having one and others having multiple further uses.
    # See https://github.com/NVIDIA/Fuser/issues/1301#issuecomment-1812470502
    @unittest.skipIf(is_pre_ampere(), "Only supported on Ampere and newer devices.")
    def test_issue1310(self):
        inputs = [torch.randn((16, 128, 768), dtype=torch.bfloat16, device="cuda:0")]

        def fusion_func(fd: FusionDefinition) -> None:
            T3 = fd.define_tensor(
                shape=[-1, -1, -1],
                contiguity=[True, True, True],
                dtype=DataType.BFloat16,
                is_cpu=False,
            )
            T14 = fd.ops.cast(
                T3, dtype=DataType.Float
            )  # NOTE that RHS is same, but the result is assigned to different variables
            T15 = fd.ops.cast(
                T3, dtype=DataType.Float
            )  # NOTE that RHS is same, but the result is assigned to different variables
            T16 = fd.ops.sum(T15, dims=[0, 1], keepdim=False, dtype=DataType.Null)
            T20 = fd.ops.sum(T14, dims=[0, 1], keepdim=False, dtype=DataType.Null)
            T31 = fd.ops.sum(T14, dims=[2], keepdim=False, dtype=DataType.Null)
            fd.add_output(T16)
            fd.add_output(T20)
            fd.add_output(T31)

        nvf_out, _ = self.exec_nvfuser(fusion_func, inputs)
        t14 = inputs[0].type(torch.float32)
        t16 = t14.sum([0, 1])
        t31 = t14.sum([2])
        self.assertEqual(nvf_out[0], t16)
        self.assertEqual(nvf_out[1], t16)  # T16 == T20
        self.assertEqual(nvf_out[2], t31)

    def test_issue1393(self):
        inputs = [
            torch.randn((5,), dtype=torch.float16, device="cuda:0").as_strided(
                (3, 4, 5), (0, 0, 1)
            ),
            torch.randn((3,), dtype=torch.float16, device="cuda:0").as_strided(
                (3, 4), (1, 0)
            ),
            torch.randn((4,), dtype=torch.float16, device="cuda:0").as_strided(
                (3, 4), (0, 1)
            ),
        ]

        def fusion_func(fd: FusionDefinition) -> None:
            T0 = fd.define_tensor(
                shape=[-1, -1, -1],
                contiguity=[None, None, True],
                dtype=DataType.Half,
                is_cpu=False,
            )
            T1 = fd.define_tensor(
                shape=[-1, -1],
                contiguity=[True, None],
                dtype=DataType.Half,
                is_cpu=False,
            )
            T2 = fd.define_tensor(
                shape=[-1, -1],
                contiguity=[None, True],
                dtype=DataType.Half,
                is_cpu=False,
            )
            T3 = fd.ops.cast(T1, dtype=DataType.Float)
            T4 = fd.ops.cast(T2, dtype=DataType.Float)
            T5 = fd.ops.mul(T3, T4)
            T6 = fd.ops.cast(T5, dtype=DataType.Half)
            S7 = fd.define_scalar(3, dtype=DataType.Int)
            S8 = fd.define_scalar(4, dtype=DataType.Int)
            S9 = fd.define_scalar(1, dtype=DataType.Int)
            V10 = fd.define_vector([S7, S8, S9], dtype=DataType.Int)
            T11 = fd.ops.reshape(T6, new_shape=V10)
            S12 = fd.define_scalar(3, dtype=DataType.Int)
            S13 = fd.define_scalar(4, dtype=DataType.Int)
            S14 = fd.define_scalar(5, dtype=DataType.Int)
            V15 = fd.define_vector([S12, S13, S14], dtype=DataType.Int)
            T16 = fd.ops.broadcast_in_dim(T11, shape=V15, broadcast_dims=[0, 1, 2])
            T17 = fd.ops.cast(T16, dtype=DataType.Float)
            T18 = fd.ops.cast(T0, dtype=DataType.Float)
            T19 = fd.ops.mul(T17, T18)
            T20 = fd.ops.cast(T19, dtype=DataType.Half)
            fd.add_output(T20)

        nvf_out, _ = self.exec_nvfuser(fusion_func, inputs)
        torch_ref = inputs[0] * (inputs[1] * inputs[2]).unsqueeze(-1)
        self.assertEqual(nvf_out[0], torch_ref)

    # Test that expand+pad does not cause indexing error, and that no scalars
    # are lost during segmentation.
    # See https://github.com/NVIDIA/Fuser/issues/1277
    def test_issue1277(self):
        inputs = [
            0.5,
            0.5,
            torch.randn((20,), dtype=torch.float32, device="cuda:0").as_strided(
                (5, 4, 5, 4), (0, 0, 4, 1)
            ),
            torch.randn((20,), dtype=torch.float32, device="cuda:0").as_strided(
                (5, 4, 5, 4), (0, 0, 4, 1)
            ),
            torch.randn((20,), dtype=torch.float32, device="cuda:0").as_strided(
                (5, 4, 5, 4), (0, 0, 4, 1)
            ),
            torch.randn((20,), dtype=torch.float32, device="cuda:0").as_strided(
                (5, 4, 5, 4), (0, 0, 4, 1)
            ),
            torch.randn((1600,), dtype=torch.float32, device="cuda:0").as_strided(
                (5, 4, 5, 16), (320, 80, 16, 1)
            ),
            torch.randn((1600,), dtype=torch.float32, device="cuda:0").as_strided(
                (5, 4, 16, 5), (320, 80, 5, 1)
            ),
        ]

        def fusion_func(fd: FusionDefinition) -> None:
            S0 = fd.define_scalar(None, dtype=DataType.Double)
            S1 = fd.define_scalar(None, dtype=DataType.Double)
            T2 = fd.define_tensor(
                shape=[-1, -1, -1, -1],
                contiguity=[None, None, True, True],
                dtype=DataType.Float,
                is_cpu=False,
            )
            T3 = fd.define_tensor(
                shape=[-1, -1, -1, -1],
                contiguity=[None, None, True, True],
                dtype=DataType.Float,
                is_cpu=False,
            )
            T4 = fd.define_tensor(
                shape=[-1, -1, -1, -1],
                contiguity=[None, None, True, True],
                dtype=DataType.Float,
                is_cpu=False,
            )
            T5 = fd.define_tensor(
                shape=[-1, -1, -1, -1],
                contiguity=[None, None, True, True],
                dtype=DataType.Float,
                is_cpu=False,
            )
            T6 = fd.define_tensor(
                shape=[-1, -1, -1, -1],
                contiguity=[True, True, True, True],
                dtype=DataType.Float,
                is_cpu=False,
            )
            T7 = fd.define_tensor(
                shape=[-1, -1, -1, -1],
                contiguity=[True, True, True, True],
                dtype=DataType.Float,
                is_cpu=False,
            )
            T8 = fd.ops.mul(T6, S0)
            T9 = fd.ops.slice(
                T8,
                start_indices=[0, 0, 0, 0],
                end_indices=[5, 4, 5, 4],
                strides=[1, 1, 1, 1],
            )
            T10 = fd.ops.slice(
                T8,
                start_indices=[0, 0, 0, 4],
                end_indices=[5, 4, 5, 16],
                strides=[1, 1, 1, 1],
            )
            S11 = fd.define_scalar(0.00000, dtype=DataType.Double)
            T12 = fd.ops.pad(T10, [4, 0, 0, 0, 0, 0, 0, 0], S11)
            S13 = fd.define_scalar(1.00000, dtype=DataType.Double)
            T14 = fd.ops.mul(S13, T9)
            S15 = fd.define_scalar(1.00000, dtype=DataType.Double)
            T16 = fd.ops.mul(S15, T9)
            T17 = fd.ops.mul(T16, T3)
            T18 = fd.ops.mul(T14, T2)
            T19 = fd.ops.slice(
                T17,
                start_indices=[0, 0, 0, 0],
                end_indices=[5, 4, 5, 2],
                strides=[1, 1, 1, 1],
            )
            T20 = fd.ops.slice(
                T17,
                start_indices=[0, 0, 0, 2],
                end_indices=[5, 4, 5, 4],
                strides=[1, 1, 1, 1],
            )
            T21 = fd.ops.neg(T19)
            S22 = fd.define_scalar(0.00000, dtype=DataType.Double)
            T23 = fd.ops.pad(T21, [2, 0, 0, 0, 0, 0, 0, 0], S22)
            T24 = fd.ops.add(T18, T23)
            S25 = fd.define_scalar(0.00000, dtype=DataType.Double)
            T26 = fd.ops.pad(T20, [0, 2, 0, 0, 0, 0, 0, 0], S25)
            T27 = fd.ops.add(T24, T26)
            S28 = fd.define_scalar(0.00000, dtype=DataType.Double)
            T29 = fd.ops.pad(T27, [0, 12, 0, 0, 0, 0, 0, 0], S28)
            T30 = fd.ops.add(T12, T29)
            T31 = fd.ops.mul(T7, S1)
            T32 = fd.ops.permute(T31, dims=[0, 1, 3, 2])
            T33 = fd.ops.slice(
                T32,
                start_indices=[0, 0, 0, 0],
                end_indices=[5, 4, 5, 4],
                strides=[1, 1, 1, 1],
            )
            T34 = fd.ops.slice(
                T32,
                start_indices=[0, 0, 0, 4],
                end_indices=[5, 4, 5, 16],
                strides=[1, 1, 1, 1],
            )
            S35 = fd.define_scalar(0.00000, dtype=DataType.Double)
            T36 = fd.ops.pad(T34, [4, 0, 0, 0, 0, 0, 0, 0], S35)
            S37 = fd.define_scalar(1.00000, dtype=DataType.Double)
            T38 = fd.ops.mul(S37, T33)
            S39 = fd.define_scalar(1.00000, dtype=DataType.Double)
            T40 = fd.ops.mul(S39, T33)
            T41 = fd.ops.mul(T40, T5)
            T42 = fd.ops.mul(T38, T4)
            T43 = fd.ops.slice(
                T41,
                start_indices=[0, 0, 0, 0],
                end_indices=[5, 4, 5, 2],
                strides=[1, 1, 1, 1],
            )
            T44 = fd.ops.slice(
                T41,
                start_indices=[0, 0, 0, 2],
                end_indices=[5, 4, 5, 4],
                strides=[1, 1, 1, 1],
            )
            T45 = fd.ops.neg(T43)
            S46 = fd.define_scalar(0.00000, dtype=DataType.Double)
            T47 = fd.ops.pad(T45, [2, 0, 0, 0, 0, 0, 0, 0], S46)
            T48 = fd.ops.add(T42, T47)
            S49 = fd.define_scalar(0.00000, dtype=DataType.Double)
            T50 = fd.ops.pad(T44, [0, 2, 0, 0, 0, 0, 0, 0], S49)
            T51 = fd.ops.add(T48, T50)
            S52 = fd.define_scalar(0.00000, dtype=DataType.Double)
            T53 = fd.ops.pad(T51, [0, 12, 0, 0, 0, 0, 0, 0], S52)
            T54 = fd.ops.add(T36, T53)
            fd.add_output(T54)
            fd.add_output(T30)

        nvf_out, _ = self.exec_nvfuser(fusion_func, inputs)
        # self.assertEqual(nvf_out[0], t24)

    # Test that symbolic IterDomains can be concatenated
    # https://github.com/NVIDIA/Fuser/issues/1554
    def test_cat_symbolic(self):
        inputs = [
            0.29730177875068026,
            0.29730177875068026,
            4,
            64,
            768,
            4,
            64,
            768,
            2,
            torch.randn([4, 6, 64, 128], dtype=torch.float32, device="cuda"),
            torch.randn([4, 6, 64, 128], dtype=torch.float32, device="cuda"),
            torch.randn([4, 64, 768], dtype=torch.float32, device="cuda"),
        ]

        def fusion_func(fd: FusionDefinition) -> None:
            S0 = fd.define_scalar(None, dtype=DataType.Double)
            S1 = fd.define_scalar(None, dtype=DataType.Double)
            S2 = fd.define_scalar(None, dtype=DataType.Int)
            S3 = fd.define_scalar(None, dtype=DataType.Int)
            S4 = fd.define_scalar(None, dtype=DataType.Int)
            S5 = fd.define_scalar(None, dtype=DataType.Int)
            S6 = fd.define_scalar(None, dtype=DataType.Int)
            S7 = fd.define_scalar(None, dtype=DataType.Int)
            S8 = fd.define_scalar(None, dtype=DataType.Int)
            T9 = fd.define_tensor(
                shape=[-1, -1, -1, -1],
                contiguity=[True, True, True, True],
                dtype=DataType.Float,
                is_cpu=False,
                stride_order=[3, 2, 1, 0],
            )
            T10 = fd.define_tensor(
                shape=[-1, -1, -1, -1],
                contiguity=[True, True, True, True],
                dtype=DataType.Float,
                is_cpu=False,
                stride_order=[3, 2, 1, 0],
            )
            T11 = fd.define_tensor(
                shape=[-1, -1, -1],
                contiguity=[True, True, True],
                dtype=DataType.Float,
                is_cpu=False,
                stride_order=[2, 1, 0],
            )
            T12 = fd.ops.mul(T10, S1)
            T13 = fd.ops.permute(T12, dims=[0, 1, 3, 2])
            T14 = fd.ops.mul(T9, S0)
            T15 = fd.ops.permute(T14, dims=[0, 2, 1, 3])
            S16 = fd.define_scalar(4, dtype=DataType.Int)
            S17 = fd.define_scalar(64, dtype=DataType.Int)
            S18 = fd.define_scalar(768, dtype=DataType.Int)
            V19 = fd.define_vector([S16, S17, S18], dtype=DataType.Int)
            T20 = fd.ops.reshape(T15, new_shape=V19)
            T21 = fd.ops.permute(T13, dims=[0, 2, 1, 3])
            S22 = fd.define_scalar(4, dtype=DataType.Int)
            S23 = fd.define_scalar(64, dtype=DataType.Int)
            S24 = fd.define_scalar(768, dtype=DataType.Int)
            V25 = fd.define_vector([S22, S23, S24], dtype=DataType.Int)
            T26 = fd.ops.reshape(T21, new_shape=V25)
            T27 = fd.ops.cat([T20, T26, T11], dim=2)
            T28 = fd.ops.sum(T27, [0, 1], keepdim=False, dtype=DataType.Null)
            fd.add_output(T27)
            fd.add_output(T28)

        nvf_out, _ = self.exec_nvfuser(fusion_func, inputs)

        t12 = inputs[1] * inputs[-2]
        t13 = torch.permute(t12, [0, 1, 3, 2])
        t14 = inputs[0] * inputs[-3]
        t15 = torch.permute(t14, [0, 2, 1, 3])
        t20 = torch.reshape(t15, [4, 64, 768])
        t21 = torch.permute(t13, [0, 2, 1, 3])
        t26 = torch.reshape(t21, [4, 64, 768])
        t27 = torch.cat([t20, t26, inputs[-1]], dim=2)
        t28 = t27.sum([0, 1])

        torch.testing.assert_close(nvf_out[0], t27)
        torch.testing.assert_close(nvf_out[1], t28)

    # Test that trivial reshapes whose inputs are reductions are concretized
    # properly
    # See https://github.com/NVIDIA/Fuser/issues/1691
    def test_issue1691(self):
        inputs = [
            torch.randn((12,), dtype=torch.float32, device="cuda:0").as_strided(
                (1, 3, 4), (12, 4, 1)
            ),
            torch.randn((12,), dtype=torch.float32, device="cuda:0").as_strided(
                (4, 3), (3, 1)
            ),
        ]

        def fusion_func(fd: FusionDefinition) -> None:
            T0 = fd.define_tensor(
                shape=[1, -1, -1],
                contiguity=[None, True, True],
                dtype=DataType.Float,
                is_cpu=False,
                stride_order=[2, 1, 0],
            )
            T1 = fd.define_tensor(
                shape=[-1, -1],
                contiguity=[True, True],
                dtype=DataType.Float,
                is_cpu=False,
                stride_order=[1, 0],
            )
            T2 = fd.ops.sum(T1, dims=[1], keepdim=False, dtype=DataType.Null)  # 1D
            T3 = fd.ops.sum(T0, dims=[1, 0], keepdim=False, dtype=DataType.Null)  # 1D
            S4 = fd.define_scalar(4, dtype=DataType.Int)
            V5 = fd.define_vector([S4], dtype=DataType.Int)
            T6 = fd.ops.reshape(T2, new_shape=V5)
            S7 = fd.define_scalar(4, dtype=DataType.Int)
            V8 = fd.define_vector([S7], dtype=DataType.Int)
            T9 = fd.ops.reshape(T3, new_shape=V8)
            T10 = fd.ops.mul(T6, T9)
            T11 = fd.ops.sum(T10, dims=[0], keepdim=False, dtype=DataType.Null)
            fd.add_output(T11)

        nvf_out, _ = self.exec_nvfuser(fusion_func, inputs)
        torch_ref = (inputs[0].sum(dim=[0, 1]) * inputs[1].sum(dim=1)).sum(dim=0)
        self.assertEqual(nvf_out[0], torch_ref)

    # Test that expanded dimensions can be reduced properly
    # See https://github.com/NVIDIA/Fuser/issues/1678
    def test_expanded_reduction(self):
        inputs = [torch.tensor(1.0, device="cuda").as_strided((2, 3), (0, 0))]

        for keepdim in [False, True]:

            def fusion_func(fd: FusionDefinition) -> None:
                T0 = fd.define_tensor(
                    shape=[-1, -1],
                    contiguity=[None, None],
                    dtype=DataType.Float,
                    is_cpu=False,
                    stride_order=[1, 0],
                )
                T1 = fd.ops.sum(T0, dims=[0], keepdim=keepdim, dtype=DataType.Null)
                fd.add_output(T1)

            nvf_out, _ = self.exec_nvfuser(fusion_func, inputs)

            self.assertEqual(nvf_out[0], inputs[0].sum(dim=0, keepdim=keepdim))

    def test_issue1872(self):
        def fusion_func(fd: FusionDefinition) -> None:
            S0 = fd.define_scalar(1.00000, dtype=DataType.Double)
            S1 = fd.define_scalar(5, dtype=DataType.Int)
            V2 = fd.define_vector([S1], dtype=DataType.Int)
            T3 = fd.ops.full(shape=V2, fill_value=S0, dtype=DataType.Float)
            T4 = fd.ops.slice(T3, start_indices=[0], end_indices=[2], strides=[1])
            T5 = fd.ops.cast(T4, dtype=DataType.Half)
            T6 = fd.ops.slice(T3, start_indices=[2], end_indices=[5], strides=[1])
            T7 = fd.ops.cast(T6, dtype=DataType.Half)
            fd.add_output(T5)
            fd.add_output(T7)

        self.exec_nvfuser(fusion_func, [])

    @unittest.skipIf(is_pre_ampere(), "Only supported on Ampere and newer devices.")
    def test_issue1706(self):
        inputs = [
            1e-6,
            10,
            4096,
            4096,
            torch.randn(
                (
                    1,
                    4096,
                    4096,
                ),
                dtype=torch.bfloat16,
                device="cuda:0",
            ),
            torch.randn((10, 32), dtype=torch.bfloat16, device="cuda:0"),
            torch.randn(
                (
                    1,
                    4096,
                    4096,
                ),
                dtype=torch.bfloat16,
                device="cuda:0",
            ),
            torch.randn(
                (
                    1,
                    4096,
                    1,
                ),
                dtype=torch.bfloat16,
                device="cuda:0",
            ),
            torch.randn(
                (
                    1,
                    1,
                    4096,
                ),
                dtype=torch.bfloat16,
                device="cuda:0",
            ).expand(1, 4096, 4096),
        ]

        def fusion_func(fd: FusionDefinition) -> None:
            S0 = fd.define_scalar(None, dtype=DataType.Double)
            S1 = fd.define_scalar(None, dtype=DataType.Int)
            S2 = fd.define_scalar(None, dtype=DataType.Int)
            S3 = fd.define_scalar(None, dtype=DataType.Int)
            T4 = fd.define_tensor(
                shape=[1, -1, -1],
                contiguity=[None, True, True],
                dtype=DataType.BFloat16,
                is_cpu=False,
            )
            T5 = fd.define_tensor(
                shape=[-1, -1],
                contiguity=[True, True],
                dtype=DataType.BFloat16,
                is_cpu=False,
            )
            T6 = fd.define_tensor(
                shape=[1, -1, -1],
                contiguity=[None, True, True],
                dtype=DataType.BFloat16,
                is_cpu=False,
            )
            T7 = fd.define_tensor(
                shape=[1, -1, 1],
                contiguity=[None, True, None],
                dtype=DataType.BFloat16,
                is_cpu=False,
            )
            T8 = fd.define_tensor(
                shape=[1, -1, -1],
                contiguity=[None, None, True],
                dtype=DataType.BFloat16,
                is_cpu=False,
            )
            T9 = fd.ops.cast(T6, dtype=DataType.Float)
            T10 = fd.ops.cast(T6, dtype=DataType.Float)
            T11 = fd.ops.cast(T7, dtype=DataType.Float)
            T12 = fd.ops.rsqrt(T11)
            T13 = fd.ops.cast(T12, dtype=DataType.BFloat16)
            S14 = fd.define_scalar(1, dtype=DataType.Int)
            S15 = fd.define_scalar(4096, dtype=DataType.Int)
            S16 = fd.define_scalar(4096, dtype=DataType.Int)
            V17 = fd.define_vector([S14, S15, S16], dtype=DataType.Int)
            T18 = fd.ops.broadcast_in_dim(T13, shape=V17, broadcast_dims=[0, 1, 2])
            T19 = fd.ops.cast(T6, dtype=DataType.Float)
            T20 = fd.ops.cast(T18, dtype=DataType.Float)
            T21 = fd.ops.mul(T19, T20)
            T22 = fd.ops.cast(T21, dtype=DataType.BFloat16)
            T23 = fd.ops.cast(T8, dtype=DataType.Float)
            T24 = fd.ops.cast(T22, dtype=DataType.Float)
            T25 = fd.ops.cast(T4, dtype=DataType.Float)
            T26 = fd.ops.mul(T25, T24)
            T27 = fd.ops.mul(T25, T23)
            T28 = fd.ops.cast(T27, dtype=DataType.BFloat16)
            T29 = fd.ops.cast(T26, dtype=DataType.BFloat16)
            T30 = fd.ops.cast(T29, dtype=DataType.Float)
            T31 = fd.ops.sum(T30, dims=[0, 1], keepdim=False, dtype=DataType.Null)
            T32 = fd.ops.cast(T31, dtype=DataType.BFloat16)
            T33 = fd.ops.cast(T32, dtype=DataType.Float)
            S34 = fd.define_scalar(2.00000, dtype=DataType.Double)
            S35 = fd.ops.reciprocal(S34)
            T36 = fd.ops.mul(T33, S35)
            T37 = fd.ops.cast(T36, dtype=DataType.BFloat16)
            T38 = fd.ops.cast(T28, dtype=DataType.Float)
            T39 = fd.ops.mul(T38, T20)
            T40 = fd.ops.mul(T38, T19)
            T41 = fd.ops.cast(T40, dtype=DataType.BFloat16)
            T42 = fd.ops.cast(T39, dtype=DataType.BFloat16)
            T43 = fd.ops.cast(T41, dtype=DataType.Float)
            T44 = fd.ops.sum(T43, dims=[0, 2], keepdim=False, dtype=DataType.Null)
            T45 = fd.ops.cast(T44, dtype=DataType.BFloat16)
            S46 = fd.define_scalar(1, dtype=DataType.Int)
            S47 = fd.define_scalar(4096, dtype=DataType.Int)
            S48 = fd.define_scalar(1, dtype=DataType.Int)
            V49 = fd.define_vector([S46, S47, S48], dtype=DataType.Int)
            T50 = fd.ops.broadcast_in_dim(T45, shape=V49, broadcast_dims=[1])
            T51 = fd.ops.cast(T50, dtype=DataType.Float)
            S52 = fd.define_scalar(-0.500000, dtype=DataType.Double)
            T53 = fd.ops.mul(S52, T51)
            S54 = fd.define_scalar(3.00000, dtype=DataType.Double)
            T55 = fd.ops.pow(T12, S54)
            T56 = fd.ops.mul(T53, T55)
            T57 = fd.ops.cast(T56, dtype=DataType.BFloat16)
            T58 = fd.ops.cast(T57, dtype=DataType.Float)
            T59 = fd.ops.cast(T58, dtype=DataType.BFloat16)
            T60 = fd.ops.cast(T59, dtype=DataType.Float)
            S61 = fd.ops.reciprocal(S0)
            T62 = fd.ops.mul(T60, S61)
            T63 = fd.ops.sum(T62, dims=[0, 2], keepdim=False, dtype=DataType.Null)
            S64 = fd.define_scalar(1, dtype=DataType.Int)
            S65 = fd.define_scalar(4096, dtype=DataType.Int)
            V66 = fd.define_vector([S64, S65], dtype=DataType.Int)
            T67 = fd.ops.broadcast_in_dim(T63, shape=V66, broadcast_dims=[1])
            S68 = fd.define_scalar(1, dtype=DataType.Int)
            S69 = fd.define_scalar(4096, dtype=DataType.Int)
            S70 = fd.define_scalar(1, dtype=DataType.Int)
            V71 = fd.define_vector([S68, S69, S70], dtype=DataType.Int)
            T72 = fd.ops.broadcast_in_dim(T67, shape=V71, broadcast_dims=[0, 1])
            S73 = fd.define_scalar(1, dtype=DataType.Int)
            S74 = fd.define_scalar(4096, dtype=DataType.Int)
            S75 = fd.define_scalar(4096, dtype=DataType.Int)
            V76 = fd.define_vector([S73, S74, S75], dtype=DataType.Int)
            T77 = fd.ops.broadcast_in_dim(T72, shape=V76, broadcast_dims=[0, 1, 2])
            T78 = fd.ops.cast(T77, dtype=DataType.BFloat16)
            T79 = fd.ops.cast(T78, dtype=DataType.Float)
            T80 = fd.ops.mul(T79, T10)
            T81 = fd.ops.mul(T79, T9)
            T82 = fd.ops.cast(T81, dtype=DataType.BFloat16)
            T83 = fd.ops.cast(T80, dtype=DataType.BFloat16)
            T84 = fd.ops.cast(T42, dtype=DataType.Float)
            T85 = fd.ops.cast(T83, dtype=DataType.Float)
            T86 = fd.ops.add(T84, T85)
            T87 = fd.ops.cast(T86, dtype=DataType.BFloat16)
            T88 = fd.ops.cast(T87, dtype=DataType.Float)
            T89 = fd.ops.cast(T82, dtype=DataType.Float)
            T90 = fd.ops.add(T88, T89)
            T91 = fd.ops.cast(T90, dtype=DataType.BFloat16)
            T92 = fd.ops.cast(T91, dtype=DataType.Float)
            T93 = fd.ops.cast(T92, dtype=DataType.BFloat16)
            T94 = fd.ops.cast(T92, dtype=DataType.BFloat16)
            T95 = fd.ops.cast(T93, dtype=DataType.Float)
            T96 = fd.ops.cast(T5, dtype=DataType.Float)
            S97 = fd.define_scalar(2.00000, dtype=DataType.Double)
            S98 = fd.ops.reciprocal(S97)
            T99 = fd.ops.mul(T96, S98)
            T100 = fd.ops.cast(T99, dtype=DataType.BFloat16)
            fd.add_output(T100)
            fd.add_output(T37)
            fd.add_output(T94)
            fd.add_output(T95)

        # check if serialization passes during segmentation
        # skip pytorch check because fusion is derived from llama2 network.
        nvf_out, _ = self.exec_nvfuser(fusion_func, inputs)

    # https://github.com/NVIDIA/Fuser/issues/1953
    @unittest.skipIf(is_pre_ampere(), "Only supported on Ampere and newer devices.")
    def test_issue1953(self):
        inputs = [
            128,
            256,
            6,
            24,
            2,
            128,
            256,
            6,
            24,
            2,
            torch.randn((6144,), dtype=torch.float32, device="cuda:0").as_strided(
                (128, 256, 6, 24), (0, 24, 0, 1)
            ),
            torch.randn((6144,), dtype=torch.float32, device="cuda:0").as_strided(
                (128, 256, 6, 24), (0, 24, 0, 1)
            ),
            torch.randn((9437184,), dtype=torch.bfloat16, device="cuda:0").as_strided(
                (128, 6, 256, 48), (73728, 48, 288, 1)
            ),
            torch.randn((9437184,), dtype=torch.bfloat16, device="cuda:0").as_strided(
                (128, 6, 256, 48), (73728, 48, 288, 1)
            ),
        ]

        def fusion_func(fd: FusionDefinition) -> None:
            S0 = fd.define_scalar(None, dtype=DataType.Int)
            S1 = fd.define_scalar(None, dtype=DataType.Int)
            S2 = fd.define_scalar(None, dtype=DataType.Int)
            S3 = fd.define_scalar(None, dtype=DataType.Int)
            S4 = fd.define_scalar(None, dtype=DataType.Int)
            S5 = fd.define_scalar(None, dtype=DataType.Int)
            S6 = fd.define_scalar(None, dtype=DataType.Int)
            S7 = fd.define_scalar(None, dtype=DataType.Int)
            S8 = fd.define_scalar(None, dtype=DataType.Int)
            S9 = fd.define_scalar(None, dtype=DataType.Int)
            T10 = fd.define_tensor(
                shape=[-1, -1, -1, -1],
                contiguity=[None, True, None, True],
                dtype=DataType.Float,
                is_cpu=False,
                stride_order=[3, 2, 1, 0],
            )
            T11 = fd.define_tensor(
                shape=[-1, -1, -1, -1],
                contiguity=[None, True, None, True],
                dtype=DataType.Float,
                is_cpu=False,
                stride_order=[3, 2, 1, 0],
            )
            T12 = fd.define_tensor(
                shape=[-1, -1, -1, -1],
                contiguity=[True, True, True, True],
                dtype=DataType.BFloat16,
                is_cpu=False,
                stride_order=[3, 1, 2, 0],
            )
            T13 = fd.define_tensor(
                shape=[-1, -1, -1, -1],
                contiguity=[True, True, True, True],
                dtype=DataType.BFloat16,
                is_cpu=False,
                stride_order=[3, 1, 2, 0],
            )
            T14 = fd.ops.cast(T13, dtype=DataType.Float)
            T15 = fd.ops.permute(T14, dims=[0, 2, 1, 3])
            S16 = fd.define_scalar(128, dtype=DataType.Int)
            S17 = fd.define_scalar(256, dtype=DataType.Int)
            S18 = fd.define_scalar(6, dtype=DataType.Int)
            S19 = fd.define_scalar(24, dtype=DataType.Int)
            S20 = fd.define_scalar(2, dtype=DataType.Int)
            V21 = fd.define_vector([S16, S17, S18, S19, S20], dtype=DataType.Int)
            T22 = fd.ops.reshape(T15, new_shape=V21)
            T23 = fd.ops.slice(
                T22,
                start_indices=[0, 0, 0, 0, 0],
                end_indices=[128, 256, 6, 24, 1],
                strides=[1, 1, 1, 1, 1],
            )
            T24 = fd.ops.slice(
                T22,
                start_indices=[0, 0, 0, 0, 1],
                end_indices=[128, 256, 6, 24, 2],
                strides=[1, 1, 1, 1, 1],
            )
            T25 = fd.ops.sum(T24, dims=[4], keepdim=False, dtype=DataType.Null)
            T26 = fd.ops.sum(T23, dims=[4], keepdim=False, dtype=DataType.Null)
            T27 = fd.ops.mul(T25, T10)
            T28 = fd.ops.mul(T25, T11)
            T29 = fd.ops.neg(T26)
            T30 = fd.ops.mul(T29, T11)
            T31 = fd.ops.add(T27, T30)
            T32 = fd.ops.cast(T31, dtype=DataType.BFloat16)
            T33 = fd.ops.mul(T26, T10)
            T34 = fd.ops.add(T28, T33)
            T35 = fd.ops.cast(T34, dtype=DataType.BFloat16)
            S36 = fd.define_scalar(128, dtype=DataType.Int)
            S37 = fd.define_scalar(256, dtype=DataType.Int)
            S38 = fd.define_scalar(6, dtype=DataType.Int)
            S39 = fd.define_scalar(24, dtype=DataType.Int)
            S40 = fd.define_scalar(1, dtype=DataType.Int)
            V41 = fd.define_vector([S36, S37, S38, S39, S40], dtype=DataType.Int)
            T42 = fd.ops.broadcast_in_dim(T32, shape=V41, broadcast_dims=[0, 1, 2, 3])
            S43 = fd.define_scalar(128, dtype=DataType.Int)
            S44 = fd.define_scalar(256, dtype=DataType.Int)
            S45 = fd.define_scalar(6, dtype=DataType.Int)
            S46 = fd.define_scalar(24, dtype=DataType.Int)
            S47 = fd.define_scalar(1, dtype=DataType.Int)
            V48 = fd.define_vector([S43, S44, S45, S46, S47], dtype=DataType.Int)
            T49 = fd.ops.broadcast_in_dim(T35, shape=V48, broadcast_dims=[0, 1, 2, 3])
            S50 = fd.define_scalar(0.00000, dtype=DataType.Double)
            T51 = fd.ops.pad(T42, [1, 0, 0, 0, 0, 0, 0, 0, 0, 0], S50)
            S52 = fd.define_scalar(0.00000, dtype=DataType.Double)
            T53 = fd.ops.pad(T49, [0, 1, 0, 0, 0, 0, 0, 0, 0, 0], S52)
            T54 = fd.ops.cast(T51, dtype=DataType.Float)
            T55 = fd.ops.cast(T53, dtype=DataType.Float)
            T56 = fd.ops.add(T54, T55)
            T57 = fd.ops.cast(T56, dtype=DataType.BFloat16)
            T58 = fd.ops.cast(T12, dtype=DataType.Float)
            T59 = fd.ops.permute(T58, dims=[0, 2, 1, 3])
            S60 = fd.define_scalar(128, dtype=DataType.Int)
            S61 = fd.define_scalar(256, dtype=DataType.Int)
            S62 = fd.define_scalar(6, dtype=DataType.Int)
            S63 = fd.define_scalar(24, dtype=DataType.Int)
            S64 = fd.define_scalar(2, dtype=DataType.Int)
            V65 = fd.define_vector([S60, S61, S62, S63, S64], dtype=DataType.Int)
            T66 = fd.ops.reshape(T59, new_shape=V65)
            T67 = fd.ops.slice(
                T66,
                start_indices=[0, 0, 0, 0, 0],
                end_indices=[128, 256, 6, 24, 1],
                strides=[1, 1, 1, 1, 1],
            )
            T68 = fd.ops.slice(
                T66,
                start_indices=[0, 0, 0, 0, 1],
                end_indices=[128, 256, 6, 24, 2],
                strides=[1, 1, 1, 1, 1],
            )
            T69 = fd.ops.sum(T68, dims=[4], keepdim=False, dtype=DataType.Null)
            T70 = fd.ops.sum(T67, dims=[4], keepdim=False, dtype=DataType.Null)
            T71 = fd.ops.mul(T69, T10)
            T72 = fd.ops.mul(T69, T11)
            T73 = fd.ops.neg(T70)
            T74 = fd.ops.mul(T73, T11)
            T75 = fd.ops.add(T71, T74)
            T76 = fd.ops.cast(T75, dtype=DataType.BFloat16)
            T77 = fd.ops.mul(T70, T10)
            T78 = fd.ops.add(T72, T77)
            T79 = fd.ops.cast(T78, dtype=DataType.BFloat16)
            S80 = fd.define_scalar(128, dtype=DataType.Int)
            S81 = fd.define_scalar(256, dtype=DataType.Int)
            S82 = fd.define_scalar(6, dtype=DataType.Int)
            S83 = fd.define_scalar(24, dtype=DataType.Int)
            S84 = fd.define_scalar(1, dtype=DataType.Int)
            V85 = fd.define_vector([S80, S81, S82, S83, S84], dtype=DataType.Int)
            T86 = fd.ops.broadcast_in_dim(T76, shape=V85, broadcast_dims=[0, 1, 2, 3])
            S87 = fd.define_scalar(128, dtype=DataType.Int)
            S88 = fd.define_scalar(256, dtype=DataType.Int)
            S89 = fd.define_scalar(6, dtype=DataType.Int)
            S90 = fd.define_scalar(24, dtype=DataType.Int)
            S91 = fd.define_scalar(1, dtype=DataType.Int)
            V92 = fd.define_vector([S87, S88, S89, S90, S91], dtype=DataType.Int)
            T93 = fd.ops.broadcast_in_dim(T79, shape=V92, broadcast_dims=[0, 1, 2, 3])
            S94 = fd.define_scalar(0.00000, dtype=DataType.Double)
            T95 = fd.ops.pad(T86, [1, 0, 0, 0, 0, 0, 0, 0, 0, 0], S94)
            S96 = fd.define_scalar(0.00000, dtype=DataType.Double)
            T97 = fd.ops.pad(T93, [0, 1, 0, 0, 0, 0, 0, 0, 0, 0], S96)
            T98 = fd.ops.cast(T95, dtype=DataType.Float)
            T99 = fd.ops.cast(T97, dtype=DataType.Float)
            T100 = fd.ops.add(T98, T99)
            T101 = fd.ops.cast(T100, dtype=DataType.BFloat16)
            fd.add_output(T57)
            fd.add_output(T101)

        nvf_out, _ = self.exec_nvfuser(fusion_func, inputs)

    # A simple pointwise fusion, but passed misaligned input
    def test_misaligned_add(self):
        inputs = [
            torch.ones(2**20 + 1, device="cuda")[1:],  # cannot vectorize
            torch.ones(2**20, device="cuda"),
        ]
        print(inputs[0].data_ptr(), inputs[0].data_ptr() % 16)

        def fusion_func(fd: FusionDefinition):
            t0 = fd.from_pytorch(inputs[0])
            t1 = fd.from_pytorch(inputs[1])
            c0 = fd.define_scalar(3.0)

            t2 = fd.ops.add(t0, t1)

            fd.add_output(t2)

        # Fails because vectorization 4 is set but only 1 supported
        nvf_out, _ = self.exec_nvfuser(fusion_func, inputs)

    # See https://github.com/NVIDIA/Fuser/issues/2275
    @unittest.skipIf(is_pre_ampere(), "Only supported on Ampere and newer devices.")
    def test_unpadded_catop_issue2275_repro1(self):
        inputs = [
            torch.randn((4096,), dtype=torch.bfloat16, device="cuda:0").as_strided(
                (2, 4096, 4096), (0, 0, 1)
            ),
            torch.randn((33554432,), dtype=torch.bfloat16, device="cuda:0").as_strided(
                (2, 4096, 4096), (16777216, 4096, 1)
            ),
            torch.randn((524288,), dtype=torch.bfloat16, device="cuda:0").as_strided(
                (2, 32, 4096, 128), (0, 0, 128, 1)
            ),
            torch.randn((524288,), dtype=torch.bfloat16, device="cuda:0").as_strided(
                (2, 32, 4096, 128), (0, 0, 128, 1)
            ),
            torch.randn((25165824,), dtype=torch.bfloat16, device="cuda:0").as_strided(
                (6144, 4096), (4096, 1)
            ),
        ]

        def fusion_func(fd: FusionDefinition) -> None:
            T0 = fd.define_tensor(
                shape=[-1, -1, -1],
                contiguity=[None, None, True],
                dtype=DataType.BFloat16,
                is_cpu=False,
                stride_order=[2, 1, 0],
            )
            T1 = fd.define_tensor(
                shape=[-1, -1, -1],
                contiguity=[True, True, True],
                dtype=DataType.BFloat16,
                is_cpu=False,
                stride_order=[2, 1, 0],
            )
            T2 = fd.define_tensor(
                shape=[-1, -1, -1, -1],
                contiguity=[None, None, True, True],
                dtype=DataType.BFloat16,
                is_cpu=False,
                stride_order=[3, 2, 1, 0],
            )
            T3 = fd.define_tensor(
                shape=[-1, -1, -1, -1],
                contiguity=[None, None, True, True],
                dtype=DataType.BFloat16,
                is_cpu=False,
                stride_order=[3, 2, 1, 0],
            )
            T4 = fd.define_tensor(
                shape=[-1, -1],
                contiguity=[True, True],
                dtype=DataType.BFloat16,
                is_cpu=False,
                stride_order=[1, 0],
            )
            T5 = fd.ops.cast(T1, dtype=DataType.Float)
            T6 = fd.ops.mul(T5, T5)
            T7 = fd.ops.sum(T6, dims=[2], keepdim=False, dtype=DataType.Null)
            S8 = fd.define_scalar(2, dtype=DataType.Int)
            S9 = fd.define_scalar(4096, dtype=DataType.Int)
            S10 = fd.define_scalar(1, dtype=DataType.Int)
            V11 = fd.define_vector([S8, S9, S10], dtype=DataType.Int)
            T12 = fd.ops.broadcast_in_dim(T7, shape=V11, broadcast_dims=[0, 1])
            S13 = fd.define_scalar(4096.00, dtype=DataType.Double)
            S14 = fd.ops.reciprocal(S13)
            T15 = fd.ops.mul(T12, S14)
            S16 = fd.define_scalar(1.00000e-05, dtype=DataType.Double)
            T17 = fd.ops.add(T15, S16)
            T18 = fd.ops.rsqrt(T17)
            S19 = fd.define_scalar(2, dtype=DataType.Int)
            S20 = fd.define_scalar(4096, dtype=DataType.Int)
            S21 = fd.define_scalar(4096, dtype=DataType.Int)
            V22 = fd.define_vector([S19, S20, S21], dtype=DataType.Int)
            T23 = fd.ops.broadcast_in_dim(T18, shape=V22, broadcast_dims=[0, 1, 2])
            T24 = fd.ops.mul(T5, T23)
            T25 = fd.ops.cast(T0, dtype=DataType.Float)
            T26 = fd.ops.mul(T24, T25)
            T27 = fd.ops.cast(T26, dtype=DataType.BFloat16)
            T28 = fd.ops.linear(T27, T4)
            S29 = fd.define_scalar(2, dtype=DataType.Int)
            S30 = fd.define_scalar(4096, dtype=DataType.Int)
            S31 = fd.define_scalar(8, dtype=DataType.Int)
            S32 = fd.define_scalar(6, dtype=DataType.Int)
            S33 = fd.define_scalar(128, dtype=DataType.Int)
            V34 = fd.define_vector([S29, S30, S31, S32, S33], dtype=DataType.Int)
            T35 = fd.ops.reshape(T28, new_shape=V34)
            T36 = fd.ops.permute(T35, dims=[0, 2, 3, 1, 4])
            T37 = fd.ops.slice(
                T36,
                start_indices=[0, 0, 0, 0, 0],
                end_indices=[2, 8, 4, 4096, 128],
                strides=[1, 1, 1, 1, 1],
            )

            S47 = fd.define_scalar(2, dtype=DataType.Int)
            S48 = fd.define_scalar(32, dtype=DataType.Int)
            S49 = fd.define_scalar(4096, dtype=DataType.Int)
            S50 = fd.define_scalar(128, dtype=DataType.Int)
            V51 = fd.define_vector([S47, S48, S49, S50], dtype=DataType.Int)
            T52 = fd.ops.reshape(T37, new_shape=V51)
            T59 = fd.ops.slice(
                T52,
                start_indices=[0, 0, 0, 0],
                end_indices=[2, 32, 4096, 128],
                strides=[1, 1, 1, 1],
            )
            T60 = fd.ops.slice(
                T59,
                start_indices=[0, 0, 0, 0],
                end_indices=[2, 32, 4096, 64],
                strides=[1, 1, 1, 1],
            )
            T61 = fd.ops.slice(
                T59,
                start_indices=[0, 0, 0, 64],
                end_indices=[2, 32, 4096, 128],
                strides=[1, 1, 1, 1],
            )
            T62 = fd.ops.cast(T61, dtype=DataType.Float)
            T63 = fd.ops.neg(T62)
            T64 = fd.ops.cast(T63, dtype=DataType.BFloat16)
            T65 = fd.ops.cat([T64, T60], dim=-1)
            T66 = fd.ops.cast(T59, dtype=DataType.Float)
            T67 = fd.ops.cast(T2, dtype=DataType.Float)
            T68 = fd.ops.mul(T66, T67)
            T69 = fd.ops.cast(T65, dtype=DataType.Float)
            T70 = fd.ops.cast(T3, dtype=DataType.Float)
            T71 = fd.ops.mul(T69, T70)
            T72 = fd.ops.add(T68, T71)
            T73 = fd.ops.cast(T72, dtype=DataType.BFloat16)

            T87 = fd.ops.slice(
                T52,
                start_indices=[0, 0, 0, 0],
                end_indices=[2, 32, 4096, 0],
                strides=[1, 1, 1, 1],
            )
            T88 = fd.ops.cat([T73, T87], dim=-1)

            fd.add_output(T88)

        nvf_out, _ = self.exec_nvfuser(fusion_func, inputs)

    # See https://github.com/NVIDIA/Fuser/issues/2275
    @unittest.skipIf(is_pre_ampere(), "Only supported on Ampere and newer devices.")
    def test_unpadded_catop_issue2275_repro2(self):
        inputs = [
            torch.randn((2, 32, 4096, 128), dtype=torch.bfloat16, device="cuda:0")
        ]

        def fusion_func(fd: FusionDefinition) -> None:
            T0 = fd.from_pytorch(inputs[0])

            T1 = fd.ops.slice(
                T0,
                start_indices=[0, 0, 0, 0],
                end_indices=[2, 32, 4096, 128],
                strides=[1, 1, 1, 1],
            )
            T2 = fd.ops.slice(
                T1,
                start_indices=[0, 0, 0, 0],
                end_indices=[2, 32, 4096, 64],
                strides=[1, 1, 1, 1],
            )
            T3 = fd.ops.slice(
                T1,
                start_indices=[0, 0, 0, 64],
                end_indices=[2, 32, 4096, 128],
                strides=[1, 1, 1, 1],
            )
            T4 = fd.ops.cast(fd.ops.neg(T3), DataType.BFloat16)
            T5 = fd.ops.cat([T4, T2], dim=-1)
            T6 = fd.ops.add(fd.ops.sin(T5), fd.ops.cos(T5))
            T7 = fd.ops.cast(T6, DataType.BFloat16)

            T100 = fd.ops.slice(
                T0,
                start_indices=[0, 0, 0, 0],
                end_indices=[2, 32, 4096, 0],
                strides=[1, 1, 1, 1],
            )
            T101 = fd.ops.cat([T7, T100], dim=-1)
            fd.add_output(T101)

        nvf_out, _ = self.exec_nvfuser(fusion_func, inputs)

    # See https://github.com/NVIDIA/Fuser/issues/2317
    @unittest.skipIf(is_pre_ampere(), "Only supported on Ampere and newer devices.")
    def test_reduction_transpose_sched_issue2317(self):
        inputs = [
            torch.randn((16, 25, 128, 64), dtype=torch.bfloat16, device="cuda:0"),
            torch.randn((16, 128, 1600), dtype=torch.bfloat16, device="cuda:0"),
            torch.randn((1600, 1600), dtype=torch.bfloat16, device="cuda:0"),
        ]

        def fusion_func(fd: FusionDefinition, inputs) -> None:
            T0 = fd.from_pytorch(inputs[0])
            T1 = fd.from_pytorch(inputs[1])
            T2 = fd.from_pytorch(inputs[2])

            T10 = fd.ops.permute(T0, dims=[0, 2, 1, 3])
            T11 = fd.ops.stride_order(T10, stride_order=[3, 2, 1, 0])
            T16 = fd.ops.reshape(T11, new_shape=T1.shape())
            T17 = fd.ops.linear(T16, T2)
            T33 = fd.ops.add(T17, T1)

            T33 = fd.ops.cast(T33, dtype=DataType.BFloat16)
            T34 = fd.ops.linear(T33, T2)
            T35 = fd.ops.add(T34, T33)
            fd.add_output(T35)

        nvf_out, _ = self.exec_nvfuser(partial(fusion_func, inputs=inputs), inputs)

    def test_fusion_profiler(self):
        inputs = [
            torch.randn((2, 5), dtype=torch.float, device="cuda:0"),
            torch.randn((2, 5), dtype=torch.float, device="cuda:0"),
        ]

        def fusion_func(fd: FusionDefinition) -> None:
            T0 = fd.from_pytorch(inputs[0])
            T1 = fd.from_pytorch(inputs[1])
            T2 = fd.ops.add(T0, T1)
            T3 = fd.ops.sum(T2, dim=-1)
            T4 = fd.ops.sum(T3, dim=-1)
            fd.add_output(T4)

        with FusionDefinition() as fd:
            fusion_func(fd)

        # Testing returning a profile without profiling, expect an error!
        try:
            fd.profile()
            raise RuntimeError(
                "fd.profile() should have raised a ValueError because profile() was called before exeute()!"
            )
        except ValueError:
            pass

        # Testing that the profile returns 2 segments
        try:
            fd.execute(inputs, profile=True)
            prof = fd.profile()
            self.assertEqual(prof.segments, 2)
            self.assertEqual(len(prof.kernel_profiles), 2)
        except Exception as e:
            raise RuntimeError(
                "FusionDefinition's execute() did not run correctly with profile enabled!"
            )

    def test_fusion_profiler_user_schedule(self):
        inputs = [
            torch.randn((2, 5), dtype=torch.float, device="cuda:0"),
            torch.randn((2, 5), dtype=torch.float, device="cuda:0"),
        ]

        def fusion_func(fd: FusionDefinition) -> None:
            T0 = fd.from_pytorch(inputs[0])
            T1 = fd.from_pytorch(inputs[1])
            T2 = fd.ops.add(T0, T1)
            fd.add_output(T2)

        class MyFusion(FusionDefinition):
            def definition(self):
                fusion_func(fd)

            def schedule(self):
                pass

        fd = MyFusion()
        try:
            fd.execute(inputs, profile=True)
            self.assertTrue(fd.profile().fusion_id >= 0)
            self.assertEqual(fd.profile().kernel_profiles[0].scheduler, "user")
        except Exception as e:
            raise RuntimeError(
                "FusionDefinition's execute() did not run correctly with profile enabled!"
            )

    def test_fusion_profiler_with_noncodegen_kernels(self):
        inputs = [
            torch.randn((2, 4, 16), dtype=torch.bfloat16, device="cuda:0"),
            torch.randn((2, 4, 16), dtype=torch.bfloat16, device="cuda:0"),
            torch.randn((16, 16), dtype=torch.bfloat16, device="cuda:0"),
        ]

        def fusion_func(fd: FusionDefinition) -> None:
            T0 = fd.from_pytorch(inputs[0])
            T1 = fd.from_pytorch(inputs[1])
            T2 = fd.from_pytorch(inputs[2])
            T3 = fd.ops.linear(T0, T2)
            T4 = fd.ops.add(T3, T1)
            fd.add_output(T4)

        class MyFusion(FusionDefinition):
            def definition(self):
                fusion_func(fd)

        fd = MyFusion()
        try:
            fd.execute(inputs, profile=True)
            self.assertTrue(fd.profile().fusion_id >= 0)
            self.assertEqual(len(fd.profile().kernel_profiles), 2)
            self.assertGreaterEqual(len(fd.profile().kernel_profiles[0].name), 0)
            self.assertGreaterEqual(len(fd.profile().kernel_profiles[1].name), 0)
        except Exception as e:
            raise RuntimeError(
                "FusionDefinition's execute() did not run correctly with profile enabled!"
            )

    # Small repro from https://github.com/NVIDIA/Fuser/issues/2359
    def test_reshape_squeeze_concretization(self):
        inputs = [
            torch.randn((100,), dtype=torch.float32, device="cuda:0").as_strided(
                (2, 5, 10), (50, 10, 1)
            ),
        ]

        def fusion_func(fd: FusionDefinition) -> None:
            T0 = fd.define_tensor(
                shape=[-1, -1, -1],
                contiguity=[True, True, True],
                dtype=DataType.Float,
                is_cpu=False,
                stride_order=[2, 1, 0],
            )
            T1 = fd.ops.slice(
                T0, start_indices=[0, 0, 0], end_indices=[1, 2, 4], strides=[1, 1, 1]
            )
            S2 = fd.define_scalar(1, dtype=DataType.Int)
            S3 = fd.define_scalar(8, dtype=DataType.Int)
            V4 = fd.define_vector([S2, S3], dtype=DataType.Int)
            V5 = fd.define_vector([S3], dtype=DataType.Int)
            T6 = fd.ops.reshape(T1, new_shape=V4)
            T7 = fd.ops.reshape(T6, new_shape=V5)
            # this works fine
            # T7 = fd.ops.reshape(T1, new_shape=V5)
            fd.add_output(T7)

        nvf_out, _ = self.exec_nvfuser(fusion_func, inputs)

    # Test empty symbolic tensors can be reshaped
    # See https://github.com/NVIDIA/Fuser/issues/2362
    def test_empty_reshape(self):
        inputs = [
            torch.randint(0, 10, (0, 1, 2, 3, 4), dtype=torch.int64, device="cuda:0")
        ]

        def fusion_func(fd: FusionDefinition) -> None:
            T0 = fd.define_tensor(
                shape=[-1, 1, -1, -1, -1],
                contiguity=[False, None, True, True, True],
                dtype=DataType.Int,
                is_cpu=False,
                stride_order=[4, 3, 2, 1, 0],
            )
            S2 = fd.define_scalar(5, dtype=DataType.Int)
            S3 = fd.define_scalar(0, dtype=DataType.Int)
            V4 = fd.define_vector([S2, S3], dtype=DataType.Int)
            T5 = fd.ops.reshape(T0, new_shape=V4)
            fd.add_output(T5)

        nvf_out, _ = self.exec_nvfuser(fusion_func, inputs)

    # Test that the range of generated uniform values spans the proper range
    # https://github.com/NVIDIA/Fuser/issues/1653
    def test_uniform_range(self):
        dtypes = [DataType.Double, DataType.Float, DataType.Half]
        if not is_pre_ampere():
            dtypes.append(DataType.BFloat16)

        def run_test(left: float, right: float, dtype: DataType):
            samples_per_run = 2**29

            def fusion_fn(fd: FusionDefinition):
                # Generate enough values to reasonably expect to sample the ends of the range
                shape = fd.define_vector([samples_per_run], dtype=DataType.Int)
                S0 = fd.define_scalar(left, dtype=DataType.Double)
                S1 = fd.define_scalar(right, dtype=DataType.Double)
                output = fd.ops.uniform(S0, S1, shape=shape, dtype=dtype)
                fd.add_output(output)

            with FusionDefinition() as fd:
                fusion_fn(fd)

            output = fd.execute([])[0]

            x = output.amax()
            m = output.amin()
            mu = output.type(torch.float64).mean()
            # Repeat to improve chances of sampling extreme values
            num_runs = 100
            num_samples = num_runs * samples_per_run
            for i in range(num_runs):
                u = fd.execute([])[0]
                x = torch.maximum(x, u.amax())
                m = torch.minimum(m, u.amin())
                mu = mu + (u.type(torch.float64).mean() - mu) / (i + 2)

            # round-trip cast to find expected min
            theomin = torch.tensor(left, dtype=output.dtype).item()
            theomu = 0.5 * (right + left)
            theomax = torch.nextafter(
                torch.tensor(right, dtype=output.dtype),
                torch.tensor(left, dtype=output.dtype),
            )

            assert (
                m.item() >= theomin
            ), f"{output.dtype} expected min generated value {theomin} but found {m.item()}"
            assert (
                m.item() <= theomax
            ), f"{output.dtype} expected max generated value {theomax} but found {x.item()}"

            # uniform distribution on [0, 1) has mean 0.5 and variance 1/12
            # The standard error of the mean is then 1/sqrt(12 *
            # num_samples). We use the precision at 1.0 as a surrogate for
            # the contribution of rounding to the standard error of the
            # finite-precision mean.
            assert abs(mu.item() - theomu) < (right - left) * max(
                right - x.item(), 3.0 / math.sqrt(12 * num_samples)
            ), f"{output.dtype} expected mean generated value {theomu} but found {mu.item()}"

            if dtype not in [DataType.Float, DataType.Double]:
                # For reduced precision types, check that we sample the extreme
                # values. We don't do this for full precision types since the
                # amount of samples required would be too large.
                assert (
                    m.item() == theomin
                ), f"{output.dtype} expected min generated value {theomin} but found {m.item()}"
                assert (
                    x.item() == theomax
                ), f"{output.dtype} expected max generated value {theomax} but found {x.item()}"

        # test standard and non-standard uniform
        for left, right in [[0.0, 1.0], [-1.5, 3.7]]:
            for dtype in dtypes:
                run_test(left, right, dtype)

    def test_random_distinct_values(self):
        dtypes = [DataType.Double, DataType.Float, DataType.Half]
        if not is_pre_ampere():
            dtypes.append(DataType.BFloat16)
        for dtype, randopname in itertools.product(dtypes, ["uniform", "normal"]):

            def fusion_fn(fd: FusionDefinition):
                # generate 4 values and check that they are all distinct
                shape = fd.define_vector([2, 2], dtype=DataType.Int)
                randop = getattr(fd.ops, randopname)
                S0 = fd.define_scalar(0.00000, dtype=DataType.Double)
                S1 = fd.define_scalar(1.00000, dtype=DataType.Double)
                output = randop(S0, S1, shape=shape, dtype=dtype)
                fd.add_output(output)

            with FusionDefinition() as fd:
                fusion_fn(fd)

            for i in range(100):
                output = fd.execute([])[0]

                # Rarely we might have a pair of matching lower precision
                # samples. However, it is extremely rare that we would have a
                # set of three matching elements in only 100 repeats unless we
                # have a bug.

                match = output.flatten().unsqueeze(0) == output.flatten().unsqueeze(1)
                match_pairs = (
                    match ^ torch.eye(4, dtype=torch.bool, device="cuda")
                ).sum() // 2

                assert (
                    match_pairs.item() < 3
                ), f"At least three entries match in {output}"

    def test_matmul_issue_2354(self):
        inputs = [
            torch.randn((8, 4), dtype=torch.float32, device="cuda:0"),
            torch.randn(
                (
                    6,
                    2,
                    4,
                ),
                dtype=torch.float32,
                device="cuda:0",
            ),
        ]

        def fusion_func(fd: FusionDefinition):
            T0 = fd.define_tensor(
                shape=[-1, -1],
                contiguity=[True, True],
                dtype=DataType.Float,
                is_cpu=False,
                stride_order=[1, 0],
            )
            T1 = fd.define_tensor(
                shape=[-1, -1, -1],
                contiguity=[True, True, True],
                dtype=DataType.Float,
                is_cpu=False,
                stride_order=[2, 1, 0],
            )
            T2 = fd.ops.linear(T1, T0)
            S3 = fd.define_scalar(1.41421, dtype=DataType.Double)
            T4 = fd.ops.mul(T2, S3)
            fd.add_output(T2)
            fd.add_output(T4)

        nvf_out, _ = self.exec_nvfuser(fusion_func, inputs)

<<<<<<< HEAD
    def test_reshape_dynamic(self):
        inputs = [
            32,
            torch.randn((192,), dtype=torch.float32, device="cuda:0").as_strided(
                (4, 8, 6), (48, 6, 1)
            ),
        ]

        def fusion_func(fd: FusionDefinition) -> None:
            S0 = fd.define_scalar(None, dtype=DataType.Int)
            T1 = fd.define_tensor(
                shape=[-1, -1, -1],
                contiguity=[True, True, True],
                dtype=DataType.Float,
                is_cpu=False,
                stride_order=[2, 1, 0],
            )
            S2 = fd.define_scalar(1, dtype=DataType.Int)
            S3 = fd.ops.mul(S2, S0)
            S4 = fd.ops.signbit(S3)
            S5 = fd.define_scalar(False, dtype=DataType.Bool)
            S6 = fd.ops.ne(S4, S5)
            S7 = fd.define_scalar(192, dtype=DataType.Int)
            S8 = fd.ops.fmod(S7, S3)
            S9 = fd.ops.cast(S8, dtype=DataType.Int)
            S10 = fd.define_scalar(0, dtype=DataType.Int)
            S11 = fd.ops.ne(S9, S10)
            S12 = fd.ops.bitwise_and(S6, S11)
            S13 = fd.define_scalar(192, dtype=DataType.Int)
            S14 = fd.ops.reciprocal(S3)
            S15 = fd.ops.mul(S13, S14)
            S16 = fd.ops.cast(S12, dtype=DataType.Int)
            S17 = fd.ops.sub(S15, S16)
            V18 = fd.define_vector([S0, S17], dtype=DataType.Int)
            T19 = fd.ops.reshape(T1, new_shape=V18)
            T20 = fd.ops.sum(T19, dims=[1], keepdim=False, dtype=DataType.Null)
            fd.add_output(T20)
=======
    # Test that we do not hit segfaults when replacing an empty tensor that has multiple uses
    # https://github.com/NVIDIA/Fuser/issues/2545
    def test_remove_empty_issue_2545(self):
        inputs = [
            torch.randint(0, 10, (2,), dtype=torch.int64, device="cuda:0").as_strided(
                (2,), (1,)
            ),
            torch.randint(0, 10, (0,), dtype=torch.int64, device="cuda:0").as_strided(
                (0,), (1,)
            ),
        ]

        def fusion_func(fd: FusionDefinition):
            T0 = fd.define_tensor(
                shape=[-1],
                contiguity=[True],
                dtype=DataType.Int,
                is_cpu=False,
                stride_order=[0],
            )
            T1 = fd.define_tensor(
                shape=[-1],
                contiguity=[True],
                dtype=DataType.Int,
                is_cpu=False,
                stride_order=[0],
            )
            S2 = fd.define_scalar(0, dtype=DataType.Int)
            T3 = fd.ops.lt(T0, S2)
            S4 = fd.define_scalar(5, dtype=DataType.Int)
            S5 = fd.define_scalar(0, dtype=DataType.Int)
            T6 = fd.ops.where(T3, S4, S5)
            T7 = fd.ops.add(T0, T6)
            S8 = fd.define_scalar(0, dtype=DataType.Int)
            T9 = fd.ops.add(T7, S8)
            T10 = fd.ops.cat([T1, T9], dim=0)
            S11 = fd.define_scalar(0, dtype=DataType.Int)
            T12 = fd.ops.add(T10, S11)
            T13 = fd.ops.cat([T1, T12], dim=0)
            S14 = fd.define_scalar(5, dtype=DataType.Int)
            T15 = fd.ops.add(T10, S14)
            T16 = fd.ops.cat([T13, T15], dim=0)
            S17 = fd.define_scalar(10, dtype=DataType.Int)
            T18 = fd.ops.add(T10, S17)
            fd.add_output(T18)
            fd.add_output(T16)
>>>>>>> 63d638aa

        nvf_out, _ = self.exec_nvfuser(fusion_func, inputs)


if __name__ == "__main__":
    run_tests()<|MERGE_RESOLUTION|>--- conflicted
+++ resolved
@@ -4343,7 +4343,6 @@
 
         nvf_out, _ = self.exec_nvfuser(fusion_func, inputs)
 
-<<<<<<< HEAD
     def test_reshape_dynamic(self):
         inputs = [
             32,
@@ -4381,7 +4380,10 @@
             T19 = fd.ops.reshape(T1, new_shape=V18)
             T20 = fd.ops.sum(T19, dims=[1], keepdim=False, dtype=DataType.Null)
             fd.add_output(T20)
-=======
+
+        nvf_out, _ = self.exec_nvfuser(fusion_func, inputs)
+
+
     # Test that we do not hit segfaults when replacing an empty tensor that has multiple uses
     # https://github.com/NVIDIA/Fuser/issues/2545
     def test_remove_empty_issue_2545(self):
@@ -4428,7 +4430,6 @@
             T18 = fd.ops.add(T10, S17)
             fd.add_output(T18)
             fd.add_output(T16)
->>>>>>> 63d638aa
 
         nvf_out, _ = self.exec_nvfuser(fusion_func, inputs)
 
