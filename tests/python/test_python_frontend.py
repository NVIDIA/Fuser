# SPDX-FileCopyrightText: Copyright (c) 2023-present NVIDIA CORPORATION & AFFILIATES.
# All rights reserved.
# SPDX-License-Identifier: BSD-3-Clause
# Owner(s): ["module: nvfuser"]

from functools import partial
import itertools
import math
import re
import random
from typing import List

import torch
import torch.nn.functional as F
import torch._refs as refs
import torch._prims as prims

from nvfuser import (
    FusionDefinition,
    FusionCache,
    DataType,
    Tensor,
    version,
    compute_contiguity,
    compute_tensor_descriptor,
)
from nvfuser.pytorch_utils import torch_dtype_to_nvfuser_dtype

from utils import (
    is_pre_volta,
    is_pre_ampere,
    is_pre_hopper,
    debug_serde,
    NVFuserTest,
)
import pytest


@pytest.mark.skipif(is_pre_volta(), reason="Only supported on Volta and newer devices.")
class TestNvFuserFrontend(NVFuserTest):
    def test_basic(self):
        inputs = [
            torch.ones(2, 4, 8, device="cuda"),
            torch.ones(2, 4, 8, device="cuda"),
        ]

        def fusion_func(fd: FusionDefinition):
            t0 = fd.from_pytorch(inputs[0])
            t1 = fd.from_pytorch(inputs[1])
            c0 = fd.define_scalar(3.0)

            t2 = fd.ops.add(t0, t1)
            t3 = fd.ops.mul(t2, c0)
            t4 = fd.ops.sum(t3, [-1], False, DataType.Float)

            fd.add_output(t4)

        # Expected Output is a tensor of 48's
        nvf_out1, _ = self.exec_nvfuser(fusion_func, inputs)

        # Create a new fusion with the same definition, it should hit the cache!
        nvf_out2, fd2 = self.exec_nvfuser(
            fusion_func, inputs, new_fusion_expected=False
        )

        # Create a fusion from a fusion id and make sure it executes!
        fd3 = FusionDefinition(fd2.id())
        nvf_out3 = fd3.execute(inputs)

        eager_out = torch.sum((inputs[0] + inputs[1]) * 3.0, dim=-1)
        self.assertEqual(eager_out, nvf_out1[0])
        self.assertEqual(eager_out, nvf_out2[0])
        self.assertEqual(eager_out, nvf_out3[0])

    def test_basic_fp16(self):
        inputs = [
            torch.ones(2, 4, 8, device="cuda", dtype=torch.float16),
            torch.ones(2, 4, 8, device="cuda", dtype=torch.float16),
        ]

        def fusion_func(fd: FusionDefinition):
            t0 = fd.from_pytorch(inputs[0])
            t1 = fd.from_pytorch(inputs[1])
            c0 = fd.define_scalar(3.0)

            t2 = fd.ops.add(t0, t1)
            t3 = fd.ops.mul(t2, c0)
            t4 = fd.ops.sum(t3, [-1], False, DataType.Float)

            t5 = fd.ops.cast(t4, DataType.Half)
            fd.add_output(t5)

        # Expected Output is a tensor of 48's
        nvf_out, _ = self.exec_nvfuser(fusion_func, inputs)
        eager_out = torch.sum((inputs[0] + inputs[1]) * 3.0, dim=-1)
        self.assertEqual(eager_out, nvf_out[0])

    def test_cast_double_to_half(self):
        inputs = [
            torch.randn(2, 4, device="cuda", dtype=torch.float64),
            torch.randn(2, 4, device="cuda", dtype=torch.float64),
        ]

        def fusion_func(fd: FusionDefinition):
            t0 = fd.from_pytorch(inputs[0])
            t1 = fd.from_pytorch(inputs[1])

            t0h = fd.ops.cast(t0, DataType.Half)
            t1h = fd.ops.cast(t1, DataType.Half)
            t2 = fd.ops.add(t0h, t1h)
            t3 = fd.ops.relu(t2)
            t4 = fd.ops.cast(t3, DataType.Half)

            fd.add_output(t4)

        nvf_out, _ = self.exec_nvfuser(fusion_func, inputs)
        eager_out = torch.relu(inputs[0].to(torch.half) + inputs[1].to(torch.half))
        self.assertEqual(eager_out, nvf_out[0])

    @pytest.mark.skipif(
        is_pre_hopper(), reason="Only supported on Hopper and newer devices."
    )
    def test_cast_fp8(self):
        def fn(in_type, out_type):
            inputs = [
                torch.randn([5, 5], device="cuda").to(in_type),
            ]

            def fusion_func(fd: FusionDefinition) -> None:
                T0 = fd.from_pytorch(inputs[0])
                T1 = fd.ops.cast(T0, dtype=torch_dtype_to_nvfuser_dtype(out_type))
                fd.add_output(T1)

            nvf_out, _ = self.exec_nvfuser(fusion_func, inputs)
            eager_out = inputs[0].to(out_type)
            self.assertEqual(eager_out, nvf_out[0])

        for type0 in [torch.double, torch.float32, torch.float16, torch.bfloat16]:
            for type1 in [torch.float8_e4m3fn, torch.float8_e5m2]:
                fn(type0, type1)
                fn(type1, type0)

    def test_promote_to_double(self):
        inputs = [
            torch.randn(2, 4, device="cuda", dtype=torch.float16),
            torch.randn(2, 4, device="cuda", dtype=torch.float64),
        ]

        def fusion_func(fd: FusionDefinition):
            t0 = fd.from_pytorch(inputs[0])
            t1 = fd.from_pytorch(inputs[1])

            t2 = fd.ops.add(t0, t1)
            t5 = fd.ops.relu(t2)

            fd.add_output(t5)

        nvf_out, _ = self.exec_nvfuser(fusion_func, inputs)
        eager_out = torch.relu(inputs[0] + inputs[1])
        self.assertEqual(eager_out, nvf_out[0])

    def test_implicit_broadcast_input(self):
        inputs = [
            torch.randn(3, device="cuda"),
            torch.randn(2, 3, 4, device="cuda"),
        ]

        def fusion_func(fd: FusionDefinition):
            t0 = fd.from_pytorch(inputs[0])
            t1 = fd.from_pytorch(inputs[1])

            t0_b = fd.ops.broadcast_in_dim(t0, [2, 3, 4], [1])
            t2 = fd.ops.add(t0_b, t1)

            fd.add_output(t2)

        nvf_out, _ = self.exec_nvfuser(fusion_func, inputs)
        eager_out = refs.add(
            prims.broadcast_in_dim(inputs[0], inputs[1].size(), [1]), inputs[1]
        )
        self.assertEqual(eager_out, nvf_out[0])

    def test_explicit_broadcast_input(self):
        inputs = [
            torch.randn(1, 1, 4, device="cuda"),
            torch.randn(2, 3, 4, device="cuda"),
        ]

        def fusion_func(fd: FusionDefinition):
            t0 = fd.from_pytorch(inputs[0])
            t1 = fd.from_pytorch(inputs[1])

            t0_b = fd.ops.broadcast_in_dim(t0, inputs[1].size(), [0, 1, 2])
            t2 = fd.ops.add(t0_b, t1)

            fd.add_output(t2)

        nvf_out, _ = self.exec_nvfuser(fusion_func, inputs)
        eager_out = refs.add(
            prims.broadcast_in_dim(inputs[0], inputs[1].size(), [0, 1, 2]), inputs[1]
        )
        self.assertEqual(eager_out, nvf_out[0])

    def test_broadcast_mixing(self):
        inputs = [
            torch.randn(3, 1, device="cuda"),
            torch.randn(3, device="cuda"),
        ]

        def fusion_func(fd: FusionDefinition):
            t0 = fd.from_pytorch(inputs[0])
            t1 = fd.from_pytorch(inputs[1])

            t1_b = fd.ops.broadcast_in_dim(t1, [3, 3], [0])
            t2 = fd.ops.add(t0, t1_b)

            fd.add_output(t2)

        nvf_out, _ = self.exec_nvfuser(fusion_func, inputs)
        eager_out = refs.add(inputs[0], prims.broadcast_in_dim(inputs[1], [3, 3], [0]))
        self.assertEqual(eager_out, nvf_out[0])

    def test_ops_broadcast(self):
        inputs = [
            torch.randn(3, device="cuda"),
            torch.randn(2, 3, 4, device="cuda"),
        ]

        def fusion_func(fd: FusionDefinition):
            t0 = fd.from_pytorch(inputs[0])
            t1 = fd.from_pytorch(inputs[1])

            t0_b = fd.ops.broadcast(t0, [True, False, True])
            t2 = fd.ops.add(t0_b, t1)

            fd.add_output(t2)

        nvf_out, _ = self.exec_nvfuser(fusion_func, inputs)
        eager_out = refs.add(
            prims.broadcast_in_dim(inputs[0], inputs[1].size(), [1]), inputs[1]
        )
        self.assertEqual(eager_out, nvf_out[0])

    def test_prim_layer_norm_fwd(self):
        input_size = [64, 128, 1024]
        dtype = torch.float32
        device = "cuda"
        inputs = [
            torch.randn(*input_size, device=device, requires_grad=True),
            torch.nn.Parameter(torch.randn(input_size[2], dtype=dtype, device=device)),
            torch.nn.Parameter(torch.randn(input_size[2], dtype=dtype, device=device)),
        ]

        def primitive_definition(
            inputs: torch.Tensor,
            weight: torch.Tensor,
            bias: torch.Tensor,
            normalization_axis: int,
            keepdim: bool,
        ) -> torch.Tensor:
            mean = inputs.mean(normalization_axis, keepdim=keepdim)
            diff = inputs - mean
            diff_sq = diff * diff
            var = diff_sq.mean(normalization_axis, keepdim=keepdim)
            pre_shift_scale_norm_output = (inputs - mean) / torch.sqrt(var + 1e-12)
            norm_output = weight * pre_shift_scale_norm_output + bias
            return norm_output

        def nvfuser_fusion(
            fd: FusionDefinition,
            normalization_axis: int,
            norm_size: int,
            input_shape: List[int],
            eps: float,
            keepDim: bool,
        ) -> None:
            inputs = fd.define_tensor(
                shape=[-1, -1, -1],
                contiguity=[True, True, True],
                dtype=DataType.Float,
            )
            weights = fd.define_tensor(
                shape=[-1], contiguity=[True], dtype=DataType.Float
            )
            bias = fd.define_tensor(shape=[-1], contiguity=[True], dtype=DataType.Float)
            sum0 = fd.ops.sum(inputs, dims=[normalization_axis], keepdim=keepDim)
            norm_const = fd.define_scalar(norm_size)
            mean = fd.ops.div(sum0, norm_const)
            diff = fd.ops.sub(inputs, mean)
            diff_sq = fd.ops.mul(diff, diff)
            sum1 = fd.ops.sum(diff_sq, dims=[normalization_axis], keepdim=keepDim)
            var = fd.ops.div(sum1, norm_const)
            eps_const = fd.define_scalar(eps)
            var_eps = fd.ops.add(var, eps_const)
            invstd = fd.ops.rsqrt(var_eps)
            pre_scale_bias = fd.ops.mul(diff, invstd)
            weights_bcast = fd.ops.broadcast_in_dim(
                weights, shape=input_shape, broadcast_dims=[2]
            )
            scale = fd.ops.mul(pre_scale_bias, weights_bcast)
            bias_bcast = fd.ops.broadcast_in_dim(
                bias, shape=input_shape, broadcast_dims=[2]
            )
            out = fd.ops.add(scale, bias_bcast)
            fd.add_output(out)
            fd.add_output(mean)
            fd.add_output(invstd)

        def nvfuser_fusion_var_mean(
            fd: FusionDefinition,
            normalization_axis: int,
            norm_size: int,
            input_shape: List[int],
            eps: float,
            keepDim: bool,
        ) -> None:
            inputs = fd.define_tensor(
                shape=[-1, -1, -1],
                contiguity=[True, True, True],
                dtype=DataType.Float,
            )
            weights = fd.define_tensor(
                shape=[-1], contiguity=[True], dtype=DataType.Float
            )
            bias = fd.define_tensor(shape=[-1], contiguity=[True], dtype=DataType.Float)
            var, mean = fd.ops.var_mean(
                inputs, dims=[normalization_axis], correction=0, keepdim=keepDim
            )
            eps_const = fd.define_scalar(eps)
            var_eps = fd.ops.add(var, eps_const)
            invstd = fd.ops.rsqrt(var_eps)
            diff = fd.ops.sub(inputs, mean)
            pre_scale_bias = fd.ops.mul(diff, invstd)
            weights_bcast = fd.ops.broadcast_in_dim(
                weights, shape=input_shape, broadcast_dims=[2]
            )
            scale = fd.ops.mul(pre_scale_bias, weights_bcast)
            bias_bcast = fd.ops.broadcast_in_dim(
                bias, shape=input_shape, broadcast_dims=[2]
            )
            out = fd.ops.add(scale, bias_bcast)
            fd.add_output(out)
            fd.add_output(mean)
            fd.add_output(invstd)

        fusion_func_1 = partial(
            nvfuser_fusion,
            normalization_axis=2,
            norm_size=inputs[0].size()[2],
            input_shape=inputs[0].size(),
            eps=1e-12,
            keepDim=True,
        )
        nvf_out, _ = self.exec_nvfuser(fusion_func_1, inputs)

        fusion_func_2 = partial(
            nvfuser_fusion_var_mean,
            normalization_axis=2,
            norm_size=inputs[0].size()[2],
            input_shape=inputs[0].size(),
            eps=1e-12,
            keepDim=True,
        )
        nvf_var_mean_out, _ = self.exec_nvfuser(fusion_func_2, inputs)

        eager_out = primitive_definition(inputs[0], inputs[1], inputs[2], 2, True)

        self.assertEqual(eager_out, nvf_out[0])
        self.assertEqual(eager_out, nvf_var_mean_out[0])

    def test_prim_rms_norm_fwd(self):
        input_size = [64, 128, 1024]
        dtype = torch.float32
        device = "cuda"
        inputs = [
            torch.randn(*input_size, device=device, requires_grad=True),
            torch.nn.Parameter(torch.randn(input_size[2], dtype=dtype, device=device)),
        ]

        def primitive_definition(
            inputs: torch.Tensor,
            weight: torch.Tensor,
            normalization_axis: int,
            keepdim: bool,
        ) -> torch.Tensor:
            var = inputs.mul(inputs).mean(normalization_axis, keepdim)
            pre_shift_scale_norm_output = inputs / torch.sqrt(var + 1e-12)
            norm_output = weight * pre_shift_scale_norm_output
            return norm_output

        def nvfuser_fusion(
            fd: FusionDefinition,
            normalization_axis: int,
            norm_size: int,
            input_shape: List[int],
            eps: float,
            keepDim: bool,
        ) -> None:
            inputs = fd.define_tensor(
                shape=[-1, -1, -1],
                contiguity=[True, True, True],
                dtype=DataType.Float,
            )
            weights = fd.define_tensor(
                shape=[-1], contiguity=[True], dtype=DataType.Float
            )
            inputs_sq = fd.ops.mul(inputs, inputs)
            sum0 = fd.ops.sum(inputs_sq, dims=[normalization_axis], keepdim=keepDim)
            norm_const = fd.define_scalar(norm_size)
            var = fd.ops.div(sum0, norm_const)
            eps_const = fd.define_scalar(eps)
            var_eps = fd.ops.add(var, eps_const)
            invstd = fd.ops.rsqrt(var_eps)
            pre_scale = fd.ops.mul(inputs, invstd)
            weights_bcast = fd.ops.broadcast_in_dim(
                weights, shape=input_shape, broadcast_dims=[2]
            )
            out = fd.ops.mul(pre_scale, weights_bcast)
            fd.add_output(out)
            fd.add_output(invstd)

        fusion_func = partial(
            nvfuser_fusion,
            normalization_axis=2,
            norm_size=inputs[0].size()[2],
            input_shape=inputs[0].size(),
            eps=1e-12,
            keepDim=True,
        )
        nvf_out, _ = self.exec_nvfuser(fusion_func, inputs)

        eager_out = primitive_definition(inputs[0], inputs[1], 2, True)

        self.assertEqual(eager_out, nvf_out[0])

    def test_tensor_ndim(self):
        shape = [2 for i in range(12)]
        new_shape = shape[:9]
        new_shape.append(8)

        inputs = [torch.randn(shape, device="cuda"), new_shape]

        def fusion_func(fd: FusionDefinition):
            t0 = fd.from_pytorch(inputs[0])
            n_shape = fd.define_vector(10)

            t1 = fd.ops.reshape(t0, n_shape)
            t2 = fd.ops.sum(t1, dims=[3])

            fd.add_output(t2)

        nvf_out, _ = self.exec_nvfuser(fusion_func, inputs)
        eager_out = torch.sum(inputs[0].reshape(new_shape), dim=3)
        self.assertEqual(eager_out, nvf_out[0])

    def test_execute_with_tuple_and_list(self):
        shape = [2, 3, 4]
        new_shape = [6, 4]

        tensor = torch.randn(shape, device="cuda")
        inputs_with_list = [tensor, new_shape]

        def fusion_func(fd: FusionDefinition):
            t0 = fd.from_pytorch(inputs_with_list[0])
            n_shape = fd.define_vector(2)

            t1 = fd.ops.reshape(t0, n_shape)
            t2 = fd.ops.sum(t1, dims=[0])

            fd.add_output(t2)

        eager_out = torch.sum(inputs_with_list[0].reshape(new_shape), dim=0)

        nvf_out, _ = self.exec_nvfuser(fusion_func, inputs_with_list)
        self.assertEqual(eager_out, nvf_out[0])

        inputs_with_tuple = [tensor, tuple(new_shape)]
        # expect to reuse fusion
        nvf_out, _ = self.exec_nvfuser(
            fusion_func, inputs_with_tuple, new_fusion_expected=False
        )
        self.assertEqual(eager_out, nvf_out[0])

    # Testing a scenario where a broadcast requires a symbolic output shape
    def test_tensor_shape(self):
        inputs = [
            torch.randn(2, 3, 4, device="cuda"),
            torch.randn(4, device="cuda"),
        ]

        def fusion_func(fd: FusionDefinition):
            t0 = fd.from_pytorch(inputs[0])
            t1 = fd.from_pytorch(inputs[1])

            t1_b = fd.ops.broadcast_in_dim(t1, t0.shape(), [2])
            t2 = fd.ops.sub(t0, t1_b)

            fd.add_output(t2)

        nvf_out, _ = self.exec_nvfuser(fusion_func, inputs)
        eager_out = refs.sub(
            inputs[0], prims.broadcast_in_dim(inputs[1], inputs[0].size(), [2])
        )
        self.assertEqual(eager_out, nvf_out[0])

    # Testing a scenario where no broadcast is needed
    def test_tensor_shape_nobcast(self):
        inputs = [
            torch.randn(2, 3, device="cuda"),
            torch.randn(2, 3, device="cuda"),
        ]

        def fusion_func(fd: FusionDefinition):
            t0 = fd.from_pytorch(inputs[0])
            t1 = fd.from_pytorch(inputs[1])

            t1_b = fd.ops.broadcast_in_dim(t1, t0.shape(), [0, 1])
            t2 = fd.ops.add(t0, t1_b)

            fd.add_output(t2)

        nvf_out, _ = self.exec_nvfuser(fusion_func, inputs)
        eager_out = refs.add(
            inputs[0], prims.broadcast_in_dim(inputs[1], inputs[0].size(), [0, 1])
        )
        self.assertEqual(eager_out, nvf_out[0])

    # Testing a scenario where each arg of a binary op has broadcast.
    def test_tensor_size_both_args_bcast(self):
        inputs = [
            torch.randn(1, 3, device="cuda"),
            torch.randn(2, 1, device="cuda"),
        ]

        def fusion_func(fd: FusionDefinition):
            t0 = fd.from_pytorch(inputs[0])
            t1 = fd.from_pytorch(inputs[1])

            t0_b = fd.ops.broadcast_in_dim(t0, [t1.size(0), t0.size(1)], [0, 1])
            t1_b = fd.ops.broadcast_in_dim(t1, [t1.size(0), t0.size(1)], [0, 1])
            t2 = fd.ops.add(t0_b, t1_b)

            fd.add_output(t2)

        nvf_out, _ = self.exec_nvfuser(fusion_func, inputs)
        eager_out = refs.add(
            prims.broadcast_in_dim(
                inputs[0], [inputs[1].size()[0], inputs[0].size()[1]], [0, 1]
            ),
            prims.broadcast_in_dim(
                inputs[1], [inputs[1].size()[0], inputs[0].size()[1]], [0, 1]
            ),
        )
        self.assertEqual(eager_out, nvf_out[0])

    def test_broadcast_in_dim_with_dynamic_shapes(self):
        inputs_1 = [
            torch.randn(2, 3, 4, device="cuda"),
            torch.randn(4, device="cuda"),
        ]
        inputs_2 = [
            torch.randn(2, 3, 1024, device="cuda"),
            torch.randn(1024, device="cuda"),
        ]

        def fusion_func_1(fd: FusionDefinition):
            t0 = fd.define_tensor(shape=[-1, -1, -1], contiguity=[True, True, True])
            t1 = fd.define_tensor(shape=[-1], contiguity=[True])

            t1_b = fd.ops.broadcast_in_dim(t1, t0.shape(), [2])
            t2 = fd.ops.add(t0, t1_b)

            fd.add_output(t2)

        def fusion_func_2(fd: FusionDefinition):
            t0 = fd.define_tensor(shape=[-1, -1, -1], contiguity=[True, True, True])
            t1 = fd.define_tensor(shape=[-1], contiguity=[True])

            t1_b = fd.ops.broadcast_in_dim(t1, inputs_1[0].size(), [2])
            t2 = fd.ops.add(t0, t1_b)

            fd.add_output(t2)

        def fusion_func_3(fd: FusionDefinition):
            t0 = fd.define_tensor(shape=[-1, -1, -1], contiguity=[True, True, True])
            t1 = fd.define_tensor(shape=[-1], contiguity=[True])

            t1_b = fd.ops.broadcast_in_dim(t1, inputs_2[0].size(), [2])
            t2 = fd.ops.add(t0, t1_b)

            fd.add_output(t2)

        # Func_1 uses tensor.shape() to propagate dynamic size, therefore, it is
        # expected that test 2 should be cached based on test 2

        # Test 1
        inputs = inputs_1
        nvf_out, _ = self.exec_nvfuser(fusion_func_1, inputs)
        eager_out = refs.add(
            inputs[0], prims.broadcast_in_dim(inputs[1], inputs[0].size(), [2])
        )
        self.assertEqual(eager_out, nvf_out[0])

        # Test 2
        inputs = inputs_2
        nvf_out, _ = self.exec_nvfuser(fusion_func_1, inputs, new_fusion_expected=False)
        eager_out = refs.add(
            inputs[0], prims.broadcast_in_dim(inputs[1], inputs[0].size(), [2])
        )
        self.assertEqual(eager_out, nvf_out[0])

        # Func_2 and Func_3 are nearly identical except that have a different
        # concrete output shape for their broadcast_in_dim.  Therefore, test 4
        # should not be cached.
        # Note: It is assumed that definition will change with Tensor Size with
        # concrete shapes.

        # Test 3
        inputs = inputs_1
        nvf_out, _ = self.exec_nvfuser(fusion_func_2, inputs)
        eager_out = refs.add(
            inputs[0], prims.broadcast_in_dim(inputs[1], inputs[0].size(), [2])
        )
        self.assertEqual(eager_out, nvf_out[0])

        # Test 4
        inputs = inputs_2
        nvf_out, _ = self.exec_nvfuser(fusion_func_3, inputs)
        eager_out = refs.add(
            inputs[0], prims.broadcast_in_dim(inputs[1], inputs[0].size(), [2])
        )
        self.assertEqual(eager_out, nvf_out[0])

    # Testing a scenario where the broadcast is necessary to realize the output
    def test_tensor_shape_with_output_bcast(self):
        def fusion_func(fd: FusionDefinition):
            t0 = fd.define_tensor(shape=[-1, -1, -1], contiguity=[True, True, True])

            t1 = fd.ops.sum(t0, dims=[2])
            t1_b = fd.ops.broadcast_in_dim(t1, t0.shape(), [0, 1])

            fd.add_output(t1_b)

        inputs_1 = [
            torch.randn(2, 3, 4, device="cuda"),
        ]

        inputs_2 = [
            torch.randn(4, 5, 32, device="cuda"),
        ]

        inputs = inputs_1
        nvf_out, _ = self.exec_nvfuser(fusion_func, inputs)
        eager_out = prims.broadcast_in_dim(
            torch.sum(inputs[0], dim=-1), inputs[0].size(), [0, 1]
        )
        self.assertEqual(eager_out, nvf_out[0])

        # Testing Dynamic usage of same Fusion
        inputs = inputs_2
        nvf_out, _ = self.exec_nvfuser(fusion_func, inputs, new_fusion_expected=False)
        eager_out = prims.broadcast_in_dim(
            torch.sum(inputs[0], dim=-1), inputs[0].size(), [0, 1]
        )
        self.assertEqual(eager_out, nvf_out[0])

    # Testing an expand followed by a  broadcast
    def test_tensor_shape_expand_bcast(self):
        def fusion_func(fd: FusionDefinition):
            t0 = fd.define_tensor(shape=[-1, -1, -1], contiguity=[True, True, True])
            t1 = fd.define_tensor(shape=[-1, 1, -1], contiguity=[True, None, True])
            t2 = fd.define_tensor(shape=[-1, 1, -1], contiguity=[True, None, True])

            t1_b = fd.ops.broadcast_in_dim(t1, t0.shape(), [0, 1, 2])
            t2_b = fd.ops.broadcast_in_dim(t2, t1_b.shape(), [0, 1, 2])

            fd.add_output(t2_b)

        inputs = [
            torch.randn(2, 3, 4, device="cuda"),
            torch.randn(2, 1, 4, device="cuda"),
            torch.randn(2, 1, 4, device="cuda"),
        ]

        nvf_out, _ = self.exec_nvfuser(fusion_func, inputs)
        eager_out1 = prims.broadcast_in_dim(inputs[1], inputs[0].size(), [0, 1, 2])
        eager_out2 = prims.broadcast_in_dim(inputs[2], eager_out1.size(), [0, 1, 2])
        self.assertEqual(eager_out2, nvf_out[0])

    def test_alias_output_to_input(self):
        in_tensors = [
            torch.ones(4, 4, device="cuda"),
        ]

        def fusion_func(fd: FusionDefinition):
            t0 = fd.from_pytorch(in_tensors[0])  # = 1.0
            one = fd.define_scalar(1.0)
            two = fd.define_scalar(2.0)
            t1 = fd.ops.add(t0, one)  # = t0 + 1.0 = 2.0
            t2 = fd.ops.add(t1, two)  # = t1 + 2.0 = 4.0
            fd.add_output(t1, alias_input=t0)
            fd.add_output(t2)

        out_tensors, _ = self.exec_nvfuser(fusion_func, in_tensors)

        # t1 is an alias and therefore is hidden.
        self.assertEqual(len(out_tensors), 1)
        self.assertEqual(out_tensors[0], torch.full((4, 4), 4.0, device="cuda"))
        self.assertEqual(in_tensors[0], torch.full((4, 4), 2.0, device="cuda"))

    def test_gather(self):
        inputs = [
            torch.randn(8, 16, device="cuda"),
            torch.randn(8, 16, device="cuda"),
            torch.randint(0, 8, (4, 4), device="cuda").to(dtype=torch.long),
        ]

        def test_fn(dim):
            def fusion_func(fd: FusionDefinition):
                t0 = fd.from_pytorch(inputs[0])
                t1 = fd.from_pytorch(inputs[1])
                t2 = fd.from_pytorch(inputs[2])
                t3 = fd.ops.add(t0, t1)
                t4 = fd.ops.gather(t3, t2, dim)
                fd.add_output(t4)

            nvf_out, _ = self.exec_nvfuser(fusion_func, inputs)

            eager_out = torch.gather(inputs[0] + inputs[1], dim, inputs[2])
            self.assertEqual(eager_out, nvf_out[0])

        test_fn(0)
        test_fn(1)

    def test_take_along_axis(self):
        inputs = [
            torch.randn(8, 16, device="cuda"),
            torch.randn(8, 16, device="cuda"),
            torch.randint(0, 8, (8, 16), device="cuda").to(dtype=torch.long),
        ]

        def test_fn(dim):
            def fusion_func(fd: FusionDefinition):
                t0 = fd.from_pytorch(inputs[0])
                t1 = fd.from_pytorch(inputs[1])
                t2 = fd.from_pytorch(inputs[2])
                t3 = fd.ops.add(t0, t1)
                t4 = fd.ops.take_along_axis(t3, t2, dim)
                fd.add_output(t4)

            nvf_out, _ = self.exec_nvfuser(fusion_func, inputs)

            eager_out = torch.gather(inputs[0] + inputs[1], dim, inputs[2])
            self.assertEqual(eager_out, nvf_out[0])

        test_fn(0)
        test_fn(1)

    def test_index_select(self):
        inputs = [
            torch.randn(8, 16, device="cuda"),
            torch.randn(8, 16, device="cuda"),
            torch.randint(0, 8, (6,), device="cuda").to(dtype=torch.long),
        ]

        def test_fn(dim):
            def fusion_func(fd: FusionDefinition):
                t0 = fd.from_pytorch(inputs[0])
                t1 = fd.from_pytorch(inputs[1])
                t2 = fd.from_pytorch(inputs[2])
                t3 = fd.ops.add(t0, t1)
                t4 = fd.ops.index_select(t3, t2, dim)
                fd.add_output(t4)

            nvf_out, _ = self.exec_nvfuser(fusion_func, inputs)

            eager_out = torch.index_select(inputs[0] + inputs[1], dim, inputs[2])
            self.assertEqual(eager_out, nvf_out[0])

        test_fn(0)
        test_fn(1)

    def test_index_select_scalar_indices(self):
        inputs = [
            torch.randn(8, 16, device="cuda"),
            torch.tensor(2, device="cuda").to(dtype=torch.long),
        ]

        def test_fn(dim):
            def fusion_func(fd: FusionDefinition):
                t0 = fd.from_pytorch(inputs[0])
                t1 = fd.from_pytorch(inputs[1])
                t2 = fd.ops.index_select(t0, t1, dim)
                fd.add_output(t2)

            nvf_out, _ = self.exec_nvfuser(fusion_func, inputs)

            eager_out = torch.index_select(inputs[0], dim, inputs[1])
            self.assertEqual(eager_out, nvf_out[0])

        test_fn(0)
        test_fn(1)

    def test_squeeze(self):
        t0_sizes = [4]
        t1_sizes = [1, 4, 1]
        t2_sizes = [2, 1, 4]
        inputs = [
            torch.randn(*t0_sizes, device="cuda"),
            torch.randn(*t1_sizes, device="cuda"),
            torch.randn(*t2_sizes, device="cuda"),
        ]

        def fusion_func(fd: FusionDefinition):
            t0 = fd.define_tensor(shape=[-1], contiguity=[True])
            t1 = fd.define_tensor(sizes=t1_sizes, strides=[4, 1, 1])
            t2 = fd.define_tensor(sizes=t2_sizes, strides=[4, 4, 1])
            t3 = fd.ops.squeeze(t1, [0, -1])
            t4 = fd.ops.squeeze(t2, [-2])
            t5 = fd.ops.sum(t4, [0])
            t6 = fd.ops.mul(t0, t3)
            t7 = fd.ops.mul(t6, t5)
            fd.add_output(t7)

        nvf_out, _ = self.exec_nvfuser(fusion_func, inputs)

        v1 = torch.sum(inputs[1], [0, -1])
        v2 = torch.sum(inputs[2], [0, 1])
        eager_out = inputs[0] * v1 * v2
        self.assertEqual(eager_out, nvf_out[0])

    def test_from_pytorch_fails_on_cpu_tensor(self):
        inputs = [
            torch.randn(4, 4, device="cpu"),
        ]

        def fusion_func(fd: FusionDefinition):
            t0 = fd.from_pytorch(inputs[0])
            t1 = fd.ops.relu(t0)
            fd.add_output(t1)

        try:
            with FusionDefinition() as fd:
                fusion_func(fd)
            raise RuntimeError(
                "FusionDefinition.from_pytorch should have raised an error for a CPU Tensor!"
            )
        except ValueError:
            pass

    def test_no_definition(self):
        inputs = [
            torch.randn(4, 4, device="cpu"),
        ]

        # A FusionDefinition object is constructed but not defined, should trip an error
        try:
            fd = FusionDefinition()
            out = fd.execute(inputs)
            raise RuntimeError(
                "Expecting an error for a lack of a child class defining a definition!"
            )
        except NotImplementedError:
            pass

    def test_func_definition(self):
        inputs = [
            torch.randn(4, 4, device="cuda"),
        ]

        class MyFusion(FusionDefinition):
            def definition(self):
                t0 = self.from_pytorch(inputs[0])
                t1 = self.ops.sigmoid(t0)
                self.add_output(t1)

        fd = MyFusion()
        nvf_out = fd.execute(inputs)
        eager_out = torch.sigmoid(inputs[0])
        self.assertEqual(eager_out, nvf_out[0])

    def test_python_version_API(self):
        from nvfuser.nvfuser_version import Version

        self.assertTrue(version() > "0.0.0")
        self.assertTrue(version() > Version("0.0.0"))

    def test_zero_size_dim(self):
        inputs = [
            torch.ones(0, 0, device="cuda"),
        ]

        def fusion_func(fd: FusionDefinition):
            t0 = fd.define_tensor(
                shape=[0, 0], contiguity=[True, True], dtype=DataType.Float
            )
            t1 = fd.ops.relu(t0)
            fd.add_output(t1)

        nvf_out, _ = self.exec_nvfuser(fusion_func, inputs)
        eager_out = torch.relu(inputs[0])
        self.assertEqual(eager_out.numel(), nvf_out[0].numel())

    def test_static_tensor_sizes(self):
        inputs = [
            torch.randn(4, 5, 1, device="cuda"),
            torch.randn(1, 5, 6, device="cuda"),
        ]

        def fusion_func(fd: FusionDefinition):
            t0 = fd.from_pytorch(inputs[0], static_sizes=True)
            t1 = fd.from_pytorch(inputs[1], static_sizes=True)
            t2 = fd.ops.mul(t0, t1)
            fd.add_output(t2)

        nvf_out, _ = self.exec_nvfuser(fusion_func, inputs)
        eager_out = torch.mul(inputs[0], inputs[1])
        self.assertEqual(eager_out, nvf_out[0])

    def test_normal(self):
        input_size = [64, 128, 1024]
        dtype = torch.float32
        device = "cuda"
        inputs = [
            torch.randn(*input_size, device=device, dtype=dtype),
        ]
        mean = 3.7
        std = 2.5

        def fusion_func(fd: FusionDefinition):
            t0 = fd.from_pytorch(inputs[0])
            s_mean = fd.define_scalar(mean)
            s_std = fd.define_scalar(std)
            t1 = fd.ops.normal(s_mean, s_std, t0.shape(), dtype=DataType.Double)
            fd.add_output(t1)

        nvf_out, _ = self.exec_nvfuser(fusion_func, inputs)

        # Is there a better way to test distribution?!
        self.assertTrue(
            nvf_out[0]
            .mean()
            .cpu()
            .float()
            .isclose(torch.tensor(mean), rtol=1e-2, atol=1e-2)
            .item()
        )
        self.assertTrue(
            nvf_out[0]
            .std()
            .cpu()
            .float()
            .isclose(torch.tensor(std), rtol=1e-2, atol=1e-2)
            .item()
        )

    def test_uniform(self):
        input_size = [64, 128, 1024]
        dtype = torch.float32
        device = "cuda"
        inputs = [
            torch.randn(*input_size, device=device, dtype=dtype),
        ]
        lo = 1.8
        hi = 1223.5

        def fusion_func(fd: FusionDefinition):
            t0 = fd.from_pytorch(inputs[0])
            s_lo = fd.define_scalar(lo)
            s_hi = fd.define_scalar(hi)
            t1 = fd.ops.uniform(s_lo, s_hi, t0.shape(), dtype=DataType.Double)
            fd.add_output(t1)

        nvf_out, _ = self.exec_nvfuser(fusion_func, inputs)

        # Is there a better way to test distribution?!
        self.assertTrue(
            nvf_out[0]
            .mean()
            .cpu()
            .float()
            .isclose(torch.tensor((hi - lo) / 2.0), rtol=1e-2, atol=1e-2)
            .item()
        )
        self.assertTrue(
            nvf_out[0]
            .min()
            .cpu()
            .float()
            .isclose(torch.tensor(lo), rtol=1e-2, atol=1e-2)
            .item()
        )
        self.assertTrue(
            nvf_out[0]
            .max()
            .cpu()
            .float()
            .isclose(torch.tensor(hi), rtol=1e-2, atol=1e-2)
            .item()
        )

    def test_where_dtypes(self):
        inputs = [
            torch.arange(2, device="cuda").type(torch.bool),
        ]

        def fusion_func(fd: FusionDefinition):
            t0 = fd.from_pytorch(inputs[0])

            c0 = fd.define_scalar(3.0)
            c1 = fd.define_scalar(5.0)
            t1 = fd.ops.where(t0, c0, c1)  # DataType.Double
            fd.add_output(t1)

            c0f = fd.define_scalar(3.0, DataType.Float)
            c1f = fd.define_scalar(5.0, DataType.Float)
            t1f = fd.ops.where(t0, c0f, c1f)  # DataType.Float
            fd.add_output(t1f)

            c0d = fd.define_scalar(3.0, DataType.Double)
            c1d = fd.define_scalar(5.0, DataType.Double)
            t1d = fd.ops.where(t0, c0d, c1d)  # DataType.Double
            fd.add_output(t1d)

            c0i = fd.define_scalar(3, DataType.Int32)
            c1i = fd.define_scalar(5, DataType.Int32)
            t1i = fd.ops.where(t0, c0i, c1i)  # DataType.Int32
            fd.add_output(t1i)

            c0l = fd.define_scalar(3)
            c1l = fd.define_scalar(5)
            t1l = fd.ops.where(t0, c0l, c1l)  # DataType.Int
            fd.add_output(t1l)

            c0c = fd.define_scalar(complex(3.0))
            c1c = fd.define_scalar(complex(5.0))
            t1c = fd.ops.where(t0, c0c, c1c)  # DataType.ComplexDouble
            fd.add_output(t1c)

            c0cf = fd.define_scalar(3.0 + 0j, DataType.ComplexFloat)
            c1cf = fd.define_scalar(5.0 + 0j, DataType.ComplexFloat)
            t1cf = fd.ops.where(t0, c0cf, c1cf)  # DataType.ComplexFloat
            fd.add_output(t1cf)

            c0cd = fd.define_scalar(3.0 + 0j, DataType.ComplexDouble)
            c1cd = fd.define_scalar(5.0 + 0j, DataType.ComplexDouble)
            t1cd = fd.ops.where(t0, c0cd, c1cd)  # DataType.ComplexDouble
            fd.add_output(t1cd)

            c0b = fd.define_scalar(True, DataType.Bool)
            c1b = fd.define_scalar(False, DataType.Bool)
            t1b = fd.ops.where(t0, c0b, c1b)  # DataType.Bool
            fd.add_output(t1b)

        (
            n,
            nf,
            nd,
            ni,
            nl,
            nc,
            ncf,
            ncd,
            nb,
        ), _ = self.exec_nvfuser(fusion_func, inputs)

        eager_out = torch.where(inputs[0], 3.0, 5.0)

        # explicit Float dtype matches torch.where behavior
        self.assertEqual(eager_out, nf)

        assert n.dtype == torch.float64
        assert nf.dtype == torch.float32
        assert nd.dtype == torch.float64
        assert ni.dtype == torch.int32
        assert nl.dtype == torch.int64
        assert nc.dtype == torch.complex128
        assert ncf.dtype == torch.complex64
        assert ncd.dtype == torch.complex128
        assert nb.dtype == torch.bool

    def test_complex_constants(self):
        inputs = [
            torch.arange(2, device="cuda").type(torch.complex64),
        ]

        def fusion_func(fd: FusionDefinition):
            t0 = fd.from_pytorch(inputs[0])
            c0 = fd.define_scalar(complex(3.0, 0.5))
            t1 = fd.ops.mul(t0, c0)
            fd.add_output(t1)

        (n,), _ = self.exec_nvfuser(fusion_func, inputs)

        eager_out = inputs[0] * (3.0 + 0.5j)

        self.assertEqual(eager_out, n)
        assert n.dtype == torch.complex64

    def test_where_op(self):
        def nvfuser_where(pred, a, b):
            with FusionDefinition() as fd:
                nv_pred = fd.define_tensor(
                    sizes=pred.shape, strides=pred.stride(), dtype=DataType.Bool
                )
                nv_a = fd.define_tensor(
                    sizes=a.shape,
                    strides=a.stride(),
                    dtype=torch_dtype_to_nvfuser_dtype(a.dtype),
                )
                nv_b = fd.define_tensor(
                    sizes=b.shape,
                    strides=b.stride(),
                    dtype=torch_dtype_to_nvfuser_dtype(b.dtype),
                )
                result = fd.ops.where(nv_pred, nv_a, nv_b)
                fd.add_output(result)
            return fd.execute((pred, a, b))[0]

        pred = torch.testing.make_tensor((5,), device="cuda", dtype=torch.bool)
        list_of_dtype = [torch.float16, torch.float32]
        if not is_pre_ampere():
            list_of_dtype.append(torch.bfloat16)
        for atype in list_of_dtype:
            for btype in list_of_dtype:
                a = torch.randn((5,), device="cuda", dtype=atype)
                b = torch.randn((5,), device="cuda", dtype=btype)
                nv_result = nvfuser_where(pred, a, b)
                torch_result = torch.where(pred, a, b)
                self.assertEqual(nv_result, torch_result)

    def test_iota(self):
        inputs = [
            (2, 0, 2, DataType.Int),
            (3, 100, 1, DataType.Int32),
            # TODO: How do I that that? I am getting the following error:
            # NameError: name 'None0' is not defined
            # (4, None, None, DataType.Int),
        ]

        def fusion_func(fd: FusionDefinition):
            for input in inputs:
                c0 = fd.define_scalar(input[0])
                c1 = None if input[1] is None else fd.define_scalar(input[1])
                c2 = None if input[2] is None else fd.define_scalar(input[2])
                dt = input[3]
                t3 = fd.ops.iota(c0, c1, c2, dt)
                fd.add_output(t3)

        nvf_out, _ = self.exec_nvfuser(fusion_func, [])

        eager_out1 = torch.tensor([0, 2], dtype=torch.long, device="cuda")
        eager_out2 = torch.tensor([100, 101, 102], dtype=torch.int, device="cuda")
        eager_out3 = torch.tensor([0, 1, 2, 3], dtype=torch.long, device="cuda")
        self.assertEqual(eager_out1, nvf_out[0])
        self.assertEqual(eager_out2, nvf_out[1])
        # self.assertEqual(eager_out3, nvf_out[2])

    def test_complex_rsqrt(self):
        inputs = [
            torch.randn(4, device="cuda", dtype=torch.complex64),
            torch.randn(4, device="cuda", dtype=torch.complex128),
        ]

        def fusion_func(fd: FusionDefinition):
            t0 = fd.from_pytorch(inputs[0])
            t1 = fd.from_pytorch(inputs[1])
            t2 = fd.ops.rsqrt(t0)
            fd.add_output(t2)
            t3 = fd.ops.rsqrt(t1)
            fd.add_output(t3)

        (rfloat, rdouble), _ = self.exec_nvfuser(fusion_func, inputs)

        at_rfloat = inputs[0].rsqrt()
        at_rdouble = inputs[1].rsqrt()

        self.assertEqual(at_rfloat, rfloat)
        self.assertEqual(at_rdouble, rdouble)

    def test_reduction_complex_number(self):
        def test_dtype(torch_dtype):
            inputs = [torch.randn(2, 32, device="cuda", dtype=torch_dtype)]

            def fusion_func(fd: FusionDefinition):
                t0 = fd.from_pytorch(inputs[0])
                t1 = fd.ops.sum(
                    t0, [-1], False, torch_dtype_to_nvfuser_dtype(torch_dtype)
                )
                fd.add_output(t1)

            nvf_out1, _ = self.exec_nvfuser(fusion_func, inputs)
            eager_out = torch.sum(inputs[0], dim=-1)
            self.assertEqual(eager_out, nvf_out1[0])

        list_of_dtype = [torch.complex64, torch.complex128]
        for torch_dtype in list_of_dtype:
            test_dtype(torch_dtype)

    def test_arithmetic_ops(self):
        inputs = [
            torch.randn(3, 4, 5, device="cuda", dtype=torch.float32),
        ]

        def fusion_func(fd: FusionDefinition):
            t0 = fd.from_pytorch(inputs[0])

            c0 = fd.define_scalar(1.0)

            t1 = -t0
            t2 = abs(t0)
            c1 = -c0
            c2 = abs(c0)

            # Using literals like this will work once
            # https://github.com/csarofeen/pytorch/pull/2449 is merged
            # t3 = -t1 * (1 + t0 ** 2) / t2 + c2 ** c1 - 1.0
            t3 = -t1 * (c0 - t0 * t0) / t2 + c2**c1 - c0

            fd.add_output(t1)
            fd.add_output(t2)
            fd.add_output(t3)

        nvf_out, _ = self.exec_nvfuser(fusion_func, inputs)

        at_out0 = -inputs[0]
        at_out1 = abs(inputs[0])
        at_out2 = inputs[0] * (1.0 - inputs[0] * inputs[0]) / abs(inputs[0])

        self.assertEqual(at_out0, nvf_out[0])
        self.assertEqual(at_out1, nvf_out[1])
        self.assertEqual(at_out2, nvf_out[2])

    def test_signbit(self):
        inputs = [
            torch.randn(3, 4, 5, device="cuda", dtype=torch.float32),
            torch.randn(3, 4, 5, device="cuda", dtype=torch.float32),
        ]

        def fusion_func(fd: FusionDefinition):
            t0 = fd.from_pytorch(inputs[0])
            t1 = fd.from_pytorch(inputs[1])
            t2 = fd.ops.where(fd.ops.signbit(t0), -abs(t1), abs(t1))
            fd.add_output(t2)

        nvf_out, _ = self.exec_nvfuser(fusion_func, inputs)
        at_out = torch.where(
            torch.signbit(inputs[0]), -torch.abs(inputs[1]), torch.abs(inputs[1])
        )
        self.assertEqual(at_out, nvf_out[0])

    def test_all_dim_var_mean(self):
        inputs = [torch.randn(2, 2, 2, device="cuda")]

        def fuser_function(correction):
            with FusionDefinition() as fd:
                t0 = fd.from_pytorch(inputs[0])
                t1, t2 = fd.ops.var_mean(t0, [0, 1, 2], correction)
                fd.add_output(t1)
                fd.add_output(t2)
            return fd.execute(inputs)

        list_of_test_cases = [0, 1]
        for correction in list_of_test_cases:
            fuser_result = fuser_function(correction)
            torch_result = torch.var_mean(inputs[0], [0, 1, 2], bool(correction))
            self.assertEqual(fuser_result, torch_result)

    def test_var_mean_correction(self):
        num_elem = 2
        inputs = [torch.randn(2, num_elem, device="cuda")]

        def fuser_function(correction):
            with FusionDefinition() as fd:
                t0 = fd.from_pytorch(inputs[0])
                t1, t2 = fd.ops.var_mean(t0, [-1], correction)
                fd.add_output(t1)
                fd.add_output(t2)
            return fd.execute(inputs)

        for correction in range(num_elem + 5):
            fuser_result = fuser_function(correction)
            torch_result = torch.var_mean(inputs[0], [-1], correction=correction)
            self.assertEqual(fuser_result, torch_result)

    def test_var_correction(self):
        num_elem = 2
        inputs = [torch.randn(2, num_elem, device="cuda")]

        def fuser_function(correction):
            with FusionDefinition() as fd:
                t0 = fd.from_pytorch(inputs[0])
                t1 = fd.ops.var(t0, [-1], correction)
                fd.add_output(t1)
            return fd.execute(inputs)

        for correction in range(num_elem + 5):
            fuser_result = fuser_function(correction)
            torch_result = torch.var(inputs[0], [-1], correction=correction)
            self.assertEqual(fuser_result, [torch_result])

    def test_scalar_only_inputs(self):
        # We don't allow scalar outputs, currently,
        # so a tensor has to be returned
        def fusion_func(fd: FusionDefinition):
            s0 = fd.define_scalar()
            s1 = fd.define_scalar()
            s2 = fd.ops.add(s0, s1)
            c0 = fd.define_scalar(1.0, DataType.Float)
            t3 = fd.ops.full(shape=[2, 2], fill_value=c0, dtype=DataType.Float)
            t4 = fd.ops.mul(t3, s2)
            fd.add_output(t4)

        with FusionDefinition() as fd:
            fusion_func(fd)

        # TODO: full is broken and does not print its proper definition
        # Issue: https://github.com/csarofeen/pytorch/issues/2502
        nvf_out = fd.execute([2.0, 3.0])
        eager_out = torch.full([2, 2], 1.0) * 5.0
        self.assertEqual(eager_out, nvf_out[0])

    def test_addcmul(self):
        inputs = [
            torch.randn(4, device="cuda", dtype=torch.float32),
            torch.randn(4, device="cuda", dtype=torch.float32),
            torch.randn(4, device="cuda", dtype=torch.float32),
        ]

        def fusion_func(fd: FusionDefinition):
            t0 = fd.from_pytorch(inputs[0])
            t1 = fd.from_pytorch(inputs[1])
            t2 = fd.from_pytorch(inputs[2])
            c0 = fd.define_scalar(0.1)

            t3 = fd.ops.addcmul(t0, t1, t2, c0)

            fd.add_output(t3)

        nvfout, _ = self.exec_nvfuser(fusion_func, inputs)

        torch_out = torch.addcmul(*inputs, value=0.1)

        self.assertEqual(nvfout[0], torch_out)

    def test_compute_contiguity(self):
        sizes = [2, 1, 3, 1, 4, 5, 6]
        strides = [80, 30, 30, 456456465465, 0, 6, 1]
        contiguity = [False, None, True, None, None, True, True]
        self.assertEqual(compute_contiguity(sizes, strides), contiguity)
        strides = [800, 300, 300, 456456465465, 0, 60, 10]
        contiguity = [False, None, True, None, None, True, False]
        self.assertEqual(compute_contiguity(sizes, strides), contiguity)

    def test_compute_tensor_descriptor(self):
        configs = (
            (
                # size
                [2, 1, 3, 1, 4, 3],
                # stride
                [12, 4, 4, 4, 1, 0],
                # expected contiguity
                [True, None, True, None, True, None],
                # expected stride_order
                [5, 4, 3, 2, 1, 0],
            ),
            (
                [2, 3, 1, 5, 4],
                [28, 4, 14, 0, 1],
                [False, None, True, None, True],
                [4, 2, 3, 1, 0],
            ),
            (
                [2, 2, 1, 1, 2, 2, 2],
                [8, 4, 3, 9, 2, 0, 1],
                [None, True, True, None, True, None, True],
                [5, 4, 3, 6, 2, 1, 0],
            ),
            (
                [2, 2, 1, 2, 4, 2],
                [2, 32, 1, 8, 0, 4],
                [False, True, True, False, None, None],
                [2, 5, 0, 4, 1, 3],
            ),
            (
                [2, 2, 2, 2],
                [8, 4, 2, 1],
                [True, True, True, True],
                [3, 2, 1, 0],
            ),
            (
                [2, 1, 3, 1, 4],
                [24, 4, 8, 4, 2],
                [True, True, None, None, False],
                [4, 2, 3, 1, 0],
            ),
            (
                [2, 2, 2, 2],
                [8, 4, 0, 2],
                [True, True, None, False],
                [3, 2, 1, 0],
            ),
        )

        for sizes, strides, contiguity, stride_order in configs:
            computed_contiguity, computed_stride_order = compute_tensor_descriptor(
                sizes, strides
            )
            self.assertEqual(computed_contiguity, contiguity)
            self.assertEqual(computed_stride_order, stride_order)

    def test_stride_order_with_explicit_broadcast(self):
        inputs = [
            torch.randn(3, device="cuda").unsqueeze(-1),
            torch.randn(2, 3, device="cuda")
            .unsqueeze(-1)
            .expand(2, 3, 4)
            .transpose(2, 0),
            torch.randn(5 * 960, device="cuda").as_strided(
                (5, 4, 1, 5, 16), (960, 48, 16, 192, 1)
            ),
            torch.randn(6, device="cuda").as_strided((2, 16, 3), (3, 0, 1)),
        ]

        def fusion_func(fd: FusionDefinition):
            t0 = fd.from_pytorch(inputs[0])
            t1 = fd.from_pytorch(inputs[1])
            t2 = fd.from_pytorch(inputs[2])
            t3 = fd.define_tensor(
                shape=[-1, 16, 3],
                contiguity=[None, True, True],
                dtype=DataType.Float,
                stride_order=[1, 2, 0],
                is_cpu=False,
            )

            t0_b = fd.ops.broadcast(t0, [True, False, False])
            t4 = fd.ops.add(t0_b, t1)
            c0 = fd.define_scalar(3.0)
            t5 = fd.ops.add(t2, c0)
            t6 = fd.ops.mul(t3, c0)

            fd.add_output(t4)
            fd.add_output(t5)
            fd.add_output(t6)

        nvf_out, _ = self.exec_nvfuser(fusion_func, inputs)
        eager_out = inputs[0] + inputs[1]
        self.assertEqual(nvf_out[0], inputs[0] + inputs[1])
        self.assertEqual(nvf_out[1], inputs[2] + 3.0)
        self.assertEqual(nvf_out[2], inputs[3] * 3.0)

    def test_prod(self):
        inputs = [
            torch.ones(2, 4, 8, device="cuda"),
        ]

        def fusion_func(fd: FusionDefinition):
            t0 = fd.from_pytorch(inputs[0])

            t1 = fd.ops.prod(t0, DataType.Float)
            t2 = fd.ops.prod(t0, 1, False, DataType.Float)
            t3 = fd.ops.prod(t0, 1, True, DataType.Float)
            t4 = fd.ops.prod(t0, [-1], False, DataType.Float)

            fd.add_output(t1)
            fd.add_output(t2)
            fd.add_output(t3)
            fd.add_output(t4)

        nvf_out, _ = self.exec_nvfuser(fusion_func, inputs)

        eager_outs = [
            torch.prod(inputs[0], dtype=torch.float32),
            torch.prod(inputs[0], 1, False, dtype=torch.float32),
            torch.prod(inputs[0], 1, True, dtype=torch.float32),
            torch.prod(inputs[0], -1, False, dtype=torch.float32),
        ]
        assert len(nvf_out) == len(eager_outs)

        for n, e in zip(nvf_out, eager_outs):
            self.assertEqual(n, e)

    def test_output_stride_order(self):
        inputs = [
            torch.arange(0, 120).reshape(2, 3, 4, 5).cuda().float(),
        ]
        eager_out = inputs[0] + 3.0

        for perm in itertools.permutations(range(4), 4):
            # testing stride_order in add_output
            def fusion_func(fd: FusionDefinition):
                t0 = fd.from_pytorch(inputs[0])
                c0 = fd.define_scalar(3.0)
                t1 = fd.ops.add(t0, c0)
                fd.add_output(t1, perm)

            nvf_out, _ = self.exec_nvfuser(fusion_func, inputs)
            self.assertEqual(eager_out, nvf_out[0])

            nvf_stride = nvf_out[0].stride()
            sorted_stride = list(nvf_stride)
            rank = len(nvf_stride)
            for idx, axis in enumerate(perm):
                sorted_stride[rank - 1 - axis] = nvf_stride[idx]
            self.assertTrue(sorted(sorted_stride, reverse=True) == sorted_stride)

            # testing stride_order in set
            def fusion_set_func(fd: FusionDefinition):
                t0 = fd.from_pytorch(inputs[0])
                c0 = fd.define_scalar(3.0)
                t1 = fd.ops.add(t0, c0)
                t2 = fd.ops.stride_order(t1, perm)
                fd.add_output(t2)

            nvf_out, _ = self.exec_nvfuser(fusion_set_func, inputs)
            self.assertEqual(eager_out, nvf_out[0])

            nvf_stride = nvf_out[0].stride()
            sorted_stride = list(nvf_stride)
            rank = len(nvf_stride)
            for idx, axis in enumerate(perm):
                sorted_stride[rank - 1 - axis] = nvf_stride[idx]
            self.assertTrue(sorted(sorted_stride, reverse=True) == sorted_stride)

    def test_expanded_bcast_tensor(self):
        inputs = [
            torch.tensor(1.5, device="cuda"),
            torch.randn(5, 5, 5, device="cuda"),
            torch.randint(0, 1, (5, 5), device="cuda")
            .bool()
            .unsqueeze(-1)
            .expand(5, 5, 5),
        ]

        def fusion_func(fd: FusionDefinition) -> None:
            T0 = fd.from_pytorch(inputs[0])
            T1 = fd.from_pytorch(inputs[1])
            T2 = fd.from_pytorch(inputs[2])
            T3 = fd.ops.add(T0, T1)
            T4 = fd.ops.add(T2, T3)
            fd.add_output(T4)

        eager_out = inputs[0] + inputs[1] + inputs[2]

        nvf_out, _ = self.exec_nvfuser(fusion_func, inputs)
        self.assertEqual(eager_out, nvf_out[0])

    def test_segment_set(self):
        inputs = [
            torch.randn(5, 5, 5, device="cuda"),
        ]

        def fusion_func(fd: FusionDefinition) -> None:
            T0 = fd.from_pytorch(inputs[0])
            T1 = fd.ops.neg(T0)
            T2 = fd.ops.segment_set(T1)
            T3 = fd.ops.relu(T2)
            fd.add_output(T3)

        eager_out = inputs[0].neg().relu()

        nvf_out, _ = self.exec_nvfuser(fusion_func, inputs)
        self.assertEqual(eager_out, nvf_out[0])

    def test_fix_2549(self):
        a = torch.ones(4, 1, dtype=torch.double, device="cuda")
        b = torch.ones(4, 4, dtype=torch.double, device="cuda")

        def nvfuser_fusion_id(fd: FusionDefinition) -> None:
            T0 = fd.define_tensor(
                sizes=a.shape, strides=a.stride(), dtype=DataType.Double, is_cpu=False
            )
            T1 = fd.define_tensor(
                sizes=b.shape, strides=b.stride(), dtype=DataType.Double, is_cpu=False
            )
            T2 = fd.ops.broadcast_in_dim(T0, shape=[4, 4], broadcast_dims=[0, 1])
            T3 = fd.ops.div(T1, T2)
            fd.add_output(T3)

        with FusionDefinition() as fd:
            nvfuser_fusion_id(fd)

        out = fd.execute([a, b])
        self.assertEqual(out[0], b / a)

    def test_real_imag(self):
        for dtype in [torch.complex128, torch.complex64]:
            inputs = [
                torch.randn(5, dtype=dtype, device="cuda"),
            ]

            def fusion_func(fd: FusionDefinition):
                t0 = fd.from_pytorch(inputs[0])
                fd.add_output(fd.ops.real(t0))
                fd.add_output(fd.ops.imag(t0))

            nvf_out, _ = self.exec_nvfuser(fusion_func, inputs)

            self.assertEqual(torch.real(inputs[0]), nvf_out[0])
            self.assertEqual(torch.imag(inputs[0]), nvf_out[1])

    def test_cuda_code_and_scheduled_fusion_ir_strings(self):
        inputs = [
            torch.randn(2, 2, 2, 2, device="cuda"),
        ]
        big_inputs = [
            torch.randn(64, 64, 64, 64, device="cuda"),
        ]

        # Function only based definition
        class DefFuncFusion(FusionDefinition):
            def definition(self):
                t0 = self.from_pytorch(inputs[0])
                t1 = self.ops.relu(t0)
                self.add_output(t1)

        # Function based definition plus a user schedule
        class UserSchedFusion(FusionDefinition):
            def definition(self):
                t0 = self.from_pytorch(inputs[0])
                t1 = self.ops.sinh(t0)
                self.add_output(t1)

            def schedule(self):
                pass

        # Context Based Definition
        ctx_fusion = FusionDefinition()
        with ctx_fusion:
            t0 = ctx_fusion.from_pytorch(inputs[0])
            t1 = ctx_fusion.ops.tanh(t0)
            ctx_fusion.add_output(t1)

        # Context Based Definition with a segmented fusion
        ctx_seg_fusion = FusionDefinition()
        with ctx_seg_fusion:
            t0 = ctx_seg_fusion.from_pytorch(inputs[0])
            t1 = ctx_seg_fusion.ops.sum(t0, dim=0)
            t2 = ctx_seg_fusion.ops.sum(t0, dim=-1)
            ctx_seg_fusion.add_output(t1)
            ctx_seg_fusion.add_output(t2)

        test_defs = [DefFuncFusion(), UserSchedFusion(), ctx_fusion, ctx_seg_fusion]

        for fd in test_defs:
            # Attempting to get the cuda code for an un-executed FusionDefinition
            # should trigger a RuntimeError and not a segfault
            with self.assertRaisesRegex(RuntimeError, "Invalid fusion definition!"):
                _ = fd.last_cuda_code()
            with self.assertRaisesRegex(RuntimeError, "Invalid fusion definition!"):
                _ = fd.last_scheduled_fusion_ir()
            # Only make this check for function based definitions
            if hasattr(super(type(self), self), "definition"):
                with self.assertRaisesRegex(RuntimeError, "Invalid fusion definition!"):
                    _ = fd.fusion_ir()

            _ = fd.execute(inputs)

            code_len = len(fd.sched.user_schedule_ir())
            self.assertTrue(code_len > 0, "User schedule is not defined.")
            code_len = len(fd.last_cuda_code())
            self.assertTrue(code_len > 0, "Cuda Code was not produced!")
            code_len = len(fd.last_cuda_code(intrinsic_code=True))
            self.assertTrue(code_len > 0, "Cuda Code was not produced!")
            sched_ir_len = len(fd.last_scheduled_fusion_ir())
            self.assertTrue(code_len > 0, "Scheduled Fusion IR was not produced!")
            sched_ir_len = len(fd.last_scheduled_fusion_ir(tensor_transforms=True))
            self.assertTrue(code_len > 0, "Scheduled Fusion IR was not produced!")
            sched_ir_len = len(fd.fusion_ir())
            self.assertTrue(code_len > 0, "Unscheduled Fusion IR was not produced!")

            code_len = len(fd.cuda_code_for(inputs))
            self.assertTrue(code_len > 0, "Cuda Code was not produced!")
            code_len = len(fd.cuda_code_for(inputs, intrinsic_code=True))
            self.assertTrue(code_len > 0, "Cuda Code was not produced!")
            sched_ir_len = len(fd.scheduled_fusion_ir_for(inputs))
            self.assertTrue(code_len > 0, "Scheduled Fusion IR was not produced!")
            sched_ir_len = len(
                fd.scheduled_fusion_ir_for(inputs, tensor_transforms=True)
            )
            self.assertTrue(code_len > 0, "Scheduled Fusion IR was not produced!")

            # Attempt to get strings for inputs that do not heuristically match
            # and a new fusion has not been compiled
            with self.assertRaisesRegex(RuntimeError, "Fusion is not compiled!"):
                _ = fd.cuda_code_for(big_inputs)
            with self.assertRaisesRegex(RuntimeError, "Fusion is not compiled!"):
                _ = fd.scheduled_fusion_ir_for(big_inputs)

        # It is necessary to reset the Fusion Cache
        # so serialization/deserialization does not exhibit the same error across tests.
        fc = FusionCache.get()
        fc.reset()

    def test_pad(self):
        inputs = [
            torch.testing.make_tensor((1, 2, 3), dtype=torch.float32, device="cuda"),
        ]

        def fusion_func(fd: FusionDefinition):
            t0 = fd.from_pytorch(inputs[0])

            t1 = fd.ops.pad(t0, [1, 1, 1, 1])
            fd.add_output(t1)

            # zero padding in some dims
            t2 = fd.ops.pad(t0, [0, 0, 2, 3])
            fd.add_output(t2)

            # zero padding in all dims
            t3 = fd.ops.pad(t0, [0, 0, 0, 0])
            fd.add_output(t3)

            # no padding provided in first dim
            t4 = fd.ops.pad(t0, [2, 3])
            fd.add_output(t4)

            # test padding with a value other than 0
            fill_val = fd.define_scalar(2.0)
            t5 = fd.ops.pad(t0, [2, 3], fill_val)
            fd.add_output(t5)

            # pad a broadcast dimension with a value other than 0
            t6 = fd.ops.pad(t0, [2, 3, 0, 0, 0, 0])
            fd.add_output(t6)

        nvf_out, _ = self.exec_nvfuser(fusion_func, inputs)

        self.assertEqual(F.pad(inputs[0], [1, 1, 1, 1]), nvf_out[0])
        self.assertEqual(F.pad(inputs[0], [0, 0, 2, 3]), nvf_out[1])
        self.assertEqual(F.pad(inputs[0], [0, 0, 0, 0]), nvf_out[2])
        self.assertEqual(F.pad(inputs[0], [2, 3]), nvf_out[3])
        self.assertEqual(F.pad(inputs[0], [2, 3], "constant", 2.0), nvf_out[4])
        self.assertEqual(F.pad(inputs[0], [2, 3, 0, 0, 0, 0]), nvf_out[5])

    def test_pad_cache(self):
        """Test that using different pad widths causes a cache miss.

        cf. https://github.com/NVIDIA/Fuser/pull/10#pullrequestreview-1352667557
        """
        inputs = [
            torch.testing.make_tensor((2, 3), dtype=torch.float32, device="cuda"),
        ]

        def fusion_func_pad1(fd: FusionDefinition):
            t0 = fd.from_pytorch(inputs[0])
            t1 = fd.ops.pad(t0, [1, 1])
            fd.add_output(t1)

        nvf_out1, _ = self.exec_nvfuser(
            fusion_func_pad1, inputs, new_fusion_expected=True
        )
        _ = self.exec_nvfuser(fusion_func_pad1, inputs, new_fusion_expected=False)

        def fusion_func_pad2(fd: FusionDefinition):
            t0 = fd.from_pytorch(inputs[0])
            t1 = fd.ops.pad(t0, [2, 2])
            fd.add_output(t1)

        nvf_out2, _ = self.exec_nvfuser(
            fusion_func_pad2, inputs, new_fusion_expected=True
        )

        def fusion_func_pad3(fd: FusionDefinition):
            t0 = fd.from_pytorch(inputs[0])
            fill_val = fd.define_scalar(2.0)
            t1 = fd.ops.pad(t0, [1, 1], fill_val)
            fd.add_output(t1)

        nvf_out3, _ = self.exec_nvfuser(
            fusion_func_pad3, inputs, new_fusion_expected=True
        )
        _ = self.exec_nvfuser(fusion_func_pad3, inputs, new_fusion_expected=False)

        self.assertEqual(F.pad(inputs[0], [1, 1]), nvf_out1[0])
        # Erroneous cache miss would use kernel 1 instead of 2
        self.assertEqual(F.pad(inputs[0], [2, 2]), nvf_out2[0])
        # Erroneous cache hit based on fill value would use kernel1
        self.assertEqual(F.pad(inputs[0], [1, 1], "constant", 2.0), nvf_out3[0])

    def test_cat(self):
        inputs = [
            torch.randn(2, 4, device="cuda"),
            torch.randn(2, 3, device="cuda"),
            torch.randn(4, 4, device="cuda"),
            torch.randn(0, 4, device="cuda"),
        ]

        def fusion_func(fd: FusionDefinition):
            t0 = fd.from_pytorch(inputs[0])
            t1 = fd.from_pytorch(inputs[1])
            t2 = fd.from_pytorch(inputs[2])
            t3 = fd.from_pytorch(inputs[3])

            t3 = fd.ops.cat([t0, t1], 1)
            fd.add_output(t3)

            t4 = fd.ops.cat([t0, t2], 0)
            fd.add_output(t4)

            # torch.cat accepts empty tensors (size 0 in the concat dimension),
            # which do not affect the output.
            # The below fails with RuntimeError: mapped_id_resize != nullptr
            # INTERNAL ASSERT FAILED at
            # "/opt/pytorch/nvfuser/csrc/lower_index_compute.cpp":1306
            # t5 = fd.ops.cat([t0, t3], 0)
            # fd.add_output(t5)

        nvf_out, _ = self.exec_nvfuser(fusion_func, inputs)

        self.assertEqual(torch.cat([inputs[0], inputs[1]], dim=1), nvf_out[0])
        self.assertEqual(torch.cat([inputs[0], inputs[2]], dim=0), nvf_out[1])
        # self.assertEqual(torch.cat([inputs[0], inputs[3]], dim=0), nvf_out[2])

    def test_nextafter(self):
        inputs = [
            # torch.nextafter is only defined for float{32,64} tensor inputs
            torch.testing.make_tensor(4, device="cuda", dtype=torch.float32),
            torch.testing.make_tensor(4, device="cuda", dtype=torch.float64),
        ]

        def fusion_func(fd: FusionDefinition):
            t0 = fd.from_pytorch(inputs[0])
            t1 = fd.from_pytorch(inputs[1])

            s0 = fd.define_scalar(1.0, dtype=DataType.Float)
            s1 = fd.define_scalar(-1.0, dtype=DataType.Double)

            for a, b in itertools.product(
                [t0, t1, s0, s1],
                [t0, t1, s0, s1],
            ):
                # always enter the fusion...
                t = fd.ops.nextafter(a, b)
                if isinstance(t, Tensor):
                    # ...but skip outputting scalars, which we don't support
                    fd.add_output(t)

        nvf_out, _ = self.exec_nvfuser(fusion_func, inputs)

        ab = [inputs[0], inputs[1], 1.0, -1.0]
        i = 0
        for a, b in itertools.product(ab, ab):
            if not (isinstance(a, torch.Tensor) or isinstance(b, torch.Tensor)):
                continue
            n = nvf_out[i]
            i += 1
            torch_out = torch.nextafter(
                torch.as_tensor(a, device="cuda"), torch.as_tensor(b, device="cuda")
            )
            self.assertEqual(n, torch_out)

    def test_nanogpt_mha_dpa(self):
        inputs = [
            torch.randn(16, 16, 128, 128, device="cuda"),
            torch.randn(1, 1, 1024, 1024, device="cuda"),
        ]

        def nvfuser_fusion(fd: FusionDefinition, prob) -> None:
            T0 = fd.define_tensor(
                shape=[-1, -1, -1, -1],
                contiguity=[True, True, True, True],
                dtype=DataType.Float,
                is_cpu=False,
            )
            T1 = fd.define_tensor(
                shape=[1, 1, -1, -1],
                contiguity=[None, None, True, True],
                dtype=DataType.Float,
                is_cpu=False,
            )
            S2 = fd.define_scalar(0.125000, dtype=DataType.Double)
            T3 = fd.ops.mul(T0, S2)
            T4 = fd.ops.slice(
                T1,
                start_indices=[0, 0, 0, 0],
                end_indices=[1, 1, 128, 128],
                strides=[1, 1, 1, 1],
            )
            S5 = fd.define_scalar(0.00000, dtype=DataType.Double)
            T6 = fd.ops.eq(S5, T4)
            T7 = fd.ops.broadcast_in_dim(
                T6, shape=[16, 16, 128, 128], broadcast_dims=[0, 1, 2, 3]
            )
            S8 = fd.define_scalar(float("-inf"), dtype=DataType.Double)
            T9 = fd.ops.where(T7, S8, T3)
            S10 = fd.define_scalar(-1, dtype=DataType.Int)
            S11 = fd.define_scalar(4, dtype=DataType.Int)
            S12 = fd.ops.add(S10, S11)
            T13 = fd.ops.max(T9, dims=[3], keepdim=False, dtype=DataType.Null)
            T14 = fd.ops.broadcast_in_dim(
                T13, shape=[16, 16, 128, 1], broadcast_dims=[0, 1, 2]
            )
            T15 = fd.ops.broadcast_in_dim(
                T14, shape=[16, 16, 128, 128], broadcast_dims=[0, 1, 2, 3]
            )
            T16 = fd.ops.sub(T9, T15)
            T17 = fd.ops.exp(T16)
            S18 = fd.define_scalar(-1, dtype=DataType.Int)
            S19 = fd.define_scalar(4, dtype=DataType.Int)
            S20 = fd.ops.add(S18, S19)
            T21 = fd.ops.sum(T17, dims=[3], keepdim=False, dtype=DataType.Null)
            T22 = fd.ops.broadcast_in_dim(
                T21, shape=[16, 16, 128, 1], broadcast_dims=[0, 1, 2]
            )
            T23 = fd.ops.broadcast_in_dim(
                T22, shape=[16, 16, 128, 128], broadcast_dims=[0, 1, 2, 3]
            )
            T24 = fd.ops.div(T17, T23)
            S25 = fd.define_scalar(16, dtype=DataType.Int)
            S26 = fd.define_scalar(16, dtype=DataType.Int)
            S27 = fd.define_scalar(128, dtype=DataType.Int)
            S28 = fd.define_scalar(128, dtype=DataType.Int)
            S29 = fd.define_scalar(0.00000, dtype=DataType.Double)
            S30 = fd.define_scalar(1.00000, dtype=DataType.Double)
            T31 = fd.ops.uniform(
                S29, S30, shape=[S25, S26, S27, S28], dtype=DataType.Float
            )
            S32 = fd.define_scalar(1.0 - prob, dtype=DataType.Double)
            T33 = fd.ops.lt(T31, S32)
            T34 = fd.ops.cast(T33, dtype=DataType.Float)
            T35 = fd.ops.mul(T24, T34)
            S36 = fd.define_scalar(1.0 / (1.0 - prob), dtype=DataType.Double)
            T37 = fd.ops.mul(T35, S36)
            fd.add_output(T37)

        def torch_def(acts, bias, n_seq_len, n_head_dim, prob):
            att = acts * (1.0 / math.sqrt(n_head_dim))
            att = att.masked_fill(
                bias[:, :, :n_seq_len, :n_seq_len] == 0, float("-inf")
            )
            att = torch.nn.functional.softmax(att, dim=-1)
            att = torch.nn.functional.dropout(att, p=prob)
            return att

        # NOTE: The dropout probabilities need to be set to 0 elements zeroed out
        # in order to match implementations as eager and nvFuser do not have matching
        # blocking.
        nvf_out, _ = self.exec_nvfuser(partial(nvfuser_fusion, prob=0.0), inputs)
        eager_out = torch_def(inputs[0], inputs[1], 128, 64, 0.0)

        for idx in range(len(nvf_out)):
            self.assertEqual(eager_out, nvf_out[idx])

    def test_nanogpt_split_mha_linears(self):
        inputs = [
            torch.randn(16, 128, 3072, device="cuda"),
        ]

        def nvfuser_fusion_0(fd: FusionDefinition) -> None:
            T0 = fd.from_pytorch(inputs[0])
            T0_slice1 = fd.ops.slice(T0, [0, 0, 0], [16, 128, 1024], [1, 1, 1])
            T0_slice2 = fd.ops.slice(T0, [0, 0, 1024], [16, 128, 2048], [1, 1, 1])
            T0_slice3 = fd.ops.slice(T0, [0, 0, 2048], [16, 128, 3072], [1, 1, 1])
            T1_slice1 = fd.ops.reshape(T0_slice1, [16, 128, 16, 64])
            T1_slice2 = fd.ops.reshape(T0_slice2, [16, 128, 16, 64])
            T1_slice3 = fd.ops.reshape(T0_slice3, [16, 128, 16, 64])
            T2_slice1 = fd.ops.permute(T1_slice1, [0, 2, 1, 3])
            T2_slice2 = fd.ops.permute(T1_slice2, [0, 2, 1, 3])
            T2_slice3 = fd.ops.permute(T1_slice3, [0, 2, 1, 3])
            fd.add_output(T2_slice1)
            fd.add_output(T2_slice2)
            fd.add_output(T2_slice3)

        def torch_def_0(acts, n_embd, n_head):
            B, T, C = acts.size()
            q, k, v = acts.split(n_embd, dim=2)
            k = k.view(B, T, n_head, (C // 3) // n_head).transpose(
                1, 2
            )  # (B, nh, T, hs)
            q = q.view(B, T, n_head, (C // 3) // n_head).transpose(
                1, 2
            )  # (B, nh, T, hs)
            v = v.view(B, T, n_head, (C // 3) // n_head).transpose(
                1, 2
            )  # (B, nh, T, hs)
            return (
                q,
                k,
                v,
            )

        def nvfuser_fusion_1(fd: FusionDefinition) -> None:
            T0 = fd.define_tensor(
                shape=[-1, -1, -1],
                contiguity=[True, True, True],
                dtype=DataType.Float,
                is_cpu=False,
            )
            T1 = fd.ops.slice(
                T0,
                start_indices=[0, 0, 0],
                end_indices=[16, 128, 1024],
                strides=[1, 1, 1],
            )
            T2 = fd.ops.slice(
                T0,
                start_indices=[0, 0, 1024],
                end_indices=[16, 128, 2048],
                strides=[1, 1, 1],
            )
            T3 = fd.ops.slice(
                T0,
                start_indices=[0, 0, 2048],
                end_indices=[16, 128, 3072],
                strides=[1, 1, 1],
            )
            fd.add_output(T1)
            fd.add_output(T2)
            fd.add_output(T3)

        def torch_def_1(acts, n_embd, n_head):
            B, T, C = acts.size()
            q, k, v = acts.split(n_embd, dim=2)
            return (
                q,
                k,
                v,
            )

        tests = [
            (nvfuser_fusion_0, torch_def_0),
            (nvfuser_fusion_1, torch_def_1),
        ]

        for nvf_func, torch_func in tests:
            nvf_out, _ = self.exec_nvfuser(nvf_func, inputs)
            eager_out = torch_func(*inputs, 1024, 16)
            for idx in range(len(eager_out)):
                self.assertEqual(eager_out[idx], nvf_out[idx])

    def test_slice_error_checks(self):
        inputs = [
            [torch.randn(10, 10, device="cuda")],
            [torch.randn(5, 5, device="cuda")],
        ]

        def check_start_indices(fd: FusionDefinition, acts) -> None:
            T0 = fd.from_pytorch(acts[0])
            T1 = fd.ops.slice(
                T0, start_indices=[-1, -2], end_indices=[5, 5], strides=[7, 7]
            )
            fd.add_output(T1)

        def check_end_indices(fd: FusionDefinition, acts) -> None:
            T0 = fd.from_pytorch(acts[0])
            T1 = fd.ops.slice(
                T0, start_indices=[3, 4], end_indices=[1, 2], strides=[1, 1]
            )
            fd.add_output(T1)

        def check_strides(fd: FusionDefinition, acts) -> None:
            T0 = fd.from_pytorch(acts[0])
            T1 = fd.ops.slice(
                T0, start_indices=[0, 0], end_indices=[5, 5], strides=[5, 5]
            )
            fd.add_output(T1)

        def check_tensor_dims(fd: FusionDefinition, acts) -> None:
            T0 = fd.from_pytorch(acts[0])
            T1 = fd.ops.slice(
                T0, start_indices=[0, 0, 0], end_indices=[4, 4, 4], strides=[1, 1, 1]
            )
            fd.add_output(T1)

        def check_slice_dims_start(fd: FusionDefinition, acts) -> None:
            T0 = fd.from_pytorch(acts[0])
            T1 = fd.ops.slice(
                T0, start_indices=[0, 0, 0], end_indices=[4, 4], strides=[1, 1]
            )
            fd.add_output(T1)

        def check_slice_dims_end(fd: FusionDefinition, acts) -> None:
            T0 = fd.from_pytorch(acts[0])
            T1 = fd.ops.slice(
                T0, start_indices=[0, 0], end_indices=[4, 4, 4], strides=[1, 1]
            )
            fd.add_output(T1)

        def check_slice_dims_stride(fd: FusionDefinition, acts) -> None:
            T0 = fd.from_pytorch(acts[0])
            T1 = fd.ops.slice(
                T0, start_indices=[0, 0], end_indices=[4, 4], strides=[1, 1, 1]
            )
            fd.add_output(T1)

        def check_nostrides(fd: FusionDefinition, acts) -> None:
            T0 = fd.from_pytorch(acts[0])
            T1 = fd.ops.slice(T0, start_indices=[2, 2], end_indices=[4, 4])
            fd.add_output(T1)

        # TODO: Currently, this check fails to produce a zero-element tensor whne the tensor
        # is smaller than the index range of the slize.  Therefore, it is disabled.
        # Issue: https://github.com/NVIDIA/Fuser/issues/52
        def legal(fd: FusionDefinition, acts) -> None:
            T0 = fd.from_pytorch(acts[0])
            T1 = fd.ops.slice(
                T0, start_indices=[6, 6], end_indices=[8, 8], strides=[1, 1]
            )
            fd.add_output(T1)

        checks = [
            (
                check_start_indices,
                "Slice operation start_indices must be greater-than-or-equal-to 0. .*",
            ),
            (
                check_end_indices,
                "Slice operation end_indices must be greater-than-or-equal-to start_indices. .*",
            ),
            (
                check_strides,
                "nvFuser Limitation: All slice operation strides must be of size 1. .*",
            ),
            (
                check_tensor_dims,
                "Number of tensor dimensions does not match slice dimensions! .*",
            ),
            (
                check_slice_dims_start,
                "Slice start_indices and strides don't match! .*",
            ),
            (
                check_slice_dims_end,
                "Slice indexing attribute dimensions don't match! .*",
            ),
            (
                check_slice_dims_stride,
                "Slice start_indices and strides don't match! .*",
            ),
            (check_nostrides, None),
            # (legal, None),
        ]

        first_check = True
        for inp in inputs:
            for check, error in checks:
                if error is None:
                    # First check is here on legal fusions since the second time
                    # through they should already be cached
                    out = self.exec_nvfuser(
                        partial(check, acts=inp),
                        inp,
                        new_fusion_expected=(first_check or debug_serde),
                    )
                else:
                    # When a fusion definition with errors is deserialized, it is recreated, triggering an error.
                    # skip_serde_check=True is necessary to skip these failing fusion definitions
                    # so serialization/deserialization does not exhibit the same errors in subsequent tests.
                    self.assertRaisesRegex(
                        RuntimeError,
                        error,
                        self.exec_nvfuser,
                        partial(check, acts=inp),
                        inp,
                        skip_serde_check=True,
                    )
            first_check = False

    def test_constant_nans(self):
        inputs = [
            torch.randn(4, 4, device="cuda"),
        ]

        def fusion_func(fd: FusionDefinition) -> None:
            t0 = fd.from_pytorch(inputs[0])
            c0 = fd.define_scalar(float("nan"))
            t1 = fd.ops.add(t0, c0)
            fd.add_output(t1)

        eager_out = inputs[0] + float("nan")

        nvf_out, _ = self.exec_nvfuser(fusion_func, inputs)
        self.assertEqual(eager_out, nvf_out[0])

    def test_def_op_in_schedule(self):
        """
        Tests for an error when a definition op is used in a schedule
        """
        inputs = [
            torch.randn(4, 4, 4, device="cuda"),
        ]

        class SchedError(FusionDefinition):
            def definition(self):
                self.t0 = self.from_pytorch(inputs[0])
                self.t1 = self.ops.tanh(self.t0)
                self.add_output(self.t1)

            def schedule(self):
                self.t2 = self.ops.relu(self.t1)

        with self.assertRaisesRegex(
            RuntimeError, "Attempting to add to a completed definition!"
        ):
            fd = SchedError()
            _ = fd.execute(inputs)

    @pytest.mark.skipif(
        torch.cuda.device_count() < 2,
        reason="test_selected_device requires multiple GPUs",
    )
    def test_selected_device(self):
        """
        Run the Fusion on device 1
        """
        inputs = [
            torch.rand(2, 2, device="cuda:1"),
            torch.rand(2, 2, device="cuda:1"),
        ]

        def fusion_func(fd: FusionDefinition):
            t0 = fd.from_pytorch(inputs[0])
            t1 = fd.from_pytorch(inputs[1])
            t2 = fd.ops.add(t0, t1)
            c0 = fd.define_scalar(1.0, DataType.Float)
            t3 = fd.ops.full(shape=[2, 2], fill_value=c0, dtype=DataType.Float)
            t4 = fd.ops.mul(t3, t2)
            fd.add_output(t4)

        nvf_out, _ = self.exec_nvfuser(fusion_func, inputs, device="cuda:1")
        eager_out = torch.full([2, 2], 1.0, device="cuda:1") * (inputs[0] + inputs[1])
        self.assertEqual(eager_out, nvf_out[0])

        self.assertTrue(nvf_out[0].device.index == 1)

    def test_integer_division(self):
        inputs = [
            torch.testing.make_tensor(1024, device="cuda", dtype=torch.long),
            torch.testing.make_tensor(1024, device="cuda", dtype=torch.long),
        ]

        def fusion_func(fd: FusionDefinition):
            t0 = fd.from_pytorch(inputs[0])
            t1 = fd.from_pytorch(inputs[1])
            t2 = fd.ops.div(t0, t1)
            t3 = fd.ops.truediv(t0, t1)
            fd.add_output(t2)
            fd.add_output(t3)

        nvf_out, _ = self.exec_nvfuser(fusion_func, inputs)
        self.assertEqual(
            nvf_out[0], torch.div(inputs[0], inputs[1], rounding_mode="trunc")
        )
        self.assertEqual(nvf_out[1], torch.true_divide(inputs[0], inputs[1]))

    def test_right_shift_arithmetic(self):
        inputs = [
            torch.tensor([-2147483648, 1073741824], dtype=torch.int32, device="cuda")
        ]

        def fusion_func(fd: FusionDefinition):
            t0 = fd.from_pytorch(inputs[0])
            c0 = fd.define_scalar(3)
            t1 = fd.ops.bitwise_right_shift(t0, c0)
            fd.add_output(t1)

        nvf_out1, _ = self.exec_nvfuser(fusion_func, inputs)
        eager_out = torch.bitwise_right_shift(inputs[0], 3)
        self.assertEqual(eager_out, nvf_out1[0])

    def test_right_shift_logical(self):
        dtypes = [torch.int32, torch.int64]
        input = torch.tensor(
            [
                -1,
                -2147483648,
                1073741824,
                -64463884,
                -65968277,
                4042311,
                -98914167,
                5526216,
            ],
            device="cuda",
        )

        # expected_outputs given by jax.lax.shift_right_logical(inputs, 3)
        expected_outputs = [
            torch.tensor(
                [
                    536870911,
                    268435456,
                    134217728,
                    528812926,
                    528624877,
                    505288,
                    524506641,
                    690777,
                ],
                dtype=torch.int32,
                device="cuda",
            ),
            torch.tensor(
                [
                    2305843009213693951,
                    2305843008945258496,
                    134217728,
                    2305843009205635966,
                    2305843009205447917,
                    505288,
                    2305843009201329681,
                    690777,
                ],
                dtype=torch.int64,
                device="cuda",
            ),
        ]

        for idx, dtype in enumerate(dtypes):
            current_input = input.to(dtype)

            def fusion_func(fd: FusionDefinition):
                t0 = fd.from_pytorch(current_input)
                c0 = fd.define_constant(3)
                t1 = fd.ops.logical_right_shift(t0, c0)
                fd.add_output(t1)

            nvf_out, _ = self.exec_nvfuser(fusion_func, [current_input])
            self.assertEqual(nvf_out[0], expected_outputs[idx])

    def test_right_shift_logical_sizeof_dtype(self):
        dtypes = [torch.int32, torch.int64]
        input = torch.tensor(
            [
                -1,
                -2147483648,
                1073741824,
                -64463884,
                -65968277,
                4042311,
                -98914167,
                5526216,
            ],
            device="cuda",
        )

        for idx, dtype in enumerate(dtypes):
            current_input = input.to(dtype)
            num_bits = 32 if (dtype == torch.int32) else 64

            # expected_outputs given by jax.lax.shift_right_logical(inputs, sizeof(dtype))
            expected_output = torch.zeros_like(current_input)

            def fusion_func(fd: FusionDefinition):
                t0 = fd.from_pytorch(current_input)
                c0 = fd.define_scalar(None, dtype=DataType.Int)
                t1 = fd.ops.logical_right_shift(t0, c0)
                fd.add_output(t1)

            nvf_out, _ = self.exec_nvfuser(fusion_func, [current_input, num_bits])
            self.assertEqual(nvf_out[0], expected_output)

    def test_gcd(self):
        inputs = [
            torch.testing.make_tensor(1024, device="cuda", dtype=torch.long),
            torch.testing.make_tensor(1024, device="cuda", dtype=torch.long),
        ]

        def fusion_func(fd: FusionDefinition):
            t0 = fd.from_pytorch(inputs[0])
            t1 = fd.from_pytorch(inputs[1])
            t2 = fd.ops.gcd(t0, t1)
            fd.add_output(t2)

        nvf_out, _ = self.exec_nvfuser(fusion_func, inputs)
        self.assertEqual(nvf_out[0], torch.gcd(inputs[0], inputs[1]))

    def test_input_scalar(self):
        inputs = [
            torch.randn((3,), dtype=torch.float32, device="cuda:0"),
            0.1,
        ]

        def fusion_func(fd: FusionDefinition) -> None:
            T0 = fd.from_pytorch(inputs[0])
            S1 = fd.define_scalar()
            T1 = fd.ops.mul(T0, S1)
            fd.add_output(T1)

        # Just test that this executes, not that it's correct
        nvf_out, _ = self.exec_nvfuser(fusion_func, inputs)

    def test_debug_output(self):
        inputs = [
            torch.randn((3,), dtype=torch.float32, device="cuda:0"),
            0.1,
        ]

        with FusionDefinition() as fd:
            T0 = fd.from_pytorch(inputs[0])
            S1 = fd.define_scalar()
            T1 = fd.ops.div(T0, S1)
            fd.add_output(T1)

        out1 = fd.execute(inputs)
        self.assertIsNone(fd.debug_output())

        # If debug output is captured, getDebugOutput() will not return None.
        # The output will depend on the NVFUSER_DUMP environment variable in
        # such case
        out2 = fd.execute(inputs, capture_debug_output=True)
        self.assertIsNotNone(fd.debug_output())

    # Test that deterministic random ops (uniform, normal) give same results as
    # their stochastic versions
    def test_deterministic_random(self):
        input_size = [5, 9]
        dtype = torch.float32
        device = "cuda"
        inputs = [
            torch.randn(*input_size, device=device, dtype=dtype),
        ]

        for randopname in ["uniform", "normal"]:

            def fusion_func(fd: FusionDefinition, *, deterministic) -> None:
                t1 = fd.from_pytorch(inputs[0])
                a = fd.define_scalar(0.3, DataType.Float)
                b = fd.define_scalar(1.7, DataType.Float)
                randop = getattr(fd.ops, randopname)
                if deterministic:
                    rng_seed = fd.define_scalar(DataType.Int)
                    rng_offset = fd.define_scalar(DataType.Int)
                    u = randop(
                        a, b, shape=[5, 9], rng_seed=rng_seed, rng_offset=rng_offset
                    )
                else:
                    u = randop(a, b, shape=[5, 9])
                t2 = t1 * u
                fd.add_output(t2)

            # exec_nvfuser tests printing and serde, so run that for each definition first
            self.exec_nvfuser(partial(fusion_func, deterministic=False), inputs)
            self.exec_nvfuser(
                partial(fusion_func, deterministic=True), [inputs[0], 0, 0]
            )

            # Now instantiate FusionDefinitions in each mode
            with FusionDefinition() as fd_stoch:
                fusion_func(fd_stoch, deterministic=False)
            with FusionDefinition() as fd_det:
                fusion_func(fd_det, deterministic=True)

            # Get the current RNG state to restore after this test.
            state = torch.cuda.get_rng_state()
            # Test with three different random seeds
            for _ in range(3):
                max_seed = 2**63 - 1
                seed = random.randint(0, max_seed)
                torch.manual_seed(seed)

                stateful_sequence = [fd_stoch.execute(inputs) for _ in range(10)]
                # Each call to uniform with DataType::Float will advance the offset by one
                # See Note [Divide offset by 4] in rng.cpp for more information
                stateless_sequence = [
                    fd_det.execute([inputs[0], seed, rng_offset])
                    for rng_offset in range(10)
                ]

                for i, (sful, sless) in enumerate(
                    zip(stateful_sequence, stateless_sequence)
                ):
                    torch.testing.assert_close(sful[0], sless[0])
            # Restore the RNG state
            torch.cuda.set_rng_state(state)

    # Test expand to zero is replaced with expanded extent and not 1
    # see https://github.com/NVIDIA/Fuser/issues/603
    def test_expand_to_zero(self):
        inputs = [
            # This is an actually empty tensor
            torch.zeros((1, 0), dtype=torch.float32, device="cuda:0"),
            # This one is not actually empty, but should appear to be empty due to expand
            torch.zeros((1, 1), dtype=torch.float32, device="cuda:0"),
        ]

        def fusion_func(fd: FusionDefinition) -> None:
            T0 = fd.from_pytorch(inputs[0])
            T1 = fd.from_pytorch(inputs[1])
            T2 = fd.ops.broadcast_in_dim(T0, shape=[0, 0], broadcast_dims=[0, 1])
            T3 = fd.ops.broadcast_in_dim(T1, shape=[0, 0], broadcast_dims=[0, 1])
            fd.add_output(T2)
            fd.add_output(T3)

        nvf_out, _ = self.exec_nvfuser(fusion_func, inputs)

        self.assertEqual(nvf_out[0].shape, (0, 0))
        self.assertEqual(nvf_out[1].shape, (0, 0))

    # Test that a pad of an expanded empty tensor works properly
    # See https://github.com/NVIDIA/Fuser/issues/596#issuecomment-1714465618
    def test_pad_expanded_empty(self):
        inputs = [
            torch.randn((0,), dtype=torch.float64, device="cuda:0").as_strided(
                (2, 0, 3), (0, 0, 0)
            ),
        ]

        def fusion_func(fd: FusionDefinition) -> None:
            T0 = fd.from_pytorch(inputs[0])
            S1 = fd.define_scalar(-3.70753, dtype=DataType.Double)
            T2 = fd.ops.pad(T0, [0, 0, 1, 1, 1, 0], S1)
            fd.add_output(T2)

        nvf_out, _ = self.exec_nvfuser(fusion_func, inputs)

        torch_ref = F.pad(inputs[0], (0, 0, 1, 1, 1, 0), "constant", -3.70753)

        self.assertEqual(nvf_out[0], torch_ref)

    def test_dynamic_reshape(self):
        def dynamic_reshape(fd: FusionDefinition) -> None:
            x = fd.define_tensor([-1, -1], [True, True])
            d0 = fd.ops.size(x, 0)
            d1 = fd.define_scalar(dtype=DataType.Int32)
            d2 = fd.define_scalar(dtype=DataType.Int32)
            new_shape = fd.define_vector([d0, d1, d2])
            y = fd.ops.reshape(x, new_shape)
            fd.add_output(y)

        x = torch.rand(3, 4, device="cuda")
        ys, _ = self.exec_nvfuser(dynamic_reshape, [x, 2, 2])
        self.assertEqual(len(ys), 1)
        y = ys[0]

        self.assertEqual(y.shape, torch.Size([3, 2, 2]))
        self.assertEqual(x.flatten(), y.flatten())

    def test_allocation_domain_concretization(self):
        inputs = [
            # we need an empty tensor here so we'll trigger `concretizeEmptyExtents`
            torch.randn((0,), dtype=torch.float64, device="cuda:0").as_strided(
                (1, 0, 1, 1), (0, 1, 1, 1)
            ),
        ]

        def fusion_func(fd: FusionDefinition) -> None:
            T1 = fd.define_tensor(
                shape=[1, -1, 1, 1],
                contiguity=[True, None, None, None],
                dtype=DataType.Double,
                is_cpu=False,
                stride_order=[0, 3, 2, 1],
            )
            S1 = fd.define_scalar(2.0, dtype=DataType.Double)
            T2 = fd.ops.mul(T1, S1)
            fd.add_output(T2)

        nvf_out, _ = self.exec_nvfuser(fusion_func, inputs)
        torch_ref = inputs[0] * 2.0
        self.assertEqual(nvf_out[0], torch_ref)

    def test_allocation_domain_index_select(self):
        inputs = [
            torch.randn((252,), dtype=torch.float32, device="cuda:0").as_strided(
                (9, 28), (1, 9)
            ),
            torch.randint(0, 28, (4,), dtype=torch.int64, device="cuda:0"),
        ]

        def fusion_func(fd: FusionDefinition) -> None:
            T1 = fd.define_tensor(
                shape=[-1, -1],
                contiguity=[True, True],
                dtype=DataType.Float,
                is_cpu=False,
                stride_order=[0, 1],
            )
            T2 = fd.define_tensor(
                shape=[-1], contiguity=[True], dtype=DataType.Int, is_cpu=False
            )
            T3 = fd.ops.index_select(T1, T2, dim=1)
            fd.add_output(T3)

        nvf_out, _ = self.exec_nvfuser(fusion_func, inputs)
        torch_ref = torch.index_select(inputs[0], 1, inputs[1])
        self.assertEqual(nvf_out[0], torch_ref)

    # This tests that concretization will work properly with index_select
    def test_issue1129(self):
        inputs = [
            torch.randint(0, 10, (25,), dtype=torch.int64, device="cuda:0").as_strided(
                (5, 5), (5, 1)
            ),
            torch.randn((129024,), dtype=torch.float32, device="cuda:0").as_strided(
                (2016, 64), (64, 1)
            ),
        ]

        def fusion_func(fd: FusionDefinition) -> None:
            T0 = fd.define_tensor(
                shape=[-1, -1],
                contiguity=[True, True],
                dtype=DataType.Int,
                is_cpu=False,
            )
            T1 = fd.define_tensor(
                shape=[-1, -1],
                contiguity=[True, True],
                dtype=DataType.Float,
                is_cpu=False,
            )
            S2 = fd.define_scalar(25, dtype=DataType.Int)
            V3 = fd.define_vector([S2], dtype=DataType.Int)
            T4 = fd.ops.reshape(T0, new_shape=V3)
            T5 = fd.ops.index_select(T1, T4, dim=0)
            S6 = fd.define_scalar(5, dtype=DataType.Int)
            S7 = fd.define_scalar(5, dtype=DataType.Int)
            S8 = fd.define_scalar(64, dtype=DataType.Int)
            V9 = fd.define_vector([S6, S7, S8], dtype=DataType.Int)
            T10 = fd.ops.reshape(T5, new_shape=V9)
            fd.add_output(T10)

        nvf_out, _ = self.exec_nvfuser(fusion_func, inputs)
        torch_ref = torch.reshape(
            torch.index_select(inputs[1], 0, torch.reshape(inputs[0], [25])), [5, 5, 64]
        )
        self.assertEqual(nvf_out[0], torch_ref)

    # This test verifies aliases added by MarkAliasPass are still in effect
    # after serialization and deserialization.
    def test_mark_alias_pass(self):
        def reshape(fd: FusionDefinition) -> None:
            x = fd.define_tensor(
                [2, 3, 4], contiguity=[True, True, True], dtype=DataType.Float
            )
            y = fd.ops.reshape(x, [2, 12])
            fd.add_output(y)

        x = torch.rand(2, 3, 4, device="cuda")
        ys, _ = self.exec_nvfuser(reshape, [x])
        self.assertEqual(len(ys), 1)
        y = ys[0]

        self.assertEqual(y.data_ptr(), x.data_ptr())

    # Test that reshape to slice to sum with concrete sizes sets extents properly
    # https://github.com/NVIDIA/Fuser/issues/1221
    def test_sum_sliced_reshape_to_broadcast(self):
        inputs = [torch.randn((24, 128, 25, 32), dtype=torch.float32, device="cuda:0")]

        def fusion_func(fd: FusionDefinition) -> None:
            T18 = fd.define_tensor(
                shape=[-1, -1, -1, -1],
                contiguity=[True, True, True, True],
                dtype=DataType.Float,
                is_cpu=False,
            )
            S91 = fd.define_scalar(12, dtype=DataType.Int)
            S92 = fd.define_scalar(128, dtype=DataType.Int)
            S93 = fd.define_scalar(25, dtype=DataType.Int)
            S94 = fd.define_scalar(32, dtype=DataType.Int)
            S95 = fd.define_scalar(2, dtype=DataType.Int)
            V96 = fd.define_vector([S91, S92, S93, S94, S95], dtype=DataType.Int)
            T97 = fd.ops.reshape(T18, new_shape=V96)
            T98 = fd.ops.slice(
                T97,
                start_indices=[0, 0, 0, 0, 0],
                end_indices=[12, 128, 25, 32, 1],
                strides=[1, 1, 1, 1, 1],
            )
            T89 = fd.ops.sum(T98, dims=[4], keepdim=False, dtype=DataType.Null)
            fd.add_output(T89)

        nvf_out, _ = self.exec_nvfuser(fusion_func, inputs)

    # This tests no dead code at definition does not cause a problem due to
    # removal of empty tensors
    # See https://github.com/NVIDIA/Fuser/pull/1270
    def test_issue1270(self):
        inputs = [
            torch.randn(0, device="cuda", dtype=torch.bfloat16).as_strided(
                (5, 0), (1, 0)
            ),
            torch.randn(0, device="cuda", dtype=torch.bfloat16).as_strided(
                (5, 0), (0, 1)
            ),
        ]

        def fusion_func(fd: FusionDefinition) -> None:
            T0 = fd.define_tensor(
                shape=[-1, -1],
                contiguity=[True, None],
                dtype=DataType.BFloat16,
                is_cpu=False,
            )
            T1 = fd.define_tensor(
                shape=[-1, -1],
                contiguity=[None, True],
                dtype=DataType.BFloat16,
                is_cpu=False,
            )
            T2 = fd.ops.cast(T1, dtype=DataType.Float)
            S3 = fd.define_scalar(1.00000, dtype=DataType.Double)
            T4 = fd.ops.full(fill_value=S3, shape=[5, 0], dtype=DataType.BFloat16)
            T5 = fd.ops.cast(T4, dtype=DataType.Float)
            T6 = fd.ops.mul(T2, T5)
            T7 = fd.ops.cast(T0, dtype=DataType.Float)
            T8 = fd.ops.mul(T7, T5)
            T24 = fd.ops.sum(T6, dims=[1], keepdim=False, dtype=DataType.Null)
            T11 = fd.ops.sum(T8, dims=[0], keepdim=False, dtype=DataType.Null)
            fd.add_output(T24)
            fd.add_output(T11)

        nvf_out, _ = self.exec_nvfuser(fusion_func, inputs)
        t2 = inputs[1].type(torch.float32)
        t4 = torch.full([5, 0], 1.0, dtype=torch.bfloat16, device="cuda")
        t5 = t4.type(torch.float32)
        t6 = t2 * t5
        t7 = inputs[0].type(torch.float32)
        t8 = t7 * t5
        t24 = t6.sum([1])
        t11 = t8.sum([0])
        self.assertEqual(nvf_out[0], t24)
        self.assertEqual(nvf_out[1], t11)

    # This tests squeeze of dynamic input is handled properly
    def test_issue1273(self):
        inputs = [
            torch.randn((4,), dtype=torch.float32, device="cuda:0").as_strided(
                (2, 2), (2, 1)
            ),
            1e-05,
        ]

        def fusion_func(fd: FusionDefinition) -> None:
            T0 = fd.define_tensor(
                shape=[-1, -1],
                contiguity=[True, True],
                dtype=DataType.Float,
                is_cpu=False,
            )
            S1 = fd.define_scalar(None, dtype=DataType.Double)
            T7 = fd.ops.reshape(T0, new_shape=[2, 1, 2])
            T8, T9 = fd.ops.var_mean(T7, dims=[2], correction=0, keepdim=False)
            T14 = fd.ops.broadcast_in_dim(T8, shape=[2, 1, 1], broadcast_dims=[0, 1])
            T19 = fd.ops.broadcast_in_dim(T9, shape=[2, 1, 1], broadcast_dims=[0, 1])
            T20 = fd.ops.add(T14, S1)
            T21 = fd.ops.rsqrt(T20)
            T26 = fd.ops.broadcast_in_dim(
                T19, shape=[2, 1, 2], broadcast_dims=[0, 1, 2]
            )
            T27 = fd.ops.sub(T7, T26)
            T32 = fd.ops.broadcast_in_dim(
                T21, shape=[2, 1, 2], broadcast_dims=[0, 1, 2]
            )
            T33 = fd.ops.mul(T27, T32)
            T37 = fd.ops.reshape(T33, new_shape=[2, 2])
            fd.add_output(T37)

        nvf_out, _ = self.exec_nvfuser(fusion_func, inputs)
        t7 = inputs[0].reshape((2, 1, 2))
        t8 = t7.var(dim=2, unbiased=False)
        t9 = t7.mean(dim=2)
        t27 = t7 - t9.unsqueeze(-1).expand((2, 1, 2))
        t32 = torch.rsqrt(inputs[1] + t8.unsqueeze(-1)).expand((2, 1, 2))
        torch_ref = (t27 * t32).reshape((2, 2))
        self.assertEqual(nvf_out[0], torch_ref)

    # See https://github.com/NVIDIA/Fuser/issues/1246
    def test_issue1246(self):
        inputs = [
            torch.randn((8388608,), dtype=torch.float32, device="cuda:0").as_strided(
                (1, 32, 2048, 128), (8388608, 262144, 128, 1)
            ),
            torch.randn((0,), dtype=torch.float32, device="cuda:0").as_strided(
                (1, 32, 2048, 0), (8388608, 262144, 128, 1)
            ),
        ]

        for final_mul in [False, True]:

            def fusion_func(fd: FusionDefinition) -> None:
                T0 = fd.define_tensor(
                    shape=[1, -1, -1, -1],
                    contiguity=[None, True, True, True],
                    dtype=DataType.Float,
                    is_cpu=False,
                )
                T1 = fd.define_tensor(
                    shape=[1, -1, -1, -1],
                    contiguity=[None, True, False, True],
                    dtype=DataType.Float,
                    is_cpu=False,
                )
                S2 = fd.define_scalar(2.00000, dtype=DataType.Double)
                T3 = fd.ops.mul(T0, S2)
                T4 = fd.ops.cat([T3, T1], dim=-1)
                if final_mul:
                    # NOTE: original repro does not have this final op
                    S3 = fd.define_scalar(1.00000, dtype=DataType.Double)
                    T5 = fd.ops.mul(T4, S3)
                    fd.add_output(T5)
                else:
                    fd.add_output(T4)

            nvf_out, _ = self.exec_nvfuser(fusion_func, inputs)
            torch_ref = torch.cat([2.0 * inputs[0], inputs[1]], dim=-1)
            self.assertEqual(nvf_out[0], torch_ref)

    # Test that inputs are properly forwarded when an input is used in multiple
    # UnaryOps, some having one and others having multiple further uses.
    # See https://github.com/NVIDIA/Fuser/issues/1301#issuecomment-1812470502
    @pytest.mark.skipif(
        is_pre_ampere(), reason="Only supported on Ampere and newer devices."
    )
    def test_issue1310(self):
        inputs = [torch.randn((16, 128, 768), dtype=torch.bfloat16, device="cuda:0")]

        def fusion_func(fd: FusionDefinition) -> None:
            T3 = fd.define_tensor(
                shape=[-1, -1, -1],
                contiguity=[True, True, True],
                dtype=DataType.BFloat16,
                is_cpu=False,
            )
            T14 = fd.ops.cast(
                T3, dtype=DataType.Float
            )  # NOTE that RHS is same, but the result is assigned to different variables
            T15 = fd.ops.cast(
                T3, dtype=DataType.Float
            )  # NOTE that RHS is same, but the result is assigned to different variables
            T16 = fd.ops.sum(T15, dims=[0, 1], keepdim=False, dtype=DataType.Null)
            T20 = fd.ops.sum(T14, dims=[0, 1], keepdim=False, dtype=DataType.Null)
            T31 = fd.ops.sum(T14, dims=[2], keepdim=False, dtype=DataType.Null)
            fd.add_output(T16)
            fd.add_output(T20)
            fd.add_output(T31)

        nvf_out, _ = self.exec_nvfuser(fusion_func, inputs)
        t14 = inputs[0].type(torch.float32)
        t16 = t14.sum([0, 1])
        t31 = t14.sum([2])
        self.assertEqual(nvf_out[0], t16)
        self.assertEqual(nvf_out[1], t16)  # T16 == T20
        self.assertEqual(nvf_out[2], t31)

    def test_issue1393(self):
        inputs = [
            torch.randn((5,), dtype=torch.float16, device="cuda:0").as_strided(
                (3, 4, 5), (0, 0, 1)
            ),
            torch.randn((3,), dtype=torch.float16, device="cuda:0").as_strided(
                (3, 4), (1, 0)
            ),
            torch.randn((4,), dtype=torch.float16, device="cuda:0").as_strided(
                (3, 4), (0, 1)
            ),
        ]

        def fusion_func(fd: FusionDefinition) -> None:
            T0 = fd.define_tensor(
                shape=[-1, -1, -1],
                contiguity=[None, None, True],
                dtype=DataType.Half,
                is_cpu=False,
            )
            T1 = fd.define_tensor(
                shape=[-1, -1],
                contiguity=[True, None],
                dtype=DataType.Half,
                is_cpu=False,
            )
            T2 = fd.define_tensor(
                shape=[-1, -1],
                contiguity=[None, True],
                dtype=DataType.Half,
                is_cpu=False,
            )
            T3 = fd.ops.cast(T1, dtype=DataType.Float)
            T4 = fd.ops.cast(T2, dtype=DataType.Float)
            T5 = fd.ops.mul(T3, T4)
            T6 = fd.ops.cast(T5, dtype=DataType.Half)
            S7 = fd.define_scalar(3, dtype=DataType.Int)
            S8 = fd.define_scalar(4, dtype=DataType.Int)
            S9 = fd.define_scalar(1, dtype=DataType.Int)
            V10 = fd.define_vector([S7, S8, S9], dtype=DataType.Int)
            T11 = fd.ops.reshape(T6, new_shape=V10)
            S12 = fd.define_scalar(3, dtype=DataType.Int)
            S13 = fd.define_scalar(4, dtype=DataType.Int)
            S14 = fd.define_scalar(5, dtype=DataType.Int)
            V15 = fd.define_vector([S12, S13, S14], dtype=DataType.Int)
            T16 = fd.ops.broadcast_in_dim(T11, shape=V15, broadcast_dims=[0, 1, 2])
            T17 = fd.ops.cast(T16, dtype=DataType.Float)
            T18 = fd.ops.cast(T0, dtype=DataType.Float)
            T19 = fd.ops.mul(T17, T18)
            T20 = fd.ops.cast(T19, dtype=DataType.Half)
            fd.add_output(T20)

        nvf_out, _ = self.exec_nvfuser(fusion_func, inputs)
        torch_ref = inputs[0] * (inputs[1] * inputs[2]).unsqueeze(-1)
        self.assertEqual(nvf_out[0], torch_ref)

    # We expect this to fail on branch `wjy/input` but to pass on ToT.
    def test_issue2755(self):
        def fusion_func(fd: FusionDefinition) -> None:
            t0 = fd.define_tensor(shape=[-1])
            t1 = fd.ops.slice(
                t0,
                start_indices=[0],
                end_indices=[5],
            )
            t2 = fd.ops.neg(t1)
            t3 = fd.ops.slice(
                t2,
                start_indices=[0],
                end_indices=[2],
            )
            t4 = fd.ops.neg(t3)
            fd.add_output(t4)

        inputs = [torch.randn((10,), dtype=torch.float32, device="cuda:0")]
        self.exec_nvfuser(fusion_func, inputs)

    # Test that expand+pad does not cause indexing error, and that no scalars
    # are lost during segmentation.
    # See https://github.com/NVIDIA/Fuser/issues/1277
    def test_issue1277(self):
        inputs = [
            0.5,
            0.5,
            torch.randn((20,), dtype=torch.float32, device="cuda:0").as_strided(
                (5, 4, 5, 4), (0, 0, 4, 1)
            ),
            torch.randn((20,), dtype=torch.float32, device="cuda:0").as_strided(
                (5, 4, 5, 4), (0, 0, 4, 1)
            ),
            torch.randn((20,), dtype=torch.float32, device="cuda:0").as_strided(
                (5, 4, 5, 4), (0, 0, 4, 1)
            ),
            torch.randn((20,), dtype=torch.float32, device="cuda:0").as_strided(
                (5, 4, 5, 4), (0, 0, 4, 1)
            ),
            torch.randn((1600,), dtype=torch.float32, device="cuda:0").as_strided(
                (5, 4, 5, 16), (320, 80, 16, 1)
            ),
            torch.randn((1600,), dtype=torch.float32, device="cuda:0").as_strided(
                (5, 4, 16, 5), (320, 80, 5, 1)
            ),
        ]

        def fusion_func(fd: FusionDefinition) -> None:
            S0 = fd.define_scalar(None, dtype=DataType.Double)
            S1 = fd.define_scalar(None, dtype=DataType.Double)
            T2 = fd.define_tensor(
                shape=[-1, -1, -1, -1],
                contiguity=[None, None, True, True],
                dtype=DataType.Float,
                is_cpu=False,
            )
            T3 = fd.define_tensor(
                shape=[-1, -1, -1, -1],
                contiguity=[None, None, True, True],
                dtype=DataType.Float,
                is_cpu=False,
            )
            T4 = fd.define_tensor(
                shape=[-1, -1, -1, -1],
                contiguity=[None, None, True, True],
                dtype=DataType.Float,
                is_cpu=False,
            )
            T5 = fd.define_tensor(
                shape=[-1, -1, -1, -1],
                contiguity=[None, None, True, True],
                dtype=DataType.Float,
                is_cpu=False,
            )
            T6 = fd.define_tensor(
                shape=[-1, -1, -1, -1],
                contiguity=[True, True, True, True],
                dtype=DataType.Float,
                is_cpu=False,
            )
            T7 = fd.define_tensor(
                shape=[-1, -1, -1, -1],
                contiguity=[True, True, True, True],
                dtype=DataType.Float,
                is_cpu=False,
            )
            T8 = fd.ops.mul(T6, S0)
            T9 = fd.ops.slice(
                T8,
                start_indices=[0, 0, 0, 0],
                end_indices=[5, 4, 5, 4],
                strides=[1, 1, 1, 1],
            )
            T10 = fd.ops.slice(
                T8,
                start_indices=[0, 0, 0, 4],
                end_indices=[5, 4, 5, 16],
                strides=[1, 1, 1, 1],
            )
            S11 = fd.define_scalar(0.00000, dtype=DataType.Double)
            T12 = fd.ops.pad(T10, [4, 0, 0, 0, 0, 0, 0, 0], S11)
            S13 = fd.define_scalar(1.00000, dtype=DataType.Double)
            T14 = fd.ops.mul(S13, T9)
            S15 = fd.define_scalar(1.00000, dtype=DataType.Double)
            T16 = fd.ops.mul(S15, T9)
            T17 = fd.ops.mul(T16, T3)
            T18 = fd.ops.mul(T14, T2)
            T19 = fd.ops.slice(
                T17,
                start_indices=[0, 0, 0, 0],
                end_indices=[5, 4, 5, 2],
                strides=[1, 1, 1, 1],
            )
            T20 = fd.ops.slice(
                T17,
                start_indices=[0, 0, 0, 2],
                end_indices=[5, 4, 5, 4],
                strides=[1, 1, 1, 1],
            )
            T21 = fd.ops.neg(T19)
            S22 = fd.define_scalar(0.00000, dtype=DataType.Double)
            T23 = fd.ops.pad(T21, [2, 0, 0, 0, 0, 0, 0, 0], S22)
            T24 = fd.ops.add(T18, T23)
            S25 = fd.define_scalar(0.00000, dtype=DataType.Double)
            T26 = fd.ops.pad(T20, [0, 2, 0, 0, 0, 0, 0, 0], S25)
            T27 = fd.ops.add(T24, T26)
            S28 = fd.define_scalar(0.00000, dtype=DataType.Double)
            T29 = fd.ops.pad(T27, [0, 12, 0, 0, 0, 0, 0, 0], S28)
            T30 = fd.ops.add(T12, T29)
            T31 = fd.ops.mul(T7, S1)
            T32 = fd.ops.permute(T31, dims=[0, 1, 3, 2])
            T33 = fd.ops.slice(
                T32,
                start_indices=[0, 0, 0, 0],
                end_indices=[5, 4, 5, 4],
                strides=[1, 1, 1, 1],
            )
            T34 = fd.ops.slice(
                T32,
                start_indices=[0, 0, 0, 4],
                end_indices=[5, 4, 5, 16],
                strides=[1, 1, 1, 1],
            )
            S35 = fd.define_scalar(0.00000, dtype=DataType.Double)
            T36 = fd.ops.pad(T34, [4, 0, 0, 0, 0, 0, 0, 0], S35)
            S37 = fd.define_scalar(1.00000, dtype=DataType.Double)
            T38 = fd.ops.mul(S37, T33)
            S39 = fd.define_scalar(1.00000, dtype=DataType.Double)
            T40 = fd.ops.mul(S39, T33)
            T41 = fd.ops.mul(T40, T5)
            T42 = fd.ops.mul(T38, T4)
            T43 = fd.ops.slice(
                T41,
                start_indices=[0, 0, 0, 0],
                end_indices=[5, 4, 5, 2],
                strides=[1, 1, 1, 1],
            )
            T44 = fd.ops.slice(
                T41,
                start_indices=[0, 0, 0, 2],
                end_indices=[5, 4, 5, 4],
                strides=[1, 1, 1, 1],
            )
            T45 = fd.ops.neg(T43)
            S46 = fd.define_scalar(0.00000, dtype=DataType.Double)
            T47 = fd.ops.pad(T45, [2, 0, 0, 0, 0, 0, 0, 0], S46)
            T48 = fd.ops.add(T42, T47)
            S49 = fd.define_scalar(0.00000, dtype=DataType.Double)
            T50 = fd.ops.pad(T44, [0, 2, 0, 0, 0, 0, 0, 0], S49)
            T51 = fd.ops.add(T48, T50)
            S52 = fd.define_scalar(0.00000, dtype=DataType.Double)
            T53 = fd.ops.pad(T51, [0, 12, 0, 0, 0, 0, 0, 0], S52)
            T54 = fd.ops.add(T36, T53)
            fd.add_output(T54)
            fd.add_output(T30)

        nvf_out, _ = self.exec_nvfuser(fusion_func, inputs)
        # self.assertEqual(nvf_out[0], t24)

    # Test that symbolic IterDomains can be concatenated
    # https://github.com/NVIDIA/Fuser/issues/1554
    def test_cat_symbolic(self):
        inputs = [
            0.29730177875068026,
            0.29730177875068026,
            4,
            64,
            768,
            4,
            64,
            768,
            2,
            torch.randn([4, 6, 64, 128], dtype=torch.float32, device="cuda"),
            torch.randn([4, 6, 64, 128], dtype=torch.float32, device="cuda"),
            torch.randn([4, 64, 768], dtype=torch.float32, device="cuda"),
        ]

        def fusion_func(fd: FusionDefinition) -> None:
            S0 = fd.define_scalar(None, dtype=DataType.Double)
            S1 = fd.define_scalar(None, dtype=DataType.Double)
            S2 = fd.define_scalar(None, dtype=DataType.Int)
            S3 = fd.define_scalar(None, dtype=DataType.Int)
            S4 = fd.define_scalar(None, dtype=DataType.Int)
            S5 = fd.define_scalar(None, dtype=DataType.Int)
            S6 = fd.define_scalar(None, dtype=DataType.Int)
            S7 = fd.define_scalar(None, dtype=DataType.Int)
            S8 = fd.define_scalar(None, dtype=DataType.Int)
            T9 = fd.define_tensor(
                shape=[-1, -1, -1, -1],
                contiguity=[True, True, True, True],
                dtype=DataType.Float,
                is_cpu=False,
                stride_order=[3, 2, 1, 0],
            )
            T10 = fd.define_tensor(
                shape=[-1, -1, -1, -1],
                contiguity=[True, True, True, True],
                dtype=DataType.Float,
                is_cpu=False,
                stride_order=[3, 2, 1, 0],
            )
            T11 = fd.define_tensor(
                shape=[-1, -1, -1],
                contiguity=[True, True, True],
                dtype=DataType.Float,
                is_cpu=False,
                stride_order=[2, 1, 0],
            )
            T12 = fd.ops.mul(T10, S1)
            T13 = fd.ops.permute(T12, dims=[0, 1, 3, 2])
            T14 = fd.ops.mul(T9, S0)
            T15 = fd.ops.permute(T14, dims=[0, 2, 1, 3])
            S16 = fd.define_scalar(4, dtype=DataType.Int)
            S17 = fd.define_scalar(64, dtype=DataType.Int)
            S18 = fd.define_scalar(768, dtype=DataType.Int)
            V19 = fd.define_vector([S16, S17, S18], dtype=DataType.Int)
            T20 = fd.ops.reshape(T15, new_shape=V19)
            T21 = fd.ops.permute(T13, dims=[0, 2, 1, 3])
            S22 = fd.define_scalar(4, dtype=DataType.Int)
            S23 = fd.define_scalar(64, dtype=DataType.Int)
            S24 = fd.define_scalar(768, dtype=DataType.Int)
            V25 = fd.define_vector([S22, S23, S24], dtype=DataType.Int)
            T26 = fd.ops.reshape(T21, new_shape=V25)
            T27 = fd.ops.cat([T20, T26, T11], dim=2)
            T28 = fd.ops.sum(T27, [0, 1], keepdim=False, dtype=DataType.Null)
            fd.add_output(T27)
            fd.add_output(T28)

        nvf_out, _ = self.exec_nvfuser(fusion_func, inputs)

        t12 = inputs[1] * inputs[-2]
        t13 = torch.permute(t12, [0, 1, 3, 2])
        t14 = inputs[0] * inputs[-3]
        t15 = torch.permute(t14, [0, 2, 1, 3])
        t20 = torch.reshape(t15, [4, 64, 768])
        t21 = torch.permute(t13, [0, 2, 1, 3])
        t26 = torch.reshape(t21, [4, 64, 768])
        t27 = torch.cat([t20, t26, inputs[-1]], dim=2)
        t28 = t27.sum([0, 1])

        torch.testing.assert_close(nvf_out[0], t27)
        torch.testing.assert_close(nvf_out[1], t28)

    # Test that trivial reshapes whose inputs are reductions are concretized
    # properly
    # See https://github.com/NVIDIA/Fuser/issues/1691
    def test_issue1691(self):
        inputs = [
            torch.randn((12,), dtype=torch.float32, device="cuda:0").as_strided(
                (1, 3, 4), (12, 4, 1)
            ),
            torch.randn((12,), dtype=torch.float32, device="cuda:0").as_strided(
                (4, 3), (3, 1)
            ),
        ]

        def fusion_func(fd: FusionDefinition) -> None:
            T0 = fd.define_tensor(
                shape=[1, -1, -1],
                contiguity=[None, True, True],
                dtype=DataType.Float,
                is_cpu=False,
                stride_order=[2, 1, 0],
            )
            T1 = fd.define_tensor(
                shape=[-1, -1],
                contiguity=[True, True],
                dtype=DataType.Float,
                is_cpu=False,
                stride_order=[1, 0],
            )
            T2 = fd.ops.sum(T1, dims=[1], keepdim=False, dtype=DataType.Null)  # 1D
            T3 = fd.ops.sum(T0, dims=[1, 0], keepdim=False, dtype=DataType.Null)  # 1D
            S4 = fd.define_scalar(4, dtype=DataType.Int)
            V5 = fd.define_vector([S4], dtype=DataType.Int)
            T6 = fd.ops.reshape(T2, new_shape=V5)
            S7 = fd.define_scalar(4, dtype=DataType.Int)
            V8 = fd.define_vector([S7], dtype=DataType.Int)
            T9 = fd.ops.reshape(T3, new_shape=V8)
            T10 = fd.ops.mul(T6, T9)
            T11 = fd.ops.sum(T10, dims=[0], keepdim=False, dtype=DataType.Null)
            fd.add_output(T11)

        nvf_out, _ = self.exec_nvfuser(fusion_func, inputs)
        torch_ref = (inputs[0].sum(dim=[0, 1]) * inputs[1].sum(dim=1)).sum(dim=0)
        self.assertEqual(nvf_out[0], torch_ref)

    # Test that expanded dimensions can be reduced properly
    # See https://github.com/NVIDIA/Fuser/issues/1678
    def test_expanded_reduction(self):
        inputs = [torch.tensor(1.0, device="cuda").as_strided((2, 3), (0, 0))]

        for keepdim in [False, True]:

            def fusion_func(fd: FusionDefinition) -> None:
                T0 = fd.define_tensor(
                    shape=[-1, -1],
                    contiguity=[None, None],
                    dtype=DataType.Float,
                    is_cpu=False,
                    stride_order=[1, 0],
                )
                T1 = fd.ops.sum(T0, dims=[0], keepdim=keepdim, dtype=DataType.Null)
                fd.add_output(T1)

            nvf_out, _ = self.exec_nvfuser(fusion_func, inputs)

            self.assertEqual(nvf_out[0], inputs[0].sum(dim=0, keepdim=keepdim))

    def test_issue1872(self):
        def fusion_func(fd: FusionDefinition) -> None:
            S0 = fd.define_scalar(1.00000, dtype=DataType.Double)
            S1 = fd.define_scalar(5, dtype=DataType.Int)
            V2 = fd.define_vector([S1], dtype=DataType.Int)
            T3 = fd.ops.full(shape=V2, fill_value=S0, dtype=DataType.Float)
            T4 = fd.ops.slice(T3, start_indices=[0], end_indices=[2], strides=[1])
            T5 = fd.ops.cast(T4, dtype=DataType.Half)
            T6 = fd.ops.slice(T3, start_indices=[2], end_indices=[5], strides=[1])
            T7 = fd.ops.cast(T6, dtype=DataType.Half)
            fd.add_output(T5)
            fd.add_output(T7)

        self.exec_nvfuser(fusion_func, [])

    @pytest.mark.skipif(
        is_pre_ampere(), reason="Only supported on Ampere and newer devices."
    )
    def test_issue1706(self):
        inputs = [
            1e-6,
            10,
            4096,
            4096,
            torch.randn(
                (
                    1,
                    4096,
                    4096,
                ),
                dtype=torch.bfloat16,
                device="cuda:0",
            ),
            torch.randn((10, 32), dtype=torch.bfloat16, device="cuda:0"),
            torch.randn(
                (
                    1,
                    4096,
                    4096,
                ),
                dtype=torch.bfloat16,
                device="cuda:0",
            ),
            torch.randn(
                (
                    1,
                    4096,
                    1,
                ),
                dtype=torch.bfloat16,
                device="cuda:0",
            ),
            torch.randn(
                (
                    1,
                    1,
                    4096,
                ),
                dtype=torch.bfloat16,
                device="cuda:0",
            ).expand(1, 4096, 4096),
        ]

        def fusion_func(fd: FusionDefinition) -> None:
            S0 = fd.define_scalar(None, dtype=DataType.Double)
            S1 = fd.define_scalar(None, dtype=DataType.Int)
            S2 = fd.define_scalar(None, dtype=DataType.Int)
            S3 = fd.define_scalar(None, dtype=DataType.Int)
            T4 = fd.define_tensor(
                shape=[1, -1, -1],
                contiguity=[None, True, True],
                dtype=DataType.BFloat16,
                is_cpu=False,
            )
            T5 = fd.define_tensor(
                shape=[-1, -1],
                contiguity=[True, True],
                dtype=DataType.BFloat16,
                is_cpu=False,
            )
            T6 = fd.define_tensor(
                shape=[1, -1, -1],
                contiguity=[None, True, True],
                dtype=DataType.BFloat16,
                is_cpu=False,
            )
            T7 = fd.define_tensor(
                shape=[1, -1, 1],
                contiguity=[None, True, None],
                dtype=DataType.BFloat16,
                is_cpu=False,
            )
            T8 = fd.define_tensor(
                shape=[1, -1, -1],
                contiguity=[None, None, True],
                dtype=DataType.BFloat16,
                is_cpu=False,
            )
            T9 = fd.ops.cast(T6, dtype=DataType.Float)
            T10 = fd.ops.cast(T6, dtype=DataType.Float)
            T11 = fd.ops.cast(T7, dtype=DataType.Float)
            T12 = fd.ops.rsqrt(T11)
            T13 = fd.ops.cast(T12, dtype=DataType.BFloat16)
            S14 = fd.define_scalar(1, dtype=DataType.Int)
            S15 = fd.define_scalar(4096, dtype=DataType.Int)
            S16 = fd.define_scalar(4096, dtype=DataType.Int)
            V17 = fd.define_vector([S14, S15, S16], dtype=DataType.Int)
            T18 = fd.ops.broadcast_in_dim(T13, shape=V17, broadcast_dims=[0, 1, 2])
            T19 = fd.ops.cast(T6, dtype=DataType.Float)
            T20 = fd.ops.cast(T18, dtype=DataType.Float)
            T21 = fd.ops.mul(T19, T20)
            T22 = fd.ops.cast(T21, dtype=DataType.BFloat16)
            T23 = fd.ops.cast(T8, dtype=DataType.Float)
            T24 = fd.ops.cast(T22, dtype=DataType.Float)
            T25 = fd.ops.cast(T4, dtype=DataType.Float)
            T26 = fd.ops.mul(T25, T24)
            T27 = fd.ops.mul(T25, T23)
            T28 = fd.ops.cast(T27, dtype=DataType.BFloat16)
            T29 = fd.ops.cast(T26, dtype=DataType.BFloat16)
            T30 = fd.ops.cast(T29, dtype=DataType.Float)
            T31 = fd.ops.sum(T30, dims=[0, 1], keepdim=False, dtype=DataType.Null)
            T32 = fd.ops.cast(T31, dtype=DataType.BFloat16)
            T33 = fd.ops.cast(T32, dtype=DataType.Float)
            S34 = fd.define_scalar(2.00000, dtype=DataType.Double)
            S35 = fd.ops.reciprocal(S34)
            T36 = fd.ops.mul(T33, S35)
            T37 = fd.ops.cast(T36, dtype=DataType.BFloat16)
            T38 = fd.ops.cast(T28, dtype=DataType.Float)
            T39 = fd.ops.mul(T38, T20)
            T40 = fd.ops.mul(T38, T19)
            T41 = fd.ops.cast(T40, dtype=DataType.BFloat16)
            T42 = fd.ops.cast(T39, dtype=DataType.BFloat16)
            T43 = fd.ops.cast(T41, dtype=DataType.Float)
            T44 = fd.ops.sum(T43, dims=[0, 2], keepdim=False, dtype=DataType.Null)
            T45 = fd.ops.cast(T44, dtype=DataType.BFloat16)
            S46 = fd.define_scalar(1, dtype=DataType.Int)
            S47 = fd.define_scalar(4096, dtype=DataType.Int)
            S48 = fd.define_scalar(1, dtype=DataType.Int)
            V49 = fd.define_vector([S46, S47, S48], dtype=DataType.Int)
            T50 = fd.ops.broadcast_in_dim(T45, shape=V49, broadcast_dims=[1])
            T51 = fd.ops.cast(T50, dtype=DataType.Float)
            S52 = fd.define_scalar(-0.500000, dtype=DataType.Double)
            T53 = fd.ops.mul(S52, T51)
            S54 = fd.define_scalar(3.00000, dtype=DataType.Double)
            T55 = fd.ops.pow(T12, S54)
            T56 = fd.ops.mul(T53, T55)
            T57 = fd.ops.cast(T56, dtype=DataType.BFloat16)
            T58 = fd.ops.cast(T57, dtype=DataType.Float)
            T59 = fd.ops.cast(T58, dtype=DataType.BFloat16)
            T60 = fd.ops.cast(T59, dtype=DataType.Float)
            S61 = fd.ops.reciprocal(S0)
            T62 = fd.ops.mul(T60, S61)
            T63 = fd.ops.sum(T62, dims=[0, 2], keepdim=False, dtype=DataType.Null)
            S64 = fd.define_scalar(1, dtype=DataType.Int)
            S65 = fd.define_scalar(4096, dtype=DataType.Int)
            V66 = fd.define_vector([S64, S65], dtype=DataType.Int)
            T67 = fd.ops.broadcast_in_dim(T63, shape=V66, broadcast_dims=[1])
            S68 = fd.define_scalar(1, dtype=DataType.Int)
            S69 = fd.define_scalar(4096, dtype=DataType.Int)
            S70 = fd.define_scalar(1, dtype=DataType.Int)
            V71 = fd.define_vector([S68, S69, S70], dtype=DataType.Int)
            T72 = fd.ops.broadcast_in_dim(T67, shape=V71, broadcast_dims=[0, 1])
            S73 = fd.define_scalar(1, dtype=DataType.Int)
            S74 = fd.define_scalar(4096, dtype=DataType.Int)
            S75 = fd.define_scalar(4096, dtype=DataType.Int)
            V76 = fd.define_vector([S73, S74, S75], dtype=DataType.Int)
            T77 = fd.ops.broadcast_in_dim(T72, shape=V76, broadcast_dims=[0, 1, 2])
            T78 = fd.ops.cast(T77, dtype=DataType.BFloat16)
            T79 = fd.ops.cast(T78, dtype=DataType.Float)
            T80 = fd.ops.mul(T79, T10)
            T81 = fd.ops.mul(T79, T9)
            T82 = fd.ops.cast(T81, dtype=DataType.BFloat16)
            T83 = fd.ops.cast(T80, dtype=DataType.BFloat16)
            T84 = fd.ops.cast(T42, dtype=DataType.Float)
            T85 = fd.ops.cast(T83, dtype=DataType.Float)
            T86 = fd.ops.add(T84, T85)
            T87 = fd.ops.cast(T86, dtype=DataType.BFloat16)
            T88 = fd.ops.cast(T87, dtype=DataType.Float)
            T89 = fd.ops.cast(T82, dtype=DataType.Float)
            T90 = fd.ops.add(T88, T89)
            T91 = fd.ops.cast(T90, dtype=DataType.BFloat16)
            T92 = fd.ops.cast(T91, dtype=DataType.Float)
            T93 = fd.ops.cast(T92, dtype=DataType.BFloat16)
            T94 = fd.ops.cast(T92, dtype=DataType.BFloat16)
            T95 = fd.ops.cast(T93, dtype=DataType.Float)
            T96 = fd.ops.cast(T5, dtype=DataType.Float)
            S97 = fd.define_scalar(2.00000, dtype=DataType.Double)
            S98 = fd.ops.reciprocal(S97)
            T99 = fd.ops.mul(T96, S98)
            T100 = fd.ops.cast(T99, dtype=DataType.BFloat16)
            fd.add_output(T100)
            fd.add_output(T37)
            fd.add_output(T94)
            fd.add_output(T95)

        # check if serialization passes during segmentation
        # skip pytorch check because fusion is derived from llama2 network.
        nvf_out, _ = self.exec_nvfuser(fusion_func, inputs)

    # https://github.com/NVIDIA/Fuser/issues/1953
    @pytest.mark.skipif(
        is_pre_ampere(), reason="Only supported on Ampere and newer devices."
    )
    def test_issue1953(self):
        inputs = [
            128,
            256,
            6,
            24,
            2,
            128,
            256,
            6,
            24,
            2,
            torch.randn((6144,), dtype=torch.float32, device="cuda:0").as_strided(
                (128, 256, 6, 24), (0, 24, 0, 1)
            ),
            torch.randn((6144,), dtype=torch.float32, device="cuda:0").as_strided(
                (128, 256, 6, 24), (0, 24, 0, 1)
            ),
            torch.randn((9437184,), dtype=torch.bfloat16, device="cuda:0").as_strided(
                (128, 6, 256, 48), (73728, 48, 288, 1)
            ),
            torch.randn((9437184,), dtype=torch.bfloat16, device="cuda:0").as_strided(
                (128, 6, 256, 48), (73728, 48, 288, 1)
            ),
        ]

        def fusion_func(fd: FusionDefinition) -> None:
            S0 = fd.define_scalar(None, dtype=DataType.Int)
            S1 = fd.define_scalar(None, dtype=DataType.Int)
            S2 = fd.define_scalar(None, dtype=DataType.Int)
            S3 = fd.define_scalar(None, dtype=DataType.Int)
            S4 = fd.define_scalar(None, dtype=DataType.Int)
            S5 = fd.define_scalar(None, dtype=DataType.Int)
            S6 = fd.define_scalar(None, dtype=DataType.Int)
            S7 = fd.define_scalar(None, dtype=DataType.Int)
            S8 = fd.define_scalar(None, dtype=DataType.Int)
            S9 = fd.define_scalar(None, dtype=DataType.Int)
            T10 = fd.define_tensor(
                shape=[-1, -1, -1, -1],
                contiguity=[None, True, None, True],
                dtype=DataType.Float,
                is_cpu=False,
                stride_order=[3, 2, 1, 0],
            )
            T11 = fd.define_tensor(
                shape=[-1, -1, -1, -1],
                contiguity=[None, True, None, True],
                dtype=DataType.Float,
                is_cpu=False,
                stride_order=[3, 2, 1, 0],
            )
            T12 = fd.define_tensor(
                shape=[-1, -1, -1, -1],
                contiguity=[True, True, True, True],
                dtype=DataType.BFloat16,
                is_cpu=False,
                stride_order=[3, 1, 2, 0],
            )
            T13 = fd.define_tensor(
                shape=[-1, -1, -1, -1],
                contiguity=[True, True, True, True],
                dtype=DataType.BFloat16,
                is_cpu=False,
                stride_order=[3, 1, 2, 0],
            )
            T14 = fd.ops.cast(T13, dtype=DataType.Float)
            T15 = fd.ops.permute(T14, dims=[0, 2, 1, 3])
            S16 = fd.define_scalar(128, dtype=DataType.Int)
            S17 = fd.define_scalar(256, dtype=DataType.Int)
            S18 = fd.define_scalar(6, dtype=DataType.Int)
            S19 = fd.define_scalar(24, dtype=DataType.Int)
            S20 = fd.define_scalar(2, dtype=DataType.Int)
            V21 = fd.define_vector([S16, S17, S18, S19, S20], dtype=DataType.Int)
            T22 = fd.ops.reshape(T15, new_shape=V21)
            T23 = fd.ops.slice(
                T22,
                start_indices=[0, 0, 0, 0, 0],
                end_indices=[128, 256, 6, 24, 1],
                strides=[1, 1, 1, 1, 1],
            )
            T24 = fd.ops.slice(
                T22,
                start_indices=[0, 0, 0, 0, 1],
                end_indices=[128, 256, 6, 24, 2],
                strides=[1, 1, 1, 1, 1],
            )
            T25 = fd.ops.sum(T24, dims=[4], keepdim=False, dtype=DataType.Null)
            T26 = fd.ops.sum(T23, dims=[4], keepdim=False, dtype=DataType.Null)
            T27 = fd.ops.mul(T25, T10)
            T28 = fd.ops.mul(T25, T11)
            T29 = fd.ops.neg(T26)
            T30 = fd.ops.mul(T29, T11)
            T31 = fd.ops.add(T27, T30)
            T32 = fd.ops.cast(T31, dtype=DataType.BFloat16)
            T33 = fd.ops.mul(T26, T10)
            T34 = fd.ops.add(T28, T33)
            T35 = fd.ops.cast(T34, dtype=DataType.BFloat16)
            S36 = fd.define_scalar(128, dtype=DataType.Int)
            S37 = fd.define_scalar(256, dtype=DataType.Int)
            S38 = fd.define_scalar(6, dtype=DataType.Int)
            S39 = fd.define_scalar(24, dtype=DataType.Int)
            S40 = fd.define_scalar(1, dtype=DataType.Int)
            V41 = fd.define_vector([S36, S37, S38, S39, S40], dtype=DataType.Int)
            T42 = fd.ops.broadcast_in_dim(T32, shape=V41, broadcast_dims=[0, 1, 2, 3])
            S43 = fd.define_scalar(128, dtype=DataType.Int)
            S44 = fd.define_scalar(256, dtype=DataType.Int)
            S45 = fd.define_scalar(6, dtype=DataType.Int)
            S46 = fd.define_scalar(24, dtype=DataType.Int)
            S47 = fd.define_scalar(1, dtype=DataType.Int)
            V48 = fd.define_vector([S43, S44, S45, S46, S47], dtype=DataType.Int)
            T49 = fd.ops.broadcast_in_dim(T35, shape=V48, broadcast_dims=[0, 1, 2, 3])
            S50 = fd.define_scalar(0.00000, dtype=DataType.Double)
            T51 = fd.ops.pad(T42, [1, 0, 0, 0, 0, 0, 0, 0, 0, 0], S50)
            S52 = fd.define_scalar(0.00000, dtype=DataType.Double)
            T53 = fd.ops.pad(T49, [0, 1, 0, 0, 0, 0, 0, 0, 0, 0], S52)
            T54 = fd.ops.cast(T51, dtype=DataType.Float)
            T55 = fd.ops.cast(T53, dtype=DataType.Float)
            T56 = fd.ops.add(T54, T55)
            T57 = fd.ops.cast(T56, dtype=DataType.BFloat16)
            T58 = fd.ops.cast(T12, dtype=DataType.Float)
            T59 = fd.ops.permute(T58, dims=[0, 2, 1, 3])
            S60 = fd.define_scalar(128, dtype=DataType.Int)
            S61 = fd.define_scalar(256, dtype=DataType.Int)
            S62 = fd.define_scalar(6, dtype=DataType.Int)
            S63 = fd.define_scalar(24, dtype=DataType.Int)
            S64 = fd.define_scalar(2, dtype=DataType.Int)
            V65 = fd.define_vector([S60, S61, S62, S63, S64], dtype=DataType.Int)
            T66 = fd.ops.reshape(T59, new_shape=V65)
            T67 = fd.ops.slice(
                T66,
                start_indices=[0, 0, 0, 0, 0],
                end_indices=[128, 256, 6, 24, 1],
                strides=[1, 1, 1, 1, 1],
            )
            T68 = fd.ops.slice(
                T66,
                start_indices=[0, 0, 0, 0, 1],
                end_indices=[128, 256, 6, 24, 2],
                strides=[1, 1, 1, 1, 1],
            )
            T69 = fd.ops.sum(T68, dims=[4], keepdim=False, dtype=DataType.Null)
            T70 = fd.ops.sum(T67, dims=[4], keepdim=False, dtype=DataType.Null)
            T71 = fd.ops.mul(T69, T10)
            T72 = fd.ops.mul(T69, T11)
            T73 = fd.ops.neg(T70)
            T74 = fd.ops.mul(T73, T11)
            T75 = fd.ops.add(T71, T74)
            T76 = fd.ops.cast(T75, dtype=DataType.BFloat16)
            T77 = fd.ops.mul(T70, T10)
            T78 = fd.ops.add(T72, T77)
            T79 = fd.ops.cast(T78, dtype=DataType.BFloat16)
            S80 = fd.define_scalar(128, dtype=DataType.Int)
            S81 = fd.define_scalar(256, dtype=DataType.Int)
            S82 = fd.define_scalar(6, dtype=DataType.Int)
            S83 = fd.define_scalar(24, dtype=DataType.Int)
            S84 = fd.define_scalar(1, dtype=DataType.Int)
            V85 = fd.define_vector([S80, S81, S82, S83, S84], dtype=DataType.Int)
            T86 = fd.ops.broadcast_in_dim(T76, shape=V85, broadcast_dims=[0, 1, 2, 3])
            S87 = fd.define_scalar(128, dtype=DataType.Int)
            S88 = fd.define_scalar(256, dtype=DataType.Int)
            S89 = fd.define_scalar(6, dtype=DataType.Int)
            S90 = fd.define_scalar(24, dtype=DataType.Int)
            S91 = fd.define_scalar(1, dtype=DataType.Int)
            V92 = fd.define_vector([S87, S88, S89, S90, S91], dtype=DataType.Int)
            T93 = fd.ops.broadcast_in_dim(T79, shape=V92, broadcast_dims=[0, 1, 2, 3])
            S94 = fd.define_scalar(0.00000, dtype=DataType.Double)
            T95 = fd.ops.pad(T86, [1, 0, 0, 0, 0, 0, 0, 0, 0, 0], S94)
            S96 = fd.define_scalar(0.00000, dtype=DataType.Double)
            T97 = fd.ops.pad(T93, [0, 1, 0, 0, 0, 0, 0, 0, 0, 0], S96)
            T98 = fd.ops.cast(T95, dtype=DataType.Float)
            T99 = fd.ops.cast(T97, dtype=DataType.Float)
            T100 = fd.ops.add(T98, T99)
            T101 = fd.ops.cast(T100, dtype=DataType.BFloat16)
            fd.add_output(T57)
            fd.add_output(T101)

        nvf_out, _ = self.exec_nvfuser(fusion_func, inputs)

    # A simple pointwise fusion, but passed misaligned input
    def test_misaligned_add(self):
        inputs = [
            torch.ones(2**20 + 1, device="cuda")[1:],  # cannot vectorize
            torch.ones(2**20, device="cuda"),
        ]
        print(inputs[0].data_ptr(), inputs[0].data_ptr() % 16)

        def fusion_func(fd: FusionDefinition):
            t0 = fd.from_pytorch(inputs[0])
            t1 = fd.from_pytorch(inputs[1])
            c0 = fd.define_scalar(3.0)

            t2 = fd.ops.add(t0, t1)

            fd.add_output(t2)

        # Fails because vectorization 4 is set but only 1 supported
        nvf_out, _ = self.exec_nvfuser(fusion_func, inputs)

    # See https://github.com/NVIDIA/Fuser/issues/2275
    @pytest.mark.skipif(
        is_pre_ampere(), reason="Only supported on Ampere and newer devices."
    )
    def test_unpadded_catop_issue2275_repro1(self):
        inputs = [
            torch.randn((4096,), dtype=torch.bfloat16, device="cuda:0").as_strided(
                (2, 4096, 4096), (0, 0, 1)
            ),
            torch.randn((33554432,), dtype=torch.bfloat16, device="cuda:0").as_strided(
                (2, 4096, 4096), (16777216, 4096, 1)
            ),
            torch.randn((524288,), dtype=torch.bfloat16, device="cuda:0").as_strided(
                (2, 32, 4096, 128), (0, 0, 128, 1)
            ),
            torch.randn((524288,), dtype=torch.bfloat16, device="cuda:0").as_strided(
                (2, 32, 4096, 128), (0, 0, 128, 1)
            ),
            torch.randn((25165824,), dtype=torch.bfloat16, device="cuda:0").as_strided(
                (6144, 4096), (4096, 1)
            ),
        ]

        def fusion_func(fd: FusionDefinition) -> None:
            T0 = fd.define_tensor(
                shape=[-1, -1, -1],
                contiguity=[None, None, True],
                dtype=DataType.BFloat16,
                is_cpu=False,
                stride_order=[2, 1, 0],
            )
            T1 = fd.define_tensor(
                shape=[-1, -1, -1],
                contiguity=[True, True, True],
                dtype=DataType.BFloat16,
                is_cpu=False,
                stride_order=[2, 1, 0],
            )
            T2 = fd.define_tensor(
                shape=[-1, -1, -1, -1],
                contiguity=[None, None, True, True],
                dtype=DataType.BFloat16,
                is_cpu=False,
                stride_order=[3, 2, 1, 0],
            )
            T3 = fd.define_tensor(
                shape=[-1, -1, -1, -1],
                contiguity=[None, None, True, True],
                dtype=DataType.BFloat16,
                is_cpu=False,
                stride_order=[3, 2, 1, 0],
            )
            T4 = fd.define_tensor(
                shape=[-1, -1],
                contiguity=[True, True],
                dtype=DataType.BFloat16,
                is_cpu=False,
                stride_order=[1, 0],
            )
            T5 = fd.ops.cast(T1, dtype=DataType.Float)
            T6 = fd.ops.mul(T5, T5)
            T7 = fd.ops.sum(T6, dims=[2], keepdim=False, dtype=DataType.Null)
            S8 = fd.define_scalar(2, dtype=DataType.Int)
            S9 = fd.define_scalar(4096, dtype=DataType.Int)
            S10 = fd.define_scalar(1, dtype=DataType.Int)
            V11 = fd.define_vector([S8, S9, S10], dtype=DataType.Int)
            T12 = fd.ops.broadcast_in_dim(T7, shape=V11, broadcast_dims=[0, 1])
            S13 = fd.define_scalar(4096.00, dtype=DataType.Double)
            S14 = fd.ops.reciprocal(S13)
            T15 = fd.ops.mul(T12, S14)
            S16 = fd.define_scalar(1.00000e-05, dtype=DataType.Double)
            T17 = fd.ops.add(T15, S16)
            T18 = fd.ops.rsqrt(T17)
            S19 = fd.define_scalar(2, dtype=DataType.Int)
            S20 = fd.define_scalar(4096, dtype=DataType.Int)
            S21 = fd.define_scalar(4096, dtype=DataType.Int)
            V22 = fd.define_vector([S19, S20, S21], dtype=DataType.Int)
            T23 = fd.ops.broadcast_in_dim(T18, shape=V22, broadcast_dims=[0, 1, 2])
            T24 = fd.ops.mul(T5, T23)
            T25 = fd.ops.cast(T0, dtype=DataType.Float)
            T26 = fd.ops.mul(T24, T25)
            T27 = fd.ops.cast(T26, dtype=DataType.BFloat16)
            T28 = fd.ops.linear(T27, T4)
            S29 = fd.define_scalar(2, dtype=DataType.Int)
            S30 = fd.define_scalar(4096, dtype=DataType.Int)
            S31 = fd.define_scalar(8, dtype=DataType.Int)
            S32 = fd.define_scalar(6, dtype=DataType.Int)
            S33 = fd.define_scalar(128, dtype=DataType.Int)
            V34 = fd.define_vector([S29, S30, S31, S32, S33], dtype=DataType.Int)
            T35 = fd.ops.reshape(T28, new_shape=V34)
            T36 = fd.ops.permute(T35, dims=[0, 2, 3, 1, 4])
            T37 = fd.ops.slice(
                T36,
                start_indices=[0, 0, 0, 0, 0],
                end_indices=[2, 8, 4, 4096, 128],
                strides=[1, 1, 1, 1, 1],
            )

            S47 = fd.define_scalar(2, dtype=DataType.Int)
            S48 = fd.define_scalar(32, dtype=DataType.Int)
            S49 = fd.define_scalar(4096, dtype=DataType.Int)
            S50 = fd.define_scalar(128, dtype=DataType.Int)
            V51 = fd.define_vector([S47, S48, S49, S50], dtype=DataType.Int)
            T52 = fd.ops.reshape(T37, new_shape=V51)
            T59 = fd.ops.slice(
                T52,
                start_indices=[0, 0, 0, 0],
                end_indices=[2, 32, 4096, 128],
                strides=[1, 1, 1, 1],
            )
            T60 = fd.ops.slice(
                T59,
                start_indices=[0, 0, 0, 0],
                end_indices=[2, 32, 4096, 64],
                strides=[1, 1, 1, 1],
            )
            T61 = fd.ops.slice(
                T59,
                start_indices=[0, 0, 0, 64],
                end_indices=[2, 32, 4096, 128],
                strides=[1, 1, 1, 1],
            )
            T62 = fd.ops.cast(T61, dtype=DataType.Float)
            T63 = fd.ops.neg(T62)
            T64 = fd.ops.cast(T63, dtype=DataType.BFloat16)
            T65 = fd.ops.cat([T64, T60], dim=-1)
            T66 = fd.ops.cast(T59, dtype=DataType.Float)
            T67 = fd.ops.cast(T2, dtype=DataType.Float)
            T68 = fd.ops.mul(T66, T67)
            T69 = fd.ops.cast(T65, dtype=DataType.Float)
            T70 = fd.ops.cast(T3, dtype=DataType.Float)
            T71 = fd.ops.mul(T69, T70)
            T72 = fd.ops.add(T68, T71)
            T73 = fd.ops.cast(T72, dtype=DataType.BFloat16)

            T87 = fd.ops.slice(
                T52,
                start_indices=[0, 0, 0, 0],
                end_indices=[2, 32, 4096, 0],
                strides=[1, 1, 1, 1],
            )
            T88 = fd.ops.cat([T73, T87], dim=-1)

            fd.add_output(T88)

        nvf_out, _ = self.exec_nvfuser(fusion_func, inputs)

    # See https://github.com/NVIDIA/Fuser/issues/2275
    @pytest.mark.skipif(
        is_pre_ampere(), reason="Only supported on Ampere and newer devices."
    )
    def test_unpadded_catop_issue2275_repro2(self):
        inputs = [
            torch.randn((2, 32, 4096, 128), dtype=torch.bfloat16, device="cuda:0")
        ]

        def fusion_func(fd: FusionDefinition) -> None:
            T0 = fd.from_pytorch(inputs[0])

            T1 = fd.ops.slice(
                T0,
                start_indices=[0, 0, 0, 0],
                end_indices=[2, 32, 4096, 128],
                strides=[1, 1, 1, 1],
            )
            T2 = fd.ops.slice(
                T1,
                start_indices=[0, 0, 0, 0],
                end_indices=[2, 32, 4096, 64],
                strides=[1, 1, 1, 1],
            )
            T3 = fd.ops.slice(
                T1,
                start_indices=[0, 0, 0, 64],
                end_indices=[2, 32, 4096, 128],
                strides=[1, 1, 1, 1],
            )
            T4 = fd.ops.cast(fd.ops.neg(T3), DataType.BFloat16)
            T5 = fd.ops.cat([T4, T2], dim=-1)
            T6 = fd.ops.add(fd.ops.sin(T5), fd.ops.cos(T5))
            T7 = fd.ops.cast(T6, DataType.BFloat16)

            T100 = fd.ops.slice(
                T0,
                start_indices=[0, 0, 0, 0],
                end_indices=[2, 32, 4096, 0],
                strides=[1, 1, 1, 1],
            )
            T101 = fd.ops.cat([T7, T100], dim=-1)
            fd.add_output(T101)

        nvf_out, _ = self.exec_nvfuser(fusion_func, inputs)

    # See https://github.com/NVIDIA/Fuser/issues/2317
    @pytest.mark.skipif(
        is_pre_ampere(), reason="Only supported on Ampere and newer devices."
    )
    def test_reduction_transpose_sched_issue2317(self):
        inputs = [
            torch.randn((16, 25, 128, 64), dtype=torch.bfloat16, device="cuda:0"),
            torch.randn((16, 128, 1600), dtype=torch.bfloat16, device="cuda:0"),
            torch.randn((1600, 1600), dtype=torch.bfloat16, device="cuda:0"),
        ]

        def fusion_func(fd: FusionDefinition, inputs) -> None:
            T0 = fd.from_pytorch(inputs[0])
            T1 = fd.from_pytorch(inputs[1])
            T2 = fd.from_pytorch(inputs[2])

            T10 = fd.ops.permute(T0, dims=[0, 2, 1, 3])
            T11 = fd.ops.stride_order(T10, stride_order=[3, 2, 1, 0])
            T16 = fd.ops.reshape(T11, new_shape=T1.shape())
            T17 = fd.ops.linear(T16, T2)
            T33 = fd.ops.add(T17, T1)

            T33 = fd.ops.cast(T33, dtype=DataType.BFloat16)
            T34 = fd.ops.linear(T33, T2)
            T35 = fd.ops.add(T34, T33)
            fd.add_output(T35)

        nvf_out, _ = self.exec_nvfuser(partial(fusion_func, inputs=inputs), inputs)

    def test_fusion_profiler(self):
        inputs = [
            torch.randn((2, 5), dtype=torch.float, device="cuda:0"),
            torch.randn((2, 5), dtype=torch.float, device="cuda:0"),
        ]

        def fusion_func(fd: FusionDefinition) -> None:
            T0 = fd.from_pytorch(inputs[0])
            T1 = fd.from_pytorch(inputs[1])
            T2 = fd.ops.add(T0, T1)
            T3 = fd.ops.sum(T2, dim=-1)
            T4 = fd.ops.sum(T3, dim=-1)
            fd.add_output(T4)

        with FusionDefinition() as fd:
            fusion_func(fd)

        # Testing returning a profile without profiling, expect an error!
        try:
            fd.profile()
            raise RuntimeError(
                "fd.profile() should have raised a ValueError because profile() was called before exeute()!"
            )
        except ValueError:
            pass

        # Testing that the profile returns 2 segments
        try:
            fd.execute(inputs, profile=True)
            prof = fd.profile()
            self.assertEqual(prof.segments, 2)
            self.assertEqual(len(prof.kernel_profiles), 2)
        except Exception as e:
            raise RuntimeError(
                "FusionDefinition's execute() did not run correctly with profile enabled!"
            )

    def test_fusion_profiler_user_schedule(self):
        inputs = [
            torch.randn((2, 5), dtype=torch.float, device="cuda:0"),
            torch.randn((2, 5), dtype=torch.float, device="cuda:0"),
        ]

        def fusion_func(fd: FusionDefinition) -> None:
            T0 = fd.from_pytorch(inputs[0])
            T1 = fd.from_pytorch(inputs[1])
            T2 = fd.ops.add(T0, T1)
            fd.add_output(T2)

        class MyFusion(FusionDefinition):
            def definition(self):
                fusion_func(fd)

            def schedule(self):
                pass

        fd = MyFusion()
        try:
            fd.execute(inputs, profile=True)
            self.assertTrue(fd.profile().fusion_id >= 0)
            self.assertEqual(fd.profile().kernel_profiles[0].scheduler, "user")
        except Exception as e:
            raise RuntimeError(
                "FusionDefinition's execute() did not run correctly with profile enabled!"
            )

    def test_fusion_profiler_with_noncodegen_kernels(self):
        inputs = [
            torch.randn((2, 4, 16), dtype=torch.bfloat16, device="cuda:0"),
            torch.randn((2, 4, 16), dtype=torch.bfloat16, device="cuda:0"),
            torch.randn((16, 16), dtype=torch.bfloat16, device="cuda:0"),
        ]

        def fusion_func(fd: FusionDefinition) -> None:
            T0 = fd.from_pytorch(inputs[0])
            T1 = fd.from_pytorch(inputs[1])
            T2 = fd.from_pytorch(inputs[2])
            T3 = fd.ops.linear(T0, T2)
            T4 = fd.ops.add(T3, T1)
            fd.add_output(T4)

        class MyFusion(FusionDefinition):
            def definition(self):
                fusion_func(fd)

        fd = MyFusion()
        try:
            fd.execute(inputs, profile=True)
            self.assertTrue(fd.profile().fusion_id >= 0)
            self.assertEqual(len(fd.profile().kernel_profiles), 2)
            self.assertGreaterEqual(len(fd.profile().kernel_profiles[0].name), 0)
            self.assertGreaterEqual(len(fd.profile().kernel_profiles[1].name), 0)
        except Exception as e:
            raise RuntimeError(
                "FusionDefinition's execute() did not run correctly with profile enabled!"
            )

    # Small repro from https://github.com/NVIDIA/Fuser/issues/2359
    def test_reshape_squeeze_concretization(self):
        inputs = [
            torch.randn((100,), dtype=torch.float32, device="cuda:0").as_strided(
                (2, 5, 10), (50, 10, 1)
            ),
        ]

        def fusion_func(fd: FusionDefinition) -> None:
            T0 = fd.define_tensor(
                shape=[-1, -1, -1],
                contiguity=[True, True, True],
                dtype=DataType.Float,
                is_cpu=False,
                stride_order=[2, 1, 0],
            )
            T1 = fd.ops.slice(
                T0, start_indices=[0, 0, 0], end_indices=[1, 2, 4], strides=[1, 1, 1]
            )
            S2 = fd.define_scalar(1, dtype=DataType.Int)
            S3 = fd.define_scalar(8, dtype=DataType.Int)
            V4 = fd.define_vector([S2, S3], dtype=DataType.Int)
            V5 = fd.define_vector([S3], dtype=DataType.Int)
            T6 = fd.ops.reshape(T1, new_shape=V4)
            T7 = fd.ops.reshape(T6, new_shape=V5)
            # this works fine
            # T7 = fd.ops.reshape(T1, new_shape=V5)
            fd.add_output(T7)

        nvf_out, _ = self.exec_nvfuser(fusion_func, inputs)

    # Test empty symbolic tensors can be reshaped
    # See https://github.com/NVIDIA/Fuser/issues/2362
    def test_empty_reshape(self):
        inputs = [
            torch.randint(0, 10, (0, 1, 2, 3, 4), dtype=torch.int64, device="cuda:0")
        ]

        def fusion_func(fd: FusionDefinition) -> None:
            T0 = fd.define_tensor(
                shape=[-1, 1, -1, -1, -1],
                contiguity=[False, None, True, True, True],
                dtype=DataType.Int,
                is_cpu=False,
                stride_order=[4, 3, 2, 1, 0],
            )
            S2 = fd.define_scalar(5, dtype=DataType.Int)
            S3 = fd.define_scalar(0, dtype=DataType.Int)
            V4 = fd.define_vector([S2, S3], dtype=DataType.Int)
            T5 = fd.ops.reshape(T0, new_shape=V4)
            fd.add_output(T5)

        nvf_out, _ = self.exec_nvfuser(fusion_func, inputs)

    # Test that the range of generated uniform values spans the proper range
    # https://github.com/NVIDIA/Fuser/issues/1653
    def test_uniform_range(self):
        dtypes = [DataType.Double, DataType.Float, DataType.Half]
        if not is_pre_ampere():
            dtypes.append(DataType.BFloat16)

        def run_test(left: float, right: float, dtype: DataType):
            samples_per_run = 2**29

            def fusion_fn(fd: FusionDefinition):
                # Generate enough values to reasonably expect to sample the ends of the range
                shape = fd.define_vector([samples_per_run], dtype=DataType.Int)
                S0 = fd.define_scalar(left, dtype=DataType.Double)
                S1 = fd.define_scalar(right, dtype=DataType.Double)
                output = fd.ops.uniform(S0, S1, shape=shape, dtype=dtype)
                fd.add_output(output)

            with FusionDefinition() as fd:
                fusion_fn(fd)

            output = fd.execute([])[0]

            x = output.amax()
            m = output.amin()
            mu = output.type(torch.float64).mean()
            # Repeat to improve chances of sampling extreme values
            num_runs = 100
            num_samples = num_runs * samples_per_run
            for i in range(num_runs):
                u = fd.execute([])[0]
                x = torch.maximum(x, u.amax())
                m = torch.minimum(m, u.amin())
                mu = mu + (u.type(torch.float64).mean() - mu) / (i + 2)

            # round-trip cast to find expected min
            theomin = torch.tensor(left, dtype=output.dtype).item()
            theomu = 0.5 * (right + left)
            theomax = torch.nextafter(
                torch.tensor(right, dtype=output.dtype),
                torch.tensor(left, dtype=output.dtype),
            )

            assert (
                m.item() >= theomin
            ), f"{output.dtype} expected min generated value {theomin} but found {m.item()}"
            assert (
                m.item() <= theomax
            ), f"{output.dtype} expected max generated value {theomax} but found {x.item()}"

            # uniform distribution on [0, 1) has mean 0.5 and variance 1/12
            # The standard error of the mean is then 1/sqrt(12 *
            # num_samples). We use the precision at 1.0 as a surrogate for
            # the contribution of rounding to the standard error of the
            # finite-precision mean.
            assert abs(mu.item() - theomu) < (right - left) * max(
                right - x.item(), 3.0 / math.sqrt(12 * num_samples)
            ), f"{output.dtype} expected mean generated value {theomu} but found {mu.item()}"

            if dtype not in [DataType.Float, DataType.Double]:
                # For reduced precision types, check that we sample the extreme
                # values. We don't do this for full precision types since the
                # amount of samples required would be too large.
                assert (
                    m.item() == theomin
                ), f"{output.dtype} expected min generated value {theomin} but found {m.item()}"
                assert (
                    x.item() == theomax
                ), f"{output.dtype} expected max generated value {theomax} but found {x.item()}"

        # test standard and non-standard uniform
        for left, right in [[0.0, 1.0], [-1.5, 3.7]]:
            for dtype in dtypes:
                run_test(left, right, dtype)

    def test_random_distinct_values(self):
        dtypes = [DataType.Double, DataType.Float, DataType.Half]
        if not is_pre_ampere():
            dtypes.append(DataType.BFloat16)
        for dtype, randopname in itertools.product(dtypes, ["uniform", "normal"]):

            def fusion_fn(fd: FusionDefinition):
                # generate 4 values and check that they are all distinct
                shape = fd.define_vector([2, 2], dtype=DataType.Int)
                randop = getattr(fd.ops, randopname)
                S0 = fd.define_scalar(0.00000, dtype=DataType.Double)
                S1 = fd.define_scalar(1.00000, dtype=DataType.Double)
                output = randop(S0, S1, shape=shape, dtype=dtype)
                fd.add_output(output)

            with FusionDefinition() as fd:
                fusion_fn(fd)

            for i in range(100):
                output = fd.execute([])[0]

                # Rarely we might have a pair of matching lower precision
                # samples. However, it is extremely rare that we would have a
                # set of three matching elements in only 100 repeats unless we
                # have a bug.

                match = output.flatten().unsqueeze(0) == output.flatten().unsqueeze(1)
                match_pairs = (
                    match ^ torch.eye(4, dtype=torch.bool, device="cuda")
                ).sum() // 2

                assert (
                    match_pairs.item() < 3
                ), f"At least three entries match in {output}"

    def test_reshape_dynamic(self):
        inputs = [
            32,
            torch.randn((192,), dtype=torch.float32, device="cuda:0").as_strided(
                (4, 8, 6), (48, 6, 1)
            ),
        ]

        def fusion_func(fd: FusionDefinition) -> None:
            S0 = fd.define_scalar(None, dtype=DataType.Int)
            T1 = fd.define_tensor(
                shape=[-1, -1, -1],
                contiguity=[True, True, True],
                dtype=DataType.Float,
                is_cpu=False,
                stride_order=[2, 1, 0],
            )
            S2 = fd.define_scalar(1, dtype=DataType.Int)
            S3 = fd.ops.mul(S2, S0)
            S4 = fd.ops.signbit(S3)
            S5 = fd.define_scalar(False, dtype=DataType.Bool)
            S6 = fd.ops.ne(S4, S5)
            S7 = fd.define_scalar(192, dtype=DataType.Int)
            S8 = fd.ops.fmod(S7, S3)
            S9 = fd.ops.cast(S8, dtype=DataType.Int)
            S10 = fd.define_scalar(0, dtype=DataType.Int)
            S11 = fd.ops.ne(S9, S10)
            S12 = fd.ops.bitwise_and(S6, S11)
            S13 = fd.define_scalar(192, dtype=DataType.Int)
            S14 = fd.ops.reciprocal(S3)
            S15 = fd.ops.mul(S13, S14)
            S16 = fd.ops.cast(S12, dtype=DataType.Int)
            S17 = fd.ops.sub(S15, S16)
            V18 = fd.define_vector([S0, S17], dtype=DataType.Int)
            T19 = fd.ops.reshape(T1, new_shape=V18)
            T20 = fd.ops.sum(T19, dims=[1], keepdim=False, dtype=DataType.Null)
            fd.add_output(T20)

        nvf_out, _ = self.exec_nvfuser(fusion_func, inputs)

    # Test that we do not hit segfaults when replacing an empty tensor that has multiple uses
    # https://github.com/NVIDIA/Fuser/issues/2545
    def test_remove_empty_issue_2545(self):
        inputs = [
            torch.randint(0, 10, (2,), dtype=torch.int64, device="cuda:0").as_strided(
                (2,), (1,)
            ),
            torch.randint(0, 10, (0,), dtype=torch.int64, device="cuda:0").as_strided(
                (0,), (1,)
            ),
        ]

        def fusion_func(fd: FusionDefinition):
            T0 = fd.define_tensor(
                shape=[-1],
                contiguity=[True],
                dtype=DataType.Int,
                is_cpu=False,
                stride_order=[0],
            )
            T1 = fd.define_tensor(
                shape=[-1],
                contiguity=[True],
                dtype=DataType.Int,
                is_cpu=False,
                stride_order=[0],
            )
            S2 = fd.define_scalar(0, dtype=DataType.Int)
            T3 = fd.ops.lt(T0, S2)
            S4 = fd.define_scalar(5, dtype=DataType.Int)
            S5 = fd.define_scalar(0, dtype=DataType.Int)
            T6 = fd.ops.where(T3, S4, S5)
            T7 = fd.ops.add(T0, T6)
            S8 = fd.define_scalar(0, dtype=DataType.Int)
            T9 = fd.ops.add(T7, S8)
            T10 = fd.ops.cat([T1, T9], dim=0)
            S11 = fd.define_scalar(0, dtype=DataType.Int)
            T12 = fd.ops.add(T10, S11)
            T13 = fd.ops.cat([T1, T12], dim=0)
            S14 = fd.define_scalar(5, dtype=DataType.Int)
            T15 = fd.ops.add(T10, S14)
            T16 = fd.ops.cat([T13, T15], dim=0)
            S17 = fd.define_scalar(10, dtype=DataType.Int)
            T18 = fd.ops.add(T10, S17)
            fd.add_output(T18)
            fd.add_output(T16)

        nvf_out, _ = self.exec_nvfuser(fusion_func, inputs)

    def test_returning_aliased_outputs(self):
        inputs = [torch.randn((1, 2, 3, 4), dtype=torch.float32, device="cuda:0")]

        def fusion_func(fd: FusionDefinition):
            T0 = fd.define_tensor(
                shape=[-1, -1, -1, -1],
                contiguity=[True, True, True, True],
                dtype=DataType.Float,
                is_cpu=False,
                stride_order=[3, 2, 1, 0],
            )
            S1 = fd.define_scalar(0.00000, dtype=DataType.Double)
            T2 = fd.ops.gt(T0, S1)
            S3 = fd.define_scalar(0.00000, dtype=DataType.Double)
            T4 = fd.ops.where(T2, T0, S3)
            fd.add_output(T4)
            fd.add_output(T4, T0)
            fd.add_output(T4)
            fd.add_output(T0)

        nvf_out, _ = self.exec_nvfuser(fusion_func, inputs)
        num_out = len(nvf_out)
        self.assertEqual(num_out, 3)
        for i in range(num_out):
            self.assertEqual(nvf_out[i].data_ptr(), inputs[0].data_ptr())

    # Test that we properly raise an error when passing inputs with the wrong types
    def test_mismatched_input_types(self):
        scalar_inp = 2.0
        tensor_inp = torch.rand((15,), dtype=torch.float32, device="cuda:0")

        def fusion_func(fd: FusionDefinition):
            T0 = fd.define_tensor(
                shape=[-1],
                contiguity=[True],
                dtype=DataType.Float,
                is_cpu=False,
                stride_order=[0],
            )
            s0 = fd.define_scalar()
            T1 = fd.ops.mul(T0, s0)
            fd.add_output(T1)

        with FusionDefinition() as fd:
            fusion_func(fd)

        try:
            import pytest
        except ImportError:
            self.skipTest("Could not import pytest")

        with pytest.raises(
            Exception,
            match=re.escape(
                "Expected input 0, T0_g[ iS0{i0} ], to be an at::Tensor but got scalar 2"
            ),
        ):
            nvf_out = fd.execute([scalar_inp, scalar_inp])

        with pytest.raises(
            Exception,
            match=re.escape(
                "Expected input 1, d2, to be a scalar but got float tensor of rank 1"
            ),
        ):
            nvf_out = fd.execute([tensor_inp, tensor_inp])

        with pytest.raises(
            Exception,
            match=re.escape(
                "Expected input 0, T0_g[ iS0{i0} ], to be bound to a tensor of dtype float,"
                " but got a tensor of dtype __half"
            ),
        ):
            wrong_tensor_inp = torch.rand((15,), dtype=torch.float16, device="cuda:0")
            nvf_out = fd.execute([wrong_tensor_inp, 2.0])

        with pytest.raises(
            Exception,
            match=re.escape(
                "Scalar value (2,1) is not compatible with the expected data type: double."
            ),
        ):
<<<<<<< HEAD
            nvf_out = fd.execute([tensor_inp, 2.0 + 1.0j])

    @unittest.skipIf(is_pre_ampere(), "Only supported on Ampere and newer devices.")
    def test_sdpa_fwd(self):
        def fusion_func(
            fd: FusionDefinition, has_dropout: bool, has_causal: bool, has_scale: bool
        ):
            q = fd.define_tensor(
                shape=[-1, -1, -1, -1],
                contiguity=[True, True, True, True],
                dtype=DataType.BFloat16,
                is_cpu=False,
            )
            k = fd.define_tensor(
                shape=[-1, -1, -1, -1],
                contiguity=[True, True, True, True],
                dtype=DataType.BFloat16,
                is_cpu=False,
            )
            v = fd.define_tensor(
                shape=[-1, -1, -1, -1],
                contiguity=[True, True, True, True],
                dtype=DataType.BFloat16,
                is_cpu=False,
            )
            dropout_p, is_causal, scale = None, None, None
            if has_dropout:
                dropout_p = fd.define_scalar(None, dtype=DataType.Double)
            if has_causal:
                is_causal = fd.define_scalar(None, dtype=DataType.Bool)
            if has_scale:
                scale = fd.define_scalar(None, dtype=DataType.Double)
            attn, *intermediate_results = fd.ops.sdpfa_fwd(
                q, k, v, dropout_p, is_causal, scale
            )
            fd.add_output(attn)

        N, H, L, S, E = 4, 8, 16, 16, 8
        qkv = [
            torch.randn((N, H, L, E), dtype=torch.bfloat16, device="cuda:0"),
            torch.randn((N, H, S, E), dtype=torch.bfloat16, device="cuda:0"),
            torch.randn((N, H, S, E), dtype=torch.bfloat16, device="cuda:0"),
        ]

        dropout_vals = [None, 0.0, 0.2]
        is_causal_vals = [None, True, False]
        scale_vals = [None, 1 / E**0.5, 1e-3]
        # TODO: Try to move this to pytest_ops.py. Currently, it does not work since the API between nvFuser and torch differs.
        for dropout_p, is_causal, scale in itertools.product(
            dropout_vals, is_causal_vals, scale_vals
        ):
            with self.subTest(dropout_p=dropout_p, is_causal=is_causal, scale=scale):
                from torch.nn.attention import SDPBackend, sdpa_kernel

                # Reset the FusionCache or the fusion would not recompile for all subtests, failing checks in exec_nvfuser.
                FusionCache.reset()
                has_dropout = True if dropout_p is not None else False
                has_causal = True if is_causal is not None else False
                has_scale = True if scale is not None else False
                inputs = [*qkv]
                for param in [dropout_p, is_causal, scale]:
                    if param is not None:
                        inputs.append(param)
                nvf_out, _ = self.exec_nvfuser(
                    partial(
                        fusion_func,
                        has_dropout=has_dropout,
                        has_causal=has_causal,
                        has_scale=has_scale,
                    ),
                    inputs,
                )

                # Torch does not accept NoneType dropout_p, is_causal.
                dropout_p = 0.0 if dropout_p is None else dropout_p
                is_causal = False if is_causal is None else is_causal

                with sdpa_kernel(SDPBackend.FLASH_ATTENTION):
                    torch.manual_seed(0)
                    ref_out = F.scaled_dot_product_attention(
                        *qkv, dropout_p=dropout_p, is_causal=is_causal, scale=scale
                    )
                torch.testing.assert_close(nvf_out[0], ref_out)

    # Test that replaced sizes using input tensor metadata are successfully computed
    # See https://github.com/NVIDIA/Fuser/pull/2714 which surfaced this in
    # failing thunder test
    # thunder.tests.test_core.test_bsym_toposort_nvfuser_cuda_thunder.dtypes.float32
    def test_replaced_sizes_pr2714(self):
        def fusion_func(fd: FusionDefinition) -> None:
            T0 = fd.define_tensor(
                shape=[-1, -1],
                contiguity=[True, True],
                dtype=DataType.Float,
                is_cpu=False,
                stride_order=[1, 0],
            )
            T1 = fd.define_tensor(
                shape=[-1, -1],
                contiguity=[True, True],
                dtype=DataType.Float,
                is_cpu=False,
                stride_order=[1, 0],
            )
            T2 = fd.ops.exp(T0)
            T3 = fd.ops.tanh(T1)
            S4 = fd.define_scalar(4, dtype=DataType.Int)
            V5 = fd.define_vector([S4], dtype=DataType.Int)
            T6 = fd.ops.reshape(T2, new_shape=V5)
            S7 = fd.define_scalar(4, dtype=DataType.Int)
            V8 = fd.define_vector([S7], dtype=DataType.Int)
            T9 = fd.ops.reshape(T3, new_shape=V8)
            T10 = fd.ops.add(T6, T9)
            T11 = fd.ops.reciprocal(T0)
            T12 = fd.ops.mul(T3, T11)
            S13 = fd.define_scalar(2.00000, dtype=DataType.Double)
            S14 = fd.ops.reciprocal(S13)
            T15 = fd.ops.mul(T10, S14)
            fd.add_output(T10)
            fd.add_output(T12)
            fd.add_output(T15)

        inputs = [
            torch.randn((4,), dtype=torch.float32, device="cuda:0").as_strided(
                (2, 2), (2, 1)
            ),
            torch.randn((4,), dtype=torch.float32, device="cuda:0").as_strided(
                (2, 2), (2, 1)
            ),
        ]

        self.exec_nvfuser(fusion_func, inputs)


if __name__ == "__main__":
    run_tests()
=======
            nvf_out = fd.execute([tensor_inp, 2.0 + 1.0j])
>>>>>>> 6ce399b7
<|MERGE_RESOLUTION|>--- conflicted
+++ resolved
@@ -4279,90 +4279,7 @@
                 "Scalar value (2,1) is not compatible with the expected data type: double."
             ),
         ):
-<<<<<<< HEAD
             nvf_out = fd.execute([tensor_inp, 2.0 + 1.0j])
-
-    @unittest.skipIf(is_pre_ampere(), "Only supported on Ampere and newer devices.")
-    def test_sdpa_fwd(self):
-        def fusion_func(
-            fd: FusionDefinition, has_dropout: bool, has_causal: bool, has_scale: bool
-        ):
-            q = fd.define_tensor(
-                shape=[-1, -1, -1, -1],
-                contiguity=[True, True, True, True],
-                dtype=DataType.BFloat16,
-                is_cpu=False,
-            )
-            k = fd.define_tensor(
-                shape=[-1, -1, -1, -1],
-                contiguity=[True, True, True, True],
-                dtype=DataType.BFloat16,
-                is_cpu=False,
-            )
-            v = fd.define_tensor(
-                shape=[-1, -1, -1, -1],
-                contiguity=[True, True, True, True],
-                dtype=DataType.BFloat16,
-                is_cpu=False,
-            )
-            dropout_p, is_causal, scale = None, None, None
-            if has_dropout:
-                dropout_p = fd.define_scalar(None, dtype=DataType.Double)
-            if has_causal:
-                is_causal = fd.define_scalar(None, dtype=DataType.Bool)
-            if has_scale:
-                scale = fd.define_scalar(None, dtype=DataType.Double)
-            attn, *intermediate_results = fd.ops.sdpfa_fwd(
-                q, k, v, dropout_p, is_causal, scale
-            )
-            fd.add_output(attn)
-
-        N, H, L, S, E = 4, 8, 16, 16, 8
-        qkv = [
-            torch.randn((N, H, L, E), dtype=torch.bfloat16, device="cuda:0"),
-            torch.randn((N, H, S, E), dtype=torch.bfloat16, device="cuda:0"),
-            torch.randn((N, H, S, E), dtype=torch.bfloat16, device="cuda:0"),
-        ]
-
-        dropout_vals = [None, 0.0, 0.2]
-        is_causal_vals = [None, True, False]
-        scale_vals = [None, 1 / E**0.5, 1e-3]
-        # TODO: Try to move this to pytest_ops.py. Currently, it does not work since the API between nvFuser and torch differs.
-        for dropout_p, is_causal, scale in itertools.product(
-            dropout_vals, is_causal_vals, scale_vals
-        ):
-            with self.subTest(dropout_p=dropout_p, is_causal=is_causal, scale=scale):
-                from torch.nn.attention import SDPBackend, sdpa_kernel
-
-                # Reset the FusionCache or the fusion would not recompile for all subtests, failing checks in exec_nvfuser.
-                FusionCache.reset()
-                has_dropout = True if dropout_p is not None else False
-                has_causal = True if is_causal is not None else False
-                has_scale = True if scale is not None else False
-                inputs = [*qkv]
-                for param in [dropout_p, is_causal, scale]:
-                    if param is not None:
-                        inputs.append(param)
-                nvf_out, _ = self.exec_nvfuser(
-                    partial(
-                        fusion_func,
-                        has_dropout=has_dropout,
-                        has_causal=has_causal,
-                        has_scale=has_scale,
-                    ),
-                    inputs,
-                )
-
-                # Torch does not accept NoneType dropout_p, is_causal.
-                dropout_p = 0.0 if dropout_p is None else dropout_p
-                is_causal = False if is_causal is None else is_causal
-
-                with sdpa_kernel(SDPBackend.FLASH_ATTENTION):
-                    torch.manual_seed(0)
-                    ref_out = F.scaled_dot_product_attention(
-                        *qkv, dropout_p=dropout_p, is_causal=is_causal, scale=scale
-                    )
-                torch.testing.assert_close(nvf_out[0], ref_out)
 
     # Test that replaced sizes using input tensor metadata are successfully computed
     # See https://github.com/NVIDIA/Fuser/pull/2714 which surfaced this in
@@ -4411,11 +4328,4 @@
             ),
         ]
 
-        self.exec_nvfuser(fusion_func, inputs)
-
-
-if __name__ == "__main__":
-    run_tests()
-=======
-            nvf_out = fd.execute([tensor_inp, 2.0 + 1.0j])
->>>>>>> 6ce399b7
+        self.exec_nvfuser(fusion_func, inputs)