# SPDX-FileCopyrightText: Copyright (c) 2023-present NVIDIA CORPORATION & AFFILIATES.
# All rights reserved.
# SPDX-License-Identifier: BSD-3-Clause
# Owner(s): ["module: nvfuser"]

from copy import deepcopy
from functools import partial
import itertools
import math
import random
import re
from typing import List, Callable
import tempfile
import unittest
import os

import torch
import torch.nn.functional as F
from torch.testing._internal.common_utils import run_tests, TEST_WITH_ROCM, TestCase
from torch.testing._internal.jit_utils import RUN_CUDA
import torch._refs as refs
import torch._prims as prims

from nvfuser import (
    FusionCache,
    FusionDefinition,
    DataType,
    Tensor,
    version,
    compute_contiguity,
    compute_tensor_descriptor,
)
from nvfuser.pytorch_utils import torch_dtype_to_nvfuser_dtype


RUN_NVFUSER = RUN_CUDA and not TEST_WITH_ROCM

# This DEBUG_SERDE environment flag is used to debug serialization failures.
#
# 1) It disables automatically saving FusionCache upon program exit. Therefore,
# it has to be a global flag not per-test.
#
# 2) It resets the FusionCache after each test, which is useful for isolating
# failures. Note, some failures only occur when running multiple tests
# together and accumulating fusions in the cache.
#
# 3) It keeps the temporary files that are created during serde_check.
# Normally, these files are deleted after each test.
env_var_debug_serde = os.getenv("DEBUG_SERDE")
debug_serde: bool = env_var_debug_serde in ("true", "1")


def is_pre_volta():
    if not RUN_NVFUSER:
        return False
    prop = torch.cuda.get_device_properties(torch.cuda.current_device())
    return prop.major < 7


def is_pre_ampere():
    if not RUN_NVFUSER:
        return False
    prop = torch.cuda.get_device_properties(torch.cuda.current_device())
    return prop.major < 8


def is_pre_hopper():
    if not RUN_NVFUSER:
        return False
    prop = torch.cuda.get_device_properties(torch.cuda.current_device())
    return prop.major < 9


def setUpModule():
    if not debug_serde:
        from nvfuser import enable_automatic_serialization

        # Turn on default serialization upon program exit
        enable_automatic_serialization()

    # Automatically load common workplace
    fc = FusionCache.get()
    # Clear FusionCache because the tests expect a new fusion to be generated.
    FusionCache.reset()


def serde_check(test_fn: Callable):
    """
    A decorator to verify that serialization works with the given exec_nvfuser function.
    Currently, it uses serialization to rebuild the FusionCache structure.
    """

    def inner_fn(*args, **kwargs):
        self, fusion_func, inputs = args

        # NOTE: For debug purposes, clear FusionCache before running first test
        # so the behavior is more deterministic (PR #1848).
        is_new_fusion_expected = kwargs.get("new_fusion_expected", True)
        if debug_serde and is_new_fusion_expected:
            FusionCache.reset()
            assert FusionCache.get().num_fusions() == 0

        # skip_serde_check is only used by the decorator so remove it before running test_fn
        skip_serde_check = kwargs.pop("skip_serde_check", False)
        if skip_serde_check:
            return test_fn(self, fusion_func, inputs, **kwargs)

        # Run test to populate FusionCache. Deep copy inputs for this run but
        # not the final run. When a fusion output aliases an input, it will
        # change the input value for subsequent function calls. Therefore, only
        # the final run should take the original tensors and potentially update
        # their values.
        inputs_copy = deepcopy(inputs)
        test_fn(self, fusion_func, inputs_copy, **kwargs)

        # If DEBUG_SERDE is enabled, the temporary file is not deleted automatically
        with tempfile.NamedTemporaryFile(delete=(not debug_serde)) as tmp:
            try:
                # Serialize FusionCache
                fc = FusionCache.get()
                fc.serialize(tmp.name)

                FusionCache.reset()

                # Get new FusionCache because the previous one was destroyed by the reset call.
                fc = FusionCache.get()
                fc.deserialize(tmp.name)
            except Exception as e:
                if debug_serde:
                    raise RuntimeError(
                        f"***** {tmp.name} contains the serialized binary for this failure."
                    )
                else:
                    raise RuntimeError(
                        "***** Use DEBUG_SERDE=true to debug serialization failure."
                    )

        # Run test with repopulated FusionCache
        kwargs["new_fusion_expected"] = False
        return test_fn(self, fusion_func, inputs, **kwargs)

    return inner_fn


@unittest.skipIf(not RUN_NVFUSER, "requires CUDA")
@unittest.skipIf(is_pre_volta(), "Only supported on Volta and newer devices.")
class TestNvFuserFrontend(TestCase):
    # Helper function to verify the nvfuser output and make sure the string
    # definition based on the FusionDefinition is executable and matches the
    # original definition
    @serde_check
    def exec_nvfuser(
        self, fusion_func, inputs, *, new_fusion_expected=True, device=None
    ):
        inputs_cap = deepcopy(inputs)
        fc = FusionCache.get()
        before_fusions = fc.num_fusions()

        # Execute a fusion function and capture the string python definition
        with FusionDefinition() as fd:
            fusion_func(fd)
        fd_str = fd.__repr__()
        torch.manual_seed(0)
        out = fd.execute(inputs, device=device)

        # Execute the python definition that was captured
        try:
            func_name = re.findall("(nvfuser_fusion_id\\d+)", fd_str.split("\n")[1])[0]
            exec(fd_str)
            with FusionDefinition() as fd_cap:
                eval(func_name)(fd_cap)
            torch.manual_seed(0)
            out_cap = fd_cap.execute(inputs_cap, device=device)
        except Exception as err:
            print("\nException For Printed FusionDefinition:")
            print(
                "(A failure here suggests a mismatch in functionality between the original definition and the printed definition.)"
            )
            print(fd_str)
            raise err

        # Make sure the original and captured definitions match
        for idx in range(len(out)):
            self.assertEqual(out[idx], out_cap[idx])
        self.assertEqual(fc.num_fusions() - before_fusions, int(new_fusion_expected))
        return out, fd

    def test_basic(self):
        inputs = [
            torch.ones(2, 4, 8, device="cuda"),
            torch.ones(2, 4, 8, device="cuda"),
        ]

        def fusion_func(fd: FusionDefinition):
            t0 = fd.from_pytorch(inputs[0])
            t1 = fd.from_pytorch(inputs[1])
            c0 = fd.define_scalar(3.0)

            t2 = fd.ops.add(t0, t1)
            t3 = fd.ops.mul(t2, c0)
            t4 = fd.ops.sum(t3, [-1], False, DataType.Float)

            fd.add_output(t4)

        # Expected Output is a tensor of 48's
        nvf_out1, _ = self.exec_nvfuser(fusion_func, inputs)

        # Create a new fusion with the same definition, it should hit the cache!
        nvf_out2, fd2 = self.exec_nvfuser(
            fusion_func, inputs, new_fusion_expected=False
        )

        # Create a fusion from a fusion id and make sure it executes!
        fd3 = FusionDefinition(fd2.id())
        nvf_out3 = fd3.execute(inputs)

        eager_out = torch.sum((inputs[0] + inputs[1]) * 3.0, dim=-1)
        self.assertEqual(eager_out, nvf_out1[0])
        self.assertEqual(eager_out, nvf_out2[0])
        self.assertEqual(eager_out, nvf_out3[0])

    def test_basic_fp16(self):
        inputs = [
            torch.ones(2, 4, 8, device="cuda", dtype=torch.float16),
            torch.ones(2, 4, 8, device="cuda", dtype=torch.float16),
        ]

        def fusion_func(fd: FusionDefinition):
            t0 = fd.from_pytorch(inputs[0])
            t1 = fd.from_pytorch(inputs[1])
            c0 = fd.define_scalar(3.0)

            t2 = fd.ops.add(t0, t1)
            t3 = fd.ops.mul(t2, c0)
            t4 = fd.ops.sum(t3, [-1], False, DataType.Float)

            t5 = fd.ops.cast(t4, DataType.Half)
            fd.add_output(t5)

        # Expected Output is a tensor of 48's
        nvf_out, _ = self.exec_nvfuser(fusion_func, inputs)
        eager_out = torch.sum((inputs[0] + inputs[1]) * 3.0, dim=-1)
        self.assertEqual(eager_out, nvf_out[0])

    def test_cast_double_to_half(self):
        inputs = [
            torch.randn(2, 4, device="cuda", dtype=torch.float64),
            torch.randn(2, 4, device="cuda", dtype=torch.float64),
        ]

        def fusion_func(fd: FusionDefinition):
            t0 = fd.from_pytorch(inputs[0])
            t1 = fd.from_pytorch(inputs[1])

            t0h = fd.ops.cast(t0, DataType.Half)
            t1h = fd.ops.cast(t1, DataType.Half)
            t2 = fd.ops.add(t0h, t1h)
            t3 = fd.ops.relu(t2)
            t4 = fd.ops.cast(t3, DataType.Half)

            fd.add_output(t4)

        nvf_out, _ = self.exec_nvfuser(fusion_func, inputs)
        eager_out = torch.relu(inputs[0].to(torch.half) + inputs[1].to(torch.half))
        self.assertEqual(eager_out, nvf_out[0])

    @unittest.skipIf(is_pre_hopper(), "Only supported on Hopper and newer devices.")
    def test_cast_fp8(self):
        def fn(in_type, out_type):
            inputs = [
                torch.randn([5, 5], device="cuda").to(in_type),
            ]

            def fusion_func(fd: FusionDefinition) -> None:
                T0 = fd.from_pytorch(inputs[0])
                T1 = fd.ops.cast(T0, dtype=torch_dtype_to_nvfuser_dtype(out_type))
                fd.add_output(T1)

            nvf_out, _ = self.exec_nvfuser(fusion_func, inputs)
            eager_out = inputs[0].to(out_type)
            self.assertEqual(eager_out, nvf_out[0])

        for type0 in [torch.double, torch.float32, torch.float16, torch.bfloat16]:
            for type1 in [torch.float8_e4m3fn, torch.float8_e5m2]:
                fn(type0, type1)
                fn(type1, type0)

    def test_promote_to_double(self):
        inputs = [
            torch.randn(2, 4, device="cuda", dtype=torch.float16),
            torch.randn(2, 4, device="cuda", dtype=torch.float64),
        ]

        def fusion_func(fd: FusionDefinition):
            t0 = fd.from_pytorch(inputs[0])
            t1 = fd.from_pytorch(inputs[1])

            t2 = fd.ops.add(t0, t1)
            t5 = fd.ops.relu(t2)

            fd.add_output(t5)

        nvf_out, _ = self.exec_nvfuser(fusion_func, inputs)
        eager_out = torch.relu(inputs[0] + inputs[1])
        self.assertEqual(eager_out, nvf_out[0])

    def test_implicit_broadcast_input(self):
        inputs = [
            torch.randn(3, device="cuda"),
            torch.randn(2, 3, 4, device="cuda"),
        ]

        def fusion_func(fd: FusionDefinition):
            t0 = fd.from_pytorch(inputs[0])
            t1 = fd.from_pytorch(inputs[1])

            t0_b = fd.ops.broadcast_in_dim(t0, [2, 3, 4], [1])
            t2 = fd.ops.add(t0_b, t1)

            fd.add_output(t2)

        nvf_out, _ = self.exec_nvfuser(fusion_func, inputs)
        eager_out = refs.add(
            prims.broadcast_in_dim(inputs[0], inputs[1].size(), [1]), inputs[1]
        )
        self.assertEqual(eager_out, nvf_out[0])

    def test_explicit_broadcast_input(self):
        inputs = [
            torch.randn(1, 1, 4, device="cuda"),
            torch.randn(2, 3, 4, device="cuda"),
        ]

        def fusion_func(fd: FusionDefinition):
            t0 = fd.from_pytorch(inputs[0])
            t1 = fd.from_pytorch(inputs[1])

            t0_b = fd.ops.broadcast_in_dim(t0, inputs[1].size(), [0, 1, 2])
            t2 = fd.ops.add(t0_b, t1)

            fd.add_output(t2)

        nvf_out, _ = self.exec_nvfuser(fusion_func, inputs)
        eager_out = refs.add(
            prims.broadcast_in_dim(inputs[0], inputs[1].size(), [0, 1, 2]), inputs[1]
        )
        self.assertEqual(eager_out, nvf_out[0])

    def test_broadcast_mixing(self):
        inputs = [
            torch.randn(3, 1, device="cuda"),
            torch.randn(3, device="cuda"),
        ]

        def fusion_func(fd: FusionDefinition):
            t0 = fd.from_pytorch(inputs[0])
            t1 = fd.from_pytorch(inputs[1])

            t1_b = fd.ops.broadcast_in_dim(t1, [3, 3], [0])
            t2 = fd.ops.add(t0, t1_b)

            fd.add_output(t2)

        nvf_out, _ = self.exec_nvfuser(fusion_func, inputs)
        eager_out = refs.add(inputs[0], prims.broadcast_in_dim(inputs[1], [3, 3], [0]))
        self.assertEqual(eager_out, nvf_out[0])

    def test_ops_broadcast(self):
        inputs = [
            torch.randn(3, device="cuda"),
            torch.randn(2, 3, 4, device="cuda"),
        ]

        def fusion_func(fd: FusionDefinition):
            t0 = fd.from_pytorch(inputs[0])
            t1 = fd.from_pytorch(inputs[1])

            t0_b = fd.ops.broadcast(t0, [True, False, True])
            t2 = fd.ops.add(t0_b, t1)

            fd.add_output(t2)

        nvf_out, _ = self.exec_nvfuser(fusion_func, inputs)
        eager_out = refs.add(
            prims.broadcast_in_dim(inputs[0], inputs[1].size(), [1]), inputs[1]
        )
        self.assertEqual(eager_out, nvf_out[0])

    def test_prim_layer_norm_fwd(self):
        input_size = [64, 128, 1024]
        dtype = torch.float32
        device = "cuda"
        inputs = [
            torch.randn(*input_size, device=device, requires_grad=True),
            torch.nn.Parameter(torch.randn(input_size[2], dtype=dtype, device=device)),
            torch.nn.Parameter(torch.randn(input_size[2], dtype=dtype, device=device)),
        ]

        def primitive_definition(
            inputs: torch.Tensor,
            weight: torch.Tensor,
            bias: torch.Tensor,
            normalization_axis: int,
            keepdim: bool,
        ) -> torch.Tensor:
            mean = inputs.mean(normalization_axis, keepdim=keepdim)
            diff = inputs - mean
            diff_sq = diff * diff
            var = diff_sq.mean(normalization_axis, keepdim=keepdim)
            pre_shift_scale_norm_output = (inputs - mean) / torch.sqrt(var + 1e-12)
            norm_output = weight * pre_shift_scale_norm_output + bias
            return norm_output

        def nvfuser_fusion(
            fd: FusionDefinition,
            normalization_axis: int,
            norm_size: int,
            input_shape: List[int],
            eps: float,
            keepDim: bool,
        ) -> None:
            inputs = fd.define_tensor(
                shape=[-1, -1, -1],
                contiguity=[True, True, True],
                dtype=DataType.Float,
            )
            weights = fd.define_tensor(
                shape=[-1], contiguity=[True], dtype=DataType.Float
            )
            bias = fd.define_tensor(shape=[-1], contiguity=[True], dtype=DataType.Float)
            sum0 = fd.ops.sum(inputs, dims=[normalization_axis], keepdim=keepDim)
            norm_const = fd.define_scalar(norm_size)
            mean = fd.ops.div(sum0, norm_const)
            diff = fd.ops.sub(inputs, mean)
            diff_sq = fd.ops.mul(diff, diff)
            sum1 = fd.ops.sum(diff_sq, dims=[normalization_axis], keepdim=keepDim)
            var = fd.ops.div(sum1, norm_const)
            eps_const = fd.define_scalar(eps)
            var_eps = fd.ops.add(var, eps_const)
            invstd = fd.ops.rsqrt(var_eps)
            pre_scale_bias = fd.ops.mul(diff, invstd)
            weights_bcast = fd.ops.broadcast_in_dim(
                weights, shape=input_shape, broadcast_dims=[2]
            )
            scale = fd.ops.mul(pre_scale_bias, weights_bcast)
            bias_bcast = fd.ops.broadcast_in_dim(
                bias, shape=input_shape, broadcast_dims=[2]
            )
            out = fd.ops.add(scale, bias_bcast)
            fd.add_output(out)
            fd.add_output(mean)
            fd.add_output(invstd)

        def nvfuser_fusion_var_mean(
            fd: FusionDefinition,
            normalization_axis: int,
            norm_size: int,
            input_shape: List[int],
            eps: float,
            keepDim: bool,
        ) -> None:
            inputs = fd.define_tensor(
                shape=[-1, -1, -1],
                contiguity=[True, True, True],
                dtype=DataType.Float,
            )
            weights = fd.define_tensor(
                shape=[-1], contiguity=[True], dtype=DataType.Float
            )
            bias = fd.define_tensor(shape=[-1], contiguity=[True], dtype=DataType.Float)
            var, mean = fd.ops.var_mean(
                inputs, dims=[normalization_axis], correction=0, keepdim=keepDim
            )
            eps_const = fd.define_scalar(eps)
            var_eps = fd.ops.add(var, eps_const)
            invstd = fd.ops.rsqrt(var_eps)
            diff = fd.ops.sub(inputs, mean)
            pre_scale_bias = fd.ops.mul(diff, invstd)
            weights_bcast = fd.ops.broadcast_in_dim(
                weights, shape=input_shape, broadcast_dims=[2]
            )
            scale = fd.ops.mul(pre_scale_bias, weights_bcast)
            bias_bcast = fd.ops.broadcast_in_dim(
                bias, shape=input_shape, broadcast_dims=[2]
            )
            out = fd.ops.add(scale, bias_bcast)
            fd.add_output(out)
            fd.add_output(mean)
            fd.add_output(invstd)

        fusion_func_1 = partial(
            nvfuser_fusion,
            normalization_axis=2,
            norm_size=inputs[0].size()[2],
            input_shape=inputs[0].size(),
            eps=1e-12,
            keepDim=True,
        )
        nvf_out, _ = self.exec_nvfuser(fusion_func_1, inputs)

        fusion_func_2 = partial(
            nvfuser_fusion_var_mean,
            normalization_axis=2,
            norm_size=inputs[0].size()[2],
            input_shape=inputs[0].size(),
            eps=1e-12,
            keepDim=True,
        )
        nvf_var_mean_out, _ = self.exec_nvfuser(fusion_func_2, inputs)

        eager_out = primitive_definition(inputs[0], inputs[1], inputs[2], 2, True)

        self.assertEqual(eager_out, nvf_out[0])
        self.assertEqual(eager_out, nvf_var_mean_out[0])

    def test_prim_rms_norm_fwd(self):
        input_size = [64, 128, 1024]
        dtype = torch.float32
        device = "cuda"
        inputs = [
            torch.randn(*input_size, device=device, requires_grad=True),
            torch.nn.Parameter(torch.randn(input_size[2], dtype=dtype, device=device)),
        ]

        def primitive_definition(
            inputs: torch.Tensor,
            weight: torch.Tensor,
            normalization_axis: int,
            keepdim: bool,
        ) -> torch.Tensor:
            var = inputs.mul(inputs).mean(normalization_axis, keepdim)
            pre_shift_scale_norm_output = inputs / torch.sqrt(var + 1e-12)
            norm_output = weight * pre_shift_scale_norm_output
            return norm_output

        def nvfuser_fusion(
            fd: FusionDefinition,
            normalization_axis: int,
            norm_size: int,
            input_shape: List[int],
            eps: float,
            keepDim: bool,
        ) -> None:
            inputs = fd.define_tensor(
                shape=[-1, -1, -1],
                contiguity=[True, True, True],
                dtype=DataType.Float,
            )
            weights = fd.define_tensor(
                shape=[-1], contiguity=[True], dtype=DataType.Float
            )
            inputs_sq = fd.ops.mul(inputs, inputs)
            sum0 = fd.ops.sum(inputs_sq, dims=[normalization_axis], keepdim=keepDim)
            norm_const = fd.define_scalar(norm_size)
            var = fd.ops.div(sum0, norm_const)
            eps_const = fd.define_scalar(eps)
            var_eps = fd.ops.add(var, eps_const)
            invstd = fd.ops.rsqrt(var_eps)
            pre_scale = fd.ops.mul(inputs, invstd)
            weights_bcast = fd.ops.broadcast_in_dim(
                weights, shape=input_shape, broadcast_dims=[2]
            )
            out = fd.ops.mul(pre_scale, weights_bcast)
            fd.add_output(out)
            fd.add_output(invstd)

        fusion_func = partial(
            nvfuser_fusion,
            normalization_axis=2,
            norm_size=inputs[0].size()[2],
            input_shape=inputs[0].size(),
            eps=1e-12,
            keepDim=True,
        )
        nvf_out, _ = self.exec_nvfuser(fusion_func, inputs)

        eager_out = primitive_definition(inputs[0], inputs[1], 2, True)

        self.assertEqual(eager_out, nvf_out[0])

    def test_tensor_ndim(self):
        shape = [2 for i in range(12)]
        new_shape = shape[:9]
        new_shape.append(8)

        inputs = [torch.randn(shape, device="cuda"), new_shape]

        def fusion_func(fd: FusionDefinition):
            t0 = fd.from_pytorch(inputs[0])
            n_shape = fd.define_vector(10)

            t1 = fd.ops.reshape(t0, n_shape)
            t2 = fd.ops.sum(t1, dims=[3])

            fd.add_output(t2)

        nvf_out, _ = self.exec_nvfuser(fusion_func, inputs)
        eager_out = torch.sum(inputs[0].reshape(new_shape), dim=3)
        self.assertEqual(eager_out, nvf_out[0])

    def test_execute_with_tuple_and_list(self):
        shape = [2, 3, 4]
        new_shape = [6, 4]

        tensor = torch.randn(shape, device="cuda")
        inputs_with_list = [tensor, new_shape]

        def fusion_func(fd: FusionDefinition):
            t0 = fd.from_pytorch(inputs_with_list[0])
            n_shape = fd.define_vector(2)

            t1 = fd.ops.reshape(t0, n_shape)
            t2 = fd.ops.sum(t1, dims=[0])

            fd.add_output(t2)

        eager_out = torch.sum(inputs_with_list[0].reshape(new_shape), dim=0)

        nvf_out, _ = self.exec_nvfuser(fusion_func, inputs_with_list)
        self.assertEqual(eager_out, nvf_out[0])

        inputs_with_tuple = [tensor, tuple(new_shape)]
        # expect to reuse fusion
        nvf_out, _ = self.exec_nvfuser(
            fusion_func, inputs_with_tuple, new_fusion_expected=False
        )
        self.assertEqual(eager_out, nvf_out[0])

    # Testing a scenario where a broadcast requires a symbolic output shape
    def test_tensor_shape(self):
        inputs = [
            torch.randn(2, 3, 4, device="cuda"),
            torch.randn(4, device="cuda"),
        ]

        def fusion_func(fd: FusionDefinition):
            t0 = fd.from_pytorch(inputs[0])
            t1 = fd.from_pytorch(inputs[1])

            t1_b = fd.ops.broadcast_in_dim(t1, t0.shape(), [2])
            t2 = fd.ops.sub(t0, t1_b)

            fd.add_output(t2)

        nvf_out, _ = self.exec_nvfuser(fusion_func, inputs)
        eager_out = refs.sub(
            inputs[0], prims.broadcast_in_dim(inputs[1], inputs[0].size(), [2])
        )
        self.assertEqual(eager_out, nvf_out[0])

    # Testing a scenario where no broadcast is needed
    def test_tensor_shape_nobcast(self):
        inputs = [
            torch.randn(2, 3, device="cuda"),
            torch.randn(2, 3, device="cuda"),
        ]

        def fusion_func(fd: FusionDefinition):
            t0 = fd.from_pytorch(inputs[0])
            t1 = fd.from_pytorch(inputs[1])

            t1_b = fd.ops.broadcast_in_dim(t1, t0.shape(), [0, 1])
            t2 = fd.ops.add(t0, t1_b)

            fd.add_output(t2)

        nvf_out, _ = self.exec_nvfuser(fusion_func, inputs)
        eager_out = refs.add(
            inputs[0], prims.broadcast_in_dim(inputs[1], inputs[0].size(), [0, 1])
        )
        self.assertEqual(eager_out, nvf_out[0])

    # Testing a scenario where each arg of a binary op has broadcast.
    def test_tensor_size_both_args_bcast(self):
        inputs = [
            torch.randn(1, 3, device="cuda"),
            torch.randn(2, 1, device="cuda"),
        ]

        def fusion_func(fd: FusionDefinition):
            t0 = fd.from_pytorch(inputs[0])
            t1 = fd.from_pytorch(inputs[1])

            t0_b = fd.ops.broadcast_in_dim(t0, [t1.size(0), t0.size(1)], [0, 1])
            t1_b = fd.ops.broadcast_in_dim(t1, [t1.size(0), t0.size(1)], [0, 1])
            t2 = fd.ops.add(t0_b, t1_b)

            fd.add_output(t2)

        nvf_out, _ = self.exec_nvfuser(fusion_func, inputs)
        eager_out = refs.add(
            prims.broadcast_in_dim(
                inputs[0], [inputs[1].size()[0], inputs[0].size()[1]], [0, 1]
            ),
            prims.broadcast_in_dim(
                inputs[1], [inputs[1].size()[0], inputs[0].size()[1]], [0, 1]
            ),
        )
        self.assertEqual(eager_out, nvf_out[0])

    def test_broadcast_in_dim_with_dynamic_shapes(self):
        inputs_1 = [
            torch.randn(2, 3, 4, device="cuda"),
            torch.randn(4, device="cuda"),
        ]
        inputs_2 = [
            torch.randn(2, 3, 1024, device="cuda"),
            torch.randn(1024, device="cuda"),
        ]

        def fusion_func_1(fd: FusionDefinition):
            t0 = fd.define_tensor(shape=[-1, -1, -1], contiguity=[True, True, True])
            t1 = fd.define_tensor(shape=[-1], contiguity=[True])

            t1_b = fd.ops.broadcast_in_dim(t1, t0.shape(), [2])
            t2 = fd.ops.add(t0, t1_b)

            fd.add_output(t2)

        def fusion_func_2(fd: FusionDefinition):
            t0 = fd.define_tensor(shape=[-1, -1, -1], contiguity=[True, True, True])
            t1 = fd.define_tensor(shape=[-1], contiguity=[True])

            t1_b = fd.ops.broadcast_in_dim(t1, inputs_1[0].size(), [2])
            t2 = fd.ops.add(t0, t1_b)

            fd.add_output(t2)

        def fusion_func_3(fd: FusionDefinition):
            t0 = fd.define_tensor(shape=[-1, -1, -1], contiguity=[True, True, True])
            t1 = fd.define_tensor(shape=[-1], contiguity=[True])

            t1_b = fd.ops.broadcast_in_dim(t1, inputs_2[0].size(), [2])
            t2 = fd.ops.add(t0, t1_b)

            fd.add_output(t2)

        # Func_1 uses tensor.shape() to propagate dynamic size, therefore, it is
        # expected that test 2 should be cached based on test 2

        # Test 1
        inputs = inputs_1
        nvf_out, _ = self.exec_nvfuser(fusion_func_1, inputs)
        eager_out = refs.add(
            inputs[0], prims.broadcast_in_dim(inputs[1], inputs[0].size(), [2])
        )
        self.assertEqual(eager_out, nvf_out[0])

        # Test 2
        inputs = inputs_2
        nvf_out, _ = self.exec_nvfuser(fusion_func_1, inputs, new_fusion_expected=False)
        eager_out = refs.add(
            inputs[0], prims.broadcast_in_dim(inputs[1], inputs[0].size(), [2])
        )
        self.assertEqual(eager_out, nvf_out[0])

        # Func_2 and Func_3 are nearly identical except that have a different
        # concrete output shape for their broadcast_in_dim.  Therefore, test 4
        # should not be cached.
        # Note: It is assumed that definition will change with Tensor Size with
        # concrete shapes.

        # Test 3
        inputs = inputs_1
        nvf_out, _ = self.exec_nvfuser(fusion_func_2, inputs)
        eager_out = refs.add(
            inputs[0], prims.broadcast_in_dim(inputs[1], inputs[0].size(), [2])
        )
        self.assertEqual(eager_out, nvf_out[0])

        # Test 4
        inputs = inputs_2
        nvf_out, _ = self.exec_nvfuser(fusion_func_3, inputs)
        eager_out = refs.add(
            inputs[0], prims.broadcast_in_dim(inputs[1], inputs[0].size(), [2])
        )
        self.assertEqual(eager_out, nvf_out[0])

    # Testing a scenario where the broadcast is necessary to realize the output
    def test_tensor_shape_with_output_bcast(self):
        def fusion_func(fd: FusionDefinition):
            t0 = fd.define_tensor(shape=[-1, -1, -1], contiguity=[True, True, True])

            t1 = fd.ops.sum(t0, dims=[2])
            t1_b = fd.ops.broadcast_in_dim(t1, t0.shape(), [0, 1])

            fd.add_output(t1_b)

        inputs_1 = [
            torch.randn(2, 3, 4, device="cuda"),
        ]

        inputs_2 = [
            torch.randn(4, 5, 32, device="cuda"),
        ]

        inputs = inputs_1
        nvf_out, _ = self.exec_nvfuser(fusion_func, inputs)
        eager_out = prims.broadcast_in_dim(
            torch.sum(inputs[0], dim=-1), inputs[0].size(), [0, 1]
        )
        self.assertEqual(eager_out, nvf_out[0])

        # Testing Dynamic usage of same Fusion
        inputs = inputs_2
        nvf_out, _ = self.exec_nvfuser(fusion_func, inputs, new_fusion_expected=False)
        eager_out = prims.broadcast_in_dim(
            torch.sum(inputs[0], dim=-1), inputs[0].size(), [0, 1]
        )
        self.assertEqual(eager_out, nvf_out[0])

    # Testing an expand followed by a  broadcast
    def test_tensor_shape_expand_bcast(self):
        def fusion_func(fd: FusionDefinition):
            t0 = fd.define_tensor(shape=[-1, -1, -1], contiguity=[True, True, True])
            t1 = fd.define_tensor(shape=[-1, 1, -1], contiguity=[True, None, True])
            t2 = fd.define_tensor(shape=[-1, 1, -1], contiguity=[True, None, True])

            t1_b = fd.ops.broadcast_in_dim(t1, t0.shape(), [0, 1, 2])
            t2_b = fd.ops.broadcast_in_dim(t2, t1_b.shape(), [0, 1, 2])

            fd.add_output(t2_b)

        inputs = [
            torch.randn(2, 3, 4, device="cuda"),
            torch.randn(2, 1, 4, device="cuda"),
            torch.randn(2, 1, 4, device="cuda"),
        ]

        nvf_out, _ = self.exec_nvfuser(fusion_func, inputs)
        eager_out1 = prims.broadcast_in_dim(inputs[1], inputs[0].size(), [0, 1, 2])
        eager_out2 = prims.broadcast_in_dim(inputs[2], eager_out1.size(), [0, 1, 2])
        self.assertEqual(eager_out2, nvf_out[0])

    def test_alias_output_to_input(self):
        in_tensors = [
            torch.ones(4, 4, device="cuda"),
        ]

        def fusion_func(fd: FusionDefinition):
            t0 = fd.from_pytorch(in_tensors[0])  # = 1.0
            one = fd.define_scalar(1.0)
            two = fd.define_scalar(2.0)
            t1 = fd.ops.add(t0, one)  # = t0 + 1.0 = 2.0
            t2 = fd.ops.add(t1, two)  # = t1 + 2.0 = 4.0
            fd.add_output(t1, alias_input=t0)
            fd.add_output(t2)

        out_tensors, _ = self.exec_nvfuser(fusion_func, in_tensors)

        # t1 is an alias and therefore is hidden.
        self.assertEqual(len(out_tensors), 1)
        self.assertEqual(out_tensors[0], torch.full((4, 4), 4.0, device="cuda"))
        self.assertEqual(in_tensors[0], torch.full((4, 4), 2.0, device="cuda"))

    def test_gather(self):
        inputs = [
            torch.randn(8, 16, device="cuda"),
            torch.randn(8, 16, device="cuda"),
            torch.randint(0, 8, (4, 4), device="cuda").to(dtype=torch.long),
        ]

        def test_fn(dim):
            def fusion_func(fd: FusionDefinition):
                t0 = fd.from_pytorch(inputs[0])
                t1 = fd.from_pytorch(inputs[1])
                t2 = fd.from_pytorch(inputs[2])
                t3 = fd.ops.add(t0, t1)
                t4 = fd.ops.gather(t3, t2, dim)
                fd.add_output(t4)

            nvf_out, _ = self.exec_nvfuser(fusion_func, inputs)

            eager_out = torch.gather(inputs[0] + inputs[1], dim, inputs[2])
            self.assertEqual(eager_out, nvf_out[0])

        test_fn(0)
        test_fn(1)

    def test_take_along_axis(self):
        inputs = [
            torch.randn(8, 16, device="cuda"),
            torch.randn(8, 16, device="cuda"),
            torch.randint(0, 8, (8, 16), device="cuda").to(dtype=torch.long),
        ]

        def test_fn(dim):
            def fusion_func(fd: FusionDefinition):
                t0 = fd.from_pytorch(inputs[0])
                t1 = fd.from_pytorch(inputs[1])
                t2 = fd.from_pytorch(inputs[2])
                t3 = fd.ops.add(t0, t1)
                t4 = fd.ops.take_along_axis(t3, t2, dim)
                fd.add_output(t4)

            nvf_out, _ = self.exec_nvfuser(fusion_func, inputs)

            eager_out = torch.gather(inputs[0] + inputs[1], dim, inputs[2])
            self.assertEqual(eager_out, nvf_out[0])

        test_fn(0)
        test_fn(1)

    def test_index_select(self):
        inputs = [
            torch.randn(8, 16, device="cuda"),
            torch.randn(8, 16, device="cuda"),
            torch.randint(0, 8, (6,), device="cuda").to(dtype=torch.long),
        ]

        def test_fn(dim):
            def fusion_func(fd: FusionDefinition):
                t0 = fd.from_pytorch(inputs[0])
                t1 = fd.from_pytorch(inputs[1])
                t2 = fd.from_pytorch(inputs[2])
                t3 = fd.ops.add(t0, t1)
                t4 = fd.ops.index_select(t3, t2, dim)
                fd.add_output(t4)

            nvf_out, _ = self.exec_nvfuser(fusion_func, inputs)

            eager_out = torch.index_select(inputs[0] + inputs[1], dim, inputs[2])
            self.assertEqual(eager_out, nvf_out[0])

        test_fn(0)
        test_fn(1)

    def test_index_select_scalar_indices(self):
        inputs = [
            torch.randn(8, 16, device="cuda"),
            torch.tensor(2, device="cuda").to(dtype=torch.long),
        ]

        def test_fn(dim):
            def fusion_func(fd: FusionDefinition):
                t0 = fd.from_pytorch(inputs[0])
                t1 = fd.from_pytorch(inputs[1])
                t2 = fd.ops.index_select(t0, t1, dim)
                fd.add_output(t2)

            nvf_out, _ = self.exec_nvfuser(fusion_func, inputs)

            eager_out = torch.index_select(inputs[0], dim, inputs[1])
            self.assertEqual(eager_out, nvf_out[0])

        test_fn(0)
        test_fn(1)

    def test_squeeze(self):
        t0_sizes = [4]
        t1_sizes = [1, 4, 1]
        t2_sizes = [2, 1, 4]
        inputs = [
            torch.randn(*t0_sizes, device="cuda"),
            torch.randn(*t1_sizes, device="cuda"),
            torch.randn(*t2_sizes, device="cuda"),
        ]

        def fusion_func(fd: FusionDefinition):
            t0 = fd.define_tensor(shape=[-1], contiguity=[True])
            t1 = fd.define_tensor(sizes=t1_sizes, strides=[4, 1, 1])
            t2 = fd.define_tensor(sizes=t2_sizes, strides=[4, 4, 1])
            t3 = fd.ops.squeeze(t1, [0, -1])
            t4 = fd.ops.squeeze(t2, [-2])
            t5 = fd.ops.sum(t4, [0])
            t6 = fd.ops.mul(t0, t3)
            t7 = fd.ops.mul(t6, t5)
            fd.add_output(t7)

        nvf_out, _ = self.exec_nvfuser(fusion_func, inputs)

        v1 = torch.sum(inputs[1], [0, -1])
        v2 = torch.sum(inputs[2], [0, 1])
        eager_out = inputs[0] * v1 * v2
        self.assertEqual(eager_out, nvf_out[0])

    def test_from_pytorch_fails_on_cpu_tensor(self):
        inputs = [
            torch.randn(4, 4, device="cpu"),
        ]

        def fusion_func(fd: FusionDefinition):
            t0 = fd.from_pytorch(inputs[0])
            t1 = fd.ops.relu(t0)
            fd.add_output(t1)

        try:
            with FusionDefinition() as fd:
                fusion_func(fd)
            raise RuntimeError(
                "FusionDefinition.from_pytorch should have raised an error for a CPU Tensor!"
            )
        except ValueError:
            pass

    def test_no_definition(self):
        inputs = [
            torch.randn(4, 4, device="cpu"),
        ]

        # A FusionDefinition object is constructed but not defined, should trip an error
        try:
            fd = FusionDefinition()
            out = fd.execute(inputs)
            raise RuntimeError(
                "Expecting an error for a lack of a child class defining a definition!"
            )
        except NotImplementedError:
            pass

    def test_func_definition(self):
        inputs = [
            torch.randn(4, 4, device="cuda"),
        ]

        class MyFusion(FusionDefinition):
            def definition(self):
                t0 = self.from_pytorch(inputs[0])
                t1 = self.ops.sigmoid(t0)
                self.add_output(t1)

        fd = MyFusion()
        nvf_out = fd.execute(inputs)
        eager_out = torch.sigmoid(inputs[0])
        self.assertEqual(eager_out, nvf_out[0])

    def test_python_version_API(self):
        from nvfuser.nvfuser_version import Version

        self.assertTrue(version() > "0.0.0")
        self.assertTrue(version() > Version("0.0.0"))

    def test_zero_size_dim(self):
        inputs = [
            torch.ones(0, 0, device="cuda"),
        ]

        def fusion_func(fd: FusionDefinition):
            t0 = fd.define_tensor(
                shape=[0, 0], contiguity=[True, True], dtype=DataType.Float
            )
            t1 = fd.ops.relu(t0)
            fd.add_output(t1)

        nvf_out, _ = self.exec_nvfuser(fusion_func, inputs)
        eager_out = torch.relu(inputs[0])
        self.assertEqual(eager_out.numel(), nvf_out[0].numel())

    def test_static_tensor_sizes(self):
        inputs = [
            torch.randn(4, 5, 1, device="cuda"),
            torch.randn(1, 5, 6, device="cuda"),
        ]

        def fusion_func(fd: FusionDefinition):
            t0 = fd.from_pytorch(inputs[0], static_sizes=True)
            t1 = fd.from_pytorch(inputs[1], static_sizes=True)
            t2 = fd.ops.mul(t0, t1)
            fd.add_output(t2)

        nvf_out, _ = self.exec_nvfuser(fusion_func, inputs)
        eager_out = torch.mul(inputs[0], inputs[1])
        self.assertEqual(eager_out, nvf_out[0])

    def test_normal(self):
        input_size = [64, 128, 1024]
        dtype = torch.float32
        device = "cuda"
        inputs = [
            torch.randn(*input_size, device=device, dtype=dtype),
        ]
        mean = 3.7
        std = 2.5

        def fusion_func(fd: FusionDefinition):
            t0 = fd.from_pytorch(inputs[0])
            s_mean = fd.define_scalar(mean)
            s_std = fd.define_scalar(std)
            t1 = fd.ops.normal(s_mean, s_std, t0.shape(), dtype=DataType.Double)
            fd.add_output(t1)

        nvf_out, _ = self.exec_nvfuser(fusion_func, inputs)

        # Is there a better way to test distribution?!
        self.assertTrue(
            nvf_out[0]
            .mean()
            .cpu()
            .float()
            .isclose(torch.tensor(mean), rtol=1e-2, atol=1e-2)
            .item()
        )
        self.assertTrue(
            nvf_out[0]
            .std()
            .cpu()
            .float()
            .isclose(torch.tensor(std), rtol=1e-2, atol=1e-2)
            .item()
        )

    def test_uniform(self):
        input_size = [64, 128, 1024]
        dtype = torch.float32
        device = "cuda"
        inputs = [
            torch.randn(*input_size, device=device, dtype=dtype),
        ]
        lo = 1.8
        hi = 1223.5

        def fusion_func(fd: FusionDefinition):
            t0 = fd.from_pytorch(inputs[0])
            s_lo = fd.define_scalar(lo)
            s_hi = fd.define_scalar(hi)
            t1 = fd.ops.uniform(s_lo, s_hi, t0.shape(), dtype=DataType.Double)
            fd.add_output(t1)

        nvf_out, _ = self.exec_nvfuser(fusion_func, inputs)

        # Is there a better way to test distribution?!
        self.assertTrue(
            nvf_out[0]
            .mean()
            .cpu()
            .float()
            .isclose(torch.tensor((hi - lo) / 2.0), rtol=1e-2, atol=1e-2)
            .item()
        )
        self.assertTrue(
            nvf_out[0]
            .min()
            .cpu()
            .float()
            .isclose(torch.tensor(lo), rtol=1e-2, atol=1e-2)
            .item()
        )
        self.assertTrue(
            nvf_out[0]
            .max()
            .cpu()
            .float()
            .isclose(torch.tensor(hi), rtol=1e-2, atol=1e-2)
            .item()
        )

    def test_where_dtypes(self):
        inputs = [
            torch.arange(2, device="cuda").type(torch.bool),
        ]

        def fusion_func(fd: FusionDefinition):
            t0 = fd.from_pytorch(inputs[0])

            c0 = fd.define_scalar(3.0)
            c1 = fd.define_scalar(5.0)
            t1 = fd.ops.where(t0, c0, c1)  # DataType.Double
            fd.add_output(t1)

            c0f = fd.define_scalar(3.0, DataType.Float)
            c1f = fd.define_scalar(5.0, DataType.Float)
            t1f = fd.ops.where(t0, c0f, c1f)  # DataType.Float
            fd.add_output(t1f)

            c0d = fd.define_scalar(3.0, DataType.Double)
            c1d = fd.define_scalar(5.0, DataType.Double)
            t1d = fd.ops.where(t0, c0d, c1d)  # DataType.Double
            fd.add_output(t1d)

            c0i = fd.define_scalar(3, DataType.Int32)
            c1i = fd.define_scalar(5, DataType.Int32)
            t1i = fd.ops.where(t0, c0i, c1i)  # DataType.Int32
            fd.add_output(t1i)

            c0l = fd.define_scalar(3)
            c1l = fd.define_scalar(5)
            t1l = fd.ops.where(t0, c0l, c1l)  # DataType.Int
            fd.add_output(t1l)

            c0c = fd.define_scalar(complex(3.0))
            c1c = fd.define_scalar(complex(5.0))
            t1c = fd.ops.where(t0, c0c, c1c)  # DataType.ComplexDouble
            fd.add_output(t1c)

            c0cf = fd.define_scalar(3.0 + 0j, DataType.ComplexFloat)
            c1cf = fd.define_scalar(5.0 + 0j, DataType.ComplexFloat)
            t1cf = fd.ops.where(t0, c0cf, c1cf)  # DataType.ComplexFloat
            fd.add_output(t1cf)

            c0cd = fd.define_scalar(3.0 + 0j, DataType.ComplexDouble)
            c1cd = fd.define_scalar(5.0 + 0j, DataType.ComplexDouble)
            t1cd = fd.ops.where(t0, c0cd, c1cd)  # DataType.ComplexDouble
            fd.add_output(t1cd)

            c0b = fd.define_scalar(True, DataType.Bool)
            c1b = fd.define_scalar(False, DataType.Bool)
            t1b = fd.ops.where(t0, c0b, c1b)  # DataType.Bool
            fd.add_output(t1b)

        (
            n,
            nf,
            nd,
            ni,
            nl,
            nc,
            ncf,
            ncd,
            nb,
        ), _ = self.exec_nvfuser(fusion_func, inputs)

        eager_out = torch.where(inputs[0], 3.0, 5.0)

        # explicit Float dtype matches torch.where behavior
        self.assertEqual(eager_out, nf)

        assert n.dtype == torch.float64
        assert nf.dtype == torch.float32
        assert nd.dtype == torch.float64
        assert ni.dtype == torch.int32
        assert nl.dtype == torch.int64
        assert nc.dtype == torch.complex128
        assert ncf.dtype == torch.complex64
        assert ncd.dtype == torch.complex128
        assert nb.dtype == torch.bool

    def test_complex_constants(self):
        inputs = [
            torch.arange(2, device="cuda").type(torch.complex64),
        ]

        def fusion_func(fd: FusionDefinition):
            t0 = fd.from_pytorch(inputs[0])
            c0 = fd.define_scalar(complex(3.0, 0.5))
            t1 = fd.ops.mul(t0, c0)
            fd.add_output(t1)

        (n,), _ = self.exec_nvfuser(fusion_func, inputs)

        eager_out = inputs[0] * (3.0 + 0.5j)

        self.assertEqual(eager_out, n)
        assert n.dtype == torch.complex64

    def test_where_op(self):
        def nvfuser_where(pred, a, b):
            with FusionDefinition() as fd:
                nv_pred = fd.define_tensor(
                    sizes=pred.shape, strides=pred.stride(), dtype=DataType.Bool
                )
                nv_a = fd.define_tensor(
                    sizes=a.shape,
                    strides=a.stride(),
                    dtype=torch_dtype_to_nvfuser_dtype(a.dtype),
                )
                nv_b = fd.define_tensor(
                    sizes=b.shape,
                    strides=b.stride(),
                    dtype=torch_dtype_to_nvfuser_dtype(b.dtype),
                )
                result = fd.ops.where(nv_pred, nv_a, nv_b)
                fd.add_output(result)
            return fd.execute((pred, a, b))[0]

        pred = torch.testing.make_tensor((5,), device="cuda", dtype=torch.bool)
        list_of_dtype = [torch.float16, torch.float32]
        if not is_pre_ampere():
            list_of_dtype.append(torch.bfloat16)
        for atype in list_of_dtype:
            for btype in list_of_dtype:
                a = torch.randn((5,), device="cuda", dtype=atype)
                b = torch.randn((5,), device="cuda", dtype=btype)
                nv_result = nvfuser_where(pred, a, b)
                torch_result = torch.where(pred, a, b)
                self.assertEqual(nv_result, torch_result)

    def test_iota(self):
        inputs = [
            (2, 0, 2, DataType.Int),
            (3, 100, 1, DataType.Int32),
            # TODO: How do I that that? I am getting the following error:
            # NameError: name 'None0' is not defined
            # (4, None, None, DataType.Int),
        ]

        def fusion_func(fd: FusionDefinition):
            for input in inputs:
                c0 = fd.define_scalar(input[0])
                c1 = None if input[1] is None else fd.define_scalar(input[1])
                c2 = None if input[2] is None else fd.define_scalar(input[2])
                dt = input[3]
                t3 = fd.ops.iota(c0, c1, c2, dt)
                fd.add_output(t3)

        nvf_out, _ = self.exec_nvfuser(fusion_func, [])

        eager_out1 = torch.tensor([0, 2], dtype=torch.long, device="cuda")
        eager_out2 = torch.tensor([100, 101, 102], dtype=torch.int, device="cuda")
        eager_out3 = torch.tensor([0, 1, 2, 3], dtype=torch.long, device="cuda")
        self.assertEqual(eager_out1, nvf_out[0])
        self.assertEqual(eager_out2, nvf_out[1])
        # self.assertEqual(eager_out3, nvf_out[2])

    def test_complex_rsqrt(self):
        inputs = [
            torch.randn(4, device="cuda", dtype=torch.complex64),
            torch.randn(4, device="cuda", dtype=torch.complex128),
        ]

        def fusion_func(fd: FusionDefinition):
            t0 = fd.from_pytorch(inputs[0])
            t1 = fd.from_pytorch(inputs[1])
            t2 = fd.ops.rsqrt(t0)
            fd.add_output(t2)
            t3 = fd.ops.rsqrt(t1)
            fd.add_output(t3)

        (rfloat, rdouble), _ = self.exec_nvfuser(fusion_func, inputs)

        at_rfloat = inputs[0].rsqrt()
        at_rdouble = inputs[1].rsqrt()

        self.assertEqual(at_rfloat, rfloat)
        self.assertEqual(at_rdouble, rdouble)

    def test_reduction_complex_number(self):
        def test_dtype(torch_dtype):
            inputs = [torch.randn(2, 32, device="cuda", dtype=torch_dtype)]

            def fusion_func(fd: FusionDefinition):
                t0 = fd.from_pytorch(inputs[0])
                t1 = fd.ops.sum(
                    t0, [-1], False, torch_dtype_to_nvfuser_dtype(torch_dtype)
                )
                fd.add_output(t1)

            nvf_out1, _ = self.exec_nvfuser(fusion_func, inputs)
            eager_out = torch.sum(inputs[0], dim=-1)
            self.assertEqual(eager_out, nvf_out1[0])

        list_of_dtype = [torch.complex64, torch.complex128]
        for torch_dtype in list_of_dtype:
            test_dtype(torch_dtype)

    def test_arithmetic_ops(self):
        inputs = [
            torch.randn(3, 4, 5, device="cuda", dtype=torch.float32),
        ]

        def fusion_func(fd: FusionDefinition):
            t0 = fd.from_pytorch(inputs[0])

            c0 = fd.define_scalar(1.0)

            t1 = -t0
            t2 = abs(t0)
            c1 = -c0
            c2 = abs(c0)

            # Using literals like this will work once
            # https://github.com/csarofeen/pytorch/pull/2449 is merged
            # t3 = -t1 * (1 + t0 ** 2) / t2 + c2 ** c1 - 1.0
            t3 = -t1 * (c0 - t0 * t0) / t2 + c2**c1 - c0

            fd.add_output(t1)
            fd.add_output(t2)
            fd.add_output(t3)

        nvf_out, _ = self.exec_nvfuser(fusion_func, inputs)

        at_out0 = -inputs[0]
        at_out1 = abs(inputs[0])
        at_out2 = inputs[0] * (1.0 - inputs[0] * inputs[0]) / abs(inputs[0])

        self.assertEqual(at_out0, nvf_out[0])
        self.assertEqual(at_out1, nvf_out[1])
        self.assertEqual(at_out2, nvf_out[2])

    def test_signbit(self):
        inputs = [
            torch.randn(3, 4, 5, device="cuda", dtype=torch.float32),
            torch.randn(3, 4, 5, device="cuda", dtype=torch.float32),
        ]

        def fusion_func(fd: FusionDefinition):
            t0 = fd.from_pytorch(inputs[0])
            t1 = fd.from_pytorch(inputs[1])
            t2 = fd.ops.where(fd.ops.signbit(t0), -abs(t1), abs(t1))
            fd.add_output(t2)

        nvf_out, _ = self.exec_nvfuser(fusion_func, inputs)
        at_out = torch.where(
            torch.signbit(inputs[0]), -torch.abs(inputs[1]), torch.abs(inputs[1])
        )
        self.assertEqual(at_out, nvf_out[0])

    def test_all_dim_var_mean(self):
        inputs = [torch.randn(2, 2, 2, device="cuda")]

        def fuser_function(correction):
            with FusionDefinition() as fd:
                t0 = fd.from_pytorch(inputs[0])
                t1, t2 = fd.ops.var_mean(t0, [0, 1, 2], correction)
                fd.add_output(t1)
                fd.add_output(t2)
            return fd.execute(inputs)

        list_of_test_cases = [0, 1]
        for correction in list_of_test_cases:
            fuser_result = fuser_function(correction)
            torch_result = torch.var_mean(inputs[0], [0, 1, 2], bool(correction))
            self.assertEqual(fuser_result, torch_result)

    def test_var_mean_correction(self):
        num_elem = 2
        inputs = [torch.randn(2, num_elem, device="cuda")]

        def fuser_function(correction):
            with FusionDefinition() as fd:
                t0 = fd.from_pytorch(inputs[0])
                t1, t2 = fd.ops.var_mean(t0, [-1], correction)
                fd.add_output(t1)
                fd.add_output(t2)
            return fd.execute(inputs)

        for correction in range(num_elem + 5):
            fuser_result = fuser_function(correction)
            torch_result = torch.var_mean(inputs[0], [-1], correction=correction)
            self.assertEqual(fuser_result, torch_result)

    def test_var_correction(self):
        num_elem = 2
        inputs = [torch.randn(2, num_elem, device="cuda")]

        def fuser_function(correction):
            with FusionDefinition() as fd:
                t0 = fd.from_pytorch(inputs[0])
                t1 = fd.ops.var(t0, [-1], correction)
                fd.add_output(t1)
            return fd.execute(inputs)

        for correction in range(num_elem + 5):
            fuser_result = fuser_function(correction)
            torch_result = torch.var(inputs[0], [-1], correction=correction)
            self.assertEqual(fuser_result, [torch_result])

    def test_scalar_only_inputs(self):
        # We don't allow scalar outputs, currently,
        # so a tensor has to be returned
        def fusion_func(fd: FusionDefinition):
            s0 = fd.define_scalar()
            s1 = fd.define_scalar()
            s2 = fd.ops.add(s0, s1)
            c0 = fd.define_scalar(1.0, DataType.Float)
            t3 = fd.ops.full(shape=[2, 2], fill_value=c0, dtype=DataType.Float)
            t4 = fd.ops.mul(t3, s2)
            fd.add_output(t4)

        with FusionDefinition() as fd:
            fusion_func(fd)

        # TODO: full is broken and does not print its proper definition
        # Issue: https://github.com/csarofeen/pytorch/issues/2502
        nvf_out = fd.execute([2.0, 3.0])
        eager_out = torch.full([2, 2], 1.0) * 5.0
        self.assertEqual(eager_out, nvf_out[0])

    def test_addcmul(self):
        inputs = [
            torch.randn(4, device="cuda", dtype=torch.float32),
            torch.randn(4, device="cuda", dtype=torch.float32),
            torch.randn(4, device="cuda", dtype=torch.float32),
        ]

        def fusion_func(fd: FusionDefinition):
            t0 = fd.from_pytorch(inputs[0])
            t1 = fd.from_pytorch(inputs[1])
            t2 = fd.from_pytorch(inputs[2])
            c0 = fd.define_scalar(0.1)

            t3 = fd.ops.addcmul(t0, t1, t2, c0)

            fd.add_output(t3)

        nvfout, _ = self.exec_nvfuser(fusion_func, inputs)

        torch_out = torch.addcmul(*inputs, value=0.1)

        self.assertEqual(nvfout[0], torch_out)

    def test_compute_contiguity(self):
        sizes = [2, 1, 3, 1, 4, 5, 6]
        strides = [80, 30, 30, 456456465465, 0, 6, 1]
        contiguity = [False, None, True, None, None, True, True]
        self.assertEqual(compute_contiguity(sizes, strides), contiguity)
        strides = [800, 300, 300, 456456465465, 0, 60, 10]
        contiguity = [False, None, True, None, None, True, False]
        self.assertEqual(compute_contiguity(sizes, strides), contiguity)

    def test_compute_tensor_descriptor(self):
        configs = (
            (
                # size
                [2, 1, 3, 1, 4, 3],
                # stride
                [12, 4, 4, 4, 1, 0],
                # expected contiguity
                [True, None, True, None, True, None],
                # expected stride_order
                [5, 4, 3, 2, 1, 0],
            ),
            (
                [2, 3, 1, 5, 4],
                [28, 4, 14, 0, 1],
                [False, None, True, None, True],
                [4, 2, 3, 1, 0],
            ),
            (
                [2, 2, 1, 1, 2, 2, 2],
                [8, 4, 3, 9, 2, 0, 1],
                [None, True, True, None, True, None, True],
                [5, 4, 3, 6, 2, 1, 0],
            ),
            (
                [2, 2, 1, 2, 4, 2],
                [2, 32, 1, 8, 0, 4],
                [False, True, True, False, None, None],
                [2, 5, 0, 4, 1, 3],
            ),
            (
                [2, 2, 2, 2],
                [8, 4, 2, 1],
                [True, True, True, True],
                [3, 2, 1, 0],
            ),
            (
                [2, 1, 3, 1, 4],
                [24, 4, 8, 4, 2],
                [True, True, None, None, False],
                [4, 2, 3, 1, 0],
            ),
            (
                [2, 2, 2, 2],
                [8, 4, 0, 2],
                [True, True, None, False],
                [3, 2, 1, 0],
            ),
        )

        for sizes, strides, contiguity, stride_order in configs:
            computed_contiguity, computed_stride_order = compute_tensor_descriptor(
                sizes, strides
            )
            self.assertEqual(computed_contiguity, contiguity)
            self.assertEqual(computed_stride_order, stride_order)

    def test_stride_order_with_explicit_broadcast(self):
        inputs = [
            torch.randn(3, device="cuda").unsqueeze(-1),
            torch.randn(2, 3, device="cuda")
            .unsqueeze(-1)
            .expand(2, 3, 4)
            .transpose(2, 0),
            torch.randn(5 * 960, device="cuda").as_strided(
                (5, 4, 1, 5, 16), (960, 48, 16, 192, 1)
            ),
            torch.randn(6, device="cuda").as_strided((2, 16, 3), (3, 0, 1)),
        ]

        def fusion_func(fd: FusionDefinition):
            t0 = fd.from_pytorch(inputs[0])
            t1 = fd.from_pytorch(inputs[1])
            t2 = fd.from_pytorch(inputs[2])
            t3 = fd.define_tensor(
                shape=[-1, 16, 3],
                contiguity=[None, True, True],
                dtype=DataType.Float,
                stride_order=[1, 2, 0],
                is_cpu=False,
            )

            t0_b = fd.ops.broadcast(t0, [True, False, False])
            t4 = fd.ops.add(t0_b, t1)
            c0 = fd.define_scalar(3.0)
            t5 = fd.ops.add(t2, c0)
            t6 = fd.ops.mul(t3, c0)

            fd.add_output(t4)
            fd.add_output(t5)
            fd.add_output(t6)

        nvf_out, _ = self.exec_nvfuser(fusion_func, inputs)
        eager_out = inputs[0] + inputs[1]
        self.assertEqual(nvf_out[0], inputs[0] + inputs[1])
        self.assertEqual(nvf_out[1], inputs[2] + 3.0)
        self.assertEqual(nvf_out[2], inputs[3] * 3.0)

    def test_prod(self):
        inputs = [
            torch.ones(2, 4, 8, device="cuda"),
        ]

        def fusion_func(fd: FusionDefinition):
            t0 = fd.from_pytorch(inputs[0])

            t1 = fd.ops.prod(t0, DataType.Float)
            t2 = fd.ops.prod(t0, 1, False, DataType.Float)
            t3 = fd.ops.prod(t0, 1, True, DataType.Float)
            t4 = fd.ops.prod(t0, [-1], False, DataType.Float)

            fd.add_output(t1)
            fd.add_output(t2)
            fd.add_output(t3)
            fd.add_output(t4)

        nvf_out, _ = self.exec_nvfuser(fusion_func, inputs)

        eager_outs = [
            torch.prod(inputs[0], dtype=torch.float32),
            torch.prod(inputs[0], 1, False, dtype=torch.float32),
            torch.prod(inputs[0], 1, True, dtype=torch.float32),
            torch.prod(inputs[0], -1, False, dtype=torch.float32),
        ]
        assert len(nvf_out) == len(eager_outs)

        for n, e in zip(nvf_out, eager_outs):
            self.assertEqual(n, e)

    def test_output_stride_order(self):
        inputs = [
            torch.arange(0, 120).reshape(2, 3, 4, 5).cuda().float(),
        ]
        eager_out = inputs[0] + 3.0

        for perm in itertools.permutations(range(4), 4):
            # testing stride_order in add_output
            def fusion_func(fd: FusionDefinition):
                t0 = fd.from_pytorch(inputs[0])
                c0 = fd.define_scalar(3.0)
                t1 = fd.ops.add(t0, c0)
                fd.add_output(t1, perm)

            nvf_out, _ = self.exec_nvfuser(fusion_func, inputs)
            self.assertEqual(eager_out, nvf_out[0])

            nvf_stride = nvf_out[0].stride()
            sorted_stride = list(nvf_stride)
            rank = len(nvf_stride)
            for idx, axis in enumerate(perm):
                sorted_stride[rank - 1 - axis] = nvf_stride[idx]
            self.assertTrue(sorted(sorted_stride, reverse=True) == sorted_stride)

            # testing stride_order in set
            def fusion_set_func(fd: FusionDefinition):
                t0 = fd.from_pytorch(inputs[0])
                c0 = fd.define_scalar(3.0)
                t1 = fd.ops.add(t0, c0)
                t2 = fd.ops.stride_order(t1, perm)
                fd.add_output(t2)

            nvf_out, _ = self.exec_nvfuser(fusion_set_func, inputs)
            self.assertEqual(eager_out, nvf_out[0])

            nvf_stride = nvf_out[0].stride()
            sorted_stride = list(nvf_stride)
            rank = len(nvf_stride)
            for idx, axis in enumerate(perm):
                sorted_stride[rank - 1 - axis] = nvf_stride[idx]
            self.assertTrue(sorted(sorted_stride, reverse=True) == sorted_stride)

    def test_expanded_bcast_tensor(self):
        inputs = [
            torch.tensor(1.5, device="cuda"),
            torch.randn(5, 5, 5, device="cuda"),
            torch.randint(0, 1, (5, 5), device="cuda")
            .bool()
            .unsqueeze(-1)
            .expand(5, 5, 5),
        ]

        def fusion_func(fd: FusionDefinition) -> None:
            T0 = fd.from_pytorch(inputs[0])
            T1 = fd.from_pytorch(inputs[1])
            T2 = fd.from_pytorch(inputs[2])
            T3 = fd.ops.add(T0, T1)
            T4 = fd.ops.add(T2, T3)
            fd.add_output(T4)

        eager_out = inputs[0] + inputs[1] + inputs[2]

        nvf_out, _ = self.exec_nvfuser(fusion_func, inputs)
        self.assertEqual(eager_out, nvf_out[0])

    def test_segment_set(self):
        inputs = [
            torch.randn(5, 5, 5, device="cuda"),
        ]

        def fusion_func(fd: FusionDefinition) -> None:
            T0 = fd.from_pytorch(inputs[0])
            T1 = fd.ops.neg(T0)
            T2 = fd.ops.segment_set(T1)
            T3 = fd.ops.relu(T2)
            fd.add_output(T3)

        eager_out = inputs[0].neg().relu()

        nvf_out, _ = self.exec_nvfuser(fusion_func, inputs)
        self.assertEqual(eager_out, nvf_out[0])

    def test_fix_2549(self):
        a = torch.ones(4, 1, dtype=torch.double, device="cuda")
        b = torch.ones(4, 4, dtype=torch.double, device="cuda")

        def nvfuser_fusion_id(fd: FusionDefinition) -> None:
            T0 = fd.define_tensor(
                sizes=a.shape, strides=a.stride(), dtype=DataType.Double, is_cpu=False
            )
            T1 = fd.define_tensor(
                sizes=b.shape, strides=b.stride(), dtype=DataType.Double, is_cpu=False
            )
            T2 = fd.ops.broadcast_in_dim(T0, shape=[4, 4], broadcast_dims=[0, 1])
            T3 = fd.ops.div(T1, T2)
            fd.add_output(T3)

        with FusionDefinition() as fd:
            nvfuser_fusion_id(fd)

        out = fd.execute([a, b])
        self.assertEqual(out[0], b / a)

    def test_real_imag(self):
        for dtype in [torch.complex128, torch.complex64]:
            inputs = [
                torch.randn(5, dtype=dtype, device="cuda"),
            ]

            def fusion_func(fd: FusionDefinition):
                t0 = fd.from_pytorch(inputs[0])
                fd.add_output(fd.ops.real(t0))
                fd.add_output(fd.ops.imag(t0))

            nvf_out, _ = self.exec_nvfuser(fusion_func, inputs)

            self.assertEqual(torch.real(inputs[0]), nvf_out[0])
            self.assertEqual(torch.imag(inputs[0]), nvf_out[1])

    def test_cuda_code_and_scheduled_fusion_ir_strings(self):
        inputs = [
            torch.randn(2, 2, 2, 2, device="cuda"),
        ]
        big_inputs = [
            torch.randn(64, 64, 64, 64, device="cuda"),
        ]

        # Function only based definition
        class DefFuncFusion(FusionDefinition):
            def definition(self):
                t0 = self.from_pytorch(inputs[0])
                t1 = self.ops.relu(t0)
                self.add_output(t1)

        # Function based definition plus a user schedule
        class UserSchedFusion(FusionDefinition):
            def definition(self):
                t0 = self.from_pytorch(inputs[0])
                t1 = self.ops.sinh(t0)
                self.add_output(t1)

            def schedule(self):
                pass

        # Context Based Definition
        ctx_fusion = FusionDefinition()
        with ctx_fusion:
            t0 = ctx_fusion.from_pytorch(inputs[0])
            t1 = ctx_fusion.ops.tanh(t0)
            ctx_fusion.add_output(t1)

        # Context Based Definition with a segmented fusion
        ctx_seg_fusion = FusionDefinition()
        with ctx_seg_fusion:
            t0 = ctx_seg_fusion.from_pytorch(inputs[0])
            t1 = ctx_seg_fusion.ops.sum(t0, dim=0)
            t2 = ctx_seg_fusion.ops.sum(t0, dim=-1)
            ctx_seg_fusion.add_output(t1)
            ctx_seg_fusion.add_output(t2)

        test_defs = [DefFuncFusion(), UserSchedFusion(), ctx_fusion, ctx_seg_fusion]

        for fd in test_defs:
            # Attempting to get the cuda code for an un-executed FusionDefinition
            # should trigger a RuntimeError and not a segfault
            with self.assertRaisesRegex(RuntimeError, "Invalid fusion definition!"):
                _ = fd.last_cuda_code()
            with self.assertRaisesRegex(RuntimeError, "Invalid fusion definition!"):
                _ = fd.last_scheduled_fusion_ir()
            # Only make this check for function based definitions
            if hasattr(super(type(self), self), "definition"):
                with self.assertRaisesRegex(RuntimeError, "Invalid fusion definition!"):
                    _ = fd.fusion_ir()

            _ = fd.execute(inputs)

            code_len = len(fd.sched.user_schedule_ir())
            self.assertTrue(code_len > 0, "User schedule is not defined.")
            code_len = len(fd.last_cuda_code())
            self.assertTrue(code_len > 0, "Cuda Code was not produced!")
            code_len = len(fd.last_cuda_code(intrinsic_code=True))
            self.assertTrue(code_len > 0, "Cuda Code was not produced!")
            sched_ir_len = len(fd.last_scheduled_fusion_ir())
            self.assertTrue(code_len > 0, "Scheduled Fusion IR was not produced!")
            sched_ir_len = len(fd.last_scheduled_fusion_ir(tensor_transforms=True))
            self.assertTrue(code_len > 0, "Scheduled Fusion IR was not produced!")
            sched_ir_len = len(fd.fusion_ir())
            self.assertTrue(code_len > 0, "Unscheduled Fusion IR was not produced!")

            code_len = len(fd.cuda_code_for(inputs))
            self.assertTrue(code_len > 0, "Cuda Code was not produced!")
            code_len = len(fd.cuda_code_for(inputs, intrinsic_code=True))
            self.assertTrue(code_len > 0, "Cuda Code was not produced!")
            sched_ir_len = len(fd.scheduled_fusion_ir_for(inputs))
            self.assertTrue(code_len > 0, "Scheduled Fusion IR was not produced!")
            sched_ir_len = len(
                fd.scheduled_fusion_ir_for(inputs, tensor_transforms=True)
            )
            self.assertTrue(code_len > 0, "Scheduled Fusion IR was not produced!")

            # Attempt to get strings for inputs that do not heuristically match
            # and a new fusion has not been compiled
            with self.assertRaisesRegex(RuntimeError, "Fusion is not compiled!"):
                _ = fd.cuda_code_for(big_inputs)
            with self.assertRaisesRegex(RuntimeError, "Fusion is not compiled!"):
                _ = fd.scheduled_fusion_ir_for(big_inputs)

        # It is necessary to reset the Fusion Cache
        # so serialization/deserialization does not exhibit the same error across tests.
        fc = FusionCache.get()
        fc.reset()

    def test_pad(self):
        inputs = [
            torch.testing.make_tensor((1, 2, 3), dtype=torch.float32, device="cuda"),
        ]

        def fusion_func(fd: FusionDefinition):
            t0 = fd.from_pytorch(inputs[0])

            t1 = fd.ops.pad(t0, [1, 1, 1, 1])
            fd.add_output(t1)

            # zero padding in some dims
            t2 = fd.ops.pad(t0, [0, 0, 2, 3])
            fd.add_output(t2)

            # zero padding in all dims
            t3 = fd.ops.pad(t0, [0, 0, 0, 0])
            fd.add_output(t3)

            # no padding provided in first dim
            t4 = fd.ops.pad(t0, [2, 3])
            fd.add_output(t4)

            # test padding with a value other than 0
            fill_val = fd.define_scalar(2.0)
            t5 = fd.ops.pad(t0, [2, 3], fill_val)
            fd.add_output(t5)

            # pad a broadcast dimension with a value other than 0
            t6 = fd.ops.pad(t0, [2, 3, 0, 0, 0, 0])
            fd.add_output(t6)

        nvf_out, _ = self.exec_nvfuser(fusion_func, inputs)

        self.assertEqual(F.pad(inputs[0], [1, 1, 1, 1]), nvf_out[0])
        self.assertEqual(F.pad(inputs[0], [0, 0, 2, 3]), nvf_out[1])
        self.assertEqual(F.pad(inputs[0], [0, 0, 0, 0]), nvf_out[2])
        self.assertEqual(F.pad(inputs[0], [2, 3]), nvf_out[3])
        self.assertEqual(F.pad(inputs[0], [2, 3], "constant", 2.0), nvf_out[4])
        self.assertEqual(F.pad(inputs[0], [2, 3, 0, 0, 0, 0]), nvf_out[5])

    def test_pad_cache(self):
        """Test that using different pad widths causes a cache miss.

        cf. https://github.com/NVIDIA/Fuser/pull/10#pullrequestreview-1352667557
        """
        inputs = [
            torch.testing.make_tensor((2, 3), dtype=torch.float32, device="cuda"),
        ]

        def fusion_func_pad1(fd: FusionDefinition):
            t0 = fd.from_pytorch(inputs[0])
            t1 = fd.ops.pad(t0, [1, 1])
            fd.add_output(t1)

        nvf_out1, _ = self.exec_nvfuser(
            fusion_func_pad1, inputs, new_fusion_expected=True
        )
        _ = self.exec_nvfuser(fusion_func_pad1, inputs, new_fusion_expected=False)

        def fusion_func_pad2(fd: FusionDefinition):
            t0 = fd.from_pytorch(inputs[0])
            t1 = fd.ops.pad(t0, [2, 2])
            fd.add_output(t1)

        nvf_out2, _ = self.exec_nvfuser(
            fusion_func_pad2, inputs, new_fusion_expected=True
        )

        def fusion_func_pad3(fd: FusionDefinition):
            t0 = fd.from_pytorch(inputs[0])
            fill_val = fd.define_scalar(2.0)
            t1 = fd.ops.pad(t0, [1, 1], fill_val)
            fd.add_output(t1)

        nvf_out3, _ = self.exec_nvfuser(
            fusion_func_pad3, inputs, new_fusion_expected=True
        )
        _ = self.exec_nvfuser(fusion_func_pad3, inputs, new_fusion_expected=False)

        self.assertEqual(F.pad(inputs[0], [1, 1]), nvf_out1[0])
        # Erroneous cache miss would use kernel 1 instead of 2
        self.assertEqual(F.pad(inputs[0], [2, 2]), nvf_out2[0])
        # Erroneous cache hit based on fill value would use kernel1
        self.assertEqual(F.pad(inputs[0], [1, 1], "constant", 2.0), nvf_out3[0])

    def test_cat(self):
        inputs = [
            torch.randn(2, 4, device="cuda"),
            torch.randn(2, 3, device="cuda"),
            torch.randn(4, 4, device="cuda"),
            torch.randn(0, 4, device="cuda"),
        ]

        def fusion_func(fd: FusionDefinition):
            t0 = fd.from_pytorch(inputs[0])
            t1 = fd.from_pytorch(inputs[1])
            t2 = fd.from_pytorch(inputs[2])
            t3 = fd.from_pytorch(inputs[3])

            t3 = fd.ops.cat([t0, t1], 1)
            fd.add_output(t3)

            t4 = fd.ops.cat([t0, t2], 0)
            fd.add_output(t4)

            # torch.cat accepts empty tensors (size 0 in the concat dimension),
            # which do not affect the output.
            # The below fails with RuntimeError: mapped_id_resize != nullptr
            # INTERNAL ASSERT FAILED at
            # "/opt/pytorch/nvfuser/csrc/lower_index_compute.cpp":1306
            # t5 = fd.ops.cat([t0, t3], 0)
            # fd.add_output(t5)

        nvf_out, _ = self.exec_nvfuser(fusion_func, inputs)

        self.assertEqual(torch.cat([inputs[0], inputs[1]], dim=1), nvf_out[0])
        self.assertEqual(torch.cat([inputs[0], inputs[2]], dim=0), nvf_out[1])
        # self.assertEqual(torch.cat([inputs[0], inputs[3]], dim=0), nvf_out[2])

    def test_nextafter(self):
        inputs = [
            # torch.nextafter is only defined for float{32,64} tensor inputs
            torch.testing.make_tensor(4, device="cuda", dtype=torch.float32),
            torch.testing.make_tensor(4, device="cuda", dtype=torch.float64),
        ]

        def fusion_func(fd: FusionDefinition):
            t0 = fd.from_pytorch(inputs[0])
            t1 = fd.from_pytorch(inputs[1])

            s0 = fd.define_scalar(1.0, dtype=DataType.Float)
            s1 = fd.define_scalar(-1.0, dtype=DataType.Double)

            for a, b in itertools.product(
                [t0, t1, s0, s1],
                [t0, t1, s0, s1],
            ):
                # always enter the fusion...
                t = fd.ops.nextafter(a, b)
                if isinstance(t, Tensor):
                    # ...but skip outputting scalars, which we don't support
                    fd.add_output(t)

        nvf_out, _ = self.exec_nvfuser(fusion_func, inputs)

        ab = [inputs[0], inputs[1], 1.0, -1.0]
        i = 0
        for a, b in itertools.product(ab, ab):
            if not (isinstance(a, torch.Tensor) or isinstance(b, torch.Tensor)):
                continue
            n = nvf_out[i]
            i += 1
            torch_out = torch.nextafter(
                torch.as_tensor(a, device="cuda"), torch.as_tensor(b, device="cuda")
            )
            self.assertEqual(n, torch_out)

    def test_nanogpt_mha_dpa(self):
        inputs = [
            torch.randn(16, 16, 128, 128, device="cuda"),
            torch.randn(1, 1, 1024, 1024, device="cuda"),
        ]

        def nvfuser_fusion(fd: FusionDefinition, prob) -> None:
            T0 = fd.define_tensor(
                shape=[-1, -1, -1, -1],
                contiguity=[True, True, True, True],
                dtype=DataType.Float,
                is_cpu=False,
            )
            T1 = fd.define_tensor(
                shape=[1, 1, -1, -1],
                contiguity=[None, None, True, True],
                dtype=DataType.Float,
                is_cpu=False,
            )
            S2 = fd.define_scalar(0.125000, dtype=DataType.Double)
            T3 = fd.ops.mul(T0, S2)
            T4 = fd.ops.slice(
                T1,
                start_indices=[0, 0, 0, 0],
                end_indices=[1, 1, 128, 128],
                strides=[1, 1, 1, 1],
            )
            S5 = fd.define_scalar(0.00000, dtype=DataType.Double)
            T6 = fd.ops.eq(S5, T4)
            T7 = fd.ops.broadcast_in_dim(
                T6, shape=[16, 16, 128, 128], broadcast_dims=[0, 1, 2, 3]
            )
            S8 = fd.define_scalar(float("-inf"), dtype=DataType.Double)
            T9 = fd.ops.where(T7, S8, T3)
            S10 = fd.define_scalar(-1, dtype=DataType.Int)
            S11 = fd.define_scalar(4, dtype=DataType.Int)
            S12 = fd.ops.add(S10, S11)
            T13 = fd.ops.max(T9, dims=[3], keepdim=False, dtype=DataType.Null)
            T14 = fd.ops.broadcast_in_dim(
                T13, shape=[16, 16, 128, 1], broadcast_dims=[0, 1, 2]
            )
            T15 = fd.ops.broadcast_in_dim(
                T14, shape=[16, 16, 128, 128], broadcast_dims=[0, 1, 2, 3]
            )
            T16 = fd.ops.sub(T9, T15)
            T17 = fd.ops.exp(T16)
            S18 = fd.define_scalar(-1, dtype=DataType.Int)
            S19 = fd.define_scalar(4, dtype=DataType.Int)
            S20 = fd.ops.add(S18, S19)
            T21 = fd.ops.sum(T17, dims=[3], keepdim=False, dtype=DataType.Null)
            T22 = fd.ops.broadcast_in_dim(
                T21, shape=[16, 16, 128, 1], broadcast_dims=[0, 1, 2]
            )
            T23 = fd.ops.broadcast_in_dim(
                T22, shape=[16, 16, 128, 128], broadcast_dims=[0, 1, 2, 3]
            )
            T24 = fd.ops.div(T17, T23)
            S25 = fd.define_scalar(16, dtype=DataType.Int)
            S26 = fd.define_scalar(16, dtype=DataType.Int)
            S27 = fd.define_scalar(128, dtype=DataType.Int)
            S28 = fd.define_scalar(128, dtype=DataType.Int)
            S29 = fd.define_scalar(0.00000, dtype=DataType.Double)
            S30 = fd.define_scalar(1.00000, dtype=DataType.Double)
            T31 = fd.ops.uniform(
                S29, S30, shape=[S25, S26, S27, S28], dtype=DataType.Float
            )
            S32 = fd.define_scalar(1.0 - prob, dtype=DataType.Double)
            T33 = fd.ops.lt(T31, S32)
            T34 = fd.ops.cast(T33, dtype=DataType.Float)
            T35 = fd.ops.mul(T24, T34)
            S36 = fd.define_scalar(1.0 / (1.0 - prob), dtype=DataType.Double)
            T37 = fd.ops.mul(T35, S36)
            fd.add_output(T37)

        def torch_def(acts, bias, n_seq_len, n_head_dim, prob):
            att = acts * (1.0 / math.sqrt(n_head_dim))
            att = att.masked_fill(
                bias[:, :, :n_seq_len, :n_seq_len] == 0, float("-inf")
            )
            att = torch.nn.functional.softmax(att, dim=-1)
            att = torch.nn.functional.dropout(att, p=prob)
            return att

        # NOTE: The dropout probabilities need to be set to 0 elements zeroed out
        # in order to match implementations as eager and nvFuser do not have matching
        # blocking.
        nvf_out, _ = self.exec_nvfuser(partial(nvfuser_fusion, prob=0.0), inputs)
        eager_out = torch_def(inputs[0], inputs[1], 128, 64, 0.0)

        for idx in range(len(nvf_out)):
            self.assertEqual(eager_out, nvf_out[idx])

    def test_nanogpt_split_mha_linears(self):
        inputs = [
            torch.randn(16, 128, 3072, device="cuda"),
        ]

        def nvfuser_fusion_0(fd: FusionDefinition) -> None:
            T0 = fd.from_pytorch(inputs[0])
            T0_slice1 = fd.ops.slice(T0, [0, 0, 0], [16, 128, 1024], [1, 1, 1])
            T0_slice2 = fd.ops.slice(T0, [0, 0, 1024], [16, 128, 2048], [1, 1, 1])
            T0_slice3 = fd.ops.slice(T0, [0, 0, 2048], [16, 128, 3072], [1, 1, 1])
            T1_slice1 = fd.ops.reshape(T0_slice1, [16, 128, 16, 64])
            T1_slice2 = fd.ops.reshape(T0_slice2, [16, 128, 16, 64])
            T1_slice3 = fd.ops.reshape(T0_slice3, [16, 128, 16, 64])
            T2_slice1 = fd.ops.permute(T1_slice1, [0, 2, 1, 3])
            T2_slice2 = fd.ops.permute(T1_slice2, [0, 2, 1, 3])
            T2_slice3 = fd.ops.permute(T1_slice3, [0, 2, 1, 3])
            fd.add_output(T2_slice1)
            fd.add_output(T2_slice2)
            fd.add_output(T2_slice3)

        def torch_def_0(acts, n_embd, n_head):
            B, T, C = acts.size()
            q, k, v = acts.split(n_embd, dim=2)
            k = k.view(B, T, n_head, (C // 3) // n_head).transpose(
                1, 2
            )  # (B, nh, T, hs)
            q = q.view(B, T, n_head, (C // 3) // n_head).transpose(
                1, 2
            )  # (B, nh, T, hs)
            v = v.view(B, T, n_head, (C // 3) // n_head).transpose(
                1, 2
            )  # (B, nh, T, hs)
            return (
                q,
                k,
                v,
            )

        def nvfuser_fusion_1(fd: FusionDefinition) -> None:
            T0 = fd.define_tensor(
                shape=[-1, -1, -1],
                contiguity=[True, True, True],
                dtype=DataType.Float,
                is_cpu=False,
            )
            T1 = fd.ops.slice(
                T0,
                start_indices=[0, 0, 0],
                end_indices=[16, 128, 1024],
                strides=[1, 1, 1],
            )
            T2 = fd.ops.slice(
                T0,
                start_indices=[0, 0, 1024],
                end_indices=[16, 128, 2048],
                strides=[1, 1, 1],
            )
            T3 = fd.ops.slice(
                T0,
                start_indices=[0, 0, 2048],
                end_indices=[16, 128, 3072],
                strides=[1, 1, 1],
            )
            fd.add_output(T1)
            fd.add_output(T2)
            fd.add_output(T3)

        def torch_def_1(acts, n_embd, n_head):
            B, T, C = acts.size()
            q, k, v = acts.split(n_embd, dim=2)
            return (
                q,
                k,
                v,
            )

        tests = [
            (nvfuser_fusion_0, torch_def_0),
            (nvfuser_fusion_1, torch_def_1),
        ]

        for nvf_func, torch_func in tests:
            nvf_out, _ = self.exec_nvfuser(nvf_func, inputs)
            eager_out = torch_func(*inputs, 1024, 16)
            for idx in range(len(eager_out)):
                self.assertEqual(eager_out[idx], nvf_out[idx])

    def test_slice_error_checks(self):
        inputs = [
            [torch.randn(10, 10, device="cuda")],
            [torch.randn(5, 5, device="cuda")],
        ]

        def check_start_indices(fd: FusionDefinition, acts) -> None:
            T0 = fd.from_pytorch(acts[0])
            T1 = fd.ops.slice(
                T0, start_indices=[-1, -2], end_indices=[5, 5], strides=[7, 7]
            )
            fd.add_output(T1)

        def check_end_indices(fd: FusionDefinition, acts) -> None:
            T0 = fd.from_pytorch(acts[0])
            T1 = fd.ops.slice(
                T0, start_indices=[3, 4], end_indices=[1, 2], strides=[1, 1]
            )
            fd.add_output(T1)

        def check_strides(fd: FusionDefinition, acts) -> None:
            T0 = fd.from_pytorch(acts[0])
            T1 = fd.ops.slice(
                T0, start_indices=[0, 0], end_indices=[5, 5], strides=[5, 5]
            )
            fd.add_output(T1)

        def check_tensor_dims(fd: FusionDefinition, acts) -> None:
            T0 = fd.from_pytorch(acts[0])
            T1 = fd.ops.slice(
                T0, start_indices=[0, 0, 0], end_indices=[4, 4, 4], strides=[1, 1, 1]
            )
            fd.add_output(T1)

        def check_slice_dims_start(fd: FusionDefinition, acts) -> None:
            T0 = fd.from_pytorch(acts[0])
            T1 = fd.ops.slice(
                T0, start_indices=[0, 0, 0], end_indices=[4, 4], strides=[1, 1]
            )
            fd.add_output(T1)

        def check_slice_dims_end(fd: FusionDefinition, acts) -> None:
            T0 = fd.from_pytorch(acts[0])
            T1 = fd.ops.slice(
                T0, start_indices=[0, 0], end_indices=[4, 4, 4], strides=[1, 1]
            )
            fd.add_output(T1)

        def check_slice_dims_stride(fd: FusionDefinition, acts) -> None:
            T0 = fd.from_pytorch(acts[0])
            T1 = fd.ops.slice(
                T0, start_indices=[0, 0], end_indices=[4, 4], strides=[1, 1, 1]
            )
            fd.add_output(T1)

        def check_nostrides(fd: FusionDefinition, acts) -> None:
            T0 = fd.from_pytorch(acts[0])
            T1 = fd.ops.slice(T0, start_indices=[2, 2], end_indices=[4, 4])
            fd.add_output(T1)

        # TODO: Currently, this check fails to produce a zero-element tensor whne the tensor
        # is smaller than the index range of the slize.  Therefore, it is disabled.
        # Issue: https://github.com/NVIDIA/Fuser/issues/52
        def legal(fd: FusionDefinition, acts) -> None:
            T0 = fd.from_pytorch(acts[0])
            T1 = fd.ops.slice(
                T0, start_indices=[6, 6], end_indices=[8, 8], strides=[1, 1]
            )
            fd.add_output(T1)

        checks = [
            (
                check_start_indices,
                "Slice operation start_indices must be greater-than-or-equal-to 0. .*",
            ),
            (
                check_end_indices,
                "Slice operation end_indices must be greater-than-or-equal-to start_indices. .*",
            ),
            (
                check_strides,
                "nvFuser Limitation: All slice operation strides must be of size 1. .*",
            ),
            (
                check_tensor_dims,
                "Number of tensor dimensions does not match slice dimensions! .*",
            ),
            (
                check_slice_dims_start,
                "Slice start_indices and strides don't match! .*",
            ),
            (
                check_slice_dims_end,
                "Slice indexing attribute dimensions don't match! .*",
            ),
            (
                check_slice_dims_stride,
                "Slice start_indices and strides don't match! .*",
            ),
            (check_nostrides, None),
            # (legal, None),
        ]

        first_check = True
        for inp in inputs:
            for check, error in checks:
                if error is None:
                    # First check is here on legal fusions since the second time
                    # through they should already be cached
                    out = self.exec_nvfuser(
                        partial(check, acts=inp),
                        inp,
                        new_fusion_expected=(first_check or debug_serde),
                    )
                else:
                    # When a fusion definition with errors is deserialized, it is recreated, triggering an error.
                    # skip_serde_check=True is necessary to skip these failing fusion definitions
                    # so serialization/deserialization does not exhibit the same errors in subsequent tests.
                    self.assertRaisesRegex(
                        RuntimeError,
                        error,
                        self.exec_nvfuser,
                        partial(check, acts=inp),
                        inp,
                        skip_serde_check=True,
                    )
            first_check = False

    def test_constant_nans(self):
        inputs = [
            torch.randn(4, 4, device="cuda"),
        ]

        def fusion_func(fd: FusionDefinition) -> None:
            t0 = fd.from_pytorch(inputs[0])
            c0 = fd.define_scalar(float("nan"))
            t1 = fd.ops.add(t0, c0)
            fd.add_output(t1)

        eager_out = inputs[0] + float("nan")

        nvf_out, _ = self.exec_nvfuser(fusion_func, inputs)
        self.assertEqual(eager_out, nvf_out[0])

    def test_def_op_in_schedule(self):
        """
        Tests for an error when a definition op is used in a schedule
        """
        inputs = [
            torch.randn(4, 4, 4, device="cuda"),
        ]

        class SchedError(FusionDefinition):
            def definition(self):
                self.t0 = self.from_pytorch(inputs[0])
                self.t1 = self.ops.tanh(self.t0)
                self.add_output(self.t1)

            def schedule(self):
                self.t2 = self.ops.relu(self.t1)

        with self.assertRaisesRegex(
            RuntimeError, "Attempting to add to a completed definition!"
        ):
            fd = SchedError()
            _ = fd.execute(inputs)

    @unittest.skipIf(
        torch.cuda.device_count() < 2, "test_selected_device requires multiple GPUs"
    )
    def test_selected_device(self):
        """
        Run the Fusion on device 1
        """
        inputs = [
            torch.rand(2, 2, device="cuda:1"),
            torch.rand(2, 2, device="cuda:1"),
        ]

        def fusion_func(fd: FusionDefinition):
            t0 = fd.from_pytorch(inputs[0])
            t1 = fd.from_pytorch(inputs[1])
            t2 = fd.ops.add(t0, t1)
            c0 = fd.define_scalar(1.0, DataType.Float)
            t3 = fd.ops.full(shape=[2, 2], fill_value=c0, dtype=DataType.Float)
            t4 = fd.ops.mul(t3, t2)
            fd.add_output(t4)

        nvf_out, _ = self.exec_nvfuser(fusion_func, inputs, device="cuda:1")
        eager_out = torch.full([2, 2], 1.0, device="cuda:1") * (inputs[0] + inputs[1])
        self.assertEqual(eager_out, nvf_out[0])

        self.assertTrue(nvf_out[0].device.index == 1)

    def test_matmul(self):
        m = 24
        n = 16
        k = 8
        inputs_tt = [
            torch.randn(m, k, device="cuda", dtype=torch.float16),
            torch.randn(k, n, device="cuda", dtype=torch.float16),
        ]

        inputs_tn = [
            inputs_tt[0].clone(),
            inputs_tt[1].clone().as_strided(size=[k, n], stride=[1, k]),
        ]

        inputs_nt = [
            inputs_tt[0].clone().as_strided(size=[m, k], stride=[1, m]),
            inputs_tt[1].clone(),
        ]

        inputs_tn = [inputs_tt[0].clone(), inputs_tn[1].clone()]

        inputs_nn = [inputs_nt[0].clone(), inputs_tn[1].clone()]

        def fusion_func(fd: FusionDefinition, inps) -> None:
            t0 = fd.from_pytorch(inps[0])
            t1 = fd.from_pytorch(inps[1])
            t2 = fd.ops.matmul(t0, t1)
            fd.add_output(t2)

        for inps in [inputs_tt, inputs_tn, inputs_nt, inputs_nn]:
            nvf_out, _ = self.exec_nvfuser(partial(fusion_func, inps=inps), inps)
            eager_out = torch.matmul(inps[0], inps[1])
            fp16_nvf_out = nvf_out[0]
            self.assertEqual(eager_out, fp16_nvf_out)

    def test_linear(self):
        m = 24
        n = 16
        k = 8
        bias0d = torch.tensor(3.14, device="cuda", dtype=torch.float16)
        bias1d = torch.randn(n, device="cuda", dtype=torch.float16)

        inputs_mk_nk = [
            torch.randn(m, k, device="cuda", dtype=torch.float16),
            torch.randn(n, k, device="cuda", dtype=torch.float16),
        ]

        inputs_mk_kn = [
            inputs_mk_nk[0].clone(),
            inputs_mk_nk[1].clone().as_strided(size=[n, k], stride=[1, n]),
        ]

        inputs_km_nk = [
            inputs_mk_nk[0].clone().as_strided(size=[m, k], stride=[1, m]),
            inputs_mk_nk[1].clone(),
        ]

        inputs_km_kn = [
            inputs_km_nk[0].clone(),
            inputs_mk_kn[1].clone(),
        ]

        def fusion_func(
            fd: FusionDefinition,
            inp: torch.Tensor,
            wt: torch.Tensor,
            bias: torch.Tensor | None,
        ) -> None:
            t0 = fd.from_pytorch(inp)
            t1 = fd.from_pytorch(wt)
            if bias is not None:
                t2 = fd.from_pytorch(bias)
                t_out = fd.ops.linear(t0, t1, t2)
            else:
                t_out = fd.ops.linear(t0, t1)
            fd.add_output(t_out)

        in_tensors = [inputs_mk_nk, inputs_mk_kn, inputs_km_nk, inputs_km_kn]
        use_bias = [None, bias0d, bias1d]
        for [inp, wt], use_bias in list(itertools.product(in_tensors, use_bias)):
            with self.subTest(inp=inp, wt=wt, use_bias=use_bias):
                input_tensors = (
                    (inp, wt, use_bias) if use_bias is not None else (inp, wt)
                )
                nvf_out, _ = self.exec_nvfuser(
                    partial(fusion_func, inp=inp, wt=wt, bias=use_bias),
                    input_tensors,
                )
                eager_out = F.linear(input=inp, weight=wt, bias=use_bias)
                fp16_nvf_out = nvf_out[0]
                torch.testing.assert_close(fp16_nvf_out, eager_out, atol=1e-3, rtol=0)

    def test_integer_division(self):
        inputs = [
            torch.testing.make_tensor(1024, device="cuda", dtype=torch.long),
            torch.testing.make_tensor(1024, device="cuda", dtype=torch.long),
        ]

        def fusion_func(fd: FusionDefinition):
            t0 = fd.from_pytorch(inputs[0])
            t1 = fd.from_pytorch(inputs[1])
            t2 = fd.ops.div(t0, t1)
            t3 = fd.ops.truediv(t0, t1)
            fd.add_output(t2)
            fd.add_output(t3)

        nvf_out, _ = self.exec_nvfuser(fusion_func, inputs)
        self.assertEqual(
            nvf_out[0], torch.div(inputs[0], inputs[1], rounding_mode="trunc")
        )
        self.assertEqual(nvf_out[1], torch.true_divide(inputs[0], inputs[1]))

    def test_right_shift_arithmetic(self):
        inputs = [
            torch.tensor([-2147483648, 1073741824], dtype=torch.int32, device="cuda")
        ]

        def fusion_func(fd: FusionDefinition):
            t0 = fd.from_pytorch(inputs[0])
            c0 = fd.define_scalar(3)
            t1 = fd.ops.bitwise_right_shift(t0, c0)
            fd.add_output(t1)

        nvf_out1, _ = self.exec_nvfuser(fusion_func, inputs)
        eager_out = torch.bitwise_right_shift(inputs[0], 3)
        self.assertEqual(eager_out, nvf_out1[0])

    def test_right_shift_logical(self):
        dtypes = [torch.int32, torch.int64]
        input = torch.tensor(
            [
                -1,
                -2147483648,
                1073741824,
                -64463884,
                -65968277,
                4042311,
                -98914167,
                5526216,
            ],
            device="cuda",
        )

        # expected_outputs given by jax.lax.shift_right_logical(inputs, 3)
        expected_outputs = [
            torch.tensor(
                [
                    536870911,
                    268435456,
                    134217728,
                    528812926,
                    528624877,
                    505288,
                    524506641,
                    690777,
                ],
                dtype=torch.int32,
                device="cuda",
            ),
            torch.tensor(
                [
                    2305843009213693951,
                    2305843008945258496,
                    134217728,
                    2305843009205635966,
                    2305843009205447917,
                    505288,
                    2305843009201329681,
                    690777,
                ],
                dtype=torch.int64,
                device="cuda",
            ),
        ]

        for idx, dtype in enumerate(dtypes):
            current_input = input.to(dtype)

            def fusion_func(fd: FusionDefinition):
                t0 = fd.from_pytorch(current_input)
                c0 = fd.define_constant(3)
                t1 = fd.ops.logical_right_shift(t0, c0)
                fd.add_output(t1)

            nvf_out, _ = self.exec_nvfuser(fusion_func, [current_input])
            self.assertEqual(nvf_out[0], expected_outputs[idx])

    def test_right_shift_logical_sizeof_dtype(self):
        dtypes = [torch.int32, torch.int64]
        input = torch.tensor(
            [
                -1,
                -2147483648,
                1073741824,
                -64463884,
                -65968277,
                4042311,
                -98914167,
                5526216,
            ],
            device="cuda",
        )

        for idx, dtype in enumerate(dtypes):
            current_input = input.to(dtype)
            num_bits = 32 if (dtype == torch.int32) else 64

            # expected_outputs given by jax.lax.shift_right_logical(inputs, sizeof(dtype))
            expected_output = torch.zeros_like(current_input)

            def fusion_func(fd: FusionDefinition):
                t0 = fd.from_pytorch(current_input)
                c0 = fd.define_scalar(None, dtype=DataType.Int)
                t1 = fd.ops.logical_right_shift(t0, c0)
                fd.add_output(t1)

            nvf_out, _ = self.exec_nvfuser(fusion_func, [current_input, num_bits])
            self.assertEqual(nvf_out[0], expected_output)

    def test_gcd(self):
        inputs = [
            torch.testing.make_tensor(1024, device="cuda", dtype=torch.long),
            torch.testing.make_tensor(1024, device="cuda", dtype=torch.long),
        ]

        def fusion_func(fd: FusionDefinition):
            t0 = fd.from_pytorch(inputs[0])
            t1 = fd.from_pytorch(inputs[1])
            t2 = fd.ops.gcd(t0, t1)
            fd.add_output(t2)

        nvf_out, _ = self.exec_nvfuser(fusion_func, inputs)
        self.assertEqual(nvf_out[0], torch.gcd(inputs[0], inputs[1]))

    def test_input_scalar(self):
        inputs = [
            torch.randn((3,), dtype=torch.float32, device="cuda:0"),
            0.1,
        ]

        def fusion_func(fd: FusionDefinition) -> None:
            T0 = fd.from_pytorch(inputs[0])
            S1 = fd.define_scalar()
            T1 = fd.ops.mul(T0, S1)
            fd.add_output(T1)

        # Just test that this executes, not that it's correct
        nvf_out, _ = self.exec_nvfuser(fusion_func, inputs)

    def test_debug_output(self):
        inputs = [
            torch.randn((3,), dtype=torch.float32, device="cuda:0"),
            0.1,
        ]

        with FusionDefinition() as fd:
            T0 = fd.from_pytorch(inputs[0])
            S1 = fd.define_scalar()
            T1 = fd.ops.div(T0, S1)
            fd.add_output(T1)

        out1 = fd.execute(inputs)
        self.assertIsNone(fd.debug_output())

        # If debug output is captured, getDebugOutput() will not return None.
        # The output will depend on the NVFUSER_DUMP environment variable in
        # such case
        out2 = fd.execute(inputs, capture_debug_output=True)
        self.assertIsNotNone(fd.debug_output())

    # Test that deterministic random ops (uniform, normal) give same results as
    # their stochastic versions
    def test_deterministic_random(self):
        input_size = [5, 9]
        dtype = torch.float32
        device = "cuda"
        inputs = [
            torch.randn(*input_size, device=device, dtype=dtype),
        ]

        for randopname in ["uniform", "normal"]:

            def fusion_func(fd: FusionDefinition, *, deterministic) -> None:
                t1 = fd.from_pytorch(inputs[0])
                a = fd.define_scalar(0.3, DataType.Float)
                b = fd.define_scalar(1.7, DataType.Float)
                randop = getattr(fd.ops, randopname)
                if deterministic:
                    rng_seed = fd.define_scalar(DataType.Int)
                    rng_offset = fd.define_scalar(DataType.Int)
                    u = randop(
                        a, b, shape=[5, 9], rng_seed=rng_seed, rng_offset=rng_offset
                    )
                else:
                    u = randop(a, b, shape=[5, 9])
                t2 = t1 * u
                fd.add_output(t2)

            # exec_nvfuser tests printing and serde, so run that for each definition first
            self.exec_nvfuser(partial(fusion_func, deterministic=False), inputs)
            self.exec_nvfuser(
                partial(fusion_func, deterministic=True), [inputs[0], 0, 0]
            )

            # Now instantiate FusionDefinitions in each mode
            with FusionDefinition() as fd_stoch:
                fusion_func(fd_stoch, deterministic=False)
            with FusionDefinition() as fd_det:
                fusion_func(fd_det, deterministic=True)

            # Test with three different random seeds
            for _ in range(3):
                max_seed = 2**63 - 1
                seed = random.randint(0, max_seed)
                torch.manual_seed(seed)

                stateful_sequence = [fd_stoch.execute(inputs) for _ in range(10)]
                # Each call to uniform with DataType::Float will advance the offset by one
                # See Note [Divide offset by 4] in rng.cpp for more information
                stateless_sequence = [
                    fd_det.execute([inputs[0], seed, rng_offset])
                    for rng_offset in range(10)
                ]

                for i, (sful, sless) in enumerate(
                    zip(stateful_sequence, stateless_sequence)
                ):
                    torch.testing.assert_close(sful[0], sless[0])

    # Test expand to zero is replaced with expanded extent and not 1
    # see https://github.com/NVIDIA/Fuser/issues/603
    def test_expand_to_zero(self):
        inputs = [
            # This is an actually empty tensor
            torch.zeros((1, 0), dtype=torch.float32, device="cuda:0"),
            # This one is not actually empty, but should appear to be empty due to expand
            torch.zeros((1, 1), dtype=torch.float32, device="cuda:0"),
        ]

        def fusion_func(fd: FusionDefinition) -> None:
            T0 = fd.from_pytorch(inputs[0])
            T1 = fd.from_pytorch(inputs[1])
            T2 = fd.ops.broadcast_in_dim(T0, shape=[0, 0], broadcast_dims=[0, 1])
            T3 = fd.ops.broadcast_in_dim(T1, shape=[0, 0], broadcast_dims=[0, 1])
            fd.add_output(T2)
            fd.add_output(T3)

        nvf_out, _ = self.exec_nvfuser(fusion_func, inputs)

        self.assertEqual(nvf_out[0].shape, (0, 0))
        self.assertEqual(nvf_out[1].shape, (0, 0))

    # Test that a pad of an expanded empty tensor works properly
    # See https://github.com/NVIDIA/Fuser/issues/596#issuecomment-1714465618
    def test_pad_expanded_empty(self):
        inputs = [
            torch.randn((0,), dtype=torch.float64, device="cuda:0").as_strided(
                (2, 0, 3), (0, 0, 0)
            ),
        ]

        def fusion_func(fd: FusionDefinition) -> None:
            T0 = fd.from_pytorch(inputs[0])
            S1 = fd.define_scalar(-3.70753, dtype=DataType.Double)
            T2 = fd.ops.pad(T0, [0, 0, 1, 1, 1, 0], S1)
            fd.add_output(T2)

        nvf_out, _ = self.exec_nvfuser(fusion_func, inputs)

        torch_ref = F.pad(inputs[0], (0, 0, 1, 1, 1, 0), "constant", -3.70753)

        self.assertEqual(nvf_out[0], torch_ref)

    def test_dynamic_reshape(self):
        def dynamic_reshape(fd: FusionDefinition) -> None:
            x = fd.define_tensor([-1, -1], [True, True])
            d0 = fd.ops.size(x, 0)
            d1 = fd.define_scalar(dtype=DataType.Int32)
            d2 = fd.define_scalar(dtype=DataType.Int32)
            new_shape = fd.define_vector([d0, d1, d2])
            y = fd.ops.reshape(x, new_shape)
            fd.add_output(y)

        x = torch.rand(3, 4, device="cuda")
        ys, _ = self.exec_nvfuser(dynamic_reshape, [x, 2, 2])
        self.assertEqual(len(ys), 1)
        y = ys[0]

        self.assertEqual(y.shape, torch.Size([3, 2, 2]))
        self.assertEqual(x.flatten(), y.flatten())

    def test_allocation_domain_concretization(self):
        inputs = [
            # we need an empty tensor here so we'll trigger `concretizeEmptyExtents`
            torch.randn((0,), dtype=torch.float64, device="cuda:0").as_strided(
                (1, 0, 1, 1), (0, 1, 1, 1)
            ),
        ]

        def fusion_func(fd: FusionDefinition) -> None:
            T1 = fd.define_tensor(
                shape=[1, -1, 1, 1],
                contiguity=[True, None, None, None],
                dtype=DataType.Double,
                is_cpu=False,
                stride_order=[0, 3, 2, 1],
            )
            S1 = fd.define_scalar(2.0, dtype=DataType.Double)
            T2 = fd.ops.mul(T1, S1)
            fd.add_output(T2)

        nvf_out, _ = self.exec_nvfuser(fusion_func, inputs)
        torch_ref = inputs[0] * 2.0
        self.assertEqual(nvf_out[0], torch_ref)

    def test_allocation_domain_index_select(self):
        inputs = [
            torch.randn((252,), dtype=torch.float32, device="cuda:0").as_strided(
                (9, 28), (1, 9)
            ),
            torch.randint(0, 28, (4,), dtype=torch.int64, device="cuda:0"),
        ]

        def fusion_func(fd: FusionDefinition) -> None:
            T1 = fd.define_tensor(
                shape=[-1, -1],
                contiguity=[True, True],
                dtype=DataType.Float,
                is_cpu=False,
                stride_order=[0, 1],
            )
            T2 = fd.define_tensor(
                shape=[-1], contiguity=[True], dtype=DataType.Int, is_cpu=False
            )
            T3 = fd.ops.index_select(T1, T2, dim=1)
            fd.add_output(T3)

        nvf_out, _ = self.exec_nvfuser(fusion_func, inputs)
        torch_ref = torch.index_select(inputs[0], 1, inputs[1])
        self.assertEqual(nvf_out[0], torch_ref)

    # This tests that concretization will work properly with index_select
    def test_issue1129(self):
        inputs = [
            torch.randint(0, 10, (25,), dtype=torch.int64, device="cuda:0").as_strided(
                (5, 5), (5, 1)
            ),
            torch.randn((129024,), dtype=torch.float32, device="cuda:0").as_strided(
                (2016, 64), (64, 1)
            ),
        ]

        def fusion_func(fd: FusionDefinition) -> None:
            T0 = fd.define_tensor(
                shape=[-1, -1],
                contiguity=[True, True],
                dtype=DataType.Int,
                is_cpu=False,
            )
            T1 = fd.define_tensor(
                shape=[-1, -1],
                contiguity=[True, True],
                dtype=DataType.Float,
                is_cpu=False,
            )
            S2 = fd.define_scalar(25, dtype=DataType.Int)
            V3 = fd.define_vector([S2], dtype=DataType.Int)
            T4 = fd.ops.reshape(T0, new_shape=V3)
            T5 = fd.ops.index_select(T1, T4, dim=0)
            S6 = fd.define_scalar(5, dtype=DataType.Int)
            S7 = fd.define_scalar(5, dtype=DataType.Int)
            S8 = fd.define_scalar(64, dtype=DataType.Int)
            V9 = fd.define_vector([S6, S7, S8], dtype=DataType.Int)
            T10 = fd.ops.reshape(T5, new_shape=V9)
            fd.add_output(T10)

        nvf_out, _ = self.exec_nvfuser(fusion_func, inputs)
        torch_ref = torch.reshape(
            torch.index_select(inputs[1], 0, torch.reshape(inputs[0], [25])), [5, 5, 64]
        )
        self.assertEqual(nvf_out[0], torch_ref)

    # This test verifies aliases added by MarkAliasPass are still in effect
    # after serialization and deserialization.
    def test_mark_alias_pass(self):
        def reshape(fd: FusionDefinition) -> None:
            x = fd.define_tensor(
                [2, 3, 4], contiguity=[True, True, True], dtype=DataType.Float
            )
            y = fd.ops.reshape(x, [2, 12])
            fd.add_output(y)

        x = torch.rand(2, 3, 4, device="cuda")
        ys, _ = self.exec_nvfuser(reshape, [x])
        self.assertEqual(len(ys), 1)
        y = ys[0]

        self.assertEqual(y.data_ptr(), x.data_ptr())

    # Test that reshape to slice to sum with concrete sizes sets extents properly
    # https://github.com/NVIDIA/Fuser/issues/1221
    def test_sum_sliced_reshape_to_broadcast(self):
        inputs = [torch.randn((24, 128, 25, 32), dtype=torch.float32, device="cuda:0")]

        def fusion_func(fd: FusionDefinition) -> None:
            T18 = fd.define_tensor(
                shape=[-1, -1, -1, -1],
                contiguity=[True, True, True, True],
                dtype=DataType.Float,
                is_cpu=False,
            )
            S91 = fd.define_scalar(12, dtype=DataType.Int)
            S92 = fd.define_scalar(128, dtype=DataType.Int)
            S93 = fd.define_scalar(25, dtype=DataType.Int)
            S94 = fd.define_scalar(32, dtype=DataType.Int)
            S95 = fd.define_scalar(2, dtype=DataType.Int)
            V96 = fd.define_vector([S91, S92, S93, S94, S95], dtype=DataType.Int)
            T97 = fd.ops.reshape(T18, new_shape=V96)
            T98 = fd.ops.slice(
                T97,
                start_indices=[0, 0, 0, 0, 0],
                end_indices=[12, 128, 25, 32, 1],
                strides=[1, 1, 1, 1, 1],
            )
            T89 = fd.ops.sum(T98, dims=[4], keepdim=False, dtype=DataType.Null)
            fd.add_output(T89)

        nvf_out, _ = self.exec_nvfuser(fusion_func, inputs)

    # This tests no dead code at definition does not cause a problem due to
    # removal of empty tensors
    # See https://github.com/NVIDIA/Fuser/pull/1270
    def test_issue1270(self):
        inputs = [
            torch.randn(0, device="cuda", dtype=torch.bfloat16).as_strided(
                (5, 0), (1, 0)
            ),
            torch.randn(0, device="cuda", dtype=torch.bfloat16).as_strided(
                (5, 0), (0, 1)
            ),
        ]

        def fusion_func(fd: FusionDefinition) -> None:
            T0 = fd.define_tensor(
                shape=[-1, -1],
                contiguity=[True, None],
                dtype=DataType.BFloat16,
                is_cpu=False,
            )
            T1 = fd.define_tensor(
                shape=[-1, -1],
                contiguity=[None, True],
                dtype=DataType.BFloat16,
                is_cpu=False,
            )
            T2 = fd.ops.cast(T1, dtype=DataType.Float)
            S3 = fd.define_scalar(1.00000, dtype=DataType.Double)
            T4 = fd.ops.full(fill_value=S3, shape=[5, 0], dtype=DataType.BFloat16)
            T5 = fd.ops.cast(T4, dtype=DataType.Float)
            T6 = fd.ops.mul(T2, T5)
            T7 = fd.ops.cast(T0, dtype=DataType.Float)
            T8 = fd.ops.mul(T7, T5)
            T24 = fd.ops.sum(T6, dims=[1], keepdim=False, dtype=DataType.Null)
            T11 = fd.ops.sum(T8, dims=[0], keepdim=False, dtype=DataType.Null)
            fd.add_output(T24)
            fd.add_output(T11)

        nvf_out, _ = self.exec_nvfuser(fusion_func, inputs)
        t2 = inputs[1].type(torch.float32)
        t4 = torch.full([5, 0], 1.0, dtype=torch.bfloat16, device="cuda")
        t5 = t4.type(torch.float32)
        t6 = t2 * t5
        t7 = inputs[0].type(torch.float32)
        t8 = t7 * t5
        t24 = t6.sum([1])
        t11 = t8.sum([0])
        self.assertEqual(nvf_out[0], t24)
        self.assertEqual(nvf_out[1], t11)

    # This tests squeeze of dynamic input is handled properly
    def test_issue1273(self):
        inputs = [
            torch.randn((4,), dtype=torch.float32, device="cuda:0").as_strided(
                (2, 2), (2, 1)
            ),
            1e-05,
        ]

        def fusion_func(fd: FusionDefinition) -> None:
            T0 = fd.define_tensor(
                shape=[-1, -1],
                contiguity=[True, True],
                dtype=DataType.Float,
                is_cpu=False,
            )
            S1 = fd.define_scalar(None, dtype=DataType.Double)
            T7 = fd.ops.reshape(T0, new_shape=[2, 1, 2])
            T8, T9 = fd.ops.var_mean(T7, dims=[2], correction=0, keepdim=False)
            T14 = fd.ops.broadcast_in_dim(T8, shape=[2, 1, 1], broadcast_dims=[0, 1])
            T19 = fd.ops.broadcast_in_dim(T9, shape=[2, 1, 1], broadcast_dims=[0, 1])
            T20 = fd.ops.add(T14, S1)
            T21 = fd.ops.rsqrt(T20)
            T26 = fd.ops.broadcast_in_dim(
                T19, shape=[2, 1, 2], broadcast_dims=[0, 1, 2]
            )
            T27 = fd.ops.sub(T7, T26)
            T32 = fd.ops.broadcast_in_dim(
                T21, shape=[2, 1, 2], broadcast_dims=[0, 1, 2]
            )
            T33 = fd.ops.mul(T27, T32)
            T37 = fd.ops.reshape(T33, new_shape=[2, 2])
            fd.add_output(T37)

        nvf_out, _ = self.exec_nvfuser(fusion_func, inputs)
        t7 = inputs[0].reshape((2, 1, 2))
        t8 = t7.var(dim=2, unbiased=False)
        t9 = t7.mean(dim=2)
        t27 = t7 - t9.unsqueeze(-1).expand((2, 1, 2))
        t32 = torch.rsqrt(inputs[1] + t8.unsqueeze(-1)).expand((2, 1, 2))
        torch_ref = (t27 * t32).reshape((2, 2))
        self.assertEqual(nvf_out[0], torch_ref)

    # See https://github.com/NVIDIA/Fuser/issues/1246
    def test_issue1246(self):
        inputs = [
            torch.randn((8388608,), dtype=torch.float32, device="cuda:0").as_strided(
                (1, 32, 2048, 128), (8388608, 262144, 128, 1)
            ),
            torch.randn((0,), dtype=torch.float32, device="cuda:0").as_strided(
                (1, 32, 2048, 0), (8388608, 262144, 128, 1)
            ),
        ]

        for final_mul in [False, True]:

            def fusion_func(fd: FusionDefinition) -> None:
                T0 = fd.define_tensor(
                    shape=[1, -1, -1, -1],
                    contiguity=[None, True, True, True],
                    dtype=DataType.Float,
                    is_cpu=False,
                )
                T1 = fd.define_tensor(
                    shape=[1, -1, -1, -1],
                    contiguity=[None, True, False, True],
                    dtype=DataType.Float,
                    is_cpu=False,
                )
                S2 = fd.define_scalar(2.00000, dtype=DataType.Double)
                T3 = fd.ops.mul(T0, S2)
                T4 = fd.ops.cat([T3, T1], dim=-1)
                if final_mul:
                    # NOTE: original repro does not have this final op
                    S3 = fd.define_scalar(1.00000, dtype=DataType.Double)
                    T5 = fd.ops.mul(T4, S3)
                    fd.add_output(T5)
                else:
                    fd.add_output(T4)

            nvf_out, _ = self.exec_nvfuser(fusion_func, inputs)
            torch_ref = torch.cat([2.0 * inputs[0], inputs[1]], dim=-1)
            self.assertEqual(nvf_out[0], torch_ref)

    # Test that inputs are properly forwarded when an input is used in multiple
    # UnaryOps, some having one and others having multiple further uses.
    # See https://github.com/NVIDIA/Fuser/issues/1301#issuecomment-1812470502
    @unittest.skipIf(is_pre_ampere(), "Only supported on Ampere and newer devices.")
    def test_issue1310(self):
        inputs = [torch.randn((16, 128, 768), dtype=torch.bfloat16, device="cuda:0")]

        def fusion_func(fd: FusionDefinition) -> None:
            T3 = fd.define_tensor(
                shape=[-1, -1, -1],
                contiguity=[True, True, True],
                dtype=DataType.BFloat16,
                is_cpu=False,
            )
            T14 = fd.ops.cast(
                T3, dtype=DataType.Float
            )  # NOTE that RHS is same, but the result is assigned to different variables
            T15 = fd.ops.cast(
                T3, dtype=DataType.Float
            )  # NOTE that RHS is same, but the result is assigned to different variables
            T16 = fd.ops.sum(T15, dims=[0, 1], keepdim=False, dtype=DataType.Null)
            T20 = fd.ops.sum(T14, dims=[0, 1], keepdim=False, dtype=DataType.Null)
            T31 = fd.ops.sum(T14, dims=[2], keepdim=False, dtype=DataType.Null)
            fd.add_output(T16)
            fd.add_output(T20)
            fd.add_output(T31)

        nvf_out, _ = self.exec_nvfuser(fusion_func, inputs)
        t14 = inputs[0].type(torch.float32)
        t16 = t14.sum([0, 1])
        t31 = t14.sum([2])
        self.assertEqual(nvf_out[0], t16)
        self.assertEqual(nvf_out[1], t16)  # T16 == T20
        self.assertEqual(nvf_out[2], t31)

    def test_issue1393(self):
        inputs = [
            torch.randn((5,), dtype=torch.float16, device="cuda:0").as_strided(
                (3, 4, 5), (0, 0, 1)
            ),
            torch.randn((3,), dtype=torch.float16, device="cuda:0").as_strided(
                (3, 4), (1, 0)
            ),
            torch.randn((4,), dtype=torch.float16, device="cuda:0").as_strided(
                (3, 4), (0, 1)
            ),
        ]

        def fusion_func(fd: FusionDefinition) -> None:
            T0 = fd.define_tensor(
                shape=[-1, -1, -1],
                contiguity=[None, None, True],
                dtype=DataType.Half,
                is_cpu=False,
            )
            T1 = fd.define_tensor(
                shape=[-1, -1],
                contiguity=[True, None],
                dtype=DataType.Half,
                is_cpu=False,
            )
            T2 = fd.define_tensor(
                shape=[-1, -1],
                contiguity=[None, True],
                dtype=DataType.Half,
                is_cpu=False,
            )
            T3 = fd.ops.cast(T1, dtype=DataType.Float)
            T4 = fd.ops.cast(T2, dtype=DataType.Float)
            T5 = fd.ops.mul(T3, T4)
            T6 = fd.ops.cast(T5, dtype=DataType.Half)
            S7 = fd.define_scalar(3, dtype=DataType.Int)
            S8 = fd.define_scalar(4, dtype=DataType.Int)
            S9 = fd.define_scalar(1, dtype=DataType.Int)
            V10 = fd.define_vector([S7, S8, S9], dtype=DataType.Int)
            T11 = fd.ops.reshape(T6, new_shape=V10)
            S12 = fd.define_scalar(3, dtype=DataType.Int)
            S13 = fd.define_scalar(4, dtype=DataType.Int)
            S14 = fd.define_scalar(5, dtype=DataType.Int)
            V15 = fd.define_vector([S12, S13, S14], dtype=DataType.Int)
            T16 = fd.ops.broadcast_in_dim(T11, shape=V15, broadcast_dims=[0, 1, 2])
            T17 = fd.ops.cast(T16, dtype=DataType.Float)
            T18 = fd.ops.cast(T0, dtype=DataType.Float)
            T19 = fd.ops.mul(T17, T18)
            T20 = fd.ops.cast(T19, dtype=DataType.Half)
            fd.add_output(T20)

        nvf_out, _ = self.exec_nvfuser(fusion_func, inputs)
        torch_ref = inputs[0] * (inputs[1] * inputs[2]).unsqueeze(-1)
        self.assertEqual(nvf_out[0], torch_ref)

    # Test that expand+pad does not cause indexing error, and that no scalars
    # are lost during segmentation.
    # See https://github.com/NVIDIA/Fuser/issues/1277
    def test_issue1277(self):
        inputs = [
            0.5,
            0.5,
            torch.randn((20,), dtype=torch.float32, device="cuda:0").as_strided(
                (5, 4, 5, 4), (0, 0, 4, 1)
            ),
            torch.randn((20,), dtype=torch.float32, device="cuda:0").as_strided(
                (5, 4, 5, 4), (0, 0, 4, 1)
            ),
            torch.randn((20,), dtype=torch.float32, device="cuda:0").as_strided(
                (5, 4, 5, 4), (0, 0, 4, 1)
            ),
            torch.randn((20,), dtype=torch.float32, device="cuda:0").as_strided(
                (5, 4, 5, 4), (0, 0, 4, 1)
            ),
            torch.randn((1600,), dtype=torch.float32, device="cuda:0").as_strided(
                (5, 4, 5, 16), (320, 80, 16, 1)
            ),
            torch.randn((1600,), dtype=torch.float32, device="cuda:0").as_strided(
                (5, 4, 16, 5), (320, 80, 5, 1)
            ),
        ]

        def fusion_func(fd: FusionDefinition) -> None:
            S0 = fd.define_scalar(None, dtype=DataType.Double)
            S1 = fd.define_scalar(None, dtype=DataType.Double)
            T2 = fd.define_tensor(
                shape=[-1, -1, -1, -1],
                contiguity=[None, None, True, True],
                dtype=DataType.Float,
                is_cpu=False,
            )
            T3 = fd.define_tensor(
                shape=[-1, -1, -1, -1],
                contiguity=[None, None, True, True],
                dtype=DataType.Float,
                is_cpu=False,
            )
            T4 = fd.define_tensor(
                shape=[-1, -1, -1, -1],
                contiguity=[None, None, True, True],
                dtype=DataType.Float,
                is_cpu=False,
            )
            T5 = fd.define_tensor(
                shape=[-1, -1, -1, -1],
                contiguity=[None, None, True, True],
                dtype=DataType.Float,
                is_cpu=False,
            )
            T6 = fd.define_tensor(
                shape=[-1, -1, -1, -1],
                contiguity=[True, True, True, True],
                dtype=DataType.Float,
                is_cpu=False,
            )
            T7 = fd.define_tensor(
                shape=[-1, -1, -1, -1],
                contiguity=[True, True, True, True],
                dtype=DataType.Float,
                is_cpu=False,
            )
            T8 = fd.ops.mul(T6, S0)
            T9 = fd.ops.slice(
                T8,
                start_indices=[0, 0, 0, 0],
                end_indices=[5, 4, 5, 4],
                strides=[1, 1, 1, 1],
            )
            T10 = fd.ops.slice(
                T8,
                start_indices=[0, 0, 0, 4],
                end_indices=[5, 4, 5, 16],
                strides=[1, 1, 1, 1],
            )
            S11 = fd.define_scalar(0.00000, dtype=DataType.Double)
            T12 = fd.ops.pad(T10, [4, 0, 0, 0, 0, 0, 0, 0], S11)
            S13 = fd.define_scalar(1.00000, dtype=DataType.Double)
            T14 = fd.ops.mul(S13, T9)
            S15 = fd.define_scalar(1.00000, dtype=DataType.Double)
            T16 = fd.ops.mul(S15, T9)
            T17 = fd.ops.mul(T16, T3)
            T18 = fd.ops.mul(T14, T2)
            T19 = fd.ops.slice(
                T17,
                start_indices=[0, 0, 0, 0],
                end_indices=[5, 4, 5, 2],
                strides=[1, 1, 1, 1],
            )
            T20 = fd.ops.slice(
                T17,
                start_indices=[0, 0, 0, 2],
                end_indices=[5, 4, 5, 4],
                strides=[1, 1, 1, 1],
            )
            T21 = fd.ops.neg(T19)
            S22 = fd.define_scalar(0.00000, dtype=DataType.Double)
            T23 = fd.ops.pad(T21, [2, 0, 0, 0, 0, 0, 0, 0], S22)
            T24 = fd.ops.add(T18, T23)
            S25 = fd.define_scalar(0.00000, dtype=DataType.Double)
            T26 = fd.ops.pad(T20, [0, 2, 0, 0, 0, 0, 0, 0], S25)
            T27 = fd.ops.add(T24, T26)
            S28 = fd.define_scalar(0.00000, dtype=DataType.Double)
            T29 = fd.ops.pad(T27, [0, 12, 0, 0, 0, 0, 0, 0], S28)
            T30 = fd.ops.add(T12, T29)
            T31 = fd.ops.mul(T7, S1)
            T32 = fd.ops.permute(T31, dims=[0, 1, 3, 2])
            T33 = fd.ops.slice(
                T32,
                start_indices=[0, 0, 0, 0],
                end_indices=[5, 4, 5, 4],
                strides=[1, 1, 1, 1],
            )
            T34 = fd.ops.slice(
                T32,
                start_indices=[0, 0, 0, 4],
                end_indices=[5, 4, 5, 16],
                strides=[1, 1, 1, 1],
            )
            S35 = fd.define_scalar(0.00000, dtype=DataType.Double)
            T36 = fd.ops.pad(T34, [4, 0, 0, 0, 0, 0, 0, 0], S35)
            S37 = fd.define_scalar(1.00000, dtype=DataType.Double)
            T38 = fd.ops.mul(S37, T33)
            S39 = fd.define_scalar(1.00000, dtype=DataType.Double)
            T40 = fd.ops.mul(S39, T33)
            T41 = fd.ops.mul(T40, T5)
            T42 = fd.ops.mul(T38, T4)
            T43 = fd.ops.slice(
                T41,
                start_indices=[0, 0, 0, 0],
                end_indices=[5, 4, 5, 2],
                strides=[1, 1, 1, 1],
            )
            T44 = fd.ops.slice(
                T41,
                start_indices=[0, 0, 0, 2],
                end_indices=[5, 4, 5, 4],
                strides=[1, 1, 1, 1],
            )
            T45 = fd.ops.neg(T43)
            S46 = fd.define_scalar(0.00000, dtype=DataType.Double)
            T47 = fd.ops.pad(T45, [2, 0, 0, 0, 0, 0, 0, 0], S46)
            T48 = fd.ops.add(T42, T47)
            S49 = fd.define_scalar(0.00000, dtype=DataType.Double)
            T50 = fd.ops.pad(T44, [0, 2, 0, 0, 0, 0, 0, 0], S49)
            T51 = fd.ops.add(T48, T50)
            S52 = fd.define_scalar(0.00000, dtype=DataType.Double)
            T53 = fd.ops.pad(T51, [0, 12, 0, 0, 0, 0, 0, 0], S52)
            T54 = fd.ops.add(T36, T53)
            fd.add_output(T54)
            fd.add_output(T30)

        nvf_out, _ = self.exec_nvfuser(fusion_func, inputs)
        # self.assertEqual(nvf_out[0], t24)

    # Test that symbolic IterDomains can be concatenated
    # https://github.com/NVIDIA/Fuser/issues/1554
    def test_cat_symbolic(self):
        inputs = [
            0.29730177875068026,
            0.29730177875068026,
            4,
            64,
            768,
            4,
            64,
            768,
            2,
            torch.randn([4, 6, 64, 128], dtype=torch.float32, device="cuda"),
            torch.randn([4, 6, 64, 128], dtype=torch.float32, device="cuda"),
            torch.randn([4, 64, 768], dtype=torch.float32, device="cuda"),
        ]

        def fusion_func(fd: FusionDefinition) -> None:
            S0 = fd.define_scalar(None, dtype=DataType.Double)
            S1 = fd.define_scalar(None, dtype=DataType.Double)
            S2 = fd.define_scalar(None, dtype=DataType.Int)
            S3 = fd.define_scalar(None, dtype=DataType.Int)
            S4 = fd.define_scalar(None, dtype=DataType.Int)
            S5 = fd.define_scalar(None, dtype=DataType.Int)
            S6 = fd.define_scalar(None, dtype=DataType.Int)
            S7 = fd.define_scalar(None, dtype=DataType.Int)
            S8 = fd.define_scalar(None, dtype=DataType.Int)
            T9 = fd.define_tensor(
                shape=[-1, -1, -1, -1],
                contiguity=[True, True, True, True],
                dtype=DataType.Float,
                is_cpu=False,
                stride_order=[3, 2, 1, 0],
            )
            T10 = fd.define_tensor(
                shape=[-1, -1, -1, -1],
                contiguity=[True, True, True, True],
                dtype=DataType.Float,
                is_cpu=False,
                stride_order=[3, 2, 1, 0],
            )
            T11 = fd.define_tensor(
                shape=[-1, -1, -1],
                contiguity=[True, True, True],
                dtype=DataType.Float,
                is_cpu=False,
                stride_order=[2, 1, 0],
            )
            T12 = fd.ops.mul(T10, S1)
            T13 = fd.ops.permute(T12, dims=[0, 1, 3, 2])
            T14 = fd.ops.mul(T9, S0)
            T15 = fd.ops.permute(T14, dims=[0, 2, 1, 3])
            S16 = fd.define_scalar(4, dtype=DataType.Int)
            S17 = fd.define_scalar(64, dtype=DataType.Int)
            S18 = fd.define_scalar(768, dtype=DataType.Int)
            V19 = fd.define_vector([S16, S17, S18], dtype=DataType.Int)
            T20 = fd.ops.reshape(T15, new_shape=V19)
            T21 = fd.ops.permute(T13, dims=[0, 2, 1, 3])
            S22 = fd.define_scalar(4, dtype=DataType.Int)
            S23 = fd.define_scalar(64, dtype=DataType.Int)
            S24 = fd.define_scalar(768, dtype=DataType.Int)
            V25 = fd.define_vector([S22, S23, S24], dtype=DataType.Int)
            T26 = fd.ops.reshape(T21, new_shape=V25)
            T27 = fd.ops.cat([T20, T26, T11], dim=2)
            T28 = fd.ops.sum(T27, [0, 1], keepdim=False, dtype=DataType.Null)
            fd.add_output(T27)
            fd.add_output(T28)

        nvf_out, _ = self.exec_nvfuser(fusion_func, inputs)

        t12 = inputs[1] * inputs[-2]
        t13 = torch.permute(t12, [0, 1, 3, 2])
        t14 = inputs[0] * inputs[-3]
        t15 = torch.permute(t14, [0, 2, 1, 3])
        t20 = torch.reshape(t15, [4, 64, 768])
        t21 = torch.permute(t13, [0, 2, 1, 3])
        t26 = torch.reshape(t21, [4, 64, 768])
        t27 = torch.cat([t20, t26, inputs[-1]], dim=2)
        t28 = t27.sum([0, 1])

        torch.testing.assert_close(nvf_out[0], t27)
        torch.testing.assert_close(nvf_out[1], t28)

    # Test that trivial reshapes whose inputs are reductions are concretized
    # properly
    # See https://github.com/NVIDIA/Fuser/issues/1691
    def test_issue1691(self):
        inputs = [
            torch.randn((12,), dtype=torch.float32, device="cuda:0").as_strided(
                (1, 3, 4), (12, 4, 1)
            ),
            torch.randn((12,), dtype=torch.float32, device="cuda:0").as_strided(
                (4, 3), (3, 1)
            ),
        ]

        def fusion_func(fd: FusionDefinition) -> None:
            T0 = fd.define_tensor(
                shape=[1, -1, -1],
                contiguity=[None, True, True],
                dtype=DataType.Float,
                is_cpu=False,
                stride_order=[2, 1, 0],
            )
            T1 = fd.define_tensor(
                shape=[-1, -1],
                contiguity=[True, True],
                dtype=DataType.Float,
                is_cpu=False,
                stride_order=[1, 0],
            )
            T2 = fd.ops.sum(T1, dims=[1], keepdim=False, dtype=DataType.Null)  # 1D
            T3 = fd.ops.sum(T0, dims=[1, 0], keepdim=False, dtype=DataType.Null)  # 1D
            S4 = fd.define_scalar(4, dtype=DataType.Int)
            V5 = fd.define_vector([S4], dtype=DataType.Int)
            T6 = fd.ops.reshape(T2, new_shape=V5)
            S7 = fd.define_scalar(4, dtype=DataType.Int)
            V8 = fd.define_vector([S7], dtype=DataType.Int)
            T9 = fd.ops.reshape(T3, new_shape=V8)
            T10 = fd.ops.mul(T6, T9)
            T11 = fd.ops.sum(T10, dims=[0], keepdim=False, dtype=DataType.Null)
            fd.add_output(T11)

        nvf_out, _ = self.exec_nvfuser(fusion_func, inputs)
        torch_ref = (inputs[0].sum(dim=[0, 1]) * inputs[1].sum(dim=1)).sum(dim=0)
        self.assertEqual(nvf_out[0], torch_ref)

    # Test that expanded dimensions can be reduced properly
    # See https://github.com/NVIDIA/Fuser/issues/1678
    def test_expanded_reduction(self):
        inputs = [torch.tensor(1.0, device="cuda").as_strided((2, 3), (0, 0))]

        for keepdim in [False, True]:

            def fusion_func(fd: FusionDefinition) -> None:
                T0 = fd.define_tensor(
                    shape=[-1, -1],
                    contiguity=[None, None],
                    dtype=DataType.Float,
                    is_cpu=False,
                    stride_order=[1, 0],
                )
                T1 = fd.ops.sum(T0, dims=[0], keepdim=keepdim, dtype=DataType.Null)
                fd.add_output(T1)

            nvf_out, _ = self.exec_nvfuser(fusion_func, inputs)

            self.assertEqual(nvf_out[0], inputs[0].sum(dim=0, keepdim=keepdim))

    def test_issue1872(self):
        def fusion_func(fd: FusionDefinition) -> None:
            S0 = fd.define_scalar(1.00000, dtype=DataType.Double)
            S1 = fd.define_scalar(5, dtype=DataType.Int)
            V2 = fd.define_vector([S1], dtype=DataType.Int)
            T3 = fd.ops.full(shape=V2, fill_value=S0, dtype=DataType.Float)
            T4 = fd.ops.slice(T3, start_indices=[0], end_indices=[2], strides=[1])
            T5 = fd.ops.cast(T4, dtype=DataType.Half)
            T6 = fd.ops.slice(T3, start_indices=[2], end_indices=[5], strides=[1])
            T7 = fd.ops.cast(T6, dtype=DataType.Half)
            fd.add_output(T5)
            fd.add_output(T7)

        self.exec_nvfuser(fusion_func, [])

    @unittest.skipIf(is_pre_ampere(), "Only supported on Ampere and newer devices.")
    def test_issue1706(self):
        inputs = [
            1e-6,
            10,
            4096,
            4096,
            torch.randn(
                (
                    1,
                    4096,
                    4096,
                ),
                dtype=torch.bfloat16,
                device="cuda:0",
            ),
            torch.randn((10, 32), dtype=torch.bfloat16, device="cuda:0"),
            torch.randn(
                (
                    1,
                    4096,
                    4096,
                ),
                dtype=torch.bfloat16,
                device="cuda:0",
            ),
            torch.randn(
                (
                    1,
                    4096,
                    1,
                ),
                dtype=torch.bfloat16,
                device="cuda:0",
            ),
            torch.randn(
                (
                    1,
                    1,
                    4096,
                ),
                dtype=torch.bfloat16,
                device="cuda:0",
            ).expand(1, 4096, 4096),
        ]

        def fusion_func(fd: FusionDefinition) -> None:
            S0 = fd.define_scalar(None, dtype=DataType.Double)
            S1 = fd.define_scalar(None, dtype=DataType.Int)
            S2 = fd.define_scalar(None, dtype=DataType.Int)
            S3 = fd.define_scalar(None, dtype=DataType.Int)
            T4 = fd.define_tensor(
                shape=[1, -1, -1],
                contiguity=[None, True, True],
                dtype=DataType.BFloat16,
                is_cpu=False,
            )
            T5 = fd.define_tensor(
                shape=[-1, -1],
                contiguity=[True, True],
                dtype=DataType.BFloat16,
                is_cpu=False,
            )
            T6 = fd.define_tensor(
                shape=[1, -1, -1],
                contiguity=[None, True, True],
                dtype=DataType.BFloat16,
                is_cpu=False,
            )
            T7 = fd.define_tensor(
                shape=[1, -1, 1],
                contiguity=[None, True, None],
                dtype=DataType.BFloat16,
                is_cpu=False,
            )
            T8 = fd.define_tensor(
                shape=[1, -1, -1],
                contiguity=[None, None, True],
                dtype=DataType.BFloat16,
                is_cpu=False,
            )
            T9 = fd.ops.cast(T6, dtype=DataType.Float)
            T10 = fd.ops.cast(T6, dtype=DataType.Float)
            T11 = fd.ops.cast(T7, dtype=DataType.Float)
            T12 = fd.ops.rsqrt(T11)
            T13 = fd.ops.cast(T12, dtype=DataType.BFloat16)
            S14 = fd.define_scalar(1, dtype=DataType.Int)
            S15 = fd.define_scalar(4096, dtype=DataType.Int)
            S16 = fd.define_scalar(4096, dtype=DataType.Int)
            V17 = fd.define_vector([S14, S15, S16], dtype=DataType.Int)
            T18 = fd.ops.broadcast_in_dim(T13, shape=V17, broadcast_dims=[0, 1, 2])
            T19 = fd.ops.cast(T6, dtype=DataType.Float)
            T20 = fd.ops.cast(T18, dtype=DataType.Float)
            T21 = fd.ops.mul(T19, T20)
            T22 = fd.ops.cast(T21, dtype=DataType.BFloat16)
            T23 = fd.ops.cast(T8, dtype=DataType.Float)
            T24 = fd.ops.cast(T22, dtype=DataType.Float)
            T25 = fd.ops.cast(T4, dtype=DataType.Float)
            T26 = fd.ops.mul(T25, T24)
            T27 = fd.ops.mul(T25, T23)
            T28 = fd.ops.cast(T27, dtype=DataType.BFloat16)
            T29 = fd.ops.cast(T26, dtype=DataType.BFloat16)
            T30 = fd.ops.cast(T29, dtype=DataType.Float)
            T31 = fd.ops.sum(T30, dims=[0, 1], keepdim=False, dtype=DataType.Null)
            T32 = fd.ops.cast(T31, dtype=DataType.BFloat16)
            T33 = fd.ops.cast(T32, dtype=DataType.Float)
            S34 = fd.define_scalar(2.00000, dtype=DataType.Double)
            S35 = fd.ops.reciprocal(S34)
            T36 = fd.ops.mul(T33, S35)
            T37 = fd.ops.cast(T36, dtype=DataType.BFloat16)
            T38 = fd.ops.cast(T28, dtype=DataType.Float)
            T39 = fd.ops.mul(T38, T20)
            T40 = fd.ops.mul(T38, T19)
            T41 = fd.ops.cast(T40, dtype=DataType.BFloat16)
            T42 = fd.ops.cast(T39, dtype=DataType.BFloat16)
            T43 = fd.ops.cast(T41, dtype=DataType.Float)
            T44 = fd.ops.sum(T43, dims=[0, 2], keepdim=False, dtype=DataType.Null)
            T45 = fd.ops.cast(T44, dtype=DataType.BFloat16)
            S46 = fd.define_scalar(1, dtype=DataType.Int)
            S47 = fd.define_scalar(4096, dtype=DataType.Int)
            S48 = fd.define_scalar(1, dtype=DataType.Int)
            V49 = fd.define_vector([S46, S47, S48], dtype=DataType.Int)
            T50 = fd.ops.broadcast_in_dim(T45, shape=V49, broadcast_dims=[1])
            T51 = fd.ops.cast(T50, dtype=DataType.Float)
            S52 = fd.define_scalar(-0.500000, dtype=DataType.Double)
            T53 = fd.ops.mul(S52, T51)
            S54 = fd.define_scalar(3.00000, dtype=DataType.Double)
            T55 = fd.ops.pow(T12, S54)
            T56 = fd.ops.mul(T53, T55)
            T57 = fd.ops.cast(T56, dtype=DataType.BFloat16)
            T58 = fd.ops.cast(T57, dtype=DataType.Float)
            T59 = fd.ops.cast(T58, dtype=DataType.BFloat16)
            T60 = fd.ops.cast(T59, dtype=DataType.Float)
            S61 = fd.ops.reciprocal(S0)
            T62 = fd.ops.mul(T60, S61)
            T63 = fd.ops.sum(T62, dims=[0, 2], keepdim=False, dtype=DataType.Null)
            S64 = fd.define_scalar(1, dtype=DataType.Int)
            S65 = fd.define_scalar(4096, dtype=DataType.Int)
            V66 = fd.define_vector([S64, S65], dtype=DataType.Int)
            T67 = fd.ops.broadcast_in_dim(T63, shape=V66, broadcast_dims=[1])
            S68 = fd.define_scalar(1, dtype=DataType.Int)
            S69 = fd.define_scalar(4096, dtype=DataType.Int)
            S70 = fd.define_scalar(1, dtype=DataType.Int)
            V71 = fd.define_vector([S68, S69, S70], dtype=DataType.Int)
            T72 = fd.ops.broadcast_in_dim(T67, shape=V71, broadcast_dims=[0, 1])
            S73 = fd.define_scalar(1, dtype=DataType.Int)
            S74 = fd.define_scalar(4096, dtype=DataType.Int)
            S75 = fd.define_scalar(4096, dtype=DataType.Int)
            V76 = fd.define_vector([S73, S74, S75], dtype=DataType.Int)
            T77 = fd.ops.broadcast_in_dim(T72, shape=V76, broadcast_dims=[0, 1, 2])
            T78 = fd.ops.cast(T77, dtype=DataType.BFloat16)
            T79 = fd.ops.cast(T78, dtype=DataType.Float)
            T80 = fd.ops.mul(T79, T10)
            T81 = fd.ops.mul(T79, T9)
            T82 = fd.ops.cast(T81, dtype=DataType.BFloat16)
            T83 = fd.ops.cast(T80, dtype=DataType.BFloat16)
            T84 = fd.ops.cast(T42, dtype=DataType.Float)
            T85 = fd.ops.cast(T83, dtype=DataType.Float)
            T86 = fd.ops.add(T84, T85)
            T87 = fd.ops.cast(T86, dtype=DataType.BFloat16)
            T88 = fd.ops.cast(T87, dtype=DataType.Float)
            T89 = fd.ops.cast(T82, dtype=DataType.Float)
            T90 = fd.ops.add(T88, T89)
            T91 = fd.ops.cast(T90, dtype=DataType.BFloat16)
            T92 = fd.ops.cast(T91, dtype=DataType.Float)
            T93 = fd.ops.cast(T92, dtype=DataType.BFloat16)
            T94 = fd.ops.cast(T92, dtype=DataType.BFloat16)
            T95 = fd.ops.cast(T93, dtype=DataType.Float)
            T96 = fd.ops.cast(T5, dtype=DataType.Float)
            S97 = fd.define_scalar(2.00000, dtype=DataType.Double)
            S98 = fd.ops.reciprocal(S97)
            T99 = fd.ops.mul(T96, S98)
            T100 = fd.ops.cast(T99, dtype=DataType.BFloat16)
            fd.add_output(T100)
            fd.add_output(T37)
            fd.add_output(T94)
            fd.add_output(T95)

        # check if serialization passes during segmentation
        # skip pytorch check because fusion is derived from llama2 network.
        nvf_out, _ = self.exec_nvfuser(fusion_func, inputs)

    # https://github.com/NVIDIA/Fuser/issues/1953
    @unittest.skipIf(is_pre_ampere(), "Only supported on Ampere and newer devices.")
    def test_issue1953(self):
        inputs = [
            128,
            256,
            6,
            24,
            2,
            128,
            256,
            6,
            24,
            2,
            torch.randn((6144,), dtype=torch.float32, device="cuda:0").as_strided(
                (128, 256, 6, 24), (0, 24, 0, 1)
            ),
            torch.randn((6144,), dtype=torch.float32, device="cuda:0").as_strided(
                (128, 256, 6, 24), (0, 24, 0, 1)
            ),
            torch.randn((9437184,), dtype=torch.bfloat16, device="cuda:0").as_strided(
                (128, 6, 256, 48), (73728, 48, 288, 1)
            ),
            torch.randn((9437184,), dtype=torch.bfloat16, device="cuda:0").as_strided(
                (128, 6, 256, 48), (73728, 48, 288, 1)
            ),
        ]

        def fusion_func(fd: FusionDefinition) -> None:
            S0 = fd.define_scalar(None, dtype=DataType.Int)
            S1 = fd.define_scalar(None, dtype=DataType.Int)
            S2 = fd.define_scalar(None, dtype=DataType.Int)
            S3 = fd.define_scalar(None, dtype=DataType.Int)
            S4 = fd.define_scalar(None, dtype=DataType.Int)
            S5 = fd.define_scalar(None, dtype=DataType.Int)
            S6 = fd.define_scalar(None, dtype=DataType.Int)
            S7 = fd.define_scalar(None, dtype=DataType.Int)
            S8 = fd.define_scalar(None, dtype=DataType.Int)
            S9 = fd.define_scalar(None, dtype=DataType.Int)
            T10 = fd.define_tensor(
                shape=[-1, -1, -1, -1],
                contiguity=[None, True, None, True],
                dtype=DataType.Float,
                is_cpu=False,
                stride_order=[3, 2, 1, 0],
            )
            T11 = fd.define_tensor(
                shape=[-1, -1, -1, -1],
                contiguity=[None, True, None, True],
                dtype=DataType.Float,
                is_cpu=False,
                stride_order=[3, 2, 1, 0],
            )
            T12 = fd.define_tensor(
                shape=[-1, -1, -1, -1],
                contiguity=[True, True, True, True],
                dtype=DataType.BFloat16,
                is_cpu=False,
                stride_order=[3, 1, 2, 0],
            )
            T13 = fd.define_tensor(
                shape=[-1, -1, -1, -1],
                contiguity=[True, True, True, True],
                dtype=DataType.BFloat16,
                is_cpu=False,
                stride_order=[3, 1, 2, 0],
            )
            T14 = fd.ops.cast(T13, dtype=DataType.Float)
            T15 = fd.ops.permute(T14, dims=[0, 2, 1, 3])
            S16 = fd.define_scalar(128, dtype=DataType.Int)
            S17 = fd.define_scalar(256, dtype=DataType.Int)
            S18 = fd.define_scalar(6, dtype=DataType.Int)
            S19 = fd.define_scalar(24, dtype=DataType.Int)
            S20 = fd.define_scalar(2, dtype=DataType.Int)
            V21 = fd.define_vector([S16, S17, S18, S19, S20], dtype=DataType.Int)
            T22 = fd.ops.reshape(T15, new_shape=V21)
            T23 = fd.ops.slice(
                T22,
                start_indices=[0, 0, 0, 0, 0],
                end_indices=[128, 256, 6, 24, 1],
                strides=[1, 1, 1, 1, 1],
            )
            T24 = fd.ops.slice(
                T22,
                start_indices=[0, 0, 0, 0, 1],
                end_indices=[128, 256, 6, 24, 2],
                strides=[1, 1, 1, 1, 1],
            )
            T25 = fd.ops.sum(T24, dims=[4], keepdim=False, dtype=DataType.Null)
            T26 = fd.ops.sum(T23, dims=[4], keepdim=False, dtype=DataType.Null)
            T27 = fd.ops.mul(T25, T10)
            T28 = fd.ops.mul(T25, T11)
            T29 = fd.ops.neg(T26)
            T30 = fd.ops.mul(T29, T11)
            T31 = fd.ops.add(T27, T30)
            T32 = fd.ops.cast(T31, dtype=DataType.BFloat16)
            T33 = fd.ops.mul(T26, T10)
            T34 = fd.ops.add(T28, T33)
            T35 = fd.ops.cast(T34, dtype=DataType.BFloat16)
            S36 = fd.define_scalar(128, dtype=DataType.Int)
            S37 = fd.define_scalar(256, dtype=DataType.Int)
            S38 = fd.define_scalar(6, dtype=DataType.Int)
            S39 = fd.define_scalar(24, dtype=DataType.Int)
            S40 = fd.define_scalar(1, dtype=DataType.Int)
            V41 = fd.define_vector([S36, S37, S38, S39, S40], dtype=DataType.Int)
            T42 = fd.ops.broadcast_in_dim(T32, shape=V41, broadcast_dims=[0, 1, 2, 3])
            S43 = fd.define_scalar(128, dtype=DataType.Int)
            S44 = fd.define_scalar(256, dtype=DataType.Int)
            S45 = fd.define_scalar(6, dtype=DataType.Int)
            S46 = fd.define_scalar(24, dtype=DataType.Int)
            S47 = fd.define_scalar(1, dtype=DataType.Int)
            V48 = fd.define_vector([S43, S44, S45, S46, S47], dtype=DataType.Int)
            T49 = fd.ops.broadcast_in_dim(T35, shape=V48, broadcast_dims=[0, 1, 2, 3])
            S50 = fd.define_scalar(0.00000, dtype=DataType.Double)
            T51 = fd.ops.pad(T42, [1, 0, 0, 0, 0, 0, 0, 0, 0, 0], S50)
            S52 = fd.define_scalar(0.00000, dtype=DataType.Double)
            T53 = fd.ops.pad(T49, [0, 1, 0, 0, 0, 0, 0, 0, 0, 0], S52)
            T54 = fd.ops.cast(T51, dtype=DataType.Float)
            T55 = fd.ops.cast(T53, dtype=DataType.Float)
            T56 = fd.ops.add(T54, T55)
            T57 = fd.ops.cast(T56, dtype=DataType.BFloat16)
            T58 = fd.ops.cast(T12, dtype=DataType.Float)
            T59 = fd.ops.permute(T58, dims=[0, 2, 1, 3])
            S60 = fd.define_scalar(128, dtype=DataType.Int)
            S61 = fd.define_scalar(256, dtype=DataType.Int)
            S62 = fd.define_scalar(6, dtype=DataType.Int)
            S63 = fd.define_scalar(24, dtype=DataType.Int)
            S64 = fd.define_scalar(2, dtype=DataType.Int)
            V65 = fd.define_vector([S60, S61, S62, S63, S64], dtype=DataType.Int)
            T66 = fd.ops.reshape(T59, new_shape=V65)
            T67 = fd.ops.slice(
                T66,
                start_indices=[0, 0, 0, 0, 0],
                end_indices=[128, 256, 6, 24, 1],
                strides=[1, 1, 1, 1, 1],
            )
            T68 = fd.ops.slice(
                T66,
                start_indices=[0, 0, 0, 0, 1],
                end_indices=[128, 256, 6, 24, 2],
                strides=[1, 1, 1, 1, 1],
            )
            T69 = fd.ops.sum(T68, dims=[4], keepdim=False, dtype=DataType.Null)
            T70 = fd.ops.sum(T67, dims=[4], keepdim=False, dtype=DataType.Null)
            T71 = fd.ops.mul(T69, T10)
            T72 = fd.ops.mul(T69, T11)
            T73 = fd.ops.neg(T70)
            T74 = fd.ops.mul(T73, T11)
            T75 = fd.ops.add(T71, T74)
            T76 = fd.ops.cast(T75, dtype=DataType.BFloat16)
            T77 = fd.ops.mul(T70, T10)
            T78 = fd.ops.add(T72, T77)
            T79 = fd.ops.cast(T78, dtype=DataType.BFloat16)
            S80 = fd.define_scalar(128, dtype=DataType.Int)
            S81 = fd.define_scalar(256, dtype=DataType.Int)
            S82 = fd.define_scalar(6, dtype=DataType.Int)
            S83 = fd.define_scalar(24, dtype=DataType.Int)
            S84 = fd.define_scalar(1, dtype=DataType.Int)
            V85 = fd.define_vector([S80, S81, S82, S83, S84], dtype=DataType.Int)
            T86 = fd.ops.broadcast_in_dim(T76, shape=V85, broadcast_dims=[0, 1, 2, 3])
            S87 = fd.define_scalar(128, dtype=DataType.Int)
            S88 = fd.define_scalar(256, dtype=DataType.Int)
            S89 = fd.define_scalar(6, dtype=DataType.Int)
            S90 = fd.define_scalar(24, dtype=DataType.Int)
            S91 = fd.define_scalar(1, dtype=DataType.Int)
            V92 = fd.define_vector([S87, S88, S89, S90, S91], dtype=DataType.Int)
            T93 = fd.ops.broadcast_in_dim(T79, shape=V92, broadcast_dims=[0, 1, 2, 3])
            S94 = fd.define_scalar(0.00000, dtype=DataType.Double)
            T95 = fd.ops.pad(T86, [1, 0, 0, 0, 0, 0, 0, 0, 0, 0], S94)
            S96 = fd.define_scalar(0.00000, dtype=DataType.Double)
            T97 = fd.ops.pad(T93, [0, 1, 0, 0, 0, 0, 0, 0, 0, 0], S96)
            T98 = fd.ops.cast(T95, dtype=DataType.Float)
            T99 = fd.ops.cast(T97, dtype=DataType.Float)
            T100 = fd.ops.add(T98, T99)
            T101 = fd.ops.cast(T100, dtype=DataType.BFloat16)
            fd.add_output(T57)
            fd.add_output(T101)

        nvf_out, _ = self.exec_nvfuser(fusion_func, inputs)

    # A simple pointwise fusion, but passed misaligned input
    def test_misaligned_add(self):
        inputs = [
            torch.ones(2**20 + 1, device="cuda")[1:],  # cannot vectorize
            torch.ones(2**20, device="cuda"),
        ]
        print(inputs[0].data_ptr(), inputs[0].data_ptr() % 16)

        def fusion_func(fd: FusionDefinition):
            t0 = fd.from_pytorch(inputs[0])
            t1 = fd.from_pytorch(inputs[1])
            c0 = fd.define_scalar(3.0)

            t2 = fd.ops.add(t0, t1)

            fd.add_output(t2)

        # Fails because vectorization 4 is set but only 1 supported
        nvf_out, _ = self.exec_nvfuser(fusion_func, inputs)

    # See https://github.com/NVIDIA/Fuser/issues/2275
    @unittest.skipIf(is_pre_ampere(), "Only supported on Ampere and newer devices.")
    def test_unpadded_catop_issue2275_repro1(self):
        inputs = [
            torch.randn((4096,), dtype=torch.bfloat16, device="cuda:0").as_strided(
                (2, 4096, 4096), (0, 0, 1)
            ),
            torch.randn((33554432,), dtype=torch.bfloat16, device="cuda:0").as_strided(
                (2, 4096, 4096), (16777216, 4096, 1)
            ),
            torch.randn((524288,), dtype=torch.bfloat16, device="cuda:0").as_strided(
                (2, 32, 4096, 128), (0, 0, 128, 1)
            ),
            torch.randn((524288,), dtype=torch.bfloat16, device="cuda:0").as_strided(
                (2, 32, 4096, 128), (0, 0, 128, 1)
            ),
            torch.randn((25165824,), dtype=torch.bfloat16, device="cuda:0").as_strided(
                (6144, 4096), (4096, 1)
            ),
        ]

        def fusion_func(fd: FusionDefinition) -> None:
            T0 = fd.define_tensor(
                shape=[-1, -1, -1],
                contiguity=[None, None, True],
                dtype=DataType.BFloat16,
                is_cpu=False,
                stride_order=[2, 1, 0],
            )
            T1 = fd.define_tensor(
                shape=[-1, -1, -1],
                contiguity=[True, True, True],
                dtype=DataType.BFloat16,
                is_cpu=False,
                stride_order=[2, 1, 0],
            )
            T2 = fd.define_tensor(
                shape=[-1, -1, -1, -1],
                contiguity=[None, None, True, True],
                dtype=DataType.BFloat16,
                is_cpu=False,
                stride_order=[3, 2, 1, 0],
            )
            T3 = fd.define_tensor(
                shape=[-1, -1, -1, -1],
                contiguity=[None, None, True, True],
                dtype=DataType.BFloat16,
                is_cpu=False,
                stride_order=[3, 2, 1, 0],
            )
            T4 = fd.define_tensor(
                shape=[-1, -1],
                contiguity=[True, True],
                dtype=DataType.BFloat16,
                is_cpu=False,
                stride_order=[1, 0],
            )
            T5 = fd.ops.cast(T1, dtype=DataType.Float)
            T6 = fd.ops.mul(T5, T5)
            T7 = fd.ops.sum(T6, dims=[2], keepdim=False, dtype=DataType.Null)
            S8 = fd.define_scalar(2, dtype=DataType.Int)
            S9 = fd.define_scalar(4096, dtype=DataType.Int)
            S10 = fd.define_scalar(1, dtype=DataType.Int)
            V11 = fd.define_vector([S8, S9, S10], dtype=DataType.Int)
            T12 = fd.ops.broadcast_in_dim(T7, shape=V11, broadcast_dims=[0, 1])
            S13 = fd.define_scalar(4096.00, dtype=DataType.Double)
            S14 = fd.ops.reciprocal(S13)
            T15 = fd.ops.mul(T12, S14)
            S16 = fd.define_scalar(1.00000e-05, dtype=DataType.Double)
            T17 = fd.ops.add(T15, S16)
            T18 = fd.ops.rsqrt(T17)
            S19 = fd.define_scalar(2, dtype=DataType.Int)
            S20 = fd.define_scalar(4096, dtype=DataType.Int)
            S21 = fd.define_scalar(4096, dtype=DataType.Int)
            V22 = fd.define_vector([S19, S20, S21], dtype=DataType.Int)
            T23 = fd.ops.broadcast_in_dim(T18, shape=V22, broadcast_dims=[0, 1, 2])
            T24 = fd.ops.mul(T5, T23)
            T25 = fd.ops.cast(T0, dtype=DataType.Float)
            T26 = fd.ops.mul(T24, T25)
            T27 = fd.ops.cast(T26, dtype=DataType.BFloat16)
            T28 = fd.ops.linear(T27, T4)
            S29 = fd.define_scalar(2, dtype=DataType.Int)
            S30 = fd.define_scalar(4096, dtype=DataType.Int)
            S31 = fd.define_scalar(8, dtype=DataType.Int)
            S32 = fd.define_scalar(6, dtype=DataType.Int)
            S33 = fd.define_scalar(128, dtype=DataType.Int)
            V34 = fd.define_vector([S29, S30, S31, S32, S33], dtype=DataType.Int)
            T35 = fd.ops.reshape(T28, new_shape=V34)
            T36 = fd.ops.permute(T35, dims=[0, 2, 3, 1, 4])
            T37 = fd.ops.slice(
                T36,
                start_indices=[0, 0, 0, 0, 0],
                end_indices=[2, 8, 4, 4096, 128],
                strides=[1, 1, 1, 1, 1],
            )

            S47 = fd.define_scalar(2, dtype=DataType.Int)
            S48 = fd.define_scalar(32, dtype=DataType.Int)
            S49 = fd.define_scalar(4096, dtype=DataType.Int)
            S50 = fd.define_scalar(128, dtype=DataType.Int)
            V51 = fd.define_vector([S47, S48, S49, S50], dtype=DataType.Int)
            T52 = fd.ops.reshape(T37, new_shape=V51)
            T59 = fd.ops.slice(
                T52,
                start_indices=[0, 0, 0, 0],
                end_indices=[2, 32, 4096, 128],
                strides=[1, 1, 1, 1],
            )
            T60 = fd.ops.slice(
                T59,
                start_indices=[0, 0, 0, 0],
                end_indices=[2, 32, 4096, 64],
                strides=[1, 1, 1, 1],
            )
            T61 = fd.ops.slice(
                T59,
                start_indices=[0, 0, 0, 64],
                end_indices=[2, 32, 4096, 128],
                strides=[1, 1, 1, 1],
            )
            T62 = fd.ops.cast(T61, dtype=DataType.Float)
            T63 = fd.ops.neg(T62)
            T64 = fd.ops.cast(T63, dtype=DataType.BFloat16)
            T65 = fd.ops.cat([T64, T60], dim=-1)
            T66 = fd.ops.cast(T59, dtype=DataType.Float)
            T67 = fd.ops.cast(T2, dtype=DataType.Float)
            T68 = fd.ops.mul(T66, T67)
            T69 = fd.ops.cast(T65, dtype=DataType.Float)
            T70 = fd.ops.cast(T3, dtype=DataType.Float)
            T71 = fd.ops.mul(T69, T70)
            T72 = fd.ops.add(T68, T71)
            T73 = fd.ops.cast(T72, dtype=DataType.BFloat16)

            T87 = fd.ops.slice(
                T52,
                start_indices=[0, 0, 0, 0],
                end_indices=[2, 32, 4096, 0],
                strides=[1, 1, 1, 1],
            )
            T88 = fd.ops.cat([T73, T87], dim=-1)

            fd.add_output(T88)

        nvf_out, _ = self.exec_nvfuser(fusion_func, inputs)

    # See https://github.com/NVIDIA/Fuser/issues/2275
    @unittest.skipIf(is_pre_ampere(), "Only supported on Ampere and newer devices.")
    def test_unpadded_catop_issue2275_repro2(self):
        inputs = [
            torch.randn((2, 32, 4096, 128), dtype=torch.bfloat16, device="cuda:0")
        ]

        def fusion_func(fd: FusionDefinition) -> None:
            T0 = fd.from_pytorch(inputs[0])

            T1 = fd.ops.slice(
                T0,
                start_indices=[0, 0, 0, 0],
                end_indices=[2, 32, 4096, 128],
                strides=[1, 1, 1, 1],
            )
            T2 = fd.ops.slice(
                T1,
                start_indices=[0, 0, 0, 0],
                end_indices=[2, 32, 4096, 64],
                strides=[1, 1, 1, 1],
            )
            T3 = fd.ops.slice(
                T1,
                start_indices=[0, 0, 0, 64],
                end_indices=[2, 32, 4096, 128],
                strides=[1, 1, 1, 1],
            )
            T4 = fd.ops.cast(fd.ops.neg(T3), DataType.BFloat16)
            T5 = fd.ops.cat([T4, T2], dim=-1)
            T6 = fd.ops.add(fd.ops.sin(T5), fd.ops.cos(T5))
            T7 = fd.ops.cast(T6, DataType.BFloat16)

            T100 = fd.ops.slice(
                T0,
                start_indices=[0, 0, 0, 0],
                end_indices=[2, 32, 4096, 0],
                strides=[1, 1, 1, 1],
            )
            T101 = fd.ops.cat([T7, T100], dim=-1)
            fd.add_output(T101)

        nvf_out, _ = self.exec_nvfuser(fusion_func, inputs)

    def test_fusion_profiler(self):
        inputs = [
            torch.randn((2, 5), dtype=torch.float, device="cuda:0"),
            torch.randn((2, 5), dtype=torch.float, device="cuda:0"),
        ]

        def fusion_func(fd: FusionDefinition) -> None:
            T0 = fd.from_pytorch(inputs[0])
            T1 = fd.from_pytorch(inputs[1])
            T2 = fd.ops.add(T0, T1)
            T3 = fd.ops.sum(T2, dim=-1)
            T4 = fd.ops.sum(T3, dim=-1)
            fd.add_output(T4)

        with FusionDefinition() as fd:
            fusion_func(fd)

        # Testing returning a profile without profiling, expect an error!
        try:
            fd.profile()
            raise RuntimeError(
                "fd.profile() should have raised a ValueError because profile() was called before exeute()!"
            )
        except ValueError:
            pass

        # Testing that the profile returns 2 segments
        try:
            fd.execute(inputs, profile=True)
            prof = fd.profile()
            self.assertEqual(prof.segments, 2)
            self.assertEqual(len(prof.kernel_profiles), 2)
        except Exception as e:
            raise RuntimeError(
                "FusionDefinition's execute() did not run correctly with profile enabled!"
            )

    # Small repro from https://github.com/NVIDIA/Fuser/issues/2359
    def test_reshape_squeeze_concretization(self):
        inputs = [
            torch.randn((100,), dtype=torch.float32, device="cuda:0").as_strided(
                (2, 5, 10), (50, 10, 1)
            ),
        ]

        def fusion_func(fd: FusionDefinition) -> None:
            T0 = fd.define_tensor(
                shape=[-1, -1, -1],
                contiguity=[True, True, True],
                dtype=DataType.Float,
                is_cpu=False,
                stride_order=[2, 1, 0],
            )
            T1 = fd.ops.slice(
                T0, start_indices=[0, 0, 0], end_indices=[1, 2, 4], strides=[1, 1, 1]
            )
            S2 = fd.define_scalar(1, dtype=DataType.Int)
            S3 = fd.define_scalar(8, dtype=DataType.Int)
            V4 = fd.define_vector([S2, S3], dtype=DataType.Int)
            V5 = fd.define_vector([S3], dtype=DataType.Int)
            T6 = fd.ops.reshape(T1, new_shape=V4)
            T7 = fd.ops.reshape(T6, new_shape=V5)
            # this works fine
            # T7 = fd.ops.reshape(T1, new_shape=V5)
            fd.add_output(T7)

        nvf_out, _ = self.exec_nvfuser(fusion_func, inputs)

<<<<<<< HEAD
    # Test that the range of generated uniform values spans the proper range
    # https://github.com/NVIDIA/Fuser/issues/1653
    def test_uniform_range(self):
        dtypes = [DataType.Double, DataType.Float, DataType.Half]
        if not is_pre_ampere():
            dtypes.append(DataType.BFloat16)

        def run_test(left: float, right: float, dtype: DataType):
            samples_per_run = 2**29

            def fusion_fn(fd: FusionDefinition):
                # Generate enough values to reasonably expect to sample the ends of the range
                shape = fd.define_vector([samples_per_run], dtype=DataType.Int)
                S0 = fd.define_scalar(left, dtype=DataType.Double)
                S1 = fd.define_scalar(right, dtype=DataType.Double)
                output = fd.ops.uniform(S0, S1, shape=shape, dtype=dtype)
                fd.add_output(output)

            with FusionDefinition() as fd:
                fusion_fn(fd)

            output = fd.execute([])[0]

            x = output.amax()
            m = output.amin()
            mu = output.type(torch.float64).mean()
            # Repeat to improve chances of sampling extreme values
            num_runs = 100
            num_samples = num_runs * samples_per_run
            for i in range(num_runs):
                u = fd.execute([])[0]
                x = torch.maximum(x, u.amax())
                m = torch.minimum(m, u.amin())
                mu = mu + (u.type(torch.float64).mean() - mu) / (i + 2)

            # round-trip cast to find expected min
            theomin = torch.tensor(left, dtype=output.dtype).item()
            theomu = 0.5 * (right + left)
            theomax = torch.nextafter(
                torch.tensor(right, dtype=output.dtype),
                torch.tensor(left, dtype=output.dtype),
            )

            if dtype != DataType.Double:
                # Even with repeats, there's no hope of sampling extreme double values

                assert (
                    m.item() == theomin
                ), f"{output.dtype} expect min generated value {theomin} but found {m.item()}"
                assert (
                    x.item() == theomax
                ), f"{output.dtype} expect max generated value {theomax} but found {x.item()}"

                # uniform distribution on [0, 1) has mean 0.5 and variance 1/12
                # The standard error of the mean is then 1/sqrt(12 *
                # num_samples). We use the precision at 1.0 as a surrogate for
                # the contribution of rounding to the standard error of the
                # finite-precision mean.
                assert abs(mu.item() - theomu) < (right - left) * max(
                    right - x.item(), 3.0 / math.sqrt(12 * num_samples)
                ), f"{output.dtype} expected mean generated value {theomu} but found {mu.item()}"

        # test standard and non-standard uniform
        for left, right in [[0.0, 1.0], [-1.5, 3.7]]:
            for dtype in dtypes:
                run_test(left, right, dtype)

    def test_random_distinct_values(self):
        dtypes = [DataType.Double, DataType.Float, DataType.Half]
        if not is_pre_ampere():
            dtypes.append(DataType.BFloat16)
        for dtype, randopname in itertools.product(dtypes, ["uniform", "normal"]):

            def fusion_fn(fd: FusionDefinition):
                # generate 4 values and check that they are all distinct
                shape = fd.define_vector([2, 2], dtype=DataType.Int)
                randop = getattr(fd.ops, randopname)
                S0 = fd.define_scalar(0.00000, dtype=DataType.Double)
                S1 = fd.define_scalar(1.00000, dtype=DataType.Double)
                output = randop(S0, S1, shape=shape, dtype=dtype)
                fd.add_output(output)

            with FusionDefinition() as fd:
                fusion_fn(fd)

            for i in range(100):
                output = fd.execute([])[0]

                # Rarely we might have a pair of matching lower precision
                # samples. However, it is extremely rare that we would have a
                # set of three matching elements in only 100 repeats unless we
                # have a bug.

                match = output.flatten().unsqueeze(0) == output.flatten().unsqueeze(1)
                match_pairs = (
                    match ^ torch.eye(4, dtype=torch.bool, device="cuda")
                ).sum() // 2

                assert (
                    match_pairs.item() < 3
                ), f"At least three entries match in {output}"
=======
    # Test empty symbolic tensors can be reshaped
    # See https://github.com/NVIDIA/Fuser/issues/2362
    def test_empty_reshape(self):
        inputs = [
            torch.randint(0, 10, (0, 1, 2, 3, 4), dtype=torch.int64, device="cuda:0")
        ]

        def fusion_func(fd: FusionDefinition) -> None:
            T0 = fd.define_tensor(
                shape=[-1, 1, -1, -1, -1],
                contiguity=[False, None, True, True, True],
                dtype=DataType.Int,
                is_cpu=False,
                stride_order=[4, 3, 2, 1, 0],
            )
            S2 = fd.define_scalar(5, dtype=DataType.Int)
            S3 = fd.define_scalar(0, dtype=DataType.Int)
            V4 = fd.define_vector([S2, S3], dtype=DataType.Int)
            T5 = fd.ops.reshape(T0, new_shape=V4)
            fd.add_output(T5)

        nvf_out, _ = self.exec_nvfuser(fusion_func, inputs)
>>>>>>> 5de64a8a


if __name__ == "__main__":
    run_tests()<|MERGE_RESOLUTION|>--- conflicted
+++ resolved
@@ -4086,7 +4086,29 @@
 
         nvf_out, _ = self.exec_nvfuser(fusion_func, inputs)
 
-<<<<<<< HEAD
+    # Test empty symbolic tensors can be reshaped
+    # See https://github.com/NVIDIA/Fuser/issues/2362
+    def test_empty_reshape(self):
+        inputs = [
+            torch.randint(0, 10, (0, 1, 2, 3, 4), dtype=torch.int64, device="cuda:0")
+        ]
+
+        def fusion_func(fd: FusionDefinition) -> None:
+            T0 = fd.define_tensor(
+                shape=[-1, 1, -1, -1, -1],
+                contiguity=[False, None, True, True, True],
+                dtype=DataType.Int,
+                is_cpu=False,
+                stride_order=[4, 3, 2, 1, 0],
+            )
+            S2 = fd.define_scalar(5, dtype=DataType.Int)
+            S3 = fd.define_scalar(0, dtype=DataType.Int)
+            V4 = fd.define_vector([S2, S3], dtype=DataType.Int)
+            T5 = fd.ops.reshape(T0, new_shape=V4)
+            fd.add_output(T5)
+
+        nvf_out, _ = self.exec_nvfuser(fusion_func, inputs)
+
     # Test that the range of generated uniform values spans the proper range
     # https://github.com/NVIDIA/Fuser/issues/1653
     def test_uniform_range(self):
@@ -4188,30 +4210,6 @@
                 assert (
                     match_pairs.item() < 3
                 ), f"At least three entries match in {output}"
-=======
-    # Test empty symbolic tensors can be reshaped
-    # See https://github.com/NVIDIA/Fuser/issues/2362
-    def test_empty_reshape(self):
-        inputs = [
-            torch.randint(0, 10, (0, 1, 2, 3, 4), dtype=torch.int64, device="cuda:0")
-        ]
-
-        def fusion_func(fd: FusionDefinition) -> None:
-            T0 = fd.define_tensor(
-                shape=[-1, 1, -1, -1, -1],
-                contiguity=[False, None, True, True, True],
-                dtype=DataType.Int,
-                is_cpu=False,
-                stride_order=[4, 3, 2, 1, 0],
-            )
-            S2 = fd.define_scalar(5, dtype=DataType.Int)
-            S3 = fd.define_scalar(0, dtype=DataType.Int)
-            V4 = fd.define_vector([S2, S3], dtype=DataType.Int)
-            T5 = fd.ops.reshape(T0, new_shape=V4)
-            fd.add_output(T5)
-
-        nvf_out, _ = self.exec_nvfuser(fusion_func, inputs)
->>>>>>> 5de64a8a
 
 
 if __name__ == "__main__":
