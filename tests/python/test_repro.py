# SPDX-FileCopyrightText: Copyright (c) 2024-present NVIDIA CORPORATION & AFFILIATES.
# All rights reserved.
# SPDX-License-Identifier: BSD-3-Clause

import torch
from nvfuser import FusionDefinition, DataType
from nvfuser.testing.utils import NVFuserTest


class TestRepro(NVFuserTest):
    def test_issue4444(self):
        def fusion_func(fd: FusionDefinition) -> None:
            T0 = fd.define_tensor(
                shape=[1, 64, 16384, 128],
                contiguity=[None, True, True, True],
                dtype=DataType.BFloat16,
                is_cpu=False,
                stride_order=[3, 2, 1, 0],
            )
            T1 = fd.define_tensor(
                shape=[16384, 128],
                contiguity=[True, True],
                dtype=DataType.Float,
                is_cpu=False,
                stride_order=[1, 0],
            )
            T2 = fd.define_tensor(
                shape=[16384, 128],
                contiguity=[True, True],
                dtype=DataType.Float,
                is_cpu=False,
                stride_order=[1, 0],
            )
            T3 = fd.define_tensor(
                shape=[1, 64, 16384, 128],
                contiguity=[None, True, True, True],
                dtype=DataType.BFloat16,
                is_cpu=False,
                stride_order=[3, 2, 1, 0],
            )
            T4 = fd.define_tensor(
                shape=[1, 64, 16384, 128],
                contiguity=[None, True, True, True],
                dtype=DataType.BFloat16,
                is_cpu=False,
                stride_order=[3, 2, 1, 0],
            )
            T20 = fd.ops.slice(
                T0,
                start_indices=[0, 0, 0, 0],
                end_indices=[1, 64, 16384, 128],
                strides=[1, 1, 1, 1],
                manual_normalization=0,
            )
            T21 = fd.ops.cast(T20, dtype=DataType.Float)
            T27 = fd.ops.broadcast_in_dim(
                T1, shape=[1, 64, 16384, 128], broadcast_dims=[2, 3]
            )
            T28 = fd.ops.mul(T27, T21)
            T29 = fd.ops.cast(T28, dtype=DataType.BFloat16)
            T35 = fd.ops.broadcast_in_dim(
                T2, shape=[1, 64, 16384, 128], broadcast_dims=[2, 3]
            )
            T51 = fd.ops.slice(
                T29,
                start_indices=[0, 0, 0, 0],
                end_indices=[1, 64, 16384, 64],
                strides=[1, 1, 1, 1],
                manual_normalization=0,
            )
            T52 = fd.ops.mul(T35, T21)
            S53 = fd.define_scalar(0, dtype=DataType.Int)
            T59 = fd.ops.full(
                shape=[1, 64, 16384, 0], fill_value=S53, dtype=DataType.BFloat16
            )
            T75 = fd.ops.slice(
                T3,
                start_indices=[0, 0, 0, 0],
                end_indices=[1, 64, 16384, 128],
                strides=[1, 1, 1, 1],
                manual_normalization=0,
            )
            T76 = fd.ops.cast(T51, dtype=DataType.Float)
            S77 = fd.define_scalar(0.00000, dtype=DataType.Double)
            T87 = fd.ops.pad(T59, [0, 128, 0, 0, 0, 0, 0, 0], S77)
            T88 = fd.ops.cast(T75, dtype=DataType.Float)
            T89 = fd.ops.neg(T76)
            T90 = fd.ops.cast(T87, dtype=DataType.Float)
            T91 = fd.ops.mul(T27, T88)
            T92 = fd.ops.cast(T89, dtype=DataType.BFloat16)
            T93 = fd.ops.add(T90, T52)
            T94 = fd.ops.cast(T91, dtype=DataType.BFloat16)
            S95 = fd.define_scalar(0.00000, dtype=DataType.Double)
            T105 = fd.ops.pad(T92, [64, 0, 0, 0, 0, 0, 0, 0], S95)
            T121 = fd.ops.slice(
                T94,
                start_indices=[0, 0, 0, 0],
                end_indices=[1, 64, 16384, 64],
                strides=[1, 1, 1, 1],
                manual_normalization=0,
            )
            T122 = fd.ops.mul(T35, T88)
            T123 = fd.ops.cast(T105, dtype=DataType.Float)
            T124 = fd.ops.cast(T121, dtype=DataType.Float)
            T140 = fd.ops.slice(
                T29,
                start_indices=[0, 0, 0, 64],
                end_indices=[1, 64, 16384, 128],
                strides=[1, 1, 1, 1],
                manual_normalization=0,
            )
            T141 = fd.ops.add(T93, T123)
            T142 = fd.ops.neg(T124)
            S143 = fd.define_scalar(0.00000, dtype=DataType.Double)
            T153 = fd.ops.pad(T140, [0, 64, 0, 0, 0, 0, 0, 0], S143)
            T154 = fd.ops.cast(T142, dtype=DataType.BFloat16)
            T155 = fd.ops.add(T90, T122)
            T156 = fd.ops.cast(T153, dtype=DataType.Float)
            S157 = fd.define_scalar(0.00000, dtype=DataType.Double)
            T167 = fd.ops.pad(T154, [64, 0, 0, 0, 0, 0, 0, 0], S157)
            T168 = fd.ops.add(T141, T156)
            T169 = fd.ops.cast(T167, dtype=DataType.Float)
            T170 = fd.ops.cast(T168, dtype=DataType.BFloat16)
            T186 = fd.ops.slice(
                T94,
                start_indices=[0, 0, 0, 64],
                end_indices=[1, 64, 16384, 128],
                strides=[1, 1, 1, 1],
                manual_normalization=0,
            )
            T187 = fd.ops.add(T155, T169)
            T194 = fd.ops.reshape(T4, new_shape=[1, 8, 8, 16384, 128])
            T201 = fd.ops.reshape(T170, new_shape=[1, 8, 8, 16384, 128])
            S202 = fd.define_scalar(0.00000, dtype=DataType.Double)
            T212 = fd.ops.pad(T186, [0, 64, 0, 0, 0, 0, 0, 0], S202)
            T213 = fd.ops.cast(T194, dtype=DataType.Float)
            T214 = fd.ops.cast(T201, dtype=DataType.Float)
            T215 = fd.ops.cast(T212, dtype=DataType.Float)
            T216 = fd.ops.sum(T213, dims=[0, 2], keepdim=False, dtype=DataType.Null)
            T217 = fd.ops.sum(T214, dims=[0, 2], keepdim=False, dtype=DataType.Null)
            T218 = fd.ops.add(T187, T215)
            T219 = fd.ops.cast(T216, dtype=DataType.BFloat16)
            T220 = fd.ops.cast(T217, dtype=DataType.BFloat16)
            T221 = fd.ops.cast(T218, dtype=DataType.BFloat16)
            T228 = fd.ops.broadcast_in_dim(
                T219, shape=[1, 8, 1, 16384, 128], broadcast_dims=[1, 3, 4]
            )
            T235 = fd.ops.broadcast_in_dim(
                T220, shape=[1, 8, 1, 16384, 128], broadcast_dims=[1, 3, 4]
            )
            T242 = fd.ops.reshape(T221, new_shape=[1, 8, 8, 16384, 128])
            T243 = fd.ops.cat([T242, T235, T228], dim=2, manual_padding=0)
            T244 = fd.ops.permute(T243, dims=[0, 3, 1, 2, 4])
            T249 = fd.ops.reshape(T244, new_shape=[1, 16384, 10240])
            T253 = fd.ops.reshape(T249, new_shape=[16384, 10240])
            T254 = fd.ops.permute(T253, dims=[1, 0])
            fd.add_output(T253)
            fd.add_output(T254)

        inputs = [
            torch.testing.make_tensor(
                (1, 64, 16384, 128), dtype=torch.bfloat16, device="cuda:0"
            ),
            torch.testing.make_tensor(
                (16384, 128), dtype=torch.float32, device="cuda:0"
            ),
            torch.testing.make_tensor(
                (16384, 128), dtype=torch.float32, device="cuda:0"
            ),
            torch.testing.make_tensor(
                (1, 64, 16384, 128), dtype=torch.bfloat16, device="cuda:0"
            ),
            torch.testing.make_tensor(
                (1, 64, 16384, 128), dtype=torch.bfloat16, device="cuda:0"
            ),
        ]
<<<<<<< HEAD

        self.exec_nvfuser(fusion_func, inputs, validate=True)
=======
        outputs = fd.execute(inputs)

    def test_issue4459(self):
        def nvfuser_fusion_id0(fd: FusionDefinition) -> None:
            T0 = fd.define_tensor(
                shape=[4, 32],
                contiguity=[True, True],
                dtype=DataType.Float,
                is_cpu=False,
                stride_order=[0, 1],
            )
            T1 = fd.define_tensor(
                shape=[4, 32, 1, 1, 1],
                contiguity=[True, True, None, None, None],
                dtype=DataType.Float,
                is_cpu=False,
                stride_order=[4, 3, 2, 1, 0],
            )
            T2 = fd.define_tensor(
                shape=[4, 32, 10, 64, 64],
                contiguity=[True, True, True, True, True],
                dtype=DataType.Float,
                is_cpu=False,
                stride_order=[4, 3, 2, 1, 0],
            )
            T3 = fd.define_tensor(
                shape=[320],
                contiguity=[True],
                dtype=DataType.Float,
                is_cpu=False,
                stride_order=[0],
            )
            T4 = fd.define_tensor(
                shape=[320],
                contiguity=[True],
                dtype=DataType.Float,
                is_cpu=False,
                stride_order=[0],
            )
            T5 = fd.define_tensor(
                shape=[4, 320, 66, 66],
                contiguity=[True, True, True, True],
                dtype=DataType.Float,
                is_cpu=False,
                stride_order=[3, 2, 1, 0],
            )
            T12 = fd.ops.broadcast_in_dim(
                T0, shape=[4, 32, 1, 1, 1], broadcast_dims=[0, 1]
            )
            T19 = fd.ops.broadcast_in_dim(
                T12, shape=[4, 32, 10, 64, 64], broadcast_dims=[0, 1, 2, 3, 4]
            )
            T26 = fd.ops.broadcast_in_dim(
                T1, shape=[4, 32, 10, 64, 64], broadcast_dims=[0, 1, 2, 3, 4]
            )
            T27 = fd.ops.sub(T2, T19)
            T33 = fd.ops.reshape(T3, new_shape=[1, 320, 1, 1])
            T34 = fd.ops.mul(T27, T26)
            T40 = fd.ops.reshape(T4, new_shape=[1, 320, 1, 1])
            T46 = fd.ops.broadcast_in_dim(
                T33, shape=[4, 320, 64, 64], broadcast_dims=[0, 1, 2, 3]
            )
            T52 = fd.ops.reshape(T34, new_shape=[4, 320, 64, 64])
            T58 = fd.ops.broadcast_in_dim(
                T40, shape=[4, 320, 64, 64], broadcast_dims=[0, 1, 2, 3]
            )
            T59 = fd.ops.mul(T52, T46)
            T60 = fd.ops.add(T59, T58)
            T61 = fd.ops.neg(T60)
            T62 = fd.ops.exp(T61)
            S63 = fd.define_scalar(0.00000, dtype=DataType.Double)
            T73 = fd.ops.pad(T5, [-1, -1, -1, -1, 0, 0, 0, 0], S63)
            S74 = fd.define_scalar(1.00000, dtype=DataType.Double)
            T75 = fd.ops.add(S74, T62)
            T76 = fd.ops.mul(T60, T73)
            T77 = fd.ops.reciprocal(T75)
            T78 = fd.ops.neg(T76)
            T79 = fd.ops.mul(T78, T77)
            T80 = fd.ops.mul(T79, T77)
            T81 = fd.ops.mul(T80, T62)
            T82 = fd.ops.neg(T81)
            T83 = fd.ops.mul(T77, T73)
            T84 = fd.ops.add(T83, T82)
            T85 = fd.ops.mul(T46, T84)
            T92 = fd.ops.reshape(T85, new_shape=[4, 32, 10, 64, 64])
            T93 = fd.ops.mul(T27, T92)
            T94 = fd.ops.sum(T93, dims=[2, 3, 4], keepdim=False, dtype=DataType.Null)
            T101 = fd.ops.broadcast_in_dim(
                T94, shape=[4, 32, 1, 1, 1], broadcast_dims=[0, 1]
            )
            S102 = fd.define_scalar(3.00000, dtype=DataType.Double)
            T103 = fd.ops.pow(T1, S102)
            S104 = fd.define_scalar(-0.500000, dtype=DataType.Double)
            T105 = fd.ops.mul(S104, T101)
            T106 = fd.ops.mul(T26, T92)
            T107 = fd.ops.mul(T105, T103)
            T108 = fd.ops.neg(T106)
            T109 = fd.ops.sum(T107, dims=[2, 3, 4], keepdim=False, dtype=DataType.Null)
            T110 = fd.ops.sum(T108, dims=[2, 3, 4], keepdim=False, dtype=DataType.Null)
            T117 = fd.ops.broadcast_in_dim(
                T0, shape=[4, 32, 1, 1, 1], broadcast_dims=[0, 1]
            )
            T124 = fd.ops.broadcast_in_dim(
                T109, shape=[4, 32, 1, 1, 1], broadcast_dims=[0, 1]
            )
            T131 = fd.ops.broadcast_in_dim(
                T110, shape=[4, 32, 1, 1, 1], broadcast_dims=[0, 1]
            )
            T138 = fd.ops.broadcast_in_dim(
                T117, shape=[4, 32, 10, 64, 64], broadcast_dims=[0, 1, 2, 3, 4]
            )
            T145 = fd.ops.broadcast_in_dim(
                T124, shape=[4, 32, 10, 64, 64], broadcast_dims=[0, 1, 2, 3, 4]
            )
            T146 = fd.ops.sum(T131, dims=[2, 3, 4], keepdim=False, dtype=DataType.Null)
            T147 = fd.ops.sub(T2, T138)
            S148 = fd.define_scalar(2.00000, dtype=DataType.Double)
            T149 = fd.ops.mul(S148, T145)
            T156 = fd.ops.broadcast_in_dim(
                T146, shape=[4, 32, 1, 1, 1], broadcast_dims=[0, 1]
            )
            T157 = fd.ops.mul(T149, T147)
            T164 = fd.ops.broadcast_in_dim(
                T156, shape=[4, 32, 10, 64, 64], broadcast_dims=[0, 1, 2, 3, 4]
            )
            S165 = fd.define_scalar(40960.0, dtype=DataType.Double)
            S166 = fd.ops.reciprocal(S165)
            T167 = fd.ops.mul(T157, S166)
            S168 = fd.define_scalar(2.44141e-05, dtype=DataType.Double)
            T169 = fd.ops.mul(S168, T164)
            T170 = fd.ops.add(T169, T167)
            T171 = fd.ops.add(T106, T170)
            T177 = fd.ops.reshape(T171, new_shape=[4, 320, 64, 64])
            T184 = fd.ops.reshape(T177, new_shape=[1, 4, 320, 64, 64])
            T185 = fd.ops.permute(T184, dims=[0, 3, 4, 1, 2])
            T192 = fd.ops.reshape(T185, new_shape=[1, 1, 4096, 4, 320])
            T193 = fd.ops.mul(T52, T84)
            T194 = fd.ops.sum(T192, dims=[0, 1], keepdim=False, dtype=DataType.Null)
            T195 = fd.ops.sum(T193, dims=[0, 2, 3], keepdim=False, dtype=DataType.Null)
            T196 = fd.ops.sum(T84, dims=[0, 2, 3], keepdim=False, dtype=DataType.Null)
            T200 = fd.ops.reshape(T194, new_shape=[16384, 320])
            T206 = fd.ops.broadcast_in_dim(
                T195, shape=[1, 320, 1, 1], broadcast_dims=[1]
            )
            T212 = fd.ops.broadcast_in_dim(
                T196, shape=[1, 320, 1, 1], broadcast_dims=[1]
            )
            T213 = fd.ops.permute(T200, dims=[1, 0])
            T214 = fd.ops.sum(T194, dims=[0, 1], keepdim=False, dtype=DataType.Null)
            T217 = fd.ops.reshape(T206, new_shape=[320])
            T220 = fd.ops.reshape(T212, new_shape=[320])
            fd.add_output(T177)
            fd.add_output(T200)
            fd.add_output(T213)
            fd.add_output(T214)
            fd.add_output(T217)
            fd.add_output(T220)

        with FusionDefinition() as fd:
            nvfuser_fusion_id0(fd)

        inputs = [
            torch.randn(128, dtype=torch.float32, device="cuda:0").as_strided(
                (4, 32), (1, 4)
            ),
            torch.testing.make_tensor(
                (4, 32, 1, 1, 1), dtype=torch.float32, device="cuda:0"
            ),
            torch.testing.make_tensor(
                (4, 32, 10, 64, 64), dtype=torch.float32, device="cuda:0"
            ),
            torch.testing.make_tensor((320,), dtype=torch.float32, device="cuda:0"),
            torch.testing.make_tensor((320,), dtype=torch.float32, device="cuda:0"),
            torch.testing.make_tensor(
                (4, 320, 66, 66), dtype=torch.float32, device="cuda:0"
            ),
        ]
        fd.execute(inputs)
>>>>>>> 6c7ca9ed
<|MERGE_RESOLUTION|>--- conflicted
+++ resolved
@@ -174,11 +174,8 @@
                 (1, 64, 16384, 128), dtype=torch.bfloat16, device="cuda:0"
             ),
         ]
-<<<<<<< HEAD
 
         self.exec_nvfuser(fusion_func, inputs, validate=True)
-=======
-        outputs = fd.execute(inputs)
 
     def test_issue4459(self):
         def nvfuser_fusion_id0(fd: FusionDefinition) -> None:
@@ -336,9 +333,6 @@
             fd.add_output(T217)
             fd.add_output(T220)
 
-        with FusionDefinition() as fd:
-            nvfuser_fusion_id0(fd)
-
         inputs = [
             torch.randn(128, dtype=torch.float32, device="cuda:0").as_strided(
                 (4, 32), (1, 4)
@@ -355,5 +349,5 @@
                 (4, 320, 66, 66), dtype=torch.float32, device="cuda:0"
             ),
         ]
-        fd.execute(inputs)
->>>>>>> 6c7ca9ed
+
+        self.exec_nvfuser(nvfuser_fusion_id0, inputs, validate=True)