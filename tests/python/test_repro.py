# SPDX-FileCopyrightText: Copyright (c) 2024-present NVIDIA CORPORATION & AFFILIATES.
# All rights reserved.
# SPDX-License-Identifier: BSD-3-Clause

import torch
from nvfuser import FusionDefinition, DataType
from python.utils import NVFuserTest


class TestRepro(NVFuserTest):
    def test_issue4444(self):
        def fusion_func(fd: FusionDefinition) -> None:
            T0 = fd.define_tensor(
                shape=[1, 64, 16384, 128],
                contiguity=[None, True, True, True],
                dtype=DataType.BFloat16,
                is_cpu=False,
                stride_order=[3, 2, 1, 0],
            )
            T1 = fd.define_tensor(
                shape=[16384, 128],
                contiguity=[True, True],
                dtype=DataType.Float,
                is_cpu=False,
                stride_order=[1, 0],
            )
            T2 = fd.define_tensor(
                shape=[16384, 128],
                contiguity=[True, True],
                dtype=DataType.Float,
                is_cpu=False,
                stride_order=[1, 0],
            )
            T3 = fd.define_tensor(
                shape=[1, 64, 16384, 128],
                contiguity=[None, True, True, True],
                dtype=DataType.BFloat16,
                is_cpu=False,
                stride_order=[3, 2, 1, 0],
            )
            T4 = fd.define_tensor(
                shape=[1, 64, 16384, 128],
                contiguity=[None, True, True, True],
                dtype=DataType.BFloat16,
                is_cpu=False,
                stride_order=[3, 2, 1, 0],
            )
            T20 = fd.ops.slice(
                T0,
                start_indices=[0, 0, 0, 0],
                end_indices=[1, 64, 16384, 128],
                strides=[1, 1, 1, 1],
                manual_normalization=0,
            )
            T21 = fd.ops.cast(T20, dtype=DataType.Float)
            T27 = fd.ops.broadcast_in_dim(
                T1, shape=[1, 64, 16384, 128], broadcast_dims=[2, 3]
            )
            T28 = fd.ops.mul(T27, T21)
            T29 = fd.ops.cast(T28, dtype=DataType.BFloat16)
            T35 = fd.ops.broadcast_in_dim(
                T2, shape=[1, 64, 16384, 128], broadcast_dims=[2, 3]
            )
            T51 = fd.ops.slice(
                T29,
                start_indices=[0, 0, 0, 0],
                end_indices=[1, 64, 16384, 64],
                strides=[1, 1, 1, 1],
                manual_normalization=0,
            )
            T52 = fd.ops.mul(T35, T21)
            S53 = fd.define_scalar(0, dtype=DataType.Int)
            T59 = fd.ops.full(
                shape=[1, 64, 16384, 0], fill_value=S53, dtype=DataType.BFloat16
            )
            T75 = fd.ops.slice(
                T3,
                start_indices=[0, 0, 0, 0],
                end_indices=[1, 64, 16384, 128],
                strides=[1, 1, 1, 1],
                manual_normalization=0,
            )
            T76 = fd.ops.cast(T51, dtype=DataType.Float)
            S77 = fd.define_scalar(0.00000, dtype=DataType.Double)
            T87 = fd.ops.pad(T59, [0, 128, 0, 0, 0, 0, 0, 0], S77)
            T88 = fd.ops.cast(T75, dtype=DataType.Float)
            T89 = fd.ops.neg(T76)
            T90 = fd.ops.cast(T87, dtype=DataType.Float)
            T91 = fd.ops.mul(T27, T88)
            T92 = fd.ops.cast(T89, dtype=DataType.BFloat16)
            T93 = fd.ops.add(T90, T52)
            T94 = fd.ops.cast(T91, dtype=DataType.BFloat16)
            S95 = fd.define_scalar(0.00000, dtype=DataType.Double)
            T105 = fd.ops.pad(T92, [64, 0, 0, 0, 0, 0, 0, 0], S95)
            T121 = fd.ops.slice(
                T94,
                start_indices=[0, 0, 0, 0],
                end_indices=[1, 64, 16384, 64],
                strides=[1, 1, 1, 1],
                manual_normalization=0,
            )
            T122 = fd.ops.mul(T35, T88)
            T123 = fd.ops.cast(T105, dtype=DataType.Float)
            T124 = fd.ops.cast(T121, dtype=DataType.Float)
            T140 = fd.ops.slice(
                T29,
                start_indices=[0, 0, 0, 64],
                end_indices=[1, 64, 16384, 128],
                strides=[1, 1, 1, 1],
                manual_normalization=0,
            )
            T141 = fd.ops.add(T93, T123)
            T142 = fd.ops.neg(T124)
            S143 = fd.define_scalar(0.00000, dtype=DataType.Double)
            T153 = fd.ops.pad(T140, [0, 64, 0, 0, 0, 0, 0, 0], S143)
            T154 = fd.ops.cast(T142, dtype=DataType.BFloat16)
            T155 = fd.ops.add(T90, T122)
            T156 = fd.ops.cast(T153, dtype=DataType.Float)
            S157 = fd.define_scalar(0.00000, dtype=DataType.Double)
            T167 = fd.ops.pad(T154, [64, 0, 0, 0, 0, 0, 0, 0], S157)
            T168 = fd.ops.add(T141, T156)
            T169 = fd.ops.cast(T167, dtype=DataType.Float)
            T170 = fd.ops.cast(T168, dtype=DataType.BFloat16)
            T186 = fd.ops.slice(
                T94,
                start_indices=[0, 0, 0, 64],
                end_indices=[1, 64, 16384, 128],
                strides=[1, 1, 1, 1],
                manual_normalization=0,
            )
            T187 = fd.ops.add(T155, T169)
            T194 = fd.ops.reshape(T4, new_shape=[1, 8, 8, 16384, 128])
            T201 = fd.ops.reshape(T170, new_shape=[1, 8, 8, 16384, 128])
            S202 = fd.define_scalar(0.00000, dtype=DataType.Double)
            T212 = fd.ops.pad(T186, [0, 64, 0, 0, 0, 0, 0, 0], S202)
            T213 = fd.ops.cast(T194, dtype=DataType.Float)
            T214 = fd.ops.cast(T201, dtype=DataType.Float)
            T215 = fd.ops.cast(T212, dtype=DataType.Float)
            T216 = fd.ops.sum(T213, dims=[0, 2], keepdim=False, dtype=DataType.Null)
            T217 = fd.ops.sum(T214, dims=[0, 2], keepdim=False, dtype=DataType.Null)
            T218 = fd.ops.add(T187, T215)
            T219 = fd.ops.cast(T216, dtype=DataType.BFloat16)
            T220 = fd.ops.cast(T217, dtype=DataType.BFloat16)
            T221 = fd.ops.cast(T218, dtype=DataType.BFloat16)
            T228 = fd.ops.broadcast_in_dim(
                T219, shape=[1, 8, 1, 16384, 128], broadcast_dims=[1, 3, 4]
            )
            T235 = fd.ops.broadcast_in_dim(
                T220, shape=[1, 8, 1, 16384, 128], broadcast_dims=[1, 3, 4]
            )
            T242 = fd.ops.reshape(T221, new_shape=[1, 8, 8, 16384, 128])
            T243 = fd.ops.cat([T242, T235, T228], dim=2, manual_padding=0)
            T244 = fd.ops.permute(T243, dims=[0, 3, 1, 2, 4])
            T249 = fd.ops.reshape(T244, new_shape=[1, 16384, 10240])
            T253 = fd.ops.reshape(T249, new_shape=[16384, 10240])
            T254 = fd.ops.permute(T253, dims=[1, 0])
            fd.add_output(T253)
            fd.add_output(T254)

        with FusionDefinition() as fd:
            fusion_func(fd)

        inputs = [
            torch.testing.make_tensor(
                (1, 64, 16384, 128),
                dtype=torch.bfloat16,
                device="cuda:0",
                low=-1,
                high=1,
            ),
            torch.testing.make_tensor(
                (16384, 128), dtype=torch.float32, device="cuda:0", low=-1, high=1
            ),
            torch.testing.make_tensor(
                (16384, 128), dtype=torch.float32, device="cuda:0", low=-1, high=1
            ),
            torch.testing.make_tensor(
                (1, 64, 16384, 128),
                dtype=torch.bfloat16,
                device="cuda:0",
                low=-1,
                high=1,
            ),
            torch.testing.make_tensor(
                (1, 64, 16384, 128),
                dtype=torch.bfloat16,
                device="cuda:0",
                low=-1,
                high=1,
            ),
        ]
        outputs = fd.execute(inputs)
        fd.validate_with_auto_inferred_outputs(outputs, inputs)

    def test_issue4459(self):
        def nvfuser_fusion_id0(fd: FusionDefinition) -> None:
            T0 = fd.define_tensor(
                shape=[4, 32],
                contiguity=[True, True],
                dtype=DataType.Float,
                is_cpu=False,
                stride_order=[0, 1],
            )
            T1 = fd.define_tensor(
                shape=[4, 32, 1, 1, 1],
                contiguity=[True, True, None, None, None],
                dtype=DataType.Float,
                is_cpu=False,
                stride_order=[4, 3, 2, 1, 0],
            )
            T2 = fd.define_tensor(
                shape=[4, 32, 10, 64, 64],
                contiguity=[True, True, True, True, True],
                dtype=DataType.Float,
                is_cpu=False,
                stride_order=[4, 3, 2, 1, 0],
            )
            T3 = fd.define_tensor(
                shape=[320],
                contiguity=[True],
                dtype=DataType.Float,
                is_cpu=False,
                stride_order=[0],
            )
            T4 = fd.define_tensor(
                shape=[320],
                contiguity=[True],
                dtype=DataType.Float,
                is_cpu=False,
                stride_order=[0],
            )
            T5 = fd.define_tensor(
                shape=[4, 320, 66, 66],
                contiguity=[True, True, True, True],
                dtype=DataType.Float,
                is_cpu=False,
                stride_order=[3, 2, 1, 0],
            )
            T12 = fd.ops.broadcast_in_dim(
                T0, shape=[4, 32, 1, 1, 1], broadcast_dims=[0, 1]
            )
            T19 = fd.ops.broadcast_in_dim(
                T12, shape=[4, 32, 10, 64, 64], broadcast_dims=[0, 1, 2, 3, 4]
            )
            T26 = fd.ops.broadcast_in_dim(
                T1, shape=[4, 32, 10, 64, 64], broadcast_dims=[0, 1, 2, 3, 4]
            )
            T27 = fd.ops.sub(T2, T19)
            T33 = fd.ops.reshape(T3, new_shape=[1, 320, 1, 1])
            T34 = fd.ops.mul(T27, T26)
            T40 = fd.ops.reshape(T4, new_shape=[1, 320, 1, 1])
            T46 = fd.ops.broadcast_in_dim(
                T33, shape=[4, 320, 64, 64], broadcast_dims=[0, 1, 2, 3]
            )
            T52 = fd.ops.reshape(T34, new_shape=[4, 320, 64, 64])
            T58 = fd.ops.broadcast_in_dim(
                T40, shape=[4, 320, 64, 64], broadcast_dims=[0, 1, 2, 3]
            )
            T59 = fd.ops.mul(T52, T46)
            T60 = fd.ops.add(T59, T58)
            T61 = fd.ops.neg(T60)
            T62 = fd.ops.exp(T61)
            S63 = fd.define_scalar(0.00000, dtype=DataType.Double)
            T73 = fd.ops.pad(T5, [-1, -1, -1, -1, 0, 0, 0, 0], S63)
            S74 = fd.define_scalar(1.00000, dtype=DataType.Double)
            T75 = fd.ops.add(S74, T62)
            T76 = fd.ops.mul(T60, T73)
            T77 = fd.ops.reciprocal(T75)
            T78 = fd.ops.neg(T76)
            T79 = fd.ops.mul(T78, T77)
            T80 = fd.ops.mul(T79, T77)
            T81 = fd.ops.mul(T80, T62)
            T82 = fd.ops.neg(T81)
            T83 = fd.ops.mul(T77, T73)
            T84 = fd.ops.add(T83, T82)
            T85 = fd.ops.mul(T46, T84)
            T92 = fd.ops.reshape(T85, new_shape=[4, 32, 10, 64, 64])
            T93 = fd.ops.mul(T27, T92)
            T94 = fd.ops.sum(T93, dims=[2, 3, 4], keepdim=False, dtype=DataType.Null)
            T101 = fd.ops.broadcast_in_dim(
                T94, shape=[4, 32, 1, 1, 1], broadcast_dims=[0, 1]
            )
            S102 = fd.define_scalar(3.00000, dtype=DataType.Double)
            T103 = fd.ops.pow(T1, S102)
            S104 = fd.define_scalar(-0.500000, dtype=DataType.Double)
            T105 = fd.ops.mul(S104, T101)
            T106 = fd.ops.mul(T26, T92)
            T107 = fd.ops.mul(T105, T103)
            T108 = fd.ops.neg(T106)
            T109 = fd.ops.sum(T107, dims=[2, 3, 4], keepdim=False, dtype=DataType.Null)
            T110 = fd.ops.sum(T108, dims=[2, 3, 4], keepdim=False, dtype=DataType.Null)
            T117 = fd.ops.broadcast_in_dim(
                T0, shape=[4, 32, 1, 1, 1], broadcast_dims=[0, 1]
            )
            T124 = fd.ops.broadcast_in_dim(
                T109, shape=[4, 32, 1, 1, 1], broadcast_dims=[0, 1]
            )
            T131 = fd.ops.broadcast_in_dim(
                T110, shape=[4, 32, 1, 1, 1], broadcast_dims=[0, 1]
            )
            T138 = fd.ops.broadcast_in_dim(
                T117, shape=[4, 32, 10, 64, 64], broadcast_dims=[0, 1, 2, 3, 4]
            )
            T145 = fd.ops.broadcast_in_dim(
                T124, shape=[4, 32, 10, 64, 64], broadcast_dims=[0, 1, 2, 3, 4]
            )
            T146 = fd.ops.sum(T131, dims=[2, 3, 4], keepdim=False, dtype=DataType.Null)
            T147 = fd.ops.sub(T2, T138)
            S148 = fd.define_scalar(2.00000, dtype=DataType.Double)
            T149 = fd.ops.mul(S148, T145)
            T156 = fd.ops.broadcast_in_dim(
                T146, shape=[4, 32, 1, 1, 1], broadcast_dims=[0, 1]
            )
            T157 = fd.ops.mul(T149, T147)
            T164 = fd.ops.broadcast_in_dim(
                T156, shape=[4, 32, 10, 64, 64], broadcast_dims=[0, 1, 2, 3, 4]
            )
            S165 = fd.define_scalar(40960.0, dtype=DataType.Double)
            S166 = fd.ops.reciprocal(S165)
            T167 = fd.ops.mul(T157, S166)
            S168 = fd.define_scalar(2.44141e-05, dtype=DataType.Double)
            T169 = fd.ops.mul(S168, T164)
            T170 = fd.ops.add(T169, T167)
            T171 = fd.ops.add(T106, T170)
            T177 = fd.ops.reshape(T171, new_shape=[4, 320, 64, 64])
            T184 = fd.ops.reshape(T177, new_shape=[1, 4, 320, 64, 64])
            T185 = fd.ops.permute(T184, dims=[0, 3, 4, 1, 2])
            T192 = fd.ops.reshape(T185, new_shape=[1, 1, 4096, 4, 320])
            T193 = fd.ops.mul(T52, T84)
            T194 = fd.ops.sum(T192, dims=[0, 1], keepdim=False, dtype=DataType.Null)
            T195 = fd.ops.sum(T193, dims=[0, 2, 3], keepdim=False, dtype=DataType.Null)
            T196 = fd.ops.sum(T84, dims=[0, 2, 3], keepdim=False, dtype=DataType.Null)
            T200 = fd.ops.reshape(T194, new_shape=[16384, 320])
            T206 = fd.ops.broadcast_in_dim(
                T195, shape=[1, 320, 1, 1], broadcast_dims=[1]
            )
            T212 = fd.ops.broadcast_in_dim(
                T196, shape=[1, 320, 1, 1], broadcast_dims=[1]
            )
            T213 = fd.ops.permute(T200, dims=[1, 0])
            T214 = fd.ops.sum(T194, dims=[0, 1], keepdim=False, dtype=DataType.Null)
            T217 = fd.ops.reshape(T206, new_shape=[320])
            T220 = fd.ops.reshape(T212, new_shape=[320])
            fd.add_output(T177)
            fd.add_output(T200)
            fd.add_output(T213)
            fd.add_output(T214)
            fd.add_output(T217)
            fd.add_output(T220)

        with FusionDefinition() as fd:
            nvfuser_fusion_id0(fd)

        inputs = [
            torch.randn(128, dtype=torch.float32, device="cuda:0").as_strided(
                (4, 32), (1, 4)
            ),
            torch.testing.make_tensor(
                (4, 32, 1, 1, 1), dtype=torch.float32, device="cuda:0", low=-1, high=1
            ),
            torch.testing.make_tensor(
                (4, 32, 10, 64, 64),
                dtype=torch.float32,
                device="cuda:0",
                low=-1,
                high=1,
            ),
            torch.testing.make_tensor(
                (320,), dtype=torch.float32, device="cuda:0", low=-1, high=1
            ),
            torch.testing.make_tensor(
                (320,), dtype=torch.float32, device="cuda:0", low=-1, high=1
            ),
            torch.testing.make_tensor(
                (4, 320, 66, 66), dtype=torch.float32, device="cuda:0", low=-1, high=1
            ),
        ]
        fd.validate(inputs)

    def test_issue4670(self):
        def nvfuser_fusion_id0(fd: FusionDefinition) -> None:
            S0 = fd.define_scalar(129, dtype=DataType.Int)
            S1 = fd.define_scalar(0, dtype=DataType.Int)
            S2 = fd.define_scalar(1, dtype=DataType.Int)
            T3 = fd.ops.iota(S0, S1, S2, dtype=DataType.Int)
            T4 = fd.ops.broadcast(T3, is_broadcast_dim=[True, False])
            S5 = fd.define_scalar(128, dtype=DataType.Int)
            S6 = fd.ops.size(T3, dim=0)
            V7 = fd.define_vector([S5, S6], dtype=DataType.Int)
            T8 = fd.ops.expand(T4, shape=V7)
            S9 = fd.define_scalar(128, dtype=DataType.Int)
            S10 = fd.define_scalar(0, dtype=DataType.Int)
            S11 = fd.define_scalar(1, dtype=DataType.Int)
            T12 = fd.ops.iota(S9, S10, S11, dtype=DataType.Int)
            T13 = fd.ops.broadcast(T12, is_broadcast_dim=[False, True])
            S14 = fd.ops.size(T12, dim=0)
            S15 = fd.define_scalar(129, dtype=DataType.Int)
            V16 = fd.define_vector([S14, S15], dtype=DataType.Int)
            T17 = fd.ops.expand(T13, shape=V16)
            T18 = fd.ops.gt(T8, T17)
            T19 = fd.ops.broadcast(T3, is_broadcast_dim=[True, False])
            S20 = fd.define_scalar(128, dtype=DataType.Int)
            V21 = fd.define_vector([S20, S6], dtype=DataType.Int)
            T22 = fd.ops.expand(T19, shape=V21)
            T23 = fd.ops.broadcast(T12, is_broadcast_dim=[False, True])
            S24 = fd.define_scalar(129, dtype=DataType.Int)
            V25 = fd.define_vector([S14, S24], dtype=DataType.Int)
            T26 = fd.ops.expand(T23, shape=V25)
            T27 = fd.ops.sub(T22, T26)
            S28 = fd.define_scalar(1, dtype=DataType.Int)
            T29 = fd.ops.ge(T27, S28)
            S30 = fd.define_scalar(-3.38953e38, dtype=DataType.BFloat16)
            S31 = fd.define_scalar(128, dtype=DataType.Int)
            S32 = fd.define_scalar(129, dtype=DataType.Int)
            V33 = fd.define_vector([S31, S32], dtype=DataType.Int)
            T34 = fd.ops.full(shape=V33, fill_value=S30, dtype=DataType.BFloat16)
            S35 = fd.define_scalar(0.00000, dtype=DataType.Double)
            T36 = fd.ops.where(T29, T34, S35)
            fd.add_output(T18)
            fd.add_output(T36)

        with FusionDefinition() as fd:
            nvfuser_fusion_id0(fd)

        inputs = []
        fd.validate(inputs)

    def test_ws_tma_normalization1(self):
        # Bug 5374765: Gemma-7b model fail with "Found two vectorized domains ... only one is allowed"
        def nvfuser_fusion_id8(fd: FusionDefinition) -> None:
            T0 = fd.define_tensor(
                shape=[4096, 3072],
                contiguity=[True, True],
                dtype=DataType.BFloat16,
                is_cpu=False,
                stride_order=[1, 0],
            )
            T1 = fd.define_tensor(
                shape=[4096, 3072],
                contiguity=[True, True],
                dtype=DataType.BFloat16,
                is_cpu=False,
                stride_order=[1, 0],
            )
            T2 = fd.define_tensor(
                shape=[3072],
                contiguity=[True],
                dtype=DataType.BFloat16,
                is_cpu=False,
                stride_order=[0],
            )
            T3 = fd.define_tensor(
                shape=[1, 4096, 3072],
                contiguity=[None, True, True],
                dtype=DataType.BFloat16,
                is_cpu=False,
                stride_order=[2, 1, 0],
            )
            T4 = fd.define_tensor(
                shape=[1, 4096, 1],
                contiguity=[None, True, None],
                dtype=DataType.Float,
                is_cpu=False,
                stride_order=[2, 1, 0],
            )
            T5 = fd.define_tensor(
                shape=[1, 4096, 3072],
                contiguity=[None, True, True],
                dtype=DataType.BFloat16,
                is_cpu=False,
                stride_order=[2, 1, 0],
            )
            T10 = fd.ops.reshape(T0, new_shape=[1, 4096, 3072])
            T15 = fd.ops.reshape(T1, new_shape=[1, 4096, 3072])
            T16 = fd.ops.cast(T2, dtype=DataType.Float)
            T17 = fd.ops.cast(T10, dtype=DataType.Float)
            T18 = fd.ops.cast(T15, dtype=DataType.Float)
            S19 = fd.define_scalar(1.00000, dtype=DataType.Double)
            T20 = fd.ops.add(S19, T16)
            T21 = fd.ops.add(T18, T17)
            T26 = fd.ops.broadcast_in_dim(
                T20, shape=[1, 4096, 3072], broadcast_dims=[2]
            )
            T27 = fd.ops.mul(T26, T21)
            T28 = fd.ops.cast(T3, dtype=DataType.Float)
            T29 = fd.ops.mul(T28, T27)
            T30 = fd.ops.sum(T29, dims=[0, 2], keepdim=False, dtype=DataType.Null)
            T35 = fd.ops.broadcast_in_dim(T30, shape=[1, 4096, 1], broadcast_dims=[1])
            S36 = fd.define_scalar(3.00000, dtype=DataType.Float)
            T37 = fd.ops.pow(T4, S36)
            S38 = fd.define_scalar(-0.500000, dtype=DataType.Double)
            T39 = fd.ops.mul(S38, T35)
            T40 = fd.ops.mul(T39, T37)
            S41 = fd.define_scalar(3072.00, dtype=DataType.Double)
            S42 = fd.ops.reciprocal(S41)
            T43 = fd.ops.mul(T40, S42)
            T44 = fd.ops.sum(T43, dims=[0, 2], keepdim=False, dtype=DataType.Null)
            T48 = fd.ops.broadcast_in_dim(T44, shape=[1, 4096], broadcast_dims=[1])
            T53 = fd.ops.broadcast_in_dim(
                T48, shape=[1, 4096, 1], broadcast_dims=[0, 1]
            )
            T58 = fd.ops.broadcast_in_dim(
                T53, shape=[1, 4096, 3072], broadcast_dims=[0, 1, 2]
            )
            T63 = fd.ops.broadcast_in_dim(
                T4, shape=[1, 4096, 3072], broadcast_dims=[0, 1, 2]
            )
            T64 = fd.ops.mul(T28, T58)
            T65 = fd.ops.mul(T63, T27)
            T66 = fd.ops.add(T65, T64)
            T67 = fd.ops.add(T66, T64)
            T68 = fd.ops.cast(T5, dtype=DataType.Float)
            T69 = fd.ops.add(T68, T67)
            T70 = fd.ops.mul(T28, T63)
            T71 = fd.ops.mul(T70, T21)
            T72 = fd.ops.sum(T71, dims=[0, 1], keepdim=False, dtype=DataType.Null)
            T73 = fd.ops.cast(T69, dtype=DataType.BFloat16)
            T74 = fd.ops.cast(T72, dtype=DataType.BFloat16)
            T78 = fd.ops.reshape(T73, new_shape=[4096, 3072])
            T79 = fd.ops.permute(T78, dims=[1, 0])
            fd.add_output(T79)
            fd.add_output(T78)
            fd.add_output(T73)
            fd.add_output(T74)

        with FusionDefinition() as fd:
            nvfuser_fusion_id8(fd)

        inputs = [
            torch.testing.make_tensor(
                (4096, 3072), dtype=torch.bfloat16, device="cuda:0", low=-1, high=1
            ),
            torch.testing.make_tensor(
                (4096, 3072), dtype=torch.bfloat16, device="cuda:0", low=-1, high=1
            ),
            torch.testing.make_tensor(
                (3072,), dtype=torch.bfloat16, device="cuda:0", low=-1, high=1
            ),
            torch.testing.make_tensor(
                (1, 4096, 3072), dtype=torch.bfloat16, device="cuda:0", low=-1, high=1
            ),
            torch.testing.make_tensor(
                (1, 4096, 1), dtype=torch.float32, device="cuda:0", low=-1, high=1
            ),
            torch.testing.make_tensor(
                (1, 4096, 3072), dtype=torch.bfloat16, device="cuda:0", low=-1, high=1
            ),
        ]
        outputs = fd.execute(inputs)
        fd.validate_with_auto_inferred_outputs(outputs, inputs)

    def test_ws_tma_normalization2(self):
        # Bug 5374766: Multiple model fail with "Invalid tensor to circular-buffer"
        def nvfuser_fusion_id4(fd: FusionDefinition) -> None:
            T0 = fd.define_tensor(
                shape=[147456, 128],
                contiguity=[True, True],
                dtype=DataType.BFloat16,
                is_cpu=False,
                stride_order=[1, 0],
            )
            T1 = fd.define_tensor(
                shape=[128],
                contiguity=[True],
                dtype=DataType.BFloat16,
                is_cpu=False,
                stride_order=[0],
            )
            T2 = fd.define_tensor(
                shape=[288, 512],
                contiguity=[True, True],
                dtype=DataType.Float,
                is_cpu=False,
                stride_order=[1, 0],
            )
            T3 = fd.define_tensor(
                shape=[288, 512, 128],
                contiguity=[True, True, True],
                dtype=DataType.BFloat16,
                is_cpu=False,
                stride_order=[2, 1, 0],
            )
            T4 = fd.define_tensor(
                shape=[288, 512, 1],
                contiguity=[True, True, None],
                dtype=DataType.Float,
                is_cpu=False,
                stride_order=[2, 1, 0],
            )
            T9 = fd.ops.reshape(T0, new_shape=[288, 512, 128])
            T14 = fd.ops.broadcast_in_dim(T1, shape=[288, 512, 128], broadcast_dims=[2])
            T19 = fd.ops.broadcast_in_dim(
                T2, shape=[288, 512, 1], broadcast_dims=[0, 1]
            )
            T20 = fd.ops.cast(T9, dtype=DataType.Float)
            T21 = fd.ops.cast(T14, dtype=DataType.Float)
            T26 = fd.ops.broadcast_in_dim(
                T19, shape=[288, 512, 128], broadcast_dims=[0, 1, 2]
            )
            T27 = fd.ops.cast(T3, dtype=DataType.Float)
            T28 = fd.ops.mul(T21, T20)
            T29 = fd.ops.sub(T27, T26)
            T30 = fd.ops.mul(T29, T28)
            T31 = fd.ops.sum(T30, dims=[2], keepdim=False, dtype=DataType.Null)
            T36 = fd.ops.broadcast_in_dim(
                T31, shape=[288, 512, 1], broadcast_dims=[0, 1]
            )
            T41 = fd.ops.broadcast_in_dim(
                T4, shape=[288, 512, 128], broadcast_dims=[0, 1, 2]
            )
            S42 = fd.define_scalar(3.00000, dtype=DataType.Double)
            T43 = fd.ops.pow(T4, S42)
            S44 = fd.define_scalar(-0.500000, dtype=DataType.Double)
            T45 = fd.ops.mul(S44, T36)
            T46 = fd.ops.mul(T41, T28)
            T47 = fd.ops.mul(T45, T43)
            T48 = fd.ops.neg(T46)
            T49 = fd.ops.sum(T47, dims=[2], keepdim=False, dtype=DataType.Null)
            T50 = fd.ops.sum(T48, dims=[2], keepdim=False, dtype=DataType.Null)
            T55 = fd.ops.broadcast_in_dim(
                T2, shape=[288, 512, 1], broadcast_dims=[0, 1]
            )
            T60 = fd.ops.broadcast_in_dim(
                T49, shape=[288, 512, 1], broadcast_dims=[0, 1]
            )
            T65 = fd.ops.broadcast_in_dim(
                T50, shape=[288, 512, 1], broadcast_dims=[0, 1]
            )
            T70 = fd.ops.broadcast_in_dim(
                T55, shape=[288, 512, 128], broadcast_dims=[0, 1, 2]
            )
            T75 = fd.ops.broadcast_in_dim(
                T60, shape=[288, 512, 128], broadcast_dims=[0, 1, 2]
            )
            T76 = fd.ops.sum(T65, dims=[2], keepdim=False, dtype=DataType.Null)
            T77 = fd.ops.sub(T27, T70)
            S78 = fd.define_scalar(2.00000, dtype=DataType.Double)
            T79 = fd.ops.mul(S78, T75)
            T84 = fd.ops.broadcast_in_dim(
                T76, shape=[288, 512, 1], broadcast_dims=[0, 1]
            )
            T85 = fd.ops.mul(T79, T77)
            T90 = fd.ops.broadcast_in_dim(
                T84, shape=[288, 512, 128], broadcast_dims=[0, 1, 2]
            )
            S91 = fd.define_scalar(128.000, dtype=DataType.Double)
            S92 = fd.ops.reciprocal(S91)
            T93 = fd.ops.mul(T85, S92)
            S94 = fd.define_scalar(0.00781250, dtype=DataType.Double)
            T95 = fd.ops.mul(S94, T90)
            T96 = fd.ops.add(T95, T93)
            T97 = fd.ops.add(T46, T96)
            T98 = fd.ops.cast(T97, dtype=DataType.BFloat16)
            T99 = fd.ops.mul(T29, T41)
            T100 = fd.ops.mul(T99, T20)
            T101 = fd.ops.cast(T9, dtype=DataType.Float)
            T105 = fd.ops.reshape(T98, new_shape=[147456, 128])
            T106 = fd.ops.sum(T97, dims=[0, 1], keepdim=False, dtype=DataType.Null)
            T107 = fd.ops.sum(T100, dims=[0, 1], keepdim=False, dtype=DataType.Null)
            T108 = fd.ops.sum(T101, dims=[0, 1], keepdim=False, dtype=DataType.Null)
            T109 = fd.ops.permute(T105, dims=[1, 0])
            T110 = fd.ops.cast(T106, dtype=DataType.BFloat16)
            T111 = fd.ops.cast(T107, dtype=DataType.BFloat16)
            T112 = fd.ops.cast(T108, dtype=DataType.BFloat16)
            fd.add_output(T109)
            fd.add_output(T110)
            fd.add_output(T105)
            fd.add_output(T98)
            fd.add_output(T111)
            fd.add_output(T112)

        with FusionDefinition() as fd:
            nvfuser_fusion_id4(fd)

        inputs = [
            torch.testing.make_tensor(
                (147456, 128), dtype=torch.bfloat16, device="cuda:0", low=-1, high=1
            ),
            torch.testing.make_tensor(
                (128,), dtype=torch.bfloat16, device="cuda:0", low=-1, high=1
            ),
            torch.testing.make_tensor(
                (288, 512), dtype=torch.float32, device="cuda:0", low=-1, high=1
            ),
            torch.testing.make_tensor(
                (288, 512, 128), dtype=torch.bfloat16, device="cuda:0", low=-1, high=1
            ),
            torch.testing.make_tensor(
                (288, 512, 1), dtype=torch.float32, device="cuda:0", low=-1, high=1
            ),
        ]
        outputs = fd.execute(inputs)
        fd.validate_with_auto_inferred_outputs(outputs, inputs)

    def test_ws_tma_normalization3(self):
        # Bug 5374767: Mistral-7B-v0.1 fails with "The non-allocating compute-at IDs are not found in the allocation domain"
        def nvfuser_fusion_id14(fd: FusionDefinition) -> None:
            T0 = fd.define_tensor(
                shape=[4096, 4096],
                contiguity=[True, True],
                dtype=DataType.BFloat16,
                is_cpu=False,
                stride_order=[1, 0],
            )
            T1 = fd.define_tensor(
                shape=[4096],
                contiguity=[True],
                dtype=DataType.BFloat16,
                is_cpu=False,
                stride_order=[0],
            )
            T2 = fd.define_tensor(
                shape=[1, 4096, 4096],
                contiguity=[True, None, True],
                dtype=DataType.BFloat16,
                is_cpu=False,
                stride_order=[1, 2, 0],
            )
            T3 = fd.define_tensor(
                shape=[1, 4096, 1],
                contiguity=[None, True, None],
                dtype=DataType.Float,
                is_cpu=False,
                stride_order=[2, 1, 0],
            )
            T4 = fd.define_tensor(
                shape=[1, 4096, 4096],
                contiguity=[None, True, True],
                dtype=DataType.BFloat16,
                is_cpu=False,
                stride_order=[2, 1, 0],
            )
            T9 = fd.ops.reshape(T0, new_shape=[1, 4096, 4096])
            T10 = fd.ops.cast(T1, dtype=DataType.Float)
            T11 = fd.ops.cast(T9, dtype=DataType.Float)
            T16 = fd.ops.broadcast_in_dim(
                T10, shape=[1, 4096, 4096], broadcast_dims=[2]
            )
            T17 = fd.ops.mul(T16, T11)
            T18 = fd.ops.cast(T2, dtype=DataType.Float)
            T19 = fd.ops.mul(T18, T17)
            T20 = fd.ops.sum(T19, dims=[0, 2], keepdim=False, dtype=DataType.Null)
            T25 = fd.ops.broadcast_in_dim(T20, shape=[1, 4096, 1], broadcast_dims=[1])
            S26 = fd.define_scalar(3.00000, dtype=DataType.Double)
            T27 = fd.ops.pow(T3, S26)
            S28 = fd.define_scalar(-0.500000, dtype=DataType.Double)
            T29 = fd.ops.mul(S28, T25)
            T30 = fd.ops.mul(T29, T27)
            S31 = fd.define_scalar(4096.00, dtype=DataType.Double)
            S32 = fd.ops.reciprocal(S31)
            T33 = fd.ops.mul(T30, S32)
            T34 = fd.ops.sum(T33, dims=[0, 2], keepdim=False, dtype=DataType.Null)
            T38 = fd.ops.broadcast_in_dim(T34, shape=[1, 4096], broadcast_dims=[1])
            T43 = fd.ops.broadcast_in_dim(
                T38, shape=[1, 4096, 1], broadcast_dims=[0, 1]
            )
            T48 = fd.ops.broadcast_in_dim(
                T43, shape=[1, 4096, 4096], broadcast_dims=[0, 1, 2]
            )
            T53 = fd.ops.broadcast_in_dim(
                T3, shape=[1, 4096, 4096], broadcast_dims=[0, 1, 2]
            )
            T54 = fd.ops.mul(T18, T48)
            T55 = fd.ops.mul(T53, T17)
            T56 = fd.ops.add(T55, T54)
            T57 = fd.ops.add(T56, T54)
            T58 = fd.ops.mul(T18, T53)
            T59 = fd.ops.cast(T4, dtype=DataType.Float)
            T60 = fd.ops.mul(T58, T11)
            T61 = fd.ops.add(T59, T57)
            T62 = fd.ops.sum(T60, dims=[0, 1], keepdim=False, dtype=DataType.Null)
            T63 = fd.ops.cast(T61, dtype=DataType.BFloat16)
            T64 = fd.ops.cast(T62, dtype=DataType.BFloat16)
            fd.add_output(T64)
            fd.add_output(T63)

        with FusionDefinition() as fd:
            nvfuser_fusion_id14(fd)

        inputs = [
            torch.testing.make_tensor(
                (4096, 4096), dtype=torch.bfloat16, device="cuda:0", low=-1, high=1
            ),
            torch.testing.make_tensor(
                (4096,), dtype=torch.bfloat16, device="cuda:0", low=-1, high=1
            ),
            torch.testing.make_tensor(
                (1, 4096, 4096), dtype=torch.bfloat16, device="cuda:0", low=-1, high=1
            ),
            torch.testing.make_tensor(
                (1, 4096, 1), dtype=torch.float32, device="cuda:0", low=-1, high=1
            ),
            torch.testing.make_tensor(
                (1, 4096, 4096), dtype=torch.bfloat16, device="cuda:0", low=-1, high=1
            ),
        ]
        outputs = fd.execute(inputs)
        fd.validate_with_auto_inferred_outputs(outputs, inputs)

    def test_ws_tma_normalization4(self):
        # Bug 5374768: Multiple model fail with "Tried to access out of boundary index"
        def nvfuser_fusion_id4(fd: FusionDefinition) -> None:
            T0 = fd.define_tensor(
                shape=[28672, 2048],
                contiguity=[True, True],
                dtype=DataType.BFloat16,
                is_cpu=False,
                stride_order=[1, 0],
            )
            T1 = fd.define_tensor(
                shape=[2048],
                contiguity=[True],
                dtype=DataType.BFloat16,
                is_cpu=False,
                stride_order=[0],
            )
            T2 = fd.define_tensor(
                shape=[14, 2048, 2048],
                contiguity=[True, True, True],
                dtype=DataType.BFloat16,
                is_cpu=False,
                stride_order=[2, 1, 0],
            )
            T3 = fd.define_tensor(
                shape=[14, 2048, 1],
                contiguity=[True, True, None],
                dtype=DataType.Float,
                is_cpu=False,
                stride_order=[2, 1, 0],
            )
            T8 = fd.ops.reshape(T0, new_shape=[14, 2048, 2048])
            T9 = fd.ops.cast(T1, dtype=DataType.Float)
            T10 = fd.ops.cast(T8, dtype=DataType.Float)
            T15 = fd.ops.broadcast_in_dim(
                T9, shape=[14, 2048, 2048], broadcast_dims=[2]
            )
            T16 = fd.ops.mul(T15, T10)
            T17 = fd.ops.cast(T2, dtype=DataType.Float)
            T18 = fd.ops.mul(T17, T16)
            T19 = fd.ops.sum(T18, dims=[2], keepdim=False, dtype=DataType.Null)
            T24 = fd.ops.broadcast_in_dim(
                T19, shape=[14, 2048, 1], broadcast_dims=[0, 1]
            )
            S25 = fd.define_scalar(3.00000, dtype=DataType.Double)
            T26 = fd.ops.pow(T3, S25)
            S27 = fd.define_scalar(-0.500000, dtype=DataType.Double)
            T28 = fd.ops.mul(S27, T24)
            T29 = fd.ops.mul(T28, T26)
            S30 = fd.define_scalar(2048.00, dtype=DataType.Double)
            S31 = fd.ops.reciprocal(S30)
            T32 = fd.ops.mul(T29, S31)
            T33 = fd.ops.sum(T32, dims=[2], keepdim=False, dtype=DataType.Null)
            T38 = fd.ops.broadcast_in_dim(
                T33, shape=[14, 2048, 1], broadcast_dims=[0, 1]
            )
            T43 = fd.ops.broadcast_in_dim(
                T38, shape=[14, 2048, 2048], broadcast_dims=[0, 1, 2]
            )
            T48 = fd.ops.broadcast_in_dim(
                T3, shape=[14, 2048, 2048], broadcast_dims=[0, 1, 2]
            )
            T49 = fd.ops.mul(T17, T43)
            T50 = fd.ops.mul(T48, T16)
            T51 = fd.ops.add(T50, T49)
            T52 = fd.ops.add(T51, T49)
            T53 = fd.ops.cast(T52, dtype=DataType.BFloat16)
            T54 = fd.ops.mul(T17, T48)
            T55 = fd.ops.mul(T54, T10)
            T59 = fd.ops.reshape(T53, new_shape=[28672, 2048])
            T60 = fd.ops.sum(T55, dims=[0, 1], keepdim=False, dtype=DataType.Null)
            T61 = fd.ops.permute(T59, dims=[1, 0])
            T62 = fd.ops.cast(T60, dtype=DataType.BFloat16)
            fd.add_output(T61)
            fd.add_output(T59)
            fd.add_output(T53)
            fd.add_output(T62)

        with FusionDefinition() as fd:
            nvfuser_fusion_id4(fd)

        inputs = [
            torch.testing.make_tensor(
                (28672, 2048), dtype=torch.bfloat16, device="cuda:0", low=-1, high=1
            ),
            torch.testing.make_tensor(
                (2048,), dtype=torch.bfloat16, device="cuda:0", low=-1, high=1
            ),
            torch.testing.make_tensor(
                (14, 2048, 2048), dtype=torch.bfloat16, device="cuda:0", low=-1, high=1
            ),
            torch.testing.make_tensor(
                (14, 2048, 1), dtype=torch.float32, device="cuda:0", low=-1, high=1
            ),
        ]
        outputs = fd.execute(inputs)
        fd.validate_with_auto_inferred_outputs(outputs, inputs)

    def test_ws_tma_normalization5(self):
        # Bug 5374769: stablecode-completion-alpha-3b fails with "The non-allocating compute-at IDs are not found in the allocation domain"
        def nvfuser_fusion_id9(fd: FusionDefinition) -> None:
            T0 = fd.define_tensor(
                shape=[16384, 2560],
                contiguity=[True, True],
                dtype=DataType.BFloat16,
                is_cpu=False,
                stride_order=[1, 0],
            )
            T1 = fd.define_tensor(
                shape=[2560],
                contiguity=[True],
                dtype=DataType.BFloat16,
                is_cpu=False,
                stride_order=[0],
            )
            T2 = fd.define_tensor(
                shape=[1, 16384],
                contiguity=[None, True],
                dtype=DataType.Float,
                is_cpu=False,
                stride_order=[1, 0],
            )
            T3 = fd.define_tensor(
                shape=[1, 16384, 2560],
                contiguity=[True, None, True],
                dtype=DataType.BFloat16,
                is_cpu=False,
                stride_order=[1, 2, 0],
            )
            T4 = fd.define_tensor(
                shape=[1, 16384, 1],
                contiguity=[None, True, None],
                dtype=DataType.Float,
                is_cpu=False,
                stride_order=[2, 1, 0],
            )
            T5 = fd.define_tensor(
                shape=[16384, 2560],
                contiguity=[True, True],
                dtype=DataType.BFloat16,
                is_cpu=False,
                stride_order=[1, 0],
            )
            T6 = fd.define_tensor(
                shape=[2560],
                contiguity=[True],
                dtype=DataType.BFloat16,
                is_cpu=False,
                stride_order=[0],
            )
            T7 = fd.define_tensor(
                shape=[1, 16384, 2560],
                contiguity=[None, True, True],
                dtype=DataType.BFloat16,
                is_cpu=False,
                stride_order=[2, 1, 0],
            )
            T12 = fd.ops.reshape(T0, new_shape=[1, 16384, 2560])
            T17 = fd.ops.broadcast_in_dim(
                T1, shape=[1, 16384, 2560], broadcast_dims=[2]
            )
            T22 = fd.ops.broadcast_in_dim(
                T2, shape=[1, 16384, 1], broadcast_dims=[0, 1]
            )
            T23 = fd.ops.cast(T12, dtype=DataType.Float)
            T24 = fd.ops.cast(T17, dtype=DataType.Float)
            T29 = fd.ops.broadcast_in_dim(
                T22, shape=[1, 16384, 2560], broadcast_dims=[0, 1, 2]
            )
            T30 = fd.ops.cast(T3, dtype=DataType.Float)
            T31 = fd.ops.mul(T24, T23)
            T32 = fd.ops.sub(T30, T29)
            T33 = fd.ops.mul(T32, T31)
            T34 = fd.ops.sum(T33, dims=[0, 2], keepdim=False, dtype=DataType.Null)
            T39 = fd.ops.broadcast_in_dim(T34, shape=[1, 16384, 1], broadcast_dims=[1])
            T44 = fd.ops.broadcast_in_dim(
                T4, shape=[1, 16384, 2560], broadcast_dims=[0, 1, 2]
            )
            T49 = fd.ops.reshape(T5, new_shape=[1, 16384, 2560])
            T54 = fd.ops.broadcast_in_dim(
                T6, shape=[1, 16384, 2560], broadcast_dims=[2]
            )
            S55 = fd.define_scalar(3.00000, dtype=DataType.Double)
            T56 = fd.ops.pow(T4, S55)
            S57 = fd.define_scalar(-0.500000, dtype=DataType.Double)
            T58 = fd.ops.mul(S57, T39)
            T59 = fd.ops.mul(T44, T31)
            T60 = fd.ops.cast(T49, dtype=DataType.Float)
            T61 = fd.ops.cast(T54, dtype=DataType.Float)
            T62 = fd.ops.mul(T58, T56)
            T63 = fd.ops.neg(T59)
            T64 = fd.ops.mul(T61, T60)
            T65 = fd.ops.sum(T62, dims=[0, 2], keepdim=False, dtype=DataType.Null)
            T66 = fd.ops.sum(T63, dims=[0, 2], keepdim=False, dtype=DataType.Null)
            T67 = fd.ops.mul(T32, T64)
            T71 = fd.ops.broadcast_in_dim(T65, shape=[1, 16384], broadcast_dims=[1])
            T76 = fd.ops.broadcast_in_dim(T66, shape=[1, 16384, 1], broadcast_dims=[1])
            T77 = fd.ops.sum(T67, dims=[0, 2], keepdim=False, dtype=DataType.Null)
            T82 = fd.ops.broadcast_in_dim(
                T2, shape=[1, 16384, 1], broadcast_dims=[0, 1]
            )
            T87 = fd.ops.broadcast_in_dim(
                T71, shape=[1, 16384, 1], broadcast_dims=[0, 1]
            )
            T88 = fd.ops.sum(T76, dims=[0, 2], keepdim=False, dtype=DataType.Null)
            T93 = fd.ops.broadcast_in_dim(T77, shape=[1, 16384, 1], broadcast_dims=[1])
            T98 = fd.ops.broadcast_in_dim(
                T82, shape=[1, 16384, 2560], broadcast_dims=[0, 1, 2]
            )
            T103 = fd.ops.broadcast_in_dim(
                T87, shape=[1, 16384, 2560], broadcast_dims=[0, 1, 2]
            )
            T107 = fd.ops.broadcast_in_dim(T88, shape=[1, 16384], broadcast_dims=[1])
            S108 = fd.define_scalar(-0.500000, dtype=DataType.Double)
            T109 = fd.ops.mul(S108, T93)
            T110 = fd.ops.mul(T44, T64)
            T111 = fd.ops.sub(T30, T98)
            S112 = fd.define_scalar(2.00000, dtype=DataType.Double)
            T113 = fd.ops.mul(S112, T103)
            T118 = fd.ops.broadcast_in_dim(
                T107, shape=[1, 16384, 1], broadcast_dims=[0, 1]
            )
            T119 = fd.ops.mul(T109, T56)
            T120 = fd.ops.neg(T110)
            T121 = fd.ops.mul(T113, T111)
            T126 = fd.ops.broadcast_in_dim(
                T118, shape=[1, 16384, 2560], broadcast_dims=[0, 1, 2]
            )
            T127 = fd.ops.sum(T119, dims=[0, 2], keepdim=False, dtype=DataType.Null)
            T128 = fd.ops.sum(T120, dims=[0, 2], keepdim=False, dtype=DataType.Null)
            S129 = fd.define_scalar(2560.00, dtype=DataType.Double)
            S130 = fd.ops.reciprocal(S129)
            T131 = fd.ops.mul(T121, S130)
            S132 = fd.define_scalar(0.000390625, dtype=DataType.Double)
            T133 = fd.ops.mul(S132, T126)
            T134 = fd.ops.cast(T7, dtype=DataType.Float)
            T138 = fd.ops.broadcast_in_dim(T127, shape=[1, 16384], broadcast_dims=[1])
            T143 = fd.ops.broadcast_in_dim(
                T128, shape=[1, 16384, 1], broadcast_dims=[1]
            )
            T144 = fd.ops.add(T133, T131)
            T145 = fd.ops.add(T134, T59)
            T150 = fd.ops.broadcast_in_dim(
                T138, shape=[1, 16384, 1], broadcast_dims=[0, 1]
            )
            T151 = fd.ops.sum(T143, dims=[0, 2], keepdim=False, dtype=DataType.Null)
            T156 = fd.ops.broadcast_in_dim(
                T150, shape=[1, 16384, 2560], broadcast_dims=[0, 1, 2]
            )
            T160 = fd.ops.broadcast_in_dim(T151, shape=[1, 16384], broadcast_dims=[1])
            S161 = fd.define_scalar(2.00000, dtype=DataType.Double)
            T162 = fd.ops.mul(S161, T156)
            T167 = fd.ops.broadcast_in_dim(
                T160, shape=[1, 16384, 1], broadcast_dims=[0, 1]
            )
            T168 = fd.ops.add(T145, T144)
            T169 = fd.ops.mul(T162, T111)
            T174 = fd.ops.broadcast_in_dim(
                T167, shape=[1, 16384, 2560], broadcast_dims=[0, 1, 2]
            )
            S175 = fd.define_scalar(2560.00, dtype=DataType.Double)
            S176 = fd.ops.reciprocal(S175)
            T177 = fd.ops.mul(T169, S176)
            S178 = fd.define_scalar(0.000390625, dtype=DataType.Double)
            T179 = fd.ops.mul(S178, T174)
            T180 = fd.ops.mul(T32, T44)
            T181 = fd.ops.add(T179, T177)
            T182 = fd.ops.add(T168, T110)
            T183 = fd.ops.mul(T180, T60)
            T184 = fd.ops.mul(T180, T23)
            T185 = fd.ops.cast(T49, dtype=DataType.Float)
            T186 = fd.ops.cast(T12, dtype=DataType.Float)
            T187 = fd.ops.add(T182, T181)
            T188 = fd.ops.sum(T183, dims=[0, 1], keepdim=False, dtype=DataType.Null)
            T189 = fd.ops.sum(T185, dims=[0, 1], keepdim=False, dtype=DataType.Null)
            T190 = fd.ops.sum(T184, dims=[0, 1], keepdim=False, dtype=DataType.Null)
            T191 = fd.ops.sum(T186, dims=[0, 1], keepdim=False, dtype=DataType.Null)
            T192 = fd.ops.cast(T187, dtype=DataType.BFloat16)
            T193 = fd.ops.cast(T188, dtype=DataType.BFloat16)
            T194 = fd.ops.cast(T189, dtype=DataType.BFloat16)
            T195 = fd.ops.cast(T190, dtype=DataType.BFloat16)
            T196 = fd.ops.cast(T191, dtype=DataType.BFloat16)
            fd.add_output(T196)
            fd.add_output(T195)
            fd.add_output(T194)
            fd.add_output(T193)
            fd.add_output(T192)

        with FusionDefinition() as fd:
            nvfuser_fusion_id9(fd)

        inputs = [
            torch.testing.make_tensor(
                (16384, 2560), dtype=torch.bfloat16, device="cuda:0", low=-1, high=1
            ),
            torch.testing.make_tensor(
                (2560,), dtype=torch.bfloat16, device="cuda:0", low=-1, high=1
            ),
            torch.testing.make_tensor(
                (1, 16384), dtype=torch.float32, device="cuda:0", low=-1, high=1
            ),
            torch.testing.make_tensor(
                (1, 16384, 2560), dtype=torch.bfloat16, device="cuda:0", low=-1, high=1
            ),
            torch.testing.make_tensor(
                (1, 16384, 1), dtype=torch.float32, device="cuda:0", low=-1, high=1
            ),
            torch.testing.make_tensor(
                (16384, 2560), dtype=torch.bfloat16, device="cuda:0", low=-1, high=1
            ),
            torch.testing.make_tensor(
                (2560,), dtype=torch.bfloat16, device="cuda:0", low=-1, high=1
            ),
            torch.testing.make_tensor(
                (1, 16384, 2560), dtype=torch.bfloat16, device="cuda:0", low=-1, high=1
            ),
        ]
        outputs = fd.execute(inputs)
        fd.validate_with_auto_inferred_outputs(outputs, inputs)

    def test_loop_promotion_cyclic_war(self):
        def nvfuser_fusion_id1(fd: FusionDefinition) -> None:
            T0 = fd.define_tensor(
                shape=[4096, 128],
                contiguity=[True, True],
                dtype=DataType.BFloat16,
                is_cpu=False,
                stride_order=[1, 0],
            )
            T1 = fd.define_tensor(
                shape=[4096, 128],
                contiguity=[True, True],
                dtype=DataType.BFloat16,
                is_cpu=False,
                stride_order=[1, 0],
            )
            T2 = fd.define_tensor(
                shape=[1, 4096, 5120],
                contiguity=[None, True, True],
                dtype=DataType.BFloat16,
                is_cpu=False,
                stride_order=[2, 1, 0],
            )
            T3 = fd.define_tensor(
                shape=[1, 4096, 640],
                contiguity=[None, True, True],
                dtype=DataType.BFloat16,
                is_cpu=False,
                stride_order=[2, 1, 0],
            )
            T4 = fd.define_tensor(
                shape=[1, 4096, 640],
                contiguity=[None, True, True],
                dtype=DataType.BFloat16,
                is_cpu=False,
                stride_order=[2, 1, 0],
            )
            T5 = fd.define_tensor(
                shape=[1, 4096, 16640],
                contiguity=[None, True, True],
                dtype=DataType.BFloat16,
                is_cpu=False,
                stride_order=[2, 1, 0],
            )
            T6 = fd.define_tensor(
                shape=[1, 4096, 16640],
                contiguity=[None, True, True],
                dtype=DataType.BFloat16,
                is_cpu=False,
                stride_order=[2, 1, 0],
            )
            T7 = fd.define_tensor(
                shape=[1, 4096, 5120],
                contiguity=[None, True, True],
                dtype=DataType.Float,
                is_cpu=False,
                stride_order=[2, 1, 0],
            )
            T8 = fd.define_tensor(
                shape=[1, 4096, 640],
                contiguity=[None, True, True],
                dtype=DataType.Float,
                is_cpu=False,
                stride_order=[2, 1, 0],
            )
            T9 = fd.define_tensor(
                shape=[1, 4096, 640],
                contiguity=[None, True, True],
                dtype=DataType.Float,
                is_cpu=False,
                stride_order=[2, 1, 0],
            )
            T10 = fd.define_tensor(
                shape=[1, 4096, 16640],
                contiguity=[None, True, True],
                dtype=DataType.Float,
                is_cpu=False,
                stride_order=[2, 1, 0],
            )
            T11 = fd.define_tensor(
                shape=[1, 4096, 16640],
                contiguity=[None, True, True],
                dtype=DataType.Float,
                is_cpu=False,
                stride_order=[2, 1, 0],
            )
            T16 = fd.ops.reshape(T0, new_shape=[1, 4096, 128])
            T22 = fd.ops.broadcast_in_dim(
                T16, shape=[1, 1, 4096, 128], broadcast_dims=[0, 2, 3]
            )
            T27 = fd.ops.reshape(T1, new_shape=[1, 4096, 128])
            T33 = fd.ops.broadcast_in_dim(
                T27, shape=[1, 1, 4096, 128], broadcast_dims=[0, 2, 3]
            )
            T39 = fd.ops.broadcast_in_dim(
                T22, shape=[1, 40, 4096, 128], broadcast_dims=[0, 1, 2, 3]
            )
            T40 = fd.ops.cast(T39, dtype=DataType.Float)
            T46 = fd.ops.broadcast_in_dim(
                T33, shape=[1, 40, 4096, 128], broadcast_dims=[0, 1, 2, 3]
            )
            T47 = fd.ops.cast(T46, dtype=DataType.Float)
            T48 = fd.ops.cast(T2, dtype=DataType.Float)
            T49 = fd.ops.cast(T3, dtype=DataType.Float)
            T50 = fd.ops.cast(T4, dtype=DataType.Float)
            T51 = fd.ops.cast(T5, dtype=DataType.Float)
            T52 = fd.ops.cast(T6, dtype=DataType.Float)
            S53 = fd.define_scalar(2.00000, dtype=DataType.Double)
            T54 = fd.ops.mul(T7, S53)
            S55 = fd.define_scalar(2.00000, dtype=DataType.Double)
            T56 = fd.ops.mul(T8, S55)
            S57 = fd.define_scalar(2.00000, dtype=DataType.Double)
            T58 = fd.ops.mul(T9, S57)
            S59 = fd.define_scalar(2.00000, dtype=DataType.Double)
            T60 = fd.ops.mul(T10, S59)
            S61 = fd.define_scalar(2.00000, dtype=DataType.Double)
            T62 = fd.ops.mul(T11, S61)
            T63 = fd.ops.add(T48, T54)
            T64 = fd.ops.add(T49, T56)
            T65 = fd.ops.add(T50, T58)
            T66 = fd.ops.add(T51, T60)
            T67 = fd.ops.add(T52, T62)
            T68 = fd.ops.cast(T63, dtype=DataType.BFloat16)
            T74 = fd.ops.reshape(T68, new_shape=[1, 4096, 40, 128])
            T75 = fd.ops.cast(T64, dtype=DataType.BFloat16)
            T81 = fd.ops.reshape(T75, new_shape=[1, 4096, 5, 128])
            T82 = fd.ops.cast(T65, dtype=DataType.BFloat16)
            T88 = fd.ops.reshape(T82, new_shape=[1, 4096, 5, 128])
            T89 = fd.ops.cast(T66, dtype=DataType.BFloat16)
            T90 = fd.ops.neg(T66)
            T91 = fd.ops.cast(T67, dtype=DataType.BFloat16)
            T92 = fd.ops.permute(T74, dims=[0, 2, 1, 3])
            T93 = fd.ops.permute(T81, dims=[0, 2, 1, 3])
            T94 = fd.ops.permute(T88, dims=[0, 2, 1, 3])
            T95 = fd.ops.exp(T90)
            T105 = fd.ops.broadcast_in_dim(
                T93, shape=[1, 1, 8, 5, 1, 4096, 1, 128], broadcast_dims=[1, 3, 5, 7]
            )
            T111 = fd.ops.reshape(T105, new_shape=[1, 40, 4096, 128])
            T121 = fd.ops.broadcast_in_dim(
                T94, shape=[1, 1, 8, 5, 1, 4096, 1, 128], broadcast_dims=[1, 3, 5, 7]
            )
            T127 = fd.ops.reshape(T121, new_shape=[1, 40, 4096, 128])
            T128 = fd.ops.cast(T92, dtype=DataType.Float)
            T144 = fd.ops.slice(
                T92,
                start_indices=[0, 0, 0, 0],
                end_indices=[1, 40, 4096, 64],
                strides=[1, 1, 1, 1],
                manual_normalization=0,
            )
            T160 = fd.ops.slice(
                T92,
                start_indices=[0, 0, 0, 64],
                end_indices=[1, 40, 4096, 128],
                strides=[1, 1, 1, 1],
                manual_normalization=0,
            )
            T161 = fd.ops.cast(T160, dtype=DataType.Float)
            T162 = fd.ops.neg(T161)
            T163 = fd.ops.cast(T162, dtype=DataType.BFloat16)
            T164 = fd.ops.cast(T111, dtype=DataType.Float)
            T180 = fd.ops.slice(
                T111,
                start_indices=[0, 0, 0, 0],
                end_indices=[1, 40, 4096, 64],
                strides=[1, 1, 1, 1],
                manual_normalization=0,
            )
            T196 = fd.ops.slice(
                T111,
                start_indices=[0, 0, 0, 64],
                end_indices=[1, 40, 4096, 128],
                strides=[1, 1, 1, 1],
                manual_normalization=0,
            )
            T197 = fd.ops.cast(T196, dtype=DataType.Float)
            T198 = fd.ops.neg(T197)
            T199 = fd.ops.cast(T198, dtype=DataType.BFloat16)
            S200 = fd.define_scalar(1.00000, dtype=DataType.Double)
            T201 = fd.ops.add(S200, T95)
            T202 = fd.ops.mul(T128, T40)
            T203 = fd.ops.cat([T163, T144], dim=-1, manual_padding=0)
            T204 = fd.ops.mul(T164, T40)
            T205 = fd.ops.cat([T199, T180], dim=-1, manual_padding=0)
            T206 = fd.ops.reciprocal(T201)
            T207 = fd.ops.cast(T203, dtype=DataType.Float)
            T208 = fd.ops.cast(T205, dtype=DataType.Float)
            T209 = fd.ops.mul(T207, T47)
            T210 = fd.ops.mul(T208, T47)
            T211 = fd.ops.mul(T66, T206)
            T212 = fd.ops.add(T202, T209)
            T213 = fd.ops.add(T204, T210)
            T214 = fd.ops.mul(T211, T67)
            T215 = fd.ops.cast(T212, dtype=DataType.BFloat16)
            T216 = fd.ops.cast(T213, dtype=DataType.BFloat16)
            T217 = fd.ops.cast(T214, dtype=DataType.BFloat16)
            fd.add_output(T89)
            fd.add_output(T91)
            fd.add_output(T127)
            fd.add_output(T215)
            fd.add_output(T216)
            fd.add_output(T217)
            fd.add_output(T214)

        with FusionDefinition() as fd:
            nvfuser_fusion_id1(fd)

        inputs = [
            torch.testing.make_tensor(
                (4096, 128), dtype=torch.bfloat16, device="cuda:0"
            ),
            torch.testing.make_tensor(
                (4096, 128), dtype=torch.bfloat16, device="cuda:0"
            ),
            torch.testing.make_tensor(
                (1, 4096, 5120), dtype=torch.bfloat16, device="cuda:0"
            ),
            torch.testing.make_tensor(
                (1, 4096, 640), dtype=torch.bfloat16, device="cuda:0"
            ),
            torch.testing.make_tensor(
                (1, 4096, 640), dtype=torch.bfloat16, device="cuda:0"
            ),
            torch.testing.make_tensor(
                (1, 4096, 16640), dtype=torch.bfloat16, device="cuda:0"
            ),
            torch.testing.make_tensor(
                (1, 4096, 16640), dtype=torch.bfloat16, device="cuda:0"
            ),
            torch.testing.make_tensor(
                (1, 4096, 5120), dtype=torch.float32, device="cuda:0"
            ),
            torch.testing.make_tensor(
                (1, 4096, 640), dtype=torch.float32, device="cuda:0"
            ),
            torch.testing.make_tensor(
                (1, 4096, 640), dtype=torch.float32, device="cuda:0"
            ),
            torch.testing.make_tensor(
                (1, 4096, 16640), dtype=torch.float32, device="cuda:0"
            ),
            torch.testing.make_tensor(
                (1, 4096, 16640), dtype=torch.float32, device="cuda:0"
            ),
        ]
        fd.execute(inputs)

    # Repro of https://github.com/NVIDIA/Fuser/pull/4823
    def test_reshape_cancellation(self):
        def nvfuser_fusion_id1(fd: FusionDefinition) -> None:
            T0 = fd.define_tensor(
                shape=[1, 2048, 24, 32],
                contiguity=[None, True, True, False],
                dtype=DataType.BFloat16,
                is_cpu=False,
                stride_order=[3, 2, 1, 0],
            )
            T1 = fd.define_tensor(
                shape=[1, 2048, 24, 32],
                contiguity=[None, True, True, False],
                dtype=DataType.BFloat16,
                is_cpu=False,
                stride_order=[3, 2, 1, 0],
            )
            T2 = fd.define_tensor(
                shape=[1, 2048, 24, 32],
                contiguity=[None, True, True, False],
                dtype=DataType.BFloat16,
                is_cpu=False,
                stride_order=[3, 2, 1, 0],
            )
            T3 = fd.define_tensor(
                shape=[1, 2048, 4, 4608],
                contiguity=[None, True, True, True],
                dtype=DataType.BFloat16,
                is_cpu=False,
                stride_order=[3, 2, 1, 0],
            )
            T4 = fd.define_tensor(
                shape=[1, 2048, 24, 32],
                contiguity=[None, True, True, False],
                dtype=DataType.BFloat16,
                is_cpu=False,
                stride_order=[3, 2, 1, 0],
            )
            T5 = fd.define_tensor(
                shape=[1, 2048, 24, 64],
                contiguity=[None, True, None, True],
                dtype=DataType.Float,
                is_cpu=False,
                stride_order=[3, 2, 1, 0],
            )
            T6 = fd.define_tensor(
                shape=[1, 2048, 24, 64],
                contiguity=[None, True, True, True],
                dtype=DataType.Float,
                is_cpu=False,
                stride_order=[3, 2, 1, 0],
            )
            T7 = fd.define_tensor(
                shape=[1, 2048, 24, 64],
                contiguity=[None, True, True, True],
                dtype=DataType.Float,
                is_cpu=False,
                stride_order=[3, 2, 1, 0],
            )
            T8 = fd.ops.cast(T0, dtype=DataType.Float)
            T9 = fd.ops.neg(T8)
            T10 = fd.ops.cast(T9, dtype=DataType.BFloat16)
            T17 = fd.ops.broadcast_in_dim(
                T1, shape=[1, 2048, 24, 32, 1], broadcast_dims=[0, 1, 2, 3]
            )
            T24 = fd.ops.broadcast_in_dim(
                T10, shape=[1, 2048, 24, 32, 1], broadcast_dims=[0, 1, 2, 3]
            )
            T25 = fd.ops.cast(T2, dtype=DataType.Float)
            T41 = fd.ops.slice(
                T3,
                start_indices=[0, 0, 0, 3072],
                end_indices=[1, 2048, 4, 4608],
                strides=[1, 1, 1, 1],
                manual_normalization=0,
            )
            T42 = fd.ops.cat([T24, T17], dim=-1, manual_padding=0)
            T43 = fd.ops.neg(T25)
            T50 = fd.ops.reshape(T41, new_shape=[1, 2048, 4, 6, 256])
            T56 = fd.ops.reshape(T42, new_shape=[1, 2048, 24, 64])
            T57 = fd.ops.cast(T43, dtype=DataType.BFloat16)
            T63 = fd.ops.reshape(T50, new_shape=[1, 2048, 24, 256])
            T64 = fd.ops.cast(T56, dtype=DataType.Float)
            T71 = fd.ops.broadcast_in_dim(
                T4, shape=[1, 2048, 24, 32, 1], broadcast_dims=[0, 1, 2, 3]
            )
            T78 = fd.ops.broadcast_in_dim(
                T57, shape=[1, 2048, 24, 32, 1], broadcast_dims=[0, 1, 2, 3]
            )
            T94 = fd.ops.slice(
                T63,
                start_indices=[0, 0, 0, 64],
                end_indices=[1, 2048, 24, 256],
                strides=[1, 1, 1, 1],
                manual_normalization=0,
            )
            T95 = fd.ops.mul(T64, T5)
            T111 = fd.ops.slice(
                T3,
                start_indices=[0, 0, 0, 0],
                end_indices=[1, 2048, 4, 1536],
                strides=[1, 1, 1, 1],
                manual_normalization=0,
            )
            T112 = fd.ops.cat([T78, T71], dim=-1, manual_padding=0)
            T113 = fd.ops.cast(T94, dtype=DataType.Float)
            T114 = fd.ops.add(T6, T95)
            T121 = fd.ops.reshape(T111, new_shape=[1, 2048, 4, 6, 256])
            T127 = fd.ops.reshape(T112, new_shape=[1, 2048, 24, 64])
            T128 = fd.ops.cat([T114, T113], dim=-1, manual_padding=0)
            T134 = fd.ops.reshape(T121, new_shape=[1, 2048, 24, 256])
            T135 = fd.ops.cast(T127, dtype=DataType.Float)
            T136 = fd.ops.permute(T128, dims=[0, 2, 1, 3])
            T152 = fd.ops.slice(
                T134,
                start_indices=[0, 0, 0, 64],
                end_indices=[1, 2048, 24, 256],
                strides=[1, 1, 1, 1],
                manual_normalization=0,
            )
            T153 = fd.ops.mul(T135, T5)
            T154 = fd.ops.cast(T136, dtype=DataType.BFloat16)
            T155 = fd.ops.cast(T152, dtype=DataType.Float)
            T156 = fd.ops.add(T7, T153)
            T157 = fd.ops.cat([T156, T155], dim=-1, manual_padding=0)
            T158 = fd.ops.permute(T136, dims=[0, 1, 3, 2])
            T159 = fd.ops.permute(T157, dims=[0, 2, 1, 3])
            fd.add_output(T159)
            fd.add_output(T154)
            fd.add_output(T158)

        with FusionDefinition() as fd:
            nvfuser_fusion_id1(fd)

        inputs = [
            torch.randn(3145727, dtype=torch.bfloat16, device="cuda:0").as_strided(
                (1, 2048, 24, 32), (3145728, 1536, 64, 2)
            ),
            torch.randn(3145727, dtype=torch.bfloat16, device="cuda:0").as_strided(
                (1, 2048, 24, 32), (3145728, 1536, 64, 2)
            ),
            torch.randn(3145727, dtype=torch.bfloat16, device="cuda:0").as_strided(
                (1, 2048, 24, 32), (3145728, 1536, 64, 2)
            ),
            torch.testing.make_tensor(
                (1, 2048, 4, 4608), dtype=torch.bfloat16, device="cuda:0"
            ),
            torch.randn(3145727, dtype=torch.bfloat16, device="cuda:0").as_strided(
                (1, 2048, 24, 32), (3145728, 1536, 64, 2)
            ),
            torch.randn(131072, dtype=torch.float32, device="cuda:0").as_strided(
                (1, 2048, 24, 64), (131072, 64, 0, 1)
            ),
            torch.testing.make_tensor(
                (1, 2048, 24, 64), dtype=torch.float32, device="cuda:0"
            ),
            torch.testing.make_tensor(
                (1, 2048, 24, 64), dtype=torch.float32, device="cuda:0"
            ),
        ]
        fd.execute(inputs)

    # https://github.com/NVIDIA/Fuser/issues/4840
    def test_reduction_reference_missing_input_ids(self):
        def nvfuser_fusion_id20(fd: FusionDefinition) -> None:
            T0 = fd.define_tensor(
                shape=[1, 16, 4096, 128],
                contiguity=[None, True, True, True],
                dtype=DataType.Half,
                is_cpu=False,
                stride_order=[3, 1, 2, 0],
            )
            T1 = fd.define_tensor(
                shape=[1, 4096, 16, 128],
                contiguity=[None, True, True, True],
                dtype=DataType.Half,
                is_cpu=False,
                stride_order=[3, 2, 1, 0],
            )
            T2 = fd.define_tensor(
                shape=[1, 16, 4096, 128],
                contiguity=[None, True, True, True],
                dtype=DataType.Half,
                is_cpu=False,
                stride_order=[3, 1, 2, 0],
            )
            T3 = fd.define_tensor(
                shape=[1, 4096, 16, 128],
                contiguity=[None, True, None, True],
                dtype=DataType.Float,
                is_cpu=False,
                stride_order=[3, 2, 1, 0],
            )
            T4 = fd.define_tensor(
                shape=[1, 4096, 6144],
                contiguity=[None, True, True],
                dtype=DataType.Half,
                is_cpu=False,
                stride_order=[2, 1, 0],
            )
            T5 = fd.define_tensor(
                shape=[1, 16, 4096, 128],
                contiguity=[None, True, True, True],
                dtype=DataType.Half,
                is_cpu=False,
                stride_order=[3, 1, 2, 0],
            )
            T6 = fd.define_tensor(
                shape=[1, 4096, 16, 128],
                contiguity=[None, True, None, True],
                dtype=DataType.Float,
                is_cpu=False,
                stride_order=[3, 2, 1, 0],
            )
            T7 = fd.define_tensor(
                shape=[1, 4096, 16, 128],
                contiguity=[None, True, True, True],
                dtype=DataType.Half,
                is_cpu=False,
                stride_order=[3, 2, 1, 0],
            )
            T8 = fd.ops.permute(T0, dims=[0, 2, 1, 3])
            T9 = fd.ops.cast(T8, dtype=DataType.Float)
            T10 = fd.ops.cast(T1, dtype=DataType.Float)
            T11 = fd.ops.add(T10, T9)
            T12 = fd.ops.permute(T2, dims=[0, 2, 1, 3])
            T13 = fd.ops.cast(T12, dtype=DataType.Float)
            T29 = fd.ops.slice(
                T11,
                start_indices=[0, 0, 0, 0],
                end_indices=[1, 4096, 16, 128],
                strides=[1, 1, 1, 1],
                manual_normalization=0,
            )
            T45 = fd.ops.slice(
                T13,
                start_indices=[0, 0, 0, 0],
                end_indices=[1, 4096, 16, 128],
                strides=[1, 1, 1, 1],
                manual_normalization=0,
            )
            T46 = fd.ops.mul(T3, T29)
            T47 = fd.ops.mul(T3, T45)
            T63 = fd.ops.slice(
                T46,
                start_indices=[0, 0, 0, 0],
                end_indices=[1, 4096, 16, 64],
                strides=[1, 1, 1, 1],
                manual_normalization=0,
            )
            T79 = fd.ops.slice(
                T47,
                start_indices=[0, 0, 0, 0],
                end_indices=[1, 4096, 16, 64],
                strides=[1, 1, 1, 1],
                manual_normalization=0,
            )
            T95 = fd.ops.slice(
                T46,
                start_indices=[0, 0, 0, 64],
                end_indices=[1, 4096, 16, 128],
                strides=[1, 1, 1, 1],
                manual_normalization=0,
            )
            T96 = fd.ops.neg(T63)
            T112 = fd.ops.slice(
                T47,
                start_indices=[0, 0, 0, 64],
                end_indices=[1, 4096, 16, 128],
                strides=[1, 1, 1, 1],
                manual_normalization=0,
            )
            T113 = fd.ops.neg(T79)
            T120 = fd.ops.broadcast_in_dim(
                T95, shape=[1, 4096, 16, 1, 64], broadcast_dims=[0, 1, 2, 4]
            )
            T127 = fd.ops.broadcast_in_dim(
                T96, shape=[1, 4096, 16, 1, 64], broadcast_dims=[0, 1, 2, 4]
            )
            T134 = fd.ops.broadcast_in_dim(
                T112, shape=[1, 4096, 16, 1, 64], broadcast_dims=[0, 1, 2, 4]
            )
            T141 = fd.ops.broadcast_in_dim(
                T113, shape=[1, 4096, 16, 1, 64], broadcast_dims=[0, 1, 2, 4]
            )
            S142 = fd.define_scalar(0.00000, dtype=DataType.Double)
            T154 = fd.ops.pad(T120, [0, 0, 0, 1, 0, 0, 0, 0, 0, 0], S142)
            S155 = fd.define_scalar(0.00000, dtype=DataType.Double)
            T167 = fd.ops.pad(T127, [0, 0, 1, 0, 0, 0, 0, 0, 0, 0], S155)
            S168 = fd.define_scalar(0.00000, dtype=DataType.Double)
            T180 = fd.ops.pad(T134, [0, 0, 0, 1, 0, 0, 0, 0, 0, 0], S168)
            S181 = fd.define_scalar(0.00000, dtype=DataType.Double)
            T193 = fd.ops.pad(T141, [0, 0, 1, 0, 0, 0, 0, 0, 0, 0], S181)
            T206 = fd.ops.slice(
                T4,
                start_indices=[0, 0, 0],
                end_indices=[1, 4096, 2048],
                strides=[1, 1, 1],
                manual_normalization=0,
            )
            T219 = fd.ops.slice(
                T4,
                start_indices=[0, 0, 2048],
                end_indices=[1, 4096, 4096],
                strides=[1, 1, 1],
                manual_normalization=0,
            )
            T220 = fd.ops.add(T167, T154)
            T221 = fd.ops.add(T193, T180)
            T227 = fd.ops.reshape(T206, new_shape=[1, 4096, 16, 128])
            T233 = fd.ops.reshape(T219, new_shape=[1, 4096, 16, 128])
            T234 = fd.ops.permute(T5, dims=[0, 2, 1, 3])
            S235 = fd.define_scalar(0, dtype=DataType.Int)
            T241 = fd.ops.full(
                shape=[1, 4096, 16, 0], fill_value=S235, dtype=DataType.Float
            )
            T242 = fd.ops.mul(T6, T29)
            T248 = fd.ops.reshape(T220, new_shape=[1, 4096, 16, 128])
            T249 = fd.ops.mul(T6, T45)
            T255 = fd.ops.reshape(T221, new_shape=[1, 4096, 16, 128])
            T256 = fd.ops.cast(T227, dtype=DataType.Float)
            T257 = fd.ops.cast(T233, dtype=DataType.Float)
            T258 = fd.ops.cast(T234, dtype=DataType.Float)
            T259 = fd.ops.cast(T7, dtype=DataType.Float)
            S260 = fd.define_scalar(0.00000, dtype=DataType.Double)
            T270 = fd.ops.pad(T241, [0, 128, 0, 0, 0, 0, 0, 0], S260)
            T271 = fd.ops.add(T248, T242)
            T272 = fd.ops.add(T255, T249)
            T279 = fd.ops.reshape(T256, new_shape=[1, 4096, 16, 2, 64])
            T286 = fd.ops.reshape(T257, new_shape=[1, 4096, 16, 2, 64])
            T287 = fd.ops.add(T259, T258)
            T288 = fd.ops.add(T271, T270)
            T289 = fd.ops.add(T272, T270)
            T308 = fd.ops.slice(
                T279,
                start_indices=[0, 0, 0, 1, 0],
                end_indices=[1, 4096, 16, 2, 64],
                strides=[1, 1, 1, 1, 1],
                manual_normalization=0,
            )
            T327 = fd.ops.slice(
                T286,
                start_indices=[0, 0, 0, 1, 0],
                end_indices=[1, 4096, 16, 2, 64],
                strides=[1, 1, 1, 1, 1],
                manual_normalization=0,
            )
            T328 = fd.ops.cast(T287, dtype=DataType.Half)
            T329 = fd.ops.cast(T288, dtype=DataType.Half)
            T330 = fd.ops.cast(T289, dtype=DataType.Half)
            T349 = fd.ops.slice(
                T279,
                start_indices=[0, 0, 0, 0, 0],
                end_indices=[1, 4096, 16, 1, 64],
                strides=[1, 1, 1, 1, 1],
                manual_normalization=0,
            )
            T350 = fd.ops.squeeze(T308, dims=[3], squeeze_expanded=False)
            T369 = fd.ops.slice(
                T286,
                start_indices=[0, 0, 0, 0, 0],
                end_indices=[1, 4096, 16, 1, 64],
                strides=[1, 1, 1, 1, 1],
                manual_normalization=0,
            )
            T370 = fd.ops.squeeze(T327, dims=[3], squeeze_expanded=False)
            T375 = fd.ops.reshape(T328, new_shape=[1, 4096, 2048])
            T380 = fd.ops.reshape(T329, new_shape=[1, 4096, 2048])
            T385 = fd.ops.reshape(T330, new_shape=[1, 4096, 2048])
            T386 = fd.ops.squeeze(T349, dims=[3], squeeze_expanded=False)
            T387 = fd.ops.neg(T350)
            T388 = fd.ops.squeeze(T369, dims=[3], squeeze_expanded=False)
            T389 = fd.ops.neg(T370)
            T390 = fd.ops.cat([T385, T380, T375], dim=2, manual_padding=0)
            T391 = fd.ops.cat([T387, T386], dim=-1, manual_padding=0)
            T392 = fd.ops.cat([T389, T388], dim=-1, manual_padding=0)
            T393 = fd.ops.cast(T390, dtype=DataType.Float)
            T394 = fd.ops.mul(T256, T45)
            T395 = fd.ops.mul(T257, T29)
            T396 = fd.ops.mul(T391, T45)
            T397 = fd.ops.mul(T392, T29)
            S398 = fd.define_scalar(2.00000, dtype=DataType.Double)
            T399 = fd.ops.mul(S398, T393)
            T400 = fd.ops.sum(T394, dims=[0, 2], keepdim=False, dtype=DataType.Null)
            T401 = fd.ops.sum(T395, dims=[0, 2], keepdim=False, dtype=DataType.Null)
            T402 = fd.ops.sum(T396, dims=[0, 2], keepdim=False, dtype=DataType.Null)
            T403 = fd.ops.sum(T397, dims=[0, 2], keepdim=False, dtype=DataType.Null)
            T407 = fd.ops.reshape(T399, new_shape=[4096, 6144])
            T413 = fd.ops.broadcast_in_dim(
                T400, shape=[1, 4096, 1, 128], broadcast_dims=[1, 3]
            )
            T419 = fd.ops.broadcast_in_dim(
                T401, shape=[1, 4096, 1, 128], broadcast_dims=[1, 3]
            )
            T425 = fd.ops.broadcast_in_dim(
                T402, shape=[1, 4096, 1, 128], broadcast_dims=[1, 3]
            )
            T431 = fd.ops.broadcast_in_dim(
                T403, shape=[1, 4096, 1, 128], broadcast_dims=[1, 3]
            )
            T432 = fd.ops.permute(T407, dims=[1, 0])
            T436 = fd.ops.reshape(T390, new_shape=[4096, 6144])
            T437 = fd.ops.add(T419, T413)
            T438 = fd.ops.add(T431, T425)
            fd.add_output(T432)
            fd.add_output(T407)
            fd.add_output(T436)
            fd.add_output(T437)
            fd.add_output(T438)

        with FusionDefinition() as fd:
            nvfuser_fusion_id20(fd)

        inputs = [
            torch.randn(8388608, dtype=torch.float16, device="cuda:0").as_strided(
                (1, 16, 4096, 128), (8388608, 128, 2048, 1)
            ),
            torch.testing.make_tensor(
                (1, 4096, 16, 128), dtype=torch.float16, device="cuda:0"
            ),
            torch.randn(8388608, dtype=torch.float16, device="cuda:0").as_strided(
                (1, 16, 4096, 128), (8388608, 128, 2048, 1)
            ),
            torch.randn(524288, dtype=torch.float32, device="cuda:0").as_strided(
                (1, 4096, 16, 128), (1048576, 128, 0, 1)
            ),
            torch.testing.make_tensor(
                (1, 4096, 6144), dtype=torch.float16, device="cuda:0"
            ),
            torch.randn(8388608, dtype=torch.float16, device="cuda:0").as_strided(
                (1, 16, 4096, 128), (8388608, 128, 2048, 1)
            ),
            torch.randn(524288, dtype=torch.float32, device="cuda:0").as_strided(
                (1, 4096, 16, 128), (1048576, 128, 0, 1)
            ),
            torch.testing.make_tensor(
                (1, 4096, 16, 128), dtype=torch.float16, device="cuda:0"
            ),
        ]
        fd.execute(inputs)

<<<<<<< HEAD
    # https://github.com/NVIDIA/Fuser/issues/4960
    def test_domain_map_hang(self):
        import torch
        from nvfuser import FusionDefinition, DataType

        def nvfuser_fusion_id2(fd: FusionDefinition) -> None:
            T0 = fd.define_tensor(
                shape=[16],
                contiguity=[True],
                dtype=DataType.Float,
=======
    # scalar input, see simplified version at CombinedSchedulerTest.ScalarInput
    # found in litgpt Gemma-7b model
    def test_ws_tma_normalization6(self):
        def nvfuser_fusion_id10(fd: FusionDefinition) -> None:
            T0 = fd.define_tensor(
                shape=[3072],
                contiguity=[True],
                dtype=DataType.BFloat16,
>>>>>>> 70688143
                is_cpu=False,
                stride_order=[0],
            )
            T1 = fd.define_tensor(
<<<<<<< HEAD
                shape=[16],
                contiguity=[True],
                dtype=DataType.Float,
                is_cpu=False,
                stride_order=[0],
            )
            T2 = fd.define_tensor(
                shape=[4096, 4096],
                contiguity=[True, True],
                dtype=DataType.Float,
                is_cpu=False,
                stride_order=[1, 0],
            )
            T3 = fd.define_tensor(
                shape=[1, 4096, 2560],
                contiguity=[None, True, True],
                dtype=DataType.BFloat16,
                is_cpu=False,
                stride_order=[2, 1, 0],
            )
            T4 = fd.define_tensor(
                shape=[1, 4096, 2560],
=======
                shape=[1, 4096, 3072],
>>>>>>> 70688143
                contiguity=[None, True, True],
                dtype=DataType.BFloat16,
                is_cpu=False,
                stride_order=[2, 1, 0],
            )
<<<<<<< HEAD
            T5 = fd.define_tensor(
                shape=[1, 4096, 2560],
                contiguity=[None, True, True],
                dtype=DataType.BFloat16,
                is_cpu=False,
                stride_order=[2, 1, 0],
            )
            T6 = fd.define_tensor(
                shape=[1, 4096, 10240],
=======
            T2 = fd.define_tensor(
                shape=[1, 4096, 3072],
>>>>>>> 70688143
                contiguity=[None, True, True],
                dtype=DataType.BFloat16,
                is_cpu=False,
                stride_order=[2, 1, 0],
            )
<<<<<<< HEAD
            T7 = fd.define_tensor(
                shape=[1, 4096, 2560],
                contiguity=[None, True, True],
                dtype=DataType.Float,
                is_cpu=False,
                stride_order=[2, 1, 0],
            )
            T8 = fd.define_tensor(
                shape=[1, 4096, 2560],
                contiguity=[None, True, True],
                dtype=DataType.Float,
                is_cpu=False,
                stride_order=[2, 1, 0],
            )
            T9 = fd.define_tensor(
                shape=[1, 4096, 2560],
                contiguity=[None, True, True],
=======
            T3 = fd.define_tensor(
                shape=[1, 4096, 1],
                contiguity=[None, True, None],
>>>>>>> 70688143
                dtype=DataType.Float,
                is_cpu=False,
                stride_order=[2, 1, 0],
            )
<<<<<<< HEAD
            T10 = fd.define_tensor(
                shape=[1, 4096, 10240],
                contiguity=[None, True, True],
                dtype=DataType.Float,
                is_cpu=False,
                stride_order=[2, 1, 0],
            )
            S11 = fd.define_scalar(4096, dtype=DataType.Int)
            S12 = fd.define_scalar(0, dtype=DataType.Int)
            S13 = fd.define_scalar(1, dtype=DataType.Int)
            T14 = fd.ops.iota(S11, S12, S13, dtype=DataType.Int)
            T18 = fd.ops.broadcast_in_dim(T14, shape=[1, 4096], broadcast_dims=[1])
            T19 = fd.ops.cast(T14, dtype=DataType.Float)
            T23 = fd.ops.broadcast_in_dim(T19, shape=[4096, 1], broadcast_dims=[0])
            T27 = fd.ops.broadcast_in_dim(T0, shape=[1, 16], broadcast_dims=[1])
            T31 = fd.ops.broadcast_in_dim(T23, shape=[4096, 16], broadcast_dims=[0, 1])
            T35 = fd.ops.broadcast_in_dim(T27, shape=[4096, 16], broadcast_dims=[0, 1])
            T39 = fd.ops.broadcast_in_dim(T1, shape=[1, 16], broadcast_dims=[1])
            T43 = fd.ops.broadcast_in_dim(T39, shape=[4096, 16], broadcast_dims=[0, 1])
            S44 = fd.define_scalar(0, dtype=DataType.Int)
            T45 = fd.ops.lt(T18, S44)
            T46 = fd.ops.mul(T31, T35)
            T47 = fd.ops.mul(T31, T43)
            S48 = fd.define_scalar(4096, dtype=DataType.Int)
            S49 = fd.define_scalar(0, dtype=DataType.Int)
            T50 = fd.ops.where(T45, S48, S49)
            T51 = fd.ops.cast(T50, dtype=DataType.Int)
            T52 = fd.ops.cat([T46, T46], dim=-1, manual_padding=0)
            T53 = fd.ops.cat([T47, T47], dim=-1, manual_padding=0)
            T54 = fd.ops.add(T18, T51)
            T55 = fd.ops.cos(T52)
            T56 = fd.ops.sin(T52)
            T57 = fd.ops.cos(T53)
            T58 = fd.ops.sin(T53)
            T59 = fd.ops.cast(T55, dtype=DataType.BFloat16)
            T60 = fd.ops.cast(T56, dtype=DataType.BFloat16)
            T63 = fd.ops.reshape(T54, new_shape=[4096])
            T64 = fd.ops.cast(T57, dtype=DataType.BFloat16)
            T65 = fd.ops.cast(T58, dtype=DataType.BFloat16)
            T66 = fd.ops.index_select(T59, T63, dim=0)
            T67 = fd.ops.index_select(T60, T63, dim=0)
            T68 = fd.ops.index_select(T64, T63, dim=0)
            T69 = fd.ops.index_select(T65, T63, dim=0)
            T74 = fd.ops.reshape(T66, new_shape=[1, 4096, 32])
            T80 = fd.ops.broadcast_in_dim(
                T74, shape=[1, 1, 4096, 32], broadcast_dims=[0, 2, 3]
            )
            T85 = fd.ops.reshape(T67, new_shape=[1, 4096, 32])
            T91 = fd.ops.broadcast_in_dim(
                T85, shape=[1, 1, 4096, 32], broadcast_dims=[0, 2, 3]
            )
            T97 = fd.ops.broadcast_in_dim(
                T80, shape=[1, 32, 4096, 32], broadcast_dims=[0, 1, 2, 3]
            )
            T98 = fd.ops.cast(T97, dtype=DataType.Float)
            T104 = fd.ops.broadcast_in_dim(
                T91, shape=[1, 32, 4096, 32], broadcast_dims=[0, 1, 2, 3]
            )
            T105 = fd.ops.cast(T104, dtype=DataType.Float)
            T110 = fd.ops.reshape(T68, new_shape=[1, 4096, 32])
            T116 = fd.ops.broadcast_in_dim(
                T110, shape=[1, 1, 4096, 32], broadcast_dims=[0, 2, 3]
            )
            T121 = fd.ops.reshape(T69, new_shape=[1, 4096, 32])
            T127 = fd.ops.broadcast_in_dim(
                T121, shape=[1, 1, 4096, 32], broadcast_dims=[0, 2, 3]
            )
            T133 = fd.ops.broadcast_in_dim(
                T116, shape=[1, 32, 4096, 32], broadcast_dims=[0, 1, 2, 3]
            )
            T134 = fd.ops.cast(T133, dtype=DataType.Float)
            T140 = fd.ops.broadcast_in_dim(
                T127, shape=[1, 32, 4096, 32], broadcast_dims=[0, 1, 2, 3]
            )
            T141 = fd.ops.cast(T140, dtype=DataType.Float)
            T142 = fd.ops.cast(T2, dtype=DataType.BFloat16)
            T143 = fd.ops.cast(T3, dtype=DataType.Float)
            T144 = fd.ops.cast(T4, dtype=DataType.Float)
            T145 = fd.ops.cast(T5, dtype=DataType.Float)
            T146 = fd.ops.cast(T6, dtype=DataType.Float)
            S147 = fd.define_scalar(2.00000, dtype=DataType.Double)
            T148 = fd.ops.mul(T7, S147)
            S149 = fd.define_scalar(2.00000, dtype=DataType.Double)
            T150 = fd.ops.mul(T8, S149)
            S151 = fd.define_scalar(2.00000, dtype=DataType.Double)
            T152 = fd.ops.mul(T9, S151)
            S153 = fd.define_scalar(2.00000, dtype=DataType.Double)
            T154 = fd.ops.mul(T10, S153)
            T155 = fd.ops.add(T143, T148)
            T156 = fd.ops.add(T144, T150)
            T157 = fd.ops.add(T145, T152)
            T158 = fd.ops.add(T146, T154)
            T159 = fd.ops.cast(T155, dtype=DataType.BFloat16)
            T160 = fd.ops.cast(T156, dtype=DataType.BFloat16)
            T161 = fd.ops.cast(T157, dtype=DataType.BFloat16)
            T167 = fd.ops.reshape(T159, new_shape=[1, 4096, 32, 80])
            T173 = fd.ops.reshape(T160, new_shape=[1, 4096, 32, 80])
            T179 = fd.ops.reshape(T161, new_shape=[1, 4096, 32, 80])
            T180 = fd.ops.cast(T158, dtype=DataType.BFloat16)
            T181 = fd.ops.permute(T167, dims=[0, 2, 1, 3])
            T182 = fd.ops.permute(T173, dims=[0, 2, 1, 3])
            T183 = fd.ops.permute(T179, dims=[0, 2, 1, 3])
            S184 = fd.define_scalar(0.500000, dtype=DataType.Double)
            T185 = fd.ops.mul(S184, T158)
            S186 = fd.define_scalar(3.00000, dtype=DataType.Double)
            T187 = fd.ops.pow(T158, S186)
            T203 = fd.ops.slice(
                T181,
                start_indices=[0, 0, 0, 0],
                end_indices=[1, 32, 4096, 32],
                strides=[1, 1, 1, 1],
                manual_normalization=0,
            )
            T219 = fd.ops.slice(
                T181,
                start_indices=[0, 0, 0, 32],
                end_indices=[1, 32, 4096, 80],
                strides=[1, 1, 1, 1],
                manual_normalization=0,
            )
            T235 = fd.ops.slice(
                T182,
                start_indices=[0, 0, 0, 0],
                end_indices=[1, 32, 4096, 32],
                strides=[1, 1, 1, 1],
                manual_normalization=0,
            )
            T251 = fd.ops.slice(
                T182,
                start_indices=[0, 0, 0, 32],
                end_indices=[1, 32, 4096, 80],
                strides=[1, 1, 1, 1],
                manual_normalization=0,
            )
            T252 = fd.ops.cast(T203, dtype=DataType.Float)
            T268 = fd.ops.slice(
                T203,
                start_indices=[0, 0, 0, 0],
                end_indices=[1, 32, 4096, 16],
                strides=[1, 1, 1, 1],
                manual_normalization=0,
            )
            T284 = fd.ops.slice(
                T203,
                start_indices=[0, 0, 0, 16],
                end_indices=[1, 32, 4096, 32],
                strides=[1, 1, 1, 1],
                manual_normalization=0,
            )
            T285 = fd.ops.cast(T284, dtype=DataType.Float)
            T286 = fd.ops.neg(T285)
            T287 = fd.ops.cast(T286, dtype=DataType.BFloat16)
            T288 = fd.ops.cast(T235, dtype=DataType.Float)
            T304 = fd.ops.slice(
                T235,
                start_indices=[0, 0, 0, 0],
                end_indices=[1, 32, 4096, 16],
                strides=[1, 1, 1, 1],
                manual_normalization=0,
            )
            T320 = fd.ops.slice(
                T235,
                start_indices=[0, 0, 0, 16],
                end_indices=[1, 32, 4096, 32],
                strides=[1, 1, 1, 1],
                manual_normalization=0,
            )
            T321 = fd.ops.cast(T320, dtype=DataType.Float)
            T322 = fd.ops.neg(T321)
            T323 = fd.ops.cast(T322, dtype=DataType.BFloat16)
            T324 = fd.ops.mul(T252, T98)
            T325 = fd.ops.cat([T287, T268], dim=-1, manual_padding=0)
            T326 = fd.ops.mul(T288, T98)
            T327 = fd.ops.cat([T323, T304], dim=-1, manual_padding=0)
            S328 = fd.define_scalar(0.0447150, dtype=DataType.Double)
            T329 = fd.ops.mul(S328, T187)
            T330 = fd.ops.cast(T325, dtype=DataType.Float)
            T331 = fd.ops.cast(T327, dtype=DataType.Float)
            T332 = fd.ops.mul(T330, T105)
            T333 = fd.ops.mul(T331, T105)
            T334 = fd.ops.add(T158, T329)
            T335 = fd.ops.add(T324, T332)
            T336 = fd.ops.add(T326, T333)
            S337 = fd.define_scalar(0.797885, dtype=DataType.Double)
            T338 = fd.ops.mul(S337, T334)
            T339 = fd.ops.cast(T335, dtype=DataType.BFloat16)
            T340 = fd.ops.cast(T336, dtype=DataType.BFloat16)
            T341 = fd.ops.cat([T339, T219], dim=-1, manual_padding=0)
            T342 = fd.ops.cat([T340, T251], dim=-1, manual_padding=0)
            T343 = fd.ops.tanh(T338)
            T344 = fd.ops.cast(T341, dtype=DataType.Float)
            T345 = fd.ops.cast(T342, dtype=DataType.Float)
            T346 = fd.ops.permute(T345, dims=[0, 1, 3, 2])
            S347 = fd.define_scalar(1.00000, dtype=DataType.Double)
            T348 = fd.ops.add(S347, T343)
            T349 = fd.ops.mul(T185, T348)
            T350 = fd.ops.cast(T349, dtype=DataType.BFloat16)
            fd.add_output(T59)
            fd.add_output(T60)
            fd.add_output(T64)
            fd.add_output(T65)
            fd.add_output(T80)
            fd.add_output(T91)
            fd.add_output(T134)
            fd.add_output(T141)
            fd.add_output(T142)
            fd.add_output(T180)
            fd.add_output(T183)
            fd.add_output(T342)
            fd.add_output(T344)
            fd.add_output(T346)
            fd.add_output(T350)
            fd.add_output(T349)

        with FusionDefinition() as fd:
            nvfuser_fusion_id2(fd)

        inputs = [
            torch.testing.make_tensor((16,), dtype=torch.float32, device="cuda:0"),
            torch.testing.make_tensor((16,), dtype=torch.float32, device="cuda:0"),
            torch.testing.make_tensor(
                (4096, 4096), dtype=torch.float32, device="cuda:0"
            ),
            torch.testing.make_tensor(
                (1, 4096, 2560), dtype=torch.bfloat16, device="cuda:0"
            ),
            torch.testing.make_tensor(
                (1, 4096, 2560), dtype=torch.bfloat16, device="cuda:0"
            ),
            torch.testing.make_tensor(
                (1, 4096, 2560), dtype=torch.bfloat16, device="cuda:0"
            ),
            torch.testing.make_tensor(
                (1, 4096, 10240), dtype=torch.bfloat16, device="cuda:0"
            ),
            torch.testing.make_tensor(
                (1, 4096, 2560), dtype=torch.float32, device="cuda:0"
            ),
            torch.testing.make_tensor(
                (1, 4096, 2560), dtype=torch.float32, device="cuda:0"
            ),
            torch.testing.make_tensor(
                (1, 4096, 2560), dtype=torch.float32, device="cuda:0"
            ),
            torch.testing.make_tensor(
                (1, 4096, 10240), dtype=torch.float32, device="cuda:0"
            ),
        ]
        fd.validate(inputs)
=======
            T4 = fd.define_tensor(
                shape=[1, 4096, 3072],
                contiguity=[None, True, True],
                dtype=DataType.BFloat16,
                is_cpu=False,
                stride_order=[2, 1, 0],
            )
            T5 = fd.define_tensor(
                shape=[], contiguity=[], dtype=DataType.Float, is_cpu=True
            )
            T6 = fd.ops.cast(T0, dtype=DataType.Float)
            S7 = fd.define_scalar(1.00000, dtype=DataType.Double)
            T8 = fd.ops.add(S7, T6)
            T9 = fd.ops.cast(T1, dtype=DataType.Float)
            T14 = fd.ops.broadcast_in_dim(T8, shape=[1, 4096, 3072], broadcast_dims=[2])
            T15 = fd.ops.mul(T14, T9)
            T16 = fd.ops.cast(T2, dtype=DataType.Float)
            T17 = fd.ops.mul(T16, T15)
            T18 = fd.ops.sum(T17, dims=[0, 2], keepdim=False, dtype=DataType.Null)
            T23 = fd.ops.broadcast_in_dim(T18, shape=[1, 4096, 1], broadcast_dims=[1])
            S24 = fd.define_scalar(3.00000, dtype=DataType.Double)
            T25 = fd.ops.pow(T3, S24)
            S26 = fd.define_scalar(-0.500000, dtype=DataType.Double)
            T27 = fd.ops.mul(S26, T23)
            T28 = fd.ops.mul(T27, T25)
            S29 = fd.define_scalar(3072.00, dtype=DataType.Double)
            S30 = fd.ops.reciprocal(S29)
            T31 = fd.ops.mul(T28, S30)
            T32 = fd.ops.sum(T31, dims=[0, 2], keepdim=False, dtype=DataType.Null)
            T36 = fd.ops.broadcast_in_dim(T32, shape=[1, 4096], broadcast_dims=[1])
            T41 = fd.ops.broadcast_in_dim(
                T36, shape=[1, 4096, 1], broadcast_dims=[0, 1]
            )
            T46 = fd.ops.broadcast_in_dim(
                T41, shape=[1, 4096, 3072], broadcast_dims=[0, 1, 2]
            )
            T51 = fd.ops.broadcast_in_dim(
                T3, shape=[1, 4096, 3072], broadcast_dims=[0, 1, 2]
            )
            T52 = fd.ops.mul(T16, T46)
            T53 = fd.ops.mul(T51, T15)
            T54 = fd.ops.add(T53, T52)
            T55 = fd.ops.add(T54, T52)
            T56 = fd.ops.cast(T4, dtype=DataType.Float)
            T57 = fd.ops.mul(T16, T51)
            T58 = fd.ops.add(T56, T55)
            T59 = fd.ops.mul(T57, T9)
            T60 = fd.ops.sum(T59, dims=[0, 1], keepdim=False, dtype=DataType.Null)
            T61 = fd.ops.cast(T60, dtype=DataType.BFloat16)
            T62 = fd.ops.mul(T5, T58)
            T63 = fd.ops.cast(T62, dtype=DataType.BFloat16)
            fd.add_output(T61)
            fd.add_output(T63)

        with FusionDefinition() as fd:
            nvfuser_fusion_id10(fd)

        inputs = [
            torch.testing.make_tensor((3072,), dtype=torch.bfloat16, device="cuda:0"),
            torch.testing.make_tensor(
                (1, 4096, 3072), dtype=torch.bfloat16, device="cuda:0"
            ),
            torch.testing.make_tensor(
                (1, 4096, 3072), dtype=torch.bfloat16, device="cuda:0"
            ),
            torch.testing.make_tensor(
                (1, 4096, 1), dtype=torch.float32, device="cuda:0"
            ),
            torch.testing.make_tensor(
                (1, 4096, 3072), dtype=torch.bfloat16, device="cuda:0"
            ),
            torch.testing.make_tensor((), dtype=torch.float32, device="cpu"),
        ]
        fd.execute(inputs)
>>>>>>> 70688143
<|MERGE_RESOLUTION|>--- conflicted
+++ resolved
@@ -1806,18 +1806,6 @@
         ]
         fd.execute(inputs)
 
-<<<<<<< HEAD
-    # https://github.com/NVIDIA/Fuser/issues/4960
-    def test_domain_map_hang(self):
-        import torch
-        from nvfuser import FusionDefinition, DataType
-
-        def nvfuser_fusion_id2(fd: FusionDefinition) -> None:
-            T0 = fd.define_tensor(
-                shape=[16],
-                contiguity=[True],
-                dtype=DataType.Float,
-=======
     # scalar input, see simplified version at CombinedSchedulerTest.ScalarInput
     # found in litgpt Gemma-7b model
     def test_ws_tma_normalization6(self):
@@ -1826,12 +1814,119 @@
                 shape=[3072],
                 contiguity=[True],
                 dtype=DataType.BFloat16,
->>>>>>> 70688143
                 is_cpu=False,
                 stride_order=[0],
             )
             T1 = fd.define_tensor(
-<<<<<<< HEAD
+                shape=[1, 4096, 3072],
+                contiguity=[None, True, True],
+                dtype=DataType.BFloat16,
+                is_cpu=False,
+                stride_order=[2, 1, 0],
+            )
+            T2 = fd.define_tensor(
+                shape=[1, 4096, 3072],
+                contiguity=[None, True, True],
+                dtype=DataType.BFloat16,
+                is_cpu=False,
+                stride_order=[2, 1, 0],
+            )
+            T3 = fd.define_tensor(
+                shape=[1, 4096, 1],
+                contiguity=[None, True, None],
+                dtype=DataType.Float,
+                is_cpu=False,
+                stride_order=[2, 1, 0],
+            )
+            T4 = fd.define_tensor(
+                shape=[1, 4096, 3072],
+                contiguity=[None, True, True],
+                dtype=DataType.BFloat16,
+                is_cpu=False,
+                stride_order=[2, 1, 0],
+            )
+            T5 = fd.define_tensor(
+                shape=[], contiguity=[], dtype=DataType.Float, is_cpu=True
+            )
+            T6 = fd.ops.cast(T0, dtype=DataType.Float)
+            S7 = fd.define_scalar(1.00000, dtype=DataType.Double)
+            T8 = fd.ops.add(S7, T6)
+            T9 = fd.ops.cast(T1, dtype=DataType.Float)
+            T14 = fd.ops.broadcast_in_dim(T8, shape=[1, 4096, 3072], broadcast_dims=[2])
+            T15 = fd.ops.mul(T14, T9)
+            T16 = fd.ops.cast(T2, dtype=DataType.Float)
+            T17 = fd.ops.mul(T16, T15)
+            T18 = fd.ops.sum(T17, dims=[0, 2], keepdim=False, dtype=DataType.Null)
+            T23 = fd.ops.broadcast_in_dim(T18, shape=[1, 4096, 1], broadcast_dims=[1])
+            S24 = fd.define_scalar(3.00000, dtype=DataType.Double)
+            T25 = fd.ops.pow(T3, S24)
+            S26 = fd.define_scalar(-0.500000, dtype=DataType.Double)
+            T27 = fd.ops.mul(S26, T23)
+            T28 = fd.ops.mul(T27, T25)
+            S29 = fd.define_scalar(3072.00, dtype=DataType.Double)
+            S30 = fd.ops.reciprocal(S29)
+            T31 = fd.ops.mul(T28, S30)
+            T32 = fd.ops.sum(T31, dims=[0, 2], keepdim=False, dtype=DataType.Null)
+            T36 = fd.ops.broadcast_in_dim(T32, shape=[1, 4096], broadcast_dims=[1])
+            T41 = fd.ops.broadcast_in_dim(
+                T36, shape=[1, 4096, 1], broadcast_dims=[0, 1]
+            )
+            T46 = fd.ops.broadcast_in_dim(
+                T41, shape=[1, 4096, 3072], broadcast_dims=[0, 1, 2]
+            )
+            T51 = fd.ops.broadcast_in_dim(
+                T3, shape=[1, 4096, 3072], broadcast_dims=[0, 1, 2]
+            )
+            T52 = fd.ops.mul(T16, T46)
+            T53 = fd.ops.mul(T51, T15)
+            T54 = fd.ops.add(T53, T52)
+            T55 = fd.ops.add(T54, T52)
+            T56 = fd.ops.cast(T4, dtype=DataType.Float)
+            T57 = fd.ops.mul(T16, T51)
+            T58 = fd.ops.add(T56, T55)
+            T59 = fd.ops.mul(T57, T9)
+            T60 = fd.ops.sum(T59, dims=[0, 1], keepdim=False, dtype=DataType.Null)
+            T61 = fd.ops.cast(T60, dtype=DataType.BFloat16)
+            T62 = fd.ops.mul(T5, T58)
+            T63 = fd.ops.cast(T62, dtype=DataType.BFloat16)
+            fd.add_output(T61)
+            fd.add_output(T63)
+
+        with FusionDefinition() as fd:
+            nvfuser_fusion_id10(fd)
+
+        inputs = [
+            torch.testing.make_tensor((3072,), dtype=torch.bfloat16, device="cuda:0"),
+            torch.testing.make_tensor(
+                (1, 4096, 3072), dtype=torch.bfloat16, device="cuda:0"
+            ),
+            torch.testing.make_tensor(
+                (1, 4096, 3072), dtype=torch.bfloat16, device="cuda:0"
+            ),
+            torch.testing.make_tensor(
+                (1, 4096, 1), dtype=torch.float32, device="cuda:0"
+            ),
+            torch.testing.make_tensor(
+                (1, 4096, 3072), dtype=torch.bfloat16, device="cuda:0"
+            ),
+            torch.testing.make_tensor((), dtype=torch.float32, device="cpu"),
+        ]
+        fd.execute(inputs)
+
+    # https://github.com/NVIDIA/Fuser/issues/4960
+    def test_domain_map_hang(self):
+        import torch
+        from nvfuser import FusionDefinition, DataType
+
+        def nvfuser_fusion_id2(fd: FusionDefinition) -> None:
+            T0 = fd.define_tensor(
+                shape=[16],
+                contiguity=[True],
+                dtype=DataType.Float,
+                is_cpu=False,
+                stride_order=[0],
+            )
+            T1 = fd.define_tensor(
                 shape=[16],
                 contiguity=[True],
                 dtype=DataType.Float,
@@ -1854,15 +1949,11 @@
             )
             T4 = fd.define_tensor(
                 shape=[1, 4096, 2560],
-=======
-                shape=[1, 4096, 3072],
->>>>>>> 70688143
-                contiguity=[None, True, True],
-                dtype=DataType.BFloat16,
-                is_cpu=False,
-                stride_order=[2, 1, 0],
-            )
-<<<<<<< HEAD
+                contiguity=[None, True, True],
+                dtype=DataType.BFloat16,
+                is_cpu=False,
+                stride_order=[2, 1, 0],
+            )
             T5 = fd.define_tensor(
                 shape=[1, 4096, 2560],
                 contiguity=[None, True, True],
@@ -1872,16 +1963,11 @@
             )
             T6 = fd.define_tensor(
                 shape=[1, 4096, 10240],
-=======
-            T2 = fd.define_tensor(
-                shape=[1, 4096, 3072],
->>>>>>> 70688143
-                contiguity=[None, True, True],
-                dtype=DataType.BFloat16,
-                is_cpu=False,
-                stride_order=[2, 1, 0],
-            )
-<<<<<<< HEAD
+                contiguity=[None, True, True],
+                dtype=DataType.BFloat16,
+                is_cpu=False,
+                stride_order=[2, 1, 0],
+            )
             T7 = fd.define_tensor(
                 shape=[1, 4096, 2560],
                 contiguity=[None, True, True],
@@ -1899,16 +1985,10 @@
             T9 = fd.define_tensor(
                 shape=[1, 4096, 2560],
                 contiguity=[None, True, True],
-=======
-            T3 = fd.define_tensor(
-                shape=[1, 4096, 1],
-                contiguity=[None, True, None],
->>>>>>> 70688143
-                dtype=DataType.Float,
-                is_cpu=False,
-                stride_order=[2, 1, 0],
-            )
-<<<<<<< HEAD
+                dtype=DataType.Float,
+                is_cpu=False,
+                stride_order=[2, 1, 0],
+            )
             T10 = fd.define_tensor(
                 shape=[1, 4096, 10240],
                 contiguity=[None, True, True],
@@ -2157,80 +2237,4 @@
                 (1, 4096, 10240), dtype=torch.float32, device="cuda:0"
             ),
         ]
-        fd.validate(inputs)
-=======
-            T4 = fd.define_tensor(
-                shape=[1, 4096, 3072],
-                contiguity=[None, True, True],
-                dtype=DataType.BFloat16,
-                is_cpu=False,
-                stride_order=[2, 1, 0],
-            )
-            T5 = fd.define_tensor(
-                shape=[], contiguity=[], dtype=DataType.Float, is_cpu=True
-            )
-            T6 = fd.ops.cast(T0, dtype=DataType.Float)
-            S7 = fd.define_scalar(1.00000, dtype=DataType.Double)
-            T8 = fd.ops.add(S7, T6)
-            T9 = fd.ops.cast(T1, dtype=DataType.Float)
-            T14 = fd.ops.broadcast_in_dim(T8, shape=[1, 4096, 3072], broadcast_dims=[2])
-            T15 = fd.ops.mul(T14, T9)
-            T16 = fd.ops.cast(T2, dtype=DataType.Float)
-            T17 = fd.ops.mul(T16, T15)
-            T18 = fd.ops.sum(T17, dims=[0, 2], keepdim=False, dtype=DataType.Null)
-            T23 = fd.ops.broadcast_in_dim(T18, shape=[1, 4096, 1], broadcast_dims=[1])
-            S24 = fd.define_scalar(3.00000, dtype=DataType.Double)
-            T25 = fd.ops.pow(T3, S24)
-            S26 = fd.define_scalar(-0.500000, dtype=DataType.Double)
-            T27 = fd.ops.mul(S26, T23)
-            T28 = fd.ops.mul(T27, T25)
-            S29 = fd.define_scalar(3072.00, dtype=DataType.Double)
-            S30 = fd.ops.reciprocal(S29)
-            T31 = fd.ops.mul(T28, S30)
-            T32 = fd.ops.sum(T31, dims=[0, 2], keepdim=False, dtype=DataType.Null)
-            T36 = fd.ops.broadcast_in_dim(T32, shape=[1, 4096], broadcast_dims=[1])
-            T41 = fd.ops.broadcast_in_dim(
-                T36, shape=[1, 4096, 1], broadcast_dims=[0, 1]
-            )
-            T46 = fd.ops.broadcast_in_dim(
-                T41, shape=[1, 4096, 3072], broadcast_dims=[0, 1, 2]
-            )
-            T51 = fd.ops.broadcast_in_dim(
-                T3, shape=[1, 4096, 3072], broadcast_dims=[0, 1, 2]
-            )
-            T52 = fd.ops.mul(T16, T46)
-            T53 = fd.ops.mul(T51, T15)
-            T54 = fd.ops.add(T53, T52)
-            T55 = fd.ops.add(T54, T52)
-            T56 = fd.ops.cast(T4, dtype=DataType.Float)
-            T57 = fd.ops.mul(T16, T51)
-            T58 = fd.ops.add(T56, T55)
-            T59 = fd.ops.mul(T57, T9)
-            T60 = fd.ops.sum(T59, dims=[0, 1], keepdim=False, dtype=DataType.Null)
-            T61 = fd.ops.cast(T60, dtype=DataType.BFloat16)
-            T62 = fd.ops.mul(T5, T58)
-            T63 = fd.ops.cast(T62, dtype=DataType.BFloat16)
-            fd.add_output(T61)
-            fd.add_output(T63)
-
-        with FusionDefinition() as fd:
-            nvfuser_fusion_id10(fd)
-
-        inputs = [
-            torch.testing.make_tensor((3072,), dtype=torch.bfloat16, device="cuda:0"),
-            torch.testing.make_tensor(
-                (1, 4096, 3072), dtype=torch.bfloat16, device="cuda:0"
-            ),
-            torch.testing.make_tensor(
-                (1, 4096, 3072), dtype=torch.bfloat16, device="cuda:0"
-            ),
-            torch.testing.make_tensor(
-                (1, 4096, 1), dtype=torch.float32, device="cuda:0"
-            ),
-            torch.testing.make_tensor(
-                (1, 4096, 3072), dtype=torch.bfloat16, device="cuda:0"
-            ),
-            torch.testing.make_tensor((), dtype=torch.float32, device="cpu"),
-        ]
-        fd.execute(inputs)
->>>>>>> 70688143
+        fd.validate(inputs)