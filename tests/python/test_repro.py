# SPDX-FileCopyrightText: Copyright (c) 2024-present NVIDIA CORPORATION & AFFILIATES.
# All rights reserved.
# SPDX-License-Identifier: BSD-3-Clause

import torch
from nvfuser import FusionDefinition, DataType
from python.utils import NVFuserTest


class TestRepro(NVFuserTest):
    # Set range of torch.testing.make_tensor same to that used in ValidationConstants
    LOW_VAL = -2
    HIGH_VAL = 2

    def test_issue4444(self):
        def fusion_func(fd: FusionDefinition) -> None:
            T0 = fd.define_tensor(
                shape=[1, 64, 16384, 128],
                contiguity=[None, True, True, True],
                dtype=DataType.BFloat16,
                is_cpu=False,
                stride_order=[3, 2, 1, 0],
            )
            T1 = fd.define_tensor(
                shape=[16384, 128],
                contiguity=[True, True],
                dtype=DataType.Float,
                is_cpu=False,
                stride_order=[1, 0],
            )
            T2 = fd.define_tensor(
                shape=[16384, 128],
                contiguity=[True, True],
                dtype=DataType.Float,
                is_cpu=False,
                stride_order=[1, 0],
            )
            T3 = fd.define_tensor(
                shape=[1, 64, 16384, 128],
                contiguity=[None, True, True, True],
                dtype=DataType.BFloat16,
                is_cpu=False,
                stride_order=[3, 2, 1, 0],
            )
            T4 = fd.define_tensor(
                shape=[1, 64, 16384, 128],
                contiguity=[None, True, True, True],
                dtype=DataType.BFloat16,
                is_cpu=False,
                stride_order=[3, 2, 1, 0],
            )
            T20 = fd.ops.slice(
                T0,
                start_indices=[0, 0, 0, 0],
                end_indices=[1, 64, 16384, 128],
                strides=[1, 1, 1, 1],
                manual_normalization=0,
            )
            T21 = fd.ops.cast(T20, dtype=DataType.Float)
            T27 = fd.ops.broadcast_in_dim(
                T1, shape=[1, 64, 16384, 128], broadcast_dims=[2, 3]
            )
            T28 = fd.ops.mul(T27, T21)
            T29 = fd.ops.cast(T28, dtype=DataType.BFloat16)
            T35 = fd.ops.broadcast_in_dim(
                T2, shape=[1, 64, 16384, 128], broadcast_dims=[2, 3]
            )
            T51 = fd.ops.slice(
                T29,
                start_indices=[0, 0, 0, 0],
                end_indices=[1, 64, 16384, 64],
                strides=[1, 1, 1, 1],
                manual_normalization=0,
            )
            T52 = fd.ops.mul(T35, T21)
            S53 = fd.define_scalar(0, dtype=DataType.Int)
            T59 = fd.ops.full(
                shape=[1, 64, 16384, 0], fill_value=S53, dtype=DataType.BFloat16
            )
            T75 = fd.ops.slice(
                T3,
                start_indices=[0, 0, 0, 0],
                end_indices=[1, 64, 16384, 128],
                strides=[1, 1, 1, 1],
                manual_normalization=0,
            )
            T76 = fd.ops.cast(T51, dtype=DataType.Float)
            S77 = fd.define_scalar(0.00000, dtype=DataType.Double)
            T87 = fd.ops.pad(T59, [0, 128, 0, 0, 0, 0, 0, 0], S77)
            T88 = fd.ops.cast(T75, dtype=DataType.Float)
            T89 = fd.ops.neg(T76)
            T90 = fd.ops.cast(T87, dtype=DataType.Float)
            T91 = fd.ops.mul(T27, T88)
            T92 = fd.ops.cast(T89, dtype=DataType.BFloat16)
            T93 = fd.ops.add(T90, T52)
            T94 = fd.ops.cast(T91, dtype=DataType.BFloat16)
            S95 = fd.define_scalar(0.00000, dtype=DataType.Double)
            T105 = fd.ops.pad(T92, [64, 0, 0, 0, 0, 0, 0, 0], S95)
            T121 = fd.ops.slice(
                T94,
                start_indices=[0, 0, 0, 0],
                end_indices=[1, 64, 16384, 64],
                strides=[1, 1, 1, 1],
                manual_normalization=0,
            )
            T122 = fd.ops.mul(T35, T88)
            T123 = fd.ops.cast(T105, dtype=DataType.Float)
            T124 = fd.ops.cast(T121, dtype=DataType.Float)
            T140 = fd.ops.slice(
                T29,
                start_indices=[0, 0, 0, 64],
                end_indices=[1, 64, 16384, 128],
                strides=[1, 1, 1, 1],
                manual_normalization=0,
            )
            T141 = fd.ops.add(T93, T123)
            T142 = fd.ops.neg(T124)
            S143 = fd.define_scalar(0.00000, dtype=DataType.Double)
            T153 = fd.ops.pad(T140, [0, 64, 0, 0, 0, 0, 0, 0], S143)
            T154 = fd.ops.cast(T142, dtype=DataType.BFloat16)
            T155 = fd.ops.add(T90, T122)
            T156 = fd.ops.cast(T153, dtype=DataType.Float)
            S157 = fd.define_scalar(0.00000, dtype=DataType.Double)
            T167 = fd.ops.pad(T154, [64, 0, 0, 0, 0, 0, 0, 0], S157)
            T168 = fd.ops.add(T141, T156)
            T169 = fd.ops.cast(T167, dtype=DataType.Float)
            T170 = fd.ops.cast(T168, dtype=DataType.BFloat16)
            T186 = fd.ops.slice(
                T94,
                start_indices=[0, 0, 0, 64],
                end_indices=[1, 64, 16384, 128],
                strides=[1, 1, 1, 1],
                manual_normalization=0,
            )
            T187 = fd.ops.add(T155, T169)
            T194 = fd.ops.reshape(T4, new_shape=[1, 8, 8, 16384, 128])
            T201 = fd.ops.reshape(T170, new_shape=[1, 8, 8, 16384, 128])
            S202 = fd.define_scalar(0.00000, dtype=DataType.Double)
            T212 = fd.ops.pad(T186, [0, 64, 0, 0, 0, 0, 0, 0], S202)
            T213 = fd.ops.cast(T194, dtype=DataType.Float)
            T214 = fd.ops.cast(T201, dtype=DataType.Float)
            T215 = fd.ops.cast(T212, dtype=DataType.Float)
            T216 = fd.ops.sum(T213, dims=[0, 2], keepdim=False, dtype=DataType.Null)
            T217 = fd.ops.sum(T214, dims=[0, 2], keepdim=False, dtype=DataType.Null)
            T218 = fd.ops.add(T187, T215)
            T219 = fd.ops.cast(T216, dtype=DataType.BFloat16)
            T220 = fd.ops.cast(T217, dtype=DataType.BFloat16)
            T221 = fd.ops.cast(T218, dtype=DataType.BFloat16)
            T228 = fd.ops.broadcast_in_dim(
                T219, shape=[1, 8, 1, 16384, 128], broadcast_dims=[1, 3, 4]
            )
            T235 = fd.ops.broadcast_in_dim(
                T220, shape=[1, 8, 1, 16384, 128], broadcast_dims=[1, 3, 4]
            )
            T242 = fd.ops.reshape(T221, new_shape=[1, 8, 8, 16384, 128])
            T243 = fd.ops.cat([T242, T235, T228], dim=2, manual_padding=0)
            T244 = fd.ops.permute(T243, dims=[0, 3, 1, 2, 4])
            T249 = fd.ops.reshape(T244, new_shape=[1, 16384, 10240])
            T253 = fd.ops.reshape(T249, new_shape=[16384, 10240])
            T254 = fd.ops.permute(T253, dims=[1, 0])
            fd.add_output(T253)
            fd.add_output(T254)

        with FusionDefinition() as fd:
            fusion_func(fd)

        inputs = [
            torch.testing.make_tensor(
                (1, 64, 16384, 128),
                dtype=torch.bfloat16,
                device="cuda:0",
                low=self.LOW_VAL,
                high=self.HIGH_VAL,
            ),
            torch.testing.make_tensor(
                (16384, 128),
                dtype=torch.float32,
                device="cuda:0",
                low=self.LOW_VAL,
                high=self.HIGH_VAL,
            ),
            torch.testing.make_tensor(
                (16384, 128),
                dtype=torch.float32,
                device="cuda:0",
                low=self.LOW_VAL,
                high=self.HIGH_VAL,
            ),
            torch.testing.make_tensor(
                (1, 64, 16384, 128),
                dtype=torch.bfloat16,
                device="cuda:0",
                low=self.LOW_VAL,
                high=self.HIGH_VAL,
            ),
            torch.testing.make_tensor(
                (1, 64, 16384, 128),
                dtype=torch.bfloat16,
                device="cuda:0",
                low=self.LOW_VAL,
                high=self.HIGH_VAL,
            ),
        ]
        outputs = fd.execute(inputs)
        fd.validate_with_auto_inferred_outputs(outputs, inputs)

    def test_issue4459(self):
        def nvfuser_fusion_id0(fd: FusionDefinition) -> None:
            T0 = fd.define_tensor(
                shape=[4, 32],
                contiguity=[True, True],
                dtype=DataType.Float,
                is_cpu=False,
                stride_order=[0, 1],
            )
            T1 = fd.define_tensor(
                shape=[4, 32, 1, 1, 1],
                contiguity=[True, True, None, None, None],
                dtype=DataType.Float,
                is_cpu=False,
                stride_order=[4, 3, 2, 1, 0],
            )
            T2 = fd.define_tensor(
                shape=[4, 32, 10, 64, 64],
                contiguity=[True, True, True, True, True],
                dtype=DataType.Float,
                is_cpu=False,
                stride_order=[4, 3, 2, 1, 0],
            )
            T3 = fd.define_tensor(
                shape=[320],
                contiguity=[True],
                dtype=DataType.Float,
                is_cpu=False,
                stride_order=[0],
            )
            T4 = fd.define_tensor(
                shape=[320],
                contiguity=[True],
                dtype=DataType.Float,
                is_cpu=False,
                stride_order=[0],
            )
            T5 = fd.define_tensor(
                shape=[4, 320, 66, 66],
                contiguity=[True, True, True, True],
                dtype=DataType.Float,
                is_cpu=False,
                stride_order=[3, 2, 1, 0],
            )
            T12 = fd.ops.broadcast_in_dim(
                T0, shape=[4, 32, 1, 1, 1], broadcast_dims=[0, 1]
            )
            T19 = fd.ops.broadcast_in_dim(
                T12, shape=[4, 32, 10, 64, 64], broadcast_dims=[0, 1, 2, 3, 4]
            )
            T26 = fd.ops.broadcast_in_dim(
                T1, shape=[4, 32, 10, 64, 64], broadcast_dims=[0, 1, 2, 3, 4]
            )
            T27 = fd.ops.sub(T2, T19)
            T33 = fd.ops.reshape(T3, new_shape=[1, 320, 1, 1])
            T34 = fd.ops.mul(T27, T26)
            T40 = fd.ops.reshape(T4, new_shape=[1, 320, 1, 1])
            T46 = fd.ops.broadcast_in_dim(
                T33, shape=[4, 320, 64, 64], broadcast_dims=[0, 1, 2, 3]
            )
            T52 = fd.ops.reshape(T34, new_shape=[4, 320, 64, 64])
            T58 = fd.ops.broadcast_in_dim(
                T40, shape=[4, 320, 64, 64], broadcast_dims=[0, 1, 2, 3]
            )
            T59 = fd.ops.mul(T52, T46)
            T60 = fd.ops.add(T59, T58)
            T61 = fd.ops.neg(T60)
            T62 = fd.ops.exp(T61)
            S63 = fd.define_scalar(0.00000, dtype=DataType.Double)
            T73 = fd.ops.pad(T5, [-1, -1, -1, -1, 0, 0, 0, 0], S63)
            S74 = fd.define_scalar(1.00000, dtype=DataType.Double)
            T75 = fd.ops.add(S74, T62)
            T76 = fd.ops.mul(T60, T73)
            T77 = fd.ops.reciprocal(T75)
            T78 = fd.ops.neg(T76)
            T79 = fd.ops.mul(T78, T77)
            T80 = fd.ops.mul(T79, T77)
            T81 = fd.ops.mul(T80, T62)
            T82 = fd.ops.neg(T81)
            T83 = fd.ops.mul(T77, T73)
            T84 = fd.ops.add(T83, T82)
            T85 = fd.ops.mul(T46, T84)
            T92 = fd.ops.reshape(T85, new_shape=[4, 32, 10, 64, 64])
            T93 = fd.ops.mul(T27, T92)
            T94 = fd.ops.sum(T93, dims=[2, 3, 4], keepdim=False, dtype=DataType.Null)
            T101 = fd.ops.broadcast_in_dim(
                T94, shape=[4, 32, 1, 1, 1], broadcast_dims=[0, 1]
            )
            S102 = fd.define_scalar(3.00000, dtype=DataType.Double)
            T103 = fd.ops.pow(T1, S102)
            S104 = fd.define_scalar(-0.500000, dtype=DataType.Double)
            T105 = fd.ops.mul(S104, T101)
            T106 = fd.ops.mul(T26, T92)
            T107 = fd.ops.mul(T105, T103)
            T108 = fd.ops.neg(T106)
            T109 = fd.ops.sum(T107, dims=[2, 3, 4], keepdim=False, dtype=DataType.Null)
            T110 = fd.ops.sum(T108, dims=[2, 3, 4], keepdim=False, dtype=DataType.Null)
            T117 = fd.ops.broadcast_in_dim(
                T0, shape=[4, 32, 1, 1, 1], broadcast_dims=[0, 1]
            )
            T124 = fd.ops.broadcast_in_dim(
                T109, shape=[4, 32, 1, 1, 1], broadcast_dims=[0, 1]
            )
            T131 = fd.ops.broadcast_in_dim(
                T110, shape=[4, 32, 1, 1, 1], broadcast_dims=[0, 1]
            )
            T138 = fd.ops.broadcast_in_dim(
                T117, shape=[4, 32, 10, 64, 64], broadcast_dims=[0, 1, 2, 3, 4]
            )
            T145 = fd.ops.broadcast_in_dim(
                T124, shape=[4, 32, 10, 64, 64], broadcast_dims=[0, 1, 2, 3, 4]
            )
            T146 = fd.ops.sum(T131, dims=[2, 3, 4], keepdim=False, dtype=DataType.Null)
            T147 = fd.ops.sub(T2, T138)
            S148 = fd.define_scalar(2.00000, dtype=DataType.Double)
            T149 = fd.ops.mul(S148, T145)
            T156 = fd.ops.broadcast_in_dim(
                T146, shape=[4, 32, 1, 1, 1], broadcast_dims=[0, 1]
            )
            T157 = fd.ops.mul(T149, T147)
            T164 = fd.ops.broadcast_in_dim(
                T156, shape=[4, 32, 10, 64, 64], broadcast_dims=[0, 1, 2, 3, 4]
            )
            S165 = fd.define_scalar(40960.0, dtype=DataType.Double)
            S166 = fd.ops.reciprocal(S165)
            T167 = fd.ops.mul(T157, S166)
            S168 = fd.define_scalar(2.44141e-05, dtype=DataType.Double)
            T169 = fd.ops.mul(S168, T164)
            T170 = fd.ops.add(T169, T167)
            T171 = fd.ops.add(T106, T170)
            T177 = fd.ops.reshape(T171, new_shape=[4, 320, 64, 64])
            T184 = fd.ops.reshape(T177, new_shape=[1, 4, 320, 64, 64])
            T185 = fd.ops.permute(T184, dims=[0, 3, 4, 1, 2])
            T192 = fd.ops.reshape(T185, new_shape=[1, 1, 4096, 4, 320])
            T193 = fd.ops.mul(T52, T84)
            T194 = fd.ops.sum(T192, dims=[0, 1], keepdim=False, dtype=DataType.Null)
            T195 = fd.ops.sum(T193, dims=[0, 2, 3], keepdim=False, dtype=DataType.Null)
            T196 = fd.ops.sum(T84, dims=[0, 2, 3], keepdim=False, dtype=DataType.Null)
            T200 = fd.ops.reshape(T194, new_shape=[16384, 320])
            T206 = fd.ops.broadcast_in_dim(
                T195, shape=[1, 320, 1, 1], broadcast_dims=[1]
            )
            T212 = fd.ops.broadcast_in_dim(
                T196, shape=[1, 320, 1, 1], broadcast_dims=[1]
            )
            T213 = fd.ops.permute(T200, dims=[1, 0])
            T214 = fd.ops.sum(T194, dims=[0, 1], keepdim=False, dtype=DataType.Null)
            T217 = fd.ops.reshape(T206, new_shape=[320])
            T220 = fd.ops.reshape(T212, new_shape=[320])
            fd.add_output(T177)
            fd.add_output(T200)
            fd.add_output(T213)
            fd.add_output(T214)
            fd.add_output(T217)
            fd.add_output(T220)

        with FusionDefinition() as fd:
            nvfuser_fusion_id0(fd)

        inputs = [
            torch.randn(128, dtype=torch.float32, device="cuda:0").as_strided(
                (4, 32), (1, 4)
            ),
            torch.testing.make_tensor(
                (4, 32, 1, 1, 1),
                dtype=torch.float32,
                device="cuda:0",
                low=self.LOW_VAL,
                high=self.HIGH_VAL,
            ),
            torch.testing.make_tensor(
                (4, 32, 10, 64, 64),
                dtype=torch.float32,
                device="cuda:0",
                low=self.LOW_VAL,
                high=self.HIGH_VAL,
            ),
            torch.testing.make_tensor(
                (320,),
                dtype=torch.float32,
                device="cuda:0",
                low=self.LOW_VAL,
                high=self.HIGH_VAL,
            ),
            torch.testing.make_tensor(
                (320,),
                dtype=torch.float32,
                device="cuda:0",
                low=self.LOW_VAL,
                high=self.HIGH_VAL,
            ),
            torch.testing.make_tensor(
                (4, 320, 66, 66),
                dtype=torch.float32,
                device="cuda:0",
                low=self.LOW_VAL,
                high=self.HIGH_VAL,
            ),
        ]
        fd.validate(inputs)

    def test_issue4670(self):
        def nvfuser_fusion_id0(fd: FusionDefinition) -> None:
            S0 = fd.define_scalar(129, dtype=DataType.Int)
            S1 = fd.define_scalar(0, dtype=DataType.Int)
            S2 = fd.define_scalar(1, dtype=DataType.Int)
            T3 = fd.ops.iota(S0, S1, S2, dtype=DataType.Int)
            T4 = fd.ops.broadcast(T3, is_broadcast_dim=[True, False])
            S5 = fd.define_scalar(128, dtype=DataType.Int)
            S6 = fd.ops.size(T3, dim=0)
            V7 = fd.define_vector([S5, S6], dtype=DataType.Int)
            T8 = fd.ops.expand(T4, shape=V7)
            S9 = fd.define_scalar(128, dtype=DataType.Int)
            S10 = fd.define_scalar(0, dtype=DataType.Int)
            S11 = fd.define_scalar(1, dtype=DataType.Int)
            T12 = fd.ops.iota(S9, S10, S11, dtype=DataType.Int)
            T13 = fd.ops.broadcast(T12, is_broadcast_dim=[False, True])
            S14 = fd.ops.size(T12, dim=0)
            S15 = fd.define_scalar(129, dtype=DataType.Int)
            V16 = fd.define_vector([S14, S15], dtype=DataType.Int)
            T17 = fd.ops.expand(T13, shape=V16)
            T18 = fd.ops.gt(T8, T17)
            T19 = fd.ops.broadcast(T3, is_broadcast_dim=[True, False])
            S20 = fd.define_scalar(128, dtype=DataType.Int)
            V21 = fd.define_vector([S20, S6], dtype=DataType.Int)
            T22 = fd.ops.expand(T19, shape=V21)
            T23 = fd.ops.broadcast(T12, is_broadcast_dim=[False, True])
            S24 = fd.define_scalar(129, dtype=DataType.Int)
            V25 = fd.define_vector([S14, S24], dtype=DataType.Int)
            T26 = fd.ops.expand(T23, shape=V25)
            T27 = fd.ops.sub(T22, T26)
            S28 = fd.define_scalar(1, dtype=DataType.Int)
            T29 = fd.ops.ge(T27, S28)
            S30 = fd.define_scalar(-3.38953e38, dtype=DataType.BFloat16)
            S31 = fd.define_scalar(128, dtype=DataType.Int)
            S32 = fd.define_scalar(129, dtype=DataType.Int)
            V33 = fd.define_vector([S31, S32], dtype=DataType.Int)
            T34 = fd.ops.full(shape=V33, fill_value=S30, dtype=DataType.BFloat16)
            S35 = fd.define_scalar(0.00000, dtype=DataType.Double)
            T36 = fd.ops.where(T29, T34, S35)
            fd.add_output(T18)
            fd.add_output(T36)

        with FusionDefinition() as fd:
            nvfuser_fusion_id0(fd)

        inputs = []
        fd.validate(inputs)

    def test_ws_tma_normalization1(self):
        # Bug 5374765: Gemma-7b model fail with "Found two vectorized domains ... only one is allowed"
        def nvfuser_fusion_id8(fd: FusionDefinition) -> None:
            T0 = fd.define_tensor(
                shape=[4096, 3072],
                contiguity=[True, True],
                dtype=DataType.BFloat16,
                is_cpu=False,
                stride_order=[1, 0],
            )
            T1 = fd.define_tensor(
                shape=[4096, 3072],
                contiguity=[True, True],
                dtype=DataType.BFloat16,
                is_cpu=False,
                stride_order=[1, 0],
            )
            T2 = fd.define_tensor(
                shape=[3072],
                contiguity=[True],
                dtype=DataType.BFloat16,
                is_cpu=False,
                stride_order=[0],
            )
            T3 = fd.define_tensor(
                shape=[1, 4096, 3072],
                contiguity=[None, True, True],
                dtype=DataType.BFloat16,
                is_cpu=False,
                stride_order=[2, 1, 0],
            )
            T4 = fd.define_tensor(
                shape=[1, 4096, 1],
                contiguity=[None, True, None],
                dtype=DataType.Float,
                is_cpu=False,
                stride_order=[2, 1, 0],
            )
            T5 = fd.define_tensor(
                shape=[1, 4096, 3072],
                contiguity=[None, True, True],
                dtype=DataType.BFloat16,
                is_cpu=False,
                stride_order=[2, 1, 0],
            )
            T10 = fd.ops.reshape(T0, new_shape=[1, 4096, 3072])
            T15 = fd.ops.reshape(T1, new_shape=[1, 4096, 3072])
            T16 = fd.ops.cast(T2, dtype=DataType.Float)
            T17 = fd.ops.cast(T10, dtype=DataType.Float)
            T18 = fd.ops.cast(T15, dtype=DataType.Float)
            S19 = fd.define_scalar(1.00000, dtype=DataType.Double)
            T20 = fd.ops.add(S19, T16)
            T21 = fd.ops.add(T18, T17)
            T26 = fd.ops.broadcast_in_dim(
                T20, shape=[1, 4096, 3072], broadcast_dims=[2]
            )
            T27 = fd.ops.mul(T26, T21)
            T28 = fd.ops.cast(T3, dtype=DataType.Float)
            T29 = fd.ops.mul(T28, T27)
            T30 = fd.ops.sum(T29, dims=[0, 2], keepdim=False, dtype=DataType.Null)
            T35 = fd.ops.broadcast_in_dim(T30, shape=[1, 4096, 1], broadcast_dims=[1])
            S36 = fd.define_scalar(3.00000, dtype=DataType.Float)
            T37 = fd.ops.pow(T4, S36)
            S38 = fd.define_scalar(-0.500000, dtype=DataType.Double)
            T39 = fd.ops.mul(S38, T35)
            T40 = fd.ops.mul(T39, T37)
            S41 = fd.define_scalar(3072.00, dtype=DataType.Double)
            S42 = fd.ops.reciprocal(S41)
            T43 = fd.ops.mul(T40, S42)
            T44 = fd.ops.sum(T43, dims=[0, 2], keepdim=False, dtype=DataType.Null)
            T48 = fd.ops.broadcast_in_dim(T44, shape=[1, 4096], broadcast_dims=[1])
            T53 = fd.ops.broadcast_in_dim(
                T48, shape=[1, 4096, 1], broadcast_dims=[0, 1]
            )
            T58 = fd.ops.broadcast_in_dim(
                T53, shape=[1, 4096, 3072], broadcast_dims=[0, 1, 2]
            )
            T63 = fd.ops.broadcast_in_dim(
                T4, shape=[1, 4096, 3072], broadcast_dims=[0, 1, 2]
            )
            T64 = fd.ops.mul(T28, T58)
            T65 = fd.ops.mul(T63, T27)
            T66 = fd.ops.add(T65, T64)
            T67 = fd.ops.add(T66, T64)
            T68 = fd.ops.cast(T5, dtype=DataType.Float)
            T69 = fd.ops.add(T68, T67)
            T70 = fd.ops.mul(T28, T63)
            T71 = fd.ops.mul(T70, T21)
            T72 = fd.ops.sum(T71, dims=[0, 1], keepdim=False, dtype=DataType.Null)
            T73 = fd.ops.cast(T69, dtype=DataType.BFloat16)
            T74 = fd.ops.cast(T72, dtype=DataType.BFloat16)
            T78 = fd.ops.reshape(T73, new_shape=[4096, 3072])
            T79 = fd.ops.permute(T78, dims=[1, 0])
            fd.add_output(T79)
            fd.add_output(T78)
            fd.add_output(T73)
            fd.add_output(T74)

        with FusionDefinition() as fd:
            nvfuser_fusion_id8(fd)

        inputs = [
            torch.testing.make_tensor(
                (4096, 3072),
                dtype=torch.bfloat16,
                device="cuda:0",
                low=self.LOW_VAL,
                high=self.HIGH_VAL,
            ),
            torch.testing.make_tensor(
                (4096, 3072),
                dtype=torch.bfloat16,
                device="cuda:0",
                low=self.LOW_VAL,
                high=self.HIGH_VAL,
            ),
            torch.testing.make_tensor(
                (3072,),
                dtype=torch.bfloat16,
                device="cuda:0",
                low=self.LOW_VAL,
                high=self.HIGH_VAL,
            ),
            torch.testing.make_tensor(
                (1, 4096, 3072),
                dtype=torch.bfloat16,
                device="cuda:0",
                low=self.LOW_VAL,
                high=self.HIGH_VAL,
            ),
            torch.testing.make_tensor(
                (1, 4096, 1),
                dtype=torch.float32,
                device="cuda:0",
                low=self.LOW_VAL,
                high=self.HIGH_VAL,
            ),
            torch.testing.make_tensor(
                (1, 4096, 3072),
                dtype=torch.bfloat16,
                device="cuda:0",
                low=self.LOW_VAL,
                high=self.HIGH_VAL,
            ),
        ]
        outputs = fd.execute(inputs)
        fd.validate_with_auto_inferred_outputs(outputs, inputs)

    def test_ws_tma_normalization2(self):
        # Bug 5374766: Multiple model fail with "Invalid tensor to circular-buffer"
        def nvfuser_fusion_id4(fd: FusionDefinition) -> None:
            T0 = fd.define_tensor(
                shape=[147456, 128],
                contiguity=[True, True],
                dtype=DataType.BFloat16,
                is_cpu=False,
                stride_order=[1, 0],
            )
            T1 = fd.define_tensor(
                shape=[128],
                contiguity=[True],
                dtype=DataType.BFloat16,
                is_cpu=False,
                stride_order=[0],
            )
            T2 = fd.define_tensor(
                shape=[288, 512],
                contiguity=[True, True],
                dtype=DataType.Float,
                is_cpu=False,
                stride_order=[1, 0],
            )
            T3 = fd.define_tensor(
                shape=[288, 512, 128],
                contiguity=[True, True, True],
                dtype=DataType.BFloat16,
                is_cpu=False,
                stride_order=[2, 1, 0],
            )
            T4 = fd.define_tensor(
                shape=[288, 512, 1],
                contiguity=[True, True, None],
                dtype=DataType.Float,
                is_cpu=False,
                stride_order=[2, 1, 0],
            )
            T9 = fd.ops.reshape(T0, new_shape=[288, 512, 128])
            T14 = fd.ops.broadcast_in_dim(T1, shape=[288, 512, 128], broadcast_dims=[2])
            T19 = fd.ops.broadcast_in_dim(
                T2, shape=[288, 512, 1], broadcast_dims=[0, 1]
            )
            T20 = fd.ops.cast(T9, dtype=DataType.Float)
            T21 = fd.ops.cast(T14, dtype=DataType.Float)
            T26 = fd.ops.broadcast_in_dim(
                T19, shape=[288, 512, 128], broadcast_dims=[0, 1, 2]
            )
            T27 = fd.ops.cast(T3, dtype=DataType.Float)
            T28 = fd.ops.mul(T21, T20)
            T29 = fd.ops.sub(T27, T26)
            T30 = fd.ops.mul(T29, T28)
            T31 = fd.ops.sum(T30, dims=[2], keepdim=False, dtype=DataType.Null)
            T36 = fd.ops.broadcast_in_dim(
                T31, shape=[288, 512, 1], broadcast_dims=[0, 1]
            )
            T41 = fd.ops.broadcast_in_dim(
                T4, shape=[288, 512, 128], broadcast_dims=[0, 1, 2]
            )
            S42 = fd.define_scalar(3.00000, dtype=DataType.Double)
            T43 = fd.ops.pow(T4, S42)
            S44 = fd.define_scalar(-0.500000, dtype=DataType.Double)
            T45 = fd.ops.mul(S44, T36)
            T46 = fd.ops.mul(T41, T28)
            T47 = fd.ops.mul(T45, T43)
            T48 = fd.ops.neg(T46)
            T49 = fd.ops.sum(T47, dims=[2], keepdim=False, dtype=DataType.Null)
            T50 = fd.ops.sum(T48, dims=[2], keepdim=False, dtype=DataType.Null)
            T55 = fd.ops.broadcast_in_dim(
                T2, shape=[288, 512, 1], broadcast_dims=[0, 1]
            )
            T60 = fd.ops.broadcast_in_dim(
                T49, shape=[288, 512, 1], broadcast_dims=[0, 1]
            )
            T65 = fd.ops.broadcast_in_dim(
                T50, shape=[288, 512, 1], broadcast_dims=[0, 1]
            )
            T70 = fd.ops.broadcast_in_dim(
                T55, shape=[288, 512, 128], broadcast_dims=[0, 1, 2]
            )
            T75 = fd.ops.broadcast_in_dim(
                T60, shape=[288, 512, 128], broadcast_dims=[0, 1, 2]
            )
            T76 = fd.ops.sum(T65, dims=[2], keepdim=False, dtype=DataType.Null)
            T77 = fd.ops.sub(T27, T70)
            S78 = fd.define_scalar(2.00000, dtype=DataType.Double)
            T79 = fd.ops.mul(S78, T75)
            T84 = fd.ops.broadcast_in_dim(
                T76, shape=[288, 512, 1], broadcast_dims=[0, 1]
            )
            T85 = fd.ops.mul(T79, T77)
            T90 = fd.ops.broadcast_in_dim(
                T84, shape=[288, 512, 128], broadcast_dims=[0, 1, 2]
            )
            S91 = fd.define_scalar(128.000, dtype=DataType.Double)
            S92 = fd.ops.reciprocal(S91)
            T93 = fd.ops.mul(T85, S92)
            S94 = fd.define_scalar(0.00781250, dtype=DataType.Double)
            T95 = fd.ops.mul(S94, T90)
            T96 = fd.ops.add(T95, T93)
            T97 = fd.ops.add(T46, T96)
            T98 = fd.ops.cast(T97, dtype=DataType.BFloat16)
            T99 = fd.ops.mul(T29, T41)
            T100 = fd.ops.mul(T99, T20)
            T101 = fd.ops.cast(T9, dtype=DataType.Float)
            T105 = fd.ops.reshape(T98, new_shape=[147456, 128])
            T106 = fd.ops.sum(T97, dims=[0, 1], keepdim=False, dtype=DataType.Null)
            T107 = fd.ops.sum(T100, dims=[0, 1], keepdim=False, dtype=DataType.Null)
            T108 = fd.ops.sum(T101, dims=[0, 1], keepdim=False, dtype=DataType.Null)
            T109 = fd.ops.permute(T105, dims=[1, 0])
            T110 = fd.ops.cast(T106, dtype=DataType.BFloat16)
            T111 = fd.ops.cast(T107, dtype=DataType.BFloat16)
            T112 = fd.ops.cast(T108, dtype=DataType.BFloat16)
            fd.add_output(T109)
            fd.add_output(T110)
            fd.add_output(T105)
            fd.add_output(T98)
            fd.add_output(T111)
            fd.add_output(T112)

        with FusionDefinition() as fd:
            nvfuser_fusion_id4(fd)

        inputs = [
            torch.testing.make_tensor(
                (147456, 128),
                dtype=torch.bfloat16,
                device="cuda:0",
                low=self.LOW_VAL,
                high=self.HIGH_VAL,
            ),
            torch.testing.make_tensor(
                (128,),
                dtype=torch.bfloat16,
                device="cuda:0",
                low=self.LOW_VAL,
                high=self.HIGH_VAL,
            ),
            torch.testing.make_tensor(
                (288, 512),
                dtype=torch.float32,
                device="cuda:0",
                low=self.LOW_VAL,
                high=self.HIGH_VAL,
            ),
            torch.testing.make_tensor(
                (288, 512, 128),
                dtype=torch.bfloat16,
                device="cuda:0",
                low=self.LOW_VAL,
                high=self.HIGH_VAL,
            ),
            torch.testing.make_tensor(
                (288, 512, 1),
                dtype=torch.float32,
                device="cuda:0",
                low=self.LOW_VAL,
                high=self.HIGH_VAL,
            ),
        ]
        outputs = fd.execute(inputs)
        fd.validate_with_auto_inferred_outputs(outputs, inputs)

    def test_ws_tma_normalization3(self):
        # Bug 5374767: Mistral-7B-v0.1 fails with "The non-allocating compute-at IDs are not found in the allocation domain"
        def nvfuser_fusion_id14(fd: FusionDefinition) -> None:
            T0 = fd.define_tensor(
                shape=[4096, 4096],
                contiguity=[True, True],
                dtype=DataType.BFloat16,
                is_cpu=False,
                stride_order=[1, 0],
            )
            T1 = fd.define_tensor(
                shape=[4096],
                contiguity=[True],
                dtype=DataType.BFloat16,
                is_cpu=False,
                stride_order=[0],
            )
            T2 = fd.define_tensor(
                shape=[1, 4096, 4096],
                contiguity=[True, None, True],
                dtype=DataType.BFloat16,
                is_cpu=False,
                stride_order=[1, 2, 0],
            )
            T3 = fd.define_tensor(
                shape=[1, 4096, 1],
                contiguity=[None, True, None],
                dtype=DataType.Float,
                is_cpu=False,
                stride_order=[2, 1, 0],
            )
            T4 = fd.define_tensor(
                shape=[1, 4096, 4096],
                contiguity=[None, True, True],
                dtype=DataType.BFloat16,
                is_cpu=False,
                stride_order=[2, 1, 0],
            )
            T9 = fd.ops.reshape(T0, new_shape=[1, 4096, 4096])
            T10 = fd.ops.cast(T1, dtype=DataType.Float)
            T11 = fd.ops.cast(T9, dtype=DataType.Float)
            T16 = fd.ops.broadcast_in_dim(
                T10, shape=[1, 4096, 4096], broadcast_dims=[2]
            )
            T17 = fd.ops.mul(T16, T11)
            T18 = fd.ops.cast(T2, dtype=DataType.Float)
            T19 = fd.ops.mul(T18, T17)
            T20 = fd.ops.sum(T19, dims=[0, 2], keepdim=False, dtype=DataType.Null)
            T25 = fd.ops.broadcast_in_dim(T20, shape=[1, 4096, 1], broadcast_dims=[1])
            S26 = fd.define_scalar(3.00000, dtype=DataType.Double)
            T27 = fd.ops.pow(T3, S26)
            S28 = fd.define_scalar(-0.500000, dtype=DataType.Double)
            T29 = fd.ops.mul(S28, T25)
            T30 = fd.ops.mul(T29, T27)
            S31 = fd.define_scalar(4096.00, dtype=DataType.Double)
            S32 = fd.ops.reciprocal(S31)
            T33 = fd.ops.mul(T30, S32)
            T34 = fd.ops.sum(T33, dims=[0, 2], keepdim=False, dtype=DataType.Null)
            T38 = fd.ops.broadcast_in_dim(T34, shape=[1, 4096], broadcast_dims=[1])
            T43 = fd.ops.broadcast_in_dim(
                T38, shape=[1, 4096, 1], broadcast_dims=[0, 1]
            )
            T48 = fd.ops.broadcast_in_dim(
                T43, shape=[1, 4096, 4096], broadcast_dims=[0, 1, 2]
            )
            T53 = fd.ops.broadcast_in_dim(
                T3, shape=[1, 4096, 4096], broadcast_dims=[0, 1, 2]
            )
            T54 = fd.ops.mul(T18, T48)
            T55 = fd.ops.mul(T53, T17)
            T56 = fd.ops.add(T55, T54)
            T57 = fd.ops.add(T56, T54)
            T58 = fd.ops.mul(T18, T53)
            T59 = fd.ops.cast(T4, dtype=DataType.Float)
            T60 = fd.ops.mul(T58, T11)
            T61 = fd.ops.add(T59, T57)
            T62 = fd.ops.sum(T60, dims=[0, 1], keepdim=False, dtype=DataType.Null)
            T63 = fd.ops.cast(T61, dtype=DataType.BFloat16)
            T64 = fd.ops.cast(T62, dtype=DataType.BFloat16)
            fd.add_output(T64)
            fd.add_output(T63)

        with FusionDefinition() as fd:
            nvfuser_fusion_id14(fd)

        inputs = [
            torch.testing.make_tensor(
                (4096, 4096),
                dtype=torch.bfloat16,
                device="cuda:0",
                low=self.LOW_VAL,
                high=self.HIGH_VAL,
            ),
            torch.testing.make_tensor(
                (4096,),
                dtype=torch.bfloat16,
                device="cuda:0",
                low=self.LOW_VAL,
                high=self.HIGH_VAL,
            ),
            torch.testing.make_tensor(
                (1, 4096, 4096),
                dtype=torch.bfloat16,
                device="cuda:0",
                low=self.LOW_VAL,
                high=self.HIGH_VAL,
            ),
            torch.testing.make_tensor(
                (1, 4096, 1),
                dtype=torch.float32,
                device="cuda:0",
                low=self.LOW_VAL,
                high=self.HIGH_VAL,
            ),
            torch.testing.make_tensor(
                (1, 4096, 4096),
                dtype=torch.bfloat16,
                device="cuda:0",
                low=self.LOW_VAL,
                high=self.HIGH_VAL,
            ),
        ]
        outputs = fd.execute(inputs)
        fd.validate_with_auto_inferred_outputs(outputs, inputs)

    def test_ws_tma_normalization4(self):
        # Bug 5374768: Multiple model fail with "Tried to access out of boundary index"
        def nvfuser_fusion_id4(fd: FusionDefinition) -> None:
            T0 = fd.define_tensor(
                shape=[28672, 2048],
                contiguity=[True, True],
                dtype=DataType.BFloat16,
                is_cpu=False,
                stride_order=[1, 0],
            )
            T1 = fd.define_tensor(
                shape=[2048],
                contiguity=[True],
                dtype=DataType.BFloat16,
                is_cpu=False,
                stride_order=[0],
            )
            T2 = fd.define_tensor(
                shape=[14, 2048, 2048],
                contiguity=[True, True, True],
                dtype=DataType.BFloat16,
                is_cpu=False,
                stride_order=[2, 1, 0],
            )
            T3 = fd.define_tensor(
                shape=[14, 2048, 1],
                contiguity=[True, True, None],
                dtype=DataType.Float,
                is_cpu=False,
                stride_order=[2, 1, 0],
            )
            T8 = fd.ops.reshape(T0, new_shape=[14, 2048, 2048])
            T9 = fd.ops.cast(T1, dtype=DataType.Float)
            T10 = fd.ops.cast(T8, dtype=DataType.Float)
            T15 = fd.ops.broadcast_in_dim(
                T9, shape=[14, 2048, 2048], broadcast_dims=[2]
            )
            T16 = fd.ops.mul(T15, T10)
            T17 = fd.ops.cast(T2, dtype=DataType.Float)
            T18 = fd.ops.mul(T17, T16)
            T19 = fd.ops.sum(T18, dims=[2], keepdim=False, dtype=DataType.Null)
            T24 = fd.ops.broadcast_in_dim(
                T19, shape=[14, 2048, 1], broadcast_dims=[0, 1]
            )
            S25 = fd.define_scalar(3.00000, dtype=DataType.Double)
            T26 = fd.ops.pow(T3, S25)
            S27 = fd.define_scalar(-0.500000, dtype=DataType.Double)
            T28 = fd.ops.mul(S27, T24)
            T29 = fd.ops.mul(T28, T26)
            S30 = fd.define_scalar(2048.00, dtype=DataType.Double)
            S31 = fd.ops.reciprocal(S30)
            T32 = fd.ops.mul(T29, S31)
            T33 = fd.ops.sum(T32, dims=[2], keepdim=False, dtype=DataType.Null)
            T38 = fd.ops.broadcast_in_dim(
                T33, shape=[14, 2048, 1], broadcast_dims=[0, 1]
            )
            T43 = fd.ops.broadcast_in_dim(
                T38, shape=[14, 2048, 2048], broadcast_dims=[0, 1, 2]
            )
            T48 = fd.ops.broadcast_in_dim(
                T3, shape=[14, 2048, 2048], broadcast_dims=[0, 1, 2]
            )
            T49 = fd.ops.mul(T17, T43)
            T50 = fd.ops.mul(T48, T16)
            T51 = fd.ops.add(T50, T49)
            T52 = fd.ops.add(T51, T49)
            T53 = fd.ops.cast(T52, dtype=DataType.BFloat16)
            T54 = fd.ops.mul(T17, T48)
            T55 = fd.ops.mul(T54, T10)
            T59 = fd.ops.reshape(T53, new_shape=[28672, 2048])
            T60 = fd.ops.sum(T55, dims=[0, 1], keepdim=False, dtype=DataType.Null)
            T61 = fd.ops.permute(T59, dims=[1, 0])
            T62 = fd.ops.cast(T60, dtype=DataType.BFloat16)
            fd.add_output(T61)
            fd.add_output(T59)
            fd.add_output(T53)
            fd.add_output(T62)

        with FusionDefinition() as fd:
            nvfuser_fusion_id4(fd)

        inputs = [
            torch.testing.make_tensor(
                (28672, 2048),
                dtype=torch.bfloat16,
                device="cuda:0",
                low=self.LOW_VAL,
                high=self.HIGH_VAL,
            ),
            torch.testing.make_tensor(
                (2048,),
                dtype=torch.bfloat16,
                device="cuda:0",
                low=self.LOW_VAL,
                high=self.HIGH_VAL,
            ),
            torch.testing.make_tensor(
                (14, 2048, 2048),
                dtype=torch.bfloat16,
                device="cuda:0",
                low=self.LOW_VAL,
                high=self.HIGH_VAL,
            ),
            torch.testing.make_tensor(
                (14, 2048, 1),
                dtype=torch.float32,
                device="cuda:0",
                low=self.LOW_VAL,
                high=self.HIGH_VAL,
            ),
        ]
        outputs = fd.execute(inputs)
        fd.validate_with_auto_inferred_outputs(outputs, inputs)

    def test_ws_tma_normalization5(self):
        # Bug 5374769: stablecode-completion-alpha-3b fails with "The non-allocating compute-at IDs are not found in the allocation domain"
        def nvfuser_fusion_id9(fd: FusionDefinition) -> None:
            T0 = fd.define_tensor(
                shape=[16384, 2560],
                contiguity=[True, True],
                dtype=DataType.BFloat16,
                is_cpu=False,
                stride_order=[1, 0],
            )
            T1 = fd.define_tensor(
                shape=[2560],
                contiguity=[True],
                dtype=DataType.BFloat16,
                is_cpu=False,
                stride_order=[0],
            )
            T2 = fd.define_tensor(
                shape=[1, 16384],
                contiguity=[None, True],
                dtype=DataType.Float,
                is_cpu=False,
                stride_order=[1, 0],
            )
            T3 = fd.define_tensor(
                shape=[1, 16384, 2560],
                contiguity=[True, None, True],
                dtype=DataType.BFloat16,
                is_cpu=False,
                stride_order=[1, 2, 0],
            )
            T4 = fd.define_tensor(
                shape=[1, 16384, 1],
                contiguity=[None, True, None],
                dtype=DataType.Float,
                is_cpu=False,
                stride_order=[2, 1, 0],
            )
            T5 = fd.define_tensor(
                shape=[16384, 2560],
                contiguity=[True, True],
                dtype=DataType.BFloat16,
                is_cpu=False,
                stride_order=[1, 0],
            )
            T6 = fd.define_tensor(
                shape=[2560],
                contiguity=[True],
                dtype=DataType.BFloat16,
                is_cpu=False,
                stride_order=[0],
            )
            T7 = fd.define_tensor(
                shape=[1, 16384, 2560],
                contiguity=[None, True, True],
                dtype=DataType.BFloat16,
                is_cpu=False,
                stride_order=[2, 1, 0],
            )
            T12 = fd.ops.reshape(T0, new_shape=[1, 16384, 2560])
            T17 = fd.ops.broadcast_in_dim(
                T1, shape=[1, 16384, 2560], broadcast_dims=[2]
            )
            T22 = fd.ops.broadcast_in_dim(
                T2, shape=[1, 16384, 1], broadcast_dims=[0, 1]
            )
            T23 = fd.ops.cast(T12, dtype=DataType.Float)
            T24 = fd.ops.cast(T17, dtype=DataType.Float)
            T29 = fd.ops.broadcast_in_dim(
                T22, shape=[1, 16384, 2560], broadcast_dims=[0, 1, 2]
            )
            T30 = fd.ops.cast(T3, dtype=DataType.Float)
            T31 = fd.ops.mul(T24, T23)
            T32 = fd.ops.sub(T30, T29)
            T33 = fd.ops.mul(T32, T31)
            T34 = fd.ops.sum(T33, dims=[0, 2], keepdim=False, dtype=DataType.Null)
            T39 = fd.ops.broadcast_in_dim(T34, shape=[1, 16384, 1], broadcast_dims=[1])
            T44 = fd.ops.broadcast_in_dim(
                T4, shape=[1, 16384, 2560], broadcast_dims=[0, 1, 2]
            )
            T49 = fd.ops.reshape(T5, new_shape=[1, 16384, 2560])
            T54 = fd.ops.broadcast_in_dim(
                T6, shape=[1, 16384, 2560], broadcast_dims=[2]
            )
            S55 = fd.define_scalar(3.00000, dtype=DataType.Double)
            T56 = fd.ops.pow(T4, S55)
            S57 = fd.define_scalar(-0.500000, dtype=DataType.Double)
            T58 = fd.ops.mul(S57, T39)
            T59 = fd.ops.mul(T44, T31)
            T60 = fd.ops.cast(T49, dtype=DataType.Float)
            T61 = fd.ops.cast(T54, dtype=DataType.Float)
            T62 = fd.ops.mul(T58, T56)
            T63 = fd.ops.neg(T59)
            T64 = fd.ops.mul(T61, T60)
            T65 = fd.ops.sum(T62, dims=[0, 2], keepdim=False, dtype=DataType.Null)
            T66 = fd.ops.sum(T63, dims=[0, 2], keepdim=False, dtype=DataType.Null)
            T67 = fd.ops.mul(T32, T64)
            T71 = fd.ops.broadcast_in_dim(T65, shape=[1, 16384], broadcast_dims=[1])
            T76 = fd.ops.broadcast_in_dim(T66, shape=[1, 16384, 1], broadcast_dims=[1])
            T77 = fd.ops.sum(T67, dims=[0, 2], keepdim=False, dtype=DataType.Null)
            T82 = fd.ops.broadcast_in_dim(
                T2, shape=[1, 16384, 1], broadcast_dims=[0, 1]
            )
            T87 = fd.ops.broadcast_in_dim(
                T71, shape=[1, 16384, 1], broadcast_dims=[0, 1]
            )
            T88 = fd.ops.sum(T76, dims=[0, 2], keepdim=False, dtype=DataType.Null)
            T93 = fd.ops.broadcast_in_dim(T77, shape=[1, 16384, 1], broadcast_dims=[1])
            T98 = fd.ops.broadcast_in_dim(
                T82, shape=[1, 16384, 2560], broadcast_dims=[0, 1, 2]
            )
            T103 = fd.ops.broadcast_in_dim(
                T87, shape=[1, 16384, 2560], broadcast_dims=[0, 1, 2]
            )
            T107 = fd.ops.broadcast_in_dim(T88, shape=[1, 16384], broadcast_dims=[1])
            S108 = fd.define_scalar(-0.500000, dtype=DataType.Double)
            T109 = fd.ops.mul(S108, T93)
            T110 = fd.ops.mul(T44, T64)
            T111 = fd.ops.sub(T30, T98)
            S112 = fd.define_scalar(2.00000, dtype=DataType.Double)
            T113 = fd.ops.mul(S112, T103)
            T118 = fd.ops.broadcast_in_dim(
                T107, shape=[1, 16384, 1], broadcast_dims=[0, 1]
            )
            T119 = fd.ops.mul(T109, T56)
            T120 = fd.ops.neg(T110)
            T121 = fd.ops.mul(T113, T111)
            T126 = fd.ops.broadcast_in_dim(
                T118, shape=[1, 16384, 2560], broadcast_dims=[0, 1, 2]
            )
            T127 = fd.ops.sum(T119, dims=[0, 2], keepdim=False, dtype=DataType.Null)
            T128 = fd.ops.sum(T120, dims=[0, 2], keepdim=False, dtype=DataType.Null)
            S129 = fd.define_scalar(2560.00, dtype=DataType.Double)
            S130 = fd.ops.reciprocal(S129)
            T131 = fd.ops.mul(T121, S130)
            S132 = fd.define_scalar(0.000390625, dtype=DataType.Double)
            T133 = fd.ops.mul(S132, T126)
            T134 = fd.ops.cast(T7, dtype=DataType.Float)
            T138 = fd.ops.broadcast_in_dim(T127, shape=[1, 16384], broadcast_dims=[1])
            T143 = fd.ops.broadcast_in_dim(
                T128, shape=[1, 16384, 1], broadcast_dims=[1]
            )
            T144 = fd.ops.add(T133, T131)
            T145 = fd.ops.add(T134, T59)
            T150 = fd.ops.broadcast_in_dim(
                T138, shape=[1, 16384, 1], broadcast_dims=[0, 1]
            )
            T151 = fd.ops.sum(T143, dims=[0, 2], keepdim=False, dtype=DataType.Null)
            T156 = fd.ops.broadcast_in_dim(
                T150, shape=[1, 16384, 2560], broadcast_dims=[0, 1, 2]
            )
            T160 = fd.ops.broadcast_in_dim(T151, shape=[1, 16384], broadcast_dims=[1])
            S161 = fd.define_scalar(2.00000, dtype=DataType.Double)
            T162 = fd.ops.mul(S161, T156)
            T167 = fd.ops.broadcast_in_dim(
                T160, shape=[1, 16384, 1], broadcast_dims=[0, 1]
            )
            T168 = fd.ops.add(T145, T144)
            T169 = fd.ops.mul(T162, T111)
            T174 = fd.ops.broadcast_in_dim(
                T167, shape=[1, 16384, 2560], broadcast_dims=[0, 1, 2]
            )
            S175 = fd.define_scalar(2560.00, dtype=DataType.Double)
            S176 = fd.ops.reciprocal(S175)
            T177 = fd.ops.mul(T169, S176)
            S178 = fd.define_scalar(0.000390625, dtype=DataType.Double)
            T179 = fd.ops.mul(S178, T174)
            T180 = fd.ops.mul(T32, T44)
            T181 = fd.ops.add(T179, T177)
            T182 = fd.ops.add(T168, T110)
            T183 = fd.ops.mul(T180, T60)
            T184 = fd.ops.mul(T180, T23)
            T185 = fd.ops.cast(T49, dtype=DataType.Float)
            T186 = fd.ops.cast(T12, dtype=DataType.Float)
            T187 = fd.ops.add(T182, T181)
            T188 = fd.ops.sum(T183, dims=[0, 1], keepdim=False, dtype=DataType.Null)
            T189 = fd.ops.sum(T185, dims=[0, 1], keepdim=False, dtype=DataType.Null)
            T190 = fd.ops.sum(T184, dims=[0, 1], keepdim=False, dtype=DataType.Null)
            T191 = fd.ops.sum(T186, dims=[0, 1], keepdim=False, dtype=DataType.Null)
            T192 = fd.ops.cast(T187, dtype=DataType.BFloat16)
            T193 = fd.ops.cast(T188, dtype=DataType.BFloat16)
            T194 = fd.ops.cast(T189, dtype=DataType.BFloat16)
            T195 = fd.ops.cast(T190, dtype=DataType.BFloat16)
            T196 = fd.ops.cast(T191, dtype=DataType.BFloat16)
            fd.add_output(T196)
            fd.add_output(T195)
            fd.add_output(T194)
            fd.add_output(T193)
            fd.add_output(T192)

        with FusionDefinition() as fd:
            nvfuser_fusion_id9(fd)

        inputs = [
            torch.testing.make_tensor(
                (16384, 2560),
                dtype=torch.bfloat16,
                device="cuda:0",
                low=self.LOW_VAL,
                high=self.HIGH_VAL,
            ),
            torch.testing.make_tensor(
                (2560,),
                dtype=torch.bfloat16,
                device="cuda:0",
                low=self.LOW_VAL,
                high=self.HIGH_VAL,
            ),
            torch.testing.make_tensor(
                (1, 16384),
                dtype=torch.float32,
                device="cuda:0",
                low=self.LOW_VAL,
                high=self.HIGH_VAL,
            ),
            torch.testing.make_tensor(
                (1, 16384, 2560),
                dtype=torch.bfloat16,
                device="cuda:0",
                low=self.LOW_VAL,
                high=self.HIGH_VAL,
            ),
            torch.testing.make_tensor(
                (1, 16384, 1),
                dtype=torch.float32,
                device="cuda:0",
                low=self.LOW_VAL,
                high=self.HIGH_VAL,
            ),
            torch.testing.make_tensor(
                (16384, 2560),
                dtype=torch.bfloat16,
                device="cuda:0",
                low=self.LOW_VAL,
                high=self.HIGH_VAL,
            ),
            torch.testing.make_tensor(
                (2560,),
                dtype=torch.bfloat16,
                device="cuda:0",
                low=self.LOW_VAL,
                high=self.HIGH_VAL,
            ),
            torch.testing.make_tensor(
                (1, 16384, 2560),
                dtype=torch.bfloat16,
                device="cuda:0",
                low=self.LOW_VAL,
                high=self.HIGH_VAL,
            ),
        ]
        outputs = fd.execute(inputs)
        fd.validate_with_auto_inferred_outputs(outputs, inputs)

    def test_loop_promotion_cyclic_war(self):
        def nvfuser_fusion_id1(fd: FusionDefinition) -> None:
            T0 = fd.define_tensor(
                shape=[4096, 128],
                contiguity=[True, True],
                dtype=DataType.BFloat16,
                is_cpu=False,
                stride_order=[1, 0],
            )
            T1 = fd.define_tensor(
                shape=[4096, 128],
                contiguity=[True, True],
                dtype=DataType.BFloat16,
                is_cpu=False,
                stride_order=[1, 0],
            )
            T2 = fd.define_tensor(
                shape=[1, 4096, 5120],
                contiguity=[None, True, True],
                dtype=DataType.BFloat16,
                is_cpu=False,
                stride_order=[2, 1, 0],
            )
            T3 = fd.define_tensor(
                shape=[1, 4096, 640],
                contiguity=[None, True, True],
                dtype=DataType.BFloat16,
                is_cpu=False,
                stride_order=[2, 1, 0],
            )
            T4 = fd.define_tensor(
                shape=[1, 4096, 640],
                contiguity=[None, True, True],
                dtype=DataType.BFloat16,
                is_cpu=False,
                stride_order=[2, 1, 0],
            )
            T5 = fd.define_tensor(
                shape=[1, 4096, 16640],
                contiguity=[None, True, True],
                dtype=DataType.BFloat16,
                is_cpu=False,
                stride_order=[2, 1, 0],
            )
            T6 = fd.define_tensor(
                shape=[1, 4096, 16640],
                contiguity=[None, True, True],
                dtype=DataType.BFloat16,
                is_cpu=False,
                stride_order=[2, 1, 0],
            )
            T7 = fd.define_tensor(
                shape=[1, 4096, 5120],
                contiguity=[None, True, True],
                dtype=DataType.Float,
                is_cpu=False,
                stride_order=[2, 1, 0],
            )
            T8 = fd.define_tensor(
                shape=[1, 4096, 640],
                contiguity=[None, True, True],
                dtype=DataType.Float,
                is_cpu=False,
                stride_order=[2, 1, 0],
            )
            T9 = fd.define_tensor(
                shape=[1, 4096, 640],
                contiguity=[None, True, True],
                dtype=DataType.Float,
                is_cpu=False,
                stride_order=[2, 1, 0],
            )
            T10 = fd.define_tensor(
                shape=[1, 4096, 16640],
                contiguity=[None, True, True],
                dtype=DataType.Float,
                is_cpu=False,
                stride_order=[2, 1, 0],
            )
            T11 = fd.define_tensor(
                shape=[1, 4096, 16640],
                contiguity=[None, True, True],
                dtype=DataType.Float,
                is_cpu=False,
                stride_order=[2, 1, 0],
            )
            T16 = fd.ops.reshape(T0, new_shape=[1, 4096, 128])
            T22 = fd.ops.broadcast_in_dim(
                T16, shape=[1, 1, 4096, 128], broadcast_dims=[0, 2, 3]
            )
            T27 = fd.ops.reshape(T1, new_shape=[1, 4096, 128])
            T33 = fd.ops.broadcast_in_dim(
                T27, shape=[1, 1, 4096, 128], broadcast_dims=[0, 2, 3]
            )
            T39 = fd.ops.broadcast_in_dim(
                T22, shape=[1, 40, 4096, 128], broadcast_dims=[0, 1, 2, 3]
            )
            T40 = fd.ops.cast(T39, dtype=DataType.Float)
            T46 = fd.ops.broadcast_in_dim(
                T33, shape=[1, 40, 4096, 128], broadcast_dims=[0, 1, 2, 3]
            )
            T47 = fd.ops.cast(T46, dtype=DataType.Float)
            T48 = fd.ops.cast(T2, dtype=DataType.Float)
            T49 = fd.ops.cast(T3, dtype=DataType.Float)
            T50 = fd.ops.cast(T4, dtype=DataType.Float)
            T51 = fd.ops.cast(T5, dtype=DataType.Float)
            T52 = fd.ops.cast(T6, dtype=DataType.Float)
            S53 = fd.define_scalar(2.00000, dtype=DataType.Double)
            T54 = fd.ops.mul(T7, S53)
            S55 = fd.define_scalar(2.00000, dtype=DataType.Double)
            T56 = fd.ops.mul(T8, S55)
            S57 = fd.define_scalar(2.00000, dtype=DataType.Double)
            T58 = fd.ops.mul(T9, S57)
            S59 = fd.define_scalar(2.00000, dtype=DataType.Double)
            T60 = fd.ops.mul(T10, S59)
            S61 = fd.define_scalar(2.00000, dtype=DataType.Double)
            T62 = fd.ops.mul(T11, S61)
            T63 = fd.ops.add(T48, T54)
            T64 = fd.ops.add(T49, T56)
            T65 = fd.ops.add(T50, T58)
            T66 = fd.ops.add(T51, T60)
            T67 = fd.ops.add(T52, T62)
            T68 = fd.ops.cast(T63, dtype=DataType.BFloat16)
            T74 = fd.ops.reshape(T68, new_shape=[1, 4096, 40, 128])
            T75 = fd.ops.cast(T64, dtype=DataType.BFloat16)
            T81 = fd.ops.reshape(T75, new_shape=[1, 4096, 5, 128])
            T82 = fd.ops.cast(T65, dtype=DataType.BFloat16)
            T88 = fd.ops.reshape(T82, new_shape=[1, 4096, 5, 128])
            T89 = fd.ops.cast(T66, dtype=DataType.BFloat16)
            T90 = fd.ops.neg(T66)
            T91 = fd.ops.cast(T67, dtype=DataType.BFloat16)
            T92 = fd.ops.permute(T74, dims=[0, 2, 1, 3])
            T93 = fd.ops.permute(T81, dims=[0, 2, 1, 3])
            T94 = fd.ops.permute(T88, dims=[0, 2, 1, 3])
            T95 = fd.ops.exp(T90)
            T105 = fd.ops.broadcast_in_dim(
                T93, shape=[1, 1, 8, 5, 1, 4096, 1, 128], broadcast_dims=[1, 3, 5, 7]
            )
            T111 = fd.ops.reshape(T105, new_shape=[1, 40, 4096, 128])
            T121 = fd.ops.broadcast_in_dim(
                T94, shape=[1, 1, 8, 5, 1, 4096, 1, 128], broadcast_dims=[1, 3, 5, 7]
            )
            T127 = fd.ops.reshape(T121, new_shape=[1, 40, 4096, 128])
            T128 = fd.ops.cast(T92, dtype=DataType.Float)
            T144 = fd.ops.slice(
                T92,
                start_indices=[0, 0, 0, 0],
                end_indices=[1, 40, 4096, 64],
                strides=[1, 1, 1, 1],
                manual_normalization=0,
            )
            T160 = fd.ops.slice(
                T92,
                start_indices=[0, 0, 0, 64],
                end_indices=[1, 40, 4096, 128],
                strides=[1, 1, 1, 1],
                manual_normalization=0,
            )
            T161 = fd.ops.cast(T160, dtype=DataType.Float)
            T162 = fd.ops.neg(T161)
            T163 = fd.ops.cast(T162, dtype=DataType.BFloat16)
            T164 = fd.ops.cast(T111, dtype=DataType.Float)
            T180 = fd.ops.slice(
                T111,
                start_indices=[0, 0, 0, 0],
                end_indices=[1, 40, 4096, 64],
                strides=[1, 1, 1, 1],
                manual_normalization=0,
            )
            T196 = fd.ops.slice(
                T111,
                start_indices=[0, 0, 0, 64],
                end_indices=[1, 40, 4096, 128],
                strides=[1, 1, 1, 1],
                manual_normalization=0,
            )
            T197 = fd.ops.cast(T196, dtype=DataType.Float)
            T198 = fd.ops.neg(T197)
            T199 = fd.ops.cast(T198, dtype=DataType.BFloat16)
            S200 = fd.define_scalar(1.00000, dtype=DataType.Double)
            T201 = fd.ops.add(S200, T95)
            T202 = fd.ops.mul(T128, T40)
            T203 = fd.ops.cat([T163, T144], dim=-1, manual_padding=0)
            T204 = fd.ops.mul(T164, T40)
            T205 = fd.ops.cat([T199, T180], dim=-1, manual_padding=0)
            T206 = fd.ops.reciprocal(T201)
            T207 = fd.ops.cast(T203, dtype=DataType.Float)
            T208 = fd.ops.cast(T205, dtype=DataType.Float)
            T209 = fd.ops.mul(T207, T47)
            T210 = fd.ops.mul(T208, T47)
            T211 = fd.ops.mul(T66, T206)
            T212 = fd.ops.add(T202, T209)
            T213 = fd.ops.add(T204, T210)
            T214 = fd.ops.mul(T211, T67)
            T215 = fd.ops.cast(T212, dtype=DataType.BFloat16)
            T216 = fd.ops.cast(T213, dtype=DataType.BFloat16)
            T217 = fd.ops.cast(T214, dtype=DataType.BFloat16)
            fd.add_output(T89)
            fd.add_output(T91)
            fd.add_output(T127)
            fd.add_output(T215)
            fd.add_output(T216)
            fd.add_output(T217)
            fd.add_output(T214)

        with FusionDefinition() as fd:
            nvfuser_fusion_id1(fd)

        inputs = [
            torch.testing.make_tensor(
                (4096, 128),
                dtype=torch.bfloat16,
                device="cuda:0",
                low=self.LOW_VAL,
                high=self.HIGH_VAL,
            ),
            torch.testing.make_tensor(
                (4096, 128),
                dtype=torch.bfloat16,
                device="cuda:0",
                low=self.LOW_VAL,
                high=self.HIGH_VAL,
            ),
            torch.testing.make_tensor(
                (1, 4096, 5120),
                dtype=torch.bfloat16,
                device="cuda:0",
                low=self.LOW_VAL,
                high=self.HIGH_VAL,
            ),
            torch.testing.make_tensor(
                (1, 4096, 640),
                dtype=torch.bfloat16,
                device="cuda:0",
                low=self.LOW_VAL,
                high=self.HIGH_VAL,
            ),
            torch.testing.make_tensor(
                (1, 4096, 640),
                dtype=torch.bfloat16,
                device="cuda:0",
                low=self.LOW_VAL,
                high=self.HIGH_VAL,
            ),
            torch.testing.make_tensor(
                (1, 4096, 16640),
                dtype=torch.bfloat16,
                device="cuda:0",
                low=self.LOW_VAL,
                high=self.HIGH_VAL,
            ),
            torch.testing.make_tensor(
                (1, 4096, 16640),
                dtype=torch.bfloat16,
                device="cuda:0",
                low=self.LOW_VAL,
                high=self.HIGH_VAL,
            ),
            torch.testing.make_tensor(
                (1, 4096, 5120),
                dtype=torch.float32,
                device="cuda:0",
                low=self.LOW_VAL,
                high=self.HIGH_VAL,
            ),
            torch.testing.make_tensor(
                (1, 4096, 640),
                dtype=torch.float32,
                device="cuda:0",
                low=self.LOW_VAL,
                high=self.HIGH_VAL,
            ),
            torch.testing.make_tensor(
                (1, 4096, 640),
                dtype=torch.float32,
                device="cuda:0",
                low=self.LOW_VAL,
                high=self.HIGH_VAL,
            ),
            torch.testing.make_tensor(
                (1, 4096, 16640),
                dtype=torch.float32,
                device="cuda:0",
                low=self.LOW_VAL,
                high=self.HIGH_VAL,
            ),
            torch.testing.make_tensor(
                (1, 4096, 16640),
                dtype=torch.float32,
                device="cuda:0",
                low=self.LOW_VAL,
                high=self.HIGH_VAL,
            ),
        ]
        fd.validate(inputs)

    # Repro of https://github.com/NVIDIA/Fuser/pull/4823
    def test_reshape_cancellation(self):
        def nvfuser_fusion_id1(fd: FusionDefinition) -> None:
            T0 = fd.define_tensor(
                shape=[1, 2048, 24, 32],
                contiguity=[None, True, True, False],
                dtype=DataType.BFloat16,
                is_cpu=False,
                stride_order=[3, 2, 1, 0],
            )
            T1 = fd.define_tensor(
                shape=[1, 2048, 24, 32],
                contiguity=[None, True, True, False],
                dtype=DataType.BFloat16,
                is_cpu=False,
                stride_order=[3, 2, 1, 0],
            )
            T2 = fd.define_tensor(
                shape=[1, 2048, 24, 32],
                contiguity=[None, True, True, False],
                dtype=DataType.BFloat16,
                is_cpu=False,
                stride_order=[3, 2, 1, 0],
            )
            T3 = fd.define_tensor(
                shape=[1, 2048, 4, 4608],
                contiguity=[None, True, True, True],
                dtype=DataType.BFloat16,
                is_cpu=False,
                stride_order=[3, 2, 1, 0],
            )
            T4 = fd.define_tensor(
                shape=[1, 2048, 24, 32],
                contiguity=[None, True, True, False],
                dtype=DataType.BFloat16,
                is_cpu=False,
                stride_order=[3, 2, 1, 0],
            )
            T5 = fd.define_tensor(
                shape=[1, 2048, 24, 64],
                contiguity=[None, True, None, True],
                dtype=DataType.Float,
                is_cpu=False,
                stride_order=[3, 2, 1, 0],
            )
            T6 = fd.define_tensor(
                shape=[1, 2048, 24, 64],
                contiguity=[None, True, True, True],
                dtype=DataType.Float,
                is_cpu=False,
                stride_order=[3, 2, 1, 0],
            )
            T7 = fd.define_tensor(
                shape=[1, 2048, 24, 64],
                contiguity=[None, True, True, True],
                dtype=DataType.Float,
                is_cpu=False,
                stride_order=[3, 2, 1, 0],
            )
            T8 = fd.ops.cast(T0, dtype=DataType.Float)
            T9 = fd.ops.neg(T8)
            T10 = fd.ops.cast(T9, dtype=DataType.BFloat16)
            T17 = fd.ops.broadcast_in_dim(
                T1, shape=[1, 2048, 24, 32, 1], broadcast_dims=[0, 1, 2, 3]
            )
            T24 = fd.ops.broadcast_in_dim(
                T10, shape=[1, 2048, 24, 32, 1], broadcast_dims=[0, 1, 2, 3]
            )
            T25 = fd.ops.cast(T2, dtype=DataType.Float)
            T41 = fd.ops.slice(
                T3,
                start_indices=[0, 0, 0, 3072],
                end_indices=[1, 2048, 4, 4608],
                strides=[1, 1, 1, 1],
                manual_normalization=0,
            )
            T42 = fd.ops.cat([T24, T17], dim=-1, manual_padding=0)
            T43 = fd.ops.neg(T25)
            T50 = fd.ops.reshape(T41, new_shape=[1, 2048, 4, 6, 256])
            T56 = fd.ops.reshape(T42, new_shape=[1, 2048, 24, 64])
            T57 = fd.ops.cast(T43, dtype=DataType.BFloat16)
            T63 = fd.ops.reshape(T50, new_shape=[1, 2048, 24, 256])
            T64 = fd.ops.cast(T56, dtype=DataType.Float)
            T71 = fd.ops.broadcast_in_dim(
                T4, shape=[1, 2048, 24, 32, 1], broadcast_dims=[0, 1, 2, 3]
            )
            T78 = fd.ops.broadcast_in_dim(
                T57, shape=[1, 2048, 24, 32, 1], broadcast_dims=[0, 1, 2, 3]
            )
            T94 = fd.ops.slice(
                T63,
                start_indices=[0, 0, 0, 64],
                end_indices=[1, 2048, 24, 256],
                strides=[1, 1, 1, 1],
                manual_normalization=0,
            )
            T95 = fd.ops.mul(T64, T5)
            T111 = fd.ops.slice(
                T3,
                start_indices=[0, 0, 0, 0],
                end_indices=[1, 2048, 4, 1536],
                strides=[1, 1, 1, 1],
                manual_normalization=0,
            )
            T112 = fd.ops.cat([T78, T71], dim=-1, manual_padding=0)
            T113 = fd.ops.cast(T94, dtype=DataType.Float)
            T114 = fd.ops.add(T6, T95)
            T121 = fd.ops.reshape(T111, new_shape=[1, 2048, 4, 6, 256])
            T127 = fd.ops.reshape(T112, new_shape=[1, 2048, 24, 64])
            T128 = fd.ops.cat([T114, T113], dim=-1, manual_padding=0)
            T134 = fd.ops.reshape(T121, new_shape=[1, 2048, 24, 256])
            T135 = fd.ops.cast(T127, dtype=DataType.Float)
            T136 = fd.ops.permute(T128, dims=[0, 2, 1, 3])
            T152 = fd.ops.slice(
                T134,
                start_indices=[0, 0, 0, 64],
                end_indices=[1, 2048, 24, 256],
                strides=[1, 1, 1, 1],
                manual_normalization=0,
            )
            T153 = fd.ops.mul(T135, T5)
            T154 = fd.ops.cast(T136, dtype=DataType.BFloat16)
            T155 = fd.ops.cast(T152, dtype=DataType.Float)
            T156 = fd.ops.add(T7, T153)
            T157 = fd.ops.cat([T156, T155], dim=-1, manual_padding=0)
            T158 = fd.ops.permute(T136, dims=[0, 1, 3, 2])
            T159 = fd.ops.permute(T157, dims=[0, 2, 1, 3])
            fd.add_output(T159)
            fd.add_output(T154)
            fd.add_output(T158)

        with FusionDefinition() as fd:
            nvfuser_fusion_id1(fd)

        inputs = [
            torch.randn(3145727, dtype=torch.bfloat16, device="cuda:0").as_strided(
                (1, 2048, 24, 32), (3145728, 1536, 64, 2)
            ),
            torch.randn(3145727, dtype=torch.bfloat16, device="cuda:0").as_strided(
                (1, 2048, 24, 32), (3145728, 1536, 64, 2)
            ),
            torch.randn(3145727, dtype=torch.bfloat16, device="cuda:0").as_strided(
                (1, 2048, 24, 32), (3145728, 1536, 64, 2)
            ),
            torch.testing.make_tensor(
                (1, 2048, 4, 4608),
                dtype=torch.bfloat16,
                device="cuda:0",
                low=self.LOW_VAL,
                high=self.HIGH_VAL,
            ),
            torch.randn(3145727, dtype=torch.bfloat16, device="cuda:0").as_strided(
                (1, 2048, 24, 32), (3145728, 1536, 64, 2)
            ),
            torch.randn(131072, dtype=torch.float32, device="cuda:0").as_strided(
                (1, 2048, 24, 64), (131072, 64, 0, 1)
            ),
            torch.testing.make_tensor(
                (1, 2048, 24, 64),
                dtype=torch.float32,
                device="cuda:0",
                low=self.LOW_VAL,
                high=self.HIGH_VAL,
            ),
            torch.testing.make_tensor(
                (1, 2048, 24, 64),
                dtype=torch.float32,
                device="cuda:0",
                low=self.LOW_VAL,
                high=self.HIGH_VAL,
            ),
        ]
        fd.validate(inputs)

    # https://github.com/NVIDIA/Fuser/issues/4840
    def test_reduction_reference_missing_input_ids(self):
        def nvfuser_fusion_id20(fd: FusionDefinition) -> None:
            T0 = fd.define_tensor(
                shape=[1, 16, 4096, 128],
                contiguity=[None, True, True, True],
                dtype=DataType.Half,
                is_cpu=False,
                stride_order=[3, 1, 2, 0],
            )
            T1 = fd.define_tensor(
                shape=[1, 4096, 16, 128],
                contiguity=[None, True, True, True],
                dtype=DataType.Half,
                is_cpu=False,
                stride_order=[3, 2, 1, 0],
            )
            T2 = fd.define_tensor(
                shape=[1, 16, 4096, 128],
                contiguity=[None, True, True, True],
                dtype=DataType.Half,
                is_cpu=False,
                stride_order=[3, 1, 2, 0],
            )
            T3 = fd.define_tensor(
                shape=[1, 4096, 16, 128],
                contiguity=[None, True, None, True],
                dtype=DataType.Float,
                is_cpu=False,
                stride_order=[3, 2, 1, 0],
            )
            T4 = fd.define_tensor(
                shape=[1, 4096, 6144],
                contiguity=[None, True, True],
                dtype=DataType.Half,
                is_cpu=False,
                stride_order=[2, 1, 0],
            )
            T5 = fd.define_tensor(
                shape=[1, 16, 4096, 128],
                contiguity=[None, True, True, True],
                dtype=DataType.Half,
                is_cpu=False,
                stride_order=[3, 1, 2, 0],
            )
            T6 = fd.define_tensor(
                shape=[1, 4096, 16, 128],
                contiguity=[None, True, None, True],
                dtype=DataType.Float,
                is_cpu=False,
                stride_order=[3, 2, 1, 0],
            )
            T7 = fd.define_tensor(
                shape=[1, 4096, 16, 128],
                contiguity=[None, True, True, True],
                dtype=DataType.Half,
                is_cpu=False,
                stride_order=[3, 2, 1, 0],
            )
            T8 = fd.ops.permute(T0, dims=[0, 2, 1, 3])
            T9 = fd.ops.cast(T8, dtype=DataType.Float)
            T10 = fd.ops.cast(T1, dtype=DataType.Float)
            T11 = fd.ops.add(T10, T9)
            T12 = fd.ops.permute(T2, dims=[0, 2, 1, 3])
            T13 = fd.ops.cast(T12, dtype=DataType.Float)
            T29 = fd.ops.slice(
                T11,
                start_indices=[0, 0, 0, 0],
                end_indices=[1, 4096, 16, 128],
                strides=[1, 1, 1, 1],
                manual_normalization=0,
            )
            T45 = fd.ops.slice(
                T13,
                start_indices=[0, 0, 0, 0],
                end_indices=[1, 4096, 16, 128],
                strides=[1, 1, 1, 1],
                manual_normalization=0,
            )
            T46 = fd.ops.mul(T3, T29)
            T47 = fd.ops.mul(T3, T45)
            T63 = fd.ops.slice(
                T46,
                start_indices=[0, 0, 0, 0],
                end_indices=[1, 4096, 16, 64],
                strides=[1, 1, 1, 1],
                manual_normalization=0,
            )
            T79 = fd.ops.slice(
                T47,
                start_indices=[0, 0, 0, 0],
                end_indices=[1, 4096, 16, 64],
                strides=[1, 1, 1, 1],
                manual_normalization=0,
            )
            T95 = fd.ops.slice(
                T46,
                start_indices=[0, 0, 0, 64],
                end_indices=[1, 4096, 16, 128],
                strides=[1, 1, 1, 1],
                manual_normalization=0,
            )
            T96 = fd.ops.neg(T63)
            T112 = fd.ops.slice(
                T47,
                start_indices=[0, 0, 0, 64],
                end_indices=[1, 4096, 16, 128],
                strides=[1, 1, 1, 1],
                manual_normalization=0,
            )
            T113 = fd.ops.neg(T79)
            T120 = fd.ops.broadcast_in_dim(
                T95, shape=[1, 4096, 16, 1, 64], broadcast_dims=[0, 1, 2, 4]
            )
            T127 = fd.ops.broadcast_in_dim(
                T96, shape=[1, 4096, 16, 1, 64], broadcast_dims=[0, 1, 2, 4]
            )
            T134 = fd.ops.broadcast_in_dim(
                T112, shape=[1, 4096, 16, 1, 64], broadcast_dims=[0, 1, 2, 4]
            )
            T141 = fd.ops.broadcast_in_dim(
                T113, shape=[1, 4096, 16, 1, 64], broadcast_dims=[0, 1, 2, 4]
            )
            S142 = fd.define_scalar(0.00000, dtype=DataType.Double)
            T154 = fd.ops.pad(T120, [0, 0, 0, 1, 0, 0, 0, 0, 0, 0], S142)
            S155 = fd.define_scalar(0.00000, dtype=DataType.Double)
            T167 = fd.ops.pad(T127, [0, 0, 1, 0, 0, 0, 0, 0, 0, 0], S155)
            S168 = fd.define_scalar(0.00000, dtype=DataType.Double)
            T180 = fd.ops.pad(T134, [0, 0, 0, 1, 0, 0, 0, 0, 0, 0], S168)
            S181 = fd.define_scalar(0.00000, dtype=DataType.Double)
            T193 = fd.ops.pad(T141, [0, 0, 1, 0, 0, 0, 0, 0, 0, 0], S181)
            T206 = fd.ops.slice(
                T4,
                start_indices=[0, 0, 0],
                end_indices=[1, 4096, 2048],
                strides=[1, 1, 1],
                manual_normalization=0,
            )
            T219 = fd.ops.slice(
                T4,
                start_indices=[0, 0, 2048],
                end_indices=[1, 4096, 4096],
                strides=[1, 1, 1],
                manual_normalization=0,
            )
            T220 = fd.ops.add(T167, T154)
            T221 = fd.ops.add(T193, T180)
            T227 = fd.ops.reshape(T206, new_shape=[1, 4096, 16, 128])
            T233 = fd.ops.reshape(T219, new_shape=[1, 4096, 16, 128])
            T234 = fd.ops.permute(T5, dims=[0, 2, 1, 3])
            S235 = fd.define_scalar(0, dtype=DataType.Int)
            T241 = fd.ops.full(
                shape=[1, 4096, 16, 0], fill_value=S235, dtype=DataType.Float
            )
            T242 = fd.ops.mul(T6, T29)
            T248 = fd.ops.reshape(T220, new_shape=[1, 4096, 16, 128])
            T249 = fd.ops.mul(T6, T45)
            T255 = fd.ops.reshape(T221, new_shape=[1, 4096, 16, 128])
            T256 = fd.ops.cast(T227, dtype=DataType.Float)
            T257 = fd.ops.cast(T233, dtype=DataType.Float)
            T258 = fd.ops.cast(T234, dtype=DataType.Float)
            T259 = fd.ops.cast(T7, dtype=DataType.Float)
            S260 = fd.define_scalar(0.00000, dtype=DataType.Double)
            T270 = fd.ops.pad(T241, [0, 128, 0, 0, 0, 0, 0, 0], S260)
            T271 = fd.ops.add(T248, T242)
            T272 = fd.ops.add(T255, T249)
            T279 = fd.ops.reshape(T256, new_shape=[1, 4096, 16, 2, 64])
            T286 = fd.ops.reshape(T257, new_shape=[1, 4096, 16, 2, 64])
            T287 = fd.ops.add(T259, T258)
            T288 = fd.ops.add(T271, T270)
            T289 = fd.ops.add(T272, T270)
            T308 = fd.ops.slice(
                T279,
                start_indices=[0, 0, 0, 1, 0],
                end_indices=[1, 4096, 16, 2, 64],
                strides=[1, 1, 1, 1, 1],
                manual_normalization=0,
            )
            T327 = fd.ops.slice(
                T286,
                start_indices=[0, 0, 0, 1, 0],
                end_indices=[1, 4096, 16, 2, 64],
                strides=[1, 1, 1, 1, 1],
                manual_normalization=0,
            )
            T328 = fd.ops.cast(T287, dtype=DataType.Half)
            T329 = fd.ops.cast(T288, dtype=DataType.Half)
            T330 = fd.ops.cast(T289, dtype=DataType.Half)
            T349 = fd.ops.slice(
                T279,
                start_indices=[0, 0, 0, 0, 0],
                end_indices=[1, 4096, 16, 1, 64],
                strides=[1, 1, 1, 1, 1],
                manual_normalization=0,
            )
            T350 = fd.ops.squeeze(T308, dims=[3], squeeze_expanded=False)
            T369 = fd.ops.slice(
                T286,
                start_indices=[0, 0, 0, 0, 0],
                end_indices=[1, 4096, 16, 1, 64],
                strides=[1, 1, 1, 1, 1],
                manual_normalization=0,
            )
            T370 = fd.ops.squeeze(T327, dims=[3], squeeze_expanded=False)
            T375 = fd.ops.reshape(T328, new_shape=[1, 4096, 2048])
            T380 = fd.ops.reshape(T329, new_shape=[1, 4096, 2048])
            T385 = fd.ops.reshape(T330, new_shape=[1, 4096, 2048])
            T386 = fd.ops.squeeze(T349, dims=[3], squeeze_expanded=False)
            T387 = fd.ops.neg(T350)
            T388 = fd.ops.squeeze(T369, dims=[3], squeeze_expanded=False)
            T389 = fd.ops.neg(T370)
            T390 = fd.ops.cat([T385, T380, T375], dim=2, manual_padding=0)
            T391 = fd.ops.cat([T387, T386], dim=-1, manual_padding=0)
            T392 = fd.ops.cat([T389, T388], dim=-1, manual_padding=0)
            T393 = fd.ops.cast(T390, dtype=DataType.Float)
            T394 = fd.ops.mul(T256, T45)
            T395 = fd.ops.mul(T257, T29)
            T396 = fd.ops.mul(T391, T45)
            T397 = fd.ops.mul(T392, T29)
            S398 = fd.define_scalar(2.00000, dtype=DataType.Double)
            T399 = fd.ops.mul(S398, T393)
            T400 = fd.ops.sum(T394, dims=[0, 2], keepdim=False, dtype=DataType.Null)
            T401 = fd.ops.sum(T395, dims=[0, 2], keepdim=False, dtype=DataType.Null)
            T402 = fd.ops.sum(T396, dims=[0, 2], keepdim=False, dtype=DataType.Null)
            T403 = fd.ops.sum(T397, dims=[0, 2], keepdim=False, dtype=DataType.Null)
            T407 = fd.ops.reshape(T399, new_shape=[4096, 6144])
            T413 = fd.ops.broadcast_in_dim(
                T400, shape=[1, 4096, 1, 128], broadcast_dims=[1, 3]
            )
            T419 = fd.ops.broadcast_in_dim(
                T401, shape=[1, 4096, 1, 128], broadcast_dims=[1, 3]
            )
            T425 = fd.ops.broadcast_in_dim(
                T402, shape=[1, 4096, 1, 128], broadcast_dims=[1, 3]
            )
            T431 = fd.ops.broadcast_in_dim(
                T403, shape=[1, 4096, 1, 128], broadcast_dims=[1, 3]
            )
            T432 = fd.ops.permute(T407, dims=[1, 0])
            T436 = fd.ops.reshape(T390, new_shape=[4096, 6144])
            T437 = fd.ops.add(T419, T413)
            T438 = fd.ops.add(T431, T425)
            fd.add_output(T432)
            fd.add_output(T407)
            fd.add_output(T436)
            fd.add_output(T437)
            fd.add_output(T438)

        with FusionDefinition() as fd:
            nvfuser_fusion_id20(fd)

        # input range is revised to [-1, 1] to avoid small validation errors
        # which highly likely caused by the strict tolerance values in
        # ValidationConstants.
        inputs = [
            torch.testing.make_tensor(
                (8388608,), dtype=torch.float16, device="cuda:0", low=-1, high=1
            ).as_strided((1, 16, 4096, 128), (8388608, 128, 2048, 1)),
            torch.testing.make_tensor(
                (1, 4096, 16, 128), dtype=torch.float16, device="cuda:0", low=-1, high=1
            ),
            torch.testing.make_tensor(
                (8388608,), dtype=torch.float16, device="cuda:0", low=-1, high=1
            ).as_strided((1, 16, 4096, 128), (8388608, 128, 2048, 1)),
            torch.testing.make_tensor(
                (524288,), dtype=torch.float32, device="cuda:0", low=-1, high=1
            ).as_strided((1, 4096, 16, 128), (1048576, 128, 0, 1)),
            torch.testing.make_tensor(
                (1, 4096, 6144), dtype=torch.float16, device="cuda:0", low=-1, high=1
            ),
            torch.testing.make_tensor(
                (8388608,), dtype=torch.float16, device="cuda:0", low=-1, high=1
            ).as_strided((1, 16, 4096, 128), (8388608, 128, 2048, 1)),
            torch.testing.make_tensor(
                (524288,), dtype=torch.float32, device="cuda:0", low=-1, high=1
            ).as_strided((1, 4096, 16, 128), (1048576, 128, 0, 1)),
            torch.testing.make_tensor(
                (1, 4096, 16, 128), dtype=torch.float16, device="cuda:0", low=-1, high=1
            ),
        ]
        fd.validate(inputs)

    # scalar input, see simplified version at CombinedSchedulerTest.ScalarInput
    # found in litgpt Gemma-7b model
    def test_ws_tma_normalization6(self):
        def nvfuser_fusion_id10(fd: FusionDefinition) -> None:
            T0 = fd.define_tensor(
                shape=[3072],
                contiguity=[True],
                dtype=DataType.BFloat16,
                is_cpu=False,
                stride_order=[0],
            )
            T1 = fd.define_tensor(
                shape=[1, 4096, 3072],
                contiguity=[None, True, True],
                dtype=DataType.BFloat16,
                is_cpu=False,
                stride_order=[2, 1, 0],
            )
            T2 = fd.define_tensor(
                shape=[1, 4096, 3072],
                contiguity=[None, True, True],
                dtype=DataType.BFloat16,
                is_cpu=False,
                stride_order=[2, 1, 0],
            )
            T3 = fd.define_tensor(
                shape=[1, 4096, 1],
                contiguity=[None, True, None],
                dtype=DataType.Float,
                is_cpu=False,
                stride_order=[2, 1, 0],
            )
            T4 = fd.define_tensor(
                shape=[1, 4096, 3072],
                contiguity=[None, True, True],
                dtype=DataType.BFloat16,
                is_cpu=False,
                stride_order=[2, 1, 0],
            )
            T5 = fd.define_tensor(
                shape=[], contiguity=[], dtype=DataType.Float, is_cpu=False
            )
            T6 = fd.ops.cast(T0, dtype=DataType.Float)
            S7 = fd.define_scalar(1.00000, dtype=DataType.Double)
            T8 = fd.ops.add(S7, T6)
            T9 = fd.ops.cast(T1, dtype=DataType.Float)
            T14 = fd.ops.broadcast_in_dim(T8, shape=[1, 4096, 3072], broadcast_dims=[2])
            T15 = fd.ops.mul(T14, T9)
            T16 = fd.ops.cast(T2, dtype=DataType.Float)
            T17 = fd.ops.mul(T16, T15)
            T18 = fd.ops.sum(T17, dims=[0, 2], keepdim=False, dtype=DataType.Null)
            T23 = fd.ops.broadcast_in_dim(T18, shape=[1, 4096, 1], broadcast_dims=[1])
            S24 = fd.define_scalar(3.00000, dtype=DataType.Double)
            T25 = fd.ops.pow(T3, S24)
            S26 = fd.define_scalar(-0.500000, dtype=DataType.Double)
            T27 = fd.ops.mul(S26, T23)
            T28 = fd.ops.mul(T27, T25)
            S29 = fd.define_scalar(3072.00, dtype=DataType.Double)
            S30 = fd.ops.reciprocal(S29)
            T31 = fd.ops.mul(T28, S30)
            T32 = fd.ops.sum(T31, dims=[0, 2], keepdim=False, dtype=DataType.Null)
            T36 = fd.ops.broadcast_in_dim(T32, shape=[1, 4096], broadcast_dims=[1])
            T41 = fd.ops.broadcast_in_dim(
                T36, shape=[1, 4096, 1], broadcast_dims=[0, 1]
            )
            T46 = fd.ops.broadcast_in_dim(
                T41, shape=[1, 4096, 3072], broadcast_dims=[0, 1, 2]
            )
            T51 = fd.ops.broadcast_in_dim(
                T3, shape=[1, 4096, 3072], broadcast_dims=[0, 1, 2]
            )
            T52 = fd.ops.mul(T16, T46)
            T53 = fd.ops.mul(T51, T15)
            T54 = fd.ops.add(T53, T52)
            T55 = fd.ops.add(T54, T52)
            T56 = fd.ops.cast(T4, dtype=DataType.Float)
            T57 = fd.ops.mul(T16, T51)
            T58 = fd.ops.add(T56, T55)
            T59 = fd.ops.mul(T57, T9)
            T60 = fd.ops.sum(T59, dims=[0, 1], keepdim=False, dtype=DataType.Null)
            T61 = fd.ops.cast(T60, dtype=DataType.BFloat16)
            T62 = fd.ops.mul(T5, T58)
            T63 = fd.ops.cast(T62, dtype=DataType.BFloat16)
            fd.add_output(T61)
            fd.add_output(T63)

        with FusionDefinition() as fd:
            nvfuser_fusion_id10(fd)

        inputs = [
            torch.testing.make_tensor(
                (3072,),
                dtype=torch.bfloat16,
                device="cuda:0",
                low=self.LOW_VAL,
                high=self.HIGH_VAL,
            ),
            torch.testing.make_tensor(
                (1, 4096, 3072),
                dtype=torch.bfloat16,
                device="cuda:0",
                low=self.LOW_VAL,
                high=self.HIGH_VAL,
            ),
            torch.testing.make_tensor(
                (1, 4096, 3072),
                dtype=torch.bfloat16,
                device="cuda:0",
                low=self.LOW_VAL,
                high=self.HIGH_VAL,
<<<<<<< HEAD
            ),
            torch.testing.make_tensor(
                (1, 4096, 1),
                dtype=torch.float32,
                device="cuda:0",
                low=self.LOW_VAL,
                high=self.HIGH_VAL,
            ),
            torch.testing.make_tensor(
                (1, 4096, 3072),
                dtype=torch.bfloat16,
                device="cuda:0",
                low=self.LOW_VAL,
                high=self.HIGH_VAL,
            ),
            torch.testing.make_tensor(
                (),
                dtype=torch.float32,
                device="cuda:0",
                low=self.LOW_VAL,
                high=self.HIGH_VAL,
=======
            ),
            torch.testing.make_tensor(
                (1, 4096, 1),
                dtype=torch.float32,
                device="cuda:0",
                low=self.LOW_VAL,
                high=self.HIGH_VAL,
            ),
            torch.testing.make_tensor(
                (1, 4096, 3072),
                dtype=torch.bfloat16,
                device="cuda:0",
                low=self.LOW_VAL,
                high=self.HIGH_VAL,
            ),
            torch.testing.make_tensor(
                (),
                dtype=torch.float32,
                device="cuda:0",
                low=self.LOW_VAL,
                high=self.HIGH_VAL,
            ),
        ]
        fd.validate(inputs)

    # https://github.com/NVIDIA/Fuser/issues/4960
    def test_domain_map_hang(self):
        import torch
        from nvfuser import FusionDefinition, DataType

        def nvfuser_fusion_id2(fd: FusionDefinition) -> None:
            T0 = fd.define_tensor(
                shape=[16],
                contiguity=[True],
                dtype=DataType.Float,
                is_cpu=False,
                stride_order=[0],
            )
            T1 = fd.define_tensor(
                shape=[16],
                contiguity=[True],
                dtype=DataType.Float,
                is_cpu=False,
                stride_order=[0],
            )
            T2 = fd.define_tensor(
                shape=[4096, 4096],
                contiguity=[True, True],
                dtype=DataType.Float,
                is_cpu=False,
                stride_order=[1, 0],
            )
            T3 = fd.define_tensor(
                shape=[1, 4096, 2560],
                contiguity=[None, True, True],
                dtype=DataType.BFloat16,
                is_cpu=False,
                stride_order=[2, 1, 0],
            )
            T4 = fd.define_tensor(
                shape=[1, 4096, 2560],
                contiguity=[None, True, True],
                dtype=DataType.BFloat16,
                is_cpu=False,
                stride_order=[2, 1, 0],
            )
            T5 = fd.define_tensor(
                shape=[1, 4096, 2560],
                contiguity=[None, True, True],
                dtype=DataType.BFloat16,
                is_cpu=False,
                stride_order=[2, 1, 0],
            )
            T6 = fd.define_tensor(
                shape=[1, 4096, 10240],
                contiguity=[None, True, True],
                dtype=DataType.BFloat16,
                is_cpu=False,
                stride_order=[2, 1, 0],
            )
            T7 = fd.define_tensor(
                shape=[1, 4096, 2560],
                contiguity=[None, True, True],
                dtype=DataType.Float,
                is_cpu=False,
                stride_order=[2, 1, 0],
            )
            T8 = fd.define_tensor(
                shape=[1, 4096, 2560],
                contiguity=[None, True, True],
                dtype=DataType.Float,
                is_cpu=False,
                stride_order=[2, 1, 0],
            )
            T9 = fd.define_tensor(
                shape=[1, 4096, 2560],
                contiguity=[None, True, True],
                dtype=DataType.Float,
                is_cpu=False,
                stride_order=[2, 1, 0],
            )
            T10 = fd.define_tensor(
                shape=[1, 4096, 10240],
                contiguity=[None, True, True],
                dtype=DataType.Float,
                is_cpu=False,
                stride_order=[2, 1, 0],
            )
            S11 = fd.define_scalar(4096, dtype=DataType.Int)
            S12 = fd.define_scalar(0, dtype=DataType.Int)
            S13 = fd.define_scalar(1, dtype=DataType.Int)
            T14 = fd.ops.iota(S11, S12, S13, dtype=DataType.Int)
            T18 = fd.ops.broadcast_in_dim(T14, shape=[1, 4096], broadcast_dims=[1])
            T19 = fd.ops.cast(T14, dtype=DataType.Float)
            T23 = fd.ops.broadcast_in_dim(T19, shape=[4096, 1], broadcast_dims=[0])
            T27 = fd.ops.broadcast_in_dim(T0, shape=[1, 16], broadcast_dims=[1])
            T31 = fd.ops.broadcast_in_dim(T23, shape=[4096, 16], broadcast_dims=[0, 1])
            T35 = fd.ops.broadcast_in_dim(T27, shape=[4096, 16], broadcast_dims=[0, 1])
            T39 = fd.ops.broadcast_in_dim(T1, shape=[1, 16], broadcast_dims=[1])
            T43 = fd.ops.broadcast_in_dim(T39, shape=[4096, 16], broadcast_dims=[0, 1])
            S44 = fd.define_scalar(0, dtype=DataType.Int)
            T45 = fd.ops.lt(T18, S44)
            T46 = fd.ops.mul(T31, T35)
            T47 = fd.ops.mul(T31, T43)
            S48 = fd.define_scalar(4096, dtype=DataType.Int)
            S49 = fd.define_scalar(0, dtype=DataType.Int)
            T50 = fd.ops.where(T45, S48, S49)
            T51 = fd.ops.cast(T50, dtype=DataType.Int)
            T52 = fd.ops.cat([T46, T46], dim=-1, manual_padding=0)
            T53 = fd.ops.cat([T47, T47], dim=-1, manual_padding=0)
            T54 = fd.ops.add(T18, T51)
            T55 = fd.ops.cos(T52)
            T56 = fd.ops.sin(T52)
            T57 = fd.ops.cos(T53)
            T58 = fd.ops.sin(T53)
            T59 = fd.ops.cast(T55, dtype=DataType.BFloat16)
            T60 = fd.ops.cast(T56, dtype=DataType.BFloat16)
            T63 = fd.ops.reshape(T54, new_shape=[4096])
            T64 = fd.ops.cast(T57, dtype=DataType.BFloat16)
            T65 = fd.ops.cast(T58, dtype=DataType.BFloat16)
            T66 = fd.ops.index_select(T59, T63, dim=0)
            T67 = fd.ops.index_select(T60, T63, dim=0)
            T68 = fd.ops.index_select(T64, T63, dim=0)
            T69 = fd.ops.index_select(T65, T63, dim=0)
            T74 = fd.ops.reshape(T66, new_shape=[1, 4096, 32])
            T80 = fd.ops.broadcast_in_dim(
                T74, shape=[1, 1, 4096, 32], broadcast_dims=[0, 2, 3]
            )
            T85 = fd.ops.reshape(T67, new_shape=[1, 4096, 32])
            T91 = fd.ops.broadcast_in_dim(
                T85, shape=[1, 1, 4096, 32], broadcast_dims=[0, 2, 3]
            )
            T97 = fd.ops.broadcast_in_dim(
                T80, shape=[1, 32, 4096, 32], broadcast_dims=[0, 1, 2, 3]
            )
            T98 = fd.ops.cast(T97, dtype=DataType.Float)
            T104 = fd.ops.broadcast_in_dim(
                T91, shape=[1, 32, 4096, 32], broadcast_dims=[0, 1, 2, 3]
            )
            T105 = fd.ops.cast(T104, dtype=DataType.Float)
            T110 = fd.ops.reshape(T68, new_shape=[1, 4096, 32])
            T116 = fd.ops.broadcast_in_dim(
                T110, shape=[1, 1, 4096, 32], broadcast_dims=[0, 2, 3]
            )
            T121 = fd.ops.reshape(T69, new_shape=[1, 4096, 32])
            T127 = fd.ops.broadcast_in_dim(
                T121, shape=[1, 1, 4096, 32], broadcast_dims=[0, 2, 3]
            )
            T133 = fd.ops.broadcast_in_dim(
                T116, shape=[1, 32, 4096, 32], broadcast_dims=[0, 1, 2, 3]
            )
            T134 = fd.ops.cast(T133, dtype=DataType.Float)
            T140 = fd.ops.broadcast_in_dim(
                T127, shape=[1, 32, 4096, 32], broadcast_dims=[0, 1, 2, 3]
            )
            T141 = fd.ops.cast(T140, dtype=DataType.Float)
            T142 = fd.ops.cast(T2, dtype=DataType.BFloat16)
            T143 = fd.ops.cast(T3, dtype=DataType.Float)
            T144 = fd.ops.cast(T4, dtype=DataType.Float)
            T145 = fd.ops.cast(T5, dtype=DataType.Float)
            T146 = fd.ops.cast(T6, dtype=DataType.Float)
            S147 = fd.define_scalar(2.00000, dtype=DataType.Double)
            T148 = fd.ops.mul(T7, S147)
            S149 = fd.define_scalar(2.00000, dtype=DataType.Double)
            T150 = fd.ops.mul(T8, S149)
            S151 = fd.define_scalar(2.00000, dtype=DataType.Double)
            T152 = fd.ops.mul(T9, S151)
            S153 = fd.define_scalar(2.00000, dtype=DataType.Double)
            T154 = fd.ops.mul(T10, S153)
            T155 = fd.ops.add(T143, T148)
            T156 = fd.ops.add(T144, T150)
            T157 = fd.ops.add(T145, T152)
            T158 = fd.ops.add(T146, T154)
            T159 = fd.ops.cast(T155, dtype=DataType.BFloat16)
            T160 = fd.ops.cast(T156, dtype=DataType.BFloat16)
            T161 = fd.ops.cast(T157, dtype=DataType.BFloat16)
            T167 = fd.ops.reshape(T159, new_shape=[1, 4096, 32, 80])
            T173 = fd.ops.reshape(T160, new_shape=[1, 4096, 32, 80])
            T179 = fd.ops.reshape(T161, new_shape=[1, 4096, 32, 80])
            T180 = fd.ops.cast(T158, dtype=DataType.BFloat16)
            T181 = fd.ops.permute(T167, dims=[0, 2, 1, 3])
            T182 = fd.ops.permute(T173, dims=[0, 2, 1, 3])
            T183 = fd.ops.permute(T179, dims=[0, 2, 1, 3])
            S184 = fd.define_scalar(0.500000, dtype=DataType.Double)
            T185 = fd.ops.mul(S184, T158)
            S186 = fd.define_scalar(3.00000, dtype=DataType.Double)
            T187 = fd.ops.pow(T158, S186)
            T203 = fd.ops.slice(
                T181,
                start_indices=[0, 0, 0, 0],
                end_indices=[1, 32, 4096, 32],
                strides=[1, 1, 1, 1],
                manual_normalization=0,
            )
            T219 = fd.ops.slice(
                T181,
                start_indices=[0, 0, 0, 32],
                end_indices=[1, 32, 4096, 80],
                strides=[1, 1, 1, 1],
                manual_normalization=0,
            )
            T235 = fd.ops.slice(
                T182,
                start_indices=[0, 0, 0, 0],
                end_indices=[1, 32, 4096, 32],
                strides=[1, 1, 1, 1],
                manual_normalization=0,
            )
            T251 = fd.ops.slice(
                T182,
                start_indices=[0, 0, 0, 32],
                end_indices=[1, 32, 4096, 80],
                strides=[1, 1, 1, 1],
                manual_normalization=0,
            )
            T252 = fd.ops.cast(T203, dtype=DataType.Float)
            T268 = fd.ops.slice(
                T203,
                start_indices=[0, 0, 0, 0],
                end_indices=[1, 32, 4096, 16],
                strides=[1, 1, 1, 1],
                manual_normalization=0,
            )
            T284 = fd.ops.slice(
                T203,
                start_indices=[0, 0, 0, 16],
                end_indices=[1, 32, 4096, 32],
                strides=[1, 1, 1, 1],
                manual_normalization=0,
            )
            T285 = fd.ops.cast(T284, dtype=DataType.Float)
            T286 = fd.ops.neg(T285)
            T287 = fd.ops.cast(T286, dtype=DataType.BFloat16)
            T288 = fd.ops.cast(T235, dtype=DataType.Float)
            T304 = fd.ops.slice(
                T235,
                start_indices=[0, 0, 0, 0],
                end_indices=[1, 32, 4096, 16],
                strides=[1, 1, 1, 1],
                manual_normalization=0,
            )
            T320 = fd.ops.slice(
                T235,
                start_indices=[0, 0, 0, 16],
                end_indices=[1, 32, 4096, 32],
                strides=[1, 1, 1, 1],
                manual_normalization=0,
            )
            T321 = fd.ops.cast(T320, dtype=DataType.Float)
            T322 = fd.ops.neg(T321)
            T323 = fd.ops.cast(T322, dtype=DataType.BFloat16)
            T324 = fd.ops.mul(T252, T98)
            T325 = fd.ops.cat([T287, T268], dim=-1, manual_padding=0)
            T326 = fd.ops.mul(T288, T98)
            T327 = fd.ops.cat([T323, T304], dim=-1, manual_padding=0)
            S328 = fd.define_scalar(0.0447150, dtype=DataType.Double)
            T329 = fd.ops.mul(S328, T187)
            T330 = fd.ops.cast(T325, dtype=DataType.Float)
            T331 = fd.ops.cast(T327, dtype=DataType.Float)
            T332 = fd.ops.mul(T330, T105)
            T333 = fd.ops.mul(T331, T105)
            T334 = fd.ops.add(T158, T329)
            T335 = fd.ops.add(T324, T332)
            T336 = fd.ops.add(T326, T333)
            S337 = fd.define_scalar(0.797885, dtype=DataType.Double)
            T338 = fd.ops.mul(S337, T334)
            T339 = fd.ops.cast(T335, dtype=DataType.BFloat16)
            T340 = fd.ops.cast(T336, dtype=DataType.BFloat16)
            T341 = fd.ops.cat([T339, T219], dim=-1, manual_padding=0)
            T342 = fd.ops.cat([T340, T251], dim=-1, manual_padding=0)
            T343 = fd.ops.tanh(T338)
            T344 = fd.ops.cast(T341, dtype=DataType.Float)
            T345 = fd.ops.cast(T342, dtype=DataType.Float)
            T346 = fd.ops.permute(T345, dims=[0, 1, 3, 2])
            S347 = fd.define_scalar(1.00000, dtype=DataType.Double)
            T348 = fd.ops.add(S347, T343)
            T349 = fd.ops.mul(T185, T348)
            T350 = fd.ops.cast(T349, dtype=DataType.BFloat16)
            fd.add_output(T59)
            fd.add_output(T60)
            fd.add_output(T64)
            fd.add_output(T65)
            fd.add_output(T80)
            fd.add_output(T91)
            fd.add_output(T134)
            fd.add_output(T141)
            fd.add_output(T142)
            fd.add_output(T180)
            fd.add_output(T183)
            fd.add_output(T342)
            fd.add_output(T344)
            fd.add_output(T346)
            fd.add_output(T350)
            fd.add_output(T349)

        with FusionDefinition() as fd:
            nvfuser_fusion_id2(fd)

        inputs = [
            torch.testing.make_tensor((16,), dtype=torch.float32, device="cuda:0"),
            torch.testing.make_tensor((16,), dtype=torch.float32, device="cuda:0"),
            torch.testing.make_tensor(
                (4096, 4096), dtype=torch.float32, device="cuda:0"
            ),
            torch.testing.make_tensor(
                (1, 4096, 2560), dtype=torch.bfloat16, device="cuda:0"
            ),
            torch.testing.make_tensor(
                (1, 4096, 2560), dtype=torch.bfloat16, device="cuda:0"
            ),
            torch.testing.make_tensor(
                (1, 4096, 2560), dtype=torch.bfloat16, device="cuda:0"
            ),
            torch.testing.make_tensor(
                (1, 4096, 10240), dtype=torch.bfloat16, device="cuda:0"
            ),
            torch.testing.make_tensor(
                (1, 4096, 2560), dtype=torch.float32, device="cuda:0"
            ),
            torch.testing.make_tensor(
                (1, 4096, 2560), dtype=torch.float32, device="cuda:0"
            ),
            torch.testing.make_tensor(
                (1, 4096, 2560), dtype=torch.float32, device="cuda:0"
            ),
            torch.testing.make_tensor(
                (1, 4096, 10240), dtype=torch.float32, device="cuda:0"
>>>>>>> 62e532db
            ),
        ]
        fd.validate(inputs)<|MERGE_RESOLUTION|>--- conflicted
+++ resolved
@@ -2119,29 +2119,6 @@
                 device="cuda:0",
                 low=self.LOW_VAL,
                 high=self.HIGH_VAL,
-<<<<<<< HEAD
-            ),
-            torch.testing.make_tensor(
-                (1, 4096, 1),
-                dtype=torch.float32,
-                device="cuda:0",
-                low=self.LOW_VAL,
-                high=self.HIGH_VAL,
-            ),
-            torch.testing.make_tensor(
-                (1, 4096, 3072),
-                dtype=torch.bfloat16,
-                device="cuda:0",
-                low=self.LOW_VAL,
-                high=self.HIGH_VAL,
-            ),
-            torch.testing.make_tensor(
-                (),
-                dtype=torch.float32,
-                device="cuda:0",
-                low=self.LOW_VAL,
-                high=self.HIGH_VAL,
-=======
             ),
             torch.testing.make_tensor(
                 (1, 4096, 1),
@@ -2489,7 +2466,6 @@
             ),
             torch.testing.make_tensor(
                 (1, 4096, 10240), dtype=torch.float32, device="cuda:0"
->>>>>>> 62e532db
             ),
         ]
         fd.validate(inputs)