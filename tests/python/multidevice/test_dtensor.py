--- conflicted
+++ resolved
@@ -165,13 +165,7 @@
 
 @pytest.mark.mpi
 def test_column_parallel_linear(setup_default_process_group, multidevice_test):
-<<<<<<< HEAD
-    d, b, s, e = dist.get_world_size(), 2, 1024, 768
-=======
     d, b, s, e = dist.get_world_size(), 2, 3, 5
-    rank = dist.get_rank()
-    torch.cuda.set_device(rank)
->>>>>>> 6b5de266
 
     mesh = dist.device_mesh.init_device_mesh("cuda", [d])
 
@@ -209,13 +203,7 @@
 
 @pytest.mark.mpi
 def test_row_parallel_linear(setup_default_process_group, multidevice_test):
-<<<<<<< HEAD
-    d, b, s, e = dist.get_world_size(), 2, 1024, 768
-=======
     d, b, s, e = dist.get_world_size(), 2, 3, 5
-    rank = dist.get_rank()
-    torch.cuda.set_device(rank)
->>>>>>> 6b5de266
 
     mesh = dist.device_mesh.init_device_mesh("cuda", [d])
 
