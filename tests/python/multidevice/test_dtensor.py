# SPDX-FileCopyrightText: Copyright (c) 2025-present NVIDIA CORPORATION & AFFILIATES.
# All rights reserved.
# SPDX-License-Identifier: BSD-3-Clause

import pytest
import torch
import torch.distributed as dist
from fusion_definition_wrapper import FusionDefinitionWrapper
from linear import LinearFunction
from nvfuser import DataType, FusionDefinition
from torch.distributed.tensor import DTensor
from torch.distributed.tensor.placement_types import Shard, Replicate


@pytest.mark.mpi
def test_plus_one(setup_default_process_group, multidevice_test):
    def define_fusion(fd: FusionDefinition):
        inp = fd.define_tensor((-1, -1), contiguity=False, dtype=DataType.Float)
        one = fd.define_scalar(1.0, dtype=DataType.Float)
        out = fd.ops.add(inp, one)
        fd.add_output(out)

    op = FusionDefinitionWrapper(define_fusion)

    num_devices = dist.get_world_size()

    in_tensor = torch.randn(num_devices, 4)
    mesh = dist.device_mesh.init_device_mesh("cuda", [num_devices])
    in_dtensor = dist.tensor.distribute_tensor(in_tensor, mesh, [Shard(0)])

    (out_dtensor,) = op([in_dtensor])
    torch.testing.assert_close(out_dtensor.to_local(), in_dtensor.to_local() + 1)
    assert out_dtensor.device_mesh == in_dtensor.device_mesh
    assert out_dtensor.placements == in_dtensor.placements


<<<<<<< HEAD
@dataclass
class LinearConfig:
    in_features: int
    out_features: int


# I omitted biases because DeepSeek V3 uses non-biased linear layers in MLA and
# MoE.
def define_linear_forward(config: LinearConfig, fd: FusionDefinition) -> None:
    e_in, e_out = config.in_features, config.out_features

    inp = fd.define_tensor([-1, -1, e_in], contiguity=True, dtype=DataType.BFloat16)
    weight = fd.define_tensor([e_out, e_in], contiguity=True, dtype=DataType.BFloat16)
    out = fd.ops.linear(inp, weight)
    fd.add_output(out)


def define_linear_backward(config: LinearConfig, fd: FusionDefinition) -> None:
    e_in, e_out = config.in_features, config.out_features

    x = fd.define_tensor([-1, -1, e_in], contiguity=True, dtype=DataType.BFloat16)
    w = fd.define_tensor([e_out, e_in], contiguity=True, dtype=DataType.BFloat16)
    grad = fd.define_tensor([-1, -1, e_out], contiguity=True, dtype=DataType.BFloat16)

    grad_x = fd.ops.matmul(grad, w)

    grad_flat_t = fd.ops.permute(fd.ops.reshape(grad, [-1, e_out]), [1, 0])
    x_flat = fd.ops.reshape(x, [-1, e_in])
    grad_w = fd.ops.matmul(grad_flat_t, x_flat)

    fd.add_output(grad_x)
    fd.add_output(grad_w)


class LinearFunction(torch.autograd.Function):
    @staticmethod
    def forward(
        ctx,
        input: DTensor,
        weight: DTensor,
    ):
        op = FusionDefinitionWrapper(
            partial(define_linear_forward, LinearConfig(weight.size(1), weight.size(0)))
        )
        (output,) = op([input, weight])
        ctx.save_for_backward(input, weight)
        return output

    @staticmethod
    def backward(ctx, grad_output: DTensor):
        input, weight = ctx.saved_tensors

        op = FusionDefinitionWrapper(
            partial(
                define_linear_backward, LinearConfig(weight.size(1), weight.size(0))
            )
        )
        grad_x, grad_w = op([input, weight, grad_output])
        return (grad_x, grad_w)


@pytest.mark.mpi
def test_column_parallel_linear(setup_default_process_group, multidevice_test):
    d, b, s, e = dist.get_world_size(), 2, 3, 5
    rank = dist.get_rank()
    torch.cuda.set_device(rank)
=======
@pytest.mark.mpi
def test_column_parallel_linear(setup_default_process_group, multidevice_test):
    d, b, s, e = dist.get_world_size(), 2, 3, 5
>>>>>>> 5ba57eeb

    mesh = dist.device_mesh.init_device_mesh("cuda", [d])

    inp_tensor = torch.randint(
        -4, 4, (b, s, e), dtype=torch.bfloat16, requires_grad=True
    )
    weight_tensor = torch.randint(
        -4, 4, (d * e, e), dtype=torch.bfloat16, requires_grad=True
    )

    inp_dtensor = dist.tensor.distribute_tensor(inp_tensor, mesh, [Replicate()])
    weight_dtensor = dist.tensor.distribute_tensor(weight_tensor, mesh, [Shard(0)])

<<<<<<< HEAD
    def assert_close(expected_tensor, dtensor):
=======
    def assert_close(expected_tensor: torch.Tensor, dtensor: DTensor):
>>>>>>> 5ba57eeb
        torch.testing.assert_close(expected_tensor, dtensor.to_local().cpu())

    out_tensor = torch.nn.functional.linear(inp_tensor, weight_tensor)
    out_dtensor = LinearFunction.apply(inp_dtensor, weight_dtensor)
    rank = dist.get_rank()
    assert_close(out_tensor.split(e, dim=-1)[rank], out_dtensor)

    (expected_grad_x, expected_grad_w) = torch.autograd.grad(
        out_tensor,
        (inp_tensor, weight_tensor),
        torch.ones_like(out_tensor),
    )
    (grad_x, grad_w) = torch.autograd.grad(
        out_dtensor,
        (inp_dtensor, weight_dtensor),
        torch.ones_like(out_dtensor),
    )
    assert_close(expected_grad_x, grad_x)
    assert_close(expected_grad_w.split(e, dim=0)[rank], grad_w)


@pytest.mark.mpi
def test_row_parallel_linear(setup_default_process_group, multidevice_test):
    d, b, s, e = dist.get_world_size(), 2, 3, 5
<<<<<<< HEAD
    rank = dist.get_rank()
    torch.cuda.set_device(rank)
=======
>>>>>>> 5ba57eeb

    mesh = dist.device_mesh.init_device_mesh("cuda", [d])

    inp_tensor = torch.randint(
        -4, 4, (b, s, d * e), dtype=torch.bfloat16, requires_grad=True
    )
    weight_tensor = torch.randint(
        -4, 4, (e, d * e), dtype=torch.bfloat16, requires_grad=True
    )

    inp_dtensor = dist.tensor.distribute_tensor(inp_tensor, mesh, [Shard(-1)])
    weight_dtensor = dist.tensor.distribute_tensor(weight_tensor, mesh, [Shard(-1)])

<<<<<<< HEAD
    # https://github.com/pytorch/pytorch/blob/c1055f41a67ef9e76626fa14eea38073f4a09b62/torch/testing/_comparison.py#L1423
    def assert_close(expected_tensor, dtensor):
=======
    def assert_close(expected_tensor: torch.Tensor, dtensor: DTensor):
>>>>>>> 5ba57eeb
        torch.testing.assert_close(expected_tensor, dtensor.to_local().cpu())

    out_tensor = torch.nn.functional.linear(inp_tensor, weight_tensor)
    out_dtensor = LinearFunction.apply(inp_dtensor, weight_dtensor)
    assert_close(out_tensor, out_dtensor)

    (expected_grad_x, expected_grad_w) = torch.autograd.grad(
        out_tensor,
        (inp_tensor, weight_tensor),
        torch.ones_like(out_tensor),
    )
    (grad_x, grad_w) = torch.autograd.grad(
        out_dtensor,
        (inp_dtensor, weight_dtensor),
        torch.ones_like(out_dtensor),
    )
    rank = dist.get_rank()
    assert_close(expected_grad_x.split(e, dim=-1)[rank], grad_x)
    assert_close(expected_grad_w.split(e, dim=-1)[rank], grad_w)<|MERGE_RESOLUTION|>--- conflicted
+++ resolved
@@ -34,78 +34,9 @@
     assert out_dtensor.placements == in_dtensor.placements
 
 
-<<<<<<< HEAD
-@dataclass
-class LinearConfig:
-    in_features: int
-    out_features: int
-
-
-# I omitted biases because DeepSeek V3 uses non-biased linear layers in MLA and
-# MoE.
-def define_linear_forward(config: LinearConfig, fd: FusionDefinition) -> None:
-    e_in, e_out = config.in_features, config.out_features
-
-    inp = fd.define_tensor([-1, -1, e_in], contiguity=True, dtype=DataType.BFloat16)
-    weight = fd.define_tensor([e_out, e_in], contiguity=True, dtype=DataType.BFloat16)
-    out = fd.ops.linear(inp, weight)
-    fd.add_output(out)
-
-
-def define_linear_backward(config: LinearConfig, fd: FusionDefinition) -> None:
-    e_in, e_out = config.in_features, config.out_features
-
-    x = fd.define_tensor([-1, -1, e_in], contiguity=True, dtype=DataType.BFloat16)
-    w = fd.define_tensor([e_out, e_in], contiguity=True, dtype=DataType.BFloat16)
-    grad = fd.define_tensor([-1, -1, e_out], contiguity=True, dtype=DataType.BFloat16)
-
-    grad_x = fd.ops.matmul(grad, w)
-
-    grad_flat_t = fd.ops.permute(fd.ops.reshape(grad, [-1, e_out]), [1, 0])
-    x_flat = fd.ops.reshape(x, [-1, e_in])
-    grad_w = fd.ops.matmul(grad_flat_t, x_flat)
-
-    fd.add_output(grad_x)
-    fd.add_output(grad_w)
-
-
-class LinearFunction(torch.autograd.Function):
-    @staticmethod
-    def forward(
-        ctx,
-        input: DTensor,
-        weight: DTensor,
-    ):
-        op = FusionDefinitionWrapper(
-            partial(define_linear_forward, LinearConfig(weight.size(1), weight.size(0)))
-        )
-        (output,) = op([input, weight])
-        ctx.save_for_backward(input, weight)
-        return output
-
-    @staticmethod
-    def backward(ctx, grad_output: DTensor):
-        input, weight = ctx.saved_tensors
-
-        op = FusionDefinitionWrapper(
-            partial(
-                define_linear_backward, LinearConfig(weight.size(1), weight.size(0))
-            )
-        )
-        grad_x, grad_w = op([input, weight, grad_output])
-        return (grad_x, grad_w)
-
-
 @pytest.mark.mpi
 def test_column_parallel_linear(setup_default_process_group, multidevice_test):
     d, b, s, e = dist.get_world_size(), 2, 3, 5
-    rank = dist.get_rank()
-    torch.cuda.set_device(rank)
-=======
-@pytest.mark.mpi
-def test_column_parallel_linear(setup_default_process_group, multidevice_test):
-    d, b, s, e = dist.get_world_size(), 2, 3, 5
->>>>>>> 5ba57eeb
 
     mesh = dist.device_mesh.init_device_mesh("cuda", [d])
 
@@ -119,11 +50,7 @@
     inp_dtensor = dist.tensor.distribute_tensor(inp_tensor, mesh, [Replicate()])
     weight_dtensor = dist.tensor.distribute_tensor(weight_tensor, mesh, [Shard(0)])
 
-<<<<<<< HEAD
-    def assert_close(expected_tensor, dtensor):
-=======
     def assert_close(expected_tensor: torch.Tensor, dtensor: DTensor):
->>>>>>> 5ba57eeb
         torch.testing.assert_close(expected_tensor, dtensor.to_local().cpu())
 
     out_tensor = torch.nn.functional.linear(inp_tensor, weight_tensor)
@@ -148,11 +75,6 @@
 @pytest.mark.mpi
 def test_row_parallel_linear(setup_default_process_group, multidevice_test):
     d, b, s, e = dist.get_world_size(), 2, 3, 5
-<<<<<<< HEAD
-    rank = dist.get_rank()
-    torch.cuda.set_device(rank)
-=======
->>>>>>> 5ba57eeb
 
     mesh = dist.device_mesh.init_device_mesh("cuda", [d])
 
@@ -166,12 +88,7 @@
     inp_dtensor = dist.tensor.distribute_tensor(inp_tensor, mesh, [Shard(-1)])
     weight_dtensor = dist.tensor.distribute_tensor(weight_tensor, mesh, [Shard(-1)])
 
-<<<<<<< HEAD
-    # https://github.com/pytorch/pytorch/blob/c1055f41a67ef9e76626fa14eea38073f4a09b62/torch/testing/_comparison.py#L1423
-    def assert_close(expected_tensor, dtensor):
-=======
     def assert_close(expected_tensor: torch.Tensor, dtensor: DTensor):
->>>>>>> 5ba57eeb
         torch.testing.assert_close(expected_tensor, dtensor.to_local().cpu())
 
     out_tensor = torch.nn.functional.linear(inp_tensor, weight_tensor)
