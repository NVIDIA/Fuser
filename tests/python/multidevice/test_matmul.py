--- conflicted
+++ resolved
@@ -200,11 +200,7 @@
     b, s, e = 3, 5, 7
 
     def _definition(fd: FusionDefinition):
-<<<<<<< HEAD
-        inp = fd.define_tensor([-1, -1, d * e], dtype=DataType.BFloat16)
-=======
         inp = fd.define_tensor([-1, d * s, d * e], dtype=DataType.BFloat16)
->>>>>>> 5d8efce2
         weight = fd.define_tensor([-1, d * e], dtype=DataType.BFloat16)
         bias = fd.define_tensor([e], dtype=DataType.BFloat16)
         out = fd.ops.linear(inp, weight, bias)
@@ -225,12 +221,7 @@
 
     torch.cuda.set_device(multidevice_direct_test.local_rank)
 
-<<<<<<< HEAD
-    b, s = 2, 8
-    unsharded_inp = torch.randint(-2, 3, (b, s, d * e)).to(torch.bfloat16)
-=======
     unsharded_inp = torch.randint(-2, 3, (b, d * s, d * e)).to(torch.bfloat16)
->>>>>>> 5d8efce2
     unsharded_weight = torch.randint(-2, 3, (e, d * e)).to(torch.bfloat16)
     bias = torch.randint(-2, 3, (e,)).to(torch.bfloat16)
     inp = multidevice_direct_test.shard_tensor(unsharded_inp, -1, mesh)
@@ -244,22 +235,9 @@
         (out,) = fd.execute([inp, weight, bias.cuda()])
 
     # Only one reduce scatter kernel should be scheduled.
-<<<<<<< HEAD
-    assert (
-        len(
-            [
-                kp
-                for kp in prof.profile.kernel_profiles
-                if kp.scheduler == "communication"
-            ]
-        )
-        == 1
-    )
-=======
     assert len(
         [kp for kp in prof.profile.kernel_profiles if kp.scheduler == "communication"]
     ) == (1 if d > 1 else 0)
->>>>>>> 5d8efce2
 
     unsharded_out = torch.nn.functional.linear(unsharded_inp, unsharded_weight, bias)
     torch.testing.assert_close(
