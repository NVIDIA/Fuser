# SPDX-FileCopyrightText: Copyright (c) 2025-present NVIDIA CORPORATION & AFFILIATES.
# All rights reserved.
# SPDX-License-Identifier: BSD-3-Clause

import pytest
import torch

import nvfuser
from nvfuser import DataType, FusionDefinition


# Avoid doing this when possible. This test started to exist before nvFuser
# supports DID loop split. As a result of that, the weight in this test has to be
# 3D, different from a normal linear.
@pytest.mark.mpi
def test_linear_logical_split(multidevice_test):
    class Model(FusionDefinition):
        def __init__(self, num_devices, batch, sequence, hidden):
            super().__init__()
            self._num_devices = num_devices
            self._batch = batch
            self._sequence = sequence
            self._hidden = hidden

        def definition(self):
            d, b, s, e = self._num_devices, self._batch, self._sequence, self._hidden
            self.inp = self.define_tensor([b, s, e])
            self.weight = self.define_tensor([d, e, e], contiguity=True)
            self.bias = self.define_tensor([d, e], contiguity=True)
            out = self.ops.linear(self.inp, self.weight, self.bias)
            self.add_output(out)

        def multidevice_schedule(self):
            mesh = nvfuser.DeviceMesh(range(self._num_devices))
            for t in [self.inp, self.weight, self.bias]:
                self.sched._set_device_mesh(t, mesh)
            for t in [self.weight, self.bias]:
                self.sched.parallelize(t, 0, nvfuser.ParallelType.mesh_x)

    d = multidevice_test.size
    rank = multidevice_test.rank

    torch.cuda.set_device(multidevice_test.local_rank)

    b, s, e = 2, 1024, 768
    inp_tensor = torch.randn(b, s, e, device="cuda")
    unsharded_weight_tensor = torch.randn(d * e, e, device="cuda")
    weight_tensor = unsharded_weight_tensor.view([d, e, e])[rank : rank + 1]
    unsharded_bias_tensor = torch.randn(d * e, device="cuda")
    bias_tensor = unsharded_bias_tensor.view([d, e])[rank : rank + 1]

    fd = Model(d, b, s, e)
    (out_tensor,), (out_sharding,) = fd.execute(
        [inp_tensor, weight_tensor, bias_tensor]
    )

    # [b, s, d*e]
    unsharded_out_tensor = torch.nn.functional.linear(
        inp_tensor, unsharded_weight_tensor, unsharded_bias_tensor
    )
    expected_out_tensor = unsharded_out_tensor.view([b, s, d, e]).permute(2, 0, 1, 3)[
        rank : rank + 1
    ]
    # rtol is the same as the default for fp32. atol is slightly increased.
    assert out_sharding.axis_sharded_on(nvfuser.ParallelType.mesh_x) == 0
    torch.testing.assert_close(out_tensor, expected_out_tensor, rtol=1.3e-6, atol=1e-3)


@pytest.mark.mpi
def test_column_parallel_linear(multidevice_test):
    d = multidevice_test.size
    mesh = nvfuser.DeviceMesh(range(d))
    e = 768

    class Model(FusionDefinition):
        def definition(self):
            self.inp = self.define_tensor([-1, -1, e])
            self.weight = self.define_tensor([d * e, e])
            self.bias = self.define_tensor([d * e])
            out = self.ops.linear(self.inp, self.weight, self.bias)
            self.add_output(out)

        def multidevice_schedule(self):
            for t in [self.inp, self.weight, self.bias]:
                self.sched._set_device_mesh(t, mesh)

            # Shard N for weight (N, K) and bias (N)
            for t in [self.weight, self.bias]:
                self.sched.split(t, 0, d, False)
                self.sched.parallelize(t, 0, nvfuser.ParallelType.mesh_x)
                self.sched.set_allocation_as_loop(t)

    torch.cuda.set_device(multidevice_test.local_rank)

    b, s = 2, 1024
    inp_tensor = torch.randn(b, s, e, device="cuda")
    unsharded_weight_tensor = torch.randn(d * e, e)
    sharded_weight_tensor = multidevice_test.shard_tensor(
        unsharded_weight_tensor, 0, mesh
    )
    unsharded_bias_tensor = torch.randn(d * e)
    sharded_bias_tensor = multidevice_test.shard_tensor(unsharded_bias_tensor, 0, mesh)

    fd = Model()
    (out_tensor,), _ = fd.execute(
        [inp_tensor, sharded_weight_tensor, sharded_bias_tensor]
    )

    # [b, s, d*e]
    unsharded_out_tensor = torch.nn.functional.linear(
        inp_tensor.cpu(), unsharded_weight_tensor, unsharded_bias_tensor
    )
    expected_out_tensor = multidevice_test.shard_tensor(unsharded_out_tensor, -1, mesh)
    # rtol is the same as the default for fp32. atol is slightly increased.
    torch.testing.assert_close(out_tensor, expected_out_tensor, rtol=1.3e-6, atol=1e-3)


@pytest.mark.mpi
def test_row_parallel_linear(multidevice_test):
    d = multidevice_test.size
    mesh = nvfuser.DeviceMesh(range(d))
    e = 768

    class Model(FusionDefinition):
        def definition(self):
            self.inp = self.define_tensor([-1, -1, d * e])
            self.weight = self.define_tensor([e, d * e])
            out = self.ops.linear(self.inp, self.weight, None)
            self.add_output(out)

        def multidevice_schedule(self):
            for t in [self.inp, self.weight]:
                self.sched._set_device_mesh(t, mesh)
                self.sched.split(t, -1, d, False)
                self.sched.parallelize(t, -2, nvfuser.ParallelType.mesh_x)
                self.sched.set_allocation_as_loop(t)

    torch.cuda.set_device(multidevice_test.local_rank)

    b, s = 2, 1024
    unsharded_inp = torch.randn(b, s, d * e)
    unsharded_weight = torch.randn(e, d * e)

    inp = multidevice_test.shard_tensor(unsharded_inp, -1, mesh)
    weight = multidevice_test.shard_tensor(unsharded_weight, -1, mesh)

    fd = Model()
    (out,), _ = fd.execute([inp, weight])

    unsharded_out = torch.nn.functional.linear(unsharded_inp, unsharded_weight, None)
    # rtol is the same as the default for fp32. atol is slightly increased.
    torch.testing.assert_close(out.cpu(), unsharded_out, rtol=1.3e-6, atol=1e-3)


@pytest.mark.mpi
def test_row_parallel_linear_with_bias(multidevice_test):
    d = multidevice_test.size
    mesh = nvfuser.DeviceMesh(range(d))
    e = 5

    class Model(FusionDefinition):
        def definition(self):
            self.inp = self.define_tensor([-1, -1, d * e])
            self.weight = self.define_tensor([e, d * e])
            self.bias = self.define_tensor([e])
            out = self.ops.linear(self.inp, self.weight, self.bias)
            self.add_output(out)

        def multidevice_schedule(self):
            for t in [self.inp, self.weight]:
                self.sched._set_device_mesh(t, mesh)
                self.sched.split(t, -1, d, False)
                self.sched.parallelize(t, -2, nvfuser.ParallelType.mesh_x)
                self.sched.set_allocation_as_loop(t)

    torch.cuda.set_device(multidevice_test.local_rank)

    b, s = 2, 3
    unsharded_inp = torch.randn(b, s, d * e)
    unsharded_weight = torch.randn(e, d * e)
    bias = torch.randn(e)

    inp = multidevice_test.shard_tensor(unsharded_inp, -1, mesh)
    weight = multidevice_test.shard_tensor(unsharded_weight, -1, mesh)

    fd = Model()
    (out,), _ = fd.execute([inp, weight, bias.cuda()])

    unsharded_out = torch.nn.functional.linear(unsharded_inp, unsharded_weight, bias)
    # rtol is the same as the default for fp32. atol is slightly increased.
    torch.testing.assert_close(out.cpu(), unsharded_out, rtol=1.3e-6, atol=1e-3)


@pytest.mark.mpi
def test_linear_reduce_scatter(multidevice_test):
    d = multidevice_test.size
    mesh = nvfuser.DeviceMesh(range(d))
    e = 768

    class Model(FusionDefinition):
        def definition(self):
            self.inp = self.define_tensor([-1, -1, d * e])
            self.weight = self.define_tensor([e, d * e])
            self.out = self.ops.linear(self.inp, self.weight, None)
            self.add_output(self.out)

        def multidevice_schedule(self):
            for t in [self.inp, self.weight, self.out]:
                self.sched._set_device_mesh(t, mesh)
                self.sched.split(t, -1, d, False)
                self.sched.parallelize(t, -2, nvfuser.ParallelType.mesh_x)
                self.sched.set_allocation_as_loop(t)

            # Scatter
            self.sched.split(self.out, 1, d, False)
            self.sched.parallelize(self.out, 1, nvfuser.ParallelType.mesh_x)

    torch.cuda.set_device(multidevice_test.local_rank)

    # set b=1 as a temporary fix for the test to pass.
    # TODO: set b>1 once reduce scatter is fixed.
    b, s = 2, 1024
    unsharded_inp = torch.randn(b, s, d * e)
    unsharded_weight = torch.randn(e, d * e)

    inp = multidevice_test.shard_tensor(unsharded_inp, -1, mesh)
    weight = multidevice_test.shard_tensor(unsharded_weight, -1, mesh)

    fd = Model()
    (out,), _ = fd.execute([inp, weight])

    unsharded_out = torch.nn.functional.linear(unsharded_inp, unsharded_weight, None)
    # rtol is the same as the default for fp32. atol is slightly increased.
    torch.testing.assert_close(
        out,
        multidevice_test.shard_tensor(unsharded_out, 1, mesh),
        rtol=1.3e-6,
        atol=1e-3,
    )


@pytest.mark.mpi
def test_column_parallel_matmul(multidevice_test):
    d = multidevice_test.size
    mesh = nvfuser.DeviceMesh(range(d))
    e = 768

    class Model(FusionDefinition):
        def definition(self):
            self.inp = self.define_tensor([-1, -1, e])
            self.weight = self.define_tensor([e, d * e])
            self.out = self.ops.matmul(self.inp, self.weight)
            self.add_output(self.out)

        def multidevice_schedule(self):
            for t in [self.inp, self.weight, self.out]:
                self.sched._set_device_mesh(t, mesh)

            # Shard N for weight (K, N)
            self.sched.split(self.weight, -1, d, False)
            self.sched.parallelize(self.weight, -2, nvfuser.ParallelType.mesh_x)
            self.sched.set_allocation_as_loop(self.weight)

            # Output of linear: {.., i{M}, i{N}, r{K}}
            # Shard N -> axis(-2)
            self.sched.split(self.out, -2, d, False)
            self.sched.parallelize(self.out, -3, nvfuser.ParallelType.mesh_x)
            self.sched.set_allocation_as_loop(self.out)

    torch.cuda.set_device(multidevice_test.local_rank)

    b, s = 2, 1024
    inp_tensor = torch.randn(b, s, e, device="cuda")
    unsharded_weight_tensor = torch.randn(e, d * e)
    sharded_weight_tensor = multidevice_test.shard_tensor(
        unsharded_weight_tensor, -1, mesh
    )

    fd = Model()
    (out_tensor,), _ = fd.execute([inp_tensor, sharded_weight_tensor])

    # [b, s, d*e]
    unsharded_out_tensor = torch.matmul(inp_tensor.cpu(), unsharded_weight_tensor)
    expected_out_tensor = multidevice_test.shard_tensor(unsharded_out_tensor, -1, mesh)
    # rtol is the same as the default for fp32. atol is slightly increased.
    torch.testing.assert_close(
        out_tensor, expected_out_tensor.squeeze(0), rtol=1.3e-6, atol=1e-3
    )


@pytest.mark.mpi
def test_row_parallel_matmul(multidevice_test):
    d = multidevice_test.size
    mesh = nvfuser.DeviceMesh(range(d))
    e = 8

    class Model(FusionDefinition):
        def definition(self) -> None:
            self.inp = self.define_tensor(
                [-1, d * e], contiguity=True, dtype=DataType.Half
            )
            self.weight = self.define_tensor(
                [d * e, e], contiguity=True, dtype=DataType.Half
            )
            self.out = self.ops.matmul(self.inp, self.weight)
            self.add_output(self.out)

        def multidevice_schedule(self) -> None:
            for t in [self.inp, self.weight, self.out]:
                self.sched._set_device_mesh(t, mesh)

            # Shard K for inp (M, K)
            self.sched.split(self.inp, -1, d, False)
            self.sched.parallelize(self.inp, -2, nvfuser.ParallelType.mesh_x)
            self.sched.set_allocation_as_loop(self.inp)

            # Shard K for weight (K, N)
            self.sched.split(self.weight, 0, d, False)
            self.sched.parallelize(self.weight, 0, nvfuser.ParallelType.mesh_x)
            self.sched.set_allocation_as_loop(self.weight)

            # [i{M}, i{N}, r{K}]
            self.sched.split(self.out, -1, d, False)
            # [i{M}, i{N}, r{d}, r{K//d}]
            self.local_out = self.sched.rfactor(self.out, dims=[-1])
            # local_out = [i{M}, i{N}, i{d}, r{K//d}]
            # out = [i{M}, i{N}, r{d}]
            self.sched._set_device_mesh(self.local_out, mesh)
            self.sched.parallelize(self.local_out, -2, nvfuser.ParallelType.mesh_x)

    torch.cuda.set_device(multidevice_test.local_rank)

    b, s = 1, 4
    unsharded_inp = torch.randn(b * s, d * e, dtype=torch.half)
    unsharded_weight = torch.randn(d * e, e, dtype=torch.half)
    sharded_inp = multidevice_test.shard_tensor(unsharded_inp, -1, mesh)
    sharded_weight = multidevice_test.shard_tensor(unsharded_weight, 0, mesh)

    expected_out = torch.matmul(unsharded_inp, unsharded_weight)

    fd = Model()
    (out,), _ = fd.execute([sharded_inp, sharded_weight])

    torch.testing.assert_close(out.cpu(), expected_out, rtol=1e-3, atol=1e-2)


@pytest.mark.mpi
def test_column_parallel_grouped_mm(multidevice_test):
<<<<<<< HEAD
=======
    prop = torch.cuda.get_device_properties(torch.cuda.current_device())
    if (prop.major, prop.minor) != (9, 0):
        pytest.skip("at::_grouped_mm only supports sm90.")

>>>>>>> 38c4aae6
    d = multidevice_test.size
    mesh = nvfuser.DeviceMesh(range(d))
    g = 4
    k = 16
    n = 16 * d

    class Model(FusionDefinition):
        def definition(self):
            self.inp = self.define_tensor(
                [-1, k], dtype=DataType.BFloat16, contiguity=True
            )
            self.w = self.define_tensor(
                [g, k, n], dtype=DataType.BFloat16, contiguity=True
            )
            self.offsets = self.define_tensor(
                [g], dtype=DataType.Int32, contiguity=True
            )
            out = self.ops.grouped_mm(self.inp, self.w, self.offsets)
            self.add_output(out)

        def multidevice_schedule(self):
<<<<<<< HEAD
=======
            # Set device mesh for all tensors
>>>>>>> 38c4aae6
            for t in [self.inp, self.w, self.offsets]:
                self.sched._set_device_mesh(t, mesh)

            self.sched.split(self.w, -1, d, False)
            self.sched.parallelize(self.w, -2, nvfuser.ParallelType.mesh_x)
            self.sched.set_allocation_as_loop(self.w)

    m = 32
    inp = torch.randn(m, k, dtype=torch.bfloat16, device="cuda")
    w = torch.randn(g, k, n, dtype=torch.bfloat16)
    sharded_w = multidevice_test.shard_tensor(w, -1, mesh)
    assert m % g == 0
    group_sizes = [m // g] * g
    offsets = torch.cumsum(torch.tensor(group_sizes), 0, dtype=torch.int32).cuda()

    group_outs = [
        group_in.cpu() @ group_w
        for group_in, group_w in zip(inp.split(group_sizes), w.unbind())
    ]
    expected_out = torch.cat(group_outs, dim=0)

    fd = Model()
    (out,), _ = fd.execute([inp, sharded_w, offsets])

    torch.testing.assert_close(
        out, multidevice_test.shard_tensor(expected_out, -1, mesh)
<<<<<<< HEAD
    )


@pytest.mark.mpi
def test_row_parallel_grouped_mm(multidevice_test):
    prop = torch.cuda.get_device_properties(torch.cuda.current_device())
    if (prop.major, prop.minor) != (9, 0):
        pytest.skip("at::_grouped_mm only supports sm90.")

    d = multidevice_test.size
    mesh = nvfuser.DeviceMesh(range(d))
    g = 4
    k = 16 * d
    n = 16

    class Model(FusionDefinition):
        def definition(self):
            self.inp = self.define_tensor(
                [-1, k], dtype=DataType.BFloat16, contiguity=True
            )
            self.w = self.define_tensor(
                [g, k, n], dtype=DataType.BFloat16, contiguity=True
            )
            self.offsets = self.define_tensor(
                [g], dtype=DataType.Int32, contiguity=True
            )
            out = self.ops.grouped_mm(self.inp, self.w, self.offsets)
            self.add_output(out)

        def multidevice_schedule(self):
            for t in [self.inp, self.w, self.offsets]:
                self.sched._set_device_mesh(t, mesh)

            self.sched.split(self.inp, -1, d, False)
            self.sched.parallelize(self.inp, -2, nvfuser.ParallelType.mesh_x)
            self.sched.set_allocation_as_loop(self.inp)

            self.sched.split(self.w, 1, d, False)
            self.sched.parallelize(self.w, 1, nvfuser.ParallelType.mesh_x)
            self.sched.set_allocation_as_loop(self.w)

    m = 32
    inp = torch.randint(-2, 3, (m, k), dtype=torch.bfloat16)
    sharded_inp = multidevice_test.shard_tensor(inp, -1, mesh)
    w = torch.randint(-2, 3, (g, k, n), dtype=torch.bfloat16)
    sharded_w = multidevice_test.shard_tensor(w, 1, mesh)
    assert m % g == 0
    group_sizes = [m // g] * g
    offsets = torch.cumsum(torch.tensor(group_sizes), 0, dtype=torch.int32).cuda()

    group_outs = [
        group_in @ group_w
        for group_in, group_w in zip(inp.split(group_sizes), w.unbind())
    ]
    expected_out = torch.cat(group_outs, dim=0)

    fd = Model()
    (out,), _ = fd.execute([sharded_inp, sharded_w, offsets])

    torch.testing.assert_close(
        out.cpu(),
        expected_out,
=======
>>>>>>> 38c4aae6
    )<|MERGE_RESOLUTION|>--- conflicted
+++ resolved
@@ -346,13 +346,10 @@
 
 @pytest.mark.mpi
 def test_column_parallel_grouped_mm(multidevice_test):
-<<<<<<< HEAD
-=======
     prop = torch.cuda.get_device_properties(torch.cuda.current_device())
     if (prop.major, prop.minor) != (9, 0):
         pytest.skip("at::_grouped_mm only supports sm90.")
 
->>>>>>> 38c4aae6
     d = multidevice_test.size
     mesh = nvfuser.DeviceMesh(range(d))
     g = 4
@@ -374,10 +371,6 @@
             self.add_output(out)
 
         def multidevice_schedule(self):
-<<<<<<< HEAD
-=======
-            # Set device mesh for all tensors
->>>>>>> 38c4aae6
             for t in [self.inp, self.w, self.offsets]:
                 self.sched._set_device_mesh(t, mesh)
 
@@ -404,7 +397,6 @@
 
     torch.testing.assert_close(
         out, multidevice_test.shard_tensor(expected_out, -1, mesh)
-<<<<<<< HEAD
     )
 
 
@@ -467,6 +459,4 @@
     torch.testing.assert_close(
         out.cpu(),
         expected_out,
-=======
->>>>>>> 38c4aae6
     )