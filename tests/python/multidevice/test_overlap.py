--- conflicted
+++ resolved
@@ -6,39 +6,6 @@
 import torch
 import os
 
-<<<<<<< HEAD
-import nvfuser
-from nvfuser import (
-    DataType,
-    FusionDefinition,
-    CommunicatorBackend,
-    MultiDeviceExecutorParams,
-)
-
-
-class OverlapAGMatmulStreamOutermost(FusionDefinition):
-    def __init__(self, m, k, n, s, num_devices, communication_backend):
-        params = MultiDeviceExecutorParams()
-        params.backend_type = communication_backend
-        super().__init__(
-            use_multidevice_executor=True, multi_device_executor_params=params
-        )
-        self.m = m
-        self.k = k
-        self.n = n
-        self.s = s
-        self._num_devices = num_devices
-
-    def definition(self) -> None:
-        m, k, n, s, d = (
-            self.m,
-            self.k,
-            self.n,
-            self.s,
-            self._num_devices,
-        )
-        self.x = self.define_tensor(
-=======
 import nvfuser_direct as nvfuser
 from nvfuser_direct import DataType, FusionDefinition, CommunicatorBackend, TensorView
 
@@ -51,7 +18,6 @@
 ):
     def fusion_definition(fd, m, k, n, s, d) -> list[TensorView]:
         x = fd.define_tensor(
->>>>>>> 0a89565a
             shape=[s, d, m // (s * d), k], contiguity=True, dtype=DataType.BFloat16
         )
         weight = fd.define_tensor(
@@ -98,8 +64,10 @@
         tensors = fusion_definition(fd, m, k, n, s, d)
         multidevice_schedule(fd, tensors, d)
 
+    params = MultiDeviceExecutorParams()
+    params.backend_type = backend_type
     multidevice_executor = nvfuser.multidevice.MultiDeviceExecutor(
-        fd.fusion, backend_type
+        fd.fusion, params
     )
 
     # warmup
@@ -111,11 +79,6 @@
         torch.testing.assert_close(out, out_ref, rtol=1e-1, atol=1e-1)
 
     # benchmark
-<<<<<<< HEAD
-    benchmark.pedantic(
-        lambda: fd.execute(ins), rounds=N_ITERATIONS, warmup_rounds=N_WARMUPS
-    )
-=======
     benchmark.pedantic(lambda: multidevice_executor.run(ins), rounds=N_ITERATIONS)
 
 
@@ -172,8 +135,10 @@
         tensors = fusion_definition(fd, m, k, n, d)
         multidevice_schedule(fd, tensors, d)
 
+    params = MultiDeviceExecutorParams()
+    params.backend_type = backend_type
     multidevice_executor = nvfuser.multidevice.MultiDeviceExecutor(
-        fd.fusion, backend_type
+        fd.fusion, params
     )
 
     # warmup
@@ -185,5 +150,4 @@
         torch.testing.assert_close(out, out_ref, rtol=1e-1, atol=1e-1)
 
     # benchmark
-    benchmark.pedantic(lambda: multidevice_executor.run(ins), rounds=N_ITERATIONS)
->>>>>>> 0a89565a
+    benchmark.pedantic(lambda: multidevice_executor.run(ins), rounds=N_ITERATIONS)