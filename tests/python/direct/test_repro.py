# SPDX-FileCopyrightText: Copyright (c) 2025-present NVIDIA CORPORATION & AFFILIATES.
# All rights reserved.
# SPDX-License-Identifier: BSD-3-Clause
# Owner(s): ["module: nvfuser"]

import torch
import pytest
from nvfuser_direct import FusionDefinition, DataType
<<<<<<< HEAD
from nvfuser.pytorch_utils import RecordTorchMemory
=======
from python.direct_utils import skip_if_global_memory_below_gb
>>>>>>> 2a7a1f98

# Use smaller range for torch.testing.make_tensor for nvfuser_direct.validate
LOW_VAL = -2
HIGH_VAL = 2


def test_issue1129(nvfuser_direct_test):
    """
    Test for issue 1129 - tests reshape and index_select operations with strided tensors.

    This test verifies that reshape and index_select operations work correctly
    with tensors that have non-standard strides, particularly when reshaping
    a tensor and then using it for index selection.
    """
    inputs = [
        torch.randint(0, 10, (25,), dtype=torch.int64, device="cuda:0").as_strided(
            (5, 5), (5, 1)
        ),
        torch.randn((129024,), dtype=torch.float32, device="cuda:0").as_strided(
            (2016, 64), (64, 1)
        ),
    ]

    def fusion_func(fd: FusionDefinition) -> None:
        T0 = fd.define_tensor(
            shape=[-1, -1],
            contiguity=[True, True],
            dtype=DataType.Int,
            is_cpu=False,
        )
        T1 = fd.define_tensor(
            shape=[-1, -1],
            contiguity=[True, True],
            dtype=DataType.Float,
            is_cpu=False,
        )
        S2 = fd.define_scalar(25, dtype=DataType.Int)
        T4 = fd.ops.reshape(T0, new_shape=[S2])
        T5 = fd.ops.index_select(T1, T4, dim=0)
        S6 = fd.define_scalar(5, dtype=DataType.Int)
        S7 = fd.define_scalar(5, dtype=DataType.Int)
        S8 = fd.define_scalar(64, dtype=DataType.Int)
        T10 = fd.ops.reshape(T5, new_shape=[S6, S7, S8])
        fd.add_output(T10)

    nvf_out, _ = nvfuser_direct_test.exec_nvfuser(fusion_func, inputs)
    torch_ref = torch.reshape(
        torch.index_select(inputs[1], 0, torch.reshape(inputs[0], [25])), [5, 5, 64]
    )
    nvfuser_direct_test.assertEqual(nvf_out[0], torch_ref)


def test_issue1246(nvfuser_direct_test):
    """
    Test for issue 1246 - tests concatenation with empty tensors and strided tensors.

    This test verifies that concatenation operations work correctly with:
    - Strided tensors with non-standard memory layouts
    - Empty tensors (zero-sized dimensions)
    - Both with and without additional operations after concatenation
    """
    inputs = [
        torch.randn((8388608,), dtype=torch.float32, device="cuda:0").as_strided(
            (1, 32, 2048, 128), (8388608, 262144, 128, 1)
        ),
        torch.randn((0,), dtype=torch.float32, device="cuda:0").as_strided(
            (1, 32, 2048, 0), (8388608, 262144, 128, 1)
        ),
    ]

    for final_mul in [False, True]:

        def fusion_func(fd: FusionDefinition) -> None:
            T0 = fd.define_tensor(
                shape=[1, -1, -1, -1],
                contiguity=[None, True, True, True],
                dtype=DataType.Float,
                is_cpu=False,
            )
            T1 = fd.define_tensor(
                shape=[1, -1, -1, -1],
                contiguity=[None, True, False, True],
                dtype=DataType.Float,
                is_cpu=False,
            )
            S2 = fd.define_scalar(2.00000, dtype=DataType.Double)
            T3 = fd.ops.mul(T0, S2)
            T4 = fd.ops.cat([T3, T1], dim=-1)
            if final_mul:
                # NOTE: original repro does not have this final op
                S3 = fd.define_scalar(1.00000, dtype=DataType.Double)
                T5 = fd.ops.mul(T4, S3)
                fd.add_output(T5)
            else:
                fd.add_output(T4)

        nvf_out, _ = nvfuser_direct_test.exec_nvfuser(fusion_func, inputs)
        torch_ref = torch.cat([2.0 * inputs[0], inputs[1]], dim=-1)
        nvfuser_direct_test.assertEqual(nvf_out[0], torch_ref)


def test_issue1270(nvfuser_direct_test):
    """
    Test for issue 1270 - tests operations with empty tensors and dead code removal.

    This test verifies that operations work correctly with:
    - Empty tensors (zero-sized dimensions)
    - Dead code removal during fusion optimization
    - Complex operations involving casting, multiplication, and reduction
    - Proper handling of empty tensor operations that should not cause problems
    """
    inputs = [
        torch.randn(0, device="cuda", dtype=torch.bfloat16).as_strided((5, 0), (1, 0)),
        torch.randn(0, device="cuda", dtype=torch.bfloat16).as_strided((5, 0), (0, 1)),
    ]

    def fusion_func(fd: FusionDefinition) -> None:
        T0 = fd.define_tensor(
            shape=[-1, -1],
            contiguity=[True, None],
            dtype=DataType.BFloat16,
            is_cpu=False,
        )
        T1 = fd.define_tensor(
            shape=[-1, -1],
            contiguity=[None, True],
            dtype=DataType.BFloat16,
            is_cpu=False,
        )
        T2 = fd.ops.cast(T1, dtype=DataType.Float)
        S3 = fd.define_scalar(1.00000, dtype=DataType.Double)
        T4 = fd.ops.full(fill_value=S3, shape=[5, 0], dtype=DataType.BFloat16)
        T5 = fd.ops.cast(T4, dtype=DataType.Float)
        T6 = fd.ops.mul(T2, T5)
        T7 = fd.ops.cast(T0, dtype=DataType.Float)
        T8 = fd.ops.mul(T7, T5)
        T24 = fd.ops.sum(T6, dims=[1], keepdim=False, dtype=DataType.Null)
        T11 = fd.ops.sum(T8, dims=[0], keepdim=False, dtype=DataType.Null)
        fd.add_output(T24)
        fd.add_output(T11)

    nvf_out, _ = nvfuser_direct_test.exec_nvfuser(fusion_func, inputs)
    t2 = inputs[1].type(torch.float32)
    t4 = torch.full([5, 0], 1.0, dtype=torch.bfloat16, device="cuda")
    t5 = t4.type(torch.float32)
    t6 = t2 * t5
    t7 = inputs[0].type(torch.float32)
    t8 = t7 * t5
    t24 = t6.sum([1])
    t11 = t8.sum([0])
    nvfuser_direct_test.assertEqual(nvf_out[0], t24)
    nvfuser_direct_test.assertEqual(nvf_out[1], t11)


def test_issue1273(nvfuser_direct_test):
    """
    Test for issue 1273 - tests squeeze of dynamic input handling.

    This test verifies that squeeze operations work correctly with:
    - Dynamic input tensors with strided layouts
    - Complex operations involving reshape, var_mean, broadcast_in_dim
    - Layer normalization-like operations with variance and mean
    - Proper handling of tensor reshaping and broadcasting
    - Correct computation of normalization operations
    """
    inputs = [
        torch.randn((4,), dtype=torch.float32, device="cuda:0").as_strided(
            (2, 2), (2, 1)
        ),
        1e-05,
    ]

    def fusion_func(fd: FusionDefinition) -> None:
        T0 = fd.define_tensor(
            shape=[-1, -1],
            contiguity=[True, True],
            dtype=DataType.Float,
            is_cpu=False,
        )
        S1 = fd.define_scalar(None, dtype=DataType.Double)
        T7 = fd.ops.reshape(T0, new_shape=[2, 1, 2])
        T8, T9 = fd.ops.var_mean(T7, dims=[2], correction=0, keepdim=False)
        T14 = fd.ops.broadcast_in_dim(T8, shape=[2, 1, 1], broadcast_dims=[0, 1])
        T19 = fd.ops.broadcast_in_dim(T9, shape=[2, 1, 1], broadcast_dims=[0, 1])
        T20 = fd.ops.add(T14, S1)
        T21 = fd.ops.rsqrt(T20)
        T26 = fd.ops.broadcast_in_dim(T19, shape=[2, 1, 2], broadcast_dims=[0, 1, 2])
        T27 = fd.ops.sub(T7, T26)
        T32 = fd.ops.broadcast_in_dim(T21, shape=[2, 1, 2], broadcast_dims=[0, 1, 2])
        T33 = fd.ops.mul(T27, T32)
        T37 = fd.ops.reshape(T33, new_shape=[2, 2])
        fd.add_output(T37)

    nvf_out, _ = nvfuser_direct_test.exec_nvfuser(fusion_func, inputs)
    t7 = inputs[0].reshape((2, 1, 2))
    t8 = t7.var(dim=2, unbiased=False)
    t9 = t7.mean(dim=2)
    t27 = t7 - t9.unsqueeze(-1).expand((2, 1, 2))
    t32 = torch.rsqrt(inputs[1] + t8.unsqueeze(-1)).expand((2, 1, 2))
    torch_ref = (t27 * t32).reshape((2, 2))
    nvfuser_direct_test.assertEqual(nvf_out[0], torch_ref)


def test_issue1277(nvfuser_direct_test):
    """
    Test for issue 1277 - tests complex operations with strided tensors and slicing.

    This test verifies that complex operations work correctly with:
    - Multiple strided tensors with complex memory layouts
    - Extensive slicing operations with different indices
    - Padding operations with various configurations
    - Permutation and arithmetic operations
    - Complex tensor manipulation sequences
    - Proper handling of resized extents and expression simplification
    """
    inputs = [
        0.5,
        0.5,
        torch.randn((20,), dtype=torch.float32, device="cuda:0").as_strided(
            (5, 4, 5, 4), (0, 0, 4, 1)
        ),
        torch.randn((20,), dtype=torch.float32, device="cuda:0").as_strided(
            (5, 4, 5, 4), (0, 0, 4, 1)
        ),
        torch.randn((20,), dtype=torch.float32, device="cuda:0").as_strided(
            (5, 4, 5, 4), (0, 0, 4, 1)
        ),
        torch.randn((20,), dtype=torch.float32, device="cuda:0").as_strided(
            (5, 4, 5, 4), (0, 0, 4, 1)
        ),
        torch.randn((1600,), dtype=torch.float32, device="cuda:0").as_strided(
            (5, 4, 5, 16), (320, 80, 16, 1)
        ),
        torch.randn((1600,), dtype=torch.float32, device="cuda:0").as_strided(
            (5, 4, 16, 5), (320, 80, 5, 1)
        ),
    ]

    def fusion_func(fd: FusionDefinition) -> None:
        S0 = fd.define_scalar(None, dtype=DataType.Double)
        S1 = fd.define_scalar(None, dtype=DataType.Double)
        T2 = fd.define_tensor(
            shape=[-1, -1, -1, -1],
            contiguity=[None, None, True, True],
            dtype=DataType.Float,
            is_cpu=False,
        )
        T3 = fd.define_tensor(
            shape=[-1, -1, -1, -1],
            contiguity=[None, None, True, True],
            dtype=DataType.Float,
            is_cpu=False,
        )
        T4 = fd.define_tensor(
            shape=[-1, -1, -1, -1],
            contiguity=[None, None, True, True],
            dtype=DataType.Float,
            is_cpu=False,
        )
        T5 = fd.define_tensor(
            shape=[-1, -1, -1, -1],
            contiguity=[None, None, True, True],
            dtype=DataType.Float,
            is_cpu=False,
        )
        T6 = fd.define_tensor(
            shape=[-1, -1, -1, -1],
            contiguity=[True, True, True, True],
            dtype=DataType.Float,
            is_cpu=False,
        )
        T7 = fd.define_tensor(
            shape=[-1, -1, -1, -1],
            contiguity=[True, True, True, True],
            dtype=DataType.Float,
            is_cpu=False,
        )
        T8 = fd.ops.mul(T6, S0)
        T9 = fd.ops.slice(
            T8,
            start_indices=[0, 0, 0, 0],
            end_indices=[5, 4, 5, 4],
            strides=[1, 1, 1, 1],
        )
        T10 = fd.ops.slice(
            T8,
            start_indices=[0, 0, 0, 4],
            end_indices=[5, 4, 5, 16],
            strides=[1, 1, 1, 1],
        )
        S11 = fd.define_scalar(0.00000, dtype=DataType.Double)
        T12 = fd.ops.pad(T10, [4, 0, 0, 0, 0, 0, 0, 0], S11)
        S13 = fd.define_scalar(1.00000, dtype=DataType.Double)
        T14 = fd.ops.mul(S13, T9)
        S15 = fd.define_scalar(1.00000, dtype=DataType.Double)
        T16 = fd.ops.mul(S15, T9)
        T17 = fd.ops.mul(T16, T3)
        T18 = fd.ops.mul(T14, T2)
        T19 = fd.ops.slice(
            T17,
            start_indices=[0, 0, 0, 0],
            end_indices=[5, 4, 5, 2],
            strides=[1, 1, 1, 1],
        )
        T20 = fd.ops.slice(
            T17,
            start_indices=[0, 0, 0, 2],
            end_indices=[5, 4, 5, 4],
            strides=[1, 1, 1, 1],
        )
        T21 = fd.ops.neg(T19)
        S22 = fd.define_scalar(0.00000, dtype=DataType.Double)
        T23 = fd.ops.pad(T21, [2, 0, 0, 0, 0, 0, 0, 0], S22)
        T24 = fd.ops.add(T18, T23)
        S25 = fd.define_scalar(0.00000, dtype=DataType.Double)
        T26 = fd.ops.pad(T20, [0, 2, 0, 0, 0, 0, 0, 0], S25)
        T27 = fd.ops.add(T24, T26)
        S28 = fd.define_scalar(0.00000, dtype=DataType.Double)
        T29 = fd.ops.pad(T27, [0, 12, 0, 0, 0, 0, 0, 0], S28)
        T30 = fd.ops.add(T12, T29)
        T31 = fd.ops.mul(T7, S1)
        T32 = fd.ops.permute(T31, dims=[0, 1, 3, 2])
        T33 = fd.ops.slice(
            T32,
            start_indices=[0, 0, 0, 0],
            end_indices=[5, 4, 5, 4],
            strides=[1, 1, 1, 1],
        )
        T34 = fd.ops.slice(
            T32,
            start_indices=[0, 0, 0, 4],
            end_indices=[5, 4, 5, 16],
            strides=[1, 1, 1, 1],
        )
        S35 = fd.define_scalar(0.00000, dtype=DataType.Double)
        T36 = fd.ops.pad(T34, [4, 0, 0, 0, 0, 0, 0, 0], S35)
        S37 = fd.define_scalar(1.00000, dtype=DataType.Double)
        T38 = fd.ops.mul(S37, T33)
        S39 = fd.define_scalar(1.00000, dtype=DataType.Double)
        T40 = fd.ops.mul(S39, T33)
        T41 = fd.ops.mul(T40, T5)
        T42 = fd.ops.mul(T38, T4)
        T43 = fd.ops.slice(
            T41,
            start_indices=[0, 0, 0, 0],
            end_indices=[5, 4, 5, 2],
            strides=[1, 1, 1, 1],
        )
        T44 = fd.ops.slice(
            T41,
            start_indices=[0, 0, 0, 2],
            end_indices=[5, 4, 5, 4],
            strides=[1, 1, 1, 1],
        )
        T45 = fd.ops.neg(T43)
        S46 = fd.define_scalar(0.00000, dtype=DataType.Double)
        T47 = fd.ops.pad(T45, [2, 0, 0, 0, 0, 0, 0, 0], S46)
        T48 = fd.ops.add(T42, T47)
        S49 = fd.define_scalar(0.00000, dtype=DataType.Double)
        T50 = fd.ops.pad(T44, [0, 2, 0, 0, 0, 0, 0, 0], S49)
        T51 = fd.ops.add(T48, T50)
        S52 = fd.define_scalar(0.00000, dtype=DataType.Double)
        T53 = fd.ops.pad(T51, [0, 12, 0, 0, 0, 0, 0, 0], S52)
        T54 = fd.ops.add(T36, T53)
        fd.add_output(T54)
        fd.add_output(T30)

    nvf_out, _ = nvfuser_direct_test.exec_nvfuser(fusion_func, inputs)


def test_issue1279(nvfuser_direct_test):
    """
    Test for issue 1279 - tests var_mean operations with casting.

    This test verifies that var_mean operations work correctly with:
    - Half-precision (float16) input tensors
    - Casting operations between different data types
    - Variance and mean computation with correction
    - correction is 0 because reduction dimension is 1, which can cause
      division by zero.
    - Proper handling of dimension reduction
    - Multiple output tensors from var_mean operation
    """
    inputs = [
        torch.randn(2, 1, 2, dtype=torch.float16, device="cuda:0"),
    ]

    def fusion_func(fd: FusionDefinition) -> None:
        T0 = fd.define_tensor(
            shape=[-1, 1, -1],
            contiguity=[True, None, True],
            dtype=DataType.Half,
            is_cpu=False,
        )
        T4 = fd.ops.cast(T0, dtype=DataType.Float)
        T5, T6 = fd.ops.var_mean(T4, dims=[1], correction=0, keepdim=False)
        T7 = fd.ops.cast(T5, dtype=DataType.Half)
        T8 = fd.ops.cast(T6, dtype=DataType.Half)
        fd.add_output(T7)
        fd.add_output(T8)

    nvf_out, _ = nvfuser_direct_test.exec_nvfuser(fusion_func, inputs)

    a = inputs[0].type(torch.float32)
    b, c = torch.var_mean(a, dim=1, correction=0)
    d = b.type(torch.float16)
    e = c.type(torch.float16)

    nvfuser_direct_test.assertEqual(nvf_out[0], d)
    nvfuser_direct_test.assertEqual(nvf_out[1], e)


def test_issue1310(nvfuser_direct_test):
    """
    Test for issue 1310 - tests input forwarding with multiple UnaryOps.

    This test verifies that inputs are properly forwarded when an input is used in multiple
    UnaryOps, some having one and others having multiple further uses:
    - Multiple cast operations on the same input tensor
    - Different reduction operations on cast results
    - Proper handling of tensor aliasing and forwarding
    - Correct computation of multiple reduction operations
    """
    inputs = [torch.randn((16, 128, 768), dtype=torch.bfloat16, device="cuda:0")]

    def fusion_func(fd: FusionDefinition) -> None:
        T3 = fd.define_tensor(
            shape=[-1, -1, -1],
            contiguity=[True, True, True],
            dtype=DataType.BFloat16,
            is_cpu=False,
        )
        T14 = fd.ops.cast(
            T3, dtype=DataType.Float
        )  # NOTE that RHS is same, but the result is assigned to different variables
        T15 = fd.ops.cast(
            T3, dtype=DataType.Float
        )  # NOTE that RHS is same, but the result is assigned to different variables
        T16 = fd.ops.sum(T15, dims=[0, 1], keepdim=False, dtype=DataType.Null)
        T20 = fd.ops.sum(T14, dims=[0, 1], keepdim=False, dtype=DataType.Null)
        T31 = fd.ops.sum(T14, dims=[2], keepdim=False, dtype=DataType.Null)
        fd.add_output(T16)
        fd.add_output(T20)
        fd.add_output(T31)

    nvf_out, _ = nvfuser_direct_test.exec_nvfuser(fusion_func, inputs)
    t14 = inputs[0].type(torch.float32)
    t16 = t14.sum([0, 1])
    t31 = t14.sum([2])
    nvfuser_direct_test.assertEqual(nvf_out[0], t16)
    nvfuser_direct_test.assertEqual(nvf_out[1], t16)  # T16 == T20
    nvfuser_direct_test.assertEqual(nvf_out[2], t31)


def test_issue1393(nvfuser_direct_test):
    """
    Test for issue 1393 - tests complex operations with strided tensors and broadcasting.

    This test verifies that complex operations work correctly with:
    - Strided tensors with non-standard memory layouts
    - Casting operations between different data types
    - Multiplication and reshape operations
    - Broadcast_in_dim operations with explicit dimensions
    - Complex tensor manipulation sequences
    - Proper handling of tensor contiguity and strides
    """
    inputs = [
        torch.randn((5,), dtype=torch.float16, device="cuda:0").as_strided(
            (3, 4, 5), (0, 0, 1)
        ),
        torch.randn((3,), dtype=torch.float16, device="cuda:0").as_strided(
            (3, 4), (1, 0)
        ),
        torch.randn((4,), dtype=torch.float16, device="cuda:0").as_strided(
            (3, 4), (0, 1)
        ),
    ]

    def fusion_func(fd: FusionDefinition) -> None:
        T0 = fd.define_tensor(
            shape=[-1, -1, -1],
            contiguity=[None, None, True],
            dtype=DataType.Half,
            is_cpu=False,
        )
        T1 = fd.define_tensor(
            shape=[-1, -1],
            contiguity=[True, None],
            dtype=DataType.Half,
            is_cpu=False,
        )
        T2 = fd.define_tensor(
            shape=[-1, -1],
            contiguity=[None, True],
            dtype=DataType.Half,
            is_cpu=False,
        )
        T3 = fd.ops.cast(T1, dtype=DataType.Float)
        T4 = fd.ops.cast(T2, dtype=DataType.Float)
        T5 = fd.ops.mul(T3, T4)
        T6 = fd.ops.cast(T5, dtype=DataType.Half)
        S7 = fd.define_scalar(3, dtype=DataType.Int)
        S8 = fd.define_scalar(4, dtype=DataType.Int)
        S9 = fd.define_scalar(1, dtype=DataType.Int)
        T11 = fd.ops.reshape(T6, new_shape=[S7, S8, S9])
        S12 = fd.define_scalar(3, dtype=DataType.Int)
        S13 = fd.define_scalar(4, dtype=DataType.Int)
        S14 = fd.define_scalar(5, dtype=DataType.Int)
        T16 = fd.ops.broadcast_in_dim(
            T11, shape=[S12, S13, S14], broadcast_dims=[0, 1, 2]
        )
        T17 = fd.ops.cast(T16, dtype=DataType.Float)
        T18 = fd.ops.cast(T0, dtype=DataType.Float)
        T19 = fd.ops.mul(T17, T18)
        T20 = fd.ops.cast(T19, dtype=DataType.Half)
        fd.add_output(T20)

    nvf_out, _ = nvfuser_direct_test.exec_nvfuser(fusion_func, inputs)
    torch_ref = inputs[0] * (inputs[1] * inputs[2]).unsqueeze(-1)
    nvfuser_direct_test.assertEqual(nvf_out[0], torch_ref)


def test_issue1691(nvfuser_direct_test):
    """
    Test for issue 1691 - tests complex reduction operations with reshape and multiplication.

    This test verifies that complex reduction operations work correctly with:
    - Strided tensors with non-standard memory layouts
    - Multiple reduction operations along different dimensions
    - Reshape operations with scalar-defined shapes
    - Multiplication operations between reshaped tensors
    - Final reduction operations on multiplied results
    - Proper handling of tensor contiguity and stride order
    """
    inputs = [
        torch.randn((12,), dtype=torch.float32, device="cuda:0").as_strided(
            (1, 3, 4), (12, 4, 1)
        ),
        torch.randn((12,), dtype=torch.float32, device="cuda:0").as_strided(
            (4, 3), (3, 1)
        ),
    ]

    def fusion_func(fd: FusionDefinition) -> None:
        T0 = fd.define_tensor(
            shape=[1, -1, -1],
            contiguity=True,
            dtype=DataType.Float,
            is_cpu=False,
            stride_order=[2, 1, 0],
        )
        T1 = fd.define_tensor(
            shape=[-1, -1],
            contiguity=True,
            dtype=DataType.Float,
            is_cpu=False,
            stride_order=[1, 0],
        )
        T2 = fd.ops.sum(T1, dims=[1], keepdim=False, dtype=DataType.Null)  # 1D
        T3 = fd.ops.sum(T0, dims=[1, 0], keepdim=False, dtype=DataType.Null)  # 1D
        S4 = fd.define_scalar(4, dtype=DataType.Int)
        T6 = fd.ops.reshape(T2, new_shape=[S4])
        S7 = fd.define_scalar(4, dtype=DataType.Int)
        T9 = fd.ops.reshape(T3, new_shape=[S7])
        T10 = fd.ops.mul(T6, T9)
        T11 = fd.ops.sum(T10, dims=[0], keepdim=False, dtype=DataType.Null)
        fd.add_output(T11)

    nvf_out, _ = nvfuser_direct_test.exec_nvfuser(fusion_func, inputs)
    torch_ref = (inputs[0].sum(dim=[0, 1]) * inputs[1].sum(dim=1)).sum(dim=0)
    nvfuser_direct_test.assertEqual(nvf_out[0], torch_ref)


def test_issue1706(nvfuser_direct_test):
    """
    Test for issue 1706 - tests complex operations derived from Llama2 network.

    This test verifies that complex operations work correctly with:
    - Large tensors with bfloat16 precision
    - Extensive casting operations between different data types
    - Complex mathematical operations (rsqrt, pow, reciprocal)
    - Multiple broadcast_in_dim operations with different shapes
    - Reduction operations along different dimensions
    - Complex tensor manipulation sequences
    - Proper handling of tensor contiguity and memory layouts
    """
    inputs = [
        1e-6,
        10,
        4096,
        4096,
        torch.randn(
            (
                1,
                4096,
                4096,
            ),
            dtype=torch.bfloat16,
            device="cuda:0",
        ),
        torch.randn((10, 32), dtype=torch.bfloat16, device="cuda:0"),
        torch.randn(
            (
                1,
                4096,
                4096,
            ),
            dtype=torch.bfloat16,
            device="cuda:0",
        ),
        torch.randn(
            (
                1,
                4096,
                1,
            ),
            dtype=torch.bfloat16,
            device="cuda:0",
        ),
        torch.randn(
            (
                1,
                1,
                4096,
            ),
            dtype=torch.bfloat16,
            device="cuda:0",
        ).expand(1, 4096, 4096),
    ]

    def fusion_func(fd: FusionDefinition) -> None:
        S0 = fd.define_scalar(None, dtype=DataType.Double)
        S1 = fd.define_scalar(None, dtype=DataType.Int)
        S2 = fd.define_scalar(None, dtype=DataType.Int)
        S3 = fd.define_scalar(None, dtype=DataType.Int)
        T4 = fd.define_tensor(
            shape=[1, -1, -1],
            contiguity=[None, True, True],
            dtype=DataType.BFloat16,
            is_cpu=False,
        )
        T5 = fd.define_tensor(
            shape=[-1, -1],
            contiguity=[True, True],
            dtype=DataType.BFloat16,
            is_cpu=False,
        )
        T6 = fd.define_tensor(
            shape=[1, -1, -1],
            contiguity=[None, True, True],
            dtype=DataType.BFloat16,
            is_cpu=False,
        )
        T7 = fd.define_tensor(
            shape=[1, -1, 1],
            contiguity=[None, True, None],
            dtype=DataType.BFloat16,
            is_cpu=False,
        )
        T8 = fd.define_tensor(
            shape=[1, -1, -1],
            contiguity=[None, None, True],
            dtype=DataType.BFloat16,
            is_cpu=False,
        )
        T9 = fd.ops.cast(T6, dtype=DataType.Float)
        T10 = fd.ops.cast(T6, dtype=DataType.Float)
        T11 = fd.ops.cast(T7, dtype=DataType.Float)
        T12 = fd.ops.rsqrt(T11)
        T13 = fd.ops.cast(T12, dtype=DataType.BFloat16)
        S14 = fd.define_scalar(1, dtype=DataType.Int)
        S15 = fd.define_scalar(4096, dtype=DataType.Int)
        S16 = fd.define_scalar(4096, dtype=DataType.Int)
        T18 = fd.ops.broadcast_in_dim(
            T13, shape=[S14, S15, S16], broadcast_dims=[0, 1, 2]
        )
        T19 = fd.ops.cast(T6, dtype=DataType.Float)
        T20 = fd.ops.cast(T18, dtype=DataType.Float)
        T21 = fd.ops.mul(T19, T20)
        T22 = fd.ops.cast(T21, dtype=DataType.BFloat16)
        T23 = fd.ops.cast(T8, dtype=DataType.Float)
        T24 = fd.ops.cast(T22, dtype=DataType.Float)
        T25 = fd.ops.cast(T4, dtype=DataType.Float)
        T26 = fd.ops.mul(T25, T24)
        T27 = fd.ops.mul(T25, T23)
        T28 = fd.ops.cast(T27, dtype=DataType.BFloat16)
        T29 = fd.ops.cast(T26, dtype=DataType.BFloat16)
        T30 = fd.ops.cast(T29, dtype=DataType.Float)
        T31 = fd.ops.sum(T30, dims=[0, 1], keepdim=False, dtype=DataType.Null)
        T32 = fd.ops.cast(T31, dtype=DataType.BFloat16)
        T33 = fd.ops.cast(T32, dtype=DataType.Float)
        S34 = fd.define_scalar(2.00000, dtype=DataType.Double)
        S35 = fd.ops.reciprocal(S34)
        T36 = fd.ops.mul(T33, S35)
        T37 = fd.ops.cast(T36, dtype=DataType.BFloat16)
        T38 = fd.ops.cast(T28, dtype=DataType.Float)
        T39 = fd.ops.mul(T38, T20)
        T40 = fd.ops.mul(T38, T19)
        T41 = fd.ops.cast(T40, dtype=DataType.BFloat16)
        T42 = fd.ops.cast(T39, dtype=DataType.BFloat16)
        T43 = fd.ops.cast(T41, dtype=DataType.Float)
        T44 = fd.ops.sum(T43, dims=[0, 2], keepdim=False, dtype=DataType.Null)
        T45 = fd.ops.cast(T44, dtype=DataType.BFloat16)
        S46 = fd.define_scalar(1, dtype=DataType.Int)
        S47 = fd.define_scalar(4096, dtype=DataType.Int)
        S48 = fd.define_scalar(1, dtype=DataType.Int)
        T50 = fd.ops.broadcast_in_dim(T45, shape=[S46, S47, S48], broadcast_dims=[1])
        T51 = fd.ops.cast(T50, dtype=DataType.Float)
        S52 = fd.define_scalar(-0.500000, dtype=DataType.Double)
        T53 = fd.ops.mul(S52, T51)
        S54 = fd.define_scalar(3.00000, dtype=DataType.Double)
        T55 = fd.ops.pow(T12, S54)
        T56 = fd.ops.mul(T53, T55)
        T57 = fd.ops.cast(T56, dtype=DataType.BFloat16)
        T58 = fd.ops.cast(T57, dtype=DataType.Float)
        T59 = fd.ops.cast(T58, dtype=DataType.BFloat16)
        T60 = fd.ops.cast(T59, dtype=DataType.Float)
        S61 = fd.ops.reciprocal(S0)
        T62 = fd.ops.mul(T60, S61)
        T63 = fd.ops.sum(T62, dims=[0, 2], keepdim=False, dtype=DataType.Null)
        S64 = fd.define_scalar(1, dtype=DataType.Int)
        S65 = fd.define_scalar(4096, dtype=DataType.Int)
        T67 = fd.ops.broadcast_in_dim(T63, shape=[S64, S65], broadcast_dims=[1])
        S68 = fd.define_scalar(1, dtype=DataType.Int)
        S69 = fd.define_scalar(4096, dtype=DataType.Int)
        S70 = fd.define_scalar(1, dtype=DataType.Int)
        T72 = fd.ops.broadcast_in_dim(T67, shape=[S68, S69, S70], broadcast_dims=[0, 1])
        S73 = fd.define_scalar(1, dtype=DataType.Int)
        S74 = fd.define_scalar(4096, dtype=DataType.Int)
        S75 = fd.define_scalar(4096, dtype=DataType.Int)
        T77 = fd.ops.broadcast_in_dim(
            T72, shape=[S73, S74, S75], broadcast_dims=[0, 1, 2]
        )
        T78 = fd.ops.cast(T77, dtype=DataType.BFloat16)
        T79 = fd.ops.cast(T78, dtype=DataType.Float)
        T80 = fd.ops.mul(T79, T10)
        T81 = fd.ops.mul(T79, T9)
        T82 = fd.ops.cast(T81, dtype=DataType.BFloat16)
        T83 = fd.ops.cast(T80, dtype=DataType.BFloat16)
        T84 = fd.ops.cast(T42, dtype=DataType.Float)
        T85 = fd.ops.cast(T83, dtype=DataType.Float)
        T86 = fd.ops.add(T84, T85)
        T87 = fd.ops.cast(T86, dtype=DataType.BFloat16)
        T88 = fd.ops.cast(T87, dtype=DataType.Float)
        T89 = fd.ops.cast(T82, dtype=DataType.Float)
        T90 = fd.ops.add(T88, T89)
        T91 = fd.ops.cast(T90, dtype=DataType.BFloat16)
        T92 = fd.ops.cast(T91, dtype=DataType.Float)
        T93 = fd.ops.cast(T92, dtype=DataType.BFloat16)
        T94 = fd.ops.cast(T92, dtype=DataType.BFloat16)
        T95 = fd.ops.cast(T93, dtype=DataType.Float)
        T96 = fd.ops.cast(T5, dtype=DataType.Float)
        S97 = fd.define_scalar(2.00000, dtype=DataType.Double)
        S98 = fd.ops.reciprocal(S97)
        T99 = fd.ops.mul(T96, S98)
        T100 = fd.ops.cast(T99, dtype=DataType.BFloat16)
        fd.add_output(T100)
        fd.add_output(T37)
        fd.add_output(T94)
        fd.add_output(T95)

    # skip pytorch check because fusion is derived from llama2 network.
    nvf_out, _ = nvfuser_direct_test.exec_nvfuser(fusion_func, inputs)


def test_issue1872(nvfuser_direct_test):
    """
    Test for issue 1872 - tests full tensor creation with slice operations and casting.

    This test verifies that tensor operations work correctly with:
    - Full tensor creation with scalar fill values
    - Slice operations with different start and end indices
    - Casting operations between different data types
    - Multiple output tensors from a single fusion
    - Proper handling of tensor shapes and data types
    """

    def fusion_func(fd: FusionDefinition) -> None:
        S0 = fd.define_scalar(1.00000, dtype=DataType.Double)
        S1 = fd.define_scalar(5, dtype=DataType.Int)
        T3 = fd.ops.full(shape=[S1], fill_value=S0, dtype=DataType.Float)
        T4 = fd.ops.slice(T3, start_indices=[0], end_indices=[2], strides=[1])
        T5 = fd.ops.cast(T4, dtype=DataType.Half)
        T6 = fd.ops.slice(T3, start_indices=[2], end_indices=[5], strides=[1])
        T7 = fd.ops.cast(T6, dtype=DataType.Half)
        fd.add_output(T5)
        fd.add_output(T7)

    nvfuser_direct_test.exec_nvfuser(fusion_func, [])


def test_issue1953(nvfuser_direct_test):
    """
    Test for issue 1953 - tests complex operations with strided tensors and multiple data types.

    This test verifies that complex operations work correctly with:
    - Large strided tensors with complex memory layouts
    - Multiple data types (Float32 and BFloat16)
    - Complex tensor operations (permute, reshape, slice, sum, mul, neg, add)
    - Broadcasting operations with different shapes
    - Padding operations with scalar values
    - Multiple output tensors from a single fusion
    - Proper handling of tensor contiguity and stride order
    """
    inputs = [
        128,
        256,
        6,
        24,
        2,
        128,
        256,
        6,
        24,
        2,
        torch.randn((6144,), dtype=torch.float32, device="cuda:0").as_strided(
            (128, 256, 6, 24), (0, 24, 0, 1)
        ),
        torch.randn((6144,), dtype=torch.float32, device="cuda:0").as_strided(
            (128, 256, 6, 24), (0, 24, 0, 1)
        ),
        torch.randn((9437184,), dtype=torch.bfloat16, device="cuda:0").as_strided(
            (128, 6, 256, 48), (73728, 48, 288, 1)
        ),
        torch.randn((9437184,), dtype=torch.bfloat16, device="cuda:0").as_strided(
            (128, 6, 256, 48), (73728, 48, 288, 1)
        ),
    ]

    def fusion_func(fd: FusionDefinition) -> None:
        S0 = fd.define_scalar(None, dtype=DataType.Int)
        S1 = fd.define_scalar(None, dtype=DataType.Int)
        S2 = fd.define_scalar(None, dtype=DataType.Int)
        S3 = fd.define_scalar(None, dtype=DataType.Int)
        S4 = fd.define_scalar(None, dtype=DataType.Int)
        S5 = fd.define_scalar(None, dtype=DataType.Int)
        S6 = fd.define_scalar(None, dtype=DataType.Int)
        S7 = fd.define_scalar(None, dtype=DataType.Int)
        S8 = fd.define_scalar(None, dtype=DataType.Int)
        S9 = fd.define_scalar(None, dtype=DataType.Int)
        T10 = fd.define_tensor(
            shape=[-1, -1, -1, -1],
            contiguity=[None, True, None, True],
            dtype=DataType.Float,
            is_cpu=False,
            stride_order=[3, 2, 1, 0],
        )
        T11 = fd.define_tensor(
            shape=[-1, -1, -1, -1],
            contiguity=[None, True, None, True],
            dtype=DataType.Float,
            is_cpu=False,
            stride_order=[3, 2, 1, 0],
        )
        T12 = fd.define_tensor(
            shape=[-1, -1, -1, -1],
            contiguity=[True, True, True, True],
            dtype=DataType.BFloat16,
            is_cpu=False,
            stride_order=[3, 1, 2, 0],
        )
        T13 = fd.define_tensor(
            shape=[-1, -1, -1, -1],
            contiguity=[True, True, True, True],
            dtype=DataType.BFloat16,
            is_cpu=False,
            stride_order=[3, 1, 2, 0],
        )
        T14 = fd.ops.cast(T13, dtype=DataType.Float)
        T15 = fd.ops.permute(T14, dims=[0, 2, 1, 3])
        S16 = fd.define_scalar(128, dtype=DataType.Int)
        S17 = fd.define_scalar(256, dtype=DataType.Int)
        S18 = fd.define_scalar(6, dtype=DataType.Int)
        S19 = fd.define_scalar(24, dtype=DataType.Int)
        S20 = fd.define_scalar(2, dtype=DataType.Int)
        T22 = fd.ops.reshape(T15, new_shape=[S16, S17, S18, S19, S20])
        T23 = fd.ops.slice(
            T22,
            start_indices=[0, 0, 0, 0, 0],
            end_indices=[128, 256, 6, 24, 1],
            strides=[1, 1, 1, 1, 1],
        )
        T24 = fd.ops.slice(
            T22,
            start_indices=[0, 0, 0, 0, 1],
            end_indices=[128, 256, 6, 24, 2],
            strides=[1, 1, 1, 1, 1],
        )
        T25 = fd.ops.sum(T24, dims=[4], keepdim=False, dtype=DataType.Null)
        T26 = fd.ops.sum(T23, dims=[4], keepdim=False, dtype=DataType.Null)
        T27 = fd.ops.mul(T25, T10)
        T28 = fd.ops.mul(T25, T11)
        T29 = fd.ops.neg(T26)
        T30 = fd.ops.mul(T29, T11)
        T31 = fd.ops.add(T27, T30)
        T32 = fd.ops.cast(T31, dtype=DataType.BFloat16)
        T33 = fd.ops.mul(T26, T10)
        T34 = fd.ops.add(T28, T33)
        T35 = fd.ops.cast(T34, dtype=DataType.BFloat16)
        S36 = fd.define_scalar(128, dtype=DataType.Int)
        S37 = fd.define_scalar(256, dtype=DataType.Int)
        S38 = fd.define_scalar(6, dtype=DataType.Int)
        S39 = fd.define_scalar(24, dtype=DataType.Int)
        S40 = fd.define_scalar(1, dtype=DataType.Int)
        T42 = fd.ops.broadcast_in_dim(
            T32, shape=[S36, S37, S38, S39, S40], broadcast_dims=[0, 1, 2, 3]
        )
        S43 = fd.define_scalar(128, dtype=DataType.Int)
        S44 = fd.define_scalar(256, dtype=DataType.Int)
        S45 = fd.define_scalar(6, dtype=DataType.Int)
        S46 = fd.define_scalar(24, dtype=DataType.Int)
        S47 = fd.define_scalar(1, dtype=DataType.Int)
        T49 = fd.ops.broadcast_in_dim(
            T35, shape=[S43, S44, S45, S46, S47], broadcast_dims=[0, 1, 2, 3]
        )
        S50 = fd.define_scalar(0.00000, dtype=DataType.Double)
        T51 = fd.ops.pad(T42, [1, 0, 0, 0, 0, 0, 0, 0, 0, 0], S50)
        S52 = fd.define_scalar(0.00000, dtype=DataType.Double)
        T53 = fd.ops.pad(T49, [0, 1, 0, 0, 0, 0, 0, 0, 0, 0], S52)
        T54 = fd.ops.cast(T51, dtype=DataType.Float)
        T55 = fd.ops.cast(T53, dtype=DataType.Float)
        T56 = fd.ops.add(T54, T55)
        T57 = fd.ops.cast(T56, dtype=DataType.BFloat16)
        T58 = fd.ops.cast(T12, dtype=DataType.Float)
        T59 = fd.ops.permute(T58, dims=[0, 2, 1, 3])
        S60 = fd.define_scalar(128, dtype=DataType.Int)
        S61 = fd.define_scalar(256, dtype=DataType.Int)
        S62 = fd.define_scalar(6, dtype=DataType.Int)
        S63 = fd.define_scalar(24, dtype=DataType.Int)
        S64 = fd.define_scalar(2, dtype=DataType.Int)
        T66 = fd.ops.reshape(T59, new_shape=[S60, S61, S62, S63, S64])
        T67 = fd.ops.slice(
            T66,
            start_indices=[0, 0, 0, 0, 0],
            end_indices=[128, 256, 6, 24, 1],
            strides=[1, 1, 1, 1, 1],
        )
        T68 = fd.ops.slice(
            T66,
            start_indices=[0, 0, 0, 0, 1],
            end_indices=[128, 256, 6, 24, 2],
            strides=[1, 1, 1, 1, 1],
        )
        T69 = fd.ops.sum(T68, dims=[4], keepdim=False, dtype=DataType.Null)
        T70 = fd.ops.sum(T67, dims=[4], keepdim=False, dtype=DataType.Null)
        T71 = fd.ops.mul(T69, T10)
        T72 = fd.ops.mul(T69, T11)
        T73 = fd.ops.neg(T70)
        T74 = fd.ops.mul(T73, T11)
        T75 = fd.ops.add(T71, T74)
        T76 = fd.ops.cast(T75, dtype=DataType.BFloat16)
        T77 = fd.ops.mul(T70, T10)
        T78 = fd.ops.add(T72, T77)
        T79 = fd.ops.cast(T78, dtype=DataType.BFloat16)
        S80 = fd.define_scalar(128, dtype=DataType.Int)
        S81 = fd.define_scalar(256, dtype=DataType.Int)
        S82 = fd.define_scalar(6, dtype=DataType.Int)
        S83 = fd.define_scalar(24, dtype=DataType.Int)
        S84 = fd.define_scalar(1, dtype=DataType.Int)
        T86 = fd.ops.broadcast_in_dim(
            T76, shape=[S80, S81, S82, S83, S84], broadcast_dims=[0, 1, 2, 3]
        )
        S87 = fd.define_scalar(128, dtype=DataType.Int)
        S88 = fd.define_scalar(256, dtype=DataType.Int)
        S89 = fd.define_scalar(6, dtype=DataType.Int)
        S90 = fd.define_scalar(24, dtype=DataType.Int)
        S91 = fd.define_scalar(1, dtype=DataType.Int)
        T93 = fd.ops.broadcast_in_dim(
            T79, shape=[S87, S88, S89, S90, S91], broadcast_dims=[0, 1, 2, 3]
        )
        S94 = fd.define_scalar(0.00000, dtype=DataType.Double)
        T95 = fd.ops.pad(T86, [1, 0, 0, 0, 0, 0, 0, 0, 0, 0], S94)
        S96 = fd.define_scalar(0.00000, dtype=DataType.Double)
        T97 = fd.ops.pad(T93, [0, 1, 0, 0, 0, 0, 0, 0, 0, 0], S96)
        T98 = fd.ops.cast(T95, dtype=DataType.Float)
        T99 = fd.ops.cast(T97, dtype=DataType.Float)
        T100 = fd.ops.add(T98, T99)
        T101 = fd.ops.cast(T100, dtype=DataType.BFloat16)
        fd.add_output(T57)
        fd.add_output(T101)

    nvf_out, _ = nvfuser_direct_test.exec_nvfuser(fusion_func, inputs)


def test_issue2275_repro1(nvfuser_direct_test):
    """
    Test for issue 2275 repro1 - tests unpadded concatenation operations with complex tensor manipulations.

    This test verifies that complex operations work correctly with:
    - Large strided tensors with complex memory layouts
    - BFloat16 precision operations
    - Complex tensor operations (cast, mul, sum, broadcast_in_dim, rsqrt, linear, reshape, permute, slice, neg, cat)
    - Broadcasting operations with different shapes
    - Linear operations with weight matrices
    - Multiple slice operations with different indices
    - Concatenation operations with negative dimensions
    - Proper handling of tensor contiguity and stride order
    """
    inputs = [
        torch.randn((4096,), dtype=torch.bfloat16, device="cuda:0").as_strided(
            (2, 4096, 4096), (0, 0, 1)
        ),
        torch.randn((33554432,), dtype=torch.bfloat16, device="cuda:0").as_strided(
            (2, 4096, 4096), (16777216, 4096, 1)
        ),
        torch.randn((524288,), dtype=torch.bfloat16, device="cuda:0").as_strided(
            (2, 32, 4096, 128), (0, 0, 128, 1)
        ),
        torch.randn((524288,), dtype=torch.bfloat16, device="cuda:0").as_strided(
            (2, 32, 4096, 128), (0, 0, 128, 1)
        ),
        torch.randn((25165824,), dtype=torch.bfloat16, device="cuda:0").as_strided(
            (6144, 4096), (4096, 1)
        ),
    ]

    def fusion_func(fd: FusionDefinition) -> None:
        T0 = fd.define_tensor(
            shape=[-1, -1, -1],
            contiguity=[None, None, True],
            dtype=DataType.BFloat16,
            is_cpu=False,
            stride_order=[2, 1, 0],
        )
        T1 = fd.define_tensor(
            shape=[-1, -1, -1],
            contiguity=[True, True, True],
            dtype=DataType.BFloat16,
            is_cpu=False,
            stride_order=[2, 1, 0],
        )
        T2 = fd.define_tensor(
            shape=[-1, -1, -1, -1],
            contiguity=[None, None, True, True],
            dtype=DataType.BFloat16,
            is_cpu=False,
            stride_order=[3, 2, 1, 0],
        )
        T3 = fd.define_tensor(
            shape=[-1, -1, -1, -1],
            contiguity=[None, None, True, True],
            dtype=DataType.BFloat16,
            is_cpu=False,
            stride_order=[3, 2, 1, 0],
        )
        T4 = fd.define_tensor(
            shape=[-1, -1],
            contiguity=[True, True],
            dtype=DataType.BFloat16,
            is_cpu=False,
            stride_order=[1, 0],
        )
        T5 = fd.ops.cast(T1, dtype=DataType.Float)
        T6 = fd.ops.mul(T5, T5)
        T7 = fd.ops.sum(T6, dims=[2], keepdim=False, dtype=DataType.Null)
        S8 = fd.define_scalar(2, dtype=DataType.Int)
        S9 = fd.define_scalar(4096, dtype=DataType.Int)
        S10 = fd.define_scalar(1, dtype=DataType.Int)
        T12 = fd.ops.broadcast_in_dim(T7, shape=[S8, S9, S10], broadcast_dims=[0, 1])
        S13 = fd.define_scalar(4096.00, dtype=DataType.Double)
        S14 = fd.ops.reciprocal(S13)
        T15 = fd.ops.mul(T12, S14)
        S16 = fd.define_scalar(1.00000e-05, dtype=DataType.Double)
        T17 = fd.ops.add(T15, S16)
        T18 = fd.ops.rsqrt(T17)
        S19 = fd.define_scalar(2, dtype=DataType.Int)
        S20 = fd.define_scalar(4096, dtype=DataType.Int)
        S21 = fd.define_scalar(4096, dtype=DataType.Int)
        T23 = fd.ops.broadcast_in_dim(
            T18, shape=[S19, S20, S21], broadcast_dims=[0, 1, 2]
        )
        T24 = fd.ops.mul(T5, T23)
        T25 = fd.ops.cast(T0, dtype=DataType.Float)
        T26 = fd.ops.mul(T24, T25)
        T27 = fd.ops.cast(T26, dtype=DataType.BFloat16)
        T28 = fd.ops.linear(T27, T4)
        S29 = fd.define_scalar(2, dtype=DataType.Int)
        S30 = fd.define_scalar(4096, dtype=DataType.Int)
        S31 = fd.define_scalar(8, dtype=DataType.Int)
        S32 = fd.define_scalar(6, dtype=DataType.Int)
        S33 = fd.define_scalar(128, dtype=DataType.Int)
        T35 = fd.ops.reshape(T28, new_shape=[S29, S30, S31, S32, S33])
        T36 = fd.ops.permute(T35, dims=[0, 2, 3, 1, 4])
        T37 = fd.ops.slice(
            T36,
            start_indices=[0, 0, 0, 0, 0],
            end_indices=[2, 8, 4, 4096, 128],
            strides=[1, 1, 1, 1, 1],
        )

        S47 = fd.define_scalar(2, dtype=DataType.Int)
        S48 = fd.define_scalar(32, dtype=DataType.Int)
        S49 = fd.define_scalar(4096, dtype=DataType.Int)
        S50 = fd.define_scalar(128, dtype=DataType.Int)
        T52 = fd.ops.reshape(T37, new_shape=[S47, S48, S49, S50])
        T59 = fd.ops.slice(
            T52,
            start_indices=[0, 0, 0, 0],
            end_indices=[2, 32, 4096, 128],
            strides=[1, 1, 1, 1],
        )
        T60 = fd.ops.slice(
            T59,
            start_indices=[0, 0, 0, 0],
            end_indices=[2, 32, 4096, 64],
            strides=[1, 1, 1, 1],
        )
        T61 = fd.ops.slice(
            T59,
            start_indices=[0, 0, 0, 64],
            end_indices=[2, 32, 4096, 128],
            strides=[1, 1, 1, 1],
        )
        T62 = fd.ops.cast(T61, dtype=DataType.Float)
        T63 = fd.ops.neg(T62)
        T64 = fd.ops.cast(T63, dtype=DataType.BFloat16)
        T65 = fd.ops.cat([T64, T60], dim=-1)
        T66 = fd.ops.cast(T59, dtype=DataType.Float)
        T67 = fd.ops.cast(T2, dtype=DataType.Float)
        T68 = fd.ops.mul(T66, T67)
        T69 = fd.ops.cast(T65, dtype=DataType.Float)
        T70 = fd.ops.cast(T3, dtype=DataType.Float)
        T71 = fd.ops.mul(T69, T70)
        T72 = fd.ops.add(T68, T71)
        T73 = fd.ops.cast(T72, dtype=DataType.BFloat16)

        T87 = fd.ops.slice(
            T52,
            start_indices=[0, 0, 0, 0],
            end_indices=[2, 32, 4096, 0],
            strides=[1, 1, 1, 1],
        )
        T88 = fd.ops.cat([T73, T87], dim=-1)

        fd.add_output(T88)

    nvf_out, _ = nvfuser_direct_test.exec_nvfuser(fusion_func, inputs)


def test_issue2275_repro2(nvfuser_direct_test):
    """
    Test for issue 2275 repro2 - tests unpadded concatenation operations with trigonometric functions.

    This test verifies that complex operations work correctly with:
    - Large tensors with BFloat16 precision
    - Multiple slice operations with different indices
    - Trigonometric operations (sin, cos)
    - Negation and casting operations
    - Concatenation operations with negative dimensions
    - Proper handling of tensor shapes and operations
    """
    inputs = [torch.randn((2, 32, 4096, 128), dtype=torch.bfloat16, device="cuda:0")]

    def fusion_func(fd: FusionDefinition) -> None:
        T0 = fd.from_pytorch(inputs[0])

        T1 = fd.ops.slice(
            T0,
            start_indices=[0, 0, 0, 0],
            end_indices=[2, 32, 4096, 128],
            strides=[1, 1, 1, 1],
        )
        T2 = fd.ops.slice(
            T1,
            start_indices=[0, 0, 0, 0],
            end_indices=[2, 32, 4096, 64],
            strides=[1, 1, 1, 1],
        )
        T3 = fd.ops.slice(
            T1,
            start_indices=[0, 0, 0, 64],
            end_indices=[2, 32, 4096, 128],
            strides=[1, 1, 1, 1],
        )
        T4 = fd.ops.cast(fd.ops.neg(T3), DataType.BFloat16)
        T5 = fd.ops.cat([T4, T2], dim=-1)
        T6 = fd.ops.add(fd.ops.sin(T5), fd.ops.cos(T5))
        T7 = fd.ops.cast(T6, DataType.BFloat16)

        T100 = fd.ops.slice(
            T0,
            start_indices=[0, 0, 0, 0],
            end_indices=[2, 32, 4096, 0],
            strides=[1, 1, 1, 1],
        )
        T101 = fd.ops.cat([T7, T100], dim=-1)
        fd.add_output(T101)

    nvf_out, _ = nvfuser_direct_test.exec_nvfuser(fusion_func, inputs)


# See https://github.com/NVIDIA/Fuser/issues/2317
def test_issue2317(nvfuser_direct_test):
    """
    Test case for issue #2317: Complex fusion with permute, reshape, and linear operations.

    This test verifies a fusion that performs:
    1. Permute operation on a 4D tensor (16, 25, 128, 64) -> (16, 128, 25, 64)
    2. Stride reordering to optimize memory layout
    3. Reshape to match the shape of the second input tensor (16, 128, 1600)
    4. Linear transformation using a weight matrix (1600, 1600)
    5. Element-wise addition with residual connection
    6. Type casting to BFloat16
    7. Second linear transformation with residual connection

    The test uses BFloat16 precision and requires Ampere or newer GPU architecture.
    """
    inputs = [
        torch.randn((16, 25, 128, 64), dtype=torch.bfloat16, device="cuda:0"),
        torch.randn((16, 128, 1600), dtype=torch.bfloat16, device="cuda:0"),
        torch.randn((1600, 1600), dtype=torch.bfloat16, device="cuda:0"),
    ]

    def fusion_func(fd: FusionDefinition):
        T0 = fd.from_pytorch(inputs[0])
        T1 = fd.from_pytorch(inputs[1])
        T2 = fd.from_pytorch(inputs[2])

        T10 = fd.ops.permute(T0, dims=[0, 2, 1, 3])
        T11 = fd.ops.stride_order(T10, stride_order=[3, 2, 1, 0])
        T16 = fd.ops.reshape(T11, new_shape=T1.shape())
        T17 = fd.ops.linear(T16, T2)
        T33 = fd.ops.add(T17, T1)

        T33 = fd.ops.cast(T33, dtype=DataType.BFloat16)
        T34 = fd.ops.linear(T33, T2)
        T35 = fd.ops.add(T34, T33)
        fd.add_output(T35)

    nvf_out, _ = nvfuser_direct_test.exec_nvfuser(fusion_func, inputs)


def test_issue2354(nvfuser_direct_test):
    """
    Test for issue 2354 - tests complex operations with linear and mul operations.

    This test verifies that complex operations work correctly with:
    - Linear operations with different shapes
    - Mul operations with different shapes
    - Proper handling of tensor shapes and operations
    """
    inputs = [
        torch.randn((8, 4), dtype=torch.float32, device="cuda:0"),
        torch.randn(
            (
                6,
                2,
                4,
            ),
            dtype=torch.float32,
            device="cuda:0",
        ),
    ]

    def fusion_func(fd: FusionDefinition):
        T0 = fd.define_tensor(
            shape=[-1, -1],
            contiguity=[True, True],
            dtype=DataType.Float,
            is_cpu=False,
            stride_order=[1, 0],
        )
        T1 = fd.define_tensor(
            shape=[-1, -1, -1],
            contiguity=[True, True, True],
            dtype=DataType.Float,
            is_cpu=False,
            stride_order=[2, 1, 0],
        )
        T2 = fd.ops.linear(T1, T0)
        S3 = fd.define_scalar(1.41421, dtype=DataType.Double)
        T4 = fd.ops.mul(T2, S3)
        fd.add_output(T2)
        fd.add_output(T4)

    nvfuser_direct_test.exec_nvfuser(fusion_func, inputs)


def test_issue2395(nvfuser_direct_test):
    """
    Test for issue 2395 - tests complex operations with strided tensors and multiple data types.

    Migrated from `test_issue_2395` in legacy test_pointwise.py

    This test verifies that complex operations work correctly with:
    - Large strided tensors with complex memory layouts
    - Multiple data types (Float32 and BFloat16)
    - Complex tensor operations (permute, reshape, slice, sum, mul, neg, add)
    - Broadcasting operations with different shapes
    - Padding operations with scalar values
    - Multiple output tensors from a single fusion
    - Proper handling of tensor contiguity and stride order
    """

    def create_fusion(fd: FusionDefinition) -> None:
        cond0 = fd.define_tensor(
            shape=[-1, -1, -1],
            contiguity=[True, True, None],
            dtype=DataType.Bool,
            is_cpu=False,
            stride_order=[2, 1, 0],
        )
        values = fd.define_tensor(
            shape=[-1, -1, -1],
            contiguity=[True, True, True],
            dtype=DataType.Float,
            is_cpu=False,
            stride_order=[2, 1, 0],
        )
        cond1 = fd.define_tensor(
            shape=[-1, -1],
            contiguity=[True, True],
            dtype=DataType.Bool,
            is_cpu=False,
            stride_order=[1, 0],
        )
        cond1 = fd.ops.broadcast_in_dim(
            cond1, shape=[16, 16, 32], broadcast_dims=[0, 1]
        )
        sliced = fd.ops.slice(
            values,
            start_indices=[0, 0, 16],
            end_indices=[16, 16, 32],
            strides=[1, 1, 1],
        )
        zero = fd.define_scalar(0.00000, dtype=DataType.Double)
        masked = fd.ops.where(cond1, zero, values)
        masked = fd.ops.where(cond0, zero, masked)
        fd.add_output(sliced)
        fd.add_output(masked)

    ins = [
        torch.randint(0, 2, (256,), dtype=torch.bool, device="cuda:0").as_strided(
            (16, 16, 32), (16, 1, 0)
        ),
        torch.randn((8192,), dtype=torch.float32, device="cuda:0").as_strided(
            (16, 16, 32), (512, 32, 1)
        ),
        torch.randint(0, 2, (256,), dtype=torch.bool, device="cuda:0").as_strided(
            (16, 16), (16, 1)
        ),
    ]
    outs, _ = nvfuser_direct_test.exec_nvfuser(create_fusion, ins)

    nvfuser_direct_test.assertEqual(outs[0], ins[1][:, :, 16:], rtol=0, atol=0)
    nvfuser_direct_test.assertEqual(
        outs[1],
        torch.where(
            torch.logical_or(ins[0] == 1, ins[2].unsqueeze(-1) == 1), 0, ins[1]
        ),
    )


def test_issue2532(nvfuser_direct_test):
    """
    Test for issue 2532 - tests broadcast reduction axis in matmul.

    This test verifies that broadcast reduction axis in matmul works correctly.
    """

    def fusion_func(fd: FusionDefinition) -> None:
        T0 = fd.define_tensor(
            shape=[-1, -1, 1],
            contiguity=[True, None, True],
            dtype=DataType.Float,
            is_cpu=False,
            stride_order=[2, 0, 1],
        )
        T1 = fd.define_tensor(
            shape=[-1, 1, -1],
            contiguity=[True, None, True],
            dtype=DataType.Float,
            is_cpu=False,
            stride_order=[2, 1, 0],
        )
        T2 = fd.ops.sum(T1, dims=[0, 1], keepdim=False, dtype=DataType.Null)
        T3 = fd.ops.matmul(T0, T1)
        T4 = fd.ops.sum(T3, dims=[0], keepdim=False, dtype=DataType.Null)
        fd.add_output(T2)
        fd.add_output(T4)

    inputs = [
        torch.randn((2 * 32,), dtype=torch.float32, device="cuda:0").as_strided(
            (2, 32, 1), (32, 1, 32)
        ),
        torch.randn((2 * 16,), dtype=torch.float32, device="cuda:0").as_strided(
            (2, 1, 16), (16, 16, 1)
        ),
    ]
    nvfuser_direct_test.exec_nvfuser(fusion_func, inputs)


def test_issue2545(nvfuser_direct_test):
    """
    Test for issue 2545 - tests empty tensor handling with concatenation operations.

    This test verifies that operations with empty tensors work correctly,
    particularly when concatenating tensors where one or more inputs
    are empty tensors.
    """
    inputs = [
        torch.randint(0, 10, (2,), dtype=torch.int64, device="cuda:0").as_strided(
            (2,), (1,)
        ),
        torch.randint(0, 10, (0,), dtype=torch.int64, device="cuda:0").as_strided(
            (0,), (1,)
        ),
    ]

    def fusion_func(fd: FusionDefinition):
        T0 = fd.define_tensor(
            shape=[-1],
            contiguity=[True],
            dtype=DataType.Int,
            is_cpu=False,
            stride_order=[0],
        )
        T1 = fd.define_tensor(
            shape=[-1],
            contiguity=[True],
            dtype=DataType.Int,
            is_cpu=False,
            stride_order=[0],
        )
        S2 = fd.define_scalar(0, dtype=DataType.Int)
        T3 = fd.ops.lt(T0, S2)
        S4 = fd.define_scalar(5, dtype=DataType.Int)
        S5 = fd.define_scalar(0, dtype=DataType.Int)
        T6 = fd.ops.where(T3, S4, S5)
        T7 = fd.ops.add(T0, T6)
        S8 = fd.define_scalar(0, dtype=DataType.Int)
        T9 = fd.ops.add(T7, S8)
        T10 = fd.ops.cat([T1, T9], dim=0)
        S11 = fd.define_scalar(0, dtype=DataType.Int)
        T12 = fd.ops.add(T10, S11)
        T13 = fd.ops.cat([T1, T12], dim=0)
        S14 = fd.define_scalar(5, dtype=DataType.Int)
        T15 = fd.ops.add(T10, S14)
        T16 = fd.ops.cat([T13, T15], dim=0)
        S17 = fd.define_scalar(10, dtype=DataType.Int)
        T18 = fd.ops.add(T10, S17)
        fd.add_output(T18)
        fd.add_output(T16)

    nvf_out, _ = nvfuser_direct_test.exec_nvfuser(fusion_func, inputs)


def test_issue2549(nvfuser_direct_test):
    """
    Test for issue 2549 - tests broadcast_in_dim and division operations.

    This test verifies that broadcast_in_dim operations work correctly
    with division operations, particularly when broadcasting tensors
    with different shapes.
    """
    a = torch.ones(4, 1, dtype=torch.double, device="cuda")
    b = torch.ones(4, 4, dtype=torch.double, device="cuda")

    def fusion_func(fd: FusionDefinition) -> None:
        T0 = fd.define_tensor(
            sizes=a.shape, strides=a.stride(), dtype=DataType.Double, is_cpu=False
        )
        T1 = fd.define_tensor(
            sizes=b.shape, strides=b.stride(), dtype=DataType.Double, is_cpu=False
        )
        T2 = fd.ops.broadcast_in_dim(T0, shape=[4, 4], broadcast_dims=[0, 1])
        T3 = fd.ops.div(T1, T2)
        fd.add_output(T3)

    nvf_out, _ = nvfuser_direct_test.exec_nvfuser(fusion_func, [a, b])
    nvfuser_direct_test.assertEqual(nvf_out[0], b / a)


def test_issue2664_repro1(nvfuser_direct_test):
    """
    Test for issue 2664 - tests broadcast in dim and inplace update.

    Migrated from `test_inplace_issue2664` in legacy test_pointwise.py

    Example 1: Repro from https://github.com/NVIDIA/Fuser/issues/2664
    T4 (scalar) is broadcasted and used in mul computation. It is also used to update T2 inplace.
    This causes a RW race. In this case, the aliased tensor is a producer of bcast op.
    """

    def nvfuser_fusion_id0(fd: FusionDefinition) -> None:
        T1 = fd.define_tensor(
            shape=[-1],
            contiguity=[True],
            dtype=DataType.Float,
            is_cpu=False,
            stride_order=[0],
        )
        T2 = fd.define_tensor(
            shape=[], contiguity=[], dtype=DataType.Float, is_cpu=False
        )
        S3 = fd.define_scalar(1.00000, dtype=DataType.Double)
        T4 = fd.ops.add(T2, S3)
        S5 = fd.define_scalar(4194304, dtype=DataType.Int)
        T7 = fd.ops.broadcast_in_dim(T4, shape=[S5], broadcast_dims=[])
        T8 = fd.ops.mul(T1, T7)
        fd.add_output(T4, T2)
        fd.add_output(T8)

    inputs = [
        torch.randn((4194304,), dtype=torch.float32, device="cuda:0").as_strided(
            (4194304,), (1,)
        ),
        torch.randn((1,), dtype=torch.float32, device="cuda:0").as_strided((), ()),
    ]
    # Reference out = T4 (aliased to inputs[-1]), T8
    ref_out = [inputs[-1] + 1.0, (inputs[-1] + 1.0) * inputs[0]]

    out, _ = nvfuser_direct_test.exec_nvfuser(nvfuser_fusion_id0, inputs)

    torch.testing.assert_close(inputs[-1], ref_out[0])
    torch.testing.assert_close(out[0], ref_out[1])


def test_issue2664_repro2(nvfuser_direct_test):
    """
    Test for issue 2664 - tests broadcast in dim and inplace update.

    Migrated from `test_inplace_post_bcast` in legacy test_pointwise.py

    Example 2 for Issue 2664:
    T2 is broadcasted and used in mul/add compute. It is also summed (T8) and used to inplace update T2.
    In this case, the aliased tensor (T8) is a consumer of the bcast op.
    """

    def fusion_func(fd: FusionDefinition) -> None:
        T1 = fd.define_tensor(
            shape=[-1],
            contiguity=[True],
            dtype=DataType.Float,
            is_cpu=False,
            stride_order=[0],
        )
        T2 = fd.define_tensor(
            shape=[], contiguity=[], dtype=DataType.Float, is_cpu=False
        )
        S5 = fd.define_scalar(4194304, dtype=DataType.Int)
        T7 = fd.ops.broadcast_in_dim(T2, shape=[S5], broadcast_dims=[])
        T8 = fd.ops.sum(T7, dims=[0], keepdim=False)
        T9 = fd.ops.mul(T1, T7)
        T10 = fd.ops.add(T1, T7)
        fd.add_output(T8, T2)
        fd.add_output(T9)
        fd.add_output(T10)

    inputs = [
        torch.randn((4194304,), dtype=torch.float32, device="cuda:0").as_strided(
            (4194304,), (1,)
        ),
        torch.randn((1,), dtype=torch.float32, device="cuda:0").as_strided((), ()),
    ]

    # Reference out = T8 (aliased to inputs[-1]), T9, T10
    ref_out = [
        inputs[-1] * inputs[0].size(0),
        inputs[-1] * inputs[0],
        inputs[0] + inputs[1],
    ]

    out, _ = nvfuser_direct_test.exec_nvfuser(fusion_func, inputs)

    nvfuser_direct_test.assertEqual(inputs[-1], ref_out[0])
    nvfuser_direct_test.assertEqual(out[0], ref_out[1])
    nvfuser_direct_test.assertEqual(out[1], ref_out[2])


def test_issue2664_repro3(nvfuser_direct_test):
    """
    Test for issue 2664 - tests broadcast in dim and inplace update.

    Migrated from `test_multi_inplace` in legacy test_pointwise.py

    Example 3 for Issue 2664: This case involves two inplace updates.
    T7 is aliased to T2: T7 is not a producer/consumer of the bcast op, but the aliased input T2 is a producer of the bcast op.
    T6 is aliased to T3: T6 is a consumer of the bcast op.
    """

    def fusion_func(fd: FusionDefinition) -> None:
        T1 = fd.define_tensor(
            shape=[-1],
            contiguity=[True],
            dtype=DataType.Float,
            is_cpu=False,
            stride_order=[0],
        )
        T2 = fd.define_tensor(
            shape=[], contiguity=[], dtype=DataType.Float, is_cpu=False
        )
        T3 = fd.define_tensor(
            shape=[], contiguity=[], dtype=DataType.Float, is_cpu=False
        )
        T4 = fd.ops.broadcast_in_dim(T2, shape=T1.shape(), broadcast_dims=[])
        T5 = fd.ops.add(T1, T4)
        T6 = fd.ops.sum(T5, dims=[0], keepdim=False)
        S0 = fd.define_scalar(1.00000, dtype=DataType.Double)
        T7 = fd.ops.add(T3, S0)
        fd.add_output(T6, T3)
        fd.add_output(T7, T2)

    inputs = [
        torch.randn((4194304,), dtype=torch.float32, device="cuda:0").as_strided(
            (4194304,), (1,)
        ),
        torch.randn((1,), dtype=torch.float32, device="cuda:0").as_strided((), ()),
        torch.randn((1,), dtype=torch.float32, device="cuda:0").as_strided((), ()),
    ]

    # Reference out = T6 (aliased to inputs[2]), T7 (aliased to inputs[1])
    ref_out = [inputs[-1] + 1.0, (inputs[0] + inputs[1]).sum(dim=-1)]

    out, _ = nvfuser_direct_test.exec_nvfuser(fusion_func, inputs)

    nvfuser_direct_test.assertEqual(inputs[1], ref_out[0])
    nvfuser_direct_test.assertEqual(inputs[2], ref_out[1])


def test_issue2664_repro4(nvfuser_direct_test):
    """
    Test for issue 2664 - tests broadcast in dim and inplace update.

    Migrated from `test_implicit_bcast_inplace` in legacy test_pointwise.py

    Example 4 for Issue 2664: There is no explicit broadcast. However, the
    aliased input has a broadcast dimension that is concretized in the fusion.
    T0 has a implicit broadcast which is used in add(T3) and neg (T4). T4 is
    used to inplace update T0, which causes RW race.
    """
    skip_if_global_memory_below_gb(32)

    def fusion_func(fd: FusionDefinition) -> None:
        T0 = fd.define_tensor(
            shape=[-1, 1],
            contiguity=[True, None],
            dtype=DataType.Float,
            is_cpu=False,
            stride_order=[1, 0],
        )
        T1 = fd.define_tensor(
            shape=[-1, -1],
            contiguity=[True, True],
            dtype=DataType.Float,
            is_cpu=False,
            stride_order=[1, 0],
        )
        T3 = fd.ops.add(T1, T0)
        T4 = fd.ops.neg(T0)
        fd.add_output(T3)
        fd.add_output(T4, T0)

    inputs = [
        torch.randn((4194304, 1), dtype=torch.float32, device="cuda:0"),
        torch.randn((4194304, 128), dtype=torch.float32, device="cuda:0"),
    ]

    ref_out = [inputs[0] + inputs[1], -inputs[0]]
    out, _ = nvfuser_direct_test.exec_nvfuser(fusion_func, inputs)

    nvfuser_direct_test.assertEqual(ref_out[0], out[0])
    nvfuser_direct_test.assertEqual(ref_out[1], inputs[0])


def test_issue2755(nvfuser_direct_test):
    """
    Test for issue 2755 - tests slice operations with negation.

    This test verifies that slice operations work correctly with:
    - Basic tensor slicing with different start and end indices
    - Negation operations on sliced tensors
    - Multiple slice operations in sequence
    - Proper handling of tensor shapes and operations
    """

    def fusion_func(fd: FusionDefinition) -> None:
        t0 = fd.define_tensor(shape=[-1])
        t1 = fd.ops.slice(
            t0,
            start_indices=[0],
            end_indices=[5],
        )
        t2 = fd.ops.neg(t1)
        t3 = fd.ops.slice(
            t2,
            start_indices=[0],
            end_indices=[2],
        )
        t4 = fd.ops.neg(t3)
        fd.add_output(t4)

    inputs = [torch.randn((10,), dtype=torch.float32, device="cuda:0")]
    nvfuser_direct_test.exec_nvfuser(fusion_func, inputs)


def test_issue2853(nvfuser_direct_test):
    """
    Test for issue 2853 - tests that an error is raised if there are segments
    with CPU outputs.

    See https://github.com/NVIDIA/Fuser/issues/2853.
    """
    inputs = [
        torch.tensor(2.0, device="cpu", dtype=torch.float),
        torch.randn(3, device="cuda", dtype=torch.float),
    ]

    def fusion_func(fd: FusionDefinition):
        tv0 = fd.from_pytorch(inputs[0])  # CPU scalar tensor
        tv1 = fd.from_pytorch(inputs[1])  # CUDA input
        s0 = fd.define_scalar(3.0)
        # CPU scalar only segment that should raise an error
        t2 = fd.ops.add(tv0, s0)  # Should be a CPU scalar tensor
        t3 = fd.ops.add(tv1, s0)
        fd.add_output(t2)
        fd.add_output(t3)

    with FusionDefinition() as fd:
        fusion_func(fd)

    with pytest.raises(
        RuntimeError, match="KernelExecutor does not support the Fusion provided."
    ):
        _ = fd.execute(inputs)


def test_issue3192(nvfuser_direct_test):
    """
    Test for issue 3192 - tests squeeze and slice operations.

    This test verifies that squeeze and slice operations work correctly with:
    - Squeeze operation with two dimensions
    - Slice operation with one dimension
    - Negation operation
    """

    def fusion_func(fd: FusionDefinition):
        inp = fd.define_tensor([1, 1, 2], contiguity=True)
        out = fd.ops.squeeze(inp, [0, 1])
        out = fd.ops.slice(out, [1], [2])
        fd.add_output(out)

    in_tensor = torch.randn(1, 1, 2, device="cuda")
    out_tensors, _ = nvfuser_direct_test.exec_nvfuser(fusion_func, [in_tensor])
    nvfuser_direct_test.assertEqual(
        out_tensors[0], in_tensor.squeeze([0, 1])[1:2], rtol=0, atol=0
    )


def test_issue3227(nvfuser_direct_test):
    """
    Test for issue 3227 - tests broadcast to different extents.

    Migrated from `test_bcast_different_extent` in legacy test_pointwise.py

    This test verifies that broadcast operations work correctly with:
    - Different extents for broadcasting
    - Multiple broadcast operations in sequence
    - Proper handling of tensor shapes and operations
    """

    def nvfuser_fusion(fd: FusionDefinition) -> None:
        T0 = fd.define_tensor(
            shape=[1, 4, 2, 3],
            contiguity=[None, True, True, True],
            dtype=DataType.Float,
            is_cpu=False,
            stride_order=[3, 2, 1, 0],
        )
        T1 = fd.define_tensor(
            shape=[1, 5, 2, 3],
            contiguity=[None, True, True, True],
            dtype=DataType.Float,
            is_cpu=False,
            stride_order=[3, 2, 1, 0],
        )
        T2 = fd.define_tensor(
            shape=[1, 2, 3],
            contiguity=[None, True, True],
            dtype=DataType.Float,
            is_cpu=False,
            stride_order=[2, 1, 0],
        )
        S1 = fd.define_scalar(1, dtype=DataType.Int)
        S2 = fd.define_scalar(1, dtype=DataType.Int)
        S3 = fd.define_scalar(2, dtype=DataType.Int)
        S4 = fd.define_scalar(3, dtype=DataType.Int)
        T3 = fd.ops.broadcast_in_dim(
            T2, shape=[S1, S2, S3, S4], broadcast_dims=[1, 2, 3]
        )
        # bcast T2 to [1, 4, 2, 3]
        S5 = fd.define_scalar(1, dtype=DataType.Int)
        S6 = fd.define_scalar(4, dtype=DataType.Int)
        S7 = fd.define_scalar(2, dtype=DataType.Int)
        S8 = fd.define_scalar(3, dtype=DataType.Int)
        T4 = fd.ops.broadcast_in_dim(
            T3, shape=[S5, S6, S7, S8], broadcast_dims=[0, 1, 2, 3]
        )
        # bcast T2 to [1, 5, 2, 3]
        S9 = fd.define_scalar(1, dtype=DataType.Int)
        S10 = fd.define_scalar(5, dtype=DataType.Int)
        S11 = fd.define_scalar(2, dtype=DataType.Int)
        S12 = fd.define_scalar(3, dtype=DataType.Int)
        T5 = fd.ops.broadcast_in_dim(
            T3, shape=[S9, S10, S11, S12], broadcast_dims=[0, 1, 2, 3]
        )
        # add with T0
        T6 = fd.ops.add(T4, T0)
        # add with T1
        T7 = fd.ops.add(T5, T1)
        fd.add_output(T6)
        fd.add_output(T7)

    inputs = [
        torch.rand(24, dtype=torch.float32, device="cuda:0").as_strided(
            (1, 4, 2, 3), (24, 6, 3, 1)
        ),
        torch.rand(30, dtype=torch.float32, device="cuda:0").as_strided(
            (1, 5, 2, 3), (30, 6, 3, 1)
        ),
        torch.rand(6, dtype=torch.float32, device="cuda:0").as_strided(
            (1, 2, 3), (6, 3, 1)
        ),
    ]
    nvf_out, _ = nvfuser_direct_test.exec_nvfuser(nvfuser_fusion, inputs)
    nvfuser_direct_test.assertEqual(nvf_out[0], inputs[0] + inputs[2])
    nvfuser_direct_test.assertEqual(nvf_out[1], inputs[1] + inputs[2])


def test_issue3292(nvfuser_direct_test):
    """
    Test for issue 3292 - tests complex tensor operations with manual normalization and padding.

    This test verifies that complex operations work correctly with:
    - Tensor reshaping and permutation operations
    - Multiple slice operations with manual normalization
    - Negation and concatenation operations with manual padding
    - Multiplication and addition operations
    - Complex tensor manipulation sequences
    - Proper handling of tensor shapes and operations
    """
    inputs = [
        torch.testing.make_tensor((5, 5, 576), dtype=torch.float32, device="cuda:0"),
    ]

    def fusion_func(fd: FusionDefinition) -> None:
        T2 = fd.define_tensor(
            shape=[5, 5, 576],
            contiguity=[True, True, True],
            dtype=DataType.Float,
            is_cpu=False,
            stride_order=[2, 1, 0],
        )
        T30 = fd.ops.reshape(T2, new_shape=[5, 5, 1, 9, 64])
        T31 = fd.ops.permute(T30, dims=[0, 2, 3, 1, 4])
        T50 = fd.ops.slice(
            T31,
            start_indices=[0, 0, 0, 0, 0],
            end_indices=[5, 1, 7, 5, 64],
            strides=[1, 1, 1, 1, 1],
            manual_normalization=0,
        )
        T108 = fd.ops.reshape(T50, new_shape=[5, 7, 5, 64])
        T136 = fd.ops.slice(
            T108,
            start_indices=[0, 0, 0, 0],
            end_indices=[5, 7, 5, 32],
            strides=[1, 1, 1, 1],
            manual_normalization=0,
        )
        T152 = fd.ops.slice(
            T108,
            start_indices=[0, 0, 0, 32],
            end_indices=[5, 7, 5, 64],
            strides=[1, 1, 1, 1],
            manual_normalization=0,
        )
        T153 = fd.ops.neg(T152)
        T154 = fd.ops.cat([T153, T136], dim=-1, manual_padding=0)
        T161 = fd.ops.mul(T108, T108)
        T168 = fd.ops.mul(T154, T154)
        T169 = fd.ops.add(T161, T168)
        T185 = fd.ops.slice(
            T108,
            start_indices=[0, 0, 0, 0],
            end_indices=[5, 7, 5, 32],
            strides=[1, 1, 1, 1],
            manual_normalization=0,
        )
        T201 = fd.ops.slice(
            T108,
            start_indices=[0, 0, 0, 32],
            end_indices=[5, 7, 5, 64],
            strides=[1, 1, 1, 1],
            manual_normalization=0,
        )
        T202 = fd.ops.neg(T201)
        T203 = fd.ops.cat([T202, T185], dim=-1, manual_padding=0)
        T205 = fd.ops.mul(T203, T203)
        T222 = fd.ops.slice(
            T108,
            start_indices=[0, 0, 0, 0],
            end_indices=[5, 7, 5, 0],
            strides=[1, 1, 1, 1],
            manual_normalization=0,
        )
        T223 = fd.ops.cat([T169, T222], dim=-1, manual_padding=0)
        fd.add_output(T223)

    nvf_out, _ = nvfuser_direct_test.exec_nvfuser(fusion_func, inputs)


def test_issue3369(nvfuser_direct_test):
    """
    Test for issue 3369 - tests square linear operations.

    This test verifies that square linear operations work correctly.
    """

    def nvfuser_fusion_id28(fd: FusionDefinition) -> None:
        T0 = fd.define_tensor(
            shape=[5, 5],
            contiguity=[True, True],
            dtype=DataType.Float,
            is_cpu=False,
            stride_order=[1, 0],
        )
        T1 = fd.define_tensor(
            shape=[5, 5],
            contiguity=[True, True],
            dtype=DataType.Float,
            is_cpu=False,
            stride_order=[1, 0],
        )
        T2 = fd.define_tensor(
            shape=[5],
            contiguity=[True],
            dtype=DataType.Float,
            is_cpu=False,
            stride_order=[0],
        )
        T3 = fd.ops.linear(T0, T1, T2)
        fd.add_output(T3)

    with FusionDefinition() as fd:
        nvfuser_fusion_id28(fd)

    inputs = [
        torch.testing.make_tensor((5, 5), dtype=torch.float32, device="cuda:0"),
        torch.testing.make_tensor((5, 5), dtype=torch.float32, device="cuda:0"),
        torch.testing.make_tensor((5,), dtype=torch.float32, device="cuda:0"),
    ]
    fd.validate(inputs)
    nvf_out, _ = nvfuser_direct_test.exec_nvfuser(nvfuser_fusion_id28, inputs)


def test_issue4444(nvfuser_direct_test):
    """
    Test for issue 4444 - complex tensor operations with multiple slice operations,
    manual normalization, padding, and reshaping operations.

    This test validates:
    - Multiple slice operations with manual normalization
    - Complex tensor reshaping and permutation operations
    - Manual padding operations with scalar values
    - Broadcast operations with specific dimensions
    - Cast operations between different data types
    - Complex mathematical sequences involving negation, addition, and multiplication
    - Proper handling of tensor shapes and operations
    - Scalar definition and vector operations
    """
    skip_if_global_memory_below_gb(32)

    def fusion_func(fd: FusionDefinition) -> None:
        T0 = fd.define_tensor(
            shape=[1, 64, 16384, 128],
            contiguity=[None, True, True, True],
            dtype=DataType.BFloat16,
            is_cpu=False,
            stride_order=[3, 2, 1, 0],
        )
        T1 = fd.define_tensor(
            shape=[16384, 128],
            contiguity=[True, True],
            dtype=DataType.Float,
            is_cpu=False,
            stride_order=[1, 0],
        )
        T2 = fd.define_tensor(
            shape=[16384, 128],
            contiguity=[True, True],
            dtype=DataType.Float,
            is_cpu=False,
            stride_order=[1, 0],
        )
        T3 = fd.define_tensor(
            shape=[1, 64, 16384, 128],
            contiguity=[None, True, True, True],
            dtype=DataType.BFloat16,
            is_cpu=False,
            stride_order=[3, 2, 1, 0],
        )
        T4 = fd.define_tensor(
            shape=[1, 64, 16384, 128],
            contiguity=[None, True, True, True],
            dtype=DataType.BFloat16,
            is_cpu=False,
            stride_order=[3, 2, 1, 0],
        )
        T20 = fd.ops.slice(
            T0,
            start_indices=[0, 0, 0, 0],
            end_indices=[1, 64, 16384, 128],
            strides=[1, 1, 1, 1],
            manual_normalization=0,
        )
        T21 = fd.ops.cast(T20, dtype=DataType.Float)
        T27 = fd.ops.broadcast_in_dim(
            T1, shape=[1, 64, 16384, 128], broadcast_dims=[2, 3]
        )
        T28 = fd.ops.mul(T27, T21)
        T29 = fd.ops.cast(T28, dtype=DataType.BFloat16)
        T35 = fd.ops.broadcast_in_dim(
            T2, shape=[1, 64, 16384, 128], broadcast_dims=[2, 3]
        )
        T51 = fd.ops.slice(
            T29,
            start_indices=[0, 0, 0, 0],
            end_indices=[1, 64, 16384, 64],
            strides=[1, 1, 1, 1],
            manual_normalization=0,
        )
        T52 = fd.ops.mul(T35, T21)
        S53 = fd.define_scalar(0, dtype=DataType.Int)
        T59 = fd.ops.full(
            shape=[1, 64, 16384, 0], fill_value=S53, dtype=DataType.BFloat16
        )
        T75 = fd.ops.slice(
            T3,
            start_indices=[0, 0, 0, 0],
            end_indices=[1, 64, 16384, 128],
            strides=[1, 1, 1, 1],
            manual_normalization=0,
        )
        T76 = fd.ops.cast(T51, dtype=DataType.Float)
        S77 = fd.define_scalar(0.00000, dtype=DataType.Double)
        T87 = fd.ops.pad(T59, [0, 128, 0, 0, 0, 0, 0, 0], S77)
        T88 = fd.ops.cast(T75, dtype=DataType.Float)
        T89 = fd.ops.neg(T76)
        T90 = fd.ops.cast(T87, dtype=DataType.Float)
        T91 = fd.ops.mul(T27, T88)
        T92 = fd.ops.cast(T89, dtype=DataType.BFloat16)
        T93 = fd.ops.add(T90, T52)
        T94 = fd.ops.cast(T91, dtype=DataType.BFloat16)
        S95 = fd.define_scalar(0.00000, dtype=DataType.Double)
        T105 = fd.ops.pad(T92, [64, 0, 0, 0, 0, 0, 0, 0], S95)
        T121 = fd.ops.slice(
            T94,
            start_indices=[0, 0, 0, 0],
            end_indices=[1, 64, 16384, 64],
            strides=[1, 1, 1, 1],
            manual_normalization=0,
        )
        T122 = fd.ops.mul(T35, T88)
        T123 = fd.ops.cast(T105, dtype=DataType.Float)
        T124 = fd.ops.cast(T121, dtype=DataType.Float)
        T140 = fd.ops.slice(
            T29,
            start_indices=[0, 0, 0, 64],
            end_indices=[1, 64, 16384, 128],
            strides=[1, 1, 1, 1],
            manual_normalization=0,
        )
        T141 = fd.ops.add(T93, T123)
        T142 = fd.ops.neg(T124)
        S143 = fd.define_scalar(0.00000, dtype=DataType.Double)
        T153 = fd.ops.pad(T140, [0, 64, 0, 0, 0, 0, 0, 0], S143)
        T154 = fd.ops.cast(T142, dtype=DataType.BFloat16)
        T155 = fd.ops.add(T90, T122)
        T156 = fd.ops.cast(T153, dtype=DataType.Float)
        S157 = fd.define_scalar(0.00000, dtype=DataType.Double)
        T167 = fd.ops.pad(T154, [64, 0, 0, 0, 0, 0, 0, 0], S157)
        T168 = fd.ops.add(T141, T156)
        T169 = fd.ops.cast(T167, dtype=DataType.Float)
        T170 = fd.ops.cast(T168, dtype=DataType.BFloat16)
        T186 = fd.ops.slice(
            T94,
            start_indices=[0, 0, 0, 64],
            end_indices=[1, 64, 16384, 128],
            strides=[1, 1, 1, 1],
            manual_normalization=0,
        )
        T187 = fd.ops.add(T155, T169)
        T194 = fd.ops.reshape(T4, new_shape=[1, 8, 8, 16384, 128])
        T201 = fd.ops.reshape(T170, new_shape=[1, 8, 8, 16384, 128])
        S202 = fd.define_scalar(0.00000, dtype=DataType.Double)
        T212 = fd.ops.pad(T186, [0, 64, 0, 0, 0, 0, 0, 0], S202)
        T213 = fd.ops.cast(T194, dtype=DataType.Float)
        T214 = fd.ops.cast(T201, dtype=DataType.Float)
        T215 = fd.ops.cast(T212, dtype=DataType.Float)
        T216 = fd.ops.sum(T213, dims=[0, 2], keepdim=False, dtype=DataType.Null)
        T217 = fd.ops.sum(T214, dims=[0, 2], keepdim=False, dtype=DataType.Null)
        T218 = fd.ops.add(T187, T215)
        T219 = fd.ops.cast(T216, dtype=DataType.BFloat16)
        T220 = fd.ops.cast(T217, dtype=DataType.BFloat16)
        T221 = fd.ops.cast(T218, dtype=DataType.BFloat16)
        T228 = fd.ops.broadcast_in_dim(
            T219, shape=[1, 8, 1, 16384, 128], broadcast_dims=[1, 3, 4]
        )
        T235 = fd.ops.broadcast_in_dim(
            T220, shape=[1, 8, 1, 16384, 128], broadcast_dims=[1, 3, 4]
        )
        T242 = fd.ops.reshape(T221, new_shape=[1, 8, 8, 16384, 128])
        T243 = fd.ops.cat([T242, T235, T228], dim=2, manual_padding=0)
        T244 = fd.ops.permute(T243, dims=[0, 3, 1, 2, 4])
        T249 = fd.ops.reshape(T244, new_shape=[1, 16384, 10240])
        T253 = fd.ops.reshape(T249, new_shape=[16384, 10240])
        T254 = fd.ops.permute(T253, dims=[1, 0])
        fd.add_output(T253)
        fd.add_output(T254)

    with FusionDefinition() as fd:
        fusion_func(fd)

    inputs = [
        torch.testing.make_tensor(
            (1, 64, 16384, 128),
            dtype=torch.bfloat16,
            device="cuda:0",
            low=LOW_VAL,
            high=HIGH_VAL,
        ),
        torch.testing.make_tensor(
            (16384, 128),
            dtype=torch.float32,
            device="cuda:0",
            low=LOW_VAL,
            high=HIGH_VAL,
        ),
        torch.testing.make_tensor(
            (16384, 128),
            dtype=torch.float32,
            device="cuda:0",
            low=LOW_VAL,
            high=HIGH_VAL,
        ),
        torch.testing.make_tensor(
            (1, 64, 16384, 128),
            dtype=torch.bfloat16,
            device="cuda:0",
            low=LOW_VAL,
            high=HIGH_VAL,
        ),
        torch.testing.make_tensor(
            (1, 64, 16384, 128),
            dtype=torch.bfloat16,
            device="cuda:0",
            low=LOW_VAL,
            high=HIGH_VAL,
        ),
    ]
    fd.validate(inputs)


def test_issue4459(nvfuser_direct_test):
    """
    Test for issue 4459 - complex tensor operations with broadcast, reshape, and mathematical operations.

    This test verifies complex tensor operations involving broadcast operations,
    tensor reshaping, and mathematical sequences with multiple operations.
    """

    def fusion_func(fd: FusionDefinition) -> None:
        T0 = fd.define_tensor(
            shape=[4, 32],
            contiguity=[True, True],
            dtype=DataType.Float,
            is_cpu=False,
            stride_order=[0, 1],
        )
        T1 = fd.define_tensor(
            shape=[4, 32, 1, 1, 1],
            contiguity=[True, True, None, None, None],
            dtype=DataType.Float,
            is_cpu=False,
            stride_order=[4, 3, 2, 1, 0],
        )
        T2 = fd.define_tensor(
            shape=[4, 32, 10, 64, 64],
            contiguity=[True, True, True, True, True],
            dtype=DataType.Float,
            is_cpu=False,
            stride_order=[4, 3, 2, 1, 0],
        )
        T3 = fd.define_tensor(
            shape=[320],
            contiguity=[True],
            dtype=DataType.Float,
            is_cpu=False,
            stride_order=[0],
        )
        T4 = fd.define_tensor(
            shape=[320],
            contiguity=[True],
            dtype=DataType.Float,
            is_cpu=False,
            stride_order=[0],
        )
        T5 = fd.define_tensor(
            shape=[4, 320, 66, 66],
            contiguity=[True, True, True, True],
            dtype=DataType.Float,
            is_cpu=False,
            stride_order=[3, 2, 1, 0],
        )
        T12 = fd.ops.broadcast_in_dim(T0, shape=[4, 32, 1, 1, 1], broadcast_dims=[0, 1])
        T19 = fd.ops.broadcast_in_dim(
            T12, shape=[4, 32, 10, 64, 64], broadcast_dims=[0, 1, 2, 3, 4]
        )
        T26 = fd.ops.broadcast_in_dim(
            T1, shape=[4, 32, 10, 64, 64], broadcast_dims=[0, 1, 2, 3, 4]
        )
        T27 = fd.ops.sub(T2, T19)
        T33 = fd.ops.reshape(T3, new_shape=[1, 320, 1, 1])
        T34 = fd.ops.mul(T27, T26)
        T40 = fd.ops.reshape(T4, new_shape=[1, 320, 1, 1])
        T46 = fd.ops.broadcast_in_dim(
            T33, shape=[4, 320, 64, 64], broadcast_dims=[0, 1, 2, 3]
        )
        T52 = fd.ops.reshape(T34, new_shape=[4, 320, 64, 64])
        T58 = fd.ops.broadcast_in_dim(
            T40, shape=[4, 320, 64, 64], broadcast_dims=[0, 1, 2, 3]
        )
        T59 = fd.ops.mul(T52, T46)
        T60 = fd.ops.add(T59, T58)
        T61 = fd.ops.neg(T60)
        T62 = fd.ops.exp(T61)
        S63 = fd.define_scalar(0.00000, dtype=DataType.Double)
        T73 = fd.ops.pad(T5, [-1, -1, -1, -1, 0, 0, 0, 0], S63)
        S74 = fd.define_scalar(1.00000, dtype=DataType.Double)
        T75 = fd.ops.add(S74, T62)
        T76 = fd.ops.mul(T60, T73)
        T77 = fd.ops.reciprocal(T75)
        T78 = fd.ops.neg(T76)
        T79 = fd.ops.mul(T78, T77)
        T80 = fd.ops.mul(T79, T77)
        T81 = fd.ops.mul(T80, T62)
        T82 = fd.ops.neg(T81)
        T83 = fd.ops.mul(T77, T73)
        T84 = fd.ops.add(T83, T82)
        T85 = fd.ops.mul(T46, T84)
        T92 = fd.ops.reshape(T85, new_shape=[4, 32, 10, 64, 64])
        T93 = fd.ops.mul(T27, T92)
        T94 = fd.ops.sum(T93, dims=[2, 3, 4], keepdim=False, dtype=DataType.Null)
        T101 = fd.ops.broadcast_in_dim(
            T94, shape=[4, 32, 1, 1, 1], broadcast_dims=[0, 1]
        )
        S102 = fd.define_scalar(3.00000, dtype=DataType.Double)
        T103 = fd.ops.pow(T1, S102)
        S104 = fd.define_scalar(-0.500000, dtype=DataType.Double)
        T105 = fd.ops.mul(S104, T101)
        T106 = fd.ops.mul(T26, T92)
        T107 = fd.ops.mul(T105, T103)
        T108 = fd.ops.neg(T106)
        T109 = fd.ops.sum(T107, dims=[2, 3, 4], keepdim=False, dtype=DataType.Null)
        T110 = fd.ops.sum(T108, dims=[2, 3, 4], keepdim=False, dtype=DataType.Null)
        T117 = fd.ops.broadcast_in_dim(
            T0, shape=[4, 32, 1, 1, 1], broadcast_dims=[0, 1]
        )
        T124 = fd.ops.broadcast_in_dim(
            T109, shape=[4, 32, 1, 1, 1], broadcast_dims=[0, 1]
        )
        T131 = fd.ops.broadcast_in_dim(
            T110, shape=[4, 32, 1, 1, 1], broadcast_dims=[0, 1]
        )
        T138 = fd.ops.broadcast_in_dim(
            T117, shape=[4, 32, 10, 64, 64], broadcast_dims=[0, 1, 2, 3, 4]
        )
        T145 = fd.ops.broadcast_in_dim(
            T124, shape=[4, 32, 10, 64, 64], broadcast_dims=[0, 1, 2, 3, 4]
        )
        T146 = fd.ops.sum(T131, dims=[2, 3, 4], keepdim=False, dtype=DataType.Null)
        T147 = fd.ops.sub(T2, T138)
        S148 = fd.define_scalar(2.00000, dtype=DataType.Double)
        T149 = fd.ops.mul(S148, T145)
        T156 = fd.ops.broadcast_in_dim(
            T146, shape=[4, 32, 1, 1, 1], broadcast_dims=[0, 1]
        )
        T157 = fd.ops.mul(T149, T147)
        T164 = fd.ops.broadcast_in_dim(
            T156, shape=[4, 32, 10, 64, 64], broadcast_dims=[0, 1, 2, 3, 4]
        )
        S165 = fd.define_scalar(40960.0, dtype=DataType.Double)
        S166 = fd.ops.reciprocal(S165)
        T167 = fd.ops.mul(T157, S166)
        S168 = fd.define_scalar(2.44141e-05, dtype=DataType.Double)
        T169 = fd.ops.mul(S168, T164)
        T170 = fd.ops.add(T169, T167)
        T171 = fd.ops.add(T106, T170)
        T177 = fd.ops.reshape(T171, new_shape=[4, 320, 64, 64])
        T184 = fd.ops.reshape(T177, new_shape=[1, 4, 320, 64, 64])
        T185 = fd.ops.permute(T184, dims=[0, 3, 4, 1, 2])
        T192 = fd.ops.reshape(T185, new_shape=[1, 1, 4096, 4, 320])
        T193 = fd.ops.mul(T52, T84)
        T194 = fd.ops.sum(T192, dims=[0, 1], keepdim=False, dtype=DataType.Null)
        T195 = fd.ops.sum(T193, dims=[0, 2, 3], keepdim=False, dtype=DataType.Null)
        T196 = fd.ops.sum(T84, dims=[0, 2, 3], keepdim=False, dtype=DataType.Null)
        T200 = fd.ops.reshape(T194, new_shape=[16384, 320])
        T206 = fd.ops.broadcast_in_dim(T195, shape=[1, 320, 1, 1], broadcast_dims=[1])
        T212 = fd.ops.broadcast_in_dim(T196, shape=[1, 320, 1, 1], broadcast_dims=[1])
        T213 = fd.ops.permute(T200, dims=[1, 0])
        T214 = fd.ops.sum(T194, dims=[0, 1], keepdim=False, dtype=DataType.Null)
        T217 = fd.ops.reshape(T206, new_shape=[320])
        T220 = fd.ops.reshape(T212, new_shape=[320])
        fd.add_output(T177)
        fd.add_output(T200)
        fd.add_output(T213)
        fd.add_output(T214)
        fd.add_output(T217)
        fd.add_output(T220)

    with FusionDefinition() as fd:
        fusion_func(fd)

    inputs = [
        torch.randn(128, dtype=torch.float32, device="cuda:0").as_strided(
            (4, 32), (1, 4)
        ),
        torch.testing.make_tensor(
            (4, 32, 1, 1, 1),
            dtype=torch.float32,
            device="cuda:0",
            low=LOW_VAL,
            high=HIGH_VAL,
        ),
        torch.testing.make_tensor(
            (4, 32, 10, 64, 64),
            dtype=torch.float32,
            device="cuda:0",
            low=LOW_VAL,
            high=HIGH_VAL,
        ),
        torch.testing.make_tensor(
            (320,),
            dtype=torch.float32,
            device="cuda:0",
            low=LOW_VAL,
            high=HIGH_VAL,
        ),
        torch.testing.make_tensor(
            (320,),
            dtype=torch.float32,
            device="cuda:0",
            low=LOW_VAL,
            high=HIGH_VAL,
        ),
        torch.testing.make_tensor(
            (4, 320, 66, 66),
            dtype=torch.float32,
            device="cuda:0",
            low=LOW_VAL,
            high=HIGH_VAL,
        ),
    ]
    fd.validate(inputs)


def test_issue4670(nvfuser_direct_test):
    """
    Test for issue 4670 - iota operations with broadcast and comparison operations.

    This test verifies iota operations with scalar parameters, broadcast operations,
    and comparison operations with conditional logic.
    """

    def fusion_func(fd: FusionDefinition) -> None:
        S0 = fd.define_scalar(129, dtype=DataType.Int)
        S1 = fd.define_scalar(0, dtype=DataType.Int)
        S2 = fd.define_scalar(1, dtype=DataType.Int)
        T3 = fd.ops.iota(S0, S1, S2, dtype=DataType.Int)
        T4 = fd.ops.broadcast(T3, is_broadcast_dim=[True, False])
        S5 = fd.define_scalar(128, dtype=DataType.Int)
        S6 = fd.ops.size(T3, dim=0)
        T8 = fd.ops.expand(T4, shape=[S5, S6])
        S9 = fd.define_scalar(128, dtype=DataType.Int)
        S10 = fd.define_scalar(0, dtype=DataType.Int)
        S11 = fd.define_scalar(1, dtype=DataType.Int)
        T12 = fd.ops.iota(S9, S10, S11, dtype=DataType.Int)
        T13 = fd.ops.broadcast(T12, is_broadcast_dim=[False, True])
        S14 = fd.ops.size(T12, dim=0)
        S15 = fd.define_scalar(129, dtype=DataType.Int)
        T17 = fd.ops.expand(T13, shape=[S14, S15])
        T18 = fd.ops.gt(T8, T17)
        T19 = fd.ops.broadcast(T3, is_broadcast_dim=[True, False])
        S20 = fd.define_scalar(128, dtype=DataType.Int)
        T22 = fd.ops.expand(T19, shape=[S20, S6])
        T23 = fd.ops.broadcast(T12, is_broadcast_dim=[False, True])
        S24 = fd.define_scalar(129, dtype=DataType.Int)
        T26 = fd.ops.expand(T23, shape=[S14, S24])
        T27 = fd.ops.sub(T22, T26)
        S28 = fd.define_scalar(1, dtype=DataType.Int)
        T29 = fd.ops.ge(T27, S28)
        S30 = fd.define_scalar(-3.38953e38, dtype=DataType.BFloat16)
        S31 = fd.define_scalar(128, dtype=DataType.Int)
        S32 = fd.define_scalar(129, dtype=DataType.Int)
        T34 = fd.ops.full(shape=[S31, S32], fill_value=S30, dtype=DataType.BFloat16)
        S35 = fd.define_scalar(0.00000, dtype=DataType.Double)
        T36 = fd.ops.where(T29, T34, S35)
        fd.add_output(T18)
        fd.add_output(T36)

    with FusionDefinition() as fd:
        fusion_func(fd)

    inputs = []
    fd.validate(inputs)


def test_ws_tma_normalization1(nvfuser_direct_test):
    """
    Test for issue 5374765 - Gemma-7b model failure with vectorized domains.

    This test verifies complex tensor operations with BFloat16 data type,
    including reshape, cast, broadcast, and mathematical operations.
    """
    skip_if_global_memory_below_gb(32)

    def fusion_func(fd: FusionDefinition) -> None:
        T0 = fd.define_tensor(
            shape=[4096, 3072],
            contiguity=[True, True],
            dtype=DataType.BFloat16,
            is_cpu=False,
            stride_order=[1, 0],
        )
        T1 = fd.define_tensor(
            shape=[4096, 3072],
            contiguity=[True, True],
            dtype=DataType.BFloat16,
            is_cpu=False,
            stride_order=[1, 0],
        )
        T2 = fd.define_tensor(
            shape=[3072],
            contiguity=[True],
            dtype=DataType.BFloat16,
            is_cpu=False,
            stride_order=[0],
        )
        T3 = fd.define_tensor(
            shape=[1, 4096, 3072],
            contiguity=[None, True, True],
            dtype=DataType.BFloat16,
            is_cpu=False,
            stride_order=[2, 1, 0],
        )
        T4 = fd.define_tensor(
            shape=[1, 4096, 1],
            contiguity=[None, True, None],
            dtype=DataType.Float,
            is_cpu=False,
            stride_order=[2, 1, 0],
        )
        T5 = fd.define_tensor(
            shape=[1, 4096, 3072],
            contiguity=[None, True, True],
            dtype=DataType.BFloat16,
            is_cpu=False,
            stride_order=[2, 1, 0],
        )
        T10 = fd.ops.reshape(T0, new_shape=[1, 4096, 3072])
        T15 = fd.ops.reshape(T1, new_shape=[1, 4096, 3072])
        T16 = fd.ops.cast(T2, dtype=DataType.Float)
        T17 = fd.ops.cast(T10, dtype=DataType.Float)
        T18 = fd.ops.cast(T15, dtype=DataType.Float)
        S19 = fd.define_scalar(1.00000, dtype=DataType.Double)
        T20 = fd.ops.add(S19, T16)
        T21 = fd.ops.add(T18, T17)
        T26 = fd.ops.broadcast_in_dim(T20, shape=[1, 4096, 3072], broadcast_dims=[2])
        T27 = fd.ops.mul(T26, T21)
        T28 = fd.ops.cast(T3, dtype=DataType.Float)
        T29 = fd.ops.mul(T28, T27)
        T30 = fd.ops.sum(T29, dims=[0, 2], keepdim=False, dtype=DataType.Null)
        T35 = fd.ops.broadcast_in_dim(T30, shape=[1, 4096, 1], broadcast_dims=[1])
        S36 = fd.define_scalar(3.00000, dtype=DataType.Float)
        T37 = fd.ops.pow(T4, S36)
        S38 = fd.define_scalar(-0.500000, dtype=DataType.Double)
        T39 = fd.ops.mul(S38, T35)
        T40 = fd.ops.mul(T39, T37)
        S41 = fd.define_scalar(3072.00, dtype=DataType.Double)
        S42 = fd.ops.reciprocal(S41)
        T43 = fd.ops.mul(T40, S42)
        T44 = fd.ops.sum(T43, dims=[0, 2], keepdim=False, dtype=DataType.Null)
        T48 = fd.ops.broadcast_in_dim(T44, shape=[1, 4096], broadcast_dims=[1])
        T53 = fd.ops.broadcast_in_dim(T48, shape=[1, 4096, 1], broadcast_dims=[0, 1])
        T58 = fd.ops.broadcast_in_dim(
            T53, shape=[1, 4096, 3072], broadcast_dims=[0, 1, 2]
        )
        T63 = fd.ops.broadcast_in_dim(
            T4, shape=[1, 4096, 3072], broadcast_dims=[0, 1, 2]
        )
        T64 = fd.ops.mul(T28, T58)
        T65 = fd.ops.mul(T63, T27)
        T66 = fd.ops.add(T65, T64)
        T67 = fd.ops.add(T66, T64)
        T68 = fd.ops.cast(T5, dtype=DataType.Float)
        T69 = fd.ops.add(T68, T67)
        T70 = fd.ops.mul(T28, T63)
        T71 = fd.ops.mul(T70, T21)
        T72 = fd.ops.sum(T71, dims=[0, 1], keepdim=False, dtype=DataType.Null)
        T73 = fd.ops.cast(T69, dtype=DataType.BFloat16)
        T74 = fd.ops.cast(T72, dtype=DataType.BFloat16)
        T78 = fd.ops.reshape(T73, new_shape=[4096, 3072])
        T79 = fd.ops.permute(T78, dims=[1, 0])
        fd.add_output(T79)
        fd.add_output(T78)
        fd.add_output(T73)
        fd.add_output(T74)

    with FusionDefinition() as fd:
        fusion_func(fd)

    inputs = [
        torch.testing.make_tensor(
            (4096, 3072),
            dtype=torch.bfloat16,
            device="cuda:0",
            low=LOW_VAL,
            high=HIGH_VAL,
        ),
        torch.testing.make_tensor(
            (4096, 3072),
            dtype=torch.bfloat16,
            device="cuda:0",
            low=LOW_VAL,
            high=HIGH_VAL,
        ),
        torch.testing.make_tensor(
            (3072,),
            dtype=torch.bfloat16,
            device="cuda:0",
            low=LOW_VAL,
            high=HIGH_VAL,
        ),
        torch.testing.make_tensor(
            (1, 4096, 3072),
            dtype=torch.bfloat16,
            device="cuda:0",
            low=LOW_VAL,
            high=HIGH_VAL,
        ),
        torch.testing.make_tensor(
            (1, 4096, 1),
            dtype=torch.float32,
            device="cuda:0",
            low=LOW_VAL,
            high=HIGH_VAL,
        ),
        torch.testing.make_tensor(
            (1, 4096, 3072),
            dtype=torch.bfloat16,
            device="cuda:0",
            low=LOW_VAL,
            high=HIGH_VAL,
        ),
    ]
    fd.validate(inputs)


def test_ws_tma_normalization2(nvfuser_direct_test):
    """
    Test for issue 5374766 - multiple model failures with circular-buffer errors.

    This test verifies complex tensor operations with BFloat16 and Float data types,
    including reshape, cast, broadcast, and mathematical operations.
    """

    def fusion_func(fd: FusionDefinition) -> None:
        T0 = fd.define_tensor(
            shape=[147456, 128],
            contiguity=[True, True],
            dtype=DataType.BFloat16,
            is_cpu=False,
            stride_order=[1, 0],
        )
        T1 = fd.define_tensor(
            shape=[128],
            contiguity=[True],
            dtype=DataType.BFloat16,
            is_cpu=False,
            stride_order=[0],
        )
        T2 = fd.define_tensor(
            shape=[288, 512],
            contiguity=[True, True],
            dtype=DataType.Float,
            is_cpu=False,
            stride_order=[1, 0],
        )
        T3 = fd.define_tensor(
            shape=[288, 512, 128],
            contiguity=[True, True, True],
            dtype=DataType.BFloat16,
            is_cpu=False,
            stride_order=[2, 1, 0],
        )
        T4 = fd.define_tensor(
            shape=[288, 512, 1],
            contiguity=[True, True, None],
            dtype=DataType.Float,
            is_cpu=False,
            stride_order=[2, 1, 0],
        )
        T9 = fd.ops.reshape(T0, new_shape=[288, 512, 128])
        T14 = fd.ops.broadcast_in_dim(T1, shape=[288, 512, 128], broadcast_dims=[2])
        T19 = fd.ops.broadcast_in_dim(T2, shape=[288, 512, 1], broadcast_dims=[0, 1])
        T20 = fd.ops.cast(T9, dtype=DataType.Float)
        T21 = fd.ops.cast(T14, dtype=DataType.Float)
        T26 = fd.ops.broadcast_in_dim(
            T19, shape=[288, 512, 128], broadcast_dims=[0, 1, 2]
        )
        T27 = fd.ops.cast(T3, dtype=DataType.Float)
        T28 = fd.ops.mul(T21, T20)
        T29 = fd.ops.sub(T27, T26)
        T30 = fd.ops.mul(T29, T28)
        T31 = fd.ops.sum(T30, dims=[2], keepdim=False, dtype=DataType.Null)
        T36 = fd.ops.broadcast_in_dim(T31, shape=[288, 512, 1], broadcast_dims=[0, 1])
        T41 = fd.ops.broadcast_in_dim(
            T4, shape=[288, 512, 128], broadcast_dims=[0, 1, 2]
        )
        S42 = fd.define_scalar(3.00000, dtype=DataType.Double)
        T43 = fd.ops.pow(T4, S42)
        S44 = fd.define_scalar(-0.500000, dtype=DataType.Double)
        T45 = fd.ops.mul(S44, T36)
        T46 = fd.ops.mul(T41, T28)
        T47 = fd.ops.mul(T45, T43)
        T48 = fd.ops.neg(T46)
        T49 = fd.ops.sum(T47, dims=[2], keepdim=False, dtype=DataType.Null)
        T50 = fd.ops.sum(T48, dims=[2], keepdim=False, dtype=DataType.Null)
        T55 = fd.ops.broadcast_in_dim(T2, shape=[288, 512, 1], broadcast_dims=[0, 1])
        T60 = fd.ops.broadcast_in_dim(T49, shape=[288, 512, 1], broadcast_dims=[0, 1])
        T65 = fd.ops.broadcast_in_dim(T50, shape=[288, 512, 1], broadcast_dims=[0, 1])
        T70 = fd.ops.broadcast_in_dim(
            T55, shape=[288, 512, 128], broadcast_dims=[0, 1, 2]
        )
        T75 = fd.ops.broadcast_in_dim(
            T60, shape=[288, 512, 128], broadcast_dims=[0, 1, 2]
        )
        T76 = fd.ops.sum(T65, dims=[2], keepdim=False, dtype=DataType.Null)
        T77 = fd.ops.sub(T27, T70)
        S78 = fd.define_scalar(2.00000, dtype=DataType.Double)
        T79 = fd.ops.mul(S78, T75)
        T84 = fd.ops.broadcast_in_dim(T76, shape=[288, 512, 1], broadcast_dims=[0, 1])
        T85 = fd.ops.mul(T79, T77)
        T90 = fd.ops.broadcast_in_dim(
            T84, shape=[288, 512, 128], broadcast_dims=[0, 1, 2]
        )
        S91 = fd.define_scalar(128.000, dtype=DataType.Double)
        S92 = fd.ops.reciprocal(S91)
        T93 = fd.ops.mul(T85, S92)
        S94 = fd.define_scalar(0.00781250, dtype=DataType.Double)
        T95 = fd.ops.mul(S94, T90)
        T96 = fd.ops.add(T95, T93)
        T97 = fd.ops.add(T46, T96)
        T98 = fd.ops.cast(T97, dtype=DataType.BFloat16)
        T99 = fd.ops.mul(T29, T41)
        T100 = fd.ops.mul(T99, T20)
        T101 = fd.ops.cast(T9, dtype=DataType.Float)
        T105 = fd.ops.reshape(T98, new_shape=[147456, 128])
        T106 = fd.ops.sum(T97, dims=[0, 1], keepdim=False, dtype=DataType.Null)
        T107 = fd.ops.sum(T100, dims=[0, 1], keepdim=False, dtype=DataType.Null)
        T108 = fd.ops.sum(T101, dims=[0, 1], keepdim=False, dtype=DataType.Null)
        T109 = fd.ops.permute(T105, dims=[1, 0])
        T110 = fd.ops.cast(T106, dtype=DataType.BFloat16)
        T111 = fd.ops.cast(T107, dtype=DataType.BFloat16)
        T112 = fd.ops.cast(T108, dtype=DataType.BFloat16)
        fd.add_output(T109)
        fd.add_output(T110)
        fd.add_output(T105)
        fd.add_output(T98)
        fd.add_output(T111)
        fd.add_output(T112)

    with FusionDefinition() as fd:
        fusion_func(fd)

    inputs = [
        torch.testing.make_tensor(
            (147456, 128),
            dtype=torch.bfloat16,
            device="cuda:0",
            low=LOW_VAL,
            high=HIGH_VAL,
        ),
        torch.testing.make_tensor(
            (128,),
            dtype=torch.bfloat16,
            device="cuda:0",
            low=LOW_VAL,
            high=HIGH_VAL,
        ),
        torch.testing.make_tensor(
            (288, 512),
            dtype=torch.float32,
            device="cuda:0",
            low=LOW_VAL,
            high=HIGH_VAL,
        ),
        torch.testing.make_tensor(
            (288, 512, 128),
            dtype=torch.bfloat16,
            device="cuda:0",
            low=LOW_VAL,
            high=HIGH_VAL,
        ),
        torch.testing.make_tensor(
            (288, 512, 1),
            dtype=torch.float32,
            device="cuda:0",
            low=LOW_VAL,
            high=HIGH_VAL,
        ),
    ]
    fd.validate(inputs)


def test_ws_tma_normalization3(nvfuser_direct_test):
    """
    Test for issue 5374767 - Mistral-7B-v0.1 failure with allocation domain errors.

    This test verifies complex tensor operations with BFloat16 and Float data types,
    including reshape, cast, broadcast, and mathematical operations.
    """
    skip_if_global_memory_below_gb(32)

    def fusion_func(fd: FusionDefinition) -> None:
        T0 = fd.define_tensor(
            shape=[4096, 4096],
            contiguity=[True, True],
            dtype=DataType.BFloat16,
            is_cpu=False,
            stride_order=[1, 0],
        )
        T1 = fd.define_tensor(
            shape=[4096],
            contiguity=[True],
            dtype=DataType.BFloat16,
            is_cpu=False,
            stride_order=[0],
        )
        T2 = fd.define_tensor(
            shape=[1, 4096, 4096],
            contiguity=[True, None, True],
            dtype=DataType.BFloat16,
            is_cpu=False,
            stride_order=[1, 2, 0],
        )
        T3 = fd.define_tensor(
            shape=[1, 4096, 1],
            contiguity=[None, True, None],
            dtype=DataType.Float,
            is_cpu=False,
            stride_order=[2, 1, 0],
        )
        T4 = fd.define_tensor(
            shape=[1, 4096, 4096],
            contiguity=[None, True, True],
            dtype=DataType.BFloat16,
            is_cpu=False,
            stride_order=[2, 1, 0],
        )
        T9 = fd.ops.reshape(T0, new_shape=[1, 4096, 4096])
        T10 = fd.ops.cast(T1, dtype=DataType.Float)
        T11 = fd.ops.cast(T9, dtype=DataType.Float)
        T16 = fd.ops.broadcast_in_dim(T10, shape=[1, 4096, 4096], broadcast_dims=[2])
        T17 = fd.ops.mul(T16, T11)
        T18 = fd.ops.cast(T2, dtype=DataType.Float)
        T19 = fd.ops.mul(T18, T17)
        T20 = fd.ops.sum(T19, dims=[0, 2], keepdim=False, dtype=DataType.Null)
        T25 = fd.ops.broadcast_in_dim(T20, shape=[1, 4096, 1], broadcast_dims=[1])
        S26 = fd.define_scalar(3.00000, dtype=DataType.Double)
        T27 = fd.ops.pow(T3, S26)
        S28 = fd.define_scalar(-0.500000, dtype=DataType.Double)
        T29 = fd.ops.mul(S28, T25)
        T30 = fd.ops.mul(T29, T27)
        S31 = fd.define_scalar(4096.00, dtype=DataType.Double)
        S32 = fd.ops.reciprocal(S31)
        T33 = fd.ops.mul(T30, S32)
        T34 = fd.ops.sum(T33, dims=[0, 2], keepdim=False, dtype=DataType.Null)
        T38 = fd.ops.broadcast_in_dim(T34, shape=[1, 4096], broadcast_dims=[1])
        T43 = fd.ops.broadcast_in_dim(T38, shape=[1, 4096, 1], broadcast_dims=[0, 1])
        T48 = fd.ops.broadcast_in_dim(
            T43, shape=[1, 4096, 4096], broadcast_dims=[0, 1, 2]
        )
        T53 = fd.ops.broadcast_in_dim(
            T3, shape=[1, 4096, 4096], broadcast_dims=[0, 1, 2]
        )
        T54 = fd.ops.mul(T18, T48)
        T55 = fd.ops.mul(T53, T17)
        T56 = fd.ops.add(T55, T54)
        T57 = fd.ops.add(T56, T54)
        T58 = fd.ops.mul(T18, T53)
        T59 = fd.ops.cast(T4, dtype=DataType.Float)
        T60 = fd.ops.mul(T58, T11)
        T61 = fd.ops.add(T59, T57)
        T62 = fd.ops.sum(T60, dims=[0, 1], keepdim=False, dtype=DataType.Null)
        T63 = fd.ops.cast(T61, dtype=DataType.BFloat16)
        T64 = fd.ops.cast(T62, dtype=DataType.BFloat16)
        fd.add_output(T64)
        fd.add_output(T63)

    with FusionDefinition() as fd:
        fusion_func(fd)

    inputs = [
        torch.testing.make_tensor(
            (4096, 4096),
            dtype=torch.bfloat16,
            device="cuda:0",
            low=LOW_VAL,
            high=HIGH_VAL,
        ),
        torch.testing.make_tensor(
            (4096,),
            dtype=torch.bfloat16,
            device="cuda:0",
            low=LOW_VAL,
            high=HIGH_VAL,
        ),
        torch.testing.make_tensor(
            (1, 4096, 4096),
            dtype=torch.bfloat16,
            device="cuda:0",
            low=LOW_VAL,
            high=HIGH_VAL,
        ),
        torch.testing.make_tensor(
            (1, 4096, 1),
            dtype=torch.float32,
            device="cuda:0",
            low=LOW_VAL,
            high=HIGH_VAL,
        ),
        torch.testing.make_tensor(
            (1, 4096, 4096),
            dtype=torch.bfloat16,
            device="cuda:0",
            low=LOW_VAL,
            high=HIGH_VAL,
        ),
    ]
    fd.validate(inputs)


def test_ws_tma_normalization4(nvfuser_direct_test):
    """
    Test for issue 5374768 - multiple model failures with boundary index errors.

    This test verifies complex tensor operations with BFloat16 and Float data types,
    including reshape, cast, broadcast, and mathematical operations.
    """

    def fusion_func(fd: FusionDefinition) -> None:
        T0 = fd.define_tensor(
            shape=[28672, 2048],
            contiguity=[True, True],
            dtype=DataType.BFloat16,
            is_cpu=False,
            stride_order=[1, 0],
        )
        T1 = fd.define_tensor(
            shape=[2048],
            contiguity=[True],
            dtype=DataType.BFloat16,
            is_cpu=False,
            stride_order=[0],
        )
        T2 = fd.define_tensor(
            shape=[14, 2048, 2048],
            contiguity=[True, True, True],
            dtype=DataType.BFloat16,
            is_cpu=False,
            stride_order=[2, 1, 0],
        )
        T3 = fd.define_tensor(
            shape=[14, 2048, 1],
            contiguity=[True, True, None],
            dtype=DataType.Float,
            is_cpu=False,
            stride_order=[2, 1, 0],
        )
        T8 = fd.ops.reshape(T0, new_shape=[14, 2048, 2048])
        T9 = fd.ops.cast(T1, dtype=DataType.Float)
        T10 = fd.ops.cast(T8, dtype=DataType.Float)
        T15 = fd.ops.broadcast_in_dim(T9, shape=[14, 2048, 2048], broadcast_dims=[2])
        T16 = fd.ops.mul(T15, T10)
        T17 = fd.ops.cast(T2, dtype=DataType.Float)
        T18 = fd.ops.mul(T17, T16)
        T19 = fd.ops.sum(T18, dims=[2], keepdim=False, dtype=DataType.Null)
        T24 = fd.ops.broadcast_in_dim(T19, shape=[14, 2048, 1], broadcast_dims=[0, 1])
        S25 = fd.define_scalar(3.00000, dtype=DataType.Double)
        T26 = fd.ops.pow(T3, S25)
        S27 = fd.define_scalar(-0.500000, dtype=DataType.Double)
        T28 = fd.ops.mul(S27, T24)
        T29 = fd.ops.mul(T28, T26)
        S30 = fd.define_scalar(2048.00, dtype=DataType.Double)
        S31 = fd.ops.reciprocal(S30)
        T32 = fd.ops.mul(T29, S31)
        T33 = fd.ops.sum(T32, dims=[2], keepdim=False, dtype=DataType.Null)
        T38 = fd.ops.broadcast_in_dim(T33, shape=[14, 2048, 1], broadcast_dims=[0, 1])
        T43 = fd.ops.broadcast_in_dim(
            T38, shape=[14, 2048, 2048], broadcast_dims=[0, 1, 2]
        )
        T48 = fd.ops.broadcast_in_dim(
            T3, shape=[14, 2048, 2048], broadcast_dims=[0, 1, 2]
        )
        T49 = fd.ops.mul(T17, T43)
        T50 = fd.ops.mul(T48, T16)
        T51 = fd.ops.add(T50, T49)
        T52 = fd.ops.add(T51, T49)
        T53 = fd.ops.cast(T52, dtype=DataType.BFloat16)
        T54 = fd.ops.mul(T17, T48)
        T55 = fd.ops.mul(T54, T10)
        T59 = fd.ops.reshape(T53, new_shape=[28672, 2048])
        T60 = fd.ops.sum(T55, dims=[0, 1], keepdim=False, dtype=DataType.Null)
        T61 = fd.ops.permute(T59, dims=[1, 0])
        T62 = fd.ops.cast(T60, dtype=DataType.BFloat16)
        fd.add_output(T61)
        fd.add_output(T59)
        fd.add_output(T53)
        fd.add_output(T62)

    with FusionDefinition() as fd:
        fusion_func(fd)

    inputs = [
        torch.testing.make_tensor(
            (28672, 2048),
            dtype=torch.bfloat16,
            device="cuda:0",
            low=LOW_VAL,
            high=HIGH_VAL,
        ),
        torch.testing.make_tensor(
            (2048,),
            dtype=torch.bfloat16,
            device="cuda:0",
            low=LOW_VAL,
            high=HIGH_VAL,
        ),
        torch.testing.make_tensor(
            (14, 2048, 2048),
            dtype=torch.bfloat16,
            device="cuda:0",
            low=LOW_VAL,
            high=HIGH_VAL,
        ),
        torch.testing.make_tensor(
            (14, 2048, 1),
            dtype=torch.float32,
            device="cuda:0",
            low=LOW_VAL,
            high=HIGH_VAL,
        ),
    ]
    fd.validate(inputs)


def test_ws_tma_normalization5(nvfuser_direct_test):
    """
    Test for issue 5374769 - stablecode-completion-alpha-3b failure with allocation domain errors.

    This test verifies complex tensor operations with BFloat16 and Float data types,
    including reshape, cast, broadcast, and mathematical operations.
    """
    skip_if_global_memory_below_gb(32)

    def fusion_func(fd: FusionDefinition) -> None:
        T0 = fd.define_tensor(
            shape=[16384, 2560],
            contiguity=[True, True],
            dtype=DataType.BFloat16,
            is_cpu=False,
            stride_order=[1, 0],
        )
        T1 = fd.define_tensor(
            shape=[2560],
            contiguity=[True],
            dtype=DataType.BFloat16,
            is_cpu=False,
            stride_order=[0],
        )
        T2 = fd.define_tensor(
            shape=[1, 16384],
            contiguity=[None, True],
            dtype=DataType.Float,
            is_cpu=False,
            stride_order=[1, 0],
        )
        T3 = fd.define_tensor(
            shape=[1, 16384, 2560],
            contiguity=[True, None, True],
            dtype=DataType.BFloat16,
            is_cpu=False,
            stride_order=[1, 2, 0],
        )
        T4 = fd.define_tensor(
            shape=[1, 16384, 1],
            contiguity=[None, True, None],
            dtype=DataType.Float,
            is_cpu=False,
            stride_order=[2, 1, 0],
        )
        T5 = fd.define_tensor(
            shape=[16384, 2560],
            contiguity=[True, True],
            dtype=DataType.BFloat16,
            is_cpu=False,
            stride_order=[1, 0],
        )
        T6 = fd.define_tensor(
            shape=[2560],
            contiguity=[True],
            dtype=DataType.BFloat16,
            is_cpu=False,
            stride_order=[0],
        )
        T7 = fd.define_tensor(
            shape=[1, 16384, 2560],
            contiguity=[None, True, True],
            dtype=DataType.BFloat16,
            is_cpu=False,
            stride_order=[2, 1, 0],
        )
        T12 = fd.ops.reshape(T0, new_shape=[1, 16384, 2560])
        T17 = fd.ops.broadcast_in_dim(T1, shape=[1, 16384, 2560], broadcast_dims=[2])
        T22 = fd.ops.broadcast_in_dim(T2, shape=[1, 16384, 1], broadcast_dims=[0, 1])
        T23 = fd.ops.cast(T12, dtype=DataType.Float)
        T24 = fd.ops.cast(T17, dtype=DataType.Float)
        T29 = fd.ops.broadcast_in_dim(
            T22, shape=[1, 16384, 2560], broadcast_dims=[0, 1, 2]
        )
        T30 = fd.ops.cast(T3, dtype=DataType.Float)
        T31 = fd.ops.mul(T24, T23)
        T32 = fd.ops.sub(T30, T29)
        T33 = fd.ops.mul(T32, T31)
        T34 = fd.ops.sum(T33, dims=[0, 2], keepdim=False, dtype=DataType.Null)
        T39 = fd.ops.broadcast_in_dim(T34, shape=[1, 16384, 1], broadcast_dims=[1])
        T44 = fd.ops.broadcast_in_dim(
            T4, shape=[1, 16384, 2560], broadcast_dims=[0, 1, 2]
        )
        T49 = fd.ops.reshape(T5, new_shape=[1, 16384, 2560])
        T54 = fd.ops.broadcast_in_dim(T6, shape=[1, 16384, 2560], broadcast_dims=[2])
        S55 = fd.define_scalar(3.00000, dtype=DataType.Double)
        T56 = fd.ops.pow(T4, S55)
        S57 = fd.define_scalar(-0.500000, dtype=DataType.Double)
        T58 = fd.ops.mul(S57, T39)
        T59 = fd.ops.mul(T44, T31)
        T60 = fd.ops.cast(T49, dtype=DataType.Float)
        T61 = fd.ops.cast(T54, dtype=DataType.Float)
        T62 = fd.ops.mul(T58, T56)
        T63 = fd.ops.neg(T59)
        T64 = fd.ops.mul(T61, T60)
        T65 = fd.ops.sum(T62, dims=[0, 2], keepdim=False, dtype=DataType.Null)
        T66 = fd.ops.sum(T63, dims=[0, 2], keepdim=False, dtype=DataType.Null)
        T67 = fd.ops.mul(T32, T64)
        T71 = fd.ops.broadcast_in_dim(T65, shape=[1, 16384], broadcast_dims=[1])
        T76 = fd.ops.broadcast_in_dim(T66, shape=[1, 16384, 1], broadcast_dims=[1])
        T77 = fd.ops.sum(T67, dims=[0, 2], keepdim=False, dtype=DataType.Null)
        T82 = fd.ops.broadcast_in_dim(T2, shape=[1, 16384, 1], broadcast_dims=[0, 1])
        T87 = fd.ops.broadcast_in_dim(T71, shape=[1, 16384, 1], broadcast_dims=[0, 1])
        T88 = fd.ops.sum(T76, dims=[0, 2], keepdim=False, dtype=DataType.Null)
        T93 = fd.ops.broadcast_in_dim(T77, shape=[1, 16384, 1], broadcast_dims=[1])
        T98 = fd.ops.broadcast_in_dim(
            T82, shape=[1, 16384, 2560], broadcast_dims=[0, 1, 2]
        )
        T103 = fd.ops.broadcast_in_dim(
            T87, shape=[1, 16384, 2560], broadcast_dims=[0, 1, 2]
        )
        T107 = fd.ops.broadcast_in_dim(T88, shape=[1, 16384], broadcast_dims=[1])
        S108 = fd.define_scalar(-0.500000, dtype=DataType.Double)
        T109 = fd.ops.mul(S108, T93)
        T110 = fd.ops.mul(T44, T64)
        T111 = fd.ops.sub(T30, T98)
        S112 = fd.define_scalar(2.00000, dtype=DataType.Double)
        T113 = fd.ops.mul(S112, T103)
        T118 = fd.ops.broadcast_in_dim(T107, shape=[1, 16384, 1], broadcast_dims=[0, 1])
        T119 = fd.ops.mul(T109, T56)
        T120 = fd.ops.neg(T110)
        T121 = fd.ops.mul(T113, T111)
        T126 = fd.ops.broadcast_in_dim(
            T118, shape=[1, 16384, 2560], broadcast_dims=[0, 1, 2]
        )
        T127 = fd.ops.sum(T119, dims=[0, 2], keepdim=False, dtype=DataType.Null)
        T128 = fd.ops.sum(T120, dims=[0, 2], keepdim=False, dtype=DataType.Null)
        S129 = fd.define_scalar(2560.00, dtype=DataType.Double)
        S130 = fd.ops.reciprocal(S129)
        T131 = fd.ops.mul(T121, S130)
        S132 = fd.define_scalar(0.000390625, dtype=DataType.Double)
        T133 = fd.ops.mul(S132, T126)
        T134 = fd.ops.cast(T7, dtype=DataType.Float)
        T138 = fd.ops.broadcast_in_dim(T127, shape=[1, 16384], broadcast_dims=[1])
        T143 = fd.ops.broadcast_in_dim(T128, shape=[1, 16384, 1], broadcast_dims=[1])
        T144 = fd.ops.add(T133, T131)
        T145 = fd.ops.add(T134, T59)
        T150 = fd.ops.broadcast_in_dim(T138, shape=[1, 16384, 1], broadcast_dims=[0, 1])
        T151 = fd.ops.sum(T143, dims=[0, 2], keepdim=False, dtype=DataType.Null)
        T156 = fd.ops.broadcast_in_dim(
            T150, shape=[1, 16384, 2560], broadcast_dims=[0, 1, 2]
        )
        T160 = fd.ops.broadcast_in_dim(T151, shape=[1, 16384], broadcast_dims=[1])
        S161 = fd.define_scalar(2.00000, dtype=DataType.Double)
        T162 = fd.ops.mul(S161, T156)
        T167 = fd.ops.broadcast_in_dim(T160, shape=[1, 16384, 1], broadcast_dims=[0, 1])
        T168 = fd.ops.add(T145, T144)
        T169 = fd.ops.mul(T162, T111)
        T174 = fd.ops.broadcast_in_dim(
            T167, shape=[1, 16384, 2560], broadcast_dims=[0, 1, 2]
        )
        S175 = fd.define_scalar(2560.00, dtype=DataType.Double)
        S176 = fd.ops.reciprocal(S175)
        T177 = fd.ops.mul(T169, S176)
        S178 = fd.define_scalar(0.000390625, dtype=DataType.Double)
        T179 = fd.ops.mul(S178, T174)
        T180 = fd.ops.mul(T32, T44)
        T181 = fd.ops.add(T179, T177)
        T182 = fd.ops.add(T168, T110)
        T183 = fd.ops.mul(T180, T60)
        T184 = fd.ops.mul(T180, T23)
        T185 = fd.ops.cast(T49, dtype=DataType.Float)
        T186 = fd.ops.cast(T12, dtype=DataType.Float)
        T187 = fd.ops.add(T182, T181)
        T188 = fd.ops.sum(T183, dims=[0, 1], keepdim=False, dtype=DataType.Null)
        T189 = fd.ops.sum(T185, dims=[0, 1], keepdim=False, dtype=DataType.Null)
        T190 = fd.ops.sum(T184, dims=[0, 1], keepdim=False, dtype=DataType.Null)
        T191 = fd.ops.sum(T186, dims=[0, 1], keepdim=False, dtype=DataType.Null)
        T192 = fd.ops.cast(T187, dtype=DataType.BFloat16)
        T193 = fd.ops.cast(T188, dtype=DataType.BFloat16)
        T194 = fd.ops.cast(T189, dtype=DataType.BFloat16)
        T195 = fd.ops.cast(T190, dtype=DataType.BFloat16)
        T196 = fd.ops.cast(T191, dtype=DataType.BFloat16)
        fd.add_output(T196)
        fd.add_output(T195)
        fd.add_output(T194)
        fd.add_output(T193)
        fd.add_output(T192)

    with FusionDefinition() as fd:
        fusion_func(fd)

    inputs = [
        torch.testing.make_tensor(
            (16384, 2560),
            dtype=torch.bfloat16,
            device="cuda:0",
            low=LOW_VAL,
            high=HIGH_VAL,
        ),
        torch.testing.make_tensor(
            (2560,),
            dtype=torch.bfloat16,
            device="cuda:0",
            low=LOW_VAL,
            high=HIGH_VAL,
        ),
        torch.testing.make_tensor(
            (1, 16384),
            dtype=torch.float32,
            device="cuda:0",
            low=LOW_VAL,
            high=HIGH_VAL,
        ),
        torch.testing.make_tensor(
            (1, 16384, 2560),
            dtype=torch.bfloat16,
            device="cuda:0",
            low=LOW_VAL,
            high=HIGH_VAL,
        ),
        torch.testing.make_tensor(
            (1, 16384, 1),
            dtype=torch.float32,
            device="cuda:0",
            low=LOW_VAL,
            high=HIGH_VAL,
        ),
        torch.testing.make_tensor(
            (16384, 2560),
            dtype=torch.bfloat16,
            device="cuda:0",
            low=LOW_VAL,
            high=HIGH_VAL,
        ),
        torch.testing.make_tensor(
            (2560,),
            dtype=torch.bfloat16,
            device="cuda:0",
            low=LOW_VAL,
            high=HIGH_VAL,
        ),
        torch.testing.make_tensor(
            (1, 16384, 2560),
            dtype=torch.bfloat16,
            device="cuda:0",
            low=LOW_VAL,
            high=HIGH_VAL,
        ),
    ]
    fd.validate(inputs)


def test_loop_promotion_cyclic_war(nvfuser_direct_test):
    """
    Test for loop promotion with cyclic WAR (Write-After-Read) dependencies.

    This test verifies complex tensor operations with BFloat16 and Float data types,
    including reshape, cast, broadcast, and mathematical operations with slice operations.
    """

    def fusion_func(fd: FusionDefinition) -> None:
        T0 = fd.define_tensor(
            shape=[4096, 128],
            contiguity=[True, True],
            dtype=DataType.BFloat16,
            is_cpu=False,
            stride_order=[1, 0],
        )
        T1 = fd.define_tensor(
            shape=[4096, 128],
            contiguity=[True, True],
            dtype=DataType.BFloat16,
            is_cpu=False,
            stride_order=[1, 0],
        )
        T2 = fd.define_tensor(
            shape=[1, 4096, 5120],
            contiguity=[None, True, True],
            dtype=DataType.BFloat16,
            is_cpu=False,
            stride_order=[2, 1, 0],
        )
        T3 = fd.define_tensor(
            shape=[1, 4096, 640],
            contiguity=[None, True, True],
            dtype=DataType.BFloat16,
            is_cpu=False,
            stride_order=[2, 1, 0],
        )
        T4 = fd.define_tensor(
            shape=[1, 4096, 640],
            contiguity=[None, True, True],
            dtype=DataType.BFloat16,
            is_cpu=False,
            stride_order=[2, 1, 0],
        )
        T5 = fd.define_tensor(
            shape=[1, 4096, 16640],
            contiguity=[None, True, True],
            dtype=DataType.BFloat16,
            is_cpu=False,
            stride_order=[2, 1, 0],
        )
        T6 = fd.define_tensor(
            shape=[1, 4096, 16640],
            contiguity=[None, True, True],
            dtype=DataType.BFloat16,
            is_cpu=False,
            stride_order=[2, 1, 0],
        )
        T7 = fd.define_tensor(
            shape=[1, 4096, 5120],
            contiguity=[None, True, True],
            dtype=DataType.Float,
            is_cpu=False,
            stride_order=[2, 1, 0],
        )
        T8 = fd.define_tensor(
            shape=[1, 4096, 640],
            contiguity=[None, True, True],
            dtype=DataType.Float,
            is_cpu=False,
            stride_order=[2, 1, 0],
        )
        T9 = fd.define_tensor(
            shape=[1, 4096, 640],
            contiguity=[None, True, True],
            dtype=DataType.Float,
            is_cpu=False,
            stride_order=[2, 1, 0],
        )
        T10 = fd.define_tensor(
            shape=[1, 4096, 16640],
            contiguity=[None, True, True],
            dtype=DataType.Float,
            is_cpu=False,
            stride_order=[2, 1, 0],
        )
        T11 = fd.define_tensor(
            shape=[1, 4096, 16640],
            contiguity=[None, True, True],
            dtype=DataType.Float,
            is_cpu=False,
            stride_order=[2, 1, 0],
        )
        T16 = fd.ops.reshape(T0, new_shape=[1, 4096, 128])
        T22 = fd.ops.broadcast_in_dim(
            T16, shape=[1, 1, 4096, 128], broadcast_dims=[0, 2, 3]
        )
        T27 = fd.ops.reshape(T1, new_shape=[1, 4096, 128])
        T33 = fd.ops.broadcast_in_dim(
            T27, shape=[1, 1, 4096, 128], broadcast_dims=[0, 2, 3]
        )
        T39 = fd.ops.broadcast_in_dim(
            T22, shape=[1, 40, 4096, 128], broadcast_dims=[0, 1, 2, 3]
        )
        T40 = fd.ops.cast(T39, dtype=DataType.Float)
        T46 = fd.ops.broadcast_in_dim(
            T33, shape=[1, 40, 4096, 128], broadcast_dims=[0, 1, 2, 3]
        )
        T47 = fd.ops.cast(T46, dtype=DataType.Float)
        T48 = fd.ops.cast(T2, dtype=DataType.Float)
        T49 = fd.ops.cast(T3, dtype=DataType.Float)
        T50 = fd.ops.cast(T4, dtype=DataType.Float)
        T51 = fd.ops.cast(T5, dtype=DataType.Float)
        T52 = fd.ops.cast(T6, dtype=DataType.Float)
        S53 = fd.define_scalar(2.00000, dtype=DataType.Double)
        T54 = fd.ops.mul(T7, S53)
        S55 = fd.define_scalar(2.00000, dtype=DataType.Double)
        T56 = fd.ops.mul(T8, S55)
        S57 = fd.define_scalar(2.00000, dtype=DataType.Double)
        T58 = fd.ops.mul(T9, S57)
        S59 = fd.define_scalar(2.00000, dtype=DataType.Double)
        T60 = fd.ops.mul(T10, S59)
        S61 = fd.define_scalar(2.00000, dtype=DataType.Double)
        T62 = fd.ops.mul(T11, S61)
        T63 = fd.ops.add(T48, T54)
        T64 = fd.ops.add(T49, T56)
        T65 = fd.ops.add(T50, T58)
        T66 = fd.ops.add(T51, T60)
        T67 = fd.ops.add(T52, T62)
        T68 = fd.ops.cast(T63, dtype=DataType.BFloat16)
        T74 = fd.ops.reshape(T68, new_shape=[1, 4096, 40, 128])
        T75 = fd.ops.cast(T64, dtype=DataType.BFloat16)
        T81 = fd.ops.reshape(T75, new_shape=[1, 4096, 5, 128])
        T82 = fd.ops.cast(T65, dtype=DataType.BFloat16)
        T88 = fd.ops.reshape(T82, new_shape=[1, 4096, 5, 128])
        T89 = fd.ops.cast(T66, dtype=DataType.BFloat16)
        T90 = fd.ops.neg(T66)
        T91 = fd.ops.cast(T67, dtype=DataType.BFloat16)
        T92 = fd.ops.permute(T74, dims=[0, 2, 1, 3])
        T93 = fd.ops.permute(T81, dims=[0, 2, 1, 3])
        T94 = fd.ops.permute(T88, dims=[0, 2, 1, 3])
        T95 = fd.ops.exp(T90)
        T105 = fd.ops.broadcast_in_dim(
            T93, shape=[1, 1, 8, 5, 1, 4096, 1, 128], broadcast_dims=[1, 3, 5, 7]
        )
        T111 = fd.ops.reshape(T105, new_shape=[1, 40, 4096, 128])
        T121 = fd.ops.broadcast_in_dim(
            T94, shape=[1, 1, 8, 5, 1, 4096, 1, 128], broadcast_dims=[1, 3, 5, 7]
        )
        T127 = fd.ops.reshape(T121, new_shape=[1, 40, 4096, 128])
        T128 = fd.ops.cast(T92, dtype=DataType.Float)
        T144 = fd.ops.slice(
            T92,
            start_indices=[0, 0, 0, 0],
            end_indices=[1, 40, 4096, 64],
            strides=[1, 1, 1, 1],
            manual_normalization=0,
        )
        T160 = fd.ops.slice(
            T92,
            start_indices=[0, 0, 0, 64],
            end_indices=[1, 40, 4096, 128],
            strides=[1, 1, 1, 1],
            manual_normalization=0,
        )
        T161 = fd.ops.cast(T160, dtype=DataType.Float)
        T162 = fd.ops.neg(T161)
        T163 = fd.ops.cast(T162, dtype=DataType.BFloat16)
        T164 = fd.ops.cast(T111, dtype=DataType.Float)
        T180 = fd.ops.slice(
            T111,
            start_indices=[0, 0, 0, 0],
            end_indices=[1, 40, 4096, 64],
            strides=[1, 1, 1, 1],
            manual_normalization=0,
        )
        T196 = fd.ops.slice(
            T111,
            start_indices=[0, 0, 0, 64],
            end_indices=[1, 40, 4096, 128],
            strides=[1, 1, 1, 1],
            manual_normalization=0,
        )
        T197 = fd.ops.cast(T196, dtype=DataType.Float)
        T198 = fd.ops.neg(T197)
        T199 = fd.ops.cast(T198, dtype=DataType.BFloat16)
        S200 = fd.define_scalar(1.00000, dtype=DataType.Double)
        T201 = fd.ops.add(S200, T95)
        T202 = fd.ops.mul(T128, T40)
        T203 = fd.ops.cat([T163, T144], dim=-1, manual_padding=0)
        T204 = fd.ops.mul(T164, T40)
        T205 = fd.ops.cat([T199, T180], dim=-1, manual_padding=0)
        T206 = fd.ops.reciprocal(T201)
        T207 = fd.ops.cast(T203, dtype=DataType.Float)
        T208 = fd.ops.cast(T205, dtype=DataType.Float)
        T209 = fd.ops.mul(T207, T47)
        T210 = fd.ops.mul(T208, T47)
        T211 = fd.ops.mul(T66, T206)
        T212 = fd.ops.add(T202, T209)
        T213 = fd.ops.add(T204, T210)
        T214 = fd.ops.mul(T211, T67)
        T215 = fd.ops.cast(T212, dtype=DataType.BFloat16)
        T216 = fd.ops.cast(T213, dtype=DataType.BFloat16)
        T217 = fd.ops.cast(T214, dtype=DataType.BFloat16)
        fd.add_output(T89)
        fd.add_output(T91)
        fd.add_output(T127)
        fd.add_output(T215)
        fd.add_output(T216)
        fd.add_output(T217)
        fd.add_output(T214)

    with FusionDefinition() as fd:
        fusion_func(fd)

    inputs = [
        torch.testing.make_tensor(
            (4096, 128),
            dtype=torch.bfloat16,
            device="cuda:0",
            low=LOW_VAL,
            high=HIGH_VAL,
        ),
        torch.testing.make_tensor(
            (4096, 128),
            dtype=torch.bfloat16,
            device="cuda:0",
            low=LOW_VAL,
            high=HIGH_VAL,
        ),
        torch.testing.make_tensor(
            (1, 4096, 5120),
            dtype=torch.bfloat16,
            device="cuda:0",
            low=LOW_VAL,
            high=HIGH_VAL,
        ),
        torch.testing.make_tensor(
            (1, 4096, 640),
            dtype=torch.bfloat16,
            device="cuda:0",
            low=LOW_VAL,
            high=HIGH_VAL,
        ),
        torch.testing.make_tensor(
            (1, 4096, 640),
            dtype=torch.bfloat16,
            device="cuda:0",
            low=LOW_VAL,
            high=HIGH_VAL,
        ),
        torch.testing.make_tensor(
            (1, 4096, 16640),
            dtype=torch.bfloat16,
            device="cuda:0",
            low=LOW_VAL,
            high=HIGH_VAL,
        ),
        torch.testing.make_tensor(
            (1, 4096, 16640),
            dtype=torch.bfloat16,
            device="cuda:0",
            low=LOW_VAL,
            high=HIGH_VAL,
        ),
        torch.testing.make_tensor(
            (1, 4096, 5120),
            dtype=torch.float32,
            device="cuda:0",
            low=LOW_VAL,
            high=HIGH_VAL,
        ),
        torch.testing.make_tensor(
            (1, 4096, 640),
            dtype=torch.float32,
            device="cuda:0",
            low=LOW_VAL,
            high=HIGH_VAL,
        ),
        torch.testing.make_tensor(
            (1, 4096, 640),
            dtype=torch.float32,
            device="cuda:0",
            low=LOW_VAL,
            high=HIGH_VAL,
        ),
        torch.testing.make_tensor(
            (1, 4096, 16640),
            dtype=torch.float32,
            device="cuda:0",
            low=LOW_VAL,
            high=HIGH_VAL,
        ),
        torch.testing.make_tensor(
            (1, 4096, 16640),
            dtype=torch.float32,
            device="cuda:0",
            low=LOW_VAL,
            high=HIGH_VAL,
        ),
    ]
    fd.validate(inputs)


def test_reshape_cancellation(nvfuser_direct_test):
    """
    Test for reshape cancellation operations with complex tensor manipulations.

    This test verifies complex tensor operations with BFloat16 and Float data types,
    including slice operations, concatenation, reshape, cast, broadcast, and mathematical operations.
    """

    def fusion_func(fd: FusionDefinition) -> None:
        T0 = fd.define_tensor(
            shape=[1, 2048, 24, 32],
            contiguity=[None, True, True, False],
            dtype=DataType.BFloat16,
            is_cpu=False,
            stride_order=[3, 2, 1, 0],
        )
        T1 = fd.define_tensor(
            shape=[1, 2048, 24, 32],
            contiguity=[None, True, True, False],
            dtype=DataType.BFloat16,
            is_cpu=False,
            stride_order=[3, 2, 1, 0],
        )
        T2 = fd.define_tensor(
            shape=[1, 2048, 24, 32],
            contiguity=[None, True, True, False],
            dtype=DataType.BFloat16,
            is_cpu=False,
            stride_order=[3, 2, 1, 0],
        )
        T3 = fd.define_tensor(
            shape=[1, 2048, 4, 4608],
            contiguity=[None, True, True, True],
            dtype=DataType.BFloat16,
            is_cpu=False,
            stride_order=[3, 2, 1, 0],
        )
        T4 = fd.define_tensor(
            shape=[1, 2048, 24, 32],
            contiguity=[None, True, True, False],
            dtype=DataType.BFloat16,
            is_cpu=False,
            stride_order=[3, 2, 1, 0],
        )
        T5 = fd.define_tensor(
            shape=[1, 2048, 24, 64],
            contiguity=[None, True, None, True],
            dtype=DataType.Float,
            is_cpu=False,
            stride_order=[3, 2, 1, 0],
        )
        T6 = fd.define_tensor(
            shape=[1, 2048, 24, 64],
            contiguity=[None, True, True, True],
            dtype=DataType.Float,
            is_cpu=False,
            stride_order=[3, 2, 1, 0],
        )
        T7 = fd.define_tensor(
            shape=[1, 2048, 24, 64],
            contiguity=[None, True, True, True],
            dtype=DataType.Float,
            is_cpu=False,
            stride_order=[3, 2, 1, 0],
        )
        T8 = fd.ops.cast(T0, dtype=DataType.Float)
        T9 = fd.ops.neg(T8)
        T10 = fd.ops.cast(T9, dtype=DataType.BFloat16)
        T17 = fd.ops.broadcast_in_dim(
            T1, shape=[1, 2048, 24, 32, 1], broadcast_dims=[0, 1, 2, 3]
        )
        T24 = fd.ops.broadcast_in_dim(
            T10, shape=[1, 2048, 24, 32, 1], broadcast_dims=[0, 1, 2, 3]
        )
        T25 = fd.ops.cast(T2, dtype=DataType.Float)
        T41 = fd.ops.slice(
            T3,
            start_indices=[0, 0, 0, 3072],
            end_indices=[1, 2048, 4, 4608],
            strides=[1, 1, 1, 1],
            manual_normalization=0,
        )
        T42 = fd.ops.cat([T24, T17], dim=-1, manual_padding=0)
        T43 = fd.ops.neg(T25)
        T50 = fd.ops.reshape(T41, new_shape=[1, 2048, 4, 6, 256])
        T56 = fd.ops.reshape(T42, new_shape=[1, 2048, 24, 64])
        T57 = fd.ops.cast(T43, dtype=DataType.BFloat16)
        T63 = fd.ops.reshape(T50, new_shape=[1, 2048, 24, 256])
        T64 = fd.ops.cast(T56, dtype=DataType.Float)
        T71 = fd.ops.broadcast_in_dim(
            T4, shape=[1, 2048, 24, 32, 1], broadcast_dims=[0, 1, 2, 3]
        )
        T78 = fd.ops.broadcast_in_dim(
            T57, shape=[1, 2048, 24, 32, 1], broadcast_dims=[0, 1, 2, 3]
        )
        T94 = fd.ops.slice(
            T63,
            start_indices=[0, 0, 0, 64],
            end_indices=[1, 2048, 24, 256],
            strides=[1, 1, 1, 1],
            manual_normalization=0,
        )
        T95 = fd.ops.mul(T64, T5)
        T111 = fd.ops.slice(
            T3,
            start_indices=[0, 0, 0, 0],
            end_indices=[1, 2048, 4, 1536],
            strides=[1, 1, 1, 1],
            manual_normalization=0,
        )
        T112 = fd.ops.cat([T78, T71], dim=-1, manual_padding=0)
        T113 = fd.ops.cast(T94, dtype=DataType.Float)
        T114 = fd.ops.add(T6, T95)
        T121 = fd.ops.reshape(T111, new_shape=[1, 2048, 4, 6, 256])
        T127 = fd.ops.reshape(T112, new_shape=[1, 2048, 24, 64])
        T128 = fd.ops.cat([T114, T113], dim=-1, manual_padding=0)
        T134 = fd.ops.reshape(T121, new_shape=[1, 2048, 24, 256])
        T135 = fd.ops.cast(T127, dtype=DataType.Float)
        T136 = fd.ops.permute(T128, dims=[0, 2, 1, 3])
        T152 = fd.ops.slice(
            T134,
            start_indices=[0, 0, 0, 64],
            end_indices=[1, 2048, 24, 256],
            strides=[1, 1, 1, 1],
            manual_normalization=0,
        )
        T153 = fd.ops.mul(T135, T5)
        T154 = fd.ops.cast(T136, dtype=DataType.BFloat16)
        T155 = fd.ops.cast(T152, dtype=DataType.Float)
        T156 = fd.ops.add(T7, T153)
        T157 = fd.ops.cat([T156, T155], dim=-1, manual_padding=0)
        T158 = fd.ops.permute(T136, dims=[0, 1, 3, 2])
        T159 = fd.ops.permute(T157, dims=[0, 2, 1, 3])
        fd.add_output(T159)
        fd.add_output(T154)
        fd.add_output(T158)

    with FusionDefinition() as fd:
        fusion_func(fd)

    inputs = [
        torch.randn(3145727, dtype=torch.bfloat16, device="cuda:0").as_strided(
            (1, 2048, 24, 32), (3145728, 1536, 64, 2)
        ),
        torch.randn(3145727, dtype=torch.bfloat16, device="cuda:0").as_strided(
            (1, 2048, 24, 32), (3145728, 1536, 64, 2)
        ),
        torch.randn(3145727, dtype=torch.bfloat16, device="cuda:0").as_strided(
            (1, 2048, 24, 32), (3145728, 1536, 64, 2)
        ),
        torch.testing.make_tensor(
            (1, 2048, 4, 4608),
            dtype=torch.bfloat16,
            device="cuda:0",
            low=LOW_VAL,
            high=HIGH_VAL,
        ),
        torch.randn(3145727, dtype=torch.bfloat16, device="cuda:0").as_strided(
            (1, 2048, 24, 32), (3145728, 1536, 64, 2)
        ),
        torch.randn(131072, dtype=torch.float32, device="cuda:0").as_strided(
            (1, 2048, 24, 64), (131072, 64, 0, 1)
        ),
        torch.testing.make_tensor(
            (1, 2048, 24, 64),
            dtype=torch.float32,
            device="cuda:0",
            low=LOW_VAL,
            high=HIGH_VAL,
        ),
        torch.testing.make_tensor(
            (1, 2048, 24, 64),
            dtype=torch.float32,
            device="cuda:0",
            low=LOW_VAL,
            high=HIGH_VAL,
        ),
    ]
    fd.validate(inputs)


def test_reduction_reference_missing_input_ids(nvfuser_direct_test):
    """
    Test for issue 4840 - reduction reference missing input IDs.

    This test verifies complex tensor operations with Half and Float data types,
    including slice operations, concatenation, reshape, cast, broadcast, and mathematical operations.
    """

    def fusion_func(fd: FusionDefinition) -> None:
        T0 = fd.define_tensor(
            shape=[1, 16, 4096, 128],
            contiguity=[None, True, True, True],
            dtype=DataType.Half,
            is_cpu=False,
            stride_order=[3, 1, 2, 0],
        )
        T1 = fd.define_tensor(
            shape=[1, 4096, 16, 128],
            contiguity=[None, True, True, True],
            dtype=DataType.Half,
            is_cpu=False,
            stride_order=[3, 2, 1, 0],
        )
        T2 = fd.define_tensor(
            shape=[1, 16, 4096, 128],
            contiguity=[None, True, True, True],
            dtype=DataType.Half,
            is_cpu=False,
            stride_order=[3, 1, 2, 0],
        )
        T3 = fd.define_tensor(
            shape=[1, 4096, 16, 128],
            contiguity=[None, True, None, True],
            dtype=DataType.Float,
            is_cpu=False,
            stride_order=[3, 2, 1, 0],
        )
        T4 = fd.define_tensor(
            shape=[1, 4096, 6144],
            contiguity=[None, True, True],
            dtype=DataType.Half,
            is_cpu=False,
            stride_order=[2, 1, 0],
        )
        T5 = fd.define_tensor(
            shape=[1, 16, 4096, 128],
            contiguity=[None, True, True, True],
            dtype=DataType.Half,
            is_cpu=False,
            stride_order=[3, 1, 2, 0],
        )
        T6 = fd.define_tensor(
            shape=[1, 4096, 16, 128],
            contiguity=[None, True, None, True],
            dtype=DataType.Float,
            is_cpu=False,
            stride_order=[3, 2, 1, 0],
        )
        T7 = fd.define_tensor(
            shape=[1, 4096, 16, 128],
            contiguity=[None, True, True, True],
            dtype=DataType.Half,
            is_cpu=False,
            stride_order=[3, 2, 1, 0],
        )
        T8 = fd.ops.permute(T0, dims=[0, 2, 1, 3])
        T9 = fd.ops.cast(T8, dtype=DataType.Float)
        T10 = fd.ops.cast(T1, dtype=DataType.Float)
        T11 = fd.ops.add(T10, T9)
        T12 = fd.ops.permute(T2, dims=[0, 2, 1, 3])
        T13 = fd.ops.cast(T12, dtype=DataType.Float)
        T29 = fd.ops.slice(
            T11,
            start_indices=[0, 0, 0, 0],
            end_indices=[1, 4096, 16, 128],
            strides=[1, 1, 1, 1],
            manual_normalization=0,
        )
        T45 = fd.ops.slice(
            T13,
            start_indices=[0, 0, 0, 0],
            end_indices=[1, 4096, 16, 128],
            strides=[1, 1, 1, 1],
            manual_normalization=0,
        )
        T46 = fd.ops.mul(T3, T29)
        T47 = fd.ops.mul(T3, T45)
        T63 = fd.ops.slice(
            T46,
            start_indices=[0, 0, 0, 0],
            end_indices=[1, 4096, 16, 64],
            strides=[1, 1, 1, 1],
            manual_normalization=0,
        )
        T79 = fd.ops.slice(
            T47,
            start_indices=[0, 0, 0, 0],
            end_indices=[1, 4096, 16, 64],
            strides=[1, 1, 1, 1],
            manual_normalization=0,
        )
        T95 = fd.ops.slice(
            T46,
            start_indices=[0, 0, 0, 64],
            end_indices=[1, 4096, 16, 128],
            strides=[1, 1, 1, 1],
            manual_normalization=0,
        )
        T96 = fd.ops.neg(T63)
        T112 = fd.ops.slice(
            T47,
            start_indices=[0, 0, 0, 64],
            end_indices=[1, 4096, 16, 128],
            strides=[1, 1, 1, 1],
            manual_normalization=0,
        )
        T113 = fd.ops.neg(T79)
        T120 = fd.ops.broadcast_in_dim(
            T95, shape=[1, 4096, 16, 1, 64], broadcast_dims=[0, 1, 2, 4]
        )
        T127 = fd.ops.broadcast_in_dim(
            T96, shape=[1, 4096, 16, 1, 64], broadcast_dims=[0, 1, 2, 4]
        )
        T134 = fd.ops.broadcast_in_dim(
            T112, shape=[1, 4096, 16, 1, 64], broadcast_dims=[0, 1, 2, 4]
        )
        T141 = fd.ops.broadcast_in_dim(
            T113, shape=[1, 4096, 16, 1, 64], broadcast_dims=[0, 1, 2, 4]
        )
        S142 = fd.define_scalar(0.00000, dtype=DataType.Double)
        T154 = fd.ops.pad(T120, [0, 0, 0, 1, 0, 0, 0, 0, 0, 0], S142)
        S155 = fd.define_scalar(0.00000, dtype=DataType.Double)
        T167 = fd.ops.pad(T127, [0, 0, 1, 0, 0, 0, 0, 0, 0, 0], S155)
        S168 = fd.define_scalar(0.00000, dtype=DataType.Double)
        T180 = fd.ops.pad(T134, [0, 0, 0, 1, 0, 0, 0, 0, 0, 0], S168)
        S181 = fd.define_scalar(0.00000, dtype=DataType.Double)
        T193 = fd.ops.pad(T141, [0, 0, 1, 0, 0, 0, 0, 0, 0, 0], S181)
        T206 = fd.ops.slice(
            T4,
            start_indices=[0, 0, 0],
            end_indices=[1, 4096, 2048],
            strides=[1, 1, 1],
            manual_normalization=0,
        )
        T219 = fd.ops.slice(
            T4,
            start_indices=[0, 0, 2048],
            end_indices=[1, 4096, 4096],
            strides=[1, 1, 1],
            manual_normalization=0,
        )
        T220 = fd.ops.add(T167, T154)
        T221 = fd.ops.add(T193, T180)
        T227 = fd.ops.reshape(T206, new_shape=[1, 4096, 16, 128])
        T233 = fd.ops.reshape(T219, new_shape=[1, 4096, 16, 128])
        T234 = fd.ops.permute(T5, dims=[0, 2, 1, 3])
        S235 = fd.define_scalar(0, dtype=DataType.Int)
        T241 = fd.ops.full(
            shape=[1, 4096, 16, 0], fill_value=S235, dtype=DataType.Float
        )
        T242 = fd.ops.mul(T6, T29)
        T248 = fd.ops.reshape(T220, new_shape=[1, 4096, 16, 128])
        T249 = fd.ops.mul(T6, T45)
        T255 = fd.ops.reshape(T221, new_shape=[1, 4096, 16, 128])
        T256 = fd.ops.cast(T227, dtype=DataType.Float)
        T257 = fd.ops.cast(T233, dtype=DataType.Float)
        T258 = fd.ops.cast(T234, dtype=DataType.Float)
        T259 = fd.ops.cast(T7, dtype=DataType.Float)
        S260 = fd.define_scalar(0.00000, dtype=DataType.Double)
        T270 = fd.ops.pad(T241, [0, 128, 0, 0, 0, 0, 0, 0], S260)
        T271 = fd.ops.add(T248, T242)
        T272 = fd.ops.add(T255, T249)
        T279 = fd.ops.reshape(T256, new_shape=[1, 4096, 16, 2, 64])
        T286 = fd.ops.reshape(T257, new_shape=[1, 4096, 16, 2, 64])
        T287 = fd.ops.add(T259, T258)
        T288 = fd.ops.add(T271, T270)
        T289 = fd.ops.add(T272, T270)
        T308 = fd.ops.slice(
            T279,
            start_indices=[0, 0, 0, 1, 0],
            end_indices=[1, 4096, 16, 2, 64],
            strides=[1, 1, 1, 1, 1],
            manual_normalization=0,
        )
        T327 = fd.ops.slice(
            T286,
            start_indices=[0, 0, 0, 1, 0],
            end_indices=[1, 4096, 16, 2, 64],
            strides=[1, 1, 1, 1, 1],
            manual_normalization=0,
        )
        T328 = fd.ops.cast(T287, dtype=DataType.Half)
        T329 = fd.ops.cast(T288, dtype=DataType.Half)
        T330 = fd.ops.cast(T289, dtype=DataType.Half)
        T349 = fd.ops.slice(
            T279,
            start_indices=[0, 0, 0, 0, 0],
            end_indices=[1, 4096, 16, 1, 64],
            strides=[1, 1, 1, 1, 1],
            manual_normalization=0,
        )
        T350 = fd.ops.squeeze(T308, dims=[3], squeeze_expanded=False)
        T369 = fd.ops.slice(
            T286,
            start_indices=[0, 0, 0, 0, 0],
            end_indices=[1, 4096, 16, 1, 64],
            strides=[1, 1, 1, 1, 1],
            manual_normalization=0,
        )
        T370 = fd.ops.squeeze(T327, dims=[3], squeeze_expanded=False)
        T375 = fd.ops.reshape(T328, new_shape=[1, 4096, 2048])
        T380 = fd.ops.reshape(T329, new_shape=[1, 4096, 2048])
        T385 = fd.ops.reshape(T330, new_shape=[1, 4096, 2048])
        T386 = fd.ops.squeeze(T349, dims=[3], squeeze_expanded=False)
        T387 = fd.ops.neg(T350)
        T388 = fd.ops.squeeze(T369, dims=[3], squeeze_expanded=False)
        T389 = fd.ops.neg(T370)
        T390 = fd.ops.cat([T385, T380, T375], dim=2, manual_padding=0)
        T391 = fd.ops.cat([T387, T386], dim=-1, manual_padding=0)
        T392 = fd.ops.cat([T389, T388], dim=-1, manual_padding=0)
        T393 = fd.ops.cast(T390, dtype=DataType.Float)
        T394 = fd.ops.mul(T256, T45)
        T395 = fd.ops.mul(T257, T29)
        T396 = fd.ops.mul(T391, T45)
        T397 = fd.ops.mul(T392, T29)
        S398 = fd.define_scalar(2.00000, dtype=DataType.Double)
        T399 = fd.ops.mul(S398, T393)
        T400 = fd.ops.sum(T394, dims=[0, 2], keepdim=False, dtype=DataType.Null)
        T401 = fd.ops.sum(T395, dims=[0, 2], keepdim=False, dtype=DataType.Null)
        T402 = fd.ops.sum(T396, dims=[0, 2], keepdim=False, dtype=DataType.Null)
        T403 = fd.ops.sum(T397, dims=[0, 2], keepdim=False, dtype=DataType.Null)
        T407 = fd.ops.reshape(T399, new_shape=[4096, 6144])
        T413 = fd.ops.broadcast_in_dim(
            T400, shape=[1, 4096, 1, 128], broadcast_dims=[1, 3]
        )
        T419 = fd.ops.broadcast_in_dim(
            T401, shape=[1, 4096, 1, 128], broadcast_dims=[1, 3]
        )
        T425 = fd.ops.broadcast_in_dim(
            T402, shape=[1, 4096, 1, 128], broadcast_dims=[1, 3]
        )
        T431 = fd.ops.broadcast_in_dim(
            T403, shape=[1, 4096, 1, 128], broadcast_dims=[1, 3]
        )
        T432 = fd.ops.permute(T407, dims=[1, 0])
        T436 = fd.ops.reshape(T390, new_shape=[4096, 6144])
        T437 = fd.ops.add(T419, T413)
        T438 = fd.ops.add(T431, T425)
        fd.add_output(T432)
        fd.add_output(T407)
        fd.add_output(T436)
        fd.add_output(T437)
        fd.add_output(T438)

    with FusionDefinition() as fd:
        fusion_func(fd)

    # input range is revised to [-1, 1] to avoid small validation errors
    # which highly likely caused by the strict tolerance values in
    # ValidationConstants.
    inputs = [
        torch.testing.make_tensor(
            (8388608,), dtype=torch.float16, device="cuda:0", low=-1, high=1
        ).as_strided((1, 16, 4096, 128), (8388608, 128, 2048, 1)),
        torch.testing.make_tensor(
            (1, 4096, 16, 128), dtype=torch.float16, device="cuda:0", low=-1, high=1
        ),
        torch.testing.make_tensor(
            (8388608,), dtype=torch.float16, device="cuda:0", low=-1, high=1
        ).as_strided((1, 16, 4096, 128), (8388608, 128, 2048, 1)),
        torch.testing.make_tensor(
            (524288,), dtype=torch.float32, device="cuda:0", low=-1, high=1
        ).as_strided((1, 4096, 16, 128), (1048576, 128, 0, 1)),
        torch.testing.make_tensor(
            (1, 4096, 6144), dtype=torch.float16, device="cuda:0", low=-1, high=1
        ),
        torch.testing.make_tensor(
            (8388608,), dtype=torch.float16, device="cuda:0", low=-1, high=1
        ).as_strided((1, 16, 4096, 128), (8388608, 128, 2048, 1)),
        torch.testing.make_tensor(
            (524288,), dtype=torch.float32, device="cuda:0", low=-1, high=1
        ).as_strided((1, 4096, 16, 128), (1048576, 128, 0, 1)),
        torch.testing.make_tensor(
            (1, 4096, 16, 128), dtype=torch.float16, device="cuda:0", low=-1, high=1
        ),
    ]
    fd.validate(inputs)


def test_ws_tma_normalization6(nvfuser_direct_test):
    """
    Test for scalar input handling in TMA normalization.

    This test verifies complex tensor operations with BFloat16 and Float data types,
    including scalar tensor operations, reshape, cast, broadcast, and mathematical operations.
    """
    skip_if_global_memory_below_gb(32)

    def fusion_func(fd: FusionDefinition) -> None:
        T0 = fd.define_tensor(
            shape=[3072],
            contiguity=[True],
            dtype=DataType.BFloat16,
            is_cpu=False,
            stride_order=[0],
        )
        T1 = fd.define_tensor(
            shape=[1, 4096, 3072],
            contiguity=[None, True, True],
            dtype=DataType.BFloat16,
            is_cpu=False,
            stride_order=[2, 1, 0],
        )
        T2 = fd.define_tensor(
            shape=[1, 4096, 3072],
            contiguity=[None, True, True],
            dtype=DataType.BFloat16,
            is_cpu=False,
            stride_order=[2, 1, 0],
        )
        T3 = fd.define_tensor(
            shape=[1, 4096, 1],
            contiguity=[None, True, None],
            dtype=DataType.Float,
            is_cpu=False,
            stride_order=[2, 1, 0],
        )
        T4 = fd.define_tensor(
            shape=[1, 4096, 3072],
            contiguity=[None, True, True],
            dtype=DataType.BFloat16,
            is_cpu=False,
            stride_order=[2, 1, 0],
        )
        T5 = fd.define_tensor(
            shape=[], contiguity=[], dtype=DataType.Float, is_cpu=False
        )
        T6 = fd.ops.cast(T0, dtype=DataType.Float)
        S7 = fd.define_scalar(1.00000, dtype=DataType.Double)
        T8 = fd.ops.add(S7, T6)
        T9 = fd.ops.cast(T1, dtype=DataType.Float)
        T14 = fd.ops.broadcast_in_dim(T8, shape=[1, 4096, 3072], broadcast_dims=[2])
        T15 = fd.ops.mul(T14, T9)
        T16 = fd.ops.cast(T2, dtype=DataType.Float)
        T17 = fd.ops.mul(T16, T15)
        T18 = fd.ops.sum(T17, dims=[0, 2], keepdim=False, dtype=DataType.Null)
        T23 = fd.ops.broadcast_in_dim(T18, shape=[1, 4096, 1], broadcast_dims=[1])
        S24 = fd.define_scalar(3.00000, dtype=DataType.Double)
        T25 = fd.ops.pow(T3, S24)
        S26 = fd.define_scalar(-0.500000, dtype=DataType.Double)
        T27 = fd.ops.mul(S26, T23)
        T28 = fd.ops.mul(T27, T25)
        S29 = fd.define_scalar(3072.00, dtype=DataType.Double)
        S30 = fd.ops.reciprocal(S29)
        T31 = fd.ops.mul(T28, S30)
        T32 = fd.ops.sum(T31, dims=[0, 2], keepdim=False, dtype=DataType.Null)
        T36 = fd.ops.broadcast_in_dim(T32, shape=[1, 4096], broadcast_dims=[1])
        T41 = fd.ops.broadcast_in_dim(T36, shape=[1, 4096, 1], broadcast_dims=[0, 1])
        T46 = fd.ops.broadcast_in_dim(
            T41, shape=[1, 4096, 3072], broadcast_dims=[0, 1, 2]
        )
        T51 = fd.ops.broadcast_in_dim(
            T3, shape=[1, 4096, 3072], broadcast_dims=[0, 1, 2]
        )
        T52 = fd.ops.mul(T16, T46)
        T53 = fd.ops.mul(T51, T15)
        T54 = fd.ops.add(T53, T52)
        T55 = fd.ops.add(T54, T52)
        T56 = fd.ops.cast(T4, dtype=DataType.Float)
        T57 = fd.ops.mul(T16, T51)
        T58 = fd.ops.add(T56, T55)
        T59 = fd.ops.mul(T57, T9)
        T60 = fd.ops.sum(T59, dims=[0, 1], keepdim=False, dtype=DataType.Null)
        T61 = fd.ops.cast(T60, dtype=DataType.BFloat16)
        T62 = fd.ops.mul(T5, T58)
        T63 = fd.ops.cast(T62, dtype=DataType.BFloat16)
        fd.add_output(T61)
        fd.add_output(T63)

    with FusionDefinition() as fd:
        fusion_func(fd)

    inputs = [
        torch.testing.make_tensor(
            (3072,),
            dtype=torch.bfloat16,
            device="cuda:0",
            low=LOW_VAL,
            high=HIGH_VAL,
        ),
        torch.testing.make_tensor(
            (1, 4096, 3072),
            dtype=torch.bfloat16,
            device="cuda:0",
            low=LOW_VAL,
            high=HIGH_VAL,
        ),
        torch.testing.make_tensor(
            (1, 4096, 3072),
            dtype=torch.bfloat16,
            device="cuda:0",
            low=LOW_VAL,
            high=HIGH_VAL,
        ),
        torch.testing.make_tensor(
            (1, 4096, 1),
            dtype=torch.float32,
            device="cuda:0",
            low=LOW_VAL,
            high=HIGH_VAL,
        ),
        torch.testing.make_tensor(
            (1, 4096, 3072),
            dtype=torch.bfloat16,
            device="cuda:0",
            low=LOW_VAL,
            high=HIGH_VAL,
        ),
        torch.testing.make_tensor(
            (),
            dtype=torch.float32,
            device="cuda:0",
            low=LOW_VAL,
            high=HIGH_VAL,
        ),
    ]
    fd.validate(inputs)


def test_domain_map_hang(nvfuser_direct_test):
    """
    Test for issue 4960 - domain map hang in complex tensor operations.

    This test verifies complex tensor operations with Float and BFloat16 data types,
    including iota operations, broadcast, mathematical operations, index_select, reshape, cast, slice operations, and concatenation.
    """

    def fusion_func(fd: FusionDefinition) -> None:
        T0 = fd.define_tensor(
            shape=[16],
            contiguity=[True],
            dtype=DataType.Float,
            is_cpu=False,
            stride_order=[0],
        )
        T1 = fd.define_tensor(
            shape=[16],
            contiguity=[True],
            dtype=DataType.Float,
            is_cpu=False,
            stride_order=[0],
        )
        T2 = fd.define_tensor(
            shape=[4096, 4096],
            contiguity=[True, True],
            dtype=DataType.Float,
            is_cpu=False,
            stride_order=[1, 0],
        )
        T3 = fd.define_tensor(
            shape=[1, 4096, 2560],
            contiguity=[None, True, True],
            dtype=DataType.BFloat16,
            is_cpu=False,
            stride_order=[2, 1, 0],
        )
        T4 = fd.define_tensor(
            shape=[1, 4096, 2560],
            contiguity=[None, True, True],
            dtype=DataType.BFloat16,
            is_cpu=False,
            stride_order=[2, 1, 0],
        )
        T5 = fd.define_tensor(
            shape=[1, 4096, 2560],
            contiguity=[None, True, True],
            dtype=DataType.BFloat16,
            is_cpu=False,
            stride_order=[2, 1, 0],
        )
        T6 = fd.define_tensor(
            shape=[1, 4096, 10240],
            contiguity=[None, True, True],
            dtype=DataType.BFloat16,
            is_cpu=False,
            stride_order=[2, 1, 0],
        )
        T7 = fd.define_tensor(
            shape=[1, 4096, 2560],
            contiguity=[None, True, True],
            dtype=DataType.Float,
            is_cpu=False,
            stride_order=[2, 1, 0],
        )
        T8 = fd.define_tensor(
            shape=[1, 4096, 2560],
            contiguity=[None, True, True],
            dtype=DataType.Float,
            is_cpu=False,
            stride_order=[2, 1, 0],
        )
        T9 = fd.define_tensor(
            shape=[1, 4096, 2560],
            contiguity=[None, True, True],
            dtype=DataType.Float,
            is_cpu=False,
            stride_order=[2, 1, 0],
        )
        T10 = fd.define_tensor(
            shape=[1, 4096, 10240],
            contiguity=[None, True, True],
            dtype=DataType.Float,
            is_cpu=False,
            stride_order=[2, 1, 0],
        )
        S11 = fd.define_scalar(4096, dtype=DataType.Int)
        S12 = fd.define_scalar(0, dtype=DataType.Int)
        S13 = fd.define_scalar(1, dtype=DataType.Int)
        T14 = fd.ops.iota(S11, S12, S13, dtype=DataType.Int)
        T18 = fd.ops.broadcast_in_dim(T14, shape=[1, 4096], broadcast_dims=[1])
        T19 = fd.ops.cast(T14, dtype=DataType.Float)
        T23 = fd.ops.broadcast_in_dim(T19, shape=[4096, 1], broadcast_dims=[0])
        T27 = fd.ops.broadcast_in_dim(T0, shape=[1, 16], broadcast_dims=[1])
        T31 = fd.ops.broadcast_in_dim(T23, shape=[4096, 16], broadcast_dims=[0, 1])
        T35 = fd.ops.broadcast_in_dim(T27, shape=[4096, 16], broadcast_dims=[0, 1])
        T39 = fd.ops.broadcast_in_dim(T1, shape=[1, 16], broadcast_dims=[1])
        T43 = fd.ops.broadcast_in_dim(T39, shape=[4096, 16], broadcast_dims=[0, 1])
        S44 = fd.define_scalar(0, dtype=DataType.Int)
        T45 = fd.ops.lt(T18, S44)
        T46 = fd.ops.mul(T31, T35)
        T47 = fd.ops.mul(T31, T43)
        S48 = fd.define_scalar(4096, dtype=DataType.Int)
        S49 = fd.define_scalar(0, dtype=DataType.Int)
        T50 = fd.ops.where(T45, S48, S49)
        T51 = fd.ops.cast(T50, dtype=DataType.Int)
        T52 = fd.ops.cat([T46, T46], dim=-1, manual_padding=0)
        T53 = fd.ops.cat([T47, T47], dim=-1, manual_padding=0)
        T54 = fd.ops.add(T18, T51)
        T55 = fd.ops.cos(T52)
        T56 = fd.ops.sin(T52)
        T57 = fd.ops.cos(T53)
        T58 = fd.ops.sin(T53)
        T59 = fd.ops.cast(T55, dtype=DataType.BFloat16)
        T60 = fd.ops.cast(T56, dtype=DataType.BFloat16)
        T63 = fd.ops.reshape(T54, new_shape=[4096])
        T64 = fd.ops.cast(T57, dtype=DataType.BFloat16)
        T65 = fd.ops.cast(T58, dtype=DataType.BFloat16)
        T66 = fd.ops.index_select(T59, T63, dim=0)
        T67 = fd.ops.index_select(T60, T63, dim=0)
        T68 = fd.ops.index_select(T64, T63, dim=0)
        T69 = fd.ops.index_select(T65, T63, dim=0)
        T74 = fd.ops.reshape(T66, new_shape=[1, 4096, 32])
        T80 = fd.ops.broadcast_in_dim(
            T74, shape=[1, 1, 4096, 32], broadcast_dims=[0, 2, 3]
        )
        T85 = fd.ops.reshape(T67, new_shape=[1, 4096, 32])
        T91 = fd.ops.broadcast_in_dim(
            T85, shape=[1, 1, 4096, 32], broadcast_dims=[0, 2, 3]
        )
        T97 = fd.ops.broadcast_in_dim(
            T80, shape=[1, 32, 4096, 32], broadcast_dims=[0, 1, 2, 3]
        )
        T98 = fd.ops.cast(T97, dtype=DataType.Float)
        T104 = fd.ops.broadcast_in_dim(
            T91, shape=[1, 32, 4096, 32], broadcast_dims=[0, 1, 2, 3]
        )
        T105 = fd.ops.cast(T104, dtype=DataType.Float)
        T110 = fd.ops.reshape(T68, new_shape=[1, 4096, 32])
        T116 = fd.ops.broadcast_in_dim(
            T110, shape=[1, 1, 4096, 32], broadcast_dims=[0, 2, 3]
        )
        T121 = fd.ops.reshape(T69, new_shape=[1, 4096, 32])
        T127 = fd.ops.broadcast_in_dim(
            T121, shape=[1, 1, 4096, 32], broadcast_dims=[0, 2, 3]
        )
        T133 = fd.ops.broadcast_in_dim(
            T116, shape=[1, 32, 4096, 32], broadcast_dims=[0, 1, 2, 3]
        )
        T134 = fd.ops.cast(T133, dtype=DataType.Float)
        T140 = fd.ops.broadcast_in_dim(
            T127, shape=[1, 32, 4096, 32], broadcast_dims=[0, 1, 2, 3]
        )
        T141 = fd.ops.cast(T140, dtype=DataType.Float)
        T142 = fd.ops.cast(T2, dtype=DataType.BFloat16)
        T143 = fd.ops.cast(T3, dtype=DataType.Float)
        T144 = fd.ops.cast(T4, dtype=DataType.Float)
        T145 = fd.ops.cast(T5, dtype=DataType.Float)
        T146 = fd.ops.cast(T6, dtype=DataType.Float)
        S147 = fd.define_scalar(2.00000, dtype=DataType.Double)
        T148 = fd.ops.mul(T7, S147)
        S149 = fd.define_scalar(2.00000, dtype=DataType.Double)
        T150 = fd.ops.mul(T8, S149)
        S151 = fd.define_scalar(2.00000, dtype=DataType.Double)
        T152 = fd.ops.mul(T9, S151)
        S153 = fd.define_scalar(2.00000, dtype=DataType.Double)
        T154 = fd.ops.mul(T10, S153)
        T155 = fd.ops.add(T143, T148)
        T156 = fd.ops.add(T144, T150)
        T157 = fd.ops.add(T145, T152)
        T158 = fd.ops.add(T146, T154)
        T159 = fd.ops.cast(T155, dtype=DataType.BFloat16)
        T160 = fd.ops.cast(T156, dtype=DataType.BFloat16)
        T161 = fd.ops.cast(T157, dtype=DataType.BFloat16)
        T167 = fd.ops.reshape(T159, new_shape=[1, 4096, 32, 80])
        T173 = fd.ops.reshape(T160, new_shape=[1, 4096, 32, 80])
        T179 = fd.ops.reshape(T161, new_shape=[1, 4096, 32, 80])
        T180 = fd.ops.cast(T158, dtype=DataType.BFloat16)
        T181 = fd.ops.permute(T167, dims=[0, 2, 1, 3])
        T182 = fd.ops.permute(T173, dims=[0, 2, 1, 3])
        T183 = fd.ops.permute(T179, dims=[0, 2, 1, 3])
        S184 = fd.define_scalar(0.500000, dtype=DataType.Double)
        T185 = fd.ops.mul(S184, T158)
        S186 = fd.define_scalar(3.00000, dtype=DataType.Double)
        T187 = fd.ops.pow(T158, S186)
        T203 = fd.ops.slice(
            T181,
            start_indices=[0, 0, 0, 0],
            end_indices=[1, 32, 4096, 32],
            strides=[1, 1, 1, 1],
            manual_normalization=0,
        )
        T219 = fd.ops.slice(
            T181,
            start_indices=[0, 0, 0, 32],
            end_indices=[1, 32, 4096, 80],
            strides=[1, 1, 1, 1],
            manual_normalization=0,
        )
        T235 = fd.ops.slice(
            T182,
            start_indices=[0, 0, 0, 0],
            end_indices=[1, 32, 4096, 32],
            strides=[1, 1, 1, 1],
            manual_normalization=0,
        )
        T251 = fd.ops.slice(
            T182,
            start_indices=[0, 0, 0, 32],
            end_indices=[1, 32, 4096, 80],
            strides=[1, 1, 1, 1],
            manual_normalization=0,
        )
        T252 = fd.ops.cast(T203, dtype=DataType.Float)
        T268 = fd.ops.slice(
            T203,
            start_indices=[0, 0, 0, 0],
            end_indices=[1, 32, 4096, 16],
            strides=[1, 1, 1, 1],
            manual_normalization=0,
        )
        T284 = fd.ops.slice(
            T203,
            start_indices=[0, 0, 0, 16],
            end_indices=[1, 32, 4096, 32],
            strides=[1, 1, 1, 1],
            manual_normalization=0,
        )
        T285 = fd.ops.cast(T284, dtype=DataType.Float)
        T286 = fd.ops.neg(T285)
        T287 = fd.ops.cast(T286, dtype=DataType.BFloat16)
        T288 = fd.ops.cast(T235, dtype=DataType.Float)
        T304 = fd.ops.slice(
            T235,
            start_indices=[0, 0, 0, 0],
            end_indices=[1, 32, 4096, 16],
            strides=[1, 1, 1, 1],
            manual_normalization=0,
        )
        T320 = fd.ops.slice(
            T235,
            start_indices=[0, 0, 0, 16],
            end_indices=[1, 32, 4096, 32],
            strides=[1, 1, 1, 1],
            manual_normalization=0,
        )
        T321 = fd.ops.cast(T320, dtype=DataType.Float)
        T322 = fd.ops.neg(T321)
        T323 = fd.ops.cast(T322, dtype=DataType.BFloat16)
        T324 = fd.ops.mul(T252, T98)
        T325 = fd.ops.cat([T287, T268], dim=-1, manual_padding=0)
        T326 = fd.ops.mul(T288, T98)
        T327 = fd.ops.cat([T323, T304], dim=-1, manual_padding=0)
        S328 = fd.define_scalar(0.0447150, dtype=DataType.Double)
        T329 = fd.ops.mul(S328, T187)
        T330 = fd.ops.cast(T325, dtype=DataType.Float)
        T331 = fd.ops.cast(T327, dtype=DataType.Float)
        T332 = fd.ops.mul(T330, T105)
        T333 = fd.ops.mul(T331, T105)
        T334 = fd.ops.add(T158, T329)
        T335 = fd.ops.add(T324, T332)
        T336 = fd.ops.add(T326, T333)
        S337 = fd.define_scalar(0.797885, dtype=DataType.Double)
        T338 = fd.ops.mul(S337, T334)
        T339 = fd.ops.cast(T335, dtype=DataType.BFloat16)
        T340 = fd.ops.cast(T336, dtype=DataType.BFloat16)
        T341 = fd.ops.cat([T339, T219], dim=-1, manual_padding=0)
        T342 = fd.ops.cat([T340, T251], dim=-1, manual_padding=0)
        T343 = fd.ops.tanh(T338)
        T344 = fd.ops.cast(T341, dtype=DataType.Float)
        T345 = fd.ops.cast(T342, dtype=DataType.Float)
        T346 = fd.ops.permute(T345, dims=[0, 1, 3, 2])
        S347 = fd.define_scalar(1.00000, dtype=DataType.Double)
        T348 = fd.ops.add(S347, T343)
        T349 = fd.ops.mul(T185, T348)
        T350 = fd.ops.cast(T349, dtype=DataType.BFloat16)
        fd.add_output(T59)
        fd.add_output(T60)
        fd.add_output(T64)
        fd.add_output(T65)
        fd.add_output(T80)
        fd.add_output(T91)
        fd.add_output(T134)
        fd.add_output(T141)
        fd.add_output(T142)
        fd.add_output(T180)
        fd.add_output(T183)
        fd.add_output(T342)
        fd.add_output(T344)
        fd.add_output(T346)
        fd.add_output(T350)
        fd.add_output(T349)

    with FusionDefinition() as fd:
        fusion_func(fd)

    inputs = [
        torch.testing.make_tensor((16,), dtype=torch.float32, device="cuda:0"),
        torch.testing.make_tensor((16,), dtype=torch.float32, device="cuda:0"),
        torch.testing.make_tensor((4096, 4096), dtype=torch.float32, device="cuda:0"),
        torch.testing.make_tensor(
            (1, 4096, 2560), dtype=torch.bfloat16, device="cuda:0"
        ),
        torch.testing.make_tensor(
            (1, 4096, 2560), dtype=torch.bfloat16, device="cuda:0"
        ),
        torch.testing.make_tensor(
            (1, 4096, 2560), dtype=torch.bfloat16, device="cuda:0"
        ),
        torch.testing.make_tensor(
            (1, 4096, 10240), dtype=torch.bfloat16, device="cuda:0"
        ),
        torch.testing.make_tensor(
            (1, 4096, 2560), dtype=torch.float32, device="cuda:0"
        ),
        torch.testing.make_tensor(
            (1, 4096, 2560), dtype=torch.float32, device="cuda:0"
        ),
        torch.testing.make_tensor(
            (1, 4096, 2560), dtype=torch.float32, device="cuda:0"
        ),
        torch.testing.make_tensor(
            (1, 4096, 10240), dtype=torch.float32, device="cuda:0"
        ),
    ]
    fd.validate(inputs)

<<<<<<< HEAD
    # https://github.com/NVIDIA/Fuser/issues/3290
    def test_execution_order(self):
        N_PARALLEL_PATHS = 10

        with FusionDefinition() as fd:
            T0s = [
                fd.define_tensor(
                    shape=[256, 256],
                    contiguity=[True, True],
                    dtype=DataType.Float,
                    is_cpu=False,
                    stride_order=[1, 0],
                )
                for _ in range(N_PARALLEL_PATHS)
            ]
            a = fd.define_tensor(
                shape=[256, 256],
                contiguity=[True, True],
                dtype=DataType.Float,
                is_cpu=False,
                stride_order=[1, 0],
            )
            for T0 in T0s:
                T1 = fd.ops.relu(T0)
                T2 = fd.ops.matmul(T1, T1)
                T3 = fd.ops.relu(T2)
                a = fd.ops.matmul(T3, a)
            fd.add_output(a)

        t0s = [
            torch.randn(256, 256, device="cuda") for _ in range(N_PARALLEL_PATHS)
        ]  # 0.25 MiB * N_PARALLEL_PATHS
        a = torch.randn(256, 256, device="cuda")  # 0.25 MiB

        # Warm up
        fd.execute([*t0s, a])

        with RecordTorchMemory() as nvf_mem:
            fd.execute([*t0s, a])

        def eager_func(t0s, a):
            for t0 in t0s:
                t1 = torch.nn.functional.relu(t0)
                del t0
                t2 = torch.matmul(t1, t1)
                del t1
                t3 = torch.nn.functional.relu(t2)
                del t2
                a = torch.matmul(t3, a)
                del t3
            return a

        with RecordTorchMemory() as eager_mem:
            eager_func(t0s, a)

        assert nvf_mem == eager_mem
=======

def test_shared_memory_usage(nvfuser_direct_test):
    # repro of benchmarks.python.test_dropout_rmsnorm_bwd.test_dropout_rmsnorm_bwd_nvf_benchmark[dtype=torch.bfloat16-size=[16384_24578]]
    # avoid overflow of shared memory usage since previous version didn't consider static smem size
    def nvfuser_fusion_id0(fd: FusionDefinition) -> None:
        T0 = fd.define_tensor(
            shape=[-1, -1],
            contiguity=[True, True],
            dtype=DataType.BFloat16,
            is_cpu=False,
        )
        T1 = fd.define_tensor(
            shape=[-1, -1],
            contiguity=[True, True],
            dtype=DataType.BFloat16,
            is_cpu=False,
        )
        T2 = fd.define_tensor(
            shape=[-1, -1], contiguity=[True, True], dtype=DataType.Bool, is_cpu=False
        )
        T3 = fd.define_tensor(
            shape=[-1, 1], contiguity=[True, None], dtype=DataType.Float, is_cpu=False
        )
        T4 = fd.define_tensor(
            shape=[-1, -1],
            contiguity=[True, True],
            dtype=DataType.BFloat16,
            is_cpu=False,
        )
        T5 = fd.define_tensor(
            shape=[-1], contiguity=[True], dtype=DataType.BFloat16, is_cpu=False
        )
        T6 = fd.ops.cast(T1, dtype=DataType.Float)
        T7 = fd.ops.cast(T0, dtype=DataType.Float)
        T8 = fd.ops.cast(T2, dtype=DataType.Float)
        T9 = fd.ops.cast(T4, dtype=DataType.Float)
        T10 = fd.ops.cast(T5, dtype=DataType.Float)
        T11 = fd.ops.mul(T7, T8)
        S12 = fd.define_scalar(1.25000, dtype=DataType.Double)
        T13 = fd.ops.mul(T11, S12)
        T14 = fd.ops.add(T6, T13)
        V15 = fd.ops.shape(T7)
        T16 = fd.ops.broadcast_in_dim(T3, shape=V15, broadcast_dims=[0, 1])
        T17 = fd.ops.reciprocal(T16)
        T18 = fd.ops.mul(T14, T17)
        T19 = fd.ops.broadcast_in_dim(T10, shape=V15, broadcast_dims=[1])
        T20 = fd.ops.mul(T9, T18)
        T21 = fd.ops.mul(T9, T19)
        T22 = fd.ops.sum(T20, dims=[0], keepdim=False, dtype=DataType.Null)
        T23 = fd.ops.mul(T21, T17)
        T24 = fd.ops.neg(T21)
        T25 = fd.ops.mul(T24, T14)
        S26 = fd.define_scalar(2.00000, dtype=DataType.Double)
        T27 = fd.ops.pow(T16, S26)
        T28 = fd.ops.reciprocal(T27)
        T29 = fd.ops.mul(T25, T28)
        T30 = fd.ops.sum(T29, dims=[1], keepdim=False, dtype=DataType.Null)
        S31 = fd.ops.size(T7, dim=0)
        T34 = fd.ops.broadcast_in_dim(T30, shape=[S31, 1], broadcast_dims=[0])
        T35 = fd.ops.mul(S26, T3)
        T36 = fd.ops.reciprocal(T35)
        T37 = fd.ops.mul(T34, T36)
        S38 = fd.ops.size(T7, dim=1)
        S39 = fd.ops.reciprocal(S38)
        T40 = fd.ops.mul(T37, S39)
        T41 = fd.ops.sum(T40, dims=[1], keepdim=False, dtype=DataType.Null)
        T42 = fd.ops.broadcast_in_dim(T41, shape=[S31, 1], broadcast_dims=[0])
        T43 = fd.ops.broadcast_in_dim(T42, shape=V15, broadcast_dims=[0, 1])
        T44 = fd.ops.mul(T43, S26)
        T45 = fd.ops.mul(T44, T14)
        T46 = fd.ops.add(T23, T45)
        T47 = fd.ops.mul(T46, S12)
        T48 = fd.ops.mul(T47, T8)
        T49 = fd.ops.cast(T46, dtype=DataType.BFloat16)
        T50 = fd.ops.cast(T48, dtype=DataType.BFloat16)
        T51 = fd.ops.cast(T22, dtype=DataType.BFloat16)
        fd.add_output(T50)
        fd.add_output(T49)
        fd.add_output(T51)

    with FusionDefinition() as fd:
        nvfuser_fusion_id0(fd)

    inputs = [
        torch.testing.make_tensor((16, 24578), dtype=torch.bfloat16, device="cuda:0"),
        torch.testing.make_tensor((16, 24578), dtype=torch.bfloat16, device="cuda:0"),
        torch.testing.make_tensor((16, 24578), dtype=torch.bool, device="cuda:0"),
        torch.testing.make_tensor((16, 1), dtype=torch.float32, device="cuda:0"),
        torch.testing.make_tensor((16, 24578), dtype=torch.bfloat16, device="cuda:0"),
        torch.testing.make_tensor((24578,), dtype=torch.bfloat16, device="cuda:0"),
    ]
    fd.validate(inputs)


def test_ca_map_concrete_loop_id(nvfuser_direct_test):
    def nvfuser_fusion_id10(fd: FusionDefinition) -> None:
        T0 = fd.define_tensor(
            shape=[16, 1, 1],
            contiguity=[True, None, None],
            dtype=DataType.Float,
            is_cpu=False,
        )
        T1 = fd.define_tensor(
            shape=[1, 1, 1024],
            contiguity=[None, None, True],
            dtype=DataType.Float,
            is_cpu=False,
        )
        T2 = fd.ops.sub(T0, T0)
        T3 = fd.ops.exp(T2)
        T4 = fd.ops.reciprocal(T3)
        T5 = fd.ops.mul(T3, T4)
        T6 = fd.ops.broadcast(T5, is_broadcast_dim=[False, False, True, False])
        S7 = fd.ops.size(T5, dim=1)
        S8 = fd.define_scalar(16, dtype=DataType.Int)
        S9 = fd.define_scalar(64, dtype=DataType.Int)
        T11 = fd.ops.reshape(T1, new_shape=[S7, S7, S8, S9])
        T12 = fd.ops.permute(T11, dims=[0, 2, 1, 3])
        T13 = fd.ops.squeeze(T12, dims=[0], squeeze_expanded=True)
        T14 = fd.ops.permute(T13, dims=[0, 2, 1])
        T15 = fd.ops.broadcast(T14, is_broadcast_dim=[False, True, False, False])
        T16 = fd.ops.mul(T6, T15)
        T17 = fd.ops.squeeze(T16, dims=[3], squeeze_expanded=True)
        T18 = fd.ops.broadcast(T17, is_broadcast_dim=[True, False, False, False])
        T19 = fd.ops.permute(T18, dims=[0, 2, 1, 3])
        S20 = fd.define_scalar(1024, dtype=DataType.Int)
        T22 = fd.ops.reshape(T19, new_shape=[S7, S7, S20])
        fd.add_output(T5)
        fd.add_output(T13)
        fd.add_output(T22)

    with FusionDefinition() as fd:
        nvfuser_fusion_id10(fd)

    inputs = [
        torch.testing.make_tensor((16, 1, 1), dtype=torch.float32, device="cuda:0"),
        torch.testing.make_tensor((1, 1, 1024), dtype=torch.float32, device="cuda:0"),
    ]
    fd.validate(inputs)


def test_issue5377(nvfuser_direct_test):
    """
    Repro for issue 5377, where a traversal for vectorize validation
    failed to find an allocation ID that corresponds to a vectorized
    ID.
    """

    def nvfuser_fusion(fd: FusionDefinition) -> None:
        tv0 = fd.define_tensor(
            shape=[1, 16],
            contiguity=[None, True],
            dtype=DataType.BFloat16,
            is_cpu=False,
        )
        tv1 = fd.define_tensor(
            shape=[1, 16],
            contiguity=[None, True],
            dtype=DataType.BFloat16,
            is_cpu=False,
        )
        tv2 = fd.define_tensor(
            shape=[1, 5120],
            contiguity=[None, True],
            dtype=DataType.BFloat16,
            is_cpu=False,
        )
        tv3 = fd.define_tensor(
            shape=[16, 5120, 16384],
            contiguity=[True, True, True],
            dtype=DataType.BFloat16,
            is_cpu=False,
        )
        tv4 = fd.define_tensor(
            shape=[16, 8192, 5120],
            contiguity=[True, True, True],
            dtype=DataType.BFloat16,
            is_cpu=False,
        )
        tv5 = fd.define_tensor(
            shape=[8192, 5120],
            contiguity=[True, True],
            dtype=DataType.BFloat16,
            is_cpu=False,
        )
        tv6 = fd.define_tensor(
            shape=[8192, 5120],
            contiguity=[True, True],
            dtype=DataType.BFloat16,
            is_cpu=False,
        )
        tv7 = fd.define_tensor(
            shape=[5120, 8192],
            contiguity=[True, True],
            dtype=DataType.BFloat16,
            is_cpu=False,
        )
        tv41 = fd.ops.linear(tv2, tv5)
        tv42 = fd.ops.cast(tv41, dtype=DataType.Float)
        tv43 = fd.ops.neg(tv42)
        tv44 = fd.ops.exp(tv43)
        tv45 = fd.ops.add(1.00000, tv44)
        tv46 = fd.ops.reciprocal(tv45)
        tv47 = fd.ops.mul(tv42, tv46)
        tv48 = fd.ops.linear(tv2, tv6)
        tv49 = fd.ops.cast(tv48, dtype=DataType.Float)
        tv50 = fd.ops.mul(tv47, tv49)
        tv51 = fd.ops.cast(tv50, dtype=DataType.BFloat16)
        tv52 = fd.ops.linear(tv51, tv7)
        tv15 = fd.ops.broadcast(tv2, is_broadcast_dim=[True, False, True, False])
        tv16 = fd.ops.expand(tv15, shape=[16, 1, 1, 5120])
        tv17 = fd.ops.squeeze(tv16, dims=[1, 2])
        tv22 = fd.ops.cast(tv17, dtype=DataType.Float)
        tv8 = fd.ops.cast(tv0, dtype=DataType.BFloat16)
        tv9 = fd.ops.cast(tv8, dtype=DataType.Float)
        tv10 = fd.ops.neg(tv9)
        tv11 = fd.ops.exp(tv10)
        tv12 = fd.ops.add(1.00000, tv11)
        tv13 = fd.ops.reciprocal(tv12)
        tv14 = fd.ops.cast(tv13, dtype=DataType.BFloat16)
        tv18 = fd.ops.squeeze(tv14, dims=[0])
        tv19 = fd.ops.broadcast(tv18, is_broadcast_dim=[False, True])
        tv20 = fd.ops.cast(tv19, dtype=DataType.BFloat16)
        tv21 = fd.ops.expand(tv20, shape=[16, 5120])
        tv23 = fd.ops.cast(tv21, dtype=DataType.Float)
        tv24 = fd.ops.mul(tv22, tv23)
        tv25 = fd.ops.cast(tv24, dtype=DataType.BFloat16)
        tv26 = fd.ops.broadcast(tv25, is_broadcast_dim=[False, True, False])
        tv27 = fd.ops.matmul(tv26, tv3)
        tv29 = fd.ops.slice(
            tv27,
            start_indices=[0, 0, 8192],
            end_indices=[16, 1, 16384],
            strides=[1, 1, 1],
            manual_normalization=True,
        )
        tv36 = fd.ops.cast(tv29, dtype=DataType.Float)
        tv28 = fd.ops.slice(
            tv27,
            start_indices=[0, 0, 0],
            end_indices=[16, 1, 8192],
            strides=[1, 1, 1],
            manual_normalization=True,
        )
        tv30 = fd.ops.cast(tv28, dtype=DataType.Float)
        tv31 = fd.ops.neg(tv30)
        tv32 = fd.ops.exp(tv31)
        tv33 = fd.ops.add(1.00000, tv32)
        tv34 = fd.ops.reciprocal(tv33)
        tv35 = fd.ops.mul(tv30, tv34)
        tv37 = fd.ops.mul(tv36, tv35)
        tv38 = fd.ops.cast(tv37, dtype=DataType.BFloat16)
        tv39 = fd.ops.matmul(tv38, tv4)
        tv40 = fd.ops.squeeze(tv39, dims=[1])
        tv53 = fd.ops.broadcast(tv40, is_broadcast_dim=[False, True, False])
        tv54 = fd.ops.cast(tv53, dtype=DataType.Float)
        tv55 = fd.ops.sum(tv54, dims=[0], dtype=DataType.Float)
        tv56 = fd.ops.cast(tv55, dtype=DataType.BFloat16)
        fd.add_output(tv8, tv1)
        fd.add_output(tv52)
        fd.add_output(tv56)

    with FusionDefinition() as fd:
        nvfuser_fusion(fd)

    inputs = [
        torch.testing.make_tensor((1, 16), dtype=torch.bfloat16, device="cuda:0"),
        torch.testing.make_tensor((1, 16), dtype=torch.bfloat16, device="cuda:0"),
        torch.testing.make_tensor((1, 5120), dtype=torch.bfloat16, device="cuda:0"),
        torch.testing.make_tensor(
            (16, 5120, 16384), dtype=torch.bfloat16, device="cuda:0"
        ),
        torch.testing.make_tensor(
            (16, 8192, 5120), dtype=torch.bfloat16, device="cuda:0"
        ),
        torch.testing.make_tensor((8192, 5120), dtype=torch.bfloat16, device="cuda:0"),
        torch.testing.make_tensor((8192, 5120), dtype=torch.bfloat16, device="cuda:0"),
        torch.testing.make_tensor((5120, 8192), dtype=torch.bfloat16, device="cuda:0"),
    ]

    fd.validate(inputs)
>>>>>>> 2a7a1f98
<|MERGE_RESOLUTION|>--- conflicted
+++ resolved
@@ -6,11 +6,8 @@
 import torch
 import pytest
 from nvfuser_direct import FusionDefinition, DataType
-<<<<<<< HEAD
 from nvfuser.pytorch_utils import RecordTorchMemory
-=======
 from python.direct_utils import skip_if_global_memory_below_gb
->>>>>>> 2a7a1f98
 
 # Use smaller range for torch.testing.make_tensor for nvfuser_direct.validate
 LOW_VAL = -2
@@ -4464,64 +4461,6 @@
     ]
     fd.validate(inputs)
 
-<<<<<<< HEAD
-    # https://github.com/NVIDIA/Fuser/issues/3290
-    def test_execution_order(self):
-        N_PARALLEL_PATHS = 10
-
-        with FusionDefinition() as fd:
-            T0s = [
-                fd.define_tensor(
-                    shape=[256, 256],
-                    contiguity=[True, True],
-                    dtype=DataType.Float,
-                    is_cpu=False,
-                    stride_order=[1, 0],
-                )
-                for _ in range(N_PARALLEL_PATHS)
-            ]
-            a = fd.define_tensor(
-                shape=[256, 256],
-                contiguity=[True, True],
-                dtype=DataType.Float,
-                is_cpu=False,
-                stride_order=[1, 0],
-            )
-            for T0 in T0s:
-                T1 = fd.ops.relu(T0)
-                T2 = fd.ops.matmul(T1, T1)
-                T3 = fd.ops.relu(T2)
-                a = fd.ops.matmul(T3, a)
-            fd.add_output(a)
-
-        t0s = [
-            torch.randn(256, 256, device="cuda") for _ in range(N_PARALLEL_PATHS)
-        ]  # 0.25 MiB * N_PARALLEL_PATHS
-        a = torch.randn(256, 256, device="cuda")  # 0.25 MiB
-
-        # Warm up
-        fd.execute([*t0s, a])
-
-        with RecordTorchMemory() as nvf_mem:
-            fd.execute([*t0s, a])
-
-        def eager_func(t0s, a):
-            for t0 in t0s:
-                t1 = torch.nn.functional.relu(t0)
-                del t0
-                t2 = torch.matmul(t1, t1)
-                del t1
-                t3 = torch.nn.functional.relu(t2)
-                del t2
-                a = torch.matmul(t3, a)
-                del t3
-            return a
-
-        with RecordTorchMemory() as eager_mem:
-            eager_func(t0s, a)
-
-        assert nvf_mem == eager_mem
-=======
 
 def test_shared_memory_usage(nvfuser_direct_test):
     # repro of benchmarks.python.test_dropout_rmsnorm_bwd.test_dropout_rmsnorm_bwd_nvf_benchmark[dtype=torch.bfloat16-size=[16384_24578]]
@@ -4803,4 +4742,60 @@
     ]
 
     fd.validate(inputs)
->>>>>>> 2a7a1f98
+
+    # https://github.com/NVIDIA/Fuser/issues/3290
+    def test_execution_order(self):
+        N_PARALLEL_PATHS = 10
+
+        with FusionDefinition() as fd:
+            T0s = [
+                fd.define_tensor(
+                    shape=[256, 256],
+                    contiguity=[True, True],
+                    dtype=DataType.Float,
+                    is_cpu=False,
+                    stride_order=[1, 0],
+                )
+                for _ in range(N_PARALLEL_PATHS)
+            ]
+            a = fd.define_tensor(
+                shape=[256, 256],
+                contiguity=[True, True],
+                dtype=DataType.Float,
+                is_cpu=False,
+                stride_order=[1, 0],
+            )
+            for T0 in T0s:
+                T1 = fd.ops.relu(T0)
+                T2 = fd.ops.matmul(T1, T1)
+                T3 = fd.ops.relu(T2)
+                a = fd.ops.matmul(T3, a)
+            fd.add_output(a)
+
+        t0s = [
+            torch.randn(256, 256, device="cuda") for _ in range(N_PARALLEL_PATHS)
+        ]  # 0.25 MiB * N_PARALLEL_PATHS
+        a = torch.randn(256, 256, device="cuda")  # 0.25 MiB
+
+        # Warm up
+        fd.execute([*t0s, a])
+
+        with RecordTorchMemory() as nvf_mem:
+            fd.execute([*t0s, a])
+
+        def eager_func(t0s, a):
+            for t0 in t0s:
+                t1 = torch.nn.functional.relu(t0)
+                del t0
+                t2 = torch.matmul(t1, t1)
+                del t1
+                t3 = torch.nn.functional.relu(t2)
+                del t2
+                a = torch.matmul(t3, a)
+                del t3
+            return a
+
+        with RecordTorchMemory() as eager_mem:
+            eager_func(t0s, a)
+
+        assert nvf_mem == eager_mem