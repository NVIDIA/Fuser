# SPDX-FileCopyrightText: Copyright (c) 2023-present NVIDIA CORPORATION & AFFILIATES.
# All rights reserved.
# SPDX-License-Identifier: BSD-3-Clause
# Owner(s): ["module: nvfuser"]

import itertools
from functools import partial, wraps

import math
import torch
from torch.testing import make_tensor
import random
from numbers import Number

from opinfo_core import OpInfo, SampleInput, ErrorSample, Domain
from utils import (
    make_number,
    find_nonmatching_dtype,
    is_floating_dtype,
    float_complex_dtypes,
    complex_dtypes,
)
from nvfuser import DataType
from nvfuser.pytorch_utils import torch_dtype_to_nvfuser_dtype

MINIMUM_SYMBOLIC_SIZE = -1
INT64_MAX = 2**63 - 1
MAX_TENSOR_DIMS = 8


# Determine if a number is with desired Domain [low, high)
# The domain is half-open. The lower limit is inclusive while the upper limit is exclusive.
def is_within_domain(domain: Domain, a: Number, exclude_zero: bool = False):
    # comparison operators are not defined for complex numbers
    if isinstance(a, complex):
        return True

    if domain.low is not None and domain.low > a:
        return False

    if domain.high is not None and a >= domain.high:
        return False

    if exclude_zero and a == 0:
        return False

    return True


def _extremal_values(dtype: torch.dtype):
    _float_vals = (float("inf"), float("-inf"), float("nan"))
    _complex_vals = tuple(
        complex(*x) for x in itertools.product(_float_vals, _float_vals)
    )
    _int16_vals = (-32768, 32767)
    _int32_vals = (-2147483648, 2147483647)
    _int64_vals = (-9223372036854775808, 9223372036854775807)

    if dtype in (torch.float16, torch.bfloat16, torch.float32, torch.float64):
        return _float_vals
    elif dtype in (torch.complex64, torch.complex128):
        return _complex_vals
    elif dtype is torch.int16:
        return _int16_vals
    elif dtype is torch.int32:
        return _int32_vals
    elif dtype is torch.int64:
        return _int64_vals
    else:
        raise ValueError(f"Unsupported dtype --- {dtype}")


def _large_values(dtype: torch.dtype):
    _int_vals = (-1113, 1113, -10701, 10701)
    _float16_vals = (-501, 501, -1001.2, 1001.2, -13437.7, 13437.7)
    _float_vals = _float16_vals + (-4988429.2, 4988429.2, -1e20, 1e20)
    _complex_vals = tuple(
        complex(*x) for x in itertools.product(_float_vals, _float_vals)
    )

    if dtype == torch.float16:
        return _float16_vals
    elif dtype in (torch.bfloat16, torch.float32, torch.float64):
        return _float_vals
    elif dtype in (torch.complex64, torch.complex128):
        print(_complex_vals)
        return _complex_vals
    elif dtype in (torch.int16, torch.int32, torch.int64):
        return _int_vals
    else:
        raise ValueError(f"Unsupported dtype --- {dtype}")


def _small_values(dtype: torch.dtype):
    eps = 1e-5
    _int_vals = (0, -1, 1, -55, 55, -127, 127, -128)
    _float_vals = (
        0.0,
        -0.0,
        -1e-3,
        1e-3,
        -0.25,
        0.25,
        -1.0,
        1.0,
        -math.e / 2.0,
        math.e / 2.0,
        -math.e + eps,
        math.e - eps,
        -math.e,
        math.e,
        -math.e - eps,
        math.e + eps,
    )
    _complex_vals = tuple(
        complex(*x) for x in itertools.product(_float_vals, _float_vals)
    )

    if dtype in (torch.float16, torch.bfloat16, torch.float32, torch.float64):
        return _float_vals
    elif dtype in (torch.complex64, torch.complex128):
        return _complex_vals
    elif dtype in (torch.int16, torch.int32, torch.int64):
        return _int_vals
    else:
        raise ValueError(f"Unsupported dtype --- {dtype}")


def broadcast_error_generator(
    op: OpInfo, dtype: torch.dtype, requires_grad: bool = False, **kwargs
):
    # jax.lax.broadcast(operand, sizes)
    # add new dimensions to left-hand-side of tensor
    # dims = tuple(range(len(sizes), len(sizes) + np.ndim(operand)))
    # return broadcast_in_dim(operand, tuple(sizes) + np.shape(operand), dims)

    make_arg = partial(
        make_tensor, device="cuda", dtype=dtype, requires_grad=requires_grad
    )

    fewer_original_axes = (
        ([2, 3], [True, False]),
        RuntimeError,
        "Invalid broadcast, number of false entries in is_broadcast_dim expected to be",
    )

    greater_original_axes = (
        ([2, 3], [True, False, False, False]),
        RuntimeError,
        "Invalid broadcast, number of false entries in is_broadcast_dim expected to be",
    )

    error_cases = [
        fewer_original_axes,
        greater_original_axes,
    ]
    for es in error_cases:
        ex_case, ex_type, ex_str = es
        input_shape, bcast_dims = ex_case
        input_tensor = make_arg(input_shape)
        yield SampleInput(input_tensor, bcast_dims), ex_type, ex_str


def broadcast_in_dim_generator(
    op: OpInfo, dtype: torch.dtype, requires_grad: bool = False, **kwargs
):
    make_arg = partial(
        make_tensor, device="cuda", dtype=dtype, requires_grad=requires_grad
    )

    # The first 5 test cases below are taken from JAX's broadcast_in_dim tests
    #   https://github.com/google/jax/blob/main/tests/lax_test.py#L1171
    # input shape, output shape, bcast_dims
    cases = (
        ([2], [2, 2], [0]),
        ([2], [2, 2], [1]),
        ([2], [2, 3], [0]),
        ([], [2, 3], []),
        ([1], [2, 3], [1]),
        ((4, 6, 3, 1), (5, 4, 7, 6, 3, 6, 6), (1, 3, 4, 5)),
    )

    for input_shape, output_shape, bcast_dims in cases:
        input_tensor = make_arg(input_shape)
        if op.name == "broadcast_in_dim_symbolic":
            bcast_shaped_tensor = make_arg(output_shape)
            yield SampleInput(input_tensor, bcast_shaped_tensor, bcast_dims)
        else:
            yield SampleInput(input_tensor, output_shape, bcast_dims)


def broadcast_in_dim_error_generator(
    op: OpInfo, dtype: torch.dtype, requires_grad: bool = False, **kwargs
):
    # jax.lax.broadcast_in_dim(operand, shape, broadcast_dimensions)
    make_arg = partial(
        make_tensor, device="cuda", dtype=dtype, requires_grad=requires_grad
    )

    # 1. Every dimension in the input tensor must be used in broadcast_dimensions.
    missing_axis_in_bcast_dims = (
        ([2, 2], [2, 2, 3], [0]),
        RuntimeError,
        "The broadcast dimensions should match the input dimensions.",
    )

    # 2. New shape has weakly more dimentions than the original tensor.
    fewer_dims_in_output_shape = (
        ([2, 2], [2], [0]),
        RuntimeError,
        "The new shape is expected to be greater-then-or-equal to the input",
    )

    # 3. broadcast_dimensions is an ascending sequence of integers.
    descending_broadcast_dimensions = (
        ([2, 2], [2, 2], [1, 0]),
        RuntimeError,
        "Broadcast dimension is not greater than the previous value.",
    )

    # 4. Each broadcast dimension is within the new shape.
    out_of_bounds_broadcast_dimensions = (
        ([2, 2], [2, 2], [0, 2]),
        RuntimeError,
        "Invalid broadcast_dims value.",
    )

    # 5. The original tensor is not broadcastable to desired shape.
    # tensor.shape[idx] == 1 or tensor.shape[idx] == output_shape[new_idx]
    #
    # Jax Exception:
    # TypeError: broadcast_in_dim operand dimension sizes must either be 1,
    # or be equal to their corresponding dimensions in the target broadcast shape;
    # got operand of shape (2, 3), target broadcast shape (2, 3, 4), broadcast_dimensions (0, 2)
    not_broadcastable = (
        ([2, 3], [2, 3, 4], [0, 2]),
        RuntimeError,
        "Invalid broadcast_dims value.",
    )

    # 6. TypeError: broadcast_in_dim shape must have every element be nonnegative, got (-1, 2, 3).
    negative_shape = (
        ([2, 3], [2, 3, -1], [0, 1]),
        RuntimeError,
        "Invalid broadcast_dims value.",
    )

    # TODO add exceptions for not_broadcastable, negative output shape
    error_cases = [
        missing_axis_in_bcast_dims,
        fewer_dims_in_output_shape,
        descending_broadcast_dimensions,
        out_of_bounds_broadcast_dimensions,
        # not_broadcastable,
        # negative_shape,
    ]
    for es in error_cases:
        ex_case, ex_type, ex_str = es
        input_shape, output_shape, bcast_dims = ex_case
        input_tensor = make_arg(input_shape)
        if op.name == "broadcast_in_dim_symbolic":
            bcast_shaped_tensor = make_arg(output_shape)
            yield SampleInput(
                input_tensor, bcast_shaped_tensor, bcast_dims
            ), ex_type, ex_str
        else:
            yield SampleInput(input_tensor, output_shape, bcast_dims), ex_type, ex_str


def cat_generator(
    op: OpInfo, dtype: torch.dtype, requires_grad: bool = False, **kwargs
):
    make_arg = partial(
        make_tensor, device="cuda", dtype=dtype, requires_grad=requires_grad
    )

    # concatenating tensors along singleton, broadcast dimensions is unsupported by nvFuser.
    # https://github.com/NVIDIA/Fuser/issues/224
    # shapes, dim
    cases = [
        ([(3,)], 0),  # single tensor provided
        # 1D
        ([(2,), (3,)], 0),
        ([(2,), (4,)], 0),
        ([(0,), (2,)], 0),
        ([(0,), (2,)], -1),
        ([(2, 3), (2, 4)], 1),
        ([(2, 3), (2, 4), (2, 5)], 1),
    ]

    for shapes, dim in cases:
        yield SampleInput([make_arg(s) for s in shapes], dim)


def cat_error_generator(op, dtype=torch.float32, requires_grad: bool = False, **kwargs):
    make_arg = partial(
        make_tensor, device="cuda", dtype=dtype, requires_grad=requires_grad
    )
    # shapes, dim, exception type, exception string
    empty_input_tensors = (
        ([], 0),
        RuntimeError,
        "Attempting to concatenate empty list of tensors",
    )
    positive_dim = (([(1,), (2,)], 1), RuntimeError, "Invalid dimension to cat")
    negative_dim = (([(2,), (2,)], -2), RuntimeError, "Invalid dimension to cat")
    # All tensors must have same number of dimension"
    ndims_mismatch = (
        ([(2,), (2, 3)], 0),
        RuntimeError,
        "Unexpected number of dimensions",
    )
    # All tensors must have same shape except for the cat dimension
<<<<<<< HEAD
    shape_mismatch = (
        ([(2, 3), (4, 5)], 0),
        RuntimeError,
        "Tried to bind to a value",
    )
=======
    shape_mismatch = (([(2, 3), (4, 5)], 0), RuntimeError, "Tried to bind to a value")
>>>>>>> d36da11f

    error_cases = [
        empty_input_tensors,
        positive_dim,
        negative_dim,
        ndims_mismatch,
        shape_mismatch,
    ]

    for case, ex_type, ex_str in error_cases:
        shapes, dim = case
        yield SampleInput([make_arg(s) for s in shapes], dim), ex_type, ex_str


def define_tensor_error_generator(
    op: OpInfo, dtype: torch.dtype, requires_grad: bool = False, **kwargs
):
    """
    "define_tensor",
    [](FusionDefinition& self,
        std::vector<int64_t>& sizes,
        std::vector<int64_t>& strides,
        PrimDataType dtype = DataType::Float,
        bool static_sizes = false,
        bool is_cpu = false) -> Tensor {
    ---
    "define_tensor",
    [](FusionDefinition& self,
        std::vector<int64_t>& shape,
        std::vector<std::optional<bool>>& contiguity,
        PrimDataType dtype = DataType::Float,
        bool is_cpu = false) -> Tensor {
    """

    check_size_contiguity_match = ErrorSample(
        {
            "shape": [-1, -1],
            "contiguity": [True, True, True],
            "dtype": DataType.Float,
        },
        "The size of contiguity must equal to the number of non-broadcasting IterDomains",
    )

    check_empty_tensor_size = ErrorSample(
        {"shape": [], "contiguity": []},
        "Empty tensor is unsupported.",
    )

    check_max_tensor_size = ErrorSample(
        {
            "shape": [-1 for _ in range(MAX_TENSOR_DIMS + 1)],
            "contiguity": [True for _ in range(MAX_TENSOR_DIMS + 1)],
        },
        "The specified tensor dimensionality exceeds the max tensor size for nvfuser.",
    )

    check_above_size_range = ErrorSample(
        {"shape": [INT64_MAX + 1], "contiguity": [True]},
        "define_tensor(): incompatible function arguments",
        TypeError,
    )

    check_below_size_range = ErrorSample(
        {"shape": [MINIMUM_SYMBOLIC_SIZE - 1], "contiguity": [True]},
        "The value -2 at index 0 was neither symbolic(-1), zero_element(0), broadcast(1), or static(>1)",
    )

    check_contiguity_unknown_values = ErrorSample(
        {"shape": [10], "contiguity": [-1]},
        "define_tensor(): incompatible function arguments.",
        TypeError,
    )

    check_shape_unknown_dtypes = ErrorSample(
        {"shape": [10.0], "contiguity": [True]},
        "define_tensor(): incompatible function arguments.",
        TypeError,
    )

    check_stride_order_duplicate = ErrorSample(
        {
            "shape": [-1, -1, -1],
            "contiguity": [True, True, True],
            "stride_order": [0, 1, 1],
        },
        "duplicated stride_order entries",
        RuntimeError,
    )

    check_stride_order_out_of_range = ErrorSample(
        {
            "shape": [-1, -1, -1],
            "contiguity": [True, True, True],
            "stride_order": [0, 1, 5],
        },
        "stride_order argument is out of range",
        RuntimeError,
    )

    check_stride_order_out_of_negative_range = ErrorSample(
        {
            "shape": [-1, -1, -1],
            "contiguity": [True, True, True],
            "stride_order": [0, 1, -4],
        },
        "stride_order argument is out of range",
        RuntimeError,
    )

    # TODO: Fix empty and maximum tensor dimensionality error checks.
    # TODO: Add invalid argument checks for contiguity.
    error_cases = [
        check_size_contiguity_match,
        # check_empty_tensor_size,
        # check_max_tensor_size,
        check_above_size_range,
        check_below_size_range,
        # check_contiguity_unknown_values,
        check_shape_unknown_dtypes,
    ]

    input_tensor = make_tensor(
        (10, 10), device="cuda", dtype=dtype, requires_grad=requires_grad
    )
    for es in error_cases:
        yield SampleInput(input_tensor, **es.kwargs), es.ex_type, es.ex_str


def define_vector_constant_error_generator(
    op: OpInfo, dtype: torch.dtype, requires_grad: bool = False, **kwargs
):
    """
    "define_vector",
    [](FusionDefinition& self, py::list& values) -> Vector {
    """

    check_above_size_range = ErrorSample(
        {"values": [INT64_MAX + 1]},
        "define_vector(): incompatible function arguments",
        TypeError,
    )

    check_below_size_range = ErrorSample(
        {"values": [MINIMUM_SYMBOLIC_SIZE - 1]},
        "The value -2 at index 0 was neither symbolic(-1), zero_element(0), broadcast(1), or static(>1)",
    )

    error_cases = [
        # FIXME: The above_size_range case gives a non-sensical error message.
        # "Unable to cast Python instance to C++ type (#define PYBIND11_DETAILED_ER"
        # check_above_size_range,
        check_below_size_range,
    ]

    for es in error_cases:
        yield SampleInput(**es.kwargs), es.ex_type, es.ex_str


def _special_value_binary_generator(
    lhs_generator_fn, rhs_generator_fn, dtype, requires_grad
):
    lhs_vals, rhs_vals = zip(*itertools.product(lhs_generator_fn, rhs_generator_fn))
    lhs = torch.tensor(
        lhs_vals, device="cuda", dtype=dtype, requires_grad=requires_grad
    )
    rhs = torch.tensor(
        rhs_vals, device="cuda", dtype=dtype, requires_grad=requires_grad
    )
    return SampleInput(lhs, rhs)


def elementwise_binary_generator(
    op: OpInfo,
    dtype: torch.dtype,
    requires_grad: bool = False,
    *,
    supports_numbers: bool = True,
    enable_broadcast_testing: bool = True,
    enable_extremal_value_testing: bool = True,
    enable_large_value_testing: bool = True,
    enable_small_value_testing: bool = True,
    **kwargs,
):
    low = None if op.domain.low is None else max(-9, op.domain.low)
    high = None if op.domain.high is None else min(9, op.domain.high)
    make_arg = partial(
        make_tensor,
        device="cuda",
        dtype=dtype,
        low=low,
        high=high,
        requires_grad=requires_grad,
        **kwargs,
    )

    shapes = (
        (0, 2, 1),
        (5, 0, 3),
        (),
        (11,),
        (4, 4),
        (1024, 1024),
        (64, 64, 64),
    )

    # Typical inputs
    for shape in shapes:
        yield SampleInput(make_arg(shape), make_arg(shape))
        yield SampleInput(
            make_arg(shape, noncontiguous=True), make_arg(shape, noncontiguous=True)
        )

    if enable_broadcast_testing:
        broadcast_shapes = (
            ((1,), ()),
            ((2,), ()),
            ((1,), (2,)),
            ((2, 1), (2,)),
            ((1, 2), (2,)),
            ((3, 2), (2,)),
            ((1, 3, 2), (2,)),
            ((1, 3, 2), (3, 2)),
            ((3, 1, 2), (3, 2)),
            ((2, 3, 2), ()),
            ((3, 1, 2), (1, 3, 2)),
        )
        for lhs_shape, rhs_shape in broadcast_shapes:
            yield SampleInput(make_arg(lhs_shape), make_arg(rhs_shape))
            yield SampleInput(
                make_arg(lhs_shape, noncontiguous=True),
                make_arg(rhs_shape, noncontiguous=True),
            )

    # Create filtered special inputs for this operation's domain
    def _filter_lhs_domain(values):
        return [v for v in values if is_within_domain(op.domain, v)]

    def _filter_rhs_domain(values):
        # NOTE: Check exclude_zero flag to avoid undefined behavior such as ZeroDivisionError: division by zero
        exclude_zero = kwargs.get("exclude_zero", False)
        return [v for v in values if is_within_domain(op.domain, v, exclude_zero)]

    if (
        enable_large_value_testing
        and dtype != torch.bool
        and dtype not in complex_dtypes
    ):
        lhs_large_values = _filter_lhs_domain(_large_values(dtype))
        rhs_large_values = _filter_rhs_domain(_large_values(dtype))
        yield _special_value_binary_generator(
            lhs_large_values, rhs_large_values, dtype, requires_grad
        )

    if enable_small_value_testing and dtype != torch.bool:
        lhs_small_values = _filter_lhs_domain(_small_values(dtype))
        rhs_small_values = _filter_rhs_domain(_small_values(dtype))
        yield _special_value_binary_generator(
            lhs_small_values, rhs_small_values, dtype, requires_grad
        )

    if enable_extremal_value_testing and dtype in float_complex_dtypes:
        lhs_extremal_values = _filter_lhs_domain(_extremal_values(dtype))
        rhs_extremal_values = _filter_rhs_domain(_extremal_values(dtype))
        yield _special_value_binary_generator(
            lhs_extremal_values, rhs_extremal_values, dtype, requires_grad
        )

        # Test interactions between extreme and normal values
        make_cuda_tensor = partial(
            torch.tensor, device="cuda", dtype=dtype, requires_grad=requires_grad
        )
        rhs_normal = [random.uniform(-10, 10) for _ in range(len(lhs_extremal_values))]
        lhs_normal = [random.uniform(-10, 10) for _ in range(len(rhs_extremal_values))]
        yield SampleInput(
            make_cuda_tensor(lhs_extremal_values), make_cuda_tensor(rhs_normal)
        )
        yield SampleInput(
            make_cuda_tensor(lhs_normal), make_cuda_tensor(rhs_extremal_values)
        )


def _elementwise_binary_torch(op):
    @wraps(op)
    def _fn(x, y):
        if isinstance(x, torch.Tensor) or isinstance(y, torch.Tensor):
            return op(x, y)
        return op(torch.tensor(x), torch.tensor(y)).item()

    return _fn


def elementwise_unary_generator(
    op: OpInfo,
    dtype: torch.dtype,
    requires_grad: bool = False,
    *,
    supports_numbers: bool = True,
    enable_extremal_value_testing: bool = True,
    enable_large_value_testing: bool = True,
    enable_small_value_testing: bool = True,
    **kwargs,
):
    low = None if op.domain.low is None else max(-9, op.domain.low)
    high = None if op.domain.high is None else min(9, op.domain.high)
    make_arg = partial(
        make_tensor,
        device="cuda",
        dtype=dtype,
        low=low,
        high=high,
        requires_grad=requires_grad,
        **kwargs,
    )

    shapes = (
        (0, 2, 1),
        (5, 0, 3),
        (),
        (11,),
        (4, 4),
        (1024, 1024),
        (64, 64, 64),
    )

    # Typical inputs
    for shape in shapes:
        yield SampleInput(make_arg(shape))
        yield SampleInput(make_arg(shape, noncontiguous=True))

    # Create filtered special inputs for this operation's domain
    def _filter_domain(values):
        return [v for v in values if is_within_domain(op.domain, v)]

    if (
        enable_large_value_testing
        and dtype != torch.bool
        and dtype not in complex_dtypes
    ):
        filtered_large_values = _filter_domain(_large_values(dtype))
        yield SampleInput(
            torch.tensor(
                filtered_large_values,
                device="cuda",
                dtype=dtype,
                requires_grad=requires_grad,
            )
        )

    if enable_small_value_testing and dtype != torch.bool:
        filtered_small_values = _filter_domain(_small_values(dtype))
        yield SampleInput(
            torch.tensor(
                filtered_small_values,
                device="cuda",
                dtype=dtype,
                requires_grad=requires_grad,
            )
        )

    if enable_extremal_value_testing and dtype in float_complex_dtypes:
        filtered_extremal_values = _filter_domain(_extremal_values(dtype))
        yield SampleInput(
            torch.tensor(
                filtered_extremal_values,
                device="cuda",
                dtype=dtype,
                requires_grad=requires_grad,
            )
        )


def _elementwise_unary_torch(op):
    @wraps(op)
    def _fn(x):
        if isinstance(x, torch.Tensor):
            return op(x)
        return op(torch.tensor(x)).item()

    return _fn


def full_error_generator(
    op: OpInfo, dtype: torch.dtype, requires_grad: bool = False, **kwargs
):
    # torch.full(size, fill_value, dtype=None)
    # Error: Trying to create tensor with negative dimension
    negative_input_shape = [2, -2]
    yield SampleInput(
        negative_input_shape, make_number(dtype), dtype
    ), RuntimeError, "The value -2 at index 1 was neither symbolic(-1), zero_element(0), broadcast(1), or static(>1)."


def gather_generator(
    op: OpInfo, dtype: torch.dtype, requires_grad: bool = False, **kwargs
):
    # torch.gather(input: Tensor, dim: int, index: LongTensor)
    # * input and index tensors have same ndims.
    # * index tensors must be smaller than input tensor along all dims except specified axis.

    make_arg = partial(
        make_tensor, device="cuda", dtype=dtype, requires_grad=requires_grad
    )
    make_index = partial(
        make_tensor, device="cuda", dtype=torch.long, requires_grad=False
    )

    # a.shape, dim, b.shape
    cases = (
        ((4, 2, 3), 0, (8, 2, 3)),
        ((4, 2, 3), 1, (4, 1, 3)),
        ((4, 2, 3), 2, (4, 2, 5)),
        ((4,), 0, (8)),
        ((4,), 0, (1)),
        ((4, 1), 0, (3, 1)),
        ((4, 1), 1, (4, 5)),
        # negative dim
        ((4, 2, 3), -3, (8, 2, 3)),
        ((4, 2, 3), -2, (4, 1, 3)),
        ((4, 2, 3), -1, (4, 2, 5)),
        ((4,), -1, (8)),
        ((4,), -1, (1)),
        ((4, 1), -2, (3, 1)),
        ((4, 1), -1, (4, 5)),
        # nvfuser gather does not support broadcast non-axis dimensions
    )

    for shape_a, dim, shape_b in cases:
        a = make_arg(shape_a)
        b = make_index(shape_b, low=0, high=shape_a[dim])
        yield SampleInput(a, b, dim)


def index_select_generator(
    op: OpInfo, dtype: torch.dtype, requires_grad: bool = False, **kwargs
):
    make_arg = partial(
        make_tensor, device="cuda", dtype=dtype, requires_grad=requires_grad
    )
    make_index = partial(make_tensor, device="cuda", requires_grad=False)

    # a.shape, dim, b.shape
    cases = (
        ((4, 2, 3), 0, (8)),
        ((4, 2, 3), 1, (7)),
        ((4, 2, 3), 2, (2)),
        ((4,), 0, (8)),
        ((4,), 0, (1)),
        ((4, 1), 0, (3)),
        ((4, 1), 1, (5)),
        ((1, 0, 3), 0, (8)),
    )

    for shape_a, dim, shape_b in cases:
        for index_dtype in [torch.int, torch.long]:
            a = make_arg(shape_a)
            b = make_index(shape_b, low=0, high=shape_a[dim], dtype=index_dtype)
            yield SampleInput(a, b, dim)


def index_select_error_generator(
    op: OpInfo, dtype: torch.dtype, requires_grad: bool = False, **kwargs
):
    # torch.index_select(input: Tensor, dim: int, index: LongTensor)
    # * dim is within bounds
    # * index is a 1D vector
    # * index array can't have zero elements
    make_arg = partial(
        make_tensor, device="cuda", dtype=dtype, requires_grad=requires_grad
    )
    make_index = partial(make_tensor, device="cuda", requires_grad=False)

    input_shape = (4, 2)
    index_shape = (8,)

    a = make_arg(input_shape)

    # dim, exception type, exception string
    positive_axis = (
        2,
        RuntimeError,
        "Tried to access out of boundary index 2. total index: 2",
    )
    negative_axis = (
        -3,
        RuntimeError,
        "Tried to access out of boundary index -1. total index: 2",
    )

    error_cases = [
        positive_axis,
        negative_axis,
    ]

    for dim, ex_type, ex_str in error_cases:
        b = make_index(index_shape, low=0, high=10, dtype=torch.long)
        yield SampleInput(a, b, dim), ex_type, ex_str

    # TODO add index dtype check
    # b = make_index(index_shape, low=0, high=input_shape[0], dtype=torch.float)
    # yield SampleInput(a, b, 0), RuntimeError, "index tensor can only be int or long dtype."

    # TODO add index out-of-bounds check
    # b = make_index(index_shape, low=10, high=100, dtype=torch.long)
    # yield SampleInput(a, b, 0), RuntimeError, "out of bounds index value."


def iota_error_generator(
    op: OpInfo, dtype: torch.dtype, requires_grad: bool = False, **kwargs
):
    # torch.arange(start=0, end, step=1, dtype=None)
    # nvfuser.iota(length, start, step, dtype)
    #
    # length, start, step are not complex numbers and are finite numbers.
    # step cannot be 0

    yield SampleInput(
        make_number(torch.complex64, low=1),
        make_number(dtype, low=0),
        make_number(dtype, low=0),
        dtype,
    ), RuntimeError, "length must be integer"

    yield SampleInput(
        make_number(torch.int64, low=1),
        make_number(torch.complex64),
        make_number(dtype, low=0),
        dtype,
    ), RuntimeError, "iota: start dtype does not match specified dtype argument"

    yield SampleInput(
        make_number(torch.int64, low=1),
        make_number(dtype, low=0),
        make_number(torch.complex64),
        dtype,
    ), RuntimeError, "iota: step dtype does not match specified dtype argument"

    if is_floating_dtype(dtype):
        yield SampleInput(
            make_number(torch.int64, low=1),
            float("inf"),
            float("inf"),
            dtype,
        ), RuntimeError, "iota: length, start, step must be finite numbers."

    zero_step = torch.tensor([0], dtype=dtype).item()
    yield SampleInput(
        10, make_number(dtype), zero_step, dtype
    ), RuntimeError, "iota: step value must not equal zero."


def pad_error_generator(
    op: OpInfo, dtype: torch.dtype, requires_grad: bool = False, **kwargs
):
    # Nvfuser - fd.ops.pad(Tensor arg, std::vector<int64_t>& pad_widths, std::optional<Scalar> value)
    # Jax ----- jax.lax.pad(operand, padding_value, padding_config)
    # PyTorch - torch.nn.functional.pad(input, pad, mode='constant', value=None)
    #
    # Note: Nvfuser does not support interior (between-element) padding.
    #
    # Nvfuser errors
    # 1) Tensor arg and pad value must have the same dtype
    # 2) Number of pad widths must be at most twice the input dimension - NvFuser
    # 3) Dimension size after padding is not at least 0
    #
    # Jax and PyTorch errors
    # 1) Interior padding is non-negative
    # 2) Length of pad_widths is equal to number of operands

    make_arg = partial(
        make_tensor, device="cuda", dtype=dtype, requires_grad=requires_grad
    )

    input_shape = (2, 2)
    valid_pad_width = [1, 1, -1, 2]

    yield SampleInput(
        make_arg(input_shape),
        valid_pad_width,
        make_number(find_nonmatching_dtype(dtype)),
    ), RuntimeError, "Tensor arg and pad value must have the same dtype."

    # TODO Add better error message.
    # Dimension size after padding is not at least 0
    delete_all_pad_width = [-3, 0, 0, 0]
    yield SampleInput(
        make_arg(input_shape), delete_all_pad_width, make_number(dtype)
    ), RuntimeError, "Invalid resized domain extent"

    too_many_pad_width = [1, 1, 1, 1, 1, 1]
    yield SampleInput(
        make_arg(input_shape), too_many_pad_width, make_number(dtype)
    ), RuntimeError, "Number of pad widths must be at most twice the input dimension"

    uneven_pad_width = [1, 1, 0]
    yield SampleInput(
        make_arg(input_shape), uneven_pad_width, make_number(dtype)
    ), RuntimeError, "Invalid number of padding widths"


def permute_generator(
    op: OpInfo, dtype: torch.dtype, requires_grad: bool = False, **kwargs
):
    make_arg = partial(
        make_tensor, device="cuda", dtype=dtype, requires_grad=requires_grad
    )

    cases = (
        ((4, 3, 7, 8), (0, 1, 2, 3)),
        ((4, 3, 7, 8), (1, -2, 0, 3)),
        ((4, 3, 7, 8), (-2, 1, 0, -1)),
        ((4, 3, 7, 8), (0, 3, 1, 2)),
        ((4, 3, 7, 8), (0, -1, 1, 2)),
        ((4, 7), (1, 0)),
    )

    for shape, dims in cases:
        yield SampleInput(make_arg(shape), dims)


def permute_error_generator(
    op: OpInfo, dtype: torch.dtype, requires_grad: bool = False, **kwargs
):
    # torch.permute(input: torch.Tensor, dims: List[int])

    make_arg = partial(
        make_tensor, device="cuda", dtype=dtype, requires_grad=requires_grad
    )

    input_shape = (10, 3, 4, 4)
    # dims = dtype, duplicate, in-range

    # TODO Add dtype check.
    yield SampleInput(
        make_arg(input_shape), [0.0, 1.0, 2.0, 3.0]
    ), TypeError, "permute(): incompatible function arguments"

    # TODO Add duplicate axis check.
    yield SampleInput(
        make_arg(input_shape), [0, 1, 1, 3]
    ), RuntimeError, "duplicated dimension entries"

    # TODO Add in-range axis check.
    yield SampleInput(
        make_arg(input_shape), [0, 1, 2, 4]
    ), RuntimeError, "dims argument is out of range, expects"

    # TODO Add in-range axis check.
    yield SampleInput(
        make_arg(input_shape), [0, 1, 2, -5]
    ), RuntimeError, "dims argument is out of range, expects"

    # TODO Add missing axes check.
    # If dims list is empty, NvFuser ignores the permute operation.
    yield SampleInput(
        make_arg(input_shape), [0]
    ), RuntimeError, "argument to have the same length as input"

    # TODO Add out-of-bounds axes check.
    yield SampleInput(
        make_arg(input_shape), [0, 1, 2, 3, 4]
    ), RuntimeError, "argument to have the same length as input"


def random_dist_error_generator(
    op: OpInfo, dtype: torch.dtype, requires_grad: bool = False, **kwargs
):
    # Checking that non-supported dtypes fail
    yield SampleInput(
        make_number(torch.float),
        make_number(torch.float),
        [2, 2],
        dtype=torch_dtype_to_nvfuser_dtype(dtype),
    ), RuntimeError, "Random distributions only create floating point types"


def reduction_generator(
    op: OpInfo, dtype: torch.dtype, requires_grad: bool = False, **kwargs
):
    make_arg = partial(
        make_tensor,
        device="cuda",
        dtype=dtype,
        requires_grad=requires_grad,
        # We set low (inclusive) and high (exclusive) here to avoid values
        # whose products can otherwise become extremely large
        low=-2,
        high=3,
    )

    # shape, dim, keepdim, dtype
    cases = (
        ((4, 4), None, False, None),
        ((5,), None, True, None),
        ((5,), (0,), False, None),
        ((8, 1, 6), (1,), True, None),
        ((8, 7, 5, 1), (0, 1), True, None),
        ((8, 7, 5, 1), (1, 3), False, None),
    )

    for c in cases:
        shape, dim, keepdim, dtype = c
        yield (SampleInput(make_arg(shape), dim, keepdim, dtype=dtype))


def reduction_error_generator(
    op: OpInfo, dtype: torch.dtype, requires_grad: bool = False, **kwargs
):
    make_arg = partial(
        make_tensor,
        device="cuda",
        dtype=dtype,
        requires_grad=requires_grad,
        # We set low (inclusive) and high (exclusive) here to avoid values
        # whose products can otherwise become extremely large
        low=-2,
        high=3,
    )

    # shape
    cases = (
        (8, 1, 6),
        (8, 7, 5, 1),
    )

    # axes : List[int]
    # 1) all axis are int --- use float dtype
    # 2) all axes are unique --- duplicates
    # 3) after normalization, 0 <= axis[i] <= len(size)
    # 4) If empty tensor, then axis == 0

    int_dtype_axis = (
        lambda dims: float(dims),
        TypeError,
        "var_mean(): incompatible function arguments.",
    )
    duplicate_axis = (
        lambda dims: (0, 0, 0),
        RuntimeError,
        "Reduction axes are not unique",
    )
    lower_bound = (lambda dims: (-dims - 1,), RuntimeError, "Reduction on invalid axis")
    upper_bound = (lambda dims: (dims,), RuntimeError, "Reduction on invalid axis")
    # TODO Fix duplicate_axis, lower_bound, upper_bound
    error_cases = [int_dtype_axis]

    for shape, es in itertools.product(cases, error_cases):
        input_tensor = make_arg(shape)
        axis_fn, ex_type, ex_str = es
        yield SampleInput(input_tensor, axis_fn(len(shape))), ex_type, ex_str


def reshape_generator(
    op: OpInfo, dtype: torch.dtype, requires_grad: bool = False, **kwargs
):
    make_arg = partial(
        make_tensor, device="cuda", dtype=dtype, requires_grad=requires_grad
    )

    # TODO Add examples with negative index
    # TODO: Add zero-dim cases
    # TODO: Add strided tensor cases
    cases = (
        ((1, 19, 1, 12, 7, 1, 99), (1, 19, 1, 3, 2772)),
        ((3, 17, 80, 1), (51, 1, 2, 4, 10)),
        ((3, 17, 80, 1, 9), (51, 1, 2, 4, 10, 9)),
        ((2, 3, 4, 5), (1, 6, 1, 2, 2, 5)),
        ((22, 22, 2), (22, 11, 1, 1, 4)),
        ((37, 9, 7, 6, 10), (333, 2, 2, 3, 35)),
        ((8, 1, 1, 8, 1, 8), (8, 2, 4, 1, 8)),
        ((1, 333, 1), (1, 37, 9)),
        ((1, 333), (1, 1, 1, 111, 1, 3)),
        ((1, 27454, 1, 2), (1, 7844, 1, 7)),
        ((1, 7844, 1, 7), (1, 27454, 2)),
    )

    for input_shape, output_shape in cases:
        input_tensor = make_arg(input_shape)
        if op.name == "reshape_symbolic":
            reshaped_tensor = make_arg(output_shape)
            yield SampleInput(input_tensor, reshaped_tensor)
        else:
            yield SampleInput(input_tensor, output_shape)


def reshape_error_generator(
    op: OpInfo, dtype: torch.dtype, requires_grad: bool = False, **kwargs
):
    # torch.reshape(input: Tensor, shape: [int])

    make_arg = partial(
        make_tensor, device="cuda", dtype=dtype, requires_grad=requires_grad
    )

    input_shape = (3, 14)

    # Only a single inferred axis -1. Skip reshape_symbolic because
    # make_arg can't create a tensor with negative dimensions.
    if op.name == "reshape_constant":
        yield SampleInput(
            make_arg(input_shape), (3, -1, -1)
        ), RuntimeError, "A maximum of one value of -1"

    # Number of elements must be equal for input and output tensors
    output_shape = (3, 2, 8)
    yield SampleInput(
        make_arg(input_shape),
        (output_shape if op.name == "reshape_constant" else make_arg(output_shape)),
    ), RuntimeError, "Total element counts across view operation must match"


# TODO: add stride testing
def slice_generator(
    op: OpInfo, dtype: torch.dtype, requires_grad: bool = False, **kwargs
):
    make_arg = partial(
        make_tensor, device="cuda", dtype=dtype, requires_grad=requires_grad
    )

    # shape, start_indices, end_indices
    cases = (
        ((5, 7, 8), (1, 0, 3), (2, 6, 8)),
        ((3,), (1,), (2,)),
    )

    for shape, start_indices, end_indices in cases:
        a = make_arg(shape)
        yield SampleInput(a, start_indices=start_indices, end_indices=end_indices)


def slice_error_generator(
    op: OpInfo, dtype: torch.dtype, requires_grad: bool = False, **kwargs
):
    make_arg = partial(
        make_tensor, device="cuda", dtype=dtype, requires_grad=requires_grad
    )

    # shape
    cases = ((10, 10), (5, 5))

    check_start_indices = ErrorSample(
        {"start_indices": [-1, -2], "end_indices": [5, 5], "strides": [7, 7]},
        "Slice operation start_indices must be greater-than-or-equal-to 0.",
    )

    check_end_indices = ErrorSample(
        {"start_indices": [3, 4], "end_indices": [1, 2], "strides": [1, 1]},
        "Slice operation end_indices must be greater-than-or-equal-to start_indices.",
    )

    check_strides = ErrorSample(
        {"start_indices": [0, 0], "end_indices": [5, 5], "strides": [5, 5]},
        "nvFuser Limitation: All slice operation strides must be of size 1.",
    )

    check_tensor_dims = ErrorSample(
        {"start_indices": [0, 0, 0], "end_indices": [4, 4, 4], "strides": [1, 1, 1]},
        "Number of tensor dimensions does not match slice dimensions!",
    )

    check_slice_dims_start = ErrorSample(
        {"start_indices": [0, 0, 0], "end_indices": [4, 4], "strides": [1, 1]},
        "Slice start_indices and strides don't match!",
    )

    check_slice_dims_end = ErrorSample(
        {"start_indices": [0, 0], "end_indices": [4, 4, 4], "strides": [1, 1]},
        "Slice indexing attribute dimensions don't match!",
    )

    check_slice_dims_stride = ErrorSample(
        {"start_indices": [0, 0], "end_indices": [4, 4], "strides": [1, 1, 1]},
        "Slice start_indices and strides don't match!",
    )

    error_cases = [
        check_start_indices,
        check_end_indices,
        check_strides,
        check_tensor_dims,
        check_slice_dims_start,
        check_slice_dims_end,
        check_slice_dims_stride,
    ]

    for shape, es in itertools.product(cases, error_cases):
        input_tensor = make_arg(shape)
        yield SampleInput(input_tensor, **es.kwargs), es.ex_type, es.ex_str


def squeeze_generator(
    op: OpInfo, dtype: torch.dtype, requires_grad: bool = False, **kwargs
):
    make_arg = partial(
        make_tensor, device="cuda", dtype=dtype, requires_grad=requires_grad
    )

    # shape, squeeze_dims
    cases = (
        ((5, 1, 1), (1, 2)),
        ((5, 1, 1), (-2, -1)),
        ((5, 1, 1), (2, 1)),
        ((5, 1, 1), (-1, -2)),
        ((1, 5, 1), (0, 2)),
        ((1, 5, 1), (-3, -1)),
        ((1, 1, 5), (0, 1)),
        ((1, 1, 5), (-3, -2)),
        ((5, 5, 5), ()),
        ((1, 1, 1), ()),
        ((1, 1, 1), (0, 1, 2)),
        ((1, 1, 1), (-3, -2, -1)),
        # No-op test cases
        # NOTE: These are skipped. We diverge from PyTorch behavior for squeeze
        # in nvFuser. Our squeeze op will throw an exception if we pass a
        # squeeze dimension that cannot be squeezed.
        # See https://github.com/NVIDIA/Fuser/pull/1717
        # ((5, 5, 5), (0, 1, 2)),
        # ((5, 5, 5), (-3, -2, -1)),
        ((), ()),
    )

    for shape, squeeze_dims in cases:
        a = make_arg(shape)
        yield SampleInput(a, squeeze_dims)


def squeeze_error_generator(
    op: OpInfo, dtype: torch.dtype, requires_grad: bool = False, **kwargs
):
    make_arg = partial(
        make_tensor, device="cuda", dtype=dtype, requires_grad=requires_grad
    )

    # shape, start_indices, end_indices
    out_of_range_cases = (
        ((5, 1, 1), (-4, -5)),  # Dims are completely outside of tensor dims
        ((5, 1, 1), (3, 4)),
        ((5, 1, 1), (-3, -4)),  # One dim in range, one dim out of range
        ((5, 1, 1), (2, 3)),
    )

    error_type = RuntimeError
    error_str = "Squeeze dim is outside of Tensor size!"
    for shape, squeeze_dims in out_of_range_cases:
        a = make_arg(shape)
        yield SampleInput(a, squeeze_dims), error_type, error_str

    # shape, start_indices, end_indices
    too_many_indices_cases = (
        ((5, 1, 1), (1, 2, 3, 4)),
        ((5, 1, 1), (-1, -2, -3, -4)),
        ((), (0,)),
        ((), (-1,)),
    )

    error_type = RuntimeError
    error_str = "The dims to squeeze must be <= the number of dims of the input tensor"
    for shape, squeeze_dims in too_many_indices_cases:
        a = make_arg(shape)
        yield SampleInput(a, squeeze_dims), error_type, error_str


def take_along_axis_generator(
    op: OpInfo, dtype: torch.dtype, requires_grad: bool = False, **kwargs
):
    make_arg = partial(
        make_tensor, device="cuda", dtype=dtype, requires_grad=requires_grad
    )
    make_index = partial(
        make_tensor, device="cuda", dtype=torch.long, requires_grad=False
    )

    # a.shape, dim, b.shape
    cases = (
        ((4, 2, 3), 0, (8, 2, 3)),
        ((4, 2, 3), 1, (4, 1, 3)),
        ((4, 2, 3), 2, (4, 2, 5)),
        ((4,), 0, (8)),
        ((4,), 0, (1)),
        ((4, 1), 0, (3, 1)),
        ((4, 1), 1, (4, 5)),
        # negative dim
        ((4, 2, 3), -3, (8, 2, 3)),
        ((4, 2, 3), -2, (4, 1, 3)),
        ((4, 2, 3), -1, (4, 2, 5)),
        ((4,), -1, (8)),
        ((4,), -1, (1)),
        ((4, 1), -2, (3, 1)),
        ((4, 1), -1, (4, 5)),
        # broadcast non-axis dimensions
        ((4, 2, 3), 0, (8, 2, 1)),
        ((4, 2, 3), 0, (8, 1, 3)),
        ((4, 2, 3), 0, (8, 2, 3)),
    )

    for shape_a, dim, shape_b in cases:
        a = make_arg(shape_a)
        b = make_index(shape_b, low=0, high=shape_a[dim])
        yield SampleInput(a, b, dim)


def take_along_axis_error_generator(
    op: OpInfo, dtype: torch.dtype, requires_grad: bool = False, **kwargs
):
    # numpy.take_along_axis(arr: Tensor, indices: LongTensor, axis: int)
    #
    # torch.take_along_dim(input: Tensor, indices: LongTensor, dim: int)
    # * If no dim argument, flatten tensors.

    make_arg = partial(
        make_tensor, device="cuda", dtype=dtype, requires_grad=requires_grad
    )
    make_index = partial(
        make_tensor, device="cuda", dtype=torch.long, requires_grad=False
    )

    input_shape = (4, 2)
    a = make_arg(input_shape)

    valid_index_shape = (3, 1)
    b = make_index(valid_index_shape, low=0, high=10, dtype=torch.long)

    # out-of-bounds axis error checks
    ex_type = RuntimeError
    ex_str = "Tensor arguments have dimension"
    positive_error_dim = 2
    negative_error_dim = -3
    yield SampleInput(a, b, positive_error_dim), ex_type, ex_str
    yield SampleInput(a, b, negative_error_dim), ex_type, ex_str

    # TODO Fix: index tensor integer dtype
    # b = make_index(valid_index_shape, low=0, high=input_shape[0], dtype=torch.float)
    # yield SampleInput(a, b, 0), RuntimeError, "index tensor can only be int or long dtype."

    # TODO Fix: out-of-bound index value
    # b = make_index(valid_index_shape, low=10, high=100, dtype=torch.long)
    # yield SampleInput(a, b, 0), RuntimeError, "out of bounds index value."

    # TODO Fix: index shape exceeds input tensor axis
    # larger_index_shape = (5, 3)
    # b = make_index(
    #    larger_index_shape, low=0, high=larger_index_shape[0], dtype=torch.long
    # )
    # yield (
    #    SampleInput(a, b, 0),
    #    RuntimeError,
    #    "Expected dimension of index tensor to be smaller than input tensor except for specified axis",
    # )

    # TODO Fix: too many dimensions in index tensor
    # dim argument must be specified. Otherwise, the tensors are flattened.
    # too_many_dims_index_shape = (3, 1, 2)
    # b = make_index(
    #    too_many_dims_index_shape,
    #    low=0,
    #    high=too_many_dims_index_shape[0],
    #    dtype=torch.long,
    # )
    # yield (
    #    SampleInput(a, b, 0),
    #    RuntimeError,
    #    "input and indices should have the same number of dimensions",
    # )


def var_mean_generator(
    op: OpInfo, dtype: torch.dtype, requires_grad: bool = False, **kwargs
):
    """torch.var_mean(input, dim=None, *, correction=1, keepdim=False)"""
    correction = (0, 1)
    samples = reduction_generator(op, dtype, requires_grad)
    for c, sample in itertools.product(correction, samples):
        a = sample.args[0]
        dim = (
            sample.args[1]
            if (len(sample.args) > 1 and sample.args[1])
            else tuple(range(a.ndim))
        )
        keepdim = sample.args[2] if len(sample.args) > 2 else False
        yield SampleInput(a, dim, correction=c, keepdim=keepdim)


def where_error_generator(
    op: OpInfo, dtype: torch.dtype, requires_grad: bool = False, **kwargs
):
    # torch.where(condition, input, other)

    make_arg = partial(
        make_tensor, device="cuda", dtype=dtype, requires_grad=requires_grad
    )

    input_shape = (2, 3, 4)
    yield SampleInput(
        make_tensor(input_shape, device="cuda", dtype=torch.float32),
        make_arg(input_shape),
        make_arg(input_shape),
    ), RuntimeError, "Condition should be of DataType Bool"


def tensor_size_error_generator(
    op: OpInfo, dtype: torch.dtype, requires_grad: bool = False, **kwargs
):
    make_arg = partial(
        make_tensor, device="cuda", dtype=dtype, requires_grad=requires_grad
    )

    check_index_beyond_num_dims = (
        {
            "tensor_shape": [2 for _ in range(0, MAX_TENSOR_DIMS)],
            "dim": MAX_TENSOR_DIMS,
        },
        RuntimeError,
        "Tried to access out of boundary index",
    )
    check_relative_index_beyond_num_dims = (
        {
            "tensor_shape": [2 for _ in range(0, MAX_TENSOR_DIMS)],
            "dim": -MAX_TENSOR_DIMS - 1,
        },
        RuntimeError,
        "Tried to access out of boundary index",
    )

    error_checks = [
        check_index_beyond_num_dims,
        check_relative_index_beyond_num_dims,
    ]

    for error_case, error_type, error_msg in error_checks:
        yield SampleInput(
            make_arg(error_case["tensor_shape"]), dim=error_case["dim"]
        ), error_type, error_msg


def vector_at_error_generator(
    op: OpInfo, dtype: torch.dtype, requires_grad: bool = False, **kwargs
):
    make_arg = partial(
        make_tensor, device="cuda", dtype=dtype, requires_grad=requires_grad
    )

    check_index_beyond_num_dims = (
        {
            "tensor_shape": [2 for _ in range(0, MAX_TENSOR_DIMS)],
            "index": MAX_TENSOR_DIMS,
        },
        RuntimeError,
        "Tried to access out of boundary index",
    )
    check_relative_index_beyond_num_dims = (
        {
            "tensor_shape": [2 for _ in range(0, MAX_TENSOR_DIMS)],
            "index": -MAX_TENSOR_DIMS - 1,
        },
        RuntimeError,
        "Tried to access out of boundary index",
    )

    error_checks = [
        check_index_beyond_num_dims,
        check_relative_index_beyond_num_dims,
    ]

    for error_case, error_type, error_msg in error_checks:
        yield SampleInput(
            make_arg(error_case["tensor_shape"]), index=error_case["index"]
        ), error_type, error_msg


def matmul_input_generator(
    op: OpInfo, dtype: torch.dtype, requires_grad: bool = False, **kwargs
):
    make_arg = partial(
        make_tensor,
        dtype=dtype,
        device="cuda",
        low=None,
        high=None,
        requires_grad=requires_grad,
    )

    B = 4
    M = 256
    N = 128
    K = 32

    shapes_a = ((K,), (M, K), (1, K), (B, M, K), (B, 1, M, K))
    shapes_b = ((K,), (K, N), (K, 1), (B, K, N))

    for shape_a, shape_b in itertools.product(shapes_a, shapes_b):
        yield SampleInput(make_arg(shape_a), make_arg(shape_b))


def linear_input_generator(
    op: OpInfo, dtype: torch.dtype, requires_grad: bool = False, **kwargs
):
    make_arg = partial(
        make_tensor,
        dtype=dtype,
        device="cuda",
        low=None,
        high=None,
        requires_grad=requires_grad,
    )

    B = 64
    M = 512
    N = 256
    K = 32

    # Cases without bias
    shapes_input = ((K), (M, K), (B, M, K), (B, 1, M, K))
    shapes_weight = ((K), (N, K), (1, K))
    for shape_input, shape_weight in itertools.product(shapes_input, shapes_weight):
        yield SampleInput(make_arg(shape_input), make_arg(shape_weight))

    # Cases with bias
    shape_weight = (N, K)
    shapes_bias = ((), (N,))
    for shape_input, shape_bias in itertools.product(shapes_input, shapes_bias):
        yield SampleInput(
            make_arg(shape_input), make_arg(shape_weight), make_arg(shape_bias)
        )


def linear_error_generator(
    op, dtype=torch.float32, requires_grad: bool = False, **kwargs
):
    make_arg = partial(
        make_tensor, device="cuda", dtype=dtype, requires_grad=requires_grad
    )
    # shapes, dim, exception type, exception string
    M = 512
    N = 256
    K = 32

    bias_with_1dweight = (
        ((M, K), (K), (N)),
        RuntimeError,
        "Expected B to be a 2D matrix if bias is given, got 1D.",
    )

    mismatched_bias_extent = (
        ((M, K), (1, K), (N)),
        RuntimeError,
        f"The expanded size of the tensor (1) must match the existing size ({N}) at non-singleton dimension 1.  Target sizes: [{M}, 1].  Tensor sizes: [{N}]",
    )

    error_cases = [bias_with_1dweight, mismatched_bias_extent]

    for input_shapes, ex_type, ex_str in error_cases:
        shape_input, shape_weight, shape_bias = input_shapes
        yield SampleInput(
            make_arg(shape_input), make_arg(shape_weight), make_arg(shape_bias)
        ), ex_type, ex_str


def div_input_generator(
    op: OpInfo,
    dtype: torch.dtype,
    requires_grad: bool = False,
):
    """Rescale to avoid very small denominators"""
    for sample in elementwise_binary_generator(
        op,
        dtype,
        requires_grad,
        supports_numbers=True,
        enable_small_value_testing=False,
        enable_extremal_value_testing=False,
        exclude_zero=True,
    ):
        if not is_floating_dtype(dtype):
            yield sample
            continue

        # rescale so that the denominator always has at least this modulus
        minabs = 1e-2
        numer, denom = sample.args
        denom = denom * 1e-4
        denom_abs = denom.abs()  # this is never zero because of exclude_zero=True
        denom_is_small = denom_abs < minabs
        denom_scaled_to_minabs = denom * (minabs / denom_abs)
        denom = torch.where(denom_is_small, denom_scaled_to_minabs, denom).detach()
        denom.requires_grad_(requires_grad)
        yield SampleInput(numer, denom)<|MERGE_RESOLUTION|>--- conflicted
+++ resolved
@@ -311,15 +311,7 @@
         "Unexpected number of dimensions",
     )
     # All tensors must have same shape except for the cat dimension
-<<<<<<< HEAD
-    shape_mismatch = (
-        ([(2, 3), (4, 5)], 0),
-        RuntimeError,
-        "Tried to bind to a value",
-    )
-=======
     shape_mismatch = (([(2, 3), (4, 5)], 0), RuntimeError, "Tried to bind to a value")
->>>>>>> d36da11f
 
     error_cases = [
         empty_input_tensors,
