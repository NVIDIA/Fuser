# SPDX-FileCopyrightText: Copyright (c) 2024-present NVIDIA CORPORATION & AFFILIATES.
# All rights reserved.
# SPDX-License-Identifier: BSD-3-Clause

import pytest
import torch

import multidevice
import nvfuser
from nvfuser import DataType, FusionDefinition


multidevice_test = multidevice.multidevice_test


@pytest.mark.mpi
def test_sizes_and_ranks(multidevice_test):
    size, rank, local_size, local_rank = (
        multidevice_test.size,
        multidevice_test.rank,
        multidevice_test.local_size,
        multidevice_test.local_rank,
    )
    assert size > 0
    assert rank >= 0 and rank < size
    assert local_size > 0
    assert local_rank >= 0 and local_rank < local_size


@pytest.mark.mpi
def test_pointwise(multidevice_test):
    num_devices = multidevice_test.size
    rank = multidevice_test.rank

    torch.cuda.set_device(multidevice_test.local_rank)

    # Just so each rank receives the same unsharded input.
    torch.manual_seed(0)
    unsharded_input = torch.randn(num_devices, 4, device="cuda")
    sharded_input = unsharded_input[rank : rank + 1]

    class MultiDeviceModel(FusionDefinition):
        def definition(self):
            self.t0 = self.define_tensor(
<<<<<<< HEAD
                (num_devices, 4), (False, False), dtype=DataType.Float
=======
                (-1, -1), contiguity=(False, False), dtype=DataType.Float
>>>>>>> 42d5f319
            )
            self.t1 = self.ops.relu(self.t0)
            self.t2 = self.ops.add(self.t1, self.t1)
            self.add_output(self.t2)

        def multidevice_schedule(self):
            mesh = self.sched._create_device_mesh(range(num_devices))
            self.sched._set_device_mesh(self.t0, mesh)
            self.sched._set_device_mesh(self.t1, mesh)
            self.sched._set_device_mesh(self.t2, mesh)
            self.sched.parallelize(self.t0, 0, nvfuser.ParallelType.mesh_x)

    fn = MultiDeviceModel()
    outputs = fn.execute([sharded_input])
    torch.testing.assert_close(outputs[0], unsharded_input.relu() * 2)<|MERGE_RESOLUTION|>--- conflicted
+++ resolved
@@ -42,11 +42,7 @@
     class MultiDeviceModel(FusionDefinition):
         def definition(self):
             self.t0 = self.define_tensor(
-<<<<<<< HEAD
-                (num_devices, 4), (False, False), dtype=DataType.Float
-=======
                 (-1, -1), contiguity=(False, False), dtype=DataType.Float
->>>>>>> 42d5f319
             )
             self.t1 = self.ops.relu(self.t0)
             self.t2 = self.ops.add(self.t1, self.t1)
