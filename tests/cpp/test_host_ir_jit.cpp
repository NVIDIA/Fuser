// clang-format off
/*
* SPDX-FileCopyrightText: Copyright (c) 2025-present NVIDIA CORPORATION & AFFILIATES.
* All rights reserved.
* SPDX-License-Identifier: BSD-3-Clause
*/
// clang-format on
#include <gmock/gmock-more-matchers.h>

#include <fusion.h>
#include <global_allocator.h>
#include <host_ir/container.h>
#include <host_ir/jit.h>
#include <ir/all_nodes.h>
#include <ops/all_ops.h>
#include <tests/cpp/utils.h>
#include <tests/cpp/validator.h>

namespace nvfuser {

namespace hir {

using HostIrJitTest = NVFuserTest;
// Build with: python setup.py install --build-with-host-ir-jit
TEST_F(HostIrJitTest, Set) {
  auto hic = std::make_unique<HostIrContainer>(1);
  FusionGuard::setCurFusion(hic.get());

  auto hic_in = makeSymbolicTensor(2);
  auto hic_out = set(hic_in);

  hic->addInput(hic_in);
  hic->addOutput(hic_out);

  hic->pushBackTopLevelExprs(hic_out->definition());

  HostIrJit jit(std::move(hic));
  auto options = at::TensorOptions().dtype(at::kFloat).device(at::kCUDA, 0);
  at::Tensor in = at::randn({32, 16}, options);

  KernelArgumentHolder in_args;
  in_args.setCacheId(0);
  in_args.push(in);
  KernelArgumentHolder outs = jit.runWithInputs(in_args);
  auto out = outs[0].as<at::Tensor>();
  EXPECT_TRUE(at::equal(out, in)) << "Tensors are not equal:\n"
                                  << "in = " << in << "\n"
                                  << "out = " << out;
  EXPECT_EQ(out.strides(), in.strides());
}

TEST_F(HostIrJitTest, HostIrContainer) {
  auto hic = std::make_unique<HostIrContainer>(1);
  FusionGuard::setCurFusion(hic.get());

  int num_inputs = std::rand() % 10 + 1;
  for (int i = 0; i < num_inputs; i++) {
    auto hic_in = makeSymbolicTensor(2);
    auto hic_out = set(hic_in);
    hic->addInput(hic_in);
    hic->addOutput(hic_out);
    hic->pushBackTopLevelExprs(hic_out->definition());
  }
  HostIrJit jit(std::move(hic));
  EXPECT_EQ(jit.container().inputs().size(), num_inputs);
  EXPECT_EQ(jit.container().outputs().size(), num_inputs);
  EXPECT_EQ(jit.container().topLevelExprs().size(), num_inputs);
  EXPECT_EQ(jit.inputs().size(), num_inputs);
  EXPECT_EQ(jit.outputs().size(), num_inputs);
}

TEST_F(HostIrJitTest, Deallocate) {
  const std::vector<int64_t> t0_sizes = {8, 64};
  const std::vector<int64_t> t1_sizes = {16, 32};
  const std::vector<int64_t> t2_sizes = {32, 64};
  c10::DeviceIndex device_index = 0;

  resetPeakMemoryStats(device_index);
  at::cuda::clearCublasWorkspaces();
  nvfuser::releaseZeroedMemory();
  ASSERT_EQ(memoryAllocated(device_index), 0)
      << "Previous tests leaked memory.";

  auto hic = std::make_unique<HostIrContainer>();
  FusionGuard fg(hic.get());
  TensorView* t0 = makeConcreteTensor(t0_sizes);
  t0->setMemoryType(MemoryType::Global);
  TensorView* t1 = makeConcreteTensor(t1_sizes);
  t1->setMemoryType(MemoryType::Global);
  TensorView* t2 = makeConcreteTensor(t2_sizes);
  t2->setMemoryType(MemoryType::Global);

  auto* allocate_t0 = IrBuilder::create<kir::Allocate>(t0, MemoryType::Global);
  auto* deallocate_t0 = IrBuilder::create<Deallocate>(t0);
  auto* allocate_t1 = IrBuilder::create<kir::Allocate>(t1, MemoryType::Global);
  auto* deallocate_t1 = IrBuilder::create<Deallocate>(t1);
  auto* allocate_t2 = IrBuilder::create<kir::Allocate>(t2, MemoryType::Global);

  hic->pushBackTopLevelExprs(allocate_t0);
  hic->pushBackTopLevelExprs(allocate_t1);
  hic->pushBackTopLevelExprs(allocate_t2);
  hic->pushBackTopLevelExprs(deallocate_t0);
  hic->pushBackTopLevelExprs(deallocate_t1);

  hic->addOutput(t2);

  // We want to check if the memory is completely freed after output tensor is
  // out of scope
  {
    HostIrJit jit(std::move(hic));
    KernelArgumentHolder in_args;
    in_args.setCacheId(0);
    KernelArgumentHolder outs = jit.runWithInputs(in_args);
    EXPECT_EQ(outs.size(), 1);
    EXPECT_EQ(outs[0].as<at::Tensor>().sizes(), t2_sizes);
  }

  EXPECT_EQ(memoryAllocated(device_index), 0);
}

TEST_F(HostIrJitTest, DynamicSizedTensorAllocate) {
  auto hic = std::make_unique<HostIrContainer>();
  FusionGuard fg(hic.get());

  TensorView* hic_in = makeSymbolicTensor(2);
  TensorView* hic_out = hic_in->split(0, 16)->split(0, 2);
  hic->addInput(hic_in);
  hic->addOutput(hic_out);
  auto* allocate =
      IrBuilder::create<kir::Allocate>(hic_out, MemoryType::Global);
  hic->pushBackTopLevelExprs(allocate);

  HostIrJit jit(std::move(hic));
  KernelArgumentHolder in_args;
  in_args.setCacheId(0);
  auto options = at::TensorOptions().dtype(at::kFloat).device(at::kCUDA, 0);
  at::Tensor in = at::randn({64, 32}, options);
  in_args.push(in);
  KernelArgumentHolder outs = jit.runWithInputs(in_args);
  EXPECT_EQ(outs.size(), 1);
  auto out = outs[0].as<at::Tensor>();
  EXPECT_EQ(out.sizes(), std::vector<int64_t>({64, 32}));
  EXPECT_EQ(out.strides(), std::vector<int64_t>({32, 1}));
}

TEST_F(HostIrJitTest, Reorder) {
  auto hic = std::make_unique<HostIrContainer>();
  FusionGuard fg(hic.get());

  TensorView* hic_in = makeSymbolicTensor(2);
  TensorView* hic_out = hic_in->reorder({1, 0});
  hic_out->setAllocationDomain(hic_in->getLoopDomain(), true);
  hic->addInput(hic_in);
  hic->addOutput(hic_out);
  auto* allocate =
      IrBuilder::create<kir::Allocate>(hic_out, MemoryType::Global);
  hic->pushBackTopLevelExprs(allocate);

  HostIrJit jit(std::move(hic));
  KernelArgumentHolder in_args;
  in_args.setCacheId(0);
  auto options = at::TensorOptions().dtype(at::kFloat).device(at::kCUDA, 0);
  at::Tensor in = at::randn({64, 32}, options);
  in_args.push(in);
  KernelArgumentHolder outs = jit.runWithInputs(in_args);
  EXPECT_EQ(outs.size(), 1);
  auto out = outs[0].as<at::Tensor>();
  EXPECT_EQ(out.sizes(), std::vector<int64_t>({64, 32}));
  EXPECT_EQ(out.strides(), std::vector<int64_t>({1, 64}));
}

TEST_F(HostIrJitTest, Permute) {
  auto hic = std::make_unique<HostIrContainer>();
  FusionGuard fg(hic.get());

  TensorView* hic_in = makeSymbolicTensor(2);
  TensorView* hic_out = permute(hic_in, {1, 0});
  hic_out->setAllocationDomain(hic_out->getLoopDomain(), true);
  hic->addInput(hic_in);
  hic->addOutput(hic_out);
  auto* allocate =
      IrBuilder::create<kir::Allocate>(hic_out, MemoryType::Global);
  hic->pushBackTopLevelExprs(allocate);

  HostIrJit jit(std::move(hic));
  KernelArgumentHolder in_args;
  in_args.setCacheId(0);
  auto options = at::TensorOptions().dtype(at::kFloat).device(at::kCUDA, 0);
  at::Tensor in = at::randn({64, 32}, options);
  in_args.push(in);
  KernelArgumentHolder outs = jit.runWithInputs(in_args);
  EXPECT_EQ(outs.size(), 1);
  auto out = outs[0].as<at::Tensor>();
  EXPECT_EQ(out.sizes(), std::vector<int64_t>({32, 64}));
  EXPECT_EQ(out.strides(), std::vector<int64_t>({64, 1}));
}

TEST_F(HostIrJitTest, AllocationDomainReorder) {
  auto hic = std::make_unique<HostIrContainer>();
  FusionGuard fg(hic.get());

  TensorView* hic_in = makeSymbolicTensor(2);
  TensorView* hic_out = set(hic_in);
  hic_out->setAllocationDomain({hic_out->axis(1), hic_out->axis(0)}, true);
  hic->addInput(hic_in);
  hic->addOutput(hic_out);
  auto* allocate =
      IrBuilder::create<kir::Allocate>(hic_out, MemoryType::Global);
  hic->pushBackTopLevelExprs(allocate);

  HostIrJit jit(std::move(hic));
  KernelArgumentHolder in_args;
  in_args.setCacheId(0);
  auto options = at::TensorOptions().dtype(at::kFloat).device(at::kCUDA, 0);
  at::Tensor in = at::randn({64, 32}, options);
  in_args.push(in);
  KernelArgumentHolder outs = jit.runWithInputs(in_args);
  EXPECT_EQ(outs.size(), 1);
  auto out = outs[0].as<at::Tensor>();
  EXPECT_EQ(out.sizes(), std::vector<int64_t>({64, 32}));
  EXPECT_EQ(out.strides(), std::vector<int64_t>({1, 64}));
}

TEST_F(HostIrJitTest, BroadcastTest) {
  auto hic = std::make_unique<HostIrContainer>();
  FusionGuard fg(hic.get());
  auto broadcast_tv = TensorViewBuilder()
                          .ndims(3)
                          .shape({64, 1, 32})
                          .expanded({false, true, false})
                          .dtype(DataType::Float)
                          .build();
  auto expand_tv = TensorViewBuilder()
                       .ndims(3)
                       .shape({64, 32, 16})
                       .expanded({true, true, false})
                       .dtype(DataType::Float)
                       .build();
  hic->addOutput(broadcast_tv);
  hic->addOutput(expand_tv);
  auto* allocate_broadcast =
      IrBuilder::create<kir::Allocate>(broadcast_tv, MemoryType::Global);
  auto* allocate_expand =
      IrBuilder::create<kir::Allocate>(expand_tv, MemoryType::Global);
  hic->pushBackTopLevelExprs(allocate_broadcast);
  hic->pushBackTopLevelExprs(allocate_expand);

  HostIrJit jit(std::move(hic));
  KernelArgumentHolder in_args;
  in_args.setCacheId(0);
  KernelArgumentHolder outs = jit.runWithInputs(in_args);
  EXPECT_EQ(outs.size(), 2);
  auto out_broadcast = outs[0].as<at::Tensor>();
  auto out_expand = outs[1].as<at::Tensor>();

  EXPECT_EQ(out_broadcast.sizes(), std::vector<int64_t>({64, 1, 32}));
  EXPECT_EQ(out_broadcast.strides(), std::vector<int64_t>({32, 0, 1}));

  EXPECT_EQ(out_expand.sizes(), std::vector<int64_t>({64, 32, 16}));
  EXPECT_EQ(out_expand.strides(), std::vector<int64_t>({0, 0, 1}));
}

TEST_F(HostIrJitTest, LaunchKernel) {
  Fusion fusion;
  FusionGuard fg(&fusion);
  TensorView* in = makeSymbolicTensor(2);
  fusion.addInput(in);

  TensorView* out = set(in);
  fusion.addOutput(out);

  auto options = at::TensorOptions().dtype(at::kFloat).device(at::kCUDA, 0);
  at::Tensor t0 = at::randn({32, 32}, options);
  auto ke = std::make_unique<KernelExecutor>();
  ke->setGroupId(0);
  ke->compile(&fusion, {t0});

  auto hic = std::make_unique<HostIrContainer>(1);
  FusionGuard::setCurFusion(hic.get());

  hic->addKernelExecutor(std::move(ke));

  IrCloner ir_cloner(hic.get());
  auto hic_in = ir_cloner.clone(in);
  auto hic_out = ir_cloner.clone(out);

  hic->addInput(hic_in);
  hic->addOutput(hic_out);

  auto allocate = IrBuilder::create<kir::Allocate>(hic_out, MemoryType::Global);
  auto* cache_id = IrBuilder::create<NamedScalar>("cacheId", DataType::UInt64);
  auto launch_kernel = IrBuilder::create<LaunchKernel>(
      0,
      LaunchParams(),
      CompileParams(),
      std::vector<Val*>{hic_in},
      std::vector<Val*>{hic_out},
      cache_id);

  hic->pushBackTopLevelExprs(allocate);
  hic->pushBackTopLevelExprs(launch_kernel);

  HostIrJit jit(std::move(hic));
  KernelArgumentHolder in_args;
  in_args.setCacheId(0);
  in_args.push(t0);
  KernelArgumentHolder outs = jit.runWithInputs(in_args);
  EXPECT_EQ(outs.size(), 1);
  at::Tensor output = outs[0].as<at::Tensor>();
  EXPECT_TRUE(at::equal(output, t0));
}

TEST_F(HostIrJitTest, Matmul) {
  constexpr int64_t H = 32;
  constexpr int64_t M = 64;
  constexpr int64_t K = 128;
  constexpr int64_t N = 256;

  auto hic = std::make_unique<HostIrContainer>();
  FusionGuard fg(hic.get());

  TensorView* tv0 = makeContigTensor(3);
  TensorView* tv1 = makeContigTensor(3);
  TensorView* tv2 = makeContigTensor(3);
  auto* matmul = IrBuilder::create<MatmulOp>(tv2, tv0, tv1);

  hic->addInput(tv0);
  hic->addInput(tv1);
  hic->addInput(tv2);
  hic->addOutput(tv2);

  hic->pushBackTopLevelExprs(matmul);

  HostIrJit jit(std::move(hic));

  auto options = at::TensorOptions().device(at::kCUDA, 0).dtype(torch::kFloat);
  at::Tensor t0 = at::randn({H, M, K}, options);
  at::Tensor t1 = at::randn({H, K, N}, options);
  at::Tensor t2 = at::randn({H, M, N}, options);
  std::unordered_map<Val*, PolymorphicValue> concrete_input_buffers = {
      {tv0, t0}, {tv1, t1}, {tv2, t2}};

  KernelArgumentHolder in_args;
  in_args.setCacheId(0);
  in_args.push(t0);
  in_args.push(t1);
  in_args.push(t2);
  KernelArgumentHolder outs = jit.runWithInputs(in_args);
  EXPECT_EQ(outs.size(), 1);
  at::Tensor output = outs[0].as<at::Tensor>();

  // validate
  auto ref_output = at::matmul(t0, t1);

  EXPECT_TRUE(ref_output.allclose(t2));
}

TEST_F(HostIrJitTest, MatmulOut) {
  constexpr int64_t H = 32;
  constexpr int64_t M = 64;
  constexpr int64_t K = 128;
  constexpr int64_t N = 256;

  auto hic = std::make_unique<HostIrContainer>();
  FusionGuard fg(hic.get());

  TensorView* tv0 = makeContigTensor(3);
  TensorView* tv1 = makeContigTensor(3);
  TensorView* tv2 = makeContigTensor(3);
  auto* matmul = IrBuilder::create<MatmulOp>(tv2, tv0, tv1);

  hic->addInput(tv0);
  hic->addInput(tv1);
  hic->addOutput(tv2);

  hic->pushBackTopLevelExprs(matmul);

  HostIrJit jit(std::move(hic));

  auto options = at::TensorOptions().device(at::kCUDA, 0).dtype(torch::kFloat);
  at::Tensor t0 = at::randn({H, M, K}, options);
  at::Tensor t1 = at::randn({H, K, N}, options);
  std::unordered_map<Val*, PolymorphicValue> concrete_input_buffers = {
      {tv0, t0}, {tv1, t1}};

  KernelArgumentHolder in_args;
  in_args.setCacheId(0);
  in_args.push(t0);
  in_args.push(t1);
  KernelArgumentHolder outs = jit.runWithInputs(in_args);
  EXPECT_EQ(outs.size(), 1);
  at::Tensor output = outs[0].as<at::Tensor>();

  // validate
  auto ref_output = at::matmul(t0, t1);

  EXPECT_TRUE(ref_output.allclose(output));
}

TEST_F(HostIrJitTest, Linear) {
  constexpr int64_t B = 32;
  constexpr int64_t M = 64;
  constexpr int64_t K = 128;
  constexpr int64_t N = 256;

  auto hic = std::make_unique<HostIrContainer>();
  FusionGuard fg(hic.get());

  TensorView* in = makeContigTensor(3);
  TensorView* weight = makeContigTensor(2);
  TensorView* bias = makeContigTensor(1);
  TensorView* out_with_bias = makeContigTensor(3);
  TensorView* out_without_bias = makeContigTensor(3);

  auto linear_op_with_bias =
      IrBuilder::create<LinearOp>(out_with_bias, in, weight, bias);
  auto linear_op_without_bias =
      IrBuilder::create<LinearOp>(out_without_bias, in, weight, nullptr);

  hic->addInput(in);
  hic->addInput(weight);
  hic->addInput(bias);
  hic->addInput(out_with_bias);
  hic->addInput(out_without_bias);

  hic->pushBackTopLevelExprs(linear_op_with_bias);
  hic->pushBackTopLevelExprs(linear_op_without_bias);

  HostIrJit jit(std::move(hic));

  auto options = at::TensorOptions().device(at::kCUDA, 0).dtype(torch::kFloat);
  auto in_at = at::randint(5, {B, M, K}, options);
  auto weight_at = at::randint(5, {N, K}, options);
  auto bias_at = at::randint(5, {N}, options);
  auto out_with_bias_at = at::empty({B, M, N}, options);
  auto out_without_bias_at = at::empty({B, M, N}, options);

  KernelArgumentHolder in_args;
  in_args.setCacheId(0);
  in_args.push(in_at);
  in_args.push(weight_at);
  in_args.push(bias_at);
  in_args.push(out_with_bias_at);
  in_args.push(out_without_bias_at);

  KernelArgumentHolder outs = jit.runWithInputs(in_args);
  EXPECT_EQ(outs.size(), 0);
  // validate
  auto ref_output_with_bias = at::linear(in_at, weight_at, bias_at);
  auto ref_output_without_bias = at::linear(in_at, weight_at);

  EXPECT_TRUE(ref_output_with_bias.allclose(out_with_bias_at));
  EXPECT_TRUE(ref_output_without_bias.allclose(out_without_bias_at));
}

<<<<<<< HEAD
class HostIrJitIntegrationTest : public NVFuserTest {
 protected:
  HostIrJitIntegrationTest() {
    EnableOptionsGuard::getCurOptions().set(EnableOption::HostIrLowering);
    EnableOptionsGuard::getCurOptions().set(EnableOption::HostIrJit);
  }
};

TEST_F(HostIrJitIntegrationTest, Set_Kernel) {
  auto fusion = std::make_unique<Fusion>();
  FusionGuard fg(fusion.get());
  TensorView* in = makeSymbolicTensor(2);
  fusion->addInput(in);

  TensorView* out = set(in);
  fusion->addOutput(out);

  FusionExecutorCache executor_cache(std::move(fusion));
  at::Tensor in_tensor =
      at::randn({2, 3}, at::dtype(at::kFloat).device(at::kCUDA, 0));
  auto out_tensors = executor_cache.runFusionWithInputs({in_tensor});

  testValidate(
      executor_cache.fusion(),
      out_tensors,
      {in_tensor},
      __LINE__,
      __FILE__,
      "");
}

TEST_F(HostIrJitIntegrationTest, Sum_Kernel) {
  auto fusion = std::make_unique<Fusion>();
  FusionGuard fg(fusion.get());
  TensorView* in = makeSymbolicTensor(2);
  fusion->addInput(in);

  TensorView* out = sum(in, {0});
  fusion->addOutput(out);

  FusionExecutorCache executor_cache(std::move(fusion));
  at::Tensor in_tensor =
      at::randn({2, 3}, at::dtype(at::kFloat).device(at::kCUDA, 0));
  auto out_tensors = executor_cache.runFusionWithInputs({in_tensor});

  testValidate(
      executor_cache.fusion(),
      out_tensors,
      {in_tensor},
      __LINE__,
      __FILE__,
      "");
=======
TEST_F(HostIrJitTest, Reshape) {
  auto hic = std::make_unique<HostIrContainer>();
  FusionGuard fg(hic.get());

  const std::vector<int64_t> in_shape({2, 3, 4});
  const std::vector<int64_t> out_shape({2, 12});

  TensorView* in = makeContigConcreteTensor(in_shape);
  TensorView* out = reshape(in, in_shape, out_shape);
  hic->addInput(in);
  hic->addOutput(out);
  hic->pushBackTopLevelExprs(out->definition());

  HostIrJit jit(std::move(hic));
  at::Tensor in_tensor =
      at::randn({2, 3, 4}, at::dtype(at::kFloat).device(at::kCUDA, 0));
  KernelArgumentHolder in_args;
  in_args.setCacheId(0);
  in_args.push(in_tensor);
  KernelArgumentHolder outs = jit.runWithInputs(in_args);
  EXPECT_EQ(outs.size(), 1);
  at::Tensor output = outs[0].as<at::Tensor>();
  auto ref_output = in_tensor.reshape(out_shape);

  EXPECT_TRUE(ref_output.allclose(output));
}

TEST_F(HostIrJitTest, ReshapeWithDynamicTransform) {
  auto hic = std::make_unique<HostIrContainer>();
  FusionGuard fg(hic.get());

  auto tv0 = makeSymbolicTensor(3);
  auto s0 = IrBuilder::create<Val>(DataType::Index);
  auto s1 = IrBuilder::create<Val>(DataType::Index);
  hic->addInput(tv0);
  hic->addInput(s0);
  hic->addInput(s1);

  auto tv1 = reshape(tv0, {s0, s1});
  hic->addOutput(tv1);
  hic->pushBackTopLevelExprs(tv1->definition());

  HostIrJit jit(std::move(hic));
  at::Tensor in_tensor =
      at::randn({2, 3, 4}, at::dtype(at::kFloat).device(at::kCUDA, 0));
  KernelArgumentHolder in_args;
  in_args.setCacheId(0);
  in_args.push(in_tensor);
  in_args.push(6);
  in_args.push(4);
  KernelArgumentHolder outs = jit.runWithInputs(in_args);
  EXPECT_EQ(outs.size(), 1);
  at::Tensor output = outs[0].as<at::Tensor>();
  auto ref_output = in_tensor.reshape({6, 4});
  EXPECT_TRUE(ref_output.allclose(output));
>>>>>>> 4c2abc6d
}

} // namespace hir

} // namespace nvfuser<|MERGE_RESOLUTION|>--- conflicted
+++ resolved
@@ -453,7 +453,63 @@
   EXPECT_TRUE(ref_output_without_bias.allclose(out_without_bias_at));
 }
 
-<<<<<<< HEAD
+TEST_F(HostIrJitTest, Reshape) {
+  auto hic = std::make_unique<HostIrContainer>();
+  FusionGuard fg(hic.get());
+
+  const std::vector<int64_t> in_shape({2, 3, 4});
+  const std::vector<int64_t> out_shape({2, 12});
+
+  TensorView* in = makeContigConcreteTensor(in_shape);
+  TensorView* out = reshape(in, in_shape, out_shape);
+  hic->addInput(in);
+  hic->addOutput(out);
+  hic->pushBackTopLevelExprs(out->definition());
+
+  HostIrJit jit(std::move(hic));
+  at::Tensor in_tensor =
+      at::randn({2, 3, 4}, at::dtype(at::kFloat).device(at::kCUDA, 0));
+  KernelArgumentHolder in_args;
+  in_args.setCacheId(0);
+  in_args.push(in_tensor);
+  KernelArgumentHolder outs = jit.runWithInputs(in_args);
+  EXPECT_EQ(outs.size(), 1);
+  at::Tensor output = outs[0].as<at::Tensor>();
+  auto ref_output = in_tensor.reshape(out_shape);
+
+  EXPECT_TRUE(ref_output.allclose(output));
+}
+
+TEST_F(HostIrJitTest, ReshapeWithDynamicTransform) {
+  auto hic = std::make_unique<HostIrContainer>();
+  FusionGuard fg(hic.get());
+
+  auto tv0 = makeSymbolicTensor(3);
+  auto s0 = IrBuilder::create<Val>(DataType::Index);
+  auto s1 = IrBuilder::create<Val>(DataType::Index);
+  hic->addInput(tv0);
+  hic->addInput(s0);
+  hic->addInput(s1);
+
+  auto tv1 = reshape(tv0, {s0, s1});
+  hic->addOutput(tv1);
+  hic->pushBackTopLevelExprs(tv1->definition());
+
+  HostIrJit jit(std::move(hic));
+  at::Tensor in_tensor =
+      at::randn({2, 3, 4}, at::dtype(at::kFloat).device(at::kCUDA, 0));
+  KernelArgumentHolder in_args;
+  in_args.setCacheId(0);
+  in_args.push(in_tensor);
+  in_args.push(6);
+  in_args.push(4);
+  KernelArgumentHolder outs = jit.runWithInputs(in_args);
+  EXPECT_EQ(outs.size(), 1);
+  at::Tensor output = outs[0].as<at::Tensor>();
+  auto ref_output = in_tensor.reshape({6, 4});
+  EXPECT_TRUE(ref_output.allclose(output));
+}
+
 class HostIrJitIntegrationTest : public NVFuserTest {
  protected:
   HostIrJitIntegrationTest() {
@@ -506,63 +562,6 @@
       __LINE__,
       __FILE__,
       "");
-=======
-TEST_F(HostIrJitTest, Reshape) {
-  auto hic = std::make_unique<HostIrContainer>();
-  FusionGuard fg(hic.get());
-
-  const std::vector<int64_t> in_shape({2, 3, 4});
-  const std::vector<int64_t> out_shape({2, 12});
-
-  TensorView* in = makeContigConcreteTensor(in_shape);
-  TensorView* out = reshape(in, in_shape, out_shape);
-  hic->addInput(in);
-  hic->addOutput(out);
-  hic->pushBackTopLevelExprs(out->definition());
-
-  HostIrJit jit(std::move(hic));
-  at::Tensor in_tensor =
-      at::randn({2, 3, 4}, at::dtype(at::kFloat).device(at::kCUDA, 0));
-  KernelArgumentHolder in_args;
-  in_args.setCacheId(0);
-  in_args.push(in_tensor);
-  KernelArgumentHolder outs = jit.runWithInputs(in_args);
-  EXPECT_EQ(outs.size(), 1);
-  at::Tensor output = outs[0].as<at::Tensor>();
-  auto ref_output = in_tensor.reshape(out_shape);
-
-  EXPECT_TRUE(ref_output.allclose(output));
-}
-
-TEST_F(HostIrJitTest, ReshapeWithDynamicTransform) {
-  auto hic = std::make_unique<HostIrContainer>();
-  FusionGuard fg(hic.get());
-
-  auto tv0 = makeSymbolicTensor(3);
-  auto s0 = IrBuilder::create<Val>(DataType::Index);
-  auto s1 = IrBuilder::create<Val>(DataType::Index);
-  hic->addInput(tv0);
-  hic->addInput(s0);
-  hic->addInput(s1);
-
-  auto tv1 = reshape(tv0, {s0, s1});
-  hic->addOutput(tv1);
-  hic->pushBackTopLevelExprs(tv1->definition());
-
-  HostIrJit jit(std::move(hic));
-  at::Tensor in_tensor =
-      at::randn({2, 3, 4}, at::dtype(at::kFloat).device(at::kCUDA, 0));
-  KernelArgumentHolder in_args;
-  in_args.setCacheId(0);
-  in_args.push(in_tensor);
-  in_args.push(6);
-  in_args.push(4);
-  KernelArgumentHolder outs = jit.runWithInputs(in_args);
-  EXPECT_EQ(outs.size(), 1);
-  at::Tensor output = outs[0].as<at::Tensor>();
-  auto ref_output = in_tensor.reshape({6, 4});
-  EXPECT_TRUE(ref_output.allclose(output));
->>>>>>> 4c2abc6d
 }
 
 } // namespace hir
