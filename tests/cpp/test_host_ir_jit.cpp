--- conflicted
+++ resolved
@@ -69,54 +69,6 @@
   EXPECT_EQ(jit.outputs().size(), num_inputs);
 }
 
-<<<<<<< HEAD
-TEST_F(HostIrJitTest, ConstantSizedTensorAllocate) {
-  std::vector<std::vector<int64_t>> sizes;
-  auto hic = std::make_unique<HostIrContainer>();
-  FusionGuard fg(hic.get());
-
-  int num_tensors = std::rand() % 10 + 1;
-  // random size generation
-  for (int i = 0; i < num_tensors; i++) {
-    std::vector<int64_t> size;
-    for (int j = 0; j < std::rand() % 7 + 1; j++) {
-      size.push_back(std::rand() % 64 + 1);
-    }
-    sizes.push_back(size);
-  }
-
-  for (int i = 0; i < num_tensors; i++) {
-    TensorView* tv = makeConcreteTensor(sizes[i]);
-    tv->setMemoryType(MemoryType::Global);
-    auto* allocate = IrBuilder::create<kir::Allocate>(tv, MemoryType::Global);
-    hic->pushBackTopLevelExprs(allocate);
-    hic->addOutput(tv);
-  }
-
-  HostIrJit jit(std::move(hic));
-  KernelArgumentHolder in_args;
-  in_args.setCacheId(0);
-  KernelArgumentHolder outs = jit.runWithInputs(in_args);
-  EXPECT_EQ(outs.size(), num_tensors);
-  for (int i = 0; i < num_tensors; i++) {
-    auto out = outs[i].as<at::Tensor>();
-    EXPECT_EQ(out.sizes(), sizes[i])
-        << "Tensor " << i << " sizes are not equal";
-
-    std::deque<int64_t> strides;
-    strides.push_back(1);
-    for (size_t j = sizes[i].size() - 1; j > 0; j--) {
-      strides.push_front(strides.front() * out.sizes()[j]);
-    }
-    for (size_t j = 0; j < out.strides().size(); j++) {
-      EXPECT_EQ(out.strides()[j], strides[j])
-          << "Tensor " << i << " strides are not equal";
-    }
-  }
-}
-
-=======
->>>>>>> 46df9ad3
 TEST_F(HostIrJitTest, Deallocate) {
   const std::vector<int64_t> t0_sizes = {8, 64};
   const std::vector<int64_t> t1_sizes = {16, 32};
@@ -307,6 +259,148 @@
   EXPECT_EQ(out_expand.strides(), std::vector<int64_t>({0, 0, 1}));
 }
 
+TEST_F(HostIrJitTest, DynamicSizedTensorAllocate) {
+  auto hic = std::make_unique<HostIrContainer>();
+  FusionGuard fg(hic.get());
+
+  TensorView* hic_in = makeSymbolicTensor(2);
+  TensorView* hic_out = hic_in->split(0, 16)->split(0, 2);
+  hic->addInput(hic_in);
+  hic->addOutput(hic_out);
+  auto* allocate =
+      IrBuilder::create<kir::Allocate>(hic_out, MemoryType::Global);
+  hic->pushBackTopLevelExprs(allocate);
+
+  HostIrJit jit(std::move(hic));
+  KernelArgumentHolder in_args;
+  in_args.setCacheId(0);
+  auto options = at::TensorOptions().dtype(at::kFloat).device(at::kCUDA, 0);
+  at::Tensor in = at::randn({64, 32}, options);
+  in_args.push(in);
+  KernelArgumentHolder outs = jit.runWithInputs(in_args);
+  EXPECT_EQ(outs.size(), 1);
+  auto out = outs[0].as<at::Tensor>();
+  EXPECT_EQ(out.sizes(), std::vector<int64_t>({64, 32}));
+  EXPECT_EQ(out.strides(), std::vector<int64_t>({32, 1}));
+}
+
+TEST_F(HostIrJitTest, Reorder) {
+  auto hic = std::make_unique<HostIrContainer>();
+  FusionGuard fg(hic.get());
+
+  TensorView* hic_in = makeSymbolicTensor(2);
+  TensorView* hic_out = hic_in->reorder({1, 0});
+  hic_out->setAllocationDomain(hic_in->getLoopDomain(), true);
+  hic->addInput(hic_in);
+  hic->addOutput(hic_out);
+  auto* allocate =
+      IrBuilder::create<kir::Allocate>(hic_out, MemoryType::Global);
+  hic->pushBackTopLevelExprs(allocate);
+
+  HostIrJit jit(std::move(hic));
+  KernelArgumentHolder in_args;
+  in_args.setCacheId(0);
+  auto options = at::TensorOptions().dtype(at::kFloat).device(at::kCUDA, 0);
+  at::Tensor in = at::randn({64, 32}, options);
+  in_args.push(in);
+  KernelArgumentHolder outs = jit.runWithInputs(in_args);
+  EXPECT_EQ(outs.size(), 1);
+  auto out = outs[0].as<at::Tensor>();
+  EXPECT_EQ(out.sizes(), std::vector<int64_t>({64, 32}));
+  EXPECT_EQ(out.strides(), std::vector<int64_t>({1, 64}));
+}
+
+TEST_F(HostIrJitTest, Permute) {
+  auto hic = std::make_unique<HostIrContainer>();
+  FusionGuard fg(hic.get());
+
+  TensorView* hic_in = makeSymbolicTensor(2);
+  TensorView* hic_out = permute(hic_in, {1, 0});
+  hic_out->setAllocationDomain(hic_out->getLoopDomain(), true);
+  hic->addInput(hic_in);
+  hic->addOutput(hic_out);
+  auto* allocate =
+      IrBuilder::create<kir::Allocate>(hic_out, MemoryType::Global);
+  hic->pushBackTopLevelExprs(allocate);
+
+  HostIrJit jit(std::move(hic));
+  KernelArgumentHolder in_args;
+  in_args.setCacheId(0);
+  auto options = at::TensorOptions().dtype(at::kFloat).device(at::kCUDA, 0);
+  at::Tensor in = at::randn({64, 32}, options);
+  in_args.push(in);
+  KernelArgumentHolder outs = jit.runWithInputs(in_args);
+  EXPECT_EQ(outs.size(), 1);
+  auto out = outs[0].as<at::Tensor>();
+  EXPECT_EQ(out.sizes(), std::vector<int64_t>({32, 64}));
+  EXPECT_EQ(out.strides(), std::vector<int64_t>({64, 1}));
+}
+
+TEST_F(HostIrJitTest, AllocationDomainReorder) {
+  auto hic = std::make_unique<HostIrContainer>();
+  FusionGuard fg(hic.get());
+
+  TensorView* hic_in = makeSymbolicTensor(2);
+  TensorView* hic_out = set(hic_in);
+  hic_out->setAllocationDomain({hic_out->axis(1), hic_out->axis(0)}, true);
+  hic->addInput(hic_in);
+  hic->addOutput(hic_out);
+  auto* allocate =
+      IrBuilder::create<kir::Allocate>(hic_out, MemoryType::Global);
+  hic->pushBackTopLevelExprs(allocate);
+
+  HostIrJit jit(std::move(hic));
+  KernelArgumentHolder in_args;
+  in_args.setCacheId(0);
+  auto options = at::TensorOptions().dtype(at::kFloat).device(at::kCUDA, 0);
+  at::Tensor in = at::randn({64, 32}, options);
+  in_args.push(in);
+  KernelArgumentHolder outs = jit.runWithInputs(in_args);
+  EXPECT_EQ(outs.size(), 1);
+  auto out = outs[0].as<at::Tensor>();
+  EXPECT_EQ(out.sizes(), std::vector<int64_t>({64, 32}));
+  EXPECT_EQ(out.strides(), std::vector<int64_t>({1, 64}));
+}
+
+TEST_F(HostIrJitTest, BroadcastTest) {
+  auto hic = std::make_unique<HostIrContainer>();
+  FusionGuard fg(hic.get());
+  auto broadcast_tv = TensorViewBuilder()
+                          .ndims(3)
+                          .shape({64, 1, 32})
+                          .expanded({false, true, false})
+                          .dtype(DataType::Float)
+                          .build();
+  auto expand_tv = TensorViewBuilder()
+                       .ndims(3)
+                       .shape({64, 32, 16})
+                       .expanded({true, true, false})
+                       .dtype(DataType::Float)
+                       .build();
+  hic->addOutput(broadcast_tv);
+  hic->addOutput(expand_tv);
+  auto* allocate_broadcast =
+      IrBuilder::create<kir::Allocate>(broadcast_tv, MemoryType::Global);
+  auto* allocate_expand =
+    IrBuilder::create<kir::Allocate>(expand_tv, MemoryType::Global);
+  hic->pushBackTopLevelExprs(allocate_broadcast);
+  hic->pushBackTopLevelExprs(allocate_expand);
+
+  HostIrJit jit(std::move(hic));
+  KernelArgumentHolder in_args;
+  in_args.setCacheId(0);
+  KernelArgumentHolder outs = jit.runWithInputs(in_args);
+  EXPECT_EQ(outs.size(), 2);
+  auto out_broadcast = outs[0].as<at::Tensor>();
+  auto out_expand = outs[1].as<at::Tensor>();
+
+  EXPECT_EQ(out_broadcast.sizes(), std::vector<int64_t>({64, 1, 32}));
+  EXPECT_EQ(out_broadcast.strides(), std::vector<int64_t>({32, 0, 1}));
+
+  EXPECT_EQ(out_expand.sizes(), std::vector<int64_t>({64, 32, 16}));
+  EXPECT_EQ(out_expand.strides(), std::vector<int64_t>({0, 0, 1}));
+}
+
 } // namespace hir
 
 } // namespace nvfuser