--- conflicted
+++ resolved
@@ -98,19 +98,12 @@
       }
     }
 
-<<<<<<< HEAD
-    const at::Tensor fusion_output_tensor = fusion_outputs[i].as<at::Tensor>();
-    const at::Tensor aten_output_tensor = aten_outputs[i].as<at::Tensor>();
-
-    TensorView* out_tv = out->as<TensorView>();
-=======
     NVF_ERROR(
         fusion_outputs[i].is<at::Tensor>(),
         "Fusion output is not a tensor at index ",
         i);
     const at::Tensor& fusion_output_tensor = fusion_outputs[i].as<at::Tensor>();
     const at::Tensor& aten_output_tensor = aten_outputs[i];
->>>>>>> 70e1d5dd
 
     NVF_ERROR(
         reduction_sizes.count(out_tv),
@@ -121,11 +114,7 @@
 
     NVF_ERROR(
         aten_output_tensor.dim() == fusion_output_tensor.dim() &&
-<<<<<<< HEAD
-            aten_output_tensor.dim() ==
-=======
             fusion_output_tensor.dim() ==
->>>>>>> 70e1d5dd
                 static_cast<int64_t>(
                     TensorDomain::noReductions(out_tv->getLogicalDomain())
                         .size()),
