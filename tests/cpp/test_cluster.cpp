--- conflicted
+++ resolved
@@ -266,40 +266,11 @@
 // Test the getMaxActiveClusters utility function
 TEST_F(NVFuserTest, GetMaxActiveClusters) {
   NVFUSER_TEST_CUDA_ARCH_GUARD(9, 0);
-<<<<<<< HEAD
-
-  // Test various cluster configurations from 1 to 17
-  std::vector<MatmulParams::ClusterDims> test_configs = {
-      {1, 1}, // 1x1 cluster (size 1)
-      {1, 2}, // 1x2 cluster (size 2)
-      {1, 3}, // 1x3 cluster (size 3)
-      {1, 4}, // 1x4 cluster (size 4)
-      {1, 5}, // 1x5 cluster (size 5)
-      {1, 6}, // 1x6 cluster (size 6)
-      {1, 7}, // 1x7 cluster (size 7)
-      {1, 8}, // 1x8 cluster (size 8)
-      {1, 9}, // 1x9 cluster (size 9)
-      {1, 10}, // 1x10 cluster (size 10)
-      {1, 11}, // 1x11 cluster (size 11)
-      {1, 12}, // 1x12 cluster (size 12)
-      {1, 13}, // 1x13 cluster (size 13)
-      {1, 14}, // 1x14 cluster (size 14)
-      {1, 15}, // 1x15 cluster (size 15)
-      {1, 16}, // 1x16 cluster (size 16)
-      {1, 17}, // 1x17 cluster (size 17), illegal cluster size
-  };
-
-  int sm_minor = at::cuda::getCurrentDeviceProperties()->minor;
-  for (const auto& cluster_dims : test_configs) {
-    int64_t max_active = matmul_utils::getMaxActiveClusters(cluster_dims);
-
-=======
   const int sm_minor = at::cuda::getCurrentDeviceProperties()->minor;
   // Test various cluster configurations from 1 to 17
   for (int64_t cluster_n : arange(1, 18)) {
     MatmulParams::ClusterDims cluster_dims{1, cluster_n};
     int64_t max_active = matmul_utils::getMaxActiveClusters(cluster_dims);
->>>>>>> 90a9666b
     // Our regular CI only covers 8.0, 9.0, 10.0, etc.
     // For other minor versions, max allowed cluster size is not tested.
     if (sm_minor == 0) {
@@ -309,40 +280,20 @@
         EXPECT_GT(max_active, 0);
       }
     }
-<<<<<<< HEAD
-    // Test caching: call again with same parameters and verify same result
-    int64_t max_active_cached =
-        matmul_utils::getMaxActiveClusters(cluster_dims);
-    EXPECT_EQ(max_active, max_active_cached);
   }
 }
 
 // Test the getMaxClusterSize utility function
 TEST_F(NVFuserTest, GetMaxClusterSize) {
-  int device_major = at::cuda::getCurrentDeviceProperties()->major;
-  int device_minor = at::cuda::getCurrentDeviceProperties()->minor;
-
-  // Get the maximum cluster size
+  NVFUSER_TEST_CUDA_ARCH_GUARD(9, 0);
+  const int sm_minor = at::cuda::getCurrentDeviceProperties()->minor;
   int64_t max_cluster_size = scheduler_utils::getMaxClusterSize();
-
-  if (device_major < 9) {
-    // Pre-Hopper devices don't support clusters
-    EXPECT_EQ(max_cluster_size, 1);
-  } else {
-    // Hopper (9.0) and later devices support clusters
-    // Our regular CI only covers 8.0, 9.0, 10.0, etc.
-    // For other minor versions, max allowed cluster size is not tested.
-    if (device_minor == 0) {
-      EXPECT_EQ(max_cluster_size, 16);
-    }
-  }
-
-  // Test caching: call again and verify same result is returned
-  int64_t max_cluster_size_cached = scheduler_utils::getMaxClusterSize();
-  EXPECT_EQ(max_cluster_size, max_cluster_size_cached);
-=======
-  }
->>>>>>> 90a9666b
+  // Hopper (9.0) and later devices support clusters
+  // Our regular CI only covers 8.0, 9.0, 10.0, etc.
+  // For other minor versions, max allowed cluster size is not tested.
+  if (device_minor == 0) {
+    EXPECT_EQ(max_cluster_size, 16);
+  }
 }
 
 } // namespace nvfuser