--- conflicted
+++ resolved
@@ -58,11 +58,7 @@
   }
 }
 
-<<<<<<< HEAD
 TEST_P(CommunicationTest, Gather) {
-=======
-TEST_P(CommunicationTest, Communication_Gather) {
->>>>>>> 9c220186
   params.root = root;
   params.team = all_ranks;
   params.src_bufs = {at::empty(tensor_size, tensor_options)};
@@ -320,13 +316,7 @@
 INSTANTIATE_TEST_SUITE_P(
     ,
     CommunicationTest,
-<<<<<<< HEAD
-    testing::Values(CommunicatorBackend::nccl, CommunicatorBackend::ucc)
-
-);
-=======
     testing::Values(CommunicatorBackend::nccl, CommunicatorBackend::ucc),
     testing::PrintToStringParamName());
->>>>>>> 9c220186
 
 } // namespace nvfuser