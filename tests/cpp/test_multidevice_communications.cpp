--- conflicted
+++ resolved
@@ -466,11 +466,7 @@
   at::Tensor send_tensor = at::empty({kTensorSize}, tensor_options);
   at::Tensor recv_tensor = at::empty({kTensorSize}, tensor_options);
 
-<<<<<<< HEAD
-  std::unordered_map<Val*, c10::IValue> inputs = {
-=======
   std::unordered_map<Val*, PolymorphicValue> inputs = {
->>>>>>> 5212fbfe
       {send_tv, send_tensor}, {recv_tv, recv_tensor}};
 
   for (auto repetition : c10::irange(kNumRepetitions)) {
