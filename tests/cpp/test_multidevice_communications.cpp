--- conflicted
+++ resolved
@@ -504,9 +504,6 @@
     testing::Values(P2pProtocol::Get, P2pProtocol::Put),
     testing::PrintToStringParamName());
 
-<<<<<<< HEAD
-using CUDACommunicationTest = MultiDeviceTest;
-=======
 class CUDACommunicationTest : public MultiDeviceTest {
  protected:
   bool isMulticastSupported() {
@@ -519,18 +516,14 @@
     return is_multicast_supported != 0;
   }
 };
->>>>>>> 1e7df419
 
 TEST_F(CUDACommunicationTest, Broadcast) {
   if (communicator_->size() < 2 || at::cuda::device_count() < 2) {
     GTEST_SKIP() << "This test needs at least 2 GPUs and 2 ranks.";
   }
-<<<<<<< HEAD
-=======
   if (!isMulticastSupported()) {
     GTEST_SKIP() << "Device does not support Multicast Objects; skipping.";
   }
->>>>>>> 1e7df419
 
   constexpr int64_t kNumRepetitions = 10;
   constexpr DeviceIdxType kRoot = 0;
@@ -544,10 +537,6 @@
   DeviceMesh mesh = DeviceMesh::createForNumDevices(communicator_->size());
   in->setDeviceMesh(mesh);
   out->setDeviceMesh(mesh);
-<<<<<<< HEAD
-  out->setMemoryType(MemoryType::Global);
-=======
->>>>>>> 1e7df419
   out->setMemoryType(MemoryType::Symmetric);
 
   auto allocated_out =
@@ -594,12 +583,9 @@
   if (communicator_->size() < 2 || at::cuda::device_count() < 2) {
     GTEST_SKIP() << "This test needs at least 2 GPUs and 2 ranks.";
   }
-<<<<<<< HEAD
-=======
   if (!isMulticastSupported()) {
     GTEST_SKIP() << "Device does not support Multicast Objects; skipping.";
   }
->>>>>>> 1e7df419
 
   constexpr int64_t kNumRepetitions = 10;
   constexpr int64_t granularity_bytes = 2097152;
@@ -614,10 +600,6 @@
   DeviceMesh mesh = DeviceMesh::createForNumDevices(communicator_->size());
   in->setDeviceMesh(mesh);
   out->setDeviceMesh(mesh);
-<<<<<<< HEAD
-  out->setMemoryType(MemoryType::Global);
-=======
->>>>>>> 1e7df419
   out->setMemoryType(MemoryType::Symmetric);
 
   auto allocated_out =
