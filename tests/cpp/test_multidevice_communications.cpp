--- conflicted
+++ resolved
@@ -67,23 +67,6 @@
   params.type = CommunicationType::Gather;
   params.root = root;
   params.team = all_ranks;
-<<<<<<< HEAD
-  params.src_bufs = {at::empty(tensor_size, tensor_options)};
-  if (communicator->deviceId() == root) {
-    for (int64_t i = 0; i < communicator->size(); i++) {
-      params.dst_bufs.push_back(at::empty(tensor_size, tensor_options));
-    }
-  }
-  auto communication = IrBuilder::create<Communication>(&container, params);
-
-  for (int j : c10::irange(number_of_repetitions)) {
-    resetDstBuffers();
-    params.src_bufs.at(0).copy_(
-        at::arange(tensor_size, tensor_options) +
-        (communicator->deviceId() + 1) * j);
-
-    auto work = postCommunication(communication, communicator->deviceId(), backend);
-=======
   auto communication = IrBuilder::create<Communication>(&container, params);
 
   at::Tensor input_tensor = at::empty({1, tensor_size}, tensor_options);
@@ -99,7 +82,6 @@
         backend,
         input_tensor,
         output_tensor);
->>>>>>> b0204158
     work->wait();
 
     if (communicator->deviceId() == root) {
@@ -114,22 +96,6 @@
 TEST_P(CommunicationTest, Allgather) {
   params.type = CommunicationType::Allgather;
   params.team = all_ranks;
-<<<<<<< HEAD
-  params.src_bufs = {
-      at::empty(tensor_size, tensor_options) * communicator->deviceId()};
-  for (int64_t i = 0; i < communicator->size(); i++) {
-    params.dst_bufs.push_back(at::empty(tensor_size, tensor_options));
-  }
-  auto communication = IrBuilder::create<Communication>(&container, params);
-
-  for (int j : c10::irange(number_of_repetitions)) {
-    resetDstBuffers();
-    params.src_bufs.at(0).copy_(
-        at::arange(tensor_size, tensor_options) +
-        (communicator->deviceId() + 1) * j);
-
-    auto work = postCommunication(communication, communicator->deviceId(), backend);
-=======
   auto communication = IrBuilder::create<Communication>(&container, params);
 
   at::Tensor input_tensor = at::empty({1, tensor_size}, tensor_options);
@@ -146,7 +112,6 @@
         backend,
         input_tensor,
         output_tensor);
->>>>>>> b0204158
     work->wait();
 
     at::Tensor ref = at::arange(tensor_size, tensor_options).unsqueeze(0) +
@@ -167,19 +132,6 @@
     input_tensor =
         at::empty({communicator->size(), tensor_size}, tensor_options);
   }
-<<<<<<< HEAD
-  params.dst_bufs = {at::empty(tensor_size, tensor_options)};
-  auto communication = IrBuilder::create<Communication>(&container, params);
-
-  for (int j : c10::irange(number_of_repetitions)) {
-    resetDstBuffers();
-    for (int i : c10::irange(params.src_bufs.size())) {
-      params.src_bufs.at(i).copy_(
-          at::arange(tensor_size, tensor_options) + (i + 1) * j);
-    }
-
-    auto work = postCommunication(communication, communicator->deviceId(), backend);
-=======
   at::Tensor output_tensor = at::empty({1, tensor_size}, tensor_options);
 
   for (auto repetition : c10::irange(num_repetitions)) {
@@ -196,7 +148,6 @@
         backend,
         input_tensor,
         output_tensor);
->>>>>>> b0204158
     work->wait();
 
     auto ref = at::arange(tensor_size, tensor_options).unsqueeze(0) +
@@ -215,25 +166,12 @@
   if (communicator->deviceId() == root) {
     input_tensor = at::empty({tensor_size}, tensor_options);
   }
-<<<<<<< HEAD
-  params.dst_bufs = {at::empty(tensor_size, tensor_options)};
-
-  auto communication = IrBuilder::create<Communication>(&container, params);
-
-  for (int j : c10::irange(number_of_repetitions)) {
-    resetDstBuffers();
-=======
   at::Tensor output_tensor = at::empty({tensor_size}, tensor_options);
   for (auto repetition : c10::irange(num_repetitions)) {
->>>>>>> b0204158
     if (communicator->deviceId() == root) {
       input_tensor.copy_(at::arange(tensor_size, tensor_options) + repetition);
     }
 
-<<<<<<< HEAD
-    auto work = postCommunication(communication, communicator->deviceId(), backend);
-    if (communicator->size() > 1) {
-=======
     auto work = postSingleCommunication(
         communication,
         communicator->deviceId(),
@@ -241,7 +179,6 @@
         input_tensor,
         output_tensor);
     if (work != nullptr) {
->>>>>>> b0204158
       work->wait();
     }
 
@@ -251,13 +188,9 @@
 }
 
 TEST_P(CommunicationTest, SendRecv) {
-<<<<<<< HEAD
-  GTEST_SKIP() << "TODO: remove skip";
-=======
   if (GetParam() == CommunicatorBackend::ucc) {
     GTEST_SKIP() << "Disabling because of UCC hangs, see issue #2091";
   }
->>>>>>> b0204158
   if (communicator->size() < 2 || torch::cuda::device_count() < 2) {
     GTEST_SKIP() << "This test needs at least 2 GPUs and 2 ranks.";
   }
@@ -282,26 +215,18 @@
     NVF_ERROR(communicator->deviceId() == receiver);
     output_tensor = at::empty({tensor_size}, tensor_options);
   }
-<<<<<<< HEAD
-  auto communication = IrBuilder::create<Communication>(&container, params);
-=======
->>>>>>> b0204158
 
   for (auto repetition : c10::irange(num_repetitions)) {
     if (communicator->deviceId() == sender) {
       input_tensor.copy_(at::arange(tensor_size, tensor_options) + repetition);
     }
 
-<<<<<<< HEAD
-    auto work = postCommunication(communication, communicator->deviceId(), backend);
-=======
-    auto work = postSingleCommunication(
-        communication,
-        communicator->deviceId(),
-        backend,
-        input_tensor,
-        output_tensor);
->>>>>>> b0204158
+    auto work = postSingleCommunication(
+        communication,
+        communicator->deviceId(),
+        backend,
+        input_tensor,
+        output_tensor);
     work->wait();
 
     if (communicator->deviceId() == receiver) {
@@ -312,37 +237,22 @@
 }
 
 TEST_P(CommunicationTest, SendRecvToSelf) {
-<<<<<<< HEAD
-  GTEST_SKIP() << "TODO: remove skip";
-  DeviceIdxType sender = 0;
-  if (communicator->deviceId() > 0) { // only device 0 participates
-=======
   constexpr DeviceIdxType sender = 0;
   if (communicator->deviceId() > 0) {
     // Only device 0 participates.
->>>>>>> b0204158
     return;
   }
 
   params.type = CommunicationType::SendRecv;
   params.root = sender;
   params.team = {0};
-<<<<<<< HEAD
-  params.src_bufs.push_back(at::empty(tensor_size, tensor_options));
-  params.dst_bufs.push_back(at::empty(tensor_size, tensor_options));
-=======
->>>>>>> b0204158
   auto communication = IrBuilder::create<Communication>(&container, params);
 
   at::Tensor input_tensor = at::empty({tensor_size}, tensor_options);
   at::Tensor output_tensor = at::empty_like(input_tensor);
 
-<<<<<<< HEAD
-    postCommunication(communication, communicator->deviceId(), backend);
-=======
   for (auto repetition : c10::irange(num_repetitions)) {
     input_tensor.copy_(at::arange(tensor_size, tensor_options) + repetition);
->>>>>>> b0204158
 
     postSingleCommunication(
         communication,
@@ -361,21 +271,6 @@
   params.redOp = red_op;
   params.root = root;
   params.team = all_ranks;
-<<<<<<< HEAD
-  params.src_bufs = {at::empty(tensor_size, tensor_options)};
-  if (communicator->deviceId() == root) {
-    params.dst_bufs = {at::empty(tensor_size, tensor_options)};
-  }
-  auto communication = IrBuilder::create<Communication>(&container, params);
-
-  for (int j : c10::irange(number_of_repetitions)) {
-    resetDstBuffers();
-    params.src_bufs.at(0).copy_(
-        at::arange(tensor_size, tensor_options) +
-        (communicator->deviceId() + 1) * j);
-
-    auto work = postCommunication(communication, communicator->deviceId(), backend);
-=======
   auto communication = IrBuilder::create<Communication>(&container, params);
 
   at::Tensor input_tensor = at::empty({1, tensor_size}, tensor_options);
@@ -392,7 +287,6 @@
         backend,
         input_tensor,
         output_tensor);
->>>>>>> b0204158
     work->wait();
 
     if (communicator->deviceId() == root) {
@@ -408,19 +302,6 @@
   params.type = CommunicationType::Allreduce;
   params.redOp = red_op;
   params.team = all_ranks;
-<<<<<<< HEAD
-  params.src_bufs = {at::empty(tensor_size, tensor_options)};
-  params.dst_bufs = {at::empty(tensor_size, tensor_options)};
-  auto communication = IrBuilder::create<Communication>(&container, params);
-
-  for (int j : c10::irange(number_of_repetitions)) {
-    resetDstBuffers();
-    params.src_bufs.at(0).copy_(
-        at::arange(tensor_size, tensor_options) +
-        (communicator->deviceId() + 1) * j);
-
-    auto work = postCommunication(communication, communicator->deviceId(), backend);
-=======
   auto communication = IrBuilder::create<Communication>(&container, params);
 
   at::Tensor input_tensor = at::empty({1, tensor_size}, tensor_options);
@@ -436,7 +317,6 @@
         backend,
         input_tensor,
         output_tensor);
->>>>>>> b0204158
     work->wait();
 
     const int s = communicator->size();
@@ -451,23 +331,6 @@
   params.redOp = red_op;
   params.root = root;
   params.team = all_ranks;
-<<<<<<< HEAD
-  for (int64_t i = 0; i < communicator->size(); i++) {
-    params.src_bufs.push_back(at::empty(tensor_size, tensor_options));
-  }
-  params.dst_bufs = {at::empty(tensor_size, tensor_options)};
-  auto communication = IrBuilder::create<Communication>(&container, params);
-
-  for (int j : c10::irange(number_of_repetitions)) {
-    resetDstBuffers();
-    for (int i : c10::irange(communicator->size())) {
-      params.src_bufs.at(i).copy_(
-          at::arange(tensor_size, tensor_options) +
-          (communicator->deviceId() + 1) * (i + j));
-    }
-
-    auto work = postCommunication(communication, communicator->deviceId(), backend);
-=======
   params.scattered_axis = 1;
   auto communication = IrBuilder::create<Communication>(&container, params);
 
@@ -493,7 +356,6 @@
         backend,
         input_tensor,
         output_tensor);
->>>>>>> b0204158
     work->wait();
 
     auto ref =
