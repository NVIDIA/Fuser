// clang-format off
/*
 * SPDX-FileCopyrightText: Copyright (c) 2023-present NVIDIA CORPORATION & AFFILIATES.
 * All rights reserved.
 * SPDX-License-Identifier: BSD-3-Clause
 */
// clang-format on
#include <csrc/exceptions.h>
#include <gmock/gmock-matchers.h>
#include <gtest/gtest.h>

#include <tests/cpp/utils.h>
#include <tests/cpp/validator.h>

#include <abstract_tensor.h>
#include <fusion.h>
#include <id_model/id_model.h>
#include <id_model/indexing.h>
#include <id_model/indexing_utils.h>
#include <id_model/to_string.h>
#include <inlining.h>
#include <ir/builder.h>
#include <kernel_ir_dispatch.h>
#include <ops/all_ops.h>
#include <scheduler/utils.h>
#include <transform_iter.h>
#include <val_graph_visitor.h>

#include <algorithm>
#include <utility>

namespace nvfuser {

using IndexingTest = NVFuserTest;
using PredicateIndexingTest = NVFuserFixtureParamTest<bool>;

namespace {

std::vector<Val*> getLoopIndices(TensorView* tv, const TensorIndexer& indexer) {
  std::vector<Val*> loop_indices;
  for (const auto& loop_id : tv->getLoopDomain()) {
    loop_indices.push_back(indexer.getLoopIndex(loop_id));
  }
  return loop_indices;
}

std::vector<IterDomain*> getLoopDomains(
    TensorView* tv,
    const IdModel& id_model) {
  std::vector<IterDomain*> loop_domains;
  for (auto loop_id : tv->getLoopDomain()) {
    loop_domains.push_back(indexing_utils::getLoopPromotion(loop_id, id_model));
  }

  return loop_domains;
}

template <typename... Args>
Val* addExpr(Args&&... args) {
  return SimplifyingIrBuilder::addExpr(std::forward<Args>(args)...);
}

template <typename... Args>
Val* subExpr(Args&&... args) {
  return SimplifyingIrBuilder::subExpr(std::forward<Args>(args)...);
}

template <typename... Args>
Val* mulExpr(Args&&... args) {
  return SimplifyingIrBuilder::mulExpr(std::forward<Args>(args)...);
}

template <typename... Args>
Val* divExpr(Args&&... args) {
  return SimplifyingIrBuilder::divExpr(std::forward<Args>(args)...);
}

template <typename... Args>
Val* ceilDivExpr(Args&&... args) {
  return SimplifyingIrBuilder::ceilDivExpr(std::forward<Args>(args)...);
}

template <typename... Args>
Val* modExpr(Args&&... args) {
  return SimplifyingIrBuilder::modExpr(std::forward<Args>(args)...);
}

template <typename... Args>
Val* xorExpr(Args&&... args) {
  return IrBuilder::bitwiseXorExpr(std::forward<Args>(args)...);
}

template <typename... Args>
Val* andExpr(Args&&... args) {
  return SimplifyingIrBuilder::logicalAndExpr(std::forward<Args>(args)...);
}

template <typename... Args>
Val* geExpr(Args&&... args) {
  return SimplifyingIrBuilder::geExpr(std::forward<Args>(args)...);
}

template <typename... Args>
Val* ltExpr(Args&&... args) {
  return SimplifyingIrBuilder::ltExpr(std::forward<Args>(args)...);
}

Val* createInt(int64_t i) {
  return IrBuilder::create<Val>(i, DataType::Index);
}

// Predicates should be a composite val that should look like (((x &&
// y) && z). To make it easier to read error messages, decompose the
// composite predicate to each component and print each in a separate
// line.
std::string prettyPrintPredicate(Val* pred) {
  std::deque<Val*> pred_list;

  while (true) {
    NVF_ERROR(pred != nullptr);
    if (auto bop = dynamic_cast<BinaryOp*>(pred->definition());
        bop != nullptr && bop->getBinaryOpType() == BinaryOpType::LogicalAnd) {
      pred_list.push_front(bop->input(1));
      pred = bop->input(0);
    } else {
      pred_list.push_front(pred);
      break;
    }
  }

  std::stringstream ss;
  for (auto each_pred : pred_list) {
    ss << each_pred->toInlineString() << "\n";
  }

  return ss.str();
}

// AbstractGetReference and IndexValidator are used to validate
// lowered index vals. Each test subclasses either or both of
// getLinearIndex and getLinearIndexString of
// AbstractGetReference. IndexValidator traverses lowered exprs to
// validate each tensor indices.
class AbstractGetReference {
 public:
  AbstractGetReference(const TensorIndexer& indexer, const IdModel& id_model)
      : indexer_(indexer), id_model_(id_model) {}
  virtual ~AbstractGetReference() = default;

  // Returns the index of a given tensor. If maybe_consumer is not
  // nullptr, tv is indexed as a consumer. Otherwise, it's indexed as
  // a producer of maybe_consumer
  virtual Val* getLinearIndex(TensorView* tv, TensorView* maybe_consumer)
      const {
    return nullptr;
  }

  virtual std::string getLinearIndexString(
      TensorView* tv,
      TensorView* maybe_consumer) const {
    return std::string();
  }

  // Returns the inline predicate of a given tensor.
  virtual Val* getInlinePredicate(TensorView* tv) const {
    return nullptr;
  }

  // Returns the outer predicate of a given tensor. This only matters
  // when tv is unswitched or unrolled. Note that if it's vectorized,
  // the predicate is still inlined.
  virtual Val* getOuterPredicate(TensorView* tv) const {
    return nullptr;
  }

  void setForLoops(const std::vector<ForLoop*>& for_loops) {
    for_loops_ = for_loops;
  }

  void clearForLoops() {
    for_loops_.clear();
  }

  void clearCircularBufferInfo() {
    circular_buffer_loop_stage_ = CircularBufferLoopStage::NotApplicable;
  }

  void setCircularBufferInfo(CircularBufferLoopStage loop_stage) {
    circular_buffer_loop_stage_ = loop_stage;
  }

 protected:
  const TensorIndexer& indexer_;
  const IdModel& id_model_;
  // These could be getLinearIndex parameters, but it's just easier to
  // add them here since the function signature doesn't need to change.
  std::vector<ForLoop*> for_loops_;
  CircularBufferLoopStage circular_buffer_loop_stage_ =
      CircularBufferLoopStage::NotApplicable;
};

std::unique_ptr<GpuLower> lowerForPredicateTesting(Fusion* fusion) {
  EnableOptionsGuard enable_options_guard;
  EnableOptionsGuard::getCurOptions().set(
      EnableOption::IdModel,
      {"inline_predicate", "unswitch_predicate", "vectorize_predicate"});

  // Disable simplifications to make the pattern matching of sameAs work
  DisableOptionsGuard disable_options_guard;
  DisableOptionsGuard::getCurOptions().set(DisableOption::ExprSimplify);
  DisableOptionsGuard::getCurOptions().set(DisableOption::IndexHoist);
  // Magic zero is not yet supported
  DisableOptionsGuard::getCurOptions().set(DisableOption::MagicZero);

  std::unique_ptr<GpuLower> lower = std::make_unique<GpuLower>(fusion);

  // Suppress warnings due to using dynamic register tensors
  testing::internal::CaptureStderr();
  lower->run();
  testing::internal::GetCapturedStderr();

  return lower;
}

template <typename GetReference>
class IndexValidator : public kir::IrVisitor {
 public:
  IndexValidator(const GpuLower& lower, GetReference&& get_ref)
      : lower_(lower), get_ref_(std::move(get_ref)) {}

  using kir::IrVisitor::dispatch;
  using kir::IrVisitor::handle;

  void dispatch(Expr* expr) override {
    if (!ir_utils::isTvOp(expr)) {
      kir::IrVisitor::dispatch(expr);
      return;
    }

    get_ref_.setForLoops(for_loops_);

    if (auto loop_it = std::find_if(
            for_loops_.begin(),
            for_loops_.end(),
            [](ForLoop* fl) {
              return fl->circularBufferLoopStage() !=
                  CircularBufferLoopStage::NotApplicable;
            });
        loop_it != for_loops_.end()) {
      auto loop = *loop_it;
      get_ref_.setCircularBufferInfo(loop->circularBufferLoopStage());
    }

    auto out_ti = expr->output(0)->as<kir::TensorIndex>();
    for (auto inp : expr->inputs()) {
      if (inp->isA<kir::TensorIndex>()) {
        // Since this is KIR, inp can be equal to out_ti when it was
        // originally a reduction op in Fusion
        if (inp == out_ti) {
          Expr* original_def = out_ti->view()->definition();
          NVF_ERROR(
              original_def != nullptr && original_def->isA<ReductionOp>(),
              "Unexpected input, ",
              inp->toString(),
              " in ",
              expr->toString());
          continue;
        }
        validate(inp->as<kir::TensorIndex>(), out_ti);
      }
    }
    for (auto out : expr->outputs()) {
      if (out->isA<kir::TensorIndex>()) {
        validate(out->as<kir::TensorIndex>());
      }
    }

    get_ref_.clearForLoops();
    get_ref_.clearCircularBufferInfo();
  }

  void validate(kir::TensorIndex* ti, kir::TensorIndex* out_ti = nullptr) {
    TensorView* tv = ti->view();
    TensorView* maybe_consumer = out_ti != nullptr ? out_ti->view() : nullptr;
    Val* actual = ti->index();
    Val* ref = get_ref_.getLinearIndex(tv, maybe_consumer);
    if (ref != nullptr) {
      EXPECT_TRUE(actual->sameAs(ref))
          << "Validation failure of " << ti->view()->toString() << " as "
          << (out_ti != nullptr ? "producer" : "consumer")
          << "\nRef: " << ref->toInlineString()
          << "\nActual: " << actual->toInlineString();
      return;
    }

    // If nullptr is returned, check if a string ref is available
    std::string ref_str = get_ref_.getLinearIndexString(tv, maybe_consumer);
    if (!ref_str.empty()) {
      EXPECT_EQ(actual->toInlineString(), ref_str)
          << "Validation failure of " << ti->view()->toString() << " as "
          << (out_ti != nullptr ? "producer" : "consumer")
          << "\nRef: " << ref_str << "\nActual: " << actual->toInlineString();
      return;
    }

    // If no ref is obtained, skip validation
  }

  template <typename... Args>
  static void validate(
      Fusion* fusion,
      bool enable_contig_indexing,
      Args... args) {
    EnableOptionsGuard enable_options_guard;
    EnableOptionsGuard::getCurOptions().set(
        EnableOption::IdModel, {"consumer_index", "producer_index"});

    // Disable simplifications to make the pattern matching of sameAs work
    DisableOptionsGuard disable_options_guard;
    DisableOptionsGuard::getCurOptions().set(DisableOption::ExprSimplify);
    DisableOptionsGuard::getCurOptions().set(DisableOption::IndexHoist);
    // Magic zero is not yet supported
    DisableOptionsGuard::getCurOptions().set(DisableOption::MagicZero);

    GpuLower lower(fusion);
    lower.tensorIndexer().enableContigIndexing(enable_contig_indexing);

    kir::Kernel* kernel = nullptr;
    // Suppress warnings due to using dynamic register tensors
    testing::internal::CaptureStderr();
    kernel = lower.run();
    std::cerr << testing::internal::GetCapturedStderr();

    IndexValidator<GetReference> validator(
        lower, GetReference(lower.tensorIndexer(), lower.idModel(), args...));

    FusionGuard fg(kernel);
    validator.handle(kernel->topLevelExprs());
  }

 private:
  const GpuLower& lower_;
  GetReference get_ref_;
};

template <typename GetReference>
class PredicateIndexValidator : public kir::IrVisitor {
 public:
  PredicateIndexValidator(const GpuLower& lower, GetReference&& get_ref)
      : get_ref_(std::move(get_ref)) {}

  using kir::IrVisitor::dispatch;
  using kir::IrVisitor::handle;

  void dispatch(Expr* expr) override {
    if (!ir_utils::isTvOp(expr)) {
      kir::IrVisitor::dispatch(expr);
      return;
    }

    get_ref_.setForLoops(for_loops_);

    CircularBufferLoopStage loop_stage = CircularBufferLoopStage::NotApplicable;

    if (auto loop_it = std::find_if(
            for_loops_.begin(),
            for_loops_.end(),
            [](ForLoop* fl) {
              return fl->circularBufferLoopStage() !=
                  CircularBufferLoopStage::NotApplicable;
            });
        loop_it != for_loops_.end()) {
      auto loop = *loop_it;
      loop_stage = loop->circularBufferLoopStage();
      get_ref_.setCircularBufferInfo(loop_stage);
    }

    auto out_ti = expr->output(0)->as<kir::TensorIndex>();

    NVF_ERROR(!scope_exprs_.empty());
    auto inline_ite = dynamic_cast<kir::IfThenElse*>(scope_exprs_.back());
    NVF_ERROR(
        inline_ite != nullptr,
        "No inline predicate detected: ",
        expr->toString());

    validateInlinePredicate(out_ti, inline_ite->predicate()->value());

    // If there's an other IfThenElse in the scope stack, validate the
    // predicate as well. The predicate should be for unswitch/unroll
    // loops. Only the innermost one is considered.
    for (auto it = scope_exprs_.rbegin(); it != scope_exprs_.rend(); ++it) {
      auto ite = dynamic_cast<kir::IfThenElse*>(*it);
      if (ite == nullptr) {
        continue;
      }
      if (ite == inline_ite) {
        continue;
      }

      validateOuterPredicate(out_ti, ite->predicate()->value(), loop_stage);
      break;
    }

    get_ref_.clearForLoops();
    get_ref_.clearCircularBufferInfo();
  }

  void validateInlinePredicate(kir::TensorIndex* ti, Val* actual) {
    TensorView* tv = ti->view();
    Val* ref = get_ref_.getInlinePredicate(tv);
    if (ref != nullptr) {
      EXPECT_TRUE(actual->sameAs(ref))
          << "Validation failure of inline predicate for "
          << ti->view()->toString() << "\nRef: " << ref->toInlineString()
          << "\nActual: " << actual->toInlineString();
      return;
    }

    // If no ref is obtained, skip validation
  }

  void compareRecursively(Val* x, Val* y) {
    std::cout << "Checking " << x->toInlineString() << ", "
              << y->toInlineString() << std::endl;
    if (x->sameAs(y)) {
      std::cout << "Same: " << x->toString() << " (" << x->dtype()
                << ")"
                   ", "
                << y->toString() << " (" << y->dtype() << ")" << std::endl;
    } else if (x->definition() != nullptr) {
      auto x_def = x->definition();
      auto y_def = y->definition();
      NVF_ERROR(y_def != nullptr);
      NVF_ERROR(x_def->inputs().size() == y_def->inputs().size());
      for (auto i : c10::irange(x->definition()->inputs().size())) {
        std::cout << "Checking input " << i << std::endl;
        compareRecursively(x_def->input(i), y_def->input(i));
      }
    } else {
      std::cout << "Not same: " << x->toString() << " (" << x->dtype() << ") "
                << ", " << y->toString() << " (" << y->dtype() << ") "
                << std::endl;
    }
  }

  void validateOuterPredicate(
      kir::TensorIndex* ti,
      Val* actual,
      CircularBufferLoopStage loop_stage) {
    TensorView* tv = ti->view();
    Val* ref = get_ref_.getOuterPredicate(tv);
    if (ref != nullptr) {
      std::stringstream loop_stage_msg;
      if (loop_stage != CircularBufferLoopStage::NotApplicable) {
        loop_stage_msg << " in " << loop_stage;
      }
      std::stringstream actual_str;
      EXPECT_TRUE(actual->sameAs(ref))
          << "Validation failure of outer predicate for "
          << ti->view()->toString() << loop_stage_msg.str() << "\nRef:\n"
          << prettyPrintPredicate(ref) << "Actual:\n"
          << prettyPrintPredicate(actual);
      return;
    }

    // If no ref is obtained, skip validation
  }

  template <typename... Args>
  static void validate(
      Fusion* fusion,
      bool enable_contig_indexing,
      Args... args) {
    EnableOptionsGuard enable_options_guard;
    EnableOptionsGuard::getCurOptions().set(
        EnableOption::IdModel,
        {"inline_predicate", "unswitch_predicate", "vectorize_predicate"});

    // Disable simplifications to make the pattern matching of sameAs work
    DisableOptionsGuard disable_options_guard;
    DisableOptionsGuard::getCurOptions().set(DisableOption::ExprSimplify);
    DisableOptionsGuard::getCurOptions().set(DisableOption::IndexHoist);
    // Magic zero is not yet supported
    DisableOptionsGuard::getCurOptions().set(DisableOption::MagicZero);
    DisableOptionsGuard::getCurOptions().set(
        DisableOption::PredicateElimination);

    GpuLower lower(fusion);
    lower.tensorIndexer().enableContigIndexing(enable_contig_indexing);

    kir::Kernel* kernel = nullptr;
    // Suppress warnings due to using dynamic register tensors
    testing::internal::CaptureStderr();
    kernel = lower.run();
    testing::internal::GetCapturedStderr();

    PredicateIndexValidator<GetReference> validator(
        lower, GetReference(lower.tensorIndexer(), lower.idModel(), args...));

    FusionGuard fg(kernel);
    validator.handle(kernel->topLevelExprs());
  }

 private:
  GetReference get_ref_;
};

} // namespace

// Simple pointwise test with no parallelization
TEST_F(IndexingTest, SimplePointwise1) {
  Fusion fusion;
  FusionGuard fg(&fusion);

  auto tv0 = makeSymbolicTensor(2);
  fusion.addInput(tv0);

  auto tv1 = add(tv0, IrBuilder::create<Val>(1.0));
  auto tv2 = add(tv1, IrBuilder::create<Val>(1.0));
  fusion.addOutput(tv2);

  tv2->flatten();
  tv2->split(0, 4);

  TransformPropagator propagator(tv2);
  MaxLogicalDomainInfoSpanningTree(tv2).traverse(&propagator);

  tv1->inlineAt(1);

  // Validate the resuls without contig indexing
  struct GetReference : AbstractGetReference {
    GetReference(const TensorIndexer& indexer, const IdModel& id_model)
        : AbstractGetReference(indexer, id_model) {}

    Val* getLinearIndex(TensorView* tv, TensorView* maybe_consumer)
        const override {
      bool as_consumer = maybe_consumer == nullptr;
      auto consumer_tv = as_consumer ? tv : maybe_consumer;
      std::vector<Val*> loop_indices = getLoopIndices(consumer_tv, indexer_);
      switch (tv->name()) {
        case 0: {
          NVF_ERROR(!as_consumer);
          return addExpr(
              mulExpr(
                  divExpr(
                      addExpr(
                          mulExpr(
                              consumer_tv->axis(1)->extent(),
                              loop_indices.at(0)),
                          loop_indices.at(1)),
                      tv->getLogicalDomain().at(1)->extent()),
                  IrBuilder::getItemExpr(
                      IrBuilder::getAttrExpr(
                          IrBuilder::metadataExpr(tv), "alloc_stride"),
                      IrBuilder::create<Val>(0))),
              mulExpr(
                  modExpr(
                      addExpr(
                          mulExpr(
                              consumer_tv->axis(1)->extent(),
                              loop_indices.at(0)),
                          loop_indices.at(1)),
                      tv->getLogicalDomain().at(1)->extent()),
                  IrBuilder::getItemExpr(
                      IrBuilder::getAttrExpr(
                          IrBuilder::metadataExpr(tv), "alloc_stride"),
                      IrBuilder::create<Val>(1))));
        }
        case 1: {
          return loop_indices.at(1);
        }
        case 2: {
          NVF_ERROR(as_consumer);
          return addExpr(
              mulExpr(
                  divExpr(
                      addExpr(
                          mulExpr(loop_indices.at(0), tv->axis(1)->extent()),
                          loop_indices.at(1)),
                      tv->getLogicalDomain().at(1)->extent()),
                  tv->getLogicalDomain().at(1)->extent()),
              modExpr(
                  addExpr(
                      mulExpr(loop_indices.at(0), tv->axis(1)->extent()),
                      loop_indices.at(1)),
                  tv->getLogicalDomain().at(1)->extent()));
        }
        default:
          NVF_ERROR(false, "Unexpected tensor: ", tv->toString());
          break;
      }
      return nullptr;
    }
  };

  IndexValidator<GetReference>::validate(&fusion, false);
}

// Almost same fusion as SimplePointwiseSerial but TID and BID
// parallelizaiton with no inlining
TEST_F(IndexingTest, SimplePointwise2) {
  Fusion fusion;
  FusionGuard fg(&fusion);

  auto tv0 = makeContigTensor(2);
  fusion.addInput(tv0);

  auto tv1 = add(tv0, IrBuilder::create<Val>(1.0));
  auto tv2 = add(tv1, IrBuilder::create<Val>(1.0));
  auto tv3 = add(tv2, IrBuilder::create<Val>(1.0));
  fusion.addOutput(tv3);

  tv3->flatten();
  tv3->split(0, 4);

  TransformPropagator propagator(tv3);
  MaxLogicalDomainInfoSpanningTree(tv3).traverse(&propagator);

  tv3->axis(0)->parallelize(ParallelType::BIDx);
  tv3->axis(1)->parallelize(ParallelType::TIDx);

  scheduler_utils::parallelizeAllLike(tv3, ir_utils::allTvs(&fusion));

  // Test shared memory indexing
  tv2->setMemoryType(MemoryType::Shared);

  // tv0 and tv3 are global tensors and should have the same index:
  // "(blockIdx.x * 4 + threadIdx.x) % tv0->axis(1)->extent() +
  // (blockIdx.x * 4 + threadIdx.x) / tv0->axis(1)->extent() *
  // tv0->axis(1)->extent()
  //
  // tv1 is a Local tensor. Since it's fully parallelized, its index
  // should be always zero
  //
  // tv2 is a Shared tensor. Only the TIDx parallelized domain should
  // contribute to the index

  struct GetReference : AbstractGetReference {
    GetReference(const TensorIndexer& indexer, const IdModel& id_model)
        : AbstractGetReference(indexer, id_model) {}

    Val* getLinearIndex(TensorView* tv, TensorView* maybe_consumer)
        const override {
      bool as_consumer = maybe_consumer == nullptr;
      auto contig_idx = SimplifyingIrBuilder::addExpr(
          SimplifyingIrBuilder::mulExpr(
              NamedScalar::getParallelIndex(ParallelType::BIDx),
              tv->axis(1)->extent()),
          NamedScalar::getParallelIndex(ParallelType::TIDx));

      auto global_ref = SimplifyingIrBuilder::addExpr(
          SimplifyingIrBuilder::mulExpr(
              SimplifyingIrBuilder::divExpr(
                  contig_idx, tv->getLogicalDomain().at(1)->extent()),
              tv->getLogicalDomain().at(1)->extent()),
          SimplifyingIrBuilder::modExpr(
              contig_idx, tv->getLogicalDomain().at(1)->extent()));

      auto shared_ref = NamedScalar::getParallelIndex(ParallelType::TIDx);

      switch (tv->name()) {
        case 0: {
          NVF_ERROR(!as_consumer);
          return global_ref;
        }
        case 1: {
          return tv->fusion()->zeroVal();
        }
        case 2: {
          return shared_ref;
        }
        case 3: {
          NVF_ERROR(as_consumer);
          return global_ref;
        }
        default:
          NVF_ERROR(false, "Unexpected tensor: ", tv->toString());
          break;
      }
    }
  };

  IndexValidator<GetReference>::validate(&fusion, false);
}

// Simple reduction with no parallelization
TEST_F(IndexingTest, SimpleReduction) {
  Fusion fusion;
  FusionGuard fg(&fusion);

  auto tv0 = makeContigTensor(2);
  fusion.addInput(tv0);

  auto tv1 = sum(tv0, {1});
  auto tv2 = add(tv1, IrBuilder::create<Val>(1.0));
  fusion.addOutput(tv2);

  struct GetReference : AbstractGetReference {
    GetReference(const TensorIndexer& indexer, const IdModel& id_model)
        : AbstractGetReference(indexer, id_model) {}

    Val* getLinearIndex(TensorView* tv, TensorView* maybe_consumer)
        const override {
      bool as_consumer = maybe_consumer == nullptr;
      auto consumer_tv = as_consumer ? tv : maybe_consumer;
      std::vector<Val*> loop_indices = getLoopIndices(consumer_tv, indexer_);

      switch (tv->name()) {
        case 0: {
          NVF_ERROR(!as_consumer);
          return addExpr(
              mulExpr(
                  loop_indices.at(0), tv->getLogicalDomain().at(1)->extent()),
              loop_indices.at(1));
        }
        case 1: {
          return loop_indices.at(0);
        }
        case 2: {
          NVF_ERROR(as_consumer);
          return loop_indices.at(0);
        }
        default:
          NVF_ERROR(false, "Unexpected tensor: ", tv->toString());
          // gcc v11.4 requires this return statement
          return nullptr;
      }
    }
  };

  IndexValidator<GetReference>::validate(&fusion, false);
}

// Reduction with inlining. Loop promotion picks a reduction domain,
// which indexing should not ignore.
TEST_F(IndexingTest, PromotionToReductionDomain) {
  Fusion fusion;
  FusionGuard fg(&fusion);

  auto tv0 = makeContigTensor(2);
  fusion.addInput(tv0);

  auto tv1 = add(tv0, IrBuilder::create<Val>(1.0));
  auto tv2 = sum(tv1, {1});
  fusion.addOutput(tv2);

  tv1->setMemoryType(MemoryType::Shared);

  inlineMost();

  tv1->axis(1)->parallelize(ParallelType::TIDx);
  tv2->axis(1)->parallelize(ParallelType::TIDx);

  // tv1's index should be "threadIdx.x". However, since its
  // allocation domain, tv1->axis(1), is promoted to tv2->axis(1),
  // which is a reduction domain, the initial version of indexing
  // mistakenly excluded the domain from indexing.

  struct GetReference : AbstractGetReference {
    GetReference(const TensorIndexer& indexer, const IdModel& id_model)
        : AbstractGetReference(indexer, id_model) {}

    Val* getLinearIndex(TensorView* tv, TensorView* maybe_consumer)
        const override {
      bool as_consumer = maybe_consumer == nullptr;
      auto consumer_tv = as_consumer ? tv : maybe_consumer;
      std::vector<Val*> loop_indices = getLoopIndices(consumer_tv, indexer_);

      switch (tv->name()) {
        case 1: {
          return loop_indices.at(1);
        }
        default:
          return nullptr;
      }
    }
  };

  IndexValidator<GetReference>::validate(&fusion, false);
}

// Fusion copied from AllocationDomainTest.TransposedIntermediate
TEST_F(IndexingTest, AllocationDomain) {
  Fusion fusion;
  FusionGuard fg(&fusion);

  auto tv0 = makeContigConcreteTensor({32, 32});
  fusion.addInput(tv0);
  auto tv1 = set(tv0);
  auto tv2 = set(tv1);
  fusion.addOutput(tv2);
  tv1->setMemoryType(MemoryType::Shared);

  tv1->axis(0)->parallelize(ParallelType::TIDx);
  tv2->axis(0)->parallelize(ParallelType::TIDx);

  std::vector<IterDomain*> tv1_transposed = {tv1->axis(1), tv1->axis(0)};
  tv1->setAllocationDomain(tv1_transposed, true);

  struct GetReference : AbstractGetReference {
    GetReference(const TensorIndexer& indexer, const IdModel& id_model)
        : AbstractGetReference(indexer, id_model) {}

    Val* getLinearIndex(TensorView* tv, TensorView* maybe_consumer)
        const override {
      bool as_consumer = maybe_consumer == nullptr;
      auto consumer_tv = as_consumer ? tv : maybe_consumer;
      std::vector<Val*> loop_indices = getLoopIndices(consumer_tv, indexer_);

      switch (tv->name()) {
        case 1: {
          return addExpr(
              mulExpr(
                  tv->getLogicalDomain().at(0)->extent(), loop_indices.at(1)),
              loop_indices.at(0));
        }
        default:
          // Only validates tv1
          return nullptr;
      }
    }
  };

  IndexValidator<GetReference>::validate(&fusion, false);
}

TEST_F(IndexingTest, Reshape) {
  Fusion fusion;
  FusionGuard fg(&fusion);

  const std::vector<int64_t> shape1({100});
  const std::vector<int64_t> shape2({4, 25});
  const std::vector<int64_t> shape3({5, 2, 10});

  // [i0]
  auto tv0 = makeContigConcreteTensor(shape1);
  fusion.addInput(tv0);

  auto tv1 = set(tv0);

  // [i2, i3]
  auto tv2 = reshape(tv1, shape1, shape2);

  // [i2, i3]
  auto tv3 = add(tv2, fusion.oneVal());

  // [i4, i5, i6]
  auto tv4 = reshape(tv3, shape2, shape3);

  // [i4, i5, i6]
  auto tv5 = add(tv4, fusion.oneVal());

  fusion.addOutput(tv5);

  TransformPropagator propagator(tv5);
  MaxLogicalDomainInfoSpanningTree(tv5).traverse(&propagator);

  inlineMost();

  struct GetReference : AbstractGetReference {
    GetReference(const TensorIndexer& indexer, const IdModel& id_model)
        : AbstractGetReference(indexer, id_model) {}

    Val* getLinearIndex(TensorView* tv, TensorView* maybe_consumer)
        const override {
      bool as_consumer = maybe_consumer == nullptr;
      auto consumer_tv = as_consumer ? tv : maybe_consumer;
      std::vector<Val*> loop_indices = getLoopIndices(consumer_tv, indexer_);

      switch (tv->name()) {
        case 1:
        case 2:
        case 3:
        case 4: {
          // All intermediate tensors should be fully inlined, so their
          // indices should be just zero.
          return tv->fusion()->zeroVal();
        }
        case 5: {
          // tv5 has no transformation and is fully contiguous
          NVF_ERROR(as_consumer);
          return addExpr(
              addExpr(
                  mulExpr(
                      mulExpr(
                          tv->getLogicalDomain().at(1)->extent(),
                          tv->getLogicalDomain().at(2)->extent()),
                      loop_indices.at(0)),
                  mulExpr(
                      loop_indices.at(1),
                      tv->getLogicalDomain().at(2)->extent())),
              loop_indices.at(2));
        }
        default:
          return nullptr;
      }
    }

    std::string getLinearIndexString(TensorView* tv, TensorView* maybe_consumer)
        const override {
      switch (tv->name()) {
        case 0: {
          // It isn't straightforward to do structual checking as the other
          // tests since there's no particular rule about which domain is used
          // to provide the extent of the group. However, since everything
          // should be deterministic, string match should also work.
          return std::string(
              "( ( ( ( ( i118 * ( ceilDiv(( 4 * 25 ), 5) ) ) + ( ( i119 * ( ceilDiv(( ceilDiv(( 4 * 25 ), 5) ), 2) ) ) + i120 ) ) / 25 ) * ( ceilDiv(100, 4) ) ) + ( ( ( i118 * ( ceilDiv(( 4 * 25 ), 5) ) ) + ( ( i119 * ( ceilDiv(( ceilDiv(( 4 * 25 ), 5) ), 2) ) ) + i120 ) ) % 25 ) )");
        }
        default:
          return std::string();
      }
    }
  };

  IndexValidator<GetReference>::validate(&fusion, false);
}

// Simple non-concretized broadcast
TEST_F(IndexingTest, SimpleBroadcast1) {
  Fusion fusion;
  FusionGuard fg(&fusion);

  auto tv0 = makeContigTensor(1);
  fusion.addInput(tv0);

  auto tv1 = broadcast(tv0, {false, true});
  auto tv2 = add(tv1, IrBuilder::create<Val>(1.0));
  fusion.addOutput(tv2);

  struct GetReference : AbstractGetReference {
    GetReference(const TensorIndexer& indexer, const IdModel& id_model)
        : AbstractGetReference(indexer, id_model) {}

    Val* getLinearIndex(TensorView* tv, TensorView* maybe_consumer)
        const override {
      bool as_consumer = maybe_consumer == nullptr;
      auto consumer_tv = as_consumer ? tv : maybe_consumer;
      std::vector<Val*> loop_indices = getLoopIndices(consumer_tv, indexer_);
      NVF_ERROR(loop_indices.at(1)->isZeroInt());
      switch (tv->name()) {
        case 0:
        case 1:
        case 2: {
          return loop_indices.at(0);
        }
        default:
          NVF_ERROR(false);
      }
    }
  };

  IndexValidator<GetReference>::validate(&fusion, false);
}

// SimpleBroadcast1 + scheduling
TEST_F(IndexingTest, SimpleBroadcast2) {
  Fusion fusion;
  FusionGuard fg(&fusion);

  auto tv0 = makeContigTensor(1);
  fusion.addInput(tv0);

  auto tv1 = broadcast(tv0, {false, true});
  auto tv2 = add(tv1, IrBuilder::create<Val>(1.0));
  fusion.addOutput(tv2);

  tv2->flatten();
  tv2->split(0, 4);

  TransformPropagator propagator(tv2);
  MaxLogicalDomainInfoSpanningTree(tv2).traverse(&propagator);

  // The first merge of the logical domains should be a trivial merge,
  // i.e., a merge with a extent-one domain. Thus, the indexing
  // travesal should return "x + y * 4", where x and y are the loop
  // indices, respecitvely.

  struct GetReference : AbstractGetReference {
    GetReference(const TensorIndexer& indexer, const IdModel& id_model)
        : AbstractGetReference(indexer, id_model) {}

    // tv0 is a global memory tensor, so the indexing is done with its
    // allocation domain, which is mapped with the merge of the two
    // logical domains of tv1 on the AlmostExact graph. Traverse back to
    // the merge output from the loop domains.
    //
    // tv1 is a Local tensor, so its allocation domains are just their
    // loop domains. This index is mathematically equivalent to the tv0
    // index, but the order of linearizing the two loop domains is
    // different from the order of computing the merge input index.
    //
    // In the end, the indices of all tensors are the same
    Val* getLinearIndex(TensorView* tv, TensorView* maybe_consumer)
        const override {
      bool as_consumer = maybe_consumer == nullptr;
      auto consumer_tv = as_consumer ? tv : maybe_consumer;
      std::vector<Val*> loop_indices = getLoopIndices(consumer_tv, indexer_);
      switch (tv->name()) {
        case 0:
        case 1:
        case 2: {
          return addExpr(
              mulExpr(loop_indices.at(0), tv->axis(1)->extent()),
              loop_indices.at(1));
        }
        default:
          NVF_ERROR(false);
      }
    }
  };

  IndexValidator<GetReference>::validate(&fusion, false);
}

// Concretized broadcast
TEST_F(IndexingTest, SimpleBroadcast3) {
  Fusion fusion;
  FusionGuard fg(&fusion);

  auto tv0 = makeContigTensor(1);
  fusion.addInput(tv0);
  auto tv1 = makeContigTensor(2);
  fusion.addInput(tv1);

  auto tv2 = broadcast(tv0, {false, true});
  auto tv3 = add(tv2, tv1);
  fusion.addOutput(tv3);

  tv3->flatten();

  TransformPropagator propagator(tv3);
  MaxLogicalDomainInfoSpanningTree(tv3).traverse(&propagator);

  inlineMost();

  struct GetReference : AbstractGetReference {
    GetReference(const TensorIndexer& indexer, const IdModel& id_model)
        : AbstractGetReference(indexer, id_model) {}

    Val* getLinearIndex(TensorView* tv, TensorView* maybe_consumer)
        const override {
      bool as_consumer = maybe_consumer == nullptr;
      auto consumer_tv = as_consumer ? tv : maybe_consumer;
      std::vector<Val*> loop_indices = getLoopIndices(consumer_tv, indexer_);
      switch (tv->name()) {
        case 0: {
          // tv0 is a 1D pre-broadcast input tensor, so it only needs the
          // index that corresponds to the outer dimension of the tv3 (or tv2)
          // logical domains
          auto tv3 = consumer_tv->uses().at(0)->output(0)->as<TensorView>();
          return divExpr(
              loop_indices.at(0), tv3->getLogicalDomain().at(1)->extent());
        }
        case 1:
        case 3: {
          return addExpr(
              mulExpr(
                  divExpr(
                      loop_indices.at(0),
                      tv->getLogicalDomain().at(1)->extent()),
                  tv->getLogicalDomain().at(1)->extent()),
              modExpr(
                  loop_indices.at(0), tv->getLogicalDomain().at(1)->extent()));
        }
        case 2: {
          // tv2 is fully inlined, so its index should be just zero
          return tv->fusion()->zeroVal();
        }
        default:
          NVF_ERROR(false);
      }
    }
  };

  IndexValidator<GetReference>::validate(&fusion, false);
}

// Concretized broadcast with partial inlining. Loop promotion is
// required. Same fusion as IdModelTest.LoopPromotion4. See also
// Example 1 of the Loop Promotion doc.
TEST_F(IndexingTest, SimpleBroadcast4) {
  Fusion fusion;
  FusionGuard fg(&fusion);

  auto tv0 = makeContigConcreteTensor({1, 4});
  fusion.addInput(tv0);
  auto tv1 = makeContigConcreteTensor({3, 4});
  fusion.addInput(tv1);

  auto tv2 = set(tv0);
  auto tv3 = set(tv1);
  auto tv4 = add(tv2, tv3);
  fusion.addOutput(tv4);

  // [i0, i1]
  tv4->merge(0);
  // [i0*i1]
  tv4->split(0, 4, false); // outer split
  // [4, i0*i1/4]

  TransformPropagator propagator(tv4);
  MaxLogicalDomainInfoSpanningTree(tv4).traverse(&propagator);

  for (auto tv : ir_utils::allTvs(&fusion)) {
    tv->inlineAt(-2);
  }

  // As discussed in the doc, the inner domain of tv2 is promoted to
  // a domain with the same extent as the inner domain of tv4. Since
  // tv2 is a Local tensor, its allocation domain is also promoted to
  // the same domain. Thus, its consumer index is just the loop index
  // of the inner loop of the tv2 loop domains, and its producer index
  // is also just the inner loop index of the loop domains of tv4.

  struct GetReference : AbstractGetReference {
    GetReference(const TensorIndexer& indexer, const IdModel& id_model)
        : AbstractGetReference(indexer, id_model) {}

    Val* getLinearIndex(TensorView* tv, TensorView* maybe_consumer)
        const override {
      bool as_consumer = maybe_consumer == nullptr;
      auto consumer_tv = as_consumer ? tv : maybe_consumer;
      std::vector<Val*> loop_indices = getLoopIndices(consumer_tv, indexer_);
      switch (tv->name()) {
        case 2: {
          return loop_indices.at(1);
        }
        default:
          return nullptr;
      }
    }
  };

  IndexValidator<GetReference>::validate(&fusion, false);
}

// Trivial example. 1D shared tensor. Each device only has one
// element, so the index should be always just zero.
TEST_F(IndexingTest, MultiDevice1DNoSplitMerge) {
  Fusion fusion;
  FusionGuard fg(&fusion);

  auto tv0 = makeSymbolicTensor(1);
  fusion.addInput(tv0);

  auto tv1 = set(tv0);
  fusion.addOutput(tv1);

  tv0->axis(0)->parallelize(ParallelType::DIDx);
  tv1->axis(0)->parallelize(ParallelType::DIDx);

  struct GetReference : AbstractGetReference {
    GetReference(const TensorIndexer& indexer, const IdModel& id_model)
        : AbstractGetReference(indexer, id_model) {}

    Val* getLinearIndex(TensorView* tv, TensorView* maybe_consumer)
        const override {
      return tv->fusion()->zeroVal();
    }
  };

  IndexValidator<GetReference>::validate(&fusion, false);
}

// Same fusion as MultiDevice1DNoSplitMerge but with split.
TEST_F(IndexingTest, MultiDevice1DSplit) {
  Fusion fusion;
  FusionGuard fg(&fusion);

  auto tv0 = makeContigTensor(1);
  fusion.addInput(tv0);

  auto tv1 = set(tv0);
  fusion.addOutput(tv1);

  Val* num_devices = IrBuilder::create<Val>(DataType::Index);

  tv0->split(0, num_devices, false);
  tv1->split(0, num_devices, false);

  tv0->axis(0)->parallelize(ParallelType::DIDx);
  tv1->axis(0)->parallelize(ParallelType::DIDx);

  struct GetReference : AbstractGetReference {
    GetReference(const TensorIndexer& indexer, const IdModel& id_model)
        : AbstractGetReference(indexer, id_model) {}

    Val* getLinearIndex(TensorView* tv, TensorView* maybe_consumer)
        const override {
      bool as_consumer = maybe_consumer == nullptr;
      auto consumer_tv = as_consumer ? tv : maybe_consumer;
      std::vector<Val*> loop_indices = getLoopIndices(consumer_tv, indexer_);
      return loop_indices.at(1);
    }
  };

  IndexValidator<GetReference>::validate(&fusion, false);
}

TEST_F(IndexingTest, MultiDevice2D) {
  Fusion fusion;
  FusionGuard fg(&fusion);

  auto tv0 = makeContigTensor(2);
  fusion.addInput(tv0);

  auto tv1 = set(tv0);
  fusion.addOutput(tv1);

  Val* num_devices = IrBuilder::create<Val>(DataType::Index);

  tv1->flatten();
  tv1->split(0, num_devices, false);

  TransformPropagator propagator(tv1);
  MaxLogicalDomainInfoSpanningTree(tv1).traverse(&propagator);

  tv0->axis(0)->parallelize(ParallelType::DIDx);
  tv1->axis(0)->parallelize(ParallelType::DIDx);

  struct GetReference : AbstractGetReference {
    GetReference(const TensorIndexer& indexer, const IdModel& id_model)
        : AbstractGetReference(indexer, id_model) {}

    Val* getLinearIndex(TensorView* tv, TensorView* maybe_consumer)
        const override {
      bool as_consumer = maybe_consumer == nullptr;
      auto consumer_tv = as_consumer ? tv : maybe_consumer;
      std::vector<Val*> loop_indices = getLoopIndices(consumer_tv, indexer_);
      // Note that the allocation domain is the logical domain. See the
      // next test for a loop allocation example
      auto inner_dim = tv->getLogicalDomain().at(1)->extent();
      return addExpr(
          mulExpr(divExpr(loop_indices.at(1), inner_dim), inner_dim),
          modExpr(loop_indices.at(1), inner_dim));
    }
  };

  IndexValidator<GetReference>::validate(&fusion, false);
}

// Same fusion as MultiDevice2D but with loop allocation
TEST_F(IndexingTest, MultiDevice2DLeafAllocation) {
  Fusion fusion;
  FusionGuard fg(&fusion);

  auto tv0 = makeContigTensor(2);
  fusion.addInput(tv0);

  auto tv1 = set(tv0);
  fusion.addOutput(tv1);

  Val* num_devices = IrBuilder::create<Val>(DataType::Index);

  tv1->flatten();
  tv1->split(0, num_devices, false);

  TransformPropagator propagator(tv1);
  MaxLogicalDomainInfoSpanningTree(tv1).traverse(&propagator);

  tv0->axis(0)->parallelize(ParallelType::DIDx);
  tv1->axis(0)->parallelize(ParallelType::DIDx);

  tv0->setAllocationDomain(tv0->getLoopDomain(), true);
  tv1->setAllocationDomain(tv1->getLoopDomain(), true);

  struct GetReference : AbstractGetReference {
    GetReference(const TensorIndexer& indexer, const IdModel& id_model)
        : AbstractGetReference(indexer, id_model) {}

    Val* getLinearIndex(TensorView* tv, TensorView* maybe_consumer)
        const override {
      bool as_consumer = maybe_consumer == nullptr;
      auto consumer_tv = as_consumer ? tv : maybe_consumer;
      std::vector<Val*> loop_indices = getLoopIndices(consumer_tv, indexer_);
      // Since the loop domain is the allocation domain, the index should
      // be just the non-parallelized loop index
      return loop_indices.at(1);
    }
  };

  IndexValidator<GetReference>::validate(&fusion, false);
}

TEST_F(IndexingTest, MultiDevice2DTranspose) {
  Fusion fusion;
  FusionGuard fg(&fusion);

  auto tv0 = makeContigTensor(2);
  fusion.addInput(tv0);

  auto tv1 = transpose(tv0);
  fusion.addOutput(tv1);

  Val* num_devices = IrBuilder::create<Val>(DataType::Index);

  tv0->split(0, num_devices, false);
  tv1->split(0, num_devices, false);

  tv0->axis(0)->parallelize(ParallelType::DIDx);
  tv1->axis(0)->parallelize(ParallelType::DIDx);

  struct GetReference : AbstractGetReference {
    GetReference(const TensorIndexer& indexer, const IdModel& id_model)
        : AbstractGetReference(indexer, id_model) {}

    Val* getLinearIndex(TensorView* tv, TensorView* maybe_consumer)
        const override {
      bool as_consumer = maybe_consumer == nullptr;
      auto consumer_tv = as_consumer ? tv : maybe_consumer;
      std::vector<Val*> loop_indices = getLoopIndices(consumer_tv, indexer_);
      switch (tv->name()) {
        case 0: {
          return addExpr(
              mulExpr(
                  loop_indices.at(2), tv->getLogicalDomain().at(1)->extent()),
              loop_indices.at(1));
        }
        case 1: {
          return addExpr(
              mulExpr(
                  loop_indices.at(1), tv->getLogicalDomain().at(1)->extent()),
              loop_indices.at(2));
        }
        default:
          NVF_ERROR(false);
      }
    }
  };

  IndexValidator<GetReference>::validate(&fusion, false);
}

// Allocation of broadcast domains should not need to be promoted.
TEST_F(IndexingTest, PromotedBroadcast) {
  Fusion fusion;
  FusionGuard fg(&fusion);

  auto tv0 = makeContigTensor(1);
  fusion.addInput(tv0);
  auto tv1 = makeContigTensor(2);
  fusion.addInput(tv1);

  auto tv2 = broadcast(tv0, {true, false});
  auto tv3 = add(tv2, tv1);
  fusion.addOutput(tv3);

  // Note that tv2->inlineAt(1) just results in no inlining since
  // tv2->axis(0) is a broadcast domain.
  tv2->inlineAt(2);
  tv2->setMemoryType(MemoryType::Shared);
  tv3->axis(0)->parallelize(ParallelType::TIDx);

  // tv2->axis(0) is a broadcast domain promoted to
  // tv3->axis(0). While it's promoted, since it's a broadcast domain,
  // it doesn't need to be allocated. Since the inner domain is also
  // inlined, the resulting index of tv2 should just be zero.

  struct GetReference : AbstractGetReference {
    GetReference(const TensorIndexer& indexer, const IdModel& id_model)
        : AbstractGetReference(indexer, id_model) {}

    Val* getLinearIndex(TensorView* tv, TensorView* maybe_consumer)
        const override {
      bool as_consumer = maybe_consumer == nullptr;
      auto consumer_tv = as_consumer ? tv : maybe_consumer;
      std::vector<Val*> loop_indices = getLoopIndices(consumer_tv, indexer_);
      switch (tv->name()) {
        case 2:
          return tv->fusion()->zeroVal();
        default:
          return nullptr;
      }
    }
  };

  IndexValidator<GetReference>::validate(&fusion, false);
}

// Simple vectorized copy
TEST_F(IndexingTest, SimpleVectorize) {
  Fusion fusion;
  FusionGuard fg(&fusion);

  auto tv0 = makeContigTensor(1);
  fusion.addInput(tv0);

  auto tv1 = set(tv0);
  auto tv2 = set(tv1);
  fusion.addOutput(tv2);

  tv2->split(0, 4);
  tv2->split(0, 128);

  tv2->axis(0)->parallelize(ParallelType::BIDx);
  tv2->axis(1)->parallelize(ParallelType::TIDx);
  tv2->axis(2)->parallelize(ParallelType::Vectorize);

  TransformPropagator propagator(tv2);
  MaxLogicalDomainInfoSpanningTree(tv2).traverse(&propagator);

  inlineMost();

  scheduler_utils::parallelizeAllLike(tv2, ir_utils::allTvs(&fusion));

  struct GetReference : AbstractGetReference {
    GetReference(const TensorIndexer& indexer, const IdModel& id_model)
        : AbstractGetReference(indexer, id_model) {}

    Val* getLinearIndex(TensorView* tv, TensorView* maybe_consumer)
        const override {
      bool as_consumer = maybe_consumer == nullptr;
      auto consumer_tv = as_consumer ? tv : maybe_consumer;
      std::vector<Val*> loop_indices = getLoopIndices(consumer_tv, indexer_);
      switch (tv->name()) {
        case 0:
        case 2:
          // Vectorized index is generated by replacing the index of a
          // vectorized domain with zero, which doesn't go through the
          // simplification of SimplifyingIrBuilder. We could use simplifyExpr,
          // but for the sake of testing, just use IrBuilder::addExpr.
          return IrBuilder::addExpr(
              mulExpr(
                  addExpr(
                      mulExpr(loop_indices.at(0), tv->axis(1)->extent()),
                      loop_indices.at(1)),
                  tv->axis(2)->extent()),
              tv->fusion()->zeroVal());
        case 1:
          return tv->fusion()->zeroVal();
        default:
          return nullptr;
      }
    }
  };

  IndexValidator<GetReference>::validate(&fusion, false);
}

// Test for reorderAllocationDomains. The vectorized
// domain must be at the innermost position in the allocation domain
// but that's not always the case within the loop domain. We might
// want to consider if we should just change the scheduler such that
// vectorized domains always be placed at the innermost position, but
// this test is to make sure the new indexer can reproduce what the
// old indexing does.
TEST_F(IndexingTest, NonInnermostVectorize) {
  Fusion fusion;
  FusionGuard fg(&fusion);

  auto tv0 = makeContigTensor(1);
  fusion.addInput(tv0);
  auto tv1 = set(tv0);
  // For vectorized store
  auto tv2 = set(tv1);
  auto tv3 = set(tv2);
  fusion.addOutput(tv3);

  // Vectorize
  tv3->split(0, 4);
  // Serial
  tv3->split(0, 2);
  // TIDx
  tv3->split(0, 128);

  tv3->reorder({{-1, -2}});

  TransformPropagator propagator(tv3);
  MaxLogicalDomainInfoSpanningTree(tv3).traverse(&propagator);

  tv3->axis(0)->parallelize(ParallelType::BIDx);
  tv3->axis(1)->parallelize(ParallelType::TIDx);
  scheduler_utils::parallelizeAllLike(tv3, ir_utils::allTvs(&fusion));

  tv1->axis(2)->parallelize(ParallelType::Vectorize);
  tv3->axis(2)->parallelize(ParallelType::Vectorize);

  struct GetReference : AbstractGetReference {
    GetReference(const TensorIndexer& indexer, const IdModel& id_model)
        : AbstractGetReference(indexer, id_model) {}

    Val* getLinearIndex(TensorView* tv, TensorView* maybe_consumer)
        const override {
      bool as_consumer = maybe_consumer == nullptr;
      auto consumer_tv = as_consumer ? tv : maybe_consumer;
      std::vector<Val*> loop_indices = getLoopIndices(consumer_tv, indexer_);
      bool vec_load_or_store =
          ((tv->name() == 1 && as_consumer) ||
           (tv->name() == 2 && !as_consumer));

      // Validate tv1 as vector load output and tv2 as vector store input
      switch (tv->name()) {
        case 1:
        case 2:
          if (vec_load_or_store) {
            return mulExpr(loop_indices.at(3), tv->axis(2)->extent());
          } else {
            return addExpr(
                mulExpr(loop_indices.at(3), tv->axis(2)->extent()),
                loop_indices.at(2));
          }
        default:
          return nullptr;
      }
    }
  };

  IndexValidator<GetReference>::validate(&fusion, false);
}

// Indexing traversal failure repro due to non-size-one broadcast
// domains. See issue #2393 as well.
TEST_F(IndexingTest, AlmostExactTraversalWithNonOneBroadcast) {
  Fusion fusion;
  FusionGuard fg(&fusion);

  // [w]
  auto tv0 = makeSymbolicTensor(1);
  fusion.addInput(tv0);

  // [w, x]
  auto tv1 = makeSymbolicTensor(2);
  fusion.addInput(tv1);

  auto tv2 = broadcast(tv0, {false, true});
  auto tv3 = add(tv1, tv2);
  fusion.addOutput(tv3);

  tv3->split(0, 3);
  tv3->split(2, 4);
  tv3->merge(1);
  tv3->split(1, 5);

  MaxLogicalDomainInfoSpanningTree tree(tv3);
  TransformPropagator tp(tv3);
  tree.traverse(&tp);

  inlineAllAt(tv3, 1, true);

  struct GetReference : AbstractGetReference {
    GetReference(const TensorIndexer& indexer, const IdModel& id_model)
        : AbstractGetReference(indexer, id_model) {}

    Val* getLinearIndex(TensorView* tv, TensorView* maybe_consumer)
        const override {
      bool as_consumer = maybe_consumer == nullptr;
      auto consumer_tv = as_consumer ? tv : maybe_consumer;
      // Make sure tv2 as the producer is correctly indexed for
      // tv3. Skip validation for any other case
      if (tv->name() != 2 || as_consumer) {
        return nullptr;
      }
      std::vector<Val*> loop_indices = getLoopIndices(consumer_tv, indexer_);
      TensorView* tv2 = tv;
      TensorView* tv3 = consumer_tv;
      IterDomain* id11 = tv3->axis(1)->definition()->input(0)->as<IterDomain>();
      IterDomain* id9 = id11->definition()->input(1)->as<IterDomain>();
      Val* id11_idx = addExpr(
          mulExpr(loop_indices.at(1), tv3->axis(2)->extent()),
          loop_indices.at(2));
      Val* id8_idx = divExpr(id11_idx, id9->extent());
      // id8 is mapped with id15, which should also be mapped with
      // id18
      IterDomain* id20 = tv2->axis(2);
      Val* id19_idx = divExpr(id8_idx, id20->extent());
      Val* id20_idx = modExpr(id8_idx, id20->extent());
      Val* tv2_producer_idx =
          addExpr(mulExpr(id19_idx, id20->extent()), id20_idx);
      return tv2_producer_idx;
    }
  };

  IndexValidator<GetReference>::validate(&fusion, false);
}

TEST_F(IndexingTest, Swizzle) {
  Fusion fusion;
  FusionGuard fg(&fusion);

  auto tv0 = makeContigConcreteTensor({32, 32});
  fusion.addInput(tv0);
  auto tv1 = set(tv0);
  auto tv2 = set(tv1);
  fusion.addOutput(tv2);
  tv1->setMemoryType(MemoryType::Shared);

  tv1->axis(0)->parallelize(ParallelType::TIDx);
  tv2->axis(0)->parallelize(ParallelType::TIDx);

  AbstractTensor alloc(tv1->getLogicalDomain());
  alloc.swizzle(SwizzleType::XOR, 0, 1);
  tv1->setAllocationDomain(alloc.as<IterDomain*>(), true);

  struct GetReference : AbstractGetReference {
    GetReference(const TensorIndexer& indexer, const IdModel& id_model)
        : AbstractGetReference(indexer, id_model) {}

    Val* getLinearIndex(TensorView* tv, TensorView* maybe_consumer)
        const override {
      bool as_consumer = maybe_consumer == nullptr;
      auto consumer_tv = as_consumer ? tv : maybe_consumer;
      std::vector<Val*> loop_indices = getLoopIndices(consumer_tv, indexer_);

      switch (tv->name()) {
        case 1: {
          return addExpr(
              mulExpr(
                  tv->getLogicalDomain().at(1)->extent(), loop_indices.at(0)),
              xorExpr(loop_indices.at(0), loop_indices.at(1)));
        }
        default:
          // Only validates tv1
          return nullptr;
      }
    }
  };

  IndexValidator<GetReference>::validate(&fusion, false);
}

// Simple Unroll test. Unlike Unswitch, Unroll moves up allocation
// points and thus index needs to be adjusted
TEST_F(IndexingTest, SimpleUnroll) {
  Fusion fusion;
  FusionGuard fg(&fusion);

  auto tv0 = makeContigTensor(1);
  fusion.addInput(tv0);
  auto tv1 = makeContigTensor(1);
  fusion.addInput(tv1);

  auto tv2 = add(tv0, tv1);
  fusion.addOutput(tv2);

  auto tv0_cache = tv0->cacheAfter();
  auto tv1_cache = tv1->cacheAfter();

  tv2->flatten();
  // For TIDx
  tv2->split(0, 128);
  // For unroll
  tv2->split(0, 4);

  TransformPropagator propagator(tv2);
  MaxLogicalDomainInfoSpanningTree(tv2).traverse(&propagator);

  inlineMost();

  tv2->axis(0)->parallelize(ParallelType::BIDx);
  tv2->axis(1)->parallelize(ParallelType::Unroll);
  tv2->axis(2)->parallelize(ParallelType::TIDx);

  // Use these names in GetReference.
  NVF_ERROR(tv0_cache->name() == 3);
  NVF_ERROR(tv1_cache->name() == 4);

  // While the CA position of the cache tensors is -1, its allocation
  // isn't a scalar but has the unroll domain. Make sure the domain is
  // indeed indexed.
  struct GetReference : AbstractGetReference {
    GetReference(const TensorIndexer& indexer, const IdModel& id_model)
        : AbstractGetReference(indexer, id_model) {}

    Val* getLinearIndex(TensorView* tv, TensorView* maybe_consumer)
        const override {
      // Only check tv0_cache and tv1_cache
      if (tv->name() != 3 && tv->name() != 4) {
        return nullptr;
      }

      bool as_consumer = maybe_consumer == nullptr;
      auto consumer_tv = as_consumer ? tv : maybe_consumer;
      std::vector<Val*> loop_indices = getLoopIndices(consumer_tv, indexer_);
      NVF_ERROR(loop_indices.size() == 3);
      // Each of three domains corresponds to BIDx, Unroll and
      // TIDx. Only the Unroll domain is allocated.
      return loop_indices.at(1);
    }
  };

  IndexValidator<GetReference>::validate(&fusion, false);
}

// Unrolling with no unrolled loop domain
TEST_F(IndexingTest, InlinedUnroll) {
  Fusion fusion;
  FusionGuard fg(&fusion);

  auto tv0 = makeContigConcreteTensor({4});
  fusion.addInput(tv0);
  auto tv1 = makeContigConcreteTensor({3, 4});
  fusion.addInput(tv1);

  auto tv2 = set(tv0);
  auto tv3 = broadcast(tv2, {true, false});
  auto tv4 = add(tv3, tv1);
  fusion.addOutput(tv4);

  tv4->split(0, 1);

  TransformPropagator propagator(tv4);
  MaxLogicalDomainInfoSpanningTree(tv4).traverse(&propagator);

  inlineMost();

  tv4->axis(1)->parallelize(ParallelType::Unroll);

  scheduler_utils::parallelizeAllLike(tv4, ir_utils::allTvs(&fusion));

  // The CA position of tv2 is 1 as shown below:
  //
  // T2_l[ iS3{4} ] ca_pos( 1 )
  //
  // However, this doesn't mean the allocation domain of tv2 is a
  // scalar since it's inlined into tv4 that has an unrolled domain,
  // which effectively unrolls tv2 as well. Remember that unrolling of
  // a domain means the allocation of the domain is not inlined.
  //
  // The objective of the validation below is to make sure that tv2
  // indexing is done properly.

  // Make sure tv2 is indexed with the innermost loop domain
  struct GetReference : AbstractGetReference {
    GetReference(const TensorIndexer& indexer, const IdModel& id_model)
        : AbstractGetReference(indexer, id_model) {}

    Val* getLinearIndex(TensorView* tv, TensorView* maybe_consumer)
        const override {
      // Only check tv2
      if (tv->name() != 2) {
        return nullptr;
      }

      bool as_consumer = maybe_consumer == nullptr;
      auto consumer_tv = as_consumer ? tv : maybe_consumer;
      std::vector<Val*> loop_indices = getLoopIndices(consumer_tv, indexer_);
      return loop_indices.back();
    }
  };

  IndexValidator<GetReference>::validate(&fusion, false);
}

TEST_F(IndexingTest, SmemAllocationDomainForTranspose) {
  Fusion fusion;
  FusionGuard fg(&fusion);

  auto tv0 = makeContigTensor(2);
  fusion.addInput(tv0);
  auto tv1 = set(tv0);
  auto tv2 = transpose(tv1, 0, 1);
  auto tv3 = set(tv2);
  auto tv4 = set(tv3);
  fusion.addOutput(tv4);

  // Reproduce the transpose scheduler manually
  tv3->setMemoryType(MemoryType::Shared);

  for (auto tv : {tv2, tv3}) {
    tv->reorder({{0, 1}});
  }

  // [I0, I1] -> [(I0/32 * I1/32), (32 * 32) / 4, 4]
  for (auto tv : ir_utils::allTvs(&fusion)) {
    tv->split(0, 32);
    tv->split(2, 32);
    tv->reorder({{1, 2}});
    tv->merge(2, 3);
    if (tv == tv4) {
      tv->merge(1, 0);
    } else {
      tv->merge(0, 1);
    }
    tv->split(-1, 4);

    tv->axis(0)->parallelize(ParallelType::BIDx);
    tv->axis(1)->parallelize(ParallelType::TIDx);
  }

  // tv1->axis(-1)->parallelize(ParallelType::Vectorize);
  tv4->axis(-1)->parallelize(ParallelType::Vectorize);

  // Validate the smem tensor index. Its allocation domain should be
  // [32, 32], where each "32" comes from I1 and I0, respectively.
  struct GetReference : AbstractGetReference {
    GetReference(
        const TensorIndexer& indexer,
        const IdModel& id_model,
        StmtNameType smem_tv_name)
        : AbstractGetReference(indexer, id_model), smem_tv_name(smem_tv_name) {}

    Val* getLinearIndex(TensorView* tv, TensorView* maybe_consumer)
        const override {
      if (tv->name() != smem_tv_name) {
        return nullptr;
      }

      bool as_consumer = maybe_consumer == nullptr;
      auto consumer_tv = as_consumer ? tv : maybe_consumer;
      std::vector<Val*> loop_indices = getLoopIndices(consumer_tv, indexer_);

      auto merge_output_idx = IrBuilder::addExpr(
          mulExpr(loop_indices.at(1), tv->axis(2)->extent()),
          (as_consumer ? loop_indices.at(2) : tv->fusion()->zeroVal()));

      auto val32 = tv->axis(-1)
                       ->definition()
                       ->input(0)
                       ->definition()
                       ->input(0)
                       ->as<IterDomain>()
                       ->extent();
      auto merge_outer_idx = divExpr(merge_output_idx, val32);
      auto merge_inner_idx = modExpr(merge_output_idx, val32);

      if (as_consumer) {
        return addExpr(mulExpr(merge_inner_idx, val32), merge_outer_idx);
      } else {
        return addExpr(mulExpr(merge_outer_idx, val32), merge_inner_idx);
      }
    }

    StmtNameType smem_tv_name;
  };

  IndexValidator<GetReference>::validate(&fusion, false, tv3->name());

  auto options = at::TensorOptions().dtype(at::kFloat).device(at::kCUDA, 0);
  at::Tensor input0 = at::randn({256, 256}, options);

  FusionExecutor fe;
  fe.compileFusion(&fusion, {input0});
  auto outputs = fe.runFusion({input0});

  testValidate(&fusion, outputs, {input0}, __LINE__, __FILE__);
}

// Same fusion as ResizeTest.Slice2. There exist two paths from
// loop domains to allocation domains, and indexing needs to select
// the right one.
TEST_F(IndexingTest, ResizePath) {
  Fusion fusion;
  FusionGuard fg(&fusion);

  std::vector<int64_t> shape({11, 30});

  NVF_CHECK(shape[1] % 2 == 0);

  auto tv0 = makeContigConcreteTensor(shape);
  fusion.addInput(tv0);

  auto tv1 = slice(tv0, {0, 0}, {shape[0], shape[1] / 2});
  auto tv2 = slice(tv0, {0, shape[1] / 2}, {shape[0], shape[1]});
  auto tv3 = add(tv1, tv2);
  fusion.addOutput(tv3);

  // TransformPrinter :
  // T0_g[ iS0{11}, iS1{30} ]
  //  logical domain : (iS0{11}, iS1{30})
  //  contiguity: f f
  //  loop domain : (iS0{11}, iS1{30})
  // T1_l[ iS2{11}rf, iS4{15}rf ]
  //  root domain : (iS2{11}rf, iS3{30}rf)
  //   Resize: iS3{30}rf by 0 and -15 -> iS4{15}rf
  //  logical domain : (iS2{11}rf, iS4{15}rf)
  //  contiguity: t t
  //  loop domain : (iS2{11}rf, iS4{15}rf)
  // T2_l[ iS5{11}rf, iS7{15}rf ]
  //  root domain : (iS5{11}rf, iS6{30}rf)
  //   Resize: iS6{30}rf by -15 and 0 -> iS7{15}rf
  //  logical domain : (iS5{11}rf, iS7{15}rf)
  //  contiguity: t t
  //  loop domain : (iS5{11}rf, iS7{15}rf)
  // T3_g[ iS8{11}, iS9{15} ]
  //  logical domain : (iS8{11}, iS9{15})
  //  contiguity: t t
  //  loop domain : (iS8{11}, iS9{15})
  // }

  // Notice that due to `add(tv1, tv2)`, the inner domains of tv1, tv2
  // and tv3 are all mapped, and that all of them are derived from
  // iS1. This means that when indexing tv0 as the consumer of tv1,
  // for example, there're two paths from the inner domain of tv1
  // (i.e., iS4) to the inner allocation domain of tv0 (i.e.,
  // iS1). One is through the resize of tv1 itself, but the resize for
  // tv2 can also allow traversal reaching iS1 from iS4 since iS7 is
  // mapped with iS7. In this case, indexng tv0 for tv1 needs to use
  // the resize for tv1 and ignore the other resize. Similarly when
  // indexing tv0 as the producer of tv2, the resize of tv2 needs to
  // be used.

  // Validate the smem tensor index. Its allocation domain should be
  // [32, 32], where each "32" comes from I1 and I0, respectively.

  struct GetReference : AbstractGetReference {
    GetReference(const TensorIndexer& indexer, const IdModel& id_model)
        : AbstractGetReference(indexer, id_model) {}

    Val* getLinearIndex(TensorView* tv, TensorView* maybe_consumer)
        const override {
      // We are only interested in producer indexing of tv0
      if (tv->name() != 0) {
        return nullptr;
      }

      NVF_ERROR(maybe_consumer != nullptr);
      auto consumer_tv = maybe_consumer;
      std::vector<Val*> loop_indices = getLoopIndices(consumer_tv, indexer_);

      switch (consumer_tv->name()) {
        case 1: {
          // Slice takes the first half, so the producer index should
          // be as the consumer index.
          return addExpr(
              mulExpr(
                  loop_indices.at(0), tv->getLogicalDomain().at(1)->extent()),
              loop_indices.at(1));
        }
        case 2: {
          // Slice takes the second half, so the producer index should
          // have an offset of the slice.
          return addExpr(
              mulExpr(
                  loop_indices.at(0), tv->getLogicalDomain().at(1)->extent()),
              addExpr(
                  loop_indices.at(1),
                  IrBuilder::create<Val>(15, DataType::Index)));
        }
        default:
          return nullptr;
      }
    }
  };

  IndexValidator<GetReference>::validate(&fusion, false);
}

// Same fusion as DoubleBufferingTest.DoubleBuffering1
TEST_F(IndexingTest, DoubleBuffering1) {
  Fusion fusion;
  FusionGuard fg(&fusion);

  auto tv0 = makeContigTensor(1);
  fusion.addInput(tv0);

  auto tv1 = set(tv0);
  auto tv2 = add(tv1, IrBuilder::create<Val>(1.0));
  auto tv3 = set(tv2);
  fusion.addOutput(tv3);

  tv1->setMemoryType(MemoryType::Shared);

  tv3->split(-1, 128);
  tv3->split(-1, 32);
  TransformPropagatorWithCheck propagator(tv3);
  MaxLogicalDomainInfoSpanningTree(tv3).traverse(&propagator);

  tv1->inlineAt(-2);
  tv2->inlineAt(-2);

  tv3->axis(-2)->parallelize(ParallelType::BIDx);
  tv3->axis(-1)->parallelize(ParallelType::TIDx);
  scheduler_utils::parallelizeAllLike(tv3);

  tv1->circularBuffer(/*number_of_stages=*/2);

  struct GetReference : AbstractGetReference {
    GetReference(const TensorIndexer& indexer, const IdModel& id_model)
        : AbstractGetReference(indexer, id_model) {}

    Val* getLinearIndex(TensorView* tv, TensorView* maybe_consumer)
        const override {
      bool as_consumer = maybe_consumer == nullptr;
      auto consumer_tv = as_consumer ? tv : maybe_consumer;
      std::vector<Val*> loop_indices = getLoopIndices(consumer_tv, indexer_);

      // Don't care tensors outside circular buffered loops
      if (circular_buffer_loop_stage_ ==
          CircularBufferLoopStage::NotApplicable) {
        return nullptr;
      }

      // No epilog for this fusion
      NVF_ERROR(
          circular_buffer_loop_stage_ == CircularBufferLoopStage::Prolog ||
          circular_buffer_loop_stage_ == CircularBufferLoopStage::Main);

      switch (tv->name()) {
        case 0: {
          if (circular_buffer_loop_stage_ == CircularBufferLoopStage::Prolog) {
            return addExpr(
                mulExpr(loop_indices.at(1), tv->axis(2)->extent()),
                loop_indices.at(2));
          } else if (
              circular_buffer_loop_stage_ == CircularBufferLoopStage::Main) {
            return addExpr(
                mulExpr(
                    addExpr(loop_indices.at(0), createInt(1)), createInt(128)),
                addExpr(
                    mulExpr(loop_indices.at(1), tv->axis(2)->extent()),
                    loop_indices.at(2)));
          } else {
            NVF_ERROR(
                false,
                "Unexpected circular buffer stage: ",
                circular_buffer_loop_stage_);
          }
        }
        case 1: {
          if (as_consumer) {
            if (circular_buffer_loop_stage_ ==
                CircularBufferLoopStage::Prolog) {
              return loop_indices.at(2);
            } else if (
                circular_buffer_loop_stage_ == CircularBufferLoopStage::Main) {
              return addExpr(
                  loop_indices.at(2),
                  mulExpr(
                      modExpr(
                          addExpr(loop_indices.at(0), createInt(1)),
                          createInt(2)),
                      tv->axis(2)->extent()));
            }
          } else {
            NVF_ERROR(
                circular_buffer_loop_stage_ == CircularBufferLoopStage::Main);
            // There should be no read-ahead offset
            return addExpr(
                loop_indices.at(2),
                mulExpr(
                    modExpr(loop_indices.at(0), createInt(2)),
                    tv->axis(2)->extent()));
          }
        }
        default:
          return nullptr;
      }
    }
  };

  IndexValidator<GetReference>::validate(&fusion, false);
}

// Same fusion as DoubleBufferingTest.DoubleBuffering4
TEST_F(IndexingTest, DoubleBuffering4) {
  Fusion fusion;
  FusionGuard fg(&fusion);

  auto tv0 = makeContigTensor(1);
  fusion.addInput(tv0);

  auto tv1 = add(tv0, IrBuilder::create<Val>(1.0));
  auto tv2 = set(tv1);
  auto tv3 = add(tv2, IrBuilder::create<Val>(1.0));
  fusion.addOutput(tv3);

  tv1->setMemoryType(MemoryType::Shared);

  tv3->split(-1, 128);
  tv3->split(-1, 32);
  tv3->split(-1, 8);
  TransformPropagatorWithCheck propagator(tv3);
  MaxLogicalDomainInfoSpanningTree(tv3).traverse(&propagator);

  tv0->computeAt(tv3, 2);
  tv2->computeAt(tv3, -1);

  tv3->axis(-1)->parallelize(ParallelType::TIDx);
  tv3->axis(1)->parallelize(ParallelType::Unswitch);
  scheduler_utils::parallelizeAllLike(tv3);

  tv2->circularBuffer(/*number_of_stages=*/2);

  // Check indices of:
  // - Producer of the producer of the circular buffered tensor
  // - Circular buffered tensor itself
  struct GetReference : AbstractGetReference {
    GetReference(const TensorIndexer& indexer, const IdModel& id_model)
        : AbstractGetReference(indexer, id_model) {}

    Val* getLinearIndex(TensorView* tv, TensorView* maybe_consumer)
        const override {
      bool as_consumer = maybe_consumer == nullptr;
      auto consumer_tv = as_consumer ? tv : maybe_consumer;
      std::vector<Val*> loop_indices = getLoopIndices(consumer_tv, indexer_);

      // Don't care tensors outside circular buffered loops
      if (circular_buffer_loop_stage_ ==
          CircularBufferLoopStage::NotApplicable) {
        return nullptr;
      }

      switch (tv->name()) {
        case 1: {
          if (!as_consumer) {
            if (circular_buffer_loop_stage_ ==
                CircularBufferLoopStage::Prolog) {
              return loop_indices.at(3);
            } else if (
                circular_buffer_loop_stage_ == CircularBufferLoopStage::Main) {
              return addExpr(
                  mulExpr(
                      addExpr(loop_indices.at(2), createInt(1)),
                      tv->axis(3)->extent()),
                  loop_indices.at(3));
            } else {
              NVF_ERROR(
                  false, "Unexpected stage: ", circular_buffer_loop_stage_);
            }
          } else {
            return nullptr;
          }
        }
        case 2: {
          if (as_consumer) {
            if (circular_buffer_loop_stage_ ==
                CircularBufferLoopStage::Prolog) {
              return tv->fusion()->zeroVal();
            } else if (
                circular_buffer_loop_stage_ == CircularBufferLoopStage::Main) {
              return modExpr(
                  addExpr(loop_indices.at(2), createInt(1)), createInt(2));
            } else {
              NVF_ERROR(
                  false, "Unexpected stage: ", circular_buffer_loop_stage_);
            }
          } else {
            if (circular_buffer_loop_stage_ == CircularBufferLoopStage::Main) {
              return modExpr(loop_indices.at(2), createInt(2));
            } else if (
                circular_buffer_loop_stage_ ==
                CircularBufferLoopStage::Epilog) {
              return modExpr(
                  subExpr(tv->axis(2)->extent(), createInt(1)), createInt(2));
            } else {
              NVF_ERROR(
                  false, "Unexpected stage: ", circular_buffer_loop_stage_);
            }
          }
        }
        default:
          return nullptr;
      }
    }
  };

  IndexValidator<GetReference>::validate(&fusion, false);
}

// Same fusion as DoubleBufferingTest.DoubleBuffering6
TEST_F(IndexingTest, DoubleBuffering6) {
  Fusion fusion;
  FusionGuard fg(&fusion);

  auto tv0 = makeContigTensor(1);
  fusion.addInput(tv0);

  auto tv1 = add(tv0, IrBuilder::create<Val>(1.0));
  auto tv2 = set(tv1);
  auto tv3 = add(tv2, IrBuilder::create<Val>(1.0));
  fusion.addOutput(tv3);

  tv1->setMemoryType(MemoryType::Shared);

  tv3->split(-1, 128);
  tv3->split(-1, 16);
  tv3->split(-2, 4);
  tv3->split(-2, 2);
  TransformPropagatorWithCheck propagator(tv3);
  MaxLogicalDomainInfoSpanningTree(tv3).traverse(&propagator);

  tv0->computeAt(tv3, 1);
  tv2->computeAt(tv3, -1);

  tv3->axis(2)->parallelize(ParallelType::Unroll);
  tv3->axis(4)->parallelize(ParallelType::TIDx);

  tv2->circularBuffer(/*number_of_stages=*/2);

  // The circular buffered tensor, tv2, is inlined into tv3, which is
  // unrolled. While tv2 is fully inlined, its allocation domain is
  // [iUR10{( ceilDiv(4, 2) )}, iS11{2}, ithreadIdx.x7{16}] due to the
  // unroll.

  // tv1 allocation domain: iS24{( ceilDiv(( ceilDiv(128, 16) ), 4) )}, iS26{(
  // ceilDiv(4, 2) )}, iS27{2}, iS23{16}

  // Check indices of:
  // - Producer of the producer of the circular buffered tensor
  // - Circular buffered tensor itself
  struct GetReference : AbstractGetReference {
    GetReference(const TensorIndexer& indexer, const IdModel& id_model)
        : AbstractGetReference(indexer, id_model) {}

    Val* getLinearIndex(TensorView* tv, TensorView* maybe_consumer)
        const override {
      bool as_consumer = maybe_consumer == nullptr;
      auto consumer_tv = as_consumer ? tv : maybe_consumer;
      std::vector<Val*> loop_indices = getLoopIndices(consumer_tv, indexer_);

      // Don't care tensors outside circular buffered loops
      if (circular_buffer_loop_stage_ ==
          CircularBufferLoopStage::NotApplicable) {
        return nullptr;
      }

      switch (tv->name()) {
        case 1: {
          if (!as_consumer) {
            if (circular_buffer_loop_stage_ ==
                CircularBufferLoopStage::Prolog) {
              return addExpr(
                  addExpr(
                      mulExpr(loop_indices.at(2), createInt(32)),
                      mulExpr(loop_indices.at(3), createInt(16))),
                  loop_indices.at(4));
            } else if (
                circular_buffer_loop_stage_ == CircularBufferLoopStage::Main) {
              return addExpr(
                  addExpr(
                      addExpr(
                          mulExpr(
                              addExpr(loop_indices.at(1), createInt(1)),
                              mulExpr(tv->axis(2)->extent(), createInt(32))),
                          mulExpr(loop_indices.at(2), createInt(32))),
                      mulExpr(loop_indices.at(3), createInt(16))),
                  loop_indices.at(4));
            } else {
              NVF_ERROR(
                  false, "Unexpected stage: ", circular_buffer_loop_stage_);
            }
          } else {
            return nullptr;
          }
        }
        case 2: {
          if (as_consumer) {
            if (circular_buffer_loop_stage_ ==
                CircularBufferLoopStage::Prolog) {
              return addExpr(
                  mulExpr(loop_indices.at(2), createInt(2)),
                  loop_indices.at(3));
            } else if (
                circular_buffer_loop_stage_ == CircularBufferLoopStage::Main) {
              auto base_offset = addExpr(
                  mulExpr(loop_indices.at(2), tv->axis(3)->extent()),
                  loop_indices.at(3));
              // The size of the buffer is built without using
              // SimplifyingIrBuilder. Using it here would result in
              // using different dtypes (int64 vs nvfuser_index_t)
              auto buffer_offset = mulExpr(
                  modExpr(
                      addExpr(loop_indices.at(1), createInt(1)), createInt(2)),
                  IrBuilder::mulExpr(
                      tv->axis(2)->extent(), tv->axis(3)->extent()));
              return addExpr(base_offset, buffer_offset);
            } else {
              NVF_ERROR(
                  false, "Unexpected stage: ", circular_buffer_loop_stage_);
            }
          } else {
            if (circular_buffer_loop_stage_ == CircularBufferLoopStage::Main) {
              auto base_offset = addExpr(
                  mulExpr(loop_indices.at(2), tv->axis(3)->extent()),
                  loop_indices.at(3));
              auto buffer_offset = mulExpr(
                  modExpr(loop_indices.at(1), createInt(2)),
                  IrBuilder::mulExpr(
                      tv->axis(2)->extent(), tv->axis(3)->extent()));
              return addExpr(base_offset, buffer_offset);
            } else if (
                circular_buffer_loop_stage_ ==
                CircularBufferLoopStage::Epilog) {
              auto base_offset = addExpr(
                  mulExpr(loop_indices.at(2), tv->axis(3)->extent()),
                  loop_indices.at(3));
              auto buffer_offset = mulExpr(
                  modExpr(
                      subExpr(tv->axis(1)->extent(), createInt(1)),
                      createInt(2)),
                  IrBuilder::mulExpr(
                      tv->axis(2)->extent(), tv->axis(3)->extent()));
              return addExpr(base_offset, buffer_offset);
            } else {
              NVF_ERROR(
                  false, "Unexpected stage: ", circular_buffer_loop_stage_);
            }
          }
        }
        default:
          return nullptr;
      }
    }
  };

  IndexValidator<GetReference>::validate(&fusion, false);
}

// Same fusion as DoubleBuffering1 but with >2 stages
TEST_F(IndexingTest, CircularBuffering1) {
  Fusion fusion;
  FusionGuard fg(&fusion);

  auto tv0 = makeContigTensor(1);
  fusion.addInput(tv0);

  auto tv1 = set(tv0);
  auto tv2 = add(tv1, IrBuilder::create<Val>(1.0));
  auto tv3 = set(tv2);
  fusion.addOutput(tv3);

  tv1->setMemoryType(MemoryType::Shared);

  tv3->split(-1, 128);
  tv3->split(-1, 32);
  TransformPropagatorWithCheck propagator(tv3);
  MaxLogicalDomainInfoSpanningTree(tv3).traverse(&propagator);

  tv1->inlineAt(-2);
  tv2->inlineAt(-2);

  tv3->axis(-2)->parallelize(ParallelType::BIDx);
  tv3->axis(-1)->parallelize(ParallelType::TIDx);
  scheduler_utils::parallelizeAllLike(tv3);

  tv1->circularBuffer(/*number_of_stages=*/4);

  struct GetReference : AbstractGetReference {
    GetReference(const TensorIndexer& indexer, const IdModel& id_model)
        : AbstractGetReference(indexer, id_model) {}

    Val* getLinearIndex(TensorView* tv, TensorView* maybe_consumer)
        const override {
      bool as_consumer = maybe_consumer == nullptr;
      auto consumer_tv = as_consumer ? tv : maybe_consumer;
      std::vector<Val*> loop_indices = getLoopIndices(consumer_tv, indexer_);

      // Don't care tensors outside circular buffered loops
      if (circular_buffer_loop_stage_ ==
          CircularBufferLoopStage::NotApplicable) {
        return nullptr;
      }

      // No epilog for this fusion
      NVF_ERROR(
          circular_buffer_loop_stage_ == CircularBufferLoopStage::Prolog ||
          circular_buffer_loop_stage_ == CircularBufferLoopStage::Main);

      switch (tv->name()) {
        case 0: {
          if (circular_buffer_loop_stage_ == CircularBufferLoopStage::Prolog) {
            // getLoopIndices returns the default index for each loop
            // group. Since circular buffering reuses the same loop
            // iter domain for the prologue, main and epilogue loops,
            // the loop index may not be the true index. The index
            // obtained from ForLoop should be always correct
            auto circular_buffer_index = for_loops_.at(0)->index();
            return addExpr(
                mulExpr(
                    circular_buffer_index,
                    tv->axis(0)->definition()->as<Split>()->factor()),
                addExpr(
                    mulExpr(loop_indices.at(1), tv->axis(2)->extent()),
                    loop_indices.at(2)));
          } else if (
              circular_buffer_loop_stage_ == CircularBufferLoopStage::Main) {
            return addExpr(
                mulExpr(
                    addExpr(loop_indices.at(0), createInt(3)), createInt(128)),
                addExpr(
                    mulExpr(loop_indices.at(1), tv->axis(2)->extent()),
                    loop_indices.at(2)));
          } else {
            NVF_ERROR(
                false,
                "Unexpected circular buffer stage: ",
                circular_buffer_loop_stage_);
          }
        }
        case 1: {
          if (as_consumer) {
            if (circular_buffer_loop_stage_ ==
                CircularBufferLoopStage::Prolog) {
              return addExpr(
                  loop_indices.at(2),
                  mulExpr(for_loops_.at(0)->index(), tv->axis(2)->extent()));
            } else if (
                circular_buffer_loop_stage_ == CircularBufferLoopStage::Main) {
              return addExpr(
                  loop_indices.at(2),
                  mulExpr(
                      modExpr(
                          addExpr(loop_indices.at(0), createInt(3)),
                          createInt(4)),
                      tv->axis(2)->extent()));
            }
          } else {
            NVF_ERROR(
                circular_buffer_loop_stage_ == CircularBufferLoopStage::Main);
            // There should be no read-ahead offset
            return addExpr(
                loop_indices.at(2),
                mulExpr(
                    modExpr(loop_indices.at(0), createInt(4)),
                    tv->axis(2)->extent()));
          }
        }
        default:
          return nullptr;
      }
    }
  };

  IndexValidator<GetReference>::validate(&fusion, false);
}

// Same fusion as DoubleBuffering6 but with >2 stages
TEST_F(IndexingTest, CircularBuffering2) {
  Fusion fusion;
  FusionGuard fg(&fusion);

  auto tv0 = makeContigTensor(1);
  fusion.addInput(tv0);

  auto tv1 = add(tv0, IrBuilder::create<Val>(1.0));
  auto tv2 = set(tv1);
  auto tv3 = add(tv2, IrBuilder::create<Val>(1.0));
  fusion.addOutput(tv3);

  tv1->setMemoryType(MemoryType::Shared);

  tv3->split(-1, 128);
  tv3->split(-1, 16);
  tv3->split(-2, 4);
  tv3->split(-2, 2);
  TransformPropagatorWithCheck propagator(tv3);
  MaxLogicalDomainInfoSpanningTree(tv3).traverse(&propagator);

  tv0->computeAt(tv3, 1);
  tv2->computeAt(tv3, -1);

  tv3->axis(2)->parallelize(ParallelType::Unroll);
  tv3->axis(4)->parallelize(ParallelType::TIDx);

  tv2->circularBuffer(/*number_of_stages=*/4);

  // The circular buffered tensor, tv2, is inlined into tv3, which is
  // unrolled. While tv2 is fully inlined, its allocation domain is
  // [iUR10{( ceilDiv(4, 2) )}, iS11{2}, ithreadIdx.x7{16}] due to the
  // unroll.

  // tv1 allocation domain: iS24{( ceilDiv(( ceilDiv(128, 16) ), 4) )}, iS26{(
  // ceilDiv(4, 2) )}, iS27{2}, iS23{16}

  // Check indices of:
  // - Producer of the producer of the circular buffered tensor
  // - Circular buffered tensor itself
  struct GetReference : AbstractGetReference {
    GetReference(const TensorIndexer& indexer, const IdModel& id_model)
        : AbstractGetReference(indexer, id_model) {}

    Val* getLinearIndex(TensorView* tv, TensorView* maybe_consumer)
        const override {
      bool as_consumer = maybe_consumer == nullptr;
      auto consumer_tv = as_consumer ? tv : maybe_consumer;
      std::vector<Val*> loop_indices = getLoopIndices(consumer_tv, indexer_);

      // Don't care tensors outside circular buffered loops
      if (circular_buffer_loop_stage_ ==
          CircularBufferLoopStage::NotApplicable) {
        return nullptr;
      }

      switch (tv->name()) {
        case 1: {
          if (!as_consumer) {
            if (circular_buffer_loop_stage_ ==
                CircularBufferLoopStage::Prolog) {
              auto buffer_offset = mulExpr(
                  for_loops_.at(1)->index(),
                  mulExpr(tv->axis(2)->extent(), createInt(32)));
              return addExpr(
                  addExpr(
                      addExpr(
                          buffer_offset,
                          mulExpr(loop_indices.at(2), createInt(32))),
                      mulExpr(loop_indices.at(3), createInt(16))),
                  loop_indices.at(4));
            } else if (
                circular_buffer_loop_stage_ == CircularBufferLoopStage::Main) {
              return addExpr(
                  addExpr(
                      addExpr(
                          mulExpr(
                              addExpr(loop_indices.at(1), createInt(3)),
                              mulExpr(tv->axis(2)->extent(), createInt(32))),
                          mulExpr(loop_indices.at(2), createInt(32))),
                      mulExpr(loop_indices.at(3), createInt(16))),
                  loop_indices.at(4));
            } else {
              NVF_ERROR(
                  false, "Unexpected stage: ", circular_buffer_loop_stage_);
            }
          } else {
            return nullptr;
          }
        }
        case 2: {
          if (as_consumer) {
            if (circular_buffer_loop_stage_ ==
                CircularBufferLoopStage::Prolog) {
              auto buffer_offset = mulExpr(
                  for_loops_.at(1)->index(),
                  IrBuilder::mulExpr(
                      tv->axis(2)->extent(), tv->axis(3)->extent()));
              return addExpr(
                  addExpr(
                      mulExpr(loop_indices.at(2), createInt(2)),
                      loop_indices.at(3)),
                  buffer_offset);
            } else if (
                circular_buffer_loop_stage_ == CircularBufferLoopStage::Main) {
              auto base_offset = addExpr(
                  mulExpr(loop_indices.at(2), tv->axis(3)->extent()),
                  loop_indices.at(3));
              auto buffer_offset = mulExpr(
                  modExpr(
                      addExpr(loop_indices.at(1), createInt(3)), createInt(4)),
                  IrBuilder::mulExpr(
                      tv->axis(2)->extent(), tv->axis(3)->extent()));
              return addExpr(base_offset, buffer_offset);
            } else {
              NVF_ERROR(
                  false, "Unexpected stage: ", circular_buffer_loop_stage_);
            }
          } else {
            if (circular_buffer_loop_stage_ == CircularBufferLoopStage::Main) {
              auto base_offset = addExpr(
                  mulExpr(loop_indices.at(2), tv->axis(3)->extent()),
                  loop_indices.at(3));
              auto buffer_offset = mulExpr(
                  modExpr(loop_indices.at(1), createInt(4)),
                  IrBuilder::mulExpr(
                      tv->axis(2)->extent(), tv->axis(3)->extent()));
              return addExpr(base_offset, buffer_offset);
            } else if (
                circular_buffer_loop_stage_ ==
                CircularBufferLoopStage::Epilog) {
              auto base_offset = addExpr(
                  mulExpr(loop_indices.at(2), tv->axis(3)->extent()),
                  loop_indices.at(3));
              auto buffer_offset = mulExpr(
                  modExpr(for_loops_.at(1)->index(), createInt(4)),
                  IrBuilder::mulExpr(
                      tv->axis(2)->extent(), tv->axis(3)->extent()));
              return addExpr(base_offset, buffer_offset);
            } else {
              NVF_ERROR(
                  false, "Unexpected stage: ", circular_buffer_loop_stage_);
            }
          }
        }
        default:
          return nullptr;
      }
    }
  };

  IndexValidator<GetReference>::validate(&fusion, false);
}

// Same fusion as IndexingTest.SimplePointwise1
TEST_F(PredicateIndexingTest, SimplePointwise1) {
  Fusion fusion;
  FusionGuard fg(&fusion);

  auto tv0 = makeSymbolicTensor(2);
  fusion.addInput(tv0);

  auto tv1 = add(tv0, IrBuilder::create<Val>(1.0));
  auto tv2 = add(tv1, IrBuilder::create<Val>(1.0));
  fusion.addOutput(tv2);

  tv2->flatten();
  tv2->split(0, 4);

  TransformPropagator propagator(tv2);
  MaxLogicalDomainInfoSpanningTree(tv2).traverse(&propagator);

  tv1->inlineAt(1);

  struct GetReference : AbstractGetReference {
    GetReference(const TensorIndexer& indexer, const IdModel& id_model)
        : AbstractGetReference(indexer, id_model) {}

    Val* getInlinePredicate(TensorView* tv) const override {
      std::vector<Val*> loop_indices = getLoopIndices(tv, indexer_);

      auto i0_idx = divExpr(
          addExpr(
              mulExpr(loop_indices.at(0), tv->axis(1)->extent()),
              loop_indices.at(1)),
          tv->getLogicalDomain().at(1)->extent());

      auto i1_idx = modExpr(
          addExpr(
              mulExpr(loop_indices.at(0), tv->axis(1)->extent()),
              loop_indices.at(1)),
          tv->getLogicalDomain().at(1)->extent());

      Val* zero = tv->fusion()->zeroVal();
      Val* cond = tv->fusion()->trueVal();
      cond = andExpr(
          andExpr(
              andExpr(
                  andExpr(cond, geExpr(i0_idx, zero)),
                  ltExpr(i0_idx, tv->getLogicalDomain().at(0)->extent())),
              geExpr(i1_idx, zero)),
          ltExpr(i1_idx, tv->getLogicalDomain().at(1)->extent()));

      return cond;
    }
  };

  PredicateIndexValidator<GetReference>::validate(&fusion, false);
}

// Testing predicate indexing with an rfactor reduction
TEST_F(PredicateIndexingTest, ReductionRfactor) {
  Fusion fusion;
  FusionGuard fg(&fusion);

  auto tv0 = makeSymbolicTensor(2);
  fusion.addInput(tv0);

  auto tv1 = sum(tv0, {1});
  fusion.addOutput(tv1);

  tv1->split(1, 4, false);
  tv1->rFactor({1});

  inlineMost();

  struct GetReference : AbstractGetReference {
    GetReference(const TensorIndexer& indexer, const IdModel& id_model)
        : AbstractGetReference(indexer, id_model) {}

    Val* getInlinePredicate(TensorView* tv) const override {
      std::vector<Val*> loop_indices = getLoopIndices(tv, indexer_);

      bool is_init = tv->nDims() > (int64_t)for_loops_.size();

      switch (tv->name()) {
        case 1: {
          // T1_g[ iS10{i0}, rS11{( ceilDiv(i2, 4) )} ]
          //
          // If this is the initialization of the buffer, only iS10
          // should be predicated. If not, rS11 should also be predicated.
          auto is10_pred = andExpr(
              geExpr(loop_indices.at(0), tv->fusion()->zeroVal()),
              ltExpr(
                  loop_indices.at(0), tv->getLogicalDomain().at(0)->extent()));
          if (is_init) {
            return is10_pred;
          } else {
            return andExpr(
                andExpr(
                    is10_pred,
                    geExpr(loop_indices.at(1), tv->fusion()->zeroVal())),
                ltExpr(
                    loop_indices.at(1),
                    tv->getLogicalDomain().at(1)->extent()));
          }
        }
        case 2: {
          // T2_l[ iS6{i0}, rS8{4}rf, iS9{( ceilDiv(i2, 4) )}rf ]
          //
          // The initialization block should not be predicated at all.
          if (is_init) {
            return tv->fusion()->trueVal();
          } else {
            // Predicating the logical domains can result in wrong
            // outputs since the split may not be divisible, allowing
            // out-of-bounds accesses to the input
            // global-memory tensor. Instead, its root domain should be
            // used as predicate domains.
            auto is6_pred = andExpr(
                geExpr(loop_indices.at(0), tv->fusion()->zeroVal()),
                ltExpr(
                    loop_indices.at(0), tv->getRootDomain().at(0)->extent()));
            auto root_idx = addExpr(
                mulExpr(loop_indices.at(1), tv->axis(2)->extent()),
                loop_indices.at(2));
            return andExpr(
                andExpr(is6_pred, geExpr(root_idx, tv->fusion()->zeroVal())),
                ltExpr(root_idx, tv->getRootDomain().at(1)->extent()));
          }
        }
        default:
          return nullptr;
      }
    }
  };

  PredicateIndexValidator<GetReference>::validate(&fusion, false);
}

// Same fusion as IndexingTest.SimpleUnroll
TEST_F(PredicateIndexingTest, SimpleUnroll) {
  Fusion fusion;
  FusionGuard fg(&fusion);

  auto tv0 = makeContigTensor(1);
  fusion.addInput(tv0);
  auto tv1 = makeContigTensor(1);
  fusion.addInput(tv1);

  auto tv2 = add(tv0, tv1);
  fusion.addOutput(tv2);

  [[maybe_unused]] auto tv0_cache = tv0->cacheAfter();
  [[maybe_unused]] auto tv1_cache = tv1->cacheAfter();

  tv2->flatten();
  // For TIDx
  tv2->split(0, 128);
  // For unroll
  tv2->split(0, 4);

  TransformPropagator propagator(tv2);
  MaxLogicalDomainInfoSpanningTree(tv2).traverse(&propagator);

  inlineMost();

  tv2->axis(0)->parallelize(ParallelType::BIDx);
  tv2->axis(1)->parallelize(ParallelType::Unroll);
  tv2->axis(2)->parallelize(ParallelType::TIDx);

  struct GetReference : AbstractGetReference {
    GetReference(const TensorIndexer& indexer, const IdModel& id_model)
        : AbstractGetReference(indexer, id_model) {}

    // T2 should look like:
    //
    // T2_g[ iblockIdx.x7{( ceilDiv(( ceilDiv(i0, 128) ), 4) )},
    // iUR8{4}, ithreadIdx.x6{128} ] ca_pos( 3 ) produce_pos( 3 )
    //
    // So, the unswitch predicate should look like:
    //
    // (blockIdx.x * 4 + 0) * 128 + threadId.x >= 0 &&
    // (blockIdx.x * 4 + 3) * 128 + threadId.x < tv0.logical_size[0]
    //
    // Note that "+ 0" remains since a symboic Val is just replaced
    // with zero.
    Val* getOuterPredicate(TensorView* tv) const override {
      std::vector<Val*> loop_indices = getLoopIndices(tv, indexer_);
      auto start_idx = addExpr(
          mulExpr(
              IrBuilder::addExpr(
                  mulExpr(loop_indices.at(0), tv->axis(1)->extent()),
                  tv->fusion()->zeroVal()),
              tv->axis(2)->extent()),
          loop_indices.at(2));
      auto stop_idx = addExpr(
          mulExpr(
              addExpr(
                  mulExpr(loop_indices.at(0), tv->axis(1)->extent()),
                  subExpr(tv->axis(1)->extent(), tv->fusion()->oneVal())),
              tv->axis(2)->extent()),
          loop_indices.at(2));

      return andExpr(
          geExpr(start_idx, tv->fusion()->zeroVal()),
          ltExpr(stop_idx, tv->getLogicalDomain().at(0)->extent()));
    }
  };

  PredicateIndexValidator<GetReference>::validate(&fusion, false);
}

// Simple unswitch fusion. Unlike SimpleUnroll, it has multiple
// domains whose loop indices need to be adjusted.
TEST_F(PredicateIndexingTest, SimpleUnswitch) {
  Fusion fusion;
  FusionGuard fg(&fusion);

  auto tv0 = makeContigTensor(1);
  fusion.addInput(tv0);
  auto tv1 = makeContigTensor(1);
  fusion.addInput(tv1);

  auto tv2 = add(tv0, tv1);
  fusion.addOutput(tv2);

  tv0->cacheAfter();
  tv1->cacheAfter();

  tv2->flatten();
  // For TIDx
  tv2->split(0, 128);
  // For serial
  tv2->split(0, 8);
  // For unswitch
  tv2->split(0, 4);

  TransformPropagator propagator(tv2);
  MaxLogicalDomainInfoSpanningTree(tv2).traverse(&propagator);

  inlineMost();

  tv2->axis(0)->parallelize(ParallelType::BIDx);
  tv2->axis(1)->parallelize(ParallelType::Unswitch);
  tv2->axis(3)->parallelize(ParallelType::TIDx);

  // T3_l[ iS27{( ceilDiv(( ceilDiv(( ceilDiv(i0, 128) ), 8) ), 4) )}, iS28{4},
  // iS26{8}, iS24{128} ] ca_pos( 4 ) T4_l[ iS15{( ceilDiv(( ceilDiv((
  // ceilDiv(i2, 128) ), 8) ), 4) )}, iS16{4}, iS14{8}, iS12{128} ] ca_pos( 4 )
  // T2_g[ iblockIdx.x9{( ceilDiv(( ceilDiv(( ceilDiv(i0, 128) ), 8) ), 4) )},
  // iUS10{4}, iS8{8}, ithreadIdx.x6{128} ] ca_pos( 4 ) produce_pos( 4 )

  struct GetReference : AbstractGetReference {
    GetReference(const TensorIndexer& indexer, const IdModel& id_model)
        : AbstractGetReference(indexer, id_model) {}

    // The unswitch predicate should look like:
    //
    // (((blockIdx.x * 4 + 0) * 8 + 0) * 128 + threadId.x >= 0 &&
    // (((blockIdx.x * 4 + 3) * 8 + 7) * 128 + threadId.x < tv0.logical_size[0]
    Val* getOuterPredicate(TensorView* tv) const override {
      std::vector<Val*> loop_indices = getLoopIndices(tv, indexer_);
      auto start_idx = addExpr(
          mulExpr(
              IrBuilder::addExpr(
                  mulExpr(
                      IrBuilder::addExpr(
                          mulExpr(loop_indices.at(0), tv->axis(1)->extent()),
                          tv->fusion()->zeroVal()),
                      tv->axis(2)->extent()),
                  tv->fusion()->zeroVal()),
              tv->axis(3)->extent()),
          loop_indices.at(3));
      auto stop_idx = addExpr(
          mulExpr(
              IrBuilder::addExpr(
                  mulExpr(
                      IrBuilder::addExpr(
                          mulExpr(loop_indices.at(0), tv->axis(1)->extent()),
                          subExpr(
                              tv->axis(1)->extent(), tv->fusion()->oneVal())),
                      tv->axis(2)->extent()),
                  subExpr(tv->axis(2)->extent(), tv->fusion()->oneVal())),
              tv->axis(3)->extent()),
          loop_indices.at(3));

      return andExpr(
          geExpr(start_idx, tv->fusion()->zeroVal()),
          ltExpr(stop_idx, tv->getLogicalDomain().at(0)->extent()));
    }
  };

  PredicateIndexValidator<GetReference>::validate(&fusion, false);
}

// Same fusion as IndexingTest.SimpleVectorize
TEST_F(PredicateIndexingTest, SimpleVectorize) {
  Fusion fusion;
  FusionGuard fg(&fusion);

  auto tv0 = makeContigTensor(1);
  fusion.addInput(tv0);

  auto tv1 = set(tv0);
  auto tv2 = set(tv1);
  fusion.addOutput(tv2);

  tv2->split(0, 4);
  tv2->split(0, 128);

  tv2->axis(0)->parallelize(ParallelType::BIDx);
  tv2->axis(1)->parallelize(ParallelType::TIDx);
  tv2->axis(2)->parallelize(ParallelType::Vectorize);

  TransformPropagator propagator(tv2);
  MaxLogicalDomainInfoSpanningTree(tv2).traverse(&propagator);

  inlineMost();

  scheduler_utils::parallelizeAllLike(tv2, ir_utils::allTvs(&fusion));

  // T1_l[ iblockIdx.x9{( ceilDiv(( ceilDiv(i0, 4) ), 128) )},
  // ithreadIdx.x10{128}, iV8{4} ] ca_pos( 2 ) T2_g[ iblockIdx.x5{( ceilDiv((
  // ceilDiv(i0, 4) ), 128) )}, ithreadIdx.x6{128}, iV4{4} ] ca_pos( 2 )
  // produce_pos( 2 )

  // Both tv1 and tv2 are vectorized. Their predicates are the same as
  // this is a simple memcpy.
  struct GetReference : AbstractGetReference {
    GetReference(const TensorIndexer& indexer, const IdModel& id_model)
        : AbstractGetReference(indexer, id_model) {}

    Val* getInlinePredicate(TensorView* tv) const override {
      std::vector<Val*> loop_indices = getLoopIndices(tv, indexer_);

      auto start_idx = IrBuilder::addExpr(
          mulExpr(
              addExpr(
                  mulExpr(loop_indices.at(0), tv->axis(1)->extent()),
                  loop_indices.at(1)),
              tv->axis(2)->extent()),
          tv->fusion()->zeroVal());
      auto stop_idx = addExpr(
          mulExpr(
              addExpr(
                  mulExpr(loop_indices.at(0), tv->axis(1)->extent()),
                  loop_indices.at(1)),
              tv->axis(2)->extent()),
          subExpr(tv->axis(2)->extent(), createInt(1)));

      // ( ( ( ( ( blockIdx.x * 128 ) + threadIdx.x ) * 4 ) + 0 )>= 0 ) &&
      // ( ( ( ( ( blockIdx.x * 128 ) + threadIdx.x ) * 4 ) + 3 ) < ( (( ((
      // getMetaData(T0) )).logical_size ))[0] ) ) )
      return andExpr(
          geExpr(start_idx, tv->fusion()->zeroVal()),
          ltExpr(stop_idx, tv->getLogicalDomain().at(0)->extent()));
    }
  };

  PredicateIndexValidator<GetReference>::validate(&fusion, false);
}

// Same as IndexingTest.NonInnermostVectorize
TEST_F(PredicateIndexingTest, NonInnermostVectorize) {
  Fusion fusion;
  FusionGuard fg(&fusion);

  auto tv0 = makeContigTensor(1);
  fusion.addInput(tv0);
  auto tv1 = set(tv0);
  // For vectorized store
  auto tv2 = set(tv1);
  auto tv3 = set(tv2);
  fusion.addOutput(tv3);

  // Vectorize
  tv3->split(0, 4);
  // Serial
  tv3->split(0, 2);
  // TIDx
  tv3->split(0, 128);

  tv3->reorder({{-1, -2}});

  TransformPropagator propagator(tv3);
  MaxLogicalDomainInfoSpanningTree(tv3).traverse(&propagator);

  tv3->axis(0)->parallelize(ParallelType::BIDx);
  tv3->axis(1)->parallelize(ParallelType::TIDx);
  scheduler_utils::parallelizeAllLike(tv3, ir_utils::allTvs(&fusion));

  tv1->axis(2)->parallelize(ParallelType::Vectorize);
  tv3->axis(2)->parallelize(ParallelType::Vectorize);

  // T1_l[ iblockIdx.x20{( ceilDiv(( ceilDiv(( ceilDiv(i0, 4) ), 2) ), 128) )},
  // ithreadIdx.x21{128}, iV17{4}, iS19{2} ] T2_l[ iblockIdx.x14{( ceilDiv((
  // ceilDiv(( ceilDiv(i0, 4) ), 2) ), 128) )}, ithreadIdx.x15{128}, iS11{4},
  // iS13{2} ] T3_g[ iblockIdx.x8{( ceilDiv(( ceilDiv(( ceilDiv(i0, 4) ), 2) ),
  // 128) )}, ithreadIdx.x9{128}, iV5{4}, iS7{2} ]

  // Check the vectorized tensors, i.e., tv1 and tv3. The vectorized domain is
  // not innermost. Make sure only the vectorized domain is predicated with
  // (extent - 1).
  struct GetReference : AbstractGetReference {
    GetReference(const TensorIndexer& indexer, const IdModel& id_model)
        : AbstractGetReference(indexer, id_model) {}

    Val* getInlinePredicate(TensorView* tv) const override {
      if (tv->name() != 1 && tv->name() != 3) {
        return nullptr;
      }

      std::vector<Val*> loop_indices = getLoopIndices(tv, indexer_);

      auto common_idx = addExpr(
          mulExpr(
              addExpr(
                  mulExpr(loop_indices.at(0), tv->axis(1)->extent()),
                  loop_indices.at(1)),
              tv->axis(3)->extent()),
          loop_indices.at(3));
      auto start_idx = IrBuilder::addExpr(
          mulExpr(common_idx, tv->axis(2)->extent()), tv->fusion()->zeroVal());
      auto stop_idx = addExpr(
          mulExpr(common_idx, tv->axis(2)->extent()),
          subExpr(tv->axis(2)->extent(), createInt(1)));

      return andExpr(
          geExpr(start_idx, tv->fusion()->zeroVal()),
          ltExpr(stop_idx, tv->getLogicalDomain().at(0)->extent()));
    }
  };

  PredicateIndexValidator<GetReference>::validate(&fusion, false);
}

// Same fusion as IndexingTest.DoubleBuffering1
TEST_F(PredicateIndexingTest, DoubleBuffering1) {
  Fusion fusion;
  FusionGuard fg(&fusion);

  auto tv0 = makeContigTensor(1);
  fusion.addInput(tv0);

  auto tv1 = set(tv0);
  auto tv2 = add(tv1, IrBuilder::create<Val>(1.0));
  auto tv3 = set(tv2);
  fusion.addOutput(tv3);

  tv1->setMemoryType(MemoryType::Shared);

  tv3->split(-1, 128);
  tv3->split(-1, 32);
  TransformPropagatorWithCheck propagator(tv3);
  MaxLogicalDomainInfoSpanningTree(tv3).traverse(&propagator);

  tv1->inlineAt(-2);
  tv2->inlineAt(-2);

  tv3->axis(-2)->parallelize(ParallelType::BIDx);
  tv3->axis(-1)->parallelize(ParallelType::TIDx);
  scheduler_utils::parallelizeAllLike(tv3);

  tv1->circularBuffer(/*number_of_stages=*/2);

  // T1_s[ iS12{( ceilDiv(i0, 128) )}, iblockIdx.x14{( ceilDiv(128, 32) )},
  // ithreadIdx.x15{32} ] ca_pos( 2 )

  struct GetReference : AbstractGetReference {
    GetReference(const TensorIndexer& indexer, const IdModel& id_model)
        : AbstractGetReference(indexer, id_model) {}

    Val* getInlinePredicate(TensorView* tv) const override {
      std::vector<Val*> loop_indices = getLoopIndices(tv, indexer_);

      // Don't care tensors outside circular buffered loops
      if (circular_buffer_loop_stage_ ==
          CircularBufferLoopStage::NotApplicable) {
        return nullptr;
      }

      // All other tensors are just predicated as usual
      if (tv->name() != 1) {
        return nullptr;
      }

      // No epilog for this fusion
      NVF_ERROR(
          circular_buffer_loop_stage_ == CircularBufferLoopStage::Prolog ||
          circular_buffer_loop_stage_ == CircularBufferLoopStage::Main);

      auto circular_buffer_index = for_loops_.at(0)->index();

      if (circular_buffer_loop_stage_ == CircularBufferLoopStage::Prolog) {
        // bidx.x * 32 + tid.x >= 0 &&
        // bidx.x * 32 + tid.x < N
        auto idx = addExpr(
            mulExpr(loop_indices.at(1), tv->axis(2)->extent()),
            loop_indices.at(2));
        return andExpr(
            geExpr(idx, tv->fusion()->zeroVal()),
            ltExpr(idx, tv->getLogicalDomain().at(0)->extent()));
      } else {
        // (i + 1) * 128 + bidx.x * 32 + tid.x >= 0 &&
        // (i + 1) * 128 + bidx.x * 32 + tid.x < N
        auto idx = addExpr(
            mulExpr(
                addExpr(circular_buffer_index, tv->fusion()->oneVal()),
                createInt(128)),
            addExpr(
                mulExpr(loop_indices.at(1), tv->axis(2)->extent()),
                loop_indices.at(2)));
        return andExpr(
            geExpr(idx, tv->fusion()->zeroVal()),
            ltExpr(idx, tv->getLogicalDomain().at(0)->extent()));
      }
    }
  };

  PredicateIndexValidator<GetReference>::validate(&fusion, false);

  auto options = at::TensorOptions().dtype(at::kFloat).device(at::kCUDA, 0);
  at::Tensor t0 = at::randn({1000}, options);
  std::vector<c10::IValue> inputs = {t0};

  EnableOptionsGuard enable_options_guard;
  EnableOptionsGuard::getCurOptions().set(EnableOption::IdModel, {"all"});

  FusionExecutor fe;
  fe.compileFusion(&fusion, inputs);
  auto outputs = fe.runFusion(inputs);

  testValidate(&fusion, outputs, inputs, __LINE__, __FILE__);
}

// Same fusion ad IndexingTest.CircularBuffering1
TEST_F(PredicateIndexingTest, CircularBuffering1) {
  Fusion fusion;
  FusionGuard fg(&fusion);

  auto tv0 = makeContigTensor(1);
  fusion.addInput(tv0);

  auto tv1 = set(tv0);
  auto tv2 = add(tv1, IrBuilder::create<Val>(1.0));
  auto tv3 = set(tv2);
  fusion.addOutput(tv3);

  tv1->setMemoryType(MemoryType::Shared);

  tv3->split(-1, 128);
  tv3->split(-1, 32);
  TransformPropagatorWithCheck propagator(tv3);
  MaxLogicalDomainInfoSpanningTree(tv3).traverse(&propagator);

  tv1->inlineAt(-2);
  tv2->inlineAt(-2);

  tv3->axis(-2)->parallelize(ParallelType::BIDx);
  tv3->axis(-1)->parallelize(ParallelType::TIDx);
  scheduler_utils::parallelizeAllLike(tv3);

  tv1->circularBuffer(/*number_of_stages=*/4);

  // T1_s[ iS12{( ceilDiv(i0, 128) )}, iblockIdx.x14{( ceilDiv(128, 32) )},
  // ithreadIdx.x15{32} ] ca_pos( 2 )

  struct GetReference : AbstractGetReference {
    GetReference(const TensorIndexer& indexer, const IdModel& id_model)
        : AbstractGetReference(indexer, id_model) {}

    Val* getInlinePredicate(TensorView* tv) const override {
      std::vector<Val*> loop_indices = getLoopIndices(tv, indexer_);

      // Don't care tensors outside circular buffered loops
      if (circular_buffer_loop_stage_ ==
          CircularBufferLoopStage::NotApplicable) {
        return nullptr;
      }

      // All other tensors are just predicated as usual
      if (tv->name() != 1) {
        return nullptr;
      }

      // No epilog for this fusion
      NVF_ERROR(
          circular_buffer_loop_stage_ == CircularBufferLoopStage::Prolog ||
          circular_buffer_loop_stage_ == CircularBufferLoopStage::Main);

      auto circular_buffer_index = for_loops_.at(0)->index();

      Val* idx = nullptr;
      if (circular_buffer_loop_stage_ == CircularBufferLoopStage::Prolog) {
        // i * 128 + bidx.x * 32 + tid.x >= 0 &&
        // i * 128 + bidx.x * 32 + tid.x < N
        idx = addExpr(
            mulExpr(circular_buffer_index, createInt(128)),
            addExpr(
                mulExpr(loop_indices.at(1), tv->axis(2)->extent()),
                loop_indices.at(2)));
      } else {
        // (i + 3) * 128 + bidx.x * 32 + tid.x >= 0 &&
        // (i + 3) * 128 + bidx.x * 32 + tid.x < N
        idx = addExpr(
            mulExpr(
                addExpr(circular_buffer_index, createInt(3)), createInt(128)),
            addExpr(
                mulExpr(loop_indices.at(1), tv->axis(2)->extent()),
                loop_indices.at(2)));
      }

      return andExpr(
          geExpr(idx, tv->fusion()->zeroVal()),
          ltExpr(idx, tv->getLogicalDomain().at(0)->extent()));
    }
  };

  PredicateIndexValidator<GetReference>::validate(&fusion, false);

  auto options = at::TensorOptions().dtype(at::kFloat).device(at::kCUDA, 0);
  at::Tensor t0 = at::randn({1000}, options);
  std::vector<c10::IValue> inputs = {t0};

  EnableOptionsGuard enable_options_guard;
  EnableOptionsGuard::getCurOptions().set(EnableOption::IdModel, {"all"});

  FusionExecutor fe;
  fe.compileFusion(&fusion, inputs);
  auto outputs = fe.runFusion(inputs);

  testValidate(&fusion, outputs, inputs, __LINE__, __FILE__);
}

// Same fusion as IndexingTest.CircularBuffering2. Combination of
// circular buffering and unrolling
TEST_F(PredicateIndexingTest, UnrolledCircularBuffering) {
  Fusion fusion;
  FusionGuard fg(&fusion);

  auto tv0 = makeContigTensor(1);
  fusion.addInput(tv0);

  auto tv1 = add(tv0, IrBuilder::create<Val>(1.0));
  auto tv2 = set(tv1);
  auto tv3 = add(tv2, IrBuilder::create<Val>(1.0));
  fusion.addOutput(tv3);

  tv1->setMemoryType(MemoryType::Shared);

  // [I0]
  tv3->split(-1, 256);
  // [I0/256, 256]
  tv3->split(-1, 8);
  // [I0/256, 256/8, 8]
  tv3->split(-2, 4);
  // [I0/256, 256/8/4, 4, 8]
  tv3->split(-2, 2);
  // [I0/256, 256/8/4, 4/2, 2, 8]

  TransformPropagatorWithCheck propagator(tv3);
  MaxLogicalDomainInfoSpanningTree(tv3).traverse(&propagator);

  tv0->computeAt(tv3, 1);
  tv2->computeAt(tv3, -1);

  tv3->axis(0)->parallelize(ParallelType::BIDx);
  tv3->axis(2)->parallelize(ParallelType::Unroll);
  tv3->axis(4)->parallelize(ParallelType::TIDx);

  // axis(1) will be circular buffered
  tv2->circularBuffer(/*number_of_stages=*/4);

  // [I0/256, 256/8/4, 4/2, 2, 8]
  //    +        +       +      +
  //    |        |       |      +-- TIDx
  //    |        |       +-- unroll
  //    |        +-- circular buffering
  //    +-- BIDx

  struct GetReference : AbstractGetReference {
    GetReference(const TensorIndexer& indexer, const IdModel& id_model)
        : AbstractGetReference(indexer, id_model) {}

    Val* getOuterPredicate(TensorView* tv) const override {
      std::vector<Val*> loop_indices = getLoopIndices(tv, indexer_);

      // Don't care tensors outside circular buffered loops
      if (circular_buffer_loop_stage_ ==
          CircularBufferLoopStage::NotApplicable) {
        return nullptr;
      }

      // All other tensors are just predicated as usual
      if (tv->name() != 2) {
        return nullptr;
      }

      // Circular buffer tensor itself should not appear in Epilogue as
      // a consumer
      NVF_ERROR(
          circular_buffer_loop_stage_ == CircularBufferLoopStage::Prolog ||
          circular_buffer_loop_stage_ == CircularBufferLoopStage::Main);

      auto circular_buffer_index = for_loops_.at(1)->index();

      auto zero = tv->fusion()->zeroVal();
      auto one = tv->fusion()->oneVal();

      // The base index is:
      //
      // i0 * 256 + ((i1 * 4 + (i2 * 2 + i3)) * 16 + tidx)
      //
      // Here, i1 and i2 correspond to the circular buffer loop and
      // the unroll loop, respectively.

      Val* start_idx = nullptr;
      Val* stop_idx = nullptr;
      if (circular_buffer_loop_stage_ == CircularBufferLoopStage::Prolog) {
        // Start index: i0 * 256 + ((i1 * 4 + (0 * 2 + 0)) * 8 +
        // tidx)
        // Stop index: i0 * 256 + (((i1 + 3) * 4 + (1 * 2 + 1)) * 8 + tidx)
        start_idx = addExpr(
            mulExpr(loop_indices.at(0), createInt(256)),
            addExpr(
                mulExpr(
                    addExpr(
                        mulExpr(circular_buffer_index, createInt(4)),
                        IrBuilder::addExpr(
                            IrBuilder::mulExpr(zero, tv->axis(3)->extent()),
                            zero)),
                    tv->axis(4)->extent()),
                loop_indices.at(4)));
        stop_idx = addExpr(
            mulExpr(loop_indices.at(0), createInt(256)),
            addExpr(
                mulExpr(
                    addExpr(
                        mulExpr(circular_buffer_index, createInt(4)),
                        addExpr(
                            mulExpr(
                                subExpr(tv->axis(2)->extent(), one),
                                tv->axis(3)->extent()),
                            one)),
                    tv->axis(4)->extent()),
                loop_indices.at(4)));
      } else {
        NVF_ERROR(circular_buffer_loop_stage_ == CircularBufferLoopStage::Main);
        // Start index: i0 * 256 + (((i1) * 4 + (0 * 2 + 0)) * 8 +
        // tidx)
        // Stop index: i0 * 256 + (((i1 + 3) * 4 + (1 * 2 + 1)) * 8 + tidx)
        start_idx = addExpr(
            mulExpr(loop_indices.at(0), createInt(256)),
            addExpr(
                mulExpr(
                    addExpr(
                        mulExpr(circular_buffer_index, createInt(4)),
                        IrBuilder::addExpr(
                            IrBuilder::mulExpr(zero, tv->axis(3)->extent()),
                            zero)),
                    tv->axis(4)->extent()),
                loop_indices.at(4)));
        stop_idx = addExpr(
            mulExpr(loop_indices.at(0), createInt(256)),
            addExpr(
                mulExpr(
                    addExpr(
                        mulExpr(
                            addExpr(circular_buffer_index, createInt(3)),
                            createInt(4)),
                        addExpr(
                            mulExpr(
                                subExpr(tv->axis(2)->extent(), one),
                                tv->axis(3)->extent()),
                            one)),
                    tv->axis(4)->extent()),
                loop_indices.at(4)));
      }

      return andExpr(
          geExpr(start_idx, zero),
          ltExpr(stop_idx, tv->getLogicalDomain().at(0)->extent()));
    }
  };

  PredicateIndexValidator<GetReference>::validate(&fusion, false);

  auto options = at::TensorOptions().dtype(at::kFloat).device(at::kCUDA, 0);
  at::Tensor t0 = at::randn({1000}, options);
  std::vector<c10::IValue> inputs = {t0};

  EnableOptionsGuard enable_options_guard;
  EnableOptionsGuard::getCurOptions().set(EnableOption::IdModel, {"all"});

  FusionExecutor fe;
  fe.compileFusion(&fusion, inputs);
  auto outputs = fe.runFusion(inputs);

  testValidate(&fusion, outputs, inputs, __LINE__, __FILE__);
}

// Completely unswitched circular buffering
TEST_F(PredicateIndexingTest, UnswitchedCircularBuffering1) {
  Fusion fusion;
  FusionGuard fg(&fusion);

  auto tv0 = makeContigTensor(1);
  fusion.addInput(tv0);

  auto tv1 = set(tv0);
  auto tv2 = add(tv1, IrBuilder::create<Val>(1.0));
  fusion.addOutput(tv2);

  tv2->split(0, 4);
  tv2->split(0, 1);
  TransformPropagatorWithCheck propagator(tv2);
  MaxLogicalDomainInfoSpanningTree(tv2).traverse(&propagator);

  tv1->inlineAt(-1);

  // [I0/4/1, 1, 4]
  //          ^  ^
  //          |  +-- circular bufer
  //          |
  //          +-- unswitch
  tv1->circularBuffer(/*number_of_stages=*/2);
  tv1->axis(1)->parallelize(ParallelType::Unswitch);

  // T1_l[ iS9{( ceilDiv(( ceilDiv(i0, 4) ), 1) )}, iUS10{1}, iS8{4} ] ca_pos( 3
  // )

  struct GetReference : AbstractGetReference {
    GetReference(const TensorIndexer& indexer, const IdModel& id_model)
        : AbstractGetReference(indexer, id_model) {}

    Val* getOuterPredicate(TensorView* tv) const override {
      std::vector<Val*> loop_indices = getLoopIndices(tv, indexer_);

      auto zero = tv->fusion()->zeroVal();

      // The base index is:
      //
      // i0 * 4 + i2
      //
      // where i2 is the circular buffer index. The index of iUS10 is
      // not included as its extent is 1.

      // Start index: i0 * 4
      Val* start_idx = mulExpr(loop_indices.at(0), createInt(4));

      // Stop index: i0 * 4 + 4
      // Note that it isn't "i0 * 4 + 3" since i2 is circular buffered
      // and there's no epilog, so the main loop has a read of (i2 +
      // 1).
      Val* stop_idx =
          addExpr(mulExpr(loop_indices.at(0), createInt(4)), createInt(4));

      return andExpr(
          geExpr(start_idx, zero),
          ltExpr(stop_idx, tv->getLogicalDomain().at(0)->extent()));
    }
  };

  PredicateIndexValidator<GetReference>::validate(&fusion, false);

  auto options = at::TensorOptions().dtype(at::kFloat).device(at::kCUDA, 0);
  at::Tensor t0 = at::randn({99}, options);
  std::vector<c10::IValue> inputs = {t0};

  EnableOptionsGuard enable_options_guard;
  EnableOptionsGuard::getCurOptions().set(EnableOption::IdModel, {"all"});

  FusionExecutor fe;
  fe.compileFusion(&fusion, inputs);
  auto outputs = fe.runFusion(inputs);

  testValidate(&fusion, outputs, inputs, __LINE__, __FILE__);
}

// Mostly the same as UnswitchedCircularBuffering1 but with Vectorize
TEST_F(PredicateIndexingTest, UnswitchedCircularBuffering2) {
  Fusion fusion;
  FusionGuard fg(&fusion);

  auto tv0 = makeContigTensor(1);
  fusion.addInput(tv0);

  auto tv1 = set(tv0);
  auto tv2 = add(tv1, IrBuilder::create<Val>(1.0));
  fusion.addOutput(tv2);

  // Vectorize
  tv2->split(0, 4);
  // Circular buffering
  tv2->split(0, 128);
  // Unswitch
  tv2->split(0, 1);

  TransformPropagatorWithCheck propagator(tv2);
  MaxLogicalDomainInfoSpanningTree(tv2).traverse(&propagator);

  tv1->inlineAt(3);

  // [I0/4/128/1, 1, 128, 4]
  //      +       +   +   +
  //      |       |   |   +-- vectorize
  //      |       |   +-- circular buffering
  //      |       +-- unswitch
  //      +-- BIDx
  tv1->circularBuffer(/*number_of_stages=*/3);
  tv1->axis(3)->parallelize(ParallelType::Vectorize);
  tv1->axis(1)->parallelize(ParallelType::Unswitch);
  tv1->axis(0)->parallelize(ParallelType::BIDx);

  struct GetReference : AbstractGetReference {
    GetReference(const TensorIndexer& indexer, const IdModel& id_model)
        : AbstractGetReference(indexer, id_model) {}

    Val* getOuterPredicate(TensorView* tv) const override {
      std::vector<Val*> loop_indices = getLoopIndices(tv, indexer_);

      auto zero = tv->fusion()->zeroVal();

      // The base index is:
      //
      // (i0 * 128 + i2) * 4 + i3
      //
      // where i2 is the circular buffer index. Here, i3 corresponds
      // to the vectorization. Since it's vectorized, the predicate
      // uses 0 for start and (vec_factor - 1) for stop

      // Start index: (i0 * 128 + 0) * 4 + 0
      Val* start_idx = IrBuilder::addExpr(
          mulExpr(
              IrBuilder::addExpr(
                  mulExpr(loop_indices.at(0), createInt(128)), zero),
              createInt(4)),
          zero);
      // Stop index: (i0 * 128 + 129) * 4 + 3
      Val* stop_idx = addExpr(
          mulExpr(
              addExpr(
                  mulExpr(loop_indices.at(0), createInt(128)), createInt(129)),
              createInt(4)),
          createInt(3));

      return andExpr(
          geExpr(start_idx, zero),
          ltExpr(stop_idx, tv->getLogicalDomain().at(0)->extent()));
    }
  };

  PredicateIndexValidator<GetReference>::validate(&fusion, false);

  auto options = at::TensorOptions().dtype(at::kFloat).device(at::kCUDA, 0);
  at::Tensor t0 = at::randn({1000}, options);
  std::vector<c10::IValue> inputs = {t0};

  EnableOptionsGuard enable_options_guard;
  EnableOptionsGuard::getCurOptions().set(EnableOption::IdModel, {"all"});

  FusionExecutor fe;
  fe.compileFusion(&fusion, inputs);
  auto outputs = fe.runFusion(inputs);

  testValidate(&fusion, outputs, inputs, __LINE__, __FILE__);
}

// Test circular buffering with unswitch. This fusion has a non
// circular-buffered tensor that is unswitched together with a circular-buffered
// tensor. The order between the circular buffered and non circular buffered
// tensors should not affect the unswitch predicate, which should
// always be generated based on the circular buffered tensor as it has
// more restrictive conditions.
TEST_P(PredicateIndexingTest, UnswitchedCircularBuffering3) {
  Fusion fusion;
  FusionGuard fg(&fusion);

  auto tv0 = makeContigTensor(1);
  fusion.addInput(tv0);
  auto tv1 = makeContigTensor(1);
  fusion.addInput(tv1);

  auto tv2 = set(tv0);
  auto tv3 = set(tv1);
  auto tv4 = add(tv2, tv3);
  fusion.addOutput(tv4);

  // Vectorize
  tv4->split(0, 4);
  // Circular buffering
  tv4->split(0, 128);
  // Unswitch
  tv4->split(0, 1);

  TransformPropagatorWithCheck propagator(tv4);
  MaxLogicalDomainInfoSpanningTree(tv4).traverse(&propagator);

  inlineAllAt(tv4, 3);

  // [I0/4/128/1, 1, 128, 4]
  //      +       +   +   +
  //      |       |   |   +-- vectorize
  //      |       |   +-- circular buffering
  //      |       +-- unswitch
  //      +-- BIDx
  tv3->axis(3)->parallelize(ParallelType::Vectorize);
  tv2->axis(3)->parallelize(ParallelType::Vectorize);

  tv4->axis(0)->parallelize(ParallelType::BIDx);
  tv4->axis(1)->parallelize(ParallelType::Unswitch);

  // Only one of the two inputs is circular buffered
  if (GetParam()) {
    tv2->circularBuffer(/*number_of_stages=*/3);
  } else {
    tv3->circularBuffer(/*number_of_stages=*/3);
  }

  struct GetReference : AbstractGetReference {
    GetReference(const TensorIndexer& indexer, const IdModel& id_model)
        : AbstractGetReference(indexer, id_model) {}

    Val* getOuterPredicate(TensorView* tv) const override {
      std::vector<Val*> loop_indices = getLoopIndices(tv, indexer_);

      auto zero = tv->fusion()->zeroVal();

      // The base index is:
      //
      // (i0 * 128 + i2) * 4 + i3
      //
      // where i2 is the circular buffer index. Here, i3 corresponds
      // to the vectorization. Since it's vectorized, the predicate
      // uses 0 for start and (vec_factor - 1) for stop

      // Start index: (i0 * 128 + 0) * 4 + 0
      Val* start_idx = IrBuilder::addExpr(
          mulExpr(
              IrBuilder::addExpr(
                  mulExpr(loop_indices.at(0), createInt(128)), zero),
              createInt(4)),
          zero);
      // Stop index: (i0 * 128 + 129) * 4 + 3
      Val* stop_idx = addExpr(
          mulExpr(
              addExpr(
                  mulExpr(loop_indices.at(0), createInt(128)), createInt(129)),
              createInt(4)),
          createInt(3));

      return andExpr(
          geExpr(start_idx, zero),
          ltExpr(stop_idx, tv->getLogicalDomain().at(0)->extent()));
    }
  };

  PredicateIndexValidator<GetReference>::validate(&fusion, false);

  auto options = at::TensorOptions().dtype(at::kFloat).device(at::kCUDA, 0);
  at::Tensor t0 = at::randn({1000}, options);
  at::Tensor t1 = at::randn({1000}, options);
  std::vector<c10::IValue> inputs = {t0, t1};

  EnableOptionsGuard enable_options_guard;
  EnableOptionsGuard::getCurOptions().set(EnableOption::IdModel, {"all"});

  FusionExecutor fe;
  fe.compileFusion(&fusion, inputs);
  auto outputs = fe.runFusion(inputs);

  testValidate(&fusion, outputs, inputs, __LINE__, __FILE__);
}

INSTANTIATE_TEST_SUITE_P(
    ,
    PredicateIndexingTest,
    testing::Bool(),
    testing::PrintToStringParamName());

// Repro for the issue with unswitched double buffer loops
// (https://github.com/NVIDIA/Fuser/issues/2159)
TEST_F(PredicateIndexingTest, UnswitchedCircularBuffering4) {
  Fusion fusion;
  FusionGuard fg(&fusion);

  auto tv0 = makeContigTensor(1);
  fusion.addInput(tv0);

  auto tv1 = set(tv0);
  auto tv2 = add(tv1, IrBuilder::create<Val>(1.0));
  fusion.addOutput(tv2);

  tv2->split(-1, 8);
  tv2->split(0, 1, false);
  TransformPropagatorWithCheck propagator(tv2);
  MaxLogicalDomainInfoSpanningTree(tv2).traverse(&propagator);

  tv1->inlineAt(2);

  tv2->axis(0)->parallelize(ParallelType::Unswitch);
  scheduler_utils::parallelizeAllLike(tv2);

  tv1->circularBuffer(/*number_of_stages=*/2);

  // [ 1, i0/8/1, 8 ]
  //   +     +
  //   |     +-- circular buffering
  //   +-- unswitch

  struct GetReference : AbstractGetReference {
    GetReference(const TensorIndexer& indexer, const IdModel& id_model)
        : AbstractGetReference(indexer, id_model) {}

    Val* getOuterPredicate(TensorView* tv) const override {
      auto one = tv->fusion()->oneVal();

      // The base index is:
      //
      // (i1 * 8) + i2
      //
      // where i1 is the circular buffer index.
      //
      // Start index is 0 * 8 + 0, so it's completely eliminated by
      // SimplifyingIrBuilder

      // Stop index: ((tv->axis(1)->extent() - 1) + 1) * 8 + 7
      Val* stop_idx = addExpr(
          mulExpr(
              addExpr(subExpr(tv->axis(1)->extent(), one), one), createInt(8)),
          createInt(7));

      return ltExpr(stop_idx, tv->getLogicalDomain().at(0)->extent());
    }
  };

  PredicateIndexValidator<GetReference>::validate(&fusion, false);

  // Running this fusion with the legacy indexer would result in an
  // error if run with compute-sanitizer.
  EnableOptionsGuard enable_options_guard;
  EnableOptionsGuard::getCurOptions().set(EnableOption::IdModel, {"all"});

  auto options = at::TensorOptions().dtype(at::kFloat).device(at::kCUDA, 0);
  auto t0 = at::randn({16}, options);

  FusionExecutor fe;
  fe.compileFusion(&fusion, {t0});
  auto cg_outputs = fe.runFusion({t0});

  testValidate(&fusion, cg_outputs, {t0}, __LINE__, __FILE__);
}

// Same fusion as NVFuserTest.FusionNonDivisibleSplit1_CUDA. Just
// check if proper predicates are generated.
TEST_F(PredicateIndexingTest, NonDivisibleSplit1) {
  Fusion fusion;
  FusionGuard fg(&fusion);

  auto tv0 = makeSymbolicTensor(1);
  fusion.addInput(tv0);

  auto tv1 = sum(tv0, {0});
  fusion.addOutput(tv1);

  // [I]
  tv1->split(0, 5);
  // [ceilDiv(I, 5), 5]

  // This second split is non-divisible. The split domain must be predicated.
  tv1->split(1, 3);
  // [ceilDiv(I, 5), 2, 3]

  auto tv2 = sum(tv0, {0});
  fusion.addOutput(tv2);

  // tv2 shouldn't need to have another predicate
  tv2->split(0, 4);
  tv2->split(1, 2);

  struct GetReference : AbstractGetReference {
    GetReference(const TensorIndexer& indexer, const IdModel& id_model)
        : AbstractGetReference(indexer, id_model) {}

    Val* getInlinePredicate(TensorView* tv) const override {
      std::vector<Val*> loop_indices = getLoopIndices(tv, indexer_);
      auto zero = tv->fusion()->zeroVal();

      // Initialization exprs should not be predicated
      if (for_loops_.empty()) {
        return tv->fusion()->trueVal();
      }

      // The predicate for the logical domain is:
      //
      // (i0 * first_split_factor + i1 * second_split_factor + i2) >=
      // 0 &&
      // (i0 * first_split_factor + i1 * second_split_factor + i2) <
      // logical_size

      IterDomain* second_split_input =
          tv->axis(1)->definition()->input(0)->as<IterDomain>();

      Val* second_split_idx = addExpr(
          mulExpr(loop_indices.at(1), tv->axis(2)->extent()),
          loop_indices.at(2));

      Val* logical_idx = addExpr(
          mulExpr(loop_indices.at(0), second_split_input->extent()),
          second_split_idx);

      Val* cond = andExpr(
          geExpr(logical_idx, zero),
          ltExpr(logical_idx, tv->getLogicalDomain().at(0)->extent()));

      // In the case of tv1, since the second split is non divisible,
      // it should have a predicate to protect the non-divisible split
      // input, which should be:
      //
      // i1 * second_split_factor + i2 < first_split_factor

      if (tv->name() == 1) {
        cond = andExpr(
            cond, ltExpr(second_split_idx, second_split_input->extent()));
      }

      return cond;
    }
  };

  PredicateIndexValidator<GetReference>::validate(&fusion, false);

  EnableOptionsGuard enable_options_guard;
  EnableOptionsGuard::getCurOptions().set(EnableOption::IdModel, {"all"});

  auto options = at::TensorOptions().dtype(at::kFloat).device(at::kCUDA, 0);
  at::Tensor t0 = at::randn({999}, options);
  std::vector<c10::IValue> aten_inputs = {t0};

  FusionExecutor fe;
  fe.compileFusion(&fusion, aten_inputs);
  auto outputs = fe.runFusion(aten_inputs);

  testValidate(&fusion, outputs, aten_inputs, __LINE__, __FILE__);
}

// Mostly same pattern as NonDivisibleSplit1 but with unswitch. The
// non divisible split predicate should also appear in the unswitch
// predicate.
TEST_F(PredicateIndexingTest, NonDivisibleSplitWithUnswitch) {
  Fusion fusion;
  FusionGuard fg(&fusion);

  auto tv0 = makeSymbolicTensor(1);
  fusion.addInput(tv0);

  auto tv1 = set(tv0);
  auto tv2 = set(tv1);
  fusion.addOutput(tv2);

  // [I]
  tv1->split(0, 5);
  // [ceilDiv(I, 5), 5]

  // This second split is non-divisible. The split domain must be predicated.
  tv1->split(1, 3);
  // [ceilDiv(I, 5), 2, 3]

  // Schedule tv2 in the same way as tv1. tv2 should also have a non
  // divisible split predicate.
  TransformPropagatorWithCheck propagator(tv1);
  MaxLogicalDomainInfoSpanningTree(tv1).traverse(&propagator);

  tv1->inlineAt(-1);
  tv2->axis(0)->parallelize(ParallelType::BIDx);
  tv2->axis(1)->parallelize(ParallelType::Unswitch);
  tv2->axis(2)->parallelize(ParallelType::TIDx);

  // In this case, tv1 and tv2 are unswitched together. Both should
  // yield the same non divisible split predicate. The final unswitch
  // predicate should only have one.

  struct GetReference : AbstractGetReference {
    GetReference(const TensorIndexer& indexer, const IdModel& id_model)
        : AbstractGetReference(indexer, id_model) {}

    Val* getOuterPredicate(TensorView* tv) const override {
      std::vector<Val*> loop_indices = getLoopIndices(tv, indexer_);
      auto zero = tv->fusion()->zeroVal();
      auto one = tv->fusion()->oneVal();

      IterDomain* second_split_input =
          tv->axis(1)->definition()->input(0)->as<IterDomain>();

      Val* second_split_start_idx = addExpr(
          IrBuilder::mulExpr(zero, tv->axis(2)->extent()), loop_indices.at(2));

      Val* second_split_stop_idx = addExpr(
          mulExpr(subExpr(tv->axis(1)->extent(), one), tv->axis(2)->extent()),
          loop_indices.at(2));

      Val* logical_start_idx = addExpr(
          mulExpr(loop_indices.at(0), second_split_input->extent()),
          second_split_start_idx);

      Val* logical_stop_idx = addExpr(
          mulExpr(loop_indices.at(0), second_split_input->extent()),
          second_split_stop_idx);

      Val* cond = andExpr(
          geExpr(logical_start_idx, zero),
          ltExpr(logical_stop_idx, tv->getLogicalDomain().at(0)->extent()));

      // Non divisible split. Only the stop predicate is included.
      cond = andExpr(
          cond, ltExpr(second_split_stop_idx, second_split_input->extent()));

      return cond;
    }
  };

  PredicateIndexValidator<GetReference>::validate(&fusion, false);

  EnableOptionsGuard enable_options_guard;
  EnableOptionsGuard::getCurOptions().set(EnableOption::IdModel, {"all"});

  auto options = at::TensorOptions().dtype(at::kFloat).device(at::kCUDA, 0);
  at::Tensor t0 = at::randn({999}, options);
  std::vector<c10::IValue> aten_inputs = {t0};

  FusionExecutor fe;
  fe.compileFusion(&fusion, aten_inputs);
  auto outputs = fe.runFusion(aten_inputs);

  testValidate(&fusion, outputs, aten_inputs, __LINE__, __FILE__);
}

// Testing non divisible split predicate with circular buffering
TEST_F(PredicateIndexingTest, NonDivisibleSplitWithCircularBuffering) {
  Fusion fusion;
  FusionGuard fg(&fusion);

  auto tv0 = makeSymbolicTensor(1);
  fusion.addInput(tv0);

  auto tv1 = set(tv0);
  auto tv2 = set(tv1);
  fusion.addOutput(tv2);

  // [I]
  tv1->split(0, 10);
  // [ceilDiv(I, 10), 10]

  // This second split is non-divisible. The split domain must be predicated.
  tv1->split(1, 3);
  // [ceilDiv(I, 10), 4, 3]

  TransformPropagatorWithCheck propagator(tv1);
  MaxLogicalDomainInfoSpanningTree(tv1).traverse(&propagator);

  tv1->inlineAt(2);
  tv2->axis(0)->parallelize(ParallelType::TIDx);

  tv1->circularBuffer(3);

  // tv1 is circular buffered at its axis(1). The non divisible split
  // predicate should use the incremented index for the axis.

  struct GetReference : AbstractGetReference {
    GetReference(const TensorIndexer& indexer, const IdModel& id_model)
        : AbstractGetReference(indexer, id_model) {}

    Val* getInlinePredicate(TensorView* tv) const override {
      std::vector<Val*> loop_indices = getLoopIndices(tv, indexer_);
      auto zero = tv->fusion()->zeroVal();
      auto circular_buffer_index = for_loops_.at(1)->index();

      // Only interested in validating the circular buffer tensor
      if (tv->name() != 1) {
        return nullptr;
      }

      NVF_ERROR(
          circular_buffer_loop_stage_ == CircularBufferLoopStage::Prolog ||
          circular_buffer_loop_stage_ == CircularBufferLoopStage::Main);

      // Increment should be zero for prolog and two for main
      auto increment =
          circular_buffer_loop_stage_ == CircularBufferLoopStage::Prolog ? 0
                                                                         : 2;

      IterDomain* second_split_input =
          tv->axis(1)->definition()->input(0)->as<IterDomain>();

      Val* second_split_idx = addExpr(
          mulExpr(
              addExpr(circular_buffer_index, createInt(increment)),
              tv->axis(2)->extent()),
          loop_indices.at(2));

      Val* logical_idx = addExpr(
          mulExpr(loop_indices.at(0), second_split_input->extent()),
          second_split_idx);

      Val* cond = andExpr(
          geExpr(logical_idx, zero),
          ltExpr(logical_idx, tv->getLogicalDomain().at(0)->extent()));

      // Non divisible split. Only the stop predicate is included.
      cond =
          andExpr(cond, ltExpr(second_split_idx, second_split_input->extent()));

      return cond;
    }
  };

  PredicateIndexValidator<GetReference>::validate(&fusion, false);

  EnableOptionsGuard enable_options_guard;
  EnableOptionsGuard::getCurOptions().set(EnableOption::IdModel, {"all"});

  auto options = at::TensorOptions().dtype(at::kFloat).device(at::kCUDA, 0);
  at::Tensor t0 = at::randn({999}, options);
  std::vector<c10::IValue> aten_inputs = {t0};

  FusionExecutor fe;
  fe.compileFusion(&fusion, aten_inputs);
  auto outputs = fe.runFusion(aten_inputs);

  testValidate(&fusion, outputs, aten_inputs, __LINE__, __FILE__);
}

// Non divisible split with unswitched circularing. The non divisible
// predicate should only use the one generated from the main loop and
// the one from the prolog loop should not appear in the unswitch
// predicate.
TEST_F(
    PredicateIndexingTest,
    NonDivisibleSplitWithUnswitchedCircularBuffering) {
  Fusion fusion;
  FusionGuard fg(&fusion);

  auto tv0 = makeSymbolicTensor(1);
  fusion.addInput(tv0);

  auto tv1 = set(tv0);
  auto tv2 = set(tv1);
  fusion.addOutput(tv2);

  // [I]
  tv1->split(0, 10);
  // [ceilDiv(I, 10), 10]

  // This second split is non-divisible. The split domain must be predicated.
  tv1->split(1, 3);
  // [ceilDiv(I, 10), 4, 3]

  tv1->split(0, 1);
  // [ceilDiv(I, 10), 1, 4, 3]

  TransformPropagatorWithCheck propagator(tv1);
  MaxLogicalDomainInfoSpanningTree(tv1).traverse(&propagator);

  tv1->inlineAt(3);
  tv2->axis(0)->parallelize(ParallelType::BIDx);
  tv2->axis(1)->parallelize(ParallelType::Unswitch);
  tv2->axis(-1)->parallelize(ParallelType::TIDx);
  tv1->axis(-1)->parallelize(ParallelType::TIDx);

  tv1->circularBuffer(3);

  // tv1 is circular buffered at its axis(1). The non divisible split
  // predicate should use the incremented index for the axis.

  // The unswitch predicate should look like:
  //
  // blockIdx.x * 10 + (0 * 3) + threadIdx.x >= 0 &&
  // blockIdx.x * 10 + ((ceilDiv(10, 3) - 1) + 2) * 3 + threadIdx.x <
  // T0.logical_size[0] &&
  // ((ceilDiv(10, 3) - 1) + 2) * 3 + threadIdx.x < 10

  struct GetReference : AbstractGetReference {
    GetReference(const TensorIndexer& indexer, const IdModel& id_model)
        : AbstractGetReference(indexer, id_model) {}

    Val* getOuterPredicate(TensorView* tv) const override {
      std::vector<Val*> loop_indices = getLoopIndices(tv, indexer_);
      auto zero = tv->fusion()->zeroVal();
      auto one = tv->fusion()->oneVal();

      IterDomain* second_split_input =
          tv->axis(-1)->definition()->input(0)->as<IterDomain>();

      int64_t increment = 2;

      // (0 * 3) + threadIdx.x
      Val* second_split_start_idx = addExpr(
          IrBuilder::mulExpr(zero, tv->axis(3)->extent()), loop_indices.at(3));
      // blockIdx.x * 10 + second_split_start_idx
      Val* logical_start_idx = addExpr(
          mulExpr(loop_indices.at(0), second_split_input->extent()),
          second_split_start_idx);

      // ((ceilDiv(10, 3) - 1) + 2) * 3 + threadIdx.x
      Val* second_split_stop_idx = addExpr(
          mulExpr(
              addExpr(
                  subExpr(tv->axis(2)->extent(), one), createInt(increment)),
              tv->axis(3)->extent()),
          loop_indices.at(3));
      // blockIdx.x * 10 + second_split_stop_idx
      Val* logical_stop_idx = addExpr(
          mulExpr(loop_indices.at(0), second_split_input->extent()),
          second_split_stop_idx);

      Val* cond = andExpr(
          geExpr(logical_start_idx, zero),
          ltExpr(logical_stop_idx, tv->getLogicalDomain().at(0)->extent()));

      // Non divisible split
      cond = andExpr(
          cond, ltExpr(second_split_stop_idx, second_split_input->extent()));

      return cond;
    }
  };

  PredicateIndexValidator<GetReference>::validate(&fusion, false);

  EnableOptionsGuard enable_options_guard;
  EnableOptionsGuard::getCurOptions().set(EnableOption::IdModel, {"all"});

  auto options = at::TensorOptions().dtype(at::kFloat).device(at::kCUDA, 0);
  at::Tensor t0 = at::randn({999}, options);
  std::vector<c10::IValue> aten_inputs = {t0};

  FusionExecutor fe;
  fe.compileFusion(&fusion, aten_inputs);
  auto outputs = fe.runFusion(aten_inputs);

  testValidate(&fusion, outputs, aten_inputs, __LINE__, __FILE__);
}

// Repro of unswitch predicate issue #681
TEST_P(PredicateIndexingTest, UnswitchPredicateIssueRepro681) {
  Fusion fusion;
  FusionGuard fg(&fusion);

  auto tv0 = makeSymbolicTensor(2);
  fusion.addInput(tv0);

  auto tv1 = sum(tv0, {0, 1});
  fusion.addOutput(tv1);

  // [i0, i1]
  tv1->split(1, 4);
  // [i0, i1/4, 4]
  tv1->merge(0);
  // [i0*i1/4, 4]
  tv1->split(0, 4);
  // [i0*i1/4/4, 4, 4]
  tv1->split(0, 1);
  // [i0*i1/4/4, 1, 4, 4]

  tv1->axis(1)->parallelize(ParallelType::Unswitch);

  auto options = at::TensorOptions().dtype(at::kFloat).device(at::kCUDA, 0);
  at::Tensor t0 = at::randn({4, 10}, options);
  std::vector<c10::IValue> aten_inputs = {t0};

  struct GetReference : AbstractGetReference {
    GetReference(const TensorIndexer& indexer, const IdModel& id_model)
        : AbstractGetReference(indexer, id_model) {}

    Val* getOuterPredicate(TensorView* tv) const override {
      std::vector<Val*> loop_indices = getLoopIndices(tv, indexer_);
      auto zero = tv->fusion()->zeroVal();
      auto one = tv->fusion()->oneVal();

      auto merge =
          dynamic_cast<Merge*>(tv->getLogicalDomain().at(0)->uses().at(0));
      NVF_ERROR(merge != nullptr);

      auto merge_out_start_idx =
          IrBuilder::addExpr(mulExpr(loop_indices.at(0), createInt(4)), zero);

      auto merge_out_stop_idx = IrBuilder::addExpr(
          mulExpr(loop_indices.at(0), createInt(4)), createInt(3));

      auto logical_id0_start_idx =
          divExpr(merge_out_start_idx, merge->inner()->extent());
      auto logical_id0_stop_idx =
          divExpr(merge_out_stop_idx, merge->inner()->extent());

      auto pred = andExpr(
          geExpr(logical_id0_start_idx, zero),
          ltExpr(logical_id0_stop_idx, tv->getLogicalDomain().at(0)->extent()));

      // Due to the modulo of the merge inner propagation, these are
      // generated by using zero or extent-1 for the merge inner path
      // propagation
      auto logical_id1_stop_idx = addExpr(
          mulExpr(subExpr(merge->inner()->extent(), one), createInt(4)),
          createInt(3));

      pred = andExpr(
          pred,
          ltExpr(logical_id1_stop_idx, tv->getLogicalDomain().at(1)->extent()));

      return pred;
    }
  };

  PredicateIndexValidator<GetReference>::validate(&fusion, false);

  EnableOptionsGuard enable_options_guard;
  if (GetParam()) {
    EnableOptionsGuard::getCurOptions().set(EnableOption::IdModel, {"all"});
  } else {
    EnableOptionsGuard::getCurOptions().unset(EnableOption::IdModel);
  }

  FusionExecutor fe;
  fe.compileFusion(&fusion, aten_inputs);
  auto outputs = fe.runFusion(aten_inputs);

  auto ref = t0.to(at::kDouble).sum();

  testValidate(&fusion, outputs, aten_inputs, {ref}, __LINE__, __FILE__);
}

// Testing unswitched non-divisible predicates. For a given tensor,
// its required unswitch predicates should be generated from its
// indexing path, not its logical to loop dependencies. In this test,
// the tv2 transformation has an non-divisible split that needs to be
// predicated, but since it's inline into tv3, the acual non-divisible
// split should be based on tv3.
TEST_F(PredicateIndexingTest, NonDivisibleSplitWithUnswitchAndBroadcast) {
  Fusion fusion;
  FusionGuard fg(&fusion);

  auto tv0 = makeSymbolicTensor(1);
  fusion.addInput(tv0);
  auto tv1 = makeSymbolicTensor(2);
  fusion.addInput(tv1);

  auto tv2 = broadcast(tv0, {false, true});
  auto tv3 = add(tv2, tv1);
  fusion.addOutput(tv3);

  // [i0, i1]
  tv3->merge(0);
  // [i0*i1]

  tv3->split(0, 100);
  // [i0*i1/100, 100]

  // This split needs to predicated as a non-divisible split
  tv3->split(1, 16);
  // [i0*i1/100, 100/16, 16]

  tv3->split(0, 1);
  // [i0*i1/100/1, 1, 100/16, 16]

  TransformPropagatorWithCheck propagator(tv3);
  MaxLogicalDomainInfoSpanningTree(tv3).traverse(&propagator);

  inlineMost();

  tv3->axis(1)->parallelize(ParallelType::Unswitch);
  tv3->axis(-2)->parallelize(ParallelType::TIDy);
  tv3->axis(-1)->parallelize(ParallelType::TIDx);

  // The reference is tv3. tv2 lacks the inner concrete domain. Since
  // tv2 is fully inlined, the effective loop domains should be the
  // same for both tensors.
  //
  // The unswitch predicates should be:
  //
  // i0_idx >= 0
  // i0_idx < i0
  // i1_idx >= 0
  // i1_idx < i1
  //
  // Additionally, since the split by 16 is non-divisible, it should
  // also have:
  //
  // threadIdx.y * 16 + threadIdx.x < 100

  struct GetReference : AbstractGetReference {
    GetReference(const TensorIndexer& indexer, const IdModel& id_model)
        : AbstractGetReference(indexer, id_model) {}

    Val* getOuterPredicate(TensorView* tv) const override {
      std::vector<Val*> loop_indices = getLoopIndices(tv, indexer_);
      std::vector<IterDomain*> loop_domains = getLoopDomains(tv, id_model_);
      auto zero = tv->fusion()->zeroVal();

      auto non_divisible_split_to_predicate =
          dynamic_cast<Split*>(loop_domains.at(2)->definition());
      NVF_ERROR(non_divisible_split_to_predicate != nullptr);

      auto first_merge_out_id = loop_domains.at(0)
                                    ->definition()
                                    ->input(0)
                                    ->definition()
                                    ->input(0)
                                    ->as<IterDomain>();
      auto ref_logical_id0 =
          first_merge_out_id->definition()->input(0)->as<IterDomain>();
      auto ref_logical_id1 =
          first_merge_out_id->definition()->input(1)->as<IterDomain>();

      auto non_divisible_domain_start_idx = addExpr(
          mulExpr(loop_indices.at(2), createInt(16)), loop_indices.at(3));
      auto non_divisible_domain_stop_idx = addExpr(
          mulExpr(loop_indices.at(2), createInt(16)), loop_indices.at(3));

      auto merge_out_start_idx = addExpr(
          mulExpr(loop_indices.at(0), createInt(100)),
          non_divisible_domain_start_idx);

      auto merge_out_stop_idx = addExpr(
          mulExpr(loop_indices.at(0), createInt(100)),
          non_divisible_domain_stop_idx);

      auto logical_id0_start_idx =
          divExpr(merge_out_start_idx, ref_logical_id1->extent());
      auto logical_id0_stop_idx =
          divExpr(merge_out_stop_idx, ref_logical_id1->extent());

      auto logical_id1_start_idx =
          modExpr(merge_out_start_idx, ref_logical_id1->extent());
      auto logical_id1_stop_idx =
          modExpr(merge_out_stop_idx, ref_logical_id1->extent());

      // Since tv2 is first visited, the unswitch predicate should
      // look like:
      //
      // i0_idx >= 0 // generated for tv2
      // i0_idx < i0 // generated for tv2
      // threadIdx.y * 16 + threadIdx.x < 100 // generated for tv2
      // i1_idx >= 0 // generated for tv3
      // i1_idx < i1 // generated for tv3
      //
      // Note that the unswitch predicate comes before the predicates
      // for i1.

      // i0_idx >= 0
      Val* pred = geExpr(logical_id0_start_idx, zero);

      // i0_idx < i0
      pred = andExpr(
          pred, ltExpr(logical_id0_stop_idx, ref_logical_id0->extent()));

      // threadIdx.y * 16 + threadIdx.x < 100
      pred = andExpr(
          pred,
          ltExpr(
              non_divisible_domain_stop_idx,
              non_divisible_split_to_predicate->in()->extent()));

      // i1_idx >= 0
      pred = andExpr(pred, geExpr(logical_id1_start_idx, zero));
      // i1_idx < i1
      pred = andExpr(
          pred, ltExpr(logical_id1_stop_idx, ref_logical_id1->extent()));

      return pred;
    }
  };

<<<<<<< HEAD
  PredicateIndexValidator<GetReference>::validate(&fusion, false);
=======
  PredicateIndexValidator<GetReference>::validate(&fusion);
>>>>>>> 1b81f082

  auto options = at::TensorOptions().dtype(at::kFloat).device(at::kCUDA, 0);
  at::Tensor t0 = at::randn({5}, options);
  at::Tensor t1 = at::randn({5, 100}, options);
  std::vector<c10::IValue> aten_inputs = {t0, t1};

  EnableOptionsGuard enable_options_guard;
  EnableOptionsGuard::getCurOptions().set(EnableOption::IdModel, {"all"});

  FusionExecutor fe;
  fe.compileFusion(&fusion, aten_inputs);
  auto outputs = fe.runFusion(aten_inputs);

  testValidate(&fusion, outputs, aten_inputs, __LINE__, __FILE__);
}

TEST_F(PredicateIndexingTest, UnswitchConsolidationDifferentThreading) {
  Fusion fusion;
  FusionGuard fg(&fusion);

  auto tv0 = makeSymbolicTensor(1);
  fusion.addInput(tv0);
  auto tv1 = makeSymbolicTensor(1);
  fusion.addInput(tv1);

  auto tv2 = set(tv0);
  auto tv3 = set(tv1);
  auto tv4 = add(tv2, tv3);
  fusion.addOutput(tv4);

  // [i0]
  tv4->split(0, 16);
  // [i0/16, 16]
  tv4->split(0, 8);
  // [i0/10/8, 8, 16]
  tv4->split(0, 1);
  // [i0/10/8/1, 1, 8, 16]

  TransformPropagatorWithCheck propagator(tv4);
  MaxLogicalDomainInfoSpanningTree(tv4).traverse(&propagator);

  inlineAllAt(tv4, 2);

  tv2->setMemoryType(MemoryType::Shared);
  tv3->setMemoryType(MemoryType::Shared);

  tv4->axis(0)->parallelize(ParallelType::BIDx);
  tv4->axis(1)->parallelize(ParallelType::Unswitch);
  tv4->axis(2)->parallelize(ParallelType::TIDy);
  tv4->axis(3)->parallelize(ParallelType::TIDx);

  tv2->axis(2)->parallelize(ParallelType::TIDy);
  tv2->axis(3)->parallelize(ParallelType::TIDx);

  tv3->axis(2)->parallelize(ParallelType::TIDx);
  tv3->axis(3)->parallelize(ParallelType::TIDy);

  // All tensors are unswitched but with different TID
  // parallelization. tv2 and tv4 are parallelized as [TIDy, TIDx],
  // whereas tv3 is as [TIDx,TIDy]. These two domains are both
  // unswitched, so the unswitch predicate should include both
  // patterns: one with TIDy and TIDx and another with TIDx and
  // TIDy. Specifically, the unswitch predicate should consist of:
  //
<<<<<<< HEAD
  // (bidx * 8 + tidy) * 16 + tidx
  // (bidx * 8 + tidx) * 16 + tidy
=======
  // (bidx * 8 + tidy) * 16 + tidx < i0
  // (bidx * 8 + tidx) * 16 + tidy < i0
>>>>>>> 1b81f082
  //
  // Additionally, since tidx and tidy are both used for different
  // extents, there should be parallel domain predicates as well. The
  // overall predicate should look like as follows:
  //
  // tidx < 8 && tidy < 8 &&
  // (bidx * 8 + tidx) * 16 + tidy >= 0 &&
  // (bidx * 8 + tidx) * 16 + tidy < i0 &&
  // (bidx * 8 + tidy) * 16 + tidx >= 0 &&
  // (bidx * 8 + tidy) * 16 + tidx < i0
  struct GetReference : AbstractGetReference {
    GetReference(const TensorIndexer& indexer, const IdModel& id_model)
        : AbstractGetReference(indexer, id_model) {}

    Val* getOuterPredicate(TensorView* tv) const override {
      std::vector<Val*> loop_indices = getLoopIndices(tv, indexer_);
      std::vector<IterDomain*> loop_domains = getLoopDomains(tv, id_model_);
      auto zero = tv->fusion()->zeroVal();

      // Parallel domain indices
      int tidx_offset = tv->name() == 3 ? 2 : 3;
      int tidy_offset = tv->name() == 3 ? 3 : 2;

      Val* pred = ltExpr(loop_indices.at(tidx_offset), createInt(8));
      pred = andExpr(pred, ltExpr(loop_indices.at(tidy_offset), createInt(8)));

      // (bidx * 8 + tidx) * 16 + tidy >= 0 &&
      // (bidx * 8 + tidx) * 16 + tidy < i0
      auto tv3_idx = addExpr(
          mulExpr(
              addExpr(
                  mulExpr(loop_indices.at(0), createInt(8)),
                  loop_indices.at(tidx_offset)),
              createInt(16)),
          loop_indices.at(tidy_offset));
      pred = andExpr(pred, geExpr(tv3_idx, zero));
      pred = andExpr(
          pred, ltExpr(tv3_idx, tv->getLogicalDomain().at(0)->extent()));

      // (bidx * 8 + tidy) * 16 + tidx >= 0 &&
      // (bidx * 8 + tidy) * 16 + tidx < i0
      auto tv2_idx = addExpr(
          mulExpr(
              addExpr(
                  mulExpr(loop_indices.at(0), createInt(8)),
                  loop_indices.at(tidy_offset)),
              createInt(16)),
          loop_indices.at(tidx_offset));
      pred = andExpr(pred, geExpr(tv2_idx, zero));
      pred = andExpr(
          pred, ltExpr(tv2_idx, tv->getLogicalDomain().at(0)->extent()));

      return pred;
    }
  };

<<<<<<< HEAD
  PredicateIndexValidator<GetReference>::validate(&fusion, false);
=======
  PredicateIndexValidator<GetReference>::validate(&fusion);
>>>>>>> 1b81f082

  auto options = at::TensorOptions().dtype(at::kFloat).device(at::kCUDA, 0);
  at::Tensor t0 = at::randn({1000}, options);
  at::Tensor t1 = at::randn({1000}, options);
  std::vector<c10::IValue> aten_inputs = {t0, t1};

  EnableOptionsGuard enable_options_guard;
  EnableOptionsGuard::getCurOptions().set(EnableOption::IdModel, {"all"});

  FusionExecutor fe;
  fe.compileFusion(&fusion, aten_inputs);
  auto outputs = fe.runFusion(aten_inputs);

  testValidate(&fusion, outputs, aten_inputs, __LINE__, __FILE__);
}

} // namespace nvfuser<|MERGE_RESOLUTION|>--- conflicted
+++ resolved
@@ -4340,11 +4340,7 @@
     }
   };
 
-<<<<<<< HEAD
   PredicateIndexValidator<GetReference>::validate(&fusion, false);
-=======
-  PredicateIndexValidator<GetReference>::validate(&fusion);
->>>>>>> 1b81f082
 
   auto options = at::TensorOptions().dtype(at::kFloat).device(at::kCUDA, 0);
   at::Tensor t0 = at::randn({5}, options);
@@ -4409,13 +4405,8 @@
   // patterns: one with TIDy and TIDx and another with TIDx and
   // TIDy. Specifically, the unswitch predicate should consist of:
   //
-<<<<<<< HEAD
-  // (bidx * 8 + tidy) * 16 + tidx
-  // (bidx * 8 + tidx) * 16 + tidy
-=======
   // (bidx * 8 + tidy) * 16 + tidx < i0
   // (bidx * 8 + tidx) * 16 + tidy < i0
->>>>>>> 1b81f082
   //
   // Additionally, since tidx and tidy are both used for different
   // extents, there should be parallel domain predicates as well. The
@@ -4472,11 +4463,7 @@
     }
   };
 
-<<<<<<< HEAD
   PredicateIndexValidator<GetReference>::validate(&fusion, false);
-=======
-  PredicateIndexValidator<GetReference>::validate(&fusion);
->>>>>>> 1b81f082
 
   auto options = at::TensorOptions().dtype(at::kFloat).device(at::kCUDA, 0);
   at::Tensor t0 = at::randn({1000}, options);
