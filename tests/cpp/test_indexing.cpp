--- conflicted
+++ resolved
@@ -111,13 +111,8 @@
 template <typename GetReference>
 class IndexValidator : public kir::IrVisitor {
  public:
-<<<<<<< HEAD
-  IndexValidator(const GpuLower& lower, const GetReference& get_ref)
-      : get_ref_(get_ref) {}
-=======
   IndexValidator(const GpuLower& lower, GetReference&& get_ref)
       : get_ref_(std::move(get_ref)) {}
->>>>>>> 61f99714
 
   using kir::IrVisitor::dispatch;
   using kir::IrVisitor::handle;
@@ -194,11 +189,7 @@
   }
 
  private:
-<<<<<<< HEAD
-  const GetReference& get_ref_;
-=======
   GetReference get_ref_;
->>>>>>> 61f99714
 };
 
 } // namespace
@@ -417,12 +408,8 @@
         }
         default:
           NVF_ERROR(false, "Unexpected tensor: ", tv->toString());
-<<<<<<< HEAD
-          break;
-=======
           // gcc v11.4 requires this return statement
           return nullptr;
->>>>>>> 61f99714
       }
     }
   };
@@ -546,7 +533,6 @@
           return nullptr;
       }
     }
-<<<<<<< HEAD
 
     std::string getLinearIndexString(TensorView* tv, TensorView* maybe_consumer)
         const override {
@@ -565,26 +551,6 @@
     }
   };
 
-=======
-
-    std::string getLinearIndexString(TensorView* tv, TensorView* maybe_consumer)
-        const override {
-      switch (tv->name()) {
-        case 0: {
-          // It isn't straightforward to do structual checking as the other
-          // tests since there's no particular rule about which domain is used
-          // to provide the extent of the group. However, since everything
-          // should be deterministic, string match should also work.
-          return std::string(
-              "( ( ( ( ( i118 * ( ceilDiv(( 4 * 25 ), 5) ) ) + ( ( i119 * ( ceilDiv(( ceilDiv(( 4 * 25 ), 5) ), 2) ) ) + i120 ) ) / 25 ) * ( ceilDiv(100, 4) ) ) + ( ( ( i118 * ( ceilDiv(( 4 * 25 ), 5) ) ) + ( ( i119 * ( ceilDiv(( ceilDiv(( 4 * 25 ), 5) ), 2) ) ) + i120 ) ) % 25 ) )");
-        }
-        default:
-          return std::string();
-      }
-    }
-  };
-
->>>>>>> 61f99714
   IndexValidator<GetReference>::validate(&fusion);
 }
 
@@ -825,7 +791,6 @@
   struct GetReference : AbstractGetReference {
     GetReference(const TensorIndexer& indexer)
         : AbstractGetReference(indexer) {}
-<<<<<<< HEAD
 
     Val* getLinearIndex(TensorView* tv, TensorView* maybe_consumer)
         const override {
@@ -833,15 +798,6 @@
     }
   };
 
-=======
-
-    Val* getLinearIndex(TensorView* tv, TensorView* maybe_consumer)
-        const override {
-      return tv->fusion()->zeroVal();
-    }
-  };
-
->>>>>>> 61f99714
   IndexValidator<GetReference>::validate(&fusion);
 }
 
@@ -1118,7 +1074,6 @@
   };
 
   IndexValidator<GetReference>::validate(&fusion);
-<<<<<<< HEAD
 }
 
 // Indexing traversal failure repro due to non-size-one broadcast
@@ -1149,8 +1104,6 @@
   tree.traverse(&tp);
 
   inlineAllAt(tv3, 1, true);
-
-  fusion.printKernel();
 
   struct GetReference : AbstractGetReference {
     GetReference(const TensorIndexer& indexer)
@@ -1186,8 +1139,6 @@
   };
 
   IndexValidator<GetReference>::validate(&fusion);
-=======
->>>>>>> 61f99714
 }
 
 } // namespace nvfuser