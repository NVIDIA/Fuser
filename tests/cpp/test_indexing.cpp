--- conflicted
+++ resolved
@@ -1082,25 +1082,6 @@
   IndexValidator<GetReference>::validate(&fusion);
 }
 
-<<<<<<< HEAD
-TEST_F(IndexingTest, DISABLED_Swizzle) {
-  Fusion fusion;
-  FusionGuard fg(&fusion);
-
-  auto tv0 = makeContigConcreteTensor({32, 32});
-  fusion.addInput(tv0);
-  auto tv1 = set(tv0);
-  auto tv2 = set(tv1);
-  fusion.addOutput(tv2);
-  tv1->setMemoryType(MemoryType::Shared);
-
-  tv1->axis(0)->parallelize(ParallelType::TIDx);
-  tv2->axis(0)->parallelize(ParallelType::TIDx);
-
-  AbstractTensor alloc(tv1->getLogicalDomain());
-  alloc.swizzle(SwizzleType::XOR, 0, 1);
-  tv1->setAllocationDomain(alloc.as<IterDomain*>(), true);
-=======
 // Indexing traversal failure repro due to non-size-one broadcast
 // domains. See issue #2393 as well.
 TEST_F(IndexingTest, AlmostExactTraversalWithNonOneBroadcast) {
@@ -1129,31 +1110,15 @@
   tree.traverse(&tp);
 
   inlineAllAt(tv3, 1, true);
->>>>>>> 97933647
-
-  struct GetReference : AbstractGetReference {
-    GetReference(const TensorIndexer& indexer)
-        : AbstractGetReference(indexer) {}
-
-    Val* getLinearIndex(TensorView* tv, TensorView* maybe_consumer)
-        const override {
-      bool as_consumer = maybe_consumer == nullptr;
-      auto consumer_tv = as_consumer ? tv : maybe_consumer;
-<<<<<<< HEAD
-      std::vector<Val*> loop_indices = getLoopIndices(consumer_tv, indexer_);
-
-      switch (tv->name()) {
-        case 1: {
-          return addExpr(
-              mulExpr(
-                  tv->getLogicalDomain().at(1)->extent(), loop_indices.at(0)),
-              xorExpr(loop_indices.at(0), loop_indices.at(1)));
-        }
-        default:
-          // Only validates tv1
-          return nullptr;
-      }
-=======
+
+  struct GetReference : AbstractGetReference {
+    GetReference(const TensorIndexer& indexer)
+        : AbstractGetReference(indexer) {}
+
+    Val* getLinearIndex(TensorView* tv, TensorView* maybe_consumer)
+        const override {
+      bool as_consumer = maybe_consumer == nullptr;
+      auto consumer_tv = as_consumer ? tv : maybe_consumer;
       // Make sure tv2 as the producer is correctly indexed for
       // tv3. Skip validation for any other case
       if (tv->name() != 2 || as_consumer) {
@@ -1176,7 +1141,51 @@
       Val* tv2_producer_idx =
           addExpr(mulExpr(id19_idx, id20->extent()), id20_idx);
       return tv2_producer_idx;
->>>>>>> 97933647
+    }
+  };
+
+  IndexValidator<GetReference>::validate(&fusion);
+}
+
+TEST_F(IndexingTest, DISABLED_Swizzle) {
+  Fusion fusion;
+  FusionGuard fg(&fusion);
+
+  auto tv0 = makeContigConcreteTensor({32, 32});
+  fusion.addInput(tv0);
+  auto tv1 = set(tv0);
+  auto tv2 = set(tv1);
+  fusion.addOutput(tv2);
+  tv1->setMemoryType(MemoryType::Shared);
+
+  tv1->axis(0)->parallelize(ParallelType::TIDx);
+  tv2->axis(0)->parallelize(ParallelType::TIDx);
+
+  AbstractTensor alloc(tv1->getLogicalDomain());
+  alloc.swizzle(SwizzleType::XOR, 0, 1);
+  tv1->setAllocationDomain(alloc.as<IterDomain*>(), true);
+
+  struct GetReference : AbstractGetReference {
+    GetReference(const TensorIndexer& indexer)
+        : AbstractGetReference(indexer) {}
+
+    Val* getLinearIndex(TensorView* tv, TensorView* maybe_consumer)
+        const override {
+      bool as_consumer = maybe_consumer == nullptr;
+      auto consumer_tv = as_consumer ? tv : maybe_consumer;
+      std::vector<Val*> loop_indices = getLoopIndices(consumer_tv, indexer_);
+
+      switch (tv->name()) {
+        case 1: {
+          return addExpr(
+              mulExpr(
+                  tv->getLogicalDomain().at(1)->extent(), loop_indices.at(0)),
+              xorExpr(loop_indices.at(0), loop_indices.at(1)));
+        }
+        default:
+          // Only validates tv1
+          return nullptr;
+      }
     }
   };
 
