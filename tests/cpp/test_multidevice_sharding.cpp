// clang-format off
/*
 * SPDX-FileCopyrightText: Copyright (c) 2023-present NVIDIA CORPORATION & AFFILIATES.
 * All rights reserved.
 * SPDX-License-Identifier: BSD-3-Clause
 */
// clang-format on
#include <gmock/gmock-matchers.h>
#include <gtest/gtest.h>

#include <fusion.h>
#include <ops/all_ops.h>
#include <runtime/fusion_executor_cache.h>
#include <tests/cpp/multidevice.h>
#include <tests/cpp/validator.h>

namespace nvfuser {

using testing::ElementsAre;
using testing::UnorderedElementsAre;

// params: concrete vs symbolic input, sharded axis
class MultiDeviceReductionTest
    : public MultiDeviceTest,
      public testing::WithParamInterface<std::tuple<bool, int>> {};

// Test multidevice fusion with unsharded inputs and sharded intermediates,
// outputs.
TEST_P(MultiDeviceReductionTest, UnshardedInput_ShardedOutput) {
  auto [creates_concrete_tensor, sharded_input_dim] = GetParam();

  auto fusion = std::make_unique<Fusion>();
  FusionGuard fg(fusion.get());
  const int num_devices = communicator_->size();
  auto mesh = DeviceMesh::createForNumDevices(num_devices);
  std::vector<int64_t> input_shape = {2, 3, 2, num_devices};
  input_shape[sharded_input_dim] = num_devices;

  TensorView* tv0 = creates_concrete_tensor
      ? makeContigConcreteTensor(input_shape)
      : makeContigTensor(input_shape.size());
  TensorView* tv1 = set(tv0);
  TensorView* tv2 = add(tv1, tv1);
  TensorView* tv3 = sum(tv2, {sharded_input_dim});

  fusion->addInput(tv0);
  fusion->addOutput(tv1);
  fusion->addOutput(tv2);
  fusion->addOutput(tv3);

  tv1->axis(sharded_input_dim)->parallelize(ParallelType::DIDx);
  tv2->axis(sharded_input_dim)->parallelize(ParallelType::DIDx);
  tv3->axis(-1)->parallelize(ParallelType::DIDx);

  std::vector<TensorView*> tvs = {tv0, tv1, tv2, tv3};
  for (auto tv : tvs) {
    tv->setDeviceMesh(mesh);
  }

  auto x0 = at::randn(input_shape, tensor_options);
  std::vector<c10::IValue> inputs = {x0};
  auto x1 = shardTensor(x0, tv1);
  auto x2 = x1 + x1;
  auto x3 = shardTensor(at::sum(x0 + x0, {sharded_input_dim}), tv3);
  FusionExecutorCache executor_cache(std::move(fusion));
  auto outputs = executor_cache.runFusionWithInputs(inputs);

  testValidate(
      executor_cache.fusion(),
      outputs,
      inputs,
      {x1, x2, x3},
      __LINE__,
      __FILE__);
}

// Test multidevice fusion with sharded input and replicated intermediates and
// output.
TEST_P(MultiDeviceReductionTest, ShardedInput_ReplicatedOutput) {
  auto [creates_concrete_tensor, sharded_dim] = GetParam();
  auto fusion = std::make_unique<Fusion>();
  FusionGuard fg(fusion.get());
  int num_devices = communicator_->size();
  auto mesh = DeviceMesh::createForNumDevices(num_devices);
  std::vector<int64_t> unsharded_input_shape = {3, 2, 5};
  unsharded_input_shape[sharded_dim] = num_devices;

  TensorView* tv0 = creates_concrete_tensor
      ? makeContigConcreteTensor(unsharded_input_shape)
      : makeContigTensor(unsharded_input_shape.size());
  TensorView* tv1 = set(tv0);
  TensorView* tv2 = add(tv1, tv1);
  fusion->addInput(tv0);
  fusion->addOutput(tv1);
  fusion->addOutput(tv2);

  tv0->axis(sharded_dim)->parallelize(ParallelType::DIDx);

  std::vector<TensorView*> tvs = {tv0, tv1, tv2};
  for (auto tv : tvs) {
    tv->setDeviceMesh(mesh);
  }

  auto x1 = at::randn(unsharded_input_shape, tensor_options);
  std::vector<c10::IValue> inputs = {shardTensor(x1, tv0)};
  auto x2 = x1 * 2;
  FusionExecutorCache executor_cache(std::move(fusion));
  auto outputs = executor_cache.runFusionWithInputs(inputs);
  testValidate(
      executor_cache.fusion(), outputs, inputs, {x1, x2}, __LINE__, __FILE__);
}

INSTANTIATE_TEST_SUITE_P(
    ,
    MultiDeviceReductionTest,
    testing::Combine(testing::Bool(), testing::Values(0, 1)),
    [](const testing::TestParamInfo<std::tuple<bool, int>>& info)
        -> std::string {
      // Not sure why the following doesn't work:
      //   auto [creates_concrete_tensor, sharded_dim] = info.param;
      bool creates_concrete_tensor;
      int sharded_dim;
      std::tie(creates_concrete_tensor, sharded_dim) = info.param;
      std::ostringstream os;
      os << (creates_concrete_tensor ? "concrete" : "symbolic")
         << "_sharded_along_dim_" << sharded_dim;
      return os.str();
    });

TEST_F(MultiDeviceTest, Reduction) {
  auto fusion = std::make_unique<Fusion>();
  FusionGuard fg(fusion.get());
  auto mesh = DeviceMesh::createForNumDevices(communicator_->size());

  TensorView* in = makeContigTensor(2);
  TensorView* out = sum(in, {0});

  fusion->addInput(in);
  fusion->addOutput(out);

  in->setDeviceMesh(mesh);
  in->axis(0)->parallelize(ParallelType::DIDx);

  auto unsharded_in_tensor = at::randn({mesh.size(), 4}, tensor_options);
  auto in_tensor = shardTensor(unsharded_in_tensor, in);

  FusionExecutorCache executor_cache(std::move(fusion));
  auto out_tensors = executor_cache.runFusionWithInputs({in_tensor});
  testValidate(
      executor_cache.fusion(),
      out_tensors,
      {in_tensor},
      {unsharded_in_tensor.sum(0)},
      __LINE__,
      __FILE__);
}

TEST_F(MultiDeviceTest, Slice) {
  auto fusion = std::make_unique<Fusion>();
  FusionGuard fg(fusion.get());
  auto mesh = DeviceMesh::createForNumDevices(communicator_->size());

  std::vector<int64_t> input_shape = {communicator_->size(), 8, 8};
  TensorView* x = makeContigConcreteTensor(input_shape);
  TensorView* x_slice0 = slice(x, {0, 0, 0}, {communicator_->size(), 8, 4});
  TensorView* x_slice1 = slice(x, {0, 0, 4}, {communicator_->size(), 8, 8});

  fusion->addInput(x);
  fusion->addOutput(x_slice0);
  fusion->addOutput(x_slice1);

  for (auto tv : {x, x_slice0, x_slice1}) {
    tv->setDeviceMesh(mesh);
    tv->axis(0)->parallelize(ParallelType::DIDx);
  }

  const auto options = at::TensorOptions().device(communicator_->device());
  auto aten_x = at::randn(input_shape, options);
  auto expected_out = aten_x.split(4, 2);
  std::vector<c10::IValue> inputs = {{shardTensor(aten_x, x)}};

  FusionExecutorCache executor_cache(std::move(fusion));
  auto outputs = executor_cache.runFusionWithInputs(inputs);
  testValidate(
      executor_cache.fusion(),
      outputs,
      inputs,
      {shardTensor(expected_out[0], x), shardTensor(expected_out[1], x)},
      __LINE__,
      __FILE__);
}

TEST_F(MultiDeviceTest, BackpropMeshes) {
  auto fusion = std::make_unique<Fusion>();
  FusionGuard fg(fusion.get());

  const auto num_devices = communicator_->size();

  TensorView* x = makeContigConcreteTensor({num_devices, -1});
  TensorView* y = uniform(
      shape(x),
      fusion->zeroVal(DataType::Float),
      fusion->oneVal(DataType::Float),
      DataType::Float);
  TensorView* z = add(x, y);
  fusion->addInput(x);
  fusion->addOutput(z);

  auto mesh = DeviceMesh::createForNumDevices(num_devices);
  x->setDeviceMesh(mesh);
  x->axis(0)->parallelize(ParallelType::DIDx);

  at::Tensor unsharded_x_tensor = at::randn({num_devices, 4}, tensor_options);
  at::Tensor x_tensor = shardTensor(unsharded_x_tensor, x);

  FusionExecutorCache executor_cache(std::move(fusion));
  at::Tensor z_tensor = executor_cache.runFusionWithInputs({x_tensor})[0];
  EXPECT_THAT(z_tensor.sizes(), ElementsAre(1, 4))
      << "Due to sharding propagation, z is supposed to "
      << "be sharded in the same way as x.";
}

TEST_F(MultiDeviceTest, LayerNorm) {
  auto fusion = std::make_unique<Fusion>();
  FusionGuard fg(fusion.get());
  auto mesh = DeviceMesh::createForNumDevices(communicator_->size());

  std::vector<int64_t> input_shape = {1024, 32, 256};
  std::vector<int64_t> norm_shape{256};
  TensorView* x = makeContigConcreteTensor(input_shape);
  fusion->addInput(x);

  constexpr float kEps = 1e-5;
  Val* eps_ptr = IrBuilder::create<Val>(kEps);
  auto result = layer_norm(x, norm_shape, nullptr, nullptr, eps_ptr);
  fusion->addOutput(result.output);
  fusion->addOutput(result.mean);
  fusion->addOutput(result.invstd);

  x->setDeviceMesh(mesh);

  auto options = at::TensorOptions().device(communicator_->device());
  auto aten_x = at::randn(input_shape, options);
  c10::optional<at::Tensor> aten_weight = c10::nullopt;
  c10::optional<at::Tensor> aten_bias = c10::nullopt;
  auto aten_outputs =
      at::native_layer_norm(aten_x, norm_shape, aten_weight, aten_bias, kEps);

  FusionExecutorCache executor_cache(std::move(fusion));
  auto outputs = executor_cache.runFusionWithInputs({aten_x});

  testValidate(
      executor_cache.fusion(),
      outputs,
      {aten_x},
      {std::get<0>(aten_outputs),
       std::get<1>(aten_outputs),
       std::get<2>(aten_outputs)},
      __LINE__,
      __FILE__);
}

TEST_F(MultiDeviceTest, Issue2758) {
  auto fusion = std::make_unique<Fusion>();
  FusionGuard fg(fusion.get());

  const auto num_devices = communicator_->size();
  auto mesh = DeviceMesh::createForNumDevices(num_devices);

  TensorView* in = makeContigTensor(3);
  in->setDeviceMesh(mesh);
  in->axis(0)->parallelize(ParallelType::DIDx);

  // ReduceScatter
  TensorView* reduce_scattered = sum(in, {0});
  reduce_scattered->axis(1)->parallelize(ParallelType::DIDx);

  // Add the size of dimension 1 of `in`, which is num_devices.
  TensorView* out = add(reduce_scattered, shape(in)[1]);

  fusion->addInput(in);
  fusion->addOutput(out);

  at::Tensor unsharded_in_tensor =
      at::zeros({num_devices, num_devices, 4}, tensor_options);
  at::Tensor in_tensor = shardTensor(unsharded_in_tensor, in);

  FusionExecutorCache executor_cache(std::move(fusion));
  at::Tensor out_tensor = executor_cache.runFusionWithInputs({in_tensor})[0];

  at::Tensor expected_out_tensor =
      shardTensor(unsharded_in_tensor.sum(0), reduce_scattered) +
      in_tensor.size(1);
  testValidate(
      executor_cache.fusion(),
      {out_tensor},
      {in_tensor},
      {expected_out_tensor},
      __LINE__,
      __FILE__);
}

TEST_F(MultiDeviceTest, Transpose) {
  auto fusion = std::make_unique<Fusion>();
  FusionGuard fg(fusion.get());

  const auto num_devices = communicator_->size();
  auto mesh = DeviceMesh::createForNumDevices(num_devices);

  TensorView* in = makeContigConcreteTensor({num_devices, -1, -1});
  in->setDeviceMesh(mesh);
  in->axis(0)->parallelize(ParallelType::DIDx);
  TensorView* out = transpose(in, 1, 2);
  out->setAllocationDomain({out->axis(0), out->axis(1), out->axis(2)}, true);

  fusion->addInput(in);
  fusion->addOutput(out);

  // Sizes need to be large enough to trigger the transpose scheduler.
  at::Tensor unsharded_in_tensor =
      at::randn({num_devices, 1024, 1024}, tensor_options);
  at::Tensor in_tensor = shardTensor(unsharded_in_tensor, in);

  FusionExecutorCache executor_cache(std::move(fusion));
  at::Tensor out_tensor = executor_cache.runFusionWithInputs({in_tensor})[0];

  at::Tensor expected_out_tensor =
      shardTensor(unsharded_in_tensor.transpose(1, 2), out);
  testValidate(
      executor_cache.fusion(),
      {out_tensor},
      {in_tensor},
      {expected_out_tensor},
      __LINE__,
      __FILE__);

  FusionKernelRuntime* runtime = executor_cache.getMostRecentKernelRuntime();
  EXPECT_THAT(
      runtime->fusionSegments()->groups(),
      UnorderedElementsAre(HeuristicIs(SchedulerType::Transpose)));
}

<<<<<<< HEAD
TEST_F(MultiDeviceTest, ParallelizeLoopSplit) {
=======
TEST_F(MultiDeviceTest, LoopSplit) {
>>>>>>> c154e909
  auto fusion = std::make_unique<Fusion>();
  FusionGuard fg(fusion.get());

  const auto num_devices = communicator_->size();
  auto mesh = DeviceMesh::createForNumDevices(num_devices);

  TensorView* in = makeContigConcreteTensor({num_devices * 3});
  in->setDeviceMesh(mesh);
  fusion->addInput(in);
  TensorView* out = set(in);
  fusion->addOutput(out);

  for (auto* tv : {in, out}) {
    tv->split(0, num_devices, /*inner_split=*/false);
    tv->axis(0)->parallelize(ParallelType::DIDx);
    tv->setAllocationDomain(tv->getLoopDomain(), true);
  }

  at::Tensor in_tensor = at::randn({3}, tensor_options);
  FusionExecutorCache executor_cache(std::move(fusion));
  at::Tensor out_tensor = executor_cache.runFusionWithInputs({in_tensor})[0];

  testValidate(
      executor_cache.fusion(),
      {out_tensor},
      {in_tensor},
      {in_tensor},
      __LINE__,
      __FILE__);
}

<<<<<<< HEAD
=======
TEST_F(MultiDeviceTest, LoopSplitWithReorder) {
  auto fusion = std::make_unique<Fusion>();
  FusionGuard fg(fusion.get());

  const auto num_devices = communicator_->size();
  auto mesh = DeviceMesh::createForNumDevices(num_devices);

  TensorView* in = makeContigConcreteTensor({2, num_devices * 3});
  in->setDeviceMesh(mesh);
  fusion->addInput(in);

  TensorView* out = set(in);
  fusion->addOutput(out);

  // logical: i{2}, i{3D}
  // allocation: iDIDx{D}, i{3}, i{2}
  in->split(1, num_devices, /*inner_split=*/false);
  in->reorder({{0, -1}});
  in->axis(0)->parallelize(ParallelType::DIDx);
  in->setAllocationDomain(in->getLoopDomain(), true);

  out->split(1, num_devices, /*inner_split=*/false);
  out->axis(1)->parallelize(ParallelType::DIDx);
  out->setAllocationDomain(out->getLoopDomain(), true);

  at::Tensor in_tensor = at::randn({3, 2}, tensor_options).t();
  FusionExecutorCache executor_cache(std::move(fusion));
  at::Tensor out_tensor = executor_cache.runFusionWithInputs({in_tensor})[0];

  testValidate(
      executor_cache.fusion(),
      {out_tensor},
      {in_tensor},
      {in_tensor},
      __LINE__,
      __FILE__);
}

>>>>>>> c154e909
class MultiDeviceBroadcastTest : public MultiDeviceTest,
                                 public testing::WithParamInterface<bool> {};

// This test and the following `ExpandedBroadcast` test verify the expression
// evaluator correctly binds the extent of a broadcast dimension to 1 and the
// expanded extent to the tensor size. There used to be a bug where it
// incorrectly binds the extent(s) to the mesh size.
//
// `b(DID{i0})` and `b(i0)` bear the same semantics. The former is used more
// often due to how parallelizeAllLike is implemented.
TEST_P(MultiDeviceBroadcastTest, NotExpanded) {
  const bool parallelizes_broadcast = GetParam();

  auto fusion = std::make_unique<Fusion>();
  FusionGuard fg(fusion.get());

  const auto num_devices = communicator_->size();
  auto mesh = DeviceMesh::createForNumDevices(num_devices);

  TensorView* in = TensorViewBuilder()
                       .dtype(DataType::Float)
                       .contiguity({std::nullopt, true})
                       .shape({1, -1})
                       .build();
  in->setDeviceMesh(mesh);
  if (parallelizes_broadcast) {
    in->axis(0)->parallelize(ParallelType::DIDx);
  }
  TensorView* out = set(in);
  fusion->addInput(in);
  fusion->addOutput(out);

  FusionExecutorCache executor_cache(std::move(fusion));
  auto options = at::TensorOptions().dtype(at::kFloat).device(at::kCUDA, 0);
  at::Tensor in_tensor = at::randn({1, 8}, options);
  at::Tensor out_tensor = executor_cache.runFusionWithInputs({in_tensor})[0];
  testValidate(
      executor_cache.fusion(), {out_tensor}, {in_tensor}, __LINE__, __FILE__);
}

TEST_P(MultiDeviceBroadcastTest, Expanded) {
  const bool parallelizes_broadcast = GetParam();

  auto fusion = std::make_unique<Fusion>();
  FusionGuard fg(fusion.get());

  const auto num_devices = communicator_->size();
  auto mesh = DeviceMesh::createForNumDevices(num_devices);

  TensorView* in = TensorViewBuilder()
                       .dtype(DataType::Float)
                       .contiguity({std::nullopt, true})
                       .shape({num_devices * 3, -1})
                       .expanded({true, false})
                       .build();
  in->setDeviceMesh(mesh);
  TensorView* out = set(in);
  fusion->addInput(in);
  fusion->addOutput(out);

  if (parallelizes_broadcast) {
    for (auto* tv : {in, out}) {
      tv->split(0, num_devices, /*inner_split=*/false);
      tv->axis(0)->parallelize(ParallelType::DIDx);
      tv->setAllocationDomain(tv->getLoopDomain(), true);
    }
  }

  FusionExecutorCache executor_cache(std::move(fusion));
  auto options = at::TensorOptions().dtype(at::kFloat).device(at::kCUDA, 0);
  at::Tensor in_tensor =
      at::randn({8}, options)
          .as_strided(
              {parallelizes_broadcast ? 3 : num_devices * 3, 8}, {0, 1});
  at::Tensor out_tensor = executor_cache.runFusionWithInputs({in_tensor})[0];
  testValidate(
      executor_cache.fusion(), {out_tensor}, {in_tensor}, __LINE__, __FILE__);
}

INSTANTIATE_TEST_SUITE_P(, MultiDeviceBroadcastTest, testing::Bool());

} // namespace nvfuser<|MERGE_RESOLUTION|>--- conflicted
+++ resolved
@@ -340,11 +340,7 @@
       UnorderedElementsAre(HeuristicIs(SchedulerType::Transpose)));
 }
 
-<<<<<<< HEAD
-TEST_F(MultiDeviceTest, ParallelizeLoopSplit) {
-=======
 TEST_F(MultiDeviceTest, LoopSplit) {
->>>>>>> c154e909
   auto fusion = std::make_unique<Fusion>();
   FusionGuard fg(fusion.get());
 
@@ -376,8 +372,6 @@
       __FILE__);
 }
 
-<<<<<<< HEAD
-=======
 TEST_F(MultiDeviceTest, LoopSplitWithReorder) {
   auto fusion = std::make_unique<Fusion>();
   FusionGuard fg(fusion.get());
@@ -416,7 +410,6 @@
       __FILE__);
 }
 
->>>>>>> c154e909
 class MultiDeviceBroadcastTest : public MultiDeviceTest,
                                  public testing::WithParamInterface<bool> {};
 
