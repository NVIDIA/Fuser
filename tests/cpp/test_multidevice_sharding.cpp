// clang-format off
/*
 * SPDX-FileCopyrightText: Copyright (c) 2023-present NVIDIA CORPORATION & AFFILIATES.
 * All rights reserved.
 * SPDX-License-Identifier: BSD-3-Clause
 */
// clang-format on
#include <gmock/gmock-matchers.h>
#include <gtest/gtest.h>

#include <fusion.h>
#include <ops/all_ops.h>
#include <preseg_passes/finalize_multidevice_domains.h>
#include <preseg_passes/optimization_pass.h>
#include <runtime/fusion_executor_cache.h>
#include <tests/cpp/multidevice.h>
#include <tests/cpp/validator.h>

namespace nvfuser {

using testing::Contains;
using testing::Each;
using testing::ElementsAre;
using testing::Not;
using testing::UnorderedElementsAre;

// params: concrete vs symbolic input, sharded axis
class MultiDeviceReductionTest
    : public MultiDeviceTest,
      public testing::WithParamInterface<std::tuple<bool, int>> {};

// Test multidevice fusion with unsharded inputs and sharded intermediates,
// outputs.
TEST_P(MultiDeviceReductionTest, UnshardedInput_ShardedOutput) {
  auto [creates_concrete_tensor, sharded_input_dim] = GetParam();

  auto fusion = std::make_unique<Fusion>();
  FusionGuard fg(fusion.get());
  const int num_devices = communicator_->size();
  auto mesh = DeviceMesh::createForNumDevices(num_devices);
  std::vector<int64_t> input_shape = {2, 3, 2, num_devices};
  input_shape[sharded_input_dim] = num_devices;

  TensorView* tv0 = creates_concrete_tensor
      ? makeContigConcreteTensor(input_shape)
      : makeContigTensor(input_shape.size());
  TensorView* tv1 = set(tv0);
  TensorView* tv2 = add(tv1, tv1);
  TensorView* tv3 = sum(tv2, {sharded_input_dim});

  fusion->addInput(tv0);
  fusion->addOutput(tv1);
  fusion->addOutput(tv2);
  fusion->addOutput(tv3);

  tv1->axis(sharded_input_dim)->parallelize(ParallelType::DIDx);
  tv2->axis(sharded_input_dim)->parallelize(ParallelType::DIDx);
  tv3->axis(-1)->parallelize(ParallelType::DIDx);

  std::vector<TensorView*> tvs = {tv0, tv1, tv2, tv3};
  for (auto tv : tvs) {
    tv->setDeviceMesh(mesh);
  }

  auto x0 = at::randn(input_shape, tensor_options_);
  auto x1 = shardTensor(x0, tv1);
  auto x2 = x1 + x1;
  auto x3 = shardTensor(at::sum(x0 + x0, {sharded_input_dim}), tv3);
  FusionExecutorCache executor_cache(std::move(fusion));
  auto outputs = executor_cache.runFusionWithInputs({x0});

  testValidate(
      executor_cache.fusion(), outputs, {x0}, {x1, x2, x3}, __LINE__, __FILE__);
}

// Test multidevice fusion with sharded input and replicated intermediates and
// output.
TEST_P(MultiDeviceReductionTest, ShardedInput_ReplicatedOutput) {
  auto [creates_concrete_tensor, sharded_dim] = GetParam();
  auto fusion = std::make_unique<Fusion>();
  FusionGuard fg(fusion.get());
  int num_devices = communicator_->size();
  auto mesh = DeviceMesh::createForNumDevices(num_devices);
  std::vector<int64_t> unsharded_input_shape = {3, 2, 5};
  unsharded_input_shape[sharded_dim] = num_devices;

  TensorView* tv0 = creates_concrete_tensor
      ? makeContigConcreteTensor(unsharded_input_shape)
      : makeContigTensor(unsharded_input_shape.size());
  TensorView* tv1 = set(tv0);
  TensorView* tv2 = add(tv1, tv1);
  fusion->addInput(tv0);
  fusion->addOutput(tv1);
  fusion->addOutput(tv2);

  tv0->axis(sharded_dim)->parallelize(ParallelType::DIDx);

  std::vector<TensorView*> tvs = {tv0, tv1, tv2};
  for (auto tv : tvs) {
    tv->setDeviceMesh(mesh);
  }

  auto x1 = at::randn(unsharded_input_shape, tensor_options_);
  KernelArgumentHolder args = {shardTensor(x1, tv0)};
  auto x2 = x1 * 2;
  FusionExecutorCache executor_cache(std::move(fusion));
  auto outputs = executor_cache.runFusionWithInputs(args);
  testValidate(
      executor_cache.fusion(), outputs, args, {x1, x2}, __LINE__, __FILE__);
}

INSTANTIATE_TEST_SUITE_P(
    ,
    MultiDeviceReductionTest,
    testing::Combine(testing::Bool(), testing::Values(0, 1)),
    ([](const testing::TestParamInfo<std::tuple<bool, int>>& info) {
      auto [creates_concrete_tensor, sharded_dim] = info.param;
      std::ostringstream os;
      os << (creates_concrete_tensor ? "concrete" : "symbolic")
         << "_sharded_along_dim_" << sharded_dim;
      return os.str();
    }));

TEST_F(MultiDeviceTest, Reduction) {
  auto fusion = std::make_unique<Fusion>();
  FusionGuard fg(fusion.get());
  auto mesh = DeviceMesh::createForNumDevices(communicator_->size());

  TensorView* in = makeContigTensor(2);
  TensorView* out = sum(in, {0});

  fusion->addInput(in);
  fusion->addOutput(out);

  in->setDeviceMesh(mesh);
  in->axis(0)->parallelize(ParallelType::DIDx);

  auto unsharded_in_tensor = at::randn({mesh.size(), 4}, tensor_options_);
  auto in_tensor = shardTensor(unsharded_in_tensor, in);

  FusionExecutorCache executor_cache(std::move(fusion));
  auto out_tensors = executor_cache.runFusionWithInputs({in_tensor});
  testValidate(
      executor_cache.fusion(),
      out_tensors,
      {in_tensor},
      {unsharded_in_tensor.sum(0)},
      __LINE__,
      __FILE__);
}

TEST_F(MultiDeviceTest, Slice) {
  auto fusion = std::make_unique<Fusion>();
  FusionGuard fg(fusion.get());
  auto mesh = DeviceMesh::createForNumDevices(communicator_->size());

  std::vector<int64_t> input_shape = {communicator_->size(), 8, 8};
  TensorView* x = makeContigConcreteTensor(input_shape);
  TensorView* x_slice0 = slice(x, {0, 0, 0}, {communicator_->size(), 8, 4});
  TensorView* x_slice1 = slice(x, {0, 0, 4}, {communicator_->size(), 8, 8});

  fusion->addInput(x);
  fusion->addOutput(x_slice0);
  fusion->addOutput(x_slice1);

  for (auto tv : {x, x_slice0, x_slice1}) {
    tv->setDeviceMesh(mesh);
    tv->axis(0)->parallelize(ParallelType::DIDx);
  }

  const auto options = at::TensorOptions().device(communicator_->device());
  auto aten_x = at::randn(input_shape, options);
  auto expected_out = aten_x.split(4, 2);
  KernelArgumentHolder args = {shardTensor(aten_x, x)};

  FusionExecutorCache executor_cache(std::move(fusion));
  auto outputs = executor_cache.runFusionWithInputs(args);
  testValidate(
      executor_cache.fusion(),
      outputs,
      args,
      {shardTensor(expected_out[0], x), shardTensor(expected_out[1], x)},
      __LINE__,
      __FILE__);
}

TEST_F(MultiDeviceTest, BackpropMeshes) {
  auto fusion = std::make_unique<Fusion>();
  FusionGuard fg(fusion.get());

  const auto num_devices = communicator_->size();

  TensorView* x = makeContigConcreteTensor({num_devices, -1});
  TensorView* y = uniform(
      shape(x),
      fusion->zeroVal(DataType::Float),
      fusion->oneVal(DataType::Float),
      DataType::Float);
  TensorView* z = add(x, y);
  fusion->addInput(x);
  fusion->addOutput(z);

  auto mesh = DeviceMesh::createForNumDevices(num_devices);
  x->setDeviceMesh(mesh);
  x->axis(0)->parallelize(ParallelType::DIDx);

  at::Tensor unsharded_x_tensor = at::randn({num_devices, 4}, tensor_options_);
  at::Tensor x_tensor = shardTensor(unsharded_x_tensor, x);

  FusionExecutorCache executor_cache(std::move(fusion));
  at::Tensor z_tensor =
      executor_cache.runFusionWithInputs({x_tensor})[0].as<at::Tensor>();
  EXPECT_THAT(z_tensor.sizes(), ElementsAre(1, 4))
      << "Due to sharding propagation, z is supposed to "
      << "be sharded in the same way as x.";
}

TEST_F(MultiDeviceTest, DivideBySum) {
  auto fusion = std::make_unique<Fusion>();
  FusionGuard fg(fusion.get());

  const int64_t d = communicator_->size();

  // [b, h, s, s]
  TensorView* x = makeContigTensor(4);
  TensorView* sum_x = sum(x, {-1});
  TensorView* sum_x_broadcasted = broadcast(sum_x, {false, false, false, true});
  TensorView* y = div(x, sum_x_broadcasted);
  fusion->addInput(x);
  fusion->addOutput(y);

  auto mesh = DeviceMesh::createForNumDevices(d);
  for (auto* tv : {x, sum_x, sum_x_broadcasted, y}) {
    tv->setDeviceMesh(mesh);
    tv->outer_split(1, d);
    tv->axis(1)->parallelize(ParallelType::DIDx);
    tv->reorder({{1, 0}});
  }

  const int64_t b = 2;
  const int64_t h = d * 3;
  const int64_t s = 5;
  at::Tensor unsharded_x_tensor = at::randint(5, {b, h, s, s}, tensor_options_);
  at::Tensor x_tensor = shardTensor(unsharded_x_tensor, x);

  FusionExecutorCache executor_cache(std::move(fusion));
  at::Tensor y_tensor =
      executor_cache.runFusionWithInputs({x_tensor})[0].as<at::Tensor>();
  testValidate(
      executor_cache.fusion(),
      {y_tensor},
      {x_tensor},
      {x_tensor / x_tensor.sum(-1, true)},
      __LINE__,
      __FILE__);
}

TEST_F(MultiDeviceTest, LayerNorm) {
  auto fusion = std::make_unique<Fusion>();
  FusionGuard fg(fusion.get());
  auto mesh = DeviceMesh::createForNumDevices(communicator_->size());

  std::vector<int64_t> input_shape = {1024, 32, 256};
  std::vector<int64_t> norm_shape{256};
  TensorView* x = makeContigConcreteTensor(input_shape);
  fusion->addInput(x);

  constexpr float kEps = 1e-5;
  Val* eps_ptr = IrBuilder::create<Val>(kEps);
  auto result = layer_norm(x, norm_shape, nullptr, nullptr, eps_ptr);
  fusion->addOutput(result.output);
  fusion->addOutput(result.mean);
  fusion->addOutput(result.invstd);

  x->setDeviceMesh(mesh);

  auto options = at::TensorOptions().device(communicator_->device());
  auto aten_x = at::randn(input_shape, options);
  c10::optional<at::Tensor> aten_weight = c10::nullopt;
  c10::optional<at::Tensor> aten_bias = c10::nullopt;
  auto aten_outputs =
      at::native_layer_norm(aten_x, norm_shape, aten_weight, aten_bias, kEps);

  FusionExecutorCache executor_cache(std::move(fusion));
  auto outputs = executor_cache.runFusionWithInputs({aten_x});

  testValidate(
      executor_cache.fusion(),
      outputs,
      {aten_x},
      {std::get<0>(aten_outputs),
       std::get<1>(aten_outputs),
       std::get<2>(aten_outputs)},
      __LINE__,
      __FILE__);
}

TEST_F(MultiDeviceTest, Issue2758) {
  auto fusion = std::make_unique<Fusion>();
  FusionGuard fg(fusion.get());

  const auto num_devices = communicator_->size();
  auto mesh = DeviceMesh::createForNumDevices(num_devices);

  TensorView* in = makeContigTensor(3);
  in->setDeviceMesh(mesh);
  in->axis(0)->parallelize(ParallelType::DIDx);

  // ReduceScatter
  TensorView* reduce_scattered = sum(in, {0});
  reduce_scattered->axis(1)->parallelize(ParallelType::DIDx);

  // Add the size of dimension 1 of `in`, which is num_devices.
  TensorView* out = add(reduce_scattered, shape(in)[1]);

  fusion->addInput(in);
  fusion->addOutput(out);

  at::Tensor unsharded_in_tensor =
      at::zeros({num_devices, num_devices, 4}, tensor_options_);
  at::Tensor in_tensor = shardTensor(unsharded_in_tensor, in);

  FusionExecutorCache executor_cache(std::move(fusion));
  at::Tensor out_tensor =
      executor_cache.runFusionWithInputs({in_tensor})[0].as<at::Tensor>();

  at::Tensor expected_out_tensor =
      shardTensor(unsharded_in_tensor.sum(0), reduce_scattered) +
      in_tensor.size(1);
  testValidate(
      executor_cache.fusion(),
      {out_tensor},
      {in_tensor},
      {expected_out_tensor},
      __LINE__,
      __FILE__);
}

TEST_F(MultiDeviceTest, Transpose) {
  auto fusion = std::make_unique<Fusion>();
  FusionGuard fg(fusion.get());

  const auto num_devices = communicator_->size();
  auto mesh = DeviceMesh::createForNumDevices(num_devices);

  TensorView* in = makeSymbolicTensor(2);
  TensorView* out = transpose(in, 0, 1);
  // Set allocation domain to test Transpose scheduler.
  out->setAllocationDomain(out->getLoopDomain(), true);

  in->setDeviceMesh(mesh);
  in->outer_split(0, num_devices);
  in->axis(0)->parallelize(ParallelType::DIDx);

  fusion->addInput(in);
  fusion->addOutput(out);

  // Sizes need to be large enough to trigger the transpose scheduler.
  at::Tensor in_tensor = at::randn({1024, 1024}, tensor_options_);
  FusionExecutorCache executor_cache(std::move(fusion));
  at::Tensor out_tensor =
      executor_cache.runFusionWithInputs({in_tensor})[0].as<at::Tensor>();

  testValidate(
      executor_cache.fusion(),
      {out_tensor},
      {in_tensor},
      {in_tensor.transpose(0, 1)},
      __LINE__,
      __FILE__);

  FusionKernelRuntime* runtime = executor_cache.getMostRecentKernelRuntime();
  EXPECT_THAT(
      runtime->fusionSegments()->groups(),
      UnorderedElementsAre(HeuristicIs(SchedulerType::Transpose)));
}

TEST_F(MultiDeviceTest, LoopSplit) {
  auto fusion = std::make_unique<Fusion>();
  FusionGuard fg(fusion.get());

  const auto num_devices = communicator_->size();
  auto mesh = DeviceMesh::createForNumDevices(num_devices);

  TensorView* in = makeContigConcreteTensor({num_devices * 3});
  in->setDeviceMesh(mesh);
  fusion->addInput(in);
  TensorView* out = set(in);
  fusion->addOutput(out);

  for (auto* tv : {in, out}) {
    tv->outer_split(0, num_devices);
    tv->axis(0)->parallelize(ParallelType::DIDx);
  }

  at::Tensor in_tensor = at::randn({3}, tensor_options_);
  FusionExecutorCache executor_cache(std::move(fusion));
  at::Tensor out_tensor =
      executor_cache.runFusionWithInputs({in_tensor})[0].as<at::Tensor>();

  testValidate(
      executor_cache.fusion(),
      {out_tensor},
      {in_tensor},
      {in_tensor},
      __LINE__,
      __FILE__);
}

TEST_F(MultiDeviceTest, LoopSplitWithReorder) {
  auto fusion = std::make_unique<Fusion>();
  FusionGuard fg(fusion.get());

  const auto num_devices = communicator_->size();
  auto mesh = DeviceMesh::createForNumDevices(num_devices);

  TensorView* in = makeContigConcreteTensor({2, num_devices * 3});
  in->setDeviceMesh(mesh);
  fusion->addInput(in);

  TensorView* out = set(in);
  fusion->addOutput(out);

  // logical: i{2}, i{3D}
  // allocation: iDIDx{D}, i{3}, i{2}
  in->outer_split(1, num_devices);
  in->reorder({{0, -1}});
  in->axis(0)->parallelize(ParallelType::DIDx);
  in->setAllocationDomain(in->getLoopDomain(), true);

  out->outer_split(1, num_devices);
  out->axis(1)->parallelize(ParallelType::DIDx);
  out->setAllocationDomain(out->getLoopDomain(), true);

  at::Tensor in_tensor = at::randn({3, 2}, tensor_options_).t();
  FusionExecutorCache executor_cache(std::move(fusion));
  at::Tensor out_tensor =
      executor_cache.runFusionWithInputs({in_tensor})[0].as<at::Tensor>();

  testValidate(
      executor_cache.fusion(),
      {out_tensor},
      {in_tensor},
      {in_tensor},
      __LINE__,
      __FILE__);
}

class MultiDeviceBroadcastTest : public MultiDeviceTest,
                                 public testing::WithParamInterface<bool> {};

// This test and the following `ExpandedBroadcast` test verify the expression
// evaluator correctly binds the extent of a broadcast dimension to 1 and the
// expanded extent to the tensor size. There used to be a bug where it
// incorrectly binds the extent(s) to the mesh size.
//
// `b(DID{i0})` and `b(i0)` bear the same semantics. The former is used more
// often due to how parallelizeAllLike is implemented.
TEST_P(MultiDeviceBroadcastTest, NotExpanded) {
  const bool parallelizes_broadcast = GetParam();

  auto fusion = std::make_unique<Fusion>();
  FusionGuard fg(fusion.get());

  const auto num_devices = communicator_->size();
  auto mesh = DeviceMesh::createForNumDevices(num_devices);

  TensorView* in = TensorViewBuilder()
                       .dtype(DataType::Float)
                       .contiguity({std::nullopt, true})
                       .shape({1, -1})
                       .build();
  in->setDeviceMesh(mesh);
  if (parallelizes_broadcast) {
    in->axis(0)->parallelize(ParallelType::DIDx);
  }
  TensorView* out = set(in);
  fusion->addInput(in);
  fusion->addOutput(out);

  FusionExecutorCache executor_cache(std::move(fusion));
  auto options = at::TensorOptions().dtype(at::kFloat).device(at::kCUDA, 0);
  at::Tensor in_tensor = at::randn({1, 8}, options);
  at::Tensor out_tensor =
      executor_cache.runFusionWithInputs({in_tensor})[0].as<at::Tensor>();
  testValidate(
      executor_cache.fusion(), {out_tensor}, {in_tensor}, __LINE__, __FILE__);
}

TEST_P(MultiDeviceBroadcastTest, Expanded) {
  const bool parallelizes_broadcast = GetParam();

  auto fusion = std::make_unique<Fusion>();
  FusionGuard fg(fusion.get());

  const auto num_devices = communicator_->size();
  auto mesh = DeviceMesh::createForNumDevices(num_devices);

  TensorView* in = TensorViewBuilder()
                       .dtype(DataType::Float)
                       .contiguity({std::nullopt, true})
                       .shape({num_devices * 3, -1})
                       .expanded({true, false})
                       .build();
  in->setDeviceMesh(mesh);
  TensorView* out = set(in);
  fusion->addInput(in);
  fusion->addOutput(out);

  if (parallelizes_broadcast) {
    for (auto* tv : {in, out}) {
      tv->outer_split(0, num_devices);
      tv->axis(0)->parallelize(ParallelType::DIDx);
    }
  }

  FusionExecutorCache executor_cache(std::move(fusion));
  at::Tensor in_tensor =
      at::randn({8}, tensor_options_)
          .as_strided(
              {parallelizes_broadcast ? 3 : num_devices * 3, 8}, {0, 1});
  at::Tensor out_tensor =
      executor_cache.runFusionWithInputs({in_tensor})[0].as<at::Tensor>();
  testValidate(
      executor_cache.fusion(), {out_tensor}, {in_tensor}, __LINE__, __FILE__);
}

INSTANTIATE_TEST_SUITE_P(, MultiDeviceBroadcastTest, testing::Bool());

TEST_F(MultiDeviceTest, ShardTensor_OuterSplit) {
  const int d = communicator_->size();

  Fusion fusion;
  FusionGuard fg(&fusion);

  TensorView* tv = makeContigConcreteTensor({2, d * 3});
  tv->setDeviceMesh(DeviceMesh::createForNumDevices(d));
  tv->outer_split(1, d);
  tv->axis(1)->parallelize(ParallelType::DIDx);

  fusion.addInput(tv);
  fusion.addOutput(tv);

  at::Tensor unsharded = at::arange(2 * d * 3).view({2, d * 3});
  at::Tensor sharded = shardTensor(unsharded, tv);

  EXPECT_THAT(sharded.sizes(), ElementsAre(2, 3));
  at::Tensor expected = unsharded.view({2, d, 3}).index(
      {at::indexing::Slice(),
       communicator_->deviceId(),
       at::indexing::Slice()});
  EXPECT_TRUE(at::equal(sharded, expected));
}

TEST_F(MultiDeviceTest, ShardTensor_InnerSplit) {
  const int d = communicator_->size();

  Fusion fusion;
  FusionGuard fg(&fusion);

  TensorView* tv = makeContigConcreteTensor({d * 3});
  tv->setDeviceMesh(DeviceMesh::createForNumDevices(d));
  tv->outer_split(0, d);
  tv->axis(-1)->parallelize(ParallelType::DIDx);

  fusion.addInput(tv);
  fusion.addOutput(tv);

  at::Tensor unsharded = at::arange(d * 3);
  EXPECT_THAT(
      [&]() { shardTensor(unsharded, tv); },
      ::testing::ThrowsMessage<nvfuser::nvfError>(
          ::testing::HasSubstr("DID on inner splits")));
}

TEST_F(MultiDeviceTest, BiasAddRelu) {
  auto fusion = std::make_unique<Fusion>();
  FusionGuard fg(fusion.get());

  const int d = communicator_->size();
  const int b = 2;
  const int s = 128;
  const int h = d * 64;

  TensorView* in = makeContigConcreteTensor({b, s, h});
  TensorView* bias = makeContigConcreteTensor({h});
  TensorView* broadcasted_bias = broadcast(bias, {true, true, false});
  TensorView* add_out = add(in, broadcasted_bias);
  TensorView* out = relu(add_out);

  fusion->addInput(in);
  fusion->addInput(bias);
  fusion->addOutput(out);

  auto mesh = DeviceMesh::createForNumDevices(d);
  for (auto* tv : {in, bias, broadcasted_bias, add_out, out}) {
    tv->setDeviceMesh(mesh);
    tv->outer_split(-1, d);
    tv->axis(-2)->parallelize(ParallelType::DIDx);
    tv->reorder({{-2, 0}});
  }

  FusionExecutorCache executor_cache(std::move(fusion));
  at::Tensor in_tensor = at::randn({b, s, h / d}, tensor_options_);
  at::Tensor bias_tensor = at::randn({h / d}, tensor_options_);
  KernelArgumentHolder args = {in_tensor, bias_tensor};
  at::Tensor out_tensor =
      executor_cache.runFusionWithInputs(args)[0].as<at::Tensor>();
  testValidate(executor_cache.fusion(), {out_tensor}, args, __LINE__, __FILE__);
}

TEST_F(MultiDeviceTest, ViewWithSplit) {
  auto fusion = std::make_unique<Fusion>();
  FusionGuard fg(fusion.get());

  const int d = communicator_->size();

  TensorView* in = makeContigConcreteTensor({d * 2, 15});
  TensorView* out = reshape(in, {d * 2, 15}, {d * 2, 3, 5});

  fusion->addInput(in);
  fusion->addOutput(out);

  auto mesh = DeviceMesh::createForNumDevices(d);
  for (auto* tv : {in, out}) {
    tv->setDeviceMesh(mesh);
    tv->outer_split(0, d);
    tv->axis(0)->parallelize(ParallelType::DIDx);
  }
  // So the View won't be treated as a meta op and will trigger Pointwise, the
  // purpose of the test.
  in->setAllocationDomain(in->getLoopDomain(), false);
  out->setAllocationDomain(out->getLoopDomain(), true);

  FusionExecutorCache executor_cache(std::move(fusion));
  at::Tensor in_tensor = at::randn({2, 15}, tensor_options_);
  at::Tensor out_tensor =
      executor_cache.runFusionWithInputs({in_tensor})[0].as<at::Tensor>();
  testValidate(
      executor_cache.fusion(),
      {out_tensor},
      {in_tensor},
      {in_tensor.view({-1, 3, 5})},
      __LINE__,
      __FILE__);

  FusionKernelRuntime* runtime = executor_cache.getMostRecentKernelRuntime();
  EXPECT_THAT(
      runtime->fusionSegments()->groups(),
      UnorderedElementsAre(HeuristicIs(SchedulerType::PointWise)));
}

TEST_F(MultiDeviceTest, ViewWithMerge) {
  auto fusion = std::make_unique<Fusion>();
  FusionGuard fg(fusion.get());

  const int d = communicator_->size();

  TensorView* in = makeContigConcreteTensor({d * 2, 3, 5});
  TensorView* out = reshape(in, {d * 2, 3, 5}, {d * 2, 15});

  fusion->addInput(in);
  fusion->addOutput(out);

  auto mesh = DeviceMesh::createForNumDevices(d);
  for (auto* tv : {in, out}) {
    tv->setDeviceMesh(mesh);
    tv->outer_split(0, d);
    tv->axis(0)->parallelize(ParallelType::DIDx);
  }
  // contiguity=false so the View won't be treated as a meta op and will
  // trigger Pointwise, the purpose of the test.
  in->setAllocationDomain(in->getLoopDomain(), false);
  out->setAllocationDomain(out->getLoopDomain(), true);

  FusionExecutorCache executor_cache(std::move(fusion));
  at::Tensor in_tensor = at::randn({2, 3, 5}, tensor_options_);
  at::Tensor out_tensor =
      executor_cache.runFusionWithInputs({in_tensor})[0].as<at::Tensor>();
  testValidate(
      executor_cache.fusion(),
      {out_tensor},
      {in_tensor},
      {in_tensor.view({-1, 15})},
      __LINE__,
      __FILE__);

  FusionKernelRuntime* runtime = executor_cache.getMostRecentKernelRuntime();
  EXPECT_THAT(
      runtime->fusionSegments()->groups(),
      UnorderedElementsAre(HeuristicIs(SchedulerType::PointWise)));
}

using InsertReshardingTestParams = std::tuple<bool, bool, bool>;

class InsertReshardingTest
    : public MultiDeviceTest,
      public testing::WithParamInterface<InsertReshardingTestParams> {};

TEST_P(InsertReshardingTest, Execute) {
  auto [is_tv0_tv5_sharded, is_tv1_tv4_sharded, is_tv2_tv3_sharded] =
      GetParam();

  auto fusion = std::make_unique<Fusion>();
  FusionGuard fg(fusion.get());

  TensorView* tv0 = makeContigTensor(3);
  TensorView* tv1 = mul(tv0, tv0);
  TensorView* tv2 = add(tv0, tv1);
  TensorView* tv3 = sum(tv2, {1});
  TensorView* tv4 = broadcast(tv3, {false, true, false});
  TensorView* tv5 = mul(tv2, tv4);

  fusion->addInput(tv0);
  fusion->addOutput(tv1);
  fusion->addOutput(tv5);

  auto mesh = DeviceMesh::createForNumDevices(communicator_->size());
  for (auto* tv : {tv0, tv1, tv2, tv3, tv4, tv5}) {
    tv->setDeviceMesh(mesh);
  }

  if (is_tv0_tv5_sharded) {
    tv0->axis(1)->parallelize(ParallelType::DIDx);
    tv5->axis(1)->parallelize(ParallelType::DIDx);
  }
  if (is_tv1_tv4_sharded) {
    tv1->axis(1)->parallelize(ParallelType::DIDx);
    tv4->axis(1)->parallelize(ParallelType::DIDx);
  }
  if (is_tv2_tv3_sharded) {
    tv2->axis(1)->parallelize(ParallelType::DIDx);
    tv3->axis(1)->parallelize(ParallelType::DIDx);
  }

  at::Tensor t0 = at::randint(3, {2, mesh.size(), 5}, tensor_options_);
  at::Tensor t1 = t0 * t0;
  at::Tensor t2 = t0 + t1;
  at::Tensor t5 = t2 * t2.sum({1}, /*keepdim=*/true);

  FusionExecutorCache executor_cache(std::move(fusion));
  if (is_tv0_tv5_sharded) {
    t0 = shardTensor(t0, 1, mesh);
    t5 = shardTensor(t5, 1, mesh);
  }
  if (is_tv1_tv4_sharded) {
    t1 = shardTensor(t1, 1, mesh);
  }
  auto outs = executor_cache.runFusionWithInputs({t0});
  testValidate(
      executor_cache.fusion(), outs, {t0}, {t1, t5}, __LINE__, __FILE__);
}

INSTANTIATE_TEST_SUITE_P(
    ,
    InsertReshardingTest,
    ::testing::Combine(
        ::testing::Bool(),
        ::testing::Bool(),
        ::testing::Bool()));

TEST_F(MultiDeviceTest, TransformPropagatorSplitReshape) {
  auto fusion = std::make_unique<Fusion>();
  FusionGuard fg(fusion.get());

  const int d = communicator_->size();
  const int64_t b = 2, s = 2, h = 4, e = 3;

  TensorView* tv0 = makeContigConcreteTensor(
      {b, s, d * h * e}); // in: loop domain: {b, s, d*h*e}
  TensorView* tv1 = reshape(
      tv0,
      {b, s, d * h * e},
      {b, s, d * h, e}); // out: loop domain: {b, s, d*h, e}

  fusion->addInput(tv0);
  fusion->addOutput(tv1);

  auto mesh = DeviceMesh::createForNumDevices(d);

  // Propagate transform from reshaped output to input.
  // Without this propagation, the two DID axes on `in` and `out` will not be
  // mapped in together in ID model. This causes scheduling to fail due to
  // resharding.
  TransformPropagator propagator_c2p(tv1);
  MaxLogicalDomainInfoSpanningTree(tv1).traverse(&propagator_c2p);
  // in: loop domain: {b, s, d*h, e} after transform propagation

  // Loop split and parallelize input
  tv0->setDeviceMesh(mesh);
  tv1->setDeviceMesh(mesh);
  tv0->split(-2, d, /*inner_split=*/false);
  tv0->axis(-3)->parallelize(ParallelType::DIDx);
  // in: loop domain: {b, s, DIDx{d}, h, e}

  // Propagate DID loop split to output
  TransformPropagator propagator_p2c(tv0);
  MaxLogicalDomainInfoSpanningTree(tv0).traverse(&propagator_p2c);
  // out: loop domain: {b, s, d, h, e} after transform propagation

  // Parallelize output
  scheduler_utils::parallelizeAllLike(
      tv0,
      /*pos=*/-1,
      /*selected_tv=*/{tv1});
  // out: loop domain: {b, s, DIDx{d}, h, e} after parallelization

  tv0->setAllocationDomain(tv0->getLoopDomain(), true);
  tv1->setAllocationDomain(tv1->getLoopDomain(), true);

  FusionExecutorCache executor_cache(std::move(fusion));
  at::Tensor inp = at::randn({b, s, d * h * e}, tensor_options_);
  at::Tensor sharded_inp = shardTensor(inp, tv0);

  at::Tensor nvf_out =
      executor_cache.runFusionWithInputs({sharded_inp})[0].as<at::Tensor>();

  testValidate(
      executor_cache.fusion(),
      {nvf_out},
      {sharded_inp},
      {sharded_inp.view({b, s, h, e})},
      __LINE__,
      __FILE__);
}

TEST_F(MultiDeviceTest, LoopShardedSplitReshapeIds) {
  auto fusion = std::make_unique<Fusion>();
  FusionGuard fg(fusion.get());

  const int d = communicator_->size();
  const int64_t b = 2, s = 3, h = 8, e = 4;

  TensorView* tv0 = makeContigConcreteTensor({b, s, d * h * e});
  TensorView* tv1 = reshape(tv0, {b, s, d * h * e}, {b, s, d * h, e});

  fusion->addInput(tv0);
  fusion->addOutput(tv1);

  auto mesh = DeviceMesh::createForNumDevices(d);

  tv0->setDeviceMesh(mesh);
  tv0->split(-1, d, /*inner_split=*/false);
  tv0->axis(-2)->parallelize(ParallelType::DIDx);

  tv1->setDeviceMesh(mesh);
  tv1->split(-2, d, /*inner_split=*/false);
  tv1->axis(-3)->parallelize(ParallelType::DIDx);

  FusionExecutorCache executor_cache(std::move(fusion));
  at::Tensor inp = at::randn({b, s, d * h * e}, tensor_options_);
  at::Tensor sharded_inp = shardTensor(inp, -1, mesh);

  at::Tensor nvf_out =
      executor_cache.runFusionWithInputs({sharded_inp})[0].as<at::Tensor>();
  testValidate(
      executor_cache.fusion(),
      {nvf_out},
      {sharded_inp},
      {sharded_inp.view({b, s, h, e})},
      __LINE__,
      __FILE__);
}

TEST_F(MultiDeviceTest, LoopShardedMergeReshapeIds) {
  auto fusion = std::make_unique<Fusion>();
  FusionGuard fg(fusion.get());

  const int d = communicator_->size();
  const int64_t b = 2, s = 3, h = 8, e = 4;

  TensorView* tv0 = makeContigConcreteTensor({b, s, d * h, e});
  TensorView* tv1 = reshape(tv0, {b, s, d * h, e}, {b, s, d * h * e});

  fusion->addInput(tv0);
  fusion->addOutput(tv1);

  auto mesh = DeviceMesh::createForNumDevices(d);
  tv0->setDeviceMesh(mesh);
  tv0->split(-2, d, /*inner_split=*/false);
  tv0->axis(-3)->parallelize(ParallelType::DIDx);

  tv1->setDeviceMesh(mesh);
  tv1->split(-1, d, /*inner_split=*/false);
  tv1->axis(-2)->parallelize(ParallelType::DIDx);

  FusionExecutorCache executor_cache(std::move(fusion));
  at::Tensor inp = at::randn({b, s, d * h, e}, tensor_options_);
  at::Tensor sharded_inp = shardTensor(inp, -2, mesh);
  at::Tensor nvf_out =
      executor_cache.runFusionWithInputs({sharded_inp})[0].as<at::Tensor>();
  testValidate(
      executor_cache.fusion(),
      {nvf_out},
      {sharded_inp},
      {sharded_inp.view({b, s, h * e})},
      __LINE__,
      __FILE__);
}

TEST_F(MultiDeviceTest, MultipleTransformReshape) {
  auto fusion = std::make_unique<Fusion>();
  FusionGuard fg(fusion.get());

  const int d = communicator_->size();
  const int64_t b = 2, s = 3, h = 8, e = 4;

  TensorView* tv0 = makeContigConcreteTensor({d * b, s, h * e});
  TensorView* tv1 = reshape(tv0, {d * b, s, h * e}, {d * b * s * h, e});
  fusion->addInput(tv0);
  fusion->addOutput(tv1);

  auto mesh = DeviceMesh::createForNumDevices(d);
  tv0->setDeviceMesh(mesh);
  tv0->split(0, d, /*inner_split=*/false);
  tv0->axis(0)->parallelize(ParallelType::DIDx);

  at::Tensor inp = at::randn({d * b, s, h * e}, tensor_options_);
  at::Tensor sharded_inp = shardTensor(inp, 0, mesh);
  FusionExecutorCache executor_cache(std::move(fusion));
  at::Tensor nvf_out =
      executor_cache.runFusionWithInputs({sharded_inp})[0].as<at::Tensor>();
  EXPECT_TRUE(at::allclose(nvf_out, sharded_inp.view({b * s * h, e})));
}

TEST_F(MultiDeviceTest, AliasingRetainsSharding) {
  auto fusion = std::make_unique<Fusion>();
  FusionGuard fg(fusion.get());

  const int d = communicator_->size();
  auto mesh = DeviceMesh::createForNumDevices(d);

  TensorView* tv0 = makeContigConcreteTensor({3 * d});
  TensorView* tv1 = add(tv0, tv0);
  TensorView* tv2 = set(tv1);
  fusion->addInput(tv0);
  fusion->addOutput(tv1);
  fusion->addOutput(tv2);

  tv0->setDeviceMesh(mesh);
  tv0->outer_split(0, d);
  tv0->axis(0)->parallelize(ParallelType::DIDx);

  FusionExecutorCache executor_cache(std::move(fusion));
  at::Tensor t0 = at::randn({3 * d}, tensor_options_);
  at::Tensor sharded_t0 = shardTensor(t0, 0, mesh);
  at::Tensor nvf_out =
      executor_cache.runFusionWithInputs({sharded_t0})[0].as<at::Tensor>();

  EXPECT_TRUE(at::allclose(nvf_out, sharded_t0 * 2));

  FusionKernelRuntime* runtime = executor_cache.getMostRecentKernelRuntime();
  EXPECT_THAT(
      runtime->fusionSegments()->groups(),
      Each(Not(HeuristicIs(SchedulerType::Communication))));
}

TEST_F(MultiDeviceTest, DecomposeRowParallelLinearWithBias) {
  auto fusion = std::make_unique<Fusion>();
  FusionGuard fg(fusion.get());

  const int d = communicator_->size();
  auto mesh = DeviceMesh::createForNumDevices(d);
  const int64_t b = 2, s = 3, e = 5;

  TensorView* tv0 = makeContigConcreteTensor({b, s, d * e}, DataType::BFloat16);
  TensorView* tv1 = makeContigConcreteTensor({e, d * e}, DataType::BFloat16);
  TensorView* tv2 = makeContigConcreteTensor({e}, DataType::BFloat16);
  TensorView* tv3 = linear(tv0, tv1, tv2);
  TensorView* tv4 = castOp(DataType::Float, tv3);
  fusion->addInput(tv0);
  fusion->addInput(tv1);
  fusion->addInput(tv2);
  fusion->addOutput(tv4);

  for (auto* tv : {tv0, tv1}) {
    tv->setDeviceMesh(mesh);
    tv->outer_split(-1, d);
    tv->axis(-2)->parallelize(ParallelType::DIDx);
  }
  tv2->setDeviceMesh(mesh);

  FusionExecutorCache executor_cache(std::move(fusion));
  at::Tensor inp =
      at::ones({b, s, d * e}, tensor_options_.dtype(at::kBFloat16));
  at::Tensor weight =
      at::ones({e, d * e}, tensor_options_.dtype(at::kBFloat16));
  at::Tensor bias = at::ones({e}, tensor_options_.dtype(at::kBFloat16));
  at::Tensor sharded_inp = shardTensor(inp, -1, mesh);
  at::Tensor sharded_weight = shardTensor(weight, -1, mesh);
  at::Tensor nvf_out =
      executor_cache.runFusionWithInputs({sharded_inp, sharded_weight, bias})[0]
          .as<at::Tensor>();
  EXPECT_TRUE(at::allclose(
      nvf_out, (at::matmul(inp, weight.t()) + bias).to(at::kFloat)));
}

TEST_F(MultiDeviceTest, OuterReductionShardedInnerDimension) {
  auto fusion = std::make_unique<Fusion>();
  FusionGuard fg(fusion.get());

  int64_t d = communicator_->size();
  int64_t b = 1, s = 2048, h = 96, e = 12288;
  auto mesh = DeviceMesh::createForNumDevices(d);

  if (h % d != 0) {
    GTEST_SKIP() << "Requires number of devices=" << d
                 << " evenly divide H=" << h;
  }

  TensorView* tv0 =
      makeContigConcreteTensor({b, s, h, e / h}, DataType::BFloat16);
  TensorView* tv1 =
      makeContigConcreteTensor({b, s, h, e / h}, DataType::BFloat16);
  TensorView* tv2 =
      makeContigConcreteTensor({b, s, h, e / h}, DataType::BFloat16);
  TensorView* tv3 = cat({tv0, tv1, tv2}, -1);
  TensorView* tv4 = reshape(tv3, {b, s, h, 3 * e / h}, {b, s, 3 * e});
  TensorView* tv5 = castOp(DataType::Float, tv4);
  TensorView* tv6 = sum(tv5, {0, 1});
  TensorView* tv7 = castOp(DataType::BFloat16, tv6);

  for (TensorView* tv : {tv0, tv1, tv2}) {
    tv->setDeviceMesh(mesh);
    tv->outer_split(2, d);
    tv->axis(2)->parallelize(ParallelType::DIDx);
    fusion->addInput(tv);
  }

  fusion->addOutput(tv7);
  std::vector<at::Tensor> inputs = {
      at::randn({b, s, h, e / h}, tensor_options_.dtype(at::kBFloat16)),
      at::randn({b, s, h, e / h}, tensor_options_.dtype(at::kBFloat16)),
      at::randn({b, s, h, e / h}, tensor_options_.dtype(at::kBFloat16))};

  std::vector<at::Tensor> sharded_inputs = {
      shardTensor(inputs[0], 2, mesh),
      shardTensor(inputs[1], 2, mesh),
      shardTensor(inputs[2], 2, mesh)};

  FusionExecutorCache executor_cache(std::move(fusion));
  at::Tensor nvf_out =
      executor_cache.runFusionWithInputs(sharded_inputs)[0].as<at::Tensor>();

  at::Tensor ref_out =
      at::cat({sharded_inputs[0], sharded_inputs[1], sharded_inputs[2]}, -1)
          .view({b, s, 3 * e / d})
          .sum(c10::IntArrayRef({0, 1}));
  EXPECT_TRUE(at::allclose(nvf_out, ref_out, 1e-3, 1e-3));

  FusionKernelRuntime* runtime = executor_cache.getMostRecentKernelRuntime();

  EXPECT_THAT(
      runtime->fusionSegments()->groups(),
      UnorderedElementsAre(HeuristicIs(SchedulerType::Reduction)));
  const ReductionParams* rparams = runtime->schedulerHeuristics()
                                       ->heuristicsList()
                                       .at(0)
                                       ->as<ReductionParams>();
  EXPECT_TRUE(rparams->vectorize_iter_dom);
  EXPECT_EQ(rparams->unroll_factor_iter_dom, 8);

  auto scheduled_fusion = runtime->executors()
                              .at(0)
                              ->as<KernelExecutor>()
                              ->compiledKernel()
                              ->kernel();

  auto is_vectorized = [](const TensorView* tv) {
    return std::any_of(
        tv->getLoopDomain().begin(),
        tv->getLoopDomain().end(),
        [](const IterDomain* id) {
          return id->getParallelType() == ParallelType::Vectorize;
        });
  };

  for (auto* val : scheduled_fusion->outputs()) {
    EXPECT_TRUE(is_vectorized(val->as<TensorView>()));
  }
}

TEST_F(MultiDeviceTest, AllocationPermutationOfLoop) {
  auto fusion = std::make_unique<Fusion>();
  FusionGuard fg(fusion.get());

  const int d = communicator_->size();
  auto mesh = DeviceMesh::createForNumDevices(d);

  TensorView* tv0 = makeContigConcreteTensor({5, 3 * d});
  TensorView* tv1 = set(tv0);

  fusion->addInput(tv0);
  fusion->addOutput(tv1);

  for (auto* tv : {tv0, tv1}) {
    tv->setDeviceMesh(mesh);
    tv->outer_split(1, d);
    tv->axis(1)->parallelize(ParallelType::DIDx);
    // DIDx is outermost in loop but not in allocation domain
    tv->setAllocationDomain(tv->getLoopDomain(), true);
    reorderParallelizedToFront(tv);
  }

  // Disable the pass to verify we can run a fusion where allocation domain
  // is a permutation of loop domain. This pass can currently not be modified
  // due to other issues listed in #4381.
  preseg_passes::OptimizationPassGuard<
      preseg_passes::FinalizeMultideviceDomainsPass>
      optimization_guard(false);

  FusionExecutorCache executor_cache(std::move(fusion));
  at::Tensor inp = at::randn({5, 3 * d}, tensor_options_);
  at::Tensor sharded_inp = shardTensor(inp, -1, mesh);
  at::Tensor nvf_out =
      executor_cache.runFusionWithInputs({sharded_inp})[0].as<at::Tensor>();
  EXPECT_TRUE(at::allclose(nvf_out, sharded_inp));
}

<<<<<<< HEAD
TEST_F(MultiDeviceTest, ReshapeAllocationPermutation) {
  auto fusion = std::make_unique<Fusion>();
  FusionGuard fg(fusion.get());

  int64_t d = communicator_->size();
  int64_t s = 2048, h = 96, e = 12288;
  auto mesh = DeviceMesh::createForNumDevices(d);

  if (h % d != 0) {
    GTEST_SKIP() << "Requires number of devices=" << d
                 << " evenly divide H=" << h;
  }

  TensorView* tv0 = makeContigConcreteTensor({s, h, e / h});
  TensorView* tv1 = reshape(tv0, {s, h, e / h}, {s, e});
  TensorView* tv2 = sum(tv1, {0});
  fusion->addInput(tv0);
  fusion->addOutput(tv2);

  for (auto* tv : {tv0, tv1, tv2}) {
    tv->setDeviceMesh(mesh);
    tv->outer_split(1, d);
    tv->axis(1)->parallelize(ParallelType::DIDx);
    tv->setAllocationDomain(tv->getLoopDomain(), true);
    reorderParallelizedToFront(tv);
  }

=======
TEST_F(MultiDeviceTest, PointwiseSchedulerReordering) {
  auto fusion = std::make_unique<Fusion>();
  FusionGuard fg(fusion.get());

  const int d = communicator_->size();
  auto mesh = DeviceMesh::createForNumDevices(d);

  TensorView* tv0 = makeContigConcreteTensor({5, 3 * d});
  Val* s0 = IrBuilder::create<Val>(1.0);
  TensorView* tv1 = add(tv0, s0);

  fusion->addInput(tv0);
  fusion->addOutput(tv1);

  for (auto* tv : {tv0, tv1}) {
    tv->setDeviceMesh(mesh);
    // Loop domain: [5, 3*d] -> [5, d, 3]
    tv->outer_split(1, d);
    tv->axis(1)->parallelize(ParallelType::DIDx);
    // Allocation domain: [d, 3, 5]
    tv->setAllocationDomain({tv->axis(1), tv->axis(2), tv->axis(0)}, true);
    reorderParallelizedToFront(tv);
  }

  // Disable the pass to verify we can run a fusion where allocation domain
  // is a permutation of loop domain. This pass can currently not be modified
  // due to other issues listed in #4381.
>>>>>>> 73233adc
  preseg_passes::OptimizationPassGuard<
      preseg_passes::FinalizeMultideviceDomainsPass>
      optimization_guard(false);

<<<<<<< HEAD
  at::Tensor input = at::randn({s, h, e / h}, tensor_options);
  at::Tensor sharded_input = shardTensor(input, 1, mesh);

  FusionExecutorCache executor_cache(std::move(fusion));
  at::Tensor nvf_out =
      executor_cache.runFusionWithInputs({sharded_input})[0].as<at::Tensor>();

  at::Tensor ref_out =
      sharded_input.view({s, e / d}).sum(c10::IntArrayRef({0}));
  EXPECT_TRUE(at::allclose(nvf_out, ref_out, 1e-3, 1e-3));
=======
  FusionExecutorCache executor_cache(std::move(fusion));
  at::Tensor inp = at::randn({3 * d, 5}, tensor_options_);
  at::Tensor sharded_inp = shardTensor(inp, 0, mesh).t();
  at::Tensor nvf_out =
      executor_cache.runFusionWithInputs({sharded_inp})[0].as<at::Tensor>();
  EXPECT_TRUE(at::allclose(nvf_out, sharded_inp + 1.0));
>>>>>>> 73233adc
}

} // namespace nvfuser<|MERGE_RESOLUTION|>--- conflicted
+++ resolved
@@ -1117,35 +1117,6 @@
   EXPECT_TRUE(at::allclose(nvf_out, sharded_inp));
 }
 
-<<<<<<< HEAD
-TEST_F(MultiDeviceTest, ReshapeAllocationPermutation) {
-  auto fusion = std::make_unique<Fusion>();
-  FusionGuard fg(fusion.get());
-
-  int64_t d = communicator_->size();
-  int64_t s = 2048, h = 96, e = 12288;
-  auto mesh = DeviceMesh::createForNumDevices(d);
-
-  if (h % d != 0) {
-    GTEST_SKIP() << "Requires number of devices=" << d
-                 << " evenly divide H=" << h;
-  }
-
-  TensorView* tv0 = makeContigConcreteTensor({s, h, e / h});
-  TensorView* tv1 = reshape(tv0, {s, h, e / h}, {s, e});
-  TensorView* tv2 = sum(tv1, {0});
-  fusion->addInput(tv0);
-  fusion->addOutput(tv2);
-
-  for (auto* tv : {tv0, tv1, tv2}) {
-    tv->setDeviceMesh(mesh);
-    tv->outer_split(1, d);
-    tv->axis(1)->parallelize(ParallelType::DIDx);
-    tv->setAllocationDomain(tv->getLoopDomain(), true);
-    reorderParallelizedToFront(tv);
-  }
-
-=======
 TEST_F(MultiDeviceTest, PointwiseSchedulerReordering) {
   auto fusion = std::make_unique<Fusion>();
   FusionGuard fg(fusion.get());
@@ -1173,30 +1144,59 @@
   // Disable the pass to verify we can run a fusion where allocation domain
   // is a permutation of loop domain. This pass can currently not be modified
   // due to other issues listed in #4381.
->>>>>>> 73233adc
   preseg_passes::OptimizationPassGuard<
       preseg_passes::FinalizeMultideviceDomainsPass>
       optimization_guard(false);
 
-<<<<<<< HEAD
-  at::Tensor input = at::randn({s, h, e / h}, tensor_options);
-  at::Tensor sharded_input = shardTensor(input, 1, mesh);
-
-  FusionExecutorCache executor_cache(std::move(fusion));
-  at::Tensor nvf_out =
-      executor_cache.runFusionWithInputs({sharded_input})[0].as<at::Tensor>();
-
-  at::Tensor ref_out =
-      sharded_input.view({s, e / d}).sum(c10::IntArrayRef({0}));
-  EXPECT_TRUE(at::allclose(nvf_out, ref_out, 1e-3, 1e-3));
-=======
   FusionExecutorCache executor_cache(std::move(fusion));
   at::Tensor inp = at::randn({3 * d, 5}, tensor_options_);
   at::Tensor sharded_inp = shardTensor(inp, 0, mesh).t();
   at::Tensor nvf_out =
       executor_cache.runFusionWithInputs({sharded_inp})[0].as<at::Tensor>();
   EXPECT_TRUE(at::allclose(nvf_out, sharded_inp + 1.0));
->>>>>>> 73233adc
+}
+
+TEST_F(MultiDeviceTest, ReshapeAllocationPermutation) {
+  auto fusion = std::make_unique<Fusion>();
+  FusionGuard fg(fusion.get());
+
+  int64_t d = communicator_->size();
+  int64_t s = 2048, h = 96, e = 12288;
+  auto mesh = DeviceMesh::createForNumDevices(d);
+
+  if (h % d != 0) {
+    GTEST_SKIP() << "Requires number of devices=" << d
+                 << " evenly divide H=" << h;
+  }
+
+  TensorView* tv0 = makeContigConcreteTensor({s, h, e / h});
+  TensorView* tv1 = reshape(tv0, {s, h, e / h}, {s, e});
+  TensorView* tv2 = sum(tv1, {0});
+  fusion->addInput(tv0);
+  fusion->addOutput(tv2);
+
+  for (auto* tv : {tv0, tv1, tv2}) {
+    tv->setDeviceMesh(mesh);
+    tv->outer_split(1, d);
+    tv->axis(1)->parallelize(ParallelType::DIDx);
+    tv->setAllocationDomain(tv->getLoopDomain(), true);
+    reorderParallelizedToFront(tv);
+  }
+
+  preseg_passes::OptimizationPassGuard<
+      preseg_passes::FinalizeMultideviceDomainsPass>
+      optimization_guard(false);
+
+  at::Tensor input = at::randn({s, h, e / h}, tensor_options);
+  at::Tensor sharded_input = shardTensor(input, 1, mesh);
+
+  FusionExecutorCache executor_cache(std::move(fusion));
+  at::Tensor nvf_out =
+      executor_cache.runFusionWithInputs({sharded_input})[0].as<at::Tensor>();
+
+  at::Tensor ref_out =
+      sharded_input.view({s, e / d}).sum(c10::IntArrayRef({0}));
+  EXPECT_TRUE(at::allclose(nvf_out, ref_out, 1e-3, 1e-3));
 }
 
 } // namespace nvfuser