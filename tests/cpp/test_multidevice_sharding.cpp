// clang-format off
/*
 * SPDX-FileCopyrightText: Copyright (c) 2023-present NVIDIA CORPORATION & AFFILIATES.
 * All rights reserved.
 * SPDX-License-Identifier: BSD-3-Clause
 */
// clang-format on
#ifdef NVFUSER_DISTRIBUTED
#include <disjoint_set.h>
#include <fusion.h>
#include <fusion_segmenter.h>
#include <gtest/gtest.h>
#include <multidevice/executor.h>
#include <multidevice/utils.h>
#include <ops/all_ops.h>
#include <tests/cpp/multidevice.h>
#include <tests/cpp/validator.h>

namespace nvfuser {

// TODO: This test checks that isSharded generates an error when a split/merged
// axis is parallelized with DIDx. Update when this restriction is lifted.
TEST_F(NVFuserTest, TestIsSharded) {
  std::unique_ptr<Fusion> fusion = std::make_unique<Fusion>();
  FusionGuard fg(fusion.get());

  TensorView* a = makeSymbolicTensor(3);
  a->axis(2)->parallelize(ParallelType::DIDx);
  a->split(0, 4);
  EXPECT_TRUE(isSharded(a));

  TensorView* b = makeSymbolicTensor(3);
  b->split(1, 4);
  b->axis(1)->parallelize(ParallelType::DIDx);
  EXPECT_ANY_THROW(isSharded(b));

  TensorView* c = makeSymbolicTensor(3);
  c->axis(0)->parallelize(ParallelType::DIDx);
  c->axis(1)->parallelize(ParallelType::DIDx);
  EXPECT_ANY_THROW(isSharded(c));
}

class ShardedComputeTest : public NVFuserTest,
                           public testing::WithParamInterface<bool> {};

TEST_P(ShardedComputeTest, ComputeIndex) {
  auto creates_concrete_tensor = GetParam();
  std::unique_ptr<Fusion> fusion = std::make_unique<Fusion>();
  FusionGuard fg(fusion.get());
  DeviceMesh mesh({0, 1, 2});

  TensorView* a = creates_concrete_tensor ? makeConcreteTensor({4, 2, 3, 5})
                                          : makeSymbolicTensor(4);
  TensorView* b = sum(a, {0});
  TensorView* c = add(a, a);
  TensorView* d = permute(a, {{2, 0}});

  fusion->addInput(a);
  fusion->addOutput(b);
  fusion->addOutput(c);
  fusion->addOutput(d);
  a->setDeviceMesh(mesh);
  b->setDeviceMesh(mesh);
  c->setDeviceMesh(mesh);
  d->setDeviceMesh(mesh);
  a->axis(2)->parallelize(ParallelType::DIDx);
  b->axis(2)->parallelize(ParallelType::DIDx);
  c->axis(2)->parallelize(ParallelType::DIDx);
  d->axis(0)->parallelize(ParallelType::DIDx);

  auto options = at::TensorOptions().dtype(at::kFloat).device(at::kCUDA, 0);
  auto a_ = at::randn({4, 2, 1, 5}, options);
  auto b_ = at::sum(a_, {0});
  auto c_ = a_ + a_;
  auto d_ = at::permute(a_, {2, 0, 1, 3});
  std::vector<at::Tensor> outputs_ = {b_, c_, d_};

  FusionExecutor fe;
  fe.compileFusion(fusion.get(), {a_});
  auto outputs = fe.runFusion({a_});
  testValidate(fusion.get(), outputs, {a_}, outputs_, __LINE__, __FILE__);
}

INSTANTIATE_TEST_SUITE_P(InputType, ShardedComputeTest, testing::Bool());

// params: concrete vs symbolic input, sharded axis
<<<<<<< HEAD
class ShardingTest
    : public MultiDeviceTest,
      public ::testing::WithParamInterface<std::tuple<bool, int>> {};
=======
class ShardingTest : public MultiDeviceTest,
                     public testing::WithParamInterface<std::tuple<bool, int>> {
};
>>>>>>> c7db538a

// Test memory allocation of multidevice fusion with unsharded inputs
// and sharded intermediates, outputs.
TEST_P(ShardingTest, UnshardedGlobalInput) {
<<<<<<< HEAD
  auto [concreteTv, sharded_dim] = GetParam();
=======
  auto [creates_concrete_tensor, sharded_dim] = GetParam();
>>>>>>> c7db538a
  std::unique_ptr<Fusion> fusion = std::make_unique<Fusion>();
  FusionGuard fg(fusion.get());
  int num_devices = communicator->size();
  std::vector<int64_t> devices(num_devices);
  std::iota(devices.begin(), devices.end(), 0);
  DeviceMesh mesh(devices);
  std::vector<int64_t> input_size = {2, 3, 2, 4};
  input_size[sharded_dim] = num_devices;
  input_size[sharded_dim + 1] = num_devices;

<<<<<<< HEAD
  TensorView* tv0 =
      concreteTv ? makeConcreteTensor(input_size) : makeSymbolicTensor(4);
=======
  TensorView* tv0 = creates_concrete_tensor ? makeConcreteTensor(input_size)
                                            : makeSymbolicTensor(4);
>>>>>>> c7db538a
  TensorView* tv1 = set(tv0);
  TensorView* tv2 = add(tv1, tv1);
  TensorView* tv3 = sum(tv2, {sharded_dim});

  fusion->addInput(tv0);
  fusion->addOutput(tv1);
  fusion->addOutput(tv2);
  fusion->addOutput(tv3);

  tv1->axis(sharded_dim)->parallelize(ParallelType::DIDx);
  tv2->axis(sharded_dim)->parallelize(ParallelType::DIDx);
<<<<<<< HEAD
  // tv3->axis(sharded_dim)->parallelize(ParallelType::DIDx);
=======
>>>>>>> c7db538a
  tv3->axis(sharded_dim + 1)->parallelize(ParallelType::DIDx);

  std::vector<TensorView*> tvs = {tv0, tv1, tv2, tv3};
  for (auto tv : tvs) {
    tv->setDeviceMesh(mesh);
  }

  auto x0 = at::randn(input_size, tensor_options);
  std::vector<c10::IValue> inputs = {x0};
  auto x1 = shardTensor(x0, tv1, communicator->deviceId());
  auto x2 = x1 + x1;
  auto x3 = shardTensor(
      at::sum(x0 + x0, {sharded_dim}), tv3, communicator->deviceId());
  MultiDeviceExecutor runtime(std::move(fusion), *communicator);
  auto outputs = runtime.runWithInput(inputs);
  testValidate(
      runtime.completeFusion(),
      outputs,
      inputs,
      {x1, x2, x3},
      __LINE__,
      __FILE__);
}

// Test memory allocation of multidevice fusion with sharded input
// and replicated intermediates and output.
TEST_P(ShardingTest, ShardGlobalInput) {
<<<<<<< HEAD
  auto [concreteTv, sharded_dim] = GetParam();
=======
  auto [creates_concrete_tensor, sharded_dim] = GetParam();
>>>>>>> c7db538a
  std::unique_ptr<Fusion> fusion = std::make_unique<Fusion>();
  FusionGuard fg(fusion.get());
  int num_devices = communicator->size();
  std::vector<int64_t> devices(num_devices);
  std::iota(devices.begin(), devices.end(), 0);
  DeviceMesh mesh(devices);
  std::vector<int64_t> unsharded_input_size = {3, 2, 5};
  unsharded_input_size[sharded_dim] = num_devices;

<<<<<<< HEAD
  TensorView* tv0 = concreteTv ? makeContigConcreteTensor(unsharded_input_size)
                               : makeContigTensor(unsharded_input_size.size());
=======
  TensorView* tv0 = creates_concrete_tensor
      ? makeConcreteTensor(unsharded_input_size)
      : makeSymbolicTensor(unsharded_input_size.size());
>>>>>>> c7db538a
  TensorView* tv1 = set(tv0);
  TensorView* tv2 = sum(tv1, {1});
  fusion->addInput(tv0);
  fusion->addOutput(tv1);
  fusion->addOutput(tv2);

  tv0->axis(sharded_dim)->parallelize(ParallelType::DIDx);

  std::vector<TensorView*> tvs = {tv0, tv1, tv2};
  for (auto tv : tvs) {
    tv->setDeviceMesh(mesh);
  }

  auto x1 = at::randn(unsharded_input_size, tensor_options);
  std::vector<c10::IValue> inputs = {
      shardTensor(x1, tv0, communicator->deviceId())};
<<<<<<< HEAD
  auto x2 = at::sum(x1, {1});
=======
  auto x2 = x1 * 2;
>>>>>>> c7db538a
  MultiDeviceExecutor runtime(std::move(fusion), *communicator);
  auto outputs = runtime.runWithInput(inputs);
  testValidate(
      runtime.completeFusion(), outputs, inputs, {x1, x2}, __LINE__, __FILE__);
}

INSTANTIATE_TEST_SUITE_P(
<<<<<<< HEAD
    ConcreteInput_InnerShard,
    ShardingTest,
    ::testing::Values(std::make_tuple(true, 2)));

INSTANTIATE_TEST_SUITE_P(
    SymbolicInput_InnerShard,
    ShardingTest,
    ::testing::Values(std::make_tuple(false, 2)));

INSTANTIATE_TEST_SUITE_P(
    ConcreteInput_OutermostShard,
    ShardingTest,
    ::testing::Values(std::make_tuple(true, 0)));

INSTANTIATE_TEST_SUITE_P(
    SymbolicInput_OutermostShard,
    ShardingTest,
    ::testing::Values(std::make_tuple(false, 0)));
=======
    OutermostShard,
    ShardingTest,
    testing::Combine(testing::Bool(), testing::Values(0)));
>>>>>>> c7db538a

} // namespace nvfuser
#endif<|MERGE_RESOLUTION|>--- conflicted
+++ resolved
@@ -84,24 +84,14 @@
 INSTANTIATE_TEST_SUITE_P(InputType, ShardedComputeTest, testing::Bool());
 
 // params: concrete vs symbolic input, sharded axis
-<<<<<<< HEAD
-class ShardingTest
-    : public MultiDeviceTest,
-      public ::testing::WithParamInterface<std::tuple<bool, int>> {};
-=======
 class ShardingTest : public MultiDeviceTest,
                      public testing::WithParamInterface<std::tuple<bool, int>> {
 };
->>>>>>> c7db538a
 
 // Test memory allocation of multidevice fusion with unsharded inputs
 // and sharded intermediates, outputs.
 TEST_P(ShardingTest, UnshardedGlobalInput) {
-<<<<<<< HEAD
-  auto [concreteTv, sharded_dim] = GetParam();
-=======
   auto [creates_concrete_tensor, sharded_dim] = GetParam();
->>>>>>> c7db538a
   std::unique_ptr<Fusion> fusion = std::make_unique<Fusion>();
   FusionGuard fg(fusion.get());
   int num_devices = communicator->size();
@@ -112,13 +102,8 @@
   input_size[sharded_dim] = num_devices;
   input_size[sharded_dim + 1] = num_devices;
 
-<<<<<<< HEAD
-  TensorView* tv0 =
-      concreteTv ? makeConcreteTensor(input_size) : makeSymbolicTensor(4);
-=======
   TensorView* tv0 = creates_concrete_tensor ? makeConcreteTensor(input_size)
                                             : makeSymbolicTensor(4);
->>>>>>> c7db538a
   TensorView* tv1 = set(tv0);
   TensorView* tv2 = add(tv1, tv1);
   TensorView* tv3 = sum(tv2, {sharded_dim});
@@ -130,10 +115,6 @@
 
   tv1->axis(sharded_dim)->parallelize(ParallelType::DIDx);
   tv2->axis(sharded_dim)->parallelize(ParallelType::DIDx);
-<<<<<<< HEAD
-  // tv3->axis(sharded_dim)->parallelize(ParallelType::DIDx);
-=======
->>>>>>> c7db538a
   tv3->axis(sharded_dim + 1)->parallelize(ParallelType::DIDx);
 
   std::vector<TensorView*> tvs = {tv0, tv1, tv2, tv3};
@@ -161,11 +142,7 @@
 // Test memory allocation of multidevice fusion with sharded input
 // and replicated intermediates and output.
 TEST_P(ShardingTest, ShardGlobalInput) {
-<<<<<<< HEAD
-  auto [concreteTv, sharded_dim] = GetParam();
-=======
   auto [creates_concrete_tensor, sharded_dim] = GetParam();
->>>>>>> c7db538a
   std::unique_ptr<Fusion> fusion = std::make_unique<Fusion>();
   FusionGuard fg(fusion.get());
   int num_devices = communicator->size();
@@ -175,16 +152,11 @@
   std::vector<int64_t> unsharded_input_size = {3, 2, 5};
   unsharded_input_size[sharded_dim] = num_devices;
 
-<<<<<<< HEAD
-  TensorView* tv0 = concreteTv ? makeContigConcreteTensor(unsharded_input_size)
-                               : makeContigTensor(unsharded_input_size.size());
-=======
   TensorView* tv0 = creates_concrete_tensor
       ? makeConcreteTensor(unsharded_input_size)
       : makeSymbolicTensor(unsharded_input_size.size());
->>>>>>> c7db538a
   TensorView* tv1 = set(tv0);
-  TensorView* tv2 = sum(tv1, {1});
+  TensorView* tv2 = add(tv1, tv1);
   fusion->addInput(tv0);
   fusion->addOutput(tv1);
   fusion->addOutput(tv2);
@@ -199,11 +171,7 @@
   auto x1 = at::randn(unsharded_input_size, tensor_options);
   std::vector<c10::IValue> inputs = {
       shardTensor(x1, tv0, communicator->deviceId())};
-<<<<<<< HEAD
-  auto x2 = at::sum(x1, {1});
-=======
   auto x2 = x1 * 2;
->>>>>>> c7db538a
   MultiDeviceExecutor runtime(std::move(fusion), *communicator);
   auto outputs = runtime.runWithInput(inputs);
   testValidate(
@@ -211,30 +179,14 @@
 }
 
 INSTANTIATE_TEST_SUITE_P(
-<<<<<<< HEAD
-    ConcreteInput_InnerShard,
-    ShardingTest,
-    ::testing::Values(std::make_tuple(true, 2)));
-
-INSTANTIATE_TEST_SUITE_P(
-    SymbolicInput_InnerShard,
-    ShardingTest,
-    ::testing::Values(std::make_tuple(false, 2)));
-
-INSTANTIATE_TEST_SUITE_P(
-    ConcreteInput_OutermostShard,
-    ShardingTest,
-    ::testing::Values(std::make_tuple(true, 0)));
-
-INSTANTIATE_TEST_SUITE_P(
-    SymbolicInput_OutermostShard,
-    ShardingTest,
-    ::testing::Values(std::make_tuple(false, 0)));
-=======
     OutermostShard,
     ShardingTest,
     testing::Combine(testing::Bool(), testing::Values(0)));
->>>>>>> c7db538a
+
+INSTANTIATE_TEST_SUITE_P(
+    InnermostShard,
+    ShardingTest,
+    testing::Combine(testing::Bool(), testing::Values(1)));
 
 } // namespace nvfuser
 #endif