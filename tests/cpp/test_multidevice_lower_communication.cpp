--- conflicted
+++ resolved
@@ -936,13 +936,8 @@
   }
 
   if (!isMulticastSupported() &&
-<<<<<<< HEAD
-      (protocol_enum == CommunicationProtocol::Memcpy ||
-       protocol_enum == CommunicationProtocol::Multimem)) {
-=======
       (protocol_enum == CommunicationProtocol::kMemcpy ||
        protocol_enum == CommunicationProtocol::kMultimem)) {
->>>>>>> 32ed5559
     GTEST_SKIP() << "Device does not support Multicast; skipping.";
   }
 
@@ -1005,13 +1000,8 @@
   }
 
   if (!isMulticastSupported() &&
-<<<<<<< HEAD
-      (protocol_enum == CommunicationProtocol::Memcpy ||
-       protocol_enum == CommunicationProtocol::Multimem)) {
-=======
       (protocol_enum == CommunicationProtocol::kMemcpy ||
        protocol_enum == CommunicationProtocol::kMultimem)) {
->>>>>>> 32ed5559
     GTEST_SKIP() << "Device does not support Multicast; skipping.";
   }
 
