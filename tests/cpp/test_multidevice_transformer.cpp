--- conflicted
+++ resolved
@@ -119,20 +119,20 @@
     at::Tensor w1,
     at::Tensor b1) {
   auto at_dtype = w0.dtype();
-  auto m = at::matmul(x, w0).add(b0).view({B, S, 3 * E});
-  auto qkv_vec = m.split(E, 2);
-  for (auto i = 0; i < 3; i++) {
-    qkv_vec[i] =
-        qkv_vec[i].reshape({B, S, H, E / H}).transpose(2, 1).to(at_dtype);
-  }
-  auto sdpa_out = at::_scaled_dot_product_flash_attention(
-      qkv_vec[0], qkv_vec[1], qkv_vec[2], kSdpaProb, true, false, kSdpaScale);
-  auto sdpa = std::get<0>(sdpa_out);
-  // Reassemble heads (B, H, S, E/H) to (B, S, H, E/H) to (B, S, E)
-  auto y = sdpa.transpose(1, 2).reshape({B * S, E});
-  auto y_proj = at::matmul(y, w1).add(b1);
-  auto y_dropout = at::dropout(y_proj.to(at::kFloat), kDropoutProb, true);
-  return {m, sdpa, y_proj, y_dropout};
+  // auto linear0 = at::matmul(x, w0).add(b0).view({B, S, 3 * E});
+  // auto qkv = linear0.split(E, 2);
+  // for (auto i = 0; i < 3; i++) {
+  //   qkv[i] =
+  //       qkv[i].reshape({B, S, H, E / H}).transpose(2, 1).to(at_dtype);
+  // }
+  // auto sdpa_out = at::_scaled_dot_product_flash_attention(
+  //     qkv[0], qkv[1], qkv[2], kSdpaProb, true, false, kSdpaScale);
+  // auto sdpa = std::get<0>(sdpa_out);
+  // // Reassemble heads (B, H, S, E/H) to (B, S, H, E/H) to (B, S, E)
+  // auto y = sdpa.transpose(1, 2).reshape({B * S, E});
+  // auto linear1 = at::matmul(y, w1).add(b1);
+  // auto y_dropout = at::dropout(linear1.to(at::kFloat), kDropoutProb, true);
+  // return {linear0, sdpa, linear1, y_dropout};
 }
 
 std::vector<at::Tensor> reference_mlp_backwards(
@@ -272,33 +272,31 @@
     TensorView* b1,
     const DeviceMesh& mesh) {
   DataType dtype = w0->dtype();
-  // Linear #1
-  TensorView* matmul1 = matmul(x, w0);
-  TensorView* b0_bcast = broadcast(b0, {false, true, false});
-  TensorView* linear1 = add(matmul1, b0_bcast);
+  // Linear 0
+  TensorView* matmul0 = matmul(x, w0);
+  TensorView* linear0 = add(matmul0, broadcast(b0, {false, true, false}));
   // GeLU
-  TensorView* gelu = tanh_gelu(linear1);
+  TensorView* gelu = tanh_gelu(linear0);
   gelu = castOp(dtype, gelu);
-  // Linear #2
-  TensorView* local_matmul2 = matmul(gelu, w1);
-  TensorView* matmul2 = sum(local_matmul2, {0}); // Allreduce
-  TensorView* bcast_bias = broadcast(b1, {true, false});
-  TensorView* linear2 = add(matmul2, bcast_bias);
+  // Linear 1
+  TensorView* local_matmul1 = matmul(gelu, w1);
+  TensorView* matmul1 = sum(local_matmul1, {0}); // Allreduce
+  TensorView* linear1 = add(matmul1,  broadcast(b1, {true, false}));
   // Dropout
   Val* prob = IrBuilder::create<Val>(1.0 - kDropoutProb);
   Val* scale = IrBuilder::create<Val>(1.0 / (1.0 - kDropoutProb));
-  auto dropout_result = dropout(linear2, prob, scale).output;
+  auto dropout_result = dropout(linear1, prob, scale).output;
 
   // Manual sharding annotations
-  for (auto tv : {x, b1, matmul2, linear2, dropout_result}) {
+  for (auto tv : {x, b1, linear1, dropout_result}) {
     tv->setDeviceMesh(mesh);
   }
-  for (auto tv : {w0, b0, w1, linear1, gelu}) {
+  for (auto tv : {w0, b0, w1, linear0, gelu}) {
     tv->setDeviceMesh(mesh);
     tv->axis(0)->parallelize(ParallelType::DIDx);
   }
 
-  return {linear1, gelu, linear2, dropout_result};
+  return {linear0, gelu, linear1, dropout_result};
 }
 
 std::vector<TensorView*> mha(
@@ -309,13 +307,12 @@
     TensorView* b1,
     const DeviceMesh& mesh) {
   DataType dtype = w0->dtype();
-  // Linear 1
-  TensorView* mm = matmul(x, w0);
-  TensorView* proj_bias_bcast = broadcast(b0, {false, true, false});
-  TensorView* qkv1 = add(mm, proj_bias_bcast);
+  const auto D = w0->axis(0)->extent()->value().as<int64_t>();
+  // Linear 0
+  TensorView* matmul0 = matmul(x, w0);
+  TensorView* linear0 = add(matmul0, broadcast(b0, {false, true, false}));
   // Forming the q,k,v vectors:
-  auto D = w0->axis(0)->extent()->value().as<int64_t>();
-  TensorView* qkv = reshape(qkv1, {D, B * S, 3 * E / D}, {D, B, S, 3 * E / D});
+  TensorView* qkv = reshape(linear0, {D, B * S, 3 * E / D}, {D, B, S, 3 * E / D});
   std::vector<TensorView*> qkv_reshaped = {};
   for (auto i : c10::irange(3)) {
     TensorView* tv_slice =
@@ -340,27 +337,26 @@
       IrBuilder::create<Val>(true),
       IrBuilder::create<Val>(kSdpaScale));
   TensorView* sdpa_output = sdpa.output;
-  // Linear projection
+  // Linear 1
   TensorView* sdpa_transpose = transpose(sdpa_output, 2, 3);
   TensorView* sdpa_reshape =
       reshape(sdpa_transpose, {D, B, S, H / D, E / H}, {D, B * S, E / D});
-  TensorView* mm2 = matmul(sdpa_reshape, w1);
-  TensorView* mm2_ar = sum(mm2, {0}); // allreduce
-  TensorView* b1_bcast = broadcast(b1, {true, false});
-  TensorView* linear2 = add(mm2_ar, b1_bcast);
+  TensorView* local_matmul1 = matmul(sdpa_reshape, w1);
+  TensorView* matmul1 = sum(local_matmul1, {0}); // allreduce
+  TensorView* linear1 = add(matmul1, broadcast(b1, {true, false}));
   // Dropout
   Val* prob = IrBuilder::create<Val>(1.0 - kDropoutProb);
   Val* scale = IrBuilder::create<Val>(1.0 / (1.0 - kDropoutProb));
-  auto dropout_result = dropout(linear2, prob, scale).output;
-
-  for (auto tv : {x, b1, mm2_ar, linear2, dropout_result}) {
+  auto dropout_result = dropout(linear1, prob, scale).output;
+
+  for (auto tv : {x, b1, matmul1, linear1, dropout_result}) {
     tv->setDeviceMesh(mesh);
   }
-  for (auto tv : {w0, b0, w1, mm2, qkv, sdpa_output}) {
+  for (auto tv : {w0, b0, w1, local_matmul1, linear0, sdpa_output}) {
     tv->setDeviceMesh(mesh);
     tv->axis(0)->parallelize(ParallelType::DIDx);
   }
-  return {qkv, sdpa_output, linear2, dropout_result};
+  return {linear0, sdpa_output, linear1, dropout_result};
 }
 
 // TODO: These linear_backwards helper functions can be merged once
@@ -390,9 +386,11 @@
     grad_q = castOp(dtype, grad);
   }
   TensorView* w_t = transpose(w, 1, 2);
+  std::cout << "sharded lin 1 " << grad_q->dtype() << " " << w_t->dtype() << std::endl;
   TensorView* grad_x_partials = matmul(grad_q, w_t);
   TensorView* grad_x = sum(grad_x_partials, {0}); // allreduce
   TensorView* grad_q_t = transpose(grad_q, 1, 2);
+  std::cout << "sharded lin 2 " << grad_q_t->dtype() << " " << x->dtype() << std::endl;
   TensorView* grad_w_t = matmul(grad_q_t, x);
   TensorView* grad_w = transpose(grad_w_t, 1, 2);
   TensorView* grad_b = sum(grad, {1});
@@ -411,10 +409,13 @@
     TensorView* w,
     TensorView* grad) {
   DataType dtype = w->dtype();
+  std::cout << "Incoming gradient " << grad->dtype() << std::endl;
   TensorView* grad_q = castOp(dtype, grad);
   TensorView* w_t = transpose(w, 1, 2);
+  std::cout << "sharded lin 1 " << grad_q->dtype() << " " << w_t->dtype() << std::endl;
   TensorView* grad_x = matmul(grad_q, w_t);
   TensorView* grad_t = transpose(grad_q, 0, 1);
+  std::cout << "sharded lin 2 " << grad_t->dtype() << " " << x->dtype() << std::endl;
   TensorView* grad_w_t = matmul(grad_t, x);
   TensorView* grad_w = transpose(grad_w_t, 1, 2);
   TensorView* grad_b = sum(grad, {0});
@@ -429,11 +430,10 @@
     TensorView* w0,
     TensorView* b0,
     TensorView* w1,
-<<<<<<< HEAD
     const DeviceMesh& mesh,
-    DataType dtype,
-    TensorView* gelu = nullptr,
-    TensorView* linear0 = nullptr) {
+    TensorView* linear0 = nullptr,
+    TensorView* gelu = nullptr) {
+  DataType dtype = w0->dtype();
   // If gelu or linear0 isn't provided, recompute.
   if (gelu == nullptr || linear0 == nullptr) {
     TensorView* matmul0 = matmul(x, w0);
@@ -443,17 +443,6 @@
     gelu = tanh_gelu(linear0);
     gelu = castOp(dtype, gelu);
   }
-=======
-    const DeviceMesh& mesh) {
-  DataType dtype = w0->dtype();
-  // Activation recomputation
-  TensorView* matmul0 = matmul(x, w0);
-  TensorView* b0_bcast = broadcast(b0, {false, true, false});
-  TensorView* linear0 = add(matmul0, b0_bcast);
-  linear0 = castOp(DataType::Float, linear0);
-  TensorView* gelu = tanh_gelu(linear0);
-  gelu = castOp(dtype, gelu);
->>>>>>> 7aac75c1
 
   // Backwards pass
   constexpr double kScale = 1.0 / (1.0 - kDropoutProb);
@@ -702,7 +691,7 @@
     fusion->addOutput(tv);
   }
 
-  shardBetween({tvw0, tvb0, tvw1}, {tv_outs[3]}, tvw0);
+  shardBetween({tvw0, tvb0, tvw1}, {tv_outs[2]}, tvw0);
   shardBetween({tvx, tvb1}, {tv_outs[3]}, tvx);
 
   const auto options =
@@ -1063,7 +1052,6 @@
   TensorView* sdpa_reshape =
       reshape(sdpa_transpose, {D, B, S, H / D, E / H}, {D, B * S, E / D});
   TensorView* mm2 = matmul(sdpa_reshape, mha_w1);
-  std::cout << "MM2 " << mm2->dtype() << std::endl;
   TensorView* mm2_ar = sum(mm2, {0}); // allreduce
   TensorView* b1_bcast = broadcast(mha_b1, {true, false});
   TensorView* linear2 = add(mm2_ar, b1_bcast);
@@ -1076,9 +1064,9 @@
   auto ln_2 = layer_norm(
       resid_1, norm_shape, /*weight=*/nullptr, /*bias=*/nullptr, eps);
   auto mlp_in = castOp(dtype, ln_2.output);
-  auto mlp_tensors = mlp(mlp_in, mlp_w0, mlp_b0, mlp_w1, mlp_b1, mesh, dtype);
-
-  auto mlp_grads = mlp_backwards(grad, mlp_in, mlp_mask, mlp_w0, mlp_b0, mlp_w1, mesh, dtype, mlp_tensors[0], mlp_tensors[1]);
+  auto mlp_tensors = mlp(mlp_in, mlp_w0, mlp_b0, mlp_w1, mlp_b1, mesh);
+
+  auto mlp_grads = mlp_backwards(grad, mlp_in, mlp_mask, mlp_w0, mlp_b0, mlp_w1, mesh, mlp_tensors[0], mlp_tensors[1]);
 
   fusion->addOutput(mlp_grads[1]); // mlp linear1 weight
   fusion->addOutput(mlp_grads[2]); // mlp linear1 bias
@@ -1111,21 +1099,21 @@
   auto mlp_mask_ = at::randn({B * S, E}, options).lt(1.0 - kDropoutProb);
 
   at::manual_seed(getATenRandomSeed());
-  // Run forward pass to save cached
+  // Run full forward pass to save cached
   auto ln0_ = at::native_layer_norm(x_, norm_shape, ln0_w, ln0_b, kEps);
   auto ln0_out_ = std::get<0>(ln0_).to(at_dtype);
   auto mha_out_ =
-      reference_mha(ln0_out_, mha_w0_, mha_b0_, mha_w1_, mha_b1_, at_dtype);
+      reference_mha(ln0_out_, mha_w0_, mha_b0_, mha_w1_, mha_b1_);
   auto resid0_ = mha_out_[3] + x_;
   auto ln1_ = at::native_layer_norm(resid0_, norm_shape, ln1_w, ln1_b, kEps);
   auto ln1_out_ = std::get<0>(ln1_).to(at_dtype);
   auto mlp_out_ =
-      reference_mlp(ln1_out_, mlp_w0_, mlp_b0_, mlp_w1_, mlp_b1_, at_dtype)[3];
+      reference_mlp(ln1_out_, mlp_w0_, mlp_b0_, mlp_w1_, mlp_b1_)[3];
   auto at_out = mha_out_[3] + mlp_out_;
 
   // TODO: recompute mask.
   auto mlp_grads_ = reference_mlp_backwards(
-      grad_, ln1_out_, mlp_mask_, mlp_w0_, mlp_b0_, mlp_w1_, at_dtype);
+      grad_, ln1_out_, mlp_mask_, mlp_w0_, mlp_b0_, mlp_w1_);
   auto ln1_grads = at::native_layer_norm_backward(
       std::get<0>(ln0_),
       mlp_grads_[6].to(at::kFloat),
@@ -1142,8 +1130,7 @@
       mha_mask_,
       mha_w0_,
       mha_b0_,
-      mha_w1_,
-      at_dtype);
+      mha_w1_);
   auto ln0_grads = at::native_layer_norm_backward(
       x_,
       mha_grads_[12].to(at::kFloat),
@@ -1153,8 +1140,6 @@
       ln0_w,
       ln0_b,
       {true, true, true});
-
-  
 
   auto expected_outputs = {
       std::get<0>(ln0_grads), // grad x
