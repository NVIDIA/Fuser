--- conflicted
+++ resolved
@@ -282,7 +282,6 @@
     bool sequence_parallel = false,
     TensorView* mask = nullptr) {
   const DataType dtype = w0->dtype();
-<<<<<<< HEAD
 
   if (sequence_parallel) {
     // Input arrives sharded and must be allgathered back
@@ -296,16 +295,12 @@
     x = reshape(x, {D, B * S / D, E}, {B * S, E});
   }
   // Linear 0
-=======
-  // // Linear 0
->>>>>>> 85c22a2a
   TensorView* linear0 = linear(x, w0, b0);
   // GeLU
   TensorView* gelu = tanh_gelu(castOp(DataType::Float, linear0));
   gelu = castOp(dtype, gelu);
   // Linear 1
   TensorView* local_matmul1 = matmul(gelu, transpose(w1, 1, 2));
-<<<<<<< HEAD
   if (sequence_parallel) {
     // Remove after https://github.com/NVIDIA/Fuser/issues/2563
     // Reshape to explicitly pull the sharded axis into the logical domain
@@ -314,10 +309,6 @@
   }
   TensorView* matmul1 = sum(local_matmul1, {0}); // Allreduce or Reduce scatter
   TensorView* linear1 = add(matmul1, broadcast(b1, {true, true, false}));
-=======
-  TensorView* matmul1 = sum(local_matmul1, {0}); // Allreduce
-  TensorView* linear1 = add(matmul1, broadcast(b1, {true, false}));
->>>>>>> 85c22a2a
   // Dropout
   Val* prob = IrBuilder::create<Val>(1.0 - kDropoutProb);
   Val* scale = IrBuilder::create<Val>(1.0 / (1.0 - kDropoutProb));
@@ -338,7 +329,6 @@
     tv->setDeviceMesh(mesh);
   }
 
-<<<<<<< HEAD
   // Sequence parallel shardings
   if (sequence_parallel) {
     for (auto* tv : {linear1, dropout_result}) {
@@ -350,8 +340,6 @@
     mask->axis(0)->parallelize(ParallelType::DIDx);
   }
 
-=======
->>>>>>> 85c22a2a
   return {linear0, gelu, linear1, dropout_result};
 }
 
@@ -716,7 +704,6 @@
   at::manual_seed(getATenRandomSeed());
   auto outputs = fec.runFusionWithInputs(inputs);
   validate(expected_outputs, outputs, {0.01, 0.01, 0.02, 0.02});
-<<<<<<< HEAD
 }
 
 TEST_P(DistributedTransformerTest, Sequence_Parallel_MLP_Layer) {
@@ -739,7 +726,8 @@
   TensorView* b0 = makeContigConcreteTensor({D, 4 * E / D}, dtype);
   TensorView* w1 = makeContigConcreteTensor({D, E, 4 * E / D}, dtype);
   TensorView* b1 = makeContigConcreteTensor({E}, dtype);
-  TensorView* mask = makeContigConcreteTensor({D, B*S/D, E}, DataType::Bool);
+  TensorView* mask =
+      makeContigConcreteTensor({D, B * S / D, E}, DataType::Bool);
 
   // Input x is sharded on B*S dimension.
   // Note it is only the sequence (S) dimension that is sharded
@@ -758,7 +746,7 @@
     fusion->addOutput(tv);
   }
 
-  // Needed to ensure that dropout mask is sharded initially.
+  // Needed to ensure that rand_like is sharded initially.
   // sharding from linear1 to dropout like dropout
   shardBetween({tvsout[2]}, {tvsout[3]}, tvsout[3]);
 
@@ -770,12 +758,11 @@
   auto w1_ = at::randn({E, 4 * E}, options) * kParamScale;
   auto b1_ = at::randn({E}, options) * kParamScale;
 
-  // Note: resetting the seed before reference and nvFuser
-  // execution so that random vals are the same.
-  at::manual_seed(0);
+  // Dropout is sharded among devices.
+  // For validation against ATen the sharded reference dropout mask is an input
+  // to the Fusion, but in regular setting it would be generated.
   std::vector<at::Tensor> reference_outs =
       reference_mlp(x_, w0_, b0_, w1_, b1_);
-  // For validation the sharded reference dropout mask is a fusion input
   auto mask_ = reference_outs[4];
 
   std::vector<c10::IValue> inputs = {
@@ -796,8 +783,6 @@
   at::manual_seed(getATenRandomSeed());
   auto outputs = fec.runFusionWithInputs(inputs);
   validate(expected_outputs, outputs, {0.01, 0.01, 0.02, 0.02});
-=======
->>>>>>> 85c22a2a
 }
 
 TEST_P(DistributedTransformerTest, MultiheadAttention) {
@@ -1158,11 +1143,7 @@
   FusionExecutorCache fec(std::move(fusion));
   at::manual_seed(getATenRandomSeed());
   auto outputs = fec.runFusionWithInputs(inputs);
-<<<<<<< HEAD
-  validate(expected_outputs, outputs, {1e-4, 0.02, 0.02, 0.04, 0.04});
-=======
   validate(expected_outputs, outputs, {1e-4, 0.02, 0.04, 0.04, 0.04});
->>>>>>> 85c22a2a
 }
 
 TEST_P(DistributedTransformerTest, Backward) {
@@ -1451,19 +1432,6 @@
       outputs,
       {1e-3,
        5e-3,
-<<<<<<< HEAD
-       4e-3,
-       4e-3,
-       4e-3,
-       5e-3,
-       0.01,
-       4e-3,
-       0.02,
-       0.01,
-       0.01,
-       0.01,
-       0.01});
-=======
        4e-3,
        4e-3,
        4e-3,
@@ -1475,7 +1443,6 @@
        0.02,
        0.02,
        0.02});
->>>>>>> 85c22a2a
 }
 
 INSTANTIATE_TEST_SUITE_P(
