--- conflicted
+++ resolved
@@ -102,19 +102,11 @@
     at::Tensor w0,
     at::Tensor b0,
     at::Tensor w1,
-<<<<<<< HEAD
-    at::Tensor b1,
-    at::ScalarType at_dtype) {
-  auto linear0 = at::matmul(x, w0).to(at::kFloat) + b0.to(at::kFloat);
-  auto gelu = at::gelu(linear0, "tanh").to(at_dtype);
-  auto linear1 = at::matmul(gelu, w1).to(at::kFloat) + b1.to(at::kFloat);
-=======
     at::Tensor b1) {
   auto at_dtype = w0.dtype();
   auto linear0 = at::matmul(x, w0).to(at::kFloat) + b0;
-  auto gelu = at::gelu(linear0, "tanh");
-  auto linear1 = at::matmul(gelu.to(at_dtype), w1).to(at::kFloat) + b1;
->>>>>>> 872aeb17
+  auto gelu = at::gelu(linear0, "tanh").to(at_dtype);
+  auto linear1 = at::matmul(gelu, w1).to(at::kFloat) + b1;
   auto dropout = at::dropout(linear1, kDropoutProb, true);
   return {linear0, gelu, linear1, dropout};
 }
@@ -124,17 +116,10 @@
     at::Tensor w0,
     at::Tensor b0,
     at::Tensor w1,
-<<<<<<< HEAD
-    at::Tensor b1,
-    at::ScalarType at_dtype) {
-  auto m = (at::matmul(x, w0).to(at::kFloat) + b0).view({B, S, 3 * E});
-  auto qkv_vec = m.split(E, -1);
-=======
     at::Tensor b1) {
   auto at_dtype = w0.dtype();
-  auto m = at::matmul(x, w0).add(b0).view({B, S, 3 * E});
+  auto m = (at::matmul(x, w0).to(at::kFloat) + b0).view({B, S, 3 * E});
   auto qkv_vec = m.split(E, 2);
->>>>>>> 872aeb17
   for (auto i = 0; i < 3; i++) {
     qkv_vec[i] =
         qkv_vec[i].reshape({B, S, H, E / H}).transpose(1, 2).to(at_dtype);
@@ -964,13 +949,8 @@
       x_, norm_shape, /*weight=*/std::nullopt, /*bias=*/std::nullopt, kEps);
   auto ln_1_out_ = std::get<0>(ln_1_);
 
-<<<<<<< HEAD
   auto mha_out_ = reference_mha(
-      ln_1_out_.to(at_dtype), mha_w0_, mha_b0_, mha_w1_, mha_b1_, at_dtype)[3];
-=======
-  auto mha_out_ =
-      reference_mha(ln_1_out_, mha_w0_, mha_b0_, mha_w1_, mha_b1_)[3];
->>>>>>> 872aeb17
+      ln_1_out_.to(at_dtype), mha_w0_, mha_b0_, mha_w1_, mha_b1_)[3];
   auto resid1_ = mha_out_ + x_;
   auto ln_2_ = at::native_layer_norm(
       resid1_,
@@ -980,13 +960,8 @@
       kEps);
   auto ln_2_out_ = std::get<0>(ln_2_);
 
-<<<<<<< HEAD
   auto mlp_out_ = reference_mlp(
-      ln_2_out_.to(at_dtype), mlp_w0_, mlp_b0_, mlp_w1_, mlp_b1_, at_dtype)[3];
-=======
-  auto mlp_out_ =
-      reference_mlp(ln_2_out_, mlp_w0_, mlp_b0_, mlp_w1_, mlp_b1_)[3];
->>>>>>> 872aeb17
+      ln_2_out_.to(at_dtype), mlp_w0_, mlp_b0_, mlp_w1_, mlp_b1_)[3];
   auto at_out = mha_out_ + mlp_out_;
 
   std::vector<c10::IValue> inputs = {
