// clang-format off
/*
 * SPDX-FileCopyrightText: Copyright (c) 2023-present NVIDIA CORPORATION & AFFILIATES.
 * All rights reserved.
 * SPDX-License-Identifier: BSD-3-Clause
 */
// clang-format on
#include <cmath>

#include <gtest/gtest.h>

#include <executor.h>
#include <expr_evaluator.h>
#include <fusion.h>
#include <fusion_segmenter.h>
#include <ir/all_nodes.h>
#include <ir/interface_nodes.h>
#include <ir/utils.h>
#include <mma_type.h>
#include <ops/all_ops.h>
<<<<<<< HEAD
#include <preseg_passes/allocation_order_inference.h>
#include <preseg_passes/mark_aliases_prepare.h>
#include <preseg_passes/move_split_cat.h>
#include <preseg_passes/propagate_shardings.h>
#include <preseg_passes/optimization_pass.h>
=======
>>>>>>> a86a9707
#include <scheduler/mma_utils.h>
#include <scheduler/utils.h>
#include <tests/cpp/multidevice.h>
#include <tests/cpp/validator.h>

namespace nvfuser {

constexpr int64_t B = 2, E = 768, H = 12, S = 128;
// Note parameters scaled by kParamScale following weight initialization
// recommendations:
// https://huggingface.co/docs/transformers/en/model_doc/gpt2#transformers.GPT2Config.initializer_range
// Note: Sdpa probability is set to 0. Since the dropout mask is sharded it
// throws off the seed offset between the sharded nvFuser program and the
// unsharded reference.
constexpr double kDropoutProb = 0.1, kParamScale = 0.02, kSdpaProb = 0.0,
                 kSdpaScale = 1e-3;

class DistributedTransformerTest
    : public MultiDeviceTest,
      public testing::WithParamInterface<DataType> {
 protected:
  DistributedTransformerTest() : D(communicator_->size()) {}

  void SetUp() {
    MultiDeviceTest::SetUp();
    if (H % D != 0) {
      GTEST_SKIP()
          << "Distributed transformer tests require number of devices evenly divide E ";
    }
    if (!deviceMajorMinorCheck(8)) {
      GTEST_SKIP() << "Distributed transformer tests require Ampere or newer";
    }
  }

  hir::HostIrExecutorParams executor_params_{
      .use_fusion_executor_cache = true,
      .skip_auto_scheduling = false,
      .cache_fusion_executor = false};

  const int64_t D; // number of devices
};

namespace {
<<<<<<< HEAD
=======
TensorView* replicated_dropout(
    TensorView* x,
    const double kProb,
    const DeviceMesh mesh) {
  // Sharding propagation breaks at rand_like because it creates a fresh TV.
  TensorView* x_float = castOp(DataType::Float, x);
  const double kScale = 1.0 / (1.0 - kProb);
  TensorView* rand_vals = rand_like(x_float);
  TensorView* mask = lt(rand_vals, IrBuilder::create<Val>(1.0 - kProb));
  TensorView* apply_mask = mul(x_float, mask);
  TensorView* dropout = mul(apply_mask, IrBuilder::create<Val>(kScale));
  rand_vals->setDeviceMesh(mesh);
  return dropout;
}

>>>>>>> a86a9707
void validate(
    std::vector<at::Tensor> expected_out,
    std::vector<at::Tensor> out) {
  EXPECT_EQ(expected_out.size(), out.size());
  for (auto i : c10::irange(out.size())) {
    // Note: Scaling tolerance up since the error accumulates across ops
    // BFloat16 error is quite high, but the program has been verified with
    // double precision to be logically correct.
    double atol = 0.075 * (i + 1);
    double rtol = 1.6e-2;
    auto all_close = out[i]
                         .to(expected_out[i].dtype())
                         .allclose(
                             expected_out[i],
                             rtol,
                             atol,
                             /*equal_nan=*/true);

    if (!all_close) {
      auto error = (out[i].to(expected_out[i].dtype()) - expected_out[i]).abs();
      auto max_error = error.max().item().to<double>();
      auto max_relative_error =
          (max_error / expected_out[i].abs().max()).item();
      auto error_count =
          at::sum(error >= (atol + expected_out[i].abs() * rtol)).item();
      std::cout << "output[" << i << "] max error: " << max_error << std::endl;
      std::cout << "          max relative error: " << max_relative_error
                << std::endl;
      std::cout << "          failing elements: " << error_count << ", "
                << error_count.to<float>() / at::numel(out[i]) * 100.0
                << "\% of tensor" << std::endl;
    }
    EXPECT_TRUE(all_close);
  }
}

std::vector<at::Tensor> reference_mlp(
    at::Tensor x,
    at::Tensor w0,
    at::Tensor b0,
    at::Tensor w1,
    at::Tensor b1,
    at::ScalarType at_dtype) {
  auto linear0 = at::matmul(x, w0).add(b0).to(at::kFloat);
  auto gelu = at::gelu(linear0, "tanh");
  auto linear1 = at::matmul(gelu.to(at_dtype), w1).add(b1).to(at::kFloat);
  auto dropout = at::dropout(linear1, kDropoutProb, true);
  return {linear0, gelu, linear1, dropout};
}

std::vector<at::Tensor> reference_mha(
    at::Tensor x,
    at::Tensor w0,
    at::Tensor b0,
    at::Tensor w1,
    at::Tensor b1,
    at::ScalarType at_dtype) {
  auto m = at::matmul(x, w0).add(b0).view({B, S, 3 * E});
  auto qkv_vec = m.split(E, 2);
  for (auto i = 0; i < 3; i++) {
    qkv_vec[i] =
        qkv_vec[i].reshape({B, S, H, E / H}).transpose(2, 1).to(at_dtype);
  }
  auto sdpa_out = at::_scaled_dot_product_flash_attention(
      qkv_vec[0], qkv_vec[1], qkv_vec[2], kSdpaProb, true, false, kSdpaScale);
  auto sdpa = std::get<0>(sdpa_out);
  // Reassemble heads (B, H, S, E/H) to (B, S, H, E/H) to (B, S, E)
  auto y = sdpa.transpose(1, 2).reshape({B * S, E});
  auto y_proj = at::matmul(y, w1).add(b1);
  auto y_dropout = at::dropout(y_proj.to(at::kFloat), kDropoutProb, true);
  return {m, sdpa, y_proj, y_dropout};
}

std::vector<at::Tensor> reference_mlp_backwards(
    at::Tensor grad,
    at::Tensor x,
    at::Tensor mask,
    at::Tensor w0,
    at::Tensor b0,
    at::Tensor w1,
    at::ScalarType at_dtype) {
  // recompute activations
  auto linear0 = at::matmul(x, w0).add(b0).to(at::kFloat);
  auto gelu = at::gelu(linear0, "tanh");

  // backwards pass
  auto dropout_grad =
      at::native_dropout_backward(grad, mask, 1.0 / (1.0 - kDropoutProb));
  auto dropout_grad_q = dropout_grad.to(at_dtype);
  auto matmul1_grad = at::matmul(dropout_grad_q, w1.transpose(0, 1));
  auto matmul1_grad_w =
      at::matmul(dropout_grad_q.transpose(0, 1), gelu.to(at_dtype))
          .transpose(0, 1);
  auto matmul1_grad_b = at::sum(dropout_grad, {0});
  auto gelu_grad =
      at::gelu_backward(matmul1_grad.to(at::kFloat), linear0, "tanh");
  auto gelu_grad_q = gelu_grad.to(at_dtype);
  auto matmul0_grad_b = at::sum(gelu_grad, {0});
  auto matmul0_grad = at::matmul(gelu_grad_q, w0.transpose(0, 1));
  auto matmul0_grad_w =
      at::matmul(gelu_grad_q.transpose(0, 1), x).transpose(0, 1);

  std::vector<at::Tensor> grads = {
      dropout_grad,
      matmul1_grad_w,
      matmul1_grad_b,
      gelu_grad,
      matmul0_grad_w,
      matmul0_grad_b,
      matmul0_grad};
  return grads;
}

std::vector<TensorView*> mlp(
    TensorView* x,
    TensorView* w0,
    TensorView* b0,
    TensorView* w1,
    TensorView* b1,
<<<<<<< HEAD
    DeviceMesh& mesh,
=======
    const DeviceMesh& mesh,
>>>>>>> a86a9707
    DataType dtype) {
  // Linear #1
  TensorView* matmul1 = matmul(x, w0);
  TensorView* b0_bcast = broadcast(b0, {false, true, false});
  TensorView* linear1 = add(matmul1, b0_bcast);
  // GeLU
  TensorView* linear1_ = castOp(DataType::Float, linear1);
  TensorView* gelu = tanh_gelu(linear1_);
  TensorView* gelu_ = castOp(dtype, gelu);
  // Linear #2
  TensorView* local_matmul2 = matmul(gelu_, w1);
  TensorView* matmul2 = sum(local_matmul2, {0}); // Allreduce
  TensorView* bcast_bias = broadcast(b1, {true, false});
  TensorView* linear2 = add(matmul2, bcast_bias);
  // Dropout
<<<<<<< HEAD
  Val* prob = IrBuilder::create<Val>(1.0 - kDropoutProb);
  Val * scale = IrBuilder::create<Val>(1.0 / (1.0 - kDropoutProb));
  auto dropout_result = dropout(linear2, prob, scale).output;

  // Manual sharding annotations
  for (auto tv : {x, b1, matmul2, linear2, dropout_result}) {
=======
  TensorView* dropout = replicated_dropout(linear2, kDropoutProb, mesh);

  // Sharding
  // (TODO) TVs where sharding propagation breaks down:
  // linear_int0: broadcasts where a device dim axis is broadcasted.
  // rand_vals: rand_like creates a fresh new TV.
  // TVs replicated on each device.
  for (auto tv : {x, b1, matmul2, linear2, dropout}) {
>>>>>>> a86a9707
    tv->setDeviceMesh(mesh);
  }
  for (auto tv : {w0, b0, w1, linear1, gelu}) {
    tv->setDeviceMesh(mesh);
    tv->axis(0)->parallelize(ParallelType::DIDx);
  }

  return {linear1, gelu, linear2, dropout_result};
}

std::vector<TensorView*> mha(
    TensorView* x,
    TensorView* w0,
    TensorView* b0,
    TensorView* w1,
    TensorView* b1,
    const DeviceMesh& mesh,
    DataType dtype) {
  // Linear 1
  TensorView* mm = matmul(x, w0);
  TensorView* proj_bias_bcast = broadcast(b0, {false, true, false});
  TensorView* qkv1 = add(mm, proj_bias_bcast);
  // Forming the q,k,v vectors:
  auto D = w0->axis(0)->extent()->value().as<int64_t>();
  TensorView* qkv = reshape(qkv1, {D, B * S, 3 * E / D}, {D, B, S, 3 * E / D});
  std::vector<TensorView*> qkv_reshaped = {};
  for (auto i : c10::irange(3)) {
    TensorView* tv_slice =
        slice(qkv, {0, 0, 0, E / D * i}, {D, B, S, E / D * (i + 1)});
    TensorView* tv_reshape =
        reshape(tv_slice, {D, B, S, E / D}, {D, B, S, H / D, E / H});
    TensorView* tv_trans = transpose(tv_reshape, 2, 3);
    TensorView* tv_cast = castOp(dtype, tv_trans);
    qkv_reshaped.push_back(tv_cast);
    // Explicitly shard qkv before calling SDPA node
    for (auto tv : {tv_slice, tv_reshape, tv_trans, tv_cast}) {
      tv->setDeviceMesh(mesh);
      tv->axis(0)->parallelize(ParallelType::DIDx);
    }
  }
  // SDPA
  SdpfaFwdResult sdpa = sdpfa_fwd(
      qkv_reshaped[0],
      qkv_reshaped[1],
      qkv_reshaped[2],
      IrBuilder::create<Val>(kSdpaProb),
      IrBuilder::create<Val>(true),
      IrBuilder::create<Val>(kSdpaScale));
  TensorView* sdpa_output = sdpa.output;
  // Linear projection
  TensorView* sdpa_transpose = transpose(sdpa_output, 2, 3);
  TensorView* sdpa_reshape =
      reshape(sdpa_transpose, {D, B, S, H / D, E / H}, {D, B * S, E / D});
  TensorView* mm2 = matmul(sdpa_reshape, w1);
  TensorView* mm2_ar = sum(mm2, {0}); // allreduce
  TensorView* b1_bcast = broadcast(b1, {true, false});
  TensorView* linear2 = add(mm2_ar, b1_bcast);
  // Dropout
  TensorView* dropout = replicated_dropout(linear2, kDropoutProb, mesh);

  for (auto tv : {x, b1, mm2_ar, linear2, dropout}) {
    tv->setDeviceMesh(mesh);
  }
  for (auto tv : {w0, b0, w1, proj_bias_bcast, mm, mm2, qkv, sdpa_output}) {
    tv->setDeviceMesh(mesh);
    tv->axis(0)->parallelize(ParallelType::DIDx);
  }
  return {qkv, sdpa_output, linear2, dropout};
}

std::vector<TensorView*> mlp_backwards(
    TensorView* grad,
    TensorView* x,
    TensorView* mask,
    TensorView* w0,
    TensorView* b0,
    TensorView* w1,
<<<<<<< HEAD
    DeviceMesh& mesh,
=======
    const DeviceMesh& mesh,
>>>>>>> a86a9707
    DataType dtype) {
  // Activation recomputation
  TensorView* matmul0 = matmul(x, w0);
  TensorView* b0_bcast = broadcast(b0, {false, true, false});
  TensorView* linear0 = add(matmul0, b0_bcast);
  linear0 = castOp(DataType::Float, linear0);
  TensorView* gelu = tanh_gelu(linear0);
  gelu = castOp(dtype, gelu);

  // Backwards pass
  constexpr double kScale = 1.0 / (1.0 - kDropoutProb);
  Val* dscale = IrBuilder::create<Val>(kScale);
  TensorView* dropout_grad = dropout_backward(grad, mask, dscale);
  TensorView* dropout_grad_q = castOp(dtype, dropout_grad);

  TensorView* w1_t = transpose(w1, 1, 2);
  TensorView* matmul1_grad_x = matmul(dropout_grad_q, w1_t);
  TensorView* grad_t = transpose(dropout_grad_q, 0, 1);
  TensorView* matmul1_grad_w_t = matmul(grad_t, gelu);
  TensorView* matmul1_grad_w = transpose(matmul1_grad_w_t, 1, 2);
  TensorView* matmul1_grad_b = sum(dropout_grad, {0});

  TensorView* matmul1_grad_x_ = castOp(DataType::Float, matmul1_grad_x);
  TensorView* gelu_grad = tanh_gelu_backward(matmul1_grad_x_, linear0);
  TensorView* gelu_grad_f = castOp(dtype, gelu_grad);

  TensorView* w0_t = transpose(w0, 1, 2);
  TensorView* matmul0_grad_x_partial = matmul(gelu_grad_f, w0_t);
  TensorView* matmul0_grad_x = sum(matmul0_grad_x_partial, {0}); // allreduce
  TensorView* grad_gelu_t = transpose(gelu_grad_f, 1, 2);
  TensorView* matmul0_grad_w_t = matmul(grad_gelu_t, x);
  TensorView* matmul0_grad_w = transpose(matmul0_grad_w_t, 1, 2);
  TensorView* matmul0_grad_b = sum(gelu_grad, {1});

  // Manaul sharding annotations
  for (auto tv :
       {x,
        grad,
        mask,
        dropout_grad,
        matmul1_grad_b,
        matmul0_grad_x}) {
    tv->setDeviceMesh(mesh);
  }

  for (auto tv :
       {w0,
        b0,
        w1,
        matmul1_grad_w,
        gelu_grad,
        matmul0_grad_w,
        matmul0_grad_b}) {
    tv->setDeviceMesh(mesh);
    tv->axis(0)->parallelize(ParallelType::DIDx);
  }

  std::vector<TensorView*> outputs = {
      dropout_grad,
      matmul1_grad_w,
      matmul1_grad_b,
      gelu_grad,
      matmul0_grad_w,
      matmul0_grad_b,
      matmul0_grad_x};
  return outputs;
}
} // namespace

TEST_P(DistributedTransformerTest, MLP_Layer) {
  // Temporary until we automate the new sharding propagation pass.
  preseg_passes::OptimizationPassGuard<preseg_passes::PropagateShardingsPass> guard(false);
  auto dtype = GetParam();
  at::ScalarType at_dtype = data_type_to_aten(dtype);
  auto fusion = std::make_unique<Fusion>();
  FusionGuard fg(fusion.get());
  const auto mesh = DeviceMesh::createForNumDevices(D);

  TensorView* tvx = makeContigTensor(2, dtype);
  TensorView* tvw0 = makeContigTensor(3, dtype);
  TensorView* tvb0 = makeContigTensor(2, dtype);
  TensorView* tvw1 = makeContigTensor(3, dtype);
  TensorView* tvb1 = makeContigTensor(1, dtype);

  fusion->addInput(tvx);
  fusion->addInput(tvw0);
  fusion->addInput(tvb0);
  fusion->addInput(tvw1);
  fusion->addInput(tvb1);

  std::vector<TensorView*> tvsout =
      mlp(tvx, tvw0, tvb0, tvw1, tvb1, mesh, dtype);

  for (TensorView* tv : tvsout) {
    fusion->addOutput(tv);
  }

  auto all_tvs = scheduler_utils::getAllTvsFrom({tvw0}, {/*dropout_result*/tvsout[3]});
  std::vector<TensorView*> tvs_to_shard;
  std::copy_if(all_tvs.begin(), all_tvs.end(),
                 std::back_inserter(tvs_to_shard),
                 [](TensorView* tv) {return !tv->hasDeviceMesh();});
  shardAllLike(tvw0, tvs_to_shard);

  const auto options =
      at::TensorOptions().dtype(at_dtype).device(communicator_->device());
  auto x = at::randn({B * S, E}, options);
  auto w0 = at::randn({E, 4 * E}, options) * kParamScale;
  auto b0 = at::randn({4 * E}, options) * kParamScale;
  auto w1 = at::randn({4 * E, E}, options) * kParamScale;
  auto b1 = at::randn({E}, options) * kParamScale;

  // Note: resetting the seed before reference and nvFuser
  // execution so that random vals are the same.
  at::manual_seed(getATenRandomSeed());
  std::vector<at::Tensor> reference_outs =
      reference_mlp(x, w0, b0, w1, b1, at_dtype);

  std::vector<c10::IValue> inputs = {
      x,
      shardTensor(w0, 1, mesh),
      shardTensor(b0, 0, mesh),
      shardTensor(w1, 0, mesh),
      b1};

  std::vector<at::Tensor> expected_outputs = {
      shardTensor(reference_outs[0], 1, mesh),
      shardTensor(reference_outs[1], 1, mesh),
      reference_outs[2],
      reference_outs[3]};

  MultiDeviceExecutor runtime(
      std::move(fusion), *communicator_, executor_params_);
  at::manual_seed(getATenRandomSeed());
  auto outputs = runtime.runWithInput(inputs);
  validate(expected_outputs, outputs);
}

TEST_P(DistributedTransformerTest, Multiheaded_Attention) {
  auto dtype = GetParam();
  auto fusion = std::make_unique<Fusion>();
  FusionGuard fg(fusion.get());
  const auto mesh = DeviceMesh::createForNumDevices(D);
  at::ScalarType at_dtype = data_type_to_aten(dtype);

  TensorView* tvx = makeContigConcreteTensor({B * S, E}, dtype);
  TensorView* tvw0 = makeContigConcreteTensor({D, E, 3 * E / D}, dtype);
  TensorView* tvb0 = makeContigConcreteTensor({D, 3 * E / D}, dtype);
  TensorView* tvw1 = makeContigConcreteTensor({D, E / D, E}, dtype);
  TensorView* tvb1 = makeContigConcreteTensor({E}, dtype);

  fusion->addInput(tvx);
  fusion->addInput(tvw0);
  fusion->addInput(tvb0);
  fusion->addInput(tvw1);
  fusion->addInput(tvb1);

  auto tv_outs = mha(tvx, tvw0, tvb0, tvw1, tvb1, mesh, dtype);

  for (auto tv : tv_outs) {
    fusion->addOutput(tv);
  }

  const auto options =
      at::TensorOptions().dtype(at_dtype).device(communicator_->device());
  auto x = at::randn({B * S, E}, options);
  auto w0 = at::randn({E, 3 * E}, options) * kParamScale;
  auto b0 = at::randn({3 * E}, options) * kParamScale;
  auto w1 = at::randn({E, E}, options) * kParamScale;
  auto b1 = at::randn({E}, options) * kParamScale;

  at::manual_seed(getATenRandomSeed());
  auto reference_outs = reference_mha(x, w0, b0, w1, b1, at_dtype);
  std::vector<c10::IValue> inputs = {
      x,
      shardTensor(w0.view({E, 3, E}), 2, mesh).view({1, E, 3 * E / D}),
      shardTensor(b0.view({3, E}), 1, mesh).view({1, 3 * E / D}),
      shardTensor(w1, 0, mesh),
      b1};
  std::vector<at::Tensor> expected_outputs = {
      shardTensor(reference_outs[0].view({B, S, 3, E}), 3, mesh)
          .view({1, B, S, 3 * E / D}),
      shardTensor(reference_outs[1], 1, mesh),
      reference_outs[2],
      reference_outs[3]};

  MultiDeviceExecutor runtime(
      std::move(fusion), *communicator_, executor_params_);
  at::manual_seed(getATenRandomSeed());
  auto out = runtime.runWithInput(inputs);
  validate(expected_outputs, out);
}

TEST_P(DistributedTransformerTest, MLP_Backward) {
  preseg_passes::OptimizationPassGuard<preseg_passes::PropagateShardingsPass> guard(false);
  auto dtype = GetParam();
  at::ScalarType at_dtype = data_type_to_aten(dtype);
  auto fusion = std::make_unique<Fusion>();
  FusionGuard fg(fusion.get());
  const auto mesh = DeviceMesh::createForNumDevices(D);

  TensorView* grad = makeContigTensor(2, DataType::Float);
  TensorView* x = makeContigTensor(2, dtype);
  TensorView* mask = makeContigTensor(2, DataType::Bool);
  TensorView* w0 = makeContigTensor(3, dtype);
  TensorView* b0 = makeContigTensor(2, dtype);
  TensorView* w1 = makeContigTensor(3, dtype);

  fusion->addInput(grad);
  fusion->addInput(x);
  fusion->addInput(mask);
  fusion->addInput(w0);
  fusion->addInput(b0);
  fusion->addInput(w1);

  std::vector<TensorView*> tv_outs =
      mlp_backwards(grad, x, mask, w0, b0, w1, mesh, dtype);

  for (TensorView* tv : tv_outs) {
    fusion->addOutput(tv);
  }

  // matmul1_grad_w, gelu_grad, matmul0_grad_w, matmul0_grad_b
  std::unordered_set<TensorView*> sharded_outs = {tv_outs[1], tv_outs[3], tv_outs[4], tv_outs[5]};
  auto all_tvs = scheduler_utils::getAllTvsFrom({w0, w1, b0}, sharded_outs);
  std::vector<TensorView*> tvs_like_w0;
  std::copy_if(all_tvs.begin(), all_tvs.end(),
                 std::back_inserter(tvs_like_w0),
                 [](TensorView* tv) {return !tv->hasDeviceMesh();});

  // dropout_grad, matmul1_grad_b, matmul0_grad_x
  std::unordered_set<TensorView*> unsharded_outs = {tv_outs[0], tv_outs[2], tv_outs[6]};
  std::vector<TensorView*> tvs_like_x;
  all_tvs = scheduler_utils::getAllTvsFrom({x, mask, grad}, unsharded_outs);
  std::copy_if(all_tvs.begin(), all_tvs.end(),
                 std::back_inserter(tvs_like_x),
                 [](TensorView* tv) {return !tv->hasDeviceMesh();});
  
  shardAllLike(x, tvs_like_x);
  shardAllLike(w0, tvs_like_w0);

  const auto options =
      at::TensorOptions().dtype(at_dtype).device(communicator_->device());
  auto grad_ = at::randn({B * S, E}, options).to(at::kFloat);
  auto x_ = at::randn({B * S, E}, options);
  auto mask_ = at::randn({B * S, E}, options).lt(1.0 - kDropoutProb);
  auto mlp_w0_ = at::randn({E, 4 * E}, options) * kParamScale;
  auto mlp_b0_ = at::randn({4 * E}, options) * kParamScale;
  auto mlp_w1_ = at::randn({4 * E, E}, options) * kParamScale;

  std::vector<at::Tensor> outs = reference_mlp_backwards(
      grad_, x_, mask_, mlp_w0_, mlp_b0_, mlp_w1_, at_dtype);

  std::vector<c10::IValue> inputs = {
      grad_,
      x_,
      mask_,
      shardTensor(mlp_w0_, 1, mesh),
      shardTensor(mlp_b0_, 0, mesh),
      shardTensor(mlp_w1_, 0, mesh)};
  std::vector<at::Tensor> expected_outputs = {
      outs[0], // dropout grad
      shardTensor(outs[1], 0, mesh), // linear1 weight grad
      outs[2], // linear1 bias grad
      shardTensor(outs[3], 1, mesh), // gelu grad
      shardTensor(outs[4], 1, mesh), // linear0 weight grad
      shardTensor(outs[5], 0, mesh), // linear0 bias grad
      outs[6]}; // linear0 grad

  MultiDeviceExecutor runtime(
      std::move(fusion), *communicator_, executor_params_);
  auto outputs = runtime.runWithInput(inputs);

  validate(expected_outputs, outputs);
}

TEST_P(DistributedTransformerTest, Forward) {
  auto dtype = GetParam();
  at::ScalarType at_dtype = data_type_to_aten(dtype);
  auto fusion = std::make_unique<Fusion>();
  FusionGuard fg(fusion.get());
  const auto mesh = DeviceMesh::createForNumDevices(D);

  TensorView* x = makeContigConcreteTensor({B * S, E}, DataType::Float);
  TensorView* mha_w0 = makeContigConcreteTensor({D, E, 3 * E / D}, dtype);
  TensorView* mha_b0 = makeContigConcreteTensor({D, 3 * E / D}, dtype);
  TensorView* mha_w1 = makeContigConcreteTensor({D, E / D, E}, dtype);
  TensorView* mha_b1 = makeContigConcreteTensor({E}, dtype);
  TensorView* mlp_w0 = makeContigTensor(3, dtype);
  TensorView* mlp_b0 = makeContigTensor(2, dtype);
  TensorView* mlp_w1 = makeContigTensor(3, dtype);
  TensorView* mlp_b1 = makeContigTensor(1, dtype);

  fusion->addInput(x);
  fusion->addInput(mha_w0);
  fusion->addInput(mha_b0);
  fusion->addInput(mha_w1);
  fusion->addInput(mha_b1);
  fusion->addInput(mlp_w0);
  fusion->addInput(mlp_b0);
  fusion->addInput(mlp_w1);
  fusion->addInput(mlp_b1);

  constexpr float kEps = 1e-5;
  auto eps = IrBuilder::create<Val>(kEps);
  std::vector<int64_t> norm_shape{E};

  auto ln_1 =
      layer_norm(x, norm_shape, /*weight=*/nullptr, /*bias=*/nullptr, eps);
  auto mha_in = castOp(dtype, ln_1.output);
  auto mha_out = mha(mha_in, mha_w0, mha_b0, mha_w1, mha_b1, mesh, dtype)[3];
  auto resid_1 = add(x, mha_out);
  auto ln_2 = layer_norm(
      resid_1, norm_shape, /*weight=*/nullptr, /*bias=*/nullptr, eps);
  auto mlp_in = castOp(dtype, ln_2.output);
  auto mlp_out = mlp(mlp_in, mlp_w0, mlp_b0, mlp_w1, mlp_b1, mesh, dtype)[3];
  auto resid_2 = add(mha_out, mlp_out);

  fusion->addOutput(ln_1.output);
  fusion->addOutput(mha_out);
  fusion->addOutput(ln_2.output);
  fusion->addOutput(mlp_out);
  fusion->addOutput(resid_2);

  for (auto tv : {x, ln_1.output, ln_2.output, resid_2}) {
    tv->setDeviceMesh(mesh);
  }

  const auto options =
      at::TensorOptions().dtype(at_dtype).device(communicator_->device());
  auto x_ = at::randn({B * S, E}, options).to(at::kFloat);
  auto mha_w0_ = at::randn({E, 3 * E}, options) * kParamScale;
  auto mha_b0_ = at::randn({3 * E}, options) * kParamScale;
  auto mha_w1_ = at::randn({E, E}, options) * kParamScale;
  auto mha_b1_ = at::randn({E}, options) * kParamScale;

  auto mlp_w0_ = at::randn({E, 4 * E}, options) * kParamScale;
  auto mlp_b0_ = at::randn({4 * E}, options) * kParamScale;
  auto mlp_w1_ = at::randn({4 * E, E}, options) * kParamScale;
  auto mlp_b1_ = at::randn({E}, options) * kParamScale;

  at::manual_seed(getATenRandomSeed());
  auto ln_1_ = at::native_layer_norm(
      x_, norm_shape, /*weight=*/std::nullopt, /*bias=*/std::nullopt, kEps);
  auto ln_1_out_ = std::get<0>(ln_1_).to(at_dtype);

  auto mha_out_ =
      reference_mha(ln_1_out_, mha_w0_, mha_b0_, mha_w1_, mha_b1_, at_dtype)[3];
  auto resid1_ = mha_out_ + x_;
  auto ln_2_ = at::native_layer_norm(
      resid1_,
      norm_shape,
      /*weight=*/std::nullopt,
      /*bias=*/std::nullopt,
      kEps);
  auto ln_2_out_ = std::get<0>(ln_2_).to(at_dtype);

  auto mlp_out_ =
      reference_mlp(ln_2_out_, mlp_w0_, mlp_b0_, mlp_w1_, mlp_b1_, at_dtype)[3];
  auto at_out = mha_out_ + mlp_out_;

  std::vector<c10::IValue> inputs = {
      x_,
      shardTensor(mha_w0_.view({E, 3, E}), 2, mesh).view({1, E, 3 * E / D}),
      shardTensor(mha_b0_.view({3, E}), 1, mesh).view({1, 3 * E / D}),
      shardTensor(mha_w1_, 0, mesh),
      mha_b1_,
      shardTensor(mlp_w0_, 1, mesh),
      shardTensor(mlp_b0_, 0, mesh),
      shardTensor(mlp_w1_, 0, mesh),
      mlp_b1_};

  std::vector<at::Tensor> expected_outputs = {
      ln_1_out_, mha_out_, ln_2_out_, mlp_out_, at_out};

  MultiDeviceExecutor runtime(
      std::move(fusion), *communicator_, executor_params_);
  at::manual_seed(getATenRandomSeed());
  auto outputs = runtime.runWithInput(inputs);
  validate(expected_outputs, outputs);
}

INSTANTIATE_TEST_SUITE_P(
    ,
    DistributedTransformerTest,
    testing::Values(DataType::Half, DataType::BFloat16));
} // namespace nvfuser<|MERGE_RESOLUTION|>--- conflicted
+++ resolved
@@ -18,14 +18,7 @@
 #include <ir/utils.h>
 #include <mma_type.h>
 #include <ops/all_ops.h>
-<<<<<<< HEAD
-#include <preseg_passes/allocation_order_inference.h>
-#include <preseg_passes/mark_aliases_prepare.h>
-#include <preseg_passes/move_split_cat.h>
 #include <preseg_passes/propagate_shardings.h>
-#include <preseg_passes/optimization_pass.h>
-=======
->>>>>>> a86a9707
 #include <scheduler/mma_utils.h>
 #include <scheduler/utils.h>
 #include <tests/cpp/multidevice.h>
@@ -69,24 +62,6 @@
 };
 
 namespace {
-<<<<<<< HEAD
-=======
-TensorView* replicated_dropout(
-    TensorView* x,
-    const double kProb,
-    const DeviceMesh mesh) {
-  // Sharding propagation breaks at rand_like because it creates a fresh TV.
-  TensorView* x_float = castOp(DataType::Float, x);
-  const double kScale = 1.0 / (1.0 - kProb);
-  TensorView* rand_vals = rand_like(x_float);
-  TensorView* mask = lt(rand_vals, IrBuilder::create<Val>(1.0 - kProb));
-  TensorView* apply_mask = mul(x_float, mask);
-  TensorView* dropout = mul(apply_mask, IrBuilder::create<Val>(kScale));
-  rand_vals->setDeviceMesh(mesh);
-  return dropout;
-}
-
->>>>>>> a86a9707
 void validate(
     std::vector<at::Tensor> expected_out,
     std::vector<at::Tensor> out) {
@@ -200,17 +175,32 @@
   return grads;
 }
 
+// Temporary until sharding pass is updated to set reference and boundary tvs automatically. 
+// Shards all tensors between ref_tvs and boundary_tvs like ref_tvs.
+// ref_tvs must have a consistent sharding. 
+void propagateShardings(std::vector<TensorView*> ref_tvs, std::unordered_set<TensorView*> boundary_tvs) {
+  auto tvs_between = scheduler_utils::getAllTvsFrom(ref_tvs, boundary_tvs);
+  std::cout << "ref tv " << ref_tvs[0]->toString();
+  for (auto tv : boundary_tvs) {
+    std::cout << "Boundary tv " << tv->toString() << std::endl;
+  }
+  for (auto tv : tvs_between) {
+    std::cout << tv->toString() << std::endl;
+  }
+  std::vector<TensorView*> tvs_to_shard;
+  std::copy_if(tvs_between.begin(), tvs_between.end(),
+                 std::back_inserter(tvs_to_shard),
+                 [](TensorView* tv) {return !tv->hasDeviceMesh();});
+  shardAllLike(ref_tvs[0], tvs_to_shard);
+}
+
 std::vector<TensorView*> mlp(
     TensorView* x,
     TensorView* w0,
     TensorView* b0,
     TensorView* w1,
     TensorView* b1,
-<<<<<<< HEAD
-    DeviceMesh& mesh,
-=======
     const DeviceMesh& mesh,
->>>>>>> a86a9707
     DataType dtype) {
   // Linear #1
   TensorView* matmul1 = matmul(x, w0);
@@ -226,23 +216,12 @@
   TensorView* bcast_bias = broadcast(b1, {true, false});
   TensorView* linear2 = add(matmul2, bcast_bias);
   // Dropout
-<<<<<<< HEAD
   Val* prob = IrBuilder::create<Val>(1.0 - kDropoutProb);
   Val * scale = IrBuilder::create<Val>(1.0 / (1.0 - kDropoutProb));
   auto dropout_result = dropout(linear2, prob, scale).output;
 
   // Manual sharding annotations
   for (auto tv : {x, b1, matmul2, linear2, dropout_result}) {
-=======
-  TensorView* dropout = replicated_dropout(linear2, kDropoutProb, mesh);
-
-  // Sharding
-  // (TODO) TVs where sharding propagation breaks down:
-  // linear_int0: broadcasts where a device dim axis is broadcasted.
-  // rand_vals: rand_like creates a fresh new TV.
-  // TVs replicated on each device.
-  for (auto tv : {x, b1, matmul2, linear2, dropout}) {
->>>>>>> a86a9707
     tv->setDeviceMesh(mesh);
   }
   for (auto tv : {w0, b0, w1, linear1, gelu}) {
@@ -301,16 +280,18 @@
   TensorView* b1_bcast = broadcast(b1, {true, false});
   TensorView* linear2 = add(mm2_ar, b1_bcast);
   // Dropout
-  TensorView* dropout = replicated_dropout(linear2, kDropoutProb, mesh);
-
-  for (auto tv : {x, b1, mm2_ar, linear2, dropout}) {
+  Val* prob = IrBuilder::create<Val>(1.0 - kDropoutProb);
+  Val * scale = IrBuilder::create<Val>(1.0 / (1.0 - kDropoutProb));
+  auto dropout_result = dropout(linear2, prob, scale).output;
+
+  for (auto tv : {x, b1, mm2_ar, linear2, dropout_result}) {
     tv->setDeviceMesh(mesh);
   }
-  for (auto tv : {w0, b0, w1, proj_bias_bcast, mm, mm2, qkv, sdpa_output}) {
+  for (auto tv : {w0, b0, w1, mm2, qkv, sdpa_output}) {
     tv->setDeviceMesh(mesh);
     tv->axis(0)->parallelize(ParallelType::DIDx);
   }
-  return {qkv, sdpa_output, linear2, dropout};
+  return {qkv, sdpa_output, linear2, dropout_result};
 }
 
 std::vector<TensorView*> mlp_backwards(
@@ -320,11 +301,7 @@
     TensorView* w0,
     TensorView* b0,
     TensorView* w1,
-<<<<<<< HEAD
-    DeviceMesh& mesh,
-=======
     const DeviceMesh& mesh,
->>>>>>> a86a9707
     DataType dtype) {
   // Activation recomputation
   TensorView* matmul0 = matmul(x, w0);
@@ -395,7 +372,6 @@
 } // namespace
 
 TEST_P(DistributedTransformerTest, MLP_Layer) {
-  // Temporary until we automate the new sharding propagation pass.
   preseg_passes::OptimizationPassGuard<preseg_passes::PropagateShardingsPass> guard(false);
   auto dtype = GetParam();
   at::ScalarType at_dtype = data_type_to_aten(dtype);
@@ -421,13 +397,7 @@
   for (TensorView* tv : tvsout) {
     fusion->addOutput(tv);
   }
-
-  auto all_tvs = scheduler_utils::getAllTvsFrom({tvw0}, {/*dropout_result*/tvsout[3]});
-  std::vector<TensorView*> tvs_to_shard;
-  std::copy_if(all_tvs.begin(), all_tvs.end(),
-                 std::back_inserter(tvs_to_shard),
-                 [](TensorView* tv) {return !tv->hasDeviceMesh();});
-  shardAllLike(tvw0, tvs_to_shard);
+  propagateShardings({tvw0}, {/*dropout_result*/tvsout[3]});
 
   const auto options =
       at::TensorOptions().dtype(at_dtype).device(communicator_->device());
@@ -464,6 +434,7 @@
 }
 
 TEST_P(DistributedTransformerTest, Multiheaded_Attention) {
+  preseg_passes::OptimizationPassGuard<preseg_passes::PropagateShardingsPass> guard(false);
   auto dtype = GetParam();
   auto fusion = std::make_unique<Fusion>();
   FusionGuard fg(fusion.get());
@@ -487,6 +458,8 @@
   for (auto tv : tv_outs) {
     fusion->addOutput(tv);
   }
+
+  propagateShardings({tvw0}, {tv_outs[3]});
 
   const auto options =
       at::TensorOptions().dtype(at_dtype).device(communicator_->device());
@@ -547,24 +520,10 @@
     fusion->addOutput(tv);
   }
 
-  // matmul1_grad_w, gelu_grad, matmul0_grad_w, matmul0_grad_b
-  std::unordered_set<TensorView*> sharded_outs = {tv_outs[1], tv_outs[3], tv_outs[4], tv_outs[5]};
-  auto all_tvs = scheduler_utils::getAllTvsFrom({w0, w1, b0}, sharded_outs);
-  std::vector<TensorView*> tvs_like_w0;
-  std::copy_if(all_tvs.begin(), all_tvs.end(),
-                 std::back_inserter(tvs_like_w0),
-                 [](TensorView* tv) {return !tv->hasDeviceMesh();});
-
-  // dropout_grad, matmul1_grad_b, matmul0_grad_x
-  std::unordered_set<TensorView*> unsharded_outs = {tv_outs[0], tv_outs[2], tv_outs[6]};
-  std::vector<TensorView*> tvs_like_x;
-  all_tvs = scheduler_utils::getAllTvsFrom({x, mask, grad}, unsharded_outs);
-  std::copy_if(all_tvs.begin(), all_tvs.end(),
-                 std::back_inserter(tvs_like_x),
-                 [](TensorView* tv) {return !tv->hasDeviceMesh();});
-  
-  shardAllLike(x, tvs_like_x);
-  shardAllLike(w0, tvs_like_w0);
+  // Sharded: matmul1_grad_w, gelu_grad, matmul0_grad_w, matmul0_grad_b
+  propagateShardings({w0, w1, b0}, {tv_outs[1], tv_outs[3], tv_outs[4], tv_outs[5]});
+  // Unsharded: dropout_grad, matmul1_grad_b, matmul0_grad_x
+  propagateShardings({x, mask, grad}, {tv_outs[0], tv_outs[2], tv_outs[6]});
 
   const auto options =
       at::TensorOptions().dtype(at_dtype).device(communicator_->device());
@@ -602,6 +561,7 @@
 }
 
 TEST_P(DistributedTransformerTest, Forward) {
+  preseg_passes::OptimizationPassGuard<preseg_passes::PropagateShardingsPass> guard(false);
   auto dtype = GetParam();
   at::ScalarType at_dtype = data_type_to_aten(dtype);
   auto fusion = std::make_unique<Fusion>();
@@ -652,6 +612,16 @@
   for (auto tv : {x, ln_1.output, ln_2.output, resid_2}) {
     tv->setDeviceMesh(mesh);
   }
+  if (communicator_->deviceId() == 0)
+    fusion->print();
+  propagateShardings({mlp_w0}, {resid_2});
+  propagateShardings({mha_w0}, {mlp_in});
+  propagateShardings({x}, {mha_in});
+
+  if (communicator_->deviceId() == 0) {
+    std::cout << "AFTER" << std::endl;
+    fusion->print();
+  }
 
   const auto options =
       at::TensorOptions().dtype(at_dtype).device(communicator_->device());
