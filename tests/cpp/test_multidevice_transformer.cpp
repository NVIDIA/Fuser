--- conflicted
+++ resolved
@@ -286,13 +286,8 @@
   TensorView* gelu = tanh_gelu(castOp(DataType::Float, linear0));
   gelu = castOp(dtype, gelu);
   // Linear 1
-<<<<<<< HEAD
-  TensorView* local_matmul1 = matmul(gelu, w1);
-  TensorView* matmul1 = sum(local_matmul1, {0}); // AR, RS
-=======
   TensorView* local_matmul1 = matmul(gelu, transpose(w1, 1, 2));
   TensorView* matmul1 = sum(local_matmul1, {0}); // Allreduce
->>>>>>> 988fc8b4
   TensorView* linear1 = add(matmul1, broadcast(b1, {true, false}));
   // Dropout
   Val* prob = IrBuilder::create<Val>(1.0 - kDropoutProb);
@@ -674,10 +669,14 @@
   validate(expected_outputs, outputs, {0.01, 0.01, 0.02, 0.02});
 }
 
-TEST_P(DistributedTransformerTest, SP_MLP_Layer) {
+TEST_P(DistributedTransformerTest, Sequence_Parallel_MLP_Layer) {
   if ((4 * E) % D != 0) {
     GTEST_SKIP() << "Requires number of devices=" << D
                  << " evenly divide 4*E=" << 4 * E;
+  }
+  if ((B * S) % D != 0) {
+    GTEST_SKIP() << "Requires number of devices=" << D
+                 << " evenly divide B*S=" << B * S;
   }
   DataType dtype = GetParam();
   at::ScalarType at_dtype = data_type_to_aten(dtype);
@@ -685,13 +684,16 @@
   FusionGuard fg(fusion.get());
   const auto mesh = DeviceMesh::createForNumDevices(D);
 
-  TensorView* x = makeContigConcreteTensor({D, B*S/D, E}, dtype);
-  TensorView* w0 = makeContigConcreteTensor({D, E, 4*E/D}, dtype);
-  TensorView* b0 = makeContigConcreteTensor({D, 4*E/D}, dtype);
-  TensorView* w1 = makeContigConcreteTensor({D, 4*E/D, E}, dtype);
+  TensorView* x = makeContigConcreteTensor({D, B * S / D, E}, dtype);
+  TensorView* w0 = makeContigConcreteTensor({D, E, 4 * E / D}, dtype);
+  TensorView* b0 = makeContigConcreteTensor({D, 4 * E / D}, dtype);
+  TensorView* w1 = makeContigConcreteTensor({D, 4 * E / D, E}, dtype);
   TensorView* b1 = makeContigConcreteTensor({E}, dtype);
 
-  // Input x is sharded
+  // Input x is sharded on B*S dimension.
+  // Note it is only the sequence (S) dimension that is sharded
+  // but to avoid DID parallelizations of inner logical axes
+  // B*S is sharded.
   x->setDeviceMesh(mesh);
   x->axis(0)->parallelize(ParallelType::DIDx);
   fusion->addInput(x);
@@ -699,19 +701,17 @@
   x = set(x);
   x->setDeviceMesh(mesh);
   x->axis(0)->parallelize(ParallelType::Serial);
-  x = reshape(x, {D, B*S/D, E}, {B*S, E});
-
-  // Linear 0
-  TensorView* matmul0 = matmul(x, w0);
-  TensorView* linear0 = add(matmul0, broadcast(b0, {false, true, false}));
-  // GeLU
-  // reshape back 
+  // Reshape back to 2D for linearOp
+  x = reshape(x, {D, B * S / D, E}, {B * S, E});
+
+  TensorView* linear0 = linear(x, w0, b0);
   TensorView* gelu = tanh_gelu(linear0);
   gelu = castOp(dtype, gelu);
   // Linear 1
-  TensorView* local_matmul1 = matmul(gelu, w1);
-  local_matmul1 = reshape(local_matmul1, {D, B*S, E}, {D, D, B*S/D, E});
-  TensorView* matmul1 = sum(local_matmul1, {0}); // RS
+  TensorView* local_matmul1 = matmul(gelu, transpose(w1, 0, 1));
+  // Reshape to explicitly pull out the new sharded dimension on B*S
+  local_matmul1 = reshape(local_matmul1, {D, B * S, E}, {D, D, B * S / D, E});
+  TensorView* matmul1 = sum(local_matmul1, {0}); // Reduce scatter
   TensorView* linear1 = add(matmul1, broadcast(b1, {true, true, false}));
   // Dropout
   Val* prob = IrBuilder::create<Val>(1.0 - kDropoutProb);
@@ -722,7 +722,7 @@
   for (auto tv : {x, b1}) {
     tv->setDeviceMesh(mesh);
   }
-  for (auto tv : {w0, b0, w1, linear0, gelu, local_matmul1, linear1, dropout_result}) {
+  for (auto tv : {w0, b0, w1, linear0, gelu, linear1, dropout_result}) {
     tv->setDeviceMesh(mesh);
     tv->axis(0)->parallelize(ParallelType::DIDx);
   }
@@ -740,21 +740,19 @@
   fusion->addOutput(linear1);
   fusion->addOutput(dropout_result);
 
-  // shardBetween({w0, b0, w1}, {linear0, gelu}, w0);
-  // shardBetween({matmul1}, {linear1, dropout_result}, matmul1);
-
   const auto options =
       at::TensorOptions().dtype(at_dtype).device(communicator_->device());
-  auto x_ = at::randn({B*S, E}, options);
-  auto w0_ = at::randn({E, 4 * E}, options) * kParamScale;
+  auto x_ = at::randn({B * S, E}, options);
+  auto w0_ = at::randn({4 * E, E}, options) * kParamScale;
   auto b0_ = at::randn({4 * E}, options) * kParamScale;
-  auto w1_ = at::randn({4 * E, E}, options) * kParamScale;
+  auto w1_ = at::randn({E, 4 * E}, options) * kParamScale;
   auto b1_ = at::randn({E}, options) * kParamScale;
 
   // Note: resetting the seed before reference and nvFuser
   // execution so that random vals are the same.
   at::manual_seed(getATenRandomSeed());
-  std::vector<at::Tensor> reference_outs = reference_mlp(x_, w0_, b0_, w1_, b1_);
+  std::vector<at::Tensor> reference_outs =
+      reference_mlp(x_, w0_, b0_, w1_, b1_);
 
   std::vector<c10::IValue> inputs = {
       shardTensor(x_, 0, mesh),
@@ -764,8 +762,8 @@
       b1_};
 
   std::vector<at::Tensor> expected_outputs = {
-      shardTensor(reference_outs[0], 1, mesh), // B*S, 4*E
-      shardTensor(reference_outs[1], 1, mesh), // B*S, 4*E
+      shardTensor(reference_outs[0], 1, mesh),
+      shardTensor(reference_outs[1], 1, mesh),
       shardTensor(reference_outs[2], 0, mesh),
       shardTensor(reference_outs[3], 0, mesh)};
 
@@ -1198,7 +1196,7 @@
   fusion->addInput(mha_linear1);
   fusion->addInput(mlp_linear0);
 
-  // Activation recomputation: mlp gelu, dropouts, and 
+  // Activation recomputation: mlp gelu, dropouts, and
   // partially recompute layer norms using cached statistics.
   auto ln0_in = castOp(DataType::Float, x);
   auto ln0 = layer_norm_with_cached_statistics(
@@ -1435,57 +1433,6 @@
        0.01});
 }
 
-TEST_F(DistributedTransformerTest, Sharded_Normalization) {
-  auto fusion = std::make_unique<Fusion>();
-  FusionGuard fg(fusion.get());
-  const auto mesh = DeviceMesh::createForNumDevices(D);
-
-  TensorView* x = makeContigConcreteTensor({D, B, S/D, E});
-  TensorView* ln0_w = makeContigTensor(1);
-  TensorView* ln0_b = makeContigTensor(1);
-
-  constexpr float kEps = 1e-5;
-  auto eps = IrBuilder::create<Val>(kEps);
-  std::vector<int64_t> norm_shape{E};
-
-  auto ln0 = layer_norm(x, norm_shape, ln0_w, ln0_b, eps);
-
-  fusion->addInput(x);
-  fusion->addInput(ln0_w);
-  fusion->addInput(ln0_b);
-  fusion->addOutput(ln0.output);
-
-  // Sharding: Sequence dimension (non-reduction) is sharded
-  for (auto* tv : {x, ln0.output}) {
-    tv->setDeviceMesh(mesh);
-    tv->axis(0)->parallelize(ParallelType::DIDx);
-  }
-
-
-  const auto options =
-      at::TensorOptions().device(communicator_->device());
-  auto x_ = at::randn({B, S, E}, options);
-  auto ln0_w_ = at::randn(E, options);
-  auto ln0_b_ = at::randn(E, options);
-
-  auto ln0_ = at::native_layer_norm(x_, norm_shape, ln0_w_, ln0_b_, kEps);
-  auto ln0_out_ = std::get<0>(ln0_);
-
-  std::vector<c10::IValue> inputs = {
-      shardTensor(x_, 1, mesh),
-      ln0_w_,
-      ln0_b_
-  };
-
-  std::vector<at::Tensor> expected_outputs = {shardTensor(ln0_out_, 1, mesh)};
-
-  FusionExecutorCache fec(std::move(fusion));
-  at::manual_seed(getATenRandomSeed());
-  auto outputs = fec.runFusionWithInputs(inputs);
-  validate(expected_outputs, outputs, {1e-4});
-
-}
-
 INSTANTIATE_TEST_SUITE_P(
     ,
     DistributedTransformerTest,
