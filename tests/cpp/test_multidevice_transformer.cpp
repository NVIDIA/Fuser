// clang-format off
/*
 * SPDX-FileCopyrightText: Copyright (c) 2023-present NVIDIA CORPORATION & AFFILIATES.
 * All rights reserved.
 * SPDX-License-Identifier: BSD-3-Clause
 */
// clang-format on
#include <cmath>

#include <gtest/gtest.h>

#include <executor.h>
#include <expr_evaluator.h>
#include <fusion.h>
#include <fusion_segmenter.h>
#include <ir/all_nodes.h>
#include <ir/interface_nodes.h>
#include <ir/utils.h>
#include <mma_type.h>
#include <ops/all_ops.h>
#include <scheduler/mma_utils.h>
#include <scheduler/utils.h>
#include <tests/cpp/multidevice.h>
#include <tests/cpp/validator.h>

namespace nvfuser {

constexpr int64_t B = 2, E = 768, H = 12, S = 128;
// Note parameters scaled by kParamScale following weight initialization
// recommendations:
// https://huggingface.co/docs/transformers/en/model_doc/gpt2#transformers.GPT2Config.initializer_range
// Note: Sdpa probability is set to 0. Since the dropout mask is sharded it
// throws off the seed offset between the sharded nvFuser program and the
// unsharded reference.
constexpr double kDropoutProb = 0.1, kParamScale = 0.02, kSdpaProb = 0.0,
                 kSdpaScale = 1e-3;

class DistributedTransformerTest
    : public MultiDeviceTest,
      public testing::WithParamInterface<DataType> {
 protected:
  DistributedTransformerTest() : D(communicator_->size()) {}

  void SetUp() {
    MultiDeviceTest::SetUp();
    if (H % D != 0) {
      GTEST_SKIP()
          << "Distributed transformer tests require number of devices evenly divide E ";
    }
    if (!deviceMajorMinorCheck(8)) {
      GTEST_SKIP() << "Distributed transformer tests require Ampere or newer";
    }
  }

  const int64_t D; // number of devices
};

namespace {
void validate(
    std::vector<at::Tensor> expected_out,
    std::vector<at::Tensor> out) {
  EXPECT_EQ(expected_out.size(), out.size());
  for (auto i : c10::irange(out.size())) {
    // Note: Scaling tolerance up since the error accumulates across ops
    // BFloat16 error is quite high, but the program has been verified with
    // double precision to be logically correct.
    double atol = 0.075 * (i + 1);
    double rtol = 1.6e-2;
    auto all_close = out[i]
                         .to(expected_out[i].dtype())
                         .allclose(
                             expected_out[i],
                             rtol,
                             atol,
                             /*equal_nan=*/true);

    if (!all_close) {
      auto error = (out[i].to(expected_out[i].dtype()) - expected_out[i]).abs();
      auto max_error = error.max().item().to<double>();
      auto max_relative_error =
          (max_error / expected_out[i].abs().max()).item();
      auto error_count =
          at::sum(error >= (atol + expected_out[i].abs() * rtol)).item();
      std::cout << "output[" << i << "] max error: " << max_error << std::endl;
      std::cout << "          max relative error: " << max_relative_error
                << std::endl;
      std::cout << "          failing elements: " << error_count << ", "
                << error_count.to<float>() / at::numel(out[i]) * 100.0
                << "\% of tensor" << std::endl;
    }
    EXPECT_TRUE(all_close);
  }
}

std::vector<at::Tensor> reference_mlp(
    at::Tensor x,
    at::Tensor w0,
    at::Tensor b0,
    at::Tensor w1,
<<<<<<< HEAD
    at::Tensor b1) {
  auto at_dtype = w0.dtype();
  auto linear0 = at::matmul(x, w0).to(at::kFloat) + b0.to(at::kFloat);
=======
    at::Tensor b1,
    at::ScalarType at_dtype) {
  auto linear0 = at::matmul(x, w0).to(at::kFloat) + b0;
>>>>>>> d5d341f4
  auto gelu = at::gelu(linear0, "tanh");
  auto linear1 = at::matmul(gelu.to(at_dtype), w1).to(at::kFloat) + b1;
  auto dropout = at::dropout(linear1, kDropoutProb, true);
  return {linear0, gelu, linear1, dropout};
}

std::vector<at::Tensor> reference_mha(
    at::Tensor x,
    at::Tensor w0,
    at::Tensor b0,
    at::Tensor w1,
    at::Tensor b1) {
  auto at_dtype = w0.dtype();
  auto m = at::matmul(x, w0).add(b0).view({B, S, 3 * E});
  auto qkv_vec = m.split(E, 2);
  for (auto i = 0; i < 3; i++) {
    qkv_vec[i] =
        qkv_vec[i].reshape({B, S, H, E / H}).transpose(2, 1).to(at_dtype);
  }
  auto sdpa_out = at::_scaled_dot_product_flash_attention(
      qkv_vec[0], qkv_vec[1], qkv_vec[2], kSdpaProb, true, false, kSdpaScale);
  auto sdpa = std::get<0>(sdpa_out);
  // Reassemble heads (B, H, S, E/H) to (B, S, H, E/H) to (B, S, E)
  auto y = sdpa.transpose(1, 2).reshape({B * S, E});
  auto y_proj = at::matmul(y, w1).add(b1);
  auto y_dropout = at::dropout(y_proj.to(at::kFloat), kDropoutProb, true);
  return {m, sdpa, y_proj, y_dropout};
}

std::vector<at::Tensor> reference_mlp_backwards(
    at::Tensor grad,
    at::Tensor x,
    at::Tensor mask,
    at::Tensor w0,
    at::Tensor b0,
    at::Tensor w1) {
  auto at_dtype = w0.dtype();
  // recompute activations
  auto linear0 = at::matmul(x, w0).add(b0).to(at::kFloat);
  auto gelu = at::gelu(linear0, "tanh");

  // backwards pass
  auto dropout_grad =
      at::native_dropout_backward(grad, mask, 1.0 / (1.0 - kDropoutProb));
  auto dropout_grad_q = dropout_grad.to(at_dtype);
  auto matmul1_grad = at::matmul(dropout_grad_q, w1.transpose(0, 1));
  auto matmul1_grad_w =
      at::matmul(dropout_grad_q.transpose(0, 1), gelu.to(at_dtype))
          .transpose(0, 1);
  auto matmul1_grad_b = at::sum(dropout_grad, {0});
  auto gelu_grad =
      at::gelu_backward(matmul1_grad.to(at::kFloat), linear0, "tanh");
  auto gelu_grad_q = gelu_grad.to(at_dtype);
  auto matmul0_grad_b = at::sum(gelu_grad, {0});
  auto matmul0_grad = at::matmul(gelu_grad_q, w0.transpose(0, 1));
  auto matmul0_grad_w =
      at::matmul(gelu_grad_q.transpose(0, 1), x).transpose(0, 1);

  std::vector<at::Tensor> grads = {
      dropout_grad,
      matmul1_grad_w,
      matmul1_grad_b,
      gelu_grad,
      matmul0_grad_w,
      matmul0_grad_b,
      matmul0_grad};
  return grads;
}

std::vector<at::Tensor> reference_mha_backwards(
    at::Tensor y_grad,
    at::Tensor x,
    at::Tensor mask,
    at::Tensor w0,
    at::Tensor b0,
    at::Tensor w1) {
  auto at_dtype = w0.dtype();
  // recompute up to sdpa
  auto linear0 = at::matmul(x, w0).add(b0).view({B, S, 3 * E});
  auto qkv = linear0.split(E, /*dim=*/-1);
  for (auto i = 0; i < 3; i++) {
    qkv[i] = qkv[i].reshape({B, S, H, E / H}).transpose(2, 1).to(at_dtype);
  }
  auto
      [sdpa_output,
       log_sumexp,
       cum_seq_q,
       cum_seq_k,
       query_seq_len,
       key_seq_len,
       philox_seed,
       philox_offset,
       debug_attn_mask] =
          at::_scaled_dot_product_flash_attention(
              qkv[0],
              qkv[1],
              qkv[2],
              /*dropout_p=*/kSdpaProb,
              /*is_causal=*/true,
              /*return_debug_mask=*/false,
              /*scale=*/kSdpaScale);

  // backwards pass
  auto dropout_grad =
      at::native_dropout_backward(y_grad, mask, 1.0 / (1.0 - kDropoutProb));
  auto dropout_grad_q = dropout_grad.to(at_dtype);
  auto linear1_x_grad = at::matmul(dropout_grad_q, w1.transpose(0, 1));
  auto sdpa_output_reshape = sdpa_output.transpose(1, 2).view({B * S, E});
  auto linear1_w_grad =
      at::matmul(dropout_grad_q.transpose(0, 1), sdpa_output_reshape)
          .transpose(0, 1);
  auto linear1_b_grad = at::sum(dropout_grad, {0});

  auto [q_grad, k_grad, v_grad] =
      at::_scaled_dot_product_flash_attention_backward(
          linear1_x_grad.view({B, S, H, E / H}).transpose(1, 2),
          qkv[0],
          qkv[1],
          qkv[2],
          sdpa_output,
          log_sumexp,
          cum_seq_q,
          cum_seq_k,
          /*max_q=*/*query_seq_len.maybe_as_int(),
          /*max_k=*/*key_seq_len.maybe_as_int(),
          /*dropout_p=*/kSdpaProb,
          /*is_causal=*/true,
          philox_seed,
          philox_offset,
          /*scale=*/kSdpaScale);
  auto qkv_grad = at::cat(
      {q_grad.transpose(1, 2).view({B * S, E}),
       k_grad.transpose(1, 2).view({B * S, E}),
       v_grad.transpose(1, 2).view({B * S, E})},
      -1);
  auto linear0_b_grad = at::sum(qkv_grad.to(at::kFloat), {0});
  auto linear0_x_grad = at::matmul(qkv_grad, w0.transpose(0, 1));
  auto linear0_w_grad = at::matmul(qkv_grad.transpose(0, 1), x).transpose(0, 1);

  // Note: sdpa_output, sdpa_logsumexp are saved for the backwards pass
  // and become inputs to the nvfuser mha backwards pass
  std::vector<at::Tensor> tensors = {
      sdpa_output,
      log_sumexp,
      philox_seed,
      philox_offset,
      dropout_grad,
      linear1_w_grad,
      linear1_b_grad,
      q_grad,
      k_grad,
      v_grad,
      linear0_w_grad,
      linear0_b_grad,
      linear0_x_grad};
  return tensors;
}

std::vector<TensorView*> mlp(
    TensorView* x,
    TensorView* w0,
    TensorView* b0,
    TensorView* w1,
    TensorView* b1,
    const DeviceMesh& mesh) {
  DataType dtype = w0->dtype();
  // Linear #1
  TensorView* matmul1 = matmul(x, w0);
  TensorView* b0_bcast = broadcast(b0, {false, true, false});
  TensorView* linear1 = add(matmul1, b0_bcast);
  // GeLU
  TensorView* gelu = tanh_gelu(linear1);
  gelu = castOp(dtype, gelu);
  // Linear #2
  TensorView* local_matmul2 = matmul(gelu, w1);
  TensorView* matmul2 = sum(local_matmul2, {0}); // Allreduce
  TensorView* bcast_bias = broadcast(b1, {true, false});
  TensorView* linear2 = add(matmul2, bcast_bias);
  // Dropout
  Val* prob = IrBuilder::create<Val>(1.0 - kDropoutProb);
  Val* scale = IrBuilder::create<Val>(1.0 / (1.0 - kDropoutProb));
  auto dropout_result = dropout(linear2, prob, scale).output;

  // Manual sharding annotations
  for (auto tv : {x, b1, matmul2, linear2, dropout_result}) {
    tv->setDeviceMesh(mesh);
  }
  for (auto tv : {w0, b0, w1, linear1, gelu}) {
    tv->setDeviceMesh(mesh);
    tv->axis(0)->parallelize(ParallelType::DIDx);
  }

  return {linear1, gelu, linear2, dropout_result};
}

std::vector<TensorView*> mha(
    TensorView* x,
    TensorView* w0,
    TensorView* b0,
    TensorView* w1,
    TensorView* b1,
    const DeviceMesh& mesh) {
  DataType dtype = w0->dtype();
  // Linear 1
  TensorView* mm = matmul(x, w0);
  TensorView* proj_bias_bcast = broadcast(b0, {false, true, false});
  TensorView* qkv1 = add(mm, proj_bias_bcast);
  // Forming the q,k,v vectors:
  auto D = w0->axis(0)->extent()->value().as<int64_t>();
  TensorView* qkv = reshape(qkv1, {D, B * S, 3 * E / D}, {D, B, S, 3 * E / D});
  std::vector<TensorView*> qkv_reshaped = {};
  for (auto i : c10::irange(3)) {
    TensorView* tv_slice =
        slice(qkv, {0, 0, 0, E / D * i}, {D, B, S, E / D * (i + 1)});
    TensorView* tv_reshape =
        reshape(tv_slice, {D, B, S, E / D}, {D, B, S, H / D, E / H});
    TensorView* tv_trans = transpose(tv_reshape, 2, 3);
    TensorView* tv_cast = castOp(dtype, tv_trans);
    qkv_reshaped.push_back(tv_cast);
    // Explicitly shard qkv before calling SDPA node
    for (auto tv : {tv_slice, tv_reshape, tv_trans, tv_cast}) {
      tv->setDeviceMesh(mesh);
      tv->axis(0)->parallelize(ParallelType::DIDx);
    }
  }
  // SDPA
  SdpfaFwdResult sdpa = sdpfa_fwd(
      qkv_reshaped[0],
      qkv_reshaped[1],
      qkv_reshaped[2],
      IrBuilder::create<Val>(kSdpaProb),
      IrBuilder::create<Val>(true),
      IrBuilder::create<Val>(kSdpaScale));
  TensorView* sdpa_output = sdpa.output;
  // Linear projection
  TensorView* sdpa_transpose = transpose(sdpa_output, 2, 3);
  TensorView* sdpa_reshape =
      reshape(sdpa_transpose, {D, B, S, H / D, E / H}, {D, B * S, E / D});
  TensorView* mm2 = matmul(sdpa_reshape, w1);
  TensorView* mm2_ar = sum(mm2, {0}); // allreduce
  TensorView* b1_bcast = broadcast(b1, {true, false});
  TensorView* linear2 = add(mm2_ar, b1_bcast);
  // Dropout
  Val* prob = IrBuilder::create<Val>(1.0 - kDropoutProb);
  Val* scale = IrBuilder::create<Val>(1.0 / (1.0 - kDropoutProb));
  auto dropout_result = dropout(linear2, prob, scale).output;

  for (auto tv : {x, b1, mm2_ar, linear2, dropout_result}) {
    tv->setDeviceMesh(mesh);
  }
  for (auto tv : {w0, b0, w1, mm2, qkv, sdpa_output}) {
    tv->setDeviceMesh(mesh);
    tv->axis(0)->parallelize(ParallelType::DIDx);
  }
  return {qkv, sdpa_output, linear2, dropout_result};
}

// TODO: These linear_backwards helper functions can be merged once
// we do not have logically split rfactor domain.
struct LinearBackwardsResult {
  TensorView* grad_x;
  TensorView* grad_w;
  TensorView* grad_b;
};

// x format: [i0, i1] dtype
// weight format: [DID(D), i1, i2/D] dtype
// grad format: [DID(D) i0, i2/D] float or dtype
// outputs: grad_x [i0, i1] dtype
// grad_w [DID i1, i2/D] dtype
// grad_b [DID i2/2] float
LinearBackwardsResult linear_backwards(
    TensorView* x,
    TensorView* w,
    TensorView* grad) {
  DataType dtype = w->dtype();
  TensorView* grad_q;
  if (grad->dtype() == dtype) {
    grad_q = grad;
    grad = castOp(DataType::Float, grad_q);
  } else {
    grad_q = castOp(dtype, grad);
  }
  TensorView* w_t = transpose(w, 1, 2);
  TensorView* grad_x_partials = matmul(grad_q, w_t);
  TensorView* grad_x = sum(grad_x_partials, {0}); // allreduce
  TensorView* grad_q_t = transpose(grad_q, 1, 2);
  TensorView* grad_w_t = matmul(grad_q_t, x);
  TensorView* grad_w = transpose(grad_w_t, 1, 2);
  TensorView* grad_b = sum(grad, {1});

  return {grad_x, grad_w, grad_b};
}

// x format: [DID, i0, i1/D] dtype
// weight format: [DID, i1/D, i2] dtype
// grad format: [i0, i2] float
// outputs: grad_x [DID i0, i1/D] dtype
// grad_w [DID i1/D, i2] dtype
// grad_b [i2] float
LinearBackwardsResult sharded_linear_backwards(
    TensorView* x,
    TensorView* w,
    TensorView* grad) {
  DataType dtype = w->dtype();
  TensorView* grad_q = castOp(dtype, grad);
  TensorView* w_t = transpose(w, 1, 2);
  TensorView* grad_x = matmul(grad_q, w_t);
  TensorView* grad_t = transpose(grad_q, 0, 1);
  TensorView* grad_w_t = matmul(grad_t, x);
  TensorView* grad_w = transpose(grad_w_t, 1, 2);
  TensorView* grad_b = sum(grad, {0});

  return {grad_x, grad_w, grad_b};
}

std::vector<TensorView*> mlp_backwards(
    TensorView* grad,
    TensorView* x,
    TensorView* mask,
    TensorView* w0,
    TensorView* b0,
    TensorView* w1,
    const DeviceMesh& mesh) {
  DataType dtype = w0->dtype();
  // Activation recomputation
  TensorView* matmul0 = matmul(x, w0);
  TensorView* b0_bcast = broadcast(b0, {false, true, false});
  TensorView* linear0 = add(matmul0, b0_bcast);
  linear0 = castOp(DataType::Float, linear0);
  TensorView* gelu = tanh_gelu(linear0);
  gelu = castOp(dtype, gelu);

  // Backwards pass
  constexpr double kScale = 1.0 / (1.0 - kDropoutProb);
  Val* dropout_scale = IrBuilder::create<Val>(kScale);
  TensorView* dropout_grad = dropout_backward(grad, mask, dropout_scale);

  auto linear1_grads = sharded_linear_backwards(gelu, w1, dropout_grad);

  TensorView* matmul1_grad_x_ = castOp(DataType::Float, linear1_grads.grad_x);
  TensorView* gelu_grad = tanh_gelu_backward(matmul1_grad_x_, linear0);

  auto linear0_grads = linear_backwards(x, w0, gelu_grad);

  // Manaul sharding annotations
  for (auto tv :
       {x,
        grad,
        mask,
        dropout_grad,
        linear1_grads.grad_b,
        linear0_grads.grad_x}) {
    tv->setDeviceMesh(mesh);
  }

  for (auto tv :
       {w0,
        b0,
        w1,
        linear1_grads.grad_x,
        linear1_grads.grad_w,
        gelu_grad,
        linear0_grads.grad_w,
        linear0_grads.grad_b}) {
    tv->setDeviceMesh(mesh);
    tv->axis(0)->parallelize(ParallelType::DIDx);
  }

  std::vector<TensorView*> outputs = {
      dropout_grad,
      linear1_grads.grad_w,
      linear1_grads.grad_b,
      gelu_grad,
      linear0_grads.grad_w,
      linear0_grads.grad_b,
      linear0_grads.grad_x};
  return outputs;
}

std::vector<TensorView*> mha_backwards(
    TensorView* x,
    TensorView* w0,
    TensorView* b0,
    TensorView* w1,
    TensorView* mask,
    TensorView* sdpa_output,
    TensorView* sdpa_log_sumexp,
    TensorView* sdpa_seed,
    TensorView* sdpa_offset,
    TensorView* grad,
    const DeviceMesh& mesh) {
  DataType dtype = w0->dtype();
  const auto D = w0->axis(0)->extent()->value().as<int64_t>();

  // Recompute: linear 0, q, k, and v
  TensorView* mm = matmul(x, w0);
  TensorView* linear0 = add(mm, broadcast(b0, {false, true, false}));
  // Forming the q,k,v:
  TensorView* qkv_cat =
      reshape(linear0, {D, B * S, 3 * E / D}, {D, B, S, 3 * E / D});
  std::vector<TensorView*> qkv;
  for (auto i : c10::irange(3)) {
    TensorView* tv_reshaped =
        slice(qkv_cat, {0, 0, 0, E / D * i}, {D, B, S, E / D * (i + 1)});
    tv_reshaped =
        reshape(tv_reshaped, {D, B, S, E / D}, {D, B, S, H / D, E / H});
    tv_reshaped = castOp(dtype, transpose(tv_reshaped, 2, 3));
    // Explicitly shard q, k, and v before calling SDPA node
    tv_reshaped->setDeviceMesh(mesh);
    tv_reshaped->axis(0)->parallelize(ParallelType::DIDx);
    qkv.push_back(tv_reshaped);
  }

  // Backwards
  constexpr double kScale = 1.0 / (1.0 - kDropoutProb);
  auto dropout_scale = IrBuilder::create<Val>(kScale);
  TensorView* dropout_grad = dropout_backward(grad, mask, dropout_scale);

  // linear1 backwards
  TensorView* sdpa_output_reshape =
      transpose(sdpa_output, 2, 3); // D, B, S, H/D, E/H
  sdpa_output_reshape =
      reshape(sdpa_output_reshape, {D, B, S, H / D, E / H}, {D, B * S, E / D});
  auto linear1_grads =
      sharded_linear_backwards(sdpa_output_reshape, w1, dropout_grad);

  // SDPA backwards
  TensorView* linear1_x_grad =
      reshape(linear1_grads.grad_x, {D, B * S, E / D}, {D, B, S, H / D, E / H});
  linear1_x_grad = transpose(linear1_x_grad, 2, 3); // D, B, H/D, S, E/H
  // Explicitly shard inputs before SDPA backward node
  for (auto tv : {linear1_x_grad, sdpa_output, sdpa_log_sumexp}) {
    tv->setDeviceMesh(mesh);
    tv->axis(0)->parallelize(ParallelType::DIDx);
  }
  auto sdpa_grad = sdpfa_bwd(
      linear1_x_grad,
      qkv[0],
      qkv[1],
      qkv[2],
      sdpa_output,
      sdpa_log_sumexp,
      /*dropout_p=*/IrBuilder::create<Val>(kSdpaProb),
      /*is_causal=*/IrBuilder::create<Val>(true),
      sdpa_seed,
      sdpa_offset,
      /*scale=*/IrBuilder::create<Val>(kSdpaScale));

  TensorView* q_grad = transpose(sdpa_grad.grad_query, 2, 3);
  q_grad = reshape(q_grad, {D, B, S, H / D, E / H}, {D, B * S, E / D});
  TensorView* v_grad = transpose(sdpa_grad.grad_value, 2, 3);
  v_grad = reshape(v_grad, {D, B, S, H / D, E / H}, {D, B * S, E / D});
  TensorView* k_grad = transpose(sdpa_grad.grad_key, 2, 3);
  k_grad = reshape(k_grad, {D, B, S, H / D, E / H}, {D, B * S, E / D});
  TensorView* kqv_grad = cat({k_grad, q_grad, v_grad}, -1);
  auto linear0_grads = linear_backwards(x, w0, kqv_grad);

  for (auto tv :
       {x,
        mask,
        grad,
        dropout_grad,
        linear1_grads.grad_b,
        linear0_grads.grad_x}) {
    tv->setDeviceMesh(mesh);
  }
  for (auto tv :
       {w0,
        b0,
        w1,
        sdpa_output,
        linear1_grads.grad_x,
        linear1_grads.grad_w,
        linear0_grads.grad_w,
        linear0_grads.grad_b,
        sdpa_grad.grad_query,
        sdpa_grad.grad_key,
        sdpa_grad.grad_value}) {
    tv->setDeviceMesh(mesh);
    tv->axis(0)->parallelize(ParallelType::DIDx);
  }
  return {
      dropout_grad,
      linear1_grads.grad_w,
      linear1_grads.grad_b,
      sdpa_grad.grad_query,
      sdpa_grad.grad_key,
      sdpa_grad.grad_value,
      linear0_grads.grad_w,
      linear0_grads.grad_b,
      linear0_grads.grad_x};
}
} // namespace

TEST_P(DistributedTransformerTest, MLP_Layer) {
  DataType dtype = GetParam();
  at::ScalarType at_dtype = data_type_to_aten(dtype);
  auto fusion = std::make_unique<Fusion>();
  FusionGuard fg(fusion.get());
  const auto mesh = DeviceMesh::createForNumDevices(D);

  TensorView* tvx = makeContigTensor(2, dtype);
  TensorView* tvw0 = makeContigTensor(3, dtype);
  TensorView* tvb0 = makeContigTensor(2, dtype);
  TensorView* tvw1 = makeContigTensor(3, dtype);
  TensorView* tvb1 = makeContigTensor(1, dtype);

  fusion->addInput(tvx);
  fusion->addInput(tvw0);
  fusion->addInput(tvb0);
  fusion->addInput(tvw1);
  fusion->addInput(tvb1);

  std::vector<TensorView*> tvsout = mlp(tvx, tvw0, tvb0, tvw1, tvb1, mesh);

  for (TensorView* tv : tvsout) {
    fusion->addOutput(tv);
  }
  shardBetween({tvw0, tvb0, tvw1}, {tvsout[3]}, tvw0);
  shardBetween({tvx, tvb1}, {tvsout[3]}, tvx);

  const auto options =
      at::TensorOptions().dtype(at_dtype).device(communicator_->device());
  auto x = at::randn({B * S, E}, options);
  auto w0 = at::randn({E, 4 * E}, options) * kParamScale;
  auto b0 = at::randn({4 * E}, options) * kParamScale;
  auto w1 = at::randn({4 * E, E}, options) * kParamScale;
  auto b1 = at::randn({E}, options) * kParamScale;

  // Note: resetting the seed before reference and nvFuser
  // execution so that random vals are the same.
  at::manual_seed(getATenRandomSeed());
  std::vector<at::Tensor> reference_outs = reference_mlp(x, w0, b0, w1, b1);

  std::vector<c10::IValue> inputs = {
      x,
      shardTensor(w0, 1, mesh),
      shardTensor(b0, 0, mesh),
      shardTensor(w1, 0, mesh),
      b1};

  std::vector<at::Tensor> expected_outputs = {
      shardTensor(reference_outs[0], 1, mesh),
      shardTensor(reference_outs[1], 1, mesh),
      reference_outs[2],
      reference_outs[3]};

  FusionExecutorCache fec(std::move(fusion));
  at::manual_seed(getATenRandomSeed());
  auto outputs = fec.runFusionWithInputs(inputs);
  validate(expected_outputs, outputs);
}

TEST_P(DistributedTransformerTest, Multiheaded_Attention) {
  auto dtype = GetParam();
  auto fusion = std::make_unique<Fusion>();
  FusionGuard fg(fusion.get());
  const auto mesh = DeviceMesh::createForNumDevices(D);
  at::ScalarType at_dtype = data_type_to_aten(dtype);

  TensorView* tvx = makeContigConcreteTensor({B * S, E}, dtype);
  TensorView* tvw0 = makeContigConcreteTensor({D, E, 3 * E / D}, dtype);
  TensorView* tvb0 = makeContigConcreteTensor({D, 3 * E / D}, dtype);
  TensorView* tvw1 = makeContigConcreteTensor({D, E / D, E}, dtype);
  TensorView* tvb1 = makeContigConcreteTensor({E}, dtype);

  fusion->addInput(tvx);
  fusion->addInput(tvw0);
  fusion->addInput(tvb0);
  fusion->addInput(tvw1);
  fusion->addInput(tvb1);

  auto tv_outs = mha(tvx, tvw0, tvb0, tvw1, tvb1, mesh);

  for (auto tv : tv_outs) {
    fusion->addOutput(tv);
  }

  shardBetween({tvw0, tvb0, tvw1}, {tv_outs[3]}, tvw0);
  shardBetween({tvx, tvb1}, {tv_outs[3]}, tvx);

  const auto options =
      at::TensorOptions().dtype(at_dtype).device(communicator_->device());
  auto x = at::randn({B * S, E}, options);
  auto w0 = at::randn({E, 3 * E}, options) * kParamScale;
  auto b0 = at::randn({3 * E}, options) * kParamScale;
  auto w1 = at::randn({E, E}, options) * kParamScale;
  auto b1 = at::randn({E}, options) * kParamScale;

  at::manual_seed(getATenRandomSeed());
  auto reference_outs = reference_mha(x, w0, b0, w1, b1);
  std::vector<c10::IValue> inputs = {
      x,
      shardTensor(w0.view({E, 3, E}), 2, mesh).view({1, E, 3 * E / D}),
      shardTensor(b0.view({3, E}), 1, mesh).view({1, 3 * E / D}),
      shardTensor(w1, 0, mesh),
      b1};
  std::vector<at::Tensor> expected_outputs = {
      shardTensor(reference_outs[0].view({B, S, 3, E}), 3, mesh)
          .view({1, B, S, 3 * E / D}),
      shardTensor(reference_outs[1], 1, mesh),
      reference_outs[2],
      reference_outs[3]};

  FusionExecutorCache fec(std::move(fusion));
  at::manual_seed(getATenRandomSeed());
  auto out = fec.runFusionWithInputs(inputs);
  validate(expected_outputs, out);
}

TEST_P(DistributedTransformerTest, MLP_Backward) {
  auto dtype = GetParam();
  at::ScalarType at_dtype = data_type_to_aten(dtype);
  auto fusion = std::make_unique<Fusion>();
  FusionGuard fg(fusion.get());
  const auto mesh = DeviceMesh::createForNumDevices(D);

  TensorView* grad = makeContigTensor(2, DataType::Float);
  TensorView* x = makeContigTensor(2, dtype);
  TensorView* mask = makeContigTensor(2, DataType::Bool);
  TensorView* w0 = makeContigTensor(3, dtype);
  TensorView* b0 = makeContigTensor(2, dtype);
  TensorView* w1 = makeContigTensor(3, dtype);

  fusion->addInput(grad);
  fusion->addInput(x);
  fusion->addInput(mask);
  fusion->addInput(w0);
  fusion->addInput(b0);
  fusion->addInput(w1);

  std::vector<TensorView*> tv_outs =
      mlp_backwards(grad, x, mask, w0, b0, w1, mesh);

  for (TensorView* tv : tv_outs) {
    fusion->addOutput(tv);
  }

  // Sharded: matmul1_grad_w, gelu_grad, matmul0_grad_w, matmul0_grad_b
  shardBetween(
      {w0, b0, w1}, {tv_outs[1], tv_outs[3], tv_outs[4], tv_outs[5]}, w0);
  // Unsharded: dropout_grad, matmul1_grad_b, matmul0_grad_x
  shardBetween({grad, x}, {tv_outs[0], tv_outs[2], tv_outs[6]}, grad);

  const auto options =
      at::TensorOptions().dtype(at_dtype).device(communicator_->device());
  auto grad_ = at::randn({B * S, E}, options).to(at::kFloat);
  auto x_ = at::randn({B * S, E}, options);
  auto mask_ = at::randn({B * S, E}, options).lt(1.0 - kDropoutProb);
  auto mlp_w0_ = at::randn({E, 4 * E}, options) * kParamScale;
  auto mlp_b0_ = at::randn({4 * E}, options) * kParamScale;
  auto mlp_w1_ = at::randn({4 * E, E}, options) * kParamScale;

  std::vector<at::Tensor> outs =
      reference_mlp_backwards(grad_, x_, mask_, mlp_w0_, mlp_b0_, mlp_w1_);

  std::vector<c10::IValue> inputs = {
      grad_,
      x_,
      mask_,
      shardTensor(mlp_w0_, 1, mesh),
      shardTensor(mlp_b0_, 0, mesh),
      shardTensor(mlp_w1_, 0, mesh)};
  std::vector<at::Tensor> expected_outputs = {
      outs[0], // dropout grad
      shardTensor(outs[1], 0, mesh), // linear1 weight grad
      outs[2], // linear1 bias grad
      shardTensor(outs[3], 1, mesh), // gelu grad
      shardTensor(outs[4], 1, mesh), // linear0 weight grad
      shardTensor(outs[5], 0, mesh), // linear0 bias grad
      outs[6]}; // linear0 grad x

  FusionExecutorCache fec(std::move(fusion));
  auto outputs = fec.runFusionWithInputs(inputs);

  validate(expected_outputs, outputs);
}

TEST_P(DistributedTransformerTest, MHA_Backward) {
  auto dtype = GetParam();
  at::ScalarType at_dtype = data_type_to_aten(dtype);
  auto fusion = std::make_unique<Fusion>();
  FusionGuard fg(fusion.get());
  const auto mesh = DeviceMesh::createForNumDevices(D);

  TensorView* tvx = makeContigConcreteTensor({B * S, E}, dtype);
  TensorView* tvw0 = makeContigConcreteTensor({D, E, 3 * E / D}, dtype);
  TensorView* tvb0 = makeContigConcreteTensor({D, 3 * E / D}, dtype);
  TensorView* tvw1 = makeContigConcreteTensor({D, E / D, E}, dtype);
  TensorView* tvgrad = makeContigConcreteTensor({B * S, E}, DataType::Float);
  TensorView* tvmask = makeContigConcreteTensor({B * S, E}, DataType::Bool);
  TensorView* tvsdpa_out =
      makeContigConcreteTensor({D, B, H / D, S, E / H}, dtype);
  TensorView* tvsdpa_log_sumexp =
      makeContigConcreteTensor({D, B, H / D, S}, DataType::Float);
  TensorView* tvsdpa_seed = makeSymbolicTensor({}, DataType::Int);
  TensorView* tvspda_offset = makeSymbolicTensor({}, DataType::Int);

  fusion->addInput(tvx);
  fusion->addInput(tvw0);
  fusion->addInput(tvb0);
  fusion->addInput(tvw1);
  fusion->addInput(tvgrad);
  fusion->addInput(tvmask);
  fusion->addInput(tvsdpa_out);
  fusion->addInput(tvsdpa_log_sumexp);
  fusion->addInput(tvsdpa_seed);
  fusion->addInput(tvspda_offset);

  auto tvouts = mha_backwards(
      tvx,
      tvw0,
      tvb0,
      tvw1,
      tvmask,
      tvsdpa_out,
      tvsdpa_log_sumexp,
      tvsdpa_seed,
      tvspda_offset,
      tvgrad,
      mesh);

  for (auto tv : tvouts) {
    fusion->addOutput(tv);
  }

  // propagate shardings (mesh + DIDx) from sharded roots to all sharded leafs
  // (grads for linear0 bias and weight, linear1 weight)
  shardBetween({tvw1, tvw0, tvb0}, {tvouts[1], tvouts[2], tvouts[6]}, tvw0);
  // propagate DeviceMesh from unsharded roots to unsharded leafs (grads for
  // dropout, linear1 bias, input)
  shardBetween({tvx, tvmask, tvgrad}, {tvouts[0], tvouts[7], tvouts[8]}, tvx);

  const auto options =
      at::TensorOptions().dtype(at_dtype).device(communicator_->device());
  auto x = at::randn({B * S, E}, options);
  auto w0 = at::randn({E, 3 * E}, options) * kParamScale;
  auto b0 = at::randn({3 * E}, options) * kParamScale;
  auto w1 = at::randn({E, E}, options) * kParamScale;
  auto grad = at::randn({B * S, E}, options).to(at::kFloat);
  auto mask = at::randn({B * S, E}, options).lt(1.0 - kDropoutProb);

  at::manual_seed(getATenRandomSeed());
  auto reference_outs = reference_mha_backwards(grad, x, mask, w0, b0, w1);
  std::vector<c10::IValue> inputs = {
      x,
      shardTensor(w0.view({E, 3, E}), 2, mesh).view({1, E, 3 * E / D}),
      shardTensor(b0.view({3, E}), 1, mesh).view({1, 3 * E / D}),
      shardTensor(w1, 0, mesh),
      grad,
      mask,
      shardTensor(reference_outs[0], 1, mesh), // sdpa.output
      shardTensor(reference_outs[1], 1, mesh), // sdpa.log_sumexp
      reference_outs[2],
      reference_outs[3]};
  std::vector<at::Tensor> expected_outputs = {
      reference_outs[4], // dropout grad
      shardTensor(reference_outs[5], 0, mesh), // matmul1 weight grad
      reference_outs[6], // matmul1 bias grad
      shardTensor(reference_outs[7], 1, mesh), // q grad
      shardTensor(reference_outs[8], 1, mesh), // k grad
      shardTensor(reference_outs[9], 1, mesh), // v grad
      shardTensor(reference_outs[10].view({E, 3, E}), 2, mesh)
          .view({1, E, 3 * E / D}),
      shardTensor(reference_outs[11].view({3, E}), 1, mesh)
          .view({1, 3 * E / D}),
      reference_outs[12]};

  MultiDeviceExecutor runtime(
      std::move(fusion), *communicator_, executor_params_);
  at::manual_seed(getATenRandomSeed());
  auto out = runtime.runWithInput(inputs);
  validate(expected_outputs, out);
}

TEST_P(DistributedTransformerTest, Forward) {
  auto dtype = GetParam();
  at::ScalarType at_dtype = data_type_to_aten(dtype);
  auto fusion = std::make_unique<Fusion>();
  FusionGuard fg(fusion.get());
  const auto mesh = DeviceMesh::createForNumDevices(D);

  TensorView* x = makeContigConcreteTensor({B * S, E}, DataType::Float);
  TensorView* mha_w0 = makeContigConcreteTensor({D, E, 3 * E / D}, dtype);
  TensorView* mha_b0 = makeContigConcreteTensor({D, 3 * E / D}, dtype);
  TensorView* mha_w1 = makeContigConcreteTensor({D, E / D, E}, dtype);
  TensorView* mha_b1 = makeContigConcreteTensor({E}, dtype);
  TensorView* mlp_w0 = makeContigTensor(3, dtype);
  TensorView* mlp_b0 = makeContigTensor(2, dtype);
  TensorView* mlp_w1 = makeContigTensor(3, dtype);
  TensorView* mlp_b1 = makeContigTensor(1, dtype);

  fusion->addInput(x);
  fusion->addInput(mha_w0);
  fusion->addInput(mha_b0);
  fusion->addInput(mha_w1);
  fusion->addInput(mha_b1);
  fusion->addInput(mlp_w0);
  fusion->addInput(mlp_b0);
  fusion->addInput(mlp_w1);
  fusion->addInput(mlp_b1);

  constexpr float kEps = 1e-5;
  auto eps = IrBuilder::create<Val>(kEps);
  std::vector<int64_t> norm_shape{E};

  auto ln_1 =
      layer_norm(x, norm_shape, /*weight=*/nullptr, /*bias=*/nullptr, eps);
  auto mha_in = castOp(dtype, ln_1.output);
  auto mha_out = mha(mha_in, mha_w0, mha_b0, mha_w1, mha_b1, mesh)[3];
  auto resid_1 = add(x, mha_out);
  auto ln_2 = layer_norm(
      resid_1, norm_shape, /*weight=*/nullptr, /*bias=*/nullptr, eps);
  auto mlp_in = castOp(dtype, ln_2.output);
  auto mlp_out = mlp(mlp_in, mlp_w0, mlp_b0, mlp_w1, mlp_b1, mesh)[3];
  auto resid_2 = add(mha_out, mlp_out);

  fusion->addOutput(ln_1.output);
  fusion->addOutput(mha_out);
  fusion->addOutput(ln_2.output);
  fusion->addOutput(mlp_out);
  fusion->addOutput(resid_2);

  for (auto tv : {x, ln_1.output, ln_2.output, resid_2}) {
    tv->setDeviceMesh(mesh);
  }

  shardBetween({mha_in->definition()}, {mha_out->definition()}, mha_w0);
  shardBetween({mlp_in->definition()}, {mlp_out->definition()}, mlp_w0);
  shardBetween({x}, {mha_in}, x);

  const auto options =
      at::TensorOptions().dtype(at_dtype).device(communicator_->device());
  auto x_ = at::randn({B * S, E}, options).to(at::kFloat);
  auto mha_w0_ = at::randn({E, 3 * E}, options) * kParamScale;
  auto mha_b0_ = at::randn({3 * E}, options) * kParamScale;
  auto mha_w1_ = at::randn({E, E}, options) * kParamScale;
  auto mha_b1_ = at::randn({E}, options) * kParamScale;

  auto mlp_w0_ = at::randn({E, 4 * E}, options) * kParamScale;
  auto mlp_b0_ = at::randn({4 * E}, options) * kParamScale;
  auto mlp_w1_ = at::randn({4 * E, E}, options) * kParamScale;
  auto mlp_b1_ = at::randn({E}, options) * kParamScale;

  at::manual_seed(getATenRandomSeed());
  auto ln_1_ = at::native_layer_norm(
      x_, norm_shape, /*weight=*/std::nullopt, /*bias=*/std::nullopt, kEps);
  auto ln_1_out_ = std::get<0>(ln_1_).to(at_dtype);

  auto mha_out_ =
      reference_mha(ln_1_out_, mha_w0_, mha_b0_, mha_w1_, mha_b1_)[3];
  auto resid1_ = mha_out_ + x_;
  auto ln_2_ = at::native_layer_norm(
      resid1_,
      norm_shape,
      /*weight=*/std::nullopt,
      /*bias=*/std::nullopt,
      kEps);
  auto ln_2_out_ = std::get<0>(ln_2_).to(at_dtype);

  auto mlp_out_ =
      reference_mlp(ln_2_out_, mlp_w0_, mlp_b0_, mlp_w1_, mlp_b1_)[3];
  auto at_out = mha_out_ + mlp_out_;

  std::vector<c10::IValue> inputs = {
      x_,
      shardTensor(mha_w0_.view({E, 3, E}), 2, mesh).view({1, E, 3 * E / D}),
      shardTensor(mha_b0_.view({3, E}), 1, mesh).view({1, 3 * E / D}),
      shardTensor(mha_w1_, 0, mesh),
      mha_b1_,
      shardTensor(mlp_w0_, 1, mesh),
      shardTensor(mlp_b0_, 0, mesh),
      shardTensor(mlp_w1_, 0, mesh),
      mlp_b1_};

  std::vector<at::Tensor> expected_outputs = {
      ln_1_out_, mha_out_, ln_2_out_, mlp_out_, at_out};

  FusionExecutorCache fec(std::move(fusion));
  at::manual_seed(getATenRandomSeed());
  auto outputs = fec.runFusionWithInputs(inputs);
  validate(expected_outputs, outputs);
}

INSTANTIATE_TEST_SUITE_P(
    ,
    DistributedTransformerTest,
    testing::Values(DataType::Half, DataType::BFloat16),
    testing::PrintToStringParamName());

} // namespace nvfuser<|MERGE_RESOLUTION|>--- conflicted
+++ resolved
@@ -97,15 +97,9 @@
     at::Tensor w0,
     at::Tensor b0,
     at::Tensor w1,
-<<<<<<< HEAD
     at::Tensor b1) {
   auto at_dtype = w0.dtype();
-  auto linear0 = at::matmul(x, w0).to(at::kFloat) + b0.to(at::kFloat);
-=======
-    at::Tensor b1,
-    at::ScalarType at_dtype) {
   auto linear0 = at::matmul(x, w0).to(at::kFloat) + b0;
->>>>>>> d5d341f4
   auto gelu = at::gelu(linear0, "tanh");
   auto linear1 = at::matmul(gelu.to(at_dtype), w1).to(at::kFloat) + b1;
   auto dropout = at::dropout(linear1, kDropoutProb, true);
@@ -504,7 +498,7 @@
   // Recompute: linear 0, q, k, and v
   TensorView* mm = matmul(x, w0);
   TensorView* linear0 = add(mm, broadcast(b0, {false, true, false}));
-  // Forming the q,k,v:
+  // Forming q,k,v:
   TensorView* qkv_cat =
       reshape(linear0, {D, B * S, 3 * E / D}, {D, B, S, 3 * E / D});
   std::vector<TensorView*> qkv;
