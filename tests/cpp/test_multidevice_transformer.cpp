--- conflicted
+++ resolved
@@ -102,15 +102,9 @@
     at::Tensor w0,
     at::Tensor b0,
     at::Tensor w1,
-<<<<<<< HEAD
     at::Tensor b1) {
   auto at_dtype = w0.dtype();
-  auto linear0 = at::matmul(x, w0).add(b0).to(at::kFloat);
-=======
-    at::Tensor b1,
-    at::ScalarType at_dtype) {
   auto linear0 = at::matmul(x, w0).to(at::kFloat) + b0.to(at::kFloat);
->>>>>>> 8d7cb835
   auto gelu = at::gelu(linear0, "tanh");
   auto linear1 =
       at::matmul(gelu.to(at_dtype), w1).to(at::kFloat) + b1.to(at::kFloat);
@@ -190,18 +184,10 @@
     at::Tensor w1) {
   auto at_dtype = w0.dtype();
   // recompute up to sdpa
-<<<<<<< HEAD
   auto linear0 = at::matmul(x, w0).add(b0).view({B, S, 3 * E});
-  auto qkv = linear0.split(E, 2);
+  auto qkv = linear0.split(E, /*dim=*/-1);
   for (auto i = 0; i < 3; i++) {
     qkv[i] = qkv[i].reshape({B, S, H, E / H}).transpose(2, 1).to(at_dtype);
-=======
-  auto m = at::matmul(x, w0).add(b0).view({B, S, 3 * E});
-  auto qkv_vec = m.split(E, /*dim=*/-1);
-  for (auto i = 0; i < 3; i++) {
-    qkv_vec[i] =
-        qkv_vec[i].reshape({B, S, H, E / H}).transpose(1, 2).to(at_dtype);
->>>>>>> 8d7cb835
   }
   auto
       [sdpa_output,
@@ -227,7 +213,6 @@
       at::native_dropout_backward(y_grad, mask, 1.0 / (1.0 - kDropoutProb));
   auto dropout_grad_q = dropout_grad.to(at_dtype);
   auto linear1_x_grad = at::matmul(dropout_grad_q, w1.transpose(0, 1));
-  // sdpa output: B, H, S, E/H
   auto sdpa_output_reshape = sdpa_output.transpose(1, 2).view({B * S, E});
   auto linear1_w_grad =
       at::matmul(dropout_grad_q.transpose(0, 1), sdpa_output_reshape)
@@ -593,7 +578,6 @@
         b0,
         w1,
         sdpa_output,
-        mm,
         linear1_grads.grad_x,
         linear1_grads.grad_w,
         linear0_grads.grad_w,
