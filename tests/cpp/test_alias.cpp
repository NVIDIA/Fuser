--- conflicted
+++ resolved
@@ -1395,7 +1395,6 @@
   }
 }
 
-<<<<<<< HEAD
 TEST_F(AliasTest, StackedAliases) {
   auto fusion = std::make_unique<Fusion>();
   FusionGuard fg(fusion.get());
@@ -1417,36 +1416,37 @@
   at::Tensor in_tensor = at::randn({2, 3}).cuda();
   std::vector<at::Tensor> out_tensors = fec.runFusionWithInputs({in_tensor});
   testValidate(fec.fusion(), out_tensors, {in_tensor}, __LINE__, __FILE__);
-=======
-TEST_F(AliasTest, InplaceUpdate) {
-  auto fusion = std::make_unique<Fusion>();
-  FusionGuard fg(fusion.get());
-
-  TensorView* in = makeContigConcreteTensor({2, 3});
-  TensorView* out = makeContigConcreteTensor({2, 3});
-  fusion->addInput(in);
-  fusion->addInput(out);
-  fusion->aliasOutputToInput(out, in, AllocationType::ReuseBuffer);
-
-  FusionExecutorCache fec(std::move(fusion));
-  at::Tensor in_tensor = at::randn({2, 3}).cuda();
-  at::Tensor out_tensor = in_tensor + 1;
-  fec.runFusionWithInputs({in_tensor, out_tensor});
-  EXPECT_TRUE(out_tensor.equal(in_tensor));
->>>>>>> e1a30199
 
   FusionKernelRuntime* runtime = fec.getMostRecentKernelRuntime();
   EXPECT_THAT(
       runtime->fusionSegments()->groups(),
-<<<<<<< HEAD
       UnorderedElementsAre(
           HeuristicIs(ScheduleHeuristic::NoOp),
           HeuristicIs(ScheduleHeuristic::NoOp),
           HeuristicIs(ScheduleHeuristic::PointWise),
           HeuristicIs(ScheduleHeuristic::NoOp)));
-=======
+}
+
+TEST_F(AliasTest, InplaceUpdate) {
+  auto fusion = std::make_unique<Fusion>();
+  FusionGuard fg(fusion.get());
+
+  TensorView* in = makeContigConcreteTensor({2, 3});
+  TensorView* out = makeContigConcreteTensor({2, 3});
+  fusion->addInput(in);
+  fusion->addInput(out);
+  fusion->aliasOutputToInput(out, in, AllocationType::ReuseBuffer);
+
+  FusionExecutorCache fec(std::move(fusion));
+  at::Tensor in_tensor = at::randn({2, 3}).cuda();
+  at::Tensor out_tensor = in_tensor + 1;
+  fec.runFusionWithInputs({in_tensor, out_tensor});
+  EXPECT_TRUE(out_tensor.equal(in_tensor));
+
+  FusionKernelRuntime* runtime = fec.getMostRecentKernelRuntime();
+  EXPECT_THAT(
+      runtime->fusionSegments()->groups(),
       UnorderedElementsAre(HeuristicIs(ScheduleHeuristic::PointWise)));
->>>>>>> e1a30199
 }
 
 } // namespace nvfuser