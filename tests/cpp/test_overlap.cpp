// clang-format off
/*
 * SPDX-FileCopyrightText: Copyright (c) 2025-present NVIDIA CORPORATION & AFFILIATES.
 * All rights reserved.
 * SPDX-License-Identifier: BSD-3-Clause
 */
// clang-format on

#include <vector>

#include <gmock/gmock-matchers.h>
#include <gtest/gtest.h>

#include <ops/all_ops.h>
#include <preseg_passes/propagate_shardings.h>
#include <tests/cpp/utils.h>
#include <tests/cpp/validator.h>

namespace nvfuser {

using testing::_;
using testing::ElementsAre;

using RingBasedOverlapTest = NVFuserTest;

TEST_F(RingBasedOverlapTest, ColumnAndSequenceParallelLinear_Forward) {
  constexpr int64_t h = 12288;
  constexpr int64_t d = 2;

  auto fusion = std::make_unique<Fusion>();
  FusionGuard fg(fusion.get());

  TensorView* in = makeContigConcreteTensor({-1, h}, DataType::BFloat16);
  TensorView* w = makeContigConcreteTensor({h * 4, h}, DataType::BFloat16);
  TensorView* out = linear(in, w, nullptr);

  fusion->addInput(in);
  fusion->addInput(w);
  fusion->addOutput(out);

  const auto mesh = DeviceMesh::createForNumDevices(d);
  for (auto* tv : {in, w}) {
    tv->setDeviceMesh(mesh);
  }

  in->outer_split(0, d);
  in->axis(0)->parallelize(ParallelType::DIDx);
  w->outer_split(0, d);
  w->axis(0)->parallelize(ParallelType::DIDx);

  out->outer_split(0, d);
  // A Swizzle is needed to represent a cyclic shift needed for ring-based
  // overlapping: http://nv/eNL. This is not implemented yet and therefore
  // omitted in all `RingBasedOverlapTest`s.
  out->axis(0)->parallelize(ParallelType::Stream);

  // Fusion IR before segmentation will look like this:
  //
  //   [t, h]
  //   /\.
  //  d
  // (deviceIdx.x)
  //    |
  //    | set
  //    |
  //   [t, h]                                  [4h,  h]
  //   /\                                      /\.
  //  d                                       d
  // (streamIdx + deviceIdx.x) % deviceDim.x
  //  | swizzle
  //  s
  // (streamIdx)
  //                      |
  //                      | linear
  //                      |
  //                   [t, 4h, r{h}]
  //                   /\  /\.
  //                  d   d
  //          swizzle |
  //                  s*
  //
  // Notes for this test and many other RingBasedOverlapTest below:
  // - A `set` from `/d` to `/s` (or vice versa) will be lowered to a
  // cyclic-shift communication like XLA's CollectivePermute. In the example
  // above, in the first iteration (i.e. streamIdx = 0), `set` does nothing
  // because the input `deviceIdx.x` equals the output `deviceIdx.x`. In the
  // second iteration (i.e. streamIdx = 1), `set` sends data from device i to
  // device (i-1)%deviceDim.x. This is captured by the math of the swizzle.
  // According to the logical domain mapping, the input deviceIdx.x equals
  // (streamIdx + the output deviceIdx.x) % deviceDim.x. Equivalently, the
  // output deviceIdx.x equals (the input deviceIdx.x - streamIdx) %
  // deviceDim.x.
<<<<<<< HEAD
  // - Unless otherwise specified, all `s`s are parallelized on `Stream` and all
  // `d`s are parallelized on `DIDx`.
=======
  // - All leaf `s`s are parallelized on `Stream` and all leaf `d`s are
  // parallelized on `DIDx`.
>>>>>>> d785d745
  // - `s*`s are parallelized on `Stream` in loop but replicated in allocation.
  // Fusion inputs/outputs can't be allocated per stream because the
  // user of a FusionDefinition can't inline external ops into a loop inside.

  preseg_passes::OptimizationPass<
      preseg_passes::PropagateShardingsPass>::runPass(fusion.get());

  EXPECT_THAT(
      out->getLoopDomain(),
      ElementsAre(
          IsParallelized(ParallelType::Stream),
          _,
          IsParallelized(ParallelType::DIDx),
          _,
          _));
}

TEST_F(RingBasedOverlapTest, ColumnAndSequenceParallelLinear_WeightGrad) {
  constexpr int64_t h = 12288;
  constexpr int64_t d = 2;

  auto fusion = std::make_unique<Fusion>();
  FusionGuard fg(fusion.get());

  TensorView* in = makeContigConcreteTensor({-1, h}, DataType::BFloat16);
  TensorView* out = makeContigConcreteTensor({-1, h * 4}, DataType::BFloat16);
  TensorView* w = matmul(transpose(out), in);

  fusion->addInput(in);
  fusion->addInput(out);
  fusion->addOutput(w);

  const auto mesh = DeviceMesh::createForNumDevices(d);
  for (auto* tv : {in, out}) {
    tv->setDeviceMesh(mesh);
  }

  in->outer_split(0, d);
  in->axis(0)->parallelize(ParallelType::DIDx);

  out->outer_split(1, d);
  out->axis(1)->parallelize(ParallelType::DIDx);

  w->outer_split(-1, d);
  w->axis(-2)->parallelize(ParallelType::Stream);

  // Fusion IR before segmentation will look like this:
  //
  //   [t, h]                                  [t,  4h]
  //   /\                                      /\   /\.
  //  d                                       s*   d
  //    |                                        |
  //    | set                                    | permute
  //    |                                        |
  //   [t, h]                                  [4h,  t]
  //   /\                                      /\   /\.
  //  s                                       d    s
  //           \                          /
  //          (operand B)         (operand A)
  //                      | matmul
  //                      |
  //                         r{t}
  //                         /  \.
  //                [4h, h, s*, r{t/s}]
  //                 /\.
  //                d
  //                      |
  //                      | sum
  //                      |
  //                   [4h, h, r{s}]
  //                    /\.
  //                   d
  //
  // Notes:
  // - The matmul output is parallelized on `Stream` in loop but not in
  // allocation. This dimension should eventually be parallelized on `Stream`
  // in allocation as well. This way, host IR lowering will fuse `sum` into the
  // same loop as `matmul` as an add, saving time and memory. It's not yet
  // clear to me how to implement this in host IR lowering, so I recommend we
  // go with `s*` for now for simplicity.

  preseg_passes::OptimizationPass<
      preseg_passes::PropagateShardingsPass>::runPass(fusion.get());

  EXPECT_THAT(
      out->getLoopDomain(),
      ElementsAre(
          IsParallelized(ParallelType::Stream),
          _,
          IsParallelized(ParallelType::DIDx),
          _));
}

TEST_F(RingBasedOverlapTest, ColumnAndSequenceParallelLinear_InputGrad) {
  constexpr int64_t h = 12288;
  constexpr int64_t d = 2;

  auto fusion = std::make_unique<Fusion>();
  FusionGuard fg(fusion.get());

  TensorView* out = makeContigConcreteTensor({-1, h * 4}, DataType::BFloat16);
  TensorView* w = makeContigConcreteTensor({h * 4, h}, DataType::BFloat16);
  TensorView* in = matmul(out, w);

  fusion->addInput(out);
  fusion->addInput(w);
  fusion->addOutput(in);

  const auto mesh = DeviceMesh::createForNumDevices(d);
  for (auto* tv : {in, w, out}) {
    tv->setDeviceMesh(mesh);
  }

  out->outer_split(1, d);
  out->axis(1)->parallelize(ParallelType::DIDx);
  // This is debatable. On the one hand, we want to express the intention to
  // stream-parallelize the sequence dimension. On the other hand, we want to
  // avoid parallelizing a fusion input because a fusion input doesn't have a
  // producer.
  out->outer_split(0, d);
  out->axis(0)->parallelize(ParallelType::Stream);

  w->outer_split(0, d);
  w->axis(0)->parallelize(ParallelType::DIDx);

  in->outer_split(0, d);
  in->axis(0)->parallelize(ParallelType::DIDx);

  // Fusion IR before segmentation will look like this:
  //
  //   [t, 4h]                                 [4h,  h]
  //   /\  /\                                   /\.
  //  d   d                                    d
  //  |
  //  s*
  //                      |
  //                      | matmul
  //                      |
  //                          r{4h}
  //                          /  \.
  //                 [t, h, d, r{4h/d}]
  //                 /\.
  //                d
  //                |
  //                s
  //                     |
  //                     | set
  //                     |
  //                  [t, h, d]
  //                  /\.    |
  //                 d       s*
  //                     |
  //                     | sum
  //                     |
  //                  [t, h, r{d}]
  //                  /\.
  //                 d
}

TEST_F(RingBasedOverlapTest, RowAndSequenceParallelLinear_Forward) {
  constexpr int64_t h = 12288;
  constexpr int64_t d = 2;

  auto fusion = std::make_unique<Fusion>();
  FusionGuard fg(fusion.get());

  TensorView* in = makeContigConcreteTensor({-1, h * 4}, DataType::BFloat16);
  TensorView* w = makeContigConcreteTensor({h, h * 4}, DataType::BFloat16);
  TensorView* out = linear(in, w, nullptr);

  fusion->addInput(in);
  fusion->addInput(w);
  fusion->addOutput(out);

  const auto mesh = DeviceMesh::createForNumDevices(d);
  for (auto* tv : {in, w, out}) {
    tv->setDeviceMesh(mesh);
  }

  in->outer_split(1, d);
  in->axis(1)->parallelize(ParallelType::DIDx);
  w->outer_split(1, d);
  w->axis(1)->parallelize(ParallelType::DIDx);
  out->outer_split(0, d);
  out->axis(0)->parallelize(ParallelType::DIDx);
  out->outer_split(-1, d);
  out->axis(-2)->parallelize(ParallelType::DIDx);

  in->outer_split(0, d);
  in->axis(0)->parallelize(ParallelType::Stream);

  // Fusion IR before segmentation will look similar to
  // `ColumnAndSequenceParallelLinear_InputGrad`.
}

TEST_F(RingBasedOverlapTest, RowAndSequenceParallelLinear_WeightGrad) {
  constexpr int64_t h = 12288;
  constexpr int64_t d = 2;

  auto fusion = std::make_unique<Fusion>();
  FusionGuard fg(fusion.get());

  TensorView* in = makeContigConcreteTensor({-1, h * 4}, DataType::BFloat16);
  TensorView* out = makeContigConcreteTensor({-1, h}, DataType::BFloat16);
  TensorView* w = matmul(transpose(out), in);

  fusion->addInput(in);
  fusion->addInput(out);
  fusion->addOutput(w);

  const auto mesh = DeviceMesh::createForNumDevices(d);
  for (auto* tv : {in, out}) {
    tv->setDeviceMesh(mesh);
  }

  in->outer_split(1, d);
  in->axis(1)->parallelize(ParallelType::DIDx);
  in->outer_split(0, d);
  in->axis(0)->parallelize(ParallelType::Stream);

  out->outer_split(0, d);
  out->axis(0)->parallelize(ParallelType::DIDx);

  // Fusion IR before segmentation will be slightly different from
  // `ColumnAndSequenceParallelLinear_WeightGrad`:
  //
  //                                           [t, h]
  //                                           /\.
  //                                          d
  //                                             |
  //                                             | permute
  //                                             |
  //                                          [h, t]
  //                                             /\.
  //                                            d
  //                                             |
  //                                             | set
  //                                             |
  //   [t, 4h]                                [h, t]
  //   /\  /\                                    /\.
  //  s*  d                                     s
  //           \                          /
  //          (operand B)         (operand A)
  //                      | matmul
  //                      |
  //                          r{t}
  //                          /  \.
  //                 [h, 4h, s*, r{t/s}]
  //                     /\.
  //                    d
  //                      |
  //                      | sum
  //                      |
  //                   [h, 4h, r{s}]
  //                       /\.
  //                      d

  preseg_passes::OptimizationPass<
      preseg_passes::PropagateShardingsPass>::runPass(fusion.get());

  // Due to lack of DecomposeReshardingsPass, `w` looks like the following:
  //
  //                   [h, 4h, r{t}]
  //                       /\  /\.
  //                      d   s
  EXPECT_THAT(
      w->getLoopDomain(),
      ElementsAre(
          _,
          IsParallelized(ParallelType::DIDx),
          _,
          IsParallelized(ParallelType::Stream),
          _));
}

TEST_F(RingBasedOverlapTest, RowAndSequenceParallelLinear_InputGrad) {
  constexpr int64_t h = 12288;
  constexpr int64_t d = 2;

  auto fusion = std::make_unique<Fusion>();
  FusionGuard fg(fusion.get());

  TensorView* out = makeContigConcreteTensor({-1, h}, DataType::BFloat16);
  TensorView* w = makeContigConcreteTensor({h, h * 4}, DataType::BFloat16);
  TensorView* in = matmul(out, w);

  fusion->addInput(out);
  fusion->addInput(w);
  fusion->addOutput(in);

  const auto mesh = DeviceMesh::createForNumDevices(d);
  for (auto* tv : {w, out}) {
    tv->setDeviceMesh(mesh);
  }

  w->outer_split(1, d);
  w->axis(1)->parallelize(ParallelType::DIDx);
  out->outer_split(0, d);
  out->axis(0)->parallelize(ParallelType::DIDx);

  in->outer_split(0, d);
  in->axis(0)->parallelize(ParallelType::Stream);

  // Fusion IR before segmentation will be similar to
  // `ColumnAndSequenceParallelLinear_Forward`.
  preseg_passes::OptimizationPass<
      preseg_passes::PropagateShardingsPass>::runPass(fusion.get());
  EXPECT_THAT(
      in->getLoopDomain(),
      ElementsAre(
          IsParallelized(ParallelType::Stream),
          _,
          IsParallelized(ParallelType::DIDx),
          _,
          _));
}

// We can apply collective-based overlapping to the above patterns as well. The
// tradeoffs are:
// - Collective-based overlapping will expose a fine-grained communication to
// the critical path.
// - Collective-based overlapping requires extra data copy due to NCCL/UCC's
// layout constraints.
// + Collective-based overlapping is more flexible with respect to the number of
// steps. Ring-based decomposition requires that to be a multiple of the number
// of devices, whereas collective-based decomposition doesn't.
//
// Therefore, we leave it for future work.
using CollectiveBasedOverlapTest = NVFuserTest;

// Unlike Linear+ReduceScatter, this Linear+Allreduce pattern doesn't benefit
// from ring-based overlapping. However we decompose the compute and the
// communication, a trailing allreduce has to be exposed on the critical path to
// combine the partial results from all participating devices.
TEST_F(CollectiveBasedOverlapTest, RowParallelLinear_Forward) {
  constexpr int64_t h = 12288;
  constexpr int64_t d = 2;
  auto fusion = std::make_unique<Fusion>();
  FusionGuard fg(fusion.get());

  TensorView* in = makeContigConcreteTensor({-1, h * 4}, DataType::BFloat16);
  TensorView* w = makeContigConcreteTensor({h, h * 4}, DataType::BFloat16);
  TensorView* out = linear(in, w, nullptr);

  fusion->addInput(in);
  fusion->addInput(w);
  fusion->addOutput(out);

  const auto mesh = DeviceMesh::createForNumDevices(d);
  for (auto* tv : {in, w}) {
    tv->setDeviceMesh(mesh);
  }
  in->outer_split(0, d);
  in->axis(0)->parallelize(ParallelType::Stream);
  in->outer_split(2, d);
  in->axis(3)->parallelize(ParallelType::DIDx);
  w->outer_split(1, d);
  w->axis(1)->parallelize(ParallelType::DIDx);

  // Fusion IR before segmentation will look like this:
  //
  //   [t, 4h]                                 [h, 4h]
  //   /\  /\                                      /\.
  //  s*  d                                       d
  //                      |
  //                      | linear
  //                      |
  //                          r{4h}
  //                          /  \.
  //                 [t, h, d, r{4h/d}]
  //                 /\.
  //                s
  //                     |
  //                     | sum
  //                     |
  //                  [t, h, r{d}]
  //                  /\.
  //                 s*

  preseg_passes::OptimizationPass<
      preseg_passes::PropagateShardingsPass>::runPass(fusion.get());
  // Due to lack of DecomposeReshardingsPass, `out` looks like the following:
  //
  //                  [t, h, r{4h}]
  //                  /\      /\.
  //                 s       d
  EXPECT_THAT(
      out->getLoopDomain(),
      ElementsAre(
          IsParallelized(ParallelType::Stream),
          _,
          _,
          IsParallelized(ParallelType::DIDx),
          _));
}

} // namespace nvfuser<|MERGE_RESOLUTION|>--- conflicted
+++ resolved
@@ -90,13 +90,8 @@
   // (streamIdx + the output deviceIdx.x) % deviceDim.x. Equivalently, the
   // output deviceIdx.x equals (the input deviceIdx.x - streamIdx) %
   // deviceDim.x.
-<<<<<<< HEAD
-  // - Unless otherwise specified, all `s`s are parallelized on `Stream` and all
-  // `d`s are parallelized on `DIDx`.
-=======
   // - All leaf `s`s are parallelized on `Stream` and all leaf `d`s are
   // parallelized on `DIDx`.
->>>>>>> d785d745
   // - `s*`s are parallelized on `Stream` in loop but replicated in allocation.
   // Fusion inputs/outputs can't be allocated per stream because the
   // user of a FusionDefinition can't inline external ops into a loop inside.
