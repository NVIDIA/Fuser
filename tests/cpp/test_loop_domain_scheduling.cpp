--- conflicted
+++ resolved
@@ -734,12 +734,8 @@
   const auto tv1_original_loop = tv1->getLoopDomain();
   const auto tv2_original_loop = tv2->getLoopDomain();
 
-<<<<<<< HEAD
-  // Nothing should be modified as the slice depends on the reshaped domain
-=======
   // tv1 and tv2 should not be modified as the slice depends on the reshaped
   // domain
->>>>>>> 57973004
   scheduler_tools::cancelReshapeInLoopDomains(tv0);
 
   EXPECT_EQ(tv1->getLoopDomain(), tv1_original_loop);
