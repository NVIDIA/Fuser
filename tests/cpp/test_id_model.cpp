--- conflicted
+++ resolved
@@ -161,7 +161,6 @@
 
     propagatePromotionsInIELGraph(iel_graph, s2_iel_promotion_map);
 
-<<<<<<< HEAD
     {
       std::stringstream ss;
       ss << "Step 2: IEL promotion map\n";
@@ -172,8 +171,6 @@
       VERBOSE() << ss.str();
     }
 
-=======
->>>>>>> 79862aec
     const auto s3_original_loop_promotion_map = projectIELPromotionToLoopGraph(
         iel_graph,
         s2_iel_promotion_map,
@@ -186,7 +183,6 @@
     s3_loop_promotion_map =
         updateValGroupIdMap(s3_original_loop_promotion_map, s3_loop_graph);
 
-<<<<<<< HEAD
     for (const auto& loop_group :
          s3_loop_graph.disjointValSets().disjointSets()) {
       NVF_ERROR(
@@ -203,8 +199,6 @@
       }
     }
 
-=======
->>>>>>> 79862aec
     // Note that s4_iel_promotion_map is an empty map at this
     // point. It'll be populated with the Step-3 map
     propagatePromotionsInIELGraph(
@@ -213,7 +207,6 @@
         idGraph(IdMappingMode::LOOP),
         s3_original_loop_promotion_map,
         true);
-<<<<<<< HEAD
 
     {
       std::stringstream ss;
@@ -224,8 +217,6 @@
       }
       VERBOSE() << ss.str();
     }
-=======
->>>>>>> 79862aec
   }
 
   ValGraph iel_graph;
@@ -388,10 +379,7 @@
       << "Expected to have " << ref_promotion_map.size()
       << " mappings but found " << iel_promotion_map.size();
 
-<<<<<<< HEAD
   // for (const auto& [iel_group, promotion_id] : iel_promotion_map) {
-=======
->>>>>>> 79862aec
   for (const auto& ref_promotion_pair : ref_promotion_map) {
     const auto& ref_promotion_group = ref_promotion_pair.first;
     const auto& ref_promotion_id = ref_promotion_pair.second;
@@ -404,19 +392,12 @@
         });
 
     auto iel_promotion_id = iel_promotion_it->second;
-<<<<<<< HEAD
     ASSERT_EQ(ref_promotion_id, iel_promotion_id)
         << "Expected promotion: " << ref_promotion_id->toString()
         << ". Actual: " << iel_promotion_id->toString();
   }
 
   std::cerr << "checkStep4Results done\n";
-=======
-    EXPECT_EQ(ref_promotion_id, iel_promotion_id)
-        << "Expected promotion: " << ref_promotion_id->toString()
-        << ". Actual: " << iel_promotion_id->toString();
-  }
->>>>>>> 79862aec
 }
 
 // Create a fusion where we're missing a valid concrete id so the compute at map
@@ -1029,15 +1010,8 @@
 
   auto id10 = getParentId(tv4->axis(0), 1);
   ASSERT_EQ(id10->name(), 10);
-<<<<<<< HEAD
-  auto id32 =
-      getValByName(ir_utils::consumerValsOf(id10), 32)->as<IterDomain>();
-  auto id33 =
-      getValByName(ir_utils::consumerValsOf(id10), 33)->as<IterDomain>();
-=======
   auto id32 = getChildIdByName(id10, 32);
   auto id33 = getChildIdByName(id10, 33);
->>>>>>> 79862aec
 
   std::vector<std::pair<std::unordered_set<Val*>, IterDomain*>>
       s4_reference_map = {
@@ -1795,7 +1769,6 @@
 
   checkStep4Results(
       tester.iel_graph, tester.s4_iel_promotion_map, s4_reference_map);
-<<<<<<< HEAD
 }
 
 // A repro that produces an invalid loop graph due to the compliment
@@ -1880,8 +1853,6 @@
   //     loop_graph.toGroup(tv10->axis(0)), loop_graph.toGroup(tv10->axis(2)));
   // ASSERT_NE(
   //     loop_graph.toGroup(tv10->axis(1)), loop_graph.toGroup(tv10->axis(2)));
-=======
->>>>>>> 79862aec
 }
 
 namespace {
