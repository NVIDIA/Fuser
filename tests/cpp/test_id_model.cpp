--- conflicted
+++ resolved
@@ -2131,38 +2131,6 @@
   EXPECT_TRUE(iterDomainsAreMapped(id_model, s1->axis(2), t1->axis(2)));
 }
 
-<<<<<<< HEAD
-// Make sure domains of sibling tensors are all mapped together in the
-// LOOP graph even when those tensors are not inlined.
-TEST_F(IdModelTest, LoopGraphWithSibling) {
-  Fusion fusion;
-  FusionGuard fg(&fusion);
-
-  auto tv0 = makeSymbolicTensor(3);
-  fusion.addInput(tv0);
-  auto welford_out_tvs = Welford(tv0, {2});
-  auto avg = welford_out_tvs.avg;
-  fusion.addOutput(avg);
-
-  // Random scheduling
-  avg->split(-1, 4);
-  avg->merge(0);
-  avg->split(0, 8);
-  TransformPropagatorWithCheck propagator(avg);
-  MaxRootDomainInfoSpanningTree(avg).traverse(&propagator);
-
-  IdModel id_model(&fusion);
-  const auto& loop_graph = id_model.idGraph(IdMappingMode::LOOP);
-
-  for (auto welford_out : {welford_out_tvs.var_sum, welford_out_tvs.n}) {
-    for (const auto i : c10::irange(avg->nDims())) {
-      ASSERT_TRUE(loop_graph.disjointValSets().strictAreMapped(
-          avg->axis(i), welford_out->axis(i)))
-          << "Unmapped siblings: " << avg->axis(i)->toString() << ", "
-          << welford_out->axis(i)->toString();
-    }
-  }
-=======
 // BFS traversal test with a simple exact graph
 TEST_F(IdModelTest, ValGraphBFS1) {
   std::unique_ptr<Fusion> fusion = std::make_unique<Fusion>();
@@ -2377,7 +2345,37 @@
       graph.toGroup(tv1->axis(0)->definition()), Direction::Backward);
 
   ASSERT_EQ(tv4_to_tv0, tv4_to_tv0_ref);
->>>>>>> 690134db
-}
-
+}
+
+// Make sure domains of sibling tensors are all mapped together in the
+// LOOP graph even when those tensors are not inlined.
+TEST_F(IdModelTest, LoopGraphWithSibling) {
+  Fusion fusion;
+  FusionGuard fg(&fusion);
+
+  auto tv0 = makeSymbolicTensor(3);
+  fusion.addInput(tv0);
+  auto welford_out_tvs = Welford(tv0, {2});
+  auto avg = welford_out_tvs.avg;
+  fusion.addOutput(avg);
+
+  // Random scheduling
+  avg->split(-1, 4);
+  avg->merge(0);
+  avg->split(0, 8);
+  TransformPropagatorWithCheck propagator(avg);
+  MaxRootDomainInfoSpanningTree(avg).traverse(&propagator);
+
+  IdModel id_model(&fusion);
+  const auto& loop_graph = id_model.idGraph(IdMappingMode::LOOP);
+
+  for (auto welford_out : {welford_out_tvs.var_sum, welford_out_tvs.n}) {
+    for (const auto i : c10::irange(avg->nDims())) {
+      ASSERT_TRUE(loop_graph.disjointValSets().strictAreMapped(
+          avg->axis(i), welford_out->axis(i)))
+          << "Unmapped siblings: " << avg->axis(i)->toString() << ", "
+          << welford_out->axis(i)->toString();
+    }
+  }
+}
 } // namespace nvfuser