--- conflicted
+++ resolved
@@ -2512,21 +2512,15 @@
   ASSERT_EQ(promotion, tv8->axis(0)) << "Invalid promotion";
 }
 
-<<<<<<< HEAD
-=======
 // Repro where an exact group has multiple exact expr groups. This
 // would fail if computeCoveredGroups merged all exact input
 // groups. See also #2322.
->>>>>>> 6b7ba667
 TEST_F(IdModelTest, LoopPromotionCoverage) {
   Fusion fusion;
   FusionGuard fg(&fusion);
 
-<<<<<<< HEAD
-=======
   // Two reshape paths, tv0 and tv2, are joined and broadcast, and
   // then joined with tv3.
->>>>>>> 6b7ba667
   auto tv0 = makeConcreteTensor({3, 4});
   fusion.addInput(tv0);
   auto tv1 = makeConcreteTensor({2});
@@ -2547,21 +2541,6 @@
   auto tv10 = add(tv9, tv3);
   fusion.addOutput(tv10);
 
-<<<<<<< HEAD
-  tv10->merge(0);
-  TransformPropagatorWithCheck propagator(tv10);
-  MaxRootDomainInfoSpanningTree(tv10).traverse(&propagator);
-
-  inlineMost();
-
-  {
-    std::ofstream ofs("transform.dot", std::ofstream::trunc);
-    auto dot_string = irTransformToDot(&fusion);
-    ofs << dot_string;
-    ofs.close();
-  }
-
-=======
   // All tensors are flattened and inlined, thus
   // there is only one loop group.
   tv10->flatten();
@@ -2569,7 +2548,6 @@
   MaxRootDomainInfoSpanningTree(tv10).traverse(&propagator);
   inlineMost();
 
->>>>>>> 6b7ba667
   IdModel id_model(&fusion);
 
   const auto& exact_graph = id_model.idGraph(IdMappingMode::EXACT);
@@ -2592,12 +2570,9 @@
 
     auto promotion_it =
         loop_promotion_map.find(loop_graph.toGroup(tv->axis(0)));
-<<<<<<< HEAD
-=======
 
     // Without the fix of PR #2322, this assertion would fail as the
     // loop group fails to find any promotion.
->>>>>>> 6b7ba667
     ASSERT_NE(promotion_it, loop_promotion_map.end())
         << "No promotion found for " << tv->axis(0)->toString();
 
